/*
 * Copyright (C) 2008-2018 TrinityCore <https://www.trinitycore.org/>
 * Copyright (C) 2005-2009 MaNGOS <http://getmangos.com/>
 *
 * This program is free software; you can redistribute it and/or modify it
 * under the terms of the GNU General Public License as published by the
 * Free Software Foundation; either version 2 of the License, or (at your
 * option) any later version.
 *
 * This program is distributed in the hope that it will be useful, but WITHOUT
 * ANY WARRANTY; without even the implied warranty of MERCHANTABILITY or
 * FITNESS FOR A PARTICULAR PURPOSE. See the GNU General Public License for
 * more details.
 *
 * You should have received a copy of the GNU General Public License along
 * with this program. If not, see <http://www.gnu.org/licenses/>.
 */

#ifndef _PLAYER_H
#define _PLAYER_H

#include "Unit.h"
#include "CUFProfile.h"
#include "DatabaseEnvFwd.h"
#include "DBCEnums.h"
#include "EquipementSet.h"
#include "GroupReference.h"
#include "ItemDefines.h"
#include "ItemEnchantmentMgr.h"
#include "MapReference.h"
#include "PetDefines.h"
#include "PlayerTaxi.h"
#include "QuestDef.h"
#include "SceneMgr.h"
#include <queue>
#include "GarrisonMgr.h"

struct AccessRequirement;
struct AchievementEntry;
struct AreaTableEntry;
struct AreaTriggerEntry;
struct ArtifactPowerRankEntry;
struct BarberShopStyleEntry;
struct CharTitlesEntry;
struct ChatChannelsEntry;
struct ChrSpecializationEntry;
struct CreatureTemplate;
struct CurrencyTypesEntry;
struct FactionEntry;
struct ItemExtendedCostEntry;
struct ItemSetEffect;
struct ItemTemplate;
struct Loot;
struct Mail;
struct MapEntry;
struct QuestPackageItemEntry;
struct RewardPackEntry;
struct SkillRaceClassInfoEntry;
struct TalentEntry;
struct TrainerSpell;
struct VendorItem;

class AELootResult;
class Bag;
class Battleground;
class Channel;
class CinematicMgr;
class Creature;
class DynamicObject;
class Garrison;
class Group;
class Guild;
class Item;
class LootStore;
class OutdoorPvP;
class Pet;
class PlayerAI;
class PlayerAchievementMgr;
class PlayerMenu;
class PlayerSocial;
class QuestObjectiveCriteriaMgr;
class ReputationMgr;
class RestMgr;
class SpellCastTargets;
class TradeData;

enum GroupCategory : uint8;
enum InventoryType : uint8;
enum ItemClass : uint8;
enum LootError : uint8;
enum LootType : uint8;

namespace WorldPackets
{
    namespace Character
    {
        struct CharacterCreateInfo;
    }
}

typedef std::deque<Mail*> PlayerMails;

#define PLAYER_MAX_SKILLS                       128
enum SkillFieldOffset
{
    SKILL_ID_OFFSET = 0,
    SKILL_STEP_OFFSET = 64,
    SKILL_RANK_OFFSET = SKILL_STEP_OFFSET + 64,
    SUBSKILL_START_RANK_OFFSET = SKILL_RANK_OFFSET + 64,
    SKILL_MAX_RANK_OFFSET = SUBSKILL_START_RANK_OFFSET + 64,
    SKILL_TEMP_BONUS_OFFSET = SKILL_MAX_RANK_OFFSET + 64,
    SKILL_PERM_BONUS_OFFSET = SKILL_TEMP_BONUS_OFFSET + 64
};

#define PLAYER_EXPLORED_ZONES_SIZE  320

// Note: SPELLMOD_* values is aura types in fact
enum SpellModType : uint8
{
    SPELLMOD_FLAT         = 0,                            // SPELL_AURA_ADD_FLAT_MODIFIER
    SPELLMOD_PCT          = 1,                            // SPELL_AURA_ADD_PCT_MODIFIER
    SPELLMOD_END
};

// 2^n values, Player::m_isunderwater is a bitmask. These are Trinity internal values, they are never send to any client
enum PlayerUnderwaterState
{
    UNDERWATER_NONE                     = 0x00,
    UNDERWATER_INWATER                  = 0x01,             // terrain type is water and player is afflicted by it
    UNDERWATER_INLAVA                   = 0x02,             // terrain type is lava and player is afflicted by it
    UNDERWATER_INSLIME                  = 0x04,             // terrain type is lava and player is afflicted by it
    UNDERWARER_INDARKWATER              = 0x08,             // terrain type is dark water and player is afflicted by it

    UNDERWATER_EXIST_TIMERS             = 0x10
};

enum BuyBankSlotResult
{
    ERR_BANKSLOT_FAILED_TOO_MANY    = 0,
    ERR_BANKSLOT_INSUFFICIENT_FUNDS = 1,
    ERR_BANKSLOT_NOTBANKER          = 2,
    ERR_BANKSLOT_OK                 = 3
};

enum PlayerSpellState : uint8
{
    PLAYERSPELL_UNCHANGED = 0,
    PLAYERSPELL_CHANGED   = 1,
    PLAYERSPELL_NEW       = 2,
    PLAYERSPELL_REMOVED   = 3,
    PLAYERSPELL_TEMPORARY = 4
};

struct PlayerSpell
{
    PlayerSpellState state : 8;
    bool active            : 1;                             // show in spellbook
    bool dependent         : 1;                             // learned as result another spell learn, skill grow, quest reward, etc
    bool disabled          : 1;                             // first rank has been learned in result talent learn but currently talent unlearned, save max learned ranks
};


enum TalentSpecialization // talent tabs
{
    TALENT_SPEC_MAGE_ARCANE             = 62,
    TALENT_SPEC_MAGE_FIRE               = 63,
    TALENT_SPEC_MAGE_FROST              = 64,
    TALENT_SPEC_PALADIN_HOLY            = 65,
    TALENT_SPEC_PALADIN_PROTECTION      = 66,
    TALENT_SPEC_PALADIN_RETRIBUTION     = 70,
    TALENT_SPEC_WARRIOR_ARMS            = 71,
    TALENT_SPEC_WARRIOR_FURY            = 72,
    TALENT_SPEC_WARRIOR_PROTECTION      = 73,
    TALENT_SPEC_DRUID_BALANCE           = 102,
    TALENT_SPEC_DRUID_CAT               = 103,
    TALENT_SPEC_DRUID_BEAR              = 104,
    TALENT_SPEC_DRUID_RESTORATION       = 105,
    TALENT_SPEC_DEATHKNIGHT_BLOOD       = 250,
    TALENT_SPEC_DEATHKNIGHT_FROST       = 251,
    TALENT_SPEC_DEATHKNIGHT_UNHOLY      = 252,
    TALENT_SPEC_HUNTER_BEASTMASTER      = 253,
    TALENT_SPEC_HUNTER_MARKSMAN         = 254,
    TALENT_SPEC_HUNTER_SURVIVAL         = 255,
    TALENT_SPEC_PRIEST_DISCIPLINE       = 256,
    TALENT_SPEC_PRIEST_HOLY             = 257,
    TALENT_SPEC_PRIEST_SHADOW           = 258,
    TALENT_SPEC_ROGUE_ASSASSINATION     = 259,
    TALENT_SPEC_ROGUE_COMBAT            = 260,
    TALENT_SPEC_ROGUE_SUBTLETY          = 261,
    TALENT_SPEC_SHAMAN_ELEMENTAL        = 262,
    TALENT_SPEC_SHAMAN_ENHANCEMENT      = 263,
    TALENT_SPEC_SHAMAN_RESTORATION      = 264,
    TALENT_SPEC_WARLOCK_AFFLICTION      = 265,
    TALENT_SPEC_WARLOCK_DEMONOLOGY      = 266,
    TALENT_SPEC_WARLOCK_DESTRUCTION     = 267,
    TALENT_SPEC_MONK_BREWMASTER         = 268,
    TALENT_SPEC_MONK_BATTLEDANCER       = 269,
    TALENT_SPEC_MONK_MISTWEAVER         = 270,
    TALENT_SPEC_DEMON_HUNTER_HAVOC      = 577,
    TALENT_SPEC_DEMON_HUNTER_VENGEANCE  = 581
};

enum SpecResetType
{
    SPEC_RESET_TALENTS = 0,
    SPEC_RESET_SPECIALIZATION = 1,
    SPEC_RESET_GLYPHS = 2,
    SPEC_RESET_PET_TALENTS = 3
};

// Spell modifier (used for modify other spells)
struct SpellModifier
{
    SpellModifier(Aura* _ownerAura) : op(SPELLMOD_DAMAGE), type(SPELLMOD_FLAT), value(0), mask(), spellId(0), ownerAura(_ownerAura) { }

    SpellModOp op;
    SpellModType type;

    int32 value;
    flag128 mask;
    uint32 spellId;
    Aura* const ownerAura;
};

enum PlayerCurrencyState
{
    PLAYERCURRENCY_UNCHANGED = 0,
    PLAYERCURRENCY_CHANGED = 1,
    PLAYERCURRENCY_NEW = 2,
    PLAYERCURRENCY_REMOVED = 3     //not removed just set count == 0
};

struct PlayerCurrency
{
    PlayerCurrencyState state;
    uint32 Quantity;
    uint32 WeeklyQuantity;
    uint32 TrackedQuantity;
    uint8 Flags;
};

typedef std::unordered_map<uint32, PlayerSpellState> PlayerTalentMap;
typedef std::unordered_map<uint32, PlayerSpell*> PlayerSpellMap;
typedef std::unordered_set<SpellModifier*> SpellModContainer;
typedef std::unordered_map<uint32, PlayerCurrency> PlayerCurrenciesMap;

typedef std::unordered_map<uint32 /*instanceId*/, time_t/*releaseTime*/> InstanceTimeMap;

enum TrainerSpellState
{
    TRAINER_SPELL_GRAY  = 0,
    TRAINER_SPELL_GREEN = 1,
    TRAINER_SPELL_RED   = 2,
    TRAINER_SPELL_GREEN_DISABLED = 10                       // custom value, not send to client: formally green but learn not allowed
};

enum ActionButtonUpdateState
{
    ACTIONBUTTON_UNCHANGED = 0,
    ACTIONBUTTON_CHANGED   = 1,
    ACTIONBUTTON_NEW       = 2,
    ACTIONBUTTON_DELETED   = 3
};

enum ActionButtonType
{
    ACTION_BUTTON_SPELL     = 0x00,
    ACTION_BUTTON_C         = 0x01,                         // click?
    ACTION_BUTTON_EQSET     = 0x20,
    ACTION_BUTTON_DROPDOWN  = 0x30,
    ACTION_BUTTON_MACRO     = 0x40,
    ACTION_BUTTON_CMACRO    = ACTION_BUTTON_C | ACTION_BUTTON_MACRO,
    ACTION_BUTTON_MOUNT     = 0x60,
    ACTION_BUTTON_ITEM      = 0x80
};

enum ReputationSource
{
    REPUTATION_SOURCE_KILL,
    REPUTATION_SOURCE_QUEST,
    REPUTATION_SOURCE_DAILY_QUEST,
    REPUTATION_SOURCE_WEEKLY_QUEST,
    REPUTATION_SOURCE_MONTHLY_QUEST,
    REPUTATION_SOURCE_REPEATABLE_QUEST,
    REPUTATION_SOURCE_SPELL
};

#define ACTION_BUTTON_ACTION(X) (uint64(X) & 0x00000000FFFFFFFF)
#define ACTION_BUTTON_TYPE(X)   ((uint64(X) & 0xFFFFFFFF00000000) >> 56)
#define MAX_ACTION_BUTTON_ACTION_VALUE (0xFFFFFFFF)

struct ActionButton
{
    ActionButton() : packedData(0), uState(ACTIONBUTTON_NEW) { }

    uint64 packedData;
    ActionButtonUpdateState uState;

    // helpers
    ActionButtonType GetType() const { return ActionButtonType(ACTION_BUTTON_TYPE(packedData)); }
    uint32 GetAction() const { return ACTION_BUTTON_ACTION(packedData); }
    void SetActionAndType(uint32 action, ActionButtonType type)
    {
        uint64 newData = uint64(action) | (uint64(type) << 56);
        if (newData != packedData || uState == ACTIONBUTTON_DELETED)
        {
            packedData = newData;
            if (uState != ACTIONBUTTON_NEW)
                uState = ACTIONBUTTON_CHANGED;
        }
    }
};

#define MAX_ACTION_BUTTONS 132

typedef std::map<uint8, ActionButton> ActionButtonList;

struct PvPInfo
{
    PvPInfo() : IsHostile(false), IsInHostileArea(false), IsInNoPvPArea(false), IsInFFAPvPArea(false), EndTimer(0) { }

    bool IsHostile;
    bool IsInHostileArea;               ///> Marks if player is in an area which forces PvP flag
    bool IsInNoPvPArea;                 ///> Marks if player is in a sanctuary or friendly capital city
    bool IsInFFAPvPArea;                ///> Marks if player is in an FFAPvP area (such as Gurubashi Arena)
    time_t EndTimer;                    ///> Time when player unflags himself for PvP (flag removed after 5 minutes)
};

struct DuelInfo
{
    DuelInfo() : initiator(nullptr), opponent(nullptr), startTimer(0), startTime(0), outOfBound(0), isMounted(false), isCompleted(false) { }

    Player* initiator;
    Player* opponent;
    time_t startTimer;
    time_t startTime;
    time_t outOfBound;
    bool isMounted;
    bool isCompleted;
};

struct Areas
{
    uint32 areaID;
    uint32 areaFlag;
    float x1;
    float x2;
    float y1;
    float y2;
};

#define MAX_RUNES 7
#define MAX_RECHARGING_RUNES 3

enum RuneCooldowns
{
    RUNE_BASE_COOLDOWN  = 10000,
    RUNE_MISS_COOLDOWN  = 1500     // cooldown applied on runes when the spell misses
};

struct Runes
{
    std::deque<uint8> CooldownOrder;
    uint32 Cooldown[MAX_RUNES];
    uint8 RuneState;                                        // mask of available runes

    void SetRuneState(uint8 index, bool set = true);
};

struct EnchantDuration
{
    EnchantDuration() : item(nullptr), slot(MAX_ENCHANTMENT_SLOT), leftduration(0) { }
    EnchantDuration(Item* _item, EnchantmentSlot _slot, uint32 _leftduration) : item(_item), slot(_slot),
        leftduration(_leftduration){ ASSERT(item); }

    Item* item;
    EnchantmentSlot slot;
    uint32 leftduration;
};

typedef std::list<EnchantDuration> EnchantDurationList;
typedef std::list<Item*> ItemDurationList;

enum DrunkenState
{
    DRUNKEN_SOBER   = 0,
    DRUNKEN_TIPSY   = 1,
    DRUNKEN_DRUNK   = 2,
    DRUNKEN_SMASHED = 3
};

#define MAX_DRUNKEN   4

enum PlayerFlags
{
    PLAYER_FLAGS_GROUP_LEADER           = 0x00000001,
    PLAYER_FLAGS_AFK                    = 0x00000002,
    PLAYER_FLAGS_DND                    = 0x00000004,
    PLAYER_FLAGS_GM                     = 0x00000008,
    PLAYER_FLAGS_GHOST                  = 0x00000010,
    PLAYER_FLAGS_RESTING                = 0x00000020,
    PLAYER_FLAGS_UNK6                   = 0x00000040,
    PLAYER_FLAGS_UNK7                   = 0x00000080,       // pre-3.0.3 PLAYER_FLAGS_FFA_PVP flag for FFA PVP state
    PLAYER_FLAGS_CONTESTED_PVP          = 0x00000100,       // Player has been involved in a PvP combat and will be attacked by contested guards
    PLAYER_FLAGS_IN_PVP                 = 0x00000200,
    PLAYER_FLAGS_HIDE_HELM              = 0x00000400,
    PLAYER_FLAGS_HIDE_CLOAK             = 0x00000800,
    PLAYER_FLAGS_PLAYED_LONG_TIME       = 0x00001000,       // played long time
    PLAYER_FLAGS_PLAYED_TOO_LONG        = 0x00002000,       // played too long time
    PLAYER_FLAGS_IS_OUT_OF_BOUNDS       = 0x00004000,
    PLAYER_FLAGS_DEVELOPER              = 0x00008000,       // <Dev> prefix for something?
    PLAYER_FLAGS_UNK16                  = 0x00010000,       // pre-3.0.3 PLAYER_FLAGS_SANCTUARY flag for player entered sanctuary
    PLAYER_FLAGS_TAXI_BENCHMARK         = 0x00020000,       // taxi benchmark mode (on/off) (2.0.1)
    PLAYER_FLAGS_PVP_TIMER              = 0x00040000,       // 3.0.2, pvp timer active (after you disable pvp manually)
    PLAYER_FLAGS_UBER                   = 0x00080000,
    PLAYER_FLAGS_UNK20                  = 0x00100000,
    PLAYER_FLAGS_UNK21                  = 0x00200000,
    PLAYER_FLAGS_COMMENTATOR2           = 0x00400000,
    PLAYER_ALLOW_ONLY_ABILITY           = 0x00800000,       // used by bladestorm and killing spree, allowed only spells with SPELL_ATTR0_REQ_AMMO, SPELL_EFFECT_ATTACK, checked only for active player
    PLAYER_FLAGS_PET_BATTLES_UNLOCKED   = 0x01000000,       // enables pet battles
    PLAYER_FLAGS_NO_XP_GAIN             = 0x02000000,
    PLAYER_FLAGS_UNK26                  = 0x04000000,
    PLAYER_FLAGS_AUTO_DECLINE_GUILD     = 0x08000000,       // Automatically declines guild invites
    PLAYER_FLAGS_GUILD_LEVEL_ENABLED    = 0x10000000,       // Lua_GetGuildLevelEnabled() - enables guild leveling related UI
    PLAYER_FLAGS_VOID_UNLOCKED          = 0x20000000,       // void storage
    PLAYER_FLAGS_MENTOR                 = 0x40000000,
    PLAYER_FLAGS_UNK31                  = 0x80000000
};

enum PlayerFlagsEx
{
    PLAYER_FLAGS_EX_REAGENT_BANK_UNLOCKED   = 0x0001,
    PLAYER_FLAGS_EX_MERCENARY_MODE          = 0x0002
};

enum PlayerLocalFlags
{
    PLAYER_LOCAL_FLAG_TRACK_STEALTHED               = 0x00000002,
    PLAYER_LOCAL_FLAG_RELEASE_TIMER                 = 0x00000008,   // Display time till auto release spirit
    PLAYER_LOCAL_FLAG_NO_RELEASE_WINDOW             = 0x00000010,   // Display no "release spirit" window at all
    PLAYER_LOCAL_FLAG_NO_PET_BAR                    = 0x00000020,   // CGPetInfo::IsPetBarUsed
    PLAYER_LOCAL_FLAG_OVERRIDE_CAMERA_MIN_HEIGHT    = 0x00000040,
    PLAYER_LOCAL_FLAG_USING_PARTY_GARRISON          = 0x00000100,
    PLAYER_LOCAL_FLAG_CAN_USE_OBJECTS_MOUNTED       = 0x00000200,
    PLAYER_LOCAL_FLAG_CAN_VISIT_PARTY_GARRISON      = 0x00000400
};

enum PlayerBytesOffsets
{
    PLAYER_BYTES_OFFSET_SKIN_ID         = 0,
    PLAYER_BYTES_OFFSET_FACE_ID         = 1,
    PLAYER_BYTES_OFFSET_HAIR_STYLE_ID   = 2,
    PLAYER_BYTES_OFFSET_HAIR_COLOR_ID   = 3
};

enum PlayerBytes2Offsets
{
    PLAYER_BYTES_2_OFFSET_CUSTOM_DISPLAY_OPTION = 0, // 3 bytes
    PLAYER_BYTES_2_OFFSET_FACIAL_STYLE          = 3,
};

enum PlayerBytes3Offsets
{
    PLAYER_BYTES_3_OFFSET_PARTY_TYPE        = 0,
    PLAYER_BYTES_3_OFFSET_BANK_BAG_SLOTS    = 1,
    PLAYER_BYTES_3_OFFSET_GENDER            = 2,
    PLAYER_BYTES_3_OFFSET_INEBRIATION       = 3,
};

enum PlayerBytes4Offsets
{
    PLAYER_BYTES_4_OFFSET_PVP_TITLE     = 0,
    PLAYER_BYTES_4_OFFSET_ARENA_FACTION = 1
};

enum PlayerFieldBytesOffsets
{
    PLAYER_FIELD_BYTES_OFFSET_RAF_GRANTABLE_LEVEL       = 0,
    PLAYER_FIELD_BYTES_OFFSET_ACTION_BAR_TOGGLES        = 1,
    PLAYER_FIELD_BYTES_OFFSET_LIFETIME_MAX_PVP_RANK     = 2,
    PLAYER_FIELD_BYTES_OFFSET_NUM_RESPECS               = 3,
};

enum PlayerFieldBytes2Offsets
{
    PLAYER_FIELD_BYTES_2_OFFSET_IGNORE_POWER_REGEN_PREDICTION_MASK  = 0,
    PLAYER_FIELD_BYTES_2_OFFSET_AURA_VISION                         = 1,
};

enum PlayerFieldBytes3Offsets
{
    PLAYER_FIELD_BYTES_3_OFFSET_OVERRIDE_SPELLS_ID                  = 0     // uint16!
};

enum PlayerAvgItemLevelOffsets
{
    PLAYER_AVG_ITEM_LEVEL_EQUIPPED_AND_BAG  = 0,
    PLAYER_AVG_ITEM_LEVEL_EQUIPPED          = 1,
    PLAYER_AVG_ITEM_LEVEL_UNK3              = 2,
    PLAYER_AVG_ITEM_LEVEL_UNK4              = 3
};

static_assert((PLAYER_FIELD_BYTES_3_OFFSET_OVERRIDE_SPELLS_ID & 1) == 0, "PLAYER_FIELD_BYTES_3_OFFSET_OVERRIDE_SPELLS_ID must be aligned to 2 byte boundary");

#define PLAYER_BYTES_3_OVERRIDE_SPELLS_UINT16_OFFSET (PLAYER_FIELD_BYTES_3_OFFSET_OVERRIDE_SPELLS_ID / 2)

#define KNOWN_TITLES_SIZE   6
#define MAX_TITLE_INDEX     (KNOWN_TITLES_SIZE * 64)        // 4 uint64 fields

// used in PLAYER_FIELD_BYTES2 values
enum PlayerFieldByte2Flags
{
    PLAYER_FIELD_BYTE2_NONE                 = 0x00,
    PLAYER_FIELD_BYTE2_STEALTH              = 0x20,
    PLAYER_FIELD_BYTE2_INVISIBILITY_GLOW    = 0x40
};

enum PlayerFieldKillsOffsets
{
    PLAYER_FIELD_KILLS_OFFSET_TODAY_KILLS     = 0,
    PLAYER_FIELD_KILLS_OFFSET_YESTERDAY_KILLS = 1
};

enum MirrorTimerType
{
    FATIGUE_TIMER      = 0,
    BREATH_TIMER       = 1,
    FIRE_TIMER         = 2 // feign death
};
#define MAX_TIMERS      3
#define DISABLED_MIRROR_TIMER   -1

// 2^n values
enum PlayerExtraFlags
{
    // gm abilities
    PLAYER_EXTRA_GM_ON              = 0x0001,
    PLAYER_EXTRA_ACCEPT_WHISPERS    = 0x0004,
    PLAYER_EXTRA_TAXICHEAT          = 0x0008,
    PLAYER_EXTRA_GM_INVISIBLE       = 0x0010,
    PLAYER_EXTRA_GM_CHAT            = 0x0020,               // Show GM badge in chat messages

    // other states
    PLAYER_EXTRA_PVP_DEATH          = 0x0100                // store PvP death status until corpse creating.
};

// 2^n values
enum AtLoginFlags
{
    AT_LOGIN_NONE              = 0x000,
    AT_LOGIN_RENAME            = 0x001,
    AT_LOGIN_RESET_SPELLS      = 0x002,
    AT_LOGIN_RESET_TALENTS     = 0x004,
    AT_LOGIN_CUSTOMIZE         = 0x008,
    AT_LOGIN_RESET_PET_TALENTS = 0x010,
    AT_LOGIN_FIRST             = 0x020,
    AT_LOGIN_CHANGE_FACTION    = 0x040,
    AT_LOGIN_CHANGE_RACE       = 0x080,
    AT_LOGIN_RESURRECT         = 0x100,
};

typedef std::map<uint32, QuestStatusData> QuestStatusMap;
typedef std::set<uint32> RewardedQuestSet;

enum QuestSaveType
{
    QUEST_DEFAULT_SAVE_TYPE = 0,
    QUEST_DELETE_SAVE_TYPE,
    QUEST_FORCE_DELETE_SAVE_TYPE
};

//               quest
typedef std::map<uint32, QuestSaveType> QuestStatusSaveMap;

// Size of client completed quests bit map
#define QUESTS_COMPLETED_BITS_SIZE 1750

enum QuestSlotOffsets
{
    QUEST_ID_OFFSET     = 0,
    QUEST_STATE_OFFSET  = 1,
    QUEST_COUNTS_OFFSET = 2,
    QUEST_TIME_OFFSET   = 14
};

#define MAX_QUEST_COUNTS 24
#define MAX_QUEST_OFFSET 16

enum QuestSlotStateMask
{
    QUEST_STATE_NONE     = 0x0000,
    QUEST_STATE_COMPLETE = 0x0001,
    QUEST_STATE_FAIL     = 0x0002
};

enum SkillUpdateState
{
    SKILL_UNCHANGED     = 0,
    SKILL_CHANGED       = 1,
    SKILL_NEW           = 2,
    SKILL_DELETED       = 3
};

struct SkillStatusData
{
    SkillStatusData(uint8 _pos, SkillUpdateState _uState) : pos(_pos), uState(_uState)
    {
    }
    uint8 pos;
    SkillUpdateState uState;
};

typedef std::unordered_map<uint32, SkillStatusData> SkillStatusMap;

class Quest;
class Spell;
class Item;
class WorldSession;

enum PlayerSlots
{
    // first slot for item stored (in any way in player m_items data)
    PLAYER_SLOT_START           = 0,
    // last+1 slot for item stored (in any way in player m_items data)
    PLAYER_SLOT_END             = 187,
    PLAYER_SLOTS_COUNT          = (PLAYER_SLOT_END - PLAYER_SLOT_START)
};

#define INVENTORY_SLOT_BAG_0    255

enum EquipmentSlots : uint8                                 // 19 slots
{
    EQUIPMENT_SLOT_START        = 0,
    EQUIPMENT_SLOT_HEAD         = 0,
    EQUIPMENT_SLOT_NECK         = 1,
    EQUIPMENT_SLOT_SHOULDERS    = 2,
    EQUIPMENT_SLOT_BODY         = 3,
    EQUIPMENT_SLOT_CHEST        = 4,
    EQUIPMENT_SLOT_WAIST        = 5,
    EQUIPMENT_SLOT_LEGS         = 6,
    EQUIPMENT_SLOT_FEET         = 7,
    EQUIPMENT_SLOT_WRISTS       = 8,
    EQUIPMENT_SLOT_HANDS        = 9,
    EQUIPMENT_SLOT_FINGER1      = 10,
    EQUIPMENT_SLOT_FINGER2      = 11,
    EQUIPMENT_SLOT_TRINKET1     = 12,
    EQUIPMENT_SLOT_TRINKET2     = 13,
    EQUIPMENT_SLOT_BACK         = 14,
    EQUIPMENT_SLOT_MAINHAND     = 15,
    EQUIPMENT_SLOT_OFFHAND      = 16,
    EQUIPMENT_SLOT_RANGED       = 17,
    EQUIPMENT_SLOT_TABARD       = 18,
    EQUIPMENT_SLOT_END          = 19
};

#define VISIBLE_ITEM_ENTRY_OFFSET 0
#define VISIBLE_ITEM_ENCHANTMENT_OFFSET 1

enum InventorySlots : uint8                                 // 4 slots
{
    INVENTORY_SLOT_BAG_START    = 19,
    INVENTORY_SLOT_BAG_END      = 23
};

enum InventoryPackSlots : uint8                             // 16 slots
{
    INVENTORY_SLOT_ITEM_START   = 23,
    INVENTORY_SLOT_ITEM_END     = 39
};

enum BankItemSlots                                          // 28 slots
{
    BANK_SLOT_ITEM_START        = 39,
    BANK_SLOT_ITEM_END          = 67
};

enum BankBagSlots                                           // 7 slots
{
    BANK_SLOT_BAG_START         = 67,
    BANK_SLOT_BAG_END           = 74
};

enum BuyBackSlots                                           // 12 slots
{
    // stored in m_buybackitems
    BUYBACK_SLOT_START          = 74,
    BUYBACK_SLOT_END            = 86
};

enum ReagentSlots
{
    REAGENT_SLOT_START          = 87,
    REAGENT_SLOT_END            = 184,
};

enum ChildEquipmentSlots
{
    CHILD_EQUIPMENT_SLOT_START   = 184,
    CHILD_EQUIPMENT_SLOT_END     = 187,
};

struct ItemPosCount
{
    ItemPosCount(uint16 _pos, uint32 _count) : pos(_pos), count(_count) { }
    bool isContainedIn(std::vector<ItemPosCount> const& vec) const;
    uint16 pos;
    uint32 count;
};
typedef std::vector<ItemPosCount> ItemPosCountVec;

enum TransferAbortReason
{
    TRANSFER_ABORT_NONE                          = 0,
    TRANSFER_ABORT_ERROR                         = 1,
    TRANSFER_ABORT_MAX_PLAYERS                   = 2,   // Transfer Aborted: instance is full
    TRANSFER_ABORT_NOT_FOUND                     = 3,   // Transfer Aborted: instance not found
    TRANSFER_ABORT_TOO_MANY_INSTANCES            = 4,   // You have entered too many instances recently.
    TRANSFER_ABORT_ZONE_IN_COMBAT                = 6,   // Unable to zone in while an encounter is in progress.
    TRANSFER_ABORT_INSUF_EXPAN_LVL               = 7,   // You must have <TBC, WotLK> expansion installed to access this area.
    TRANSFER_ABORT_DIFFICULTY                    = 8,   // <Normal, Heroic, Epic> difficulty mode is not available for %s.
    TRANSFER_ABORT_UNIQUE_MESSAGE                = 9,   // Until you've escaped TLK's grasp, you cannot leave this place!
    TRANSFER_ABORT_TOO_MANY_REALM_INSTANCES      = 10,  // Additional instances cannot be launched, please try again later.
    TRANSFER_ABORT_NEED_GROUP                    = 11,  // Transfer Aborted: you must be in a raid group to enter this instance
    TRANSFER_ABORT_NOT_FOUND_2                   = 12,  // Transfer Aborted: instance not found
    TRANSFER_ABORT_NOT_FOUND_3                   = 13,  // Transfer Aborted: instance not found
    TRANSFER_ABORT_NOT_FOUND_4                   = 14,  // Transfer Aborted: instance not found
    TRANSFER_ABORT_REALM_ONLY                    = 15,  // All players in the party must be from the same realm to enter %s.
    TRANSFER_ABORT_MAP_NOT_ALLOWED               = 16,  // Map cannot be entered at this time.
    TRANSFER_ABORT_LOCKED_TO_DIFFERENT_INSTANCE  = 18,  // You are already locked to %s
    TRANSFER_ABORT_ALREADY_COMPLETED_ENCOUNTER   = 19,  // You are ineligible to participate in at least one encounter in this instance because you are already locked to an instance in which it has been defeated.
    TRANSFER_ABORT_DIFFICULTY_NOT_FOUND          = 22,  // client writes to console "Unable to resolve requested difficultyID %u to actual difficulty for map %d"
    TRANSFER_ABORT_XREALM_ZONE_DOWN              = 24,  // Transfer Aborted: cross-realm zone is down
    TRANSFER_ABORT_SOLO_PLAYER_SWITCH_DIFFICULTY = 26,  // This instance is already in progress. You may only switch difficulties from inside the instance.
};

enum NewWorldReason
{
    NEW_WORLD_NORMAL    = 16,   // Normal map change
    NEW_WORLD_SEAMLESS  = 21,   // Teleport to another map without a loading screen, used for outdoor scenarios
};

enum InstanceResetWarningType
{
    RAID_INSTANCE_WARNING_HOURS     = 1,                    // WARNING! %s is scheduled to reset in %d hour(s).
    RAID_INSTANCE_WARNING_MIN       = 2,                    // WARNING! %s is scheduled to reset in %d minute(s)!
    RAID_INSTANCE_WARNING_MIN_SOON  = 3,                    // WARNING! %s is scheduled to reset in %d minute(s). Please exit the zone or you will be returned to your bind location!
    RAID_INSTANCE_WELCOME           = 4,                    // Welcome to %s. This raid instance is scheduled to reset in %s.
    RAID_INSTANCE_EXPIRED           = 5
};

// PLAYER_FIELD_ARENA_TEAM_INFO_1_1 offsets
enum ArenaTeamInfoType
{
    ARENA_TEAM_ID                = 0,
    ARENA_TEAM_TYPE              = 1,                       // new in 3.2 - team type?
    ARENA_TEAM_MEMBER            = 2,                       // 0 - captain, 1 - member
    ARENA_TEAM_GAMES_WEEK        = 3,
    ARENA_TEAM_GAMES_SEASON      = 4,
    ARENA_TEAM_WINS_SEASON       = 5,
    ARENA_TEAM_PERSONAL_RATING   = 6,
    ARENA_TEAM_END               = 7
};

class InstanceSave;

enum TeleportToOptions
{
    TELE_TO_GM_MODE             = 0x01,
    TELE_TO_NOT_LEAVE_TRANSPORT = 0x02,
    TELE_TO_NOT_LEAVE_COMBAT    = 0x04,
    TELE_TO_NOT_UNSUMMON_PET    = 0x08,
    TELE_TO_SPELL               = 0x10,
    TELE_TO_SEAMLESS            = 0x20
};

/// Type of environmental damages
enum EnviromentalDamage : uint8
{
    DAMAGE_EXHAUSTED = 0,
    DAMAGE_DROWNING  = 1,
    DAMAGE_FALL      = 2,
    DAMAGE_LAVA      = 3,
    DAMAGE_SLIME     = 4,
    DAMAGE_FIRE      = 5,
    DAMAGE_FALL_TO_VOID = 6                                 // custom case for fall without durability loss
};

enum PlayedTimeIndex
{
    PLAYED_TIME_TOTAL = 0,
    PLAYED_TIME_LEVEL = 1
};

#define MAX_PLAYED_TIME_INDEX 2

// used at player loading query list preparing, and later result selection
enum PlayerLoginQueryIndex
{
    PLAYER_LOGIN_QUERY_LOAD_FROM,
    PLAYER_LOGIN_QUERY_LOAD_GROUP,
    PLAYER_LOGIN_QUERY_LOAD_BOUND_INSTANCES,
    PLAYER_LOGIN_QUERY_LOAD_AURAS,
    PLAYER_LOGIN_QUERY_LOAD_AURA_EFFECTS,
    PLAYER_LOGIN_QUERY_LOAD_SPELLS,
    PLAYER_LOGIN_QUERY_LOAD_QUEST_STATUS,
    PLAYER_LOGIN_QUERY_LOAD_QUEST_STATUS_OBJECTIVES,
    PLAYER_LOGIN_QUERY_LOAD_QUEST_STATUS_OBJECTIVES_CRITERIA,
    PLAYER_LOGIN_QUERY_LOAD_QUEST_STATUS_OBJECTIVES_CRITERIA_PROGRESS,
    PLAYER_LOGIN_QUERY_LOAD_DAILY_QUEST_STATUS,
    PLAYER_LOGIN_QUERY_LOAD_REPUTATION,
    PLAYER_LOGIN_QUERY_LOAD_INVENTORY,
    PLAYER_LOGIN_QUERY_LOAD_ARTIFACTS,
    PLAYER_LOGIN_QUERY_LOAD_ACTIONS,
    PLAYER_LOGIN_QUERY_LOAD_MAIL_COUNT,
    PLAYER_LOGIN_QUERY_LOAD_MAIL_DATE,
    PLAYER_LOGIN_QUERY_LOAD_SOCIAL_LIST,
    PLAYER_LOGIN_QUERY_LOAD_HOME_BIND,
    PLAYER_LOGIN_QUERY_LOAD_SPELL_COOLDOWNS,
    PLAYER_LOGIN_QUERY_LOAD_SPELL_CHARGES,
    PLAYER_LOGIN_QUERY_LOAD_DECLINED_NAMES,
    PLAYER_LOGIN_QUERY_LOAD_GUILD,
    PLAYER_LOGIN_QUERY_LOAD_ARENA_INFO,
    PLAYER_LOGIN_QUERY_LOAD_ACHIEVEMENTS,
    PLAYER_LOGIN_QUERY_LOAD_CRITERIA_PROGRESS,
    PLAYER_LOGIN_QUERY_LOAD_EQUIPMENT_SETS,
    PLAYER_LOGIN_QUERY_LOAD_TRANSMOG_OUTFITS,
    PLAYER_LOGIN_QUERY_LOAD_BG_DATA,
    PLAYER_LOGIN_QUERY_LOAD_GLYPHS,
    PLAYER_LOGIN_QUERY_LOAD_TALENTS,
    PLAYER_LOGIN_QUERY_LOAD_ACCOUNT_DATA,
    PLAYER_LOGIN_QUERY_LOAD_SKILLS,
    PLAYER_LOGIN_QUERY_LOAD_WEEKLY_QUEST_STATUS,
    PLAYER_LOGIN_QUERY_LOAD_RANDOM_BG,
    PLAYER_LOGIN_QUERY_LOAD_BANNED,
    PLAYER_LOGIN_QUERY_LOAD_QUEST_STATUS_REW,
    PLAYER_LOGIN_QUERY_LOAD_INSTANCE_LOCK_TIMES,
    PLAYER_LOGIN_QUERY_LOAD_SEASONAL_QUEST_STATUS,
    PLAYER_LOGIN_QUERY_LOAD_MONTHLY_QUEST_STATUS,
    PLAYER_LOGIN_QUERY_LOAD_VOID_STORAGE,
    PLAYER_LOGIN_QUERY_LOAD_CURRENCY,
    PLAYER_LOGIN_QUERY_LOAD_CUF_PROFILES,
    PLAYER_LOGIN_QUERY_LOAD_CORPSE_LOCATION,
    MAX_PLAYER_LOGIN_QUERY
};

enum PlayerDelayedOperations
{
    DELAYED_SAVE_PLAYER         = 0x01,
    DELAYED_RESURRECT_PLAYER    = 0x02,
    DELAYED_SPELL_CAST_DESERTER = 0x04,
    DELAYED_BG_MOUNT_RESTORE    = 0x08,                     ///< Flag to restore mount state after teleport from BG
    DELAYED_BG_TAXI_RESTORE     = 0x10,                     ///< Flag to restore taxi state after teleport from BG
    DELAYED_BG_GROUP_RESTORE    = 0x20,                     ///< Flag to restore group state after teleport from BG
    DELAYED_END
};

// Player summoning auto-decline time (in secs)
#define MAX_PLAYER_SUMMON_DELAY                   (2*MINUTE)
// Maximum money amount : 2^63 - 1
TC_GAME_API extern uint64 const MAX_MONEY_AMOUNT;

enum BindExtensionState
{
    EXTEND_STATE_EXPIRED  =   0,
    EXTEND_STATE_NORMAL   =   1,
    EXTEND_STATE_EXTENDED =   2,
    EXTEND_STATE_KEEP     = 255   // special state: keep current save type
};
struct InstancePlayerBind
{
    InstanceSave* save;
    /* permanent PlayerInstanceBinds are created in Raid/Heroic instances for players
    that aren't already permanently bound when they are inside when a boss is killed
    or when they enter an instance that the group leader is permanently bound to. */
    bool perm;
    /* extend state listing:
    EXPIRED  - doesn't affect anything unless manually re-extended by player
    NORMAL   - standard state
    EXTENDED - won't be promoted to EXPIRED at next reset period, will instead be promoted to NORMAL */
    BindExtensionState extendState;

    InstancePlayerBind() : save(NULL), perm(false), extendState(EXTEND_STATE_NORMAL) { }
};

enum CharDeleteMethod
{
    CHAR_DELETE_REMOVE = 0,                      // Completely remove from the database
    CHAR_DELETE_UNLINK = 1                       // The character gets unlinked from the account,
                                                 // the name gets freed up and appears as deleted ingame
};

enum ReferAFriendError
{
    ERR_REFER_A_FRIEND_NONE                              = 0,
    ERR_REFER_A_FRIEND_NOT_REFERRED_BY                   = 1,
    ERR_REFER_A_FRIEND_TARGET_TOO_HIGH                   = 2,
    ERR_REFER_A_FRIEND_INSUFFICIENT_GRANTABLE_LEVELS     = 3,
    ERR_REFER_A_FRIEND_TOO_FAR                           = 4,
    ERR_REFER_A_FRIEND_DIFFERENT_FACTION                 = 5,
    ERR_REFER_A_FRIEND_NOT_NOW                           = 6,
    ERR_REFER_A_FRIEND_GRANT_LEVEL_MAX_I                 = 7,
    ERR_REFER_A_FRIEND_NO_TARGET                         = 8,
    ERR_REFER_A_FRIEND_NOT_IN_GROUP                      = 9,
    ERR_REFER_A_FRIEND_SUMMON_LEVEL_MAX_I                = 10,
    ERR_REFER_A_FRIEND_SUMMON_COOLDOWN                   = 11,
    ERR_REFER_A_FRIEND_INSUF_EXPAN_LVL                   = 12,
    ERR_REFER_A_FRIEND_SUMMON_OFFLINE_S                  = 13,
    ERR_REFER_A_FRIEND_NO_XREALM                         = 14,
    ERR_REFER_A_FRIEND_MAP_INCOMING_TRANSFER_NOT_ALLOWED = 15
};

enum PlayerCommandStates
{
    CHEAT_NONE      = 0x00,
    CHEAT_GOD       = 0x01,
    CHEAT_CASTTIME  = 0x02,
    CHEAT_COOLDOWN  = 0x04,
    CHEAT_POWER     = 0x08,
    CHEAT_WATERWALK = 0x10,

    CHEAT_ALL       = CHEAT_GOD | CHEAT_CASTTIME | CHEAT_COOLDOWN | CHEAT_POWER
};

enum PlayerLogXPReason : uint8
{
    LOG_XP_REASON_KILL    = 0,
    LOG_XP_REASON_NO_KILL = 1
};

class Player;

/// Holder for Battleground data
struct BGData
{
    BGData() : bgInstanceID(0), bgTypeID(BATTLEGROUND_TYPE_NONE), bgAfkReportedCount(0), bgAfkReportedTimer(0),
        bgTeam(0), mountSpell(0) { ClearTaxiPath(); }

    uint32 bgInstanceID;                    ///< This variable is set to bg->m_InstanceID,
                                            ///  when player is teleported to BG - (it is battleground's GUID)
    BattlegroundTypeId bgTypeID;

    GuidSet            bgAfkReporter;
    uint8              bgAfkReportedCount;
    time_t             bgAfkReportedTimer;

    uint32 bgTeam;                          ///< What side the player will be added to

    uint32 mountSpell;
    uint32 taxiPath[2];

    WorldLocation joinPos;                  ///< From where player entered BG

    void ClearTaxiPath()     { taxiPath[0] = taxiPath[1] = 0; }
    bool HasTaxiPath() const { return taxiPath[0] && taxiPath[1]; }
};

struct VoidStorageItem
{
    VoidStorageItem() : ItemId(0), ItemEntry(0), ItemRandomPropertyId(), ItemSuffixFactor(0), ItemUpgradeId(0), FixedScalingLevel(0), ArtifactKnowledgeLevel(0) { }
    VoidStorageItem(uint64 id, uint32 entry, ObjectGuid const& creator, ItemRandomEnchantmentId randomPropertyId, uint32 suffixFactor,
        uint32 upgradeId, uint32 fixedScalingLevel, uint32 artifactKnowledgeLevel, uint8 context, std::vector<uint32> const& bonuses)
        : ItemId(id), ItemEntry(entry), CreatorGuid(creator), ItemRandomPropertyId(randomPropertyId),
        ItemSuffixFactor(suffixFactor), ItemUpgradeId(upgradeId), FixedScalingLevel(fixedScalingLevel), ArtifactKnowledgeLevel(artifactKnowledgeLevel), Context(context)
    {
        BonusListIDs.insert(BonusListIDs.end(), bonuses.begin(), bonuses.end());
    }
    VoidStorageItem(VoidStorageItem&& vsi) : ItemId(vsi.ItemId), ItemEntry(vsi.ItemEntry), CreatorGuid(vsi.CreatorGuid), ItemRandomPropertyId(vsi.ItemRandomPropertyId),
        ItemSuffixFactor(vsi.ItemSuffixFactor), ItemUpgradeId(vsi.ItemUpgradeId), FixedScalingLevel(vsi.FixedScalingLevel),
        ArtifactKnowledgeLevel(vsi.ArtifactKnowledgeLevel), Context(vsi.Context), BonusListIDs(std::move(vsi.BonusListIDs)) { }

    uint64 ItemId;
    uint32 ItemEntry;
    ObjectGuid CreatorGuid;
    ItemRandomEnchantmentId ItemRandomPropertyId;
    uint32 ItemSuffixFactor;
    uint32 ItemUpgradeId;
    uint32 FixedScalingLevel;
    uint32 ArtifactKnowledgeLevel;
    uint8 Context;
    std::vector<int32> BonusListIDs;
};

struct ResurrectionData
{
    ObjectGuid GUID;
    WorldLocation Location;
    uint32 Health;
    uint32 Mana;
    uint32 Aura;
};

struct GroupUpdateCounter
{
    ObjectGuid GroupGuid;
    int32 UpdateSequenceNumber;
};

enum TalentLearnResult
{
    TALENT_LEARN_OK                                     = 0,
    TALENT_FAILED_UNKNOWN                               = 1,
    TALENT_FAILED_NOT_ENOUGH_TALENTS_IN_PRIMARY_TREE    = 2,
    TALENT_FAILED_NO_PRIMARY_TREE_SELECTED              = 3,
    TALENT_FAILED_CANT_DO_THAT_RIGHT_NOW                = 4,
    TALENT_FAILED_AFFECTING_COMBAT                      = 5,
    TALENT_FAILED_CANT_REMOVE_TALENT                    = 6,
    TALENT_FAILED_CANT_DO_THAT_CHALLENGE_MODE_ACTIVE    = 7,
    TALENT_FAILED_REST_AREA                             = 8
};

static uint32 const DefaultTalentRowLevels[MAX_TALENT_TIERS] = { 15, 30, 45, 60, 75, 90, 100 };
static uint32 const DKTalentRowLevels[MAX_TALENT_TIERS] = { 57, 58, 59, 60, 75, 90, 100 };
static uint32 const DHTalentRowLevels[MAX_TALENT_TIERS] = { 99, 100, 102, 104, 106, 108, 110 };

struct TC_GAME_API SpecializationInfo
{
    SpecializationInfo() : ResetTalentsCost(0), ResetTalentsTime(0), PrimarySpecialization(0), ActiveGroup(0)
    {
    }

    PlayerTalentMap Talents[MAX_SPECIALIZATIONS];
    std::vector<uint32> Glyphs[MAX_SPECIALIZATIONS];
    uint32 ResetTalentsCost;
    time_t ResetTalentsTime;
    uint32 PrimarySpecialization;
    uint8 ActiveGroup;

private:
    SpecializationInfo(SpecializationInfo const&) = delete;
    SpecializationInfo& operator=(SpecializationInfo const&) = delete;
};

#pragma pack(push, 1)
struct PlayerDynamicFieldSpellModByLabel
{
    uint32 Mod;
    float Value;
    uint32 Label;
};
#pragma pack(pop)

uint8 const PLAYER_MAX_HONOR_LEVEL = 50;
uint8 const PLAYER_LEVEL_MIN_HONOR = 110;

class TC_GAME_API Player : public Unit, public GridObject<Player>
{
    friend class WorldSession;
    friend class CinematicMgr;
    friend class RestMgr;
    friend void AddItemToUpdateQueueOf(Item* item, Player* player);
    friend void RemoveItemFromUpdateQueueOf(Item* item, Player* player);
    public:
        explicit Player(WorldSession* session);
        ~Player();

        PlayerAI* AI() const { return reinterpret_cast<PlayerAI*>(i_AI); }

        void CleanupsBeforeDelete(bool finalCleanup = true) override;

        void AddToWorld() override;
        void RemoveFromWorld() override;

        void SetObjectScale(float scale) override;

        bool TeleportTo(uint32 mapid, float x, float y, float z, float orientation, uint32 options = 0);
        bool TeleportTo(uint32 mapid, Position const &pos, uint32 options = 0);
        bool TeleportTo(WorldLocation const &loc, uint32 options = 0);
        bool SeamlessTeleportToMap(uint32 mapid, uint32 options = 0);
        bool TeleportToBGEntryPoint();

        bool HasSummonPending() const;
        void SendSummonRequestFrom(Unit* summoner);
        void SummonIfPossible(bool agree);

        bool Create(ObjectGuid::LowType guidlow, WorldPackets::Character::CharacterCreateInfo const* createInfo);

        void Update(uint32 time) override;

        bool IsImmunedToSpellEffect(SpellInfo const* spellInfo, uint32 index) const override; // override Unit::IsImmunedToSpellEffect

        void SetInWater(bool apply);

        bool IsInWater() const override { return m_isInWater; }
        bool IsUnderWater() const override;
        bool IsInAreaTriggerRadius(const AreaTriggerEntry* trigger) const;

        void SendInitialPacketsBeforeAddToMap();
        void SendInitialPacketsAfterAddToMap();
        void SendSupercededSpell(uint32 oldSpell, uint32 newSpell) const;
        void SendTransferAborted(uint32 mapid, TransferAbortReason reason, uint8 arg = 0) const;
        void SendInstanceResetWarning(uint32 mapid, Difficulty difficulty, uint32 time, bool welcome) const;

        bool CanInteractWithQuestGiver(Object* questGiver) const;
        Creature* GetNPCIfCanInteractWith(ObjectGuid const& guid, uint64 npcflagmask) const;
        GameObject* GetGameObjectIfCanInteractWith(ObjectGuid const& guid) const;
        GameObject* GetGameObjectIfCanInteractWith(ObjectGuid const& guid, GameobjectTypes type) const;

        void ToggleAFK();
        void ToggleDND();
        bool isAFK() const { return HasFlag(PLAYER_FLAGS, PLAYER_FLAGS_AFK); }
        bool isDND() const { return HasFlag(PLAYER_FLAGS, PLAYER_FLAGS_DND); }
        uint8 GetChatFlags() const;
        std::string autoReplyMsg;

        uint32 GetBarberShopCost(BarberShopStyleEntry const* newHairStyle, uint8 newHairColor, BarberShopStyleEntry const* newFacialHair, BarberShopStyleEntry const* newSkin, BarberShopStyleEntry const* newFace, std::array<BarberShopStyleEntry const*, PLAYER_CUSTOM_DISPLAY_SIZE> const& newCustomDisplay) const;

        PlayerSocial* GetSocial() const { return m_social; }
        void RemoveSocial();

        PlayerTaxi m_taxi;
        void InitTaxiNodesForLevel() { m_taxi.InitTaxiNodesForLevel(getRace(), getClass(), getLevel()); }
        bool ActivateTaxiPathTo(std::vector<uint32> const& nodes, Creature* npc = nullptr, uint32 spellid = 0, uint32 preferredMountDisplay = 0);
        bool ActivateTaxiPathTo(uint32 taxi_path_id, uint32 spellid = 0);
        void CleanupAfterTaxiFlight();
        void ContinueTaxiFlight() const;
                                                            // mount_id can be used in scripting calls
        bool isAcceptWhispers() const { return (m_ExtraFlags & PLAYER_EXTRA_ACCEPT_WHISPERS) != 0; }
        void SetAcceptWhispers(bool on) { if (on) m_ExtraFlags |= PLAYER_EXTRA_ACCEPT_WHISPERS; else m_ExtraFlags &= ~PLAYER_EXTRA_ACCEPT_WHISPERS; }
        bool IsGameMaster() const { return (m_ExtraFlags & PLAYER_EXTRA_GM_ON) != 0; }
        bool CanBeGameMaster() const;
        void SetGameMaster(bool on);
        bool isGMChat() const { return (m_ExtraFlags & PLAYER_EXTRA_GM_CHAT) != 0; }
        void SetGMChat(bool on) { if (on) m_ExtraFlags |= PLAYER_EXTRA_GM_CHAT; else m_ExtraFlags &= ~PLAYER_EXTRA_GM_CHAT; }
        bool isTaxiCheater() const { return (m_ExtraFlags & PLAYER_EXTRA_TAXICHEAT) != 0; }
        void SetTaxiCheater(bool on) { if (on) m_ExtraFlags |= PLAYER_EXTRA_TAXICHEAT; else m_ExtraFlags &= ~PLAYER_EXTRA_TAXICHEAT; }
        bool isGMVisible() const { return !(m_ExtraFlags & PLAYER_EXTRA_GM_INVISIBLE); }
        void SetGMVisible(bool on);
        void SetPvPDeath(bool on) { if (on) m_ExtraFlags |= PLAYER_EXTRA_PVP_DEATH; else m_ExtraFlags &= ~PLAYER_EXTRA_PVP_DEATH; }

        void SetXP(uint32 xp);
        void GiveXP(uint32 xp, Unit* victim, float group_rate=1.0f);
        void GiveLevel(uint8 level);

        void InitStatsForLevel(bool reapplyMods = false);

        // .cheat command related
        bool GetCommandStatus(uint32 command) const { return (_activeCheats & command) != 0; }
        void SetCommandStatusOn(uint32 command) { _activeCheats |= command; }
        void SetCommandStatusOff(uint32 command) { _activeCheats &= ~command; }

        // Played Time Stuff
        time_t m_logintime;
        time_t m_Last_tick;
        uint32 m_Played_time[MAX_PLAYED_TIME_INDEX];
        uint32 GetTotalPlayedTime() const { return m_Played_time[PLAYED_TIME_TOTAL]; }
        uint32 GetLevelPlayedTime() const { return m_Played_time[PLAYED_TIME_LEVEL]; }

        void setDeathState(DeathState s) override;                   // overwrite Unit::setDeathState

        Pet* GetPet() const;
        Pet* SummonPet(uint32 entry, float x, float y, float z, float ang, PetType petType, uint32 despwtime);
        void RemovePet(Pet* pet, PetSaveMode mode, bool returnreagent = false);

        /// Handles said message in regular chat based on declared language and in config pre-defined Range.
        void Say(std::string const& text, Language language, WorldObject const* = nullptr) override;
        void Say(uint32 textId, WorldObject const* target = nullptr) override;
        /// Handles yelled message in regular chat based on declared language and in config pre-defined Range.
        void Yell(std::string const& text, Language language, WorldObject const* = nullptr) override;
        void Yell(uint32 textId, WorldObject const* target = nullptr) override;
        /// Outputs an universal text which is supposed to be an action.
        void TextEmote(std::string const& text, WorldObject const* = nullptr, bool = false) override;
        void TextEmote(uint32 textId, WorldObject const* target = nullptr, bool isBossEmote = false) override;
        /// Handles whispers from Addons and players based on sender, receiver's guid and language.
        void Whisper(std::string const& text, Language language, Player* receiver, bool = false) override;
        void Whisper(uint32 textId, Player* target, bool isBossWhisper = false) override;
        void WhisperAddon(std::string const& text, std::string const& prefix, Player* receiver);

        /*********************************************************/
        /***                    STORAGE SYSTEM                 ***/
        /*********************************************************/

        uint8 FindEquipSlot(ItemTemplate const* proto, uint32 slot, bool swap) const;
        uint32 GetItemCount(uint32 item, bool inBankAlso = false, Item* skipItem = nullptr) const;
        uint32 GetItemCountWithLimitCategory(uint32 limitCategory, Item* skipItem = nullptr) const;
        Item* GetItemByGuid(ObjectGuid guid) const;
        Item* GetItemByEntry(uint32 entry) const;
        std::vector<Item*> GetItemListByEntry(uint32 entry, bool inBankAlso = false) const;
        Item* GetItemByPos(uint16 pos) const;
        Item* GetItemByPos(uint8 bag, uint8 slot) const;
        Item* GetEquippedItem(EquipmentSlots slot) const;
        Item* GetUseableItemByPos(uint8 bag, uint8 slot) const;
        Bag*  GetBagByPos(uint8 slot) const;
        Item* GetWeaponForAttack(WeaponAttackType attackType, bool useable = false) const;
        Item* GetShield(bool useable = false) const;
        Item* GetChildItemByGuid(ObjectGuid guid) const;
        static uint8 GetAttackBySlot(uint8 slot, InventoryType inventoryType);        // MAX_ATTACK if not weapon slot
        std::vector<Item*> &GetItemUpdateQueue() { return m_itemUpdateQueue; }
        static bool IsInventoryPos(uint16 pos) { return IsInventoryPos(pos >> 8, pos & 255); }
        static bool IsInventoryPos(uint8 bag, uint8 slot);
        static bool IsEquipmentPos(uint16 pos) { return IsEquipmentPos(pos >> 8, pos & 255); }
        static bool IsEquipmentPos(uint8 bag, uint8 slot);
        static bool IsBagPos(uint16 pos);
        static bool IsBankPos(uint16 pos) { return IsBankPos(pos >> 8, pos & 255); }
        static bool IsBankPos(uint8 bag, uint8 slot);
        static bool IsChildEquipmentPos(uint16 pos) { return IsChildEquipmentPos(pos >> 8, pos & 255); }
        static bool IsChildEquipmentPos(uint8 bag, uint8 slot);
        bool IsValidPos(uint16 pos, bool explicit_pos) const { return IsValidPos(pos >> 8, pos & 255, explicit_pos); }
        bool IsValidPos(uint8 bag, uint8 slot, bool explicit_pos) const;
        uint8 GetBankBagSlotCount() const { return GetByteValue(PLAYER_BYTES_3, PLAYER_BYTES_3_OFFSET_BANK_BAG_SLOTS); }
        void SetBankBagSlotCount(uint8 count) { SetByteValue(PLAYER_BYTES_3, PLAYER_BYTES_3_OFFSET_BANK_BAG_SLOTS, count); }
        bool HasItemCount(uint32 item, uint32 count = 1, bool inBankAlso = false) const;
        bool HasItemFitToSpellRequirements(SpellInfo const* spellInfo, Item const* ignoreItem = nullptr) const;
        bool CanNoReagentCast(SpellInfo const* spellInfo) const;
        bool HasItemOrGemWithIdEquipped(uint32 item, uint32 count, uint8 except_slot = NULL_SLOT) const;
        bool HasItemWithLimitCategoryEquipped(uint32 limitCategory, uint32 count, uint8 except_slot = NULL_SLOT) const;
        bool HasGemWithLimitCategoryEquipped(uint32 limitCategory, uint32 count, uint8 except_slot = NULL_SLOT) const;
        InventoryResult CanTakeMoreSimilarItems(Item* pItem, uint32* offendingItemId = nullptr) const;
        InventoryResult CanTakeMoreSimilarItems(uint32 entry, uint32 count, uint32* offendingItemId = nullptr) const { return CanTakeMoreSimilarItems(entry, count, nullptr, nullptr, offendingItemId); }
        InventoryResult CanStoreNewItem(uint8 bag, uint8 slot, ItemPosCountVec& dest, uint32 item, uint32 count, uint32* no_space_count = nullptr) const;
        InventoryResult CanStoreItem(uint8 bag, uint8 slot, ItemPosCountVec& dest, Item* pItem, bool swap = false) const;
        InventoryResult CanStoreItems(Item** items, int count, uint32* offendingItemId) const;
        InventoryResult CanEquipNewItem(uint8 slot, uint16& dest, uint32 item, bool swap) const;
        InventoryResult CanEquipItem(uint8 slot, uint16& dest, Item* pItem, bool swap, bool not_loading = true) const;

        // This method must be called before equipping parent item!
        InventoryResult CanEquipChildItem(Item* parentItem) const;

        InventoryResult CanEquipUniqueItem(Item* pItem, uint8 except_slot = NULL_SLOT, uint32 limit_count = 1) const;
        InventoryResult CanEquipUniqueItem(ItemTemplate const* itemProto, uint8 except_slot = NULL_SLOT, uint32 limit_count = 1) const;
        InventoryResult CanUnequipItems(uint32 item, uint32 count) const;
        InventoryResult CanUnequipItem(uint16 src, bool swap) const;
        InventoryResult CanBankItem(uint8 bag, uint8 slot, ItemPosCountVec& dest, Item* pItem, bool swap, bool not_loading = true) const;
        InventoryResult CanUseItem(Item* pItem, bool not_loading = true) const;
        bool HasItemTotemCategory(uint32 TotemCategory) const;
        InventoryResult CanUseItem(ItemTemplate const* pItem) const;
        InventoryResult CanRollForItemInLFG(ItemTemplate const* item, WorldObject const* lootedObject) const;
        Item* StoreNewItem(ItemPosCountVec const& pos, uint32 itemId, bool update, ItemRandomEnchantmentId const& randomPropertyId = {}, GuidSet const& allowedLooters = GuidSet(), uint8 context = 0, std::vector<int32> const& bonusListIDs = std::vector<int32>(), bool addToCollection = true);
        Item* StoreItem(ItemPosCountVec const& pos, Item* pItem, bool update);
        Item* EquipNewItem(uint16 pos, uint32 item, bool update);
        Item* EquipItem(uint16 pos, Item* pItem, bool update);
        void AutoUnequipOffhandIfNeed(bool force = false);
        void EquipChildItem(uint8 parentBag, uint8 parentSlot, Item* parentItem);
        void AutoUnequipChildItem(Item* parentItem);
        bool StoreNewItemInBestSlots(uint32 item_id, uint32 item_count);
        void AutoStoreLoot(uint8 bag, uint8 slot, uint32 loot_id, LootStore const& store, bool broadcast = false, bool specOnly = false);
        void AutoStoreLoot(uint32 loot_id, LootStore const& store, bool broadcast = false, bool specOnly = false) { AutoStoreLoot(NULL_BAG, NULL_SLOT, loot_id, store, broadcast, specOnly); }
        void StoreLootItem(uint8 lootSlot, Loot* loot, AELootResult* aeResult = nullptr);

        InventoryResult CanTakeMoreSimilarItems(uint32 entry, uint32 count, Item* pItem, uint32* no_space_count = nullptr, uint32* offendingItemId = nullptr) const;
        InventoryResult CanStoreItem(uint8 bag, uint8 slot, ItemPosCountVec& dest, uint32 entry, uint32 count, Item* pItem = nullptr, bool swap = false, uint32* no_space_count = nullptr) const;

        void AddRefundReference(ObjectGuid it);
        void DeleteRefundReference(ObjectGuid it);

        /// send initialization of new currency for client
        void SendNewCurrency(uint32 id) const;
        /// send full data about all currencies to client
        void SendCurrencies() const;
        /// send conquest currency points and their cap week/arena
        void SendPvpRewards() const;
        /// return count of currency witch has plr
        uint32 GetCurrency(uint32 id) const;
        /// return count of currency gaind on current week
        uint32 GetCurrencyOnWeek(uint32 id) const;
        /// return week cap by currency id
        uint32 GetCurrencyWeekCap(uint32 id) const;
        /// return presence related currency
        bool HasCurrency(uint32 id, uint32 count) const;
        /// initialize currency count for custom initialization at create character
        void SetCurrency(uint32 id, uint32 count, bool printLog = true);
        void ResetCurrencyWeekCap();

        /**
          * @name   ModifyCurrency
          * @brief  Change specific currency and send result to client

          * @param  id currency entry from CurrencyTypes.dbc
          * @param  count integer value for adding/removing curent currency
          * @param  printLog used on SMSG_SET_CURRENCY
          * @param  ignore gain multipliers
        */
        void ModifyCurrency(uint32 id, int32 count, bool printLog = true, bool ignoreMultipliers = false);

        void ApplyEquipCooldown(Item* pItem);
        void QuickEquipItem(uint16 pos, Item* pItem);
        void VisualizeItem(uint8 slot, Item* pItem);
        void SetVisibleItemSlot(uint8 slot, Item* pItem);
        Item* BankItem(ItemPosCountVec const& dest, Item* pItem, bool update);
        void RemoveItem(uint8 bag, uint8 slot, bool update);
        void MoveItemFromInventory(uint8 bag, uint8 slot, bool update);
                                                            // in trade, auction, guild bank, mail....
        void MoveItemToInventory(ItemPosCountVec const& dest, Item* pItem, bool update, bool in_characterInventoryDB = false);
                                                            // in trade, guild bank, mail....
        void RemoveItemDependentAurasAndCasts(Item* pItem);
        void DestroyItem(uint8 bag, uint8 slot, bool update);
        void DestroyItemCount(uint32 item, uint32 count, bool update, bool unequip_check = false);
        void DestroyItemCount(Item* item, uint32& count, bool update);
        void DestroyConjuredItems(bool update);
        void DestroyZoneLimitedItem(bool update, uint32 new_zone);
        void SplitItem(uint16 src, uint16 dst, uint32 count);
        void SwapItem(uint16 src, uint16 dst);
        void AddItemToBuyBackSlot(Item* pItem);
        Item* GetItemFromBuyBackSlot(uint32 slot);
        void RemoveItemFromBuyBackSlot(uint32 slot, bool del);
        void SendEquipError(InventoryResult msg, Item* item1 = nullptr, Item* item2 = nullptr, uint32 itemId = 0) const;
        void SendBuyError(BuyResult msg, Creature* creature, uint32 item, uint32 param) const;
        void SendSellError(SellResult msg, Creature* creature, ObjectGuid guid) const;
        void AddWeaponProficiency(uint32 newflag) { m_WeaponProficiency |= newflag; }
        void AddArmorProficiency(uint32 newflag) { m_ArmorProficiency |= newflag; }
        uint32 GetWeaponProficiency() const { return m_WeaponProficiency; }
        uint32 GetArmorProficiency() const { return m_ArmorProficiency; }
        bool IsUseEquipedWeapon(bool mainhand) const;
        bool IsTwoHandUsed() const;
        bool IsUsingTwoHandedWeaponInOneHand() const;
        void SendNewItem(Item* item, uint32 quantity, bool received, bool created, bool broadcast = false);
        bool BuyItemFromVendorSlot(ObjectGuid vendorguid, uint32 vendorslot, uint32 item, uint8 count, uint8 bag, uint8 slot);
        bool BuyCurrencyFromVendorSlot(ObjectGuid vendorGuid, uint32 vendorSlot, uint32 currency, uint32 count);
        bool _StoreOrEquipNewItem(uint32 vendorslot, uint32 item, uint8 count, uint8 bag, uint8 slot, int64 price, ItemTemplate const* pProto, Creature* pVendor, VendorItem const* crItem, bool bStore);

        float GetReputationPriceDiscount(Creature const* creature) const;
        float GetReputationPriceDiscount(FactionTemplateEntry const* factionTemplate) const;

        Player* GetTrader() const;
        TradeData* GetTradeData() const { return m_trade; }
        void TradeCancel(bool sendback);

        CinematicMgr* GetCinematicMgr() const { return _cinematicMgr; }

        void UpdateEnchantTime(uint32 time);
        void UpdateSoulboundTradeItems();
        void AddTradeableItem(Item* item);
        void RemoveTradeableItem(Item* item);
        void UpdateItemDuration(uint32 time, bool realtimeonly = false);
        void AddEnchantmentDurations(Item* item);
        void RemoveEnchantmentDurations(Item* item);
        void RemoveArenaEnchantments(EnchantmentSlot slot);
        void AddEnchantmentDuration(Item* item, EnchantmentSlot slot, uint32 duration);
        void ApplyEnchantment(Item* item, EnchantmentSlot slot, bool apply, bool apply_dur = true, bool ignore_condition = false);
        void ApplyEnchantment(Item* item, bool apply);
        void UpdateSkillEnchantments(uint16 skill_id, uint16 curr_value, uint16 new_value);
        void SendEnchantmentDurations();
        void AddItemDurations(Item* item);
        void RemoveItemDurations(Item* item);
        void SendItemDurations();
        void LoadCorpse(PreparedQueryResult result);
        void LoadPet();

        bool AddItem(uint32 itemId, uint32 count);

        uint32 m_stableSlots;

        /*********************************************************/
        /***                    GOSSIP SYSTEM                  ***/
        /*********************************************************/

        void PrepareGossipMenu(WorldObject* source, uint32 menuId = 0, bool showQuests = false);
        void SendPreparedGossip(WorldObject* source);
        void OnGossipSelect(WorldObject* source, uint32 gossipListId, uint32 menuId);

        uint32 GetGossipTextId(uint32 menuId, WorldObject* source);
        uint32 GetGossipTextId(WorldObject* source);
        static uint32 GetDefaultGossipMenuForSource(WorldObject* source);

        /*********************************************************/
        /***                    QUEST SYSTEM                   ***/
        /*********************************************************/

        int32 GetQuestLevel(Quest const* quest) const { return quest && (quest->GetQuestLevel() > 0) ? quest->GetQuestLevel() : getLevel(); }

        void PrepareQuestMenu(ObjectGuid guid);
        void SendPreparedQuest(ObjectGuid guid);
        bool IsActiveQuest(uint32 quest_id) const;
        Quest const* GetNextQuest(ObjectGuid guid, Quest const* quest) const;
        bool CanSeeStartQuest(Quest const* quest);
        bool CanTakeQuest(Quest const* quest, bool msg);
        bool CanAddQuest(Quest const* quest, bool msg) const;
        bool CanCompleteQuest(uint32 quest_id);
        bool CanCompleteRepeatableQuest(Quest const* quest);
        bool CanRewardQuest(Quest const* quest, bool msg);
        bool CanRewardQuest(Quest const* quest, uint32 reward, bool msg);
        void AddQuestAndCheckCompletion(Quest const* quest, Object* questGiver);
        void AddQuest(Quest const* quest, Object* questGiver);
        void AbandonQuest(uint32 quest_id);
        void ForceCompleteQuest(uint32 quest_id);
        void CompleteQuest(uint32 quest_id);
        void IncompleteQuest(uint32 quest_id);
        uint32 GetQuestMoneyReward(Quest const* quest) const;
        uint32 GetQuestXPReward(Quest const* quest);
        bool CanSelectQuestPackageItem(QuestPackageItemEntry const* questPackageItem) const;
        void RewardQuestPackage(uint32 questPackageId, uint32 onlyItemId = 0);
        void RewardQuest(Quest const* quest, uint32 reward, Object* questGiver, bool announce = true);
        void SetRewardedQuest(uint32 quest_id);
        void FailQuest(uint32 quest_id);
        bool SatisfyQuestSkill(Quest const* qInfo, bool msg) const;
        bool SatisfyQuestLevel(Quest const* qInfo, bool msg) const;
        bool SatisfyQuestLog(bool msg) const;
        bool SatisfyQuestPreviousQuest(Quest const* qInfo, bool msg);
        bool SatisfyQuestClass(Quest const* qInfo, bool msg) const;
        bool SatisfyQuestRace(Quest const* qInfo, bool msg) const;
        bool SatisfyQuestReputation(Quest const* qInfo, bool msg);
        bool SatisfyQuestStatus(Quest const* qInfo, bool msg) const;
        bool SatisfyQuestConditions(Quest const* qInfo, bool msg);
        bool SatisfyQuestTimed(Quest const* qInfo, bool msg) const;
        bool SatisfyQuestExclusiveGroup(Quest const* qInfo, bool msg);
        bool SatisfyQuestNextChain(Quest const* qInfo, bool msg) const;
        bool SatisfyQuestPrevChain(Quest const* qInfo, bool msg);
        bool SatisfyQuestDay(Quest const* qInfo, bool msg) const;
        bool SatisfyQuestWeek(Quest const* qInfo, bool msg);
        bool SatisfyQuestMonth(Quest const* qInfo, bool msg);
        bool SatisfyQuestSeasonal(Quest const* qInfo, bool msg);
        bool GiveQuestSourceItem(Quest const* quest);
        bool TakeQuestSourceItem(uint32 questId, bool msg);
        bool GetQuestRewardStatus(uint32 quest_id) const;
        QuestStatus GetQuestStatus(uint32 quest_id) const;
        std::string GetQuestStatusString(QuestStatus status) const;
        void SetQuestStatus(uint32 questId, QuestStatus status, bool update = true);
        void RemoveActiveQuest(Quest const* quest, bool update = true);
        void RemoveRewardedQuest(uint32 questId, bool update = true);
        void SendQuestUpdate(uint32 questId);
        QuestGiverStatus GetQuestDialogStatus(Object* questGiver);

        void SetDailyQuestStatus(uint32 quest_id);
        bool IsDailyQuestDone(uint32 quest_id);
        void SetWeeklyQuestStatus(uint32 quest_id);
        void SetMonthlyQuestStatus(uint32 quest_id);
        void SetSeasonalQuestStatus(uint32 quest_id);
        void DailyReset();
        void ResetWeeklyQuestStatus();
        void ResetMonthlyQuestStatus();
        void ResetSeasonalQuestStatus(uint16 event_id);

        uint16 FindQuestSlot(uint32 quest_id) const;
        uint32 GetQuestSlotQuestId(uint16 slot) const;
        uint32 GetQuestSlotState(uint16 slot) const;
        uint16 GetQuestSlotCounter(uint16 slot, uint8 counter) const;
        uint32 GetQuestSlotTime(uint16 slot) const;
        void SetQuestSlot(uint16 slot, uint32 quest_id, uint32 timer = 0);
        void SetQuestSlotCounter(uint16 slot, uint8 counter, uint16 count);
        void SetQuestSlotState(uint16 slot, uint32 state);
        void RemoveQuestSlotState(uint16 slot, uint32 state);
        void SetQuestSlotTimer(uint16 slot, uint32 timer);
        void SetQuestCompletedBit(uint32 questBit, bool completed);

        uint16 GetReqKillOrCastCurrentCount(uint32 quest_id, int32 entry) const;
        void AreaExploredOrEventHappens(uint32 questId);
        void GroupEventHappens(uint32 questId, WorldObject const* pEventObject);
        void ItemAddedQuestCheck(uint32 entry, uint32 count);
        void ItemRemovedQuestCheck(uint32 entry, uint32 count);
        void KilledMonster(CreatureTemplate const* cInfo, ObjectGuid guid);
        void KilledMonsterCredit(uint32 entry, ObjectGuid guid = ObjectGuid::Empty);
        void KilledPlayerCredit();
        void KillCreditGO(uint32 entry, ObjectGuid guid = ObjectGuid::Empty);
        void TalkedToCreature(uint32 entry, ObjectGuid guid);
        void KillCreditCriteriaTreeObjective(QuestObjective const& questObjective);
        void MoneyChanged(uint64 value);
        void ReputationChanged(FactionEntry const* factionEntry);
        void CurrencyChanged(uint32 currencyId, int32 change);
        bool HasQuestForItem(uint32 itemId) const;
        bool HasQuestForGO(int32 goId) const;
        bool HasQuest(uint32 questID) const;
        void UpdateForQuestWorldObjects();
        bool CanShareQuest(uint32 questId) const;

        int32 GetQuestObjectiveData(Quest const* quest, int8 storageIndex) const;
        int32 GetQuestObjectiveData(uint32 questId, int8 storageIndex) const;
        int32 GetQuestObjectiveCounter(uint32 objectiveId) const;
        bool IsQuestObjectiveComplete(QuestObjective const& objective) const;
        void SetQuestObjectiveData(QuestObjective const& objective, int32 data);
        bool IsQuestObjectiveProgressComplete(Quest const* quest) const;
        void SendQuestComplete(Quest const* quest) const;
        void SendQuestReward(Quest const* quest, Creature const* questGiver, uint32 xp, bool hideChatMessage) const;
        void SendQuestFailed(uint32 questID, InventoryResult reason = EQUIP_ERR_OK) const;
        void SendQuestTimerFailed(uint32 questID) const;
        void SendCanTakeQuestResponse(QuestFailedReason reason, bool sendErrorMessage = true, std::string reasonText = "") const;
        void SendQuestConfirmAccept(Quest const* quest, Player* receiver) const;
        void SendPushToPartyResponse(Player* player, QuestPushReason reason) const;
        void SendQuestUpdateAddCredit(Quest const* quest, ObjectGuid guid, QuestObjective const& obj, uint16 count) const;
        void SendQuestUpdateAddCreditSimple(QuestObjective const& obj) const;
        void SendQuestUpdateAddPlayer(Quest const* quest, uint16 newCount) const;
        void SendQuestGiverStatusMultiple();

        ObjectGuid GetDivider() const { return m_divider; }
        void SetDivider(ObjectGuid guid) { m_divider = guid; }

        uint32 GetInGameTime() const { return m_ingametime; }
        void SetInGameTime(uint32 time) { m_ingametime = time; }

        void AddTimedQuest(uint32 questId) { m_timedquests.insert(questId); }
        void RemoveTimedQuest(uint32 questId) { m_timedquests.erase(questId); }

        void SaveCUFProfile(uint8 id, std::nullptr_t) { _CUFProfiles[id] = nullptr; } ///> Empties a CUF profile at position 0-4
        void SaveCUFProfile(uint8 id, std::unique_ptr<CUFProfile> profile) { _CUFProfiles[id] = std::move(profile); } ///> Replaces a CUF profile at position 0-4
        CUFProfile* GetCUFProfile(uint8 id) const { return _CUFProfiles[id].get(); } ///> Retrieves a CUF profile at position 0-4
        uint8 GetCUFProfilesCount() const
        {
            uint8 count = 0;
            for (uint8 i = 0; i < MAX_CUF_PROFILES; ++i)
                if (_CUFProfiles[i])
                    ++count;
            return count;
        }

        bool HasPvPForcingQuest() const;

        /*********************************************************/
        /***                   LOAD SYSTEM                     ***/
        /*********************************************************/

        bool LoadFromDB(ObjectGuid guid, SQLQueryHolder *holder);
        bool IsLoading() const override;

        static uint32 GetUInt32ValueFromArray(Tokenizer const& data, uint16 index);
        static float  GetFloatValueFromArray(Tokenizer const& data, uint16 index);
        static uint32 GetZoneIdFromDB(ObjectGuid guid);
        static uint32 GetLevelFromDB(ObjectGuid guid);
        static bool   LoadPositionFromDB(uint32& mapid, float& x, float& y, float& z, float& o, bool& in_flight, ObjectGuid guid);

        static bool IsValidGender(uint8 Gender) { return Gender <= GENDER_FEMALE; }
        static bool IsValidClass(uint8 Class) { return ((1 << (Class - 1)) & CLASSMASK_ALL_PLAYABLE) != 0; }
        static bool IsValidRace(uint8 Race) { return ((1 << (Race - 1)) & RACEMASK_ALL_PLAYABLE) != 0; }
        static bool ValidateAppearance(uint8 race, uint8 class_, uint8 gender, uint8 hairID, uint8 hairColor, uint8 faceID, uint8 facialHair, uint8 skinColor, std::array<uint8, PLAYER_CUSTOM_DISPLAY_SIZE> const& customDisplay, bool create = false);

        /*********************************************************/
        /***                   SAVE SYSTEM                     ***/
        /*********************************************************/

        void SaveToDB(bool create = false);
        void SaveInventoryAndGoldToDB(SQLTransaction& trans);                    // fast save function for item/money cheating preventing
        void SaveGoldToDB(SQLTransaction& trans) const;

        static void SetUInt32ValueInArray(Tokenizer& data, uint16 index, uint32 value);
        static void SavePositionInDB(WorldLocation const& loc, uint16 zoneId, ObjectGuid guid, SQLTransaction& trans);

        static void DeleteFromDB(ObjectGuid playerguid, uint32 accountId, bool updateRealmChars = true, bool deleteFinally = false);
        static void DeleteOldCharacters();
        static void DeleteOldCharacters(uint32 keepDays);

        bool m_mailsLoaded;
        bool m_mailsUpdated;

        void SetBindPoint(ObjectGuid guid) const;
        void SendRespecWipeConfirm(ObjectGuid const& guid, uint32 cost) const;
        void RegenerateAll();
        void Regenerate(Powers power);
        void SendPowerUpdate(Powers power, int32 amount);
        void RegenerateHealth();
        void setRegenTimerCount(uint32 time) {m_regenTimerCount = time;}
        void setWeaponChangeTimer(uint32 time) {m_weaponChangeTimer = time;}

        uint64 GetMoney() const { return GetUInt64Value(PLAYER_FIELD_COINAGE); }
        bool ModifyMoney(int64 amount, bool sendError = true);
        bool HasEnoughMoney(uint64 amount) const { return (GetMoney() >= amount); }
        bool HasEnoughMoney(int64 amount) const;
        void SetMoney(uint64 value);

        RewardedQuestSet const& getRewardedQuests() const { return m_RewardedQuests; }
        QuestStatusMap& getQuestStatusMap() { return m_QuestStatus; }

        size_t GetRewardedQuestCount() const { return m_RewardedQuests.size(); }
        bool IsQuestRewarded(uint32 quest_id) const;

        Unit* GetSelectedUnit() const;
        Player* GetSelectedPlayer() const;

        void SetTarget(ObjectGuid const& /*guid*/) override { } /// Used for serverside target changes, does not apply to players
        void SetSelection(ObjectGuid const& guid) { SetGuidValue(UNIT_FIELD_TARGET, guid); }

        uint32 GetComboPoints() const { return uint32(GetPower(POWER_COMBO_POINTS)); }
        void AddComboPoints(int8 count, Spell* spell = nullptr);
        void GainSpellComboPoints(int8 count);
        void ClearComboPoints();

        void SendMailResult(uint32 mailId, MailResponseType mailAction, MailResponseResult mailError, uint32 equipError = 0, ObjectGuid::LowType item_guid = UI64LIT(0), uint32 item_count = 0) const;
        void SendNewMail() const;
        void UpdateNextMailTimeAndUnreads();
        void AddNewMailDeliverTime(time_t deliver_time);
        bool IsMailsLoaded() const { return m_mailsLoaded; }

        void RemoveMail(uint32 id);

        void AddMail(Mail* mail) { m_mail.push_front(mail);}// for call from WorldSession::SendMailTo
        uint32 GetMailSize() const { return uint32(m_mail.size()); }
        Mail* GetMail(uint32 id);

        PlayerMails const& GetMails() const { return m_mail; }

        void SendItemRetrievalMail(uint32 itemEntry, uint32 count); // Item retrieval mails sent by The Postmaster (34337), used in multiple places.

        /*********************************************************/
        /*** MAILED ITEMS SYSTEM ***/
        /*********************************************************/

        uint8 unReadMails;
        time_t m_nextMailDelivereTime;

        typedef std::unordered_map<ObjectGuid::LowType, Item*> ItemMap;

        ItemMap mMitems;                                    //template defined in objectmgr.cpp

        Item* GetMItem(ObjectGuid::LowType id);
        void AddMItem(Item* it);
        bool RemoveMItem(ObjectGuid::LowType id);

        void SendOnCancelExpectedVehicleRideAura() const;
        void PetSpellInitialize();
        void CharmSpellInitialize();
        void PossessSpellInitialize();
        void VehicleSpellInitialize();
        void SendRemoveControlBar() const;
        bool HasSpell(uint32 spell) const override;
        bool HasActiveSpell(uint32 spell) const;            // show in spellbook
        SpellInfo const* GetCastSpellInfo(SpellInfo const* spellInfo) const override;
        TrainerSpellState GetTrainerSpellState(TrainerSpell const* trainer_spell) const;
        bool IsSpellFitByClassAndRace(uint32 spell_id) const;
        bool IsNeedCastPassiveSpellAtLearn(SpellInfo const* spellInfo) const;
        bool IsCurrentSpecMasterySpell(SpellInfo const* spellInfo) const;

        void SendProficiency(ItemClass itemClass, uint32 itemSubclassMask) const;
        void SendKnownSpells();
        bool AddSpell(uint32 spellId, bool active, bool learning, bool dependent, bool disabled, bool loading = false, uint32 fromSkill = 0);
        void LearnSpell(uint32 spell_id, bool dependent, uint32 fromSkill = 0);
        void RemoveSpell(uint32 spell_id, bool disabled = false, bool learn_low_rank = true);
        void ResetSpells(bool myClassOnly = false);
        void LearnCustomSpells();
        void LearnDefaultSkills();
        void LearnDefaultSkill(SkillRaceClassInfoEntry const* rcInfo);
        void LearnQuestRewardedSpells();
        void LearnQuestRewardedSpells(Quest const* quest);
        void LearnSpellHighestRank(uint32 spellid);
        void AddTemporarySpell(uint32 spellId);
        void RemoveTemporarySpell(uint32 spellId);
        void AddOverrideSpell(uint32 overridenSpellId, uint32 newSpellId);
        void RemoveOverrideSpell(uint32 overridenSpellId, uint32 newSpellId);
        void LearnSpecializationSpells();
        void RemoveSpecializationSpells();
        void SendSpellCategoryCooldowns() const;

        void SetReputation(uint32 factionentry, int32 value);
        int32 GetReputation(uint32 factionentry) const;
        std::string GetGuildName() const;

        // Loot Spec
        void SetLootSpecId(uint32 id) { SetUInt32Value(PLAYER_FIELD_LOOT_SPEC_ID, id); }
        uint32 GetLootSpecId() const { return GetUInt32Value(PLAYER_FIELD_LOOT_SPEC_ID); }

        // Talents
        uint32 GetTalentResetCost() const { return _specializationInfo.ResetTalentsCost; }
        void SetTalentResetCost(uint32 cost)  { _specializationInfo.ResetTalentsCost = cost; }
        time_t GetTalentResetTime() const { return _specializationInfo.ResetTalentsTime; }
        void SetTalentResetTime(time_t time_)  { _specializationInfo.ResetTalentsTime = time_; }
        uint32 GetPrimarySpecialization() const { return _specializationInfo.PrimarySpecialization; }
        void SetPrimarySpecialization(uint32 spec) { _specializationInfo.PrimarySpecialization = spec; }
        uint8 GetActiveTalentGroup() const { return _specializationInfo.ActiveGroup; }
        void SetActiveTalentGroup(uint8 group){ _specializationInfo.ActiveGroup = group; }
        uint32 GetDefaultSpecId() const;
        TalentSpecialization GetSpecializationId() const { return (TalentSpecialization)GetUInt32Value(PLAYER_FIELD_CURRENT_SPEC_ID); }
        uint32 GetRoleForGroup() const;
        static uint32 GetRoleBySpecializationId(uint32 specializationId);

        bool ResetTalents(bool noCost = false);
        uint32 GetNextResetTalentsCost() const;
        void InitTalentForLevel();
        void SendTalentsInfoData();
        TalentLearnResult LearnTalent(uint32 talentId, int32* spellOnCooldown);
        bool AddTalent(TalentEntry const* talent, uint8 spec, bool learning);
        bool HasTalent(uint32 spell_id, uint8 spec) const;
        void RemoveTalent(TalentEntry const* talent);
        uint32 CalculateTalentsTiers() const;
        void ResetTalentSpecialization();

        // Dual Spec
        void ActivateTalentGroup(ChrSpecializationEntry const* spec);

        PlayerTalentMap const* GetTalentMap(uint8 spec) const { return &_specializationInfo.Talents[spec]; }
        PlayerTalentMap* GetTalentMap(uint8 spec) { return &_specializationInfo.Talents[spec]; }
        std::vector<uint32> const& GetGlyphs(uint8 spec) const { return _specializationInfo.Glyphs[spec]; }
        std::vector<uint32>& GetGlyphs(uint8 spec) { return _specializationInfo.Glyphs[spec]; }
        ActionButtonList const& GetActionButtons() const { return m_actionButtons; }

        uint32 GetFreePrimaryProfessionPoints() const { return GetUInt32Value(PLAYER_CHARACTER_POINTS); }
        void SetFreePrimaryProfessions(uint16 profs) { SetUInt32Value(PLAYER_CHARACTER_POINTS, profs); }
        void InitPrimaryProfessions();

        PlayerSpellMap const& GetSpellMap() const { return m_spells; }
        PlayerSpellMap      & GetSpellMap()       { return m_spells; }

        void AddSpellMod(SpellModifier* mod, bool apply);
        static bool IsAffectedBySpellmod(SpellInfo const* spellInfo, SpellModifier* mod, Spell* spell = nullptr);
        template <class T>
        void ApplySpellMod(uint32 spellId, SpellModOp op, T& basevalue, Spell* spell = nullptr) const;
        void RestoreSpellMods(Spell* spell, uint32 ownerAuraId = 0, Aura* aura = nullptr);
        void RestoreAllSpellMods(uint32 ownerAuraId = 0, Aura* aura = nullptr);
        static void ApplyModToSpell(SpellModifier* mod, Spell* spell);
        void SetSpellModTakingSpell(Spell* spell, bool apply);
        void SendSpellModifiers() const;

        void RemoveArenaSpellCooldowns(bool removeActivePetCooldowns = false);
        uint32 GetLastPotionId() const { return m_lastPotionId; }
        void SetLastPotionId(uint32 item_id) { m_lastPotionId = item_id; }
        void UpdatePotionCooldown(Spell* spell = nullptr);

        void SetResurrectRequestData(Unit* caster, uint32 health, uint32 mana, uint32 appliedAura);
        void ClearResurrectRequestData()
        {
            _resurrectionData.reset();
        }

        bool IsResurrectRequestedBy(ObjectGuid const& guid) const
        {
            if (!IsResurrectRequested())
                return false;

            return !_resurrectionData->GUID.IsEmpty() && _resurrectionData->GUID == guid;
        }

        bool IsResurrectRequested() const { return _resurrectionData.get() != nullptr; }
        void ResurrectUsingRequestData();
        void ResurrectUsingRequestDataImpl();

        uint8 getCinematic() const { return m_cinematic; }
        void setCinematic(uint8 cine) { m_cinematic = cine; }

        uint32 GetMovie() const { return m_movie; }
        void SetMovie(uint32 movie) { m_movie = movie; }

        ActionButton* AddActionButton(uint8 button, uint32 action, uint8 type);
        void RemoveActionButton(uint8 button);
        ActionButton const* GetActionButton(uint8 button);
        void SendInitialActionButtons() const { SendActionButtons(0); }
        void SendActionButtons(uint32 state) const;
        bool IsActionButtonDataValid(uint8 button, uint32 action, uint8 type) const;

        PvPInfo pvpInfo;
        void UpdatePvPState(bool onlyFFA = false);
        void SetPvP(bool state) override;
        void UpdatePvP(bool state, bool override=false);
        void UpdateZone(uint32 newZone, uint32 newArea);
        void UpdateArea(uint32 newArea);
        void UpdateZoneDependentAuras(uint32 zone_id);    // zones
        void UpdateAreaDependentAuras(uint32 area_id);    // subzones

        void UpdateAfkReport(time_t currTime);
        void UpdatePvPFlag(time_t currTime);
        void UpdateContestedPvP(uint32 currTime);
        void SetContestedPvPTimer(uint32 newTime) {m_contestedPvPTimer = newTime;}
        void ResetContestedPvP();

        /// @todo: maybe move UpdateDuelFlag+DuelComplete to independent DuelHandler
        DuelInfo* duel;
        void UpdateDuelFlag(time_t currTime);
        void CheckDuelDistance(time_t currTime);
        void DuelComplete(DuelCompleteType type);

        bool IsGroupVisibleFor(Player const* p) const;
        bool IsInSameGroupWith(Player const* p) const;
        bool IsInSameRaidWith(Player const* p) const;
        void UninviteFromGroup();
        static void RemoveFromGroup(Group* group, ObjectGuid guid, RemoveMethod method = GROUP_REMOVEMETHOD_DEFAULT, ObjectGuid kicker = ObjectGuid::Empty, const char* reason = nullptr);
        void RemoveFromGroup(RemoveMethod method = GROUP_REMOVEMETHOD_DEFAULT) { RemoveFromGroup(GetGroup(), GetGUID(), method); }
        void SendUpdateToOutOfRangeGroupMembers();

        void SetInGuild(ObjectGuid::LowType guildId);
        void SetRank(uint8 rankId) { SetUInt32Value(PLAYER_GUILDRANK, rankId); }
        uint8 GetRank() const { return uint8(GetUInt32Value(PLAYER_GUILDRANK)); }
        void SetGuildLevel(uint32 level) { SetUInt32Value(PLAYER_GUILDLEVEL, level); }
        uint32 GetGuildLevel() const { return GetUInt32Value(PLAYER_GUILDLEVEL); }
        void SetGuildIdInvited(ObjectGuid::LowType GuildId) { m_GuildIdInvited = GuildId; }
        ObjectGuid::LowType GetGuildId() const { return GetUInt64Value(OBJECT_FIELD_DATA); /* return only lower part */ }
        Guild* GetGuild();
        Guild const* GetGuild() const;
        static ObjectGuid::LowType GetGuildIdFromDB(ObjectGuid guid);
        static uint8 GetRankFromDB(ObjectGuid guid);
        ObjectGuid::LowType GetGuildIdInvited() const { return m_GuildIdInvited; }
        static void RemovePetitionsAndSigns(ObjectGuid guid);

        // Arena Team
        void SetInArenaTeam(uint32 ArenaTeamId, uint8 slot, uint8 type);
        void SetArenaTeamInfoField(uint8 slot, ArenaTeamInfoType type, uint32 value);
        static uint32 GetArenaTeamIdFromDB(ObjectGuid guid, uint8 slot);
        static void LeaveAllArenaTeams(ObjectGuid guid);
        uint32 GetArenaTeamId(uint8 slot) const { return GetUInt32Value(PLAYER_FIELD_ARENA_TEAM_INFO_1_1 + (slot * ARENA_TEAM_END) + ARENA_TEAM_ID); }
        uint32 GetArenaPersonalRating(uint8 slot) const { return GetUInt32Value(PLAYER_FIELD_ARENA_TEAM_INFO_1_1 + (slot * ARENA_TEAM_END) + ARENA_TEAM_PERSONAL_RATING); }
        void SetArenaTeamIdInvited(uint32 ArenaTeamId) { m_ArenaTeamIdInvited = ArenaTeamId; }
        uint32 GetArenaTeamIdInvited() const { return m_ArenaTeamIdInvited; }
        uint32 GetRBGPersonalRating() const { return 0; }

        Difficulty GetDifficultyID(MapEntry const* mapEntry) const;
        Difficulty GetDungeonDifficultyID() const { return m_dungeonDifficulty; }
        Difficulty GetRaidDifficultyID() const { return m_raidDifficulty; }
        Difficulty GetLegacyRaidDifficultyID() const { return m_legacyRaidDifficulty; }
        void SetDungeonDifficultyID(Difficulty dungeon_difficulty) { m_dungeonDifficulty = dungeon_difficulty; }
        void SetRaidDifficultyID(Difficulty raid_difficulty) { m_raidDifficulty = raid_difficulty; }
        void SetLegacyRaidDifficultyID(Difficulty raid_difficulty) { m_legacyRaidDifficulty = raid_difficulty; }
        static Difficulty CheckLoadedDungeonDifficultyID(Difficulty difficulty);
        static Difficulty CheckLoadedRaidDifficultyID(Difficulty difficulty);
        static Difficulty CheckLoadedLegacyRaidDifficultyID(Difficulty difficulty);
        void SendRaidGroupOnlyMessage(RaidGroupReason reason, int32 delay) const;

        bool UpdateSkill(uint32 skill_id, uint32 step);
        bool UpdateSkillPro(uint16 skillId, int32 chance, uint32 step);

        bool UpdateCraftSkill(uint32 spellid);
        bool UpdateGatherSkill(uint32 SkillId, uint32 SkillValue, uint32 RedLevel, uint32 Multiplicator = 1);
        bool UpdateFishingSkill();

        float GetHealthBonusFromStamina();

        bool UpdateStats(Stats stat) override;
        bool UpdateAllStats() override;
        void ApplySpellPenetrationBonus(int32 amount, bool apply);
        void UpdateResistances(uint32 school) override;
        void UpdateArmor() override;
        void UpdateMaxHealth() override;
        void UpdateMaxPower(Powers power) override;
        void UpdateAttackPowerAndDamage(bool ranged = false) override;
        void ApplySpellPowerBonus(int32 amount, bool apply);
        void UpdateSpellDamageAndHealingBonus();
        void ApplyRatingMod(CombatRating cr, int32 value, bool apply);
        void UpdateRating(CombatRating cr);
        void UpdateAllRatings();
        void UpdateMastery();
        bool CanUseMastery() const;
        void UpdateVersatility();
        void UpdateAverageItemLevel();

        void CalculateMinMaxDamage(WeaponAttackType attType, bool normalized, bool addTotalPct, float& minDamage, float& maxDamage) override;

        void RecalculateRating(CombatRating cr) { ApplyRatingMod(cr, 0, true);}
        void GetDodgeFromAgility(float &diminishing, float &nondiminishing) const;
        float GetRatingMultiplier(CombatRating cr) const;
        float GetRatingBonusValue(CombatRating cr) const;

        /// Returns base spellpower bonus from spellpower stat on items, without spellpower from intellect stat
        uint32 GetBaseSpellPowerBonus() const { return m_baseSpellPower; }
        int32 GetSpellPenetrationItemMod() const { return m_spellPenetrationItemMod; }

        float GetExpertiseDodgeOrParryReduction(WeaponAttackType attType) const;
        void UpdateBlockPercentage();
        void UpdateCritPercentage(WeaponAttackType attType);
        void UpdateAllCritPercentages();
        void UpdateParryPercentage();
        void UpdateDodgePercentage();
        void UpdateMeleeHitChances();
        void UpdateRangedHitChances();
        void UpdateSpellHitChances();

        void UpdateSpellCritChance();
        void UpdateArmorPenetration(int32 amount);
        void UpdateExpertise(WeaponAttackType attType);
        void ApplyManaRegenBonus(int32 amount, bool apply);
        void ApplyHealthRegenBonus(int32 amount, bool apply);
        void UpdateManaRegen();
        void UpdateAllRunesRegen();

        ObjectGuid const& GetLootGUID() const { return GetGuidValue(PLAYER_LOOT_TARGET_GUID); }
        void SetLootGUID(ObjectGuid const& guid) { SetGuidValue(PLAYER_LOOT_TARGET_GUID, guid); }
        ObjectGuid GetLootWorldObjectGUID(ObjectGuid const& lootObjectGuid) const;
        void RemoveAELootedObject(ObjectGuid const& lootObjectGuid);
        bool HasLootWorldObjectGUID(ObjectGuid const& lootWorldObjectGuid) const;
        std::unordered_map<ObjectGuid, ObjectGuid> const& GetAELootView() const { return m_AELootView; }

        void RemovedInsignia(Player* looterPlr);

        WorldSession* GetSession() const { return m_session; }

        void BuildCreateUpdateBlockForPlayer(UpdateData* data, Player* target) const override;
        void DestroyForPlayer(Player* target) const override;

        // notifiers
        void SendAttackSwingCantAttack() const;
        void SendAttackSwingCancelAttack() const;
        void SendAttackSwingDeadTarget() const;
        void SendAttackSwingNotInRange() const;
        void SendAttackSwingBadFacingAttack() const;
        void SendAutoRepeatCancel(Unit* target);
        void SendExplorationExperience(uint32 Area, uint32 Experience) const;

        void SendDungeonDifficulty(int32 forcedDifficulty = -1) const;
        void SendRaidDifficulty(bool legacy, int32 forcedDifficulty = -1) const;
        void ResetInstances(uint8 method, bool isRaid, bool isLegacy);
        void SendResetInstanceSuccess(uint32 MapId) const;
        void SendResetInstanceFailed(ResetFailedReason reason, uint32 mapID) const;
        void SendResetFailedNotify(uint32 mapid) const;

        bool UpdatePosition(float x, float y, float z, float orientation, bool teleport = false) override;
        bool UpdatePosition(const Position &pos, bool teleport = false) override { return UpdatePosition(pos.GetPositionX(), pos.GetPositionY(), pos.GetPositionZ(), pos.GetOrientation(), teleport); }
        void UpdateUnderwaterState(Map* m, float x, float y, float z) override;

        bool HasWorldQuestEnabled() const { return GetQuestStatus(43341) == QUEST_STATUS_REWARDED; } // Uniting the Isles
        void UpdateWorldQuestPosition(float x, float y);

        void SendMessageToSet(WorldPacket const* data, bool self) const override { SendMessageToSetInRange(data, GetVisibilityRange(), self); }
        void SendMessageToSetInRange(WorldPacket const* data, float dist, bool self) const override;
        void SendMessageToSetInRange(WorldPacket const* data, float dist, bool self, bool own_team_only) const;
        void SendMessageToSet(WorldPacket const* data, Player const* skipped_rcvr) const override;

        Corpse* GetCorpse() const;
        void SpawnCorpseBones(bool triggerSave = true);
        Corpse* CreateCorpse();
        void KillPlayer();
        static void OfflineResurrect(ObjectGuid const& guid, SQLTransaction& trans);
        bool HasCorpse() const { return _corpseLocation.GetMapId() != MAPID_INVALID; }
        WorldLocation GetCorpseLocation() const { return _corpseLocation; }
        uint32 GetResurrectionSpellId() const;
        void ResurrectPlayer(float restore_percent, bool applySickness = false);
        void BuildPlayerRepop();
        void RepopAtGraveyard();

        void DurabilityLossAll(double percent, bool inventory);
        void DurabilityLoss(Item* item, double percent);
        void DurabilityPointsLossAll(int32 points, bool inventory);
        void DurabilityPointsLoss(Item* item, int32 points);
        void DurabilityPointLossForEquipSlot(EquipmentSlots slot);
        uint32 DurabilityRepairAll(bool cost, float discountMod, bool guildBank);
        uint32 DurabilityRepair(uint16 pos, bool cost, float discountMod, bool guildBank);

        void UpdateMirrorTimers();
        void StopMirrorTimers();
        bool IsMirrorTimerActive(MirrorTimerType type) const;

        bool CanJoinConstantChannelInZone(ChatChannelsEntry const* channel, AreaTableEntry const* zone) const;

        void JoinedChannel(Channel* c);
        void LeftChannel(Channel* c);
        void CleanupChannels();
        void UpdateLocalChannels(uint32 newZone);
        void LeaveLFGChannel();

        typedef std::list<Channel*> JoinedChannelsList;
        JoinedChannelsList const& GetJoinedChannels() const { return m_channels; }

        void SetSkill(uint16 id, uint16 step, uint16 newVal, uint16 maxVal);
        uint16 GetMaxSkillValue(uint32 skill) const;        // max + perm. bonus + temp bonus
        uint16 GetPureMaxSkillValue(uint32 skill) const;    // max
        uint16 GetSkillValue(uint32 skill) const;           // skill value + perm. bonus + temp bonus
        uint16 GetBaseSkillValue(uint32 skill) const;       // skill value + perm. bonus
        uint16 GetPureSkillValue(uint32 skill) const;       // skill value
        int16 GetSkillPermBonusValue(uint32 skill) const;
        int16 GetSkillTempBonusValue(uint32 skill) const;
        uint16 GetSkillStep(uint16 skill) const;            // 0...6
        bool HasSkill(uint32 skill) const;
        void LearnSkillRewardedSpells(uint32 skillId, uint32 skillValue);

        WorldLocation& GetTeleportDest() { return m_teleport_dest; }
        bool IsBeingTeleported() const { return mSemaphoreTeleport_Near || mSemaphoreTeleport_Far; }
        bool IsBeingTeleportedNear() const { return mSemaphoreTeleport_Near; }
        bool IsBeingTeleportedFar() const { return mSemaphoreTeleport_Far; }
        bool IsBeingTeleportedSeamlessly() const { return IsBeingTeleportedFar() && m_teleport_options & TELE_TO_SEAMLESS; }
        void SetSemaphoreTeleportNear(bool semphsetting) { mSemaphoreTeleport_Near = semphsetting; }
        void SetSemaphoreTeleportFar(bool semphsetting) { mSemaphoreTeleport_Far = semphsetting; }
        void ProcessDelayedOperations();

        void CheckAreaExploreAndOutdoor(void);

        static uint32 TeamForRace(uint8 race);
        static TeamId TeamIdForRace(uint8 race);
        uint32 GetTeam() const { return m_team; }
        bool IsInAlliance() const { return m_team == ALLIANCE; }
        bool IsInHorde() const { return m_team == HORDE; }
        TeamId GetTeamId() const { return m_team == ALLIANCE ? TEAM_ALLIANCE : TEAM_HORDE; }
        void setFactionForRace(uint8 race);

        void InitDisplayIds();

        bool IsAtGroupRewardDistance(WorldObject const* pRewardSource) const;
        bool IsAtRecruitAFriendDistance(WorldObject const* pOther) const;
        void RewardPlayerAndGroupAtKill(Unit* victim, bool isBattleGround);
        void RewardPlayerAndGroupAtEvent(uint32 creature_id, WorldObject* pRewardSource);
        bool isHonorOrXPTarget(Unit const* victim) const;

        bool GetsRecruitAFriendBonus(bool forXP);
        uint8 GetGrantableLevels() const { return m_grantableLevels; }
        void SetGrantableLevels(uint8 val) { m_grantableLevels = val; }

        ReputationMgr&       GetReputationMgr()       { return *m_reputationMgr; }
        ReputationMgr const& GetReputationMgr() const { return *m_reputationMgr; }
        ReputationRank GetReputationRank(uint32 faction_id) const;
        void RewardReputation(Unit* victim, float rate);
        void RewardReputation(Quest const* quest);

        int32 CalculateReputationGain(ReputationSource source, uint32 creatureOrQuestLevel, int32 rep, int32 faction, bool noQuestBonus = false);

        void UpdateSkillsForLevel();
        void UpdateSkillsToMaxSkillsForLevel();             // for .levelup
        void ModifySkillBonus(uint32 skillid, int32 val, bool talent);

        /*********************************************************/
        /***                  PVP SYSTEM                       ***/
        /*********************************************************/
        // TODO: Properly implement correncies as of Cataclysm
        void UpdateHonorFields();
        bool RewardHonor(Unit* victim, uint32 groupsize, int32 honor = -1, bool pvptoken = false);
        uint32 GetMaxPersonalArenaRatingRequirement(uint32 minarenaslot) const;

        // duel health and mana reset methods
        void SaveHealthBeforeDuel() { healthBeforeDuel = GetHealth(); }
        void SaveManaBeforeDuel() { manaBeforeDuel = GetPower(POWER_MANA); }
        void RestoreHealthAfterDuel() { SetHealth(healthBeforeDuel); }
        void RestoreManaAfterDuel() { SetPower(POWER_MANA, manaBeforeDuel); }

        uint32 GetPrestigeLevel() const { return GetUInt32Value(PLAYER_FIELD_PRESTIGE); }
        uint32 GetHonorLevel() const { return GetUInt32Value(PLAYER_FIELD_HONOR_LEVEL); }
        void AddHonorXP(uint32 xp);
        void SetHonorLevel(uint8 honorLevel);
        void Prestige();
        bool CanPrestige() const;
        bool IsMaxPrestige() const;
        bool IsMaxHonorLevelAndPrestige() const { return IsMaxPrestige() && GetHonorLevel() == PLAYER_MAX_HONOR_LEVEL; }
        // Updates PLAYER_FIELD_HONOR_NEXT_LEVEL based on PLAYER_FIELD_HONOR_LEVEL and the smallest value of PLAYER_FIELD_PRESTIGE and (PRESTIGE_COLUMN_COUNT - 1)
        void UpdateHonorNextLevel();
        //End of PvP System

        void RewardPlayerWithRewardPack(uint32 rewardPackID);
        void RewardPlayerWithRewardPack(RewardPackEntry const* rewardPackEntry);

        void SetDrunkValue(uint8 newDrunkValue, uint32 itemId = 0);
        uint8 GetDrunkValue() const { return GetByteValue(PLAYER_BYTES_3, PLAYER_BYTES_3_OFFSET_INEBRIATION); }
        static DrunkenState GetDrunkenstateByValue(uint8 value);

        uint32 GetDeathTimer() const { return m_deathTimer; }
        uint32 GetCorpseReclaimDelay(bool pvp) const;
        void UpdateCorpseReclaimDelay();
        int32 CalculateCorpseReclaimDelay(bool load = false) const;
        void SendCorpseReclaimDelay(uint32 delay) const;

        uint32 GetBlockPercent() const override { return GetUInt32Value(PLAYER_SHIELD_BLOCK); }
        bool CanParry() const { return m_canParry; }
        void SetCanParry(bool value);
        bool CanBlock() const { return m_canBlock; }
        void SetCanBlock(bool value);
        bool CanTitanGrip() const { return m_canTitanGrip; }
        void SetCanTitanGrip(bool value, uint32 penaltySpellId = 0);
        void CheckTitanGripPenalty();
        bool CanTameExoticPets() const { return IsGameMaster() || HasAuraType(SPELL_AURA_ALLOW_TAME_PET_TYPE); }

        void SetRegularAttackTime();
        void SetBaseModValue(BaseModGroup modGroup, BaseModType modType, float value) { m_auraBaseMod[modGroup][modType] = value; }
        void HandleBaseModValue(BaseModGroup modGroup, BaseModType modType, float amount, bool apply);
        float GetBaseModValue(BaseModGroup modGroup, BaseModType modType) const;
        float GetTotalBaseModValue(BaseModGroup modGroup) const;
        float GetTotalPercentageModValue(BaseModGroup modGroup) const { return m_auraBaseMod[modGroup][FLAT_MOD] + m_auraBaseMod[modGroup][PCT_MOD]; }
        void _ApplyAllStatBonuses();
        void _RemoveAllStatBonuses();

        void ResetAllPowers();

        void ApplyItemDependentAuras(Item* item, bool apply);

        void _ApplyItemMods(Item* item, uint8 slot, bool apply);
        void _RemoveAllItemMods();
        void _ApplyAllItemMods();
        void _ApplyAllLevelScaleItemMods(bool apply);
        void _ApplyItemBonuses(Item* item, uint8 slot, bool apply);
        void _ApplyWeaponDamage(uint8 slot, Item* item, bool apply);
        bool EnchantmentFitsRequirements(uint32 enchantmentcondition, int8 slot) const;
        void ToggleMetaGemsActive(uint8 exceptslot, bool apply);
        void CorrectMetaGemEnchants(uint8 slot, bool apply);
        void InitDataForForm(bool reapplyMods = false);

        void ApplyItemEquipSpell(Item* item, bool apply, bool formChange = false);
        void ApplyEquipSpell(SpellInfo const* spellInfo, Item* item, bool apply, bool formChange = false);
        void UpdateEquipSpellsAtFormChange();
        void UpdateItemSetAuras(bool formChange = false);
        void ApplyArtifactPowers(Item* item, bool apply);
        void ApplyArtifactPowerRank(Item* artifact, ArtifactPowerRankEntry const* artifactPowerRank, bool apply);

        void CastItemCombatSpell(DamageInfo const& damageInfo);
        void CastItemCombatSpell(DamageInfo const& damageInfo, Item* item, ItemTemplate const* proto);
        void CastItemUseSpell(Item* item, SpellCastTargets const& targets, ObjectGuid castCount, int32* misc);

        void SendEquipmentSetList();
        void SetEquipmentSet(EquipmentSetInfo::EquipmentSetData const& newEqSet);
        void DeleteEquipmentSet(uint64 id);

        void SendInitWorldStates(uint32 zone, uint32 area);
        void SendUpdateWorldState(uint32 variable, uint32 value, bool hidden = false) const;
        void SendDirectMessage(WorldPacket const* data) const;
        void SendBGWeekendWorldStates() const;
        void SendBattlefieldWorldStates() const;

        void SendAurasForTarget(Unit* target) const;

        PlayerMenu* PlayerTalkClass;
        std::vector<ItemSetEffect*> ItemSetEff;

        void SendLoot(ObjectGuid guid, LootType loot_type, bool aeLooting = false);
        void SendLootError(ObjectGuid const& lootObj, ObjectGuid const& owner, LootError error) const;
        void SendLootRelease(ObjectGuid guid) const;
        void SendLootReleaseAll() const;
        void SendNotifyLootItemRemoved(ObjectGuid lootObj, uint8 lootSlot) const;
        void SendNotifyLootMoneyRemoved(ObjectGuid lootObj) const;

        /*********************************************************/
        /***               BATTLEGROUND SYSTEM                 ***/
        /*********************************************************/

        bool InBattleground()       const                { return m_bgData.bgInstanceID != 0; }
        bool InArena()              const;
        uint32 GetBattlegroundId()  const                { return m_bgData.bgInstanceID; }
        BattlegroundTypeId GetBattlegroundTypeId() const { return m_bgData.bgTypeID; }
        Battleground* GetBattleground() const;

        uint32 GetBattlegroundQueueJoinTime(BattlegroundQueueTypeId bgQueueTypeId) const;
        bool InBattlegroundQueue() const;
        BattlegroundQueueTypeId GetBattlegroundQueueTypeId(uint32 index) const;
        uint32 GetBattlegroundQueueIndex(BattlegroundQueueTypeId bgQueueTypeId) const;
        bool IsInvitedForBattlegroundQueueType(BattlegroundQueueTypeId bgQueueTypeId) const;
        bool InBattlegroundQueueForBattlegroundQueueType(BattlegroundQueueTypeId bgQueueTypeId) const;

        void SetBattlegroundId(uint32 val, BattlegroundTypeId bgTypeId);
        uint32 AddBattlegroundQueueId(BattlegroundQueueTypeId val);
        bool HasFreeBattlegroundQueueId() const;
        void RemoveBattlegroundQueueId(BattlegroundQueueTypeId val);
        void SetInviteForBattlegroundQueueType(BattlegroundQueueTypeId bgQueueTypeId, uint32 instanceId);
        bool IsInvitedForBattlegroundInstance(uint32 instanceId) const;
        WorldLocation const& GetBattlegroundEntryPoint() const { return m_bgData.joinPos; }
        void SetBattlegroundEntryPoint();

        void SetBGTeam(uint32 team);
        uint32 GetBGTeam() const;

        void LeaveBattleground(bool teleportToEntryPoint = true);
        bool CanJoinToBattleground(Battleground const* bg) const;
        bool CanReportAfkDueToLimit();
        void ReportedAfkBy(Player* reporter);
        void ClearAfkReports() { m_bgData.bgAfkReporter.clear(); }

        bool GetBGAccessByLevel(BattlegroundTypeId bgTypeId) const;
        bool isTotalImmunity() const;
        bool CanUseBattlegroundObject(GameObject* gameobject) const;
        bool isTotalImmune() const;
        bool CanCaptureTowerPoint() const;

        bool GetRandomWinner() const { return m_IsBGRandomWinner; }
        void SetRandomWinner(bool isWinner);

        /*********************************************************/
        /***               OUTDOOR PVP SYSTEM                  ***/
        /*********************************************************/

        OutdoorPvP* GetOutdoorPvP() const;
        // returns true if the player is in active state for outdoor pvp objective capturing, false otherwise
        bool IsOutdoorPvPActive() const;

        /*********************************************************/
        /***              ENVIROMENTAL SYSTEM                  ***/
        /*********************************************************/

        bool IsImmuneToEnvironmentalDamage() const;
        uint32 EnvironmentalDamage(EnviromentalDamage type, uint32 damage);

        /*********************************************************/
        /***               FLOOD FILTER SYSTEM                 ***/
        /*********************************************************/

        void UpdateSpeakTime();
        bool CanSpeak() const;

        /*********************************************************/
        /***                 VARIOUS SYSTEMS                   ***/
        /*********************************************************/
        void UpdateFallInformationIfNeed(MovementInfo const& minfo, uint16 opcode);
        // only changed for direct client control (possess, vehicle etc.), not stuff you control using pet commands
        Unit* m_unitMovedByMe;
        WorldObject* m_seer;
        void SetFallInformation(uint32 time, float z);
        void HandleFall(MovementInfo const& movementInfo);

        void SetClientControl(Unit* target, bool allowMove);

        void SetMover(Unit* target);

        void SetSeer(WorldObject* target) { m_seer = target; }
        void SetViewpoint(WorldObject* target, bool apply);
        WorldObject* GetViewpoint() const;
        void StopCastingCharm();
        void StopCastingBindSight() const;

        uint32 GetSaveTimer() const { return m_nextSave; }
        void   SetSaveTimer(uint32 timer) { m_nextSave = timer; }

        void SaveRecallPosition() { m_recall_location.WorldRelocate(*this); }
        void Recall() { TeleportTo(m_recall_location); }

        void SetHomebind(WorldLocation const& loc, uint32 areaId);
        void SendBindPointUpdate() const;

        // Homebind coordinates
        uint32 m_homebindMapId;
        uint16 m_homebindAreaId;
        float m_homebindX;
        float m_homebindY;
        float m_homebindZ;

        WorldLocation GetStartPosition() const;

        // currently visible objects at player client
        GuidUnorderedSet m_clientGUIDs;

        bool HaveAtClient(Object const* u) const;

        bool IsNeverVisibleFor(WorldObject const* seer) const override;

        bool IsVisibleGloballyFor(Player const* player) const;

        void SendInitialVisiblePackets(Unit* target) const;
        void UpdateObjectVisibility(bool forced = true) override;
        void UpdateVisibilityForPlayer();
        void UpdateVisibilityOf(WorldObject* target);
        void UpdateTriggerVisibility();

        void SendUpdatePhasing();

        template<class T>
        void UpdateVisibilityOf(T* target, UpdateData& data, std::set<Unit*>& visibleNow);

        uint8 m_forced_speed_changes[MAX_MOVE_TYPE];

        bool HasAtLoginFlag(AtLoginFlags f) const { return (m_atLoginFlags & f) != 0; }
        void SetAtLoginFlag(AtLoginFlags f) { m_atLoginFlags |= f; }
        void RemoveAtLoginFlag(AtLoginFlags flags, bool persist = false);

        bool isUsingLfg() const;
        bool inRandomLfgDungeon() const;

        typedef std::set<uint32> DFQuestsDoneList;
        DFQuestsDoneList m_DFQuests;

        // Temporarily removed pet cache
        uint32 GetTemporaryUnsummonedPetNumber() const { return m_temporaryUnsummonedPetNumber; }
        void SetTemporaryUnsummonedPetNumber(uint32 petnumber) { m_temporaryUnsummonedPetNumber = petnumber; }
        void UnsummonPetTemporaryIfAny();
        void ResummonPetTemporaryUnSummonedIfAny();
        bool IsPetNeedBeTemporaryUnsummoned() const;

        void SendCinematicStart(uint32 CinematicSequenceId) const;
        void SendMovieStart(uint32 movieId);

        uint32 DoRandomRoll(uint32 minimum, uint32 maximum);

        /*********************************************************/
        /***                 INSTANCE SYSTEM                   ***/
        /*********************************************************/

        typedef std::unordered_map< uint32 /*mapId*/, InstancePlayerBind > BoundInstancesMap;

        void UpdateHomebindTime(uint32 time);

        uint32 m_HomebindTimer;
        bool m_InstanceValid;
        // permanent binds and solo binds by difficulty
        BoundInstancesMap m_boundInstances[MAX_DIFFICULTY];
        InstancePlayerBind* GetBoundInstance(uint32 mapid, Difficulty difficulty, bool withExpired = false);
        InstancePlayerBind const* GetBoundInstance(uint32 mapid, Difficulty difficulty) const;
        BoundInstancesMap& GetBoundInstances(Difficulty difficulty) { return m_boundInstances[difficulty]; }
        InstanceSave* GetInstanceSave(uint32 mapid);
        void UnbindInstance(uint32 mapid, Difficulty difficulty, bool unload = false);
        void UnbindInstance(BoundInstancesMap::iterator &itr, Difficulty difficulty, bool unload = false);
        InstancePlayerBind* BindToInstance(InstanceSave* save, bool permanent, BindExtensionState extendState = EXTEND_STATE_NORMAL, bool load = false);
        void BindToInstance();
        void SetPendingBind(uint32 instanceId, uint32 bindTimer);
        bool HasPendingBind() const { return _pendingBindId > 0; }
        void SendRaidInfo();
        bool Satisfy(AccessRequirement const* ar, uint32 target_map, bool report = false);
        bool CheckInstanceValidity(bool /*isLogin*/);
        bool CheckInstanceCount(uint32 instanceId) const;
        void AddInstanceEnterTime(uint32 instanceId, time_t enterTime);

        // last used pet number (for BG's)
        uint32 GetLastPetNumber() const { return m_lastpetnumber; }
        void SetLastPetNumber(uint32 petnumber) { m_lastpetnumber = petnumber; }

        /*********************************************************/
        /***                   GROUP SYSTEM                    ***/
        /*********************************************************/

        Group* GetGroupInvite() const { return m_groupInvite; }
        void SetGroupInvite(Group* group) { m_groupInvite = group; }
        Group* GetGroup() { return m_group.getTarget(); }
        Group const* GetGroup() const { return const_cast<Group const*>(m_group.getTarget()); }
        GroupReference& GetGroupRef() { return m_group; }
        void SetGroup(Group* group, int8 subgroup = -1);
        uint8 GetSubGroup() const { return m_group.getSubGroup(); }
        uint32 GetGroupUpdateFlag() const { return m_groupUpdateMask; }
        void SetGroupUpdateFlag(uint32 flag) { m_groupUpdateMask |= flag; }
        void RemoveGroupUpdateFlag(uint32 flag) { m_groupUpdateMask &= ~flag; }
        void SetPartyType(GroupCategory category, uint8 type);
        void ResetGroupUpdateSequenceIfNeeded(Group const* group);
        int32 NextGroupUpdateSequenceNumber(GroupCategory category);
        Player* GetNextRandomRaidMember(float radius);
        PartyResult CanUninviteFromGroup(ObjectGuid guidMember = ObjectGuid::Empty) const;

        // Battleground / Battlefield Group System
        void SetBattlegroundOrBattlefieldRaid(Group* group, int8 subgroup = -1);
        void RemoveFromBattlegroundOrBattlefieldRaid();
        Group* GetOriginalGroup() const { return m_originalGroup.getTarget(); }
        GroupReference& GetOriginalGroupRef() { return m_originalGroup; }
        uint8 GetOriginalSubGroup() const { return m_originalGroup.getSubGroup(); }
        void SetOriginalGroup(Group* group, int8 subgroup = -1);

        void SetPassOnGroupLoot(bool bPassOnGroupLoot) { m_bPassOnGroupLoot = bPassOnGroupLoot; }
        bool GetPassOnGroupLoot() const { return m_bPassOnGroupLoot; }

        MapReference &GetMapRef() { return m_mapRef; }

        // Set map to player and add reference
        void SetMap(Map* map) override;
        void ResetMap() override;

        bool isAllowedToLoot(const Creature* creature);

        DeclinedName const* GetDeclinedNames() const { return m_declinedname; }
        uint8 GetRunesState() const;
        uint32 GetRuneCooldown(uint8 index) const { return m_runes->Cooldown[index]; }
        uint32 GetRuneBaseCooldown() const;
        void SetRuneCooldown(uint8 index, uint32 cooldown);
        void ResyncRunes() const;
        void AddRunePower(uint8 index) const;
        void InitRunes();

        void SendRespondInspectAchievements(Player* player) const;
        uint32 GetAchievementPoints() const;
        bool HasAchieved(uint32 achievementId) const;
        void ResetAchievements();
        void ResetCriteria(CriteriaTypes type, uint64 miscValue1 = 0, uint64 miscValue2 = 0, bool evenIfCriteriaComplete = false);
        void UpdateCriteria(CriteriaTypes type, uint64 miscValue1 = 0, uint64 miscValue2 = 0, uint64 miscValue3 = 0, Unit* unit = NULL);
        void StartCriteriaTimer(CriteriaTimedTypes type, uint32 entry, uint32 timeLost = 0);
        void RemoveCriteriaTimer(CriteriaTimedTypes type, uint32 entry);
        void CompletedAchievement(uint32 achievementId);
        void CompletedAchievement(AchievementEntry const* entry);
        bool ModifierTreeSatisfied(uint32 modifierTreeId) const;

        bool HasTitle(uint32 bitIndex) const;
        bool HasTitle(CharTitlesEntry const* title) const;
        void SetTitle(CharTitlesEntry const* title, bool lost = false);

        //bool isActiveObject() const { return true; }
        bool CanSeeSpellClickOn(Creature const* creature) const;

        uint32 GetChampioningFaction() const { return m_ChampioningFaction; }
        void SetChampioningFaction(uint32 faction) { m_ChampioningFaction = faction; }
        Spell* m_spellModTakingSpell;

        float GetAverageItemLevelEquipped() const;
        float GetAverageItemLevelEquippedAndBag() const;
        uint8 GetSlotEquipmentFromInventory(ItemTemplate const* proto) const;

        bool isDebugAreaTriggers;

        void ClearWhisperWhiteList() { WhisperList.clear(); }
        void AddWhisperWhiteList(ObjectGuid guid) { WhisperList.push_back(guid); }
        bool IsInWhisperWhiteList(ObjectGuid guid);
        void RemoveFromWhisperWhiteList(ObjectGuid guid) { WhisperList.remove(guid); }

        void ValidateMovementInfo(MovementInfo* mi);

        void SendMovementSetCollisionHeight(float height);

        bool CanFly() const override { return m_movementInfo.HasMovementFlag(MOVEMENTFLAG_CAN_FLY); }

        //! Return collision height sent to client
        float GetCollisionHeight(bool mounted) const;

        std::string GetMapAreaAndZoneString() const;
        std::string GetCoordsMapAreaAndZoneString() const;

        // Void Storage
        bool IsVoidStorageUnlocked() const { return HasFlag(PLAYER_FLAGS, PLAYER_FLAGS_VOID_UNLOCKED); }
        void UnlockVoidStorage() { SetFlag(PLAYER_FLAGS, PLAYER_FLAGS_VOID_UNLOCKED); }
        void LockVoidStorage() { RemoveFlag(PLAYER_FLAGS, PLAYER_FLAGS_VOID_UNLOCKED); }
        uint8 GetNextVoidStorageFreeSlot() const;
        uint8 GetNumOfVoidStorageFreeSlots() const;
        uint8 AddVoidStorageItem(VoidStorageItem&& item);
        void DeleteVoidStorageItem(uint8 slot);
        bool SwapVoidStorageItem(uint8 oldSlot, uint8 newSlot);
        VoidStorageItem* GetVoidStorageItem(uint8 slot) const;
        VoidStorageItem* GetVoidStorageItem(uint64 id, uint8& slot) const;

        uint32 GetLastTargetedGO() { return _lastTargetedGO; }
        void SetLastTargetedGO(uint32 lastTargetedGO) { _lastTargetedGO = lastTargetedGO; }
        void ShowNeutralPlayerFactionSelectUI();

        float GetPersonnalXpRate() { return _PersonnalXpRate; }
        void SetPersonnalXpRate(float PersonnalXpRate);

        void OnCombatExit();

        /*
         * Garrisons
         */

        void CreateGarrison(uint32 garrSiteId);
        void DeleteGarrison(GarrisonType type);
        PlayerGarrisonMap& GetGarrisons() { return _garrisons; }
        Garrison* GetGarrison(GarrisonType type) const { auto garItr = _garrisons.find(type); return (garItr != _garrisons.end()) ? garItr->second.get() : nullptr; }

        void AddGarrisonFollower(uint32 garrFollowerId);
        void AddGarrisonMission(uint32 garrMissionId);

        void SendGarrisonInfo() const;
        void SendGarrisonRemoteInfo() const;
        void SendGarrisonBlueprintAndSpecializationData() const;

        // End Garrisons

        bool IsAdvancedCombatLoggingEnabled() const { return _advancedCombatLoggingEnabled; }
        void SetAdvancedCombatLogging(bool enabled) { _advancedCombatLoggingEnabled = enabled; }

        PlayerAchievementMgr* GetAchievementMgr() { return m_achievementMgr; }
        SceneMgr& GetSceneMgr() { return m_sceneMgr; }
        RestMgr& GetRestMgr() const { return *_restMgr; }

<<<<<<< HEAD
        struct MovieDelayedTeleport
        {
            uint32 movieId;
            WorldLocation loc;
        };

        std::vector<MovieDelayedTeleport> MovieDelayedTeleports;

        void AddMovieDelayedTeleport(uint32 movieId, uint32 mapID, float x, float y, float z, float o)
        {
            MovieDelayedTeleport data;
            data.movieId = movieId;
            data.loc = WorldLocation(mapID);
            data.loc.Relocate(x, y, z, o);

            MovieDelayedTeleports.push_back(data);
        }

        void SendPlayerChoice(ObjectGuid sender, uint32 choiceID);
=======
        void SendPlayerChoice(ObjectGuid sender, int32 choiceId);
>>>>>>> 7d00ae40

    protected:
        // Gamemaster whisper whitelist
        GuidList WhisperList;
        uint32 m_combatExitTime;
        uint32 m_regenTimerCount;
        float m_powerFraction[MAX_POWERS_PER_CLASS];
        uint32 m_contestedPvPTimer;
        uint32 m_areaQuestTimer;

        /*********************************************************/
        /***               BATTLEGROUND SYSTEM                 ***/
        /*********************************************************/

        /*
        this is an array of BG queues (BgTypeIDs) in which is player
        */
        struct BgBattlegroundQueueID_Rec
        {
            BattlegroundQueueTypeId bgQueueTypeId;
            uint32 invitedToInstance;
            uint32 joinTime;
        };

        BgBattlegroundQueueID_Rec m_bgBattlegroundQueueID[PLAYER_MAX_BATTLEGROUND_QUEUES];
        BGData                    m_bgData;

        bool m_IsBGRandomWinner;

        /*********************************************************/
        /***                    QUEST SYSTEM                   ***/
        /*********************************************************/

        //We allow only one timed quest active at the same time. Below can then be simple value instead of set.
        typedef std::set<uint32> QuestSet;
        typedef std::set<uint32> SeasonalQuestSet;
        typedef std::unordered_map<uint32, SeasonalQuestSet> SeasonalEventQuestMap;
        QuestSet m_timedquests;
        QuestSet m_weeklyquests;
        QuestSet m_monthlyquests;
        SeasonalEventQuestMap m_seasonalquests;

        ObjectGuid m_divider;
        uint32 m_ingametime;

        /*********************************************************/
        /***                   LOAD SYSTEM                     ***/
        /*********************************************************/

        void _LoadActions(PreparedQueryResult result);
        void _LoadAuras(PreparedQueryResult auraResult, PreparedQueryResult effectResult, uint32 timediff);
        void _LoadGlyphAuras();
        void _LoadBoundInstances(PreparedQueryResult result);
        void _LoadInventory(PreparedQueryResult result, PreparedQueryResult artifactsResult, uint32 timeDiff);
        void _LoadVoidStorage(PreparedQueryResult result);
        void _LoadMailInit(PreparedQueryResult resultUnread, PreparedQueryResult resultDelivery);
        void _LoadMail();
        void _LoadMailedItems(Mail* mail);
        void _LoadQuestStatus(PreparedQueryResult result);
        void _LoadQuestStatusObjectives(PreparedQueryResult result);
        void _LoadQuestStatusRewarded(PreparedQueryResult result);
        void _LoadDailyQuestStatus(PreparedQueryResult result);
        void _LoadWeeklyQuestStatus(PreparedQueryResult result);
        void _LoadMonthlyQuestStatus(PreparedQueryResult result);
        void _LoadSeasonalQuestStatus(PreparedQueryResult result);
        void _LoadRandomBGStatus(PreparedQueryResult result);
        void _LoadGroup(PreparedQueryResult result);
        void _LoadSkills(PreparedQueryResult result);
        void _LoadSpells(PreparedQueryResult result);
        bool _LoadHomeBind(PreparedQueryResult result);
        void _LoadDeclinedNames(PreparedQueryResult result);
        void _LoadArenaTeamInfo(PreparedQueryResult result);
        void _LoadEquipmentSets(PreparedQueryResult result);
        void _LoadTransmogOutfits(PreparedQueryResult result);
        void _LoadBGData(PreparedQueryResult result);
        void _LoadGlyphs(PreparedQueryResult result);
        void _LoadTalents(PreparedQueryResult result);
        void _LoadInstanceTimeRestrictions(PreparedQueryResult result);
        void _LoadCurrency(PreparedQueryResult result);
        void _LoadCUFProfiles(PreparedQueryResult result);

        /*********************************************************/
        /***                   SAVE SYSTEM                     ***/
        /*********************************************************/

        void _SaveActions(SQLTransaction& trans);
        void _SaveAuras(SQLTransaction& trans);
        void _SaveInventory(SQLTransaction& trans);
        void _SaveVoidStorage(SQLTransaction& trans);
        void _SaveMail(SQLTransaction& trans);
        void _SaveQuestStatus(SQLTransaction& trans);
        void _SaveDailyQuestStatus(SQLTransaction& trans);
        void _SaveWeeklyQuestStatus(SQLTransaction& trans);
        void _SaveMonthlyQuestStatus(SQLTransaction& trans);
        void _SaveSeasonalQuestStatus(SQLTransaction& trans);
        void _SaveSkills(SQLTransaction& trans);
        void _SaveSpells(SQLTransaction& trans);
        void _SaveEquipmentSets(SQLTransaction& trans);
        void _SaveBGData(SQLTransaction& trans);
        void _SaveGlyphs(SQLTransaction& trans) const;
        void _SaveTalents(SQLTransaction& trans);
        void _SaveStats(SQLTransaction& trans) const;
        void _SaveInstanceTimeRestrictions(SQLTransaction& trans);
        void _SaveCurrency(SQLTransaction& trans);
        void _SaveCUFProfiles(SQLTransaction& trans);

        /*********************************************************/
        /***              ENVIRONMENTAL SYSTEM                 ***/
        /*********************************************************/
        void HandleSobering();
        void SendMirrorTimer(MirrorTimerType Type, uint32 MaxValue, uint32 CurrentValue, int32 Regen);
        void StopMirrorTimer(MirrorTimerType Type);
        void HandleDrowning(uint32 time_diff);
        int32 getMaxTimer(MirrorTimerType timer) const;

        /*********************************************************/
        /***                  HONOR SYSTEM                     ***/
        /*********************************************************/
        time_t m_lastHonorUpdateTime;

        void outDebugValues() const;

        uint32 m_team;
        uint32 m_nextSave;
        time_t m_speakTime;
        uint32 m_speakCount;
        Difficulty m_dungeonDifficulty;
        Difficulty m_raidDifficulty;
        Difficulty m_legacyRaidDifficulty;
        Difficulty m_prevMapDifficulty;

        uint32 m_atLoginFlags;

        Item* m_items[PLAYER_SLOTS_COUNT];
        uint32 m_currentBuybackSlot;

        PlayerCurrenciesMap _currencyStorage;

        /**
          * @name   GetCurrencyWeekCap
          * @brief  return week cap for selected currency

          * @param  CurrencyTypesEntry for which to retrieve weekly cap
        */
        uint32 GetCurrencyWeekCap(CurrencyTypesEntry const* currency) const;

        /*
         * @name   GetCurrencyTotalCap
         * @brief  return total cap for selected currency

         * @param  CurrencyTypesEntry for which to retrieve total cap
         */
        uint32 GetCurrencyTotalCap(CurrencyTypesEntry const* currency) const;

        VoidStorageItem* _voidStorageItems[VOID_STORAGE_MAX_SLOT];

        std::vector<Item*> m_itemUpdateQueue;
        bool m_itemUpdateQueueBlocked;

        uint32 m_ExtraFlags;

        QuestStatusMap m_QuestStatus;
        QuestStatusSaveMap m_QuestStatusSave;

        RewardedQuestSet m_RewardedQuests;
        QuestStatusSaveMap m_RewardedQuestsSave;

        SkillStatusMap mSkillStatus;

        ObjectGuid::LowType m_GuildIdInvited;
        uint32 m_ArenaTeamIdInvited;

        PlayerMails m_mail;
        PlayerSpellMap m_spells;
        std::unordered_map<uint32 /*overridenSpellId*/, std::unordered_set<uint32> /*newSpellId*/> m_overrideSpells;
        uint32 m_lastPotionId;                              // last used health/mana potion in combat, that block next potion use

        SpecializationInfo _specializationInfo;

        ActionButtonList m_actionButtons;

        float m_auraBaseMod[BASEMOD_END][MOD_END];
        int16 m_baseRatingValue[MAX_COMBAT_RATING];
        uint32 m_baseSpellPower;
        uint32 m_baseManaRegen;
        uint32 m_baseHealthRegen;
        int32 m_spellPenetrationItemMod;

        SpellModContainer m_spellMods[MAX_SPELLMOD][SPELLMOD_END];

        EnchantDurationList m_enchantDuration;
        ItemDurationList m_itemDuration;
        GuidUnorderedSet m_itemSoulboundTradeable;

        void ResetTimeSync();
        void SendTimeSync();

        std::unique_ptr<ResurrectionData> _resurrectionData;

        WorldSession* m_session;

        JoinedChannelsList m_channels;

        uint8 m_cinematic;

        uint32 m_movie;

        TradeData* m_trade;

        bool   m_DailyQuestChanged;
        bool   m_WeeklyQuestChanged;
        bool   m_MonthlyQuestChanged;
        bool   m_SeasonalQuestChanged;
        time_t m_lastDailyQuestTime;

        uint32 m_drunkTimer;
        uint32 m_weaponChangeTimer;

        uint32 m_zoneUpdateId;
        uint32 m_zoneUpdateTimer;
        uint32 m_areaUpdateId;

        uint32 m_deathTimer;
        time_t m_deathExpireTime;

        uint32 m_WeaponProficiency;
        uint32 m_ArmorProficiency;
        bool m_canParry;
        bool m_canBlock;
        bool m_canTitanGrip;
        uint32 m_titanGripPenaltySpellId;
        uint8 m_swingErrorMsg;

        // Social
        PlayerSocial* m_social;

        // Groups
        GroupReference m_group;
        GroupReference m_originalGroup;
        Group* m_groupInvite;
        uint32 m_groupUpdateMask;
        bool m_bPassOnGroupLoot;
        std::array<GroupUpdateCounter, 2> m_groupUpdateSequences;

        // last used pet number (for BG's)
        uint32 m_lastpetnumber;

        // Player summoning
        time_t m_summon_expire;
        WorldLocation m_summon_location;

        // Recall position
        WorldLocation m_recall_location;

        DeclinedName *m_declinedname;
        Runes *m_runes;
        EquipmentSetContainer _equipmentSets;

        bool CanAlwaysSee(WorldObject const* obj) const override;

        bool IsAlwaysDetectableFor(WorldObject const* seer) const override;

        uint8 m_grantableLevels;

        uint8 m_fishingSteps;

        std::array<std::unique_ptr<CUFProfile>, MAX_CUF_PROFILES> _CUFProfiles;

    private:
        // internal common parts for CanStore/StoreItem functions
        InventoryResult CanStoreItem_InSpecificSlot(uint8 bag, uint8 slot, ItemPosCountVec& dest, ItemTemplate const* pProto, uint32& count, bool swap, Item* pSrcItem) const;
        InventoryResult CanStoreItem_InBag(uint8 bag, ItemPosCountVec& dest, ItemTemplate const* pProto, uint32& count, bool merge, bool non_specialized, Item* pSrcItem, uint8 skip_bag, uint8 skip_slot) const;
        InventoryResult CanStoreItem_InInventorySlots(uint8 slot_begin, uint8 slot_end, ItemPosCountVec& dest, ItemTemplate const* pProto, uint32& count, bool merge, Item* pSrcItem, uint8 skip_bag, uint8 skip_slot) const;
        Item* _StoreItem(uint16 pos, Item* pItem, uint32 count, bool clone, bool update);
        Item* _LoadItem(SQLTransaction& trans, uint32 zoneId, uint32 timeDiff, Field* fields);

        CinematicMgr* _cinematicMgr;

        GuidSet m_refundableItems;
        void SendRefundInfo(Item* item);
        void RefundItem(Item* item);
        void SendItemRefundResult(Item* item, ItemExtendedCostEntry const* iece, uint8 error) const;

        void AdjustQuestReqItemCount(Quest const* quest);

        bool IsCanDelayTeleport() const { return m_bCanDelayTeleport; }
        void SetCanDelayTeleport(bool setting) { m_bCanDelayTeleport = setting; }
        bool IsHasDelayedTeleport() const { return m_bHasDelayedTeleport; }
        void SetDelayedTeleportFlag(bool setting) { m_bHasDelayedTeleport = setting; }
        void ScheduleDelayedOperation(uint32 operation) { if (operation < DELAYED_END) m_DelayedOperations |= operation; }

        bool IsInstanceLoginGameMasterException() const;

        MapReference m_mapRef;

        uint32 m_lastFallTime;
        float  m_lastFallZ;

        int32 m_MirrorTimer[MAX_TIMERS];
        uint8 m_MirrorTimerFlags;
        uint8 m_MirrorTimerFlagsLast;
        bool m_isInWater;

        // Current teleport data
        WorldLocation m_teleport_dest;
        uint32 m_teleport_options;
        bool mSemaphoreTeleport_Near;
        bool mSemaphoreTeleport_Far;

        uint32 m_DelayedOperations;
        bool m_bCanDelayTeleport;
        bool m_bHasDelayedTeleport;

        // Temporary removed pet cache
        uint32 m_temporaryUnsummonedPetNumber;
        uint32 m_oldpetspell;

        PlayerAchievementMgr* m_achievementMgr;
        ReputationMgr*  m_reputationMgr;
        std::unique_ptr<QuestObjectiveCriteriaMgr> m_questObjectiveCriteriaMgr;

        uint32 m_ChampioningFaction;

        std::queue<uint32> m_timeSyncQueue;
        uint32 m_timeSyncTimer;
        uint32 m_timeSyncClient;
        uint32 m_timeSyncServer;

        InstanceTimeMap _instanceResetTimes;
        uint32 _pendingBindId;
        uint32 _pendingBindTimer;

        uint32 _lastTargetedGO;
        float _PersonnalXpRate;

        uint32 _activeCheats;

        PlayerGarrisonMap _garrisons;

        bool _advancedCombatLoggingEnabled;

        // variables to save health and mana before duel and restore them after duel
        uint64 healthBeforeDuel;
        uint32 manaBeforeDuel;

        WorldLocation _corpseLocation;

        SceneMgr m_sceneMgr;

        std::unordered_map<ObjectGuid /*LootObject*/, ObjectGuid /*world object*/> m_AELootView;

        void _InitHonorLevelOnLoadFromDB(uint32 /*honor*/, uint32 /*honorLevel*/, uint32 /*prestigeLevel*/);
        std::unique_ptr<RestMgr> _restMgr;
};

TC_GAME_API void AddItemsSetItem(Player* player, Item* item);
TC_GAME_API void RemoveItemsSetItem(Player* player, ItemTemplate const* proto);

#endif<|MERGE_RESOLUTION|>--- conflicted
+++ resolved
@@ -2400,7 +2400,6 @@
         SceneMgr& GetSceneMgr() { return m_sceneMgr; }
         RestMgr& GetRestMgr() const { return *_restMgr; }
 
-<<<<<<< HEAD
         struct MovieDelayedTeleport
         {
             uint32 movieId;
@@ -2419,10 +2418,7 @@
             MovieDelayedTeleports.push_back(data);
         }
 
-        void SendPlayerChoice(ObjectGuid sender, uint32 choiceID);
-=======
         void SendPlayerChoice(ObjectGuid sender, int32 choiceId);
->>>>>>> 7d00ae40
 
     protected:
         // Gamemaster whisper whitelist
