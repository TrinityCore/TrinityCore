/*
 * Copyright (C) 2008-2018 TrinityCore <https://www.trinitycore.org/>
 * Copyright (C) 2005-2009 MaNGOS <http://getmangos.com/>
 *
 * This program is free software; you can redistribute it and/or modify it
 * under the terms of the GNU General Public License as published by the
 * Free Software Foundation; either version 2 of the License, or (at your
 * option) any later version.
 *
 * This program is distributed in the hope that it will be useful, but WITHOUT
 * ANY WARRANTY; without even the implied warranty of MERCHANTABILITY or
 * FITNESS FOR A PARTICULAR PURPOSE. See the GNU General Public License for
 * more details.
 *
 * You should have received a copy of the GNU General Public License along
 * with this program. If not, see <http://www.gnu.org/licenses/>.
 */

#ifndef _PLAYER_H
#define _PLAYER_H

#include "Unit.h"
#include "CUFProfile.h"
#include "DatabaseEnvFwd.h"
#include "DBCEnums.h"
#include "EquipementSet.h"
#include "GroupReference.h"
#include "ItemDefines.h"
#include "ItemEnchantmentMgr.h"
#include "MapReference.h"
#include "Optional.h"
#include "PetDefines.h"
#include "PlayerTaxi.h"
#include "QuestDef.h"
#include "SceneMgr.h"
#include <queue>

struct AccessRequirement;
struct AchievementEntry;
struct AreaTableEntry;
struct AreaTriggerEntry;
struct ArtifactPowerRankEntry;
struct BarberShopStyleEntry;
struct CharTitlesEntry;
struct ChatChannelsEntry;
struct ChrSpecializationEntry;
struct CreatureTemplate;
struct CurrencyTypesEntry;
struct FactionEntry;
struct ItemExtendedCostEntry;
struct ItemLimitCategoryEntry;
struct ItemSetEffect;
struct ItemTemplate;
struct Loot;
struct Mail;
struct MapEntry;
struct PvpTalentEntry;
struct QuestPackageItemEntry;
struct RewardPackEntry;
struct SkillRaceClassInfoEntry;
struct TalentEntry;
struct TrainerSpell;
struct VendorItem;

class AELootResult;
class Bag;
class Battleground;
class Channel;
class CinematicMgr;
class Creature;
class DynamicObject;
class Garrison;
class Group;
class Guild;
class Item;
class LootStore;
class OutdoorPvP;
class Pet;
class PlayerAI;
class PlayerAchievementMgr;
class PlayerMenu;
class PlayerSocial;
class QuestObjectiveCriteriaMgr;
class ReputationMgr;
class RestMgr;
class SpellCastTargets;
class TradeData;

enum GroupCategory : uint8;
enum InventoryType : uint8;
enum ItemClass : uint8;
enum LootError : uint8;
enum LootType : uint8;

namespace WorldPackets
{
    namespace Character
    {
        struct CharacterCreateInfo;
    }
}

typedef std::deque<Mail*> PlayerMails;

#define PLAYER_MAX_SKILLS                       128
enum SkillFieldOffset
{
    SKILL_ID_OFFSET = 0,
    SKILL_STEP_OFFSET = 64,
    SKILL_RANK_OFFSET = SKILL_STEP_OFFSET + 64,
    SUBSKILL_START_RANK_OFFSET = SKILL_RANK_OFFSET + 64,
    SKILL_MAX_RANK_OFFSET = SUBSKILL_START_RANK_OFFSET + 64,
    SKILL_TEMP_BONUS_OFFSET = SKILL_MAX_RANK_OFFSET + 64,
    SKILL_PERM_BONUS_OFFSET = SKILL_TEMP_BONUS_OFFSET + 64
};

#define PLAYER_EXPLORED_ZONES_SIZE  320

// Note: SPELLMOD_* values is aura types in fact
enum SpellModType : uint8
{
    SPELLMOD_FLAT         = 0,                            // SPELL_AURA_ADD_FLAT_MODIFIER
    SPELLMOD_PCT          = 1,                            // SPELL_AURA_ADD_PCT_MODIFIER
    SPELLMOD_END
};

// 2^n values, Player::m_isunderwater is a bitmask. These are Trinity internal values, they are never send to any client
enum PlayerUnderwaterState
{
    UNDERWATER_NONE                     = 0x00,
    UNDERWATER_INWATER                  = 0x01,             // terrain type is water and player is afflicted by it
    UNDERWATER_INLAVA                   = 0x02,             // terrain type is lava and player is afflicted by it
    UNDERWATER_INSLIME                  = 0x04,             // terrain type is lava and player is afflicted by it
    UNDERWARER_INDARKWATER              = 0x08,             // terrain type is dark water and player is afflicted by it

    UNDERWATER_EXIST_TIMERS             = 0x10
};

enum BuyBankSlotResult
{
    ERR_BANKSLOT_FAILED_TOO_MANY    = 0,
    ERR_BANKSLOT_INSUFFICIENT_FUNDS = 1,
    ERR_BANKSLOT_NOTBANKER          = 2,
    ERR_BANKSLOT_OK                 = 3
};

enum PlayerSpellState : uint8
{
    PLAYERSPELL_UNCHANGED = 0,
    PLAYERSPELL_CHANGED   = 1,
    PLAYERSPELL_NEW       = 2,
    PLAYERSPELL_REMOVED   = 3,
    PLAYERSPELL_TEMPORARY = 4
};

struct PlayerSpell
{
    PlayerSpellState state : 8;
    bool active            : 1;                             // show in spellbook
    bool dependent         : 1;                             // learned as result another spell learn, skill grow, quest reward, etc
    bool disabled          : 1;                             // first rank has been learned in result talent learn but currently talent unlearned, save max learned ranks
};

enum TalentSpecialization // talent tabs
{
    TALENT_SPEC_MAGE_ARCANE             = 62,
    TALENT_SPEC_MAGE_FIRE               = 63,
    TALENT_SPEC_MAGE_FROST              = 64,
    TALENT_SPEC_PALADIN_HOLY            = 65,
    TALENT_SPEC_PALADIN_PROTECTION      = 66,
    TALENT_SPEC_PALADIN_RETRIBUTION     = 70,
    TALENT_SPEC_WARRIOR_ARMS            = 71,
    TALENT_SPEC_WARRIOR_FURY            = 72,
    TALENT_SPEC_WARRIOR_PROTECTION      = 73,
    TALENT_SPEC_DRUID_BALANCE           = 102,
    TALENT_SPEC_DRUID_CAT               = 103,
    TALENT_SPEC_DRUID_BEAR              = 104,
    TALENT_SPEC_DRUID_RESTORATION       = 105,
    TALENT_SPEC_DEATHKNIGHT_BLOOD       = 250,
    TALENT_SPEC_DEATHKNIGHT_FROST       = 251,
    TALENT_SPEC_DEATHKNIGHT_UNHOLY      = 252,
    TALENT_SPEC_HUNTER_BEASTMASTER      = 253,
    TALENT_SPEC_HUNTER_MARKSMAN         = 254,
    TALENT_SPEC_HUNTER_SURVIVAL         = 255,
    TALENT_SPEC_PRIEST_DISCIPLINE       = 256,
    TALENT_SPEC_PRIEST_HOLY             = 257,
    TALENT_SPEC_PRIEST_SHADOW           = 258,
    TALENT_SPEC_ROGUE_ASSASSINATION     = 259,
    TALENT_SPEC_ROGUE_COMBAT            = 260,
    TALENT_SPEC_ROGUE_SUBTLETY          = 261,
    TALENT_SPEC_SHAMAN_ELEMENTAL        = 262,
    TALENT_SPEC_SHAMAN_ENHANCEMENT      = 263,
    TALENT_SPEC_SHAMAN_RESTORATION      = 264,
    TALENT_SPEC_WARLOCK_AFFLICTION      = 265,
    TALENT_SPEC_WARLOCK_DEMONOLOGY      = 266,
    TALENT_SPEC_WARLOCK_DESTRUCTION     = 267,
    TALENT_SPEC_MONK_BREWMASTER         = 268,
    TALENT_SPEC_MONK_BATTLEDANCER       = 269,
    TALENT_SPEC_MONK_MISTWEAVER         = 270,
    TALENT_SPEC_DEMON_HUNTER_HAVOC      = 577,
    TALENT_SPEC_DEMON_HUNTER_VENGEANCE  = 581
};

enum SpecResetType
{
    SPEC_RESET_TALENTS = 0,
    SPEC_RESET_SPECIALIZATION = 1,
    SPEC_RESET_GLYPHS = 2,
    SPEC_RESET_PET_TALENTS = 3
};

// Spell modifier (used for modify other spells)
struct SpellModifier
{
    SpellModifier(Aura* _ownerAura) : op(SPELLMOD_DAMAGE), type(SPELLMOD_FLAT), value(0), mask(), spellId(0), ownerAura(_ownerAura) { }

    SpellModOp op;
    SpellModType type;

    int32 value;
    flag128 mask;
    uint32 spellId;
    Aura* const ownerAura;
};

enum PlayerCurrencyState
{
    PLAYERCURRENCY_UNCHANGED = 0,
    PLAYERCURRENCY_CHANGED = 1,
    PLAYERCURRENCY_NEW = 2,
    PLAYERCURRENCY_REMOVED = 3     //not removed just set count == 0
};

struct PlayerCurrency
{
    PlayerCurrencyState state;
    uint32 Quantity;
    uint32 WeeklyQuantity;
    uint32 TrackedQuantity;
    uint8 Flags;
};

typedef std::unordered_map<uint32, PlayerSpellState> PlayerTalentMap;
typedef std::unordered_map<uint32, PlayerSpell*> PlayerSpellMap;
typedef std::unordered_set<SpellModifier*> SpellModContainer;
typedef std::unordered_map<uint32, PlayerCurrency> PlayerCurrenciesMap;

typedef std::unordered_map<uint32 /*instanceId*/, time_t/*releaseTime*/> InstanceTimeMap;

enum ActionButtonUpdateState
{
    ACTIONBUTTON_UNCHANGED = 0,
    ACTIONBUTTON_CHANGED   = 1,
    ACTIONBUTTON_NEW       = 2,
    ACTIONBUTTON_DELETED   = 3
};

enum ActionButtonType
{
    ACTION_BUTTON_SPELL     = 0x00,
    ACTION_BUTTON_C         = 0x01,                         // click?
    ACTION_BUTTON_EQSET     = 0x20,
    ACTION_BUTTON_DROPDOWN  = 0x30,
    ACTION_BUTTON_MACRO     = 0x40,
    ACTION_BUTTON_CMACRO    = ACTION_BUTTON_C | ACTION_BUTTON_MACRO,
    ACTION_BUTTON_MOUNT     = 0x60,
    ACTION_BUTTON_ITEM      = 0x80
};

enum ReputationSource
{
    REPUTATION_SOURCE_KILL,
    REPUTATION_SOURCE_QUEST,
    REPUTATION_SOURCE_DAILY_QUEST,
    REPUTATION_SOURCE_WEEKLY_QUEST,
    REPUTATION_SOURCE_MONTHLY_QUEST,
    REPUTATION_SOURCE_REPEATABLE_QUEST,
    REPUTATION_SOURCE_SPELL
};

#define ACTION_BUTTON_ACTION(X) (uint64(X) & 0x00000000FFFFFFFF)
#define ACTION_BUTTON_TYPE(X)   ((uint64(X) & 0xFFFFFFFF00000000) >> 56)
#define MAX_ACTION_BUTTON_ACTION_VALUE (0xFFFFFFFF)

struct ActionButton
{
    ActionButton() : packedData(0), uState(ACTIONBUTTON_NEW) { }

    uint64 packedData;
    ActionButtonUpdateState uState;

    // helpers
    ActionButtonType GetType() const { return ActionButtonType(ACTION_BUTTON_TYPE(packedData)); }
    uint32 GetAction() const { return ACTION_BUTTON_ACTION(packedData); }
    void SetActionAndType(uint32 action, ActionButtonType type)
    {
        uint64 newData = uint64(action) | (uint64(type) << 56);
        if (newData != packedData || uState == ACTIONBUTTON_DELETED)
        {
            packedData = newData;
            if (uState != ACTIONBUTTON_NEW)
                uState = ACTIONBUTTON_CHANGED;
        }
    }
};

#define MAX_ACTION_BUTTONS 132

typedef std::map<uint8, ActionButton> ActionButtonList;

struct PvPInfo
{
    PvPInfo() : IsHostile(false), IsInHostileArea(false), IsInNoPvPArea(false), IsInFFAPvPArea(false), EndTimer(0) { }

    bool IsHostile;
    bool IsInHostileArea;               ///> Marks if player is in an area which forces PvP flag
    bool IsInNoPvPArea;                 ///> Marks if player is in a sanctuary or friendly capital city
    bool IsInFFAPvPArea;                ///> Marks if player is in an FFAPvP area (such as Gurubashi Arena)
    time_t EndTimer;                    ///> Time when player unflags himself for PvP (flag removed after 5 minutes)
};

struct DuelInfo
{
    DuelInfo() : initiator(nullptr), opponent(nullptr), startTimer(0), startTime(0), outOfBound(0), isMounted(false), isCompleted(false) { }

    Player* initiator;
    Player* opponent;
    time_t startTimer;
    time_t startTime;
    time_t outOfBound;
    bool isMounted;
    bool isCompleted;
};

struct Areas
{
    uint32 areaID;
    uint32 areaFlag;
    float x1;
    float x2;
    float y1;
    float y2;
};

#define MAX_RUNES 7
#define MAX_RECHARGING_RUNES 3

enum RuneCooldowns
{
    RUNE_BASE_COOLDOWN  = 10000,
    RUNE_MISS_COOLDOWN  = 1500     // cooldown applied on runes when the spell misses
};

struct Runes
{
    std::deque<uint8> CooldownOrder;
    uint32 Cooldown[MAX_RUNES];
    uint8 RuneState;                                        // mask of available runes

    void SetRuneState(uint8 index, bool set = true);
};

struct EnchantDuration
{
    EnchantDuration() : item(nullptr), slot(MAX_ENCHANTMENT_SLOT), leftduration(0) { }
    EnchantDuration(Item* _item, EnchantmentSlot _slot, uint32 _leftduration) : item(_item), slot(_slot),
        leftduration(_leftduration){ ASSERT(item); }

    Item* item;
    EnchantmentSlot slot;
    uint32 leftduration;
};

typedef std::list<EnchantDuration> EnchantDurationList;
typedef std::list<Item*> ItemDurationList;

enum DrunkenState
{
    DRUNKEN_SOBER   = 0,
    DRUNKEN_TIPSY   = 1,
    DRUNKEN_DRUNK   = 2,
    DRUNKEN_SMASHED = 3
};

#define MAX_DRUNKEN   4

enum PlayerFlags
{
    PLAYER_FLAGS_GROUP_LEADER           = 0x00000001,
    PLAYER_FLAGS_AFK                    = 0x00000002,
    PLAYER_FLAGS_DND                    = 0x00000004,
    PLAYER_FLAGS_GM                     = 0x00000008,
    PLAYER_FLAGS_GHOST                  = 0x00000010,
    PLAYER_FLAGS_RESTING                = 0x00000020,
    PLAYER_FLAGS_UNK6                   = 0x00000040,
    PLAYER_FLAGS_UNK7                   = 0x00000080,       // pre-3.0.3 PLAYER_FLAGS_FFA_PVP flag for FFA PVP state
    PLAYER_FLAGS_CONTESTED_PVP          = 0x00000100,       // Player has been involved in a PvP combat and will be attacked by contested guards
    PLAYER_FLAGS_IN_PVP                 = 0x00000200,
    PLAYER_FLAGS_HIDE_HELM              = 0x00000400,
    PLAYER_FLAGS_HIDE_CLOAK             = 0x00000800,
    PLAYER_FLAGS_PLAYED_LONG_TIME       = 0x00001000,       // played long time
    PLAYER_FLAGS_PLAYED_TOO_LONG        = 0x00002000,       // played too long time
    PLAYER_FLAGS_IS_OUT_OF_BOUNDS       = 0x00004000,
    PLAYER_FLAGS_DEVELOPER              = 0x00008000,       // <Dev> prefix for something?
    PLAYER_FLAGS_UNK16                  = 0x00010000,       // pre-3.0.3 PLAYER_FLAGS_SANCTUARY flag for player entered sanctuary
    PLAYER_FLAGS_TAXI_BENCHMARK         = 0x00020000,       // taxi benchmark mode (on/off) (2.0.1)
    PLAYER_FLAGS_PVP_TIMER              = 0x00040000,       // 3.0.2, pvp timer active (after you disable pvp manually)
    PLAYER_FLAGS_UBER                   = 0x00080000,
    PLAYER_FLAGS_UNK20                  = 0x00100000,
    PLAYER_FLAGS_UNK21                  = 0x00200000,
    PLAYER_FLAGS_COMMENTATOR2           = 0x00400000,
    PLAYER_ALLOW_ONLY_ABILITY           = 0x00800000,       // used by bladestorm and killing spree, allowed only spells with SPELL_ATTR0_REQ_AMMO, SPELL_EFFECT_ATTACK, checked only for active player
    PLAYER_FLAGS_PET_BATTLES_UNLOCKED   = 0x01000000,       // enables pet battles
    PLAYER_FLAGS_NO_XP_GAIN             = 0x02000000,
    PLAYER_FLAGS_UNK26                  = 0x04000000,
    PLAYER_FLAGS_AUTO_DECLINE_GUILD     = 0x08000000,       // Automatically declines guild invites
    PLAYER_FLAGS_GUILD_LEVEL_ENABLED    = 0x10000000,       // Lua_GetGuildLevelEnabled() - enables guild leveling related UI
    PLAYER_FLAGS_VOID_UNLOCKED          = 0x20000000,       // void storage
    PLAYER_FLAGS_MENTOR                 = 0x40000000,
    PLAYER_FLAGS_UNK31                  = 0x80000000
};

enum PlayerFlagsEx
{
    PLAYER_FLAGS_EX_REAGENT_BANK_UNLOCKED   = 0x0001,
    PLAYER_FLAGS_EX_MERCENARY_MODE          = 0x0002
};

enum PlayerLocalFlags
{
    PLAYER_LOCAL_FLAG_CONTROLLING_PET               = 0x00000001,   // Displays "You have an active summon already" when trying to tame new pet
    PLAYER_LOCAL_FLAG_TRACK_STEALTHED               = 0x00000002,
    PLAYER_LOCAL_FLAG_RELEASE_TIMER                 = 0x00000008,   // Display time till auto release spirit
    PLAYER_LOCAL_FLAG_NO_RELEASE_WINDOW             = 0x00000010,   // Display no "release spirit" window at all
    PLAYER_LOCAL_FLAG_NO_PET_BAR                    = 0x00000020,   // CGPetInfo::IsPetBarUsed
    PLAYER_LOCAL_FLAG_OVERRIDE_CAMERA_MIN_HEIGHT    = 0x00000040,
    PLAYER_LOCAL_FLAG_NEWLY_BOOSTED_CHARACTER       = 0x00000080,
    PLAYER_LOCAL_FLAG_USING_PARTY_GARRISON          = 0x00000100,
    PLAYER_LOCAL_FLAG_CAN_USE_OBJECTS_MOUNTED       = 0x00000200,
    PLAYER_LOCAL_FLAG_CAN_VISIT_PARTY_GARRISON      = 0x00000400,
    PLAYER_LOCAL_FLAG_ACCOUNT_SECURED               = 0x00001000,   // Script_IsAccountSecured
};

enum PlayerBytesOffsets
{
    PLAYER_BYTES_OFFSET_SKIN_ID         = 0,
    PLAYER_BYTES_OFFSET_FACE_ID         = 1,
    PLAYER_BYTES_OFFSET_HAIR_STYLE_ID   = 2,
    PLAYER_BYTES_OFFSET_HAIR_COLOR_ID   = 3
};

enum PlayerBytes2Offsets
{
    PLAYER_BYTES_2_OFFSET_CUSTOM_DISPLAY_OPTION = 0, // 3 bytes
    PLAYER_BYTES_2_OFFSET_FACIAL_STYLE          = 3
};

enum PlayerBytes3Offsets
{
    PLAYER_BYTES_3_OFFSET_PARTY_TYPE        = 0,
    PLAYER_BYTES_3_OFFSET_BANK_BAG_SLOTS    = 1,
    PLAYER_BYTES_3_OFFSET_GENDER            = 2,
    PLAYER_BYTES_3_OFFSET_INEBRIATION       = 3
};

enum PlayerBytes4Offsets
{
    PLAYER_BYTES_4_OFFSET_PVP_TITLE     = 0,
    PLAYER_BYTES_4_OFFSET_ARENA_FACTION = 1
};

enum PlayerFieldBytesOffsets
{
    PLAYER_FIELD_BYTES_OFFSET_RAF_GRANTABLE_LEVEL       = 0,
    PLAYER_FIELD_BYTES_OFFSET_ACTION_BAR_TOGGLES        = 1,
    PLAYER_FIELD_BYTES_OFFSET_LIFETIME_MAX_PVP_RANK     = 2,
    PLAYER_FIELD_BYTES_OFFSET_NUM_RESPECS               = 3
};

enum PlayerFieldBytes2Offsets
{
    PLAYER_FIELD_BYTES_2_OFFSET_IGNORE_POWER_REGEN_PREDICTION_MASK  = 0,
    PLAYER_FIELD_BYTES_2_OFFSET_AURA_VISION                         = 1,
    PLAYER_FIELD_BYTES_2_OFFSET_NUM_BACKPACK_SLOTS                  = 2
};

enum PlayerFieldBytes3Offsets
{
    PLAYER_FIELD_BYTES_3_OFFSET_OVERRIDE_SPELLS_ID                  = 0     // uint16!
};

static_assert((PLAYER_FIELD_BYTES_3_OFFSET_OVERRIDE_SPELLS_ID & 1) == 0, "PLAYER_FIELD_BYTES_3_OFFSET_OVERRIDE_SPELLS_ID must be aligned to 2 byte boundary");

#define PLAYER_BYTES_3_OVERRIDE_SPELLS_UINT16_OFFSET (PLAYER_FIELD_BYTES_3_OFFSET_OVERRIDE_SPELLS_ID / 2)

#define KNOWN_TITLES_SIZE   6
#define MAX_TITLE_INDEX     (KNOWN_TITLES_SIZE * 64)        // 4 uint64 fields

// used in PLAYER_FIELD_BYTES2 values
enum PlayerFieldByte2Flags
{
    PLAYER_FIELD_BYTE2_NONE                 = 0x00,
    PLAYER_FIELD_BYTE2_STEALTH              = 0x20,
    PLAYER_FIELD_BYTE2_INVISIBILITY_GLOW    = 0x40
};

enum PlayerFieldKillsOffsets
{
    PLAYER_FIELD_KILLS_OFFSET_TODAY_KILLS     = 0,
    PLAYER_FIELD_KILLS_OFFSET_YESTERDAY_KILLS = 1
};

enum MirrorTimerType
{
    FATIGUE_TIMER      = 0,
    BREATH_TIMER       = 1,
    FIRE_TIMER         = 2 // feign death
};
#define MAX_TIMERS      3
#define DISABLED_MIRROR_TIMER   -1

// 2^n values
enum PlayerExtraFlags
{
    // gm abilities
    PLAYER_EXTRA_GM_ON              = 0x0001,
    PLAYER_EXTRA_ACCEPT_WHISPERS    = 0x0004,
    PLAYER_EXTRA_TAXICHEAT          = 0x0008,
    PLAYER_EXTRA_GM_INVISIBLE       = 0x0010,
    PLAYER_EXTRA_GM_CHAT            = 0x0020,               // Show GM badge in chat messages

    // other states
    PLAYER_EXTRA_PVP_DEATH          = 0x0100                // store PvP death status until corpse creating.
};

// 2^n values
enum AtLoginFlags
{
    AT_LOGIN_NONE              = 0x000,
    AT_LOGIN_RENAME            = 0x001,
    AT_LOGIN_RESET_SPELLS      = 0x002,
    AT_LOGIN_RESET_TALENTS     = 0x004,
    AT_LOGIN_CUSTOMIZE         = 0x008,
    AT_LOGIN_RESET_PET_TALENTS = 0x010,
    AT_LOGIN_FIRST             = 0x020,
    AT_LOGIN_CHANGE_FACTION    = 0x040,
    AT_LOGIN_CHANGE_RACE       = 0x080,
    AT_LOGIN_RESURRECT         = 0x100,
};

typedef std::map<uint32, QuestStatusData> QuestStatusMap;
typedef std::set<uint32> RewardedQuestSet;

enum QuestSaveType
{
    QUEST_DEFAULT_SAVE_TYPE = 0,
    QUEST_DELETE_SAVE_TYPE,
    QUEST_FORCE_DELETE_SAVE_TYPE
};

//               quest
typedef std::map<uint32, QuestSaveType> QuestStatusSaveMap;

// Size of client completed quests bit map
#define QUESTS_COMPLETED_BITS_SIZE 1750

enum QuestSlotOffsets
{
    QUEST_ID_OFFSET     = 0,
    QUEST_STATE_OFFSET  = 1,
    QUEST_COUNTS_OFFSET = 2,
    QUEST_TIME_OFFSET   = 14
};

#define MAX_QUEST_COUNTS 24
#define MAX_QUEST_OFFSET 16

enum QuestSlotStateMask
{
    QUEST_STATE_NONE     = 0x0000,
    QUEST_STATE_COMPLETE = 0x0001,
    QUEST_STATE_FAIL     = 0x0002
};

enum SkillUpdateState
{
    SKILL_UNCHANGED     = 0,
    SKILL_CHANGED       = 1,
    SKILL_NEW           = 2,
    SKILL_DELETED       = 3
};

struct SkillStatusData
{
    SkillStatusData(uint8 _pos, SkillUpdateState _uState) : pos(_pos), uState(_uState)
    {
    }
    uint8 pos;
    SkillUpdateState uState;
};

typedef std::unordered_map<uint32, SkillStatusData> SkillStatusMap;

class Quest;
class Spell;
class Item;
class WorldSession;

enum PlayerSlots
{
    // first slot for item stored (in any way in player m_items data)
    PLAYER_SLOT_START           = 0,
    // last+1 slot for item stored (in any way in player m_items data)
    PLAYER_SLOT_END             = 195,
    PLAYER_SLOTS_COUNT          = (PLAYER_SLOT_END - PLAYER_SLOT_START)
};

#define INVENTORY_SLOT_BAG_0    255
#define INVENTORY_DEFAULT_SIZE  16

enum EquipmentSlots : uint8                                 // 19 slots
{
    EQUIPMENT_SLOT_START        = 0,
    EQUIPMENT_SLOT_HEAD         = 0,
    EQUIPMENT_SLOT_NECK         = 1,
    EQUIPMENT_SLOT_SHOULDERS    = 2,
    EQUIPMENT_SLOT_BODY         = 3,
    EQUIPMENT_SLOT_CHEST        = 4,
    EQUIPMENT_SLOT_WAIST        = 5,
    EQUIPMENT_SLOT_LEGS         = 6,
    EQUIPMENT_SLOT_FEET         = 7,
    EQUIPMENT_SLOT_WRISTS       = 8,
    EQUIPMENT_SLOT_HANDS        = 9,
    EQUIPMENT_SLOT_FINGER1      = 10,
    EQUIPMENT_SLOT_FINGER2      = 11,
    EQUIPMENT_SLOT_TRINKET1     = 12,
    EQUIPMENT_SLOT_TRINKET2     = 13,
    EQUIPMENT_SLOT_BACK         = 14,
    EQUIPMENT_SLOT_MAINHAND     = 15,
    EQUIPMENT_SLOT_OFFHAND      = 16,
    EQUIPMENT_SLOT_RANGED       = 17,
    EQUIPMENT_SLOT_TABARD       = 18,
    EQUIPMENT_SLOT_END          = 19
};

#define VISIBLE_ITEM_ENTRY_OFFSET 0
#define VISIBLE_ITEM_ENCHANTMENT_OFFSET 1

enum InventorySlots : uint8                                 // 4 slots
{
    INVENTORY_SLOT_BAG_START    = 19,
    INVENTORY_SLOT_BAG_END      = 23
};

enum InventoryPackSlots : uint8                             // 24 slots
{
    INVENTORY_SLOT_ITEM_START   = 23,
    INVENTORY_SLOT_ITEM_END     = 47
};

enum BankItemSlots                                          // 28 slots
{
    BANK_SLOT_ITEM_START        = 47,
    BANK_SLOT_ITEM_END          = 75
};

enum BankBagSlots                                           // 7 slots
{
    BANK_SLOT_BAG_START         = 75,
    BANK_SLOT_BAG_END           = 82
};

enum BuyBackSlots                                           // 12 slots
{
    // stored in m_buybackitems
    BUYBACK_SLOT_START          = 82,
    BUYBACK_SLOT_END            = 94
};

enum ReagentSlots                                           // 98 slots
{
    REAGENT_SLOT_START          = 94,
    REAGENT_SLOT_END            = 192,
};

enum ChildEquipmentSlots
{
    CHILD_EQUIPMENT_SLOT_START   = 192,
    CHILD_EQUIPMENT_SLOT_END     = 195,
};

struct ItemPosCount
{
    ItemPosCount(uint16 _pos, uint32 _count) : pos(_pos), count(_count) { }
    bool isContainedIn(std::vector<ItemPosCount> const& vec) const;
    uint16 pos;
    uint32 count;
};
typedef std::vector<ItemPosCount> ItemPosCountVec;

enum TransferAbortReason
{
    TRANSFER_ABORT_NONE                          = 0,
    TRANSFER_ABORT_ERROR                         = 1,
    TRANSFER_ABORT_MAX_PLAYERS                   = 2,   // Transfer Aborted: instance is full
    TRANSFER_ABORT_NOT_FOUND                     = 3,   // Transfer Aborted: instance not found
    TRANSFER_ABORT_TOO_MANY_INSTANCES            = 4,   // You have entered too many instances recently.
    TRANSFER_ABORT_ZONE_IN_COMBAT                = 6,   // Unable to zone in while an encounter is in progress.
    TRANSFER_ABORT_INSUF_EXPAN_LVL               = 7,   // You must have <TBC, WotLK> expansion installed to access this area.
    TRANSFER_ABORT_DIFFICULTY                    = 8,   // <Normal, Heroic, Epic> difficulty mode is not available for %s.
    TRANSFER_ABORT_UNIQUE_MESSAGE                = 9,   // Until you've escaped TLK's grasp, you cannot leave this place!
    TRANSFER_ABORT_TOO_MANY_REALM_INSTANCES      = 10,  // Additional instances cannot be launched, please try again later.
    TRANSFER_ABORT_NEED_GROUP                    = 11,  // Transfer Aborted: you must be in a raid group to enter this instance
    TRANSFER_ABORT_NOT_FOUND_2                   = 12,  // Transfer Aborted: instance not found
    TRANSFER_ABORT_NOT_FOUND_3                   = 13,  // Transfer Aborted: instance not found
    TRANSFER_ABORT_NOT_FOUND_4                   = 14,  // Transfer Aborted: instance not found
    TRANSFER_ABORT_REALM_ONLY                    = 15,  // All players in the party must be from the same realm to enter %s.
    TRANSFER_ABORT_MAP_NOT_ALLOWED               = 16,  // Map cannot be entered at this time.
    TRANSFER_ABORT_LOCKED_TO_DIFFERENT_INSTANCE  = 18,  // You are already locked to %s
    TRANSFER_ABORT_ALREADY_COMPLETED_ENCOUNTER   = 19,  // You are ineligible to participate in at least one encounter in this instance because you are already locked to an instance in which it has been defeated.
    TRANSFER_ABORT_DIFFICULTY_NOT_FOUND          = 22,  // client writes to console "Unable to resolve requested difficultyID %u to actual difficulty for map %d"
    TRANSFER_ABORT_XREALM_ZONE_DOWN              = 24,  // Transfer Aborted: cross-realm zone is down
    TRANSFER_ABORT_SOLO_PLAYER_SWITCH_DIFFICULTY = 26,  // This instance is already in progress. You may only switch difficulties from inside the instance.
};

enum NewWorldReason
{
    NEW_WORLD_NORMAL    = 16,   // Normal map change
    NEW_WORLD_SEAMLESS  = 21,   // Teleport to another map without a loading screen, used for outdoor scenarios
};

enum InstanceResetWarningType
{
    RAID_INSTANCE_WARNING_HOURS     = 1,                    // WARNING! %s is scheduled to reset in %d hour(s).
    RAID_INSTANCE_WARNING_MIN       = 2,                    // WARNING! %s is scheduled to reset in %d minute(s)!
    RAID_INSTANCE_WARNING_MIN_SOON  = 3,                    // WARNING! %s is scheduled to reset in %d minute(s). Please exit the zone or you will be returned to your bind location!
    RAID_INSTANCE_WELCOME           = 4,                    // Welcome to %s. This raid instance is scheduled to reset in %s.
    RAID_INSTANCE_EXPIRED           = 5
};

// PLAYER_FIELD_ARENA_TEAM_INFO_1_1 offsets
enum ArenaTeamInfoType
{
    ARENA_TEAM_ID                = 0,
    ARENA_TEAM_TYPE              = 1,                       // new in 3.2 - team type?
    ARENA_TEAM_MEMBER            = 2,                       // 0 - captain, 1 - member
    ARENA_TEAM_GAMES_WEEK        = 3,
    ARENA_TEAM_GAMES_SEASON      = 4,
    ARENA_TEAM_WINS_SEASON       = 5,
    ARENA_TEAM_PERSONAL_RATING   = 6,
    ARENA_TEAM_END               = 7
};

class InstanceSave;

enum TeleportToOptions
{
    TELE_TO_GM_MODE             = 0x01,
    TELE_TO_NOT_LEAVE_TRANSPORT = 0x02,
    TELE_TO_NOT_LEAVE_COMBAT    = 0x04,
    TELE_TO_NOT_UNSUMMON_PET    = 0x08,
    TELE_TO_SPELL               = 0x10,
    TELE_TO_SEAMLESS            = 0x20
};

/// Type of environmental damages
enum EnviromentalDamage : uint8
{
    DAMAGE_EXHAUSTED = 0,
    DAMAGE_DROWNING  = 1,
    DAMAGE_FALL      = 2,
    DAMAGE_LAVA      = 3,
    DAMAGE_SLIME     = 4,
    DAMAGE_FIRE      = 5,
    DAMAGE_FALL_TO_VOID = 6                                 // custom case for fall without durability loss
};

enum PlayedTimeIndex
{
    PLAYED_TIME_TOTAL = 0,
    PLAYED_TIME_LEVEL = 1
};

#define MAX_PLAYED_TIME_INDEX 2

// used at player loading query list preparing, and later result selection
enum PlayerLoginQueryIndex
{
    PLAYER_LOGIN_QUERY_LOAD_FROM,
    PLAYER_LOGIN_QUERY_LOAD_GROUP,
    PLAYER_LOGIN_QUERY_LOAD_BOUND_INSTANCES,
    PLAYER_LOGIN_QUERY_LOAD_AURAS,
    PLAYER_LOGIN_QUERY_LOAD_AURA_EFFECTS,
    PLAYER_LOGIN_QUERY_LOAD_SPELLS,
    PLAYER_LOGIN_QUERY_LOAD_QUEST_STATUS,
    PLAYER_LOGIN_QUERY_LOAD_QUEST_STATUS_OBJECTIVES,
    PLAYER_LOGIN_QUERY_LOAD_QUEST_STATUS_OBJECTIVES_CRITERIA,
    PLAYER_LOGIN_QUERY_LOAD_QUEST_STATUS_OBJECTIVES_CRITERIA_PROGRESS,
    PLAYER_LOGIN_QUERY_LOAD_DAILY_QUEST_STATUS,
    PLAYER_LOGIN_QUERY_LOAD_REPUTATION,
    PLAYER_LOGIN_QUERY_LOAD_INVENTORY,
    PLAYER_LOGIN_QUERY_LOAD_ARTIFACTS,
    PLAYER_LOGIN_QUERY_LOAD_ACTIONS,
    PLAYER_LOGIN_QUERY_LOAD_MAIL_COUNT,
    PLAYER_LOGIN_QUERY_LOAD_MAIL_DATE,
    PLAYER_LOGIN_QUERY_LOAD_SOCIAL_LIST,
    PLAYER_LOGIN_QUERY_LOAD_HOME_BIND,
    PLAYER_LOGIN_QUERY_LOAD_SPELL_COOLDOWNS,
    PLAYER_LOGIN_QUERY_LOAD_SPELL_CHARGES,
    PLAYER_LOGIN_QUERY_LOAD_DECLINED_NAMES,
    PLAYER_LOGIN_QUERY_LOAD_GUILD,
    PLAYER_LOGIN_QUERY_LOAD_ARENA_INFO,
    PLAYER_LOGIN_QUERY_LOAD_ACHIEVEMENTS,
    PLAYER_LOGIN_QUERY_LOAD_CRITERIA_PROGRESS,
    PLAYER_LOGIN_QUERY_LOAD_EQUIPMENT_SETS,
    PLAYER_LOGIN_QUERY_LOAD_TRANSMOG_OUTFITS,
    PLAYER_LOGIN_QUERY_LOAD_BG_DATA,
    PLAYER_LOGIN_QUERY_LOAD_GLYPHS,
    PLAYER_LOGIN_QUERY_LOAD_TALENTS,
    PLAYER_LOGIN_QUERY_LOAD_PVP_TALENTS,
    PLAYER_LOGIN_QUERY_LOAD_ACCOUNT_DATA,
    PLAYER_LOGIN_QUERY_LOAD_SKILLS,
    PLAYER_LOGIN_QUERY_LOAD_WEEKLY_QUEST_STATUS,
    PLAYER_LOGIN_QUERY_LOAD_RANDOM_BG,
    PLAYER_LOGIN_QUERY_LOAD_BANNED,
    PLAYER_LOGIN_QUERY_LOAD_QUEST_STATUS_REW,
    PLAYER_LOGIN_QUERY_LOAD_INSTANCE_LOCK_TIMES,
    PLAYER_LOGIN_QUERY_LOAD_SEASONAL_QUEST_STATUS,
    PLAYER_LOGIN_QUERY_LOAD_MONTHLY_QUEST_STATUS,
    PLAYER_LOGIN_QUERY_LOAD_VOID_STORAGE,
    PLAYER_LOGIN_QUERY_LOAD_CURRENCY,
    PLAYER_LOGIN_QUERY_LOAD_CUF_PROFILES,
    PLAYER_LOGIN_QUERY_LOAD_CORPSE_LOCATION,
    PLAYER_LOGIN_QUERY_LOAD_GARRISON,
    PLAYER_LOGIN_QUERY_LOAD_GARRISON_BLUEPRINTS,
    PLAYER_LOGIN_QUERY_LOAD_GARRISON_BUILDINGS,
    PLAYER_LOGIN_QUERY_LOAD_GARRISON_FOLLOWERS,
    PLAYER_LOGIN_QUERY_LOAD_GARRISON_FOLLOWER_ABILITIES,
    PLAYER_LOGIN_QUERY_LOAD_ALL_PETS,
    MAX_PLAYER_LOGIN_QUERY
};

enum PlayerDelayedOperations
{
    DELAYED_SAVE_PLAYER         = 0x01,
    DELAYED_RESURRECT_PLAYER    = 0x02,
    DELAYED_SPELL_CAST_DESERTER = 0x04,
    DELAYED_BG_MOUNT_RESTORE    = 0x08,                     ///< Flag to restore mount state after teleport from BG
    DELAYED_BG_TAXI_RESTORE     = 0x10,                     ///< Flag to restore taxi state after teleport from BG
    DELAYED_BG_GROUP_RESTORE    = 0x20,                     ///< Flag to restore group state after teleport from BG
    DELAYED_END
};

// Player summoning auto-decline time (in secs)
#define MAX_PLAYER_SUMMON_DELAY                   (2*MINUTE)
// Maximum money amount : 2^31 - 1
TC_GAME_API extern uint64 const MAX_MONEY_AMOUNT;

enum BindExtensionState
{
    EXTEND_STATE_EXPIRED  =   0,
    EXTEND_STATE_NORMAL   =   1,
    EXTEND_STATE_EXTENDED =   2,
    EXTEND_STATE_KEEP     = 255   // special state: keep current save type
};
struct InstancePlayerBind
{
    InstanceSave* save;
    /* permanent PlayerInstanceBinds are created in Raid/Heroic instances for players
    that aren't already permanently bound when they are inside when a boss is killed
    or when they enter an instance that the group leader is permanently bound to. */
    bool perm;
    /* extend state listing:
    EXPIRED  - doesn't affect anything unless manually re-extended by player
    NORMAL   - standard state
    EXTENDED - won't be promoted to EXPIRED at next reset period, will instead be promoted to NORMAL */
    BindExtensionState extendState;

    InstancePlayerBind() : save(NULL), perm(false), extendState(EXTEND_STATE_NORMAL) { }
};

enum CharDeleteMethod
{
    CHAR_DELETE_REMOVE = 0,                      // Completely remove from the database
    CHAR_DELETE_UNLINK = 1                       // The character gets unlinked from the account,
                                                 // the name gets freed up and appears as deleted ingame
};

enum ReferAFriendError
{
    ERR_REFER_A_FRIEND_NONE                              = 0,
    ERR_REFER_A_FRIEND_NOT_REFERRED_BY                   = 1,
    ERR_REFER_A_FRIEND_TARGET_TOO_HIGH                   = 2,
    ERR_REFER_A_FRIEND_INSUFFICIENT_GRANTABLE_LEVELS     = 3,
    ERR_REFER_A_FRIEND_TOO_FAR                           = 4,
    ERR_REFER_A_FRIEND_DIFFERENT_FACTION                 = 5,
    ERR_REFER_A_FRIEND_NOT_NOW                           = 6,
    ERR_REFER_A_FRIEND_GRANT_LEVEL_MAX_I                 = 7,
    ERR_REFER_A_FRIEND_NO_TARGET                         = 8,
    ERR_REFER_A_FRIEND_NOT_IN_GROUP                      = 9,
    ERR_REFER_A_FRIEND_SUMMON_LEVEL_MAX_I                = 10,
    ERR_REFER_A_FRIEND_SUMMON_COOLDOWN                   = 11,
    ERR_REFER_A_FRIEND_INSUF_EXPAN_LVL                   = 12,
    ERR_REFER_A_FRIEND_SUMMON_OFFLINE_S                  = 13,
    ERR_REFER_A_FRIEND_NO_XREALM                         = 14,
    ERR_REFER_A_FRIEND_MAP_INCOMING_TRANSFER_NOT_ALLOWED = 15
};

enum PlayerCommandStates
{
    CHEAT_NONE      = 0x00,
    CHEAT_GOD       = 0x01,
    CHEAT_CASTTIME  = 0x02,
    CHEAT_COOLDOWN  = 0x04,
    CHEAT_POWER     = 0x08,
    CHEAT_WATERWALK = 0x10
};

enum PlayerLogXPReason : uint8
{
    LOG_XP_REASON_KILL    = 0,
    LOG_XP_REASON_NO_KILL = 1
};

struct PlayerPetData
{
    uint32 PetId;
    uint32 CreatureId;
    uint64 Owner;
    uint32 DisplayId;
    uint32 Petlevel;
    uint32 PetExp;
    ReactStates Reactstate;
    uint8 Slot;
    std::string Name;
    bool Renamed;
    bool Active;
    uint32 SavedHealth;
    uint32 SavedMana;
    std::string Actionbar;
    uint32 Timediff;
    uint32 SummonSpellId;
    PetType Type;
    uint16 SpecId;
};

class Player;

/// Holder for Battleground data
struct BGData
{
    BGData() : bgInstanceID(0), bgTypeID(BATTLEGROUND_TYPE_NONE), bgAfkReportedCount(0), bgAfkReportedTimer(0),
        bgTeam(0), mountSpell(0) { ClearTaxiPath(); }

    uint32 bgInstanceID;                    ///< This variable is set to bg->m_InstanceID,
                                            ///  when player is teleported to BG - (it is battleground's GUID)
    BattlegroundTypeId bgTypeID;

    GuidSet            bgAfkReporter;
    uint8              bgAfkReportedCount;
    time_t             bgAfkReportedTimer;

    uint32 bgTeam;                          ///< What side the player will be added to

    uint32 mountSpell;
    uint32 taxiPath[2];

    WorldLocation joinPos;                  ///< From where player entered BG

    void ClearTaxiPath()     { taxiPath[0] = taxiPath[1] = 0; }
    bool HasTaxiPath() const { return taxiPath[0] && taxiPath[1]; }
};

struct VoidStorageItem
{
    VoidStorageItem() : ItemId(0), ItemEntry(0), ItemRandomPropertyId(), ItemSuffixFactor(0), ItemUpgradeId(0), FixedScalingLevel(0), ArtifactKnowledgeLevel(0) { }
    VoidStorageItem(uint64 id, uint32 entry, ObjectGuid const& creator, ItemRandomEnchantmentId randomPropertyId, uint32 suffixFactor,
        uint32 upgradeId, uint32 fixedScalingLevel, uint32 artifactKnowledgeLevel, uint8 context, std::vector<uint32> const& bonuses)
        : ItemId(id), ItemEntry(entry), CreatorGuid(creator), ItemRandomPropertyId(randomPropertyId),
        ItemSuffixFactor(suffixFactor), ItemUpgradeId(upgradeId), FixedScalingLevel(fixedScalingLevel), ArtifactKnowledgeLevel(artifactKnowledgeLevel), Context(context)
    {
        BonusListIDs.insert(BonusListIDs.end(), bonuses.begin(), bonuses.end());
    }
    VoidStorageItem(VoidStorageItem&& vsi) : ItemId(vsi.ItemId), ItemEntry(vsi.ItemEntry), CreatorGuid(vsi.CreatorGuid), ItemRandomPropertyId(vsi.ItemRandomPropertyId),
        ItemSuffixFactor(vsi.ItemSuffixFactor), ItemUpgradeId(vsi.ItemUpgradeId), FixedScalingLevel(vsi.FixedScalingLevel),
        ArtifactKnowledgeLevel(vsi.ArtifactKnowledgeLevel), Context(vsi.Context), BonusListIDs(std::move(vsi.BonusListIDs)) { }

    uint64 ItemId;
    uint32 ItemEntry;
    ObjectGuid CreatorGuid;
    ItemRandomEnchantmentId ItemRandomPropertyId;
    uint32 ItemSuffixFactor;
    uint32 ItemUpgradeId;
    uint32 FixedScalingLevel;
    uint32 ArtifactKnowledgeLevel;
    uint8 Context;
    std::vector<int32> BonusListIDs;
};

struct ResurrectionData
{
    ObjectGuid GUID;
    WorldLocation Location;
    uint32 Health;
    uint32 Mana;
    uint32 Aura;
};

struct GroupUpdateCounter
{
    ObjectGuid GroupGuid;
    int32 UpdateSequenceNumber;
};

enum TalentLearnResult
{
    TALENT_LEARN_OK                                     = 0,
    TALENT_FAILED_UNKNOWN                               = 1,
    TALENT_FAILED_NOT_ENOUGH_TALENTS_IN_PRIMARY_TREE    = 2,
    TALENT_FAILED_NO_PRIMARY_TREE_SELECTED              = 3,
    TALENT_FAILED_CANT_DO_THAT_RIGHT_NOW                = 4,
    TALENT_FAILED_AFFECTING_COMBAT                      = 5,
    TALENT_FAILED_CANT_REMOVE_TALENT                    = 6,
    TALENT_FAILED_CANT_DO_THAT_CHALLENGE_MODE_ACTIVE    = 7,
    TALENT_FAILED_REST_AREA                             = 8
};

static uint32 const DefaultTalentRowLevels[MAX_TALENT_TIERS] = { 15, 30, 45, 60, 75, 90, 100 };
static uint32 const DKTalentRowLevels[MAX_TALENT_TIERS] = { 57, 58, 59, 60, 75, 90, 100 };
static uint32 const DHTalentRowLevels[MAX_TALENT_TIERS] = { 99, 100, 102, 104, 106, 108, 110 };

struct TC_GAME_API SpecializationInfo
{
    SpecializationInfo() : ResetTalentsCost(0), ResetTalentsTime(0), PrimarySpecialization(0), ActiveGroup(0)
    {
    }

    PlayerTalentMap Talents[MAX_SPECIALIZATIONS];
    PlayerTalentMap PvpTalents[MAX_SPECIALIZATIONS];
    std::vector<uint32> Glyphs[MAX_SPECIALIZATIONS];
    uint32 ResetTalentsCost;
    time_t ResetTalentsTime;
    uint32 PrimarySpecialization;
    uint8 ActiveGroup;

private:
    SpecializationInfo(SpecializationInfo const&) = delete;
    SpecializationInfo& operator=(SpecializationInfo const&) = delete;
};

#pragma pack(push, 1)
struct PlayerDynamicFieldSpellModByLabel
{
    uint32 Mod;
    float Value;
    uint32 Label;
};
#pragma pack(pop)

uint8 constexpr PLAYER_MAX_HONOR_LEVEL = 50;
uint8 constexpr PLAYER_LEVEL_MIN_HONOR = 110;
uint32 constexpr SPELL_PVP_RULES_ENABLED = 134735;

class TC_GAME_API Player : public Unit, public GridObject<Player>
{
    friend class WorldSession;
    friend class CinematicMgr;
    friend class RestMgr;
    friend void AddItemToUpdateQueueOf(Item* item, Player* player);
    friend void RemoveItemFromUpdateQueueOf(Item* item, Player* player);
    public:
        explicit Player(WorldSession* session);
        ~Player();

        PlayerAI* AI() const { return reinterpret_cast<PlayerAI*>(i_AI); }

        void CleanupsBeforeDelete(bool finalCleanup = true) override;

        void AddToWorld() override;
        void RemoveFromWorld() override;

        void SetObjectScale(float scale) override;

        bool TeleportTo(uint32 mapid, float x, float y, float z, float orientation, uint32 options = 0);
        bool TeleportTo(WorldLocation const &loc, uint32 options = 0);
        bool TeleportToBGEntryPoint();

        bool HasSummonPending() const;
        void SendSummonRequestFrom(Unit* summoner);
        void SummonIfPossible(bool agree);

        bool Create(ObjectGuid::LowType guidlow, WorldPackets::Character::CharacterCreateInfo const* createInfo);

        void Update(uint32 time) override;

        bool IsImmunedToSpellEffect(SpellInfo const* spellInfo, uint32 index, Unit* caster) const override;

        void SetInWater(bool apply);

        bool IsInWater() const override { return m_isInWater; }
        bool IsUnderWater() const override;
        bool IsInAreaTriggerRadius(const AreaTriggerEntry* trigger) const;

        void SendInitialPacketsBeforeAddToMap();
        void SendInitialPacketsAfterAddToMap();
        void SendSupercededSpell(uint32 oldSpell, uint32 newSpell) const;
        void SendTransferAborted(uint32 mapid, TransferAbortReason reason, uint8 arg = 0) const;
        void SendInstanceResetWarning(uint32 mapid, Difficulty difficulty, uint32 time, bool welcome) const;

        bool CanInteractWithQuestGiver(Object* questGiver) const;
        Creature* GetNPCIfCanInteractWith(ObjectGuid const& guid, uint64 npcflagmask) const;
        GameObject* GetGameObjectIfCanInteractWith(ObjectGuid const& guid) const;
        GameObject* GetGameObjectIfCanInteractWith(ObjectGuid const& guid, GameobjectTypes type) const;

        void ToggleAFK();
        void ToggleDND();
        bool isAFK() const { return HasFlag(PLAYER_FLAGS, PLAYER_FLAGS_AFK); }
        bool isDND() const { return HasFlag(PLAYER_FLAGS, PLAYER_FLAGS_DND); }
        uint8 GetChatFlags() const;
        std::string autoReplyMsg;

        uint32 GetBarberShopCost(BarberShopStyleEntry const* newHairStyle, uint8 newHairColor, BarberShopStyleEntry const* newFacialHair, BarberShopStyleEntry const* newSkin, BarberShopStyleEntry const* newFace, std::array<BarberShopStyleEntry const*, PLAYER_CUSTOM_DISPLAY_SIZE> const& newCustomDisplay) const;

        PlayerSocial* GetSocial() const { return m_social; }
        void RemoveSocial();

        PlayerTaxi m_taxi;
        void InitTaxiNodesForLevel() { m_taxi.InitTaxiNodesForLevel(getRace(), getClass(), getLevel()); }
        bool ActivateTaxiPathTo(std::vector<uint32> const& nodes, Creature* npc = nullptr, uint32 spellid = 0, uint32 preferredMountDisplay = 0);
        bool ActivateTaxiPathTo(uint32 taxi_path_id, uint32 spellid = 0);
        void CleanupAfterTaxiFlight();
        void ContinueTaxiFlight() const;
                                                            // mount_id can be used in scripting calls
        bool isAcceptWhispers() const { return (m_ExtraFlags & PLAYER_EXTRA_ACCEPT_WHISPERS) != 0; }
        void SetAcceptWhispers(bool on) { if (on) m_ExtraFlags |= PLAYER_EXTRA_ACCEPT_WHISPERS; else m_ExtraFlags &= ~PLAYER_EXTRA_ACCEPT_WHISPERS; }
        bool IsGameMaster() const { return (m_ExtraFlags & PLAYER_EXTRA_GM_ON) != 0; }
        bool CanBeGameMaster() const;
        void SetGameMaster(bool on);
        bool isGMChat() const { return (m_ExtraFlags & PLAYER_EXTRA_GM_CHAT) != 0; }
        void SetGMChat(bool on) { if (on) m_ExtraFlags |= PLAYER_EXTRA_GM_CHAT; else m_ExtraFlags &= ~PLAYER_EXTRA_GM_CHAT; }
        bool isTaxiCheater() const { return (m_ExtraFlags & PLAYER_EXTRA_TAXICHEAT) != 0; }
        void SetTaxiCheater(bool on) { if (on) m_ExtraFlags |= PLAYER_EXTRA_TAXICHEAT; else m_ExtraFlags &= ~PLAYER_EXTRA_TAXICHEAT; }
        bool isGMVisible() const { return !(m_ExtraFlags & PLAYER_EXTRA_GM_INVISIBLE); }
        void SetGMVisible(bool on);
        void SetPvPDeath(bool on) { if (on) m_ExtraFlags |= PLAYER_EXTRA_PVP_DEATH; else m_ExtraFlags &= ~PLAYER_EXTRA_PVP_DEATH; }

        void SetXP(uint32 xp);
        void GiveXP(uint32 xp, Unit* victim, float group_rate=1.0f);
        void GiveLevel(uint8 level);

        void InitStatsForLevel(bool reapplyMods = false);

        // .cheat command related
        bool GetCommandStatus(uint32 command) const { return (_activeCheats & command) != 0; }
        void SetCommandStatusOn(uint32 command) { _activeCheats |= command; }
        void SetCommandStatusOff(uint32 command) { _activeCheats &= ~command; }

        // Played Time Stuff
        time_t m_logintime;
        time_t m_Last_tick;
        uint32 m_Played_time[MAX_PLAYED_TIME_INDEX];
        uint32 GetTotalPlayedTime() const { return m_Played_time[PLAYED_TIME_TOTAL]; }
        uint32 GetLevelPlayedTime() const { return m_Played_time[PLAYED_TIME_LEVEL]; }

        void setDeathState(DeathState s) override;                   // overwrite Unit::setDeathState

        Pet* GetPet() const;
        Pet* SummonPet(uint32 entry, float x, float y, float z, float ang, PetType petType, uint32 despwtime);
        void RemovePet(Pet* pet, PetSaveMode mode, bool returnreagent = false);

        /// Handles said message in regular chat based on declared language and in config pre-defined Range.
        void Say(std::string const& text, Language language, WorldObject const* = nullptr) override;
        void Say(uint32 textId, WorldObject const* target = nullptr) override;
        /// Handles yelled message in regular chat based on declared language and in config pre-defined Range.
        void Yell(std::string const& text, Language language, WorldObject const* = nullptr) override;
        void Yell(uint32 textId, WorldObject const* target = nullptr) override;
        /// Outputs an universal text which is supposed to be an action.
        void TextEmote(std::string const& text, WorldObject const* = nullptr, bool = false) override;
        void TextEmote(uint32 textId, WorldObject const* target = nullptr, bool isBossEmote = false) override;
        /// Handles whispers from Addons and players based on sender, receiver's guid and language.
        void Whisper(std::string const& text, Language language, Player* receiver, bool = false) override;
        void Whisper(uint32 textId, Player* target, bool isBossWhisper = false) override;
        void WhisperAddon(std::string const& text, std::string const& prefix, Player* receiver);

        /*********************************************************/
        /***                    STORAGE SYSTEM                 ***/
        /*********************************************************/

        uint8 FindEquipSlot(ItemTemplate const* proto, uint32 slot, bool swap) const;
        uint32 GetItemCount(uint32 item, bool inBankAlso = false, Item* skipItem = nullptr) const;
        uint32 GetItemCountWithLimitCategory(uint32 limitCategory, Item* skipItem = nullptr) const;
        Item* GetItemByGuid(ObjectGuid guid) const;
        Item* GetItemByEntry(uint32 entry) const;
        std::vector<Item*> GetItemListByEntry(uint32 entry, bool inBankAlso = false) const;
        Item* GetItemByPos(uint16 pos) const;
        Item* GetItemByPos(uint8 bag, uint8 slot) const;
        Item* GetUseableItemByPos(uint8 bag, uint8 slot) const;
        Bag*  GetBagByPos(uint8 slot) const;
        Item* GetWeaponForAttack(WeaponAttackType attackType, bool useable = false) const;
        Item* GetShield(bool useable = false) const;
        Item* GetChildItemByGuid(ObjectGuid guid) const;
        static uint8 GetAttackBySlot(uint8 slot, InventoryType inventoryType);        // MAX_ATTACK if not weapon slot
        std::vector<Item*> &GetItemUpdateQueue() { return m_itemUpdateQueue; }
        static bool IsInventoryPos(uint16 pos) { return IsInventoryPos(pos >> 8, pos & 255); }
        static bool IsInventoryPos(uint8 bag, uint8 slot);
        static bool IsEquipmentPos(uint16 pos) { return IsEquipmentPos(pos >> 8, pos & 255); }
        static bool IsEquipmentPos(uint8 bag, uint8 slot);
        static bool IsBagPos(uint16 pos);
        static bool IsBankPos(uint16 pos) { return IsBankPos(pos >> 8, pos & 255); }
        static bool IsBankPos(uint8 bag, uint8 slot);
        static bool IsChildEquipmentPos(uint16 pos) { return IsChildEquipmentPos(pos >> 8, pos & 255); }
        static bool IsChildEquipmentPos(uint8 bag, uint8 slot);
        bool IsValidPos(uint16 pos, bool explicit_pos) const { return IsValidPos(pos >> 8, pos & 255, explicit_pos); }
        bool IsValidPos(uint8 bag, uint8 slot, bool explicit_pos) const;
        uint8 GetInventorySlotCount() const { return GetByteValue(PLAYER_FIELD_BYTES2, PLAYER_FIELD_BYTES_2_OFFSET_NUM_BACKPACK_SLOTS); }
        void SetInventorySlotCount(uint8 slots);
        uint8 GetBankBagSlotCount() const { return GetByteValue(PLAYER_BYTES_3, PLAYER_BYTES_3_OFFSET_BANK_BAG_SLOTS); }
        void SetBankBagSlotCount(uint8 count) { SetByteValue(PLAYER_BYTES_3, PLAYER_BYTES_3_OFFSET_BANK_BAG_SLOTS, count); }
        bool HasItemCount(uint32 item, uint32 count = 1, bool inBankAlso = false) const;
        bool HasItemFitToSpellRequirements(SpellInfo const* spellInfo, Item const* ignoreItem = nullptr) const;
        bool CanNoReagentCast(SpellInfo const* spellInfo) const;
        bool HasItemOrGemWithIdEquipped(uint32 item, uint32 count, uint8 except_slot = NULL_SLOT) const;
        bool HasItemWithLimitCategoryEquipped(uint32 limitCategory, uint32 count, uint8 except_slot = NULL_SLOT) const;
        bool HasGemWithLimitCategoryEquipped(uint32 limitCategory, uint32 count, uint8 except_slot = NULL_SLOT) const;
        InventoryResult CanTakeMoreSimilarItems(Item* pItem, uint32* offendingItemId = nullptr) const;
        InventoryResult CanTakeMoreSimilarItems(uint32 entry, uint32 count, uint32* offendingItemId = nullptr) const { return CanTakeMoreSimilarItems(entry, count, nullptr, nullptr, offendingItemId); }
        InventoryResult CanStoreNewItem(uint8 bag, uint8 slot, ItemPosCountVec& dest, uint32 item, uint32 count, uint32* no_space_count = nullptr) const;
        InventoryResult CanStoreItem(uint8 bag, uint8 slot, ItemPosCountVec& dest, Item* pItem, bool swap = false) const;
        InventoryResult CanStoreItems(Item** items, int count, uint32* offendingItemId) const;
        InventoryResult CanEquipNewItem(uint8 slot, uint16& dest, uint32 item, bool swap) const;
        InventoryResult CanEquipItem(uint8 slot, uint16& dest, Item* pItem, bool swap, bool not_loading = true) const;

        // This method must be called before equipping parent item!
        InventoryResult CanEquipChildItem(Item* parentItem) const;

        InventoryResult CanEquipUniqueItem(Item* pItem, uint8 except_slot = NULL_SLOT, uint32 limit_count = 1) const;
        InventoryResult CanEquipUniqueItem(ItemTemplate const* itemProto, uint8 except_slot = NULL_SLOT, uint32 limit_count = 1) const;
        InventoryResult CanUnequipItems(uint32 item, uint32 count) const;
        InventoryResult CanUnequipItem(uint16 src, bool swap) const;
        InventoryResult CanBankItem(uint8 bag, uint8 slot, ItemPosCountVec& dest, Item* pItem, bool swap, bool not_loading = true) const;
        InventoryResult CanUseItem(Item* pItem, bool not_loading = true) const;
        bool HasItemTotemCategory(uint32 TotemCategory) const;
        InventoryResult CanUseItem(ItemTemplate const* pItem) const;
        InventoryResult CanRollForItemInLFG(ItemTemplate const* item, WorldObject const* lootedObject) const;
        Item* StoreNewItem(ItemPosCountVec const& pos, uint32 itemId, bool update, ItemRandomEnchantmentId const& randomPropertyId = {}, GuidSet const& allowedLooters = GuidSet(), uint8 context = 0, std::vector<int32> const& bonusListIDs = std::vector<int32>(), bool addToCollection = true);
        Item* StoreItem(ItemPosCountVec const& pos, Item* pItem, bool update);
        Item* EquipNewItem(uint16 pos, uint32 item, bool update);
        Item* EquipItem(uint16 pos, Item* pItem, bool update);
        void AutoUnequipOffhandIfNeed(bool force = false);
        void EquipChildItem(uint8 parentBag, uint8 parentSlot, Item* parentItem);
        void AutoUnequipChildItem(Item* parentItem);
        bool StoreNewItemInBestSlots(uint32 item_id, uint32 item_count);
        void AutoStoreLoot(uint8 bag, uint8 slot, uint32 loot_id, LootStore const& store, bool broadcast = false);
        void AutoStoreLoot(uint32 loot_id, LootStore const& store, bool broadcast = false) { AutoStoreLoot(NULL_BAG, NULL_SLOT, loot_id, store, broadcast); }
        void StoreLootItem(uint8 lootSlot, Loot* loot, AELootResult* aeResult = nullptr);

        InventoryResult CanTakeMoreSimilarItems(uint32 entry, uint32 count, Item* pItem, uint32* no_space_count = nullptr, uint32* offendingItemId = nullptr) const;
        InventoryResult CanStoreItem(uint8 bag, uint8 slot, ItemPosCountVec& dest, uint32 entry, uint32 count, Item* pItem = nullptr, bool swap = false, uint32* no_space_count = nullptr) const;

        void AddRefundReference(ObjectGuid it);
        void DeleteRefundReference(ObjectGuid it);

        /// send initialization of new currency for client
        void SendNewCurrency(uint32 id) const;
        /// send full data about all currencies to client
        void SendCurrencies() const;
        /// send conquest currency points and their cap week/arena
        void SendPvpRewards() const;
        /// return count of currency witch has plr
        uint32 GetCurrency(uint32 id) const;
        /// return count of currency gaind on current week
        uint32 GetCurrencyOnWeek(uint32 id) const;
        /// return week cap by currency id
        uint32 GetCurrencyWeekCap(uint32 id) const;
        /// return presence related currency
        bool HasCurrency(uint32 id, uint32 count) const;
        /// initialize currency count for custom initialization at create character
        void SetCurrency(uint32 id, uint32 count, bool printLog = true);
        void ResetCurrencyWeekCap();

        /**
          * @name   ModifyCurrency
          * @brief  Change specific currency and send result to client

          * @param  id currency entry from CurrencyTypes.dbc
          * @param  count integer value for adding/removing curent currency
          * @param  printLog used on SMSG_SET_CURRENCY
          * @param  ignore gain multipliers
        */
        void ModifyCurrency(uint32 id, int32 count, bool printLog = true, bool ignoreMultipliers = false);

        void ApplyEquipCooldown(Item* pItem);
        void QuickEquipItem(uint16 pos, Item* pItem);
        void VisualizeItem(uint8 slot, Item* pItem);
        void SetVisibleItemSlot(uint8 slot, Item* pItem);
        Item* BankItem(ItemPosCountVec const& dest, Item* pItem, bool update);
        void RemoveItem(uint8 bag, uint8 slot, bool update);
        void MoveItemFromInventory(uint8 bag, uint8 slot, bool update);
                                                            // in trade, auction, guild bank, mail....
        void MoveItemToInventory(ItemPosCountVec const& dest, Item* pItem, bool update, bool in_characterInventoryDB = false);
                                                            // in trade, guild bank, mail....
        void RemoveItemDependentAurasAndCasts(Item* pItem);
        void DestroyItem(uint8 bag, uint8 slot, bool update);
        void DestroyItemCount(uint32 item, uint32 count, bool update, bool unequip_check = false);
        void DestroyItemCount(Item* item, uint32& count, bool update);
        void DestroyConjuredItems(bool update);
        void DestroyZoneLimitedItem(bool update, uint32 new_zone);
        void SplitItem(uint16 src, uint16 dst, uint32 count);
        void SwapItem(uint16 src, uint16 dst);
        void AddItemToBuyBackSlot(Item* pItem);
        Item* GetItemFromBuyBackSlot(uint32 slot);
        void RemoveItemFromBuyBackSlot(uint32 slot, bool del);
        void SendEquipError(InventoryResult msg, Item* item1 = nullptr, Item* item2 = nullptr, uint32 itemId = 0) const;
        void SendBuyError(BuyResult msg, Creature* creature, uint32 item, uint32 param) const;
        void SendSellError(SellResult msg, Creature* creature, ObjectGuid guid) const;
        void AddWeaponProficiency(uint32 newflag) { m_WeaponProficiency |= newflag; }
        void AddArmorProficiency(uint32 newflag) { m_ArmorProficiency |= newflag; }
        uint32 GetWeaponProficiency() const { return m_WeaponProficiency; }
        uint32 GetArmorProficiency() const { return m_ArmorProficiency; }
        bool IsUseEquipedWeapon(bool mainhand) const;
        bool IsTwoHandUsed() const;
        bool IsUsingTwoHandedWeaponInOneHand() const;
        void SendNewItem(Item* item, uint32 quantity, bool received, bool created, bool broadcast = false);
        bool BuyItemFromVendorSlot(ObjectGuid vendorguid, uint32 vendorslot, uint32 item, uint8 count, uint8 bag, uint8 slot);
        bool BuyCurrencyFromVendorSlot(ObjectGuid vendorGuid, uint32 vendorSlot, uint32 currency, uint32 count);
        bool _StoreOrEquipNewItem(uint32 vendorslot, uint32 item, uint8 count, uint8 bag, uint8 slot, int64 price, ItemTemplate const* pProto, Creature* pVendor, VendorItem const* crItem, bool bStore);

        float GetReputationPriceDiscount(Creature const* creature) const;
        float GetReputationPriceDiscount(FactionTemplateEntry const* factionTemplate) const;

        Player* GetTrader() const;
        TradeData* GetTradeData() const { return m_trade; }
        void TradeCancel(bool sendback);

        CinematicMgr* GetCinematicMgr() const { return _cinematicMgr; }

        void UpdateEnchantTime(uint32 time);
        void UpdateSoulboundTradeItems();
        void AddTradeableItem(Item* item);
        void RemoveTradeableItem(Item* item);
        void UpdateItemDuration(uint32 time, bool realtimeonly = false);
        void AddEnchantmentDurations(Item* item);
        void RemoveEnchantmentDurations(Item* item);
        void RemoveArenaEnchantments(EnchantmentSlot slot);
        void AddEnchantmentDuration(Item* item, EnchantmentSlot slot, uint32 duration);
        void ApplyEnchantment(Item* item, EnchantmentSlot slot, bool apply, bool apply_dur = true, bool ignore_condition = false);
        void ApplyEnchantment(Item* item, bool apply);
        void UpdateSkillEnchantments(uint16 skill_id, uint16 curr_value, uint16 new_value);
        void SendEnchantmentDurations();
        void AddItemDurations(Item* item);
        void RemoveItemDurations(Item* item);
        void SendItemDurations();
        void LoadCorpse(PreparedQueryResult result);
        void LoadPet();
        void LoadPetsFromDB(PreparedQueryResult result);

        bool AddItem(uint32 itemId, uint32 count);

        uint32 m_stableSlots;

        /*********************************************************/
        /***                    GOSSIP SYSTEM                  ***/
        /*********************************************************/

        void PrepareGossipMenu(WorldObject* source, uint32 menuId = 0, bool showQuests = false);
        void SendPreparedGossip(WorldObject* source);
        void OnGossipSelect(WorldObject* source, uint32 optionIndex, uint32 menuId);

        uint32 GetGossipTextId(uint32 menuId, WorldObject* source);
        uint32 GetGossipTextId(WorldObject* source);
        static uint32 GetDefaultGossipMenuForSource(WorldObject* source);

        /*********************************************************/
        /***                    QUEST SYSTEM                   ***/
        /*********************************************************/

        int32 GetQuestLevel(Quest const* quest) const
        {
            if (!quest)
                return getLevel();
            return quest->GetQuestLevel() > 0 ? quest->GetQuestLevel() : std::min<int32>(getLevel(), quest->GetQuestMaxScalingLevel());
        }

        void PrepareQuestMenu(ObjectGuid guid);
        void SendPreparedQuest(WorldObject* source);
        bool IsActiveQuest(uint32 quest_id) const;
        Quest const* GetNextQuest(ObjectGuid guid, Quest const* quest) const;
        bool CanSeeStartQuest(Quest const* quest);
        bool CanTakeQuest(Quest const* quest, bool msg);
        bool CanAddQuest(Quest const* quest, bool msg) const;
        bool CanCompleteQuest(uint32 quest_id);
        bool CanCompleteRepeatableQuest(Quest const* quest);
        bool CanRewardQuest(Quest const* quest, bool msg);
        bool CanRewardQuest(Quest const* quest, uint32 reward, bool msg);
        void AddQuestAndCheckCompletion(Quest const* quest, Object* questGiver);
        void AddQuest(Quest const* quest, Object* questGiver);
        void AbandonQuest(uint32 quest_id);
        void CompleteQuest(uint32 quest_id);
        void IncompleteQuest(uint32 quest_id);
        uint32 GetQuestMoneyReward(Quest const* quest) const;
        uint32 GetQuestXPReward(Quest const* quest);
        bool CanSelectQuestPackageItem(QuestPackageItemEntry const* questPackageItem) const;
        void RewardQuestPackage(uint32 questPackageId, uint32 onlyItemId = 0);
        void RewardQuest(Quest const* quest, uint32 reward, Object* questGiver, bool announce = true);
        void SetRewardedQuest(uint32 quest_id);
        void FailQuest(uint32 quest_id);
        bool SatisfyQuestSkill(Quest const* qInfo, bool msg) const;
        bool SatisfyQuestLevel(Quest const* qInfo, bool msg) const;
        bool SatisfyQuestLog(bool msg) const;
        bool SatisfyQuestPreviousQuest(Quest const* qInfo, bool msg);
        bool SatisfyQuestClass(Quest const* qInfo, bool msg) const;
        bool SatisfyQuestRace(Quest const* qInfo, bool msg) const;
        bool SatisfyQuestReputation(Quest const* qInfo, bool msg);
        bool SatisfyQuestStatus(Quest const* qInfo, bool msg) const;
        bool SatisfyQuestConditions(Quest const* qInfo, bool msg);
        bool SatisfyQuestTimed(Quest const* qInfo, bool msg) const;
        bool SatisfyQuestExclusiveGroup(Quest const* qInfo, bool msg);
        bool SatisfyQuestNextChain(Quest const* qInfo, bool msg) const;
        bool SatisfyQuestPrevChain(Quest const* qInfo, bool msg);
        bool SatisfyQuestDay(Quest const* qInfo, bool msg) const;
        bool SatisfyQuestWeek(Quest const* qInfo, bool msg);
        bool SatisfyQuestMonth(Quest const* qInfo, bool msg);
        bool SatisfyQuestSeasonal(Quest const* qInfo, bool msg);
        bool GiveQuestSourceItem(Quest const* quest);
        bool TakeQuestSourceItem(uint32 questId, bool msg);
        bool GetQuestRewardStatus(uint32 quest_id) const;
        QuestStatus GetQuestStatus(uint32 quest_id) const;
        void SetQuestStatus(uint32 questId, QuestStatus status, bool update = true);
        void RemoveActiveQuest(uint32 questId, bool update = true);
        void RemoveRewardedQuest(uint32 questId, bool update = true);
        void SendQuestUpdate(uint32 questId);
        QuestGiverStatus GetQuestDialogStatus(Object* questGiver);

        void SetDailyQuestStatus(uint32 quest_id);
        bool IsDailyQuestDone(uint32 quest_id);
        void SetWeeklyQuestStatus(uint32 quest_id);
        void SetMonthlyQuestStatus(uint32 quest_id);
        void SetSeasonalQuestStatus(uint32 quest_id);
        void DailyReset();
        void ResetWeeklyQuestStatus();
        void ResetMonthlyQuestStatus();
        void ResetSeasonalQuestStatus(uint16 event_id);

        uint16 FindQuestSlot(uint32 quest_id) const;
        uint32 GetQuestSlotQuestId(uint16 slot) const;
        uint32 GetQuestSlotState(uint16 slot) const;
        uint16 GetQuestSlotCounter(uint16 slot, uint8 counter) const;
        uint32 GetQuestSlotTime(uint16 slot) const;
        void SetQuestSlot(uint16 slot, uint32 quest_id, uint32 timer = 0);
        void SetQuestSlotCounter(uint16 slot, uint8 counter, uint16 count);
        void SetQuestSlotState(uint16 slot, uint32 state);
        void RemoveQuestSlotState(uint16 slot, uint32 state);
        void SetQuestSlotTimer(uint16 slot, uint32 timer);
        void SetQuestCompletedBit(uint32 questBit, bool completed);

        uint16 GetReqKillOrCastCurrentCount(uint32 quest_id, int32 entry) const;
        void AreaExploredOrEventHappens(uint32 questId);
        void GroupEventHappens(uint32 questId, WorldObject const* pEventObject);
        void ItemAddedQuestCheck(uint32 entry, uint32 count);
        void ItemRemovedQuestCheck(uint32 entry, uint32 count);
        void KilledMonster(CreatureTemplate const* cInfo, ObjectGuid guid);
        void KilledMonsterCredit(uint32 entry, ObjectGuid guid = ObjectGuid::Empty);
        void KilledPlayerCredit();
        void KillCreditGO(uint32 entry, ObjectGuid guid = ObjectGuid::Empty);
        void TalkedToCreature(uint32 entry, ObjectGuid guid);
        void KillCreditCriteriaTreeObjective(QuestObjective const& questObjective);
        void MoneyChanged(uint64 value);
        void ReputationChanged(FactionEntry const* factionEntry);
        void CurrencyChanged(uint32 currencyId, int32 change);
        bool HasQuestForItem(uint32 itemId) const;
        bool HasQuestForGO(int32 goId) const;
        void UpdateForQuestWorldObjects();
        bool CanShareQuest(uint32 questId) const;

        int32 GetQuestObjectiveData(Quest const* quest, int8 storageIndex) const;
        bool IsQuestObjectiveComplete(QuestObjective const& objective) const;
        void SetQuestObjectiveData(QuestObjective const& objective, int32 data);
        bool IsQuestObjectiveProgressComplete(Quest const* quest) const;
        void SendQuestComplete(Quest const* quest) const;
        void SendQuestReward(Quest const* quest, Creature const* questGiver, uint32 xp, bool hideChatMessage) const;
        void SendQuestFailed(uint32 questID, InventoryResult reason = EQUIP_ERR_OK) const;
        void SendQuestTimerFailed(uint32 questID) const;
        void SendCanTakeQuestResponse(QuestFailedReason reason, bool sendErrorMessage = true, std::string reasonText = "") const;
        void SendQuestConfirmAccept(Quest const* quest, Player* receiver) const;
        void SendPushToPartyResponse(Player* player, QuestPushReason reason) const;
        void SendQuestUpdateAddCredit(Quest const* quest, ObjectGuid guid, QuestObjective const& obj, uint16 count) const;
        void SendQuestUpdateAddCreditSimple(QuestObjective const& obj) const;
        void SendQuestUpdateAddPlayer(Quest const* quest, uint16 newCount) const;
        void SendQuestGiverStatusMultiple();

        ObjectGuid GetDivider() const { return m_divider; }
        void SetDivider(ObjectGuid guid) { m_divider = guid; }

        uint32 GetInGameTime() const { return m_ingametime; }
        void SetInGameTime(uint32 time) { m_ingametime = time; }

        void AddTimedQuest(uint32 questId) { m_timedquests.insert(questId); }
        void RemoveTimedQuest(uint32 questId) { m_timedquests.erase(questId); }

        void SaveCUFProfile(uint8 id, std::nullptr_t) { _CUFProfiles[id] = nullptr; } ///> Empties a CUF profile at position 0-4
        void SaveCUFProfile(uint8 id, std::unique_ptr<CUFProfile> profile) { _CUFProfiles[id] = std::move(profile); } ///> Replaces a CUF profile at position 0-4
        CUFProfile* GetCUFProfile(uint8 id) const { return _CUFProfiles[id].get(); } ///> Retrieves a CUF profile at position 0-4
        uint8 GetCUFProfilesCount() const
        {
            uint8 count = 0;
            for (uint8 i = 0; i < MAX_CUF_PROFILES; ++i)
                if (_CUFProfiles[i])
                    ++count;
            return count;
        }

        bool HasPvPForcingQuest() const;

        /*********************************************************/
        /***                   LOAD SYSTEM                     ***/
        /*********************************************************/

        bool LoadFromDB(ObjectGuid guid, SQLQueryHolder *holder);
        bool IsLoading() const override;

        static uint32 GetUInt32ValueFromArray(Tokenizer const& data, uint16 index);
        static float  GetFloatValueFromArray(Tokenizer const& data, uint16 index);
        static uint32 GetZoneIdFromDB(ObjectGuid guid);
        static uint32 GetLevelFromDB(ObjectGuid guid);
        static bool   LoadPositionFromDB(uint32& mapid, float& x, float& y, float& z, float& o, bool& in_flight, ObjectGuid guid);

        static bool IsValidGender(uint8 Gender) { return Gender <= GENDER_FEMALE; }
        static bool IsValidClass(uint8 Class) { return ((1 << (Class - 1)) & CLASSMASK_ALL_PLAYABLE) != 0; }
        static bool IsValidRace(uint8 Race) { return ((1 << (Race - 1)) & RACEMASK_ALL_PLAYABLE) != 0; }
        static bool ValidateAppearance(uint8 race, uint8 class_, uint8 gender, uint8 hairID, uint8 hairColor, uint8 faceID, uint8 facialHair, uint8 skinColor, std::array<uint8, PLAYER_CUSTOM_DISPLAY_SIZE> const& customDisplay, bool create = false);

        /*********************************************************/
        /***                   SAVE SYSTEM                     ***/
        /*********************************************************/

        void SaveToDB(bool create = false);
        void SaveInventoryAndGoldToDB(SQLTransaction& trans);                    // fast save function for item/money cheating preventing
        void SaveGoldToDB(SQLTransaction& trans) const;

        static void SetUInt32ValueInArray(Tokenizer& data, uint16 index, uint32 value);
        static void SavePositionInDB(WorldLocation const& loc, uint16 zoneId, ObjectGuid guid, SQLTransaction& trans);

        static void DeleteFromDB(ObjectGuid playerguid, uint32 accountId, bool updateRealmChars = true, bool deleteFinally = false);
        static void DeleteOldCharacters();
        static void DeleteOldCharacters(uint32 keepDays);

        bool m_mailsLoaded;
        bool m_mailsUpdated;

        void SetBindPoint(ObjectGuid guid) const;
        void SendRespecWipeConfirm(ObjectGuid const& guid, uint32 cost) const;
        void RegenerateAll();
        void Regenerate(Powers power);
        void RegenerateHealth();
        void setRegenTimerCount(uint32 time) {m_regenTimerCount = time;}
        void setWeaponChangeTimer(uint32 time) {m_weaponChangeTimer = time;}

        uint64 GetMoney() const { return GetUInt64Value(PLAYER_FIELD_COINAGE); }
        bool ModifyMoney(int64 amount, bool sendError = true);
        bool HasEnoughMoney(uint64 amount) const { return (GetMoney() >= amount); }
        bool HasEnoughMoney(int64 amount) const;
        void SetMoney(uint64 value);

        RewardedQuestSet const& getRewardedQuests() const { return m_RewardedQuests; }
        QuestStatusMap& getQuestStatusMap() { return m_QuestStatus; }

        size_t GetRewardedQuestCount() const { return m_RewardedQuests.size(); }
        bool IsQuestRewarded(uint32 quest_id) const;

        Unit* GetSelectedUnit() const;
        Player* GetSelectedPlayer() const;

        void SetTarget(ObjectGuid const& /*guid*/) override { } /// Used for serverside target changes, does not apply to players
        void SetSelection(ObjectGuid const& guid) { SetGuidValue(UNIT_FIELD_TARGET, guid); }

        uint32 GetComboPoints() const { return uint32(GetPower(POWER_COMBO_POINTS)); }
        void AddComboPoints(int8 count, Spell* spell = nullptr);
        void GainSpellComboPoints(int8 count);
        void ClearComboPoints();

        void SendMailResult(uint32 mailId, MailResponseType mailAction, MailResponseResult mailError, uint32 equipError = 0, ObjectGuid::LowType item_guid = UI64LIT(0), uint32 item_count = 0) const;
        void SendNewMail() const;
        void UpdateNextMailTimeAndUnreads();
        void AddNewMailDeliverTime(time_t deliver_time);
        bool IsMailsLoaded() const { return m_mailsLoaded; }

        void RemoveMail(uint32 id);

        void AddMail(Mail* mail) { m_mail.push_front(mail);}// for call from WorldSession::SendMailTo
        uint32 GetMailSize() const { return uint32(m_mail.size()); }
        Mail* GetMail(uint32 id);

        PlayerMails const& GetMails() const { return m_mail; }

        void SendItemRetrievalMail(uint32 itemEntry, uint32 count); // Item retrieval mails sent by The Postmaster (34337), used in multiple places.

        /*********************************************************/
        /*** MAILED ITEMS SYSTEM ***/
        /*********************************************************/

        uint8 unReadMails;
        time_t m_nextMailDelivereTime;

        typedef std::unordered_map<ObjectGuid::LowType, Item*> ItemMap;

        ItemMap mMitems;                                    //template defined in objectmgr.cpp

        Item* GetMItem(ObjectGuid::LowType id);
        void AddMItem(Item* it);
        bool RemoveMItem(ObjectGuid::LowType id);

        void SendOnCancelExpectedVehicleRideAura() const;
        void PetSpellInitialize();
        void CharmSpellInitialize();
        void PossessSpellInitialize();
        void VehicleSpellInitialize();
        void SendRemoveControlBar() const;
        bool HasSpell(uint32 spell) const override;
        bool HasActiveSpell(uint32 spell) const;            // show in spellbook
        SpellInfo const* GetCastSpellInfo(SpellInfo const* spellInfo) const override;
        bool IsSpellFitByClassAndRace(uint32 spell_id) const;
        bool IsNeedCastPassiveSpellAtLearn(SpellInfo const* spellInfo) const;
        bool IsCurrentSpecMasterySpell(SpellInfo const* spellInfo) const;

        void SendProficiency(ItemClass itemClass, uint32 itemSubclassMask) const;
        void SendKnownSpells();
        bool AddSpell(uint32 spellId, bool active, bool learning, bool dependent, bool disabled, bool loading = false, int32 fromSkill = 0);
        void LearnSpell(uint32 spell_id, bool dependent, int32 fromSkill = 0);
        void RemoveSpell(uint32 spell_id, bool disabled = false, bool learn_low_rank = true);
        void ResetSpells(bool myClassOnly = false);
        void LearnCustomSpells();
        void LearnDefaultSkills();
        void LearnDefaultSkill(SkillRaceClassInfoEntry const* rcInfo);
        void LearnQuestRewardedSpells();
        void LearnQuestRewardedSpells(Quest const* quest);
        void LearnSpellHighestRank(uint32 spellid);
        void AddTemporarySpell(uint32 spellId);
        void RemoveTemporarySpell(uint32 spellId);
        void AddOverrideSpell(uint32 overridenSpellId, uint32 newSpellId);
        void RemoveOverrideSpell(uint32 overridenSpellId, uint32 newSpellId);
        void LearnSpecializationSpells();
        void RemoveSpecializationSpells();
        void SendSpellCategoryCooldowns() const;

        void SetReputation(uint32 factionentry, int32 value);
        int32 GetReputation(uint32 factionentry) const;
        std::string GetGuildName() const;

        // Loot Spec
        void SetLootSpecId(uint32 id) { SetUInt32Value(PLAYER_FIELD_LOOT_SPEC_ID, id); }
        uint32 GetLootSpecId() const { return GetUInt32Value(PLAYER_FIELD_LOOT_SPEC_ID); }

        // Talents
        uint32 GetTalentResetCost() const { return _specializationInfo.ResetTalentsCost; }
        void SetTalentResetCost(uint32 cost)  { _specializationInfo.ResetTalentsCost = cost; }
        time_t GetTalentResetTime() const { return _specializationInfo.ResetTalentsTime; }
        void SetTalentResetTime(time_t time_)  { _specializationInfo.ResetTalentsTime = time_; }
        uint32 GetPrimarySpecialization() const { return _specializationInfo.PrimarySpecialization; }
        void SetPrimarySpecialization(uint32 spec) { _specializationInfo.PrimarySpecialization = spec; }
        uint8 GetActiveTalentGroup() const { return _specializationInfo.ActiveGroup; }
        void SetActiveTalentGroup(uint8 group){ _specializationInfo.ActiveGroup = group; }
        uint32 GetDefaultSpecId() const;

        bool ResetTalents(bool noCost = false);
        void ResetPvpTalents();
        uint32 GetNextResetTalentsCost() const;
        void InitTalentForLevel();
        void SendTalentsInfoData();
        TalentLearnResult LearnTalent(uint32 talentId, int32* spellOnCooldown);
        bool AddTalent(TalentEntry const* talent, uint8 spec, bool learning);
        bool HasTalent(uint32 spell_id, uint8 spec) const;
        void RemoveTalent(TalentEntry const* talent);
        uint32 CalculateTalentsTiers() const;
        void ResetTalentSpecialization();

        TalentLearnResult LearnPvpTalent(uint32 talentID, int32* spellOnCooldown);
        bool AddPvpTalent(PvpTalentEntry const* talent, uint8 activeTalentGroup, bool learning);
        void RemovePvpTalent(PvpTalentEntry const* talent);
        void TogglePvpTalents(bool enable);
        bool HasPvpTalent(uint32 talentID, uint8 activeTalentGroup) const;
        void EnablePvpRules(bool dueToCombat = false);
        void DisablePvpRules();
        bool HasPvpRulesEnabled() const;
        bool IsInAreaThatActivatesPvpTalents() const;
        bool IsAreaThatActivatesPvpTalents(uint32 areaID) const;

        // Dual Spec
        void ActivateTalentGroup(ChrSpecializationEntry const* spec);

        PlayerTalentMap const* GetTalentMap(uint8 spec) const { return &_specializationInfo.Talents[spec]; }
        PlayerTalentMap* GetTalentMap(uint8 spec) { return &_specializationInfo.Talents[spec]; }
        PlayerTalentMap const* GetPvpTalentMap(uint8 spec) const { return &_specializationInfo.PvpTalents[spec]; }
        PlayerTalentMap* GetPvpTalentMap(uint8 spec) { return &_specializationInfo.PvpTalents[spec]; }
        std::vector<uint32> const& GetGlyphs(uint8 spec) const { return _specializationInfo.Glyphs[spec]; }
        std::vector<uint32>& GetGlyphs(uint8 spec) { return _specializationInfo.Glyphs[spec]; }
        ActionButtonList const& GetActionButtons() const { return m_actionButtons; }

        uint32 GetFreePrimaryProfessionPoints() const { return GetUInt32Value(PLAYER_CHARACTER_POINTS); }
        void SetFreePrimaryProfessions(uint16 profs) { SetUInt32Value(PLAYER_CHARACTER_POINTS, profs); }
        void InitPrimaryProfessions();

        PlayerSpellMap const& GetSpellMap() const { return m_spells; }
        PlayerSpellMap      & GetSpellMap()       { return m_spells; }

        void AddSpellMod(SpellModifier* mod, bool apply);
        static bool IsAffectedBySpellmod(SpellInfo const* spellInfo, SpellModifier* mod, Spell* spell = nullptr);
        template <class T>
        void ApplySpellMod(uint32 spellId, SpellModOp op, T& basevalue, Spell* spell = nullptr) const;
        static void ApplyModToSpell(SpellModifier* mod, Spell* spell);
        void SetSpellModTakingSpell(Spell* spell, bool apply);
        void SendSpellModifiers() const;

        void RemoveArenaSpellCooldowns(bool removeActivePetCooldowns = false);
        uint32 GetLastPotionId() const { return m_lastPotionId; }
        void SetLastPotionId(uint32 item_id) { m_lastPotionId = item_id; }
        void UpdatePotionCooldown(Spell* spell = nullptr);

        void SetResurrectRequestData(Unit* caster, uint32 health, uint32 mana, uint32 appliedAura);
        void ClearResurrectRequestData()
        {
            _resurrectionData.reset();
        }

        bool IsResurrectRequestedBy(ObjectGuid const& guid) const
        {
            if (!IsResurrectRequested())
                return false;

            return !_resurrectionData->GUID.IsEmpty() && _resurrectionData->GUID == guid;
        }

        bool IsResurrectRequested() const { return _resurrectionData.get() != nullptr; }
        void ResurrectUsingRequestData();
        void ResurrectUsingRequestDataImpl();

        uint8 getCinematic() const { return m_cinematic; }
        void setCinematic(uint8 cine) { m_cinematic = cine; }

        uint32 GetMovie() const { return m_movie; }
        void SetMovie(uint32 movie) { m_movie = movie; }

        ActionButton* AddActionButton(uint8 button, uint32 action, uint8 type);
        void RemoveActionButton(uint8 button);
        ActionButton const* GetActionButton(uint8 button);
        void SendInitialActionButtons() const { SendActionButtons(0); }
        void SendActionButtons(uint32 state) const;
        bool IsActionButtonDataValid(uint8 button, uint32 action, uint8 type) const;

        PvPInfo pvpInfo;
        void UpdatePvPState(bool onlyFFA = false);
        void SetPvP(bool state) override;
        void UpdatePvP(bool state, bool override=false);
        void UpdateZone(uint32 newZone, uint32 newArea);
        void UpdateArea(uint32 newArea);
        void UpdateZoneDependentAuras(uint32 zone_id);    // zones
        void UpdateAreaDependentAuras(uint32 area_id);    // subzones

        void UpdateAfkReport(time_t currTime);
        void UpdatePvPFlag(time_t currTime);
        void UpdateContestedPvP(uint32 currTime);
        void SetContestedPvPTimer(uint32 newTime) {m_contestedPvPTimer = newTime;}
        void ResetContestedPvP();

        /// @todo: maybe move UpdateDuelFlag+DuelComplete to independent DuelHandler
        DuelInfo* duel;
        void UpdateDuelFlag(time_t currTime);
        void CheckDuelDistance(time_t currTime);
        void DuelComplete(DuelCompleteType type);

        bool IsGroupVisibleFor(Player const* p) const;
        bool IsInSameGroupWith(Player const* p) const;
        bool IsInSameRaidWith(Player const* p) const;
        void UninviteFromGroup();
        static void RemoveFromGroup(Group* group, ObjectGuid guid, RemoveMethod method = GROUP_REMOVEMETHOD_DEFAULT, ObjectGuid kicker = ObjectGuid::Empty, const char* reason = nullptr);
        void RemoveFromGroup(RemoveMethod method = GROUP_REMOVEMETHOD_DEFAULT) { RemoveFromGroup(GetGroup(), GetGUID(), method); }
        void SendUpdateToOutOfRangeGroupMembers();

        void SetInGuild(ObjectGuid::LowType guildId);
        void SetGuildRank(uint8 rankId) { SetUInt32Value(PLAYER_GUILDRANK, rankId); }
        uint8 GetGuildRank() const { return uint8(GetUInt32Value(PLAYER_GUILDRANK)); }
        void SetGuildLevel(uint32 level) { SetUInt32Value(PLAYER_GUILDLEVEL, level); }
        uint32 GetGuildLevel() const { return GetUInt32Value(PLAYER_GUILDLEVEL); }
        void SetGuildIdInvited(ObjectGuid::LowType GuildId) { m_GuildIdInvited = GuildId; }
        ObjectGuid::LowType GetGuildId() const { return GetUInt64Value(OBJECT_FIELD_DATA); /* return only lower part */ }
        Guild* GetGuild();
        Guild const* GetGuild() const;
        static ObjectGuid::LowType GetGuildIdFromDB(ObjectGuid guid);
        static uint8 GetRankFromDB(ObjectGuid guid);
        ObjectGuid::LowType GetGuildIdInvited() const { return m_GuildIdInvited; }
        static void RemovePetitionsAndSigns(ObjectGuid guid);

        // Arena Team
        void SetInArenaTeam(uint32 ArenaTeamId, uint8 slot, uint8 type);
        void SetArenaTeamInfoField(uint8 slot, ArenaTeamInfoType type, uint32 value);
        static uint32 GetArenaTeamIdFromDB(ObjectGuid guid, uint8 slot);
        static void LeaveAllArenaTeams(ObjectGuid guid);
        uint32 GetArenaTeamId(uint8 slot) const { return GetUInt32Value(PLAYER_FIELD_ARENA_TEAM_INFO_1_1 + (slot * ARENA_TEAM_END) + ARENA_TEAM_ID); }
        uint32 GetArenaPersonalRating(uint8 slot) const { return GetUInt32Value(PLAYER_FIELD_ARENA_TEAM_INFO_1_1 + (slot * ARENA_TEAM_END) + ARENA_TEAM_PERSONAL_RATING); }
        void SetArenaTeamIdInvited(uint32 ArenaTeamId) { m_ArenaTeamIdInvited = ArenaTeamId; }
        uint32 GetArenaTeamIdInvited() const { return m_ArenaTeamIdInvited; }
        uint32 GetRBGPersonalRating() const { return 0; }

        Difficulty GetDifficultyID(MapEntry const* mapEntry) const;
        Difficulty GetDungeonDifficultyID() const { return m_dungeonDifficulty; }
        Difficulty GetRaidDifficultyID() const { return m_raidDifficulty; }
        Difficulty GetLegacyRaidDifficultyID() const { return m_legacyRaidDifficulty; }
        void SetDungeonDifficultyID(Difficulty dungeon_difficulty) { m_dungeonDifficulty = dungeon_difficulty; }
        void SetRaidDifficultyID(Difficulty raid_difficulty) { m_raidDifficulty = raid_difficulty; }
        void SetLegacyRaidDifficultyID(Difficulty raid_difficulty) { m_legacyRaidDifficulty = raid_difficulty; }
        static Difficulty CheckLoadedDungeonDifficultyID(Difficulty difficulty);
        static Difficulty CheckLoadedRaidDifficultyID(Difficulty difficulty);
        static Difficulty CheckLoadedLegacyRaidDifficultyID(Difficulty difficulty);
        void SendRaidGroupOnlyMessage(RaidGroupReason reason, int32 delay) const;

        bool UpdateSkill(uint32 skill_id, uint32 step);
        bool UpdateSkillPro(uint16 skillId, int32 chance, uint32 step);

        bool UpdateCraftSkill(uint32 spellid);
        bool UpdateGatherSkill(uint32 SkillId, uint32 SkillValue, uint32 RedLevel, uint32 Multiplicator = 1);
        bool UpdateFishingSkill();

        float GetHealthBonusFromStamina();

        bool UpdateStats(Stats stat) override;
        bool UpdateAllStats() override;
        void ApplySpellPenetrationBonus(int32 amount, bool apply);
        void UpdateResistances(uint32 school) override;
        void UpdateArmor() override;
        void UpdateMaxHealth() override;
        void UpdateMaxPower(Powers power) override;
        uint32 GetPowerIndex(Powers power) const override;
        void UpdateAttackPowerAndDamage(bool ranged = false) override;
        void ApplySpellPowerBonus(int32 amount, bool apply);
        void UpdateSpellDamageAndHealingBonus();
        void ApplyRatingMod(CombatRating cr, int32 value, bool apply);
        void UpdateRating(CombatRating cr);
        void UpdateAllRatings();
        void UpdateMastery();
        void UpdateVersatilityDamageDone();
        void UpdateHealingDonePercentMod();
        bool CanUseMastery() const;

        void CalculateMinMaxDamage(WeaponAttackType attType, bool normalized, bool addTotalPct, float& minDamage, float& maxDamage) override;

        void RecalculateRating(CombatRating cr) { ApplyRatingMod(cr, 0, true);}
        void GetDodgeFromAgility(float &diminishing, float &nondiminishing) const;
        float GetRatingMultiplier(CombatRating cr) const;
        float GetRatingBonusValue(CombatRating cr) const;

        /// Returns base spellpower bonus from spellpower stat on items, without spellpower from intellect stat
        uint32 GetBaseSpellPowerBonus() const { return m_baseSpellPower; }
        int32 GetSpellPenetrationItemMod() const { return m_spellPenetrationItemMod; }

        float GetExpertiseDodgeOrParryReduction(WeaponAttackType attType) const;
        void UpdateBlockPercentage();
        void UpdateCritPercentage(WeaponAttackType attType);
        void UpdateAllCritPercentages();
        void UpdateParryPercentage();
        void UpdateDodgePercentage();
        void UpdateMeleeHitChances();
        void UpdateRangedHitChances();
        void UpdateSpellHitChances();

        void UpdateSpellCritChance();
        void UpdateArmorPenetration(int32 amount);
        void UpdateExpertise(WeaponAttackType attType);
        void ApplyManaRegenBonus(int32 amount, bool apply);
        void ApplyHealthRegenBonus(int32 amount, bool apply);
        void UpdateManaRegen();
        void UpdateAllRunesRegen();

        ObjectGuid const& GetLootGUID() const { return GetGuidValue(PLAYER_LOOT_TARGET_GUID); }
        void SetLootGUID(ObjectGuid const& guid) { SetGuidValue(PLAYER_LOOT_TARGET_GUID, guid); }
        ObjectGuid GetLootWorldObjectGUID(ObjectGuid const& lootObjectGuid) const;
        void RemoveAELootedObject(ObjectGuid const& lootObjectGuid);
        bool HasLootWorldObjectGUID(ObjectGuid const& lootWorldObjectGuid) const;
        std::unordered_map<ObjectGuid, ObjectGuid> const& GetAELootView() const { return m_AELootView; }

        void RemovedInsignia(Player* looterPlr);

        WorldSession* GetSession() const { return m_session; }

        void BuildCreateUpdateBlockForPlayer(UpdateData* data, Player* target) const override;
        void DestroyForPlayer(Player* target) const override;

        // notifiers
        void SendAttackSwingCantAttack() const;
        void SendAttackSwingCancelAttack() const;
        void SendAttackSwingDeadTarget() const;
        void SendAttackSwingNotInRange() const;
        void SendAttackSwingBadFacingAttack() const;
        void SendAutoRepeatCancel(Unit* target);
        void SendExplorationExperience(uint32 Area, uint32 Experience) const;

        void SendDungeonDifficulty(int32 forcedDifficulty = -1) const;
        void SendRaidDifficulty(bool legacy, int32 forcedDifficulty = -1) const;
        void ResetInstances(uint8 method, bool isRaid, bool isLegacy);
        void SendResetInstanceSuccess(uint32 MapId) const;
        void SendResetInstanceFailed(ResetFailedReason reason, uint32 mapID) const;
        void SendResetFailedNotify(uint32 mapid) const;

        bool UpdatePosition(float x, float y, float z, float orientation, bool teleport = false) override;
        bool UpdatePosition(const Position &pos, bool teleport = false) override { return UpdatePosition(pos.GetPositionX(), pos.GetPositionY(), pos.GetPositionZ(), pos.GetOrientation(), teleport); }
        void UpdateUnderwaterState(Map* m, float x, float y, float z) override;

        void SendMessageToSet(WorldPacket const* data, bool self) const override { SendMessageToSetInRange(data, GetVisibilityRange(), self); }
        void SendMessageToSetInRange(WorldPacket const* data, float dist, bool self) const override;
        void SendMessageToSetInRange(WorldPacket const* data, float dist, bool self, bool own_team_only) const;
        void SendMessageToSet(WorldPacket const* data, Player const* skipped_rcvr) const override;

        Corpse* GetCorpse() const;
        void SpawnCorpseBones(bool triggerSave = true);
        Corpse* CreateCorpse();
        void KillPlayer();
        static void OfflineResurrect(ObjectGuid const& guid, SQLTransaction& trans);
        bool HasCorpse() const { return _corpseLocation.GetMapId() != MAPID_INVALID; }
        WorldLocation GetCorpseLocation() const { return _corpseLocation; }
        void InitializeSelfResurrectionSpells();
        void ResurrectPlayer(float restore_percent, bool applySickness = false);
        void BuildPlayerRepop();
        void RepopAtGraveyard();

        void DurabilityLossAll(double percent, bool inventory);
        void DurabilityLoss(Item* item, double percent);
        void DurabilityPointsLossAll(int32 points, bool inventory);
        void DurabilityPointsLoss(Item* item, int32 points);
        void DurabilityPointLossForEquipSlot(EquipmentSlots slot);
        uint32 DurabilityRepairAll(bool cost, float discountMod, bool guildBank);
        uint32 DurabilityRepair(uint16 pos, bool cost, float discountMod, bool guildBank);

        void UpdateMirrorTimers();
        void StopMirrorTimers();
        bool IsMirrorTimerActive(MirrorTimerType type) const;

        bool CanJoinConstantChannelInZone(ChatChannelsEntry const* channel, AreaTableEntry const* zone) const;

        void JoinedChannel(Channel* c);
        void LeftChannel(Channel* c);
        void CleanupChannels();
        void UpdateLocalChannels(uint32 newZone);
        void LeaveLFGChannel();

        typedef std::list<Channel*> JoinedChannelsList;
        JoinedChannelsList const& GetJoinedChannels() const { return m_channels; }

        void SetSkill(uint16 id, uint16 step, uint16 newVal, uint16 maxVal);
        uint16 GetMaxSkillValue(uint32 skill) const;        // max + perm. bonus + temp bonus
        uint16 GetPureMaxSkillValue(uint32 skill) const;    // max
        uint16 GetSkillValue(uint32 skill) const;           // skill value + perm. bonus + temp bonus
        uint16 GetBaseSkillValue(uint32 skill) const;       // skill value + perm. bonus
        uint16 GetPureSkillValue(uint32 skill) const;       // skill value
        int16 GetSkillPermBonusValue(uint32 skill) const;
        int16 GetSkillTempBonusValue(uint32 skill) const;
        uint16 GetSkillStep(uint16 skill) const;            // 0...6
        bool HasSkill(uint32 skill) const;
        void LearnSkillRewardedSpells(uint32 skillId, uint32 skillValue);

        WorldLocation& GetTeleportDest() { return m_teleport_dest; }
        bool IsBeingTeleported() const { return mSemaphoreTeleport_Near || mSemaphoreTeleport_Far; }
        bool IsBeingTeleportedNear() const { return mSemaphoreTeleport_Near; }
        bool IsBeingTeleportedFar() const { return mSemaphoreTeleport_Far; }
        bool IsBeingTeleportedSeamlessly() const { return IsBeingTeleportedFar() && m_teleport_options & TELE_TO_SEAMLESS; }
        void SetSemaphoreTeleportNear(bool semphsetting) { mSemaphoreTeleport_Near = semphsetting; }
        void SetSemaphoreTeleportFar(bool semphsetting) { mSemaphoreTeleport_Far = semphsetting; }
        void ProcessDelayedOperations();

        void CheckAreaExploreAndOutdoor(void);

        static uint32 TeamForRace(uint8 race);
        static TeamId TeamIdForRace(uint8 race);
        uint32 GetTeam() const { return m_team; }
        TeamId GetTeamId() const { return m_team == ALLIANCE ? TEAM_ALLIANCE : TEAM_HORDE; }
        void setFactionForRace(uint8 race);

        void InitDisplayIds();

        bool IsAtGroupRewardDistance(WorldObject const* pRewardSource) const;
        bool IsAtRecruitAFriendDistance(WorldObject const* pOther) const;
        void RewardPlayerAndGroupAtKill(Unit* victim, bool isBattleGround);
        void RewardPlayerAndGroupAtEvent(uint32 creature_id, WorldObject* pRewardSource);
        bool isHonorOrXPTarget(Unit const* victim) const;

        bool GetsRecruitAFriendBonus(bool forXP);
        uint8 GetGrantableLevels() const { return m_grantableLevels; }
        void SetGrantableLevels(uint8 val) { m_grantableLevels = val; }

        ReputationMgr&       GetReputationMgr()       { return *m_reputationMgr; }
        ReputationMgr const& GetReputationMgr() const { return *m_reputationMgr; }
        ReputationRank GetReputationRank(uint32 faction_id) const;
        void RewardReputation(Unit* victim, float rate);
        void RewardReputation(Quest const* quest);

        int32 CalculateReputationGain(ReputationSource source, uint32 creatureOrQuestLevel, int32 rep, int32 faction, bool noQuestBonus = false);

        void UpdateSkillsForLevel();
        void UpdateSkillsToMaxSkillsForLevel();             // for .levelup
        void ModifySkillBonus(uint32 skillid, int32 val, bool talent);

        /*********************************************************/
        /***                  PVP SYSTEM                       ***/
        /*********************************************************/
        // TODO: Properly implement correncies as of Cataclysm
        void UpdateHonorFields();
        bool RewardHonor(Unit* victim, uint32 groupsize, int32 honor = -1, bool pvptoken = false);
        uint32 GetMaxPersonalArenaRatingRequirement(uint32 minarenaslot) const;

        // duel health and mana reset methods
        void SaveHealthBeforeDuel() { healthBeforeDuel = GetHealth(); }
        void SaveManaBeforeDuel() { manaBeforeDuel = GetPower(POWER_MANA); }
        void RestoreHealthAfterDuel() { SetHealth(healthBeforeDuel); }
        void RestoreManaAfterDuel() { SetPower(POWER_MANA, manaBeforeDuel); }

        uint32 GetPrestigeLevel() const { return GetUInt32Value(PLAYER_FIELD_PRESTIGE); }
        uint32 GetHonorLevel() const { return GetUInt32Value(PLAYER_FIELD_HONOR_LEVEL); }
        void AddHonorXP(uint32 xp);
        void SetHonorLevel(uint8 honorLevel);
        void Prestige();
        bool CanPrestige() const;
        bool IsMaxPrestige() const;
        bool IsMaxHonorLevelAndPrestige() const { return IsMaxPrestige() && GetHonorLevel() == PLAYER_MAX_HONOR_LEVEL; }
        // Updates PLAYER_FIELD_HONOR_NEXT_LEVEL based on PLAYER_FIELD_HONOR_LEVEL and the smallest value of PLAYER_FIELD_PRESTIGE and (PRESTIGE_COLUMN_COUNT - 1)
        void UpdateHonorNextLevel();
        //End of PvP System

        void RewardPlayerWithRewardPack(uint32 rewardPackID);
        void RewardPlayerWithRewardPack(RewardPackEntry const* rewardPackEntry);

        void SetDrunkValue(uint8 newDrunkValue, uint32 itemId = 0);
        uint8 GetDrunkValue() const { return GetByteValue(PLAYER_BYTES_3, PLAYER_BYTES_3_OFFSET_INEBRIATION); }
        static DrunkenState GetDrunkenstateByValue(uint8 value);

        uint32 GetDeathTimer() const { return m_deathTimer; }
        uint32 GetCorpseReclaimDelay(bool pvp) const;
        void UpdateCorpseReclaimDelay();
        int32 CalculateCorpseReclaimDelay(bool load = false) const;
        void SendCorpseReclaimDelay(uint32 delay) const;

        uint32 GetBlockPercent() const override { return GetUInt32Value(PLAYER_SHIELD_BLOCK); }
        bool CanParry() const { return m_canParry; }
        void SetCanParry(bool value);
        bool CanBlock() const { return m_canBlock; }
        void SetCanBlock(bool value);
        bool CanTitanGrip() const { return m_canTitanGrip; }
        void SetCanTitanGrip(bool value, uint32 penaltySpellId = 0);
        void CheckTitanGripPenalty();
        bool CanTameExoticPets() const { return IsGameMaster() || HasAuraType(SPELL_AURA_ALLOW_TAME_PET_TYPE); }

        void SetRegularAttackTime();
        void SetBaseModValue(BaseModGroup modGroup, BaseModType modType, float value) { m_auraBaseMod[modGroup][modType] = value; }
        void HandleBaseModValue(BaseModGroup modGroup, BaseModType modType, float amount, bool apply);
        float GetBaseModValue(BaseModGroup modGroup, BaseModType modType) const;
        float GetTotalBaseModValue(BaseModGroup modGroup) const;
        float GetTotalPercentageModValue(BaseModGroup modGroup) const { return m_auraBaseMod[modGroup][FLAT_MOD] + m_auraBaseMod[modGroup][PCT_MOD]; }
        void _ApplyAllStatBonuses();
        void _RemoveAllStatBonuses();

        void ResetAllPowers();

        void CastAllObtainSpells();
        void ApplyItemObtainSpells(Item* item, bool apply);
        void ApplyItemDependentAuras(Item* item, bool apply);

        void _ApplyItemMods(Item* item, uint8 slot, bool apply, bool updateItemAuras = true);
        void _RemoveAllItemMods();
        void _ApplyAllItemMods();
        void _ApplyAllLevelScaleItemMods(bool apply);
        void _ApplyItemBonuses(Item* item, uint8 slot, bool apply);
        void _ApplyWeaponDamage(uint8 slot, Item* item, bool apply);
        bool EnchantmentFitsRequirements(uint32 enchantmentcondition, int8 slot) const;
        void ToggleMetaGemsActive(uint8 exceptslot, bool apply);
        void CorrectMetaGemEnchants(uint8 slot, bool apply);
        void InitDataForForm(bool reapplyMods = false);

        void ApplyItemEquipSpell(Item* item, bool apply, bool formChange = false);
        void ApplyEquipSpell(SpellInfo const* spellInfo, Item* item, bool apply, bool formChange = false);
        void UpdateEquipSpellsAtFormChange();
        void UpdateItemSetAuras(bool formChange = false);
        void ApplyArtifactPowers(Item* item, bool apply);
        void ApplyArtifactPowerRank(Item* artifact, ArtifactPowerRankEntry const* artifactPowerRank, bool apply);

        void CastItemCombatSpell(DamageInfo const& damageInfo);
        void CastItemCombatSpell(DamageInfo const& damageInfo, Item* item, ItemTemplate const* proto);
        void CastItemUseSpell(Item* item, SpellCastTargets const& targets, ObjectGuid castCount, int32* misc);

        void SendEquipmentSetList();
        void SetEquipmentSet(EquipmentSetInfo::EquipmentSetData const& newEqSet);
        void DeleteEquipmentSet(uint64 id);

        void SendInitWorldStates(uint32 zone, uint32 area);
        void SendUpdateWorldState(uint32 variable, uint32 value, bool hidden = false) const;
        void SendDirectMessage(WorldPacket const* data) const;
        void SendBGWeekendWorldStates() const;
        void SendBattlefieldWorldStates() const;

        void SendAurasForTarget(Unit* target) const;

        PlayerMenu* PlayerTalkClass;
        std::vector<ItemSetEffect*> ItemSetEff;

        void SendLoot(ObjectGuid guid, LootType loot_type, bool aeLooting = false);
        void SendLootError(ObjectGuid const& lootObj, ObjectGuid const& owner, LootError error) const;
        void SendLootRelease(ObjectGuid guid) const;
        void SendLootReleaseAll() const;
        void SendNotifyLootItemRemoved(ObjectGuid lootObj, uint8 lootSlot) const;
        void SendNotifyLootMoneyRemoved(ObjectGuid lootObj) const;

        /*********************************************************/
        /***               BATTLEGROUND SYSTEM                 ***/
        /*********************************************************/

        bool InBattleground()       const                { return m_bgData.bgInstanceID != 0; }
        bool InArena()              const;
        uint32 GetBattlegroundId()  const                { return m_bgData.bgInstanceID; }
        BattlegroundTypeId GetBattlegroundTypeId() const { return m_bgData.bgTypeID; }
        Battleground* GetBattleground() const;

        uint32 GetBattlegroundQueueJoinTime(BattlegroundQueueTypeId bgQueueTypeId) const;
        bool InBattlegroundQueue() const;
        BattlegroundQueueTypeId GetBattlegroundQueueTypeId(uint32 index) const;
        uint32 GetBattlegroundQueueIndex(BattlegroundQueueTypeId bgQueueTypeId) const;
        bool IsInvitedForBattlegroundQueueType(BattlegroundQueueTypeId bgQueueTypeId) const;
        bool InBattlegroundQueueForBattlegroundQueueType(BattlegroundQueueTypeId bgQueueTypeId) const;

        void SetBattlegroundId(uint32 val, BattlegroundTypeId bgTypeId);
        uint32 AddBattlegroundQueueId(BattlegroundQueueTypeId val);
        bool HasFreeBattlegroundQueueId() const;
        void RemoveBattlegroundQueueId(BattlegroundQueueTypeId val);
        void SetInviteForBattlegroundQueueType(BattlegroundQueueTypeId bgQueueTypeId, uint32 instanceId);
        bool IsInvitedForBattlegroundInstance(uint32 instanceId) const;
        WorldLocation const& GetBattlegroundEntryPoint() const { return m_bgData.joinPos; }
        void SetBattlegroundEntryPoint();

        void SetBGTeam(uint32 team);
        uint32 GetBGTeam() const;

        void LeaveBattleground(bool teleportToEntryPoint = true);
        bool CanJoinToBattleground(Battleground const* bg) const;
        bool CanReportAfkDueToLimit();
        void ReportedAfkBy(Player* reporter);
        void ClearAfkReports() { m_bgData.bgAfkReporter.clear(); }

        bool GetBGAccessByLevel(BattlegroundTypeId bgTypeId) const;
        bool CanUseBattlegroundObject(GameObject* gameobject) const;
        bool isTotalImmune() const;
        bool CanCaptureTowerPoint() const;

        bool GetRandomWinner() const { return m_IsBGRandomWinner; }
        void SetRandomWinner(bool isWinner);

        /*********************************************************/
        /***               OUTDOOR PVP SYSTEM                  ***/
        /*********************************************************/

        OutdoorPvP* GetOutdoorPvP() const;
        // returns true if the player is in active state for outdoor pvp objective capturing, false otherwise
        bool IsOutdoorPvPActive() const;

        /*********************************************************/
        /***              ENVIROMENTAL SYSTEM                  ***/
        /*********************************************************/

        bool IsImmuneToEnvironmentalDamage() const;
        uint32 EnvironmentalDamage(EnviromentalDamage type, uint32 damage);

        /*********************************************************/
        /***               FLOOD FILTER SYSTEM                 ***/
        /*********************************************************/

        void UpdateSpeakTime();
        bool CanSpeak() const;

        /*********************************************************/
        /***                 VARIOUS SYSTEMS                   ***/
        /*********************************************************/
        void UpdateFallInformationIfNeed(MovementInfo const& minfo, uint16 opcode);
        // only changed for direct client control (possess, vehicle etc.), not stuff you control using pet commands
        Unit* m_unitMovedByMe;
        WorldObject* m_seer;
        void SetFallInformation(uint32 time, float z);
        void HandleFall(MovementInfo const& movementInfo);

        void SetClientControl(Unit* target, bool allowMove);

        void SetMover(Unit* target);

        void SetSeer(WorldObject* target) { m_seer = target; }
        void SetViewpoint(WorldObject* target, bool apply);
        WorldObject* GetViewpoint() const;
        void StopCastingCharm();
        void StopCastingBindSight() const;

        uint32 GetSaveTimer() const { return m_nextSave; }
        void   SetSaveTimer(uint32 timer) { m_nextSave = timer; }

        void SaveRecallPosition() { m_recall_location.WorldRelocate(*this); }
        void Recall() { TeleportTo(m_recall_location); }

        void SetHomebind(WorldLocation const& loc, uint32 areaId);
        void SendBindPointUpdate() const;

        // Homebind coordinates
        uint32 m_homebindMapId;
        uint16 m_homebindAreaId;
        float m_homebindX;
        float m_homebindY;
        float m_homebindZ;

        WorldLocation GetStartPosition() const;

        // currently visible objects at player client
        GuidUnorderedSet m_clientGUIDs;
        GuidUnorderedSet m_visibleTransports;

        bool HaveAtClient(Object const* u) const;

        bool IsNeverVisibleFor(WorldObject const* seer) const override;

        bool IsVisibleGloballyFor(Player const* player) const;

        void SendInitialVisiblePackets(Unit* target) const;
        void UpdateObjectVisibility(bool forced = true) override;
        void UpdateVisibilityForPlayer();
        void UpdateVisibilityOf(WorldObject* target);
        void UpdateTriggerVisibility();

        template<class T>
        void UpdateVisibilityOf(T* target, UpdateData& data, std::set<Unit*>& visibleNow);

        uint8 m_forced_speed_changes[MAX_MOVE_TYPE];

        bool HasAtLoginFlag(AtLoginFlags f) const { return (m_atLoginFlags & f) != 0; }
        void SetAtLoginFlag(AtLoginFlags f) { m_atLoginFlags |= f; }
        void RemoveAtLoginFlag(AtLoginFlags flags, bool persist = false);

        bool isUsingLfg() const;
        bool inRandomLfgDungeon() const;

        typedef std::set<uint32> DFQuestsDoneList;
        DFQuestsDoneList m_DFQuests;

        // Temporarily removed pet cache
        uint32 GetTemporaryUnsummonedPetNumber() const { return m_temporaryUnsummonedPetNumber; }
        void SetTemporaryUnsummonedPetNumber(uint32 petnumber) { m_temporaryUnsummonedPetNumber = petnumber; }
        void UnsummonPetTemporaryIfAny();
        void ResummonPetTemporaryUnSummonedIfAny();
        bool IsPetNeedBeTemporaryUnsummoned() const;

        void SendCinematicStart(uint32 CinematicSequenceId) const;
        void SendMovieStart(uint32 movieId);

        uint32 DoRandomRoll(uint32 minimum, uint32 maximum);
        uint8 GetItemLimitCategoryQuantity(ItemLimitCategoryEntry const* limitEntry) const;

        void UpdateItemLevelAreaBasedScaling();
        void ActivatePvpItemLevels(bool activate) { _usePvpItemLevels = activate; }
        bool IsUsingPvpItemLevels() const { return _usePvpItemLevels; }

        /*********************************************************/
        /***                 INSTANCE SYSTEM                   ***/
        /*********************************************************/

        typedef std::unordered_map< uint32 /*mapId*/, InstancePlayerBind > BoundInstancesMap;

        void UpdateHomebindTime(uint32 time);

        uint32 m_HomebindTimer;
        bool m_InstanceValid;
        // permanent binds and solo binds by difficulty
        BoundInstancesMap m_boundInstances[MAX_DIFFICULTY];
        InstancePlayerBind* GetBoundInstance(uint32 mapid, Difficulty difficulty, bool withExpired = false);
        InstancePlayerBind const* GetBoundInstance(uint32 mapid, Difficulty difficulty) const;
        BoundInstancesMap& GetBoundInstances(Difficulty difficulty) { return m_boundInstances[difficulty]; }
        InstanceSave* GetInstanceSave(uint32 mapid);
        void UnbindInstance(uint32 mapid, Difficulty difficulty, bool unload = false);
        void UnbindInstance(BoundInstancesMap::iterator &itr, Difficulty difficulty, bool unload = false);
        InstancePlayerBind* BindToInstance(InstanceSave* save, bool permanent, BindExtensionState extendState = EXTEND_STATE_NORMAL, bool load = false);
        void BindToInstance();
        void SetPendingBind(uint32 instanceId, uint32 bindTimer);
        bool HasPendingBind() const { return _pendingBindId > 0; }
        void SendRaidInfo();
        bool Satisfy(AccessRequirement const* ar, uint32 target_map, bool report = false);
        bool CheckInstanceValidity(bool /*isLogin*/);
        bool CheckInstanceCount(uint32 instanceId) const;
        void AddInstanceEnterTime(uint32 instanceId, time_t enterTime);

        // last used pet number (for BG's)
        uint32 GetLastPetNumber() const { return m_lastpetnumber; }
        void SetLastPetNumber(uint32 petnumber) { m_lastpetnumber = petnumber; }

        /*********************************************************/
        /***                   GROUP SYSTEM                    ***/
        /*********************************************************/

        Group* GetGroupInvite() const { return m_groupInvite; }
        void SetGroupInvite(Group* group) { m_groupInvite = group; }
        Group* GetGroup() { return m_group.getTarget(); }
        Group const* GetGroup() const { return const_cast<Group const*>(m_group.getTarget()); }
        GroupReference& GetGroupRef() { return m_group; }
        void SetGroup(Group* group, int8 subgroup = -1);
        uint8 GetSubGroup() const { return m_group.getSubGroup(); }
        uint32 GetGroupUpdateFlag() const { return m_groupUpdateMask; }
        void SetGroupUpdateFlag(uint32 flag) { m_groupUpdateMask |= flag; }
        void RemoveGroupUpdateFlag(uint32 flag) { m_groupUpdateMask &= ~flag; }
        void SetPartyType(GroupCategory category, uint8 type);
        void ResetGroupUpdateSequenceIfNeeded(Group const* group);
        int32 NextGroupUpdateSequenceNumber(GroupCategory category);
        Player* GetNextRandomRaidMember(float radius);
        PartyResult CanUninviteFromGroup(ObjectGuid guidMember = ObjectGuid::Empty) const;

        // Battleground / Battlefield Group System
        void SetBattlegroundOrBattlefieldRaid(Group* group, int8 subgroup = -1);
        void RemoveFromBattlegroundOrBattlefieldRaid();
        Group* GetOriginalGroup() const { return m_originalGroup.getTarget(); }
        GroupReference& GetOriginalGroupRef() { return m_originalGroup; }
        uint8 GetOriginalSubGroup() const { return m_originalGroup.getSubGroup(); }
        void SetOriginalGroup(Group* group, int8 subgroup = -1);

        void SetPassOnGroupLoot(bool bPassOnGroupLoot) { m_bPassOnGroupLoot = bPassOnGroupLoot; }
        bool GetPassOnGroupLoot() const { return m_bPassOnGroupLoot; }

        MapReference &GetMapRef() { return m_mapRef; }

        // Set map to player and add reference
        void SetMap(Map* map) override;
        void ResetMap() override;

        bool isAllowedToLoot(const Creature* creature);

        DeclinedName const* GetDeclinedNames() const { return m_declinedname; }
        uint8 GetRunesState() const;
        uint32 GetRuneCooldown(uint8 index) const { return m_runes->Cooldown[index]; }
        uint32 GetRuneBaseCooldown() const;
        void SetRuneCooldown(uint8 index, uint32 cooldown);
        void ResyncRunes() const;
        void AddRunePower(uint8 index) const;
        void InitRunes();

        void SendRespondInspectAchievements(Player* player) const;
        uint32 GetAchievementPoints() const;
        bool HasAchieved(uint32 achievementId) const;
        void ResetAchievements();
        void ResetCriteria(CriteriaTypes type, uint64 miscValue1 = 0, uint64 miscValue2 = 0, bool evenIfCriteriaComplete = false);
        void UpdateCriteria(CriteriaTypes type, uint64 miscValue1 = 0, uint64 miscValue2 = 0, uint64 miscValue3 = 0, Unit* unit = NULL);
        void StartCriteriaTimer(CriteriaTimedTypes type, uint32 entry, uint32 timeLost = 0);
        void RemoveCriteriaTimer(CriteriaTimedTypes type, uint32 entry);
        void CompletedAchievement(AchievementEntry const* entry);
        bool ModifierTreeSatisfied(uint32 modifierTreeId) const;

        bool HasTitle(uint32 bitIndex) const;
        bool HasTitle(CharTitlesEntry const* title) const;
        void SetTitle(CharTitlesEntry const* title, bool lost = false);

        //bool isActiveObject() const { return true; }
        bool CanSeeSpellClickOn(Creature const* creature) const;

        uint32 GetChampioningFaction() const { return m_ChampioningFaction; }
        void SetChampioningFaction(uint32 faction) { m_ChampioningFaction = faction; }
        Spell* m_spellModTakingSpell;

        float GetAverageItemLevel() const;
        bool isDebugAreaTriggers;

        void ClearWhisperWhiteList() { WhisperList.clear(); }
        void AddWhisperWhiteList(ObjectGuid guid) { WhisperList.push_back(guid); }
        bool IsInWhisperWhiteList(ObjectGuid guid);
        void RemoveFromWhisperWhiteList(ObjectGuid guid) { WhisperList.remove(guid); }

        void ValidateMovementInfo(MovementInfo* mi);

        void SendMovementSetCollisionHeight(float height);

        bool CanFly() const override { return m_movementInfo.HasMovementFlag(MOVEMENTFLAG_CAN_FLY); }

        //! Return collision height sent to client
        float GetCollisionHeight(bool mounted) const;

        std::string GetMapAreaAndZoneString() const;
        std::string GetCoordsMapAreaAndZoneString() const;

        // Void Storage
        bool IsVoidStorageUnlocked() const { return HasFlag(PLAYER_FLAGS, PLAYER_FLAGS_VOID_UNLOCKED); }
        void UnlockVoidStorage() { SetFlag(PLAYER_FLAGS, PLAYER_FLAGS_VOID_UNLOCKED); }
        void LockVoidStorage() { RemoveFlag(PLAYER_FLAGS, PLAYER_FLAGS_VOID_UNLOCKED); }
        uint8 GetNextVoidStorageFreeSlot() const;
        uint8 GetNumOfVoidStorageFreeSlots() const;
        uint8 AddVoidStorageItem(VoidStorageItem&& item);
        void DeleteVoidStorageItem(uint8 slot);
        bool SwapVoidStorageItem(uint8 oldSlot, uint8 newSlot);
        VoidStorageItem* GetVoidStorageItem(uint8 slot) const;
        VoidStorageItem* GetVoidStorageItem(uint64 id, uint8& slot) const;

        void OnCombatExit();

        void CreateGarrison(uint32 garrSiteId);
        void DeleteGarrison();
        Garrison* GetGarrison() const { return _garrison.get(); }

        bool IsAdvancedCombatLoggingEnabled() const { return _advancedCombatLoggingEnabled; }
        void SetAdvancedCombatLogging(bool enabled) { _advancedCombatLoggingEnabled = enabled; }

        SceneMgr& GetSceneMgr() { return m_sceneMgr; }
        RestMgr& GetRestMgr() const { return *_restMgr; }

        void SendPlayerChoice(ObjectGuid sender, int32 choiceId);

<<<<<<< HEAD
        PlayerPetData* GetPlayerPetDataById(uint32 petId);
        PlayerPetData* GetPlayerPetDataBySlot(uint8 slot);
        PlayerPetData* GetPlayerPetDataByCreatureId(uint32 creatureId);
        PlayerPetData* GetPlayerPetDataCurrent();
        Optional<uint8> GetFirstUnusedActivePetSlot();
        Optional<uint8> GetFirstUnusedPetSlot();
        void DeleteFromPlayerPetDataStore(uint32 petNumber);
        void AddToPlayerPetDataStore(PlayerPetData* playerPetData);
        void SendPetTameFailure(PetTameFailureReason reason);
=======
        bool MeetPlayerCondition(uint32 conditionId) const;
>>>>>>> 843ad01b

    protected:
        // Gamemaster whisper whitelist
        GuidList WhisperList;
        uint32 m_combatExitTime;
        uint32 m_regenTimerCount;
        float m_powerFraction[MAX_POWERS_PER_CLASS];
        uint32 m_contestedPvPTimer;

        /*********************************************************/
        /***               BATTLEGROUND SYSTEM                 ***/
        /*********************************************************/

        /*
        this is an array of BG queues (BgTypeIDs) in which is player
        */
        struct BgBattlegroundQueueID_Rec
        {
            BattlegroundQueueTypeId bgQueueTypeId;
            uint32 invitedToInstance;
            uint32 joinTime;
        };

        BgBattlegroundQueueID_Rec m_bgBattlegroundQueueID[PLAYER_MAX_BATTLEGROUND_QUEUES];
        BGData                    m_bgData;

        bool m_IsBGRandomWinner;

        /*********************************************************/
        /***                    QUEST SYSTEM                   ***/
        /*********************************************************/

        //We allow only one timed quest active at the same time. Below can then be simple value instead of set.
        typedef std::set<uint32> QuestSet;
        typedef std::set<uint32> SeasonalQuestSet;
        typedef std::unordered_map<uint32, SeasonalQuestSet> SeasonalEventQuestMap;
        QuestSet m_timedquests;
        QuestSet m_weeklyquests;
        QuestSet m_monthlyquests;
        SeasonalEventQuestMap m_seasonalquests;

        ObjectGuid m_divider;
        uint32 m_ingametime;

        /*********************************************************/
        /***                   LOAD SYSTEM                     ***/
        /*********************************************************/

        void _LoadActions(PreparedQueryResult result);
        void _LoadAuras(PreparedQueryResult auraResult, PreparedQueryResult effectResult, uint32 timediff);
        void _LoadGlyphAuras();
        void _LoadBoundInstances(PreparedQueryResult result);
        void _LoadInventory(PreparedQueryResult result, PreparedQueryResult artifactsResult, uint32 timeDiff);
        void _LoadVoidStorage(PreparedQueryResult result);
        void _LoadMailInit(PreparedQueryResult resultUnread, PreparedQueryResult resultDelivery);
        void _LoadMail();
        void _LoadMailedItems(Mail* mail);
        void _LoadQuestStatus(PreparedQueryResult result);
        void _LoadQuestStatusObjectives(PreparedQueryResult result);
        void _LoadQuestStatusRewarded(PreparedQueryResult result);
        void _LoadDailyQuestStatus(PreparedQueryResult result);
        void _LoadWeeklyQuestStatus(PreparedQueryResult result);
        void _LoadMonthlyQuestStatus(PreparedQueryResult result);
        void _LoadSeasonalQuestStatus(PreparedQueryResult result);
        void _LoadRandomBGStatus(PreparedQueryResult result);
        void _LoadGroup(PreparedQueryResult result);
        void _LoadSkills(PreparedQueryResult result);
        void _LoadSpells(PreparedQueryResult result);
        bool _LoadHomeBind(PreparedQueryResult result);
        void _LoadDeclinedNames(PreparedQueryResult result);
        void _LoadArenaTeamInfo(PreparedQueryResult result);
        void _LoadEquipmentSets(PreparedQueryResult result);
        void _LoadTransmogOutfits(PreparedQueryResult result);
        void _LoadBGData(PreparedQueryResult result);
        void _LoadGlyphs(PreparedQueryResult result);
        void _LoadTalents(PreparedQueryResult result);
        void _LoadPvpTalents(PreparedQueryResult result);
        void _LoadInstanceTimeRestrictions(PreparedQueryResult result);
        void _LoadCurrency(PreparedQueryResult result);
        void _LoadCUFProfiles(PreparedQueryResult result);

        /*********************************************************/
        /***                   SAVE SYSTEM                     ***/
        /*********************************************************/

        void _SaveActions(SQLTransaction& trans);
        void _SaveAuras(SQLTransaction& trans);
        void _SaveInventory(SQLTransaction& trans);
        void _SaveVoidStorage(SQLTransaction& trans);
        void _SaveMail(SQLTransaction& trans);
        void _SaveQuestStatus(SQLTransaction& trans);
        void _SaveDailyQuestStatus(SQLTransaction& trans);
        void _SaveWeeklyQuestStatus(SQLTransaction& trans);
        void _SaveMonthlyQuestStatus(SQLTransaction& trans);
        void _SaveSeasonalQuestStatus(SQLTransaction& trans);
        void _SaveSkills(SQLTransaction& trans);
        void _SaveSpells(SQLTransaction& trans);
        void _SaveEquipmentSets(SQLTransaction& trans);
        void _SaveBGData(SQLTransaction& trans);
        void _SaveGlyphs(SQLTransaction& trans) const;
        void _SaveTalents(SQLTransaction& trans);
        void _SaveStats(SQLTransaction& trans) const;
        void _SaveInstanceTimeRestrictions(SQLTransaction& trans);
        void _SaveCurrency(SQLTransaction& trans);
        void _SaveCUFProfiles(SQLTransaction& trans);

        /*********************************************************/
        /***              ENVIRONMENTAL SYSTEM                 ***/
        /*********************************************************/
        void HandleSobering();
        void SendMirrorTimer(MirrorTimerType Type, uint32 MaxValue, uint32 CurrentValue, int32 Regen);
        void StopMirrorTimer(MirrorTimerType Type);
        void HandleDrowning(uint32 time_diff);
        int32 getMaxTimer(MirrorTimerType timer) const;

        /*********************************************************/
        /***                  HONOR SYSTEM                     ***/
        /*********************************************************/
        time_t m_lastHonorUpdateTime;

        void outDebugValues() const;

        uint32 m_team;
        uint32 m_nextSave;
        time_t m_speakTime;
        uint32 m_speakCount;
        Difficulty m_dungeonDifficulty;
        Difficulty m_raidDifficulty;
        Difficulty m_legacyRaidDifficulty;
        Difficulty m_prevMapDifficulty;

        uint32 m_atLoginFlags;

        Item* m_items[PLAYER_SLOTS_COUNT];
        uint32 m_currentBuybackSlot;

        PlayerCurrenciesMap _currencyStorage;

        /**
          * @name   GetCurrencyWeekCap
          * @brief  return week cap for selected currency

          * @param  CurrencyTypesEntry for which to retrieve weekly cap
        */
        uint32 GetCurrencyWeekCap(CurrencyTypesEntry const* currency) const;

        /*
         * @name   GetCurrencyTotalCap
         * @brief  return total cap for selected currency

         * @param  CurrencyTypesEntry for which to retrieve total cap
         */
        uint32 GetCurrencyTotalCap(CurrencyTypesEntry const* currency) const;

        VoidStorageItem* _voidStorageItems[VOID_STORAGE_MAX_SLOT];

        std::vector<Item*> m_itemUpdateQueue;
        bool m_itemUpdateQueueBlocked;

        uint32 m_ExtraFlags;

        QuestStatusMap m_QuestStatus;
        QuestStatusSaveMap m_QuestStatusSave;

        RewardedQuestSet m_RewardedQuests;
        QuestStatusSaveMap m_RewardedQuestsSave;

        SkillStatusMap mSkillStatus;

        ObjectGuid::LowType m_GuildIdInvited;
        uint32 m_ArenaTeamIdInvited;

        PlayerMails m_mail;
        PlayerSpellMap m_spells;
        std::unordered_map<uint32 /*overridenSpellId*/, std::unordered_set<uint32> /*newSpellId*/> m_overrideSpells;
        uint32 m_lastPotionId;                              // last used health/mana potion in combat, that block next potion use

        SpecializationInfo _specializationInfo;

        ActionButtonList m_actionButtons;

        float m_auraBaseMod[BASEMOD_END][MOD_END];
        int16 m_baseRatingValue[MAX_COMBAT_RATING];
        uint32 m_baseSpellPower;
        uint32 m_baseManaRegen;
        uint32 m_baseHealthRegen;
        int32 m_spellPenetrationItemMod;

        SpellModContainer m_spellMods[MAX_SPELLMOD][SPELLMOD_END];

        EnchantDurationList m_enchantDuration;
        ItemDurationList m_itemDuration;
        GuidUnorderedSet m_itemSoulboundTradeable;

        void ResetTimeSync();
        void SendTimeSync();

        std::unique_ptr<ResurrectionData> _resurrectionData;

        WorldSession* m_session;

        JoinedChannelsList m_channels;

        uint8 m_cinematic;

        uint32 m_movie;

        TradeData* m_trade;

        bool   m_DailyQuestChanged;
        bool   m_WeeklyQuestChanged;
        bool   m_MonthlyQuestChanged;
        bool   m_SeasonalQuestChanged;
        time_t m_lastDailyQuestTime;

        uint32 m_drunkTimer;
        uint32 m_weaponChangeTimer;

        uint32 m_zoneUpdateId;
        uint32 m_zoneUpdateTimer;
        uint32 m_areaUpdateId;

        uint32 m_deathTimer;
        time_t m_deathExpireTime;

        uint32 m_WeaponProficiency;
        uint32 m_ArmorProficiency;
        bool m_canParry;
        bool m_canBlock;
        bool m_canTitanGrip;
        uint32 m_titanGripPenaltySpellId;
        uint8 m_swingErrorMsg;

        // Social
        PlayerSocial* m_social;

        // Groups
        GroupReference m_group;
        GroupReference m_originalGroup;
        Group* m_groupInvite;
        uint32 m_groupUpdateMask;
        bool m_bPassOnGroupLoot;
        std::array<GroupUpdateCounter, 2> m_groupUpdateSequences;

        // last used pet number (for BG's)
        uint32 m_lastpetnumber;

        // Player summoning
        time_t m_summon_expire;
        WorldLocation m_summon_location;

        // Recall position
        WorldLocation m_recall_location;

        DeclinedName *m_declinedname;
        Runes *m_runes;
        EquipmentSetContainer _equipmentSets;

        bool CanAlwaysSee(WorldObject const* obj) const override;

        bool IsAlwaysDetectableFor(WorldObject const* seer) const override;

        uint8 m_grantableLevels;

        uint8 m_fishingSteps;

        std::array<std::unique_ptr<CUFProfile>, MAX_CUF_PROFILES> _CUFProfiles;

    private:
        // internal common parts for CanStore/StoreItem functions
        InventoryResult CanStoreItem_InSpecificSlot(uint8 bag, uint8 slot, ItemPosCountVec& dest, ItemTemplate const* pProto, uint32& count, bool swap, Item* pSrcItem) const;
        InventoryResult CanStoreItem_InBag(uint8 bag, ItemPosCountVec& dest, ItemTemplate const* pProto, uint32& count, bool merge, bool non_specialized, Item* pSrcItem, uint8 skip_bag, uint8 skip_slot) const;
        InventoryResult CanStoreItem_InInventorySlots(uint8 slot_begin, uint8 slot_end, ItemPosCountVec& dest, ItemTemplate const* pProto, uint32& count, bool merge, Item* pSrcItem, uint8 skip_bag, uint8 skip_slot) const;
        Item* _StoreItem(uint16 pos, Item* pItem, uint32 count, bool clone, bool update);
        Item* _LoadItem(SQLTransaction& trans, uint32 zoneId, uint32 timeDiff, Field* fields);

        CinematicMgr* _cinematicMgr;

        GuidSet m_refundableItems;
        void SendRefundInfo(Item* item);
        void RefundItem(Item* item);
        void SendItemRefundResult(Item* item, ItemExtendedCostEntry const* iece, uint8 error) const;

        void AdjustQuestReqItemCount(Quest const* quest);

        bool IsCanDelayTeleport() const { return m_bCanDelayTeleport; }
        void SetCanDelayTeleport(bool setting) { m_bCanDelayTeleport = setting; }
        bool IsHasDelayedTeleport() const { return m_bHasDelayedTeleport; }
        void SetDelayedTeleportFlag(bool setting) { m_bHasDelayedTeleport = setting; }
        void ScheduleDelayedOperation(uint32 operation) { if (operation < DELAYED_END) m_DelayedOperations |= operation; }

        bool IsInstanceLoginGameMasterException() const;

        MapReference m_mapRef;

        uint32 m_lastFallTime;
        float  m_lastFallZ;

        int32 m_MirrorTimer[MAX_TIMERS];
        uint8 m_MirrorTimerFlags;
        uint8 m_MirrorTimerFlagsLast;
        bool m_isInWater;

        // Current teleport data
        WorldLocation m_teleport_dest;
        uint32 m_teleport_options;
        bool mSemaphoreTeleport_Near;
        bool mSemaphoreTeleport_Far;

        uint32 m_DelayedOperations;
        bool m_bCanDelayTeleport;
        bool m_bHasDelayedTeleport;

        // Temporary removed pet cache
        uint32 m_temporaryUnsummonedPetNumber;
        uint32 m_oldpetspell;

        PlayerAchievementMgr* m_achievementMgr;
        ReputationMgr*  m_reputationMgr;
        std::unique_ptr<QuestObjectiveCriteriaMgr> m_questObjectiveCriteriaMgr;

        uint32 m_ChampioningFaction;

        std::queue<uint32> m_timeSyncQueue;
        uint32 m_timeSyncTimer;
        uint32 m_timeSyncClient;
        uint32 m_timeSyncServer;

        InstanceTimeMap _instanceResetTimes;
        uint32 _pendingBindId;
        uint32 _pendingBindTimer;

        uint32 _activeCheats;

        std::unique_ptr<Garrison> _garrison;

        bool _advancedCombatLoggingEnabled;

        // variables to save health and mana before duel and restore them after duel
        uint64 healthBeforeDuel;
        uint32 manaBeforeDuel;

        WorldLocation _corpseLocation;

        SceneMgr m_sceneMgr;

        std::unordered_map<ObjectGuid /*LootObject*/, ObjectGuid /*world object*/> m_AELootView;

        void _InitHonorLevelOnLoadFromDB(uint32 /*honor*/, uint32 /*honorLevel*/, uint32 /*prestigeLevel*/);
        std::unique_ptr<RestMgr> _restMgr;

        std::vector<PlayerPetData*> PlayerPetDataStore;
        bool _usePvpItemLevels;
};

TC_GAME_API void AddItemsSetItem(Player* player, Item* item);
TC_GAME_API void RemoveItemsSetItem(Player* player, ItemTemplate const* proto);

#endif<|MERGE_RESOLUTION|>--- conflicted
+++ resolved
@@ -2403,7 +2403,8 @@
 
         void SendPlayerChoice(ObjectGuid sender, int32 choiceId);
 
-<<<<<<< HEAD
+        bool MeetPlayerCondition(uint32 conditionId) const;
+        
         PlayerPetData* GetPlayerPetDataById(uint32 petId);
         PlayerPetData* GetPlayerPetDataBySlot(uint8 slot);
         PlayerPetData* GetPlayerPetDataByCreatureId(uint32 creatureId);
@@ -2413,9 +2414,6 @@
         void DeleteFromPlayerPetDataStore(uint32 petNumber);
         void AddToPlayerPetDataStore(PlayerPetData* playerPetData);
         void SendPetTameFailure(PetTameFailureReason reason);
-=======
-        bool MeetPlayerCondition(uint32 conditionId) const;
->>>>>>> 843ad01b
 
     protected:
         // Gamemaster whisper whitelist
