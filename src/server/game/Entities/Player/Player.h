/*
 * Copyright (C) 2008-2017 TrinityCore <http://www.trinitycore.org/>
 * Copyright (C) 2005-2009 MaNGOS <http://getmangos.com/>
 *
 * This program is free software; you can redistribute it and/or modify it
 * under the terms of the GNU General Public License as published by the
 * Free Software Foundation; either version 2 of the License, or (at your
 * option) any later version.
 *
 * This program is distributed in the hope that it will be useful, but WITHOUT
 * ANY WARRANTY; without even the implied warranty of MERCHANTABILITY or
 * FITNESS FOR A PARTICULAR PURPOSE. See the GNU General Public License for
 * more details.
 *
 * You should have received a copy of the GNU General Public License along
 * with this program. If not, see <http://www.gnu.org/licenses/>.
 */

#ifndef _PLAYER_H
#define _PLAYER_H

#include "Unit.h"
#include "DatabaseEnvFwd.h"
#include "DBCEnums.h"
#include "EquipmentSet.h"
#include "GroupReference.h"
#include "ItemDefines.h"
#include "ItemEnchantmentMgr.h"
#include "MapReference.h"
#include "PetDefines.h"
#include "PlayerTaxi.h"
#include "QuestDef.h"
#include <queue>
#include "Map.h"
#include "Item.h"
#include "Bag.h"

struct AccessRequirement;
struct AchievementEntry;
struct AreaTableEntry;
struct AreaTriggerEntry;
struct BarberShopStyleEntry;
struct CharacterCustomizeInfo;
struct CharTitlesEntry;
struct ChatChannelsEntry;
struct CreatureTemplate;
struct FactionEntry;
struct ItemSetEffect;
struct ItemTemplate;
struct Loot;
struct Mail;
struct ScalingStatValuesEntry;
struct TrainerSpell;
struct VendorItem;

class AchievementMgr;
class Battleground;
class CinematicMgr;
class Channel;
class CharacterCreateInfo;
class Creature;
class DynamicObject;
class Group;
class Guild;
class LootStore;
class OutdoorPvP;
class Pet;
class PetAura;
class PlayerAI;
class PlayerMenu;
class PlayerSocial;
class ReputationMgr;
class SpellCastTargets;
class TradeData;
// NpcBot mod
class BotMgr;
// end NpcBot mod

enum InventoryType : uint8;
enum ItemClass : uint8;
enum LootError : uint8;
enum LootType : uint8;

// Playerbot mod
class PlayerbotAI;
class PlayerbotMgr;

typedef std::deque<Mail*> PlayerMails;

#define PLAYER_MAX_SKILLS           127
#define PLAYER_MAX_DAILY_QUESTS     25
#define PLAYER_EXPLORED_ZONES_SIZE  128

// Note: SPELLMOD_* values is aura types in fact
enum SpellModType : uint8
{
    SPELLMOD_FLAT         = SPELL_AURA_ADD_FLAT_MODIFIER,
    SPELLMOD_PCT          = SPELL_AURA_ADD_PCT_MODIFIER
};

// 2^n values, Player::m_isunderwater is a bitmask. These are Trinity internal values, they are never send to any client
enum PlayerUnderwaterState
{
    UNDERWATER_NONE                     = 0x00,
    UNDERWATER_INWATER                  = 0x01,             // terrain type is water and player is afflicted by it
    UNDERWATER_INLAVA                   = 0x02,             // terrain type is lava and player is afflicted by it
    UNDERWATER_INSLIME                  = 0x04,             // terrain type is lava and player is afflicted by it
    UNDERWATER_INDARKWATER              = 0x08,             // terrain type is dark water and player is afflicted by it

    UNDERWATER_EXIST_TIMERS             = 0x10
};

enum BuyBankSlotResult
{
    ERR_BANKSLOT_FAILED_TOO_MANY    = 0,
    ERR_BANKSLOT_INSUFFICIENT_FUNDS = 1,
    ERR_BANKSLOT_NOTBANKER          = 2,
    ERR_BANKSLOT_OK                 = 3
};

enum PlayerSpellState
{
    PLAYERSPELL_UNCHANGED = 0,
    PLAYERSPELL_CHANGED   = 1,
    PLAYERSPELL_NEW       = 2,
    PLAYERSPELL_REMOVED   = 3,
    PLAYERSPELL_TEMPORARY = 4
};

struct PlayerSpell
{
    PlayerSpellState state : 8;
    bool active            : 1;                             // show in spellbook
    bool dependent         : 1;                             // learned as result another spell learn, skill grow, quest reward, etc
    bool disabled          : 1;                             // first rank has been learned in result talent learn but currently talent unlearned, save max learned ranks
};

struct PlayerTalent
{
    PlayerSpellState state : 8;
    uint8 spec             : 8;
};

// Spell modifier (used for modify other spells)
struct SpellModifier
{
    SpellModifier(Aura* _ownerAura) : op(SPELLMOD_DAMAGE), type(SPELLMOD_FLAT), value(0), mask(), spellId(0), ownerAura(_ownerAura) { }

    SpellModOp op;
    SpellModType type;

    int32 value;
    flag96 mask;
    uint32 spellId;
    Aura* const ownerAura;
};

typedef std::unordered_map<uint32, PlayerTalent*> PlayerTalentMap;
typedef std::unordered_map<uint32, PlayerSpell*> PlayerSpellMap;
typedef std::unordered_set<SpellModifier*> SpellModContainer;

typedef std::unordered_map<uint32 /*instanceId*/, time_t/*releaseTime*/> InstanceTimeMap;

enum TrainerSpellState
{
    TRAINER_SPELL_GREEN = 0,
    TRAINER_SPELL_RED   = 1,
    TRAINER_SPELL_GRAY  = 2,
    TRAINER_SPELL_GREEN_DISABLED = 10                       // custom value, not send to client: formally green but learn not allowed
};

enum ActionButtonUpdateState
{
    ACTIONBUTTON_UNCHANGED = 0,
    ACTIONBUTTON_CHANGED   = 1,
    ACTIONBUTTON_NEW       = 2,
    ACTIONBUTTON_DELETED   = 3
};

enum ActionButtonType
{
    ACTION_BUTTON_SPELL     = 0x00,
    ACTION_BUTTON_C         = 0x01,                         // click?
    ACTION_BUTTON_EQSET     = 0x20,
    ACTION_BUTTON_MACRO     = 0x40,
    ACTION_BUTTON_CMACRO    = ACTION_BUTTON_C | ACTION_BUTTON_MACRO,
    ACTION_BUTTON_ITEM      = 0x80
};

enum ReputationSource
{
    REPUTATION_SOURCE_KILL,
    REPUTATION_SOURCE_QUEST,
    REPUTATION_SOURCE_DAILY_QUEST,
    REPUTATION_SOURCE_WEEKLY_QUEST,
    REPUTATION_SOURCE_MONTHLY_QUEST,
    REPUTATION_SOURCE_REPEATABLE_QUEST,
    REPUTATION_SOURCE_SPELL
};

#define ACTION_BUTTON_ACTION(X) (uint32(X) & 0x00FFFFFF)
#define ACTION_BUTTON_TYPE(X)   ((uint32(X) & 0xFF000000) >> 24)
#define MAX_ACTION_BUTTON_ACTION_VALUE (0x00FFFFFF+1)

struct ActionButton
{
    ActionButton() : packedData(0), uState(ACTIONBUTTON_NEW) { }

    uint32 packedData;
    ActionButtonUpdateState uState;

    // helpers
    ActionButtonType GetType() const { return ActionButtonType(ACTION_BUTTON_TYPE(packedData)); }
    uint32 GetAction() const { return ACTION_BUTTON_ACTION(packedData); }
    void SetActionAndType(uint32 action, ActionButtonType type)
    {
        uint32 newData = action | (uint32(type) << 24);
        if (newData != packedData || uState == ACTIONBUTTON_DELETED)
        {
            packedData = newData;
            if (uState != ACTIONBUTTON_NEW)
                uState = ACTIONBUTTON_CHANGED;
        }
    }
};

#define  MAX_ACTION_BUTTONS 144                             //checked in 3.2.0

typedef std::map<uint8, ActionButton> ActionButtonList;

struct PvPInfo
{
    PvPInfo() : IsHostile(false), IsInHostileArea(false), IsInNoPvPArea(false), IsInFFAPvPArea(false), EndTimer(0) { }

    bool IsHostile;
    bool IsInHostileArea;               ///> Marks if player is in an area which forces PvP flag
    bool IsInNoPvPArea;                 ///> Marks if player is in a sanctuary or friendly capital city
    bool IsInFFAPvPArea;                ///> Marks if player is in an FFAPvP area (such as Gurubashi Arena)
    time_t EndTimer;                    ///> Time when player unflags himself for PvP (flag removed after 5 minutes)
};

struct DuelInfo
{
    DuelInfo() : initiator(nullptr), opponent(nullptr), startTimer(0), startTime(0), outOfBound(0), isMounted(false), isCompleted(false) { }

    Player* initiator;
    Player* opponent;
    time_t startTimer;
    time_t startTime;
    time_t outOfBound;
    bool isMounted;
    bool isCompleted;
};

struct Areas
{
    uint32 areaID;
    uint32 areaFlag;
    float x1;
    float x2;
    float y1;
    float y2;
};

#define MAX_RUNES       6

enum RuneCooldowns
{
    RUNE_BASE_COOLDOWN  = 10000,
    RUNE_MISS_COOLDOWN  = 1500     // cooldown applied on runes when the spell misses
};

enum RuneType : uint8
{
    RUNE_BLOOD      = 0,
    RUNE_UNHOLY     = 1,
    RUNE_FROST      = 2,
    RUNE_DEATH      = 3,
    NUM_RUNE_TYPES  = 4
};

struct RuneInfo
{
    uint8 BaseRune;
    uint8 CurrentRune;
    uint32 Cooldown;
    AuraEffect const* ConvertAura;
};

struct Runes
{
    RuneInfo runes[MAX_RUNES];
    uint8 runeState;                                        // mask of available runes
    RuneType lastUsedRune;

    void SetRuneState(uint8 index, bool set = true)
    {
        if (set)
            runeState |= (1 << index);                      // usable
        else
            runeState &= ~(1 << index);                     // on cooldown
    }
};

struct EnchantDuration
{
    EnchantDuration() : item(nullptr), slot(MAX_ENCHANTMENT_SLOT), leftduration(0) { }
    EnchantDuration(Item* _item, EnchantmentSlot _slot, uint32 _leftduration) : item(_item), slot(_slot),
        leftduration(_leftduration){ ASSERT(item); }

    Item* item;
    EnchantmentSlot slot;
    uint32 leftduration;
};

typedef std::list<EnchantDuration> EnchantDurationList;
typedef std::list<Item*> ItemDurationList;

enum PlayerMovementType
{
    MOVE_ROOT       = 1,
    MOVE_UNROOT     = 2,
    MOVE_WATER_WALK = 3,
    MOVE_LAND_WALK  = 4
};

enum DrunkenState
{
    DRUNKEN_SOBER   = 0,
    DRUNKEN_TIPSY   = 1,
    DRUNKEN_DRUNK   = 2,
    DRUNKEN_SMASHED = 3
};

#define MAX_DRUNKEN   4

enum PlayerFlags
{
    PLAYER_FLAGS_GROUP_LEADER      = 0x00000001,
    PLAYER_FLAGS_AFK               = 0x00000002,
    PLAYER_FLAGS_DND               = 0x00000004,
    PLAYER_FLAGS_GM                = 0x00000008,
    PLAYER_FLAGS_GHOST             = 0x00000010,
    PLAYER_FLAGS_RESTING           = 0x00000020,
    PLAYER_FLAGS_UNK6              = 0x00000040,
    PLAYER_FLAGS_UNK7              = 0x00000080,               // pre-3.0.3 PLAYER_FLAGS_FFA_PVP flag for FFA PVP state
    PLAYER_FLAGS_CONTESTED_PVP     = 0x00000100,               // Player has been involved in a PvP combat and will be attacked by contested guards
    PLAYER_FLAGS_IN_PVP            = 0x00000200,
    PLAYER_FLAGS_HIDE_HELM         = 0x00000400,
    PLAYER_FLAGS_HIDE_CLOAK        = 0x00000800,
    PLAYER_FLAGS_PLAYED_LONG_TIME  = 0x00001000,               // played long time
    PLAYER_FLAGS_PLAYED_TOO_LONG   = 0x00002000,               // played too long time
    PLAYER_FLAGS_IS_OUT_OF_BOUNDS  = 0x00004000,
    PLAYER_FLAGS_DEVELOPER         = 0x00008000,               // <Dev> prefix for something?
    PLAYER_FLAGS_UNK16             = 0x00010000,               // pre-3.0.3 PLAYER_FLAGS_SANCTUARY flag for player entered sanctuary
    PLAYER_FLAGS_TAXI_BENCHMARK    = 0x00020000,               // taxi benchmark mode (on/off) (2.0.1)
    PLAYER_FLAGS_PVP_TIMER         = 0x00040000,               // 3.0.2, pvp timer active (after you disable pvp manually)
    PLAYER_FLAGS_UBER              = 0x00080000,
    PLAYER_FLAGS_UNK20             = 0x00100000,
    PLAYER_FLAGS_UNK21             = 0x00200000,
    PLAYER_FLAGS_COMMENTATOR2      = 0x00400000,
    PLAYER_ALLOW_ONLY_ABILITY      = 0x00800000,                // used by bladestorm and killing spree, allowed only spells with SPELL_ATTR0_REQ_AMMO, SPELL_EFFECT_ATTACK, checked only for active player
    PLAYER_FLAGS_UNK24             = 0x01000000,                // disabled all melee ability on tab include autoattack
    PLAYER_FLAGS_NO_XP_GAIN        = 0x02000000,
    PLAYER_FLAGS_UNK26             = 0x04000000,
    PLAYER_FLAGS_UNK27             = 0x08000000,
    PLAYER_FLAGS_UNK28             = 0x10000000,
    PLAYER_FLAGS_UNK29             = 0x20000000,
    PLAYER_FLAGS_UNK30             = 0x40000000,
    PLAYER_FLAGS_UNK31             = 0x80000000
};

enum PlayerBytesOffsets
{
    PLAYER_BYTES_OFFSET_SKIN_ID         = 0,
    PLAYER_BYTES_OFFSET_FACE_ID         = 1,
    PLAYER_BYTES_OFFSET_HAIR_STYLE_ID   = 2,
    PLAYER_BYTES_OFFSET_HAIR_COLOR_ID   = 3
};

enum PlayerBytes2Offsets
{
    PLAYER_BYTES_2_OFFSET_FACIAL_STYLE      = 0,
    PLAYER_BYTES_2_OFFSET_PARTY_TYPE        = 1,
    PLAYER_BYTES_2_OFFSET_BANK_BAG_SLOTS    = 2,
    PLAYER_BYTES_2_OFFSET_REST_STATE        = 3
};

enum PlayerBytes3Offsets
{
    PLAYER_BYTES_3_OFFSET_GENDER        = 0,
    PLAYER_BYTES_3_OFFSET_INEBRIATION   = 1,
    PLAYER_BYTES_3_OFFSET_PVP_TITLE     = 2,
    PLAYER_BYTES_3_OFFSET_ARENA_FACTION = 3
};

enum PlayerFieldBytesOffsets
{
    PLAYER_FIELD_BYTES_OFFSET_FLAGS                 = 0,
    PLAYER_FIELD_BYTES_OFFSET_RAF_GRANTABLE_LEVEL   = 1,
    PLAYER_FIELD_BYTES_OFFSET_ACTION_BAR_TOGGLES    = 2,
    PLAYER_FIELD_BYTES_OFFSET_LIFETIME_MAX_PVP_RANK = 3
};

enum PlayerFieldBytes2Offsets
{
    PLAYER_FIELD_BYTES_2_OFFSET_OVERRIDE_SPELLS_ID                  = 0,    // uint16!
    PLAYER_FIELD_BYTES_2_OFFSET_IGNORE_POWER_REGEN_PREDICTION_MASK  = 2,
    PLAYER_FIELD_BYTES_2_OFFSET_AURA_VISION                         = 3
};

static_assert((PLAYER_FIELD_BYTES_2_OFFSET_OVERRIDE_SPELLS_ID & 1) == 0, "PLAYER_FIELD_BYTES_2_OFFSET_OVERRIDE_SPELLS_ID must be aligned to 2 byte boundary");

#define PLAYER_BYTES_2_OVERRIDE_SPELLS_UINT16_OFFSET (PLAYER_FIELD_BYTES_2_OFFSET_OVERRIDE_SPELLS_ID / 2)

#define KNOWN_TITLES_SIZE   3
#define MAX_TITLE_INDEX     (KNOWN_TITLES_SIZE*64)          // 3 uint64 fields

// used in PLAYER_FIELD_BYTES values
enum PlayerFieldByteFlags
{
    PLAYER_FIELD_BYTE_TRACK_STEALTHED   = 0x00000002,
    PLAYER_FIELD_BYTE_RELEASE_TIMER     = 0x00000008,       // Display time till auto release spirit
    PLAYER_FIELD_BYTE_NO_RELEASE_WINDOW = 0x00000010        // Display no "release spirit" window at all
};

// used in PLAYER_FIELD_BYTES2 values
enum PlayerFieldByte2Flags
{
    PLAYER_FIELD_BYTE2_NONE                 = 0x00,
    PLAYER_FIELD_BYTE2_STEALTH              = 0x20,
    PLAYER_FIELD_BYTE2_INVISIBILITY_GLOW    = 0x40
};

enum MirrorTimerType
{
    FATIGUE_TIMER      = 0,
    BREATH_TIMER       = 1,
    FIRE_TIMER         = 2
};
#define MAX_TIMERS      3
#define DISABLED_MIRROR_TIMER   -1

// 2^n values
enum PlayerExtraFlags
{
    // gm abilities
    PLAYER_EXTRA_GM_ON              = 0x0001,
    PLAYER_EXTRA_ACCEPT_WHISPERS    = 0x0004,
    PLAYER_EXTRA_TAXICHEAT          = 0x0008,
    PLAYER_EXTRA_GM_INVISIBLE       = 0x0010,
    PLAYER_EXTRA_GM_CHAT            = 0x0020,               // Show GM badge in chat messages
    PLAYER_EXTRA_HAS_310_FLYER      = 0x0040,               // Marks if player already has 310% speed flying mount

    // other states
    PLAYER_EXTRA_PVP_DEATH          = 0x0100                // store PvP death status until corpse creating.
};

// 2^n values
enum AtLoginFlags
{
    AT_LOGIN_NONE              = 0x000,
    AT_LOGIN_RENAME            = 0x001,
    AT_LOGIN_RESET_SPELLS      = 0x002,
    AT_LOGIN_RESET_TALENTS     = 0x004,
    AT_LOGIN_CUSTOMIZE         = 0x008,
    AT_LOGIN_RESET_PET_TALENTS = 0x010,
    AT_LOGIN_FIRST             = 0x020,
    AT_LOGIN_CHANGE_FACTION    = 0x040,
    AT_LOGIN_CHANGE_RACE       = 0x080,
    AT_LOGIN_RESURRECT         = 0x100,
};

typedef std::map<uint32, QuestStatusData> QuestStatusMap;
typedef std::set<uint32> RewardedQuestSet;

enum QuestSaveType
{
    QUEST_DEFAULT_SAVE_TYPE = 0,
    QUEST_DELETE_SAVE_TYPE,
    QUEST_FORCE_DELETE_SAVE_TYPE
};

//               quest
typedef std::map<uint32, QuestSaveType> QuestStatusSaveMap;


enum QuestSlotOffsets
{
    QUEST_ID_OFFSET     = 0,
    QUEST_STATE_OFFSET  = 1,
    QUEST_COUNTS_OFFSET = 2,
    QUEST_TIME_OFFSET   = 4
};

#define MAX_QUEST_OFFSET 5

enum QuestSlotStateMask
{
    QUEST_STATE_NONE     = 0x0000,
    QUEST_STATE_COMPLETE = 0x0001,
    QUEST_STATE_FAIL     = 0x0002
};

enum SkillUpdateState
{
    SKILL_UNCHANGED     = 0,
    SKILL_CHANGED       = 1,
    SKILL_NEW           = 2,
    SKILL_DELETED       = 3
};

struct SkillStatusData
{
    SkillStatusData(uint8 _pos, SkillUpdateState _uState) : pos(_pos), uState(_uState)
    {
    }
    uint8 pos;
    SkillUpdateState uState;
};

typedef std::unordered_map<uint32, SkillStatusData> SkillStatusMap;

class Quest;
class Spell;
class WorldSession;

enum PlayerSlots
{
    // first slot for item stored (in any way in player m_items data)
    PLAYER_SLOT_START           = 0,
    // last+1 slot for item stored (in any way in player m_items data)
    PLAYER_SLOT_END             = 150,
    PLAYER_SLOTS_COUNT          = (PLAYER_SLOT_END - PLAYER_SLOT_START)
};

#define INVENTORY_SLOT_BAG_0    255

enum EquipmentSlots : uint8                                 // 19 slots
{
    EQUIPMENT_SLOT_START        = 0,
    EQUIPMENT_SLOT_HEAD         = 0,
    EQUIPMENT_SLOT_NECK         = 1,
    EQUIPMENT_SLOT_SHOULDERS    = 2,
    EQUIPMENT_SLOT_BODY         = 3,
    EQUIPMENT_SLOT_CHEST        = 4,
    EQUIPMENT_SLOT_WAIST        = 5,
    EQUIPMENT_SLOT_LEGS         = 6,
    EQUIPMENT_SLOT_FEET         = 7,
    EQUIPMENT_SLOT_WRISTS       = 8,
    EQUIPMENT_SLOT_HANDS        = 9,
    EQUIPMENT_SLOT_FINGER1      = 10,
    EQUIPMENT_SLOT_FINGER2      = 11,
    EQUIPMENT_SLOT_TRINKET1     = 12,
    EQUIPMENT_SLOT_TRINKET2     = 13,
    EQUIPMENT_SLOT_BACK         = 14,
    EQUIPMENT_SLOT_MAINHAND     = 15,
    EQUIPMENT_SLOT_OFFHAND      = 16,
    EQUIPMENT_SLOT_RANGED       = 17,
    EQUIPMENT_SLOT_TABARD       = 18,
    EQUIPMENT_SLOT_END          = 19
};

enum InventorySlots : uint8                                 // 4 slots
{
    INVENTORY_SLOT_BAG_START    = 19,
    INVENTORY_SLOT_BAG_END      = 23
};

enum InventoryPackSlots : uint8                             // 16 slots
{
    INVENTORY_SLOT_ITEM_START   = 23,
    INVENTORY_SLOT_ITEM_END     = 39
};

enum BankItemSlots                                          // 28 slots
{
    BANK_SLOT_ITEM_START        = 39,
    BANK_SLOT_ITEM_END          = 67
};

enum BankBagSlots                                           // 7 slots
{
    BANK_SLOT_BAG_START         = 67,
    BANK_SLOT_BAG_END           = 74
};

enum BuyBackSlots                                           // 12 slots
{
    // stored in m_buybackitems
    BUYBACK_SLOT_START          = 74,
    BUYBACK_SLOT_END            = 86
};

enum KeyRingSlots : uint8                                   // 32 slots
{
    KEYRING_SLOT_START          = 86,
    KEYRING_SLOT_END            = 118
};

enum CurrencyTokenSlots                                     // 32 slots
{
    CURRENCYTOKEN_SLOT_START    = 118,
    CURRENCYTOKEN_SLOT_END      = 150
};

struct ItemPosCount
{
    ItemPosCount(uint16 _pos, uint32 _count) : pos(_pos), count(_count) { }
    bool isContainedIn(std::vector<ItemPosCount> const& vec) const;
    uint16 pos;
    uint32 count;
};
typedef std::vector<ItemPosCount> ItemPosCountVec;

enum TransferAbortReason
{
    TRANSFER_ABORT_NONE                     = 0x00,
    TRANSFER_ABORT_ERROR                    = 0x01,
    TRANSFER_ABORT_MAX_PLAYERS              = 0x02,         // Transfer Aborted: instance is full
    TRANSFER_ABORT_NOT_FOUND                = 0x03,         // Transfer Aborted: instance not found
    TRANSFER_ABORT_TOO_MANY_INSTANCES       = 0x04,         // You have entered too many instances recently.
    TRANSFER_ABORT_ZONE_IN_COMBAT           = 0x06,         // Unable to zone in while an encounter is in progress.
    TRANSFER_ABORT_INSUF_EXPAN_LVL          = 0x07,         // You must have <TBC, WotLK> expansion installed to access this area.
    TRANSFER_ABORT_DIFFICULTY               = 0x08,         // <Normal, Heroic, Epic> difficulty mode is not available for %s.
    TRANSFER_ABORT_UNIQUE_MESSAGE           = 0x09,         // Until you've escaped TLK's grasp, you cannot leave this place!
    TRANSFER_ABORT_TOO_MANY_REALM_INSTANCES = 0x0A,         // Additional instances cannot be launched, please try again later.
    TRANSFER_ABORT_NEED_GROUP               = 0x0B,         // 3.1
    TRANSFER_ABORT_NOT_FOUND1               = 0x0C,         // 3.1
    TRANSFER_ABORT_NOT_FOUND2               = 0x0D,         // 3.1
    TRANSFER_ABORT_NOT_FOUND3               = 0x0E,         // 3.2
    TRANSFER_ABORT_REALM_ONLY               = 0x0F,         // All players on party must be from the same realm.
    TRANSFER_ABORT_MAP_NOT_ALLOWED          = 0x10          // Map can't be entered at this time.
};

enum InstanceResetWarningType
{
    RAID_INSTANCE_WARNING_HOURS     = 1,                    // WARNING! %s is scheduled to reset in %d hour(s).
    RAID_INSTANCE_WARNING_MIN       = 2,                    // WARNING! %s is scheduled to reset in %d minute(s)!
    RAID_INSTANCE_WARNING_MIN_SOON  = 3,                    // WARNING! %s is scheduled to reset in %d minute(s). Please exit the zone or you will be returned to your bind location!
    RAID_INSTANCE_WELCOME           = 4,                    // Welcome to %s. This raid instance is scheduled to reset in %s.
    RAID_INSTANCE_EXPIRED           = 5
};

// PLAYER_FIELD_ARENA_TEAM_INFO_1_1 offsets
enum ArenaTeamInfoType
{
    ARENA_TEAM_ID                = 0,
    ARENA_TEAM_TYPE              = 1,                       // new in 3.2 - team type?
    ARENA_TEAM_MEMBER            = 2,                       // 0 - captain, 1 - member
    ARENA_TEAM_GAMES_WEEK        = 3,
    ARENA_TEAM_GAMES_SEASON      = 4,
    ARENA_TEAM_WINS_SEASON       = 5,
    ARENA_TEAM_PERSONAL_RATING   = 6,
    ARENA_TEAM_END               = 7
};

class InstanceSave;

enum RestFlag
{
    REST_FLAG_IN_TAVERN         = 0x1,
    REST_FLAG_IN_CITY           = 0x2,
    REST_FLAG_IN_FACTION_AREA   = 0x4, // used with AREA_FLAG_REST_ZONE_*
};

enum TeleportToOptions
{
    TELE_TO_GM_MODE             = 0x01,
    TELE_TO_NOT_LEAVE_TRANSPORT = 0x02,
    TELE_TO_NOT_LEAVE_COMBAT    = 0x04,
    TELE_TO_NOT_UNSUMMON_PET    = 0x08,
    TELE_TO_SPELL               = 0x10,
    TELE_TO_TRANSPORT_TELEPORT  = 0x20
};

/// Type of environmental damages
enum EnviromentalDamage : uint8
{
    DAMAGE_EXHAUSTED = 0,
    DAMAGE_DROWNING  = 1,
    DAMAGE_FALL      = 2,
    DAMAGE_LAVA      = 3,
    DAMAGE_SLIME     = 4,
    DAMAGE_FIRE      = 5,
    DAMAGE_FALL_TO_VOID = 6                                 // custom case for fall without durability loss
};

enum PlayerChatTag
{
    CHAT_TAG_NONE       = 0x00,
    CHAT_TAG_AFK        = 0x01,
    CHAT_TAG_DND        = 0x02,
    CHAT_TAG_GM         = 0x04,
    CHAT_TAG_COM        = 0x08, // Commentator
    CHAT_TAG_DEV        = 0x10
};

enum PlayedTimeIndex
{
    PLAYED_TIME_TOTAL = 0,
    PLAYED_TIME_LEVEL = 1
};

#define MAX_PLAYED_TIME_INDEX 2

// used at player loading query list preparing, and later result selection
enum PlayerLoginQueryIndex
{
    PLAYER_LOGIN_QUERY_LOAD_FROM                    = 0,
    PLAYER_LOGIN_QUERY_LOAD_GROUP                   = 1,
    PLAYER_LOGIN_QUERY_LOAD_BOUND_INSTANCES         = 2,
    PLAYER_LOGIN_QUERY_LOAD_AURAS                   = 3,
    PLAYER_LOGIN_QUERY_LOAD_SPELLS                  = 4,
    PLAYER_LOGIN_QUERY_LOAD_QUEST_STATUS            = 5,
    PLAYER_LOGIN_QUERY_LOAD_DAILY_QUEST_STATUS      = 6,
    PLAYER_LOGIN_QUERY_LOAD_REPUTATION              = 7,
    PLAYER_LOGIN_QUERY_LOAD_INVENTORY               = 8,
    PLAYER_LOGIN_QUERY_LOAD_ACTIONS                 = 9,
    PLAYER_LOGIN_QUERY_LOAD_MAIL_COUNT              = 10,
    PLAYER_LOGIN_QUERY_LOAD_MAIL_DATE               = 11,
    PLAYER_LOGIN_QUERY_LOAD_SOCIAL_LIST             = 12,
    PLAYER_LOGIN_QUERY_LOAD_HOME_BIND               = 13,
    PLAYER_LOGIN_QUERY_LOAD_SPELL_COOLDOWNS         = 14,
    PLAYER_LOGIN_QUERY_LOAD_DECLINED_NAMES          = 15,
    PLAYER_LOGIN_QUERY_LOAD_GUILD                   = 16,
    PLAYER_LOGIN_QUERY_LOAD_ARENA_INFO              = 17,
    PLAYER_LOGIN_QUERY_LOAD_ACHIEVEMENTS            = 18,
    PLAYER_LOGIN_QUERY_LOAD_CRITERIA_PROGRESS       = 19,
    PLAYER_LOGIN_QUERY_LOAD_EQUIPMENT_SETS          = 20,
    PLAYER_LOGIN_QUERY_LOAD_BG_DATA                 = 21,
    PLAYER_LOGIN_QUERY_LOAD_GLYPHS                  = 22,
    PLAYER_LOGIN_QUERY_LOAD_TALENTS                 = 23,
    PLAYER_LOGIN_QUERY_LOAD_ACCOUNT_DATA            = 24,
    PLAYER_LOGIN_QUERY_LOAD_SKILLS                  = 25,
    PLAYER_LOGIN_QUERY_LOAD_WEEKLY_QUEST_STATUS     = 26,
    PLAYER_LOGIN_QUERY_LOAD_RANDOM_BG               = 27,
    PLAYER_LOGIN_QUERY_LOAD_BANNED                  = 28,
    PLAYER_LOGIN_QUERY_LOAD_QUEST_STATUS_REW        = 29,
    PLAYER_LOGIN_QUERY_LOAD_INSTANCE_LOCK_TIMES     = 30,
    PLAYER_LOGIN_QUERY_LOAD_SEASONAL_QUEST_STATUS   = 31,
    PLAYER_LOGIN_QUERY_LOAD_MONTHLY_QUEST_STATUS    = 32,
    PLAYER_LOGIN_QUERY_LOAD_CORPSE_LOCATION         = 33,
    MAX_PLAYER_LOGIN_QUERY
};

enum PlayerDelayedOperations
{
    DELAYED_SAVE_PLAYER         = 0x01,
    DELAYED_RESURRECT_PLAYER    = 0x02,
    DELAYED_SPELL_CAST_DESERTER = 0x04,
    DELAYED_BG_MOUNT_RESTORE    = 0x08,                     ///< Flag to restore mount state after teleport from BG
    DELAYED_BG_TAXI_RESTORE     = 0x10,                     ///< Flag to restore taxi state after teleport from BG
    DELAYED_BG_GROUP_RESTORE    = 0x20,                     ///< Flag to restore group state after teleport from BG
    DELAYED_END
};

// Player summoning auto-decline time (in secs)
#define MAX_PLAYER_SUMMON_DELAY                   (2*MINUTE)
// Maximum money amount : 2^31 - 1
TC_GAME_API extern uint32 const MAX_MONEY_AMOUNT;

enum BindExtensionState
{
    EXTEND_STATE_EXPIRED  =   0,
    EXTEND_STATE_NORMAL   =   1,
    EXTEND_STATE_EXTENDED =   2,
    EXTEND_STATE_KEEP     = 255   // special state: keep current save type
};
struct InstancePlayerBind
{
    InstanceSave* save;
    /* permanent PlayerInstanceBinds are created in Raid/Heroic instances for players
    that aren't already permanently bound when they are inside when a boss is killed
    or when they enter an instance that the group leader is permanently bound to. */
    bool perm;
    /* extend state listing:
    EXPIRED  - doesn't affect anything unless manually re-extended by player
    NORMAL   - standard state
    EXTENDED - won't be promoted to EXPIRED at next reset period, will instead be promoted to NORMAL */
    BindExtensionState extendState;

    InstancePlayerBind() : save(nullptr), perm(false), extendState(EXTEND_STATE_NORMAL) { }
};

enum CharDeleteMethod
{
    CHAR_DELETE_REMOVE = 0,                      // Completely remove from the database
    CHAR_DELETE_UNLINK = 1                       // The character gets unlinked from the account,
                                                 // the name gets freed up and appears as deleted ingame
};

enum CurrencyItems
{
    ITEM_HONOR_POINTS_ID    = 43308,
    ITEM_ARENA_POINTS_ID    = 43307
};

enum ReferAFriendError
{
    ERR_REFER_A_FRIEND_NONE                          = 0x00,
    ERR_REFER_A_FRIEND_NOT_REFERRED_BY               = 0x01,
    ERR_REFER_A_FRIEND_TARGET_TOO_HIGH               = 0x02,
    ERR_REFER_A_FRIEND_INSUFFICIENT_GRANTABLE_LEVELS = 0x03,
    ERR_REFER_A_FRIEND_TOO_FAR                       = 0x04,
    ERR_REFER_A_FRIEND_DIFFERENT_FACTION             = 0x05,
    ERR_REFER_A_FRIEND_NOT_NOW                       = 0x06,
    ERR_REFER_A_FRIEND_GRANT_LEVEL_MAX_I             = 0x07,
    ERR_REFER_A_FRIEND_NO_TARGET                     = 0x08,
    ERR_REFER_A_FRIEND_NOT_IN_GROUP                  = 0x09,
    ERR_REFER_A_FRIEND_SUMMON_LEVEL_MAX_I            = 0x0A,
    ERR_REFER_A_FRIEND_SUMMON_COOLDOWN               = 0x0B,
    ERR_REFER_A_FRIEND_INSUF_EXPAN_LVL               = 0x0C,
    ERR_REFER_A_FRIEND_SUMMON_OFFLINE_S              = 0x0D
};

enum PlayerRestState : uint8
{
    REST_STATE_RESTED                                = 0x01,
    REST_STATE_NOT_RAF_LINKED                        = 0x02,
    REST_STATE_RAF_LINKED                            = 0x06
};

enum PlayerCommandStates
{
    CHEAT_NONE      = 0x00,
    CHEAT_GOD       = 0x01,
    CHEAT_CASTTIME  = 0x02,
    CHEAT_COOLDOWN  = 0x04,
    CHEAT_POWER     = 0x08,
    CHEAT_WATERWALK = 0x10
};

class Player;

/// Holder for Battleground data
struct BGData
{
    BGData() : bgInstanceID(0), bgTypeID(BATTLEGROUND_TYPE_NONE), bgAfkReportedCount(0), bgAfkReportedTimer(0),
        bgTeam(0), mountSpell(0) { ClearTaxiPath(); }

    uint32 bgInstanceID;                    ///< This variable is set to bg->m_InstanceID,
                                            ///  when player is teleported to BG - (it is battleground's GUID)
    BattlegroundTypeId bgTypeID;

    std::set<uint32>   bgAfkReporter;
    uint8              bgAfkReportedCount;
    time_t             bgAfkReportedTimer;

    uint32 bgTeam;                          ///< What side the player will be added to

    uint32 mountSpell;
    uint32 taxiPath[2];

    WorldLocation joinPos;                  ///< From where player entered BG

    void ClearTaxiPath()     { taxiPath[0] = taxiPath[1] = 0; }
    bool HasTaxiPath() const { return taxiPath[0] && taxiPath[1]; }
};

struct TradeStatusInfo
{
    TradeStatusInfo() : Status(TRADE_STATUS_BUSY), TraderGuid(), Result(EQUIP_ERR_OK),
        IsTargetResult(false), ItemLimitCategoryId(0), Slot(0) { }

    TradeStatus Status;
    ObjectGuid TraderGuid;
    InventoryResult Result;
    bool IsTargetResult;
    uint32 ItemLimitCategoryId;
    uint8 Slot;
};

struct ResurrectionData
{
    ObjectGuid GUID;
    WorldLocation Location;
    uint32 Health;
    uint32 Mana;
    uint32 Aura;
};

#define SPELL_DK_RAISE_ALLY 46619

class TC_GAME_API Player : public Unit, public GridObject<Player>
{
    friend class WorldSession;
    friend class CinematicMgr;
    friend void AddItemToUpdateQueueOf(Item* item, Player* player);
    friend void RemoveItemFromUpdateQueueOf(Item* item, Player* player);
    public:
        explicit Player(WorldSession* session);
        ~Player();

        PlayerAI* AI() const { return reinterpret_cast<PlayerAI*>(i_AI); }

        void CleanupsBeforeDelete(bool finalCleanup = true) override;

        void AddToWorld() override;
        void RemoveFromWorld() override;

        void SetObjectScale(float scale) override;

        bool TeleportTo(uint32 mapid, float x, float y, float z, float orientation, uint32 options = 0);
        bool TeleportTo(WorldLocation const& loc, uint32 options = 0);
        bool TeleportToBGEntryPoint();

        bool HasSummonPending() const;
        void SendSummonRequestFrom(Unit* summoner);
        void SummonIfPossible(bool agree);

        bool Create(ObjectGuid::LowType guidlow, CharacterCreateInfo* createInfo);

        void Update(uint32 time) override;

        static bool BuildEnumData(PreparedQueryResult result, WorldPacket* data);

        bool IsImmunedToSpellEffect(SpellInfo const* spellInfo, uint32 index, Unit* caster) const override;

        void SetInWater(bool apply);

        bool IsInWater() const override { return m_isInWater; }
        bool IsUnderWater() const override;
        bool IsFalling() { return GetPositionZ() < m_lastFallZ; }
        bool IsInAreaTriggerRadius(AreaTriggerEntry const* trigger) const;

        void SendInitialPacketsBeforeAddToMap();
        void SendInitialPacketsAfterAddToMap();
        void SendSupercededSpell(uint32 oldSpell, uint32 newSpell) const;
        void SendTransferAborted(uint32 mapid, TransferAbortReason reason, uint8 arg = 0) const;
        void SendInstanceResetWarning(uint32 mapid, Difficulty difficulty, uint32 time, bool welcome) const;

        bool CanInteractWithQuestGiver(Object* questGiver) const;
        Creature* GetNPCIfCanInteractWith(ObjectGuid const& guid, uint32 npcflagmask) const;
        GameObject* GetGameObjectIfCanInteractWith(ObjectGuid const& guid) const;
        GameObject* GetGameObjectIfCanInteractWith(ObjectGuid const& guid, GameobjectTypes type) const;

        void ToggleAFK();
        void ToggleDND();
        bool isAFK() const { return HasFlag(PLAYER_FLAGS, PLAYER_FLAGS_AFK); }
        bool isDND() const { return HasFlag(PLAYER_FLAGS, PLAYER_FLAGS_DND); }
        uint8 GetChatTag() const;
        std::string autoReplyMsg;

        uint32 GetBarberShopCost(uint8 newhairstyle, uint8 newhaircolor, uint8 newfacialhair, BarberShopStyleEntry const* newSkin = nullptr) const;

        PlayerSocial* GetSocial() { return m_social; }
        void RemoveSocial();

        PlayerTaxi m_taxi;
        void InitTaxiNodesForLevel() { m_taxi.InitTaxiNodesForLevel(getRace(), getClass(), getLevel()); }
        bool ActivateTaxiPathTo(std::vector<uint32> const& nodes, Creature* npc = nullptr, uint32 spellid = 0);
        bool ActivateTaxiPathTo(uint32 taxi_path_id, uint32 spellid = 0);
        void CleanupAfterTaxiFlight();
        void ContinueTaxiFlight() const;
        void SendTaxiNodeStatusMultiple();
                                                            // mount_id can be used in scripting calls
        bool isAcceptWhispers() const { return (m_ExtraFlags & PLAYER_EXTRA_ACCEPT_WHISPERS) != 0; }
        void SetAcceptWhispers(bool on) { if (on) m_ExtraFlags |= PLAYER_EXTRA_ACCEPT_WHISPERS; else m_ExtraFlags &= ~PLAYER_EXTRA_ACCEPT_WHISPERS; }
        bool IsGameMaster() const { return (m_ExtraFlags & PLAYER_EXTRA_GM_ON) != 0; }
        bool CanBeGameMaster() const;
        void SetGameMaster(bool on);
        bool isGMChat() const { return (m_ExtraFlags & PLAYER_EXTRA_GM_CHAT) != 0; }
        void SetGMChat(bool on) { if (on) m_ExtraFlags |= PLAYER_EXTRA_GM_CHAT; else m_ExtraFlags &= ~PLAYER_EXTRA_GM_CHAT; }
        bool isTaxiCheater() const { return (m_ExtraFlags & PLAYER_EXTRA_TAXICHEAT) != 0; }
        void SetTaxiCheater(bool on) { if (on) m_ExtraFlags |= PLAYER_EXTRA_TAXICHEAT; else m_ExtraFlags &= ~PLAYER_EXTRA_TAXICHEAT; }
        bool isGMVisible() const { return !(m_ExtraFlags & PLAYER_EXTRA_GM_INVISIBLE); }
        void SetGMVisible(bool on);
        bool Has310Flyer(bool checkAllSpells, uint32 excludeSpellId = 0);
        void SetHas310Flyer(bool on) { if (on) m_ExtraFlags |= PLAYER_EXTRA_HAS_310_FLYER; else m_ExtraFlags &= ~PLAYER_EXTRA_HAS_310_FLYER; }
        void SetPvPDeath(bool on) { if (on) m_ExtraFlags |= PLAYER_EXTRA_PVP_DEATH; else m_ExtraFlags &= ~PLAYER_EXTRA_PVP_DEATH; }

        void GiveXP(uint32 xp, Unit* victim, float group_rate=1.0f);
        void GiveLevel(uint8 level);

        void InitStatsForLevel(bool reapplyMods = false);

        // .cheat command related
        bool GetCommandStatus(uint32 command) const { return (_activeCheats & command) != 0; }
        void SetCommandStatusOn(uint32 command) { _activeCheats |= command; }
        void SetCommandStatusOff(uint32 command) { _activeCheats &= ~command; }

        // Played Time Stuff
        time_t m_logintime;
        time_t m_Last_tick;
        uint32 m_Played_time[MAX_PLAYED_TIME_INDEX];
        uint32 GetTotalPlayedTime() const { return m_Played_time[PLAYED_TIME_TOTAL]; }
        uint32 GetLevelPlayedTime() const { return m_Played_time[PLAYED_TIME_LEVEL]; }

        void setDeathState(DeathState s) override;                   // overwrite Unit::setDeathState

        float GetRestBonus() const { return m_rest_bonus; }
        void SetRestBonus(float rest_bonus_new);

        bool HasRestFlag(RestFlag restFlag) const { return (_restFlagMask & restFlag) != 0; }
        void SetRestFlag(RestFlag restFlag, uint32 triggerId = 0);
        void RemoveRestFlag(RestFlag restFlag);

        uint32 GetXPRestBonus(uint32 xp);
        uint32 GetInnTriggerId() const { return inn_triggerId; }

        Pet* GetPet() const;
        Pet* SummonPet(uint32 entry, float x, float y, float z, float ang, PetType petType, uint32 despwtime);
        void RemovePet(Pet* pet, PetSaveMode mode, bool returnreagent = false);
        uint32 GetPhaseMaskForSpawn() const;                // used for proper set phase for DB at GM-mode creature/GO spawn

        // pet auras
        std::unordered_set<PetAura const*> m_petAuras;
        void AddPetAura(PetAura const* petSpell);
        void RemovePetAura(PetAura const* petSpell);

        /// Handles said message in regular chat based on declared language and in config pre-defined Range.
        void Say(std::string const& text, Language language, WorldObject const* = nullptr) override;
        void Say(uint32 textId, WorldObject const* target = nullptr) override;
        /// Handles yelled message in regular chat based on declared language and in config pre-defined Range.
        void Yell(std::string const& text, Language language, WorldObject const* = nullptr) override;
        void Yell(uint32 textId, WorldObject const* target = nullptr) override;
        /// Outputs an universal text which is supposed to be an action.
        void TextEmote(std::string const& text, WorldObject const* = nullptr, bool = false) override;
        void TextEmote(uint32 textId, WorldObject const* target = nullptr, bool isBossEmote = false) override;
        /// Handles whispers from Addons and players based on sender, receiver's guid and language.
        void Whisper(std::string const& text, Language language, Player* receiver, bool = false) override;
        void Whisper(uint32 textId, Player* target, bool isBossWhisper = false) override;

        /*********************************************************/
        /***                    STORAGE SYSTEM                 ***/
        /*********************************************************/

        void SetVirtualItemSlot(uint8 i, Item* item);
        void SetSheath(SheathState sheathed) override;             // overwrite Unit version
        uint8 FindEquipSlot(ItemTemplate const* proto, uint32 slot, bool swap) const;
        uint32 GetItemCount(uint32 item, bool inBankAlso = false, Item* skipItem = nullptr) const;
        uint32 GetItemCountWithLimitCategory(uint32 limitCategory, Item* skipItem = nullptr) const;
        Item* GetItemByGuid(ObjectGuid guid) const;
        Item* GetItemByEntry(uint32 entry) const;
        Item* GetItemByPos(uint16 pos) const;
        Item* GetItemByPos(uint8 bag, uint8 slot) const;
        Item* GetUseableItemByPos(uint8 bag, uint8 slot) const;
        Bag*  GetBagByPos(uint8 slot) const;
        Item* GetWeaponForAttack(WeaponAttackType attackType, bool useable = false) const;
        Item* GetShield(bool useable = false) const;
        static WeaponAttackType GetAttackBySlot(uint8 slot);        // MAX_ATTACK if not weapon slot
        std::vector<Item*>& GetItemUpdateQueue() { return m_itemUpdateQueue; }
        static bool IsInventoryPos(uint16 pos) { return IsInventoryPos(pos >> 8, pos & 255); }
        static bool IsInventoryPos(uint8 bag, uint8 slot);
        static bool IsEquipmentPos(uint16 pos) { return IsEquipmentPos(pos >> 8, pos & 255); }
        static bool IsEquipmentPos(uint8 bag, uint8 slot);
        static bool IsBagPos(uint16 pos);
        static bool IsBankPos(uint16 pos) { return IsBankPos(pos >> 8, pos & 255); }
        static bool IsBankPos(uint8 bag, uint8 slot);
        bool IsValidPos(uint16 pos, bool explicit_pos) const { return IsValidPos(pos >> 8, pos & 255, explicit_pos); }
        bool IsValidPos(uint8 bag, uint8 slot, bool explicit_pos) const;
        uint8 GetBankBagSlotCount() const { return GetByteValue(PLAYER_BYTES_2, PLAYER_BYTES_2_OFFSET_BANK_BAG_SLOTS); }
        void SetBankBagSlotCount(uint8 count) { SetByteValue(PLAYER_BYTES_2, PLAYER_BYTES_2_OFFSET_BANK_BAG_SLOTS, count); }
        bool HasItemCount(uint32 item, uint32 count = 1, bool inBankAlso = false) const;
        bool HasItemFitToSpellRequirements(SpellInfo const* spellInfo, Item const* ignoreItem = nullptr) const;
        bool CanNoReagentCast(SpellInfo const* spellInfo) const;
        bool HasItemOrGemWithIdEquipped(uint32 item, uint32 count, uint8 except_slot = NULL_SLOT) const;
        bool HasItemWithLimitCategoryEquipped(uint32 limitCategory, uint32 count, uint8 except_slot = NULL_SLOT) const;
        bool HasGemWithLimitCategoryEquipped(uint32 limitCategory, uint32 count, uint8 except_slot = NULL_SLOT) const;
        InventoryResult CanTakeMoreSimilarItems(Item* pItem, uint32* itemLimitCategory = nullptr) const;
        InventoryResult CanTakeMoreSimilarItems(uint32 entry, uint32 count, uint32* itemLimitCategory = nullptr) const { return CanTakeMoreSimilarItems(entry, count, nullptr, nullptr, itemLimitCategory); }
        InventoryResult CanStoreNewItem(uint8 bag, uint8 slot, ItemPosCountVec& dest, uint32 item, uint32 count, uint32* no_space_count = nullptr) const;
        InventoryResult CanStoreItem(uint8 bag, uint8 slot, ItemPosCountVec& dest, Item* pItem, bool swap = false) const;
        InventoryResult CanStoreItems(Item** items, int count, uint32* itemLimitCategory) const;
        InventoryResult CanEquipNewItem(uint8 slot, uint16& dest, uint32 item, bool swap) const;
        InventoryResult CanEquipItem(uint8 slot, uint16& dest, Item* pItem, bool swap, bool not_loading = true) const;

        InventoryResult CanEquipUniqueItem(Item* pItem, uint8 except_slot = NULL_SLOT, uint32 limit_count = 1) const;
        InventoryResult CanEquipUniqueItem(ItemTemplate const* itemProto, uint8 except_slot = NULL_SLOT, uint32 limit_count = 1) const;
        InventoryResult CanUnequipItems(uint32 item, uint32 count) const;
        InventoryResult CanUnequipItem(uint16 src, bool swap) const;
        InventoryResult CanBankItem(uint8 bag, uint8 slot, ItemPosCountVec& dest, Item* pItem, bool swap, bool not_loading = true) const;
        InventoryResult CanUseItem(Item* pItem, bool not_loading = true) const;
        bool HasItemTotemCategory(uint32 TotemCategory) const;
        InventoryResult CanUseItem(ItemTemplate const* pItem) const;
        InventoryResult CanUseAmmo(uint32 item) const;
        InventoryResult CanRollForItemInLFG(ItemTemplate const* item, WorldObject const* lootedObject) const;
        Item* StoreNewItem(ItemPosCountVec const& pos, uint32 item, bool update, int32 randomPropertyId = 0, GuidSet const& allowedLooters = GuidSet());
        Item* StoreItem(ItemPosCountVec const& pos, Item* pItem, bool update);
        Item* EquipNewItem(uint16 pos, uint32 item, bool update);
        Item* EquipItem(uint16 pos, Item* pItem, bool update);
        void AutoUnequipOffhandIfNeed(bool force = false);
        bool StoreNewItemInBestSlots(uint32 item_id, uint32 item_count);
        void AutoStoreLoot(uint8 bag, uint8 slot, uint32 loot_id, LootStore const& store, bool broadcast = false);
        void AutoStoreLoot(uint32 loot_id, LootStore const& store, bool broadcast = false) { AutoStoreLoot(NULL_BAG, NULL_SLOT, loot_id, store, broadcast); }
        void StoreLootItem(uint8 lootSlot, Loot* loot);

        InventoryResult CanTakeMoreSimilarItems(uint32 entry, uint32 count, Item* pItem, uint32* no_space_count = nullptr, uint32* itemLimitCategory = nullptr) const;
        InventoryResult CanStoreItem(uint8 bag, uint8 slot, ItemPosCountVec& dest, uint32 entry, uint32 count, Item* pItem = nullptr, bool swap = false, uint32* no_space_count = nullptr) const;

        void AddRefundReference(ObjectGuid it);
        void DeleteRefundReference(ObjectGuid it);

        void ApplyEquipCooldown(Item* pItem);
        void SetAmmo(uint32 item);
        void RemoveAmmo();
        float GetAmmoDPS() const { return m_ammoDPS; }
        bool CheckAmmoCompatibility(ItemTemplate const* ammo_proto) const;
        void QuickEquipItem(uint16 pos, Item* pItem);
        void VisualizeItem(uint8 slot, Item* pItem);
        void SetVisibleItemSlot(uint8 slot, Item* pItem);
        Item* BankItem(ItemPosCountVec const& dest, Item* pItem, bool update);
        void RemoveItem(uint8 bag, uint8 slot, bool update);
        void MoveItemFromInventory(uint8 bag, uint8 slot, bool update);
                                                            // in trade, auction, guild bank, mail....
        void MoveItemToInventory(ItemPosCountVec const& dest, Item* pItem, bool update, bool in_characterInventoryDB = false);
                                                            // in trade, guild bank, mail....
        void RemoveItemDependentAurasAndCasts(Item* pItem);
        void DestroyItem(uint8 bag, uint8 slot, bool update);
        void DestroyItemCount(uint32 item, uint32 count, bool update, bool unequip_check = false);
        void DestroyItemCount(Item* item, uint32& count, bool update);
        void DestroyConjuredItems(bool update);
        void DestroyZoneLimitedItem(bool update, uint32 new_zone);
        void SplitItem(uint16 src, uint16 dst, uint32 count);
        void SwapItem(uint16 src, uint16 dst);
        void AddItemToBuyBackSlot(Item* pItem);
        Item* GetItemFromBuyBackSlot(uint32 slot);
        void RemoveItemFromBuyBackSlot(uint32 slot, bool del);
        uint32 GetMaxKeyringSize() const { return KEYRING_SLOT_END-KEYRING_SLOT_START; }
        void SendEquipError(InventoryResult msg, Item* pItem, Item* pItem2 = nullptr, uint32 itemid = 0) const;
        void SendBuyError(BuyResult msg, Creature* creature, uint32 item, uint32 param) const;
        void SendSellError(SellResult msg, Creature* creature, ObjectGuid guid, uint32 param) const;
        void AddWeaponProficiency(uint32 newflag) { m_WeaponProficiency |= newflag; }
        void AddArmorProficiency(uint32 newflag) { m_ArmorProficiency |= newflag; }
        uint32 GetWeaponProficiency() const { return m_WeaponProficiency; }
        uint32 GetArmorProficiency() const { return m_ArmorProficiency; }
        bool IsUseEquipedWeapon(bool mainhand) const;
        bool IsTwoHandUsed() const;
        bool IsUsingTwoHandedWeaponInOneHand() const;
        void SendNewItem(Item* item, uint32 count, bool received, bool created, bool broadcast = false, bool sendChatMessage = true);
        bool BuyItemFromVendorSlot(ObjectGuid vendorguid, uint32 vendorslot, uint32 item, uint8 count, uint8 bag, uint8 slot);
        bool _StoreOrEquipNewItem(uint32 vendorslot, uint32 item, uint8 count, uint8 bag, uint8 slot, int32 price, ItemTemplate const* pProto, Creature* pVendor, VendorItem const* crItem, bool bStore);

        float GetReputationPriceDiscount(Creature const* creature) const;
        float GetReputationPriceDiscount(FactionTemplateEntry const* factionTemplate) const;

        Player* GetTrader() const;
        TradeData* GetTradeData() const { return m_trade; }
        void TradeCancel(bool sendback);

        CinematicMgr* GetCinematicMgr() const { return _cinematicMgr; }

        void UpdateEnchantTime(uint32 time);
        void UpdateSoulboundTradeItems();
        void AddTradeableItem(Item* item);
        void RemoveTradeableItem(Item* item);
        void UpdateItemDuration(uint32 time, bool realtimeonly = false);
        void AddEnchantmentDurations(Item* item);
        void RemoveEnchantmentDurations(Item* item);
        void RemoveEnchantmentDurationsReferences(Item* item);
        void RemoveArenaEnchantments(EnchantmentSlot slot);
        void AddEnchantmentDuration(Item* item, EnchantmentSlot slot, uint32 duration);
        void ApplyEnchantment(Item* item, EnchantmentSlot slot, bool apply, bool apply_dur = true, bool ignore_condition = false);
        void ApplyEnchantment(Item* item, bool apply);
        void UpdateSkillEnchantments(uint16 skill_id, uint16 curr_value, uint16 new_value);
        void SendEnchantmentDurations();
        void BuildEnchantmentsInfoData(WorldPacket* data);
        void AddItemDurations(Item* item);
        void RemoveItemDurations(Item* item);
        void SendItemDurations();
        void LoadCorpse(PreparedQueryResult result);
        void LoadPet();

        bool AddItem(uint32 itemId, uint32 count);

        uint32 m_stableSlots;

        /*********************************************************/
        /***                    GOSSIP SYSTEM                  ***/
        /*********************************************************/

        void PrepareGossipMenu(WorldObject* source, uint32 menuId = 0, bool showQuests = false);
        void SendPreparedGossip(WorldObject* source);
        void OnGossipSelect(WorldObject* source, uint32 gossipListId, uint32 menuId);

        uint32 GetGossipTextId(uint32 menuId, WorldObject* source);
        uint32 GetGossipTextId(WorldObject* source);
        static uint32 GetDefaultGossipMenuForSource(WorldObject* source);

        /*********************************************************/
        /***                    QUEST SYSTEM                   ***/
        /*********************************************************/

        int32 GetQuestLevel(Quest const* quest) const { return quest && (quest->GetQuestLevel() > 0) ? quest->GetQuestLevel() : getLevel(); }

        void PrepareQuestMenu(ObjectGuid guid);
        void SendPreparedQuest(ObjectGuid guid);
        bool IsActiveQuest(uint32 quest_id) const;
        Quest const* GetNextQuest(ObjectGuid guid, Quest const* quest) const;
        bool CanSeeStartQuest(Quest const* quest);
        bool CanTakeQuest(Quest const* quest, bool msg);
        bool CanAddQuest(Quest const* quest, bool msg) const;
        bool CanCompleteQuest(uint32 quest_id);
        bool CanCompleteRepeatableQuest(Quest const* quest);
        bool CanRewardQuest(Quest const* quest, bool msg);
        bool CanRewardQuest(Quest const* quest, uint32 reward, bool msg);
        void AddQuestAndCheckCompletion(Quest const* quest, Object* questGiver);
        void AddQuest(Quest const* quest, Object* questGiver);
        void AbandonQuest(uint32 quest_id);
        void CompleteQuest(uint32 quest_id);
        void IncompleteQuest(uint32 quest_id);
        void RewardQuest(Quest const* quest, uint32 reward, Object* questGiver, bool announce = true);
        void SetRewardedQuest(uint32 quest_id);
        void FailQuest(uint32 quest_id);
        bool SatisfyQuestSkill(Quest const* qInfo, bool msg) const;
        bool SatisfyQuestLevel(Quest const* qInfo, bool msg) const;
        bool SatisfyQuestLog(bool msg) const;
        bool SatisfyQuestDependentQuests(Quest const* qInfo, bool msg) const;
        bool SatisfyQuestPreviousQuest(Quest const* qInfo, bool msg) const;
        bool SatisfyQuestDependentPreviousQuests(Quest const* qInfo, bool msg) const;
        bool SatisfyQuestClass(Quest const* qInfo, bool msg) const;
        bool SatisfyQuestRace(Quest const* qInfo, bool msg) const;
        bool SatisfyQuestReputation(Quest const* qInfo, bool msg);
        bool SatisfyQuestStatus(Quest const* qInfo, bool msg) const;
        bool SatisfyQuestConditions(Quest const* qInfo, bool msg);
        bool SatisfyQuestTimed(Quest const* qInfo, bool msg) const;
        bool SatisfyQuestExclusiveGroup(Quest const* qInfo, bool msg) const;
        bool SatisfyQuestDay(Quest const* qInfo, bool msg) const;
        bool SatisfyQuestWeek(Quest const* qInfo, bool msg) const;
        bool SatisfyQuestMonth(Quest const* qInfo, bool msg) const;
        bool SatisfyQuestSeasonal(Quest const* qInfo, bool msg) const;
        bool GiveQuestSourceItem(Quest const* quest);
        bool TakeQuestSourceItem(uint32 questId, bool msg);
        bool GetQuestRewardStatus(uint32 quest_id) const;
        QuestStatus GetQuestStatus(uint32 quest_id) const;
        void SetQuestStatus(uint32 questId, QuestStatus status, bool update = true);
        void RemoveActiveQuest(uint32 questId, bool update = true);
        void RemoveRewardedQuest(uint32 questId, bool update = true);
        void SendQuestUpdate(uint32 questId);
        QuestGiverStatus GetQuestDialogStatus(Object* questGiver);

        void SetDailyQuestStatus(uint32 quest_id);
        bool IsDailyQuestDone(uint32 quest_id);
        void SetWeeklyQuestStatus(uint32 quest_id);
        void SetMonthlyQuestStatus(uint32 quest_id);
        void SetSeasonalQuestStatus(uint32 quest_id);
        void ResetDailyQuestStatus();
        void ResetWeeklyQuestStatus();
        void ResetMonthlyQuestStatus();
        void ResetSeasonalQuestStatus(uint16 event_id);

        uint16 FindQuestSlot(uint32 quest_id) const;
        uint32 GetQuestSlotQuestId(uint16 slot) const;
        uint32 GetQuestSlotState(uint16 slot) const;
        uint16 GetQuestSlotCounter(uint16 slot, uint8 counter) const;
        uint32 GetQuestSlotTime(uint16 slot) const;
        void SetQuestSlot(uint16 slot, uint32 quest_id, uint32 timer = 0);
        void SetQuestSlotCounter(uint16 slot, uint8 counter, uint16 count);
        void SetQuestSlotState(uint16 slot, uint32 state);
        void RemoveQuestSlotState(uint16 slot, uint32 state);
        void SetQuestSlotTimer(uint16 slot, uint32 timer);
        void SwapQuestSlot(uint16 slot1, uint16 slot2);

        uint16 GetReqKillOrCastCurrentCount(uint32 quest_id, int32 entry) const;
        void AreaExploredOrEventHappens(uint32 questId);
        void GroupEventHappens(uint32 questId, WorldObject const* pEventObject);
        void ItemAddedQuestCheck(uint32 entry, uint32 count);
        void ItemRemovedQuestCheck(uint32 entry, uint32 count);
        void KilledMonster(CreatureTemplate const* cInfo, ObjectGuid guid);
        void KilledMonsterCredit(uint32 entry, ObjectGuid guid = ObjectGuid::Empty);
        void KilledPlayerCredit();
        void KillCreditGO(uint32 entry, ObjectGuid guid = ObjectGuid::Empty);
        void TalkedToCreature(uint32 entry, ObjectGuid guid);
        void MoneyChanged(uint32 value);
        void ReputationChanged(FactionEntry const* factionEntry);
        void ReputationChanged2(FactionEntry const* factionEntry);
        bool HasQuestForItem(uint32 itemId, uint32 excludeQuestId = 0, bool turnIn = false) const;
        bool HasQuestForGO(int32 goId) const;
        void UpdateForQuestWorldObjects();
        bool CanShareQuest(uint32 questId) const;

        void SendQuestComplete(uint32 questId) const;
        void SendQuestReward(Quest const* quest, uint32 XP) const;
        void SendQuestFailed(uint32 questId, InventoryResult reason = EQUIP_ERR_OK) const;
        void SendQuestTimerFailed(uint32 questId) const;
        void SendCanTakeQuestResponse(QuestFailedReason msg) const;
        void SendQuestConfirmAccept(Quest const* quest, Player* pReceiver) const;
        void SendPushToPartyResponse(Player const* player, uint8 msg) const;
        void SendQuestUpdateAddItem(Quest const* quest, uint32 itemIdx, uint16 count) const;
        void SendQuestUpdateAddCreatureOrGo(Quest const* quest, ObjectGuid guid, uint32 creatureOrGOIdx, uint16 oldCount, uint16 addCount);
        void SendQuestUpdateAddPlayer(Quest const* quest, uint16 oldCount, uint16 addCount);
        void SendQuestGiverStatusMultiple();

        uint32 GetSharedQuestID() const { return m_sharedQuestId; }
        ObjectGuid GetPlayerSharingQuest() const { return m_playerSharingQuest; }
        void SetQuestSharingInfo(ObjectGuid guid, uint32 id) { m_playerSharingQuest = guid; m_sharedQuestId = id; }
        void ClearQuestSharingInfo() { m_playerSharingQuest = ObjectGuid::Empty; m_sharedQuestId = 0; }

        uint32 GetInGameTime() const { return m_ingametime; }
        void SetInGameTime(uint32 time) { m_ingametime = time; }

        void AddTimedQuest(uint32 questId) { m_timedquests.insert(questId); }
        void RemoveTimedQuest(uint32 questId) { m_timedquests.erase(questId); }

        bool HasPvPForcingQuest() const;

        /*********************************************************/
        /***                   LOAD SYSTEM                     ***/
        /*********************************************************/

        bool LoadFromDB(ObjectGuid guid, SQLQueryHolder *holder);
        bool IsLoading() const override;

        void Initialize(ObjectGuid::LowType guid);
        static uint32 GetUInt32ValueFromArray(Tokenizer const& data, uint16 index);
        static float  GetFloatValueFromArray(Tokenizer const& data, uint16 index);
        static uint32 GetZoneIdFromDB(ObjectGuid guid);
        static bool   LoadPositionFromDB(uint32& mapid, float& x, float& y, float& z, float& o, bool& in_flight, ObjectGuid guid);

        static bool IsValidGender(uint8 Gender) { return Gender <= GENDER_FEMALE; }
        static bool ValidateAppearance(uint8 race, uint8 class_, uint8 gender, uint8 hairID, uint8 hairColor, uint8 faceID, uint8 facialHair, uint8 skinColor, bool create = false);

        /*********************************************************/
        /***                   SAVE SYSTEM                     ***/
        /*********************************************************/

        void SaveToDB(bool create = false);
        void SaveInventoryAndGoldToDB(SQLTransaction& trans);                    // fast save function for item/money cheating preventing
        void SaveGoldToDB(SQLTransaction& trans) const;

        static void SetUInt32ValueInArray(Tokenizer& data, uint16 index, uint32 value);
        static void Customize(CharacterCustomizeInfo const* customizeInfo, SQLTransaction& trans);
        static void SavePositionInDB(WorldLocation const& loc, uint16 zoneId, ObjectGuid guid, SQLTransaction& trans);

        static void DeleteFromDB(ObjectGuid playerguid, uint32 accountId, bool updateRealmChars = true, bool deleteFinally = false);
        static void DeleteOldCharacters();
        static void DeleteOldCharacters(uint32 keepDays);

        bool m_mailsLoaded;
        bool m_mailsUpdated;

        void SetBindPoint(ObjectGuid guid) const;
        void SendTalentWipeConfirm(ObjectGuid guid) const;
        void ResetPetTalents();
        void RegenerateAll();
        void Regenerate(Powers power);
        void RegenerateHealth();
        void setRegenTimerCount(uint32 time) {m_regenTimerCount = time;}
        void setWeaponChangeTimer(uint32 time) {m_weaponChangeTimer = time;}

        uint32 GetMoney() const { return GetUInt32Value(PLAYER_FIELD_COINAGE); }
        bool ModifyMoney(int32 amount, bool sendError = true);
        bool HasEnoughMoney(uint32 amount) const { return (GetMoney() >= amount); }
        bool HasEnoughMoney(int32 amount) const;
        void SetMoney(uint32 value);

        RewardedQuestSet const& getRewardedQuests() const { return m_RewardedQuests; }
        QuestStatusMap& getQuestStatusMap() { return m_QuestStatus; }

        size_t GetRewardedQuestCount() const { return m_RewardedQuests.size(); }
        bool IsQuestRewarded(uint32 quest_id) const;

        Unit* GetSelectedUnit() const;
        Player* GetSelectedPlayer() const;

        void SetTarget(ObjectGuid /*guid*/) override { } /// Used for serverside target changes, does not apply to players
        void SetSelection(ObjectGuid guid) { SetGuidValue(UNIT_FIELD_TARGET, guid); }

        void SendMailResult(uint32 mailId, MailResponseType mailAction, MailResponseResult mailError, uint32 equipError = 0, ObjectGuid::LowType item_guid = 0, uint32 item_count = 0) const;
        void SendNewMail() const;
        void UpdateNextMailTimeAndUnreads();
        void AddNewMailDeliverTime(time_t deliver_time);
        bool IsMailsLoaded() const { return m_mailsLoaded; }

        void RemoveMail(uint32 id);

        void AddMail(Mail* mail) { m_mail.push_front(mail);}// for call from WorldSession::SendMailTo
        uint32 GetMailSize() { return m_mail.size();}
        Mail* GetMail(uint32 id);

        PlayerMails::iterator GetMailBegin() { return m_mail.begin();}
        PlayerMails::iterator GetMailEnd() { return m_mail.end();}

        void SendItemRetrievalMail(uint32 itemEntry, uint32 count); // Item retrieval mails sent by The Postmaster (34337), used in multiple places.

        /*********************************************************/
        /*** MAILED ITEMS SYSTEM ***/
        /*********************************************************/

        uint8 unReadMails;
        time_t m_nextMailDelivereTime;

        typedef std::unordered_map<uint32, Item*> ItemMap;

        ItemMap mMitems;                                    //template defined in objectmgr.cpp

        Item* GetMItem(uint32 id);
        void AddMItem(Item* it);
        bool RemoveMItem(uint32 id);

        void SendOnCancelExpectedVehicleRideAura() const;
        void PetSpellInitialize();
        void CharmSpellInitialize();
        void PossessSpellInitialize();
        void VehicleSpellInitialize();
        void SendRemoveControlBar() const;
        bool HasSpell(uint32 spell) const override;
        bool HasActiveSpell(uint32 spell) const;            // show in spellbook
        TrainerSpellState GetTrainerSpellState(TrainerSpell const* trainer_spell) const;
        bool IsSpellFitByClassAndRace(uint32 spell_id) const;
        bool HandlePassiveSpellLearn(SpellInfo const* spellInfo);

        void SendProficiency(ItemClass itemClass, uint32 itemSubclassMask) const;
        void SendInitialSpells();
        bool AddSpell(uint32 spellId, bool active, bool learning, bool dependent, bool disabled, bool loading = false, uint32 fromSkill = 0);
        void LearnSpell(uint32 spell_id, bool dependent, uint32 fromSkill = 0);
        void RemoveSpell(uint32 spell_id, bool disabled = false, bool learn_low_rank = true);
        void ResetSpells(bool myClassOnly = false);
        void LearnCustomSpells();
        void LearnDefaultSkills();
        void LearnDefaultSkill(uint32 skillId, uint16 rank);
        void LearnQuestRewardedSpells();
        void LearnQuestRewardedSpells(Quest const* quest);
        void LearnSpellHighestRank(uint32 spellid);
        void AddTemporarySpell(uint32 spellId);
        void RemoveTemporarySpell(uint32 spellId);
        void SetReputation(uint32 factionentry, uint32 value);
        uint32 GetReputation(uint32 factionentry) const;
        std::string const& GetGuildName() const;
        uint32 GetFreeTalentPoints() const { return GetUInt32Value(PLAYER_CHARACTER_POINTS1); }
        void SetFreeTalentPoints(uint32 points);
        bool ResetTalents(bool no_cost = false);
        uint32 ResetTalentsCost() const;
        void InitTalentForLevel();
        void BuildPlayerTalentsInfoData(WorldPacket* data);
        void BuildPetTalentsInfoData(WorldPacket* data);
        void SendTalentsInfoData(bool pet);
        void LearnTalent(uint32 talentId, uint32 talentRank);
        void LearnPetTalent(ObjectGuid petGuid, uint32 talentId, uint32 talentRank);

        bool AddTalent(uint32 spellId, uint8 spec, bool learning);
        bool HasTalent(uint32 spell_id, uint8 spec) const;

        uint32 CalculateTalentsPoints() const;

        // Dual Spec
        void UpdateSpecCount(uint8 count);
        uint32 GetActiveSpec() const { return m_activeSpec; }
        void SetActiveSpec(uint8 spec){ m_activeSpec = spec; }
        uint8 GetSpecsCount() const { return m_specsCount; }
        void SetSpecsCount(uint8 count) { m_specsCount = count; }
        void ActivateSpec(uint8 spec);
        void LoadActions(PreparedQueryResult result);

        void InitGlyphsForLevel();
        void SetGlyphSlot(uint8 slot, uint32 slottype) { SetUInt32Value(PLAYER_FIELD_GLYPH_SLOTS_1 + slot, slottype); }
        uint32 GetGlyphSlot(uint8 slot) { return GetUInt32Value(PLAYER_FIELD_GLYPH_SLOTS_1 + slot); }
        void SetGlyph(uint8 slot, uint32 glyph);
        uint32 GetGlyph(uint8 slot) { return m_Glyphs[m_activeSpec][slot]; }

        uint32 GetFreePrimaryProfessionPoints() const { return GetUInt32Value(PLAYER_CHARACTER_POINTS2); }
        void SetFreePrimaryProfessions(uint16 profs) { SetUInt32Value(PLAYER_CHARACTER_POINTS2, profs); }
        void InitPrimaryProfessions();

        PlayerSpellMap const& GetSpellMap() const { return m_spells; }
        PlayerSpellMap      & GetSpellMap()       { return m_spells; }

        void AddSpellMod(SpellModifier* mod, bool apply);
        static bool IsAffectedBySpellmod(SpellInfo const* spellInfo, SpellModifier* mod, Spell* spell = nullptr);
        template <class T>
        void ApplySpellMod(uint32 spellId, SpellModOp op, T& basevalue, Spell* spell = nullptr) const;
        static void ApplyModToSpell(SpellModifier* mod, Spell* spell);
        static bool HasSpellModApplied(SpellModifier* mod, Spell* spell);
        void SetSpellModTakingSpell(Spell* spell, bool apply);

        void RemoveArenaSpellCooldowns(bool removeActivePetCooldowns = false);
        uint32 GetLastPotionId() const { return m_lastPotionId; }
        void SetLastPotionId(uint32 item_id) { m_lastPotionId = item_id; }
        void UpdatePotionCooldown(Spell* spell = nullptr);

        void SetResurrectRequestData(Unit* caster, uint32 health, uint32 mana, uint32 appliedAura);

        void ClearResurrectRequestData()
        {
            _resurrectionData.reset();
        }

        bool IsResurrectRequestedBy(ObjectGuid const& guid) const
        {
            if (!IsResurrectRequested())
                return false;

            return !_resurrectionData->GUID.IsEmpty() && _resurrectionData->GUID == guid;
        }

        bool IsResurrectRequested() const { return _resurrectionData.get() != nullptr; }
        void ResurrectUsingRequestData();
        void ResurrectUsingRequestDataImpl();

        uint8 getCinematic() const { return m_cinematic; }
        void setCinematic(uint8 cine) { m_cinematic = cine; }

        ActionButton* addActionButton(uint8 button, uint32 action, uint8 type);
        void removeActionButton(uint8 button);
        ActionButton const* GetActionButton(uint8 button);
        void SendInitialActionButtons() const { SendActionButtons(1); }
        void SendActionButtons(uint32 state) const;
        bool IsActionButtonDataValid(uint8 button, uint32 action, uint8 type) const;

        PvPInfo pvpInfo;
        void UpdatePvPState(bool onlyFFA = false);
        void SetPvP(bool state) override;
        void UpdatePvP(bool state, bool override = false);
        void UpdateZone(uint32 newZone, uint32 newArea);
        void UpdateArea(uint32 newArea);
        void SetNeedsZoneUpdate(bool needsUpdate) { m_needsZoneUpdate = needsUpdate; }

        void UpdateZoneDependentAuras(uint32 zone_id);    // zones
        void UpdateAreaDependentAuras(uint32 area_id);    // subzones

        void UpdateAfkReport(time_t currTime);
        void UpdatePvPFlag(time_t currTime);
        void SetContestedPvP(Player* attackedPlayer = nullptr);
        void UpdateContestedPvP(uint32 currTime);
        void SetContestedPvPTimer(uint32 newTime) {m_contestedPvPTimer = newTime;}
        void ResetContestedPvP();

        /// @todo: maybe move UpdateDuelFlag+DuelComplete to independent DuelHandler
        DuelInfo* duel;
        void UpdateDuelFlag(time_t currTime);
        void CheckDuelDistance(time_t currTime);
        void DuelComplete(DuelCompleteType type);
        void SendDuelCountdown(uint32 counter);

        bool IsGroupVisibleFor(Player const* p) const;
        bool IsInSameGroupWith(Player const* p) const;
        bool IsInSameRaidWith(Player const* p) const;
        void UninviteFromGroup();
        static void RemoveFromGroup(Group* group, ObjectGuid guid, RemoveMethod method = GROUP_REMOVEMETHOD_DEFAULT, ObjectGuid kicker = ObjectGuid::Empty, char const* reason = nullptr);
        void RemoveFromGroup(RemoveMethod method = GROUP_REMOVEMETHOD_DEFAULT) { RemoveFromGroup(GetGroup(), GetGUID(), method); }
        void SendUpdateToOutOfRangeGroupMembers();

        void SetInGuild(uint32 guildId);
        void SetRank(uint8 rankId) { SetUInt32Value(PLAYER_GUILDRANK, rankId); }
        uint8 GetRank() const { return uint8(GetUInt32Value(PLAYER_GUILDRANK)); }
        void SetGuildIdInvited(uint32 GuildId) { m_GuildIdInvited = GuildId; }
        uint32 GetGuildId() const { return GetUInt32Value(PLAYER_GUILDID);  }
        Guild* GetGuild();
        int GetGuildIdInvited() const { return m_GuildIdInvited; }
        static void RemovePetitionsAndSigns(ObjectGuid guid, CharterTypes type);

        // Arena Team
        void SetInArenaTeam(uint32 ArenaTeamId, uint8 slot, uint8 type);
        void SetArenaTeamInfoField(uint8 slot, ArenaTeamInfoType type, uint32 value);
        static void LeaveAllArenaTeams(ObjectGuid guid);
        uint32 GetArenaTeamId(uint8 slot) const { return GetUInt32Value(PLAYER_FIELD_ARENA_TEAM_INFO_1_1 + (slot * ARENA_TEAM_END) + ARENA_TEAM_ID); }
        uint32 GetArenaPersonalRating(uint8 slot) const { return GetUInt32Value(PLAYER_FIELD_ARENA_TEAM_INFO_1_1 + (slot * ARENA_TEAM_END) + ARENA_TEAM_PERSONAL_RATING); }
        void SetArenaTeamIdInvited(uint32 ArenaTeamId) { m_ArenaTeamIdInvited = ArenaTeamId; }
        uint32 GetArenaTeamIdInvited() const { return m_ArenaTeamIdInvited; }

        Difficulty GetDifficulty(bool isRaid) const { return isRaid ? m_raidDifficulty : m_dungeonDifficulty; }
        Difficulty GetDungeonDifficulty() const { return m_dungeonDifficulty; }
        Difficulty GetRaidDifficulty() const { return m_raidDifficulty; }
        Difficulty GetStoredRaidDifficulty() const { return m_raidMapDifficulty; } // only for use in difficulty packet after exiting to raid map
        void SetDungeonDifficulty(Difficulty dungeon_difficulty) { m_dungeonDifficulty = dungeon_difficulty; }
        void SetRaidDifficulty(Difficulty raid_difficulty) { m_raidDifficulty = raid_difficulty; }
        void StoreRaidMapDifficulty();

        bool UpdateSkill(uint32 skill_id, uint32 step);
        bool UpdateSkillPro(uint16 SkillId, int32 Chance, uint32 step);

        bool UpdateCraftSkill(uint32 spellid);
        bool UpdateGatherSkill(uint32 SkillId, uint32 SkillValue, uint32 RedLevel, uint32 Multiplicator = 1);
        bool UpdateFishingSkill();

        uint32 GetBaseDefenseSkillValue() const { return GetBaseSkillValue(SKILL_DEFENSE); }
        uint32 GetBaseWeaponSkillValue(WeaponAttackType attType) const;

        float GetHealthBonusFromStamina();
        float GetManaBonusFromIntellect();

        bool UpdateStats(Stats stat) override;
        bool UpdateAllStats() override;
        void ApplySpellPenetrationBonus(int32 amount, bool apply);
        void UpdateResistances(uint32 school) override;
        void UpdateArmor() override;
        void UpdateMaxHealth() override;
        void UpdateMaxPower(Powers power) override;
        void ApplyFeralAPBonus(int32 amount, bool apply);
        void UpdateAttackPowerAndDamage(bool ranged = false) override;
        void UpdateShieldBlockValue();
        void ApplySpellPowerBonus(int32 amount, bool apply);
        void UpdateSpellDamageAndHealingBonus();
        void ApplyRatingMod(CombatRating cr, int32 value, bool apply);
        void UpdateRating(CombatRating cr);
        void UpdateAllRatings();

        void CalculateMinMaxDamage(WeaponAttackType attType, bool normalized, bool addTotalPct, float& minDamage, float& maxDamage) const override;

        void UpdateDefenseBonusesMod();
        void RecalculateRating(CombatRating cr) { ApplyRatingMod(cr, 0, true);}
        float GetMeleeCritFromAgility() const;
        void GetDodgeFromAgility(float &diminishing, float &nondiminishing) const;
        float GetMissPercentageFromDefense() const;
        float GetSpellCritFromIntellect() const;
        float OCTRegenHPPerSpirit() const;
        float OCTRegenMPPerSpirit() const;
        float GetRatingMultiplier(CombatRating cr) const;
        float GetRatingBonusValue(CombatRating cr) const;
        uint32 GetBaseSpellPowerBonus() const { return m_baseSpellPower; }
        int32 GetSpellPenetrationItemMod() const { return m_spellPenetrationItemMod; }

        float GetExpertiseDodgeOrParryReduction(WeaponAttackType attType) const;
        void UpdateBlockPercentage();
        void UpdateCritPercentage(WeaponAttackType attType);
        void UpdateAllCritPercentages();
        void UpdateParryPercentage();
        void UpdateDodgePercentage();
        void UpdateMeleeHitChances();
        void UpdateRangedHitChances();
        void UpdateSpellHitChances();

        void UpdateAllSpellCritChances();
        void UpdateSpellCritChance(uint32 school);
        void UpdateArmorPenetration(int32 amount);
        void UpdateExpertise(WeaponAttackType attType);
        void ApplyManaRegenBonus(int32 amount, bool apply);
        void ApplyHealthRegenBonus(int32 amount, bool apply);
        void UpdateManaRegen();
        void UpdateRuneRegen(RuneType rune);
        uint32 GetRuneTimer(uint8 index) const { return m_runeGraceCooldown[index]; }
        void SetRuneTimer(uint8 index, uint32 timer) { m_runeGraceCooldown[index] = timer; }
        uint32 GetLastRuneGraceTimer(uint8 index) const { return m_lastRuneGraceTimers[index]; }
        void SetLastRuneGraceTimer(uint8 index, uint32 timer) { m_lastRuneGraceTimers[index] = timer; }

        ObjectGuid GetLootGUID() const { return m_lootGuid; }
        void SetLootGUID(ObjectGuid guid) { m_lootGuid = guid; }

        void RemovedInsignia(Player* looterPlr);

        WorldSession* GetSession() const { return m_session; }

        void BuildCreateUpdateBlockForPlayer(UpdateData* data, Player* target) const override;
        void DestroyForPlayer(Player* target, bool onDeath = false) const override;
        void SendLogXPGain(uint32 GivenXP, Unit* victim, uint32 BonusXP, bool recruitAFriend = false, float group_rate=1.0f) const;

        // notifiers
        void SendAttackSwingCantAttack() const;
        void SendAttackSwingCancelAttack() const;
        void SendAttackSwingDeadTarget() const;
        void SendAttackSwingNotInRange() const;
        void SendAttackSwingBadFacingAttack() const;
        void SendAutoRepeatCancel(Unit* target);
        void SendExplorationExperience(uint32 Area, uint32 Experience) const;

        void SendDungeonDifficulty(bool IsInGroup) const;
        void SendRaidDifficulty(bool IsInGroup, int32 forcedDifficulty = -1) const;
        void ResetInstances(uint8 method, bool isRaid);
        void SendResetInstanceSuccess(uint32 MapId) const;
        void SendResetInstanceFailed(uint32 reason, uint32 MapId) const;
        void SendResetFailedNotify(uint32 mapid) const;

        bool UpdatePosition(float x, float y, float z, float orientation, bool teleport = false) override;
        bool UpdatePosition(Position const& pos, bool teleport = false) override { return UpdatePosition(pos.GetPositionX(), pos.GetPositionY(), pos.GetPositionZ(), pos.GetOrientation(), teleport); }
        void ProcessTerrainStatusUpdate(ZLiquidStatus status, Optional<LiquidData> const& liquidData) override;

        void SendMessageToSet(WorldPacket const* data, bool self) override { SendMessageToSetInRange(data, GetVisibilityRange(), self); }
        void SendMessageToSetInRange(WorldPacket const* data, float dist, bool self) override;
        void SendMessageToSetInRange(WorldPacket const* data, float dist, bool self, bool own_team_only);
        void SendMessageToSet(WorldPacket const* data, Player const* skipped_rcvr) override;

        Corpse* GetCorpse() const;
        void SpawnCorpseBones(bool triggerSave = true);
        Corpse* CreateCorpse();
        void KillPlayer();
        static void OfflineResurrect(ObjectGuid const& guid, SQLTransaction& trans);
        bool HasCorpse() const { return _corpseLocation.GetMapId() != MAPID_INVALID; }
        WorldLocation GetCorpseLocation() const { return _corpseLocation; }
        uint32 GetResurrectionSpellId();
        void ResurrectPlayer(float restore_percent, bool applySickness = false);
        void BuildPlayerRepop();
        void RepopAtGraveyard();

        void RemoveGhoul();

        void DurabilityLossAll(double percent, bool inventory);
        void DurabilityLoss(Item* item, double percent);
        void DurabilityPointsLossAll(int32 points, bool inventory);
        void DurabilityPointsLoss(Item* item, int32 points);
        void DurabilityPointLossForEquipSlot(EquipmentSlots slot);
        uint32 DurabilityRepairAll(bool cost, float discountMod, bool guildBank);
        uint32 DurabilityRepair(uint16 pos, bool cost, float discountMod, bool guildBank);

        void UpdateMirrorTimers();
        void StopMirrorTimers();
        bool IsMirrorTimerActive(MirrorTimerType type) const;

        void SetMovement(PlayerMovementType pType);

        bool CanJoinConstantChannelInZone(ChatChannelsEntry const* channel, AreaTableEntry const* zone) const;

        void JoinedChannel(Channel* c);
        void LeftChannel(Channel* c);
        void CleanupChannels();
        void UpdateLocalChannels(uint32 newZone);
        void LeaveLFGChannel();

        typedef std::list<Channel*> JoinedChannelsList;
        JoinedChannelsList const& GetJoinedChannels() const { return m_channels; }

        void UpdateDefense();
        void UpdateWeaponSkill (WeaponAttackType attType);
        void UpdateCombatSkills(Unit* victim, WeaponAttackType attType, bool defense);

        void SetSkill(uint16 id, uint16 step, uint16 newVal, uint16 maxVal);
        uint16 GetMaxSkillValue(uint32 skill) const;        // max + perm. bonus + temp bonus
        uint16 GetPureMaxSkillValue(uint32 skill) const;    // max
        uint16 GetSkillValue(uint32 skill) const;           // skill value + perm. bonus + temp bonus
        uint16 GetBaseSkillValue(uint32 skill) const;       // skill value + perm. bonus
        uint16 GetPureSkillValue(uint32 skill) const;       // skill value
        int16 GetSkillPermBonusValue(uint32 skill) const;
        int16 GetSkillTempBonusValue(uint32 skill) const;
        uint16 GetSkillStep(uint16 skill) const;            // 0...6
        bool HasSkill(uint32 skill) const;
        void LearnSkillRewardedSpells(uint32 skillId, uint32 skillValue);

        WorldLocation& GetTeleportDest() { return m_teleport_dest; }
        bool IsBeingTeleported() const { return mSemaphoreTeleport_Near || mSemaphoreTeleport_Far; }
        bool IsBeingTeleportedNear() const { return mSemaphoreTeleport_Near; }
        bool IsBeingTeleportedFar() const { return mSemaphoreTeleport_Far; }
        void SetSemaphoreTeleportNear(bool semphsetting) { mSemaphoreTeleport_Near = semphsetting; }
        void SetSemaphoreTeleportFar(bool semphsetting) { mSemaphoreTeleport_Far = semphsetting; }
        void ProcessDelayedOperations();

        void CheckAreaExploreAndOutdoor(void);

        static uint32 TeamForRace(uint8 race);
        uint32 GetTeam() const { return m_team; }
        TeamId GetTeamId() const { return m_team == ALLIANCE ? TEAM_ALLIANCE : TEAM_HORDE; }
        void setFactionForRace(uint8 race);

        void InitDisplayIds();

        bool IsAtGroupRewardDistance(WorldObject const* pRewardSource) const;
        bool IsAtRecruitAFriendDistance(WorldObject const* pOther) const;
        void RewardPlayerAndGroupAtKill(Unit* victim, bool isBattleGround);
        void RewardPlayerAndGroupAtEvent(uint32 creature_id, WorldObject* pRewardSource);
        bool isHonorOrXPTarget(Unit* victim) const;

        bool GetsRecruitAFriendBonus(bool forXP);
        uint8 GetGrantableLevels() const { return m_grantableLevels; }
        void SetGrantableLevels(uint8 val) { m_grantableLevels = val; }

        ReputationMgr&       GetReputationMgr()       { return *m_reputationMgr; }
        ReputationMgr const& GetReputationMgr() const { return *m_reputationMgr; }
        ReputationRank GetReputationRank(uint32 faction_id) const;
        void RewardReputation(Unit* victim, float rate);
        void RewardReputation(Quest const* quest);

        int32 CalculateReputationGain(ReputationSource source, uint32 creatureOrQuestLevel, int32 rep, int32 faction, bool noQuestBonus = false);

        void UpdateSkillsForLevel();
        void UpdateWeaponsSkillsToMaxSkillsForLevel();             // for .levelup
        void ModifySkillBonus(uint32 skillid, int32 val, bool talent);

        /*********************************************************/
        /***                  PVP SYSTEM                       ***/
        /*********************************************************/
        void UpdateHonorFields();
        bool RewardHonor(Unit* victim, uint32 groupsize, int32 honor = -1, bool pvptoken = false);
        uint32 GetHonorPoints() const { return GetUInt32Value(PLAYER_FIELD_HONOR_CURRENCY); }
        uint32 GetArenaPoints() const { return GetUInt32Value(PLAYER_FIELD_ARENA_CURRENCY); }
        void ModifyHonorPoints(int32 value, SQLTransaction trans = SQLTransaction(nullptr));      //! If trans is specified, honor save query will be added to trans
        void ModifyArenaPoints(int32 value, SQLTransaction trans = SQLTransaction(nullptr));      //! If trans is specified, arena point save query will be added to trans
        uint32 GetMaxPersonalArenaRatingRequirement(uint32 minarenaslot) const;
        void SetHonorPoints(uint32 value);
        void SetArenaPoints(uint32 value);

        // duel health and mana reset methods
        void SaveHealthBeforeDuel() { healthBeforeDuel = GetHealth(); }
        void SaveManaBeforeDuel() { manaBeforeDuel = GetPower(POWER_MANA); }
        void RestoreHealthAfterDuel() { SetHealth(healthBeforeDuel); }
        void RestoreManaAfterDuel() { SetPower(POWER_MANA, manaBeforeDuel); }

        //End of PvP System

        void SetDrunkValue(uint8 newDrunkValue, uint32 itemId = 0);
        uint8 GetDrunkValue() const { return GetByteValue(PLAYER_BYTES_3, PLAYER_BYTES_3_OFFSET_INEBRIATION); }
        static DrunkenState GetDrunkenstateByValue(uint8 value);

        uint32 GetDeathTimer() const { return m_deathTimer; }
        uint32 GetCorpseReclaimDelay(bool pvp) const;
        void UpdateCorpseReclaimDelay();
        int32 CalculateCorpseReclaimDelay(bool load = false) const;
        void SendCorpseReclaimDelay(uint32 delay) const;

        uint32 GetShieldBlockValue() const override;                 // overwrite Unit version (virtual)
        bool CanParry() const { return m_canParry; }
        void SetCanParry(bool value);
        bool CanBlock() const { return m_canBlock; }
        void SetCanBlock(bool value);
        bool CanTitanGrip() const { return m_canTitanGrip; }
        void SetCanTitanGrip(bool value, uint32 penaltySpellId = 0);
        void CheckTitanGripPenalty();
        bool CanTameExoticPets() const { return IsGameMaster() || HasAuraType(SPELL_AURA_ALLOW_TAME_PET_TYPE); }

        void SetRegularAttackTime();

        void HandleBaseModFlatValue(BaseModGroup modGroup, float amount, bool apply);
        void ApplyBaseModPctValue(BaseModGroup modGroup, float pct);

        void SetBaseModFlatValue(BaseModGroup modGroup, float val);
        void SetBaseModPctValue(BaseModGroup modGroup, float val);

        void UpdateDamageDoneMods(WeaponAttackType attackType) override;
        void UpdateBaseModGroup(BaseModGroup modGroup);

        float GetBaseModValue(BaseModGroup modGroup, BaseModType modType) const;
        float GetTotalBaseModValue(BaseModGroup modGroup) const;

        void _ApplyAllStatBonuses();
        void _RemoveAllStatBonuses();

        void ResetAllPowers();

        void CastAllObtainSpells();
        void ApplyItemObtainSpells(Item* item, bool apply);

        void UpdateWeaponDependentCritAuras(WeaponAttackType attackType);
        void UpdateAllWeaponDependentCritAuras();

        void UpdateWeaponDependentAuras(WeaponAttackType attackType);
        void ApplyItemDependentAuras(Item* item, bool apply);

        bool CheckAttackFitToAuraRequirement(WeaponAttackType attackType, AuraEffect const* aurEff) const override;

        void _ApplyItemMods(Item* item, uint8 slot, bool apply, bool updateItemAuras = true);
        void _RemoveAllItemMods();
        void _ApplyAllItemMods();
        void _ApplyAllLevelScaleItemMods(bool apply);
        void _ApplyItemBonuses(ItemTemplate const* proto, uint8 slot, bool apply, bool only_level_scale = false);
        void _ApplyWeaponDamage(uint8 slot, ItemTemplate const* proto, ScalingStatValuesEntry const* ssv, bool apply);
        void _ApplyAmmoBonuses();
        bool EnchantmentFitsRequirements(uint32 enchantmentcondition, int8 slot) const;
        void ToggleMetaGemsActive(uint8 exceptslot, bool apply);
        void CorrectMetaGemEnchants(uint8 slot, bool apply);
        void InitDataForForm(bool reapplyMods = false);

        void ApplyItemEquipSpell(Item* item, bool apply, bool form_change = false);
        void ApplyEquipSpell(SpellInfo const* spellInfo, Item* item, bool apply, bool form_change = false);
        void UpdateEquipSpellsAtFormChange();
        void CastItemCombatSpell(DamageInfo const& damageInfo);
        void CastItemCombatSpell(DamageInfo const& damageInfo, Item* item, ItemTemplate const* proto);
        void CastItemUseSpell(Item* item, SpellCastTargets const& targets, uint8 cast_count, uint32 glyphIndex);

        void SendEquipmentSetList();
        void SetEquipmentSet(EquipmentSetInfo::EquipmentSetData const& eqset);
        void DeleteEquipmentSet(uint64 setGuid);

        void SendInitWorldStates(uint32 zone, uint32 area);
        void SendUpdateWorldState(uint32 Field, uint32 Value) const;
        void SendDirectMessage(WorldPacket const* data) const;
        void SendBGWeekendWorldStates() const;
        void SendBattlefieldWorldStates() const;

        void SendAurasForTarget(Unit* target) const;

        PlayerMenu* PlayerTalkClass;
        std::vector<ItemSetEffect*> ItemSetEff;

        void SendLoot(ObjectGuid guid, LootType loot_type);
        void SendLootError(ObjectGuid guid, LootError error) const;
        void SendLootRelease(ObjectGuid guid) const;
        void SendNotifyLootItemRemoved(uint8 lootSlot) const;
        void SendNotifyLootMoneyRemoved() const;

        /*********************************************************/
        /***               BATTLEGROUND SYSTEM                 ***/
        /*********************************************************/

        bool InBattleground()       const                { return m_bgData.bgInstanceID != 0; }
        bool InArena()              const;
        uint32 GetBattlegroundId()  const                { return m_bgData.bgInstanceID; }
        BattlegroundTypeId GetBattlegroundTypeId() const { return m_bgData.bgTypeID; }
        Battleground* GetBattleground() const;

        bool InBattlegroundQueue() const;

        BattlegroundQueueTypeId GetBattlegroundQueueTypeId(uint32 index) const;
        uint32 GetBattlegroundQueueIndex(BattlegroundQueueTypeId bgQueueTypeId) const;
        bool IsInvitedForBattlegroundQueueType(BattlegroundQueueTypeId bgQueueTypeId) const;
        bool InBattlegroundQueueForBattlegroundQueueType(BattlegroundQueueTypeId bgQueueTypeId) const;

        void SetBattlegroundId(uint32 val, BattlegroundTypeId bgTypeId);
        uint32 AddBattlegroundQueueId(BattlegroundQueueTypeId val);
        bool HasFreeBattlegroundQueueId() const;
        void RemoveBattlegroundQueueId(BattlegroundQueueTypeId val);
        void SetInviteForBattlegroundQueueType(BattlegroundQueueTypeId bgQueueTypeId, uint32 instanceId);
        bool IsInvitedForBattlegroundInstance(uint32 instanceId) const;
        WorldLocation const& GetBattlegroundEntryPoint() const { return m_bgData.joinPos; }
        void SetBattlegroundEntryPoint();

        void SetBGTeam(uint32 team);
        uint32 GetBGTeam() const;

        void LeaveBattleground(bool teleportToEntryPoint = true);
        bool CanJoinToBattleground(Battleground const* bg) const;
        bool CanReportAfkDueToLimit();
        void ReportedAfkBy(Player* reporter);
        void ClearAfkReports() { m_bgData.bgAfkReporter.clear(); }

        bool GetBGAccessByLevel(BattlegroundTypeId bgTypeId) const;
        bool CanUseBattlegroundObject(GameObject* gameobject) const;
        bool isTotalImmune() const;
        bool CanCaptureTowerPoint() const;

        bool GetRandomWinner() const { return m_IsBGRandomWinner; }
        void SetRandomWinner(bool isWinner);

        /*********************************************************/
        /***               OUTDOOR PVP SYSTEM                  ***/
        /*********************************************************/

        OutdoorPvP* GetOutdoorPvP() const;
        // returns true if the player is in active state for outdoor pvp objective capturing, false otherwise
        bool IsOutdoorPvPActive() const;

        /*********************************************************/
        /***              ENVIROMENTAL SYSTEM                  ***/
        /*********************************************************/

        bool IsImmuneToEnvironmentalDamage() const;
        uint32 EnvironmentalDamage(EnviromentalDamage type, uint32 damage);

        /*********************************************************/
        /***               FLOOD FILTER SYSTEM                 ***/
        /*********************************************************/

        void UpdateSpeakTime();
        bool CanSpeak() const;
        void ChangeSpeakTime(int utime);

        /*********************************************************/
        /***                 VARIOUS SYSTEMS                   ***/
        /*********************************************************/
        void UpdateFallInformationIfNeed(MovementInfo const& minfo, uint16 opcode);
        // only changed for direct client control (possess, vehicle etc.), not stuff you control using pet commands
        Unit* m_unitMovedByMe;
        WorldObject* m_seer;
        void SetFallInformation(uint32 time, float z);
        void HandleFall(MovementInfo const& movementInfo);

        bool CanFlyInZone(uint32 mapid, uint32 zone, SpellInfo const* bySpell) const;

        void SetClientControl(Unit* target, bool allowMove);

        void SetMovedUnit(Unit* target);

        void SetSeer(WorldObject* target) { m_seer = target; }
        void SetViewpoint(WorldObject* target, bool apply);
        WorldObject* GetViewpoint() const;
        void StopCastingCharm();
        void StopCastingBindSight() const;

        uint32 GetSaveTimer() const { return m_nextSave; }
        void   SetSaveTimer(uint32 timer) { m_nextSave = timer; }

        void SaveRecallPosition() { m_recall_location.WorldRelocate(*this); }
        void Recall() { TeleportTo(m_recall_location); }

        void SetHomebind(WorldLocation const& loc, uint32 areaId);

        // Homebind coordinates
        uint32 m_homebindMapId;
        uint16 m_homebindAreaId;
        float m_homebindX;
        float m_homebindY;
        float m_homebindZ;

        WorldLocation GetStartPosition() const;

        // currently visible objects at player client
        GuidUnorderedSet m_clientGUIDs;

        bool HaveAtClient(Object const* u) const;

        bool IsNeverVisible() const override;

        bool IsVisibleGloballyFor(Player const* player) const;

        void SendInitialVisiblePackets(Unit* target) const;
        void UpdateObjectVisibility(bool forced = true) override;
        void UpdateVisibilityForPlayer();
        void UpdateVisibilityOf(WorldObject* target);
        void UpdateTriggerVisibility();

        template<class T>
        void UpdateVisibilityOf(T* target, UpdateData& data, std::set<Unit*>& visibleNow);

        uint8 m_forced_speed_changes[MAX_MOVE_TYPE];

        bool HasAtLoginFlag(AtLoginFlags f) const { return (m_atLoginFlags & f) != 0; }
        void SetAtLoginFlag(AtLoginFlags f) { m_atLoginFlags |= f; }
        void RemoveAtLoginFlag(AtLoginFlags flags, bool persist = false);

        bool isUsingLfg() const;
        bool inRandomLfgDungeon() const;

        typedef std::set<uint32> DFQuestsDoneList;
        DFQuestsDoneList m_DFQuests;

        // Temporarily removed pet cache
        uint32 GetTemporaryUnsummonedPetNumber() const { return m_temporaryUnsummonedPetNumber; }
        void SetTemporaryUnsummonedPetNumber(uint32 petnumber) { m_temporaryUnsummonedPetNumber = petnumber; }
        void UnsummonPetTemporaryIfAny();
        void ResummonPetTemporaryUnSummonedIfAny();
        bool IsPetNeedBeTemporaryUnsummoned() const;

        void SendCinematicStart(uint32 CinematicSequenceId) const;
        void SendMovieStart(uint32 MovieId) const;

        uint32 DoRandomRoll(uint32 minimum, uint32 maximum);

        /*********************************************************/
        /***                 INSTANCE SYSTEM                   ***/
        /*********************************************************/

        typedef std::unordered_map< uint32 /*mapId*/, InstancePlayerBind > BoundInstancesMap;

        void UpdateHomebindTime(uint32 time);

        uint32 m_HomebindTimer;
        bool m_InstanceValid;
        // permanent binds and solo binds by difficulty
        BoundInstancesMap m_boundInstances[MAX_DIFFICULTY];
        InstancePlayerBind* GetBoundInstance(uint32 mapid, Difficulty difficulty, bool withExpired = false);
        BoundInstancesMap& GetBoundInstances(Difficulty difficulty) { return m_boundInstances[difficulty]; }
        InstanceSave* GetInstanceSave(uint32 mapid, bool raid);
        void UnbindInstance(uint32 mapid, Difficulty difficulty, bool unload = false);
        void UnbindInstance(BoundInstancesMap::iterator &itr, Difficulty difficulty, bool unload = false);
        InstancePlayerBind* BindToInstance(InstanceSave* save, bool permanent, BindExtensionState extendState = EXTEND_STATE_NORMAL, bool load = false);
        void BindToInstance();
        void SetPendingBind(uint32 instanceId, uint32 bindTimer);
        bool HasPendingBind() const { return _pendingBindId > 0; }
        void SendRaidInfo();
        void SendSavedInstances();
        bool Satisfy(AccessRequirement const* ar, uint32 target_map, bool report = false);
        bool CheckInstanceValidity(bool /*isLogin*/);
        bool CheckInstanceCount(uint32 instanceId) const;
        void AddInstanceEnterTime(uint32 instanceId, time_t enterTime);

        // last used pet number (for BG's)
        uint32 GetLastPetNumber() const { return m_lastpetnumber; }
        void SetLastPetNumber(uint32 petnumber) { m_lastpetnumber = petnumber; }

        /*********************************************************/
        /***                   GROUP SYSTEM                    ***/
        /*********************************************************/

        Group* GetGroupInvite() const { return m_groupInvite; }
        void SetGroupInvite(Group* group) { m_groupInvite = group; }
        Group* GetGroup() { return m_group.getTarget(); }
        Group const* GetGroup() const { return const_cast<Group const*>(m_group.getTarget()); }
        GroupReference& GetGroupRef() { return m_group; }
        void SetGroup(Group* group, int8 subgroup = -1);
        uint8 GetSubGroup() const { return m_group.getSubGroup(); }
        uint32 GetGroupUpdateFlag() const { return m_groupUpdateMask; }
        void SetGroupUpdateFlag(uint32 flag) { m_groupUpdateMask |= flag; }
        uint64 GetAuraUpdateMaskForRaid() const { return m_auraRaidUpdateMask; }
        void SetAuraUpdateMaskForRaid(uint8 slot) { m_auraRaidUpdateMask |= (uint64(1) << slot); }
        Player* GetNextRandomRaidMember(float radius);
        PartyResult CanUninviteFromGroup(ObjectGuid guidMember = ObjectGuid::Empty) const;

        // Battleground / Battlefield Group System
        void SetBattlegroundOrBattlefieldRaid(Group* group, int8 subgroup = -1);
        void RemoveFromBattlegroundOrBattlefieldRaid();
        Group* GetOriginalGroup() const { return m_originalGroup.getTarget(); }
        GroupReference& GetOriginalGroupRef() { return m_originalGroup; }
        uint8 GetOriginalSubGroup() const { return m_originalGroup.getSubGroup(); }
        void SetOriginalGroup(Group* group, int8 subgroup = -1);

        void SetPassOnGroupLoot(bool bPassOnGroupLoot) { m_bPassOnGroupLoot = bPassOnGroupLoot; }
        bool GetPassOnGroupLoot() const { return m_bPassOnGroupLoot; }

        MapReference &GetMapRef() { return m_mapRef; }

        // Set map to player and add reference
        void SetMap(Map* map) override;
        void ResetMap() override;

        bool isAllowedToLoot(Creature const* creature);

        DeclinedName const* GetDeclinedNames() const { return m_declinedname; }
        uint8 GetRunesState() const { return m_runes->runeState; }
        RuneType GetBaseRune(uint8 index) const { return RuneType(m_runes->runes[index].BaseRune); }
        RuneType GetCurrentRune(uint8 index) const { return RuneType(m_runes->runes[index].CurrentRune); }
        uint32 GetRuneCooldown(uint8 index) const { return m_runes->runes[index].Cooldown; }
        uint32 GetRuneBaseCooldown(uint8 index);
        bool IsBaseRuneSlotsOnCooldown(RuneType runeType) const;
        RuneType GetLastUsedRune() const { return m_runes->lastUsedRune; }
        void SetLastUsedRune(RuneType type) { m_runes->lastUsedRune = type; }
        void SetBaseRune(uint8 index, RuneType baseRune) { m_runes->runes[index].BaseRune = baseRune; }
        void SetCurrentRune(uint8 index, RuneType currentRune) { m_runes->runes[index].CurrentRune = currentRune; }
        void SetRuneCooldown(uint8 index, uint32 cooldown, bool casted = false);
        void SetRuneConvertAura(uint8 index, AuraEffect const* aura);
        void AddRuneByAuraEffect(uint8 index, RuneType newType, AuraEffect const* aura);
        void RemoveRunesByAuraEffect(AuraEffect const* aura);
        void RestoreBaseRune(uint8 index);
        void ConvertRune(uint8 index, RuneType newType);
        void ResyncRunes(uint8 count) const;
        void AddRunePower(uint8 index) const;
        void InitRunes();

        void SendRespondInspectAchievements(Player* player) const;
        bool HasAchieved(uint32 achievementId) const;
        void ResetAchievements();
        void ResetAchievementCriteria(AchievementCriteriaCondition condition, uint32 value, bool evenIfCriteriaComplete = false);
        void UpdateAchievementCriteria(AchievementCriteriaTypes type, uint32 miscValue1 = 0, uint32 miscValue2 = 0, Unit* unit = nullptr);
        void StartTimedAchievement(AchievementCriteriaTimedTypes type, uint32 entry, uint32 timeLost = 0);
        void RemoveTimedAchievement(AchievementCriteriaTimedTypes type, uint32 entry);
        void CompletedAchievement(AchievementEntry const* entry);

        bool HasTitle(uint32 bitIndex) const;
        bool HasTitle(CharTitlesEntry const* title) const;
        void SetTitle(CharTitlesEntry const* title, bool lost = false);

        //bool isActiveObject() const { return true; }
        bool CanSeeSpellClickOn(Creature const* creature) const;

        uint32 GetChampioningFaction() const { return m_ChampioningFaction; }
        void SetChampioningFaction(uint32 faction) { m_ChampioningFaction = faction; }
        Spell* m_spellModTakingSpell;

        float GetAverageItemLevel() const;
        bool isDebugAreaTriggers;

        void ClearWhisperWhiteList() { WhisperList.clear(); }
        void AddWhisperWhiteList(ObjectGuid guid) { WhisperList.push_back(guid); }
        bool IsInWhisperWhiteList(ObjectGuid guid);
        void RemoveFromWhisperWhiteList(ObjectGuid guid) { WhisperList.remove(guid); }

        bool SetDisableGravity(bool disable, bool packetOnly /* = false */) override;
        bool SetCanFly(bool apply, bool packetOnly = false) override;
        bool SetWaterWalking(bool apply, bool packetOnly = false) override;
        bool SetFeatherFall(bool apply, bool packetOnly = false) override;
        bool SetHover(bool enable, bool packetOnly = false) override;

        bool CanFly() const override { return m_movementInfo.HasMovementFlag(MOVEMENTFLAG_CAN_FLY); }

<<<<<<< HEAD
        // Playerbot mod:
        // A Player can either have a playerbotMgr (to manage its bots), or have playerbotAI (if it is a bot), or
        // neither. Code that enables bots must create the playerbotMgr and set it using SetPlayerbotMgr.
        EquipmentSetContainer& GetEquipmentSets() { return _equipmentSets; }
        void SetPlayerbotAI(PlayerbotAI* ai) { m_playerbotAI=ai; }
        PlayerbotAI* GetPlayerbotAI() { return m_playerbotAI; }
        void SetPlayerbotMgr(PlayerbotMgr* mgr) { m_playerbotMgr=mgr; }
        PlayerbotMgr* GetPlayerbotMgr() { return m_playerbotMgr; }
        void SetBotDeathTimer() { m_deathTimer = 0; }
        PlayerTalentMap& GetTalentMap(uint8 spec) { return *m_talents[spec]; }
        bool MinimalLoadFromDB( QueryResult result, uint32 guid );

        //! Return collision height sent to client
        float GetCollisionHeight(bool mounted) const;

=======
>>>>>>> 3722a96f
        std::string GetMapAreaAndZoneString() const;
        std::string GetCoordsMapAreaAndZoneString() const;
 
        /*********************************************************/
        /***                     NPCBOT SYSTEM                    ***/
        /*********************************************************/
        void SetBotMgr(BotMgr* mgr) { ASSERT (!_botMgr); _botMgr = mgr; }
        BotMgr* GetBotMgr() const { return _botMgr; }
        bool HaveBot() const;
        uint8 GetNpcBotsCount(bool inWorldOnly = false) const;
        uint8 GetBotFollowDist() const;
        void SetBotFollowDist(int8 dist);
        void SetBotsShouldUpdateStats();
        void RemoveAllBots(uint8 removetype = 0);
        /*********************************************************/
        /***                 END BOT SYSTEM                    ***/
        /*********************************************************/

    protected:
        // Gamemaster whisper whitelist
        GuidList WhisperList;
        uint32 m_regenTimerCount;
        float m_powerFraction[MAX_POWERS];
        uint32 m_contestedPvPTimer;

        /*********************************************************/
        /***               BATTLEGROUND SYSTEM                 ***/
        /*********************************************************/

        /*
        this is an array of BG queues (BgTypeIDs) in which is player
        */
        struct BgBattlegroundQueueID_Rec
        {
            BattlegroundQueueTypeId bgQueueTypeId;
            uint32 invitedToInstance;
        };

        BgBattlegroundQueueID_Rec m_bgBattlegroundQueueID[PLAYER_MAX_BATTLEGROUND_QUEUES];
        BGData                    m_bgData;

        bool m_IsBGRandomWinner;

        /*********************************************************/
        /***                    QUEST SYSTEM                   ***/
        /*********************************************************/

        //We allow only one timed quest active at the same time. Below can then be simple value instead of set.
        typedef std::set<uint32> QuestSet;
        typedef std::set<uint32> SeasonalQuestSet;
        typedef std::unordered_map<uint32, SeasonalQuestSet> SeasonalEventQuestMap;
        QuestSet m_timedquests;
        QuestSet m_weeklyquests;
        QuestSet m_monthlyquests;
        SeasonalEventQuestMap m_seasonalquests;

        ObjectGuid m_playerSharingQuest;
        uint32 m_sharedQuestId;
        uint32 m_ingametime;

        /*********************************************************/
        /***                   LOAD SYSTEM                     ***/
        /*********************************************************/

        void _LoadActions(PreparedQueryResult result);
        void _LoadAuras(PreparedQueryResult result, uint32 timediff);
        void _LoadGlyphAuras();
        void _LoadBoundInstances(PreparedQueryResult result);
        void _LoadInventory(PreparedQueryResult result, uint32 timeDiff);
        void _LoadMailInit(PreparedQueryResult resultUnread, PreparedQueryResult resultDelivery);
        void _LoadMail();
        void _LoadMailedItems(Mail* mail);
        void _LoadQuestStatus(PreparedQueryResult result);
        void _LoadQuestStatusRewarded(PreparedQueryResult result);
        void _LoadDailyQuestStatus(PreparedQueryResult result);
        void _LoadWeeklyQuestStatus(PreparedQueryResult result);
        void _LoadMonthlyQuestStatus(PreparedQueryResult result);
        void _LoadSeasonalQuestStatus(PreparedQueryResult result);
        void _LoadRandomBGStatus(PreparedQueryResult result);
        void _LoadGroup(PreparedQueryResult result);
        void _LoadSkills(PreparedQueryResult result);
        void _LoadSpells(PreparedQueryResult result);
        bool _LoadHomeBind(PreparedQueryResult result);
        void _LoadDeclinedNames(PreparedQueryResult result);
        void _LoadArenaTeamInfo(PreparedQueryResult result);
        void _LoadEquipmentSets(PreparedQueryResult result);
        void _LoadBGData(PreparedQueryResult result);
        void _LoadGlyphs(PreparedQueryResult result);
        void _LoadTalents(PreparedQueryResult result);
        void _LoadInstanceTimeRestrictions(PreparedQueryResult result);

        /*********************************************************/
        /***                   SAVE SYSTEM                     ***/
        /*********************************************************/

        void _SaveActions(SQLTransaction& trans);
        void _SaveAuras(SQLTransaction& trans);
        void _SaveInventory(SQLTransaction& trans);
        void _SaveMail(SQLTransaction& trans);
        void _SaveQuestStatus(SQLTransaction& trans);
        void _SaveDailyQuestStatus(SQLTransaction& trans);
        void _SaveWeeklyQuestStatus(SQLTransaction& trans);
        void _SaveMonthlyQuestStatus(SQLTransaction& trans);
        void _SaveSeasonalQuestStatus(SQLTransaction& trans);
        void _SaveSkills(SQLTransaction& trans);
        void _SaveSpells(SQLTransaction& trans);
        void _SaveEquipmentSets(SQLTransaction& trans);
        void _SaveBGData(SQLTransaction& trans);
        void _SaveGlyphs(SQLTransaction& trans) const;
        void _SaveTalents(SQLTransaction& trans);
        void _SaveStats(SQLTransaction& trans) const;
        void _SaveInstanceTimeRestrictions(SQLTransaction& trans);

        /*********************************************************/
        /***              ENVIRONMENTAL SYSTEM                 ***/
        /*********************************************************/
        void HandleSobering();
        void SendMirrorTimer(MirrorTimerType Type, uint32 MaxValue, uint32 CurrentValue, int32 Regen);
        void StopMirrorTimer(MirrorTimerType Type);
        void HandleDrowning(uint32 time_diff);
        int32 getMaxTimer(MirrorTimerType timer) const;

        /*********************************************************/
        /***                  HONOR SYSTEM                     ***/
        /*********************************************************/
        time_t m_lastHonorUpdateTime;

        void outDebugValues() const;
        ObjectGuid m_lootGuid;

        uint32 m_team;
        uint32 m_nextSave;
        time_t m_speakTime;
        uint32 m_speakCount;
        Difficulty m_dungeonDifficulty;
        Difficulty m_raidDifficulty;
        Difficulty m_raidMapDifficulty;

        uint32 m_atLoginFlags;

        Item* m_items[PLAYER_SLOTS_COUNT];
        uint32 m_currentBuybackSlot;

        std::vector<Item*> m_itemUpdateQueue;
        bool m_itemUpdateQueueBlocked;

        uint32 m_ExtraFlags;

        QuestStatusMap m_QuestStatus;
        QuestStatusSaveMap m_QuestStatusSave;

        RewardedQuestSet m_RewardedQuests;
        QuestStatusSaveMap m_RewardedQuestsSave;

        SkillStatusMap mSkillStatus;

        uint32 m_GuildIdInvited;
        uint32 m_ArenaTeamIdInvited;

        PlayerMails m_mail;
        PlayerSpellMap m_spells;
        PlayerTalentMap* m_talents[MAX_TALENT_SPECS];
        uint32 m_lastPotionId;                              // last used health/mana potion in combat, that block next potion use

        uint8 m_activeSpec;
        uint8 m_specsCount;

        uint32 m_Glyphs[MAX_TALENT_SPECS][MAX_GLYPH_SLOT_INDEX];

        ActionButtonList m_actionButtons;

        float m_auraBaseFlatMod[BASEMOD_END];
        float m_auraBasePctMod[BASEMOD_END];
        int16 m_baseRatingValue[MAX_COMBAT_RATING];
        uint32 m_baseSpellPower;
        uint32 m_baseFeralAP;
        uint32 m_baseManaRegen;
        uint32 m_baseHealthRegen;
        int32 m_spellPenetrationItemMod;

        SpellModContainer m_spellMods[MAX_SPELLMOD];

        EnchantDurationList m_enchantDuration;
        ItemDurationList m_itemDuration;
        GuidUnorderedSet m_itemSoulboundTradeable;

        void ResetTimeSync();
        void SendTimeSync();

        std::unique_ptr<ResurrectionData> _resurrectionData;

        WorldSession* m_session;

        JoinedChannelsList m_channels;

        uint8 m_cinematic;

        TradeData* m_trade;

        bool   m_DailyQuestChanged;
        bool   m_WeeklyQuestChanged;
        bool   m_MonthlyQuestChanged;
        bool   m_SeasonalQuestChanged;
        time_t m_lastDailyQuestTime;

        uint32 m_hostileReferenceCheckTimer;
        uint32 m_drunkTimer;
        uint32 m_weaponChangeTimer;

        uint32 m_zoneUpdateId;
        uint32 m_zoneUpdateTimer;
        uint32 m_areaUpdateId;

        uint32 m_deathTimer;
        time_t m_deathExpireTime;

        uint32 m_WeaponProficiency;
        uint32 m_ArmorProficiency;
        bool m_canParry;
        bool m_canBlock;
        bool m_canTitanGrip;
        uint32 m_titanGripPenaltySpellId;
        uint8 m_swingErrorMsg;
        float m_ammoDPS;

        ////////////////////Rest System/////////////////////
        time_t _restTime;
        uint32 inn_triggerId;
        float m_rest_bonus;
        uint32 _restFlagMask;
        ////////////////////Rest System/////////////////////
        uint32 m_resetTalentsCost;
        time_t m_resetTalentsTime;
        uint32 m_usedTalentCount;
        uint32 m_questRewardTalentCount;

        // Social
        PlayerSocial* m_social;

        // Groups
        GroupReference m_group;
        GroupReference m_originalGroup;
        Group* m_groupInvite;
        uint32 m_groupUpdateMask;
        uint64 m_auraRaidUpdateMask;
        bool m_bPassOnGroupLoot;

        // last used pet number (for BG's)
        uint32 m_lastpetnumber;

        // Player summoning
        time_t m_summon_expire;
        WorldLocation m_summon_location;

        // Recall position
        WorldLocation m_recall_location;

        DeclinedName *m_declinedname;
        Runes *m_runes;
        EquipmentSetContainer _equipmentSets;

        bool CanAlwaysSee(WorldObject const* obj) const override;

        bool IsAlwaysDetectableFor(WorldObject const* seer) const override;

        uint8 m_grantableLevels;

        uint8 m_fishingSteps;

        bool m_needsZoneUpdate;

    private:
        /*********************************************************/
        /***                     NPCBOT SYSTEM                    ***/
        /*********************************************************/
        BotMgr* _botMgr;
        /*********************************************************/
        /***                END BOT SYSTEM                     ***/
        /*********************************************************/

        // internal common parts for CanStore/StoreItem functions
        InventoryResult CanStoreItem_InSpecificSlot(uint8 bag, uint8 slot, ItemPosCountVec& dest, ItemTemplate const* pProto, uint32& count, bool swap, Item* pSrcItem) const;
        InventoryResult CanStoreItem_InBag(uint8 bag, ItemPosCountVec& dest, ItemTemplate const* pProto, uint32& count, bool merge, bool non_specialized, Item* pSrcItem, uint8 skip_bag, uint8 skip_slot) const;
        InventoryResult CanStoreItem_InInventorySlots(uint8 slot_begin, uint8 slot_end, ItemPosCountVec& dest, ItemTemplate const* pProto, uint32& count, bool merge, Item* pSrcItem, uint8 skip_bag, uint8 skip_slot) const;
        Item* _StoreItem(uint16 pos, Item* pItem, uint32 count, bool clone, bool update);
        Item* _LoadItem(SQLTransaction& trans, uint32 zoneId, uint32 timeDiff, Field* fields);

        CinematicMgr* _cinematicMgr;

        GuidSet m_refundableItems;
        void SendRefundInfo(Item* item);
        void RefundItem(Item* item);

        // know currencies are not removed at any point (0 displayed)
        void AddKnownCurrency(uint32 itemId);

        void AdjustQuestReqItemCount(Quest const* quest, QuestStatusData& questStatusData);

        bool IsCanDelayTeleport() const { return m_bCanDelayTeleport; }
        void SetCanDelayTeleport(bool setting) { m_bCanDelayTeleport = setting; }
        bool IsHasDelayedTeleport() const { return m_bHasDelayedTeleport; }
        void SetDelayedTeleportFlag(bool setting) { m_bHasDelayedTeleport = setting; }
        void ScheduleDelayedOperation(uint32 operation) { if (operation < DELAYED_END) m_DelayedOperations |= operation; }

        bool IsInstanceLoginGameMasterException() const;

        MapReference m_mapRef;

        uint32 m_lastFallTime;
        float  m_lastFallZ;

        int32 m_MirrorTimer[MAX_TIMERS];
        uint8 m_MirrorTimerFlags;
        uint8 m_MirrorTimerFlagsLast;
        bool m_isInWater;

        // Rune type / Rune timer
        uint32 m_runeGraceCooldown[MAX_RUNES];
        uint32 m_lastRuneGraceTimers[MAX_RUNES];

        // Current teleport data
        WorldLocation m_teleport_dest;
        uint32 m_teleport_options;
        bool mSemaphoreTeleport_Near;
        bool mSemaphoreTeleport_Far;

        uint32 m_DelayedOperations;
        bool m_bCanDelayTeleport;
        bool m_bHasDelayedTeleport;

        // Temporary removed pet cache
        uint32 m_temporaryUnsummonedPetNumber;
        uint32 m_oldpetspell;

        AchievementMgr* m_achievementMgr;
        ReputationMgr*  m_reputationMgr;

        uint32 m_ChampioningFaction;

        uint32 m_timeSyncCounter;
        uint32 m_timeSyncTimer;
        uint32 m_timeSyncClient;
        uint32 m_timeSyncServer;

        InstanceTimeMap _instanceResetTimes;
        uint32 _pendingBindId;
        uint32 _pendingBindTimer;

        uint32 _activeCheats;

        // variables to save health and mana before duel and restore them after duel
        uint32 healthBeforeDuel;
        uint32 manaBeforeDuel;

        WorldLocation _corpseLocation;
        PlayerbotAI* m_playerbotAI;
        PlayerbotMgr* m_playerbotMgr;
};

TC_GAME_API void AddItemsSetItem(Player* player, Item* item);
TC_GAME_API void RemoveItemsSetItem(Player* player, ItemTemplate const* proto);

#endif<|MERGE_RESOLUTION|>--- conflicted
+++ resolved
@@ -2138,7 +2138,6 @@
 
         bool CanFly() const override { return m_movementInfo.HasMovementFlag(MOVEMENTFLAG_CAN_FLY); }
 
-<<<<<<< HEAD
         // Playerbot mod:
         // A Player can either have a playerbotMgr (to manage its bots), or have playerbotAI (if it is a bot), or
         // neither. Code that enables bots must create the playerbotMgr and set it using SetPlayerbotMgr.
@@ -2151,11 +2150,6 @@
         PlayerTalentMap& GetTalentMap(uint8 spec) { return *m_talents[spec]; }
         bool MinimalLoadFromDB( QueryResult result, uint32 guid );
 
-        //! Return collision height sent to client
-        float GetCollisionHeight(bool mounted) const;
-
-=======
->>>>>>> 3722a96f
         std::string GetMapAreaAndZoneString() const;
         std::string GetCoordsMapAreaAndZoneString() const;
  
