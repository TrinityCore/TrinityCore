/*
 * This file is part of the TrinityCore Project. See AUTHORS file for Copyright information
 *
 * This program is free software; you can redistribute it and/or modify it
 * under the terms of the GNU General Public License as published by the
 * Free Software Foundation; either version 2 of the License, or (at your
 * option) any later version.
 *
 * This program is distributed in the hope that it will be useful, but WITHOUT
 * ANY WARRANTY; without even the implied warranty of MERCHANTABILITY or
 * FITNESS FOR A PARTICULAR PURPOSE. See the GNU General Public License for
 * more details.
 *
 * You should have received a copy of the GNU General Public License along
 * with this program. If not, see <http://www.gnu.org/licenses/>.
 */

#ifndef _PLAYER_H
#define _PLAYER_H

#include "GridObject.h"
#include "Unit.h"
#include "CUFProfile.h"
#include "DatabaseEnvFwd.h"
#include "DBCEnums.h"
#include "EquipmentSet.h"
#include "GroupReference.h"
#include "Hash.h"
#include "ItemDefines.h"
#include "ItemEnchantmentMgr.h"
#include "MapReference.h"
#include "PetDefines.h"
#include "PlayerTaxi.h"
#include "QuestDef.h"
#include "SceneMgr.h"

struct AccessRequirement;
struct AchievementEntry;
struct AreaTableEntry;
struct AreaTriggerEntry;
struct ArtifactPowerRankEntry;
struct AzeriteEssencePowerEntry;
struct AzeriteItemMilestonePowerEntry;
struct AzeritePowerEntry;
struct BarberShopStyleEntry;
struct CharTitlesEntry;
struct ChatChannelsEntry;
struct ChrSpecializationEntry;
struct CreatureTemplate;
struct CurrencyTypesEntry;
struct FactionEntry;
struct ItemAdditionalLoadInfo;
struct ItemExtendedCostEntry;
struct ItemLimitCategoryEntry;
struct ItemSetEffect;
struct ItemTemplate;
struct Loot;
struct Mail;
struct MapEntry;
struct PvpTalentEntry;
struct QuestPackageItemEntry;
struct RewardPackEntry;
struct SkillRaceClassInfoEntry;
struct TalentEntry;
struct TrainerSpell;
struct TransferAbortParams;
struct VendorItem;

class AELootResult;
class Bag;
class Battleground;
class Channel;
class CinematicMgr;
class Creature;
class DynamicObject;
class Garrison;
class Group;
class Guild;
class Item;
class LootRoll;
class LootStore;
class OutdoorPvP;
class Pet;
class PetAura;
class PlayerAI;
class PlayerAchievementMgr;
class PlayerMenu;
class PlayerSocial;
class QuestObjectiveCriteriaMgr;
class ReputationMgr;
class RestMgr;
class SpellCastTargets;
class TradeData;

enum GroupCategory : uint8;
enum class InstanceResetMethod : uint8;
enum class InstanceResetResult : uint8;
enum InventoryType : uint8;
enum ItemClass : uint8;
enum LootError : uint8;
enum LootType : uint8;
enum PlayerRestState : uint8;
enum class PlayerCreateMode : int8;
enum RestTypes : uint8;
enum TransferAbortReason : uint32;

namespace BattlePets
{
    struct BattlePet;
}

namespace WorldPackets
{
    namespace Character
    {
        struct CharacterCreateInfo;
    }

    namespace Movement
    {
        enum class UpdateCollisionHeightReason : uint8;
    }

    namespace Traits
    {
        struct TraitConfig;
        struct TraitEntry;
    }
}

TC_GAME_API uint32 GetBagSize(Bag const* bag);
TC_GAME_API Item* GetItemInBag(Bag const* bag, uint8 slot);

typedef std::deque<Mail*> PlayerMails;

enum PlayerSkillsConstants
{
    PLAYER_MAX_SKILLS   = UF::size<decltype(UF::SkillInfo::SkillLineID)>()
};

enum PlayerExplorationConstants
{
    PLAYER_EXPLORED_ZONES_SIZE  = UF::size<decltype(UF::ActivePlayerData::ExploredZones)>(),
    PLAYER_EXPLORED_ZONES_BITS  = UF::size_of_value_type<decltype(UF::ActivePlayerData::ExploredZones)>() * 8
};

enum SpellModType : uint8
{
    SPELLMOD_FLAT         = 0,                            // SPELL_AURA_ADD_FLAT_MODIFIER
    SPELLMOD_PCT          = 1,                            // SPELL_AURA_ADD_PCT_MODIFIER
    SPELLMOD_LABEL_FLAT   = 2,                            // SPELL_AURA_ADD_FLAT_MODIFIER_BY_SPELL_LABEL
    SPELLMOD_LABEL_PCT    = 3,                            // SPELL_AURA_ADD_PCT_MODIFIER_BY_SPELL_LABEL
    SPELLMOD_END
};

// 2^n values, Player::m_isunderwater is a bitmask. These are Trinity internal values, they are never send to any client
enum PlayerUnderwaterState
{
    UNDERWATER_NONE                     = 0x00,
    UNDERWATER_INWATER                  = 0x01,             // terrain type is water and player is afflicted by it
    UNDERWATER_INLAVA                   = 0x02,             // terrain type is lava and player is afflicted by it
    UNDERWATER_INSLIME                  = 0x04,             // terrain type is lava and player is afflicted by it
    UNDERWATER_INDARKWATER              = 0x08,             // terrain type is dark water and player is afflicted by it

    UNDERWATER_EXIST_TIMERS             = 0x10
};

enum BuyBankSlotResult
{
    ERR_BANKSLOT_FAILED_TOO_MANY    = 0,
    ERR_BANKSLOT_INSUFFICIENT_FUNDS = 1,
    ERR_BANKSLOT_NOTBANKER          = 2,
    ERR_BANKSLOT_OK                 = 3
};

enum PlayerSpellState : uint8
{
    PLAYERSPELL_UNCHANGED = 0,
    PLAYERSPELL_CHANGED   = 1,
    PLAYERSPELL_NEW       = 2,
    PLAYERSPELL_REMOVED   = 3,
    PLAYERSPELL_TEMPORARY = 4
};

struct PlayerSpell
{
    PlayerSpellState state;
    bool active            : 1;                             // show in spellbook
    bool dependent         : 1;                             // learned as result another spell learn, skill grow, quest reward, etc
    bool disabled          : 1;                             // first rank has been learned in result talent learn but currently talent unlearned, save max learned ranks
    bool favorite          : 1;
    Optional<int32> TraitDefinitionId;
};

struct StoredAuraTeleportLocation
{
    WorldLocation Loc;

    enum
    {
        UNCHANGED,
        CHANGED,
        DELETED,
    } State;
};

enum TalentSpecialization // talent tabs
{
    TALENT_SPEC_MAGE_ARCANE             = 62,
    TALENT_SPEC_MAGE_FIRE               = 63,
    TALENT_SPEC_MAGE_FROST              = 64,
    TALENT_SPEC_PALADIN_HOLY            = 65,
    TALENT_SPEC_PALADIN_PROTECTION      = 66,
    TALENT_SPEC_PALADIN_RETRIBUTION     = 70,
    TALENT_SPEC_WARRIOR_ARMS            = 71,
    TALENT_SPEC_WARRIOR_FURY            = 72,
    TALENT_SPEC_WARRIOR_PROTECTION      = 73,
    TALENT_SPEC_DRUID_BALANCE           = 102,
    TALENT_SPEC_DRUID_CAT               = 103,
    TALENT_SPEC_DRUID_BEAR              = 104,
    TALENT_SPEC_DRUID_RESTORATION       = 105,
    TALENT_SPEC_DEATHKNIGHT_BLOOD       = 250,
    TALENT_SPEC_DEATHKNIGHT_FROST       = 251,
    TALENT_SPEC_DEATHKNIGHT_UNHOLY      = 252,
    TALENT_SPEC_HUNTER_BEASTMASTER      = 253,
    TALENT_SPEC_HUNTER_MARKSMAN         = 254,
    TALENT_SPEC_HUNTER_SURVIVAL         = 255,
    TALENT_SPEC_PRIEST_DISCIPLINE       = 256,
    TALENT_SPEC_PRIEST_HOLY             = 257,
    TALENT_SPEC_PRIEST_SHADOW           = 258,
    TALENT_SPEC_ROGUE_ASSASSINATION     = 259,
    TALENT_SPEC_ROGUE_COMBAT            = 260,
    TALENT_SPEC_ROGUE_SUBTLETY          = 261,
    TALENT_SPEC_SHAMAN_ELEMENTAL        = 262,
    TALENT_SPEC_SHAMAN_ENHANCEMENT      = 263,
    TALENT_SPEC_SHAMAN_RESTORATION      = 264,
    TALENT_SPEC_WARLOCK_AFFLICTION      = 265,
    TALENT_SPEC_WARLOCK_DEMONOLOGY      = 266,
    TALENT_SPEC_WARLOCK_DESTRUCTION     = 267,
    TALENT_SPEC_MONK_BREWMASTER         = 268,
    TALENT_SPEC_MONK_BATTLEDANCER       = 269,
    TALENT_SPEC_MONK_MISTWEAVER         = 270,
    TALENT_SPEC_DEMON_HUNTER_HAVOC      = 577,
    TALENT_SPEC_DEMON_HUNTER_VENGEANCE  = 581
};

enum SpecResetType
{
    SPEC_RESET_TALENTS = 0,
    SPEC_RESET_SPECIALIZATION = 1,
    SPEC_RESET_GLYPHS = 2,
    SPEC_RESET_PET_TALENTS = 3
};

// Spell modifier (used for modify other spells)
struct SpellModifier
{
    SpellModifier(Aura* _ownerAura) : op(SpellModOp::HealingAndDamage), type(SPELLMOD_FLAT), spellId(0), ownerAura(_ownerAura) { }

    SpellModOp op;
    SpellModType type;

    uint32 spellId;
    Aura* const ownerAura;
};

struct SpellModifierByClassMask : SpellModifier
{
    SpellModifierByClassMask(Aura* _ownerAura) : SpellModifier(_ownerAura), value(0), mask() { }

    int32 value;
    flag128 mask;
};

template<typename T>
struct SpellModifierByLabel : SpellModifier
{
    SpellModifierByLabel(Aura* _ownerAura) : SpellModifier(_ownerAura) { }

    T value;
};

using SpellFlatModifierByLabel = SpellModifierByLabel<UF::SpellFlatModByLabel>;
using SpellPctModifierByLabel = SpellModifierByLabel<UF::SpellPctModByLabel>;

enum PlayerCurrencyState
{
    PLAYERCURRENCY_UNCHANGED = 0,
    PLAYERCURRENCY_CHANGED = 1,
    PLAYERCURRENCY_NEW = 2,
    PLAYERCURRENCY_REMOVED = 3     //not removed just set count == 0
};

struct PlayerCurrency
{
    PlayerCurrencyState state;
    uint32 Quantity;
    uint32 WeeklyQuantity;
    uint32 TrackedQuantity;
    uint32 IncreasedCapQuantity;
    uint32 EarnedQuantity;
    CurrencyDbFlags Flags;
};

typedef std::unordered_map<uint32, PlayerSpellState> PlayerTalentMap;
typedef std::array<uint32, MAX_PVP_TALENT_SLOTS> PlayerPvpTalentMap;
typedef std::unordered_map<uint32, PlayerSpell> PlayerSpellMap;
typedef std::unordered_set<SpellModifier*> SpellModContainer;
typedef std::unordered_map<uint32, PlayerCurrency> PlayerCurrenciesMap;

typedef std::unordered_map<uint32 /*instanceId*/, time_t/*releaseTime*/> InstanceTimeMap;

enum ActionButtonUpdateState
{
    ACTIONBUTTON_UNCHANGED = 0,
    ACTIONBUTTON_CHANGED   = 1,
    ACTIONBUTTON_NEW       = 2,
    ACTIONBUTTON_DELETED   = 3
};

enum ActionButtonType
{
    ACTION_BUTTON_SPELL     = 0x00,
    ACTION_BUTTON_C         = 0x01,                         // click?
    ACTION_BUTTON_EQSET     = 0x20,
    ACTION_BUTTON_DROPDOWN  = 0x30,
    ACTION_BUTTON_MACRO     = 0x40,
    ACTION_BUTTON_CMACRO    = ACTION_BUTTON_C | ACTION_BUTTON_MACRO,
    ACTION_BUTTON_COMPANION = 0x50,
    ACTION_BUTTON_MOUNT     = 0x60,
    ACTION_BUTTON_ITEM      = 0x80
};

enum ReputationSource
{
    REPUTATION_SOURCE_KILL,
    REPUTATION_SOURCE_QUEST,
    REPUTATION_SOURCE_DAILY_QUEST,
    REPUTATION_SOURCE_WEEKLY_QUEST,
    REPUTATION_SOURCE_MONTHLY_QUEST,
    REPUTATION_SOURCE_REPEATABLE_QUEST,
    REPUTATION_SOURCE_SPELL
};

#define ACTION_BUTTON_ACTION(X) (uint64(X) & 0x00FFFFFFFFFFFFFF)
#define ACTION_BUTTON_TYPE(X)   ((uint64(X) & 0xFF00000000000000) >> 56)
#define MAX_ACTION_BUTTON_ACTION_VALUE UI64LIT(0xFFFFFFFFFFFFFF)

struct ActionButton
{
    ActionButton() : packedData(0), uState(ACTIONBUTTON_NEW) { }

    uint64 packedData;
    ActionButtonUpdateState uState;

    // helpers
    ActionButtonType GetType() const { return ActionButtonType(ACTION_BUTTON_TYPE(packedData)); }
    uint64 GetAction() const { return ACTION_BUTTON_ACTION(packedData); }
    void SetActionAndType(uint64 action, ActionButtonType type)
    {
        uint64 newData = uint64(action) | (uint64(type) << 56);
        if (newData != packedData || uState == ACTIONBUTTON_DELETED)
        {
            packedData = newData;
            if (uState != ACTIONBUTTON_NEW)
                uState = ACTIONBUTTON_CHANGED;
        }
    }
};

#define MAX_ACTION_BUTTONS 180

typedef std::map<uint8, ActionButton> ActionButtonList;

struct PvPInfo
{
    PvPInfo() : IsHostile(false), IsInHostileArea(false), IsInNoPvPArea(false), IsInFFAPvPArea(false), EndTimer(0) { }

    bool IsHostile;
    bool IsInHostileArea;               ///> Marks if player is in an area which forces PvP flag
    bool IsInNoPvPArea;                 ///> Marks if player is in a sanctuary or friendly capital city
    bool IsInFFAPvPArea;                ///> Marks if player is in an FFAPvP area (such as Gurubashi Arena)
    time_t EndTimer;                    ///> Time when player unflags himself for PvP (flag removed after 5 minutes)
};

enum DuelState
{
    DUEL_STATE_CHALLENGED,
    DUEL_STATE_COUNTDOWN,
    DUEL_STATE_IN_PROGRESS,
    DUEL_STATE_COMPLETED
};
struct DuelInfo
{
    DuelInfo(Player* opponent, Player* initiator, bool isMounted, bool aa_biwu1 = false) : Opponent(opponent), Initiator(initiator), IsMounted(isMounted), aa_biwu(aa_biwu1) {}

    Player* const Opponent;
    Player* const Initiator;
    bool const IsMounted;
    DuelState State = DUEL_STATE_CHALLENGED;
    time_t StartTime = 0;
    time_t OutOfBoundsTime = 0;
    bool aa_biwu;
};

struct Areas
{
    uint32 areaID;
    uint32 areaFlag;
    float x1;
    float x2;
    float y1;
    float y2;
};

#define MAX_RUNES 7
#define MAX_RECHARGING_RUNES 3

enum RuneCooldowns
{
    RUNE_BASE_COOLDOWN  = 10000,
    RUNE_MISS_COOLDOWN  = 1500     // cooldown applied on runes when the spell misses
};

struct Runes
{
    std::deque<uint8> CooldownOrder;
    uint32 Cooldown[MAX_RUNES];
    uint8 RuneState;                                        // mask of available runes

    void SetRuneState(uint8 index, bool set = true);
};

struct EnchantDuration
{
    EnchantDuration() : item(nullptr), slot(MAX_ENCHANTMENT_SLOT), leftduration(0) { }
    EnchantDuration(Item* _item, EnchantmentSlot _slot, uint32 _leftduration) : item(_item), slot(_slot),
        leftduration(_leftduration){ ASSERT(item); }

    Item* item;
    EnchantmentSlot slot;
    uint32 leftduration;
};

typedef std::list<EnchantDuration> EnchantDurationList;
typedef std::list<Item*> ItemDurationList;

enum DrunkenState
{
    DRUNKEN_SOBER   = 0,
    DRUNKEN_TIPSY   = 1,
    DRUNKEN_DRUNK   = 2,
    DRUNKEN_SMASHED = 3
};

#define MAX_DRUNKEN   4

enum PlayerFlags
{
    PLAYER_FLAGS_GROUP_LEADER           = 0x00000001,
    PLAYER_FLAGS_AFK                    = 0x00000002,
    PLAYER_FLAGS_DND                    = 0x00000004,
    PLAYER_FLAGS_GM                     = 0x00000008,
    PLAYER_FLAGS_GHOST                  = 0x00000010,
    PLAYER_FLAGS_RESTING                = 0x00000020,
    PLAYER_FLAGS_VOICE_CHAT             = 0x00000040,
    PLAYER_FLAGS_UNK7                   = 0x00000080,       // pre-3.0.3 PLAYER_FLAGS_FFA_PVP flag for FFA PVP state
    PLAYER_FLAGS_CONTESTED_PVP          = 0x00000100,       // Player has been involved in a PvP combat and will be attacked by contested guards
    PLAYER_FLAGS_IN_PVP                 = 0x00000200,
    PLAYER_FLAGS_WAR_MODE_ACTIVE        = 0x00000400,
    PLAYER_FLAGS_WAR_MODE_DESIRED       = 0x00000800,
    PLAYER_FLAGS_PLAYED_LONG_TIME       = 0x00001000,       // played long time
    PLAYER_FLAGS_PLAYED_TOO_LONG        = 0x00002000,       // played too long time
    PLAYER_FLAGS_IS_OUT_OF_BOUNDS       = 0x00004000,
    PLAYER_FLAGS_DEVELOPER              = 0x00008000,       // <Dev> prefix for something?
    PLAYER_FLAGS_LOW_LEVEL_RAID_ENABLED = 0x00010000,       // pre-3.0.3 PLAYER_FLAGS_SANCTUARY flag for player entered sanctuary
    PLAYER_FLAGS_TAXI_BENCHMARK         = 0x00020000,       // taxi benchmark mode (on/off) (2.0.1)
    PLAYER_FLAGS_PVP_TIMER              = 0x00040000,       // 3.0.2, pvp timer active (after you disable pvp manually)
    PLAYER_FLAGS_UBER                   = 0x00080000,
    PLAYER_FLAGS_UNK20                  = 0x00100000,
    PLAYER_FLAGS_UNK21                  = 0x00200000,
    PLAYER_FLAGS_COMMENTATOR2           = 0x00400000,
    PLAYER_FLAGS_HIDE_ACCOUNT_ACHIEVEMENTS = 0x00800000,    // do not send account achievments in inspect packets
    PLAYER_FLAGS_PET_BATTLES_UNLOCKED   = 0x01000000,       // enables pet battles
    PLAYER_FLAGS_NO_XP_GAIN             = 0x02000000,
    PLAYER_FLAGS_UNK26                  = 0x04000000,
    PLAYER_FLAGS_AUTO_DECLINE_GUILD     = 0x08000000,       // Automatically declines guild invites
    PLAYER_FLAGS_GUILD_LEVEL_ENABLED    = 0x10000000,       // Lua_GetGuildLevelEnabled() - enables guild leveling related UI
    PLAYER_FLAGS_VOID_UNLOCKED          = 0x20000000,       // void storage
    PLAYER_FLAGS_TIMEWALKING            = 0x40000000,
    PLAYER_FLAGS_COMMENTATOR_CAMERA     = 0x80000000
};

DEFINE_ENUM_FLAG(PlayerFlags);

enum PlayerFlagsEx
{
    PLAYER_FLAGS_EX_REAGENT_BANK_UNLOCKED   = 0x0001,
    PLAYER_FLAGS_EX_MERCENARY_MODE          = 0x0002,
    PLAYER_FLAGS_EX_ARTIFACT_FORGE_CHEAT    = 0x0004,
    PLAYER_FLAGS_EX_IN_PVP_COMBAT           = 0x0040,       // Forbids /follow
    PLAYER_FLAGS_EX_MENTOR                  = 0x0080,
    PLAYER_FLAGS_EX_NEWCOMER                = 0x0100,
    PLAYER_FLAGS_EX_UNLOCKED_AOE_LOOT       = 0x0200
};

DEFINE_ENUM_FLAG(PlayerFlagsEx);

enum PlayerLocalFlags
{
    PLAYER_LOCAL_FLAG_CONTROLLING_PET               = 0x00000001,   // Displays "You have an active summon already" when trying to tame new pet
    PLAYER_LOCAL_FLAG_TRACK_STEALTHED               = 0x00000002,
    PLAYER_LOCAL_FLAG_RELEASE_TIMER                 = 0x00000008,   // Display time till auto release spirit
    PLAYER_LOCAL_FLAG_NO_RELEASE_WINDOW             = 0x00000010,   // Display no "release spirit" window at all
    PLAYER_LOCAL_FLAG_NO_PET_BAR                    = 0x00000020,   // CGPetInfo::IsPetBarUsed
    PLAYER_LOCAL_FLAG_OVERRIDE_CAMERA_MIN_HEIGHT    = 0x00000040,
    PLAYER_LOCAL_FLAG_NEWLY_BOOSTED_CHARACTER       = 0x00000080,
    PLAYER_LOCAL_FLAG_USING_PARTY_GARRISON          = 0x00000100,
    PLAYER_LOCAL_FLAG_CAN_USE_OBJECTS_MOUNTED       = 0x00000200,
    PLAYER_LOCAL_FLAG_CAN_VISIT_PARTY_GARRISON      = 0x00000400,
    PLAYER_LOCAL_FLAG_WAR_MODE                      = 0x00000800,
    PLAYER_LOCAL_FLAG_ACCOUNT_SECURED               = 0x00001000,   // Script_IsAccountSecured
    PLAYER_LOCAL_FLAG_OVERRIDE_TRANSPORT_SERVER_TIME= 0x00008000,
    PLAYER_LOCAL_FLAG_MENTOR_RESTRICTED             = 0x00020000,
    PLAYER_LOCAL_FLAG_WEEKLY_REWARD_AVAILABLE       = 0x00040000,
};

DEFINE_ENUM_FLAG(PlayerLocalFlags);

// used in PLAYER_FIELD_BYTES2 values
enum PlayerFieldByte2Flags
{
    PLAYER_FIELD_BYTE2_NONE                 = 0x00,
    PLAYER_FIELD_BYTE2_STEALTH              = 0x20,
    PLAYER_FIELD_BYTE2_INVISIBILITY_GLOW    = 0x40
};

enum MirrorTimerType
{
    FATIGUE_TIMER      = 0,
    BREATH_TIMER       = 1,
    FIRE_TIMER         = 2 // feign death
};
#define MAX_TIMERS      3
#define DISABLED_MIRROR_TIMER   -1

// 2^n values
enum PlayerExtraFlags
{
    // gm abilities
    PLAYER_EXTRA_GM_ON                      = 0x0001,
    PLAYER_EXTRA_ACCEPT_WHISPERS            = 0x0004,
    PLAYER_EXTRA_TAXICHEAT                  = 0x0008,
    PLAYER_EXTRA_GM_INVISIBLE               = 0x0010,
    PLAYER_EXTRA_GM_CHAT                    = 0x0020,       // Show GM badge in chat messages

    // other states
    PLAYER_EXTRA_PVP_DEATH                  = 0x0100,       // store PvP death status until corpse creating.

    // Character services markers
    PLAYER_EXTRA_HAS_RACE_CHANGED           = 0x0200,
    PLAYER_EXTRA_GRANTED_LEVELS_FROM_RAF    = 0x0400,
    PLAYER_EXTRA_LEVEL_BOOSTED              = 0x0800,
};

// 2^n values
enum AtLoginFlags
{
    AT_LOGIN_NONE              = 0x000,
    AT_LOGIN_RENAME            = 0x001,
    AT_LOGIN_RESET_SPELLS      = 0x002,
    AT_LOGIN_RESET_TALENTS     = 0x004,
    AT_LOGIN_CUSTOMIZE         = 0x008,
    AT_LOGIN_RESET_PET_TALENTS = 0x010,
    AT_LOGIN_FIRST             = 0x020,
    AT_LOGIN_CHANGE_FACTION    = 0x040,
    AT_LOGIN_CHANGE_RACE       = 0x080,
    AT_LOGIN_RESURRECT         = 0x100,
};

typedef std::map<uint32, QuestStatusData> QuestStatusMap;

struct QuestObjectiveStatusData
{
    QuestStatusMap::iterator QuestStatusItr;
    QuestObjective const* Objective;
};

using QuestObjectiveStatusMap = std::unordered_multimap<std::pair<QuestObjectiveType, int32>, QuestObjectiveStatusData>;

typedef std::set<uint32> RewardedQuestSet;

enum QuestSaveType
{
    QUEST_DEFAULT_SAVE_TYPE = 0,
    QUEST_DELETE_SAVE_TYPE,
    QUEST_FORCE_DELETE_SAVE_TYPE
};

//               quest
typedef std::map<uint32, QuestSaveType> QuestStatusSaveMap;

// Size of client completed quests bit map
enum PlayerQuestCompletedConstants
{
    QUESTS_COMPLETED_BITS_SIZE      = UF::size<decltype(UF::ActivePlayerData::QuestCompleted)>(),
    QUESTS_COMPLETED_BITS_PER_BLOCK = UF::size_of_value_type<decltype(UF::ActivePlayerData::QuestCompleted)>() * 8
};

enum PlayerQuestLogConstants
{
    MAX_QUEST_COUNTS    = UF::size<decltype(UF::QuestLog::ObjectiveProgress)>()
};

enum QuestSlotStateMask
{
    QUEST_STATE_NONE     = 0x0000,
    QUEST_STATE_COMPLETE = 0x0001,
    QUEST_STATE_FAIL     = 0x0002
};

enum SkillUpdateState
{
    SKILL_UNCHANGED     = 0,
    SKILL_CHANGED       = 1,
    SKILL_NEW           = 2,
    SKILL_DELETED       = 3
};

struct SkillStatusData
{
    SkillStatusData(uint8 _pos, SkillUpdateState _uState) : pos(_pos), uState(_uState)
    {
    }
    uint8 pos;
    SkillUpdateState uState;
};

typedef std::unordered_map<uint32, SkillStatusData> SkillStatusMap;

class Quest;
class Spell;
class Item;
class WorldSession;

enum PlayerSlots
{
    // first slot for item stored (in any way in player m_items data)
    PLAYER_SLOT_START           = 0,
    // last+1 slot for item stored (in any way in player m_items data)
    PLAYER_SLOT_END             = 227,
    PLAYER_SLOTS_COUNT          = (PLAYER_SLOT_END - PLAYER_SLOT_START)
};

static_assert(UF::size<decltype(UF::ActivePlayerData::InvSlots)>() == PLAYER_SLOT_END);

#define INVENTORY_SLOT_BAG_0    255
#define INVENTORY_DEFAULT_SIZE  16

enum EquipmentSlots : uint8                                 // 19 slots
{
    EQUIPMENT_SLOT_START        = 0,
    EQUIPMENT_SLOT_HEAD         = 0,
    EQUIPMENT_SLOT_NECK         = 1,
    EQUIPMENT_SLOT_SHOULDERS    = 2,
    EQUIPMENT_SLOT_BODY         = 3,
    EQUIPMENT_SLOT_CHEST        = 4,
    EQUIPMENT_SLOT_WAIST        = 5,
    EQUIPMENT_SLOT_LEGS         = 6,
    EQUIPMENT_SLOT_FEET         = 7,
    EQUIPMENT_SLOT_WRISTS       = 8,
    EQUIPMENT_SLOT_HANDS        = 9,
    EQUIPMENT_SLOT_FINGER1      = 10,
    EQUIPMENT_SLOT_FINGER2      = 11,
    EQUIPMENT_SLOT_TRINKET1     = 12,
    EQUIPMENT_SLOT_TRINKET2     = 13,
    EQUIPMENT_SLOT_BACK         = 14,
    EQUIPMENT_SLOT_MAINHAND     = 15,
    EQUIPMENT_SLOT_OFFHAND      = 16,
    EQUIPMENT_SLOT_RANGED       = 17,
    EQUIPMENT_SLOT_TABARD       = 18,
    EQUIPMENT_SLOT_END          = 19
};

enum ProfessionSlots : uint8
{
    PROFESSION_SLOT_PROFESSION1_TOOL     = 19,
    PROFESSION_SLOT_PROFESSION1_GEAR1    = 20,
    PROFESSION_SLOT_PROFESSION1_GEAR2    = 21,
    PROFESSION_SLOT_PROFESSION2_TOOL     = 22,
    PROFESSION_SLOT_PROFESSION2_GEAR1    = 23,
    PROFESSION_SLOT_PROFESSION2_GEAR2    = 24,
    PROFESSION_SLOT_COOKING_TOOL         = 25,
    PROFESSION_SLOT_COOKING_GEAR1        = 26,
    PROFESSION_SLOT_FISHING_TOOL         = 27,
    PROFESSION_SLOT_FISHING_GEAR1        = 28,
    PROFESSION_SLOT_FISHING_GEAR2        = 29,

    PROFESSION_SLOT_END,
    PROFESSION_SLOT_START                = PROFESSION_SLOT_PROFESSION1_TOOL,

    PROFESSION_SLOT_MAX_COUNT            = PROFESSION_SLOT_PROFESSION2_TOOL - PROFESSION_SLOT_PROFESSION1_TOOL
};

enum InventorySlots : uint8                                 // 4 slots
{
    INVENTORY_SLOT_BAG_START    = 30,
    INVENTORY_SLOT_BAG_END      = 34
};

enum ReagentBagSlots : uint8                                // 1 slot
{
    REAGENT_BAG_SLOT_START  = 34,
    REAGENT_BAG_SLOT_END    = 35
};

enum InventoryPackSlots : uint8                             // 28 slots
{
    INVENTORY_SLOT_ITEM_START   = 35,
    INVENTORY_SLOT_ITEM_END     = 63
};

enum BankItemSlots                                          // 28 slots
{
    BANK_SLOT_ITEM_START        = 63,
    BANK_SLOT_ITEM_END          = 91
};

enum BankBagSlots                                           // 7 slots
{
    BANK_SLOT_BAG_START         = 91,
    BANK_SLOT_BAG_END           = 98
};

enum BuyBackSlots                                           // 12 slots
{
    // stored in m_buybackitems
    BUYBACK_SLOT_START          = 98,
    BUYBACK_SLOT_END            = 110
};

enum ReagentSlots                                           // 98 slots
{
    REAGENT_SLOT_START          = 110,
    REAGENT_SLOT_END            = 208,
};

enum ChildEquipmentSlots
{
    CHILD_EQUIPMENT_SLOT_START   = 208,
    CHILD_EQUIPMENT_SLOT_END     = 211,
};

// slots past 214 are guessed (unused in client)
enum EquipableSpellSlots
{
    EQUIPABLE_SPELL_OFFENSIVE_SLOT1 = 211,
    EQUIPABLE_SPELL_OFFENSIVE_SLOT2 = 212,
    EQUIPABLE_SPELL_OFFENSIVE_SLOT3 = 213,
    EQUIPABLE_SPELL_OFFENSIVE_SLOT4 = 214,
    EQUIPABLE_SPELL_UTILITY_SLOT1   = 215,
    EQUIPABLE_SPELL_UTILITY_SLOT2   = 216,
    EQUIPABLE_SPELL_UTILITY_SLOT3   = 217,
    EQUIPABLE_SPELL_UTILITY_SLOT4   = 218,
    EQUIPABLE_SPELL_DEFENSIVE_SLOT1 = 219,
    EQUIPABLE_SPELL_DEFENSIVE_SLOT2 = 220,
    EQUIPABLE_SPELL_DEFENSIVE_SLOT3 = 221,
    EQUIPABLE_SPELL_DEFENSIVE_SLOT4 = 222,
    EQUIPABLE_SPELL_WEAPON_SLOT1    = 223,
    EQUIPABLE_SPELL_WEAPON_SLOT2    = 224,
    EQUIPABLE_SPELL_WEAPON_SLOT3    = 225,
    EQUIPABLE_SPELL_WEAPON_SLOT4    = 226,
};

struct ItemPosCount
{
    ItemPosCount(uint16 _pos, uint32 _count) : pos(_pos), count(_count) { }
    bool isContainedIn(std::vector<ItemPosCount> const& vec) const;
    uint16 pos;
    uint32 count;
};
typedef std::vector<ItemPosCount> ItemPosCountVec;

enum class ItemSearchLocation
{
    Equipment       = 0x01,
    Inventory       = 0x02,
    Bank            = 0x04,
    ReagentBank     = 0x08,

    Default         = Equipment | Inventory,
    Everywhere      = Equipment | Inventory | Bank | ReagentBank
};

DEFINE_ENUM_FLAG(ItemSearchLocation);

enum class ItemSearchCallbackResult
{
    Stop,
    Continue
};

enum NewWorldReason
{
    NEW_WORLD_NORMAL    = 16,   // Normal map change
    NEW_WORLD_SEAMLESS  = 21,   // Teleport to another map without a loading screen, used for outdoor scenarios
};

enum InstanceResetWarningType
{
    RAID_INSTANCE_WARNING_HOURS     = 1,                    // WARNING! %s is scheduled to reset in %d hour(s).
    RAID_INSTANCE_WARNING_MIN       = 2,                    // WARNING! %s is scheduled to reset in %d minute(s)!
    RAID_INSTANCE_WARNING_MIN_SOON  = 3,                    // WARNING! %s is scheduled to reset in %d minute(s). Please exit the zone or you will be returned to your bind location!
    RAID_INSTANCE_WELCOME           = 4,                    // Welcome to %s. This raid instance is scheduled to reset in %s.
    RAID_INSTANCE_EXPIRED           = 5
};

// PLAYER_FIELD_ARENA_TEAM_INFO_1_1 offsets
enum ArenaTeamInfoType
{
    ARENA_TEAM_ID                = 0,
    ARENA_TEAM_TYPE              = 1,                       // new in 3.2 - team type?
    ARENA_TEAM_MEMBER            = 2,                       // 0 - captain, 1 - member
    ARENA_TEAM_GAMES_WEEK        = 3,
    ARENA_TEAM_GAMES_SEASON      = 4,
    ARENA_TEAM_WINS_SEASON       = 5,
    ARENA_TEAM_PERSONAL_RATING   = 6,
    ARENA_TEAM_END               = 7
};

enum TeleportToOptions
{
    TELE_TO_NONE                = 0x00,
    TELE_TO_GM_MODE             = 0x01,
    TELE_TO_NOT_LEAVE_TRANSPORT = 0x02,
    TELE_TO_NOT_LEAVE_COMBAT    = 0x04,
    TELE_TO_NOT_UNSUMMON_PET    = 0x08,
    TELE_TO_SPELL               = 0x10,
    TELE_TO_TRANSPORT_TELEPORT  = 0x20, // 3.3.5 only
    TELE_REVIVE_AT_TELEPORT     = 0x40,
    TELE_TO_SEAMLESS            = 0x80
};

DEFINE_ENUM_FLAG(TeleportToOptions);

/// Type of environmental damages
enum EnviromentalDamage : uint8
{
    DAMAGE_EXHAUSTED = 0,
    DAMAGE_DROWNING  = 1,
    DAMAGE_FALL      = 2,
    DAMAGE_LAVA      = 3,
    DAMAGE_SLIME     = 4,
    DAMAGE_FIRE      = 5,
    DAMAGE_FALL_TO_VOID = 6                                 // custom case for fall without durability loss
};

enum PlayedTimeIndex
{
    PLAYED_TIME_TOTAL = 0,
    PLAYED_TIME_LEVEL = 1
};

#define MAX_PLAYED_TIME_INDEX 2

// used at player loading query list preparing, and later result selection
enum PlayerLoginQueryIndex
{
    PLAYER_LOGIN_QUERY_LOAD_FROM,
    PLAYER_LOGIN_QUERY_LOAD_CUSTOMIZATIONS,
    PLAYER_LOGIN_QUERY_LOAD_GROUP,
    PLAYER_LOGIN_QUERY_LOAD_AURAS,
    PLAYER_LOGIN_QUERY_LOAD_AURA_EFFECTS,
    PLAYER_LOGIN_QUERY_LOAD_AURA_STORED_LOCATIONS,
    PLAYER_LOGIN_QUERY_LOAD_SPELLS,
    PLAYER_LOGIN_QUERY_LOAD_SPELL_FAVORITES,
    PLAYER_LOGIN_QUERY_LOAD_QUEST_STATUS,
    PLAYER_LOGIN_QUERY_LOAD_QUEST_STATUS_OBJECTIVES,
    PLAYER_LOGIN_QUERY_LOAD_QUEST_STATUS_OBJECTIVES_CRITERIA,
    PLAYER_LOGIN_QUERY_LOAD_QUEST_STATUS_OBJECTIVES_CRITERIA_PROGRESS,
    PLAYER_LOGIN_QUERY_LOAD_DAILY_QUEST_STATUS,
    PLAYER_LOGIN_QUERY_LOAD_REPUTATION,
    PLAYER_LOGIN_QUERY_LOAD_INVENTORY,
    PLAYER_LOGIN_QUERY_LOAD_ARTIFACTS,
    PLAYER_LOGIN_QUERY_LOAD_AZERITE,
    PLAYER_LOGIN_QUERY_LOAD_AZERITE_MILESTONE_POWERS,
    PLAYER_LOGIN_QUERY_LOAD_AZERITE_UNLOCKED_ESSENCES,
    PLAYER_LOGIN_QUERY_LOAD_AZERITE_EMPOWERED,
    PLAYER_LOGIN_QUERY_LOAD_MAILS,
    PLAYER_LOGIN_QUERY_LOAD_MAIL_ITEMS,
    PLAYER_LOGIN_QUERY_LOAD_MAIL_ITEMS_ARTIFACT,
    PLAYER_LOGIN_QUERY_LOAD_MAIL_ITEMS_AZERITE,
    PLAYER_LOGIN_QUERY_LOAD_MAIL_ITEMS_AZERITE_MILESTONE_POWER,
    PLAYER_LOGIN_QUERY_LOAD_MAIL_ITEMS_AZERITE_UNLOCKED_ESSENCE,
    PLAYER_LOGIN_QUERY_LOAD_MAIL_ITEMS_AZERITE_EMPOWERED,
    PLAYER_LOGIN_QUERY_LOAD_SOCIAL_LIST,
    PLAYER_LOGIN_QUERY_LOAD_HOME_BIND,
    PLAYER_LOGIN_QUERY_LOAD_SPELL_COOLDOWNS,
    PLAYER_LOGIN_QUERY_LOAD_SPELL_CHARGES,
    PLAYER_LOGIN_QUERY_LOAD_DECLINED_NAMES,
    PLAYER_LOGIN_QUERY_LOAD_GUILD,
    PLAYER_LOGIN_QUERY_LOAD_ARENA_INFO,
    PLAYER_LOGIN_QUERY_LOAD_ACHIEVEMENTS,
    PLAYER_LOGIN_QUERY_LOAD_CRITERIA_PROGRESS,
    PLAYER_LOGIN_QUERY_LOAD_EQUIPMENT_SETS,
    PLAYER_LOGIN_QUERY_LOAD_TRANSMOG_OUTFITS,
    PLAYER_LOGIN_QUERY_LOAD_BG_DATA,
    PLAYER_LOGIN_QUERY_LOAD_GLYPHS,
    PLAYER_LOGIN_QUERY_LOAD_TALENTS,
    PLAYER_LOGIN_QUERY_LOAD_PVP_TALENTS,
    PLAYER_LOGIN_QUERY_LOAD_ACCOUNT_DATA,
    PLAYER_LOGIN_QUERY_LOAD_SKILLS,
    PLAYER_LOGIN_QUERY_LOAD_WEEKLY_QUEST_STATUS,
    PLAYER_LOGIN_QUERY_LOAD_RANDOM_BG,
    PLAYER_LOGIN_QUERY_LOAD_BANNED,
    PLAYER_LOGIN_QUERY_LOAD_QUEST_STATUS_REW,
    PLAYER_LOGIN_QUERY_LOAD_INSTANCE_LOCK_TIMES,
    PLAYER_LOGIN_QUERY_LOAD_SEASONAL_QUEST_STATUS,
    PLAYER_LOGIN_QUERY_LOAD_MONTHLY_QUEST_STATUS,
    PLAYER_LOGIN_QUERY_LOAD_VOID_STORAGE,
    PLAYER_LOGIN_QUERY_LOAD_CURRENCY,
    PLAYER_LOGIN_QUERY_LOAD_CUF_PROFILES,
    PLAYER_LOGIN_QUERY_LOAD_CORPSE_LOCATION,
    PLAYER_LOGIN_QUERY_LOAD_PET_SLOTS,
    PLAYER_LOGIN_QUERY_LOAD_GARRISON,
    PLAYER_LOGIN_QUERY_LOAD_GARRISON_BLUEPRINTS,
    PLAYER_LOGIN_QUERY_LOAD_GARRISON_BUILDINGS,
    PLAYER_LOGIN_QUERY_LOAD_GARRISON_FOLLOWERS,
    PLAYER_LOGIN_QUERY_LOAD_GARRISON_FOLLOWER_ABILITIES,
    PLAYER_LOGIN_QUERY_LOAD_TRAIT_ENTRIES,
    PLAYER_LOGIN_QUERY_LOAD_TRAIT_CONFIGS,
    MAX_PLAYER_LOGIN_QUERY
};

enum PlayerDelayedOperations
{
    DELAYED_SAVE_PLAYER         = 0x01,
    DELAYED_RESURRECT_PLAYER    = 0x02,
    DELAYED_SPELL_CAST_DESERTER = 0x04,
    DELAYED_BG_MOUNT_RESTORE    = 0x08,                     ///< Flag to restore mount state after teleport from BG
    DELAYED_BG_TAXI_RESTORE     = 0x10,                     ///< Flag to restore taxi state after teleport from BG
    DELAYED_BG_GROUP_RESTORE    = 0x20,                     ///< Flag to restore group state after teleport from BG
    DELAYED_END
};

// Player summoning auto-decline time (in secs)
#define MAX_PLAYER_SUMMON_DELAY                   (2*MINUTE)
// Maximum money amount : 2^31 - 1
TC_GAME_API extern uint64 const MAX_MONEY_AMOUNT;

enum CharDeleteMethod
{
    CHAR_DELETE_REMOVE = 0,                      // Completely remove from the database
    CHAR_DELETE_UNLINK = 1                       // The character gets unlinked from the account,
                                                 // the name gets freed up and appears as deleted ingame
};

enum ReferAFriendError
{
    ERR_REFER_A_FRIEND_NONE                              = 0,
    ERR_REFER_A_FRIEND_NOT_REFERRED_BY                   = 1,
    ERR_REFER_A_FRIEND_TARGET_TOO_HIGH                   = 2,
    ERR_REFER_A_FRIEND_INSUFFICIENT_GRANTABLE_LEVELS     = 3,
    ERR_REFER_A_FRIEND_TOO_FAR                           = 4,
    ERR_REFER_A_FRIEND_DIFFERENT_FACTION                 = 5,
    ERR_REFER_A_FRIEND_NOT_NOW                           = 6,
    ERR_REFER_A_FRIEND_GRANT_LEVEL_MAX_I                 = 7,
    ERR_REFER_A_FRIEND_NO_TARGET                         = 8,
    ERR_REFER_A_FRIEND_NOT_IN_GROUP                      = 9,
    ERR_REFER_A_FRIEND_SUMMON_LEVEL_MAX_I                = 10,
    ERR_REFER_A_FRIEND_SUMMON_COOLDOWN                   = 11,
    ERR_REFER_A_FRIEND_INSUF_EXPAN_LVL                   = 12,
    ERR_REFER_A_FRIEND_SUMMON_OFFLINE_S                  = 13,
    ERR_REFER_A_FRIEND_NO_XREALM                         = 14,
    ERR_REFER_A_FRIEND_MAP_INCOMING_TRANSFER_NOT_ALLOWED = 15
};

enum PlayerCommandStates
{
    CHEAT_NONE      = 0x00,
    CHEAT_GOD       = 0x01,
    CHEAT_CASTTIME  = 0x02,
    CHEAT_COOLDOWN  = 0x04,
    CHEAT_POWER     = 0x08,
    CHEAT_WATERWALK = 0x10
};

enum PlayerLogXPReason : uint8
{
    LOG_XP_REASON_KILL    = 0,
    LOG_XP_REASON_NO_KILL = 1
};

enum class DisplayToastType : uint8
{
    NewItem     = 0,
    NewCurrency = 1,
    Money       = 2,
    Honor       = 3
};

enum class DisplayToastMethod : uint8
{
    DoNotDisplay            = 0,
    Loot                    = 1,
    PetBattle               = 2,
    PersonalLoot            = 3,
    GarrisonMissionLoot     = 4,
    QuestUpgrade            = 5,
    QuestUpgradeEpic        = 6,
    Shipment                = 7,
    GarrisonMissionSalvage  = 8,
    PvPFactionReward        = 9,
    GarrisonCurrency        = 10,
    LessAwesomeLoot         = 11,
    UpgradedLoot            = 12,
    LegendaryLoot           = 13,
    InvasionLoot            = 14,
    Default                 = 15,
    QuestComplete           = 16,
    RatedPvPReward          = 17,
    CorruptedLoot           = 19
};

class Player;

/// Holder for Battleground data
struct BGData
{
    BGData() : bgInstanceID(0), bgTypeID(BATTLEGROUND_TYPE_NONE), bgAfkReportedCount(0), bgAfkReportedTimer(0),
        bgTeam(0), mountSpell(0) { ClearTaxiPath(); }

    uint32 bgInstanceID;                    ///< This variable is set to bg->m_InstanceID,
                                            ///  when player is teleported to BG - (it is battleground's GUID)
    BattlegroundTypeId bgTypeID;

    GuidSet            bgAfkReporter;
    uint8              bgAfkReportedCount;
    time_t             bgAfkReportedTimer;

    uint32 bgTeam;                          ///< What side the player will be added to

    uint32 mountSpell;
    uint32 taxiPath[2];

    WorldLocation joinPos;                  ///< From where player entered BG

    void ClearTaxiPath()     { taxiPath[0] = taxiPath[1] = 0; }
    bool HasTaxiPath() const { return taxiPath[0] && taxiPath[1]; }
};

struct VoidStorageItem
{
    VoidStorageItem() : ItemId(0), ItemEntry(0), RandomBonusListId(0), FixedScalingLevel(0), ArtifactKnowledgeLevel(0), Context(ItemContext::NONE) { }
    VoidStorageItem(uint64 id, uint32 entry, ObjectGuid const& creator, ItemRandomBonusListId randomBonusListId,
        uint32 fixedScalingLevel, uint32 artifactKnowledgeLevel, ItemContext context, std::vector<int32> const& bonuses)
        : ItemId(id), ItemEntry(entry), CreatorGuid(creator), RandomBonusListId(randomBonusListId),
        FixedScalingLevel(fixedScalingLevel), ArtifactKnowledgeLevel(artifactKnowledgeLevel), Context(context)
    {
        BonusListIDs.insert(BonusListIDs.end(), bonuses.begin(), bonuses.end());
    }
    VoidStorageItem(VoidStorageItem&& vsi) noexcept : ItemId(vsi.ItemId), ItemEntry(vsi.ItemEntry), CreatorGuid(vsi.CreatorGuid), RandomBonusListId(vsi.RandomBonusListId),
        FixedScalingLevel(vsi.FixedScalingLevel), ArtifactKnowledgeLevel(vsi.ArtifactKnowledgeLevel), Context(vsi.Context), BonusListIDs(std::move(vsi.BonusListIDs)) { }

    uint64 ItemId;
    uint32 ItemEntry;
    ObjectGuid CreatorGuid;
    ItemRandomBonusListId RandomBonusListId;
    uint32 FixedScalingLevel;
    uint32 ArtifactKnowledgeLevel;
    ItemContext Context;
    std::vector<int32> BonusListIDs;
};

struct ResurrectionData
{
    ObjectGuid GUID;
    WorldLocation Location;
    uint32 Health;
    uint32 Mana;
    uint32 Aura;
};

struct GroupUpdateCounter
{
    ObjectGuid GroupGuid;
    int32 UpdateSequenceNumber;
};

enum TalentLearnResult : int32
{
    TALENT_LEARN_OK                                     = 0,
    TALENT_FAILED_UNKNOWN                               = 1,
    TALENT_FAILED_NOT_ENOUGH_TALENTS_IN_PRIMARY_TREE    = 2,
    TALENT_FAILED_NO_PRIMARY_TREE_SELECTED              = 3,
    TALENT_FAILED_CANT_DO_THAT_RIGHT_NOW                = 4,
    TALENT_FAILED_AFFECTING_COMBAT                      = 5,
    TALENT_FAILED_CANT_REMOVE_TALENT                    = 6,
    TALENT_FAILED_CANT_DO_THAT_CHALLENGE_MODE_ACTIVE    = 7,
    TALENT_FAILED_REST_AREA                             = 8,
    TALENT_FAILED_UNSPENT_TALENT_POINTS                 = 9,
    TALENT_FAILED_IN_PVP_MATCH                          = 10
};

struct TC_GAME_API SpecializationInfo
{
    SpecializationInfo() : PvpTalents(), ResetTalentsCost(0), ResetTalentsTime(0), ActiveGroup(0)
    {
        for (PlayerPvpTalentMap& pvpTalents : PvpTalents)
            pvpTalents.fill(0);
    }

    PlayerTalentMap Talents[MAX_SPECIALIZATIONS];
    PlayerPvpTalentMap PvpTalents[MAX_SPECIALIZATIONS];
    std::vector<uint32> Glyphs[MAX_SPECIALIZATIONS];
    uint32 ResetTalentsCost;
    time_t ResetTalentsTime;
    uint8 ActiveGroup;

private:
    SpecializationInfo(SpecializationInfo const&) = delete;
    SpecializationInfo& operator=(SpecializationInfo const&) = delete;
};

uint32 constexpr PLAYER_MAX_HONOR_LEVEL = 500;
uint8 constexpr PLAYER_LEVEL_MIN_HONOR = 10;
uint32 constexpr SPELL_PVP_RULES_ENABLED = 134735;
float constexpr MAX_AREA_SPIRIT_HEALER_RANGE = 20.0f;

enum class ZonePVPTypeOverride : uint32
{
    None        = 0,
    Friendly    = 1,
    Hostile     = 2,
    Contested   = 3,
    Combat      = 4
};

class TC_GAME_API Player : public Unit, public GridObject<Player>
{
    friend class WorldSession;
    friend class CinematicMgr;
    friend class RestMgr;
    friend void AddItemToUpdateQueueOf(Item* item, Player* player);
    friend void RemoveItemFromUpdateQueueOf(Item* item, Player* player);
    public:
        uint32 aa_biwu_teamid = 0;
        std::string aa_namepre_temp = "";
        std::string aa_namesuf_temp = "";
        ObjectGuid::LowType aa_jijie_guidlow = 0;
        bool isKuangbao = false;
        std::unordered_map<uint32,bool> aa_lj_times;
        uint32 aa_lj_time = 0;
        uint32 jindu_time = 0;
        uint32 aa_usedTalentCount = 0; //官方天赋数量
        
        //副本模式
        int32 aa_teleport_map = -2;
        int32 aa_teleport_nandu = -2;
        int32 aa_teleport_moshi = -2;
        
        //防外挂-定高次数
        uint32 aa_wg_dinggao = 0;
        uint32 aa_wg_chaosu = 0;
        
        //拾取次数，防脚本验证
        uint32 lootcount = 0;
        uint32 codeindex = 0;
        int32 codecishu = 3;
        uint32 codetime = 0;
        uint32 guajiyanzhengtime = 0;
        uint32 liansha = 0;
        Item *aa_item = nullptr;
        Item *aa_target_item = nullptr;
        uint32 aa_menuId = 0;
        int32 vendorSummonTime = 0; // 随身商人临时召唤时间
        
        Position aa_lastPos;
        
        std::unordered_map<std::string,bool> m_guajis;  //防挂机检测条件
        uint32 guajiTime = 0; // 防挂机时间
        uint32 combatTime = 0; // 解除战斗时间
        uint32 clickTime = 0; // 点击心跳时间
        std::unordered_map<uint32, uint32> paodianTimes; // 泡点心跳时间
        uint32 leijiTime = 0; // 累计心跳时间
        ObjectGuid::LowType GetGUIDLow() const { return GetGUID().GetCounter(); }
        void AA_SendLoot(Loot& loot, bool aeLooting = false);
        void AA_ApplyItem(Item* pItem, bool apply);
    
        explicit Player(WorldSession* session);
        ~Player();

        PlayerAI* AI() const { return reinterpret_cast<PlayerAI*>(GetAI()); }

        void CleanupsBeforeDelete(bool finalCleanup = true) override;

        void AddToWorld() override;
        void RemoveFromWorld() override;

        void SetObjectScale(float scale) override;

        bool TeleportTo(uint32 mapid, float x, float y, float z, float orientation, TeleportToOptions options = TELE_TO_NONE, Optional<uint32> instanceId = {});
        bool TeleportTo(WorldLocation const& loc, TeleportToOptions options = TELE_TO_NONE, Optional<uint32> instanceId = {});
        bool TeleportToBGEntryPoint();

        bool HasSummonPending() const;
        void SendSummonRequestFrom(Unit* summoner);
        void SummonIfPossible(bool agree);

        bool Create(ObjectGuid::LowType guidlow, WorldPackets::Character::CharacterCreateInfo const* createInfo);

        void Update(uint32 time) override;

        bool IsImmunedToSpellEffect(SpellInfo const* spellInfo, SpellEffectInfo const& spellEffectInfo, WorldObject const* caster, bool requireImmunityPurgesEffectAttribute = false) const override;

        bool IsInAreaTriggerRadius(AreaTriggerEntry const* trigger) const;

        void SendInitialPacketsBeforeAddToMap();
        void SendInitialPacketsAfterAddToMap();
        void SendSupercededSpell(uint32 oldSpell, uint32 newSpell) const;
        void SendTransferAborted(uint32 mapid, TransferAbortReason reason, uint8 arg = 0, int32 mapDifficultyXConditionID = 0) const;

        bool CanInteractWithQuestGiver(Object* questGiver) const;
        Creature* GetNPCIfCanInteractWith(ObjectGuid const& guid, NPCFlags npcFlags, NPCFlags2 npcFlags2) const;
        GameObject* GetGameObjectIfCanInteractWith(ObjectGuid const& guid) const;
        GameObject* GetGameObjectIfCanInteractWith(ObjectGuid const& guid, GameobjectTypes type) const;

        void ToggleAFK();
        void ToggleDND();
        bool isAFK() const { return HasPlayerFlag(PLAYER_FLAGS_AFK); }
        bool isDND() const { return HasPlayerFlag(PLAYER_FLAGS_DND); }
        uint16 GetChatFlags() const;
        std::string autoReplyMsg;

        int64 GetBarberShopCost(Trinity::IteratorPair<UF::ChrCustomizationChoice const*> newCustomizations) const;

        PlayerSocial* GetSocial() const { return m_social; }
        void RemoveSocial();

        PlayerTaxi m_taxi;
        void InitTaxiNodesForLevel() { m_taxi.InitTaxiNodesForLevel(GetRace(), GetClass(), GetLevel()); }
        bool ActivateTaxiPathTo(std::vector<uint32> const& nodes, Creature* npc = nullptr, uint32 spellid = 0, uint32 preferredMountDisplay = 0);
        bool ActivateTaxiPathTo(uint32 taxi_path_id, uint32 spellid = 0);
        void FinishTaxiFlight();
        void CleanupAfterTaxiFlight();
        void ContinueTaxiFlight() const;

        bool IsDeveloper() const { return HasPlayerFlag(PLAYER_FLAGS_DEVELOPER); }
        void SetDeveloper(bool on) { if (on) SetPlayerFlag(PLAYER_FLAGS_DEVELOPER); else RemovePlayerFlag(PLAYER_FLAGS_DEVELOPER); }
        bool isAcceptWhispers() const { return (m_ExtraFlags & PLAYER_EXTRA_ACCEPT_WHISPERS) != 0; }
        void SetAcceptWhispers(bool on) { if (on) m_ExtraFlags |= PLAYER_EXTRA_ACCEPT_WHISPERS; else m_ExtraFlags &= ~PLAYER_EXTRA_ACCEPT_WHISPERS; }
        bool IsGameMaster() const { return (m_ExtraFlags & PLAYER_EXTRA_GM_ON) != 0; }
        bool IsGameMasterAcceptingWhispers() const { return IsGameMaster() && isAcceptWhispers(); }
        bool CanBeGameMaster() const;
        void SetGameMaster(bool on);
        bool isGMChat() const { return (m_ExtraFlags & PLAYER_EXTRA_GM_CHAT) != 0; }
        void SetGMChat(bool on) { if (on) m_ExtraFlags |= PLAYER_EXTRA_GM_CHAT; else m_ExtraFlags &= ~PLAYER_EXTRA_GM_CHAT; }
        bool isTaxiCheater() const { return (m_ExtraFlags & PLAYER_EXTRA_TAXICHEAT) != 0; }
        void SetTaxiCheater(bool on) { if (on) m_ExtraFlags |= PLAYER_EXTRA_TAXICHEAT; else m_ExtraFlags &= ~PLAYER_EXTRA_TAXICHEAT; }
        bool isGMVisible() const { return !(m_ExtraFlags & PLAYER_EXTRA_GM_INVISIBLE); }
        void SetGMVisible(bool on);
        void SetPvPDeath(bool on) { if (on) m_ExtraFlags |= PLAYER_EXTRA_PVP_DEATH; else m_ExtraFlags &= ~PLAYER_EXTRA_PVP_DEATH; }
        bool HasRaceChanged() const { return (m_ExtraFlags & PLAYER_EXTRA_HAS_RACE_CHANGED) != 0; }
        void SetHasRaceChanged() { m_ExtraFlags |= PLAYER_EXTRA_HAS_RACE_CHANGED; }
        bool HasBeenGrantedLevelsFromRaF() const { return (m_ExtraFlags & PLAYER_EXTRA_GRANTED_LEVELS_FROM_RAF) != 0; }
        void SetBeenGrantedLevelsFromRaF() { m_ExtraFlags |= PLAYER_EXTRA_GRANTED_LEVELS_FROM_RAF; }
        bool HasLevelBoosted() const { return (m_ExtraFlags & PLAYER_EXTRA_LEVEL_BOOSTED) != 0; }
        void SetHasLevelBoosted() { m_ExtraFlags |= PLAYER_EXTRA_LEVEL_BOOSTED; }

        uint32 GetXP() const { return m_activePlayerData->XP; }
        uint32 GetXPForNextLevel() const { return m_activePlayerData->NextLevelXP; }
        void SetXP(uint32 xp);
        void GiveXP(uint32 xp, Unit* victim, float group_rate=1.0f);
        void GiveLevel(uint8 level);
        bool IsMaxLevel() const;

        void InitStatsForLevel(bool reapplyMods = false);

        // .cheat command related
        bool GetCommandStatus(uint32 command) const { return (_activeCheats & command) != 0; }
        void SetCommandStatusOn(uint32 command) { _activeCheats |= command; }
        void SetCommandStatusOff(uint32 command) { _activeCheats &= ~command; }

        // Played Time Stuff
        time_t m_logintime;
        time_t m_Last_tick;
        uint32 m_Played_time[MAX_PLAYED_TIME_INDEX];
        uint32 GetTotalPlayedTime() const { return m_Played_time[PLAYED_TIME_TOTAL]; }
        uint32 GetLevelPlayedTime() const { return m_Played_time[PLAYED_TIME_LEVEL]; }

        Gender GetNativeGender() const override { return Gender(*m_playerData->NativeSex); }
        void SetNativeGender(Gender gender) override { SetUpdateFieldValue(m_values.ModifyValue(&Player::m_playerData).ModifyValue(&UF::PlayerData::NativeSex), gender); }

        void setDeathState(DeathState s) override;                   // overwrite Unit::setDeathState

        PetStable* GetPetStable() { return m_petStable.get(); }
        PetStable& GetOrInitPetStable();
        PetStable const* GetPetStable() const { return m_petStable.get(); }

        Pet* GetPet() const;
        Pet* SummonPet(uint32 entry, Optional<PetSaveMode> slot, float x, float y, float z, float ang, uint32 despwtime, bool* isNew = nullptr);
        void RemovePet(Pet* pet, PetSaveMode mode, bool returnreagent = false);
        void SendTameFailure(PetTameResult result);

        // pet auras
        std::unordered_set<PetAura const*> m_petAuras;
        void AddPetAura(PetAura const* petSpell);
        void RemovePetAura(PetAura const* petSpell);

        Creature* GetSummonedBattlePet();
        void SetBattlePetData(BattlePets::BattlePet const* pet = nullptr);

        /// Handles said message in regular chat based on declared language and in config pre-defined Range.
        void Say(std::string_view text, Language language, WorldObject const* = nullptr) override;
        void Say(uint32 textId, WorldObject const* target = nullptr) override;
        /// Handles yelled message in regular chat based on declared language and in config pre-defined Range.
        void Yell(std::string_view text, Language language, WorldObject const* = nullptr) override;
        void Yell(uint32 textId, WorldObject const* target = nullptr) override;
        /// Outputs an universal text which is supposed to be an action.
        void TextEmote(std::string_view text, WorldObject const* = nullptr, bool = false) override;
        void TextEmote(uint32 textId, WorldObject const* target = nullptr, bool isBossEmote = false) override;
        /// Handles whispers from Addons and players based on sender, receiver's guid and language.
        void Whisper(std::string_view text, Language language, Player* receiver, bool = false) override;
        void Whisper(uint32 textId, Player* target, bool isBossWhisper = false) override;
        void WhisperAddon(std::string const& text, std::string const& prefix, bool isLogged, Player* receiver);

        bool CanUnderstandLanguage(Language language) const;

        /*********************************************************/
        /***                    STORAGE SYSTEM                 ***/
        /*********************************************************/

        /**
         * @brief Iterate over each item in the player storage
         * @tparam T ItemSearchCallbackResult ItemCallback(Item* item)
         * @param location Locations of the items to iterate over
         * @param callback Callback called on each item. Will continue as long as it returns ItemSearchCallbackResult::Continue
         */
        template <typename T>
        bool ForEachItem(ItemSearchLocation location, T callback) const
        {
            EnumFlag<ItemSearchLocation> flag = location;

            if (flag.HasFlag(ItemSearchLocation::Equipment))
            {
                for (uint8 i = EQUIPMENT_SLOT_START; i < EQUIPMENT_SLOT_END; ++i)
                    if (Item* pItem = GetItemByPos(INVENTORY_SLOT_BAG_0, i))
                        if (callback(pItem) == ItemSearchCallbackResult::Stop)
                            return false;

                for (uint8 i = PROFESSION_SLOT_START; i < PROFESSION_SLOT_END; ++i)
                    if (Item* pItem = GetItemByPos(INVENTORY_SLOT_BAG_0, i))
                        if (callback(pItem) == ItemSearchCallbackResult::Stop)
                            return false;
            }

            if (flag.HasFlag(ItemSearchLocation::Inventory))
            {
                uint8 inventoryEnd = INVENTORY_SLOT_ITEM_START + GetInventorySlotCount();
                for (uint8 i = INVENTORY_SLOT_BAG_START; i < inventoryEnd; ++i)
                    if (Item* pItem = GetItemByPos(INVENTORY_SLOT_BAG_0, i))
                        if (callback(pItem) == ItemSearchCallbackResult::Stop)
                            return false;

                for (uint8 i = CHILD_EQUIPMENT_SLOT_START; i < CHILD_EQUIPMENT_SLOT_END; ++i)
                    if (Item* pItem = GetItemByPos(INVENTORY_SLOT_BAG_0, i))
                        if (callback(pItem) == ItemSearchCallbackResult::Stop)
                            return false;

                for (uint8 i = INVENTORY_SLOT_BAG_START; i < INVENTORY_SLOT_BAG_END; ++i)
                    if (Bag* pBag = GetBagByPos(i))
                        for (uint32 j = 0; j < GetBagSize(pBag); ++j)
                            if (Item* pItem = GetItemInBag(pBag, j))
                                if (callback(pItem) == ItemSearchCallbackResult::Stop)
                                    return false;
            }

            if (flag.HasFlag(ItemSearchLocation::Bank))
            {
                for (uint8 i = BANK_SLOT_ITEM_START; i < BANK_SLOT_BAG_END; ++i)
                    if (Item* pItem = GetItemByPos(INVENTORY_SLOT_BAG_0, i))
                        if (callback(pItem) == ItemSearchCallbackResult::Stop)
                            return false;

                for (uint8 i = BANK_SLOT_BAG_START; i < BANK_SLOT_BAG_END; ++i)
                    if (Bag* pBag = GetBagByPos(i))
                        for (uint32 j = 0; j < GetBagSize(pBag); ++j)
                            if (Item* pItem = GetItemInBag(pBag, j))
                                if (callback(pItem) == ItemSearchCallbackResult::Stop)
                                    return false;
            }

            if (flag.HasFlag(ItemSearchLocation::ReagentBank))
            {
                for (uint8 i = REAGENT_BAG_SLOT_START; i < REAGENT_BAG_SLOT_END; ++i)
                    if (Bag* bag = GetBagByPos(i))
                        for (uint32 j = 0; j < GetBagSize(bag); ++j)
                            if (Item* pItem = GetItemInBag(bag, j))
                                if (callback(pItem) == ItemSearchCallbackResult::Stop)
                                    return false;

                for (uint8 i = REAGENT_SLOT_START; i < REAGENT_SLOT_END; ++i)
                    if (Item* pItem = GetItemByPos(INVENTORY_SLOT_BAG_0, i))
                        if (callback(pItem) == ItemSearchCallbackResult::Stop)
                            return false;
            }

            return true;
        }

    public:
        void UpdateAverageItemLevelTotal();
        void UpdateAverageItemLevelEquipped();

        uint8 FindEquipSlot(Item const* item, uint32 slot, bool swap) const;
        uint32 GetFreeInventorySlotCount(EnumFlag<ItemSearchLocation> location = ItemSearchLocation::Inventory) const;
        uint32 GetItemCount(uint32 item, bool inBankAlso = false, Item* skipItem = nullptr) const;
        uint32 GetItemCountWithLimitCategory(uint32 limitCategory, Item* skipItem = nullptr) const;
        Item* GetItemByGuid(ObjectGuid guid) const;
        Item* GetItemByEntry(uint32 entry, ItemSearchLocation where = ItemSearchLocation::Default) const;
        std::vector<Item*> GetItemListByEntry(uint32 entry, bool inBankAlso = false) const;
        Item* GetItemByPos(uint16 pos) const;
        Item* GetItemByPos(uint8 bag, uint8 slot) const;
        Item* GetUseableItemByPos(uint8 bag, uint8 slot) const;
        Bag*  GetBagByPos(uint8 slot) const;
        std::vector<Item*> GetCraftingReagentItemsToDeposit();
        uint32 GetFreeInventorySpace() const;
        Item* GetWeaponForAttack(WeaponAttackType attackType, bool useable = false) const;
        Item* GetShield(bool useable = false) const;
        Item* GetChildItemByGuid(ObjectGuid guid) const;
        static WeaponAttackType GetAttackBySlot(uint8 slot, InventoryType inventoryType);        // MAX_ATTACK if not weapon slot
        std::vector<Item*>& GetItemUpdateQueue() { return m_itemUpdateQueue; }
        static bool IsInventoryPos(uint16 pos) { return IsInventoryPos(pos >> 8, pos & 255); }
        static bool IsInventoryPos(uint8 bag, uint8 slot);
        static bool IsEquipmentPos(uint16 pos) { return IsEquipmentPos(pos >> 8, pos & 255); }
        static bool IsEquipmentPos(uint8 bag, uint8 slot);
        static bool IsBagPos(uint16 pos);
        static bool IsBankPos(uint16 pos) { return IsBankPos(pos >> 8, pos & 255); }
        static bool IsBankPos(uint8 bag, uint8 slot);
        static bool IsReagentBankPos(uint16 pos) { return IsReagentBankPos(pos >> 8, pos & 255); }
        static bool IsReagentBankPos(uint8 bag, uint8 slot);
        static bool IsChildEquipmentPos(uint16 pos) { return IsChildEquipmentPos(pos >> 8, pos & 255); }
        static bool IsChildEquipmentPos(uint8 bag, uint8 slot);
        bool IsValidPos(uint16 pos, bool explicit_pos) const { return IsValidPos(pos >> 8, pos & 255, explicit_pos); }
        bool IsValidPos(uint8 bag, uint8 slot, bool explicit_pos) const;
        uint8 GetInventorySlotCount() const { return m_activePlayerData->NumBackpackSlots; }
        void SetInventorySlotCount(uint8 slots);
        uint8 GetBankBagSlotCount() const { return m_activePlayerData->NumBankSlots; }
        void SetBankBagSlotCount(uint8 count) { SetUpdateFieldValue(m_values.ModifyValue(&Player::m_activePlayerData).ModifyValue(&UF::ActivePlayerData::NumBankSlots), count); }
        bool HasItemCount(uint32 item, uint32 count = 1, bool inBankAlso = false) const;
        bool HasItemFitToSpellRequirements(SpellInfo const* spellInfo, Item const* ignoreItem = nullptr) const;
        bool CanNoReagentCast(SpellInfo const* spellInfo) const;
        void SetNoRegentCostMask(flag128 mask)
        {
            for (uint8 i = 0; i < 4; ++i)
                SetUpdateFieldValue(m_values.ModifyValue(&Player::m_activePlayerData).ModifyValue(&UF::ActivePlayerData::NoReagentCostMask, i), mask[i]);
        }
        bool HasItemOrGemWithIdEquipped(uint32 item, uint32 count, uint8 except_slot = NULL_SLOT) const;
        bool HasItemWithLimitCategoryEquipped(uint32 limitCategory, uint32 count, uint8 except_slot = NULL_SLOT) const;
        bool HasGemWithLimitCategoryEquipped(uint32 limitCategory, uint32 count, uint8 except_slot = NULL_SLOT) const;
        InventoryResult CanTakeMoreSimilarItems(Item* pItem, uint32* offendingItemId = nullptr) const;
        InventoryResult CanTakeMoreSimilarItems(uint32 entry, uint32 count, uint32* offendingItemId = nullptr) const { return CanTakeMoreSimilarItems(entry, count, nullptr, nullptr, offendingItemId); }
        InventoryResult CanStoreNewItem(uint8 bag, uint8 slot, ItemPosCountVec& dest, uint32 item, uint32 count, uint32* no_space_count = nullptr) const;
        InventoryResult CanStoreItem(uint8 bag, uint8 slot, ItemPosCountVec& dest, Item* pItem, bool swap = false) const;
        InventoryResult CanStoreItems(Item** items, int count, uint32* offendingItemId) const;
        InventoryResult CanEquipNewItem(uint8 slot, uint16& dest, uint32 item, bool swap) const;
        InventoryResult CanEquipItem(uint8 slot, uint16& dest, Item* pItem, bool swap, bool not_loading = true) const;

        // This method must be called before equipping parent item!
        InventoryResult CanEquipChildItem(Item* parentItem) const;

        InventoryResult CanEquipUniqueItem(Item* pItem, uint8 except_slot = NULL_SLOT, uint32 limit_count = 1) const;
        InventoryResult CanEquipUniqueItem(ItemTemplate const* itemProto, uint8 except_slot = NULL_SLOT, uint32 limit_count = 1) const;
        InventoryResult CanUnequipItems(uint32 item, uint32 count) const;
        InventoryResult CanUnequipItem(uint16 src, bool swap) const;
        InventoryResult CanBankItem(uint8 bag, uint8 slot, ItemPosCountVec& dest, Item* pItem, bool swap, bool not_loading = true, bool reagentBankOnly = false) const;
        InventoryResult CanUseItem(Item* pItem, bool not_loading = true, ObjectGuid::LowType guidlow = 0) const;
        bool HasItemTotemCategory(uint32 TotemCategory) const;
        InventoryResult CanUseItem(ItemTemplate const* pItem, bool skipRequiredLevelCheck = false) const;
        InventoryResult CanRollNeedForItem(ItemTemplate const* item, Map const* map, bool restrictOnlyLfg) const;
<<<<<<< HEAD
        //aawow 拾取鉴定，需要知道loot 从哪里过来的 怪物掉落，队长分配还是队伍分配，还是哪
        Item* StoreNewItem(ItemPosCountVec const& pos, uint32 itemId, bool update, ItemRandomBonusListId randomBonusListId = 0, GuidSet const& allowedLooters = GuidSet(), ItemContext context = ItemContext::NONE, std::vector<int32> const& bonusListIDs = std::vector<int32>(), bool addToCollection = true, Loot* loot = nullptr);
=======
        Item* StoreNewItem(ItemPosCountVec const& pos, uint32 itemId, bool update, ItemRandomBonusListId randomBonusListId = 0, GuidSet const& allowedLooters = GuidSet(),
            ItemContext context = ItemContext::NONE, std::vector<int32> const* bonusListIDs = nullptr, bool addToCollection = true);
>>>>>>> 4d0cd3f9
        Item* StoreItem(ItemPosCountVec const& pos, Item* pItem, bool update);
        Item* EquipNewItem(uint16 pos, uint32 item, ItemContext context, bool update);
        Item* EquipItem(uint16 pos, Item* pItem, bool update);
        void AutoUnequipOffhandIfNeed(bool force = false);
        void EquipChildItem(uint8 parentBag, uint8 parentSlot, Item* parentItem);
        void AutoUnequipChildItem(Item* parentItem);
        bool StoreNewItemInBestSlots(uint32 itemId, uint32 amount, ItemContext context);
        void AutoStoreLoot(uint8 bag, uint8 slot, uint32 loot_id, LootStore const& store, ItemContext context = ItemContext::NONE, bool broadcast = false, bool createdByPlayer = false);
        void AutoStoreLoot(uint32 loot_id, LootStore const& store, ItemContext context = ItemContext::NONE, bool broadcast = false, bool createdByPlayer = false) { AutoStoreLoot(NULL_BAG, NULL_SLOT, loot_id, store, context, broadcast, createdByPlayer); }
        void StoreLootItem(ObjectGuid lootWorldObjectGuid, uint8 lootSlot, Loot* loot, AELootResult* aeResult = nullptr);

        InventoryResult CanTakeMoreSimilarItems(uint32 entry, uint32 count, Item* pItem, uint32* no_space_count = nullptr, uint32* offendingItemId = nullptr) const;
        InventoryResult CanStoreItem(uint8 bag, uint8 slot, ItemPosCountVec& dest, uint32 entry, uint32 count, Item* pItem = nullptr, bool swap = false, uint32* no_space_count = nullptr) const;

        void AddRefundReference(ObjectGuid it);
        void DeleteRefundReference(ObjectGuid it);

        /// Send full data about all currencies to client
        void SendCurrencies() const;
        /// Send conquest currency points and their cap week/arena
        void SendPvpRewards() const;
        /// Initialize currency amount for custom initialization at create character
        void SetCreateCurrency(uint32 id, uint32 amount);
        /// Modify currency amount
        void ModifyCurrency(uint32 id, int32 amount, CurrencyGainSource gainSource = CurrencyGainSource::Cheat, CurrencyDestroyReason destroyReason = CurrencyDestroyReason::Cheat);
        void AddCurrency(uint32 id, uint32 amount, CurrencyGainSource gainSource = CurrencyGainSource::Cheat);
        void RemoveCurrency(uint32 id, int32 amount, CurrencyDestroyReason destroyReason = CurrencyDestroyReason::Cheat);
        /// Increase currency cap
        void IncreaseCurrencyCap(uint32 id, uint32 amount);
        /// Reset weekly quantity
        void ResetCurrencyWeekCap();

        uint32 GetCurrencyQuantity(uint32 id) const;
        uint32 GetCurrencyWeeklyQuantity(uint32 id) const;
        uint32 GetCurrencyTrackedQuantity(uint32 id) const;
        uint32 GetCurrencyIncreasedCapQuantity(uint32 id) const;
        uint32 GetCurrencyMaxQuantity(CurrencyTypesEntry const* currency, bool onLoad = false, bool onUpdateVersion = false) const;
        uint32 GetCurrencyWeeklyCap(uint32 id) const;
        uint32 GetCurrencyWeeklyCap(CurrencyTypesEntry const* currency) const;
        bool HasCurrency(uint32 id, uint32 amount) const;

        void SetInvSlot(uint32 slot, ObjectGuid guid) { SetUpdateFieldValue(m_values.ModifyValue(&Player::m_activePlayerData).ModifyValue(&UF::ActivePlayerData::InvSlots, slot), guid); }

        void ApplyEquipCooldown(Item* pItem);
        void QuickEquipItem(uint16 pos, Item* pItem);
        void VisualizeItem(uint8 slot, Item* pItem);
        void SetVisibleItemSlot(uint8 slot, Item* pItem);
        Item* BankItem(ItemPosCountVec const& dest, Item* pItem, bool update);
        void RemoveItem(uint8 bag, uint8 slot, bool update);
        void MoveItemFromInventory(uint8 bag, uint8 slot, bool update);
                                                            // in trade, auction, guild bank, mail....
        void MoveItemToInventory(ItemPosCountVec const& dest, Item* pItem, bool update, bool in_characterInventoryDB = false);
                                                            // in trade, guild bank, mail....
        void RemoveItemDependentAurasAndCasts(Item* pItem);
        void DestroyItem(uint8 bag, uint8 slot, bool update);
        uint32 DestroyItemCount(uint32 item, uint32 count, bool update, bool unequip_check = false);
        void DestroyItemCount(Item* item, uint32& count, bool update);
        void DestroyConjuredItems(bool update);
        void DestroyZoneLimitedItem(bool update, uint32 new_zone);
        void SplitItem(uint16 src, uint16 dst, uint32 count);
        void SwapItem(uint16 src, uint16 dst);
        void AddItemToBuyBackSlot(Item* pItem);
        void SetBuybackPrice(uint32 slot, uint32 price) { SetUpdateFieldValue(m_values.ModifyValue(&Player::m_activePlayerData).ModifyValue(&UF::ActivePlayerData::BuybackPrice, slot), price); }
        void SetBuybackTimestamp(uint32 slot, time_t timestamp) { SetUpdateFieldValue(m_values.ModifyValue(&Player::m_activePlayerData).ModifyValue(&UF::ActivePlayerData::BuybackTimestamp, slot), timestamp); }
        Item* GetItemFromBuyBackSlot(uint32 slot);
        void RemoveItemFromBuyBackSlot(uint32 slot, bool del);
        void SendEquipError(InventoryResult msg, Item const* item1 = nullptr, Item const* item2 = nullptr, uint32 itemId = 0) const;
        void SendBuyError(BuyResult msg, Creature* creature, uint32 item, uint32 param) const;
        void SendSellError(SellResult msg, Creature* creature, ObjectGuid guid) const;
        void AddWeaponProficiency(uint32 newflag) { m_WeaponProficiency |= newflag; }
        void AddArmorProficiency(uint32 newflag) { m_ArmorProficiency |= newflag; }
        uint32 GetWeaponProficiency() const { return m_WeaponProficiency; }
        uint32 GetArmorProficiency() const { return m_ArmorProficiency; }
        bool IsUseEquipedWeapon(bool mainhand) const;
        bool IsTwoHandUsed() const;
        bool IsUsingTwoHandedWeaponInOneHand() const;
        void SendNewItem(Item* item, uint32 quantity, bool received, bool created, bool broadcast = false, uint32 dungeonEncounterId = 0);
        bool BuyItemFromVendorSlot(ObjectGuid vendorguid, uint32 vendorslot, uint32 item, uint8 count, uint8 bag, uint8 slot);
        bool BuyCurrencyFromVendorSlot(ObjectGuid vendorGuid, uint32 vendorSlot, uint32 currency, uint32 count);
        bool _StoreOrEquipNewItem(uint32 vendorslot, uint32 item, uint8 count, uint8 bag, uint8 slot, int64 price, ItemTemplate const* pProto, Creature* pVendor, VendorItem const* crItem, bool bStore);

        float GetReputationPriceDiscount(Creature const* creature) const;
        float GetReputationPriceDiscount(FactionTemplateEntry const* factionTemplate) const;

        Player* GetTrader() const;
        TradeData* GetTradeData() const { return m_trade; }
        void TradeCancel(bool sendback);

        CinematicMgr* GetCinematicMgr() const { return _cinematicMgr; }

        void UpdateEnchantTime(uint32 time);
        void UpdateSoulboundTradeItems();
        void AddTradeableItem(Item* item);
        void RemoveTradeableItem(Item* item);
        void UpdateItemDuration(uint32 time, bool realtimeonly = false);
        void AddEnchantmentDurations(Item* item);
        void RemoveEnchantmentDurations(Item* item);
        void RemoveEnchantmentDurationsReferences(Item* item);
        void RemoveArenaEnchantments(EnchantmentSlot slot);
        void AddEnchantmentDuration(Item* item, EnchantmentSlot slot, uint32 duration);
        void ApplyEnchantment(Item* item, EnchantmentSlot slot, bool apply, bool apply_dur = true, bool ignore_condition = false);
        void ApplyEnchantment(Item* item, bool apply);
        void UpdateSkillEnchantments(uint16 skill_id, uint16 curr_value, uint16 new_value);
        void SendEnchantmentDurations();
        void AddItemDurations(Item* item);
        void RemoveItemDurations(Item* item);
        void SendItemDurations();
        void LoadCorpse(PreparedQueryResult result);

        bool AddItem(uint32 itemId, uint32 count);

        /*********************************************************/
        /***                    GOSSIP SYSTEM                  ***/
        /*********************************************************/

        void PrepareGossipMenu(WorldObject* source, uint32 menuId, bool showQuests = false);
        void SendPreparedGossip(WorldObject* source);
        void OnGossipSelect(WorldObject* source, int32 gossipOptionId, uint32 menuId);

        uint32 GetGossipTextId(uint32 menuId, WorldObject* source);
        uint32 GetGossipTextId(WorldObject* source);
        uint32 GetGossipMenuForSource(WorldObject* source);

        /*********************************************************/
        /***                    QUEST SYSTEM                   ***/
        /*********************************************************/

        int32 GetQuestMinLevel(Quest const* quest) const;
        int32 GetQuestMinLevel(uint32 contentTuningId) const;
        int32 GetQuestLevel(Quest const* quest) const;
        int32 GetQuestLevel(uint32 contentTuningId) const;
        void PrepareQuestMenu(ObjectGuid guid);
        void SendPreparedQuest(WorldObject* source);
        bool IsActiveQuest(uint32 quest_id) const;
        Quest const* GetNextQuest(Object const* questGiver, Quest const* quest) const;
        bool CanSeeStartQuest(Quest const* quest) const;
        bool CanTakeQuest(Quest const* quest, bool msg) const;
        bool CanAddQuest(Quest const* quest, bool msg) const;
        bool CanCompleteQuest(uint32 quest_id, uint32 ignoredQuestObjectiveId = 0);
        bool CanCompleteRepeatableQuest(Quest const* quest);
        bool CanRewardQuest(Quest const* quest, bool msg) const;
        bool CanRewardQuest(Quest const* quest, LootItemType rewardType, uint32 rewardId, bool msg) const;
        void AddQuestAndCheckCompletion(Quest const* quest, Object* questGiver);
        void AddQuest(Quest const* quest, Object* questGiver);
        void AbandonQuest(uint32 quest_id);
        void CompleteQuest(uint32 quest_id);
        void IncompleteQuest(uint32 quest_id);
        uint32 GetQuestMoneyReward(Quest const* quest) const;
        uint32 GetQuestXPReward(Quest const* quest);
        bool CanSelectQuestPackageItem(QuestPackageItemEntry const* questPackageItem) const;
        void RewardQuestPackage(uint32 questPackageId, ItemContext context, uint32 onlyItemId = 0);
        void RewardQuest(Quest const* quest, LootItemType rewardType, uint32 rewardId, Object* questGiver, bool announce = true);
        void SetRewardedQuest(uint32 quest_id);
        void FailQuest(uint32 quest_id);
        void FailQuestsWithFlag(QuestFlags flag);
        bool SatisfyQuestSkill(Quest const* qInfo, bool msg) const;
        bool SatisfyQuestLevel(Quest const* qInfo, bool msg) const;
        bool SatisfyQuestMinLevel(Quest const* qInfo, bool msg) const;
        bool SatisfyQuestMaxLevel(Quest const* qInfo, bool msg) const;
        bool SatisfyQuestLog(bool msg) const;
        bool SatisfyQuestDependentQuests(Quest const* qInfo, bool msg) const;
        bool SatisfyQuestPreviousQuest(Quest const* qInfo, bool msg) const;
        bool SatisfyQuestDependentPreviousQuests(Quest const* qInfo, bool msg) const;
        bool SatisfyQuestBreadcrumbQuest(Quest const* qInfo, bool msg) const;
        bool SatisfyQuestDependentBreadcrumbQuests(Quest const* qInfo, bool msg) const;
        bool SatisfyQuestClass(Quest const* qInfo, bool msg) const;
        bool SatisfyQuestRace(Quest const* qInfo, bool msg) const;
        bool SatisfyQuestReputation(Quest const* qInfo, bool msg) const;
        bool SatisfyQuestStatus(Quest const* qInfo, bool msg) const;
        bool SatisfyQuestConditions(Quest const* qInfo, bool msg) const;
        bool SatisfyQuestTimed(Quest const* qInfo, bool msg) const;
        bool SatisfyQuestExclusiveGroup(Quest const* qInfo, bool msg) const;
        bool SatisfyQuestDay(Quest const* qInfo, bool msg) const;
        bool SatisfyQuestWeek(Quest const* qInfo, bool msg) const;
        bool SatisfyQuestMonth(Quest const* qInfo, bool msg) const;
        bool SatisfyQuestSeasonal(Quest const* qInfo, bool msg) const;
        bool SatisfyQuestExpansion(Quest const* qInfo, bool msg) const;
        bool GiveQuestSourceItem(Quest const* quest);
        bool TakeQuestSourceItem(uint32 questId, bool msg);
        bool GetQuestRewardStatus(uint32 quest_id) const;
        QuestStatus GetQuestStatus(uint32 quest_id) const;
        void SetQuestStatus(uint32 questId, QuestStatus status, bool update = true);
        void RemoveActiveQuest(uint32 questId, bool update = true);
        void RemoveRewardedQuest(uint32 questId, bool update = true);
        void SendQuestUpdate(uint32 questId);
        QuestGiverStatus GetQuestDialogStatus(Object const* questGiver) const;

        void SetDailyQuestStatus(uint32 quest_id);
        bool IsDailyQuestDone(uint32 quest_id) const;
        void SetWeeklyQuestStatus(uint32 quest_id);
        void SetMonthlyQuestStatus(uint32 quest_id);
        void SetSeasonalQuestStatus(uint32 quest_id);
        void DailyReset();
        void ResetWeeklyQuestStatus();
        void ResetMonthlyQuestStatus();
        void ResetSeasonalQuestStatus(uint16 event_id, time_t eventStartTime);

        uint16 FindQuestSlot(uint32 quest_id) const;
        uint32 GetQuestSlotQuestId(uint16 slot) const;
        uint32 GetQuestSlotState(uint16 slot) const;
        uint16 GetQuestSlotCounter(uint16 slot, uint8 counter) const;
        uint32 GetQuestSlotEndTime(uint16 slot) const;
        uint32 GetQuestSlotAcceptTime(uint16 slot) const;
        bool GetQuestSlotObjectiveFlag(uint16 slot, int8 objectiveIndex) const;
        int32 GetQuestSlotObjectiveData(uint16 slot, QuestObjective const& objective) const;
        void SetQuestSlot(uint16 slot, uint32 quest_id);
        void SetQuestSlotCounter(uint16 slot, uint8 counter, uint16 count);
        void SetQuestSlotState(uint16 slot, uint32 state);
        void RemoveQuestSlotState(uint16 slot, uint32 state);
        void SetQuestSlotEndTime(uint16 slot, time_t endTime);
        void SetQuestSlotAcceptTime(uint16 slot, time_t acceptTime);
        void SetQuestSlotObjectiveFlag(uint16 slot, int8 objectiveIndex);
        void RemoveQuestSlotObjectiveFlag(uint16 slot, int8 objectiveIndex);
        void SetQuestCompletedBit(uint32 questBit, bool completed);

        uint16 GetReqKillOrCastCurrentCount(uint32 quest_id, int32 entry) const;
        void AreaExploredOrEventHappens(uint32 questId);
        void GroupEventHappens(uint32 questId, WorldObject const* pEventObject);
        void ItemAddedQuestCheck(uint32 entry, uint32 count);
        void ItemRemovedQuestCheck(uint32 entry, uint32 count);
        void KilledMonster(CreatureTemplate const* cInfo, ObjectGuid guid);
        void KilledMonsterCredit(uint32 entry, ObjectGuid guid = ObjectGuid::Empty);
        void KilledPlayerCredit(ObjectGuid victimGuid);
        void KillCreditGO(uint32 entry, ObjectGuid guid = ObjectGuid::Empty);
        void TalkedToCreature(uint32 entry, ObjectGuid guid);
        void KillCreditCriteriaTreeObjective(QuestObjective const& questObjective);
        void MoneyChanged(uint64 value);
        void ReputationChanged(FactionEntry const* factionEntry, int32 change);
        void CurrencyChanged(uint32 currencyId, int32 change);
        void UpdateQuestObjectiveProgress(QuestObjectiveType objectiveType, int32 objectId, int64 addCount, ObjectGuid victimGuid = ObjectGuid::Empty);
        bool HasQuestForItem(uint32 itemId) const;
        bool HasQuestForGO(int32 goId) const;
        void UpdateVisibleGameobjectsOrSpellClicks();
        bool CanShareQuest(uint32 questId) const;

        int32 GetQuestObjectiveData(QuestObjective const& objective) const;
        void SetQuestObjectiveData(QuestObjective const& objective, int32 data);
        bool IsQuestObjectiveCompletable(uint16 slot, Quest const* quest, QuestObjective const& objective) const;
        bool IsQuestObjectiveComplete(uint16 slot, Quest const* quest, QuestObjective const& objective) const;
        bool IsQuestObjectiveProgressBarComplete(uint16 slot, Quest const* quest) const;
        void SendQuestComplete(uint32 questId) const;
        void SendQuestReward(Quest const* quest, Creature const* questGiver, uint32 xp, bool hideChatMessage) const;
        void SendQuestFailed(uint32 questId, InventoryResult reason = EQUIP_ERR_OK) const;
        void SendQuestTimerFailed(uint32 questId) const;
        void SendCanTakeQuestResponse(QuestFailedReason reason, bool sendErrorMessage = true, std::string reasonText = "") const;
        void SendQuestConfirmAccept(Quest const* quest, Player* receiver) const;
        void SendPushToPartyResponse(Player const* player, QuestPushReason reason, Quest const* quest = nullptr) const;
        void SendQuestUpdateAddCredit(Quest const* quest, ObjectGuid guid, QuestObjective const& obj, uint16 count) const;
        void SendQuestUpdateAddCreditSimple(QuestObjective const& obj) const;
        void SendQuestUpdateAddPlayer(Quest const* quest, uint16 newCount) const;
        void SendQuestGiverStatusMultiple();
        void SendQuestGiverStatusMultiple(GuidUnorderedSet const& guids);
        void SendDisplayToast(uint32 entry, DisplayToastType type, bool isBonusRoll, uint32 quantity, DisplayToastMethod method, uint32 questId = 0, Item* item = nullptr) const;

        uint32 GetSharedQuestID() const { return m_sharedQuestId; }
        ObjectGuid GetPlayerSharingQuest() const { return m_playerSharingQuest; }
        void SetQuestSharingInfo(ObjectGuid guid, uint32 id) { m_playerSharingQuest = guid; m_sharedQuestId = id; }
        void ClearQuestSharingInfo() { m_playerSharingQuest = ObjectGuid::Empty; m_sharedQuestId = 0; }

        uint32 GetInGameTime() const { return m_ingametime; }
        void SetInGameTime(uint32 time) { m_ingametime = time; }

        void AddTimedQuest(uint32 questId) { m_timedquests.insert(questId); }
        void RemoveTimedQuest(uint32 questId) { m_timedquests.erase(questId); }

        void SaveCUFProfile(uint8 id, std::nullptr_t) { _CUFProfiles[id] = nullptr; } ///> Empties a CUF profile at position 0-4
        void SaveCUFProfile(uint8 id, std::unique_ptr<CUFProfile> profile) { _CUFProfiles[id] = std::move(profile); } ///> Replaces a CUF profile at position 0-4
        CUFProfile* GetCUFProfile(uint8 id) const { return _CUFProfiles[id].get(); } ///> Retrieves a CUF profile at position 0-4
        uint8 GetCUFProfilesCount() const
        {
            uint8 count = 0;
            for (uint8 i = 0; i < MAX_CUF_PROFILES; ++i)
                if (_CUFProfiles[i])
                    ++count;
            return count;
        }

        bool HasPvPForcingQuest() const;

        /*********************************************************/
        /***                   LOAD SYSTEM                     ***/
        /*********************************************************/

        bool LoadFromDB(ObjectGuid guid, CharacterDatabaseQueryHolder const& holder);
        bool IsLoading() const override;

        static uint32 GetZoneIdFromDB(ObjectGuid guid);
        static bool   LoadPositionFromDB(uint32& mapid, float& x, float& y, float& z, float& o, bool& in_flight, ObjectGuid guid);

        static bool IsValidGender(uint8 Gender) { return Gender <= GENDER_FEMALE; }
        static bool IsValidClass(uint8 Class) { return ((1 << (Class - 1)) & CLASSMASK_ALL_PLAYABLE) != 0; }
        static bool IsValidRace(uint8 Race) { return Trinity::RaceMask<uint64>{ RACEMASK_ALL_PLAYABLE }.HasRace(Race); }

        /*********************************************************/
        /***                   SAVE SYSTEM                     ***/
        /*********************************************************/

        void SaveToDB(bool create = false);
        void SaveToDB(LoginDatabaseTransaction loginTransaction, CharacterDatabaseTransaction trans, bool create = false);
        void SaveInventoryAndGoldToDB(CharacterDatabaseTransaction trans);                    // fast save function for item/money cheating preventing
        void SaveGoldToDB(CharacterDatabaseTransaction trans) const;

        static void SaveCustomizations(CharacterDatabaseTransaction trans, ObjectGuid::LowType guid,
            Trinity::IteratorPair<UF::ChrCustomizationChoice const*> customizations);
        static void SavePositionInDB(WorldLocation const& loc, uint16 zoneId, ObjectGuid guid, CharacterDatabaseTransaction trans);

        static void DeleteFromDB(ObjectGuid playerguid, uint32 accountId, bool updateRealmChars = true, bool deleteFinally = false);
        static void DeleteOldCharacters();
        static void DeleteOldCharacters(uint32 keepDays);

        bool m_mailsUpdated;

        void SetBindPoint(ObjectGuid guid) const;
        void SendRespecWipeConfirm(ObjectGuid const& guid, uint32 cost, SpecResetType respecType) const;
        void RegenerateAll();
        void Regenerate(Powers power);
        void InterruptPowerRegen(Powers power);
        void RegenerateHealth();
        void setRegenTimerCount(uint32 time) {m_regenTimerCount = time;}
        void setWeaponChangeTimer(uint32 time) {m_weaponChangeTimer = time;}

        uint64 GetMoney() const { return m_activePlayerData->Coinage; }
        bool ModifyMoney(int64 amount, bool sendError = true);
        bool HasEnoughMoney(uint64 amount) const { return (GetMoney() >= amount); }
        bool HasEnoughMoney(int64 amount) const{ return (amount < 0) || HasEnoughMoney(uint64(amount)); }
        void SetMoney(uint64 value);

        RewardedQuestSet const& getRewardedQuests() const { return m_RewardedQuests; }
        QuestStatusMap& getQuestStatusMap() { return m_QuestStatus; }

        size_t GetRewardedQuestCount() const { return m_RewardedQuests.size(); }
        bool IsQuestRewarded(uint32 quest_id) const;

        Unit* GetSelectedUnit() const;
        Player* GetSelectedPlayer() const;

        void SetTarget(ObjectGuid const& /*guid*/) override { } /// Used for serverside target changes, does not apply to players
        void SetSelection(ObjectGuid const& guid) { SetUpdateFieldValue(m_values.ModifyValue(&Unit::m_unitData).ModifyValue(&UF::UnitData::Target), guid); }

        void SendMailResult(uint64 mailId, MailResponseType mailAction, MailResponseResult mailError, uint32 equipError = 0, ObjectGuid::LowType itemGuid = UI64LIT(0), uint32 itemCount = 0) const;
        void SendNewMail() const;
        void UpdateNextMailTimeAndUnreads();
        void AddNewMailDeliverTime(time_t deliver_time);

        void RemoveMail(uint64 id);

        void AddMail(Mail* mail) { m_mail.push_front(mail);}// for call from WorldSession::SendMailTo
        uint32 GetMailSize() const { return uint32(m_mail.size()); }
        Mail* GetMail(uint64 id);

        PlayerMails const& GetMails() const { return m_mail; }

        void SendItemRetrievalMail(uint32 itemEntry, uint32 count, ItemContext context); // Item retrieval mails sent by The Postmaster (34337), used in multiple places.

        /*********************************************************/
        /*** MAILED ITEMS SYSTEM ***/
        /*********************************************************/

        uint8 unReadMails;
        time_t m_nextMailDelivereTime;

        typedef std::unordered_map<ObjectGuid::LowType, Item*> ItemMap;

        ItemMap mMitems;                                    //template defined in objectmgr.cpp

        Item* GetMItem(ObjectGuid::LowType id);
        void AddMItem(Item* it);
        bool RemoveMItem(ObjectGuid::LowType id);

        void SendOnCancelExpectedVehicleRideAura() const;
        void PetSpellInitialize();
        void CharmSpellInitialize();
        void PossessSpellInitialize();
        void VehicleSpellInitialize();
        void SendRemoveControlBar() const;
        bool HasSpell(uint32 spell) const override;
        bool HasActiveSpell(uint32 spell) const;            // show in spellbook
        SpellInfo const* GetCastSpellInfo(SpellInfo const* spellInfo) const override;
        bool IsSpellFitByClassAndRace(uint32 spell_id) const;
        bool HandlePassiveSpellLearn(SpellInfo const* spellInfo);

        void SendProficiency(ItemClass itemClass, uint32 itemSubclassMask) const;
        void SendKnownSpells();
        void SendUnlearnSpells();
        bool AddSpell(uint32 spellId, bool active, bool learning, bool dependent, bool disabled, bool loading = false, int32 fromSkill = 0, bool favorite = false, Optional<int32> traitDefinitionId = {});
        void LearnSpell(uint32 spell_id, bool dependent, int32 fromSkill = 0, bool suppressMessaging = false, Optional<int32> traitDefinitionId = {});
        void RemoveSpell(uint32 spell_id, bool disabled = false, bool learn_low_rank = true, bool suppressMessaging = false);
        void ResetSpells(bool myClassOnly = false);
        void LearnCustomSpells();
        void LearnDefaultSkills();
        void LearnDefaultSkill(SkillRaceClassInfoEntry const* rcInfo);
        void LearnQuestRewardedSpells();
        void LearnQuestRewardedSpells(Quest const* quest);
        void AddTemporarySpell(uint32 spellId);
        void RemoveTemporarySpell(uint32 spellId);
        void SetOverrideSpellsId(int32 overrideSpellsId) { SetUpdateFieldValue(m_values.ModifyValue(&Player::m_activePlayerData).ModifyValue(&UF::ActivePlayerData::OverrideSpellsID), overrideSpellsId);  }
        void AddOverrideSpell(uint32 overridenSpellId, uint32 newSpellId);
        void RemoveOverrideSpell(uint32 overridenSpellId, uint32 newSpellId);
        void LearnSpecializationSpells();
        void RemoveSpecializationSpells();
        void AddSpellCategoryCooldownMod(int32 spellCategoryId, int32 mod);
        void RemoveSpellCategoryCooldownMod(int32 spellCategoryId, int32 mod);
        void SetSpellFavorite(uint32 spellId, bool favorite);

        void AddStoredAuraTeleportLocation(uint32 spellId);
        void RemoveStoredAuraTeleportLocation(uint32 spellId);
        WorldLocation const* GetStoredAuraTeleportLocation(uint32 spellId) const;

        void SetReputation(uint32 factionentry, int32 value);
        int32 GetReputation(uint32 factionentry) const;
        std::string GetGuildName() const;

        // Loot Spec
        void SetLootSpecId(uint32 id) { SetUpdateFieldValue(m_values.ModifyValue(&Player::m_activePlayerData).ModifyValue(&UF::ActivePlayerData::LootSpecID), id); }
        uint32 GetLootSpecId() const { return m_activePlayerData->LootSpecID; }

        ZonePVPTypeOverride GetOverrideZonePVPType() const { return ZonePVPTypeOverride(*m_activePlayerData->OverrideZonePVPType); }
        void SetOverrideZonePVPType(ZonePVPTypeOverride type) { SetUpdateFieldValue(m_values.ModifyValue(&Player::m_activePlayerData).ModifyValue(&UF::ActivePlayerData::OverrideZonePVPType), uint32(type)); }

        // Talents
        uint32 GetTalentResetCost() const { return _specializationInfo.ResetTalentsCost; }
        void SetTalentResetCost(uint32 cost)  { _specializationInfo.ResetTalentsCost = cost; }
        time_t GetTalentResetTime() const { return _specializationInfo.ResetTalentsTime; }
        void SetTalentResetTime(time_t time_)  { _specializationInfo.ResetTalentsTime = time_; }
        uint32 GetPrimarySpecialization() const { return m_playerData->CurrentSpecID; }
        void SetPrimarySpecialization(uint32 spec) { SetUpdateFieldValue(m_values.ModifyValue(&Player::m_playerData).ModifyValue(&UF::PlayerData::CurrentSpecID), spec); }
        uint8 GetActiveTalentGroup() const { return _specializationInfo.ActiveGroup; }
        void SetActiveTalentGroup(uint8 group){ _specializationInfo.ActiveGroup = group; }
        uint32 GetDefaultSpecId() const;

        bool ResetTalents(bool noCost = false);
        void ResetPvpTalents();
        uint32 GetNextResetTalentsCost() const;
        void InitTalentForLevel();
        void SendTalentsInfoData();
        TalentLearnResult LearnTalent(uint32 talentId, int32* spellOnCooldown);
        bool AddTalent(TalentEntry const* talent, uint8 spec, bool learning);
        bool HasTalent(uint32 spell_id, uint8 spec) const;
        void RemoveTalent(TalentEntry const* talent);
        void ResetTalentSpecialization();

        TalentLearnResult LearnPvpTalent(uint32 talentID, uint8 slot, int32* spellOnCooldown);
        bool AddPvpTalent(PvpTalentEntry const* talent, uint8 activeTalentGroup, uint8 slot);
        void RemovePvpTalent(PvpTalentEntry const* talent, uint8 activeTalentGroup);
        void TogglePvpTalents(bool enable);
        bool HasPvpTalent(uint32 talentID, uint8 activeTalentGroup) const;
        void EnablePvpRules(bool dueToCombat = false);
        void DisablePvpRules();
        bool HasPvpRulesEnabled() const;
        bool IsInAreaThatActivatesPvpTalents() const;
        bool IsAreaThatActivatesPvpTalents(uint32 areaID) const;

        // Dual Spec
        void ActivateTalentGroup(ChrSpecializationEntry const* spec);

        PlayerTalentMap const* GetTalentMap(uint8 spec) const { return &_specializationInfo.Talents[spec]; }
        PlayerTalentMap* GetTalentMap(uint8 spec) { return &_specializationInfo.Talents[spec]; }
        PlayerPvpTalentMap const& GetPvpTalentMap(uint8 spec) const { return _specializationInfo.PvpTalents[spec]; }
        PlayerPvpTalentMap& GetPvpTalentMap(uint8 spec) { return _specializationInfo.PvpTalents[spec]; }
        std::vector<uint32> const& GetGlyphs(uint8 spec) const { return _specializationInfo.Glyphs[spec]; }
        std::vector<uint32>& GetGlyphs(uint8 spec) { return _specializationInfo.Glyphs[spec]; }
        ActionButtonList const& GetActionButtons() const { return m_actionButtons; }
        void StartLoadingActionButtons(std::function<void()>&& callback = nullptr);
        void LoadActions(PreparedQueryResult result);

        // Traits
        void CreateTraitConfig(WorldPackets::Traits::TraitConfig& traitConfig);
        void AddTraitConfig(WorldPackets::Traits::TraitConfig const& traitConfig);
        UF::TraitConfig const* GetTraitConfig(int32 configId) const;
        void UpdateTraitConfig(WorldPackets::Traits::TraitConfig&& newConfig, int32 savedConfigId, bool withCastTime);
        void ApplyTraitEntryChanges(int32 editedConfigId, WorldPackets::Traits::TraitConfig const& newConfig, bool applyTraits, bool consumeCurrencies);
        void RenameTraitConfig(int32 editedConfigId, std::string&& newName);
        void DeleteTraitConfig(int32 deletedConfigId);
        void ApplyTraitConfig(int32 configId, bool apply);
        void ApplyTraitEntry(int32 traitNodeEntryId, int32 rank, int32 grantedRanks, bool apply);
        void SetActiveCombatTraitConfigID(int32 traitConfigId) { SetUpdateFieldValue(m_values.ModifyValue(&Player::m_activePlayerData).ModifyValue(&UF::ActivePlayerData::ActiveCombatTraitConfigID), traitConfigId); }
        void SetTraitConfigUseStarterBuild(int32 traitConfigId, bool useStarterBuild);
        void SetTraitConfigUseSharedActionBars(int32 traitConfigId, bool usesSharedActionBars, bool isLastSelectedSavedConfig);

        uint32 GetFreePrimaryProfessionPoints() const { return m_activePlayerData->CharacterPoints; }
        void SetFreePrimaryProfessions(uint16 profs) { SetUpdateFieldValue(m_values.ModifyValue(&Player::m_activePlayerData).ModifyValue(&UF::ActivePlayerData::CharacterPoints), profs); }
        void InitPrimaryProfessions();

        PlayerSpellMap const& GetSpellMap() const { return m_spells; }
        PlayerSpellMap      & GetSpellMap()       { return m_spells; }

        void AddSpellMod(SpellModifier* mod, bool apply);
        static bool IsAffectedBySpellmod(SpellInfo const* spellInfo, SpellModifier const* mod, Spell* spell = nullptr);
        template <class T>
        void GetSpellModValues(SpellInfo const* spellInfo, SpellModOp op, Spell* spell, T base, int32* flat, float* pct) const;
        template <class T>
        void ApplySpellMod(SpellInfo const* spellInfo, SpellModOp op, T& basevalue, Spell* spell = nullptr) const;
        static void ApplyModToSpell(SpellModifier* mod, Spell* spell);
        void SetSpellModTakingSpell(Spell* spell, bool apply);
        void SendSpellModifiers() const;

        void RemoveArenaSpellCooldowns(bool removeActivePetCooldowns = false);
        uint32 GetLastPotionId() const { return m_lastPotionId; }
        void SetLastPotionId(uint32 item_id) { m_lastPotionId = item_id; }
        void UpdatePotionCooldown(Spell* spell = nullptr);

        void SetResurrectRequestData(WorldObject const* caster, uint32 health, uint32 mana, uint32 appliedAura);
        void ClearResurrectRequestData()
        {
            _resurrectionData.reset();
        }

        bool IsResurrectRequestedBy(ObjectGuid const& guid) const
        {
            if (!IsResurrectRequested())
                return false;

            return !_resurrectionData->GUID.IsEmpty() && _resurrectionData->GUID == guid;
        }

        bool IsResurrectRequested() const { return _resurrectionData.get() != nullptr; }
        void ResurrectUsingRequestData();
        void ResurrectUsingRequestDataImpl();

        PlayerCreateMode GetCreateMode() const { return m_createMode;  }

        uint8 getCinematic() const { return m_cinematic; }
        void setCinematic(uint8 cine) { m_cinematic = cine; }

        uint32 GetMovie() const { return m_movie; }
        void SetMovie(uint32 movie) { m_movie = movie; }

        ActionButton* AddActionButton(uint8 button, uint64 action, uint8 type);
        void RemoveActionButton(uint8 button);
        ActionButton const* GetActionButton(uint8 button);
        void SendInitialActionButtons() const { SendActionButtons(0); }
        void SendActionButtons(uint32 state) const;
        bool IsActionButtonDataValid(uint8 button, uint64 action, uint8 type) const;
        void SetMultiActionBars(uint8 mask) { SetUpdateFieldValue(m_values.ModifyValue(&Player::m_activePlayerData).ModifyValue(&UF::ActivePlayerData::MultiActionBars), mask); }

        PvPInfo pvpInfo;
        void InitPvP();
        void UpdatePvPState(bool onlyFFA = false);
        void SetPvP(bool state) override;
        void UpdatePvP(bool state, bool override = false);
        void UpdateZone(uint32 newZone, uint32 newArea);
        void UpdateArea(uint32 newArea);
        void UpdateHostileAreaState(AreaTableEntry const* area);
        void UpdateZoneDependentAuras(uint32 zone_id);    // zones
        void UpdateAreaDependentAuras(uint32 area_id);    // subzones

        void UpdateAfkReport(time_t currTime);
        void UpdatePvPFlag(time_t currTime);
        void SetContestedPvP(Player* attackedPlayer = nullptr);
        void UpdateContestedPvP(uint32 currTime);
        void SetContestedPvPTimer(uint32 newTime) {m_contestedPvPTimer = newTime;}
        void ResetContestedPvP();

        /// @todo: maybe move UpdateDuelFlag+DuelComplete to independent DuelHandler
        std::unique_ptr<DuelInfo> duel;
        void UpdateDuelFlag(time_t currTime);
        void CheckDuelDistance(time_t currTime);
        void DuelComplete(DuelCompleteType type);
        void SetDuelArbiter(ObjectGuid guid) { SetUpdateFieldValue(m_values.ModifyValue(&Player::m_playerData).ModifyValue(&UF::PlayerData::DuelArbiter), guid); }
        void SetDuelTeam(uint32 duelTeam) { SetUpdateFieldValue(m_values.ModifyValue(&Player::m_playerData).ModifyValue(&UF::PlayerData::DuelTeam), duelTeam); }

        bool IsGroupVisibleFor(Player const* p) const;
        bool IsInSameGroupWith(Player const* p) const;
        bool IsInSameRaidWith(Player const* p) const;
        void UninviteFromGroup();
        static void RemoveFromGroup(Group* group, ObjectGuid guid, RemoveMethod method = GROUP_REMOVEMETHOD_DEFAULT, ObjectGuid kicker = ObjectGuid::Empty, char const* reason = nullptr);
        void RemoveFromGroup(RemoveMethod method = GROUP_REMOVEMETHOD_DEFAULT) { RemoveFromGroup(GetGroup(), GetGUID(), method); }
        void SendUpdateToOutOfRangeGroupMembers();

        void SetInGuild(ObjectGuid::LowType guildId);
        void SetGuildRank(uint8 rankId) { SetUpdateFieldValue(m_values.ModifyValue(&Player::m_playerData).ModifyValue(&UF::PlayerData::GuildRankID), rankId); }
        uint8 GetGuildRank() const { return uint8(m_playerData->GuildRankID); }
        void SetGuildLevel(uint32 level) { SetUpdateFieldValue(m_values.ModifyValue(&Player::m_playerData).ModifyValue(&UF::PlayerData::GuildLevel), level); }
        uint32 GetGuildLevel() const { return m_playerData->GuildLevel; }
        void SetGuildIdInvited(ObjectGuid::LowType GuildId) { m_GuildIdInvited = GuildId; }
        ObjectGuid::LowType GetGuildId() const { return m_unitData->GuildGUID->GetCounter(); /* return only lower part */ }
        Guild* GetGuild();
        Guild const* GetGuild() const;
        ObjectGuid::LowType GetGuildIdInvited() const { return m_GuildIdInvited; }
        static void RemovePetitionsAndSigns(ObjectGuid guid);

        // Arena Team
        void SetInArenaTeam(uint32 ArenaTeamId, uint8 slot, uint8 type);
        void SetArenaTeamInfoField(uint8 slot, ArenaTeamInfoType type, uint32 value);
        static void LeaveAllArenaTeams(ObjectGuid guid);
        uint32 GetArenaTeamId(uint8 /*slot*/) const { return 0; }
        uint32 GetArenaPersonalRating(uint8 slot) const;
        void SetArenaTeamIdInvited(uint32 ArenaTeamId) { m_ArenaTeamIdInvited = ArenaTeamId; }
        uint32 GetArenaTeamIdInvited() const { return m_ArenaTeamIdInvited; }
        uint32 GetRBGPersonalRating() const { return GetArenaPersonalRating(3); }
        UF::PVPInfo const* GetPvpInfoForBracket(int8 bracket) const;

        Difficulty GetDifficultyID(MapEntry const* mapEntry) const;
        Difficulty GetDungeonDifficultyID() const { return m_dungeonDifficulty; }
        Difficulty GetRaidDifficultyID() const { return m_raidDifficulty; }
        Difficulty GetLegacyRaidDifficultyID() const { return m_legacyRaidDifficulty; }
        void SetDungeonDifficultyID(Difficulty dungeon_difficulty) { m_dungeonDifficulty = dungeon_difficulty; }
        void SetRaidDifficultyID(Difficulty raid_difficulty) { m_raidDifficulty = raid_difficulty; }
        void SetLegacyRaidDifficultyID(Difficulty raid_difficulty) { m_legacyRaidDifficulty = raid_difficulty; }
        static Difficulty CheckLoadedDungeonDifficultyID(Difficulty difficulty);
        static Difficulty CheckLoadedRaidDifficultyID(Difficulty difficulty);
        static Difficulty CheckLoadedLegacyRaidDifficultyID(Difficulty difficulty);
        void SendRaidGroupOnlyMessage(RaidGroupReason reason, int32 delay) const;

        bool UpdateSkillPro(uint16 skillId, int32 chance, uint32 step);
        bool UpdateCraftSkill(SpellInfo const* spellInfo);
        bool UpdateGatherSkill(uint32 skillId, uint32 skillValue, uint32 redLevel, uint32 multiplicator = 1, WorldObject const* object = nullptr);
        bool UpdateFishingSkill(int32 expansion);

        float GetHealthBonusFromStamina() const;
        Stats GetPrimaryStat() const;

        bool UpdateStats(Stats stat) override;
        bool UpdateAllStats() override;
        void ApplySpellPenetrationBonus(int32 amount, bool apply);
        void ApplyModTargetResistance(int32 mod, bool apply) { ApplyModUpdateFieldValue(m_values.ModifyValue(&Player::m_activePlayerData).ModifyValue(&UF::ActivePlayerData::ModTargetResistance), mod, apply); }
        void ApplyModTargetPhysicalResistance(int32 mod, bool apply) { ApplyModUpdateFieldValue(m_values.ModifyValue(&Player::m_activePlayerData).ModifyValue(&UF::ActivePlayerData::ModTargetPhysicalResistance), mod, apply); }
        void UpdateResistances(uint32 school) override;
        void UpdateArmor() override;
        void UpdateMaxHealth() override;
        void UpdateMaxPower(Powers power) override;
        uint32 GetPowerIndex(Powers power) const override;
        void UpdateAttackPowerAndDamage(bool ranged = false) override;
        void ApplySpellPowerBonus(int32 amount, bool apply);
        void UpdateSpellDamageAndHealingBonus();
        void ApplyModDamageDonePos(SpellSchools school, int32 mod, bool apply) { ApplyModUpdateFieldValue(m_values.ModifyValue(&Player::m_activePlayerData).ModifyValue(&UF::ActivePlayerData::ModDamageDonePos, school), mod, apply); }
        void ApplyModDamageDoneNeg(SpellSchools school, int32 mod, bool apply) { ApplyModUpdateFieldValue(m_values.ModifyValue(&Player::m_activePlayerData).ModifyValue(&UF::ActivePlayerData::ModDamageDoneNeg, school), mod, apply); }
        void ApplyModDamageDonePercent(SpellSchools school, float pct, bool apply) { ApplyPercentModUpdateFieldValue(m_values.ModifyValue(&Player::m_activePlayerData).ModifyValue(&UF::ActivePlayerData::ModDamageDonePercent, school), pct, apply); }
        void SetModDamageDonePercent(uint8 school, float pct) { SetUpdateFieldValue(m_values.ModifyValue(&Player::m_activePlayerData).ModifyValue(&UF::ActivePlayerData::ModDamageDonePercent, school), pct); }
        void ApplyRatingMod(CombatRating cr, int32 value, bool apply);
        void UpdateRating(CombatRating cr);
        void UpdateAllRatings();
        void UpdateMastery();
        void UpdateVersatilityDamageDone();
        void UpdateHealingDonePercentMod();
        bool CanUseMastery() const;

        void CalculateMinMaxDamage(WeaponAttackType attType, bool normalized, bool addTotalPct, float& minDamage, float& maxDamage) const override;

        void RecalculateRating(CombatRating cr) { ApplyRatingMod(cr, 0, true);}
        void GetDodgeFromAgility(float &diminishing, float &nondiminishing) const;
        float GetRatingMultiplier(CombatRating cr) const;
        float GetRatingBonusValue(CombatRating cr) const;
        float ApplyRatingDiminishing(CombatRating cr, float bonusValue) const;

        /// Returns base spellpower bonus from spellpower stat on items, without spellpower from intellect stat
        uint32 GetBaseSpellPowerBonus() const { return m_baseSpellPower; }
        int32 GetSpellPenetrationItemMod() const { return m_spellPenetrationItemMod; }

        bool CanApplyResilience() const override { return true; }

        float GetExpertiseDodgeOrParryReduction(WeaponAttackType attType) const;
        void UpdateBlockPercentage();
        void UpdateCritPercentage(WeaponAttackType attType);
        void UpdateAllCritPercentages();
        void UpdateParryPercentage();
        void UpdateDodgePercentage();
        void UpdateMeleeHitChances();
        void UpdateRangedHitChances();
        void UpdateSpellHitChances();

        void UpdateSpellCritChance();
        void UpdateCorruption();
        void UpdateArmorPenetration(int32 amount);
        void UpdateExpertise(WeaponAttackType attType);
        void ApplyManaRegenBonus(int32 amount, bool apply);
        void ApplyHealthRegenBonus(int32 amount, bool apply);
        void UpdateManaRegen();
        void UpdateAllRunesRegen();

        void SetPetSpellPower(uint32 spellPower) { SetUpdateFieldValue(m_values.ModifyValue(&Player::m_activePlayerData).ModifyValue(&UF::ActivePlayerData::PetSpellPower), spellPower); }

        ObjectGuid const& GetLootGUID() const { return m_playerData->LootTargetGUID; }
        void SetLootGUID(ObjectGuid const& guid) { SetUpdateFieldValue(m_values.ModifyValue(&Player::m_playerData).ModifyValue(&UF::PlayerData::LootTargetGUID), guid); }
        Loot* GetLootByWorldObjectGUID(ObjectGuid const& lootWorldObjectGuid) const;
        std::unordered_map<ObjectGuid, Loot*> const& GetAELootView() const { return m_AELootView; }
        LootRoll* GetLootRoll(ObjectGuid const& lootObjectGuid, uint8 lootListId);
        void AddLootRoll(LootRoll* roll) { m_lootRolls.push_back(roll); }
        void RemoveLootRoll(LootRoll* roll);

        void RemovedInsignia(Player* looterPlr);

        WorldSession* GetSession() const { return m_session; }

    protected:
        UF::UpdateFieldFlag GetUpdateFieldFlagsFor(Player const* target) const override;
        void BuildValuesCreate(ByteBuffer* data, Player const* target) const override;
        void BuildValuesUpdate(ByteBuffer* data, Player const* target) const override;
        void ClearUpdateMask(bool remove) override;

    public:
        void BuildCreateUpdateBlockForPlayer(UpdateData* data, Player* target) const override;
        void BuildValuesUpdateWithFlag(ByteBuffer* data, UF::UpdateFieldFlag flags, Player const* target) const override;
        void BuildValuesUpdateForPlayerWithMask(UpdateData* data, UF::ObjectData::Mask const& requestedObjectMask, UF::UnitData::Mask const& requestedUnitMask,
            UF::PlayerData::Mask const& requestedPlayerMask, UF::ActivePlayerData::Mask const& requestedActivePlayerMask, Player const* target) const;

        struct ValuesUpdateForPlayerWithMaskSender // sender compatible with MessageDistDeliverer
        {
            explicit ValuesUpdateForPlayerWithMaskSender(Player const* owner) : Owner(owner) { }

            Player const* Owner;
            UF::ObjectData::Base ObjectMask;
            UF::UnitData::Base UnitMask;
            UF::PlayerData::Base PlayerMask;
            UF::ActivePlayerData::Base ActivePlayerMask;

            void operator()(Player const* player) const;
        };

        void DestroyForPlayer(Player* target) const override;

        // notifiers
        void SendAttackSwingCantAttack() const;
        void SendAttackSwingCancelAttack() const;
        void SendAttackSwingDeadTarget() const;
        void SendAttackSwingNotInRange() const;
        void SendAttackSwingBadFacingAttack() const;
        void SendAutoRepeatCancel(Unit* target);
        void SendExplorationExperience(uint32 Area, uint32 Experience) const;

        void SendDungeonDifficulty(int32 forcedDifficulty = -1) const;
        void SendRaidDifficulty(bool legacy, int32 forcedDifficulty = -1) const;
        void ResetInstances(InstanceResetMethod method);
        void SendResetInstanceSuccess(uint32 MapId) const;
        void SendResetInstanceFailed(ResetFailedReason reason, uint32 mapID) const;
        void SendResetFailedNotify(uint32 mapid) const;
        bool IsLockedToDungeonEncounter(uint32 dungeonEncounterId) const;

        bool UpdatePosition(float x, float y, float z, float orientation, bool teleport = false) override;
        bool UpdatePosition(Position const& pos, bool teleport = false) override { return UpdatePosition(pos.GetPositionX(), pos.GetPositionY(), pos.GetPositionZ(), pos.GetOrientation(), teleport); }
        void ProcessTerrainStatusUpdate(ZLiquidStatus oldLiquidStatus, Optional<LiquidData> const& newLiquidData) override;
        void AtEnterCombat() override;
        void AtExitCombat() override;

        void SendMessageToSet(WorldPacket const* data, bool self) const override { SendMessageToSetInRange(data, GetVisibilityRange(), self); }
        void SendMessageToSetInRange(WorldPacket const* data, float dist, bool self) const override;
        void SendMessageToSetInRange(WorldPacket const* data, float dist, bool self, bool own_team_only, bool required3dDist = false) const;
        void SendMessageToSet(WorldPacket const* data, Player const* skipped_rcvr) const override;

        void SendChatMessageToSetInRange(ChatMsg chatMsg, Language lanugageId, std::string&& text, float range);

        Corpse* GetCorpse() const;
        void SpawnCorpseBones(bool triggerSave = true);
        Corpse* CreateCorpse();
        void KillPlayer();
        static void OfflineResurrect(ObjectGuid const& guid, CharacterDatabaseTransaction trans);
        bool HasCorpse() const { return _corpseLocation.GetMapId() != MAPID_INVALID; }
        WorldLocation GetCorpseLocation() const { return _corpseLocation; }
        void InitializeSelfResurrectionSpells();
        void ResurrectPlayer(float restore_percent, bool applySickness = false);
        void BuildPlayerRepop();
        void RepopAtGraveyard();

        void DurabilityLossAll(double percent, bool inventory);
        void DurabilityLoss(Item* item, double percent);
        void DurabilityPointsLossAll(int32 points, bool inventory);
        void DurabilityPointsLoss(Item* item, int32 points);
        void DurabilityPointLossForEquipSlot(EquipmentSlots slot);
        void DurabilityRepairAll(bool takeCost, float discountMod, bool guildBank);
        void DurabilityRepair(uint16 pos, bool takeCost, float discountMod);

        void UpdateMirrorTimers();
        void StopMirrorTimers();
        bool IsMirrorTimerActive(MirrorTimerType type) const;

        bool CanJoinConstantChannelInZone(ChatChannelsEntry const* channel, AreaTableEntry const* zone) const;

        void JoinedChannel(Channel* c);
        void LeftChannel(Channel* c);
        void CleanupChannels();
        void UpdateLocalChannels(uint32 newZone);
        void LeaveLFGChannel();

        typedef std::list<Channel*> JoinedChannelsList;
        JoinedChannelsList const& GetJoinedChannels() const { return m_channels; }

        void InitializeSkillFields();
        void SetSkill(uint32 id, uint16 step, uint16 newVal, uint16 maxVal);
        uint16 GetMaxSkillValue(uint32 skill) const;        // max + perm. bonus + temp bonus
        uint16 GetPureMaxSkillValue(uint32 skill) const;    // max
        uint16 GetSkillValue(uint32 skill) const;           // skill value + perm. bonus + temp bonus
        uint16 GetBaseSkillValue(uint32 skill) const;       // skill value + perm. bonus
        uint16 GetPureSkillValue(uint32 skill) const;       // skill value
        int16 GetSkillPermBonusValue(uint32 skill) const;
        int16 GetSkillTempBonusValue(uint32 skill) const;
        uint16 GetSkillStep(uint32 skill) const;            // 0...6
        uint32 GetProfessionSkillForExp(uint32 skill, int32 expansion) const;
        bool HasSkill(uint32 skill) const;
        void LearnSkillRewardedSpells(uint32 skillId, uint32 skillValue, Races race);
        int32 GetProfessionSlotFor(uint32 skillId) const;
        int32 FindEmptyProfessionSlotFor(uint32 skillId) const;
        void SetSkillLineId(uint32 pos, uint16 skillLineId) { SetUpdateFieldValue(m_values.ModifyValue(&Player::m_activePlayerData).ModifyValue(&UF::ActivePlayerData::Skill).ModifyValue(&UF::SkillInfo::SkillLineID, pos), skillLineId); }
        void SetSkillStep(uint32 pos, uint16 step) { SetUpdateFieldValue(m_values.ModifyValue(&Player::m_activePlayerData).ModifyValue(&UF::ActivePlayerData::Skill).ModifyValue(&UF::SkillInfo::SkillStep, pos), step); };
        void SetSkillRank(uint32 pos, uint16 rank) { SetUpdateFieldValue(m_values.ModifyValue(&Player::m_activePlayerData).ModifyValue(&UF::ActivePlayerData::Skill).ModifyValue(&UF::SkillInfo::SkillRank, pos), rank); }
        void SetSkillStartingRank(uint32 pos, uint16 starting) { SetUpdateFieldValue(m_values.ModifyValue(&Player::m_activePlayerData).ModifyValue(&UF::ActivePlayerData::Skill).ModifyValue(&UF::SkillInfo::SkillStartingRank, pos), starting); }
        void SetSkillMaxRank(uint32 pos, uint16 max) { SetUpdateFieldValue(m_values.ModifyValue(&Player::m_activePlayerData).ModifyValue(&UF::ActivePlayerData::Skill).ModifyValue(&UF::SkillInfo::SkillMaxRank, pos), max); }
        void SetSkillTempBonus(uint32 pos, uint16 bonus) { SetUpdateFieldValue(m_values.ModifyValue(&Player::m_activePlayerData).ModifyValue(&UF::ActivePlayerData::Skill).ModifyValue(&UF::SkillInfo::SkillTempBonus, pos), bonus); }
        void SetSkillPermBonus(uint32 pos, uint16 bonus) { SetUpdateFieldValue(m_values.ModifyValue(&Player::m_activePlayerData).ModifyValue(&UF::ActivePlayerData::Skill).ModifyValue(&UF::SkillInfo::SkillPermBonus, pos), bonus); }

        WorldLocation& GetTeleportDest() { return m_teleport_dest; }
        Optional<uint32> GetTeleportDestInstanceId() const { return m_teleport_instanceId; }
        uint32 GetTeleportOptions() const { return m_teleport_options; }
        bool IsBeingTeleported() const { return IsBeingTeleportedNear() || IsBeingTeleportedFar(); }
        bool IsBeingTeleportedNear() const { return mSemaphoreTeleport_Near; }
        bool IsBeingTeleportedFar() const { return mSemaphoreTeleport_Far; }
        bool IsBeingTeleportedSeamlessly() const { return IsBeingTeleportedFar() && m_teleport_options & TELE_TO_SEAMLESS; }
        void SetSemaphoreTeleportNear(bool semphsetting) { mSemaphoreTeleport_Near = semphsetting; }
        void SetSemaphoreTeleportFar(bool semphsetting) { mSemaphoreTeleport_Far = semphsetting; }
        void ProcessDelayedOperations();

        void CheckAreaExploreAndOutdoor(void);
        void AddExploredZones(uint32 pos, uint64 mask) { SetUpdateFieldFlagValue(m_values.ModifyValue(&Player::m_activePlayerData).ModifyValue(&UF::ActivePlayerData::ExploredZones, pos), mask); }
        void RemoveExploredZones(uint32 pos, uint64 mask) { RemoveUpdateFieldFlagValue(m_values.ModifyValue(&Player::m_activePlayerData).ModifyValue(&UF::ActivePlayerData::ExploredZones, pos), mask); }

        static uint32 TeamForRace(uint8 race);
        static TeamId TeamIdForRace(uint8 race);
        static uint8 GetFactionGroupForRace(uint8 race);
        uint32 GetTeam() const { return m_team; }
        TeamId GetTeamId() const { return m_team == ALLIANCE ? TEAM_ALLIANCE : TEAM_HORDE; }
        void SetFactionForRace(uint8 race);

        Team GetEffectiveTeam() const { return HasPlayerFlagEx(PLAYER_FLAGS_EX_MERCENARY_MODE) ? (GetTeam() == ALLIANCE ? HORDE : ALLIANCE) : Team(GetTeam()); }
        TeamId GetEffectiveTeamId() const { return GetEffectiveTeam() == ALLIANCE ? TEAM_ALLIANCE : TEAM_HORDE; }

        void InitDisplayIds();

        bool IsAtGroupRewardDistance(WorldObject const* pRewardSource) const;
        bool IsAtRecruitAFriendDistance(WorldObject const* pOther) const;
        void RewardPlayerAndGroupAtEvent(uint32 creature_id, WorldObject* pRewardSource);
        bool isHonorOrXPTarget(Unit const* victim) const;

        bool GetsRecruitAFriendBonus(bool forXP);

        ReputationMgr&       GetReputationMgr()       { return *m_reputationMgr; }
        ReputationMgr const& GetReputationMgr() const { return *m_reputationMgr; }
        ReputationRank GetReputationRank(uint32 faction_id) const;
        void RewardReputation(Unit* victim, float rate);
        void RewardReputation(Quest const* quest);

        int32 CalculateReputationGain(ReputationSource source, uint32 creatureOrQuestLevel, int32 rep, int32 faction, bool noQuestBonus = false);

        void UpdateSkillsForLevel();
        void ModifySkillBonus(uint32 skillid, int32 val, bool talent);

        /*********************************************************/
        /***                  PVP SYSTEM                       ***/
        /*********************************************************/
        void UpdateHonorFields();
        bool RewardHonor(Unit* victim, uint32 groupsize, int32 honor = -1, bool pvptoken = false);
        void ResetHonorStats();
        uint32 GetMaxPersonalArenaRatingRequirement(uint32 minarenaslot) const;

        // duel health and mana reset methods
        void SaveHealthBeforeDuel() { healthBeforeDuel = GetHealth(); }
        void SaveManaBeforeDuel() { manaBeforeDuel = GetPower(POWER_MANA); }
        void RestoreHealthAfterDuel() { SetHealth(healthBeforeDuel); }
        void RestoreManaAfterDuel() { SetPower(POWER_MANA, manaBeforeDuel); }

        uint32 GetHonorLevel() const { return m_playerData->HonorLevel; }
        void AddHonorXP(uint32 xp);
        void SetHonorLevel(uint8 honorLevel);
        bool IsMaxHonorLevel() const { return GetHonorLevel() == PLAYER_MAX_HONOR_LEVEL; }
        // Updates PLAYER_FIELD_HONOR_NEXT_LEVEL based on PLAYER_FIELD_HONOR_LEVEL
        void UpdateHonorNextLevel();
        //End of PvP System

        void RewardPlayerWithRewardPack(uint32 rewardPackID);
        void RewardPlayerWithRewardPack(RewardPackEntry const* rewardPackEntry);

        void SetDrunkValue(uint8 newDrunkValue, uint32 itemId = 0);
        uint8 GetDrunkValue() const { return m_playerData->Inebriation; }
        static DrunkenState GetDrunkenstateByValue(uint8 value);

        uint32 GetDeathTimer() const { return m_deathTimer; }
        uint32 GetCorpseReclaimDelay(bool pvp) const;
        void UpdateCorpseReclaimDelay();
        int32 CalculateCorpseReclaimDelay(bool load = false) const;
        void SendCorpseReclaimDelay(uint32 delay) const;

        float GetBlockPercent(uint8 attackerLevel) const override;
        bool CanParry() const { return m_canParry; }
        void SetCanParry(bool value);
        bool CanBlock() const { return m_canBlock; }
        void SetCanBlock(bool value);
        bool CanTitanGrip() const { return m_canTitanGrip; }
        void SetCanTitanGrip(bool value, uint32 penaltySpellId = 0);
        void CheckTitanGripPenalty();
        bool CanTameExoticPets() const { return IsGameMaster() || HasAuraType(SPELL_AURA_ALLOW_TAME_PET_TYPE); }

        void SetRegularAttackTime();

        void HandleBaseModFlatValue(BaseModGroup modGroup, float amount, bool apply);
        void ApplyBaseModPctValue(BaseModGroup modGroup, float pct);

        void SetBaseModFlatValue(BaseModGroup modGroup, float val);
        void SetBaseModPctValue(BaseModGroup modGroup, float val);

        void UpdateDamageDoneMods(WeaponAttackType attackType, int32 skipEnchantSlot = -1) override;
        void UpdateBaseModGroup(BaseModGroup modGroup);

        float GetBaseModValue(BaseModGroup modGroup, BaseModType modType) const;
        float GetTotalBaseModValue(BaseModGroup modGroup) const;

        void _ApplyAllStatBonuses();
        void _RemoveAllStatBonuses();

        void ResetAllPowers();

        SpellSchoolMask GetMeleeDamageSchoolMask(WeaponAttackType attackType = BASE_ATTACK) const override;

        void CastAllObtainSpells();
        void ApplyItemObtainSpells(Item* item, bool apply);

        void UpdateWeaponDependentCritAuras(WeaponAttackType attackType);
        void UpdateAllWeaponDependentCritAuras();

        void UpdateWeaponDependentAuras(WeaponAttackType attackType);
        void ApplyItemDependentAuras(Item* item, bool apply);

        bool CheckAttackFitToAuraRequirement(WeaponAttackType attackType, AuraEffect const* aurEff) const override;

        void _ApplyItemMods(Item* item, uint8 slot, bool apply, bool updateItemAuras = true);
        void _RemoveAllItemMods();
        void _ApplyAllItemMods();
        void _ApplyAllLevelScaleItemMods(bool apply);
        void ApplyAllAzeriteItemMods(bool apply);
        void ApplyAllAzeriteEmpoweredItemMods(bool apply);
        void _ApplyItemBonuses(Item* item, uint8 slot, bool apply);
        void _ApplyWeaponDamage(uint8 slot, Item* item, bool apply);
        bool EnchantmentFitsRequirements(uint32 enchantmentcondition, int8 slot) const;
        void ToggleMetaGemsActive(uint8 exceptslot, bool apply);
        void CorrectMetaGemEnchants(uint8 slot, bool apply);
        void InitDataForForm(bool reapplyMods = false);

        void ApplyItemEquipSpell(Item* item, bool apply, bool formChange = false);
        void ApplyEquipSpell(SpellInfo const* spellInfo, Item* item, bool apply, bool formChange = false);
        void UpdateEquipSpellsAtFormChange();
        void UpdateItemSetAuras(bool formChange = false);
        void ApplyArtifactPowers(Item* item, bool apply);
        void ApplyArtifactPowerRank(Item* artifact, ArtifactPowerRankEntry const* artifactPowerRank, bool apply);
        void ApplyAzeritePowers(Item* item, bool apply);
        void ApplyAzeriteItemMilestonePower(AzeriteItem* item, AzeriteItemMilestonePowerEntry const* azeriteItemMilestonePower, bool apply);
        void ApplyAzeriteEssence(AzeriteItem* item, uint32 azeriteEssenceId, uint32 rank, bool major, bool apply);
        void ApplyAzeriteEssencePower(AzeriteItem* item, AzeriteEssencePowerEntry const* azeriteEssencePower, bool major, bool apply);
        void ApplyAzeritePower(AzeriteEmpoweredItem* item, AzeritePowerEntry const* azeritePower, bool apply);

        void CastItemCombatSpell(DamageInfo const& damageInfo);
        void CastItemCombatSpell(DamageInfo const& damageInfo, Item* item, ItemTemplate const* proto);
        void CastItemUseSpell(Item* item, SpellCastTargets const& targets, ObjectGuid castCount, int32* misc);
        void ApplyItemLootedSpell(Item* item, bool apply);

        void SendEquipmentSetList();
        void SetEquipmentSet(EquipmentSetInfo::EquipmentSetData const& newEqSet);
        void DeleteEquipmentSet(uint64 id);

        void SendInitWorldStates(uint32 zoneId, uint32 areaId);
        void SendUpdateWorldState(uint32 variable, uint32 value, bool hidden = false) const;
        void SendDirectMessage(WorldPacket const* data) const;

        void SendAurasForTarget(Unit* target) const;

        PlayerMenu* PlayerTalkClass;
        std::vector<ItemSetEffect*> ItemSetEff;

        void SendLoot(Loot& loot, bool aeLooting = false);
        void SendLootError(ObjectGuid const& lootObj, ObjectGuid const& owner, LootError error) const;
        void SendLootRelease(ObjectGuid guid) const;
        void SendLootReleaseAll() const;
        void SendNotifyLootItemRemoved(ObjectGuid lootObj, ObjectGuid owner, uint8 lootListId) const;
        void SendNotifyLootMoneyRemoved(ObjectGuid lootObj) const;

        /*********************************************************/
        /***               BATTLEGROUND SYSTEM                 ***/
        /*********************************************************/

        bool InBattleground()       const                { return m_bgData.bgInstanceID != 0; }
        bool InArena()              const;
        uint32 GetBattlegroundId()  const                { return m_bgData.bgInstanceID; }
        BattlegroundTypeId GetBattlegroundTypeId() const { return m_bgData.bgTypeID; }
        Battleground* GetBattleground() const;

        uint32 GetBattlegroundQueueJoinTime(BattlegroundQueueTypeId bgQueueTypeId) const;
        bool InBattlegroundQueue(bool ignoreArena = false) const;
        bool IsDeserter() const { return HasAura(26013); }

        BattlegroundQueueTypeId GetBattlegroundQueueTypeId(uint32 index) const;
        uint32 GetBattlegroundQueueIndex(BattlegroundQueueTypeId bgQueueTypeId) const;
        bool IsInvitedForBattlegroundQueueType(BattlegroundQueueTypeId bgQueueTypeId) const;
        bool InBattlegroundQueueForBattlegroundQueueType(BattlegroundQueueTypeId bgQueueTypeId) const;

        void SetBattlegroundId(uint32 val, BattlegroundTypeId bgTypeId);
        uint32 AddBattlegroundQueueId(BattlegroundQueueTypeId val);
        bool HasFreeBattlegroundQueueId() const;
        void RemoveBattlegroundQueueId(BattlegroundQueueTypeId val);
        void SetInviteForBattlegroundQueueType(BattlegroundQueueTypeId bgQueueTypeId, uint32 instanceId);
        bool IsInvitedForBattlegroundInstance(uint32 instanceId) const;
        void SetMercenaryForBattlegroundQueueType(BattlegroundQueueTypeId bgQueueTypeId, bool mercenary);
        bool IsMercenaryForBattlegroundQueueType(BattlegroundQueueTypeId bgQueueTypeId) const;
        WorldLocation const& GetBattlegroundEntryPoint() const { return m_bgData.joinPos; }
        void SetBattlegroundEntryPoint();

        void SetBGTeam(uint32 team);
        uint32 GetBGTeam() const;

        void LeaveBattleground(bool teleportToEntryPoint = true);
        bool CanJoinToBattleground(Battleground const* bg) const;
        bool CanReportAfkDueToLimit();
        void ReportedAfkBy(Player* reporter);
        void ClearAfkReports() { m_bgData.bgAfkReporter.clear(); }

        bool GetBGAccessByLevel(BattlegroundTypeId bgTypeId) const;
        bool CanUseBattlegroundObject(GameObject* gameobject) const;
        bool isTotalImmune() const;
        bool CanCaptureTowerPoint() const;

        bool GetRandomWinner() const { return m_IsBGRandomWinner; }
        void SetRandomWinner(bool isWinner);

        /*********************************************************/
        /***               OUTDOOR PVP SYSTEM                  ***/
        /*********************************************************/

        OutdoorPvP* GetOutdoorPvP() const;
        // returns true if the player is in active state for outdoor pvp objective capturing, false otherwise
        bool IsOutdoorPvPActive() const;

        /*********************************************************/
        /***              ENVIROMENTAL SYSTEM                  ***/
        /*********************************************************/

        bool IsImmuneToEnvironmentalDamage() const;
        uint32 EnvironmentalDamage(EnviromentalDamage type, uint32 damage);

        /*********************************************************/
        /***               FLOOD FILTER SYSTEM                 ***/
        /*********************************************************/

        struct ChatFloodThrottle
        {
            enum Index
            {
                REGULAR = 0,
                ADDON = 1,
                MAX
            };

            time_t Time = 0;
            uint32 Count = 0;
        };

        void UpdateSpeakTime(ChatFloodThrottle::Index index);

        /*********************************************************/
        /***                 VARIOUS SYSTEMS                   ***/
        /*********************************************************/
        void UpdateFallInformationIfNeed(MovementInfo const& minfo, uint16 opcode);
        // only changed for direct client control (possess, vehicle etc.), not stuff you control using pet commands
        WorldObject* m_seer;
        void SetFallInformation(uint32 time, float z);
        void HandleFall(MovementInfo const& movementInfo);

        void SetClientControl(Unit* target, bool allowMove);

        void SetSeer(WorldObject* target) { m_seer = target; }
        void SetViewpoint(WorldObject* target, bool apply);
        WorldObject* GetViewpoint() const;
        void StopCastingCharm();
        void StopCastingBindSight() const;

        uint32 GetSaveTimer() const { return m_nextSave; }
        void SetSaveTimer(uint32 timer) { m_nextSave = timer; }

        void SaveRecallPosition()
        {
            m_recall_location.WorldRelocate(*this);
            m_recall_instanceId = GetInstanceId();
        }
        void Recall() { TeleportTo(m_recall_location, TELE_TO_NONE, m_recall_instanceId); }

        void SetHomebind(WorldLocation const& loc, uint32 areaId);
        void SendBindPointUpdate() const;
        void SendPlayerBound(ObjectGuid const& binderGuid, uint32 areaId) const;

        // Homebind coordinates
        WorldLocation m_homebind;
        uint16 m_homebindAreaId;

        uint8 GetStartLevel(uint8 race, uint8 playerClass, Optional<int32> characterTemplateId) const;

        // currently visible objects at player client
        GuidUnorderedSet m_clientGUIDs;
        GuidUnorderedSet m_visibleTransports;

        bool HaveAtClient(Object const* u) const;

        bool IsNeverVisibleFor(WorldObject const* seer, bool allowServersideObjects = false) const override;

        bool IsVisibleGloballyFor(Player const* player) const;

        void SendInitialVisiblePackets(Unit* target) const;
        void OnPhaseChange() override;
        void UpdateObjectVisibility(bool forced = true) override;
        void UpdateVisibilityForPlayer();
        void UpdateVisibilityOf(WorldObject* target);
        void UpdateVisibilityOf(Trinity::IteratorPair<WorldObject**> targets);
        void UpdateTriggerVisibility();

        template<class T>
        void UpdateVisibilityOf(T* target, UpdateData& data, std::set<Unit*>& visibleNow);

        uint8 m_forced_speed_changes[MAX_MOVE_TYPE];
        uint8 m_movementForceModMagnitudeChanges;

        bool HasAtLoginFlag(AtLoginFlags f) const { return (m_atLoginFlags & f) != 0; }
        void SetAtLoginFlag(AtLoginFlags f) { m_atLoginFlags |= f; }
        void RemoveAtLoginFlag(AtLoginFlags flags, bool persist = false);

        bool isUsingLfg() const;
        bool inRandomLfgDungeon() const;

        typedef std::set<uint32> DFQuestsDoneList;
        DFQuestsDoneList m_DFQuests;

        // Temporarily removed pet cache
        uint32 GetTemporaryUnsummonedPetNumber() const { return m_temporaryUnsummonedPetNumber; }
        void SetTemporaryUnsummonedPetNumber(uint32 petnumber) { m_temporaryUnsummonedPetNumber = petnumber; }
        void UnsummonPetTemporaryIfAny();
        void ResummonPetTemporaryUnSummonedIfAny();
        bool IsPetNeedBeTemporaryUnsummoned() const;

        void SendCinematicStart(uint32 CinematicSequenceId) const;
        void SendMovieStart(uint32 movieId);

        uint32 DoRandomRoll(uint32 minimum, uint32 maximum);
        uint8 GetItemLimitCategoryQuantity(ItemLimitCategoryEntry const* limitEntry) const;

        void UpdateItemLevelAreaBasedScaling();
        void ActivatePvpItemLevels(bool activate) { _usePvpItemLevels = activate; }
        bool IsUsingPvpItemLevels() const { return _usePvpItemLevels; }

        /*********************************************************/
        /***                 INSTANCE SYSTEM                   ***/
        /*********************************************************/

        void UpdateHomebindTime(uint32 time);

        uint32 m_HomebindTimer;
        bool m_InstanceValid;
        // permanent binds and solo binds by difficulty
        uint32 GetRecentInstanceId(uint32 mapId) const
        {
            auto itr = m_recentInstances.find(mapId);
            return itr != m_recentInstances.end() ? itr->second : 0;
        }

        void SetRecentInstance(uint32 mapId, uint32 instanceId)
        {
            m_recentInstances[mapId] = instanceId;
        }

        std::unordered_map<uint32 /*mapId*/, uint32 /*instanceId*/> m_recentInstances;
        void ConfirmPendingBind();
        void SetPendingBind(uint32 instanceId, uint32 bindTimer);
        bool HasPendingBind() const { return _pendingBindId > 0; }
        void SendRaidInfo();
        bool Satisfy(AccessRequirement const* ar, uint32 target_map, TransferAbortParams* params = nullptr, bool report = false);
        bool CheckInstanceValidity(bool /*isLogin*/);
        bool CheckInstanceCount(uint32 instanceId) const;
        void AddInstanceEnterTime(uint32 instanceId, time_t enterTime);

        // last used pet number (for BG's)
        uint32 GetLastPetNumber() const { return m_lastpetnumber; }
        void SetLastPetNumber(uint32 petnumber) { m_lastpetnumber = petnumber; }

        /*********************************************************/
        /***                   GROUP SYSTEM                    ***/
        /*********************************************************/

        bool IsInGroup(ObjectGuid groupGuid) const;
        Group* GetGroupInvite() const { return m_groupInvite; }
        void SetGroupInvite(Group* group) { m_groupInvite = group; }
        Group* GetGroup() { return m_group.getTarget(); }
        Group const* GetGroup() const { return const_cast<Group const*>(m_group.getTarget()); }
        GroupReference& GetGroupRef() { return m_group; }
        void SetGroup(Group* group, int8 subgroup = -1);
        uint8 GetSubGroup() const { return m_group.getSubGroup(); }
        uint32 GetGroupUpdateFlag() const { return m_groupUpdateMask; }
        void SetGroupUpdateFlag(uint32 flag) { m_groupUpdateMask |= flag; }
        void RemoveGroupUpdateFlag(uint32 flag) { m_groupUpdateMask &= ~flag; }
        void SetPartyType(GroupCategory category, uint8 type);
        void ResetGroupUpdateSequenceIfNeeded(Group const* group);
        int32 NextGroupUpdateSequenceNumber(GroupCategory category);
        Player* GetNextRandomRaidMember(float radius);
        PartyResult CanUninviteFromGroup(ObjectGuid guidMember = ObjectGuid::Empty) const;

        // Battleground / Battlefield Group System
        void SetBattlegroundOrBattlefieldRaid(Group* group, int8 subgroup = -1);
        void RemoveFromBattlegroundOrBattlefieldRaid();
        Group* GetOriginalGroup() const { return m_originalGroup.getTarget(); }
        GroupReference& GetOriginalGroupRef() { return m_originalGroup; }
        uint8 GetOriginalSubGroup() const { return m_originalGroup.getSubGroup(); }
        void SetOriginalGroup(Group* group, int8 subgroup = -1);

        void SetPassOnGroupLoot(bool bPassOnGroupLoot) { m_bPassOnGroupLoot = bPassOnGroupLoot; }
        bool GetPassOnGroupLoot() const { return m_bPassOnGroupLoot; }

        MapReference &GetMapRef() { return m_mapRef; }

        // Set map to player and add reference
        void SetMap(Map* map) override;
        void ResetMap() override;

        bool isAllowedToLoot(Creature const* creature) const;

        DeclinedName const* GetDeclinedNames() const { return m_declinedname; }
        uint8 GetRunesState() const;
        uint32 GetRuneCooldown(uint8 index) const { return m_runes->Cooldown[index]; }
        uint32 GetRuneBaseCooldown() const;
        void SetRuneCooldown(uint8 index, uint32 cooldown);
        void ResyncRunes() const;
        void InitRunes();

        void SendRespondInspectAchievements(Player* player) const;
        uint32 GetAchievementPoints() const;
        std::vector<uint32> GetCompletedAchievementIds() const;
        bool HasAchieved(uint32 achievementId) const;
        void ResetAchievements();
        void ResetCriteria(CriteriaFailEvent condition, int32 failAsset, bool evenIfCriteriaComplete = false);
        void UpdateCriteria(CriteriaType type, uint64 miscValue1 = 0, uint64 miscValue2 = 0, uint64 miscValue3 = 0, WorldObject* ref = nullptr);
        void StartCriteriaTimer(CriteriaStartEvent startEvent, uint32 entry, uint32 timeLost = 0);
        void RemoveCriteriaTimer(CriteriaStartEvent startEvent, uint32 entry);
        void CompletedAchievement(AchievementEntry const* entry);
        bool ModifierTreeSatisfied(uint32 modifierTreeId) const;

        bool HasTitle(uint32 bitIndex) const;
        bool HasTitle(CharTitlesEntry const* title) const;
        void SetTitle(CharTitlesEntry const* title, bool lost = false);
        void SetChosenTitle(int32 title) { SetUpdateFieldValue(m_values.ModifyValue(&Player::m_playerData).ModifyValue(&UF::PlayerData::PlayerTitle), title); }
        void SetKnownTitles(uint32 index, uint64 mask) { SetUpdateFieldValue(m_values.ModifyValue(&Player::m_activePlayerData).ModifyValue(&UF::ActivePlayerData::KnownTitles, index), mask); }

        //bool isActiveObject() const { return true; }
        bool CanSeeSpellClickOn(Creature const* creature) const;

        uint32 GetChampioningFaction() const { return m_ChampioningFaction; }
        void SetChampioningFaction(uint32 faction) { m_ChampioningFaction = faction; }
        Spell* m_spellModTakingSpell;

        float GetAverageItemLevel() const;
        bool isDebugAreaTriggers;

        void ClearWhisperWhiteList() { WhisperList.clear(); }
        void AddWhisperWhiteList(ObjectGuid guid) { WhisperList.push_back(guid); }
        bool IsInWhisperWhiteList(ObjectGuid guid);
        void RemoveFromWhisperWhiteList(ObjectGuid guid) { WhisperList.remove(guid); }

        void ValidateMovementInfo(MovementInfo* mi);

        void SendMovementSetCollisionHeight(float height, WorldPackets::Movement::UpdateCollisionHeightReason reason);

        bool CanFly() const override { return m_movementInfo.HasMovementFlag(MOVEMENTFLAG_CAN_FLY); }
        bool CanEnterWater() const override { return true; }

        std::string GetMapAreaAndZoneString() const;
        std::string GetCoordsMapAreaAndZoneString() const;

        // Void Storage
        bool IsVoidStorageUnlocked() const { return HasPlayerFlag(PLAYER_FLAGS_VOID_UNLOCKED); }
        void UnlockVoidStorage() { SetPlayerFlag(PLAYER_FLAGS_VOID_UNLOCKED); }
        void LockVoidStorage() { RemovePlayerFlag(PLAYER_FLAGS_VOID_UNLOCKED); }
        uint8 GetNextVoidStorageFreeSlot() const;
        uint8 GetNumOfVoidStorageFreeSlots() const;
        uint8 AddVoidStorageItem(VoidStorageItem&& item);
        void DeleteVoidStorageItem(uint8 slot);
        bool SwapVoidStorageItem(uint8 oldSlot, uint8 newSlot);
        VoidStorageItem* GetVoidStorageItem(uint8 slot) const;
        VoidStorageItem* GetVoidStorageItem(uint64 id, uint8& slot) const;

        // Reagent Bank
        bool IsReagentBankUnlocked() const { return HasPlayerFlagEx(PLAYER_FLAGS_EX_REAGENT_BANK_UNLOCKED); }
        void UnlockReagentBank() { SetPlayerFlagEx(PLAYER_FLAGS_EX_REAGENT_BANK_UNLOCKED); }

        void CreateGarrison(uint32 garrSiteId);
        void DeleteGarrison();
        Garrison* GetGarrison() const { return _garrison.get(); }

        bool IsAdvancedCombatLoggingEnabled() const { return _advancedCombatLoggingEnabled; }
        void SetAdvancedCombatLogging(bool enabled) { _advancedCombatLoggingEnabled = enabled; }

        SceneMgr& GetSceneMgr() { return m_sceneMgr; }
        SceneMgr const& GetSceneMgr() const { return m_sceneMgr; }
        RestMgr& GetRestMgr() const { return *_restMgr; }
        void SetRestState(RestTypes type, PlayerRestState state)
        {
            SetUpdateFieldValue(m_values
                .ModifyValue(&Player::m_activePlayerData)
                .ModifyValue(&UF::ActivePlayerData::RestInfo, type)
                .ModifyValue(&UF::RestInfo::StateID), state);
        }
        void SetRestThreshold(RestTypes type, uint32 threshold)
        {
            SetUpdateFieldValue(m_values
                .ModifyValue(&Player::m_activePlayerData)
                .ModifyValue(&UF::ActivePlayerData::RestInfo, type)
                .ModifyValue(&UF::RestInfo::Threshold), threshold);
        }

        void SendPlayerChoice(ObjectGuid sender, int32 choiceId);

        bool MeetPlayerCondition(uint32 conditionId) const;

        bool HasPlayerFlag(PlayerFlags flags) const { return (*m_playerData->PlayerFlags & flags) != 0; }
        void SetPlayerFlag(PlayerFlags flags) { SetUpdateFieldFlagValue(m_values.ModifyValue(&Player::m_playerData).ModifyValue(&UF::PlayerData::PlayerFlags), flags); }
        void RemovePlayerFlag(PlayerFlags flags) { RemoveUpdateFieldFlagValue(m_values.ModifyValue(&Player::m_playerData).ModifyValue(&UF::PlayerData::PlayerFlags), flags); }
        void ReplaceAllPlayerFlags(PlayerFlags flags) { SetUpdateFieldValue(m_values.ModifyValue(&Player::m_playerData).ModifyValue(&UF::PlayerData::PlayerFlags), flags); }

        bool HasPlayerFlagEx(PlayerFlagsEx flags) const { return (*m_playerData->PlayerFlagsEx & flags) != 0; }
        void SetPlayerFlagEx(PlayerFlagsEx flags) { SetUpdateFieldFlagValue(m_values.ModifyValue(&Player::m_playerData).ModifyValue(&UF::PlayerData::PlayerFlagsEx), flags); }
        void RemovePlayerFlagEx(PlayerFlagsEx flags) { RemoveUpdateFieldFlagValue(m_values.ModifyValue(&Player::m_playerData).ModifyValue(&UF::PlayerData::PlayerFlagsEx), flags); }
        void ReplaceAllPlayerFlagsEx(PlayerFlagsEx flags) { SetUpdateFieldValue(m_values.ModifyValue(&Player::m_playerData).ModifyValue(&UF::PlayerData::PlayerFlagsEx), flags); }

        void SetAverageItemLevelTotal(float newItemLevel) { SetUpdateFieldValue(m_values.ModifyValue(&Player::m_playerData).ModifyValue(&UF::PlayerData::AvgItemLevel, 0), newItemLevel); }
        void SetAverageItemLevelEquipped(float newItemLevel) { SetUpdateFieldValue(m_values.ModifyValue(&Player::m_playerData).ModifyValue(&UF::PlayerData::AvgItemLevel, 1), newItemLevel); }

        uint32 GetCustomizationChoice(uint32 chrCustomizationOptionId) const
        {
            int32 choiceIndex = m_playerData->Customizations.FindIndexIf([chrCustomizationOptionId](UF::ChrCustomizationChoice choice)
            {
                return choice.ChrCustomizationOptionID == chrCustomizationOptionId;
            });

            if (choiceIndex >= 0)
                return m_playerData->Customizations[choiceIndex].ChrCustomizationChoiceID;

            return 0;
        }

        template<typename Iter>
        void SetCustomizations(Trinity::IteratorPair<Iter> customizations, bool markChanged = true)
        {
            if (markChanged)
                m_customizationsChanged = true;

            ClearDynamicUpdateFieldValues(m_values.ModifyValue(&Player::m_playerData).ModifyValue(&UF::PlayerData::Customizations));
            for (auto&& customization : customizations)
            {
                UF::ChrCustomizationChoice& newChoice = AddDynamicUpdateFieldValue(m_values.ModifyValue(&Player::m_playerData).ModifyValue(&UF::PlayerData::Customizations));
                newChoice.ChrCustomizationOptionID = customization.ChrCustomizationOptionID;
                newChoice.ChrCustomizationChoiceID = customization.ChrCustomizationChoiceID;
            }
        }
        void SetPvpTitle(uint8 pvpTitle) { SetUpdateFieldValue(m_values.ModifyValue(&Player::m_playerData).ModifyValue(&UF::PlayerData::PvpTitle), pvpTitle); }
        void SetArenaFaction(uint8 arenaFaction) { SetUpdateFieldValue(m_values.ModifyValue(&Player::m_playerData).ModifyValue(&UF::PlayerData::ArenaFaction), arenaFaction); }
        void ApplyModFakeInebriation(int32 mod, bool apply) { ApplyModUpdateFieldValue(m_values.ModifyValue(&Player::m_playerData).ModifyValue(&UF::PlayerData::FakeInebriation), mod, apply); }
        void SetVirtualPlayerRealm(uint32 virtualRealmAddress) { SetUpdateFieldValue(m_values.ModifyValue(&Player::m_playerData).ModifyValue(&UF::PlayerData::VirtualPlayerRealm), virtualRealmAddress); }
        void SetCurrentBattlePetBreedQuality(uint8 battlePetBreedQuality) { SetUpdateFieldValue(m_values.ModifyValue(&Player::m_playerData).ModifyValue(&UF::PlayerData::CurrentBattlePetBreedQuality), battlePetBreedQuality);  }

        void AddHeirloom(int32 itemId, uint32 flags)
        {
            AddDynamicUpdateFieldValue(m_values.ModifyValue(&Player::m_activePlayerData).ModifyValue(&UF::ActivePlayerData::Heirlooms)) = itemId;
            AddDynamicUpdateFieldValue(m_values.ModifyValue(&Player::m_activePlayerData).ModifyValue(&UF::ActivePlayerData::HeirloomFlags)) = flags;
        }
        void SetHeirloom(uint32 slot, int32 itemId) { SetUpdateFieldValue(m_values.ModifyValue(&Player::m_activePlayerData).ModifyValue(&UF::ActivePlayerData::Heirlooms, slot), itemId); }
        void SetHeirloomFlags(uint32 slot, uint32 flags) { SetUpdateFieldValue(m_values.ModifyValue(&Player::m_activePlayerData).ModifyValue(&UF::ActivePlayerData::HeirloomFlags, slot), flags); }

        void AddToy(int32 itemId, uint32 flags)
        {
            AddDynamicUpdateFieldValue(m_values.ModifyValue(&Player::m_activePlayerData).ModifyValue(&UF::ActivePlayerData::Toys)) = itemId;
            AddDynamicUpdateFieldValue(m_values.ModifyValue(&Player::m_activePlayerData).ModifyValue(&UF::ActivePlayerData::ToyFlags)) = flags;
        }

        void AddTransmogBlock(uint32 blockValue) { AddDynamicUpdateFieldValue(m_values.ModifyValue(&Player::m_activePlayerData).ModifyValue(&UF::ActivePlayerData::Transmog)) = blockValue; }
        void AddTransmogFlag(uint32 slot, uint32 flag) { SetUpdateFieldFlagValue(m_values.ModifyValue(&Player::m_activePlayerData).ModifyValue(&UF::ActivePlayerData::Transmog, slot), flag); }

        void AddConditionalTransmog(uint32 itemModifiedAppearanceId) { AddDynamicUpdateFieldValue(m_values.ModifyValue(&Player::m_activePlayerData).ModifyValue(&UF::ActivePlayerData::ConditionalTransmog)) = itemModifiedAppearanceId; }
        void RemoveConditionalTransmog(uint32 itemModifiedAppearanceId)
        {
            int32 index = m_activePlayerData->ConditionalTransmog.FindIndex(itemModifiedAppearanceId);
            if (index >= 0)
                RemoveDynamicUpdateFieldValue(m_values.ModifyValue(&Player::m_activePlayerData).ModifyValue(&UF::ActivePlayerData::ConditionalTransmog), uint32(index));
        }

        void AddIllusionBlock(uint32 blockValue) { AddDynamicUpdateFieldValue(m_values.ModifyValue(&Player::m_activePlayerData).ModifyValue(&UF::ActivePlayerData::TransmogIllusions)) = blockValue; }
        void AddIllusionFlag(uint32 slot, uint32 flag) { SetUpdateFieldFlagValue(m_values.ModifyValue(&Player::m_activePlayerData).ModifyValue(&UF::ActivePlayerData::TransmogIllusions, slot), flag); }

        void AddSelfResSpell(int32 spellId) { AddDynamicUpdateFieldValue(m_values.ModifyValue(&Player::m_activePlayerData).ModifyValue(&UF::ActivePlayerData::SelfResSpells)) = spellId; }
        void RemoveSelfResSpell(int32 spellId)
        {
            int32 index = m_activePlayerData->SelfResSpells.FindIndex(spellId);
            if (index >= 0)
                RemoveDynamicUpdateFieldValue(m_values.ModifyValue(&Player::m_activePlayerData).ModifyValue(&UF::ActivePlayerData::SelfResSpells), uint32(index));
        }
        void ClearSelfResSpell() { ClearDynamicUpdateFieldValues(m_values.ModifyValue(&Player::m_activePlayerData).ModifyValue(&UF::ActivePlayerData::SelfResSpells)); }

        ObjectGuid GetSummonedBattlePetGUID() const { return m_activePlayerData->SummonedBattlePetGUID; }
        void SetSummonedBattlePetGUID(ObjectGuid guid) { SetUpdateFieldValue(m_values.ModifyValue(&Player::m_activePlayerData).ModifyValue(&UF::ActivePlayerData::SummonedBattlePetGUID), guid); }

        void SetTrackCreatureFlag(uint32 flags) { SetUpdateFieldFlagValue(m_values.ModifyValue(&Player::m_activePlayerData).ModifyValue(&UF::ActivePlayerData::TrackCreatureMask), flags); }
        void RemoveTrackCreatureFlag(uint32 flags) { RemoveUpdateFieldFlagValue(m_values.ModifyValue(&Player::m_activePlayerData).ModifyValue(&UF::ActivePlayerData::TrackCreatureMask), flags); }

        void SetVersatilityBonus(float value) { SetUpdateFieldStatValue(m_values.ModifyValue(&Player::m_activePlayerData).ModifyValue(&UF::ActivePlayerData::VersatilityBonus), value); }

        void ApplyModOverrideSpellPowerByAPPercent(float mod, bool apply) { ApplyModUpdateFieldValue(m_values.ModifyValue(&Player::m_activePlayerData).ModifyValue(&UF::ActivePlayerData::OverrideSpellPowerByAPPercent), mod, apply); }

        void ApplyModOverrideAPBySpellPowerPercent(float mod, bool apply) { ApplyModUpdateFieldValue(m_values.ModifyValue(&Player::m_activePlayerData).ModifyValue(&UF::ActivePlayerData::OverrideAPBySpellPowerPercent), mod, apply); }

        bool HasPlayerLocalFlag(PlayerLocalFlags flags) const { return (*m_activePlayerData->LocalFlags & flags) != 0; }
        void SetPlayerLocalFlag(PlayerLocalFlags flags) { SetUpdateFieldFlagValue(m_values.ModifyValue(&Player::m_activePlayerData).ModifyValue(&UF::ActivePlayerData::LocalFlags), flags); }
        void RemovePlayerLocalFlag(PlayerLocalFlags flags) { RemoveUpdateFieldFlagValue(m_values.ModifyValue(&Player::m_activePlayerData).ModifyValue(&UF::ActivePlayerData::LocalFlags), flags); }
        void ReplaceAllPlayerLocalFlags(PlayerLocalFlags flags) { SetUpdateFieldValue(m_values.ModifyValue(&Player::m_activePlayerData).ModifyValue(&UF::ActivePlayerData::LocalFlags), flags); }

        uint8 GetNumRespecs() const { return m_activePlayerData->NumRespecs; }
        void SetNumRespecs(uint8 numRespecs) { SetUpdateFieldValue(m_values.ModifyValue(&Player::m_activePlayerData).ModifyValue(&UF::ActivePlayerData::NumRespecs), numRespecs); }

        void SetWatchedFactionIndex(int32 index) { SetUpdateFieldValue(m_values.ModifyValue(&Player::m_activePlayerData).ModifyValue(&UF::ActivePlayerData::WatchedFactionIndex), index); }

        void AddAuraVision(PlayerFieldByte2Flags flags) { SetUpdateFieldFlagValue(m_values.ModifyValue(&Player::m_activePlayerData).ModifyValue(&UF::ActivePlayerData::AuraVision), flags); }
        void RemoveAuraVision(PlayerFieldByte2Flags flags) { RemoveUpdateFieldFlagValue(m_values.ModifyValue(&Player::m_activePlayerData).ModifyValue(&UF::ActivePlayerData::AuraVision), flags); }

        void SetTransportServerTime(int32 transportServerTime) { SetUpdateFieldValue(m_values.ModifyValue(&Player::m_activePlayerData).ModifyValue(&UF::ActivePlayerData::TransportServerTime), transportServerTime); }

        bool IsInFriendlyArea() const;
        bool IsFriendlyArea(AreaTableEntry const* inArea) const;

        void SetWarModeDesired(bool enabled);
        bool IsWarModeDesired() const { return HasPlayerFlag(PLAYER_FLAGS_WAR_MODE_DESIRED); }
        bool IsWarModeActive() const { return HasPlayerFlag(PLAYER_FLAGS_WAR_MODE_ACTIVE); }
        bool IsWarModeLocalActive() const { return HasPlayerLocalFlag(PLAYER_LOCAL_FLAG_WAR_MODE); }
        void SetWarModeLocal(bool enabled);
        bool CanEnableWarModeInArea() const;
        void UpdateWarModeAuras();

        std::string GetDebugInfo() const override;

        UF::UpdateField<UF::PlayerData, 0, TYPEID_PLAYER> m_playerData;
        UF::UpdateField<UF::ActivePlayerData, 0, TYPEID_ACTIVE_PLAYER> m_activePlayerData;

        void SetAreaSpiritHealer(Creature* creature);
        ObjectGuid const& GetSpiritHealerGUID() const { return _areaSpiritHealerGUID; }
        bool CanAcceptAreaSpiritHealFrom(Unit* spiritHealer) const { return spiritHealer->GetGUID() == _areaSpiritHealerGUID; }
        void SendAreaSpiritHealerTime(Unit* spiritHealer) const;
        void SendAreaSpiritHealerTime(ObjectGuid const& spiritHealerGUID, int32 timeLeft) const;

    protected:
        // Gamemaster whisper whitelist
        GuidList WhisperList;
        TimePoint m_regenInterruptTimestamp;
        uint32 m_regenTimerCount;
        uint32 m_foodEmoteTimerCount;
        float m_powerFraction[MAX_POWERS_PER_CLASS];
        uint32 m_contestedPvPTimer;

        /*********************************************************/
        /***               BATTLEGROUND SYSTEM                 ***/
        /*********************************************************/

        /*
        this is an array of BG queues (BgTypeIDs) in which is player
        */
        struct BgBattlegroundQueueID_Rec
        {
            BattlegroundQueueTypeId bgQueueTypeId;
            uint32 invitedToInstance;
            uint32 joinTime;
            bool mercenary;
        };

        BgBattlegroundQueueID_Rec m_bgBattlegroundQueueID[PLAYER_MAX_BATTLEGROUND_QUEUES];
        BGData                    m_bgData;

        bool m_IsBGRandomWinner;

        /*********************************************************/
        /***                    QUEST SYSTEM                   ***/
        /*********************************************************/

        void PushQuests();

        //We allow only one timed quest active at the same time. Below can then be simple value instead of set.
        typedef std::set<uint32> QuestSet;
        typedef std::unordered_map<uint32, time_t> SeasonalQuestMapByQuest;
        typedef std::unordered_map<uint32, SeasonalQuestMapByQuest> SeasonalQuestMapByEvent;
        QuestSet m_timedquests;
        QuestSet m_weeklyquests;
        QuestSet m_monthlyquests;
        SeasonalQuestMapByEvent m_seasonalquests;

        ObjectGuid m_playerSharingQuest;
        uint32 m_sharedQuestId;
        uint32 m_ingametime;

        /*********************************************************/
        /***                   LOAD SYSTEM                     ***/
        /*********************************************************/

        void _LoadActions(PreparedQueryResult result);
        void _LoadAuras(PreparedQueryResult auraResult, PreparedQueryResult effectResult, uint32 timediff);
        void _LoadGlyphAuras();
        void _LoadInventory(PreparedQueryResult result, PreparedQueryResult artifactsResult, PreparedQueryResult azeriteResult,
            PreparedQueryResult azeriteItemMilestonePowersResult, PreparedQueryResult azeriteItemUnlockedEssencesResult,
            PreparedQueryResult azeriteEmpoweredItemResult, uint32 timeDiff);
        void _LoadVoidStorage(PreparedQueryResult result);
        void _LoadMail(PreparedQueryResult mailsResult, PreparedQueryResult mailItemsResult, PreparedQueryResult artifactResult, PreparedQueryResult azeriteItemResult,
            PreparedQueryResult azeriteItemMilestonePowersResult, PreparedQueryResult azeriteItemUnlockedEssencesResult, PreparedQueryResult azeriteEmpoweredItemResult);
        static Item* _LoadMailedItem(ObjectGuid const& playerGuid, Player* player, uint64 mailId, Mail* mail, Field* fields, ItemAdditionalLoadInfo* addionalData);
        void _LoadQuestStatus(PreparedQueryResult result);
        void _LoadQuestStatusObjectives(PreparedQueryResult result);
        void _LoadQuestStatusRewarded(PreparedQueryResult result);
        void _LoadDailyQuestStatus(PreparedQueryResult result);
        void _LoadWeeklyQuestStatus(PreparedQueryResult result);
        void _LoadMonthlyQuestStatus(PreparedQueryResult result);
        void _LoadSeasonalQuestStatus(PreparedQueryResult result);
        void _LoadRandomBGStatus(PreparedQueryResult result);
        void _LoadGroup(PreparedQueryResult result);
        void _LoadSkills(PreparedQueryResult result);
        void _LoadSpells(PreparedQueryResult result, PreparedQueryResult favoritesResult);
        void _LoadStoredAuraTeleportLocations(PreparedQueryResult result);
        bool _LoadHomeBind(PreparedQueryResult result);
        void _LoadDeclinedNames(PreparedQueryResult result);
        void _LoadArenaTeamInfo(PreparedQueryResult result);
        void _LoadEquipmentSets(PreparedQueryResult result);
        void _LoadTransmogOutfits(PreparedQueryResult result);
        void _LoadBGData(PreparedQueryResult result);
        void _LoadGlyphs(PreparedQueryResult result);
        void _LoadTalents(PreparedQueryResult result);
        void _LoadPvpTalents(PreparedQueryResult result);
        void _LoadTraits(PreparedQueryResult configsResult, PreparedQueryResult entriesResult);
        void _LoadInstanceTimeRestrictions(PreparedQueryResult result);
        void _LoadPetStable(uint32 summonedPetNumber, PreparedQueryResult result);
        void _LoadCurrency(PreparedQueryResult result);
        void _LoadCUFProfiles(PreparedQueryResult result);

        /*********************************************************/
        /***                   SAVE SYSTEM                     ***/
        /*********************************************************/

        void _SaveCustomizations(CharacterDatabaseTransaction trans);
        void _SaveActions(CharacterDatabaseTransaction trans);
        void _SaveAuras(CharacterDatabaseTransaction trans);
        void _SaveInventory(CharacterDatabaseTransaction trans);
        void _SaveVoidStorage(CharacterDatabaseTransaction trans);
        void _SaveMail(CharacterDatabaseTransaction trans);
        void _SaveQuestStatus(CharacterDatabaseTransaction trans);
        void _SaveDailyQuestStatus(CharacterDatabaseTransaction trans);
        void _SaveWeeklyQuestStatus(CharacterDatabaseTransaction trans);
        void _SaveMonthlyQuestStatus(CharacterDatabaseTransaction trans);
        void _SaveSeasonalQuestStatus(CharacterDatabaseTransaction trans);
        void _SaveSkills(CharacterDatabaseTransaction trans);
        void _SaveSpells(CharacterDatabaseTransaction trans);
        void _SaveStoredAuraTeleportLocations(CharacterDatabaseTransaction trans);
        void _SaveEquipmentSets(CharacterDatabaseTransaction trans);
        void _SaveBGData(CharacterDatabaseTransaction trans);
        void _SaveGlyphs(CharacterDatabaseTransaction trans) const;
        void _SaveTalents(CharacterDatabaseTransaction trans);
        void _SaveTraits(CharacterDatabaseTransaction trans);
        void _SaveStats(CharacterDatabaseTransaction trans) const;
        void _SaveInstanceTimeRestrictions(CharacterDatabaseTransaction trans);
        void _SaveCurrency(CharacterDatabaseTransaction trans);
        void _SaveCUFProfiles(CharacterDatabaseTransaction trans);

        /*********************************************************/
        /***              ENVIRONMENTAL SYSTEM                 ***/
        /*********************************************************/
        void HandleSobering();
        void SendMirrorTimer(MirrorTimerType Type, uint32 MaxValue, uint32 CurrentValue, int32 Regen);
        void StopMirrorTimer(MirrorTimerType Type);
        void HandleDrowning(uint32 time_diff);
        int32 getMaxTimer(MirrorTimerType timer) const;

        /*********************************************************/
        /***                  HONOR SYSTEM                     ***/
        /*********************************************************/
        time_t m_lastHonorUpdateTime;

        void outDebugValues() const;

        uint32 m_team;
        uint32 m_nextSave;
        bool m_customizationsChanged;
        std::array<ChatFloodThrottle, ChatFloodThrottle::MAX> m_chatFloodData;
        Difficulty m_dungeonDifficulty;
        Difficulty m_raidDifficulty;
        Difficulty m_legacyRaidDifficulty;

        uint32 m_atLoginFlags;

        Item* m_items[PLAYER_SLOTS_COUNT];
        uint32 m_currentBuybackSlot;

        PlayerCurrenciesMap _currencyStorage;

        VoidStorageItem* _voidStorageItems[VOID_STORAGE_MAX_SLOT];

        std::vector<Item*> m_itemUpdateQueue;
        bool m_itemUpdateQueueBlocked;

        uint32 m_ExtraFlags;

        QuestStatusMap m_QuestStatus;
        QuestObjectiveStatusMap m_questObjectiveStatus;
        QuestStatusSaveMap m_QuestStatusSave;

        RewardedQuestSet m_RewardedQuests;
        QuestStatusSaveMap m_RewardedQuestsSave;

        SkillStatusMap mSkillStatus;

        ObjectGuid::LowType m_GuildIdInvited;
        uint32 m_ArenaTeamIdInvited;

        PlayerMails m_mail;
        PlayerSpellMap m_spells;
        std::unordered_map<uint32 /*overridenSpellId*/, std::unordered_set<uint32> /*newSpellId*/> m_overrideSpells;
        uint32 m_lastPotionId;                              // last used health/mana potion in combat, that block next potion use
        std::unordered_map<uint32, StoredAuraTeleportLocation> m_storedAuraTeleportLocations;

        SpecializationInfo _specializationInfo;

        std::unordered_map<int32, PlayerSpellState> m_traitConfigStates;

        ActionButtonList m_actionButtons;

        float m_auraBaseFlatMod[BASEMOD_END];
        float m_auraBasePctMod[BASEMOD_END];
        int16 m_baseRatingValue[MAX_COMBAT_RATING];
        uint32 m_baseSpellPower;
        uint32 m_baseManaRegen;
        uint32 m_baseHealthRegen;
        int32 m_spellPenetrationItemMod;

        SpellModContainer m_spellMods[MAX_SPELLMOD][SPELLMOD_END];

        EnchantDurationList m_enchantDuration;
        ItemDurationList m_itemDuration;
        GuidUnorderedSet m_itemSoulboundTradeable;

        std::unique_ptr<ResurrectionData> _resurrectionData;

        WorldSession* m_session;

        JoinedChannelsList m_channels;

        time_t m_createTime;
        PlayerCreateMode m_createMode;
        uint8 m_cinematic;

        uint32 m_movie;

        TradeData* m_trade;

        bool   m_DailyQuestChanged;
        bool   m_WeeklyQuestChanged;
        bool   m_MonthlyQuestChanged;
        bool   m_SeasonalQuestChanged;
        time_t m_lastDailyQuestTime;

        uint32 m_hostileReferenceCheckTimer;
        uint32 m_drunkTimer;
        uint32 m_weaponChangeTimer;

        uint32 m_zoneUpdateId;
        uint32 m_zoneUpdateTimer;
        uint32 m_areaUpdateId;

        uint32 m_deathTimer;
        time_t m_deathExpireTime;

        uint32 m_WeaponProficiency;
        uint32 m_ArmorProficiency;
        bool m_canParry;
        bool m_canBlock;
        bool m_canTitanGrip;
        uint32 m_titanGripPenaltySpellId;
        uint8 m_swingErrorMsg;

        // Social
        PlayerSocial* m_social;

        // Groups
        GroupReference m_group;
        GroupReference m_originalGroup;
        Group* m_groupInvite;
        uint32 m_groupUpdateMask;
        bool m_bPassOnGroupLoot;
        std::array<GroupUpdateCounter, 2> m_groupUpdateSequences;

        // last used pet number (for BG's)
        uint32 m_lastpetnumber;

        // Player summoning
        time_t m_summon_expire;
        WorldLocation m_summon_location;
        uint32 m_summon_instanceId;

        // Recall position
        WorldLocation m_recall_location;
        uint32 m_recall_instanceId;

        DeclinedName *m_declinedname;
        Runes *m_runes;
        EquipmentSetContainer _equipmentSets;

        bool CanNeverSee(WorldObject const* obj) const override;
        bool CanAlwaysSee(WorldObject const* obj) const override;

        bool IsAlwaysDetectableFor(WorldObject const* seer) const override;

        uint8 m_fishingSteps;

        std::array<std::unique_ptr<CUFProfile>, MAX_CUF_PROFILES> _CUFProfiles;

        TimeTracker m_groupUpdateTimer;

    private:
        // internal common parts for CanStore/StoreItem functions
        InventoryResult CanStoreItem_InSpecificSlot(uint8 bag, uint8 slot, ItemPosCountVec& dest, ItemTemplate const* pProto, uint32& count, bool swap, Item* pSrcItem) const;
        InventoryResult CanStoreItem_InBag(uint8 bag, ItemPosCountVec& dest, ItemTemplate const* pProto, uint32& count, bool merge, bool non_specialized, Item* pSrcItem, uint8 skip_bag, uint8 skip_slot) const;
        InventoryResult CanStoreItem_InInventorySlots(uint8 slot_begin, uint8 slot_end, ItemPosCountVec& dest, ItemTemplate const* pProto, uint32& count, bool merge, Item* pSrcItem, uint8 skip_bag, uint8 skip_slot) const;
        Item* _StoreItem(uint16 pos, Item* pItem, uint32 count, bool clone, bool update);
        Item* _LoadItem(CharacterDatabaseTransaction trans, uint32 zoneId, uint32 timeDiff, Field* fields);

        CinematicMgr* _cinematicMgr;

        GuidSet m_refundableItems;
        void SendRefundInfo(Item* item);
        void RefundItem(Item* item);
        void SendItemRefundResult(Item* item, ItemExtendedCostEntry const* iece, uint8 error) const;

        void AdjustQuestObjectiveProgress(Quest const* quest);

        bool IsCanDelayTeleport() const { return m_bCanDelayTeleport; }
        void SetCanDelayTeleport(bool setting) { m_bCanDelayTeleport = setting; }
        bool IsHasDelayedTeleport() const { return m_bHasDelayedTeleport; }
        void SetDelayedTeleportFlag(bool setting) { m_bHasDelayedTeleport = setting; }
        void ScheduleDelayedOperation(uint32 operation) { if (operation < DELAYED_END) m_DelayedOperations |= operation; }

        bool IsInstanceLoginGameMasterException() const;

        MapReference m_mapRef;

        uint32 m_lastFallTime;
        float  m_lastFallZ;

        int32 m_MirrorTimer[MAX_TIMERS];
        uint8 m_MirrorTimerFlags;
        uint8 m_MirrorTimerFlagsLast;

        // Current teleport data
        WorldLocation m_teleport_dest;
        Optional<uint32> m_teleport_instanceId;
        TeleportToOptions m_teleport_options;
        bool mSemaphoreTeleport_Near;
        bool mSemaphoreTeleport_Far;

        uint32 m_DelayedOperations;
        bool m_bCanDelayTeleport;
        bool m_bHasDelayedTeleport;

        std::unique_ptr<PetStable> m_petStable;

        // Temporary removed pet cache
        uint32 m_temporaryUnsummonedPetNumber;
        uint32 m_oldpetspell;

        PlayerAchievementMgr* m_achievementMgr;
        ReputationMgr*  m_reputationMgr;
        std::unique_ptr<QuestObjectiveCriteriaMgr> m_questObjectiveCriteriaMgr;

        uint32 m_ChampioningFaction;

        InstanceTimeMap _instanceResetTimes;
        uint32 _pendingBindId;
        uint32 _pendingBindTimer;

        uint32 _activeCheats;

        std::unique_ptr<Garrison> _garrison;

        bool _advancedCombatLoggingEnabled;

        // variables to save health and mana before duel and restore them after duel
        uint64 healthBeforeDuel;
        uint32 manaBeforeDuel;

        WorldLocation _corpseLocation;

        SceneMgr m_sceneMgr;

        std::unordered_map<ObjectGuid /*LootObject*/, Loot*> m_AELootView;
        std::vector<LootRoll*> m_lootRolls;                                     // loot rolls waiting for answer

        void _InitHonorLevelOnLoadFromDB(uint32 honor, uint32 honorLevel);
        std::unique_ptr<RestMgr> _restMgr;

        bool _usePvpItemLevels;
        ObjectGuid _areaSpiritHealerGUID;
};

TC_GAME_API void AddItemsSetItem(Player* player, Item const* item);
TC_GAME_API void RemoveItemsSetItem(Player* player, Item const* item);

// Transforms a container of customization choices with continuous storage into iterator pair that does not depend on container
// and doesn't force implementations in header files
template<typename Container>
Trinity::IteratorPair<UF::ChrCustomizationChoice const*> MakeChrCustomizationChoiceRange(Container const& container)
{
    static_assert(std::is_same<typename Container::value_type, UF::ChrCustomizationChoice>::value,
        "MakeChrCustomizationChoiceRange must be used with containers of UF::ChrCustomizationChoice");

    return { container.data(), container.data() + container.size() };
}

#endif<|MERGE_RESOLUTION|>--- conflicted
+++ resolved
@@ -1153,16 +1153,16 @@
         uint32 aa_lj_time = 0;
         uint32 jindu_time = 0;
         uint32 aa_usedTalentCount = 0; //官方天赋数量
-        
+
         //副本模式
         int32 aa_teleport_map = -2;
         int32 aa_teleport_nandu = -2;
         int32 aa_teleport_moshi = -2;
-        
+
         //防外挂-定高次数
         uint32 aa_wg_dinggao = 0;
         uint32 aa_wg_chaosu = 0;
-        
+
         //拾取次数，防脚本验证
         uint32 lootcount = 0;
         uint32 codeindex = 0;
@@ -1174,9 +1174,9 @@
         Item *aa_target_item = nullptr;
         uint32 aa_menuId = 0;
         int32 vendorSummonTime = 0; // 随身商人临时召唤时间
-        
+
         Position aa_lastPos;
-        
+
         std::unordered_map<std::string,bool> m_guajis;  //防挂机检测条件
         uint32 guajiTime = 0; // 防挂机时间
         uint32 combatTime = 0; // 解除战斗时间
@@ -1186,7 +1186,7 @@
         ObjectGuid::LowType GetGUIDLow() const { return GetGUID().GetCounter(); }
         void AA_SendLoot(Loot& loot, bool aeLooting = false);
         void AA_ApplyItem(Item* pItem, bool apply);
-    
+
         explicit Player(WorldSession* session);
         ~Player();
 
@@ -1478,13 +1478,9 @@
         bool HasItemTotemCategory(uint32 TotemCategory) const;
         InventoryResult CanUseItem(ItemTemplate const* pItem, bool skipRequiredLevelCheck = false) const;
         InventoryResult CanRollNeedForItem(ItemTemplate const* item, Map const* map, bool restrictOnlyLfg) const;
-<<<<<<< HEAD
         //aawow 拾取鉴定，需要知道loot 从哪里过来的 怪物掉落，队长分配还是队伍分配，还是哪
-        Item* StoreNewItem(ItemPosCountVec const& pos, uint32 itemId, bool update, ItemRandomBonusListId randomBonusListId = 0, GuidSet const& allowedLooters = GuidSet(), ItemContext context = ItemContext::NONE, std::vector<int32> const& bonusListIDs = std::vector<int32>(), bool addToCollection = true, Loot* loot = nullptr);
-=======
         Item* StoreNewItem(ItemPosCountVec const& pos, uint32 itemId, bool update, ItemRandomBonusListId randomBonusListId = 0, GuidSet const& allowedLooters = GuidSet(),
-            ItemContext context = ItemContext::NONE, std::vector<int32> const* bonusListIDs = nullptr, bool addToCollection = true);
->>>>>>> 4d0cd3f9
+            ItemContext context = ItemContext::NONE, std::vector<int32> const* bonusListIDs = nullptr, bool addToCollection = true, Loot* loot = nullptr);
         Item* StoreItem(ItemPosCountVec const& pos, Item* pItem, bool update);
         Item* EquipNewItem(uint16 pos, uint32 item, ItemContext context, bool update);
         Item* EquipItem(uint16 pos, Item* pItem, bool update);
