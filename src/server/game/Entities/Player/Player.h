/*
 * Copyright (C) 2008-2015 TrinityCore <http://www.trinitycore.org/>
 * Copyright (C) 2005-2009 MaNGOS <http://getmangos.com/>
 *
 * This program is free software; you can redistribute it and/or modify it
 * under the terms of the GNU General Public License as published by the
 * Free Software Foundation; either version 2 of the License, or (at your
 * option) any later version.
 *
 * This program is distributed in the hope that it will be useful, but WITHOUT
 * ANY WARRANTY; without even the implied warranty of MERCHANTABILITY or
 * FITNESS FOR A PARTICULAR PURPOSE. See the GNU General Public License for
 * more details.
 *
 * You should have received a copy of the GNU General Public License along
 * with this program. If not, see <http://www.gnu.org/licenses/>.
 */

#ifndef _PLAYER_H
#define _PLAYER_H

#include "DBCStores.h"
#include "GroupReference.h"
#include "MapReference.h"

#include "Item.h"
#include "PetDefines.h"
#include "QuestDef.h"
#include "SpellMgr.h"
#include "Unit.h"

#include <limits>
#include <string>
#include <vector>

struct CreatureTemplate;
struct Mail;
struct TrainerSpell;
struct VendorItem;

class AchievementMgr;
class ReputationMgr;
class Channel;
class CharacterCreateInfo;
class Creature;
class DynamicObject;
class Group;
class Guild;
class OutdoorPvP;
class Pet;
class PlayerMenu;
class PlayerSocial;
class SpellCastTargets;
class UpdateMask;

struct CharacterCustomizeInfo;

typedef std::deque<Mail*> PlayerMails;

#define PLAYER_MAX_SKILLS           127
#define PLAYER_MAX_DAILY_QUESTS     25
#define PLAYER_EXPLORED_ZONES_SIZE  128

// Note: SPELLMOD_* values is aura types in fact
enum SpellModType
{
    SPELLMOD_FLAT         = 107,                            // SPELL_AURA_ADD_FLAT_MODIFIER
    SPELLMOD_PCT          = 108                             // SPELL_AURA_ADD_PCT_MODIFIER
};

// 2^n values, Player::m_isunderwater is a bitmask. These are Trinity internal values, they are never send to any client
enum PlayerUnderwaterState
{
    UNDERWATER_NONE                     = 0x00,
    UNDERWATER_INWATER                  = 0x01,             // terrain type is water and player is afflicted by it
    UNDERWATER_INLAVA                   = 0x02,             // terrain type is lava and player is afflicted by it
    UNDERWATER_INSLIME                  = 0x04,             // terrain type is lava and player is afflicted by it
    UNDERWARER_INDARKWATER              = 0x08,             // terrain type is dark water and player is afflicted by it

    UNDERWATER_EXIST_TIMERS             = 0x10
};

enum BuyBankSlotResult
{
    ERR_BANKSLOT_FAILED_TOO_MANY    = 0,
    ERR_BANKSLOT_INSUFFICIENT_FUNDS = 1,
    ERR_BANKSLOT_NOTBANKER          = 2,
    ERR_BANKSLOT_OK                 = 3
};

enum PlayerSpellState
{
    PLAYERSPELL_UNCHANGED = 0,
    PLAYERSPELL_CHANGED   = 1,
    PLAYERSPELL_NEW       = 2,
    PLAYERSPELL_REMOVED   = 3,
    PLAYERSPELL_TEMPORARY = 4
};

struct PlayerSpell
{
    PlayerSpellState state : 8;
    bool active            : 1;                             // show in spellbook
    bool dependent         : 1;                             // learned as result another spell learn, skill grow, quest reward, etc
    bool disabled          : 1;                             // first rank has been learned in result talent learn but currently talent unlearned, save max learned ranks
};

struct PlayerTalent
{
    PlayerSpellState state : 8;
    uint8 spec             : 8;
};

// Spell modifier (used for modify other spells)
struct SpellModifier
{
    SpellModifier(Aura* _ownerAura = NULL) : op(SPELLMOD_DAMAGE), type(SPELLMOD_FLAT), charges(0), value(0), mask(), spellId(0), ownerAura(_ownerAura) { }
    SpellModOp   op   : 8;
    SpellModType type : 8;
    int16 charges     : 16;
    int32 value;
    flag96 mask;
    uint32 spellId;
    Aura* const ownerAura;
};

typedef std::unordered_map<uint32, PlayerTalent*> PlayerTalentMap;
typedef std::unordered_map<uint32, PlayerSpell*> PlayerSpellMap;
typedef std::list<SpellModifier*> SpellModList;

<<<<<<< HEAD
struct ReforgeData
{
    uint32 increase, decrease;
    int32 stat_value;
};
typedef std::unordered_map<uint32, ReforgeData> ReforgeMapType;

struct SpellCooldown
{
    time_t end;
    uint16 itemid;
};

typedef std::map<uint32, SpellCooldown> SpellCooldowns;
=======
>>>>>>> ac73ab18
typedef std::unordered_map<uint32 /*instanceId*/, time_t/*releaseTime*/> InstanceTimeMap;

enum TrainerSpellState
{
    TRAINER_SPELL_GREEN = 0,
    TRAINER_SPELL_RED   = 1,
    TRAINER_SPELL_GRAY  = 2,
    TRAINER_SPELL_GREEN_DISABLED = 10                       // custom value, not send to client: formally green but learn not allowed
};

enum ActionButtonUpdateState
{
    ACTIONBUTTON_UNCHANGED = 0,
    ACTIONBUTTON_CHANGED   = 1,
    ACTIONBUTTON_NEW       = 2,
    ACTIONBUTTON_DELETED   = 3
};

enum ActionButtonType
{
    ACTION_BUTTON_SPELL     = 0x00,
    ACTION_BUTTON_C         = 0x01,                         // click?
    ACTION_BUTTON_EQSET     = 0x20,
    ACTION_BUTTON_MACRO     = 0x40,
    ACTION_BUTTON_CMACRO    = ACTION_BUTTON_C | ACTION_BUTTON_MACRO,
    ACTION_BUTTON_ITEM      = 0x80
};

enum ReputationSource
{
    REPUTATION_SOURCE_KILL,
    REPUTATION_SOURCE_QUEST,
    REPUTATION_SOURCE_DAILY_QUEST,
    REPUTATION_SOURCE_WEEKLY_QUEST,
    REPUTATION_SOURCE_MONTHLY_QUEST,
    REPUTATION_SOURCE_REPEATABLE_QUEST,
    REPUTATION_SOURCE_SPELL
};

#define ACTION_BUTTON_ACTION(X) (uint32(X) & 0x00FFFFFF)
#define ACTION_BUTTON_TYPE(X)   ((uint32(X) & 0xFF000000) >> 24)
#define MAX_ACTION_BUTTON_ACTION_VALUE (0x00FFFFFF+1)

struct ActionButton
{
    ActionButton() : packedData(0), uState(ACTIONBUTTON_NEW) { }

    uint32 packedData;
    ActionButtonUpdateState uState;

    // helpers
    ActionButtonType GetType() const { return ActionButtonType(ACTION_BUTTON_TYPE(packedData)); }
    uint32 GetAction() const { return ACTION_BUTTON_ACTION(packedData); }
    void SetActionAndType(uint32 action, ActionButtonType type)
    {
        uint32 newData = action | (uint32(type) << 24);
        if (newData != packedData || uState == ACTIONBUTTON_DELETED)
        {
            packedData = newData;
            if (uState != ACTIONBUTTON_NEW)
                uState = ACTIONBUTTON_CHANGED;
        }
    }
};

#define  MAX_ACTION_BUTTONS 144                             //checked in 3.2.0

typedef std::map<uint8, ActionButton> ActionButtonList;

struct PlayerCreateInfoItem
{
    PlayerCreateInfoItem(uint32 id, uint32 amount) : item_id(id), item_amount(amount) { }

    uint32 item_id;
    uint32 item_amount;
};

typedef std::list<PlayerCreateInfoItem> PlayerCreateInfoItems;

struct PlayerClassLevelInfo
{
    PlayerClassLevelInfo() : basehealth(0), basemana(0) { }
    uint16 basehealth;
    uint16 basemana;
};

struct PlayerClassInfo
{
    PlayerClassInfo() : levelInfo(NULL) { }

    PlayerClassLevelInfo* levelInfo;                        //[level-1] 0..MaxPlayerLevel-1
};

struct PlayerLevelInfo
{
    PlayerLevelInfo() { for (uint8 i=0; i < MAX_STATS; ++i) stats[i] = 0; }

    uint8 stats[MAX_STATS];
};

typedef std::list<uint32> PlayerCreateInfoSpells;

struct PlayerCreateInfoAction
{
    PlayerCreateInfoAction() : button(0), type(0), action(0) { }
    PlayerCreateInfoAction(uint8 _button, uint32 _action, uint8 _type) : button(_button), type(_type), action(_action) { }

    uint8 button;
    uint8 type;
    uint32 action;
};

typedef std::list<PlayerCreateInfoAction> PlayerCreateInfoActions;

struct PlayerCreateInfoSkill
{
    uint16 SkillId;
    uint16 Rank;
};

typedef std::list<PlayerCreateInfoSkill> PlayerCreateInfoSkills;

struct PlayerInfo
{
                                                            // existence checked by displayId != 0
    PlayerInfo() : mapId(0), areaId(0), positionX(0.0f), positionY(0.0f), positionZ(0.0f), orientation(0.0f), displayId_m(0), displayId_f(0), levelInfo(NULL) { }

    uint32 mapId;
    uint32 areaId;
    float positionX;
    float positionY;
    float positionZ;
    float orientation;
    uint16 displayId_m;
    uint16 displayId_f;
    PlayerCreateInfoItems item;
    PlayerCreateInfoSpells customSpells;
    PlayerCreateInfoActions action;
    PlayerCreateInfoSkills skills;

    PlayerLevelInfo* levelInfo;                             //[level-1] 0..MaxPlayerLevel-1
};

struct PvPInfo
{
    PvPInfo() : IsHostile(false), IsInHostileArea(false), IsInNoPvPArea(false), IsInFFAPvPArea(false), EndTimer(0) { }

    bool IsHostile;
    bool IsInHostileArea;               ///> Marks if player is in an area which forces PvP flag
    bool IsInNoPvPArea;                 ///> Marks if player is in a sanctuary or friendly capital city
    bool IsInFFAPvPArea;                ///> Marks if player is in an FFAPvP area (such as Gurubashi Arena)
    time_t EndTimer;                    ///> Time when player unflags himself for PvP (flag removed after 5 minutes)
};

struct DuelInfo
{
    DuelInfo() : initiator(NULL), opponent(NULL), startTimer(0), startTime(0), outOfBound(0), isMounted(false) { }

    Player* initiator;
    Player* opponent;
    time_t startTimer;
    time_t startTime;
    time_t outOfBound;
    bool isMounted;
};

struct Areas
{
    uint32 areaID;
    uint32 areaFlag;
    float x1;
    float x2;
    float y1;
    float y2;
};

#define MAX_RUNES       6

enum RuneCooldowns
{
    RUNE_BASE_COOLDOWN  = 10000,
    RUNE_MISS_COOLDOWN  = 1500     // cooldown applied on runes when the spell misses
};

enum RuneType
{
    RUNE_BLOOD      = 0,
    RUNE_UNHOLY     = 1,
    RUNE_FROST      = 2,
    RUNE_DEATH      = 3,
    NUM_RUNE_TYPES  = 4
};

struct RuneInfo
{
    uint8 BaseRune;
    uint8 CurrentRune;
    uint32 Cooldown;
    AuraEffect const* ConvertAura;
};

struct Runes
{
    RuneInfo runes[MAX_RUNES];
    uint8 runeState;                                        // mask of available runes
    RuneType lastUsedRune;

    void SetRuneState(uint8 index, bool set = true)
    {
        if (set)
            runeState |= (1 << index);                      // usable
        else
            runeState &= ~(1 << index);                     // on cooldown
    }
};

struct EnchantDuration
{
    EnchantDuration() : item(NULL), slot(MAX_ENCHANTMENT_SLOT), leftduration(0) { };
    EnchantDuration(Item* _item, EnchantmentSlot _slot, uint32 _leftduration) : item(_item), slot(_slot),
        leftduration(_leftduration){ ASSERT(item); };

    Item* item;
    EnchantmentSlot slot;
    uint32 leftduration;
};

typedef std::list<EnchantDuration> EnchantDurationList;
typedef std::list<Item*> ItemDurationList;

enum PlayerMovementType
{
    MOVE_ROOT       = 1,
    MOVE_UNROOT     = 2,
    MOVE_WATER_WALK = 3,
    MOVE_LAND_WALK  = 4
};

enum DrunkenState
{
    DRUNKEN_SOBER   = 0,
    DRUNKEN_TIPSY   = 1,
    DRUNKEN_DRUNK   = 2,
    DRUNKEN_SMASHED = 3
};

#define MAX_DRUNKEN   4

enum PlayerFlags
{
    PLAYER_FLAGS_GROUP_LEADER      = 0x00000001,
    PLAYER_FLAGS_AFK               = 0x00000002,
    PLAYER_FLAGS_DND               = 0x00000004,
    PLAYER_FLAGS_GM                = 0x00000008,
    PLAYER_FLAGS_GHOST             = 0x00000010,
    PLAYER_FLAGS_RESTING           = 0x00000020,
    PLAYER_FLAGS_UNK6              = 0x00000040,
    PLAYER_FLAGS_UNK7              = 0x00000080,               // pre-3.0.3 PLAYER_FLAGS_FFA_PVP flag for FFA PVP state
    PLAYER_FLAGS_CONTESTED_PVP     = 0x00000100,               // Player has been involved in a PvP combat and will be attacked by contested guards
    PLAYER_FLAGS_IN_PVP            = 0x00000200,
    PLAYER_FLAGS_HIDE_HELM         = 0x00000400,
    PLAYER_FLAGS_HIDE_CLOAK        = 0x00000800,
    PLAYER_FLAGS_PLAYED_LONG_TIME  = 0x00001000,               // played long time
    PLAYER_FLAGS_PLAYED_TOO_LONG   = 0x00002000,               // played too long time
    PLAYER_FLAGS_IS_OUT_OF_BOUNDS  = 0x00004000,
    PLAYER_FLAGS_DEVELOPER         = 0x00008000,               // <Dev> prefix for something?
    PLAYER_FLAGS_UNK16             = 0x00010000,               // pre-3.0.3 PLAYER_FLAGS_SANCTUARY flag for player entered sanctuary
    PLAYER_FLAGS_TAXI_BENCHMARK    = 0x00020000,               // taxi benchmark mode (on/off) (2.0.1)
    PLAYER_FLAGS_PVP_TIMER         = 0x00040000,               // 3.0.2, pvp timer active (after you disable pvp manually)
    PLAYER_FLAGS_UBER              = 0x00080000,
    PLAYER_FLAGS_UNK20             = 0x00100000,
    PLAYER_FLAGS_UNK21             = 0x00200000,
    PLAYER_FLAGS_COMMENTATOR2      = 0x00400000,
    PLAYER_ALLOW_ONLY_ABILITY      = 0x00800000,                // used by bladestorm and killing spree, allowed only spells with SPELL_ATTR0_REQ_AMMO, SPELL_EFFECT_ATTACK, checked only for active player
    PLAYER_FLAGS_UNK24             = 0x01000000,                // disabled all melee ability on tab include autoattack
    PLAYER_FLAGS_NO_XP_GAIN        = 0x02000000,
    PLAYER_FLAGS_UNK26             = 0x04000000,
    PLAYER_FLAGS_UNK27             = 0x08000000,
    PLAYER_FLAGS_UNK28             = 0x10000000,
    PLAYER_FLAGS_UNK29             = 0x20000000,
    PLAYER_FLAGS_UNK30             = 0x40000000,
    PLAYER_FLAGS_UNK31             = 0x80000000
};

// used for PLAYER__FIELD_KNOWN_TITLES field (uint64), (1<<bit_index) without (-1)
// can't use enum for uint64 values
#define PLAYER_TITLE_DISABLED              UI64LIT(0x0000000000000000)
#define PLAYER_TITLE_NONE                  UI64LIT(0x0000000000000001)
#define PLAYER_TITLE_PRIVATE               UI64LIT(0x0000000000000002) // 1
#define PLAYER_TITLE_CORPORAL              UI64LIT(0x0000000000000004) // 2
#define PLAYER_TITLE_SERGEANT_A            UI64LIT(0x0000000000000008) // 3
#define PLAYER_TITLE_MASTER_SERGEANT       UI64LIT(0x0000000000000010) // 4
#define PLAYER_TITLE_SERGEANT_MAJOR        UI64LIT(0x0000000000000020) // 5
#define PLAYER_TITLE_KNIGHT                UI64LIT(0x0000000000000040) // 6
#define PLAYER_TITLE_KNIGHT_LIEUTENANT     UI64LIT(0x0000000000000080) // 7
#define PLAYER_TITLE_KNIGHT_CAPTAIN        UI64LIT(0x0000000000000100) // 8
#define PLAYER_TITLE_KNIGHT_CHAMPION       UI64LIT(0x0000000000000200) // 9
#define PLAYER_TITLE_LIEUTENANT_COMMANDER  UI64LIT(0x0000000000000400) // 10
#define PLAYER_TITLE_COMMANDER             UI64LIT(0x0000000000000800) // 11
#define PLAYER_TITLE_MARSHAL               UI64LIT(0x0000000000001000) // 12
#define PLAYER_TITLE_FIELD_MARSHAL         UI64LIT(0x0000000000002000) // 13
#define PLAYER_TITLE_GRAND_MARSHAL         UI64LIT(0x0000000000004000) // 14
#define PLAYER_TITLE_SCOUT                 UI64LIT(0x0000000000008000) // 15
#define PLAYER_TITLE_GRUNT                 UI64LIT(0x0000000000010000) // 16
#define PLAYER_TITLE_SERGEANT_H            UI64LIT(0x0000000000020000) // 17
#define PLAYER_TITLE_SENIOR_SERGEANT       UI64LIT(0x0000000000040000) // 18
#define PLAYER_TITLE_FIRST_SERGEANT        UI64LIT(0x0000000000080000) // 19
#define PLAYER_TITLE_STONE_GUARD           UI64LIT(0x0000000000100000) // 20
#define PLAYER_TITLE_BLOOD_GUARD           UI64LIT(0x0000000000200000) // 21
#define PLAYER_TITLE_LEGIONNAIRE           UI64LIT(0x0000000000400000) // 22
#define PLAYER_TITLE_CENTURION             UI64LIT(0x0000000000800000) // 23
#define PLAYER_TITLE_CHAMPION              UI64LIT(0x0000000001000000) // 24
#define PLAYER_TITLE_LIEUTENANT_GENERAL    UI64LIT(0x0000000002000000) // 25
#define PLAYER_TITLE_GENERAL               UI64LIT(0x0000000004000000) // 26
#define PLAYER_TITLE_WARLORD               UI64LIT(0x0000000008000000) // 27
#define PLAYER_TITLE_HIGH_WARLORD          UI64LIT(0x0000000010000000) // 28
#define PLAYER_TITLE_GLADIATOR             UI64LIT(0x0000000020000000) // 29
#define PLAYER_TITLE_DUELIST               UI64LIT(0x0000000040000000) // 30
#define PLAYER_TITLE_RIVAL                 UI64LIT(0x0000000080000000) // 31
#define PLAYER_TITLE_CHALLENGER            UI64LIT(0x0000000100000000) // 32
#define PLAYER_TITLE_SCARAB_LORD           UI64LIT(0x0000000200000000) // 33
#define PLAYER_TITLE_CONQUEROR             UI64LIT(0x0000000400000000) // 34
#define PLAYER_TITLE_JUSTICAR              UI64LIT(0x0000000800000000) // 35
#define PLAYER_TITLE_CHAMPION_OF_THE_NAARU UI64LIT(0x0000001000000000) // 36
#define PLAYER_TITLE_MERCILESS_GLADIATOR   UI64LIT(0x0000002000000000) // 37
#define PLAYER_TITLE_OF_THE_SHATTERED_SUN  UI64LIT(0x0000004000000000) // 38
#define PLAYER_TITLE_HAND_OF_ADAL          UI64LIT(0x0000008000000000) // 39
#define PLAYER_TITLE_VENGEFUL_GLADIATOR    UI64LIT(0x0000010000000000) // 40

#define KNOWN_TITLES_SIZE   3
#define MAX_TITLE_INDEX     (KNOWN_TITLES_SIZE*64)          // 3 uint64 fields

// used in PLAYER_FIELD_BYTES values
enum PlayerFieldByteFlags
{
    PLAYER_FIELD_BYTE_TRACK_STEALTHED   = 0x00000002,
    PLAYER_FIELD_BYTE_RELEASE_TIMER     = 0x00000008,       // Display time till auto release spirit
    PLAYER_FIELD_BYTE_NO_RELEASE_WINDOW = 0x00000010        // Display no "release spirit" window at all
};

// used in PLAYER_FIELD_BYTES2 values
enum PlayerFieldByte2Flags
{
    PLAYER_FIELD_BYTE2_NONE                 = 0x00,
    PLAYER_FIELD_BYTE2_STEALTH              = 0x20,
    PLAYER_FIELD_BYTE2_INVISIBILITY_GLOW    = 0x40
};

enum MirrorTimerType
{
    FATIGUE_TIMER      = 0,
    BREATH_TIMER       = 1,
    FIRE_TIMER         = 2
};
#define MAX_TIMERS      3
#define DISABLED_MIRROR_TIMER   -1

// 2^n values
enum PlayerExtraFlags
{
    // gm abilities
    PLAYER_EXTRA_GM_ON              = 0x0001,
    PLAYER_EXTRA_ACCEPT_WHISPERS    = 0x0004,
    PLAYER_EXTRA_TAXICHEAT          = 0x0008,
    PLAYER_EXTRA_GM_INVISIBLE       = 0x0010,
    PLAYER_EXTRA_GM_CHAT            = 0x0020,               // Show GM badge in chat messages
    PLAYER_EXTRA_HAS_310_FLYER      = 0x0040,               // Marks if player already has 310% speed flying mount

    // other states
    PLAYER_EXTRA_PVP_DEATH          = 0x0100                // store PvP death status until corpse creating.
};

// 2^n values
enum AtLoginFlags
{
    AT_LOGIN_NONE              = 0x00,
    AT_LOGIN_RENAME            = 0x01,
    AT_LOGIN_RESET_SPELLS      = 0x02,
    AT_LOGIN_RESET_TALENTS     = 0x04,
    AT_LOGIN_CUSTOMIZE         = 0x08,
    AT_LOGIN_RESET_PET_TALENTS = 0x10,
    AT_LOGIN_FIRST             = 0x20,
    AT_LOGIN_CHANGE_FACTION    = 0x40,
    AT_LOGIN_CHANGE_RACE       = 0x80
};

typedef std::map<uint32, QuestStatusData> QuestStatusMap;
typedef std::set<uint32> RewardedQuestSet;

enum QuestSaveType
{
    QUEST_DEFAULT_SAVE_TYPE = 0,
    QUEST_DELETE_SAVE_TYPE,
    QUEST_FORCE_DELETE_SAVE_TYPE
};

//               quest
typedef std::map<uint32, QuestSaveType> QuestStatusSaveMap;


enum QuestSlotOffsets
{
    QUEST_ID_OFFSET     = 0,
    QUEST_STATE_OFFSET  = 1,
    QUEST_COUNTS_OFFSET = 2,
    QUEST_TIME_OFFSET   = 4
};

#define MAX_QUEST_OFFSET 5

enum QuestSlotStateMask
{
    QUEST_STATE_NONE     = 0x0000,
    QUEST_STATE_COMPLETE = 0x0001,
    QUEST_STATE_FAIL     = 0x0002
};

enum SkillUpdateState
{
    SKILL_UNCHANGED     = 0,
    SKILL_CHANGED       = 1,
    SKILL_NEW           = 2,
    SKILL_DELETED       = 3
};

struct SkillStatusData
{
    SkillStatusData(uint8 _pos, SkillUpdateState _uState) : pos(_pos), uState(_uState)
    {
    }
    uint8 pos;
    SkillUpdateState uState;
};

typedef std::unordered_map<uint32, SkillStatusData> SkillStatusMap;

class Quest;
class Spell;
class Item;
class WorldSession;

enum PlayerSlots
{
    // first slot for item stored (in any way in player m_items data)
    PLAYER_SLOT_START           = 0,
    // last+1 slot for item stored (in any way in player m_items data)
    PLAYER_SLOT_END             = 150,
    PLAYER_SLOTS_COUNT          = (PLAYER_SLOT_END - PLAYER_SLOT_START)
};

#define INVENTORY_SLOT_BAG_0    255

enum EquipmentSlots                                         // 19 slots
{
    EQUIPMENT_SLOT_START        = 0,
    EQUIPMENT_SLOT_HEAD         = 0,
    EQUIPMENT_SLOT_NECK         = 1,
    EQUIPMENT_SLOT_SHOULDERS    = 2,
    EQUIPMENT_SLOT_BODY         = 3,
    EQUIPMENT_SLOT_CHEST        = 4,
    EQUIPMENT_SLOT_WAIST        = 5,
    EQUIPMENT_SLOT_LEGS         = 6,
    EQUIPMENT_SLOT_FEET         = 7,
    EQUIPMENT_SLOT_WRISTS       = 8,
    EQUIPMENT_SLOT_HANDS        = 9,
    EQUIPMENT_SLOT_FINGER1      = 10,
    EQUIPMENT_SLOT_FINGER2      = 11,
    EQUIPMENT_SLOT_TRINKET1     = 12,
    EQUIPMENT_SLOT_TRINKET2     = 13,
    EQUIPMENT_SLOT_BACK         = 14,
    EQUIPMENT_SLOT_MAINHAND     = 15,
    EQUIPMENT_SLOT_OFFHAND      = 16,
    EQUIPMENT_SLOT_RANGED       = 17,
    EQUIPMENT_SLOT_TABARD       = 18,
    EQUIPMENT_SLOT_END          = 19
};

enum InventorySlots                                         // 4 slots
{
    INVENTORY_SLOT_BAG_START    = 19,
    INVENTORY_SLOT_BAG_END      = 23
};

enum InventoryPackSlots                                     // 16 slots
{
    INVENTORY_SLOT_ITEM_START   = 23,
    INVENTORY_SLOT_ITEM_END     = 39
};

enum BankItemSlots                                          // 28 slots
{
    BANK_SLOT_ITEM_START        = 39,
    BANK_SLOT_ITEM_END          = 67
};

enum BankBagSlots                                           // 7 slots
{
    BANK_SLOT_BAG_START         = 67,
    BANK_SLOT_BAG_END           = 74
};

enum BuyBackSlots                                           // 12 slots
{
    // stored in m_buybackitems
    BUYBACK_SLOT_START          = 74,
    BUYBACK_SLOT_END            = 86
};

enum KeyRingSlots                                           // 32 slots
{
    KEYRING_SLOT_START          = 86,
    KEYRING_SLOT_END            = 118
};

enum CurrencyTokenSlots                                     // 32 slots
{
    CURRENCYTOKEN_SLOT_START    = 118,
    CURRENCYTOKEN_SLOT_END      = 150
};

enum EquipmentSetUpdateState
{
    EQUIPMENT_SET_UNCHANGED = 0,
    EQUIPMENT_SET_CHANGED   = 1,
    EQUIPMENT_SET_NEW       = 2,
    EQUIPMENT_SET_DELETED   = 3
};

struct EquipmentSet
{
    EquipmentSet() : Guid(0), IgnoreMask(0), state(EQUIPMENT_SET_NEW)
    {
        for (uint8 i = 0; i < EQUIPMENT_SLOT_END; ++i)
            Items[i] = 0;
    }

    uint64 Guid;
    std::string Name;
    std::string IconName;
    uint32 IgnoreMask;
    uint32 Items[EQUIPMENT_SLOT_END];
    EquipmentSetUpdateState state;
};

#define MAX_EQUIPMENT_SET_INDEX 10                          // client limit

typedef std::map<uint32, EquipmentSet> EquipmentSets;

struct ItemPosCount
{
    ItemPosCount(uint16 _pos, uint32 _count) : pos(_pos), count(_count) { }
    bool isContainedIn(std::vector<ItemPosCount> const& vec) const;
    uint16 pos;
    uint32 count;
};
typedef std::vector<ItemPosCount> ItemPosCountVec;

enum TradeSlots
{
    TRADE_SLOT_COUNT            = 7,
    TRADE_SLOT_TRADED_COUNT     = 6,
    TRADE_SLOT_NONTRADED        = 6,
    TRADE_SLOT_INVALID          = -1
};

enum TransferAbortReason
{
    TRANSFER_ABORT_NONE                     = 0x00,
    TRANSFER_ABORT_ERROR                    = 0x01,
    TRANSFER_ABORT_MAX_PLAYERS              = 0x02,         // Transfer Aborted: instance is full
    TRANSFER_ABORT_NOT_FOUND                = 0x03,         // Transfer Aborted: instance not found
    TRANSFER_ABORT_TOO_MANY_INSTANCES       = 0x04,         // You have entered too many instances recently.
    TRANSFER_ABORT_ZONE_IN_COMBAT           = 0x06,         // Unable to zone in while an encounter is in progress.
    TRANSFER_ABORT_INSUF_EXPAN_LVL          = 0x07,         // You must have <TBC, WotLK> expansion installed to access this area.
    TRANSFER_ABORT_DIFFICULTY               = 0x08,         // <Normal, Heroic, Epic> difficulty mode is not available for %s.
    TRANSFER_ABORT_UNIQUE_MESSAGE           = 0x09,         // Until you've escaped TLK's grasp, you cannot leave this place!
    TRANSFER_ABORT_TOO_MANY_REALM_INSTANCES = 0x0A,         // Additional instances cannot be launched, please try again later.
    TRANSFER_ABORT_NEED_GROUP               = 0x0B,         // 3.1
    TRANSFER_ABORT_NOT_FOUND1               = 0x0C,         // 3.1
    TRANSFER_ABORT_NOT_FOUND2               = 0x0D,         // 3.1
    TRANSFER_ABORT_NOT_FOUND3               = 0x0E,         // 3.2
    TRANSFER_ABORT_REALM_ONLY               = 0x0F,         // All players on party must be from the same realm.
    TRANSFER_ABORT_MAP_NOT_ALLOWED          = 0x10          // Map can't be entered at this time.
};

enum InstanceResetWarningType
{
    RAID_INSTANCE_WARNING_HOURS     = 1,                    // WARNING! %s is scheduled to reset in %d hour(s).
    RAID_INSTANCE_WARNING_MIN       = 2,                    // WARNING! %s is scheduled to reset in %d minute(s)!
    RAID_INSTANCE_WARNING_MIN_SOON  = 3,                    // WARNING! %s is scheduled to reset in %d minute(s). Please exit the zone or you will be returned to your bind location!
    RAID_INSTANCE_WELCOME           = 4,                    // Welcome to %s. This raid instance is scheduled to reset in %s.
    RAID_INSTANCE_EXPIRED           = 5
};

// PLAYER_FIELD_ARENA_TEAM_INFO_1_1 offsets
enum ArenaTeamInfoType
{
    ARENA_TEAM_ID                = 0,
    ARENA_TEAM_TYPE              = 1,                       // new in 3.2 - team type?
    ARENA_TEAM_MEMBER            = 2,                       // 0 - captain, 1 - member
    ARENA_TEAM_GAMES_WEEK        = 3,
    ARENA_TEAM_GAMES_SEASON      = 4,
    ARENA_TEAM_WINS_SEASON       = 5,
    ARENA_TEAM_PERSONAL_RATING   = 6,
    ARENA_TEAM_END               = 7
};

class InstanceSave;

enum RestType
{
    REST_TYPE_NO                = 0,
    REST_TYPE_IN_TAVERN         = 1,
    REST_TYPE_IN_CITY           = 2,
    REST_TYPE_IN_FACTION_AREA   = 3     // used with AREA_FLAG_REST_ZONE_*
};

enum TeleportToOptions
{
    TELE_TO_GM_MODE             = 0x01,
    TELE_TO_NOT_LEAVE_TRANSPORT = 0x02,
    TELE_TO_NOT_LEAVE_COMBAT    = 0x04,
    TELE_TO_NOT_UNSUMMON_PET    = 0x08,
    TELE_TO_SPELL               = 0x10
};

/// Type of environmental damages
enum EnviromentalDamage
{
    DAMAGE_EXHAUSTED = 0,
    DAMAGE_DROWNING  = 1,
    DAMAGE_FALL      = 2,
    DAMAGE_LAVA      = 3,
    DAMAGE_SLIME     = 4,
    DAMAGE_FIRE      = 5,
    DAMAGE_FALL_TO_VOID = 6                                 // custom case for fall without durability loss
};

enum PlayerChatTag
{
    CHAT_TAG_NONE       = 0x00,
    CHAT_TAG_AFK        = 0x01,
    CHAT_TAG_DND        = 0x02,
    CHAT_TAG_GM         = 0x04,
    CHAT_TAG_COM        = 0x08, // Commentator
    CHAT_TAG_DEV        = 0x10
};

enum PlayedTimeIndex
{
    PLAYED_TIME_TOTAL = 0,
    PLAYED_TIME_LEVEL = 1
};

#define MAX_PLAYED_TIME_INDEX 2

// used at player loading query list preparing, and later result selection
enum PlayerLoginQueryIndex
{
    PLAYER_LOGIN_QUERY_LOAD_FROM                    = 0,
    PLAYER_LOGIN_QUERY_LOAD_GROUP                   = 1,
    PLAYER_LOGIN_QUERY_LOAD_BOUND_INSTANCES         = 2,
    PLAYER_LOGIN_QUERY_LOAD_AURAS                   = 3,
    PLAYER_LOGIN_QUERY_LOAD_SPELLS                  = 4,
    PLAYER_LOGIN_QUERY_LOAD_QUEST_STATUS            = 5,
    PLAYER_LOGIN_QUERY_LOAD_DAILY_QUEST_STATUS      = 6,
    PLAYER_LOGIN_QUERY_LOAD_REPUTATION              = 7,
    PLAYER_LOGIN_QUERY_LOAD_INVENTORY               = 8,
    PLAYER_LOGIN_QUERY_LOAD_ACTIONS                 = 9,
    PLAYER_LOGIN_QUERY_LOAD_MAIL_COUNT              = 10,
    PLAYER_LOGIN_QUERY_LOAD_MAIL_DATE               = 11,
    PLAYER_LOGIN_QUERY_LOAD_SOCIAL_LIST             = 12,
    PLAYER_LOGIN_QUERY_LOAD_HOME_BIND               = 13,
    PLAYER_LOGIN_QUERY_LOAD_SPELL_COOLDOWNS         = 14,
    PLAYER_LOGIN_QUERY_LOAD_DECLINED_NAMES          = 15,
    PLAYER_LOGIN_QUERY_LOAD_GUILD                   = 16,
    PLAYER_LOGIN_QUERY_LOAD_ARENA_INFO              = 17,
    PLAYER_LOGIN_QUERY_LOAD_ACHIEVEMENTS            = 18,
    PLAYER_LOGIN_QUERY_LOAD_CRITERIA_PROGRESS       = 19,
    PLAYER_LOGIN_QUERY_LOAD_EQUIPMENT_SETS          = 20,
    PLAYER_LOGIN_QUERY_LOAD_BG_DATA                 = 21,
    PLAYER_LOGIN_QUERY_LOAD_GLYPHS                  = 22,
    PLAYER_LOGIN_QUERY_LOAD_TALENTS                 = 23,
    PLAYER_LOGIN_QUERY_LOAD_ACCOUNT_DATA            = 24,
    PLAYER_LOGIN_QUERY_LOAD_SKILLS                  = 25,
    PLAYER_LOGIN_QUERY_LOAD_WEEKLY_QUEST_STATUS     = 26,
    PLAYER_LOGIN_QUERY_LOAD_RANDOM_BG               = 27,
    PLAYER_LOGIN_QUERY_LOAD_BANNED                  = 28,
    PLAYER_LOGIN_QUERY_LOAD_QUEST_STATUS_REW        = 29,
    PLAYER_LOGIN_QUERY_LOAD_INSTANCE_LOCK_TIMES     = 30,
    PLAYER_LOGIN_QUERY_LOAD_SEASONAL_QUEST_STATUS   = 31,
    PLAYER_LOGIN_QUERY_LOAD_MONTHLY_QUEST_STATUS    = 32,
    MAX_PLAYER_LOGIN_QUERY
};

enum PlayerDelayedOperations
{
    DELAYED_SAVE_PLAYER         = 0x01,
    DELAYED_RESURRECT_PLAYER    = 0x02,
    DELAYED_SPELL_CAST_DESERTER = 0x04,
    DELAYED_BG_MOUNT_RESTORE    = 0x08,                     ///< Flag to restore mount state after teleport from BG
    DELAYED_BG_TAXI_RESTORE     = 0x10,                     ///< Flag to restore taxi state after teleport from BG
    DELAYED_BG_GROUP_RESTORE    = 0x20,                     ///< Flag to restore group state after teleport from BG
    DELAYED_END
};

// Player summoning auto-decline time (in secs)
#define MAX_PLAYER_SUMMON_DELAY                   (2*MINUTE)
// Maximum money amount : 2^31 - 1
extern uint32 const MAX_MONEY_AMOUNT;

struct InstancePlayerBind
{
    InstanceSave* save;
    bool perm;
    /* permanent PlayerInstanceBinds are created in Raid/Heroic instances for players
       that aren't already permanently bound when they are inside when a boss is killed
       or when they enter an instance that the group leader is permanently bound to. */
    InstancePlayerBind() : save(NULL), perm(false) { }
};

struct AccessRequirement
{
    uint8  levelMin;
    uint8  levelMax;
    uint16 item_level;
    uint32 item;
    uint32 item2;
    uint32 quest_A;
    uint32 quest_H;
    uint32 achievement;
    std::string questFailedText;
};

enum CharDeleteMethod
{
    CHAR_DELETE_REMOVE = 0,                      // Completely remove from the database
    CHAR_DELETE_UNLINK = 1                       // The character gets unlinked from the account,
                                                 // the name gets freed up and appears as deleted ingame
};

enum CurrencyItems
{
    ITEM_HONOR_POINTS_ID    = 43308,
    ITEM_ARENA_POINTS_ID    = 43307
};

enum ReferAFriendError
{
    ERR_REFER_A_FRIEND_NONE                          = 0x00,
    ERR_REFER_A_FRIEND_NOT_REFERRED_BY               = 0x01,
    ERR_REFER_A_FRIEND_TARGET_TOO_HIGH               = 0x02,
    ERR_REFER_A_FRIEND_INSUFFICIENT_GRANTABLE_LEVELS = 0x03,
    ERR_REFER_A_FRIEND_TOO_FAR                       = 0x04,
    ERR_REFER_A_FRIEND_DIFFERENT_FACTION             = 0x05,
    ERR_REFER_A_FRIEND_NOT_NOW                       = 0x06,
    ERR_REFER_A_FRIEND_GRANT_LEVEL_MAX_I             = 0x07,
    ERR_REFER_A_FRIEND_NO_TARGET                     = 0x08,
    ERR_REFER_A_FRIEND_NOT_IN_GROUP                  = 0x09,
    ERR_REFER_A_FRIEND_SUMMON_LEVEL_MAX_I            = 0x0A,
    ERR_REFER_A_FRIEND_SUMMON_COOLDOWN               = 0x0B,
    ERR_REFER_A_FRIEND_INSUF_EXPAN_LVL               = 0x0C,
    ERR_REFER_A_FRIEND_SUMMON_OFFLINE_S              = 0x0D
};

enum PlayerRestState
{
    REST_STATE_RESTED                                = 0x01,
    REST_STATE_NOT_RAF_LINKED                        = 0x02,
    REST_STATE_RAF_LINKED                            = 0x06
};

enum PlayerCommandStates
{
    CHEAT_NONE      = 0x00,
    CHEAT_GOD       = 0x01,
    CHEAT_CASTTIME  = 0x02,
    CHEAT_COOLDOWN  = 0x04,
    CHEAT_POWER     = 0x08,
    CHEAT_WATERWALK = 0x10
};

class PlayerTaxi
{
    public:
        PlayerTaxi();
        ~PlayerTaxi() { }
        // Nodes
        void InitTaxiNodesForLevel(uint32 race, uint32 chrClass, uint8 level);
        void LoadTaxiMask(std::string const& data);

        bool IsTaximaskNodeKnown(uint32 nodeidx) const
        {
            uint8  field   = uint8((nodeidx - 1) / 32);
            uint32 submask = 1 << ((nodeidx-1) % 32);
            return (m_taximask[field] & submask) == submask;
        }
        bool SetTaximaskNode(uint32 nodeidx)
        {
            uint8  field   = uint8((nodeidx - 1) / 32);
            uint32 submask = 1 << ((nodeidx - 1) % 32);
            if ((m_taximask[field] & submask) != submask)
            {
                m_taximask[field] |= submask;
                return true;
            }
            else
                return false;
        }
        void AppendTaximaskTo(ByteBuffer& data, bool all);

        // Destinations
        bool LoadTaxiDestinationsFromString(std::string const& values, uint32 team);
        std::string SaveTaxiDestinationsToString();

        void ClearTaxiDestinations() { m_TaxiDestinations.clear(); }
        void AddTaxiDestination(uint32 dest) { m_TaxiDestinations.push_back(dest); }
        uint32 GetTaxiSource() const { return m_TaxiDestinations.empty() ? 0 : m_TaxiDestinations.front(); }
        uint32 GetTaxiDestination() const { return m_TaxiDestinations.size() < 2 ? 0 : m_TaxiDestinations[1]; }
        uint32 GetCurrentTaxiPath() const;
        uint32 NextTaxiDestination()
        {
            m_TaxiDestinations.pop_front();
            return GetTaxiDestination();
        }
        bool empty() const { return m_TaxiDestinations.empty(); }

        friend std::ostringstream& operator<< (std::ostringstream& ss, PlayerTaxi const& taxi);
    private:
        TaxiMask m_taximask;
        std::deque<uint32> m_TaxiDestinations;
};

std::ostringstream& operator << (std::ostringstream& ss, PlayerTaxi const& taxi);

class Player;

/// Holder for Battleground data
struct BGData
{
    BGData() : bgInstanceID(0), bgTypeID(BATTLEGROUND_TYPE_NONE), bgAfkReportedCount(0), bgAfkReportedTimer(0),
        bgTeam(0), mountSpell(0) { ClearTaxiPath(); }

    uint32 bgInstanceID;                    ///< This variable is set to bg->m_InstanceID,
                                            ///  when player is teleported to BG - (it is battleground's GUID)
    BattlegroundTypeId bgTypeID;

    std::set<uint32>   bgAfkReporter;
    uint8              bgAfkReportedCount;
    time_t             bgAfkReportedTimer;

    uint32 bgTeam;                          ///< What side the player will be added to

    uint32 mountSpell;
    uint32 taxiPath[2];

    WorldLocation joinPos;                  ///< From where player entered BG

    void ClearTaxiPath()     { taxiPath[0] = taxiPath[1] = 0; }
    bool HasTaxiPath() const { return taxiPath[0] && taxiPath[1]; }
};

struct TradeStatusInfo
{
    TradeStatusInfo() : Status(TRADE_STATUS_BUSY), TraderGuid(), Result(EQUIP_ERR_OK),
        IsTargetResult(false), ItemLimitCategoryId(0), Slot(0) { }

    TradeStatus Status;
    ObjectGuid TraderGuid;
    InventoryResult Result;
    bool IsTargetResult;
    uint32 ItemLimitCategoryId;
    uint8 Slot;
};

class TradeData
{
    public:                                                 // constructors
        TradeData(Player* player, Player* trader) :
            m_player(player),  m_trader(trader), m_accepted(false), m_acceptProccess(false),
            m_money(0), m_spell(0), m_spellCastItem() { }

        Player* GetTrader() const { return m_trader; }
        TradeData* GetTraderData() const;

        Item* GetItem(TradeSlots slot) const;
        bool HasItem(ObjectGuid itemGuid) const;
        TradeSlots GetTradeSlotForItem(ObjectGuid itemGuid) const;
        void SetItem(TradeSlots slot, Item* item);

        uint32 GetSpell() const { return m_spell; }
        void SetSpell(uint32 spell_id, Item* castItem = NULL);

        Item*  GetSpellCastItem() const;
        bool HasSpellCastItem() const { return !m_spellCastItem.IsEmpty(); }

        uint32 GetMoney() const { return m_money; }
        void SetMoney(uint32 money);

        bool IsAccepted() const { return m_accepted; }
        void SetAccepted(bool state, bool crosssend = false);

        bool IsInAcceptProcess() const { return m_acceptProccess; }
        void SetInAcceptProcess(bool state) { m_acceptProccess = state; }

    private:                                                // internal functions

        void Update(bool for_trader = true);

    private:                                                // fields

        Player*    m_player;                                // Player who own of this TradeData
        Player*    m_trader;                                // Player who trade with m_player

        bool       m_accepted;                              // m_player press accept for trade list
        bool       m_acceptProccess;                        // one from player/trader press accept and this processed

        uint32     m_money;                                 // m_player place money to trade

        uint32     m_spell;                                 // m_player apply spell to non-traded slot item
        ObjectGuid m_spellCastItem;                         // applied spell cast by item use

        ObjectGuid m_items[TRADE_SLOT_COUNT];               // traded items from m_player side including non-traded slot
};

class KillRewarder
{
public:
    KillRewarder(Player* killer, Unit* victim, bool isBattleGround);

    void Reward();

private:
    void _InitXP(Player* player);
    void _InitGroupData();

    void _RewardHonor(Player* player);
    void _RewardXP(Player* player, float rate);
    void _RewardReputation(Player* player, float rate);
    void _RewardKillCredit(Player* player);
    void _RewardPlayer(Player* player, bool isDungeon);
    void _RewardGroup();

    Player* _killer;
    Unit* _victim;
    Group* _group;
    float _groupRate;
    Player* _maxNotGrayMember;
    uint32 _count;
    uint32 _sumLevel;
    uint32 _xp;
    bool _isFullXP;
    uint8 _maxLevel;
    bool _isBattleGround;
    bool _isPvP;
};

class Player : public Unit, public GridObject<Player>
{
    friend class WorldSession;
    friend void Item::AddToUpdateQueueOf(Player* player);
    friend void Item::RemoveFromUpdateQueueOf(Player* player);
    public:
        explicit Player(WorldSession* session);
        ~Player();

        void CleanupsBeforeDelete(bool finalCleanup = true) override;

        void AddToWorld() override;
        void RemoveFromWorld() override;

        void SetObjectScale(float scale) override
        {
            Unit::SetObjectScale(scale);
            SetFloatValue(UNIT_FIELD_BOUNDINGRADIUS, scale * DEFAULT_WORLD_OBJECT_SIZE);
            SetFloatValue(UNIT_FIELD_COMBATREACH, scale * DEFAULT_COMBAT_REACH);
        }

        bool TeleportTo(uint32 mapid, float x, float y, float z, float orientation, uint32 options = 0);
        bool TeleportTo(WorldLocation const &loc, uint32 options = 0);
        bool TeleportToBGEntryPoint();

        void SetSummonPoint(uint32 mapid, float x, float y, float z);
        void SummonIfPossible(bool agree);

        bool Create(uint32 guidlow, CharacterCreateInfo* createInfo);

        void Update(uint32 time) override;

        static bool BuildEnumData(PreparedQueryResult result, WorldPacket* data);

        void SetInWater(bool apply);

        bool IsInWater() const override { return m_isInWater; }
        bool IsUnderWater() const override;
        bool IsFalling() { return GetPositionZ() < m_lastFallZ; }

        void SendInitialPacketsBeforeAddToMap();
        void SendInitialPacketsAfterAddToMap();
        void SendSupercededSpell(uint32 oldSpell, uint32 newSpell);
        void SendTransferAborted(uint32 mapid, TransferAbortReason reason, uint8 arg = 0);
        void SendInstanceResetWarning(uint32 mapid, Difficulty difficulty, uint32 time);

        bool CanInteractWithQuestGiver(Object* questGiver);
        Creature* GetNPCIfCanInteractWith(ObjectGuid guid, uint32 npcflagmask);
        GameObject* GetGameObjectIfCanInteractWith(ObjectGuid guid, GameobjectTypes type) const;

        void ToggleAFK();
        void ToggleDND();
        bool isAFK() const { return HasFlag(PLAYER_FLAGS, PLAYER_FLAGS_AFK); }
        bool isDND() const { return HasFlag(PLAYER_FLAGS, PLAYER_FLAGS_DND); }
        uint8 GetChatTag() const;
        std::string autoReplyMsg;

        uint32 GetBarberShopCost(uint8 newhairstyle, uint8 newhaircolor, uint8 newfacialhair, BarberShopStyleEntry const* newSkin=NULL);

        PlayerSocial *GetSocial() { return m_social; }

        PlayerTaxi m_taxi;
        void InitTaxiNodesForLevel() { m_taxi.InitTaxiNodesForLevel(getRace(), getClass(), getLevel()); }
        bool ActivateTaxiPathTo(std::vector<uint32> const& nodes, Creature* npc = NULL, uint32 spellid = 0);
        bool ActivateTaxiPathTo(uint32 taxi_path_id, uint32 spellid = 0);
        void CleanupAfterTaxiFlight();
        void ContinueTaxiFlight();
                                                            // mount_id can be used in scripting calls
        bool isAcceptWhispers() const { return (m_ExtraFlags & PLAYER_EXTRA_ACCEPT_WHISPERS) != 0; }
        void SetAcceptWhispers(bool on) { if (on) m_ExtraFlags |= PLAYER_EXTRA_ACCEPT_WHISPERS; else m_ExtraFlags &= ~PLAYER_EXTRA_ACCEPT_WHISPERS; }
        bool IsGameMaster() const { return (m_ExtraFlags & PLAYER_EXTRA_GM_ON) != 0; }
        void SetGameMaster(bool on);
        bool isGMChat() const { return (m_ExtraFlags & PLAYER_EXTRA_GM_CHAT) != 0; }
        void SetGMChat(bool on) { if (on) m_ExtraFlags |= PLAYER_EXTRA_GM_CHAT; else m_ExtraFlags &= ~PLAYER_EXTRA_GM_CHAT; }
        bool isTaxiCheater() const { return (m_ExtraFlags & PLAYER_EXTRA_TAXICHEAT) != 0; }
        void SetTaxiCheater(bool on) { if (on) m_ExtraFlags |= PLAYER_EXTRA_TAXICHEAT; else m_ExtraFlags &= ~PLAYER_EXTRA_TAXICHEAT; }
        bool isGMVisible() const { return !(m_ExtraFlags & PLAYER_EXTRA_GM_INVISIBLE); }
        void SetGMVisible(bool on);
        bool Has310Flyer(bool checkAllSpells, uint32 excludeSpellId = 0);
        void SetHas310Flyer(bool on) { if (on) m_ExtraFlags |= PLAYER_EXTRA_HAS_310_FLYER; else m_ExtraFlags &= ~PLAYER_EXTRA_HAS_310_FLYER; }
        void SetPvPDeath(bool on) { if (on) m_ExtraFlags |= PLAYER_EXTRA_PVP_DEATH; else m_ExtraFlags &= ~PLAYER_EXTRA_PVP_DEATH; }

        void GiveXP(uint32 xp, Unit* victim, float group_rate=1.0f);
        void GiveLevel(uint8 level);

        void InitStatsForLevel(bool reapplyMods = false);

        // .cheat command related
        bool GetCommandStatus(uint32 command) const { return (_activeCheats & command) != 0; }
        void SetCommandStatusOn(uint32 command) { _activeCheats |= command; }
        void SetCommandStatusOff(uint32 command) { _activeCheats &= ~command; }

        // Played Time Stuff
        time_t m_logintime;
        time_t m_Last_tick;
        uint32 m_Played_time[MAX_PLAYED_TIME_INDEX];
        uint32 GetTotalPlayedTime() { return m_Played_time[PLAYED_TIME_TOTAL]; }
        uint32 GetLevelPlayedTime() { return m_Played_time[PLAYED_TIME_LEVEL]; }

        void setDeathState(DeathState s) override;                   // overwrite Unit::setDeathState

        void InnEnter(time_t time, uint32 mapid, float x, float y, float z);

        float GetRestBonus() const { return m_rest_bonus; }
        void SetRestBonus(float rest_bonus_new);

        RestType GetRestType() const { return rest_type; }
        void SetRestType(RestType n_r_type) { rest_type = n_r_type; }

        uint32 GetInnPosMapId() const { return inn_pos_mapid; }
        float GetInnPosX() const { return inn_pos_x; }
        float GetInnPosY() const { return inn_pos_y; }
        float GetInnPosZ() const { return inn_pos_z; }

        time_t GetTimeInnEnter() const { return time_inn_enter; }
        void UpdateInnerTime (time_t time) { time_inn_enter = time; }

        Pet* GetPet() const;
        Pet* SummonPet(uint32 entry, float x, float y, float z, float ang, PetType petType, uint32 despwtime);
        void RemovePet(Pet* pet, PetSaveMode mode, bool returnreagent = false);
        uint32 GetPhaseMaskForSpawn() const;                // used for proper set phase for DB at GM-mode creature/GO spawn

        /// Handles said message in regular chat based on declared language and in config pre-defined Range.
        void Say(std::string const& text, Language language, WorldObject const* = nullptr) override;
        /// Handles yelled message in regular chat based on declared language and in config pre-defined Range.
        void Yell(std::string const& text, Language language, WorldObject const* = nullptr) override;
        /// Outputs an universal text which is supposed to be an action.
        void TextEmote(std::string const& text, WorldObject const* = nullptr, bool = false) override;
        /// Handles whispers from Addons and players based on sender, receiver's guid and language.
        void Whisper(std::string const& text, Language language, Player* receiver, bool = false) override;

        /*********************************************************/
        /***                    STORAGE SYSTEM                 ***/
        /*********************************************************/

        void SetVirtualItemSlot(uint8 i, Item* item);
        void SetSheath(SheathState sheathed) override;             // overwrite Unit version
        uint8 FindEquipSlot(ItemTemplate const* proto, uint32 slot, bool swap) const;
        uint32 GetItemCount(uint32 item, bool inBankAlso = false, Item* skipItem = NULL) const;
        uint32 GetItemCountWithLimitCategory(uint32 limitCategory, Item* skipItem = NULL) const;
        Item* GetItemByGuid(ObjectGuid guid) const;
        Item* GetItemByEntry(uint32 entry) const;
        Item* GetItemByPos(uint16 pos) const;
        Item* GetItemByPos(uint8 bag, uint8 slot) const;
        Item* GetUseableItemByPos(uint8 bag, uint8 slot) const;
        Bag*  GetBagByPos(uint8 slot) const;
        Item* GetWeaponForAttack(WeaponAttackType attackType, bool useable = false) const;
        Item* GetShield(bool useable = false) const;
        static uint8 GetAttackBySlot(uint8 slot);        // MAX_ATTACK if not weapon slot
        std::vector<Item*> &GetItemUpdateQueue() { return m_itemUpdateQueue; }
        static bool IsInventoryPos(uint16 pos) { return IsInventoryPos(pos >> 8, pos & 255); }
        static bool IsInventoryPos(uint8 bag, uint8 slot);
        static bool IsEquipmentPos(uint16 pos) { return IsEquipmentPos(pos >> 8, pos & 255); }
        static bool IsEquipmentPos(uint8 bag, uint8 slot);
        static bool IsBagPos(uint16 pos);
        static bool IsBankPos(uint16 pos) { return IsBankPos(pos >> 8, pos & 255); }
        static bool IsBankPos(uint8 bag, uint8 slot);
        bool IsValidPos(uint16 pos, bool explicit_pos) { return IsValidPos(pos >> 8, pos & 255, explicit_pos); }
        bool IsValidPos(uint8 bag, uint8 slot, bool explicit_pos);
        uint8 GetBankBagSlotCount() const { return GetByteValue(PLAYER_BYTES_2, 2); }
        void SetBankBagSlotCount(uint8 count) { SetByteValue(PLAYER_BYTES_2, 2, count); }
        bool HasItemCount(uint32 item, uint32 count = 1, bool inBankAlso = false) const;
        bool HasItemFitToSpellRequirements(SpellInfo const* spellInfo, Item const* ignoreItem = NULL) const;
        bool CanNoReagentCast(SpellInfo const* spellInfo) const;
        bool HasItemOrGemWithIdEquipped(uint32 item, uint32 count, uint8 except_slot = NULL_SLOT) const;
        bool HasItemOrGemWithLimitCategoryEquipped(uint32 limitCategory, uint32 count, uint8 except_slot = NULL_SLOT) const;
        InventoryResult CanTakeMoreSimilarItems(Item* pItem, uint32* itemLimitCategory = NULL) const { return CanTakeMoreSimilarItems(pItem->GetEntry(), pItem->GetCount(), pItem, NULL, itemLimitCategory); }
        InventoryResult CanTakeMoreSimilarItems(uint32 entry, uint32 count, uint32* itemLimitCategory = NULL) const { return CanTakeMoreSimilarItems(entry, count, NULL, NULL, itemLimitCategory); }
        InventoryResult CanStoreNewItem(uint8 bag, uint8 slot, ItemPosCountVec& dest, uint32 item, uint32 count, uint32* no_space_count = NULL) const;
        InventoryResult CanStoreItem(uint8 bag, uint8 slot, ItemPosCountVec& dest, Item* pItem, bool swap = false) const;
        InventoryResult CanStoreItems(Item** items, int count, uint32* itemLimitCategory) const;
        InventoryResult CanEquipNewItem(uint8 slot, uint16& dest, uint32 item, bool swap) const;
        InventoryResult CanEquipItem(uint8 slot, uint16& dest, Item* pItem, bool swap, bool not_loading = true) const;

        InventoryResult CanEquipUniqueItem(Item* pItem, uint8 except_slot = NULL_SLOT, uint32 limit_count = 1) const;
        InventoryResult CanEquipUniqueItem(ItemTemplate const* itemProto, uint8 except_slot = NULL_SLOT, uint32 limit_count = 1) const;
        InventoryResult CanUnequipItems(uint32 item, uint32 count) const;
        InventoryResult CanUnequipItem(uint16 src, bool swap) const;
        InventoryResult CanBankItem(uint8 bag, uint8 slot, ItemPosCountVec& dest, Item* pItem, bool swap, bool not_loading = true) const;
        InventoryResult CanUseItem(Item* pItem, bool not_loading = true) const;
        bool HasItemTotemCategory(uint32 TotemCategory) const;
        InventoryResult CanUseItem(ItemTemplate const* pItem) const;
        InventoryResult CanUseAmmo(uint32 item) const;
        InventoryResult CanRollForItemInLFG(ItemTemplate const* item, WorldObject const* lootedObject) const;
        Item* StoreNewItem(ItemPosCountVec const& pos, uint32 item, bool update, int32 randomPropertyId = 0, AllowedLooterSet const& allowedLooters = AllowedLooterSet());
        Item* StoreItem(ItemPosCountVec const& pos, Item* pItem, bool update);
        Item* EquipNewItem(uint16 pos, uint32 item, bool update);
        Item* EquipItem(uint16 pos, Item* pItem, bool update);
        void AutoUnequipOffhandIfNeed(bool force = false);
        bool StoreNewItemInBestSlots(uint32 item_id, uint32 item_count);
        void AutoStoreLoot(uint8 bag, uint8 slot, uint32 loot_id, LootStore const& store, bool broadcast = false);
        void AutoStoreLoot(uint32 loot_id, LootStore const& store, bool broadcast = false) { AutoStoreLoot(NULL_BAG, NULL_SLOT, loot_id, store, broadcast); }
        void StoreLootItem(uint8 lootSlot, Loot* loot);

        InventoryResult CanTakeMoreSimilarItems(uint32 entry, uint32 count, Item* pItem, uint32* no_space_count = NULL, uint32* itemLimitCategory = NULL) const;
        InventoryResult CanStoreItem(uint8 bag, uint8 slot, ItemPosCountVec& dest, uint32 entry, uint32 count, Item* pItem = NULL, bool swap = false, uint32* no_space_count = NULL) const;

        void AddRefundReference(ObjectGuid it);
        void DeleteRefundReference(ObjectGuid it);

        void ApplyEquipCooldown(Item* pItem);
        void SetAmmo(uint32 item);
        void RemoveAmmo();
        float GetAmmoDPS() const { return m_ammoDPS; }
        bool CheckAmmoCompatibility(const ItemTemplate* ammo_proto) const;
        void QuickEquipItem(uint16 pos, Item* pItem);
        void VisualizeItem(uint8 slot, Item* pItem);
        void SetVisibleItemSlot(uint8 slot, Item* pItem);
        Item* BankItem(ItemPosCountVec const& dest, Item* pItem, bool update);
        void RemoveItem(uint8 bag, uint8 slot, bool update);
        void MoveItemFromInventory(uint8 bag, uint8 slot, bool update);
                                                            // in trade, auction, guild bank, mail....
        void MoveItemToInventory(ItemPosCountVec const& dest, Item* pItem, bool update, bool in_characterInventoryDB = false);
                                                            // in trade, guild bank, mail....
        void RemoveItemDependentAurasAndCasts(Item* pItem);
        void DestroyItem(uint8 bag, uint8 slot, bool update);
        void DestroyItemCount(uint32 item, uint32 count, bool update, bool unequip_check = false);
        void DestroyItemCount(Item* item, uint32& count, bool update);
        void DestroyConjuredItems(bool update);
        void DestroyZoneLimitedItem(bool update, uint32 new_zone);
        void SplitItem(uint16 src, uint16 dst, uint32 count);
        void SwapItem(uint16 src, uint16 dst);
        void AddItemToBuyBackSlot(Item* pItem);
        Item* GetItemFromBuyBackSlot(uint32 slot);
        void RemoveItemFromBuyBackSlot(uint32 slot, bool del);
        uint32 GetMaxKeyringSize() const { return KEYRING_SLOT_END-KEYRING_SLOT_START; }
        void SendEquipError(InventoryResult msg, Item* pItem, Item* pItem2 = NULL, uint32 itemid = 0);
        void SendBuyError(BuyResult msg, Creature* creature, uint32 item, uint32 param);
        void SendSellError(SellResult msg, Creature* creature, ObjectGuid guid, uint32 param);
        void AddWeaponProficiency(uint32 newflag) { m_WeaponProficiency |= newflag; }
        void AddArmorProficiency(uint32 newflag) { m_ArmorProficiency |= newflag; }
        uint32 GetWeaponProficiency() const { return m_WeaponProficiency; }
        uint32 GetArmorProficiency() const { return m_ArmorProficiency; }
        bool IsUseEquipedWeapon(bool mainhand) const;
        bool IsTwoHandUsed() const;
        void SendNewItem(Item* item, uint32 count, bool received, bool created, bool broadcast = false);
        bool BuyItemFromVendorSlot(ObjectGuid vendorguid, uint32 vendorslot, uint32 item, uint8 count, uint8 bag, uint8 slot);
        bool _StoreOrEquipNewItem(uint32 vendorslot, uint32 item, uint8 count, uint8 bag, uint8 slot, int32 price, ItemTemplate const* pProto, Creature* pVendor, VendorItem const* crItem, bool bStore);

        float GetReputationPriceDiscount(Creature const* creature) const;

        Player* GetTrader() const { return m_trade ? m_trade->GetTrader() : NULL; }
        TradeData* GetTradeData() const { return m_trade; }
        void TradeCancel(bool sendback);

        void UpdateEnchantTime(uint32 time);
        void UpdateSoulboundTradeItems();
        void AddTradeableItem(Item* item);
        void RemoveTradeableItem(Item* item);
        void UpdateItemDuration(uint32 time, bool realtimeonly = false);
        void AddEnchantmentDurations(Item* item);
        void RemoveEnchantmentDurations(Item* item);
        void RemoveArenaEnchantments(EnchantmentSlot slot);
        void AddEnchantmentDuration(Item* item, EnchantmentSlot slot, uint32 duration);
        void ApplyEnchantment(Item* item, EnchantmentSlot slot, bool apply, bool apply_dur = true, bool ignore_condition = false);
        void ApplyEnchantment(Item* item, bool apply);
        void UpdateSkillEnchantments(uint16 skill_id, uint16 curr_value, uint16 new_value);
        void SendEnchantmentDurations();
        void BuildEnchantmentsInfoData(WorldPacket* data);
        void AddItemDurations(Item* item);
        void RemoveItemDurations(Item* item);
        void SendItemDurations();
        void LoadCorpse();
        void LoadPet();

        bool AddItem(uint32 itemId, uint32 count);

        uint32 m_stableSlots;

        /*********************************************************/
        /***                    GOSSIP SYSTEM                  ***/
        /*********************************************************/

        void PrepareGossipMenu(WorldObject* source, uint32 menuId = 0, bool showQuests = false);
        void SendPreparedGossip(WorldObject* source);
        void OnGossipSelect(WorldObject* source, uint32 gossipListId, uint32 menuId);

        uint32 GetGossipTextId(uint32 menuId, WorldObject* source);
        uint32 GetGossipTextId(WorldObject* source);
        static uint32 GetDefaultGossipMenuForSource(WorldObject* source);

        /*********************************************************/
        /***                    QUEST SYSTEM                   ***/
        /*********************************************************/

        int32 GetQuestLevel(Quest const* quest) const { return quest && (quest->GetQuestLevel() > 0) ? quest->GetQuestLevel() : getLevel(); }

        void PrepareQuestMenu(ObjectGuid guid);
        void SendPreparedQuest(ObjectGuid guid);
        bool IsActiveQuest(uint32 quest_id) const;
        Quest const* GetNextQuest(ObjectGuid guid, Quest const* quest);
        bool CanSeeStartQuest(Quest const* quest);
        bool CanTakeQuest(Quest const* quest, bool msg);
        bool CanAddQuest(Quest const* quest, bool msg);
        bool CanCompleteQuest(uint32 quest_id);
        bool CanCompleteRepeatableQuest(Quest const* quest);
        bool CanRewardQuest(Quest const* quest, bool msg);
        bool CanRewardQuest(Quest const* quest, uint32 reward, bool msg);
        void AddQuestAndCheckCompletion(Quest const* quest, Object* questGiver);
        void AddQuest(Quest const* quest, Object* questGiver);
        void CompleteQuest(uint32 quest_id);
        void IncompleteQuest(uint32 quest_id);
        void RewardQuest(Quest const* quest, uint32 reward, Object* questGiver, bool announce = true);
        void FailQuest(uint32 quest_id);
        bool SatisfyQuestSkill(Quest const* qInfo, bool msg) const;
        bool SatisfyQuestLevel(Quest const* qInfo, bool msg);
        bool SatisfyQuestLog(bool msg);
        bool SatisfyQuestPreviousQuest(Quest const* qInfo, bool msg);
        bool SatisfyQuestClass(Quest const* qInfo, bool msg) const;
        bool SatisfyQuestRace(Quest const* qInfo, bool msg);
        bool SatisfyQuestReputation(Quest const* qInfo, bool msg);
        bool SatisfyQuestStatus(Quest const* qInfo, bool msg);
        bool SatisfyQuestConditions(Quest const* qInfo, bool msg);
        bool SatisfyQuestTimed(Quest const* qInfo, bool msg);
        bool SatisfyQuestExclusiveGroup(Quest const* qInfo, bool msg);
        bool SatisfyQuestNextChain(Quest const* qInfo, bool msg);
        bool SatisfyQuestPrevChain(Quest const* qInfo, bool msg);
        bool SatisfyQuestDay(Quest const* qInfo, bool msg);
        bool SatisfyQuestWeek(Quest const* qInfo, bool msg);
        bool SatisfyQuestMonth(Quest const* qInfo, bool msg);
        bool SatisfyQuestSeasonal(Quest const* qInfo, bool msg);
        bool GiveQuestSourceItem(Quest const* quest);
        bool TakeQuestSourceItem(uint32 questId, bool msg);
        bool GetQuestRewardStatus(uint32 quest_id) const;
        QuestStatus GetQuestStatus(uint32 quest_id) const;
        void SetQuestStatus(uint32 questId, QuestStatus status, bool update = true);
        void RemoveActiveQuest(uint32 questId, bool update = true);
        void RemoveRewardedQuest(uint32 questId, bool update = true);
        void SendQuestUpdate(uint32 questId);
        QuestGiverStatus GetQuestDialogStatus(Object* questGiver);

        void SetDailyQuestStatus(uint32 quest_id);
        void SetWeeklyQuestStatus(uint32 quest_id);
        void SetMonthlyQuestStatus(uint32 quest_id);
        void SetSeasonalQuestStatus(uint32 quest_id);
        void ResetDailyQuestStatus();
        void ResetWeeklyQuestStatus();
        void ResetMonthlyQuestStatus();
        void ResetSeasonalQuestStatus(uint16 event_id);

        uint16 FindQuestSlot(uint32 quest_id) const;
        uint32 GetQuestSlotQuestId(uint16 slot) const;
        uint32 GetQuestSlotState(uint16 slot) const;
        uint16 GetQuestSlotCounter(uint16 slot, uint8 counter) const;
        uint32 GetQuestSlotTime(uint16 slot) const;
        void SetQuestSlot(uint16 slot, uint32 quest_id, uint32 timer = 0);
        void SetQuestSlotCounter(uint16 slot, uint8 counter, uint16 count);
        void SetQuestSlotState(uint16 slot, uint32 state);
        void RemoveQuestSlotState(uint16 slot, uint32 state);
        void SetQuestSlotTimer(uint16 slot, uint32 timer);
        void SwapQuestSlot(uint16 slot1, uint16 slot2);

        uint16 GetReqKillOrCastCurrentCount(uint32 quest_id, int32 entry);
        void AreaExploredOrEventHappens(uint32 questId);
        void GroupEventHappens(uint32 questId, WorldObject const* pEventObject);
        void ItemAddedQuestCheck(uint32 entry, uint32 count);
        void ItemRemovedQuestCheck(uint32 entry, uint32 count);
        void KilledMonster(CreatureTemplate const* cInfo, ObjectGuid guid);
        void KilledMonsterCredit(uint32 entry, ObjectGuid guid = ObjectGuid::Empty);
        void KilledPlayerCredit();
        void KillCreditGO(uint32 entry, ObjectGuid guid = ObjectGuid::Empty);
        void TalkedToCreature(uint32 entry, ObjectGuid guid);
        void MoneyChanged(uint32 value);
        void ReputationChanged(FactionEntry const* factionEntry);
        void ReputationChanged2(FactionEntry const* factionEntry);
        bool HasQuestForItem(uint32 itemId) const;
        bool HasQuestForGO(int32 goId) const;
        void UpdateForQuestWorldObjects();
        bool CanShareQuest(uint32 questId) const;

        void SendQuestComplete(uint32 questId);
        void SendQuestReward(Quest const* quest, uint32 XP);
        void SendQuestFailed(uint32 questId, InventoryResult reason = EQUIP_ERR_OK);
        void SendQuestTimerFailed(uint32 questId);
        void SendCanTakeQuestResponse(QuestFailedReason msg) const;
        void SendQuestConfirmAccept(Quest const* quest, Player* pReceiver);
        void SendPushToPartyResponse(Player* player, uint8 msg);
        void SendQuestUpdateAddItem(Quest const* quest, uint32 itemIdx, uint16 count);
        void SendQuestUpdateAddCreatureOrGo(Quest const* quest, ObjectGuid guid, uint32 creatureOrGOIdx, uint16 oldCount, uint16 addCount);
        void SendQuestUpdateAddPlayer(Quest const* quest, uint16 oldCount, uint16 addCount);

        ObjectGuid GetDivider() const { return m_divider; }
        void SetDivider(ObjectGuid guid) { m_divider = guid; }

        uint32 GetInGameTime() const { return m_ingametime; }
        void SetInGameTime(uint32 time) { m_ingametime = time; }

        void AddTimedQuest(uint32 questId) { m_timedquests.insert(questId); }
        void RemoveTimedQuest(uint32 questId) { m_timedquests.erase(questId); }

        bool HasPvPForcingQuest() const;

        /*********************************************************/
        /***                   LOAD SYSTEM                     ***/
        /*********************************************************/

        bool LoadFromDB(ObjectGuid guid, SQLQueryHolder *holder);
        bool IsLoading() const override;

        void Initialize(uint32 guid);
        static uint32 GetUInt32ValueFromArray(Tokenizer const& data, uint16 index);
        static float  GetFloatValueFromArray(Tokenizer const& data, uint16 index);
        static uint32 GetZoneIdFromDB(ObjectGuid guid);
        static uint32 GetLevelFromDB(ObjectGuid guid);
        static bool   LoadPositionFromDB(uint32& mapid, float& x, float& y, float& z, float& o, bool& in_flight, ObjectGuid guid);

        static bool IsValidGender(uint8 Gender) { return Gender <= GENDER_FEMALE; }
        static bool ValidateAppearance(uint8 race, uint8 class_, uint8 gender, uint8 hairID, uint8 hairColor, uint8 faceID, uint8 facialHair, uint8 skinColor, bool create = false);

        /*********************************************************/
        /***                   SAVE SYSTEM                     ***/
        /*********************************************************/

        void SaveToDB(bool create = false);
        void SaveInventoryAndGoldToDB(SQLTransaction& trans);                    // fast save function for item/money cheating preventing
        void SaveGoldToDB(SQLTransaction& trans);

        static void SetUInt32ValueInArray(Tokenizer& data, uint16 index, uint32 value);
        static void SetFloatValueInArray(Tokenizer& data, uint16 index, float value);
        static void Customize(CharacterCustomizeInfo const* customizeInfo, SQLTransaction& trans);
        static void SavePositionInDB(WorldLocation const& loc, uint16 zoneId, ObjectGuid guid, SQLTransaction& trans);

        static void DeleteFromDB(ObjectGuid playerguid, uint32 accountId, bool updateRealmChars = true, bool deleteFinally = false);
        static void DeleteOldCharacters();
        static void DeleteOldCharacters(uint32 keepDays);

        bool m_mailsLoaded;
        bool m_mailsUpdated;

        void SetBindPoint(ObjectGuid guid);
        void SendTalentWipeConfirm(ObjectGuid guid);
        void ResetPetTalents();
        void CalcRage(uint32 damage, bool attacker);
        void RegenerateAll();
        void Regenerate(Powers power);
        void RegenerateHealth();
        void setRegenTimerCount(uint32 time) {m_regenTimerCount = time;}
        void setWeaponChangeTimer(uint32 time) {m_weaponChangeTimer = time;}

        uint32 GetMoney() const { return GetUInt32Value(PLAYER_FIELD_COINAGE); }
        bool ModifyMoney(int32 amount, bool sendError = true);
        bool HasEnoughMoney(uint32 amount) const { return (GetMoney() >= amount); }
        bool HasEnoughMoney(int32 amount) const;
        void SetMoney(uint32 value);

        RewardedQuestSet const& getRewardedQuests() const { return m_RewardedQuests; }
        QuestStatusMap& getQuestStatusMap() { return m_QuestStatus; }

        size_t GetRewardedQuestCount() const { return m_RewardedQuests.size(); }
        bool IsQuestRewarded(uint32 quest_id) const;

        Unit* GetSelectedUnit() const;
        Player* GetSelectedPlayer() const;

        void SetTarget(ObjectGuid /*guid*/) override { } /// Used for serverside target changes, does not apply to players
        void SetSelection(ObjectGuid guid) { SetGuidValue(UNIT_FIELD_TARGET, guid); }

        uint8 GetComboPoints() const { return m_comboPoints; }
        ObjectGuid GetComboTarget() const { return m_comboTarget; }

        void AddComboPoints(Unit* target, int8 count, Spell* spell = NULL);
        void GainSpellComboPoints(int8 count);
        void ClearComboPoints();
        void SendComboPoints();

        void SendMailResult(uint32 mailId, MailResponseType mailAction, MailResponseResult mailError, uint32 equipError = 0, uint32 item_guid = 0, uint32 item_count = 0);
        void SendNewMail();
        void UpdateNextMailTimeAndUnreads();
        void AddNewMailDeliverTime(time_t deliver_time);
        bool IsMailsLoaded() const { return m_mailsLoaded; }

        void RemoveMail(uint32 id);

        void AddMail(Mail* mail) { m_mail.push_front(mail);}// for call from WorldSession::SendMailTo
        uint32 GetMailSize() { return m_mail.size();}
        Mail* GetMail(uint32 id);

        PlayerMails::iterator GetMailBegin() { return m_mail.begin();}
        PlayerMails::iterator GetMailEnd() { return m_mail.end();}

        void SendItemRetrievalMail(uint32 itemEntry, uint32 count); // Item retrieval mails sent by The Postmaster (34337), used in multiple places.

        /*********************************************************/
        /*** MAILED ITEMS SYSTEM ***/
        /*********************************************************/

        uint8 unReadMails;
        time_t m_nextMailDelivereTime;

        typedef std::unordered_map<uint32, Item*> ItemMap;

        ItemMap mMitems;                                    //template defined in objectmgr.cpp

        Item* GetMItem(uint32 id);
        void AddMItem(Item* it);
        bool RemoveMItem(uint32 id);

        void SendOnCancelExpectedVehicleRideAura();
        void PetSpellInitialize();
        void CharmSpellInitialize();
        void PossessSpellInitialize();
        void VehicleSpellInitialize();
        void SendRemoveControlBar();
        bool HasSpell(uint32 spell) const override;
        bool HasActiveSpell(uint32 spell) const;            // show in spellbook
        TrainerSpellState GetTrainerSpellState(TrainerSpell const* trainer_spell) const;
        bool IsSpellFitByClassAndRace(uint32 spell_id) const;
        bool IsNeedCastPassiveSpellAtLearn(SpellInfo const* spellInfo) const;

        void SendProficiency(ItemClass itemClass, uint32 itemSubclassMask);
        void SendInitialSpells();
        bool AddSpell(uint32 spellId, bool active, bool learning, bool dependent, bool disabled, bool loading = false, bool fromSkill = false);
        void LearnSpell(uint32 spell_id, bool dependent, bool fromSkill = false);
        void RemoveSpell(uint32 spell_id, bool disabled = false, bool learn_low_rank = true);
        void ResetSpells(bool myClassOnly = false);
        void LearnCustomSpells();
        void LearnDefaultSkills();
        void LearnDefaultSkill(uint32 skillId, uint16 rank);
        void LearnQuestRewardedSpells();
        void LearnQuestRewardedSpells(Quest const* quest);
        void LearnSpellHighestRank(uint32 spellid);
        void AddTemporarySpell(uint32 spellId);
        void RemoveTemporarySpell(uint32 spellId);
        void SetReputation(uint32 factionentry, uint32 value);
        uint32 GetReputation(uint32 factionentry) const;
        std::string const& GetGuildName();
        uint32 GetFreeTalentPoints() const { return GetUInt32Value(PLAYER_CHARACTER_POINTS1); }
        void SetFreeTalentPoints(uint32 points);
        bool ResetTalents(bool no_cost = false);
        uint32 ResetTalentsCost() const;
        void InitTalentForLevel();
        void BuildPlayerTalentsInfoData(WorldPacket* data);
        void BuildPetTalentsInfoData(WorldPacket* data);
        void SendTalentsInfoData(bool pet);
        void LearnTalent(uint32 talentId, uint32 talentRank);
        void LearnPetTalent(ObjectGuid petGuid, uint32 talentId, uint32 talentRank);

        bool AddTalent(uint32 spellId, uint8 spec, bool learning);
        bool HasTalent(uint32 spell_id, uint8 spec) const;

        uint32 CalculateTalentsPoints() const;

        // Dual Spec
        void UpdateSpecCount(uint8 count);
        uint32 GetActiveSpec() { return m_activeSpec; }
        void SetActiveSpec(uint8 spec){ m_activeSpec = spec; }
        uint8 GetSpecsCount() { return m_specsCount; }
        void SetSpecsCount(uint8 count) { m_specsCount = count; }
        void ActivateSpec(uint8 spec);

        void InitGlyphsForLevel();
        void SetGlyphSlot(uint8 slot, uint32 slottype) { SetUInt32Value(PLAYER_FIELD_GLYPH_SLOTS_1 + slot, slottype); }
        uint32 GetGlyphSlot(uint8 slot) { return GetUInt32Value(PLAYER_FIELD_GLYPH_SLOTS_1 + slot); }
        void SetGlyph(uint8 slot, uint32 glyph);
        uint32 GetGlyph(uint8 slot) { return m_Glyphs[m_activeSpec][slot]; }

        uint32 GetFreePrimaryProfessionPoints() const { return GetUInt32Value(PLAYER_CHARACTER_POINTS2); }
        void SetFreePrimaryProfessions(uint16 profs) { SetUInt32Value(PLAYER_CHARACTER_POINTS2, profs); }
        void InitPrimaryProfessions();

        PlayerSpellMap const& GetSpellMap() const { return m_spells; }
        PlayerSpellMap      & GetSpellMap()       { return m_spells; }

        void AddSpellMod(SpellModifier* mod, bool apply);
        bool IsAffectedBySpellmod(SpellInfo const* spellInfo, SpellModifier* mod, Spell* spell = NULL);
        template <class T> T ApplySpellMod(uint32 spellId, SpellModOp op, T &basevalue, Spell* spell = NULL);
        void RemoveSpellMods(Spell* spell);
        void RestoreSpellMods(Spell* spell, uint32 ownerAuraId = 0, Aura* aura = NULL);
        void RestoreAllSpellMods(uint32 ownerAuraId = 0, Aura* aura = NULL);
        void DropModCharge(SpellModifier* mod, Spell* spell);
        void SetSpellModTakingSpell(Spell* spell, bool apply);

        void RemoveArenaSpellCooldowns(bool removeActivePetCooldowns = false);
        uint32 GetLastPotionId() { return m_lastPotionId; }
        void SetLastPotionId(uint32 item_id) { m_lastPotionId = item_id; }
        void UpdatePotionCooldown(Spell* spell = NULL);

        void setResurrectRequestData(ObjectGuid guid, uint32 mapId, float X, float Y, float Z, uint32 health, uint32 mana);
        void clearResurrectRequestData() { setResurrectRequestData(ObjectGuid::Empty, 0, 0.0f, 0.0f, 0.0f, 0, 0); }
        bool isResurrectRequestedBy(ObjectGuid guid) const { return m_resurrectGUID == guid; }
        bool isResurrectRequested() const { return !m_resurrectGUID.IsEmpty(); }
        void ResurrectUsingRequestData();

        uint8 getCinematic() { return m_cinematic; }
        void setCinematic(uint8 cine) { m_cinematic = cine; }

        ActionButton* addActionButton(uint8 button, uint32 action, uint8 type);
        void removeActionButton(uint8 button);
        ActionButton const* GetActionButton(uint8 button);
        void SendInitialActionButtons() const { SendActionButtons(1); }
        void SendActionButtons(uint32 state) const;
        bool IsActionButtonDataValid(uint8 button, uint32 action, uint8 type);

        PvPInfo pvpInfo;
        void UpdatePvPState(bool onlyFFA = false);
        void SetPvP(bool state);
        void UpdatePvP(bool state, bool override=false);
        void UpdateZone(uint32 newZone, uint32 newArea);
        void UpdateArea(uint32 newArea);
        void SetNeedsZoneUpdate(bool needsUpdate) { m_needsZoneUpdate = needsUpdate; }

        void UpdateZoneDependentAuras(uint32 zone_id);    // zones
        void UpdateAreaDependentAuras(uint32 area_id);    // subzones

        void UpdateAfkReport(time_t currTime);
        void UpdatePvPFlag(time_t currTime);
        void UpdateContestedPvP(uint32 currTime);
        void SetContestedPvPTimer(uint32 newTime) {m_contestedPvPTimer = newTime;}
        void ResetContestedPvP();

        /// @todo: maybe move UpdateDuelFlag+DuelComplete to independent DuelHandler
        DuelInfo* duel;
        void UpdateDuelFlag(time_t currTime);
        void CheckDuelDistance(time_t currTime);
        void DuelComplete(DuelCompleteType type);
        void SendDuelCountdown(uint32 counter);

        bool IsGroupVisibleFor(Player const* p) const;
        bool IsInSameGroupWith(Player const* p) const;
        bool IsInSameRaidWith(Player const* p) const;
        void UninviteFromGroup();
        static void RemoveFromGroup(Group* group, ObjectGuid guid, RemoveMethod method = GROUP_REMOVEMETHOD_DEFAULT, ObjectGuid kicker = ObjectGuid::Empty, const char* reason = NULL);
        void RemoveFromGroup(RemoveMethod method = GROUP_REMOVEMETHOD_DEFAULT) { RemoveFromGroup(GetGroup(), GetGUID(), method); }
        void SendUpdateToOutOfRangeGroupMembers();

        void SetInGuild(uint32 GuildId) { SetUInt32Value(PLAYER_GUILDID, GuildId); }
        void SetRank(uint8 rankId) { SetUInt32Value(PLAYER_GUILDRANK, rankId); }
        uint8 GetRank() const { return uint8(GetUInt32Value(PLAYER_GUILDRANK)); }
        void SetGuildIdInvited(uint32 GuildId) { m_GuildIdInvited = GuildId; }
        uint32 GetGuildId() const { return GetUInt32Value(PLAYER_GUILDID);  }
        Guild* GetGuild();
        static uint32 GetGuildIdFromDB(ObjectGuid guid);
        static uint8 GetRankFromDB(ObjectGuid guid);
        int GetGuildIdInvited() { return m_GuildIdInvited; }
        static void RemovePetitionsAndSigns(ObjectGuid guid, uint32 type);

        // Arena Team
        void SetInArenaTeam(uint32 ArenaTeamId, uint8 slot, uint8 type);
        void SetArenaTeamInfoField(uint8 slot, ArenaTeamInfoType type, uint32 value);
        static uint32 GetArenaTeamIdFromDB(ObjectGuid guid, uint8 slot);
        static void LeaveAllArenaTeams(ObjectGuid guid);
        uint32 GetArenaTeamId(uint8 slot) const { return GetUInt32Value(PLAYER_FIELD_ARENA_TEAM_INFO_1_1 + (slot * ARENA_TEAM_END) + ARENA_TEAM_ID); }
        uint32 GetArenaPersonalRating(uint8 slot) const { return GetUInt32Value(PLAYER_FIELD_ARENA_TEAM_INFO_1_1 + (slot * ARENA_TEAM_END) + ARENA_TEAM_PERSONAL_RATING); }
        void SetArenaTeamIdInvited(uint32 ArenaTeamId) { m_ArenaTeamIdInvited = ArenaTeamId; }
        uint32 GetArenaTeamIdInvited() { return m_ArenaTeamIdInvited; }

        Difficulty GetDifficulty(bool isRaid) const { return isRaid ? m_raidDifficulty : m_dungeonDifficulty; }
        Difficulty GetDungeonDifficulty() const { return m_dungeonDifficulty; }
        Difficulty GetRaidDifficulty() const { return m_raidDifficulty; }
        Difficulty GetStoredRaidDifficulty() const { return m_raidMapDifficulty; } // only for use in difficulty packet after exiting to raid map
        void SetDungeonDifficulty(Difficulty dungeon_difficulty) { m_dungeonDifficulty = dungeon_difficulty; }
        void SetRaidDifficulty(Difficulty raid_difficulty) { m_raidDifficulty = raid_difficulty; }
        void StoreRaidMapDifficulty() { m_raidMapDifficulty = GetMap()->GetDifficulty(); }

        bool UpdateSkill(uint32 skill_id, uint32 step);
        bool UpdateSkillPro(uint16 SkillId, int32 Chance, uint32 step);

        bool UpdateCraftSkill(uint32 spellid);
        bool UpdateGatherSkill(uint32 SkillId, uint32 SkillValue, uint32 RedLevel, uint32 Multiplicator = 1);
        bool UpdateFishingSkill();

        uint32 GetBaseDefenseSkillValue() const { return GetBaseSkillValue(SKILL_DEFENSE); }
        uint32 GetBaseWeaponSkillValue(WeaponAttackType attType) const;

        uint32 GetSpellByProto(ItemTemplate* proto);

        float GetHealthBonusFromStamina();
        float GetManaBonusFromIntellect();

        bool UpdateStats(Stats stat) override;
        bool UpdateAllStats() override;
        void ApplySpellPenetrationBonus(int32 amount, bool apply);
        void UpdateResistances(uint32 school) override;
        void UpdateArmor() override;
        void UpdateMaxHealth() override;
        void UpdateMaxPower(Powers power) override;
        void ApplyFeralAPBonus(int32 amount, bool apply);
        void UpdateAttackPowerAndDamage(bool ranged = false) override;
        void UpdateShieldBlockValue();
        void ApplySpellPowerBonus(int32 amount, bool apply);
        void UpdateSpellDamageAndHealingBonus();
        void ApplyRatingMod(CombatRating cr, int32 value, bool apply);
        void UpdateRating(CombatRating cr);
        void UpdateAllRatings();

        void CalculateMinMaxDamage(WeaponAttackType attType, bool normalized, bool addTotalPct, float& minDamage, float& maxDamage) override;

        void UpdateDefenseBonusesMod();
        inline void RecalculateRating(CombatRating cr) { ApplyRatingMod(cr, 0, true);}
        float GetMeleeCritFromAgility();
        void GetDodgeFromAgility(float &diminishing, float &nondiminishing);
        float GetMissPercentageFromDefence() const;
        float GetSpellCritFromIntellect();
        float OCTRegenHPPerSpirit();
        float OCTRegenMPPerSpirit();
        float GetRatingMultiplier(CombatRating cr) const;
        float GetRatingBonusValue(CombatRating cr) const;
        uint32 GetBaseSpellPowerBonus() const { return m_baseSpellPower; }
        int32 GetSpellPenetrationItemMod() const { return m_spellPenetrationItemMod; }

        float GetExpertiseDodgeOrParryReduction(WeaponAttackType attType) const;
        void UpdateBlockPercentage();
        void UpdateCritPercentage(WeaponAttackType attType);
        void UpdateAllCritPercentages();
        void UpdateParryPercentage();
        void UpdateDodgePercentage();
        void UpdateMeleeHitChances();
        void UpdateRangedHitChances();
        void UpdateSpellHitChances();

        void UpdateAllSpellCritChances();
        void UpdateSpellCritChance(uint32 school);
        void UpdateArmorPenetration(int32 amount);
        void UpdateExpertise(WeaponAttackType attType);
        void ApplyManaRegenBonus(int32 amount, bool apply);
        void ApplyHealthRegenBonus(int32 amount, bool apply);
        void UpdateManaRegen();
        void UpdateRuneRegen(RuneType rune);
        uint32 GetRuneTimer(uint8 index) const { return m_runeGraceCooldown[index]; }
        void SetRuneTimer(uint8 index, uint32 timer) { m_runeGraceCooldown[index] = timer; }
        uint32 GetLastRuneGraceTimer(uint8 index) const { return m_lastRuneGraceTimers[index]; }
        void SetLastRuneGraceTimer(uint8 index, uint32 timer) { m_lastRuneGraceTimers[index] = timer; }

        ObjectGuid GetLootGUID() const { return m_lootGuid; }
        void SetLootGUID(ObjectGuid guid) { m_lootGuid = guid; }

        void RemovedInsignia(Player* looterPlr);

        WorldSession* GetSession() const { return m_session; }

        void BuildCreateUpdateBlockForPlayer(UpdateData* data, Player* target) const override;
        void DestroyForPlayer(Player* target, bool onDeath = false) const override;
        void SendLogXPGain(uint32 GivenXP, Unit* victim, uint32 BonusXP, bool recruitAFriend = false, float group_rate=1.0f);

        // notifiers
        void SendAttackSwingCantAttack();
        void SendAttackSwingCancelAttack();
        void SendAttackSwingDeadTarget();
        void SendAttackSwingNotInRange();
        void SendAttackSwingBadFacingAttack();
        void SendAutoRepeatCancel(Unit* target);
        void SendExplorationExperience(uint32 Area, uint32 Experience);

        void SendDungeonDifficulty(bool IsInGroup);
        void SendRaidDifficulty(bool IsInGroup, int32 forcedDifficulty = -1);
        void ResetInstances(uint8 method, bool isRaid);
        void SendResetInstanceSuccess(uint32 MapId);
        void SendResetInstanceFailed(uint32 reason, uint32 MapId);
        void SendResetFailedNotify(uint32 mapid);

        virtual bool UpdatePosition(float x, float y, float z, float orientation, bool teleport = false) override;
        bool UpdatePosition(const Position &pos, bool teleport = false) { return UpdatePosition(pos.GetPositionX(), pos.GetPositionY(), pos.GetPositionZ(), pos.GetOrientation(), teleport); }
        void UpdateUnderwaterState(Map* m, float x, float y, float z) override;

        void SendMessageToSet(WorldPacket* data, bool self) override {SendMessageToSetInRange(data, GetVisibilityRange(), self); };// overwrite Object::SendMessageToSet
        void SendMessageToSetInRange(WorldPacket* data, float fist, bool self) override;// overwrite Object::SendMessageToSetInRange
        void SendMessageToSetInRange(WorldPacket* data, float dist, bool self, bool own_team_only);
        void SendMessageToSet(WorldPacket* data, Player const* skipped_rcvr) override;

        void SendTeleportAckPacket();

        Corpse* GetCorpse() const;
        void SpawnCorpseBones();
        void CreateCorpse();
        void KillPlayer();
        uint32 GetResurrectionSpellId();
        void ResurrectPlayer(float restore_percent, bool applySickness = false);
        void BuildPlayerRepop();
        void RepopAtGraveyard();

        void DurabilityLossAll(double percent, bool inventory);
        void DurabilityLoss(Item* item, double percent);
        void DurabilityPointsLossAll(int32 points, bool inventory);
        void DurabilityPointsLoss(Item* item, int32 points);
        void DurabilityPointLossForEquipSlot(EquipmentSlots slot);
        uint32 DurabilityRepairAll(bool cost, float discountMod, bool guildBank);
        uint32 DurabilityRepair(uint16 pos, bool cost, float discountMod, bool guildBank);

        void UpdateMirrorTimers();
        void StopMirrorTimers();
        bool IsMirrorTimerActive(MirrorTimerType type);

        void SetMovement(PlayerMovementType pType);

        bool CanJoinConstantChannelInZone(ChatChannelsEntry const* channel, AreaTableEntry const* zone);

        void JoinedChannel(Channel* c);
        void LeftChannel(Channel* c);
        void CleanupChannels();
        void UpdateLocalChannels(uint32 newZone);
        void LeaveLFGChannel();

        void UpdateDefense();
        void UpdateWeaponSkill (WeaponAttackType attType);
        void UpdateCombatSkills(Unit* victim, WeaponAttackType attType, bool defence);

        void SetSkill(uint16 id, uint16 step, uint16 currVal, uint16 maxVal);
        uint16 GetMaxSkillValue(uint32 skill) const;        // max + perm. bonus + temp bonus
        uint16 GetPureMaxSkillValue(uint32 skill) const;    // max
        uint16 GetSkillValue(uint32 skill) const;           // skill value + perm. bonus + temp bonus
        uint16 GetBaseSkillValue(uint32 skill) const;       // skill value + perm. bonus
        uint16 GetPureSkillValue(uint32 skill) const;       // skill value
        int16 GetSkillPermBonusValue(uint32 skill) const;
        int16 GetSkillTempBonusValue(uint32 skill) const;
        uint16 GetSkillStep(uint16 skill) const;            // 0...6
        bool HasSkill(uint32 skill) const;
        void LearnSkillRewardedSpells(uint32 skillId, uint32 skillValue);

        WorldLocation& GetTeleportDest() { return m_teleport_dest; }
        bool IsBeingTeleported() const { return mSemaphoreTeleport_Near || mSemaphoreTeleport_Far; }
        bool IsBeingTeleportedNear() const { return mSemaphoreTeleport_Near; }
        bool IsBeingTeleportedFar() const { return mSemaphoreTeleport_Far; }
        void SetSemaphoreTeleportNear(bool semphsetting) { mSemaphoreTeleport_Near = semphsetting; }
        void SetSemaphoreTeleportFar(bool semphsetting) { mSemaphoreTeleport_Far = semphsetting; }
        void ProcessDelayedOperations();

        void CheckAreaExploreAndOutdoor(void);

        static uint32 TeamForRace(uint8 race);
        uint32 GetTeam() const { return m_team; }
        TeamId GetTeamId() const { return m_team == ALLIANCE ? TEAM_ALLIANCE : TEAM_HORDE; }
        void setFactionForRace(uint8 race);

        void InitDisplayIds();

        bool IsAtGroupRewardDistance(WorldObject const* pRewardSource) const;
        bool IsAtRecruitAFriendDistance(WorldObject const* pOther) const;
        void RewardPlayerAndGroupAtKill(Unit* victim, bool isBattleGround);
        void RewardPlayerAndGroupAtEvent(uint32 creature_id, WorldObject* pRewardSource);
        bool isHonorOrXPTarget(Unit* victim) const;

        bool GetsRecruitAFriendBonus(bool forXP);
        uint8 GetGrantableLevels() { return m_grantableLevels; }
        void SetGrantableLevels(uint8 val) { m_grantableLevels = val; }

        ReputationMgr&       GetReputationMgr()       { return *m_reputationMgr; }
        ReputationMgr const& GetReputationMgr() const { return *m_reputationMgr; }
        ReputationRank GetReputationRank(uint32 faction_id) const;
        void RewardReputation(Unit* victim, float rate);
        void RewardReputation(Quest const* quest);

        int32 CalculateReputationGain(ReputationSource source, uint32 creatureOrQuestLevel, int32 rep, int32 faction, bool noQuestBonus = false);

        void UpdateSkillsForLevel();
        void UpdateSkillsToMaxSkillsForLevel();             // for .levelup
        void ModifySkillBonus(uint32 skillid, int32 val, bool talent);

        /*********************************************************/
        /***                  PVP SYSTEM                       ***/
        /*********************************************************/
        void UpdateHonorFields();
        bool RewardHonor(Unit* victim, uint32 groupsize, int32 honor = -1, bool pvptoken = false);
        uint32 GetHonorPoints() const { return GetUInt32Value(PLAYER_FIELD_HONOR_CURRENCY); }
        uint32 GetArenaPoints() const { return GetUInt32Value(PLAYER_FIELD_ARENA_CURRENCY); }
        void ModifyHonorPoints(int32 value, SQLTransaction trans = SQLTransaction(nullptr));      //! If trans is specified, honor save query will be added to trans
        void ModifyArenaPoints(int32 value, SQLTransaction trans = SQLTransaction(nullptr));      //! If trans is specified, arena point save query will be added to trans
        uint32 GetMaxPersonalArenaRatingRequirement(uint32 minarenaslot) const;
        void SetHonorPoints(uint32 value);
        void SetArenaPoints(uint32 value);

        //End of PvP System

        void SetDrunkValue(uint8 newDrunkValue, uint32 itemId = 0);
        uint8 GetDrunkValue() const { return GetByteValue(PLAYER_BYTES_3, 1); }
        static DrunkenState GetDrunkenstateByValue(uint8 value);

        uint32 GetDeathTimer() const { return m_deathTimer; }
        uint32 GetCorpseReclaimDelay(bool pvp) const;
        void UpdateCorpseReclaimDelay();
        int32 CalculateCorpseReclaimDelay(bool load = false);
        void SendCorpseReclaimDelay(uint32 delay);

        uint32 GetShieldBlockValue() const override;                 // overwrite Unit version (virtual)
        bool CanParry() const { return m_canParry; }
        void SetCanParry(bool value);
        bool CanBlock() const { return m_canBlock; }
        void SetCanBlock(bool value);
        bool CanTitanGrip() const { return m_canTitanGrip; }
        void SetCanTitanGrip(bool value) { m_canTitanGrip = value; }
        bool CanTameExoticPets() const { return IsGameMaster() || HasAuraType(SPELL_AURA_ALLOW_TAME_PET_TYPE); }

        void SetRegularAttackTime();
        void SetBaseModValue(BaseModGroup modGroup, BaseModType modType, float value) { m_auraBaseMod[modGroup][modType] = value; }
        void HandleBaseModValue(BaseModGroup modGroup, BaseModType modType, float amount, bool apply);
        float GetBaseModValue(BaseModGroup modGroup, BaseModType modType) const;
        float GetTotalBaseModValue(BaseModGroup modGroup) const;
        float GetTotalPercentageModValue(BaseModGroup modGroup) const { return m_auraBaseMod[modGroup][FLAT_MOD] + m_auraBaseMod[modGroup][PCT_MOD]; }
        void _ApplyAllStatBonuses();
        void _RemoveAllStatBonuses();

        void ResetAllPowers();

        void _ApplyWeaponDependentAuraMods(Item* item, WeaponAttackType attackType, bool apply);
        void _ApplyWeaponDependentAuraCritMod(Item* item, WeaponAttackType attackType, AuraEffect const* aura, bool apply);
        void _ApplyWeaponDependentAuraDamageMod(Item* item, WeaponAttackType attackType, AuraEffect const* aura, bool apply);

        void _ApplyItemMods(Item* item, uint8 slot, bool apply);
        void _RemoveAllItemMods();
        void _ApplyAllItemMods();
        void _ApplyAllLevelScaleItemMods(bool apply);
        void _ApplyItemBonuses(ItemTemplate const* proto, uint8 slot, bool apply, bool only_level_scale = false);
        void _ApplyWeaponDamage(uint8 slot, ItemTemplate const* proto, ScalingStatValuesEntry const* ssv, bool apply);
        void _ApplyAmmoBonuses();
        bool EnchantmentFitsRequirements(uint32 enchantmentcondition, int8 slot);
        void ToggleMetaGemsActive(uint8 exceptslot, bool apply);
        void CorrectMetaGemEnchants(uint8 slot, bool apply);
        void InitDataForForm(bool reapplyMods = false);

        void ApplyItemEquipSpell(Item* item, bool apply, bool form_change = false);
        void ApplyEquipSpell(SpellInfo const* spellInfo, Item* item, bool apply, bool form_change = false);
        void UpdateEquipSpellsAtFormChange();
        void CastItemCombatSpell(Unit* target, WeaponAttackType attType, uint32 procVictim, uint32 procEx);
        void CastItemUseSpell(Item* item, SpellCastTargets const& targets, uint8 cast_count, uint32 glyphIndex);
        void CastItemCombatSpell(Unit* target, WeaponAttackType attType, uint32 procVictim, uint32 procEx, Item* item, ItemTemplate const* proto);

        void SendEquipmentSetList();
        void SetEquipmentSet(uint32 index, EquipmentSet eqset);
        void DeleteEquipmentSet(uint64 setGuid);

        void SendInitWorldStates(uint32 zone, uint32 area);
        void SendUpdateWorldState(uint32 Field, uint32 Value);
        void SendDirectMessage(WorldPacket* data);
        void SendBGWeekendWorldStates();
        void SendBattlefieldWorldStates();

        void SendAurasForTarget(Unit* target);

        PlayerMenu* PlayerTalkClass;
        std::vector<ItemSetEffect*> ItemSetEff;

        void SendLoot(ObjectGuid guid, LootType loot_type);
        void SendLootError(ObjectGuid guid, LootError error);
        void SendLootRelease(ObjectGuid guid);
        void SendNotifyLootItemRemoved(uint8 lootSlot);
        void SendNotifyLootMoneyRemoved();

        /*********************************************************/
        /***               BATTLEGROUND SYSTEM                 ***/
        /*********************************************************/

        bool InBattleground()       const                { return m_bgData.bgInstanceID != 0; }
        bool InArena()              const;
        uint32 GetBattlegroundId()  const                { return m_bgData.bgInstanceID; }
        BattlegroundTypeId GetBattlegroundTypeId() const { return m_bgData.bgTypeID; }
        Battleground* GetBattleground() const;

        bool InBattlegroundQueue() const;

        BattlegroundQueueTypeId GetBattlegroundQueueTypeId(uint32 index) const;
        uint32 GetBattlegroundQueueIndex(BattlegroundQueueTypeId bgQueueTypeId) const;
        bool IsInvitedForBattlegroundQueueType(BattlegroundQueueTypeId bgQueueTypeId) const;
        bool InBattlegroundQueueForBattlegroundQueueType(BattlegroundQueueTypeId bgQueueTypeId) const;

        void SetBattlegroundId(uint32 val, BattlegroundTypeId bgTypeId);
        uint32 AddBattlegroundQueueId(BattlegroundQueueTypeId val);
        bool HasFreeBattlegroundQueueId();
        void RemoveBattlegroundQueueId(BattlegroundQueueTypeId val);
        void SetInviteForBattlegroundQueueType(BattlegroundQueueTypeId bgQueueTypeId, uint32 instanceId);
        bool IsInvitedForBattlegroundInstance(uint32 instanceId) const;
        WorldLocation const& GetBattlegroundEntryPoint() const { return m_bgData.joinPos; }
        void SetBattlegroundEntryPoint();

        void SetBGTeam(uint32 team);
        uint32 GetBGTeam() const;

        void LeaveBattleground(bool teleportToEntryPoint = true);
        bool CanJoinToBattleground(Battleground const* bg) const;
        bool CanReportAfkDueToLimit();
        void ReportedAfkBy(Player* reporter);
        void ClearAfkReports() { m_bgData.bgAfkReporter.clear(); }

        bool GetBGAccessByLevel(BattlegroundTypeId bgTypeId) const;
        bool isTotalImmunity();
        bool CanUseBattlegroundObject(GameObject* gameobject);
        bool isTotalImmune();
        bool CanCaptureTowerPoint();

        bool GetRandomWinner() { return m_IsBGRandomWinner; }
        void SetRandomWinner(bool isWinner);

        /*********************************************************/
        /***               OUTDOOR PVP SYSTEM                  ***/
        /*********************************************************/

        OutdoorPvP* GetOutdoorPvP() const;
        // returns true if the player is in active state for outdoor pvp objective capturing, false otherwise
        bool IsOutdoorPvPActive();

        /*********************************************************/
        /***                    REST SYSTEM                    ***/
        /*********************************************************/

        bool isRested() const { return GetRestTime() >= 10*IN_MILLISECONDS; }
        uint32 GetXPRestBonus(uint32 xp);
        uint32 GetRestTime() const { return m_restTime;}
        void SetRestTime(uint32 v) { m_restTime = v;}

        /*********************************************************/
        /***              ENVIROMENTAL SYSTEM                  ***/
        /*********************************************************/

        bool IsImmuneToEnvironmentalDamage();
        uint32 EnvironmentalDamage(EnviromentalDamage type, uint32 damage);

        /*********************************************************/
        /***               FLOOD FILTER SYSTEM                 ***/
        /*********************************************************/

        void UpdateSpeakTime();
        bool CanSpeak() const;
        void ChangeSpeakTime(int utime);

        /*********************************************************/
        /***                 VARIOUS SYSTEMS                   ***/
        /*********************************************************/
        void UpdateFallInformationIfNeed(MovementInfo const& minfo, uint16 opcode);
        Unit* m_mover;
        WorldObject* m_seer;
        void SetFallInformation(uint32 time, float z);
        void HandleFall(MovementInfo const& movementInfo);

        bool CanFlyInZone(uint32 mapid, uint32 zone) const;

        void SetClientControl(Unit* target, bool allowMove);

        void SetMover(Unit* target);

        void SetSeer(WorldObject* target) { m_seer = target; }
        void SetViewpoint(WorldObject* target, bool apply);
        WorldObject* GetViewpoint() const;
        void StopCastingCharm();
        void StopCastingBindSight();

        uint32 GetSaveTimer() const { return m_nextSave; }
        void   SetSaveTimer(uint32 timer) { m_nextSave = timer; }

        // Recall position
        uint32 m_recallMap;
        float  m_recallX;
        float  m_recallY;
        float  m_recallZ;
        float  m_recallO;
        void   SaveRecallPosition();

        void SetHomebind(WorldLocation const& loc, uint32 areaId);

        // Homebind coordinates
        uint32 m_homebindMapId;
        uint16 m_homebindAreaId;
        float m_homebindX;
        float m_homebindY;
        float m_homebindZ;

        WorldLocation GetStartPosition() const;

        // currently visible objects at player client
        GuidUnorderedSet m_clientGUIDs;

        bool HaveAtClient(WorldObject const* u) const;

        bool IsNeverVisible() const override;

        bool IsVisibleGloballyFor(Player const* player) const;

        void SendInitialVisiblePackets(Unit* target);
        void UpdateObjectVisibility(bool forced = true) override;
        void UpdateVisibilityForPlayer();
        void UpdateVisibilityOf(WorldObject* target);
        void UpdateTriggerVisibility();

        template<class T>
        void UpdateVisibilityOf(T* target, UpdateData& data, std::set<Unit*>& visibleNow);

        uint8 m_forced_speed_changes[MAX_MOVE_TYPE];

        bool HasAtLoginFlag(AtLoginFlags f) const { return (m_atLoginFlags & f) != 0; }
        void SetAtLoginFlag(AtLoginFlags f) { m_atLoginFlags |= f; }
        void RemoveAtLoginFlag(AtLoginFlags flags, bool persist = false);

        bool isUsingLfg();
        bool inRandomLfgDungeon();

        typedef std::set<uint32> DFQuestsDoneList;
        DFQuestsDoneList m_DFQuests;

        // Temporarily removed pet cache
        uint32 GetTemporaryUnsummonedPetNumber() const { return m_temporaryUnsummonedPetNumber; }
        void SetTemporaryUnsummonedPetNumber(uint32 petnumber) { m_temporaryUnsummonedPetNumber = petnumber; }
        void UnsummonPetTemporaryIfAny();
        void ResummonPetTemporaryUnSummonedIfAny();
        bool IsPetNeedBeTemporaryUnsummoned() const;

        void SendCinematicStart(uint32 CinematicSequenceId);
        void SendMovieStart(uint32 MovieId);

        /*********************************************************/
        /***                 INSTANCE SYSTEM                   ***/
        /*********************************************************/

        typedef std::unordered_map< uint32 /*mapId*/, InstancePlayerBind > BoundInstancesMap;

        void UpdateHomebindTime(uint32 time);

        uint32 m_HomebindTimer;
        bool m_InstanceValid;
        // permanent binds and solo binds by difficulty
        BoundInstancesMap m_boundInstances[MAX_DIFFICULTY];
        InstancePlayerBind* GetBoundInstance(uint32 mapid, Difficulty difficulty);
        BoundInstancesMap& GetBoundInstances(Difficulty difficulty) { return m_boundInstances[difficulty]; }
        InstanceSave* GetInstanceSave(uint32 mapid, bool raid);
        void UnbindInstance(uint32 mapid, Difficulty difficulty, bool unload = false);
        void UnbindInstance(BoundInstancesMap::iterator &itr, Difficulty difficulty, bool unload = false);
        InstancePlayerBind* BindToInstance(InstanceSave* save, bool permanent, bool load = false);
        void BindToInstance();
        void SetPendingBind(uint32 instanceId, uint32 bindTimer);
        bool HasPendingBind() const { return _pendingBindId > 0; }
        void SendRaidInfo();
        void SendSavedInstances();
        static void ConvertInstancesToGroup(Player* player, Group* group, bool switchLeader);
        bool Satisfy(AccessRequirement const* ar, uint32 target_map, bool report = false);
        bool CheckInstanceLoginValid();
        bool CheckInstanceCount(uint32 instanceId) const;
        void AddInstanceEnterTime(uint32 instanceId, time_t enterTime);

        // last used pet number (for BG's)
        uint32 GetLastPetNumber() const { return m_lastpetnumber; }
        void SetLastPetNumber(uint32 petnumber) { m_lastpetnumber = petnumber; }

        /*********************************************************/
        /***                   GROUP SYSTEM                    ***/
        /*********************************************************/

        Group* GetGroupInvite() { return m_groupInvite; }
        void SetGroupInvite(Group* group) { m_groupInvite = group; }
        Group* GetGroup() { return m_group.getTarget(); }
        const Group* GetGroup() const { return (const Group*)m_group.getTarget(); }
        GroupReference& GetGroupRef() { return m_group; }
        void SetGroup(Group* group, int8 subgroup = -1);
        uint8 GetSubGroup() const { return m_group.getSubGroup(); }
        uint32 GetGroupUpdateFlag() const { return m_groupUpdateMask; }
        void SetGroupUpdateFlag(uint32 flag) { m_groupUpdateMask |= flag; }
        uint64 GetAuraUpdateMaskForRaid() const { return m_auraRaidUpdateMask; }
        void SetAuraUpdateMaskForRaid(uint8 slot) { m_auraRaidUpdateMask |= (uint64(1) << slot); }
        Player* GetNextRandomRaidMember(float radius);
        PartyResult CanUninviteFromGroup(ObjectGuid guidMember = ObjectGuid::Empty) const;

        // Battleground / Battlefield Group System
        void SetBattlegroundOrBattlefieldRaid(Group* group, int8 subgroup = -1);
        void RemoveFromBattlegroundOrBattlefieldRaid();
        Group* GetOriginalGroup() { return m_originalGroup.getTarget(); }
        GroupReference& GetOriginalGroupRef() { return m_originalGroup; }
        uint8 GetOriginalSubGroup() const { return m_originalGroup.getSubGroup(); }
        void SetOriginalGroup(Group* group, int8 subgroup = -1);

        void SetPassOnGroupLoot(bool bPassOnGroupLoot) { m_bPassOnGroupLoot = bPassOnGroupLoot; }
        bool GetPassOnGroupLoot() const { return m_bPassOnGroupLoot; }

        MapReference &GetMapRef() { return m_mapRef; }

        // Set map to player and add reference
        void SetMap(Map* map) override;
        void ResetMap() override;

        bool isAllowedToLoot(const Creature* creature);

        DeclinedName const* GetDeclinedNames() const { return m_declinedname; }
        uint8 GetRunesState() const { return m_runes->runeState; }
        RuneType GetBaseRune(uint8 index) const { return RuneType(m_runes->runes[index].BaseRune); }
        RuneType GetCurrentRune(uint8 index) const { return RuneType(m_runes->runes[index].CurrentRune); }
        uint32 GetRuneCooldown(uint8 index) const { return m_runes->runes[index].Cooldown; }
        uint32 GetRuneBaseCooldown(uint8 index);
        bool IsBaseRuneSlotsOnCooldown(RuneType runeType) const;
        RuneType GetLastUsedRune() { return m_runes->lastUsedRune; }
        void SetLastUsedRune(RuneType type) { m_runes->lastUsedRune = type; }
        void SetBaseRune(uint8 index, RuneType baseRune) { m_runes->runes[index].BaseRune = baseRune; }
        void SetCurrentRune(uint8 index, RuneType currentRune) { m_runes->runes[index].CurrentRune = currentRune; }
        void SetRuneCooldown(uint8 index, uint32 cooldown, bool casted = false);
        void SetRuneConvertAura(uint8 index, AuraEffect const* aura);
        void AddRuneByAuraEffect(uint8 index, RuneType newType, AuraEffect const* aura);
        void RemoveRunesByAuraEffect(AuraEffect const* aura);
        void RestoreBaseRune(uint8 index);
        void ConvertRune(uint8 index, RuneType newType);
        void ResyncRunes(uint8 count);
        void AddRunePower(uint8 index);
        void InitRunes();

        void SendRespondInspectAchievements(Player* player) const;
        bool HasAchieved(uint32 achievementId) const;
        void ResetAchievements();
        void CheckAllAchievementCriteria();
        void ResetAchievementCriteria(AchievementCriteriaTypes type, uint32 miscValue1 = 0, uint32 miscValue2 = 0, bool evenIfCriteriaComplete = false);
        void UpdateAchievementCriteria(AchievementCriteriaTypes type, uint32 miscValue1 = 0, uint32 miscValue2 = 0, Unit* unit = NULL);
        void StartTimedAchievement(AchievementCriteriaTimedTypes type, uint32 entry, uint32 timeLost = 0);
        void RemoveTimedAchievement(AchievementCriteriaTimedTypes type, uint32 entry);
        void CompletedAchievement(AchievementEntry const* entry);

        bool HasTitle(uint32 bitIndex) const;
        bool HasTitle(CharTitlesEntry const* title) const { return HasTitle(title->bit_index); }
        void SetTitle(CharTitlesEntry const* title, bool lost = false);

        //bool isActiveObject() const { return true; }
        bool CanSeeSpellClickOn(Creature const* creature) const;

        uint32 GetChampioningFaction() const { return m_ChampioningFaction; }
        void SetChampioningFaction(uint32 faction) { m_ChampioningFaction = faction; }
        Spell* m_spellModTakingSpell;

        float GetAverageItemLevel();
        bool isDebugAreaTriggers;

        void ClearWhisperWhiteList() { WhisperList.clear(); }
        void AddWhisperWhiteList(ObjectGuid guid) { WhisperList.push_back(guid); }
        bool IsInWhisperWhiteList(ObjectGuid guid);
        void RemoveFromWhisperWhiteList(ObjectGuid guid) { WhisperList.remove(guid); }

        bool SetDisableGravity(bool disable, bool packetOnly /* = false */) override;
        bool SetCanFly(bool apply) override;
        bool SetWaterWalking(bool apply, bool packetOnly = false) override;
        bool SetFeatherFall(bool apply, bool packetOnly = false) override;
        bool SetHover(bool enable, bool packetOnly = false) override;

        bool CanFly() const override { return m_movementInfo.HasMovementFlag(MOVEMENTFLAG_CAN_FLY); }

        //! Return collision height sent to client
        float GetCollisionHeight(bool mounted) const;

        std::string GetMapAreaAndZoneString();
        std::string GetCoordsMapAreaAndZoneString();

        ReforgeMapType reforgeMap; // reforgeMap[iGUID] = ReforgeData

    protected:
        // Gamemaster whisper whitelist
        GuidList WhisperList;
        uint32 m_regenTimerCount;
        float m_powerFraction[MAX_POWERS];
        uint32 m_contestedPvPTimer;

        /*********************************************************/
        /***               BATTLEGROUND SYSTEM                 ***/
        /*********************************************************/

        /*
        this is an array of BG queues (BgTypeIDs) in which is player
        */
        struct BgBattlegroundQueueID_Rec
        {
            BattlegroundQueueTypeId bgQueueTypeId;
            uint32 invitedToInstance;
        };

        BgBattlegroundQueueID_Rec m_bgBattlegroundQueueID[PLAYER_MAX_BATTLEGROUND_QUEUES];
        BGData                    m_bgData;

        bool m_IsBGRandomWinner;

        /*********************************************************/
        /***                    QUEST SYSTEM                   ***/
        /*********************************************************/

        //We allow only one timed quest active at the same time. Below can then be simple value instead of set.
        typedef std::set<uint32> QuestSet;
        typedef std::set<uint32> SeasonalQuestSet;
        typedef std::unordered_map<uint32, SeasonalQuestSet> SeasonalEventQuestMap;
        QuestSet m_timedquests;
        QuestSet m_weeklyquests;
        QuestSet m_monthlyquests;
        SeasonalEventQuestMap m_seasonalquests;

        ObjectGuid m_divider;
        uint32 m_ingametime;

        /*********************************************************/
        /***                   LOAD SYSTEM                     ***/
        /*********************************************************/

        void _LoadActions(PreparedQueryResult result);
        void _LoadAuras(PreparedQueryResult result, uint32 timediff);
        void _LoadGlyphAuras();
        void _LoadBoundInstances(PreparedQueryResult result);
        void _LoadInventory(PreparedQueryResult result, uint32 timeDiff);
        void _LoadMailInit(PreparedQueryResult resultUnread, PreparedQueryResult resultDelivery);
        void _LoadMail();
        void _LoadMailedItems(Mail* mail);
        void _LoadQuestStatus(PreparedQueryResult result);
        void _LoadQuestStatusRewarded(PreparedQueryResult result);
        void _LoadDailyQuestStatus(PreparedQueryResult result);
        void _LoadWeeklyQuestStatus(PreparedQueryResult result);
        void _LoadMonthlyQuestStatus(PreparedQueryResult result);
        void _LoadSeasonalQuestStatus(PreparedQueryResult result);
        void _LoadRandomBGStatus(PreparedQueryResult result);
        void _LoadGroup(PreparedQueryResult result);
        void _LoadSkills(PreparedQueryResult result);
        void _LoadSpells(PreparedQueryResult result);
        void _LoadFriendList(PreparedQueryResult result);
        bool _LoadHomeBind(PreparedQueryResult result);
        void _LoadDeclinedNames(PreparedQueryResult result);
        void _LoadArenaTeamInfo(PreparedQueryResult result);
        void _LoadEquipmentSets(PreparedQueryResult result);
        void _LoadBGData(PreparedQueryResult result);
        void _LoadGlyphs(PreparedQueryResult result);
        void _LoadTalents(PreparedQueryResult result);
        void _LoadInstanceTimeRestrictions(PreparedQueryResult result);

        /*********************************************************/
        /***                   SAVE SYSTEM                     ***/
        /*********************************************************/

        void _SaveActions(SQLTransaction& trans);
        void _SaveAuras(SQLTransaction& trans);
        void _SaveInventory(SQLTransaction& trans);
        void _SaveMail(SQLTransaction& trans);
        void _SaveQuestStatus(SQLTransaction& trans);
        void _SaveDailyQuestStatus(SQLTransaction& trans);
        void _SaveWeeklyQuestStatus(SQLTransaction& trans);
        void _SaveMonthlyQuestStatus(SQLTransaction& trans);
        void _SaveSeasonalQuestStatus(SQLTransaction& trans);
        void _SaveSkills(SQLTransaction& trans);
        void _SaveSpells(SQLTransaction& trans);
        void _SaveEquipmentSets(SQLTransaction& trans);
        void _SaveBGData(SQLTransaction& trans);
        void _SaveGlyphs(SQLTransaction& trans);
        void _SaveTalents(SQLTransaction& trans);
        void _SaveStats(SQLTransaction& trans);
        void _SaveInstanceTimeRestrictions(SQLTransaction& trans);

        /*********************************************************/
        /***              ENVIRONMENTAL SYSTEM                 ***/
        /*********************************************************/
        void HandleSobering();
        void SendMirrorTimer(MirrorTimerType Type, uint32 MaxValue, uint32 CurrentValue, int32 Regen);
        void StopMirrorTimer(MirrorTimerType Type);
        void HandleDrowning(uint32 time_diff);
        int32 getMaxTimer(MirrorTimerType timer);

        /*********************************************************/
        /***                  HONOR SYSTEM                     ***/
        /*********************************************************/
        time_t m_lastHonorUpdateTime;

        void outDebugValues() const;
        ObjectGuid m_lootGuid;

        uint32 m_team;
        uint32 m_nextSave;
        time_t m_speakTime;
        uint32 m_speakCount;
        Difficulty m_dungeonDifficulty;
        Difficulty m_raidDifficulty;
        Difficulty m_raidMapDifficulty;

        uint32 m_atLoginFlags;

        Item* m_items[PLAYER_SLOTS_COUNT];
        uint32 m_currentBuybackSlot;

        std::vector<Item*> m_itemUpdateQueue;
        bool m_itemUpdateQueueBlocked;

        uint32 m_ExtraFlags;

        ObjectGuid m_comboTarget;
        int8 m_comboPoints;

        QuestStatusMap m_QuestStatus;
        QuestStatusSaveMap m_QuestStatusSave;

        RewardedQuestSet m_RewardedQuests;
        QuestStatusSaveMap m_RewardedQuestsSave;

        SkillStatusMap mSkillStatus;

        uint32 m_GuildIdInvited;
        uint32 m_ArenaTeamIdInvited;

        PlayerMails m_mail;
        PlayerSpellMap m_spells;
        PlayerTalentMap* m_talents[MAX_TALENT_SPECS];
        uint32 m_lastPotionId;                              // last used health/mana potion in combat, that block next potion use

        uint8 m_activeSpec;
        uint8 m_specsCount;

        uint32 m_Glyphs[MAX_TALENT_SPECS][MAX_GLYPH_SLOT_INDEX];

        ActionButtonList m_actionButtons;

        float m_auraBaseMod[BASEMOD_END][MOD_END];
        int16 m_baseRatingValue[MAX_COMBAT_RATING];
        uint32 m_baseSpellPower;
        uint32 m_baseFeralAP;
        uint32 m_baseManaRegen;
        uint32 m_baseHealthRegen;
        int32 m_spellPenetrationItemMod;

        SpellModList m_spellMods[MAX_SPELLMOD];

        EnchantDurationList m_enchantDuration;
        ItemDurationList m_itemDuration;
        ItemDurationList m_itemSoulboundTradeable;

        void ResetTimeSync();
        void SendTimeSync();

        ObjectGuid m_resurrectGUID;
        uint32 m_resurrectMap;
        float m_resurrectX, m_resurrectY, m_resurrectZ;
        uint32 m_resurrectHealth, m_resurrectMana;

        WorldSession* m_session;

        typedef std::list<Channel*> JoinedChannelsList;
        JoinedChannelsList m_channels;

        uint8 m_cinematic;

        TradeData* m_trade;

        bool   m_DailyQuestChanged;
        bool   m_WeeklyQuestChanged;
        bool   m_MonthlyQuestChanged;
        bool   m_SeasonalQuestChanged;
        time_t m_lastDailyQuestTime;

        uint32 m_drunkTimer;
        uint32 m_weaponChangeTimer;

        uint32 m_zoneUpdateId;
        uint32 m_zoneUpdateTimer;
        uint32 m_areaUpdateId;

        uint32 m_deathTimer;
        time_t m_deathExpireTime;

        uint32 m_restTime;

        uint32 m_WeaponProficiency;
        uint32 m_ArmorProficiency;
        bool m_canParry;
        bool m_canBlock;
        bool m_canTitanGrip;
        uint8 m_swingErrorMsg;
        float m_ammoDPS;

        ////////////////////Rest System/////////////////////
        time_t time_inn_enter;
        uint32 inn_pos_mapid;
        float  inn_pos_x;
        float  inn_pos_y;
        float  inn_pos_z;
        float m_rest_bonus;
        RestType rest_type;
        ////////////////////Rest System/////////////////////
        uint32 m_resetTalentsCost;
        time_t m_resetTalentsTime;
        uint32 m_usedTalentCount;
        uint32 m_questRewardTalentCount;

        // Social
        PlayerSocial *m_social;

        // Groups
        GroupReference m_group;
        GroupReference m_originalGroup;
        Group* m_groupInvite;
        uint32 m_groupUpdateMask;
        uint64 m_auraRaidUpdateMask;
        bool m_bPassOnGroupLoot;

        // last used pet number (for BG's)
        uint32 m_lastpetnumber;

        // Player summoning
        time_t m_summon_expire;
        uint32 m_summon_mapid;
        float  m_summon_x;
        float  m_summon_y;
        float  m_summon_z;

        DeclinedName *m_declinedname;
        Runes *m_runes;
        EquipmentSets m_EquipmentSets;

        bool CanAlwaysSee(WorldObject const* obj) const override;

        bool IsAlwaysDetectableFor(WorldObject const* seer) const override;

        uint8 m_grantableLevels;

        bool m_needsZoneUpdate;

    private:
        // internal common parts for CanStore/StoreItem functions
        InventoryResult CanStoreItem_InSpecificSlot(uint8 bag, uint8 slot, ItemPosCountVec& dest, ItemTemplate const* pProto, uint32& count, bool swap, Item* pSrcItem) const;
        InventoryResult CanStoreItem_InBag(uint8 bag, ItemPosCountVec& dest, ItemTemplate const* pProto, uint32& count, bool merge, bool non_specialized, Item* pSrcItem, uint8 skip_bag, uint8 skip_slot) const;
        InventoryResult CanStoreItem_InInventorySlots(uint8 slot_begin, uint8 slot_end, ItemPosCountVec& dest, ItemTemplate const* pProto, uint32& count, bool merge, Item* pSrcItem, uint8 skip_bag, uint8 skip_slot) const;
        Item* _StoreItem(uint16 pos, Item* pItem, uint32 count, bool clone, bool update);
        Item* _LoadItem(SQLTransaction& trans, uint32 zoneId, uint32 timeDiff, Field* fields);

        GuidSet m_refundableItems;
        void SendRefundInfo(Item* item);
        void RefundItem(Item* item);

        // know currencies are not removed at any point (0 displayed)
        void AddKnownCurrency(uint32 itemId);

        void AdjustQuestReqItemCount(Quest const* quest, QuestStatusData& questStatusData);

        bool IsCanDelayTeleport() const { return m_bCanDelayTeleport; }
        void SetCanDelayTeleport(bool setting) { m_bCanDelayTeleport = setting; }
        bool IsHasDelayedTeleport() const { return m_bHasDelayedTeleport; }
        void SetDelayedTeleportFlag(bool setting) { m_bHasDelayedTeleport = setting; }
        void ScheduleDelayedOperation(uint32 operation) { if (operation < DELAYED_END) m_DelayedOperations |= operation; }

        MapReference m_mapRef;

        void UpdateCharmedAI();

        uint32 m_lastFallTime;
        float  m_lastFallZ;

        int32 m_MirrorTimer[MAX_TIMERS];
        uint8 m_MirrorTimerFlags;
        uint8 m_MirrorTimerFlagsLast;
        bool m_isInWater;

        // Rune type / Rune timer
        uint32 m_runeGraceCooldown[MAX_RUNES];
        uint32 m_lastRuneGraceTimers[MAX_RUNES];

        // Current teleport data
        WorldLocation m_teleport_dest;
        uint32 m_teleport_options;
        bool mSemaphoreTeleport_Near;
        bool mSemaphoreTeleport_Far;

        uint32 m_DelayedOperations;
        bool m_bCanDelayTeleport;
        bool m_bHasDelayedTeleport;

        // Temporary removed pet cache
        uint32 m_temporaryUnsummonedPetNumber;
        uint32 m_oldpetspell;

        AchievementMgr* m_achievementMgr;
        ReputationMgr*  m_reputationMgr;

        uint32 m_ChampioningFaction;

        uint32 m_timeSyncCounter;
        uint32 m_timeSyncTimer;
        uint32 m_timeSyncClient;
        uint32 m_timeSyncServer;

        InstanceTimeMap _instanceResetTimes;
        uint32 _pendingBindId;
        uint32 _pendingBindTimer;

        uint32 _activeCheats;
};

void AddItemsSetItem(Player* player, Item* item);
void RemoveItemsSetItem(Player* player, ItemTemplate const* proto);

// "the bodies of template functions must be made available in a header file"
template <class T> T Player::ApplySpellMod(uint32 spellId, SpellModOp op, T &basevalue, Spell* spell)
{
    SpellInfo const* spellInfo = sSpellMgr->GetSpellInfo(spellId);
    if (!spellInfo)
        return 0;
    float totalmul = 1.0f;
    int32 totalflat = 0;

    // Drop charges for triggering spells instead of triggered ones
    if (m_spellModTakingSpell)
        spell = m_spellModTakingSpell;

    for (SpellModList::iterator itr = m_spellMods[op].begin(); itr != m_spellMods[op].end(); ++itr)
    {
        SpellModifier* mod = *itr;

        // Charges can be set only for mods with auras
        if (!mod->ownerAura)
            ASSERT(mod->charges == 0);

        if (!IsAffectedBySpellmod(spellInfo, mod, spell))
            continue;

        if (mod->type == SPELLMOD_FLAT)
            totalflat += mod->value;
        else if (mod->type == SPELLMOD_PCT)
        {
            // skip percent mods for null basevalue (most important for spell mods with charges)
            if (basevalue == T(0))
                continue;

            // special case (skip > 10sec spell casts for instant cast setting)
            if (mod->op == SPELLMOD_CASTING_TIME && basevalue >= T(10000) && mod->value <= -100)
                continue;

            totalmul += CalculatePct(1.0f, mod->value);
        }

        DropModCharge(mod, spell);
    }
    float diff = (float)basevalue * (totalmul - 1.0f) + (float)totalflat;
    basevalue = T((float)basevalue + diff);
    return T(diff);
}

#endif<|MERGE_RESOLUTION|>--- conflicted
+++ resolved
@@ -128,7 +128,6 @@
 typedef std::unordered_map<uint32, PlayerSpell*> PlayerSpellMap;
 typedef std::list<SpellModifier*> SpellModList;
 
-<<<<<<< HEAD
 struct ReforgeData
 {
     uint32 increase, decrease;
@@ -136,15 +135,6 @@
 };
 typedef std::unordered_map<uint32, ReforgeData> ReforgeMapType;
 
-struct SpellCooldown
-{
-    time_t end;
-    uint16 itemid;
-};
-
-typedef std::map<uint32, SpellCooldown> SpellCooldowns;
-=======
->>>>>>> ac73ab18
 typedef std::unordered_map<uint32 /*instanceId*/, time_t/*releaseTime*/> InstanceTimeMap;
 
 enum TrainerSpellState
