--- conflicted
+++ resolved
@@ -2651,13 +2651,11 @@
 
         uint32 _activeCheats;
 
-<<<<<<< HEAD
         // Playerbot mod:
+        WorldLocation _corpseLocation;
+
         PlayerbotAI* m_playerbotAI;
         PlayerbotMgr* m_playerbotMgr;
-=======
-        WorldLocation _corpseLocation;
->>>>>>> 50cf74f0
 };
 
 void AddItemsSetItem(Player* player, Item* item);
