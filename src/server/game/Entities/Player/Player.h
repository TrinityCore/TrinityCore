/*
 * Copyright (C) 2008-2018 TrinityCore <https://www.trinitycore.org/>
 * Copyright (C) 2005-2009 MaNGOS <http://getmangos.com/>
 *
 * This program is free software; you can redistribute it and/or modify it
 * under the terms of the GNU General Public License as published by the
 * Free Software Foundation; either version 2 of the License, or (at your
 * option) any later version.
 *
 * This program is distributed in the hope that it will be useful, but WITHOUT
 * ANY WARRANTY; without even the implied warranty of MERCHANTABILITY or
 * FITNESS FOR A PARTICULAR PURPOSE. See the GNU General Public License for
 * more details.
 *
 * You should have received a copy of the GNU General Public License along
 * with this program. If not, see <http://www.gnu.org/licenses/>.
 */

#ifndef _PLAYER_H
#define _PLAYER_H

#include "Unit.h"
#include "DatabaseEnvFwd.h"
#include "DBCEnums.h"
#include "EquipmentSet.h"
#include "GroupReference.h"
#include "ItemDefines.h"
#include "ItemEnchantmentMgr.h"
#include "MapReference.h"
#include "PetDefines.h"
#include "PlayerTaxi.h"
#include "QuestDef.h"
#include "Transmogrification.h"
#include <memory>
#include <queue>

struct AccessRequirement;
struct AchievementEntry;
struct AreaTableEntry;
struct AreaTriggerEntry;
struct BarberShopStyleEntry;
struct CharacterCustomizeInfo;
struct CharTitlesEntry;
struct ChatChannelsEntry;
struct CreatureTemplate;
struct FactionEntry;
struct ItemSetEffect;
struct ItemTemplate;
struct Loot;
struct Mail;
struct ScalingStatDistributionEntry;
struct ScalingStatValuesEntry;
struct TrainerSpell;
struct VendorItem;

class AchievementMgr;
class Bag;
class Battleground;
class CinematicMgr;
class Channel;
class CharacterCreateInfo;
class Creature;
class DynamicObject;
class Group;
class Guild;
class Item;
class LootStore;
class OutdoorPvP;
class Pet;
class PetAura;
class PlayerAI;
class PlayerMenu;
class PlayerSocial;
class ReputationMgr;
class SpellCastTargets;
class TradeData;

enum InventoryType : uint8;
enum ItemClass : uint8;
enum LootError : uint8;
enum LootType : uint8;

typedef std::deque<Mail*> PlayerMails;

#define PLAYER_MAX_SKILLS           127
#define PLAYER_MAX_DAILY_QUESTS     25
#define PLAYER_EXPLORED_ZONES_SIZE  128

// Note: SPELLMOD_* values is aura types in fact
enum SpellModType : uint8
{
    SPELLMOD_FLAT         = SPELL_AURA_ADD_FLAT_MODIFIER,
    SPELLMOD_PCT          = SPELL_AURA_ADD_PCT_MODIFIER
};

// 2^n values, Player::m_isunderwater is a bitmask. These are Trinity internal values, they are never send to any client
enum PlayerUnderwaterState
{
    UNDERWATER_NONE                     = 0x00,
    UNDERWATER_INWATER                  = 0x01,             // terrain type is water and player is afflicted by it
    UNDERWATER_INLAVA                   = 0x02,             // terrain type is lava and player is afflicted by it
    UNDERWATER_INSLIME                  = 0x04,             // terrain type is lava and player is afflicted by it
    UNDERWATER_INDARKWATER              = 0x08,             // terrain type is dark water and player is afflicted by it

    UNDERWATER_EXIST_TIMERS             = 0x10
};

enum BuyBankSlotResult
{
    ERR_BANKSLOT_FAILED_TOO_MANY    = 0,
    ERR_BANKSLOT_INSUFFICIENT_FUNDS = 1,
    ERR_BANKSLOT_NOTBANKER          = 2,
    ERR_BANKSLOT_OK                 = 3
};

enum PlayerSpellState
{
    PLAYERSPELL_UNCHANGED = 0,
    PLAYERSPELL_CHANGED   = 1,
    PLAYERSPELL_NEW       = 2,
    PLAYERSPELL_REMOVED   = 3,
    PLAYERSPELL_TEMPORARY = 4
};

struct PlayerSpell
{
    PlayerSpellState state : 8;
    bool active            : 1;                             // show in spellbook
    bool dependent         : 1;                             // learned as result another spell learn, skill grow, quest reward, etc
    bool disabled          : 1;                             // first rank has been learned in result talent learn but currently talent unlearned, save max learned ranks
};

struct PlayerTalent
{
    PlayerSpellState state : 8;
    uint8 spec             : 8;
};

// Spell modifier (used for modify other spells)
struct SpellModifier
{
    SpellModifier(Aura* _ownerAura) : op(SPELLMOD_DAMAGE), type(SPELLMOD_FLAT), value(0), mask(), spellId(0), ownerAura(_ownerAura) { }

    SpellModOp op;
    SpellModType type;

    int32 value;
    flag96 mask;
    uint32 spellId;
    Aura* const ownerAura;
};

#ifdef PRESETS
typedef std::map<uint8, uint32> PresetslotMapType;
struct PresetData
{
    std::string name;
    PresetslotMapType slotMap; // slotMap[slotId] = entry
};
typedef std::map<uint8, PresetData> PresetMapType;
#endif

typedef std::unordered_map<uint32, PlayerTalent*> PlayerTalentMap;
typedef std::unordered_map<uint32, PlayerSpell*> PlayerSpellMap;
typedef std::unordered_set<SpellModifier*> SpellModContainer;

typedef std::unordered_map<uint32 /*instanceId*/, time_t/*releaseTime*/> InstanceTimeMap;

enum TrainerSpellState
{
    TRAINER_SPELL_GREEN = 0,
    TRAINER_SPELL_RED   = 1,
    TRAINER_SPELL_GRAY  = 2,
    TRAINER_SPELL_GREEN_DISABLED = 10                       // custom value, not send to client: formally green but learn not allowed
};

enum ActionButtonUpdateState
{
    ACTIONBUTTON_UNCHANGED = 0,
    ACTIONBUTTON_CHANGED   = 1,
    ACTIONBUTTON_NEW       = 2,
    ACTIONBUTTON_DELETED   = 3
};

enum ActionButtonType
{
    ACTION_BUTTON_SPELL     = 0x00,
    ACTION_BUTTON_C         = 0x01,                         // click?
    ACTION_BUTTON_EQSET     = 0x20,
    ACTION_BUTTON_MACRO     = 0x40,
    ACTION_BUTTON_CMACRO    = ACTION_BUTTON_C | ACTION_BUTTON_MACRO,
    ACTION_BUTTON_ITEM      = 0x80
};

enum ReputationSource
{
    REPUTATION_SOURCE_KILL,
    REPUTATION_SOURCE_QUEST,
    REPUTATION_SOURCE_DAILY_QUEST,
    REPUTATION_SOURCE_WEEKLY_QUEST,
    REPUTATION_SOURCE_MONTHLY_QUEST,
    REPUTATION_SOURCE_REPEATABLE_QUEST,
    REPUTATION_SOURCE_SPELL
};

#define ACTION_BUTTON_ACTION(X) (uint32(X) & 0x00FFFFFF)
#define ACTION_BUTTON_TYPE(X)   ((uint32(X) & 0xFF000000) >> 24)
#define MAX_ACTION_BUTTON_ACTION_VALUE (0x00FFFFFF+1)

struct ActionButton
{
    ActionButton() : packedData(0), uState(ACTIONBUTTON_NEW) { }

    uint32 packedData;
    ActionButtonUpdateState uState;

    // helpers
    ActionButtonType GetType() const { return ActionButtonType(ACTION_BUTTON_TYPE(packedData)); }
    uint32 GetAction() const { return ACTION_BUTTON_ACTION(packedData); }
    void SetActionAndType(uint32 action, ActionButtonType type)
    {
        uint32 newData = action | (uint32(type) << 24);
        if (newData != packedData || uState == ACTIONBUTTON_DELETED)
        {
            packedData = newData;
            if (uState != ACTIONBUTTON_NEW)
                uState = ACTIONBUTTON_CHANGED;
        }
    }
};

#define  MAX_ACTION_BUTTONS 144                             //checked in 3.2.0

typedef std::map<uint8, ActionButton> ActionButtonList;

struct PvPInfo
{
    PvPInfo() : IsHostile(false), IsInHostileArea(false), IsInNoPvPArea(false), IsInFFAPvPArea(false), EndTimer(0) { }

    bool IsHostile;
    bool IsInHostileArea;               ///> Marks if player is in an area which forces PvP flag
    bool IsInNoPvPArea;                 ///> Marks if player is in a sanctuary or friendly capital city
    bool IsInFFAPvPArea;                ///> Marks if player is in an FFAPvP area (such as Gurubashi Arena)
    time_t EndTimer;                    ///> Time when player unflags himself for PvP (flag removed after 5 minutes)
};

enum DuelState
{
    DUEL_STATE_CHALLENGED,
    DUEL_STATE_COUNTDOWN,
    DUEL_STATE_IN_PROGRESS,
    DUEL_STATE_COMPLETED
};
struct DuelInfo
{
    DuelInfo(Player* opponent, Player* initiator, bool isMounted) : Opponent(opponent), Initiator(initiator), IsMounted(isMounted) {}

    Player* const Opponent;
    Player* const Initiator;
    bool const IsMounted;
    DuelState State = DUEL_STATE_CHALLENGED;
    time_t StartTime = 0;
    time_t OutOfBoundsTime = 0;
};

struct Areas
{
    uint32 areaID;
    uint32 areaFlag;
    float x1;
    float x2;
    float y1;
    float y2;
};

#define MAX_RUNES       6

enum RuneCooldowns
{
    RUNE_BASE_COOLDOWN  = 10000,
    RUNE_MISS_COOLDOWN  = 1500     // cooldown applied on runes when the spell misses
};

enum RuneType : uint8
{
    RUNE_BLOOD      = 0,
    RUNE_UNHOLY     = 1,
    RUNE_FROST      = 2,
    RUNE_DEATH      = 3,
    NUM_RUNE_TYPES  = 4
};

struct RuneInfo
{
    uint8 BaseRune;
    uint8 CurrentRune;
    uint32 Cooldown;
    AuraEffect const* ConvertAura;
};

struct Runes
{
    RuneInfo runes[MAX_RUNES];
    uint8 runeState;                                        // mask of available runes
    RuneType lastUsedRune;

    void SetRuneState(uint8 index, bool set = true)
    {
        if (set)
            runeState |= (1 << index);                      // usable
        else
            runeState &= ~(1 << index);                     // on cooldown
    }
};

struct EnchantDuration
{
    EnchantDuration() : item(nullptr), slot(MAX_ENCHANTMENT_SLOT), leftduration(0) { }
    EnchantDuration(Item* _item, EnchantmentSlot _slot, uint32 _leftduration) : item(_item), slot(_slot),
        leftduration(_leftduration){ ASSERT(item); }

    Item* item;
    EnchantmentSlot slot;
    uint32 leftduration;
};

typedef std::list<EnchantDuration> EnchantDurationList;
typedef std::list<Item*> ItemDurationList;

enum PlayerMovementType
{
    MOVE_ROOT       = 1,
    MOVE_UNROOT     = 2,
    MOVE_WATER_WALK = 3,
    MOVE_LAND_WALK  = 4
};

enum DrunkenState
{
    DRUNKEN_SOBER   = 0,
    DRUNKEN_TIPSY   = 1,
    DRUNKEN_DRUNK   = 2,
    DRUNKEN_SMASHED = 3
};

#define MAX_DRUNKEN   4

enum PlayerFlags
{
    PLAYER_FLAGS_GROUP_LEADER      = 0x00000001,
    PLAYER_FLAGS_AFK               = 0x00000002,
    PLAYER_FLAGS_DND               = 0x00000004,
    PLAYER_FLAGS_GM                = 0x00000008,
    PLAYER_FLAGS_GHOST             = 0x00000010,
    PLAYER_FLAGS_RESTING           = 0x00000020,
    PLAYER_FLAGS_UNK6              = 0x00000040,
    PLAYER_FLAGS_UNK7              = 0x00000080,               // pre-3.0.3 PLAYER_FLAGS_FFA_PVP flag for FFA PVP state
    PLAYER_FLAGS_CONTESTED_PVP     = 0x00000100,               // Player has been involved in a PvP combat and will be attacked by contested guards
    PLAYER_FLAGS_IN_PVP            = 0x00000200,
    PLAYER_FLAGS_HIDE_HELM         = 0x00000400,
    PLAYER_FLAGS_HIDE_CLOAK        = 0x00000800,
    PLAYER_FLAGS_PLAYED_LONG_TIME  = 0x00001000,               // played long time
    PLAYER_FLAGS_PLAYED_TOO_LONG   = 0x00002000,               // played too long time
    PLAYER_FLAGS_IS_OUT_OF_BOUNDS  = 0x00004000,
    PLAYER_FLAGS_DEVELOPER         = 0x00008000,               // <Dev> prefix for something?
    PLAYER_FLAGS_UNK16             = 0x00010000,               // pre-3.0.3 PLAYER_FLAGS_SANCTUARY flag for player entered sanctuary
    PLAYER_FLAGS_TAXI_BENCHMARK    = 0x00020000,               // taxi benchmark mode (on/off) (2.0.1)
    PLAYER_FLAGS_PVP_TIMER         = 0x00040000,               // 3.0.2, pvp timer active (after you disable pvp manually)
    PLAYER_FLAGS_UBER              = 0x00080000,
    PLAYER_FLAGS_UNK20             = 0x00100000,
    PLAYER_FLAGS_UNK21             = 0x00200000,
    PLAYER_FLAGS_COMMENTATOR2      = 0x00400000,
    PLAYER_ALLOW_ONLY_ABILITY      = 0x00800000,                // used by bladestorm and killing spree, allowed only spells with SPELL_ATTR0_REQ_AMMO, SPELL_EFFECT_ATTACK, checked only for active player
    PLAYER_FLAGS_UNK24             = 0x01000000,                // disabled all melee ability on tab include autoattack
    PLAYER_FLAGS_NO_XP_GAIN        = 0x02000000,
    PLAYER_FLAGS_UNK26             = 0x04000000,
    PLAYER_FLAGS_UNK27             = 0x08000000,
    PLAYER_FLAGS_UNK28             = 0x10000000,
    PLAYER_FLAGS_UNK29             = 0x20000000,
    PLAYER_FLAGS_UNK30             = 0x40000000,
    PLAYER_FLAGS_UNK31             = 0x80000000
};

enum PlayerBytesOffsets
{
    PLAYER_BYTES_OFFSET_SKIN_ID         = 0,
    PLAYER_BYTES_OFFSET_FACE_ID         = 1,
    PLAYER_BYTES_OFFSET_HAIR_STYLE_ID   = 2,
    PLAYER_BYTES_OFFSET_HAIR_COLOR_ID   = 3
};

enum PlayerBytes2Offsets
{
    PLAYER_BYTES_2_OFFSET_FACIAL_STYLE      = 0,
    PLAYER_BYTES_2_OFFSET_PARTY_TYPE        = 1,
    PLAYER_BYTES_2_OFFSET_BANK_BAG_SLOTS    = 2,
    PLAYER_BYTES_2_OFFSET_REST_STATE        = 3
};

enum PlayerBytes3Offsets
{
    PLAYER_BYTES_3_OFFSET_GENDER        = 0,
    PLAYER_BYTES_3_OFFSET_INEBRIATION   = 1,
    PLAYER_BYTES_3_OFFSET_PVP_TITLE     = 2,
    PLAYER_BYTES_3_OFFSET_ARENA_FACTION = 3
};

enum PlayerFieldBytesOffsets
{
    PLAYER_FIELD_BYTES_OFFSET_FLAGS                 = 0,
    PLAYER_FIELD_BYTES_OFFSET_RAF_GRANTABLE_LEVEL   = 1,
    PLAYER_FIELD_BYTES_OFFSET_ACTION_BAR_TOGGLES    = 2,
    PLAYER_FIELD_BYTES_OFFSET_LIFETIME_MAX_PVP_RANK = 3
};

enum PlayerFieldBytes2Offsets
{
    PLAYER_FIELD_BYTES_2_OFFSET_OVERRIDE_SPELLS_ID                  = 0,    // uint16!
    PLAYER_FIELD_BYTES_2_OFFSET_IGNORE_POWER_REGEN_PREDICTION_MASK  = 2,
    PLAYER_FIELD_BYTES_2_OFFSET_AURA_VISION                         = 3
};

static_assert((PLAYER_FIELD_BYTES_2_OFFSET_OVERRIDE_SPELLS_ID & 1) == 0, "PLAYER_FIELD_BYTES_2_OFFSET_OVERRIDE_SPELLS_ID must be aligned to 2 byte boundary");

#define PLAYER_BYTES_2_OVERRIDE_SPELLS_UINT16_OFFSET (PLAYER_FIELD_BYTES_2_OFFSET_OVERRIDE_SPELLS_ID / 2)

#define KNOWN_TITLES_SIZE   3
#define MAX_TITLE_INDEX     (KNOWN_TITLES_SIZE*64)          // 3 uint64 fields

// used in PLAYER_FIELD_BYTES values
enum PlayerFieldByteFlags
{
    PLAYER_FIELD_BYTE_TRACK_STEALTHED   = 0x00000002,
    PLAYER_FIELD_BYTE_RELEASE_TIMER     = 0x00000008,       // Display time till auto release spirit
    PLAYER_FIELD_BYTE_NO_RELEASE_WINDOW = 0x00000010        // Display no "release spirit" window at all
};

// used in PLAYER_FIELD_BYTES2 values
enum PlayerFieldByte2Flags
{
    PLAYER_FIELD_BYTE2_NONE                 = 0x00,
    PLAYER_FIELD_BYTE2_STEALTH              = 0x20,
    PLAYER_FIELD_BYTE2_INVISIBILITY_GLOW    = 0x40
};

enum MirrorTimerType
{
    FATIGUE_TIMER      = 0,
    BREATH_TIMER       = 1,
    FIRE_TIMER         = 2
};
#define MAX_TIMERS      3
#define DISABLED_MIRROR_TIMER   -1

// 2^n values
enum PlayerExtraFlags
{
    // gm abilities
    PLAYER_EXTRA_GM_ON              = 0x0001,
    PLAYER_EXTRA_ACCEPT_WHISPERS    = 0x0004,
    PLAYER_EXTRA_TAXICHEAT          = 0x0008,
    PLAYER_EXTRA_GM_INVISIBLE       = 0x0010,
    PLAYER_EXTRA_GM_CHAT            = 0x0020,               // Show GM badge in chat messages
    PLAYER_EXTRA_HAS_310_FLYER      = 0x0040,               // Marks if player already has 310% speed flying mount

    // other states
    PLAYER_EXTRA_PVP_DEATH          = 0x0100                // store PvP death status until corpse creating.
};

// 2^n values
enum AtLoginFlags
{
    AT_LOGIN_NONE              = 0x000,
    AT_LOGIN_RENAME            = 0x001,
    AT_LOGIN_RESET_SPELLS      = 0x002,
    AT_LOGIN_RESET_TALENTS     = 0x004,
    AT_LOGIN_CUSTOMIZE         = 0x008,
    AT_LOGIN_RESET_PET_TALENTS = 0x010,
    AT_LOGIN_FIRST             = 0x020,
    AT_LOGIN_CHANGE_FACTION    = 0x040,
    AT_LOGIN_CHANGE_RACE       = 0x080,
    AT_LOGIN_RESURRECT         = 0x100,
};

typedef std::map<uint32, QuestStatusData> QuestStatusMap;
typedef std::set<uint32> RewardedQuestSet;

enum QuestSaveType
{
    QUEST_DEFAULT_SAVE_TYPE = 0,
    QUEST_DELETE_SAVE_TYPE,
    QUEST_FORCE_DELETE_SAVE_TYPE
};

//               quest
typedef std::map<uint32, QuestSaveType> QuestStatusSaveMap;


enum QuestSlotOffsets
{
    QUEST_ID_OFFSET     = 0,
    QUEST_STATE_OFFSET  = 1,
    QUEST_COUNTS_OFFSET = 2,
    QUEST_TIME_OFFSET   = 4
};

#define MAX_QUEST_OFFSET 5

enum QuestSlotStateMask
{
    QUEST_STATE_NONE     = 0x0000,
    QUEST_STATE_COMPLETE = 0x0001,
    QUEST_STATE_FAIL     = 0x0002
};

enum SkillUpdateState
{
    SKILL_UNCHANGED     = 0,
    SKILL_CHANGED       = 1,
    SKILL_NEW           = 2,
    SKILL_DELETED       = 3
};

struct SkillStatusData
{
    SkillStatusData(uint8 _pos, SkillUpdateState _uState) : pos(_pos), uState(_uState)
    {
    }
    uint8 pos;
    SkillUpdateState uState;
};

typedef std::unordered_map<uint32, SkillStatusData> SkillStatusMap;

class Quest;
class Spell;
class Item;
class WorldSession;

enum PlayerSlots
{
    // first slot for item stored (in any way in player m_items data)
    PLAYER_SLOT_START           = 0,
    // last+1 slot for item stored (in any way in player m_items data)
    PLAYER_SLOT_END             = 150,
    PLAYER_SLOTS_COUNT          = (PLAYER_SLOT_END - PLAYER_SLOT_START)
};

#define INVENTORY_SLOT_BAG_0    255

enum EquipmentSlots : uint8                                 // 19 slots
{
    EQUIPMENT_SLOT_START        = 0,
    EQUIPMENT_SLOT_HEAD         = 0,
    EQUIPMENT_SLOT_NECK         = 1,
    EQUIPMENT_SLOT_SHOULDERS    = 2,
    EQUIPMENT_SLOT_BODY         = 3,
    EQUIPMENT_SLOT_CHEST        = 4,
    EQUIPMENT_SLOT_WAIST        = 5,
    EQUIPMENT_SLOT_LEGS         = 6,
    EQUIPMENT_SLOT_FEET         = 7,
    EQUIPMENT_SLOT_WRISTS       = 8,
    EQUIPMENT_SLOT_HANDS        = 9,
    EQUIPMENT_SLOT_FINGER1      = 10,
    EQUIPMENT_SLOT_FINGER2      = 11,
    EQUIPMENT_SLOT_TRINKET1     = 12,
    EQUIPMENT_SLOT_TRINKET2     = 13,
    EQUIPMENT_SLOT_BACK         = 14,
    EQUIPMENT_SLOT_MAINHAND     = 15,
    EQUIPMENT_SLOT_OFFHAND      = 16,
    EQUIPMENT_SLOT_RANGED       = 17,
    EQUIPMENT_SLOT_TABARD       = 18,
    EQUIPMENT_SLOT_END          = 19
};

enum InventorySlots : uint8                                 // 4 slots
{
    INVENTORY_SLOT_BAG_START    = 19,
    INVENTORY_SLOT_BAG_END      = 23
};

enum InventoryPackSlots : uint8                             // 16 slots
{
    INVENTORY_SLOT_ITEM_START   = 23,
    INVENTORY_SLOT_ITEM_END     = 39
};

enum BankItemSlots                                          // 28 slots
{
    BANK_SLOT_ITEM_START        = 39,
    BANK_SLOT_ITEM_END          = 67
};

enum BankBagSlots                                           // 7 slots
{
    BANK_SLOT_BAG_START         = 67,
    BANK_SLOT_BAG_END           = 74
};

enum BuyBackSlots                                           // 12 slots
{
    // stored in m_buybackitems
    BUYBACK_SLOT_START          = 74,
    BUYBACK_SLOT_END            = 86
};

enum KeyRingSlots : uint8                                   // 32 slots
{
    KEYRING_SLOT_START          = 86,
    KEYRING_SLOT_END            = 118
};

enum CurrencyTokenSlots                                     // 32 slots
{
    CURRENCYTOKEN_SLOT_START    = 118,
    CURRENCYTOKEN_SLOT_END      = 150
};

struct ItemPosCount
{
    ItemPosCount(uint16 _pos, uint32 _count) : pos(_pos), count(_count) { }
    bool isContainedIn(std::vector<ItemPosCount> const& vec) const;
    uint16 pos;
    uint32 count;
};
typedef std::vector<ItemPosCount> ItemPosCountVec;

enum TransferAbortReason
{
    TRANSFER_ABORT_NONE                     = 0x00,
    TRANSFER_ABORT_ERROR                    = 0x01,
    TRANSFER_ABORT_MAX_PLAYERS              = 0x02,         // Transfer Aborted: instance is full
    TRANSFER_ABORT_NOT_FOUND                = 0x03,         // Transfer Aborted: instance not found
    TRANSFER_ABORT_TOO_MANY_INSTANCES       = 0x04,         // You have entered too many instances recently.
    TRANSFER_ABORT_ZONE_IN_COMBAT           = 0x06,         // Unable to zone in while an encounter is in progress.
    TRANSFER_ABORT_INSUF_EXPAN_LVL          = 0x07,         // You must have <TBC, WotLK> expansion installed to access this area.
    TRANSFER_ABORT_DIFFICULTY               = 0x08,         // <Normal, Heroic, Epic> difficulty mode is not available for %s.
    TRANSFER_ABORT_UNIQUE_MESSAGE           = 0x09,         // Until you've escaped TLK's grasp, you cannot leave this place!
    TRANSFER_ABORT_TOO_MANY_REALM_INSTANCES = 0x0A,         // Additional instances cannot be launched, please try again later.
    TRANSFER_ABORT_NEED_GROUP               = 0x0B,         // 3.1
    TRANSFER_ABORT_NOT_FOUND1               = 0x0C,         // 3.1
    TRANSFER_ABORT_NOT_FOUND2               = 0x0D,         // 3.1
    TRANSFER_ABORT_NOT_FOUND3               = 0x0E,         // 3.2
    TRANSFER_ABORT_REALM_ONLY               = 0x0F,         // All players on party must be from the same realm.
    TRANSFER_ABORT_MAP_NOT_ALLOWED          = 0x10          // Map can't be entered at this time.
};

enum InstanceResetWarningType
{
    RAID_INSTANCE_WARNING_HOURS     = 1,                    // WARNING! %s is scheduled to reset in %d hour(s).
    RAID_INSTANCE_WARNING_MIN       = 2,                    // WARNING! %s is scheduled to reset in %d minute(s)!
    RAID_INSTANCE_WARNING_MIN_SOON  = 3,                    // WARNING! %s is scheduled to reset in %d minute(s). Please exit the zone or you will be returned to your bind location!
    RAID_INSTANCE_WELCOME           = 4,                    // Welcome to %s. This raid instance is scheduled to reset in %s.
    RAID_INSTANCE_EXPIRED           = 5
};

// PLAYER_FIELD_ARENA_TEAM_INFO_1_1 offsets
enum ArenaTeamInfoType
{
    ARENA_TEAM_ID                = 0,
    ARENA_TEAM_TYPE              = 1,                       // new in 3.2 - team type?
    ARENA_TEAM_MEMBER            = 2,                       // 0 - captain, 1 - member
    ARENA_TEAM_GAMES_WEEK        = 3,
    ARENA_TEAM_GAMES_SEASON      = 4,
    ARENA_TEAM_WINS_SEASON       = 5,
    ARENA_TEAM_PERSONAL_RATING   = 6,
    ARENA_TEAM_END               = 7
};

class InstanceSave;

enum RestFlag
{
    REST_FLAG_IN_TAVERN         = 0x1,
    REST_FLAG_IN_CITY           = 0x2,
    REST_FLAG_IN_FACTION_AREA   = 0x4, // used with AREA_FLAG_REST_ZONE_*
};

enum TeleportToOptions
{
    TELE_TO_GM_MODE             = 0x01,
    TELE_TO_NOT_LEAVE_TRANSPORT = 0x02,
    TELE_TO_NOT_LEAVE_COMBAT    = 0x04,
    TELE_TO_NOT_UNSUMMON_PET    = 0x08,
    TELE_TO_SPELL               = 0x10,
    TELE_TO_TRANSPORT_TELEPORT  = 0x20,
    TELE_REVIVE_AT_TELEPORT     = 0x40
};

/// Type of environmental damages
enum EnviromentalDamage : uint8
{
    DAMAGE_EXHAUSTED = 0,
    DAMAGE_DROWNING  = 1,
    DAMAGE_FALL      = 2,
    DAMAGE_LAVA      = 3,
    DAMAGE_SLIME     = 4,
    DAMAGE_FIRE      = 5,
    DAMAGE_FALL_TO_VOID = 6                                 // custom case for fall without durability loss
};

enum PlayerChatTag
{
    CHAT_TAG_NONE       = 0x00,
    CHAT_TAG_AFK        = 0x01,
    CHAT_TAG_DND        = 0x02,
    CHAT_TAG_GM         = 0x04,
    CHAT_TAG_COM        = 0x08, // Commentator
    CHAT_TAG_DEV        = 0x10
};

enum PlayedTimeIndex
{
    PLAYED_TIME_TOTAL = 0,
    PLAYED_TIME_LEVEL = 1
};

#define MAX_PLAYED_TIME_INDEX 2

// used at player loading query list preparing, and later result selection
enum PlayerLoginQueryIndex
{
    PLAYER_LOGIN_QUERY_LOAD_FROM                    = 0,
    PLAYER_LOGIN_QUERY_LOAD_GROUP                   = 1,
    PLAYER_LOGIN_QUERY_LOAD_BOUND_INSTANCES         = 2,
    PLAYER_LOGIN_QUERY_LOAD_AURAS                   = 3,
    PLAYER_LOGIN_QUERY_LOAD_SPELLS                  = 4,
    PLAYER_LOGIN_QUERY_LOAD_QUEST_STATUS            = 5,
    PLAYER_LOGIN_QUERY_LOAD_DAILY_QUEST_STATUS      = 6,
    PLAYER_LOGIN_QUERY_LOAD_REPUTATION              = 7,
    PLAYER_LOGIN_QUERY_LOAD_INVENTORY               = 8,
    PLAYER_LOGIN_QUERY_LOAD_ACTIONS                 = 9,
    PLAYER_LOGIN_QUERY_LOAD_MAIL_COUNT              = 10,
    PLAYER_LOGIN_QUERY_LOAD_MAIL_DATE               = 11,
    PLAYER_LOGIN_QUERY_LOAD_SOCIAL_LIST             = 12,
    PLAYER_LOGIN_QUERY_LOAD_HOME_BIND               = 13,
    PLAYER_LOGIN_QUERY_LOAD_SPELL_COOLDOWNS         = 14,
    PLAYER_LOGIN_QUERY_LOAD_DECLINED_NAMES          = 15,
    PLAYER_LOGIN_QUERY_LOAD_GUILD                   = 16,
    PLAYER_LOGIN_QUERY_LOAD_ARENA_INFO              = 17,
    PLAYER_LOGIN_QUERY_LOAD_ACHIEVEMENTS            = 18,
    PLAYER_LOGIN_QUERY_LOAD_CRITERIA_PROGRESS       = 19,
    PLAYER_LOGIN_QUERY_LOAD_EQUIPMENT_SETS          = 20,
    PLAYER_LOGIN_QUERY_LOAD_BG_DATA                 = 21,
    PLAYER_LOGIN_QUERY_LOAD_GLYPHS                  = 22,
    PLAYER_LOGIN_QUERY_LOAD_TALENTS                 = 23,
    PLAYER_LOGIN_QUERY_LOAD_ACCOUNT_DATA            = 24,
    PLAYER_LOGIN_QUERY_LOAD_SKILLS                  = 25,
    PLAYER_LOGIN_QUERY_LOAD_WEEKLY_QUEST_STATUS     = 26,
    PLAYER_LOGIN_QUERY_LOAD_RANDOM_BG               = 27,
    PLAYER_LOGIN_QUERY_LOAD_BANNED                  = 28,
    PLAYER_LOGIN_QUERY_LOAD_QUEST_STATUS_REW        = 29,
    PLAYER_LOGIN_QUERY_LOAD_INSTANCE_LOCK_TIMES     = 30,
    PLAYER_LOGIN_QUERY_LOAD_SEASONAL_QUEST_STATUS   = 31,
    PLAYER_LOGIN_QUERY_LOAD_MONTHLY_QUEST_STATUS    = 32,
    PLAYER_LOGIN_QUERY_LOAD_CORPSE_LOCATION         = 33,
    MAX_PLAYER_LOGIN_QUERY
};

enum PlayerDelayedOperations
{
    DELAYED_SAVE_PLAYER         = 0x01,
    DELAYED_RESURRECT_PLAYER    = 0x02,
    DELAYED_SPELL_CAST_DESERTER = 0x04,
    DELAYED_BG_MOUNT_RESTORE    = 0x08,                     ///< Flag to restore mount state after teleport from BG
    DELAYED_BG_TAXI_RESTORE     = 0x10,                     ///< Flag to restore taxi state after teleport from BG
    DELAYED_BG_GROUP_RESTORE    = 0x20,                     ///< Flag to restore group state after teleport from BG
    DELAYED_END
};

// Player summoning auto-decline time (in secs)
#define MAX_PLAYER_SUMMON_DELAY                   (2*MINUTE)
// Maximum money amount : 2^31 - 1
TC_GAME_API extern uint32 const MAX_MONEY_AMOUNT;

enum BindExtensionState
{
    EXTEND_STATE_EXPIRED  =   0,
    EXTEND_STATE_NORMAL   =   1,
    EXTEND_STATE_EXTENDED =   2,
    EXTEND_STATE_KEEP     = 255   // special state: keep current save type
};
struct InstancePlayerBind
{
    InstanceSave* save;
    /* permanent PlayerInstanceBinds are created in Raid/Heroic instances for players
    that aren't already permanently bound when they are inside when a boss is killed
    or when they enter an instance that the group leader is permanently bound to. */
    bool perm;
    /* extend state listing:
    EXPIRED  - doesn't affect anything unless manually re-extended by player
    NORMAL   - standard state
    EXTENDED - won't be promoted to EXPIRED at next reset period, will instead be promoted to NORMAL */
    BindExtensionState extendState;

    InstancePlayerBind() : save(nullptr), perm(false), extendState(EXTEND_STATE_NORMAL) { }
};

enum CharDeleteMethod
{
    CHAR_DELETE_REMOVE = 0,                      // Completely remove from the database
    CHAR_DELETE_UNLINK = 1                       // The character gets unlinked from the account,
                                                 // the name gets freed up and appears as deleted ingame
};

enum CurrencyItems
{
    ITEM_HONOR_POINTS_ID    = 43308,
    ITEM_ARENA_POINTS_ID    = 43307
};

enum ReferAFriendError
{
    ERR_REFER_A_FRIEND_NONE                          = 0x00,
    ERR_REFER_A_FRIEND_NOT_REFERRED_BY               = 0x01,
    ERR_REFER_A_FRIEND_TARGET_TOO_HIGH               = 0x02,
    ERR_REFER_A_FRIEND_INSUFFICIENT_GRANTABLE_LEVELS = 0x03,
    ERR_REFER_A_FRIEND_TOO_FAR                       = 0x04,
    ERR_REFER_A_FRIEND_DIFFERENT_FACTION             = 0x05,
    ERR_REFER_A_FRIEND_NOT_NOW                       = 0x06,
    ERR_REFER_A_FRIEND_GRANT_LEVEL_MAX_I             = 0x07,
    ERR_REFER_A_FRIEND_NO_TARGET                     = 0x08,
    ERR_REFER_A_FRIEND_NOT_IN_GROUP                  = 0x09,
    ERR_REFER_A_FRIEND_SUMMON_LEVEL_MAX_I            = 0x0A,
    ERR_REFER_A_FRIEND_SUMMON_COOLDOWN               = 0x0B,
    ERR_REFER_A_FRIEND_INSUF_EXPAN_LVL               = 0x0C,
    ERR_REFER_A_FRIEND_SUMMON_OFFLINE_S              = 0x0D
};

enum PlayerRestState : uint8
{
    REST_STATE_RESTED                                = 0x01,
    REST_STATE_NOT_RAF_LINKED                        = 0x02,
    REST_STATE_RAF_LINKED                            = 0x06
};

enum PlayerCommandStates
{
    CHEAT_NONE      = 0x00,
    CHEAT_GOD       = 0x01,
    CHEAT_CASTTIME  = 0x02,
    CHEAT_COOLDOWN  = 0x04,
    CHEAT_POWER     = 0x08,
    CHEAT_WATERWALK = 0x10
};

class Player;

/// Holder for Battleground data
struct BGData
{
    BGData() : bgInstanceID(0), bgTypeID(BATTLEGROUND_TYPE_NONE), bgAfkReportedCount(0), bgAfkReportedTimer(0),
        bgTeam(0), mountSpell(0) { ClearTaxiPath(); }

    uint32 bgInstanceID;                    ///< This variable is set to bg->m_InstanceID,
                                            ///  when player is teleported to BG - (it is battleground's GUID)
    BattlegroundTypeId bgTypeID;

    std::set<uint32>   bgAfkReporter;
    uint8              bgAfkReportedCount;
    time_t             bgAfkReportedTimer;

    uint32 bgTeam;                          ///< What side the player will be added to

    uint32 mountSpell;
    uint32 taxiPath[2];

    WorldLocation joinPos;                  ///< From where player entered BG

    void ClearTaxiPath()     { taxiPath[0] = taxiPath[1] = 0; }
    bool HasTaxiPath() const { return taxiPath[0] && taxiPath[1]; }
};

struct TradeStatusInfo
{
    TradeStatusInfo() : Status(TRADE_STATUS_BUSY), TraderGuid(), Result(EQUIP_ERR_OK),
        IsTargetResult(false), ItemLimitCategoryId(0), Slot(0) { }

    TradeStatus Status;
    ObjectGuid TraderGuid;
    InventoryResult Result;
    bool IsTargetResult;
    uint32 ItemLimitCategoryId;
    uint8 Slot;
};

struct ResurrectionData
{
    ObjectGuid GUID;
    WorldLocation Location;
    uint32 Health;
    uint32 Mana;
    uint32 Aura;
};

#define SPELL_DK_RAISE_ALLY 46619

class TC_GAME_API Player : public Unit, public GridObject<Player>
{
    friend class WorldSession;
    friend class CinematicMgr;
    friend void AddItemToUpdateQueueOf(Item* item, Player* player);
    friend void RemoveItemFromUpdateQueueOf(Item* item, Player* player);
    public:
        explicit Player(WorldSession* session);
        ~Player();

        PlayerAI* AI() const { return reinterpret_cast<PlayerAI*>(GetAI()); }

        void CleanupsBeforeDelete(bool finalCleanup = true) override;

        void AddToWorld() override;
        void RemoveFromWorld() override;

        void SetObjectScale(float scale) override;

        bool TeleportTo(uint32 mapid, float x, float y, float z, float orientation, uint32 options = 0);
        bool TeleportTo(WorldLocation const& loc, uint32 options = 0);
        bool TeleportToBGEntryPoint();

        bool HasSummonPending() const;
        void SendSummonRequestFrom(Unit* summoner);
        void SummonIfPossible(bool agree);

        bool Create(ObjectGuid::LowType guidlow, CharacterCreateInfo* createInfo);

        void Update(uint32 time) override;

        static bool BuildEnumData(PreparedQueryResult result, WorldPacket* data);

        bool IsImmunedToSpellEffect(SpellInfo const* spellInfo, uint32 index, WorldObject const* caster) const override;

        void SetInWater(bool apply);

        bool IsInWater() const override { return m_isInWater; }
        bool IsUnderWater() const override;
        bool IsFalling() { return GetPositionZ() < m_lastFallZ; }
        bool IsInAreaTriggerRadius(AreaTriggerEntry const* trigger) const;

        void SendInitialPacketsBeforeAddToMap();
        void SendInitialPacketsAfterAddToMap();
        void SendSupercededSpell(uint32 oldSpell, uint32 newSpell) const;
        void SendTransferAborted(uint32 mapid, TransferAbortReason reason, uint8 arg = 0) const;
        void SendInstanceResetWarning(uint32 mapid, Difficulty difficulty, uint32 time, bool welcome) const;

        bool CanInteractWithQuestGiver(Object* questGiver) const;
        Creature* GetNPCIfCanInteractWith(ObjectGuid const& guid, uint32 npcflagmask) const;
        GameObject* GetGameObjectIfCanInteractWith(ObjectGuid const& guid) const;
        GameObject* GetGameObjectIfCanInteractWith(ObjectGuid const& guid, GameobjectTypes type) const;

        void ToggleAFK();
        void ToggleDND();
        bool isAFK() const { return HasFlag(PLAYER_FLAGS, PLAYER_FLAGS_AFK); }
        bool isDND() const { return HasFlag(PLAYER_FLAGS, PLAYER_FLAGS_DND); }
        uint8 GetChatTag() const;
        std::string autoReplyMsg;

        uint32 GetBarberShopCost(uint8 newhairstyle, uint8 newhaircolor, uint8 newfacialhair, BarberShopStyleEntry const* newSkin = nullptr) const;

        PlayerSocial* GetSocial() { return m_social; }
        void RemoveSocial();

        PlayerTaxi m_taxi;
        void InitTaxiNodesForLevel() { m_taxi.InitTaxiNodesForLevel(getRace(), getClass(), getLevel()); }
        bool ActivateTaxiPathTo(std::vector<uint32> const& nodes, Creature* npc = nullptr, uint32 spellid = 0);
        bool ActivateTaxiPathTo(uint32 taxi_path_id, uint32 spellid = 0);
        void FinishTaxiFlight();
        void CleanupAfterTaxiFlight();
        void ContinueTaxiFlight() const;
        void SendTaxiNodeStatusMultiple();

        bool isAcceptWhispers() const { return (m_ExtraFlags & PLAYER_EXTRA_ACCEPT_WHISPERS) != 0; }
        void SetAcceptWhispers(bool on) { if (on) m_ExtraFlags |= PLAYER_EXTRA_ACCEPT_WHISPERS; else m_ExtraFlags &= ~PLAYER_EXTRA_ACCEPT_WHISPERS; }
        bool IsGameMaster() const { return (m_ExtraFlags & PLAYER_EXTRA_GM_ON) != 0; }
        bool CanBeGameMaster() const;
        void SetGameMaster(bool on);
        bool isGMChat() const { return (m_ExtraFlags & PLAYER_EXTRA_GM_CHAT) != 0; }
        void SetGMChat(bool on) { if (on) m_ExtraFlags |= PLAYER_EXTRA_GM_CHAT; else m_ExtraFlags &= ~PLAYER_EXTRA_GM_CHAT; }
        bool isTaxiCheater() const { return (m_ExtraFlags & PLAYER_EXTRA_TAXICHEAT) != 0; }
        void SetTaxiCheater(bool on) { if (on) m_ExtraFlags |= PLAYER_EXTRA_TAXICHEAT; else m_ExtraFlags &= ~PLAYER_EXTRA_TAXICHEAT; }
        bool isGMVisible() const { return !(m_ExtraFlags & PLAYER_EXTRA_GM_INVISIBLE); }
        void SetGMVisible(bool on);
        bool Has310Flyer(bool checkAllSpells, uint32 excludeSpellId = 0);
        void SetHas310Flyer(bool on) { if (on) m_ExtraFlags |= PLAYER_EXTRA_HAS_310_FLYER; else m_ExtraFlags &= ~PLAYER_EXTRA_HAS_310_FLYER; }
        void SetPvPDeath(bool on) { if (on) m_ExtraFlags |= PLAYER_EXTRA_PVP_DEATH; else m_ExtraFlags &= ~PLAYER_EXTRA_PVP_DEATH; }

        void GiveXP(uint32 xp, Unit* victim, float group_rate=1.0f);
        void GiveLevel(uint8 level);

        void InitStatsForLevel(bool reapplyMods = false);

        // .cheat command related
        bool GetCommandStatus(uint32 command) const { return (_activeCheats & command) != 0; }
        void SetCommandStatusOn(uint32 command) { _activeCheats |= command; }
        void SetCommandStatusOff(uint32 command) { _activeCheats &= ~command; }

        // Played Time Stuff
        time_t m_logintime;
        time_t m_Last_tick;
        uint32 m_Played_time[MAX_PLAYED_TIME_INDEX];
        uint32 GetTotalPlayedTime() const { return m_Played_time[PLAYED_TIME_TOTAL]; }
        uint32 GetLevelPlayedTime() const { return m_Played_time[PLAYED_TIME_LEVEL]; }

        void setDeathState(DeathState s) override;                   // overwrite Unit::setDeathState

        float GetRestBonus() const { return m_rest_bonus; }
        void SetRestBonus(float rest_bonus_new);

        bool HasRestFlag(RestFlag restFlag) const { return (_restFlagMask & restFlag) != 0; }
        void SetRestFlag(RestFlag restFlag, uint32 triggerId = 0);
        void RemoveRestFlag(RestFlag restFlag);

        uint32 GetXPRestBonus(uint32 xp);
        uint32 GetInnTriggerId() const { return inn_triggerId; }

        Pet* GetPet() const;
        Pet* SummonPet(uint32 entry, float x, float y, float z, float ang, PetType petType, uint32 despwtime);
        void RemovePet(Pet* pet, PetSaveMode mode, bool returnreagent = false);
        uint32 GetPhaseMaskForSpawn() const;                // used for proper set phase for DB at GM-mode creature/GO spawn

        // pet auras
        std::unordered_set<PetAura const*> m_petAuras;
        void AddPetAura(PetAura const* petSpell);
        void RemovePetAura(PetAura const* petSpell);

        /// Handles said message in regular chat based on declared language and in config pre-defined Range.
        void Say(std::string const& text, Language language, WorldObject const* = nullptr) override;
        void Say(uint32 textId, WorldObject const* target = nullptr) override;
        /// Handles yelled message in regular chat based on declared language and in config pre-defined Range.
        void Yell(std::string const& text, Language language, WorldObject const* = nullptr) override;
        void Yell(uint32 textId, WorldObject const* target = nullptr) override;
        /// Outputs an universal text which is supposed to be an action.
        void TextEmote(std::string const& text, WorldObject const* = nullptr, bool = false) override;
        void TextEmote(uint32 textId, WorldObject const* target = nullptr, bool isBossEmote = false) override;
        /// Handles whispers from Addons and players based on sender, receiver's guid and language.
        void Whisper(std::string const& text, Language language, Player* receiver, bool = false) override;
        void Whisper(uint32 textId, Player* target, bool isBossWhisper = false) override;

        /*********************************************************/
        /***                    STORAGE SYSTEM                 ***/
        /*********************************************************/

        void SetVirtualItemSlot(uint8 i, Item* item);
        void SetSheath(SheathState sheathed) override;             // overwrite Unit version
        uint8 FindEquipSlot(ItemTemplate const* proto, uint32 slot, bool swap) const;
        uint32 GetItemCount(uint32 item, bool inBankAlso = false, Item* skipItem = nullptr) const;
        uint32 GetItemCountWithLimitCategory(uint32 limitCategory, Item* skipItem = nullptr) const;
        Item* GetItemByGuid(ObjectGuid guid) const;
        Item* GetItemByEntry(uint32 entry) const;
        Item* GetItemByPos(uint16 pos) const;
        Item* GetItemByPos(uint8 bag, uint8 slot) const;
        Item* GetUseableItemByPos(uint8 bag, uint8 slot) const;
        Bag*  GetBagByPos(uint8 slot) const;
        Item* GetWeaponForAttack(WeaponAttackType attackType, bool useable = false) const;
        Item* GetShield(bool useable = false) const;
        static WeaponAttackType GetAttackBySlot(uint8 slot);        // MAX_ATTACK if not weapon slot
        std::vector<Item*>& GetItemUpdateQueue() { return m_itemUpdateQueue; }
        static bool IsInventoryPos(uint16 pos) { return IsInventoryPos(pos >> 8, pos & 255); }
        static bool IsInventoryPos(uint8 bag, uint8 slot);
        static bool IsEquipmentPos(uint16 pos) { return IsEquipmentPos(pos >> 8, pos & 255); }
        static bool IsEquipmentPos(uint8 bag, uint8 slot);
        static bool IsBagPos(uint16 pos);
        static bool IsBankPos(uint16 pos) { return IsBankPos(pos >> 8, pos & 255); }
        static bool IsBankPos(uint8 bag, uint8 slot);
        bool IsValidPos(uint16 pos, bool explicit_pos) const { return IsValidPos(pos >> 8, pos & 255, explicit_pos); }
        bool IsValidPos(uint8 bag, uint8 slot, bool explicit_pos) const;
        uint8 GetBankBagSlotCount() const { return GetByteValue(PLAYER_BYTES_2, PLAYER_BYTES_2_OFFSET_BANK_BAG_SLOTS); }
        void SetBankBagSlotCount(uint8 count) { SetByteValue(PLAYER_BYTES_2, PLAYER_BYTES_2_OFFSET_BANK_BAG_SLOTS, count); }
        bool HasItemCount(uint32 item, uint32 count = 1, bool inBankAlso = false) const;
        bool HasItemFitToSpellRequirements(SpellInfo const* spellInfo, Item const* ignoreItem = nullptr) const;
        bool CanNoReagentCast(SpellInfo const* spellInfo) const;
        bool HasItemOrGemWithIdEquipped(uint32 item, uint32 count, uint8 except_slot = NULL_SLOT) const;
        bool HasItemWithLimitCategoryEquipped(uint32 limitCategory, uint32 count, uint8 except_slot = NULL_SLOT) const;
        bool HasGemWithLimitCategoryEquipped(uint32 limitCategory, uint32 count, uint8 except_slot = NULL_SLOT) const;
        InventoryResult CanTakeMoreSimilarItems(Item* pItem, uint32* itemLimitCategory = nullptr) const;
        InventoryResult CanTakeMoreSimilarItems(uint32 entry, uint32 count, uint32* itemLimitCategory = nullptr) const { return CanTakeMoreSimilarItems(entry, count, nullptr, nullptr, itemLimitCategory); }
        InventoryResult CanStoreNewItem(uint8 bag, uint8 slot, ItemPosCountVec& dest, uint32 item, uint32 count, uint32* no_space_count = nullptr) const;
        InventoryResult CanStoreItem(uint8 bag, uint8 slot, ItemPosCountVec& dest, Item* pItem, bool swap = false) const;
        InventoryResult CanStoreItems(Item** items, int count, uint32* itemLimitCategory) const;
        InventoryResult CanEquipNewItem(uint8 slot, uint16& dest, uint32 item, bool swap) const;
        InventoryResult CanEquipItem(uint8 slot, uint16& dest, Item* pItem, bool swap, bool not_loading = true) const;

        InventoryResult CanEquipUniqueItem(Item* pItem, uint8 except_slot = NULL_SLOT, uint32 limit_count = 1) const;
        InventoryResult CanEquipUniqueItem(ItemTemplate const* itemProto, uint8 except_slot = NULL_SLOT, uint32 limit_count = 1) const;
        InventoryResult CanUnequipItems(uint32 item, uint32 count) const;
        InventoryResult CanUnequipItem(uint16 src, bool swap) const;
        InventoryResult CanBankItem(uint8 bag, uint8 slot, ItemPosCountVec& dest, Item* pItem, bool swap, bool not_loading = true) const;
        InventoryResult CanUseItem(Item* pItem, bool not_loading = true) const;
        bool HasItemTotemCategory(uint32 TotemCategory) const;
        InventoryResult CanUseItem(ItemTemplate const* pItem) const;
        InventoryResult CanUseAmmo(uint32 item) const;
        InventoryResult CanRollForItemInLFG(ItemTemplate const* item, WorldObject const* lootedObject) const;
        Item* StoreNewItem(ItemPosCountVec const& pos, uint32 item, bool update, int32 randomPropertyId = 0, GuidSet const& allowedLooters = GuidSet());
        Item* StoreItem(ItemPosCountVec const& pos, Item* pItem, bool update);
        Item* EquipNewItem(uint16 pos, uint32 item, bool update);
        Item* EquipItem(uint16 pos, Item* pItem, bool update);
        void AutoUnequipOffhandIfNeed(bool force = false);
        bool StoreNewItemInBestSlots(uint32 item_id, uint32 item_count);
        void AutoStoreLoot(uint8 bag, uint8 slot, uint32 loot_id, LootStore const& store, bool broadcast = false);
        void AutoStoreLoot(uint32 loot_id, LootStore const& store, bool broadcast = false) { AutoStoreLoot(NULL_BAG, NULL_SLOT, loot_id, store, broadcast); }
        void StoreLootItem(uint8 lootSlot, Loot* loot);

        InventoryResult CanTakeMoreSimilarItems(uint32 entry, uint32 count, Item* pItem, uint32* no_space_count = nullptr, uint32* itemLimitCategory = nullptr) const;
        InventoryResult CanStoreItem(uint8 bag, uint8 slot, ItemPosCountVec& dest, uint32 entry, uint32 count, Item* pItem = nullptr, bool swap = false, uint32* no_space_count = nullptr) const;

        void AddRefundReference(ObjectGuid it);
        void DeleteRefundReference(ObjectGuid it);

        void ApplyEquipCooldown(Item* pItem);
        void SetAmmo(uint32 item);
        void RemoveAmmo();
        float GetAmmoDPS() const { return m_ammoDPS; }
        bool CheckAmmoCompatibility(ItemTemplate const* ammo_proto) const;
        void QuickEquipItem(uint16 pos, Item* pItem);
        void VisualizeItem(uint8 slot, Item* pItem);
        void SetVisibleItemSlot(uint8 slot, Item* pItem);
        Item* BankItem(ItemPosCountVec const& dest, Item* pItem, bool update);
        void RemoveItem(uint8 bag, uint8 slot, bool update);
        void MoveItemFromInventory(uint8 bag, uint8 slot, bool update);
                                                            // in trade, auction, guild bank, mail....
        void MoveItemToInventory(ItemPosCountVec const& dest, Item* pItem, bool update, bool in_characterInventoryDB = false);
                                                            // in trade, guild bank, mail....
        void RemoveItemDependentAurasAndCasts(Item* pItem);
        void DestroyItem(uint8 bag, uint8 slot, bool update);
        void DestroyItemCount(uint32 item, uint32 count, bool update, bool unequip_check = false);
        void DestroyItemCount(Item* item, uint32& count, bool update);
        void DestroyConjuredItems(bool update);
        void DestroyZoneLimitedItem(bool update, uint32 new_zone);
        void SplitItem(uint16 src, uint16 dst, uint32 count);
        void SwapItem(uint16 src, uint16 dst);
        void AddItemToBuyBackSlot(Item* pItem);
        Item* GetItemFromBuyBackSlot(uint32 slot);
        void RemoveItemFromBuyBackSlot(uint32 slot, bool del);
        uint32 GetMaxKeyringSize() const { return KEYRING_SLOT_END-KEYRING_SLOT_START; }
        void SendEquipError(InventoryResult msg, Item* pItem, Item* pItem2 = nullptr, uint32 itemid = 0) const;
        void SendBuyError(BuyResult msg, Creature* creature, uint32 item, uint32 param) const;
        void SendSellError(SellResult msg, Creature* creature, ObjectGuid guid, uint32 param) const;
        void AddWeaponProficiency(uint32 newflag) { m_WeaponProficiency |= newflag; }
        void AddArmorProficiency(uint32 newflag) { m_ArmorProficiency |= newflag; }
        uint32 GetWeaponProficiency() const { return m_WeaponProficiency; }
        uint32 GetArmorProficiency() const { return m_ArmorProficiency; }
        bool IsUseEquipedWeapon(bool mainhand) const;
        bool IsTwoHandUsed() const;
        bool IsUsingTwoHandedWeaponInOneHand() const;
        void SendNewItem(Item* item, uint32 count, bool received, bool created, bool broadcast = false, bool sendChatMessage = true);
        bool BuyItemFromVendorSlot(ObjectGuid vendorguid, uint32 vendorslot, uint32 item, uint8 count, uint8 bag, uint8 slot);
        bool _StoreOrEquipNewItem(uint32 vendorslot, uint32 item, uint8 count, uint8 bag, uint8 slot, int32 price, ItemTemplate const* pProto, Creature* pVendor, VendorItem const* crItem, bool bStore);

        float GetReputationPriceDiscount(Creature const* creature) const;
        float GetReputationPriceDiscount(FactionTemplateEntry const* factionTemplate) const;

        Player* GetTrader() const;
        TradeData* GetTradeData() const { return m_trade; }
        void TradeCancel(bool sendback);

        CinematicMgr* GetCinematicMgr() const { return _cinematicMgr; }

        void UpdateEnchantTime(uint32 time);
        void UpdateSoulboundTradeItems();
        void AddTradeableItem(Item* item);
        void RemoveTradeableItem(Item* item);
        void UpdateItemDuration(uint32 time, bool realtimeonly = false);
        void AddEnchantmentDurations(Item* item);
        void RemoveEnchantmentDurations(Item* item);
        void RemoveEnchantmentDurationsReferences(Item* item);
        void RemoveArenaEnchantments(EnchantmentSlot slot);
        void AddEnchantmentDuration(Item* item, EnchantmentSlot slot, uint32 duration);
        void ApplyEnchantment(Item* item, EnchantmentSlot slot, bool apply, bool apply_dur = true, bool ignore_condition = false);
        void ApplyEnchantment(Item* item, bool apply);
        void UpdateSkillEnchantments(uint16 skill_id, uint16 curr_value, uint16 new_value);
        void SendEnchantmentDurations();
        void BuildEnchantmentsInfoData(WorldPacket* data);
        void AddItemDurations(Item* item);
        void RemoveItemDurations(Item* item);
        void SendItemDurations();
        void LoadCorpse(PreparedQueryResult result);
        void LoadPet();

        bool AddItem(uint32 itemId, uint32 count);

        uint32 m_stableSlots;

        /*********************************************************/
        /***                    GOSSIP SYSTEM                  ***/
        /*********************************************************/

        void PrepareGossipMenu(WorldObject* source, uint32 menuId = 0, bool showQuests = false);
        void SendPreparedGossip(WorldObject* source);
        void OnGossipSelect(WorldObject* source, uint32 gossipListId, uint32 menuId);

        uint32 GetGossipTextId(uint32 menuId, WorldObject* source);
        uint32 GetGossipTextId(WorldObject* source);
        static uint32 GetDefaultGossipMenuForSource(WorldObject* source);

        /*********************************************************/
        /***                    QUEST SYSTEM                   ***/
        /*********************************************************/

        int32 GetQuestLevel(Quest const* quest) const { return quest && (quest->GetQuestLevel() > 0) ? quest->GetQuestLevel() : getLevel(); }

        void PrepareQuestMenu(ObjectGuid guid);
        void SendPreparedQuest(ObjectGuid guid);
        bool IsActiveQuest(uint32 quest_id) const;
        Quest const* GetNextQuest(ObjectGuid guid, Quest const* quest) const;
        bool CanSeeStartQuest(Quest const* quest);
        bool CanTakeQuest(Quest const* quest, bool msg);
        bool CanAddQuest(Quest const* quest, bool msg) const;
        bool CanCompleteQuest(uint32 quest_id);
        bool CanCompleteRepeatableQuest(Quest const* quest);
        bool CanRewardQuest(Quest const* quest, bool msg);
        bool CanRewardQuest(Quest const* quest, uint32 reward, bool msg);
        void AddQuestAndCheckCompletion(Quest const* quest, Object* questGiver);
        void AddQuest(Quest const* quest, Object* questGiver);
        void AbandonQuest(uint32 quest_id);
        void CompleteQuest(uint32 quest_id);
        void IncompleteQuest(uint32 quest_id);
        void RewardQuest(Quest const* quest, uint32 reward, Object* questGiver, bool announce = true);
        void SetRewardedQuest(uint32 quest_id);
        void FailQuest(uint32 quest_id);
        bool SatisfyQuestSkill(Quest const* qInfo, bool msg) const;
        bool SatisfyQuestLevel(Quest const* qInfo, bool msg) const;
        bool SatisfyQuestLog(bool msg) const;
        bool SatisfyQuestDependentQuests(Quest const* qInfo, bool msg) const;
        bool SatisfyQuestPreviousQuest(Quest const* qInfo, bool msg) const;
        bool SatisfyQuestDependentPreviousQuests(Quest const* qInfo, bool msg) const;
        bool SatisfyQuestClass(Quest const* qInfo, bool msg) const;
        bool SatisfyQuestRace(Quest const* qInfo, bool msg) const;
        bool SatisfyQuestReputation(Quest const* qInfo, bool msg);
        bool SatisfyQuestStatus(Quest const* qInfo, bool msg) const;
        bool SatisfyQuestConditions(Quest const* qInfo, bool msg);
        bool SatisfyQuestTimed(Quest const* qInfo, bool msg) const;
        bool SatisfyQuestExclusiveGroup(Quest const* qInfo, bool msg) const;
        bool SatisfyQuestDay(Quest const* qInfo, bool msg) const;
        bool SatisfyQuestWeek(Quest const* qInfo, bool msg) const;
        bool SatisfyQuestMonth(Quest const* qInfo, bool msg) const;
        bool SatisfyQuestSeasonal(Quest const* qInfo, bool msg) const;
        bool GiveQuestSourceItem(Quest const* quest);
        bool TakeQuestSourceItem(uint32 questId, bool msg);
        bool GetQuestRewardStatus(uint32 quest_id) const;
        QuestStatus GetQuestStatus(uint32 quest_id) const;
        void SetQuestStatus(uint32 questId, QuestStatus status, bool update = true);
        void RemoveActiveQuest(uint32 questId, bool update = true);
        void RemoveRewardedQuest(uint32 questId, bool update = true);
        void SendQuestUpdate(uint32 questId);
        QuestGiverStatus GetQuestDialogStatus(Object* questGiver);

        void SetDailyQuestStatus(uint32 quest_id);
        bool IsDailyQuestDone(uint32 quest_id);
        void SetWeeklyQuestStatus(uint32 quest_id);
        void SetMonthlyQuestStatus(uint32 quest_id);
        void SetSeasonalQuestStatus(uint32 quest_id);
        void ResetDailyQuestStatus();
        void ResetWeeklyQuestStatus();
        void ResetMonthlyQuestStatus();
        void ResetSeasonalQuestStatus(uint16 event_id);

        uint16 FindQuestSlot(uint32 quest_id) const;
        uint32 GetQuestSlotQuestId(uint16 slot) const;
        uint32 GetQuestSlotState(uint16 slot) const;
        uint16 GetQuestSlotCounter(uint16 slot, uint8 counter) const;
        uint32 GetQuestSlotTime(uint16 slot) const;
        void SetQuestSlot(uint16 slot, uint32 quest_id, uint32 timer = 0);
        void SetQuestSlotCounter(uint16 slot, uint8 counter, uint16 count);
        void SetQuestSlotState(uint16 slot, uint32 state);
        void RemoveQuestSlotState(uint16 slot, uint32 state);
        void SetQuestSlotTimer(uint16 slot, uint32 timer);
        void SwapQuestSlot(uint16 slot1, uint16 slot2);

        uint16 GetReqKillOrCastCurrentCount(uint32 quest_id, int32 entry) const;
        void AreaExploredOrEventHappens(uint32 questId);
        void GroupEventHappens(uint32 questId, WorldObject const* pEventObject);
        void ItemAddedQuestCheck(uint32 entry, uint32 count);
        void ItemRemovedQuestCheck(uint32 entry, uint32 count);
        void KilledMonster(CreatureTemplate const* cInfo, ObjectGuid guid);
        void KilledMonsterCredit(uint32 entry, ObjectGuid guid = ObjectGuid::Empty);
        void KilledPlayerCredit(uint16 count = 1);
        void KilledPlayerCreditForQuest(uint16 count, Quest const* quest);
        void KillCreditGO(uint32 entry, ObjectGuid guid = ObjectGuid::Empty);
        void TalkedToCreature(uint32 entry, ObjectGuid guid);
        void MoneyChanged(uint32 value);
        void ReputationChanged(FactionEntry const* factionEntry);
        void ReputationChanged2(FactionEntry const* factionEntry);
        bool HasQuestForItem(uint32 itemId, uint32 excludeQuestId = 0, bool turnIn = false) const;
        bool HasQuestForGO(int32 goId) const;
        void UpdateForQuestWorldObjects();
        bool CanShareQuest(uint32 questId) const;

        void SendQuestComplete(uint32 questId) const;
        void SendQuestReward(Quest const* quest, uint32 XP) const;
        void SendQuestFailed(uint32 questId, InventoryResult reason = EQUIP_ERR_OK) const;
        void SendQuestTimerFailed(uint32 questId) const;
        void SendCanTakeQuestResponse(QuestFailedReason msg) const;
        void SendQuestConfirmAccept(Quest const* quest, Player* pReceiver) const;
        void SendPushToPartyResponse(Player const* player, uint8 msg) const;
        void SendQuestUpdateAddItem(Quest const* quest, uint32 itemIdx, uint16 count) const;
        void SendQuestUpdateAddCreatureOrGo(Quest const* quest, ObjectGuid guid, uint32 creatureOrGOIdx, uint16 oldCount, uint16 addCount);
        void SendQuestUpdateAddPlayer(Quest const* quest, uint16 oldCount, uint16 addCount);
        void SendQuestGiverStatusMultiple();

        uint32 GetSharedQuestID() const { return m_sharedQuestId; }
        ObjectGuid GetPlayerSharingQuest() const { return m_playerSharingQuest; }
        void SetQuestSharingInfo(ObjectGuid guid, uint32 id) { m_playerSharingQuest = guid; m_sharedQuestId = id; }
        void ClearQuestSharingInfo() { m_playerSharingQuest = ObjectGuid::Empty; m_sharedQuestId = 0; }

        uint32 GetInGameTime() const { return m_ingametime; }
        void SetInGameTime(uint32 time) { m_ingametime = time; }

        void AddTimedQuest(uint32 questId) { m_timedquests.insert(questId); }
        void RemoveTimedQuest(uint32 questId) { m_timedquests.erase(questId); }

        bool HasPvPForcingQuest() const;

        /*********************************************************/
        /***                   LOAD SYSTEM                     ***/
        /*********************************************************/

        bool LoadFromDB(ObjectGuid guid, SQLQueryHolder *holder);
        bool IsLoading() const override;

        void Initialize(ObjectGuid::LowType guid);
        static uint32 GetUInt32ValueFromArray(Tokenizer const& data, uint16 index);
        static float  GetFloatValueFromArray(Tokenizer const& data, uint16 index);
        static uint32 GetZoneIdFromDB(ObjectGuid guid);
        static bool   LoadPositionFromDB(uint32& mapid, float& x, float& y, float& z, float& o, bool& in_flight, ObjectGuid guid);

        static bool IsValidGender(uint8 Gender) { return Gender <= GENDER_FEMALE; }
        static bool ValidateAppearance(uint8 race, uint8 class_, uint8 gender, uint8 hairID, uint8 hairColor, uint8 faceID, uint8 facialHair, uint8 skinColor, bool create = false);

        /*********************************************************/
        /***                   SAVE SYSTEM                     ***/
        /*********************************************************/

        void SaveToDB(bool create = false);
        void SaveInventoryAndGoldToDB(SQLTransaction& trans);                    // fast save function for item/money cheating preventing
        void SaveGoldToDB(SQLTransaction& trans) const;

        static void SetUInt32ValueInArray(Tokenizer& data, uint16 index, uint32 value);
        static void Customize(CharacterCustomizeInfo const* customizeInfo, SQLTransaction& trans);
        static void SavePositionInDB(WorldLocation const& loc, uint16 zoneId, ObjectGuid guid, SQLTransaction& trans);

        static void DeleteFromDB(ObjectGuid playerguid, uint32 accountId, bool updateRealmChars = true, bool deleteFinally = false);
        static void DeleteOldCharacters();
        static void DeleteOldCharacters(uint32 keepDays);

        bool m_mailsLoaded;
        bool m_mailsUpdated;

        void SetBindPoint(ObjectGuid guid) const;
        void SendTalentWipeConfirm(ObjectGuid guid) const;
        void ResetPetTalents();
        void RegenerateAll();
        void Regenerate(Powers power);
        void RegenerateHealth();
        void setRegenTimerCount(uint32 time) {m_regenTimerCount = time;}
        void setWeaponChangeTimer(uint32 time) {m_weaponChangeTimer = time;}

        uint32 GetMoney() const { return GetUInt32Value(PLAYER_FIELD_COINAGE); }
        bool ModifyMoney(int32 amount, bool sendError = true);
        bool HasEnoughMoney(uint32 amount) const { return (GetMoney() >= amount); }
        bool HasEnoughMoney(int32 amount) const;
        void SetMoney(uint32 value);

        RewardedQuestSet const& getRewardedQuests() const { return m_RewardedQuests; }
        QuestStatusMap& getQuestStatusMap() { return m_QuestStatus; }

        size_t GetRewardedQuestCount() const { return m_RewardedQuests.size(); }
        bool IsQuestRewarded(uint32 quest_id) const;

        Unit* GetSelectedUnit() const;
        Player* GetSelectedPlayer() const;

        void SetTarget(ObjectGuid /*guid*/) override { } /// Used for serverside target changes, does not apply to players
        void SetSelection(ObjectGuid guid) { SetGuidValue(UNIT_FIELD_TARGET, guid); }

        void SendMailResult(uint32 mailId, MailResponseType mailAction, MailResponseResult mailError, uint32 equipError = 0, ObjectGuid::LowType item_guid = 0, uint32 item_count = 0) const;
        void SendNewMail() const;
        void UpdateNextMailTimeAndUnreads();
        void AddNewMailDeliverTime(time_t deliver_time);
        bool IsMailsLoaded() const { return m_mailsLoaded; }

        void RemoveMail(uint32 id);

        void AddMail(Mail* mail) { m_mail.push_front(mail);}// for call from WorldSession::SendMailTo
        uint32 GetMailSize() { return m_mail.size();}
        Mail* GetMail(uint32 id);

        PlayerMails::iterator GetMailBegin() { return m_mail.begin();}
        PlayerMails::iterator GetMailEnd() { return m_mail.end();}

        void SendItemRetrievalMail(uint32 itemEntry, uint32 count); // Item retrieval mails sent by The Postmaster (34337), used in multiple places.

        /*********************************************************/
        /*** MAILED ITEMS SYSTEM ***/
        /*********************************************************/

        uint8 unReadMails;
        time_t m_nextMailDelivereTime;

        typedef std::unordered_map<uint32, Item*> ItemMap;

        ItemMap mMitems;                                    //template defined in objectmgr.cpp

        Item* GetMItem(uint32 id);
        void AddMItem(Item* it);
        bool RemoveMItem(uint32 id);

        void SendOnCancelExpectedVehicleRideAura() const;
        void PetSpellInitialize();
        void CharmSpellInitialize();
        void PossessSpellInitialize();
        void VehicleSpellInitialize();
        void SendRemoveControlBar() const;
        bool HasSpell(uint32 spell) const override;
        bool HasActiveSpell(uint32 spell) const;            // show in spellbook
        TrainerSpellState GetTrainerSpellState(TrainerSpell const* trainer_spell) const;
        bool IsSpellFitByClassAndRace(uint32 spell_id) const;
        bool HandlePassiveSpellLearn(SpellInfo const* spellInfo);

        void SendProficiency(ItemClass itemClass, uint32 itemSubclassMask) const;
        void SendInitialSpells();
        bool AddSpell(uint32 spellId, bool active, bool learning, bool dependent, bool disabled, bool loading = false, uint32 fromSkill = 0);
        void LearnSpell(uint32 spell_id, bool dependent, uint32 fromSkill = 0);
        void RemoveSpell(uint32 spell_id, bool disabled = false, bool learn_low_rank = true);
        void ResetSpells(bool myClassOnly = false);
        void LearnCustomSpells();
        void LearnDefaultSkills();
        void LearnDefaultSkill(uint32 skillId, uint16 rank);
        void LearnQuestRewardedSpells();
        void LearnQuestRewardedSpells(Quest const* quest);
        void LearnSpellHighestRank(uint32 spellid);
        void AddTemporarySpell(uint32 spellId);
        void RemoveTemporarySpell(uint32 spellId);
        void SetReputation(uint32 factionentry, uint32 value);
        uint32 GetReputation(uint32 factionentry) const;
        std::string const& GetGuildName() const;
        uint32 GetFreeTalentPoints() const { return GetUInt32Value(PLAYER_CHARACTER_POINTS1); }
        void SetFreeTalentPoints(uint32 points);
        bool ResetTalents(bool no_cost = false);
        uint32 ResetTalentsCost() const;
        void InitTalentForLevel();
        void BuildPlayerTalentsInfoData(WorldPacket* data);
        void BuildPetTalentsInfoData(WorldPacket* data);
        void SendTalentsInfoData(bool pet);
        void LearnTalent(uint32 talentId, uint32 talentRank);
        void LearnPetTalent(ObjectGuid petGuid, uint32 talentId, uint32 talentRank);

        bool AddTalent(uint32 spellId, uint8 spec, bool learning);
        bool HasTalent(uint32 spell_id, uint8 spec) const;

        uint32 CalculateTalentsPoints() const;

        // Dual Spec
        void UpdateSpecCount(uint8 count);
        uint32 GetActiveSpec() const { return m_activeSpec; }
        void SetActiveSpec(uint8 spec){ m_activeSpec = spec; }
        uint8 GetSpecsCount() const { return m_specsCount; }
        void SetSpecsCount(uint8 count) { m_specsCount = count; }
        void ActivateSpec(uint8 spec);
        void LoadActions(PreparedQueryResult result);

        void InitGlyphsForLevel();
        void SetGlyphSlot(uint8 slot, uint32 slottype) { SetUInt32Value(PLAYER_FIELD_GLYPH_SLOTS_1 + slot, slottype); }
        uint32 GetGlyphSlot(uint8 slot) { return GetUInt32Value(PLAYER_FIELD_GLYPH_SLOTS_1 + slot); }
        void SetGlyph(uint8 slot, uint32 glyph);
        uint32 GetGlyph(uint8 slot) { return m_Glyphs[m_activeSpec][slot]; }

        uint32 GetFreePrimaryProfessionPoints() const { return GetUInt32Value(PLAYER_CHARACTER_POINTS2); }
        void SetFreePrimaryProfessions(uint16 profs) { SetUInt32Value(PLAYER_CHARACTER_POINTS2, profs); }
        void InitPrimaryProfessions();

        PlayerSpellMap const& GetSpellMap() const { return m_spells; }
        PlayerSpellMap      & GetSpellMap()       { return m_spells; }

        void AddSpellMod(SpellModifier* mod, bool apply);
        static bool IsAffectedBySpellmod(SpellInfo const* spellInfo, SpellModifier* mod, Spell* spell = nullptr);
        template <class T>
        void ApplySpellMod(uint32 spellId, SpellModOp op, T& basevalue, Spell* spell = nullptr) const;
        static void ApplyModToSpell(SpellModifier* mod, Spell* spell);
        void SetSpellModTakingSpell(Spell* spell, bool apply);

        void RemoveArenaSpellCooldowns(bool removeActivePetCooldowns = false);
        uint32 GetLastPotionId() const { return m_lastPotionId; }
        void SetLastPotionId(uint32 item_id) { m_lastPotionId = item_id; }
        void UpdatePotionCooldown(Spell* spell = nullptr);

        void SetResurrectRequestData(WorldObject const* caster, uint32 health, uint32 mana, uint32 appliedAura);

        void ClearResurrectRequestData()
        {
            _resurrectionData.reset();
        }

        bool IsResurrectRequestedBy(ObjectGuid const& guid) const
        {
            if (!IsResurrectRequested())
                return false;

            return !_resurrectionData->GUID.IsEmpty() && _resurrectionData->GUID == guid;
        }

        bool IsResurrectRequested() const { return _resurrectionData.get() != nullptr; }
        void ResurrectUsingRequestData();
        void ResurrectUsingRequestDataImpl();

        uint8 getCinematic() const { return m_cinematic; }
        void setCinematic(uint8 cine) { m_cinematic = cine; }

        ActionButton* addActionButton(uint8 button, uint32 action, uint8 type);
        void removeActionButton(uint8 button);
        ActionButton const* GetActionButton(uint8 button);
        void SendInitialActionButtons() const { SendActionButtons(1); }
        void SendActionButtons(uint32 state) const;
        bool IsActionButtonDataValid(uint8 button, uint32 action, uint8 type) const;

        PvPInfo pvpInfo;
        void UpdatePvPState(bool onlyFFA = false);
        void SetPvP(bool state) override;
        void UpdatePvP(bool state, bool override = false);
        void UpdateZone(uint32 newZone, uint32 newArea);
        void UpdateArea(uint32 newArea);
        void SetNeedsZoneUpdate(bool needsUpdate) { m_needsZoneUpdate = needsUpdate; }

        void UpdateZoneDependentAuras(uint32 zone_id);    // zones
        void UpdateAreaDependentAuras(uint32 area_id);    // subzones

        void UpdateAfkReport(time_t currTime);
        void UpdatePvPFlag(time_t currTime);
        void SetContestedPvP(Player* attackedPlayer = nullptr);
        void UpdateContestedPvP(uint32 currTime);
        void SetContestedPvPTimer(uint32 newTime) {m_contestedPvPTimer = newTime;}
        void ResetContestedPvP();

        /// @todo: maybe move UpdateDuelFlag+DuelComplete to independent DuelHandler
        std::unique_ptr<DuelInfo> duel;
        void UpdateDuelFlag(time_t currTime);
        void CheckDuelDistance(time_t currTime);
        void DuelComplete(DuelCompleteType type);
        void SendDuelCountdown(uint32 counter);

        bool IsGroupVisibleFor(Player const* p) const;
        bool IsInSameGroupWith(Player const* p) const;
        bool IsInSameRaidWith(Player const* p) const;
        void UninviteFromGroup();
        static void RemoveFromGroup(Group* group, ObjectGuid guid, RemoveMethod method = GROUP_REMOVEMETHOD_DEFAULT, ObjectGuid kicker = ObjectGuid::Empty, char const* reason = nullptr);
        void RemoveFromGroup(RemoveMethod method = GROUP_REMOVEMETHOD_DEFAULT) { RemoveFromGroup(GetGroup(), GetGUID(), method); }
        void SendUpdateToOutOfRangeGroupMembers();

        void SetInGuild(uint32 guildId);
        void SetRank(uint8 rankId) { SetUInt32Value(PLAYER_GUILDRANK, rankId); }
        uint8 GetRank() const { return uint8(GetUInt32Value(PLAYER_GUILDRANK)); }
        void SetGuildIdInvited(uint32 GuildId) { m_GuildIdInvited = GuildId; }
        uint32 GetGuildId() const { return GetUInt32Value(PLAYER_GUILDID);  }
        Guild* GetGuild();
        int GetGuildIdInvited() const { return m_GuildIdInvited; }
        static void RemovePetitionsAndSigns(ObjectGuid guid, CharterTypes type);

        // Arena Team
        void SetInArenaTeam(uint32 ArenaTeamId, uint8 slot, uint8 type);
        void SetArenaTeamInfoField(uint8 slot, ArenaTeamInfoType type, uint32 value);
        static void LeaveAllArenaTeams(ObjectGuid guid);
        uint32 GetArenaTeamId(uint8 slot) const { return GetUInt32Value(PLAYER_FIELD_ARENA_TEAM_INFO_1_1 + (slot * ARENA_TEAM_END) + ARENA_TEAM_ID); }
        uint32 GetArenaPersonalRating(uint8 slot) const { return GetUInt32Value(PLAYER_FIELD_ARENA_TEAM_INFO_1_1 + (slot * ARENA_TEAM_END) + ARENA_TEAM_PERSONAL_RATING); }
        void SetArenaTeamIdInvited(uint32 ArenaTeamId) { m_ArenaTeamIdInvited = ArenaTeamId; }
        uint32 GetArenaTeamIdInvited() const { return m_ArenaTeamIdInvited; }

        Difficulty GetDifficulty(bool isRaid) const { return isRaid ? m_raidDifficulty : m_dungeonDifficulty; }
        Difficulty GetDungeonDifficulty() const { return m_dungeonDifficulty; }
        Difficulty GetRaidDifficulty() const { return m_raidDifficulty; }
        Difficulty GetStoredRaidDifficulty() const { return m_raidMapDifficulty; } // only for use in difficulty packet after exiting to raid map
        void SetDungeonDifficulty(Difficulty dungeon_difficulty) { m_dungeonDifficulty = dungeon_difficulty; }
        void SetRaidDifficulty(Difficulty raid_difficulty) { m_raidDifficulty = raid_difficulty; }
        void StoreRaidMapDifficulty();

        bool UpdateSkill(uint32 skill_id, uint32 step);
        bool UpdateSkillPro(uint16 SkillId, int32 Chance, uint32 step);

        bool UpdateCraftSkill(uint32 spellid);
        bool UpdateGatherSkill(uint32 SkillId, uint32 SkillValue, uint32 RedLevel, uint32 Multiplicator = 1);
        bool UpdateFishingSkill();

        uint32 GetBaseDefenseSkillValue() const { return GetBaseSkillValue(SKILL_DEFENSE); }
        uint32 GetBaseWeaponSkillValue(WeaponAttackType attType) const;

        float GetHealthBonusFromStamina();
        float GetManaBonusFromIntellect();

        bool UpdateStats(Stats stat) override;
        bool UpdateAllStats() override;
        void ApplySpellPenetrationBonus(int32 amount, bool apply);
        void UpdateResistances(uint32 school) override;
        void UpdateArmor() override;
        void UpdateMaxHealth() override;
        void UpdateMaxPower(Powers power) override;
        void ApplyFeralAPBonus(int32 amount, bool apply);
        void UpdateAttackPowerAndDamage(bool ranged = false) override;
        void UpdateShieldBlockValue();
        void ApplySpellPowerBonus(int32 amount, bool apply);
        void UpdateSpellDamageAndHealingBonus();
        void ApplyRatingMod(CombatRating cr, int32 value, bool apply);
        void UpdateRating(CombatRating cr);
        void UpdateAllRatings();

        void CalculateMinMaxDamage(WeaponAttackType attType, bool normalized, bool addTotalPct, float& minDamage, float& maxDamage, uint8 damageIndex) const override;

        void UpdateDefenseBonusesMod();
        void RecalculateRating(CombatRating cr) { ApplyRatingMod(cr, 0, true);}
        float GetMeleeCritFromAgility() const;
        void GetDodgeFromAgility(float &diminishing, float &nondiminishing) const;
        float GetMissPercentageFromDefense() const;
        float GetSpellCritFromIntellect() const;
        float OCTRegenHPPerSpirit() const;
        float OCTRegenMPPerSpirit() const;
        float GetRatingMultiplier(CombatRating cr) const;
        float GetRatingBonusValue(CombatRating cr) const;
        uint32 GetBaseSpellPowerBonus() const { return m_baseSpellPower; }
        int32 GetSpellPenetrationItemMod() const { return m_spellPenetrationItemMod; }

        bool CanApplyResilience() const override { return true; }

        float GetExpertiseDodgeOrParryReduction(WeaponAttackType attType) const;
        void UpdateBlockPercentage();
        void UpdateCritPercentage(WeaponAttackType attType);
        void UpdateAllCritPercentages();
        void UpdateParryPercentage();
        void UpdateDodgePercentage();
        void UpdateMeleeHitChances();
        void UpdateRangedHitChances();
        void UpdateSpellHitChances();

        void UpdateAllSpellCritChances();
        void UpdateSpellCritChance(uint32 school);
        void UpdateArmorPenetration(int32 amount);
        void UpdateExpertise(WeaponAttackType attType);
        void ApplyManaRegenBonus(int32 amount, bool apply);
        void ApplyHealthRegenBonus(int32 amount, bool apply);
        void UpdateManaRegen();
        void UpdateRuneRegen(RuneType rune);
        uint32 GetRuneTimer(uint8 index) const { return m_runeGraceCooldown[index]; }
        void SetRuneTimer(uint8 index, uint32 timer) { m_runeGraceCooldown[index] = timer; }
        uint32 GetLastRuneGraceTimer(uint8 index) const { return m_lastRuneGraceTimers[index]; }
        void SetLastRuneGraceTimer(uint8 index, uint32 timer) { m_lastRuneGraceTimers[index] = timer; }

        ObjectGuid GetLootGUID() const { return m_lootGuid; }
        void SetLootGUID(ObjectGuid guid) { m_lootGuid = guid; }

        void RemovedInsignia(Player* looterPlr);

        WorldSession* GetSession() const { return m_session; }

        void BuildCreateUpdateBlockForPlayer(UpdateData* data, Player* target) const override;
        void DestroyForPlayer(Player* target, bool onDeath = false) const override;
        void SendLogXPGain(uint32 GivenXP, Unit* victim, uint32 BonusXP, bool recruitAFriend = false, float group_rate=1.0f) const;

        // notifiers
        void SendAttackSwingCantAttack() const;
        void SendAttackSwingCancelAttack() const;
        void SendAttackSwingDeadTarget() const;
        void SendAttackSwingNotInRange() const;
        void SendAttackSwingBadFacingAttack() const;
        void SendAutoRepeatCancel(Unit* target);
        void SendExplorationExperience(uint32 Area, uint32 Experience) const;

        void SendDungeonDifficulty(bool IsInGroup) const;
        void SendRaidDifficulty(bool IsInGroup, int32 forcedDifficulty = -1) const;
        void ResetInstances(uint8 method, bool isRaid);
        void SendResetInstanceSuccess(uint32 MapId) const;
        void SendResetInstanceFailed(uint32 reason, uint32 MapId) const;
        void SendResetFailedNotify(uint32 mapid) const;

        bool UpdatePosition(float x, float y, float z, float orientation, bool teleport = false) override;
        bool UpdatePosition(Position const& pos, bool teleport = false) override { return UpdatePosition(pos.GetPositionX(), pos.GetPositionY(), pos.GetPositionZ(), pos.GetOrientation(), teleport); }
        void ProcessTerrainStatusUpdate(ZLiquidStatus status, Optional<LiquidData> const& liquidData) override;
        void AtExitCombat() override;

        void SendMessageToSet(WorldPacket const* data, bool self) override { SendMessageToSetInRange(data, GetVisibilityRange(), self); }
        void SendMessageToSetInRange(WorldPacket const* data, float dist, bool self) override;
        void SendMessageToSetInRange(WorldPacket const* data, float dist, bool self, bool own_team_only);
        void SendMessageToSet(WorldPacket const* data, Player const* skipped_rcvr) override;

        Corpse* GetCorpse() const;
        void SpawnCorpseBones(bool triggerSave = true);
        Corpse* CreateCorpse();
        void KillPlayer();
        static void OfflineResurrect(ObjectGuid const& guid, SQLTransaction& trans);
        bool HasCorpse() const { return _corpseLocation.GetMapId() != MAPID_INVALID; }
        WorldLocation GetCorpseLocation() const { return _corpseLocation; }
        uint32 GetResurrectionSpellId();
        void ResurrectPlayer(float restore_percent, bool applySickness = false);
        void BuildPlayerRepop();
        void RepopAtGraveyard();

        void RemoveGhoul();

        void DurabilityLossAll(double percent, bool inventory);
        void DurabilityLoss(Item* item, double percent);
        void DurabilityPointsLossAll(int32 points, bool inventory);
        void DurabilityPointsLoss(Item* item, int32 points);
        void DurabilityPointLossForEquipSlot(EquipmentSlots slot);
        uint32 DurabilityRepairAll(bool cost, float discountMod, bool guildBank);
        uint32 DurabilityRepair(uint16 pos, bool cost, float discountMod, bool guildBank);

        void UpdateMirrorTimers();
        void StopMirrorTimers();
        bool IsMirrorTimerActive(MirrorTimerType type) const;

        void SetMovement(PlayerMovementType pType);

        bool CanJoinConstantChannelInZone(ChatChannelsEntry const* channel, AreaTableEntry const* zone) const;

        void JoinedChannel(Channel* c);
        void LeftChannel(Channel* c);
        void CleanupChannels();
        void UpdateLocalChannels(uint32 newZone);
        void LeaveLFGChannel();

        typedef std::list<Channel*> JoinedChannelsList;
        JoinedChannelsList const& GetJoinedChannels() const { return m_channels; }

        void UpdateDefense();
        void UpdateWeaponSkill (WeaponAttackType attType);
        void UpdateCombatSkills(Unit* victim, WeaponAttackType attType, bool defense);

        void SetSkill(uint16 id, uint16 step, uint16 newVal, uint16 maxVal);
        uint16 GetMaxSkillValue(uint32 skill) const;        // max + perm. bonus + temp bonus
        uint16 GetPureMaxSkillValue(uint32 skill) const;    // max
        uint16 GetSkillValue(uint32 skill) const;           // skill value + perm. bonus + temp bonus
        uint16 GetBaseSkillValue(uint32 skill) const;       // skill value + perm. bonus
        uint16 GetPureSkillValue(uint32 skill) const;       // skill value
        int16 GetSkillPermBonusValue(uint32 skill) const;
        int16 GetSkillTempBonusValue(uint32 skill) const;
        uint16 GetSkillStep(uint16 skill) const;            // 0...6
        bool HasSkill(uint32 skill) const;
        void LearnSkillRewardedSpells(uint32 skillId, uint32 skillValue);

        WorldLocation& GetTeleportDest() { return m_teleport_dest; }
        uint32 GetTeleportOptions() const { return m_teleport_options; }
        bool IsBeingTeleported() const { return IsBeingTeleportedNear() || IsBeingTeleportedFar(); }
        bool IsBeingTeleportedNear() const { return mSemaphoreTeleport_Near; }
        bool IsBeingTeleportedFar() const { return mSemaphoreTeleport_Far; }
        void SetSemaphoreTeleportNear(bool semphsetting) { mSemaphoreTeleport_Near = semphsetting; }
        void SetSemaphoreTeleportFar(bool semphsetting) { mSemaphoreTeleport_Far = semphsetting; }
        void ProcessDelayedOperations();

        void CheckAreaExploreAndOutdoor(void);

        static uint32 TeamForRace(uint8 race);
        uint32 GetTeam() const { return m_team; }
        TeamId GetTeamId() const { return m_team == ALLIANCE ? TEAM_ALLIANCE : TEAM_HORDE; }
        void setFactionForRace(uint8 race);

        void InitDisplayIds();

        bool IsAtGroupRewardDistance(WorldObject const* pRewardSource) const;
        bool IsAtRecruitAFriendDistance(WorldObject const* pOther) const;
        void RewardPlayerAndGroupAtKill(Unit* victim, bool isBattleGround);
        void RewardPlayerAndGroupAtEvent(uint32 creature_id, WorldObject* pRewardSource);
        bool isHonorOrXPTarget(Unit* victim) const;

        bool GetsRecruitAFriendBonus(bool forXP);
        uint8 GetGrantableLevels() const { return m_grantableLevels; }
        void SetGrantableLevels(uint8 val) { m_grantableLevels = val; }

        ReputationMgr&       GetReputationMgr()       { return *m_reputationMgr; }
        ReputationMgr const& GetReputationMgr() const { return *m_reputationMgr; }
        ReputationRank GetReputationRank(uint32 faction_id) const;
        void RewardReputation(Unit* victim, float rate);
        void RewardReputation(Quest const* quest);

        int32 CalculateReputationGain(ReputationSource source, uint32 creatureOrQuestLevel, int32 rep, int32 faction, bool noQuestBonus = false);

        void UpdateSkillsForLevel();
        void UpdateWeaponsSkillsToMaxSkillsForLevel();             // for .levelup
        void ModifySkillBonus(uint32 skillid, int32 val, bool talent);

        /*********************************************************/
        /***                  PVP SYSTEM                       ***/
        /*********************************************************/
        void UpdateHonorFields();
        bool RewardHonor(Unit* victim, uint32 groupsize, int32 honor = -1, bool pvptoken = false);
        uint32 GetHonorPoints() const { return GetUInt32Value(PLAYER_FIELD_HONOR_CURRENCY); }
        uint32 GetArenaPoints() const { return GetUInt32Value(PLAYER_FIELD_ARENA_CURRENCY); }
        void ModifyHonorPoints(int32 value, SQLTransaction trans = SQLTransaction(nullptr));      //! If trans is specified, honor save query will be added to trans
        void ModifyArenaPoints(int32 value, SQLTransaction trans = SQLTransaction(nullptr));      //! If trans is specified, arena point save query will be added to trans
        uint32 GetMaxPersonalArenaRatingRequirement(uint32 minarenaslot) const;
        void SetHonorPoints(uint32 value);
        void SetArenaPoints(uint32 value);

        // duel health and mana reset methods
        void SaveHealthBeforeDuel() { healthBeforeDuel = GetHealth(); }
        void SaveManaBeforeDuel() { manaBeforeDuel = GetPower(POWER_MANA); }
        void RestoreHealthAfterDuel() { SetHealth(healthBeforeDuel); }
        void RestoreManaAfterDuel() { SetPower(POWER_MANA, manaBeforeDuel); }

        //End of PvP System

        void SetDrunkValue(uint8 newDrunkValue, uint32 itemId = 0);
        uint8 GetDrunkValue() const { return GetByteValue(PLAYER_BYTES_3, PLAYER_BYTES_3_OFFSET_INEBRIATION); }
        static DrunkenState GetDrunkenstateByValue(uint8 value);

        uint32 GetDeathTimer() const { return m_deathTimer; }
        uint32 GetCorpseReclaimDelay(bool pvp) const;
        void UpdateCorpseReclaimDelay();
        int32 CalculateCorpseReclaimDelay(bool load = false) const;
        void SendCorpseReclaimDelay(uint32 delay) const;

        uint32 GetShieldBlockValue() const override;                 // overwrite Unit version (virtual)
        bool CanParry() const { return m_canParry; }
        void SetCanParry(bool value);
        bool CanBlock() const { return m_canBlock; }
        void SetCanBlock(bool value);
        bool CanTitanGrip() const { return m_canTitanGrip; }
        void SetCanTitanGrip(bool value, uint32 penaltySpellId = 0);
        void CheckTitanGripPenalty();
        bool CanTameExoticPets() const { return IsGameMaster() || HasAuraType(SPELL_AURA_ALLOW_TAME_PET_TYPE); }

        void SetRegularAttackTime();

        void HandleBaseModFlatValue(BaseModGroup modGroup, float amount, bool apply);
        void ApplyBaseModPctValue(BaseModGroup modGroup, float pct);

        void SetBaseModFlatValue(BaseModGroup modGroup, float val);
        void SetBaseModPctValue(BaseModGroup modGroup, float val);

        void UpdateDamageDoneMods(WeaponAttackType attackType) override;
        void UpdateBaseModGroup(BaseModGroup modGroup);

        float GetBaseModValue(BaseModGroup modGroup, BaseModType modType) const;
        float GetTotalBaseModValue(BaseModGroup modGroup) const;

        void _ApplyAllStatBonuses();
        void _RemoveAllStatBonuses();

        void ResetAllPowers();

        SpellSchoolMask GetMeleeDamageSchoolMask(WeaponAttackType attackType = BASE_ATTACK, uint8 damageIndex = 0) const override;

        void CastAllObtainSpells();
        void ApplyItemObtainSpells(Item* item, bool apply);

        void UpdateWeaponDependentCritAuras(WeaponAttackType attackType);
        void UpdateAllWeaponDependentCritAuras();

        void UpdateWeaponDependentAuras(WeaponAttackType attackType);
        void ApplyItemDependentAuras(Item* item, bool apply);

        bool CheckAttackFitToAuraRequirement(WeaponAttackType attackType, AuraEffect const* aurEff) const override;

        void _ApplyItemMods(Item* item, uint8 slot, bool apply, bool updateItemAuras = true);
        void _RemoveAllItemMods();
        void _ApplyAllItemMods();
        void _ApplyAllLevelScaleItemMods(bool apply);
        ScalingStatDistributionEntry const* GetScalingStatDistributionFor(ItemTemplate const& itemTemplate) const;
        ScalingStatValuesEntry const* GetScalingStatValuesFor(ItemTemplate const& itemTemplate) const;
        void _ApplyItemBonuses(ItemTemplate const* proto, uint8 slot, bool apply, bool only_level_scale = false);
        void _ApplyWeaponDamage(uint8 slot, ItemTemplate const* proto, bool apply);
        void _ApplyAmmoBonuses();
        bool EnchantmentFitsRequirements(uint32 enchantmentcondition, int8 slot) const;
        void ToggleMetaGemsActive(uint8 exceptslot, bool apply);
        void CorrectMetaGemEnchants(uint8 slot, bool apply);
        void InitDataForForm(bool reapplyMods = false);

        void ApplyItemEquipSpell(Item* item, bool apply, bool form_change = false);
        void ApplyEquipSpell(SpellInfo const* spellInfo, Item* item, bool apply, bool form_change = false);
        void UpdateEquipSpellsAtFormChange();
        void CastItemCombatSpell(DamageInfo const& damageInfo);
        void CastItemCombatSpell(DamageInfo const& damageInfo, Item* item, ItemTemplate const* proto);
        void CastItemUseSpell(Item* item, SpellCastTargets const& targets, uint8 cast_count, uint32 glyphIndex);

        void SendEquipmentSetList();
        void SetEquipmentSet(EquipmentSetInfo::EquipmentSetData const& eqset);
        void DeleteEquipmentSet(uint64 setGuid);

        void SendInitWorldStates(uint32 zone, uint32 area);
        void SendUpdateWorldState(uint32 Field, uint32 Value) const;
        void SendDirectMessage(WorldPacket const* data) const;
        void SendBGWeekendWorldStates() const;
        void SendBattlefieldWorldStates() const;

        void SendAurasForTarget(Unit* target) const;

        PlayerMenu* PlayerTalkClass;
        std::vector<ItemSetEffect*> ItemSetEff;

        void SendLoot(ObjectGuid guid, LootType loot_type);
        void SendLootError(ObjectGuid guid, LootError error) const;
        void SendLootRelease(ObjectGuid guid) const;
        void SendNotifyLootItemRemoved(uint8 lootSlot) const;
        void SendNotifyLootMoneyRemoved() const;

        /*********************************************************/
        /***               BATTLEGROUND SYSTEM                 ***/
        /*********************************************************/

        bool InBattleground()       const                { return m_bgData.bgInstanceID != 0; }
        bool InArena()              const;
        uint32 GetBattlegroundId()  const                { return m_bgData.bgInstanceID; }
        BattlegroundTypeId GetBattlegroundTypeId() const { return m_bgData.bgTypeID; }
        Battleground* GetBattleground() const;

        bool InBattlegroundQueue(bool ignoreArena = false) const;

        BattlegroundQueueTypeId GetBattlegroundQueueTypeId(uint32 index) const;
        uint32 GetBattlegroundQueueIndex(BattlegroundQueueTypeId bgQueueTypeId) const;
        bool IsInvitedForBattlegroundQueueType(BattlegroundQueueTypeId bgQueueTypeId) const;
        bool InBattlegroundQueueForBattlegroundQueueType(BattlegroundQueueTypeId bgQueueTypeId) const;

        void SetBattlegroundId(uint32 val, BattlegroundTypeId bgTypeId);
        uint32 AddBattlegroundQueueId(BattlegroundQueueTypeId val);
        bool HasFreeBattlegroundQueueId() const;
        void RemoveBattlegroundQueueId(BattlegroundQueueTypeId val);
        void SetInviteForBattlegroundQueueType(BattlegroundQueueTypeId bgQueueTypeId, uint32 instanceId);
        bool IsInvitedForBattlegroundInstance(uint32 instanceId) const;
        WorldLocation const& GetBattlegroundEntryPoint() const { return m_bgData.joinPos; }
        void SetBattlegroundEntryPoint();

        void SetBGTeam(uint32 team);
        uint32 GetBGTeam() const;

        void LeaveBattleground(bool teleportToEntryPoint = true);
        bool CanJoinToBattleground(Battleground const* bg) const;
        bool CanReportAfkDueToLimit();
        void ReportedAfkBy(Player* reporter);
        void ClearAfkReports() { m_bgData.bgAfkReporter.clear(); }

        bool GetBGAccessByLevel(BattlegroundTypeId bgTypeId) const;
        bool CanUseBattlegroundObject(GameObject* gameobject) const;
        bool isTotalImmune() const;
        bool CanCaptureTowerPoint() const;

        bool GetRandomWinner() const { return m_IsBGRandomWinner; }
        void SetRandomWinner(bool isWinner);

        /*********************************************************/
        /***               OUTDOOR PVP SYSTEM                  ***/
        /*********************************************************/

        OutdoorPvP* GetOutdoorPvP() const;
        // returns true if the player is in active state for outdoor pvp objective capturing, false otherwise
        bool IsOutdoorPvPActive() const;

        /*********************************************************/
        /***              ENVIROMENTAL SYSTEM                  ***/
        /*********************************************************/

        bool IsImmuneToEnvironmentalDamage() const;
        uint32 EnvironmentalDamage(EnviromentalDamage type, uint32 damage);

        /*********************************************************/
        /***               FLOOD FILTER SYSTEM                 ***/
        /*********************************************************/

        void UpdateSpeakTime();
        bool CanSpeak() const;

        /*********************************************************/
        /***                 VARIOUS SYSTEMS                   ***/
        /*********************************************************/
        void UpdateFallInformationIfNeed(MovementInfo const& minfo, uint16 opcode);
        // only changed for direct client control (possess, vehicle etc.), not stuff you control using pet commands
        Unit* m_unitMovedByMe;
        WorldObject* m_seer;
        void SetFallInformation(uint32 time, float z);
        void HandleFall(MovementInfo const& movementInfo);

        bool CanFlyInZone(uint32 mapid, uint32 zone, SpellInfo const* bySpell) const;

        void SetClientControl(Unit* target, bool allowMove);

        void SetMovedUnit(Unit* target);

        void SetSeer(WorldObject* target) { m_seer = target; }
        void SetViewpoint(WorldObject* target, bool apply);
        WorldObject* GetViewpoint() const;
        void StopCastingCharm();
        void StopCastingBindSight() const;

        uint32 GetSaveTimer() const { return m_nextSave; }
        void   SetSaveTimer(uint32 timer) { m_nextSave = timer; }

        void SaveRecallPosition() { m_recall_location.WorldRelocate(*this); }
        void Recall() { TeleportTo(m_recall_location); }

        void SetHomebind(WorldLocation const& loc, uint32 areaId);

        // Homebind coordinates
        uint32 m_homebindMapId;
        uint16 m_homebindAreaId;
        float m_homebindX;
        float m_homebindY;
        float m_homebindZ;

        WorldLocation GetStartPosition() const;

        // currently visible objects at player client
        GuidUnorderedSet m_clientGUIDs;

        bool HaveAtClient(Object const* u) const;

        bool IsNeverVisible() const override;

        bool IsVisibleGloballyFor(Player const* player) const;

        void SendInitialVisiblePackets(Unit* target) const;
        void UpdateObjectVisibility(bool forced = true) override;
        void UpdateVisibilityForPlayer();
        void UpdateVisibilityOf(WorldObject* target);
        void UpdateTriggerVisibility();

        template<class T>
        void UpdateVisibilityOf(T* target, UpdateData& data, std::set<Unit*>& visibleNow);

        uint8 m_forced_speed_changes[MAX_MOVE_TYPE];

        bool HasAtLoginFlag(AtLoginFlags f) const { return (m_atLoginFlags & f) != 0; }
        void SetAtLoginFlag(AtLoginFlags f) { m_atLoginFlags |= f; }
        void RemoveAtLoginFlag(AtLoginFlags flags, bool persist = false);

        bool isUsingLfg() const;
        bool inRandomLfgDungeon() const;

        typedef std::set<uint32> DFQuestsDoneList;
        DFQuestsDoneList m_DFQuests;

        // Temporarily removed pet cache
        uint32 GetTemporaryUnsummonedPetNumber() const { return m_temporaryUnsummonedPetNumber; }
        void SetTemporaryUnsummonedPetNumber(uint32 petnumber) { m_temporaryUnsummonedPetNumber = petnumber; }
        void UnsummonPetTemporaryIfAny();
        void ResummonPetTemporaryUnSummonedIfAny();
        bool IsPetNeedBeTemporaryUnsummoned() const;

        void SendCinematicStart(uint32 CinematicSequenceId) const;
        void SendMovieStart(uint32 MovieId) const;

        uint32 DoRandomRoll(uint32 minimum, uint32 maximum);

        /*********************************************************/
        /***                 INSTANCE SYSTEM                   ***/
        /*********************************************************/

        typedef std::unordered_map< uint32 /*mapId*/, InstancePlayerBind > BoundInstancesMap;

        void UpdateHomebindTime(uint32 time);

        uint32 m_HomebindTimer;
        bool m_InstanceValid;
        // permanent binds and solo binds by difficulty
        BoundInstancesMap m_boundInstances[MAX_DIFFICULTY];
        InstancePlayerBind* GetBoundInstance(uint32 mapid, Difficulty difficulty, bool withExpired = false);
        BoundInstancesMap& GetBoundInstances(Difficulty difficulty) { return m_boundInstances[difficulty]; }
        InstanceSave* GetInstanceSave(uint32 mapid, bool raid);
        void UnbindInstance(uint32 mapid, Difficulty difficulty, bool unload = false);
        void UnbindInstance(BoundInstancesMap::iterator &itr, Difficulty difficulty, bool unload = false);
        InstancePlayerBind* BindToInstance(InstanceSave* save, bool permanent, BindExtensionState extendState = EXTEND_STATE_NORMAL, bool load = false);
        void BindToInstance();
        void SetPendingBind(uint32 instanceId, uint32 bindTimer);
        bool HasPendingBind() const { return _pendingBindId > 0; }
        void SendRaidInfo();
        void SendSavedInstances();
        bool Satisfy(AccessRequirement const* ar, uint32 target_map, bool report = false);
        bool CheckInstanceValidity(bool /*isLogin*/);
        bool CheckInstanceCount(uint32 instanceId) const;
        void AddInstanceEnterTime(uint32 instanceId, time_t enterTime);

        // last used pet number (for BG's)
        uint32 GetLastPetNumber() const { return m_lastpetnumber; }
        void SetLastPetNumber(uint32 petnumber) { m_lastpetnumber = petnumber; }

        /*********************************************************/
        /***                   GROUP SYSTEM                    ***/
        /*********************************************************/

        Group* GetGroupInvite() const { return m_groupInvite; }
        void SetGroupInvite(Group* group) { m_groupInvite = group; }
        Group* GetGroup() { return m_group.getTarget(); }
        Group const* GetGroup() const { return const_cast<Group const*>(m_group.getTarget()); }
        GroupReference& GetGroupRef() { return m_group; }
        void SetGroup(Group* group, int8 subgroup = -1);
        uint8 GetSubGroup() const { return m_group.getSubGroup(); }
        uint32 GetGroupUpdateFlag() const { return m_groupUpdateMask; }
        void SetGroupUpdateFlag(uint32 flag) { m_groupUpdateMask |= flag; }
        uint64 GetAuraUpdateMaskForRaid() const { return m_auraRaidUpdateMask; }
        void SetAuraUpdateMaskForRaid(uint8 slot) { m_auraRaidUpdateMask |= (uint64(1) << slot); }
        Player* GetNextRandomRaidMember(float radius);
        PartyResult CanUninviteFromGroup(ObjectGuid guidMember = ObjectGuid::Empty) const;

        // Battleground / Battlefield Group System
        void SetBattlegroundOrBattlefieldRaid(Group* group, int8 subgroup = -1);
        void RemoveFromBattlegroundOrBattlefieldRaid();
        Group* GetOriginalGroup() const { return m_originalGroup.getTarget(); }
        GroupReference& GetOriginalGroupRef() { return m_originalGroup; }
        uint8 GetOriginalSubGroup() const { return m_originalGroup.getSubGroup(); }
        void SetOriginalGroup(Group* group, int8 subgroup = -1);

        void SetPassOnGroupLoot(bool bPassOnGroupLoot) { m_bPassOnGroupLoot = bPassOnGroupLoot; }
        bool GetPassOnGroupLoot() const { return m_bPassOnGroupLoot; }

        MapReference &GetMapRef() { return m_mapRef; }

        // Set map to player and add reference
        void SetMap(Map* map) override;
        void ResetMap() override;

        bool isAllowedToLoot(Creature const* creature);

        DeclinedName const* GetDeclinedNames() const { return m_declinedname; }
        uint8 GetRunesState() const { return m_runes->runeState; }
        RuneType GetBaseRune(uint8 index) const { return RuneType(m_runes->runes[index].BaseRune); }
        RuneType GetCurrentRune(uint8 index) const { return RuneType(m_runes->runes[index].CurrentRune); }
        uint32 GetRuneCooldown(uint8 index) const { return m_runes->runes[index].Cooldown; }
        uint32 GetRuneBaseCooldown(uint8 index);
        bool IsBaseRuneSlotsOnCooldown(RuneType runeType) const;
        RuneType GetLastUsedRune() const { return m_runes->lastUsedRune; }
        void SetLastUsedRune(RuneType type) { m_runes->lastUsedRune = type; }
        void SetBaseRune(uint8 index, RuneType baseRune) { m_runes->runes[index].BaseRune = baseRune; }
        void SetCurrentRune(uint8 index, RuneType currentRune) { m_runes->runes[index].CurrentRune = currentRune; }
        void SetRuneCooldown(uint8 index, uint32 cooldown, bool casted = false);
        void SetRuneConvertAura(uint8 index, AuraEffect const* aura);
        void AddRuneByAuraEffect(uint8 index, RuneType newType, AuraEffect const* aura);
        void RemoveRunesByAuraEffect(AuraEffect const* aura);
        void RestoreBaseRune(uint8 index);
        void ConvertRune(uint8 index, RuneType newType);
        void ResyncRunes(uint8 count) const;
        void AddRunePower(uint8 index) const;
        void InitRunes();

        void SendRespondInspectAchievements(Player* player) const;
        bool HasAchieved(uint32 achievementId) const;
        void ResetAchievements();
        void ResetAchievementCriteria(AchievementCriteriaCondition condition, uint32 value, bool evenIfCriteriaComplete = false);
        void UpdateAchievementCriteria(AchievementCriteriaTypes type, uint32 miscValue1 = 0, uint32 miscValue2 = 0, WorldObject* ref = nullptr);
        void StartTimedAchievement(AchievementCriteriaTimedTypes type, uint32 entry, uint32 timeLost = 0);
        void RemoveTimedAchievement(AchievementCriteriaTimedTypes type, uint32 entry);
        void CompletedAchievement(AchievementEntry const* entry);

        bool HasTitle(uint32 bitIndex) const;
        bool HasTitle(CharTitlesEntry const* title) const;
        void SetTitle(CharTitlesEntry const* title, bool lost = false);

        //bool isActiveObject() const { return true; }
        bool CanSeeSpellClickOn(Creature const* creature) const;

        uint32 GetChampioningFaction() const { return m_ChampioningFaction; }
        void SetChampioningFaction(uint32 faction) { m_ChampioningFaction = faction; }
        Spell* m_spellModTakingSpell;

        float GetAverageItemLevel() const;
        bool isDebugAreaTriggers;

        void ClearWhisperWhiteList() { WhisperList.clear(); }
        void AddWhisperWhiteList(ObjectGuid guid) { WhisperList.push_back(guid); }
        bool IsInWhisperWhiteList(ObjectGuid guid);
        void RemoveFromWhisperWhiteList(ObjectGuid guid) { WhisperList.remove(guid); }

        bool SetDisableGravity(bool disable, bool packetOnly /* = false */) override;
        bool SetCanFly(bool apply, bool packetOnly = false) override;
        bool SetWaterWalking(bool apply, bool packetOnly = false) override;
        bool SetFeatherFall(bool apply, bool packetOnly = false) override;
        bool SetHover(bool enable, bool packetOnly = false) override;

        bool CanFly() const override { return m_movementInfo.HasMovementFlag(MOVEMENTFLAG_CAN_FLY); }

        std::string GetMapAreaAndZoneString() const;
        std::string GetCoordsMapAreaAndZoneString() const;

<<<<<<< HEAD
#ifdef PRESETS
        PresetMapType presetMap; // presetMap[presetId] = presetData
#endif
=======
        std::string GetDebugInfo() const override;
>>>>>>> afdbc5ff

    protected:
        // Gamemaster whisper whitelist
        GuidList WhisperList;
        uint32 m_regenTimerCount;
        uint32 m_foodEmoteTimerCount;
        float m_powerFraction[MAX_POWERS];
        uint32 m_contestedPvPTimer;

        /*********************************************************/
        /***               BATTLEGROUND SYSTEM                 ***/
        /*********************************************************/

        /*
        this is an array of BG queues (BgTypeIDs) in which is player
        */
        struct BgBattlegroundQueueID_Rec
        {
            BattlegroundQueueTypeId bgQueueTypeId;
            uint32 invitedToInstance;
        };

        BgBattlegroundQueueID_Rec m_bgBattlegroundQueueID[PLAYER_MAX_BATTLEGROUND_QUEUES];
        BGData                    m_bgData;

        bool m_IsBGRandomWinner;

        /*********************************************************/
        /***                    QUEST SYSTEM                   ***/
        /*********************************************************/

        //We allow only one timed quest active at the same time. Below can then be simple value instead of set.
        typedef std::set<uint32> QuestSet;
        typedef std::set<uint32> SeasonalQuestSet;
        typedef std::unordered_map<uint32, SeasonalQuestSet> SeasonalEventQuestMap;
        QuestSet m_timedquests;
        QuestSet m_weeklyquests;
        QuestSet m_monthlyquests;
        SeasonalEventQuestMap m_seasonalquests;

        ObjectGuid m_playerSharingQuest;
        uint32 m_sharedQuestId;
        uint32 m_ingametime;

        /*********************************************************/
        /***                   LOAD SYSTEM                     ***/
        /*********************************************************/

        void _LoadActions(PreparedQueryResult result);
        void _LoadAuras(PreparedQueryResult result, uint32 timediff);
        void _LoadGlyphAuras();
        void _LoadBoundInstances(PreparedQueryResult result);
        void _LoadInventory(PreparedQueryResult result, uint32 timeDiff);
        void _LoadMailInit(PreparedQueryResult resultUnread, PreparedQueryResult resultDelivery);
        void _LoadMail();
        void _LoadMailedItems(Mail* mail);
        void _LoadQuestStatus(PreparedQueryResult result);
        void _LoadQuestStatusRewarded(PreparedQueryResult result);
        void _LoadDailyQuestStatus(PreparedQueryResult result);
        void _LoadWeeklyQuestStatus(PreparedQueryResult result);
        void _LoadMonthlyQuestStatus(PreparedQueryResult result);
        void _LoadSeasonalQuestStatus(PreparedQueryResult result);
        void _LoadRandomBGStatus(PreparedQueryResult result);
        void _LoadGroup(PreparedQueryResult result);
        void _LoadSkills(PreparedQueryResult result);
        void _LoadSpells(PreparedQueryResult result);
        bool _LoadHomeBind(PreparedQueryResult result);
        void _LoadDeclinedNames(PreparedQueryResult result);
        void _LoadArenaTeamInfo(PreparedQueryResult result);
        void _LoadEquipmentSets(PreparedQueryResult result);
        void _LoadBGData(PreparedQueryResult result);
        void _LoadGlyphs(PreparedQueryResult result);
        void _LoadTalents(PreparedQueryResult result);
        void _LoadInstanceTimeRestrictions(PreparedQueryResult result);

        /*********************************************************/
        /***                   SAVE SYSTEM                     ***/
        /*********************************************************/

        void _SaveActions(SQLTransaction& trans);
        void _SaveAuras(SQLTransaction& trans);
        void _SaveInventory(SQLTransaction& trans);
        void _SaveMail(SQLTransaction& trans);
        void _SaveQuestStatus(SQLTransaction& trans);
        void _SaveDailyQuestStatus(SQLTransaction& trans);
        void _SaveWeeklyQuestStatus(SQLTransaction& trans);
        void _SaveMonthlyQuestStatus(SQLTransaction& trans);
        void _SaveSeasonalQuestStatus(SQLTransaction& trans);
        void _SaveSkills(SQLTransaction& trans);
        void _SaveSpells(SQLTransaction& trans);
        void _SaveEquipmentSets(SQLTransaction& trans);
        void _SaveBGData(SQLTransaction& trans);
        void _SaveGlyphs(SQLTransaction& trans) const;
        void _SaveTalents(SQLTransaction& trans);
        void _SaveStats(SQLTransaction& trans) const;
        void _SaveInstanceTimeRestrictions(SQLTransaction& trans);

        /*********************************************************/
        /***              ENVIRONMENTAL SYSTEM                 ***/
        /*********************************************************/
        void HandleSobering();
        void SendMirrorTimer(MirrorTimerType Type, uint32 MaxValue, uint32 CurrentValue, int32 Regen);
        void StopMirrorTimer(MirrorTimerType Type);
        void HandleDrowning(uint32 time_diff);
        int32 getMaxTimer(MirrorTimerType timer) const;

        /*********************************************************/
        /***                  HONOR SYSTEM                     ***/
        /*********************************************************/
        time_t m_lastHonorUpdateTime;

        void outDebugValues() const;
        ObjectGuid m_lootGuid;

        uint32 m_team;
        uint32 m_nextSave;
        time_t m_speakTime;
        uint32 m_speakCount;
        Difficulty m_dungeonDifficulty;
        Difficulty m_raidDifficulty;
        Difficulty m_raidMapDifficulty;

        uint32 m_atLoginFlags;

        Item* m_items[PLAYER_SLOTS_COUNT];
        uint32 m_currentBuybackSlot;

        std::vector<Item*> m_itemUpdateQueue;
        bool m_itemUpdateQueueBlocked;

        uint32 m_ExtraFlags;

        QuestStatusMap m_QuestStatus;
        QuestStatusSaveMap m_QuestStatusSave;

        RewardedQuestSet m_RewardedQuests;
        QuestStatusSaveMap m_RewardedQuestsSave;

        SkillStatusMap mSkillStatus;

        uint32 m_GuildIdInvited;
        uint32 m_ArenaTeamIdInvited;

        PlayerMails m_mail;
        PlayerSpellMap m_spells;
        PlayerTalentMap* m_talents[MAX_TALENT_SPECS];
        uint32 m_lastPotionId;                              // last used health/mana potion in combat, that block next potion use

        uint8 m_activeSpec;
        uint8 m_specsCount;

        uint32 m_Glyphs[MAX_TALENT_SPECS][MAX_GLYPH_SLOT_INDEX];

        ActionButtonList m_actionButtons;

        float m_auraBaseFlatMod[BASEMOD_END];
        float m_auraBasePctMod[BASEMOD_END];
        int16 m_baseRatingValue[MAX_COMBAT_RATING];
        uint32 m_baseSpellPower;
        uint32 m_baseFeralAP;
        uint32 m_baseManaRegen;
        uint32 m_baseHealthRegen;
        int32 m_spellPenetrationItemMod;

        SpellModContainer m_spellMods[MAX_SPELLMOD];

        EnchantDurationList m_enchantDuration;
        ItemDurationList m_itemDuration;
        GuidUnorderedSet m_itemSoulboundTradeable;

        void ResetTimeSync();
        void SendTimeSync();

        std::unique_ptr<ResurrectionData> _resurrectionData;

        WorldSession* m_session;

        JoinedChannelsList m_channels;

        uint8 m_cinematic;

        TradeData* m_trade;

        bool   m_DailyQuestChanged;
        bool   m_WeeklyQuestChanged;
        bool   m_MonthlyQuestChanged;
        bool   m_SeasonalQuestChanged;
        time_t m_lastDailyQuestTime;

        uint32 m_hostileReferenceCheckTimer;
        uint32 m_drunkTimer;
        uint32 m_weaponChangeTimer;

        uint32 m_zoneUpdateId;
        uint32 m_zoneUpdateTimer;
        uint32 m_areaUpdateId;

        uint32 m_deathTimer;
        time_t m_deathExpireTime;

        uint32 m_WeaponProficiency;
        uint32 m_ArmorProficiency;
        bool m_canParry;
        bool m_canBlock;
        bool m_canTitanGrip;
        uint32 m_titanGripPenaltySpellId;
        uint8 m_swingErrorMsg;
        float m_ammoDPS;

        ////////////////////Rest System/////////////////////
        time_t _restTime;
        uint32 inn_triggerId;
        float m_rest_bonus;
        uint32 _restFlagMask;
        ////////////////////Rest System/////////////////////
        uint32 m_resetTalentsCost;
        time_t m_resetTalentsTime;
        uint32 m_usedTalentCount;
        uint32 m_questRewardTalentCount;

        // Social
        PlayerSocial* m_social;

        // Groups
        GroupReference m_group;
        GroupReference m_originalGroup;
        Group* m_groupInvite;
        uint32 m_groupUpdateMask;
        uint64 m_auraRaidUpdateMask;
        bool m_bPassOnGroupLoot;

        // last used pet number (for BG's)
        uint32 m_lastpetnumber;

        // Player summoning
        time_t m_summon_expire;
        WorldLocation m_summon_location;

        // Recall position
        WorldLocation m_recall_location;

        DeclinedName *m_declinedname;
        Runes *m_runes;
        EquipmentSetContainer _equipmentSets;

        bool CanAlwaysSee(WorldObject const* obj) const override;

        bool IsAlwaysDetectableFor(WorldObject const* seer) const override;

        uint8 m_grantableLevels;

        uint8 m_fishingSteps;

        bool m_needsZoneUpdate;

    private:
        // internal common parts for CanStore/StoreItem functions
        InventoryResult CanStoreItem_InSpecificSlot(uint8 bag, uint8 slot, ItemPosCountVec& dest, ItemTemplate const* pProto, uint32& count, bool swap, Item* pSrcItem) const;
        InventoryResult CanStoreItem_InBag(uint8 bag, ItemPosCountVec& dest, ItemTemplate const* pProto, uint32& count, bool merge, bool non_specialized, Item* pSrcItem, uint8 skip_bag, uint8 skip_slot) const;
        InventoryResult CanStoreItem_InInventorySlots(uint8 slot_begin, uint8 slot_end, ItemPosCountVec& dest, ItemTemplate const* pProto, uint32& count, bool merge, Item* pSrcItem, uint8 skip_bag, uint8 skip_slot) const;
        Item* _StoreItem(uint16 pos, Item* pItem, uint32 count, bool clone, bool update);
        Item* _LoadItem(SQLTransaction& trans, uint32 zoneId, uint32 timeDiff, Field* fields);

        CinematicMgr* _cinematicMgr;

        GuidSet m_refundableItems;
        void SendRefundInfo(Item* item);
        void RefundItem(Item* item);

        // know currencies are not removed at any point (0 displayed)
        void AddKnownCurrency(uint32 itemId);

        void AdjustQuestReqItemCount(Quest const* quest, QuestStatusData& questStatusData);

        bool IsCanDelayTeleport() const { return m_bCanDelayTeleport; }
        void SetCanDelayTeleport(bool setting) { m_bCanDelayTeleport = setting; }
        bool IsHasDelayedTeleport() const { return m_bHasDelayedTeleport; }
        void SetDelayedTeleportFlag(bool setting) { m_bHasDelayedTeleport = setting; }
        void ScheduleDelayedOperation(uint32 operation) { if (operation < DELAYED_END) m_DelayedOperations |= operation; }

        bool IsInstanceLoginGameMasterException() const;

        MapReference m_mapRef;

        uint32 m_lastFallTime;
        float  m_lastFallZ;

        int32 m_MirrorTimer[MAX_TIMERS];
        uint8 m_MirrorTimerFlags;
        uint8 m_MirrorTimerFlagsLast;
        bool m_isInWater;

        // Rune type / Rune timer
        uint32 m_runeGraceCooldown[MAX_RUNES];
        uint32 m_lastRuneGraceTimers[MAX_RUNES];

        // Current teleport data
        WorldLocation m_teleport_dest;
        uint32 m_teleport_options;
        bool mSemaphoreTeleport_Near;
        bool mSemaphoreTeleport_Far;

        uint32 m_DelayedOperations;
        bool m_bCanDelayTeleport;
        bool m_bHasDelayedTeleport;

        // Temporary removed pet cache
        uint32 m_temporaryUnsummonedPetNumber;
        uint32 m_oldpetspell;

        AchievementMgr* m_achievementMgr;
        ReputationMgr*  m_reputationMgr;

        uint32 m_ChampioningFaction;

        uint32 m_timeSyncCounter;
        uint32 m_timeSyncTimer;
        uint32 m_timeSyncClient;
        uint32 m_timeSyncServer;

        InstanceTimeMap _instanceResetTimes;
        uint32 _pendingBindId;
        uint32 _pendingBindTimer;

        uint32 _activeCheats;

        // variables to save health and mana before duel and restore them after duel
        uint32 healthBeforeDuel;
        uint32 manaBeforeDuel;

        WorldLocation _corpseLocation;
};

TC_GAME_API void AddItemsSetItem(Player* player, Item* item);
TC_GAME_API void RemoveItemsSetItem(Player* player, ItemTemplate const* proto);

#endif<|MERGE_RESOLUTION|>--- conflicted
+++ resolved
@@ -2162,13 +2162,11 @@
         std::string GetMapAreaAndZoneString() const;
         std::string GetCoordsMapAreaAndZoneString() const;
 
-<<<<<<< HEAD
 #ifdef PRESETS
         PresetMapType presetMap; // presetMap[presetId] = presetData
 #endif
-=======
+
         std::string GetDebugInfo() const override;
->>>>>>> afdbc5ff
 
     protected:
         // Gamemaster whisper whitelist
