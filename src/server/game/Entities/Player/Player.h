--- conflicted
+++ resolved
@@ -1383,20 +1383,12 @@
 
         PhaseMgr& GetPhaseMgr() { return phaseMgr; }
 
-<<<<<<< HEAD
-        void Say(const std::string& text, const uint32 language);
-        void Yell(const std::string& text, const uint32 language);
-        void TextEmote(const std::string& text);
-        void Whisper(const std::string& text, const uint32 language, uint64 receiver);
-        void WhisperAddon(const std::string& text, const std::string& prefix, Player* receiver);
-        void BuildPlayerChat(WorldPacket* data, uint8 msgtype, const std::string& text, uint32 language, const char* addonPrefix = NULL) const;
-=======
         void Say(std::string const& text, const uint32 language);
         void Yell(std::string const& text, const uint32 language);
         void TextEmote(std::string const& text);
         void Whisper(std::string const& text, const uint32 language, uint64 receiver);
-        void BuildPlayerChat(WorldPacket* data, uint8 msgtype, std::string const& text, uint32 language) const;
->>>>>>> c5bbf458
+        void WhisperAddon(std::string const& text, std::string const& prefix, Player* receiver);
+        void BuildPlayerChat(WorldPacket* data, uint8 msgtype, std::string const& text, uint32 language, const char* addonPrefix = NULL) const;
 
         /*********************************************************/
         /***                    STORAGE SYSTEM                 ***/
@@ -1885,8 +1877,7 @@
         void AddTemporarySpell(uint32 spellId);
         void RemoveTemporarySpell(uint32 spellId);
         void SetReputation(uint32 factionentry, uint32 value);
-<<<<<<< HEAD
-        uint32 GetReputation(uint32 factionentry);
+        uint32 GetReputation(uint32 factionentry) const;
         std::string GetGuildName();
 
         // Talents
@@ -1909,14 +1900,6 @@
 
         bool ResetTalents(bool no_cost = false);
         uint32 GetNextResetTalentsCost() const;
-=======
-        uint32 GetReputation(uint32 factionentry) const;
-        std::string const& GetGuildName();
-        uint32 GetFreeTalentPoints() const { return GetUInt32Value(PLAYER_CHARACTER_POINTS1); }
-        void SetFreeTalentPoints(uint32 points);
-        bool resetTalents(bool no_cost = false);
-        uint32 resetTalentsCost() const;
->>>>>>> c5bbf458
         void InitTalentForLevel();
         void BuildPlayerTalentsInfoData(WorldPacket* data);
         void BuildPetTalentsInfoData(WorldPacket* data);
