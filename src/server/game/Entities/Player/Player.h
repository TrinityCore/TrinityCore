/*
 * Copyright (C) 2008-2013 TrinityCore <http://www.trinitycore.org/>
 * Copyright (C) 2005-2009 MaNGOS <http://getmangos.com/>
 *
 * This program is free software; you can redistribute it and/or modify it
 * under the terms of the GNU General Public License as published by the
 * Free Software Foundation; either version 2 of the License, or (at your
 * option) any later version.
 *
 * This program is distributed in the hope that it will be useful, but WITHOUT
 * ANY WARRANTY; without even the implied warranty of MERCHANTABILITY or
 * FITNESS FOR A PARTICULAR PURPOSE. See the GNU General Public License for
 * more details.
 *
 * You should have received a copy of the GNU General Public License along
 * with this program. If not, see <http://www.gnu.org/licenses/>.
 */

#ifndef _PLAYER_H
#define _PLAYER_H

#include "DBCStores.h"
#include "GroupReference.h"
#include "MapReference.h"

#include "Item.h"
#include "PetDefines.h"
#include "QuestDef.h"
#include "SpellMgr.h"
#include "Unit.h"

#include <string>
#include <vector>

struct CreatureTemplate;
struct Mail;
struct TrainerSpell;
struct VendorItem;

class AchievementMgr;
class ReputationMgr;
class Channel;
class CharacterCreateInfo;
class Creature;
class DynamicObject;
class Group;
class Guild;
class OutdoorPvP;
class Pet;
class PlayerMenu;
class PlayerSocial;
class SpellCastTargets;
class UpdateMask;

typedef std::deque<Mail*> PlayerMails;

#define PLAYER_MAX_SKILLS           127
#define PLAYER_MAX_DAILY_QUESTS     25
#define PLAYER_EXPLORED_ZONES_SIZE  128

// Note: SPELLMOD_* values is aura types in fact
enum SpellModType
{
    SPELLMOD_FLAT         = 107,                            // SPELL_AURA_ADD_FLAT_MODIFIER
    SPELLMOD_PCT          = 108                             // SPELL_AURA_ADD_PCT_MODIFIER
};

// 2^n values, Player::m_isunderwater is a bitmask. These are Trinity internal values, they are never send to any client
enum PlayerUnderwaterState
{
    UNDERWATER_NONE                     = 0x00,
    UNDERWATER_INWATER                  = 0x01,             // terrain type is water and player is afflicted by it
    UNDERWATER_INLAVA                   = 0x02,             // terrain type is lava and player is afflicted by it
    UNDERWATER_INSLIME                  = 0x04,             // terrain type is lava and player is afflicted by it
    UNDERWARER_INDARKWATER              = 0x08,             // terrain type is dark water and player is afflicted by it

    UNDERWATER_EXIST_TIMERS             = 0x10
};

enum BuyBankSlotResult
{
    ERR_BANKSLOT_FAILED_TOO_MANY    = 0,
    ERR_BANKSLOT_INSUFFICIENT_FUNDS = 1,
    ERR_BANKSLOT_NOTBANKER          = 2,
    ERR_BANKSLOT_OK                 = 3
};

enum PlayerSpellState
{
    PLAYERSPELL_UNCHANGED = 0,
    PLAYERSPELL_CHANGED   = 1,
    PLAYERSPELL_NEW       = 2,
    PLAYERSPELL_REMOVED   = 3,
    PLAYERSPELL_TEMPORARY = 4
};

struct PlayerSpell
{
    PlayerSpellState state : 8;
    bool active            : 1;                             // show in spellbook
    bool dependent         : 1;                             // learned as result another spell learn, skill grow, quest reward, etc
    bool disabled          : 1;                             // first rank has been learned in result talent learn but currently talent unlearned, save max learned ranks
};

struct PlayerTalent
{
    PlayerSpellState state : 8;
    uint8 spec             : 8;
};

// Spell modifier (used for modify other spells)
struct SpellModifier
{
    SpellModifier(Aura* _ownerAura = NULL) : op(SPELLMOD_DAMAGE), type(SPELLMOD_FLAT), charges(0), value(0), mask(), spellId(0), ownerAura(_ownerAura) {}
    SpellModOp   op   : 8;
    SpellModType type : 8;
    int16 charges     : 16;
    int32 value;
    flag96 mask;
    uint32 spellId;
    Aura* const ownerAura;
};

typedef UNORDERED_MAP<uint32, PlayerTalent*> PlayerTalentMap;
typedef UNORDERED_MAP<uint32, PlayerSpell*> PlayerSpellMap;
typedef std::list<SpellModifier*> SpellModList;

typedef std::list<uint64> WhisperListContainer;

struct SpellCooldown
{
    time_t end;
    uint16 itemid;
};

typedef std::map<uint32, SpellCooldown> SpellCooldowns;
typedef UNORDERED_MAP<uint32 /*instanceId*/, time_t/*releaseTime*/> InstanceTimeMap;

enum TrainerSpellState
{
    TRAINER_SPELL_GREEN = 0,
    TRAINER_SPELL_RED   = 1,
    TRAINER_SPELL_GRAY  = 2,
    TRAINER_SPELL_GREEN_DISABLED = 10                       // custom value, not send to client: formally green but learn not allowed
};

enum ActionButtonUpdateState
{
    ACTIONBUTTON_UNCHANGED = 0,
    ACTIONBUTTON_CHANGED   = 1,
    ACTIONBUTTON_NEW       = 2,
    ACTIONBUTTON_DELETED   = 3
};

enum ActionButtonType
{
    ACTION_BUTTON_SPELL     = 0x00,
    ACTION_BUTTON_C         = 0x01,                         // click?
    ACTION_BUTTON_EQSET     = 0x20,
    ACTION_BUTTON_MACRO     = 0x40,
    ACTION_BUTTON_CMACRO    = ACTION_BUTTON_C | ACTION_BUTTON_MACRO,
    ACTION_BUTTON_ITEM      = 0x80
};

enum ReputationSource
{
    REPUTATION_SOURCE_KILL,
    REPUTATION_SOURCE_QUEST,
    REPUTATION_SOURCE_DAILY_QUEST,
    REPUTATION_SOURCE_WEEKLY_QUEST,
    REPUTATION_SOURCE_MONTHLY_QUEST,
    REPUTATION_SOURCE_SPELL
};

#define ACTION_BUTTON_ACTION(X) (uint32(X) & 0x00FFFFFF)
#define ACTION_BUTTON_TYPE(X)   ((uint32(X) & 0xFF000000) >> 24)
#define MAX_ACTION_BUTTON_ACTION_VALUE (0x00FFFFFF+1)

struct ActionButton
{
    ActionButton() : packedData(0), uState(ACTIONBUTTON_NEW) {}

    uint32 packedData;
    ActionButtonUpdateState uState;

    // helpers
    ActionButtonType GetType() const { return ActionButtonType(ACTION_BUTTON_TYPE(packedData)); }
    uint32 GetAction() const { return ACTION_BUTTON_ACTION(packedData); }
    void SetActionAndType(uint32 action, ActionButtonType type)
    {
        uint32 newData = action | (uint32(type) << 24);
        if (newData != packedData || uState == ACTIONBUTTON_DELETED)
        {
            packedData = newData;
            if (uState != ACTIONBUTTON_NEW)
                uState = ACTIONBUTTON_CHANGED;
        }
    }
};

#define  MAX_ACTION_BUTTONS 144                             //checked in 3.2.0

typedef std::map<uint8, ActionButton> ActionButtonList;

struct PlayerCreateInfoItem
{
    PlayerCreateInfoItem(uint32 id, uint32 amount) : item_id(id), item_amount(amount) {}

    uint32 item_id;
    uint32 item_amount;
};

typedef std::list<PlayerCreateInfoItem> PlayerCreateInfoItems;

struct PlayerClassLevelInfo
{
    PlayerClassLevelInfo() : basehealth(0), basemana(0) {}
    uint16 basehealth;
    uint16 basemana;
};

struct PlayerClassInfo
{
    PlayerClassInfo() : levelInfo(NULL) { }

    PlayerClassLevelInfo* levelInfo;                        //[level-1] 0..MaxPlayerLevel-1
};

struct PlayerLevelInfo
{
    PlayerLevelInfo() { for (uint8 i=0; i < MAX_STATS; ++i) stats[i] = 0; }

    uint8 stats[MAX_STATS];
};

typedef std::list<uint32> PlayerCreateInfoSpells;

struct PlayerCreateInfoAction
{
    PlayerCreateInfoAction() : button(0), type(0), action(0) {}
    PlayerCreateInfoAction(uint8 _button, uint32 _action, uint8 _type) : button(_button), type(_type), action(_action) {}

    uint8 button;
    uint8 type;
    uint32 action;
};

typedef std::list<PlayerCreateInfoAction> PlayerCreateInfoActions;

struct PlayerInfo
{
                                                            // existence checked by displayId != 0
    PlayerInfo() : displayId_m(0), displayId_f(0), levelInfo(NULL) { }

    uint32 mapId;
    uint32 areaId;
    float positionX;
    float positionY;
    float positionZ;
    float orientation;
    uint16 displayId_m;
    uint16 displayId_f;
    PlayerCreateInfoItems item;
    PlayerCreateInfoSpells spell;
    PlayerCreateInfoActions action;

    PlayerLevelInfo* levelInfo;                             //[level-1] 0..MaxPlayerLevel-1
};

struct PvPInfo
{
    PvPInfo() : inHostileArea(false), inNoPvPArea(false), inFFAPvPArea(false), endTimer(0) {}

    bool inHostileArea;
    bool inNoPvPArea;
    bool inFFAPvPArea;
    time_t endTimer;
};

struct DuelInfo
{
    DuelInfo() : initiator(NULL), opponent(NULL), startTimer(0), startTime(0), outOfBound(0), isMounted(false) {}

    Player* initiator;
    Player* opponent;
    time_t startTimer;
    time_t startTime;
    time_t outOfBound;
    bool isMounted;
};

struct Areas
{
    uint32 areaID;
    uint32 areaFlag;
    float x1;
    float x2;
    float y1;
    float y2;
};

#define MAX_RUNES       6

enum RuneCooldowns
{
    RUNE_BASE_COOLDOWN  = 10000,
    RUNE_MISS_COOLDOWN  = 1500     // cooldown applied on runes when the spell misses
};

enum RuneType
{
    RUNE_BLOOD      = 0,
    RUNE_UNHOLY     = 1,
    RUNE_FROST      = 2,
    RUNE_DEATH      = 3,
    NUM_RUNE_TYPES  = 4
};

struct RuneInfo
{
    uint8 BaseRune;
    uint8 CurrentRune;
    uint32 Cooldown;
    AuraEffect const* ConvertAura;
};

struct Runes
{
    RuneInfo runes[MAX_RUNES];
    uint8 runeState;                                        // mask of available runes
    RuneType lastUsedRune;

    void SetRuneState(uint8 index, bool set = true)
    {
        if (set)
            runeState |= (1 << index);                      // usable
        else
            runeState &= ~(1 << index);                     // on cooldown
    }
};

struct EnchantDuration
{
    EnchantDuration() : item(NULL), slot(MAX_ENCHANTMENT_SLOT), leftduration(0) {};
    EnchantDuration(Item* _item, EnchantmentSlot _slot, uint32 _leftduration) : item(_item), slot(_slot),
        leftduration(_leftduration){ ASSERT(item); };

    Item* item;
    EnchantmentSlot slot;
    uint32 leftduration;
};

typedef std::list<EnchantDuration> EnchantDurationList;
typedef std::list<Item*> ItemDurationList;

enum PlayerMovementType
{
    MOVE_ROOT       = 1,
    MOVE_UNROOT     = 2,
    MOVE_WATER_WALK = 3,
    MOVE_LAND_WALK  = 4
};

enum DrunkenState
{
    DRUNKEN_SOBER   = 0,
    DRUNKEN_TIPSY   = 1,
    DRUNKEN_DRUNK   = 2,
    DRUNKEN_SMASHED = 3
};

#define MAX_DRUNKEN   4

enum PlayerFlags
{
    PLAYER_FLAGS_GROUP_LEADER      = 0x00000001,
    PLAYER_FLAGS_AFK               = 0x00000002,
    PLAYER_FLAGS_DND               = 0x00000004,
    PLAYER_FLAGS_GM                = 0x00000008,
    PLAYER_FLAGS_GHOST             = 0x00000010,
    PLAYER_FLAGS_RESTING           = 0x00000020,
    PLAYER_FLAGS_UNK6              = 0x00000040,
    PLAYER_FLAGS_UNK7              = 0x00000080,               // pre-3.0.3 PLAYER_FLAGS_FFA_PVP flag for FFA PVP state
    PLAYER_FLAGS_CONTESTED_PVP     = 0x00000100,               // Player has been involved in a PvP combat and will be attacked by contested guards
    PLAYER_FLAGS_IN_PVP            = 0x00000200,
    PLAYER_FLAGS_HIDE_HELM         = 0x00000400,
    PLAYER_FLAGS_HIDE_CLOAK        = 0x00000800,
    PLAYER_FLAGS_PLAYED_LONG_TIME  = 0x00001000,               // played long time
    PLAYER_FLAGS_PLAYED_TOO_LONG   = 0x00002000,               // played too long time
    PLAYER_FLAGS_IS_OUT_OF_BOUNDS  = 0x00004000,
    PLAYER_FLAGS_DEVELOPER         = 0x00008000,               // <Dev> prefix for something?
    PLAYER_FLAGS_UNK16             = 0x00010000,               // pre-3.0.3 PLAYER_FLAGS_SANCTUARY flag for player entered sanctuary
    PLAYER_FLAGS_TAXI_BENCHMARK    = 0x00020000,               // taxi benchmark mode (on/off) (2.0.1)
    PLAYER_FLAGS_PVP_TIMER         = 0x00040000,               // 3.0.2, pvp timer active (after you disable pvp manually)
    PLAYER_FLAGS_UNK19             = 0x00080000,
    PLAYER_FLAGS_UNK20             = 0x00100000,
    PLAYER_FLAGS_UNK21             = 0x00200000,
    PLAYER_FLAGS_COMMENTATOR2      = 0x00400000,
    PLAYER_ALLOW_ONLY_ABILITY      = 0x00800000,                // used by bladestorm and killing spree, allowed only spells with SPELL_ATTR0_REQ_AMMO, SPELL_EFFECT_ATTACK, checked only for active player
    PLAYER_FLAGS_UNK24             = 0x01000000,                // disabled all melee ability on tab include autoattack
    PLAYER_FLAGS_NO_XP_GAIN        = 0x02000000,
    PLAYER_FLAGS_UNK26             = 0x04000000,
    PLAYER_FLAGS_UNK27             = 0x08000000,
    PLAYER_FLAGS_UNK28             = 0x10000000,
    PLAYER_FLAGS_UNK29             = 0x20000000,
    PLAYER_FLAGS_UNK30             = 0x40000000,
    PLAYER_FLAGS_UNK31             = 0x80000000
};

// used for PLAYER__FIELD_KNOWN_TITLES field (uint64), (1<<bit_index) without (-1)
// can't use enum for uint64 values
#define PLAYER_TITLE_DISABLED              UI64LIT(0x0000000000000000)
#define PLAYER_TITLE_NONE                  UI64LIT(0x0000000000000001)
#define PLAYER_TITLE_PRIVATE               UI64LIT(0x0000000000000002) // 1
#define PLAYER_TITLE_CORPORAL              UI64LIT(0x0000000000000004) // 2
#define PLAYER_TITLE_SERGEANT_A            UI64LIT(0x0000000000000008) // 3
#define PLAYER_TITLE_MASTER_SERGEANT       UI64LIT(0x0000000000000010) // 4
#define PLAYER_TITLE_SERGEANT_MAJOR        UI64LIT(0x0000000000000020) // 5
#define PLAYER_TITLE_KNIGHT                UI64LIT(0x0000000000000040) // 6
#define PLAYER_TITLE_KNIGHT_LIEUTENANT     UI64LIT(0x0000000000000080) // 7
#define PLAYER_TITLE_KNIGHT_CAPTAIN        UI64LIT(0x0000000000000100) // 8
#define PLAYER_TITLE_KNIGHT_CHAMPION       UI64LIT(0x0000000000000200) // 9
#define PLAYER_TITLE_LIEUTENANT_COMMANDER  UI64LIT(0x0000000000000400) // 10
#define PLAYER_TITLE_COMMANDER             UI64LIT(0x0000000000000800) // 11
#define PLAYER_TITLE_MARSHAL               UI64LIT(0x0000000000001000) // 12
#define PLAYER_TITLE_FIELD_MARSHAL         UI64LIT(0x0000000000002000) // 13
#define PLAYER_TITLE_GRAND_MARSHAL         UI64LIT(0x0000000000004000) // 14
#define PLAYER_TITLE_SCOUT                 UI64LIT(0x0000000000008000) // 15
#define PLAYER_TITLE_GRUNT                 UI64LIT(0x0000000000010000) // 16
#define PLAYER_TITLE_SERGEANT_H            UI64LIT(0x0000000000020000) // 17
#define PLAYER_TITLE_SENIOR_SERGEANT       UI64LIT(0x0000000000040000) // 18
#define PLAYER_TITLE_FIRST_SERGEANT        UI64LIT(0x0000000000080000) // 19
#define PLAYER_TITLE_STONE_GUARD           UI64LIT(0x0000000000100000) // 20
#define PLAYER_TITLE_BLOOD_GUARD           UI64LIT(0x0000000000200000) // 21
#define PLAYER_TITLE_LEGIONNAIRE           UI64LIT(0x0000000000400000) // 22
#define PLAYER_TITLE_CENTURION             UI64LIT(0x0000000000800000) // 23
#define PLAYER_TITLE_CHAMPION              UI64LIT(0x0000000001000000) // 24
#define PLAYER_TITLE_LIEUTENANT_GENERAL    UI64LIT(0x0000000002000000) // 25
#define PLAYER_TITLE_GENERAL               UI64LIT(0x0000000004000000) // 26
#define PLAYER_TITLE_WARLORD               UI64LIT(0x0000000008000000) // 27
#define PLAYER_TITLE_HIGH_WARLORD          UI64LIT(0x0000000010000000) // 28
#define PLAYER_TITLE_GLADIATOR             UI64LIT(0x0000000020000000) // 29
#define PLAYER_TITLE_DUELIST               UI64LIT(0x0000000040000000) // 30
#define PLAYER_TITLE_RIVAL                 UI64LIT(0x0000000080000000) // 31
#define PLAYER_TITLE_CHALLENGER            UI64LIT(0x0000000100000000) // 32
#define PLAYER_TITLE_SCARAB_LORD           UI64LIT(0x0000000200000000) // 33
#define PLAYER_TITLE_CONQUEROR             UI64LIT(0x0000000400000000) // 34
#define PLAYER_TITLE_JUSTICAR              UI64LIT(0x0000000800000000) // 35
#define PLAYER_TITLE_CHAMPION_OF_THE_NAARU UI64LIT(0x0000001000000000) // 36
#define PLAYER_TITLE_MERCILESS_GLADIATOR   UI64LIT(0x0000002000000000) // 37
#define PLAYER_TITLE_OF_THE_SHATTERED_SUN  UI64LIT(0x0000004000000000) // 38
#define PLAYER_TITLE_HAND_OF_ADAL          UI64LIT(0x0000008000000000) // 39
#define PLAYER_TITLE_VENGEFUL_GLADIATOR    UI64LIT(0x0000010000000000) // 40

#define KNOWN_TITLES_SIZE   3
#define MAX_TITLE_INDEX     (KNOWN_TITLES_SIZE*64)          // 3 uint64 fields

// used in PLAYER_FIELD_BYTES values
enum PlayerFieldByteFlags
{
    PLAYER_FIELD_BYTE_TRACK_STEALTHED   = 0x00000002,
    PLAYER_FIELD_BYTE_RELEASE_TIMER     = 0x00000008,       // Display time till auto release spirit
    PLAYER_FIELD_BYTE_NO_RELEASE_WINDOW = 0x00000010        // Display no "release spirit" window at all
};

// used in PLAYER_FIELD_BYTES2 values
enum PlayerFieldByte2Flags
{
    PLAYER_FIELD_BYTE2_NONE                 = 0x00,
    PLAYER_FIELD_BYTE2_STEALTH              = 0x20,
    PLAYER_FIELD_BYTE2_INVISIBILITY_GLOW    = 0x40
};

enum MirrorTimerType
{
    FATIGUE_TIMER      = 0,
    BREATH_TIMER       = 1,
    FIRE_TIMER         = 2
};
#define MAX_TIMERS      3
#define DISABLED_MIRROR_TIMER   -1

// 2^n values
enum PlayerExtraFlags
{
    // gm abilities
    PLAYER_EXTRA_GM_ON              = 0x0001,
    PLAYER_EXTRA_ACCEPT_WHISPERS    = 0x0004,
    PLAYER_EXTRA_TAXICHEAT          = 0x0008,
    PLAYER_EXTRA_GM_INVISIBLE       = 0x0010,
    PLAYER_EXTRA_GM_CHAT            = 0x0020,               // Show GM badge in chat messages
    PLAYER_EXTRA_HAS_310_FLYER      = 0x0040,               // Marks if player already has 310% speed flying mount

    // other states
    PLAYER_EXTRA_PVP_DEATH          = 0x0100                // store PvP death status until corpse creating.
};

// 2^n values
enum AtLoginFlags
{
    AT_LOGIN_NONE              = 0x00,
    AT_LOGIN_RENAME            = 0x01,
    AT_LOGIN_RESET_SPELLS      = 0x02,
    AT_LOGIN_RESET_TALENTS     = 0x04,
    AT_LOGIN_CUSTOMIZE         = 0x08,
    AT_LOGIN_RESET_PET_TALENTS = 0x10,
    AT_LOGIN_FIRST             = 0x20,
    AT_LOGIN_CHANGE_FACTION    = 0x40,
    AT_LOGIN_CHANGE_RACE       = 0x80
};

typedef std::map<uint32, QuestStatusData> QuestStatusMap;
typedef std::set<uint32> RewardedQuestSet;

//               quest,  keep
typedef std::map<uint32, bool> QuestStatusSaveMap;

enum QuestSlotOffsets
{
    QUEST_ID_OFFSET     = 0,
    QUEST_STATE_OFFSET  = 1,
    QUEST_COUNTS_OFFSET = 2,
    QUEST_TIME_OFFSET   = 4
};

#define MAX_QUEST_OFFSET 5

enum QuestSlotStateMask
{
    QUEST_STATE_NONE     = 0x0000,
    QUEST_STATE_COMPLETE = 0x0001,
    QUEST_STATE_FAIL     = 0x0002
};

enum SkillUpdateState
{
    SKILL_UNCHANGED     = 0,
    SKILL_CHANGED       = 1,
    SKILL_NEW           = 2,
    SKILL_DELETED       = 3
};

struct SkillStatusData
{
    SkillStatusData(uint8 _pos, SkillUpdateState _uState) : pos(_pos), uState(_uState)
    {
    }
    uint8 pos;
    SkillUpdateState uState;
};

typedef UNORDERED_MAP<uint32, SkillStatusData> SkillStatusMap;

class Quest;
class Spell;
class Item;
class WorldSession;

enum PlayerSlots
{
    // first slot for item stored (in any way in player m_items data)
    PLAYER_SLOT_START           = 0,
    // last+1 slot for item stored (in any way in player m_items data)
    PLAYER_SLOT_END             = 150,
    PLAYER_SLOTS_COUNT          = (PLAYER_SLOT_END - PLAYER_SLOT_START)
};

#define INVENTORY_SLOT_BAG_0    255

enum EquipmentSlots                                         // 19 slots
{
    EQUIPMENT_SLOT_START        = 0,
    EQUIPMENT_SLOT_HEAD         = 0,
    EQUIPMENT_SLOT_NECK         = 1,
    EQUIPMENT_SLOT_SHOULDERS    = 2,
    EQUIPMENT_SLOT_BODY         = 3,
    EQUIPMENT_SLOT_CHEST        = 4,
    EQUIPMENT_SLOT_WAIST        = 5,
    EQUIPMENT_SLOT_LEGS         = 6,
    EQUIPMENT_SLOT_FEET         = 7,
    EQUIPMENT_SLOT_WRISTS       = 8,
    EQUIPMENT_SLOT_HANDS        = 9,
    EQUIPMENT_SLOT_FINGER1      = 10,
    EQUIPMENT_SLOT_FINGER2      = 11,
    EQUIPMENT_SLOT_TRINKET1     = 12,
    EQUIPMENT_SLOT_TRINKET2     = 13,
    EQUIPMENT_SLOT_BACK         = 14,
    EQUIPMENT_SLOT_MAINHAND     = 15,
    EQUIPMENT_SLOT_OFFHAND      = 16,
    EQUIPMENT_SLOT_RANGED       = 17,
    EQUIPMENT_SLOT_TABARD       = 18,
    EQUIPMENT_SLOT_END          = 19
};

enum InventorySlots                                         // 4 slots
{
    INVENTORY_SLOT_BAG_START    = 19,
    INVENTORY_SLOT_BAG_END      = 23
};

enum InventoryPackSlots                                     // 16 slots
{
    INVENTORY_SLOT_ITEM_START   = 23,
    INVENTORY_SLOT_ITEM_END     = 39
};

enum BankItemSlots                                          // 28 slots
{
    BANK_SLOT_ITEM_START        = 39,
    BANK_SLOT_ITEM_END          = 67
};

enum BankBagSlots                                           // 7 slots
{
    BANK_SLOT_BAG_START         = 67,
    BANK_SLOT_BAG_END           = 74
};

enum BuyBackSlots                                           // 12 slots
{
    // stored in m_buybackitems
    BUYBACK_SLOT_START          = 74,
    BUYBACK_SLOT_END            = 86
};

enum KeyRingSlots                                           // 32 slots
{
    KEYRING_SLOT_START          = 86,
    KEYRING_SLOT_END            = 118
};

enum CurrencyTokenSlots                                     // 32 slots
{
    CURRENCYTOKEN_SLOT_START    = 118,
    CURRENCYTOKEN_SLOT_END      = 150
};

enum EquipmentSetUpdateState
{
    EQUIPMENT_SET_UNCHANGED = 0,
    EQUIPMENT_SET_CHANGED   = 1,
    EQUIPMENT_SET_NEW       = 2,
    EQUIPMENT_SET_DELETED   = 3
};

struct EquipmentSet
{
    EquipmentSet() : Guid(0), IgnoreMask(0), state(EQUIPMENT_SET_NEW)
    {
        for (uint8 i = 0; i < EQUIPMENT_SLOT_END; ++i)
            Items[i] = 0;
    }

    uint64 Guid;
    std::string Name;
    std::string IconName;
    uint32 IgnoreMask;
    uint32 Items[EQUIPMENT_SLOT_END];
    EquipmentSetUpdateState state;
};

#define MAX_EQUIPMENT_SET_INDEX 10                          // client limit

typedef std::map<uint32, EquipmentSet> EquipmentSets;

struct ItemPosCount
{
    ItemPosCount(uint16 _pos, uint32 _count) : pos(_pos), count(_count) {}
    bool isContainedIn(std::vector<ItemPosCount> const& vec) const;
    uint16 pos;
    uint32 count;
};
typedef std::vector<ItemPosCount> ItemPosCountVec;

enum TradeSlots
{
    TRADE_SLOT_COUNT            = 7,
    TRADE_SLOT_TRADED_COUNT     = 6,
    TRADE_SLOT_NONTRADED        = 6,
    TRADE_SLOT_INVALID          = -1
};

enum TransferAbortReason
{
    TRANSFER_ABORT_NONE                     = 0x00,
    TRANSFER_ABORT_ERROR                    = 0x01,
    TRANSFER_ABORT_MAX_PLAYERS              = 0x02,         // Transfer Aborted: instance is full
    TRANSFER_ABORT_NOT_FOUND                = 0x03,         // Transfer Aborted: instance not found
    TRANSFER_ABORT_TOO_MANY_INSTANCES       = 0x04,         // You have entered too many instances recently.
    TRANSFER_ABORT_ZONE_IN_COMBAT           = 0x06,         // Unable to zone in while an encounter is in progress.
    TRANSFER_ABORT_INSUF_EXPAN_LVL          = 0x07,         // You must have <TBC, WotLK> expansion installed to access this area.
    TRANSFER_ABORT_DIFFICULTY               = 0x08,         // <Normal, Heroic, Epic> difficulty mode is not available for %s.
    TRANSFER_ABORT_UNIQUE_MESSAGE           = 0x09,         // Until you've escaped TLK's grasp, you cannot leave this place!
    TRANSFER_ABORT_TOO_MANY_REALM_INSTANCES = 0x0A,         // Additional instances cannot be launched, please try again later.
    TRANSFER_ABORT_NEED_GROUP               = 0x0B,         // 3.1
    TRANSFER_ABORT_NOT_FOUND1               = 0x0C,         // 3.1
    TRANSFER_ABORT_NOT_FOUND2               = 0x0D,         // 3.1
    TRANSFER_ABORT_NOT_FOUND3               = 0x0E,         // 3.2
    TRANSFER_ABORT_REALM_ONLY               = 0x0F,         // All players on party must be from the same realm.
    TRANSFER_ABORT_MAP_NOT_ALLOWED          = 0x10          // Map can't be entered at this time.
};

enum InstanceResetWarningType
{
    RAID_INSTANCE_WARNING_HOURS     = 1,                    // WARNING! %s is scheduled to reset in %d hour(s).
    RAID_INSTANCE_WARNING_MIN       = 2,                    // WARNING! %s is scheduled to reset in %d minute(s)!
    RAID_INSTANCE_WARNING_MIN_SOON  = 3,                    // WARNING! %s is scheduled to reset in %d minute(s). Please exit the zone or you will be returned to your bind location!
    RAID_INSTANCE_WELCOME           = 4,                    // Welcome to %s. This raid instance is scheduled to reset in %s.
    RAID_INSTANCE_EXPIRED           = 5
};

// PLAYER_FIELD_ARENA_TEAM_INFO_1_1 offsets
enum ArenaTeamInfoType
{
    ARENA_TEAM_ID                = 0,
    ARENA_TEAM_TYPE              = 1,                       // new in 3.2 - team type?
    ARENA_TEAM_MEMBER            = 2,                       // 0 - captain, 1 - member
    ARENA_TEAM_GAMES_WEEK        = 3,
    ARENA_TEAM_GAMES_SEASON      = 4,
    ARENA_TEAM_WINS_SEASON       = 5,
    ARENA_TEAM_PERSONAL_RATING   = 6,
    ARENA_TEAM_END               = 7
};

class InstanceSave;

enum RestType
{
    REST_TYPE_NO        = 0,
    REST_TYPE_IN_TAVERN = 1,
    REST_TYPE_IN_CITY   = 2
};

enum TeleportToOptions
{
    TELE_TO_GM_MODE             = 0x01,
    TELE_TO_NOT_LEAVE_TRANSPORT = 0x02,
    TELE_TO_NOT_LEAVE_COMBAT    = 0x04,
    TELE_TO_NOT_UNSUMMON_PET    = 0x08,
    TELE_TO_SPELL               = 0x10
};

/// Type of environmental damages
enum EnviromentalDamage
{
    DAMAGE_EXHAUSTED = 0,
    DAMAGE_DROWNING  = 1,
    DAMAGE_FALL      = 2,
    DAMAGE_LAVA      = 3,
    DAMAGE_SLIME     = 4,
    DAMAGE_FIRE      = 5,
    DAMAGE_FALL_TO_VOID = 6                                 // custom case for fall without durability loss
};

enum PlayerChatTag
{
    CHAT_TAG_NONE       = 0x00,
    CHAT_TAG_AFK        = 0x01,
    CHAT_TAG_DND        = 0x02,
    CHAT_TAG_GM         = 0x04,
    CHAT_TAG_COM        = 0x08, // Commentator
    CHAT_TAG_DEV        = 0x10
};

enum PlayedTimeIndex
{
    PLAYED_TIME_TOTAL = 0,
    PLAYED_TIME_LEVEL = 1
};

#define MAX_PLAYED_TIME_INDEX 2

// used at player loading query list preparing, and later result selection
enum PlayerLoginQueryIndex
{
    PLAYER_LOGIN_QUERY_LOAD_FROM                    = 0,
    PLAYER_LOGIN_QUERY_LOAD_GROUP                   = 1,
    PLAYER_LOGIN_QUERY_LOAD_BOUND_INSTANCES         = 2,
    PLAYER_LOGIN_QUERY_LOAD_AURAS                   = 3,
    PLAYER_LOGIN_QUERY_LOAD_SPELLS                  = 4,
    PLAYER_LOGIN_QUERY_LOAD_QUEST_STATUS            = 5,
    PLAYER_LOGIN_QUERY_LOAD_DAILY_QUEST_STATUS      = 6,
    PLAYER_LOGIN_QUERY_LOAD_REPUTATION              = 7,
    PLAYER_LOGIN_QUERY_LOAD_INVENTORY               = 8,
    PLAYER_LOGIN_QUERY_LOAD_ACTIONS                 = 9,
    PLAYER_LOGIN_QUERY_LOAD_MAIL_COUNT              = 10,
    PLAYER_LOGIN_QUERY_LOAD_MAIL_DATE               = 11,
    PLAYER_LOGIN_QUERY_LOAD_SOCIAL_LIST             = 12,
    PLAYER_LOGIN_QUERY_LOAD_HOME_BIND               = 13,
    PLAYER_LOGIN_QUERY_LOAD_SPELL_COOLDOWNS         = 14,
    PLAYER_LOGIN_QUERY_LOAD_DECLINED_NAMES          = 15,
    PLAYER_LOGIN_QUERY_LOAD_GUILD                   = 16,
    PLAYER_LOGIN_QUERY_LOAD_ARENA_INFO              = 17,
    PLAYER_LOGIN_QUERY_LOAD_ACHIEVEMENTS            = 18,
    PLAYER_LOGIN_QUERY_LOAD_CRITERIA_PROGRESS       = 19,
    PLAYER_LOGIN_QUERY_LOAD_EQUIPMENT_SETS          = 20,
    PLAYER_LOGIN_QUERY_LOAD_BG_DATA                 = 21,
    PLAYER_LOGIN_QUERY_LOAD_GLYPHS                  = 22,
    PLAYER_LOGIN_QUERY_LOAD_TALENTS                 = 23,
    PLAYER_LOGIN_QUERY_LOAD_ACCOUNT_DATA            = 24,
    PLAYER_LOGIN_QUERY_LOAD_SKILLS                  = 25,
    PLAYER_LOGIN_QUERY_LOAD_WEEKLY_QUEST_STATUS     = 26,
    PLAYER_LOGIN_QUERY_LOAD_RANDOM_BG               = 27,
    PLAYER_LOGIN_QUERY_LOAD_BANNED                  = 28,
    PLAYER_LOGIN_QUERY_LOAD_QUEST_STATUS_REW        = 29,
    PLAYER_LOGIN_QUERY_LOAD_INSTANCE_LOCK_TIMES     = 30,
    PLAYER_LOGIN_QUERY_LOAD_SEASONAL_QUEST_STATUS   = 31,
    PLAYER_LOGIN_QUERY_LOAD_MONTHLY_QUEST_STATUS    = 32,
    MAX_PLAYER_LOGIN_QUERY
};

enum PlayerDelayedOperations
{
    DELAYED_SAVE_PLAYER         = 0x01,
    DELAYED_RESURRECT_PLAYER    = 0x02,
    DELAYED_SPELL_CAST_DESERTER = 0x04,
    DELAYED_BG_MOUNT_RESTORE    = 0x08,                     ///< Flag to restore mount state after teleport from BG
    DELAYED_BG_TAXI_RESTORE     = 0x10,                     ///< Flag to restore taxi state after teleport from BG
    DELAYED_BG_GROUP_RESTORE    = 0x20,                     ///< Flag to restore group state after teleport from BG
    DELAYED_END
};

// Player summoning auto-decline time (in secs)
#define MAX_PLAYER_SUMMON_DELAY                   (2*MINUTE)
#define MAX_MONEY_AMOUNT                       (0x7FFFFFFF-1)

struct InstancePlayerBind
{
    InstanceSave* save;
    bool perm;
    /* permanent PlayerInstanceBinds are created in Raid/Heroic instances for players
       that aren't already permanently bound when they are inside when a boss is killed
       or when they enter an instance that the group leader is permanently bound to. */
    InstancePlayerBind() : save(NULL), perm(false) {}
};

struct AccessRequirement
{
    uint8  levelMin;
    uint8  levelMax;
    uint32 item;
    uint32 item2;
    uint32 quest_A;
    uint32 quest_H;
    uint32 achievement;
    std::string questFailedText;
};

enum CharDeleteMethod
{
    CHAR_DELETE_REMOVE = 0,                      // Completely remove from the database
    CHAR_DELETE_UNLINK = 1                       // The character gets unlinked from the account,
                                                 // the name gets freed up and appears as deleted ingame
};

enum CurrencyItems
{
    ITEM_HONOR_POINTS_ID    = 43308,
    ITEM_ARENA_POINTS_ID    = 43307
};

enum ReferAFriendError
{
    ERR_REFER_A_FRIEND_NONE                          = 0x00,
    ERR_REFER_A_FRIEND_NOT_REFERRED_BY               = 0x01,
    ERR_REFER_A_FRIEND_TARGET_TOO_HIGH               = 0x02,
    ERR_REFER_A_FRIEND_INSUFFICIENT_GRANTABLE_LEVELS = 0x03,
    ERR_REFER_A_FRIEND_TOO_FAR                       = 0x04,
    ERR_REFER_A_FRIEND_DIFFERENT_FACTION             = 0x05,
    ERR_REFER_A_FRIEND_NOT_NOW                       = 0x06,
    ERR_REFER_A_FRIEND_GRANT_LEVEL_MAX_I             = 0x07,
    ERR_REFER_A_FRIEND_NO_TARGET                     = 0x08,
    ERR_REFER_A_FRIEND_NOT_IN_GROUP                  = 0x09,
    ERR_REFER_A_FRIEND_SUMMON_LEVEL_MAX_I            = 0x0A,
    ERR_REFER_A_FRIEND_SUMMON_COOLDOWN               = 0x0B,
    ERR_REFER_A_FRIEND_INSUF_EXPAN_LVL               = 0x0C,
    ERR_REFER_A_FRIEND_SUMMON_OFFLINE_S              = 0x0D
};

enum PlayerRestState
{
    REST_STATE_RESTED                                = 0x01,
    REST_STATE_NOT_RAF_LINKED                        = 0x02,
    REST_STATE_RAF_LINKED                            = 0x06
};

enum PlayerCommandStates
{
    CHEAT_NONE      = 0x00,
    CHEAT_GOD       = 0x01,
    CHEAT_CASTTIME  = 0x02,
    CHEAT_COOLDOWN  = 0x04,
    CHEAT_POWER     = 0x08,
    CHEAT_WATERWALK = 0x10
};

class PlayerTaxi
{
    public:
        PlayerTaxi();
        ~PlayerTaxi() {}
        // Nodes
        void InitTaxiNodesForLevel(uint32 race, uint32 chrClass, uint8 level);
        void LoadTaxiMask(std::string const& data);

        bool IsTaximaskNodeKnown(uint32 nodeidx) const
        {
            uint8  field   = uint8((nodeidx - 1) / 32);
            uint32 submask = 1<<((nodeidx-1)%32);
            return (m_taximask[field] & submask) == submask;
        }
        bool SetTaximaskNode(uint32 nodeidx)
        {
            uint8  field   = uint8((nodeidx - 1) / 32);
            uint32 submask = 1<<((nodeidx-1)%32);
            if ((m_taximask[field] & submask) != submask)
            {
                m_taximask[field] |= submask;
                return true;
            }
            else
                return false;
        }
        void AppendTaximaskTo(ByteBuffer& data, bool all);

        // Destinations
        bool LoadTaxiDestinationsFromString(std::string const& values, uint32 team);
        std::string SaveTaxiDestinationsToString();

        void ClearTaxiDestinations() { m_TaxiDestinations.clear(); }
        void AddTaxiDestination(uint32 dest) { m_TaxiDestinations.push_back(dest); }
        uint32 GetTaxiSource() const { return m_TaxiDestinations.empty() ? 0 : m_TaxiDestinations.front(); }
        uint32 GetTaxiDestination() const { return m_TaxiDestinations.size() < 2 ? 0 : m_TaxiDestinations[1]; }
        uint32 GetCurrentTaxiPath() const;
        uint32 NextTaxiDestination()
        {
            m_TaxiDestinations.pop_front();
            return GetTaxiDestination();
        }
        bool empty() const { return m_TaxiDestinations.empty(); }

        friend std::ostringstream& operator<< (std::ostringstream& ss, PlayerTaxi const& taxi);
    private:
        TaxiMask m_taximask;
        std::deque<uint32> m_TaxiDestinations;
};

std::ostringstream& operator<< (std::ostringstream& ss, PlayerTaxi const& taxi);

class Player;

/// Holder for Battleground data
struct BGData
{
    BGData() : bgInstanceID(0), bgTypeID(BATTLEGROUND_TYPE_NONE), bgAfkReportedCount(0), bgAfkReportedTimer(0),
        bgTeam(0), mountSpell(0) { ClearTaxiPath(); }

    uint32 bgInstanceID;                    ///< This variable is set to bg->m_InstanceID,
                                            ///  when player is teleported to BG - (it is battleground's GUID)
    BattlegroundTypeId bgTypeID;

    std::set<uint32>   bgAfkReporter;
    uint8              bgAfkReportedCount;
    time_t             bgAfkReportedTimer;

    uint32 bgTeam;                          ///< What side the player will be added to

    uint32 mountSpell;
    uint32 taxiPath[2];

    WorldLocation joinPos;                  ///< From where player entered BG

    void ClearTaxiPath()     { taxiPath[0] = taxiPath[1] = 0; }
    bool HasTaxiPath() const { return taxiPath[0] && taxiPath[1]; }
};

class TradeData
{
    public:                                                 // constructors
        TradeData(Player* player, Player* trader) :
            m_player(player),  m_trader(trader), m_accepted(false), m_acceptProccess(false),
            m_money(0), m_spell(0), m_spellCastItem(0) { memset(m_items, 0, TRADE_SLOT_COUNT * sizeof(uint64)); }

        Player* GetTrader() const { return m_trader; }
        TradeData* GetTraderData() const;

        Item* GetItem(TradeSlots slot) const;
        bool HasItem(uint64 itemGuid) const;
        TradeSlots GetTradeSlotForItem(uint64 itemGuid) const;
        void SetItem(TradeSlots slot, Item* item);

        uint32 GetSpell() const { return m_spell; }
        void SetSpell(uint32 spell_id, Item* castItem = NULL);

        Item*  GetSpellCastItem() const;
        bool HasSpellCastItem() const { return m_spellCastItem != 0; }

        uint32 GetMoney() const { return m_money; }
        void SetMoney(uint32 money);

        bool IsAccepted() const { return m_accepted; }
        void SetAccepted(bool state, bool crosssend = false);

        bool IsInAcceptProcess() const { return m_acceptProccess; }
        void SetInAcceptProcess(bool state) { m_acceptProccess = state; }

    private:                                                // internal functions

        void Update(bool for_trader = true);

    private:                                                // fields

        Player*    m_player;                                // Player who own of this TradeData
        Player*    m_trader;                                // Player who trade with m_player

        bool       m_accepted;                              // m_player press accept for trade list
        bool       m_acceptProccess;                        // one from player/trader press accept and this processed

        uint32     m_money;                                 // m_player place money to trade

        uint32     m_spell;                                 // m_player apply spell to non-traded slot item
        uint64     m_spellCastItem;                         // applied spell casted by item use

        uint64     m_items[TRADE_SLOT_COUNT];               // traded itmes from m_player side including non-traded slot
};

class KillRewarder
{
public:
    KillRewarder(Player* killer, Unit* victim, bool isBattleGround);

    void Reward();

private:
    void _InitXP(Player* player);
    void _InitGroupData();

    void _RewardHonor(Player* player);
    void _RewardXP(Player* player, float rate);
    void _RewardReputation(Player* player, float rate);
    void _RewardKillCredit(Player* player);
    void _RewardPlayer(Player* player, bool isDungeon);
    void _RewardGroup();

    Player* _killer;
    Unit* _victim;
    Group* _group;
    float _groupRate;
    Player* _maxNotGrayMember;
    uint32 _count;
    uint32 _sumLevel;
    uint32 _xp;
    bool _isFullXP;
    uint8 _maxLevel;
    bool _isBattleGround;
    bool _isPvP;
};

class Player : public Unit, public GridObject<Player>
{
    friend class WorldSession;
    friend void Item::AddToUpdateQueueOf(Player* player);
    friend void Item::RemoveFromUpdateQueueOf(Player* player);
    public:
        explicit Player (WorldSession* session);
        ~Player();

        void CleanupsBeforeDelete(bool finalCleanup = true);

        void AddToWorld();
        void RemoveFromWorld();

        bool TeleportTo(uint32 mapid, float x, float y, float z, float orientation, uint32 options = 0);
        bool TeleportTo(WorldLocation const &loc, uint32 options = 0)
        {
            return TeleportTo(loc.GetMapId(), loc.GetPositionX(), loc.GetPositionY(), loc.GetPositionZ(), loc.GetOrientation(), options);
        }
        bool TeleportToBGEntryPoint();

        void SetSummonPoint(uint32 mapid, float x, float y, float z)
        {
            m_summon_expire = time(NULL) + MAX_PLAYER_SUMMON_DELAY;
            m_summon_mapid = mapid;
            m_summon_x = x;
            m_summon_y = y;
            m_summon_z = z;
        }
        void SummonIfPossible(bool agree);

        bool Create(uint32 guidlow, CharacterCreateInfo* createInfo);

        void Update(uint32 time);

        static bool BuildEnumData(PreparedQueryResult result, WorldPacket* data);

        void SetInWater(bool apply);

        bool IsInWater() const { return m_isInWater; }
        bool IsUnderWater() const;
        bool IsFalling() { return GetPositionZ() < m_lastFallZ; }

        void SendInitialPacketsBeforeAddToMap();
        void SendInitialPacketsAfterAddToMap();
        void SendTransferAborted(uint32 mapid, TransferAbortReason reason, uint8 arg = 0);
        void SendInstanceResetWarning(uint32 mapid, Difficulty difficulty, uint32 time);

        bool CanInteractWithQuestGiver(Object* questGiver);
        Creature* GetNPCIfCanInteractWith(uint64 guid, uint32 npcflagmask);
        GameObject* GetGameObjectIfCanInteractWith(uint64 guid, GameobjectTypes type) const;

        void ToggleAFK();
        void ToggleDND();
        bool isAFK() const { return HasFlag(PLAYER_FLAGS, PLAYER_FLAGS_AFK); }
        bool isDND() const { return HasFlag(PLAYER_FLAGS, PLAYER_FLAGS_DND); }
        uint8 GetChatTag() const;
        std::string autoReplyMsg;

        uint32 GetBarberShopCost(uint8 newhairstyle, uint8 newhaircolor, uint8 newfacialhair, BarberShopStyleEntry const* newSkin=NULL);

        PlayerSocial *GetSocial() { return m_social; }

        PlayerTaxi m_taxi;
        void InitTaxiNodesForLevel() { m_taxi.InitTaxiNodesForLevel(getRace(), getClass(), getLevel()); }
        bool ActivateTaxiPathTo(std::vector<uint32> const& nodes, Creature* npc = NULL, uint32 spellid = 0);
        bool ActivateTaxiPathTo(uint32 taxi_path_id, uint32 spellid = 0);
        void CleanupAfterTaxiFlight();
        void ContinueTaxiFlight();
                                                            // mount_id can be used in scripting calls
        bool isAcceptWhispers() const { return m_ExtraFlags & PLAYER_EXTRA_ACCEPT_WHISPERS; }
        void SetAcceptWhispers(bool on) { if (on) m_ExtraFlags |= PLAYER_EXTRA_ACCEPT_WHISPERS; else m_ExtraFlags &= ~PLAYER_EXTRA_ACCEPT_WHISPERS; }
        bool isGameMaster() const { return m_ExtraFlags & PLAYER_EXTRA_GM_ON; }
        void SetGameMaster(bool on);
        bool isGMChat() const { return m_ExtraFlags & PLAYER_EXTRA_GM_CHAT; }
        void SetGMChat(bool on) { if (on) m_ExtraFlags |= PLAYER_EXTRA_GM_CHAT; else m_ExtraFlags &= ~PLAYER_EXTRA_GM_CHAT; }
        bool isTaxiCheater() const { return m_ExtraFlags & PLAYER_EXTRA_TAXICHEAT; }
        void SetTaxiCheater(bool on) { if (on) m_ExtraFlags |= PLAYER_EXTRA_TAXICHEAT; else m_ExtraFlags &= ~PLAYER_EXTRA_TAXICHEAT; }
        bool isGMVisible() const { return !(m_ExtraFlags & PLAYER_EXTRA_GM_INVISIBLE); }
        void SetGMVisible(bool on);
        bool Has310Flyer(bool checkAllSpells, uint32 excludeSpellId = 0);
        void SetHas310Flyer(bool on) { if (on) m_ExtraFlags |= PLAYER_EXTRA_HAS_310_FLYER; else m_ExtraFlags &= ~PLAYER_EXTRA_HAS_310_FLYER; }
        void SetPvPDeath(bool on) { if (on) m_ExtraFlags |= PLAYER_EXTRA_PVP_DEATH; else m_ExtraFlags &= ~PLAYER_EXTRA_PVP_DEATH; }

        void GiveXP(uint32 xp, Unit* victim, float group_rate=1.0f);
        void GiveLevel(uint8 level);

        void InitStatsForLevel(bool reapplyMods = false);

        // .cheat command related
        bool GetCommandStatus(uint32 command) const { return _activeCheats & command; }
        void SetCommandStatusOn(uint32 command) { _activeCheats |= command; }
        void SetCommandStatusOff(uint32 command) { _activeCheats &= ~command; }

        // Played Time Stuff
        time_t m_logintime;
        time_t m_Last_tick;
        uint32 m_Played_time[MAX_PLAYED_TIME_INDEX];
        uint32 GetTotalPlayedTime() { return m_Played_time[PLAYED_TIME_TOTAL]; }
        uint32 GetLevelPlayedTime() { return m_Played_time[PLAYED_TIME_LEVEL]; }

        void setDeathState(DeathState s);                   // overwrite Unit::setDeathState

        void InnEnter (time_t time, uint32 mapid, float x, float y, float z)
        {
            inn_pos_mapid = mapid;
            inn_pos_x = x;
            inn_pos_y = y;
            inn_pos_z = z;
            time_inn_enter = time;
        }

        float GetRestBonus() const { return m_rest_bonus; }
        void SetRestBonus(float rest_bonus_new);

        RestType GetRestType() const { return rest_type; }
        void SetRestType(RestType n_r_type) { rest_type = n_r_type; }

        uint32 GetInnPosMapId() const { return inn_pos_mapid; }
        float GetInnPosX() const { return inn_pos_x; }
        float GetInnPosY() const { return inn_pos_y; }
        float GetInnPosZ() const { return inn_pos_z; }

        time_t GetTimeInnEnter() const { return time_inn_enter; }
        void UpdateInnerTime (time_t time) { time_inn_enter = time; }

        Pet* GetPet() const;
        Pet* SummonPet(uint32 entry, float x, float y, float z, float ang, PetType petType, uint32 despwtime);
        void RemovePet(Pet* pet, PetSaveMode mode, bool returnreagent = false);
        uint32 GetPhaseMaskForSpawn() const;                // used for proper set phase for DB at GM-mode creature/GO spawn

        void Say(std::string const& text, const uint32 language);
        void Yell(std::string const& text, const uint32 language);
        void TextEmote(std::string const& text);
        void Whisper(std::string const& text, const uint32 language, uint64 receiver);
        void BuildPlayerChat(WorldPacket* data, uint8 msgtype, std::string const& text, uint32 language) const;

        /*********************************************************/
        /***                    STORAGE SYSTEM                 ***/
        /*********************************************************/

        void SetVirtualItemSlot(uint8 i, Item* item);
        void SetSheath(SheathState sheathed);             // overwrite Unit version
        uint8 FindEquipSlot(ItemTemplate const* proto, uint32 slot, bool swap) const;
        uint32 GetItemCount(uint32 item, bool inBankAlso = false, Item* skipItem = NULL) const;
        uint32 GetItemCountWithLimitCategory(uint32 limitCategory, Item* skipItem = NULL) const;
        Item* GetItemByGuid(uint64 guid) const;
        Item* GetItemByEntry(uint32 entry) const;
        Item* GetItemByPos(uint16 pos) const;
        Item* GetItemByPos(uint8 bag, uint8 slot) const;
        Bag*  GetBagByPos(uint8 slot) const;
        inline Item* GetUseableItemByPos(uint8 bag, uint8 slot) const //Does additional check for disarmed weapons
        {
            if (!CanUseAttackType(GetAttackBySlot(slot)))
                return NULL;
            return GetItemByPos(bag, slot);
        }
        Item* GetWeaponForAttack(WeaponAttackType attackType, bool useable = false) const;
        Item* GetShield(bool useable = false) const;
        static uint8 GetAttackBySlot(uint8 slot);        // MAX_ATTACK if not weapon slot
        std::vector<Item*> &GetItemUpdateQueue() { return m_itemUpdateQueue; }
        static bool IsInventoryPos(uint16 pos) { return IsInventoryPos(pos >> 8, pos & 255); }
        static bool IsInventoryPos(uint8 bag, uint8 slot);
        static bool IsEquipmentPos(uint16 pos) { return IsEquipmentPos(pos >> 8, pos & 255); }
        static bool IsEquipmentPos(uint8 bag, uint8 slot);
        static bool IsBagPos(uint16 pos);
        static bool IsBankPos(uint16 pos) { return IsBankPos(pos >> 8, pos & 255); }
        static bool IsBankPos(uint8 bag, uint8 slot);
        bool IsValidPos(uint16 pos, bool explicit_pos) { return IsValidPos(pos >> 8, pos & 255, explicit_pos); }
        bool IsValidPos(uint8 bag, uint8 slot, bool explicit_pos);
        uint8 GetBankBagSlotCount() const { return GetByteValue(PLAYER_BYTES_2, 2); }
        void SetBankBagSlotCount(uint8 count) { SetByteValue(PLAYER_BYTES_2, 2, count); }
        bool HasItemCount(uint32 item, uint32 count = 1, bool inBankAlso = false) const;
        bool HasItemFitToSpellRequirements(SpellInfo const* spellInfo, Item const* ignoreItem = NULL);
        bool CanNoReagentCast(SpellInfo const* spellInfo) const;
        bool HasItemOrGemWithIdEquipped(uint32 item, uint32 count, uint8 except_slot = NULL_SLOT) const;
        bool HasItemOrGemWithLimitCategoryEquipped(uint32 limitCategory, uint32 count, uint8 except_slot = NULL_SLOT) const;
        InventoryResult CanTakeMoreSimilarItems(Item* pItem) const { return CanTakeMoreSimilarItems(pItem->GetEntry(), pItem->GetCount(), pItem); }
        InventoryResult CanTakeMoreSimilarItems(uint32 entry, uint32 count) const { return CanTakeMoreSimilarItems(entry, count, NULL); }
        InventoryResult CanStoreNewItem(uint8 bag, uint8 slot, ItemPosCountVec& dest, uint32 item, uint32 count, uint32* no_space_count = NULL) const
        {
            return CanStoreItem(bag, slot, dest, item, count, NULL, false, no_space_count);
        }
        InventoryResult CanStoreItem(uint8 bag, uint8 slot, ItemPosCountVec& dest, Item* pItem, bool swap = false) const
        {
            if (!pItem)
                return EQUIP_ERR_ITEM_NOT_FOUND;
            uint32 count = pItem->GetCount();
            return CanStoreItem(bag, slot, dest, pItem->GetEntry(), count, pItem, swap, NULL);
        }
        InventoryResult CanStoreItems(Item** pItem, int count) const;
        InventoryResult CanEquipNewItem(uint8 slot, uint16& dest, uint32 item, bool swap) const;
        InventoryResult CanEquipItem(uint8 slot, uint16& dest, Item* pItem, bool swap, bool not_loading = true) const;

        InventoryResult CanEquipUniqueItem(Item* pItem, uint8 except_slot = NULL_SLOT, uint32 limit_count = 1) const;
        InventoryResult CanEquipUniqueItem(ItemTemplate const* itemProto, uint8 except_slot = NULL_SLOT, uint32 limit_count = 1) const;
        InventoryResult CanUnequipItems(uint32 item, uint32 count) const;
        InventoryResult CanUnequipItem(uint16 src, bool swap) const;
        InventoryResult CanBankItem(uint8 bag, uint8 slot, ItemPosCountVec& dest, Item* pItem, bool swap, bool not_loading = true) const;
        InventoryResult CanUseItem(Item* pItem, bool not_loading = true) const;
        bool HasItemTotemCategory(uint32 TotemCategory) const;
        InventoryResult CanUseItem(ItemTemplate const* pItem) const;
        InventoryResult CanUseAmmo(uint32 item) const;
        InventoryResult CanRollForItemInLFG(ItemTemplate const* item, WorldObject const* lootedObject) const;
        Item* StoreNewItem(ItemPosCountVec const& pos, uint32 item, bool update, int32 randomPropertyId = 0);
        Item* StoreNewItem(ItemPosCountVec const& pos, uint32 item, bool update, int32 randomPropertyId, AllowedLooterSet &allowedLooters);
        Item* StoreItem(ItemPosCountVec const& pos, Item* pItem, bool update);
        Item* EquipNewItem(uint16 pos, uint32 item, bool update);
        Item* EquipItem(uint16 pos, Item* pItem, bool update);
        void AutoUnequipOffhandIfNeed(bool force = false);
        bool StoreNewItemInBestSlots(uint32 item_id, uint32 item_count);
        void AutoStoreLoot(uint8 bag, uint8 slot, uint32 loot_id, LootStore const& store, bool broadcast = false);
        void AutoStoreLoot(uint32 loot_id, LootStore const& store, bool broadcast = false) { AutoStoreLoot(NULL_BAG, NULL_SLOT, loot_id, store, broadcast); }
        void StoreLootItem(uint8 lootSlot, Loot* loot);

        InventoryResult CanTakeMoreSimilarItems(uint32 entry, uint32 count, Item* pItem, uint32* no_space_count = NULL) const;
        InventoryResult CanStoreItem(uint8 bag, uint8 slot, ItemPosCountVec& dest, uint32 entry, uint32 count, Item* pItem = NULL, bool swap = false, uint32* no_space_count = NULL) const;

        void AddRefundReference(uint32 it);
        void DeleteRefundReference(uint32 it);

        void ApplyEquipCooldown(Item* pItem);
        void SetAmmo(uint32 item);
        void RemoveAmmo();
        float GetAmmoDPS() const { return m_ammoDPS; }
        bool CheckAmmoCompatibility(const ItemTemplate* ammo_proto) const;
        void QuickEquipItem(uint16 pos, Item* pItem);
        void VisualizeItem(uint8 slot, Item* pItem);
        void SetVisibleItemSlot(uint8 slot, Item* pItem);
        Item* BankItem(ItemPosCountVec const& dest, Item* pItem, bool update)
        {
            return StoreItem(dest, pItem, update);
        }
        Item* BankItem(uint16 pos, Item* pItem, bool update);
        void RemoveItem(uint8 bag, uint8 slot, bool update);
        void MoveItemFromInventory(uint8 bag, uint8 slot, bool update);
                                                            // in trade, auction, guild bank, mail....
        void MoveItemToInventory(ItemPosCountVec const& dest, Item* pItem, bool update, bool in_characterInventoryDB = false);
                                                            // in trade, guild bank, mail....
        void RemoveItemDependentAurasAndCasts(Item* pItem);
        void DestroyItem(uint8 bag, uint8 slot, bool update);
        void DestroyItemCount(uint32 item, uint32 count, bool update, bool unequip_check = false);
        void DestroyItemCount(Item* item, uint32& count, bool update);
        void DestroyConjuredItems(bool update);
        void DestroyZoneLimitedItem(bool update, uint32 new_zone);
        void SplitItem(uint16 src, uint16 dst, uint32 count);
        void SwapItem(uint16 src, uint16 dst);
        void AddItemToBuyBackSlot(Item* pItem);
        Item* GetItemFromBuyBackSlot(uint32 slot);
        void RemoveItemFromBuyBackSlot(uint32 slot, bool del);
        uint32 GetMaxKeyringSize() const { return KEYRING_SLOT_END-KEYRING_SLOT_START; }
        void SendEquipError(InventoryResult msg, Item* pItem, Item* pItem2 = NULL, uint32 itemid = 0);
        void SendBuyError(BuyResult msg, Creature* creature, uint32 item, uint32 param);
        void SendSellError(SellResult msg, Creature* creature, uint64 guid, uint32 param);
        void AddWeaponProficiency(uint32 newflag) { m_WeaponProficiency |= newflag; }
        void AddArmorProficiency(uint32 newflag) { m_ArmorProficiency |= newflag; }
        uint32 GetWeaponProficiency() const { return m_WeaponProficiency; }
        uint32 GetArmorProficiency() const { return m_ArmorProficiency; }
        bool IsUseEquipedWeapon(bool mainhand) const
        {
            // disarm applied only to mainhand weapon
            return !IsInFeralForm() && (!mainhand || !HasFlag(UNIT_FIELD_FLAGS, UNIT_FLAG_DISARMED));
        }
        bool IsTwoHandUsed() const
        {
            Item* mainItem = GetItemByPos(INVENTORY_SLOT_BAG_0, EQUIPMENT_SLOT_MAINHAND);
            return mainItem && mainItem->GetTemplate()->InventoryType == INVTYPE_2HWEAPON && !CanTitanGrip();
        }
        void SendNewItem(Item* item, uint32 count, bool received, bool created, bool broadcast = false);
        bool BuyItemFromVendorSlot(uint64 vendorguid, uint32 vendorslot, uint32 item, uint8 count, uint8 bag, uint8 slot);
        bool _StoreOrEquipNewItem(uint32 vendorslot, uint32 item, uint8 count, uint8 bag, uint8 slot, int32 price, ItemTemplate const* pProto, Creature* pVendor, VendorItem const* crItem, bool bStore);

        float GetReputationPriceDiscount(Creature const* creature) const;

        Player* GetTrader() const { return m_trade ? m_trade->GetTrader() : NULL; }
        TradeData* GetTradeData() const { return m_trade; }
        void TradeCancel(bool sendback);

        void UpdateEnchantTime(uint32 time);
        void UpdateSoulboundTradeItems();
        void AddTradeableItem(Item* item);
        void RemoveTradeableItem(Item* item);
        void UpdateItemDuration(uint32 time, bool realtimeonly = false);
        void AddEnchantmentDurations(Item* item);
        void RemoveEnchantmentDurations(Item* item);
        void RemoveArenaEnchantments(EnchantmentSlot slot);
        void AddEnchantmentDuration(Item* item, EnchantmentSlot slot, uint32 duration);
        void ApplyEnchantment(Item* item, EnchantmentSlot slot, bool apply, bool apply_dur = true, bool ignore_condition = false);
        void ApplyEnchantment(Item* item, bool apply);
        void UpdateSkillEnchantments(uint16 skill_id, uint16 curr_value, uint16 new_value);
        void SendEnchantmentDurations();
        void BuildEnchantmentsInfoData(WorldPacket* data);
        void AddItemDurations(Item* item);
        void RemoveItemDurations(Item* item);
        void SendItemDurations();
        void LoadCorpse();
        void LoadPet();

        bool AddItem(uint32 itemId, uint32 count);

        uint32 m_stableSlots;

        /*********************************************************/
        /***                    GOSSIP SYSTEM                  ***/
        /*********************************************************/

        void PrepareGossipMenu(WorldObject* source, uint32 menuId = 0, bool showQuests = false);
        void SendPreparedGossip(WorldObject* source);
        void OnGossipSelect(WorldObject* source, uint32 gossipListId, uint32 menuId);

        uint32 GetGossipTextId(uint32 menuId, WorldObject* source);
        uint32 GetGossipTextId(WorldObject* source);
        static uint32 GetDefaultGossipMenuForSource(WorldObject* source);

        /*********************************************************/
        /***                    QUEST SYSTEM                   ***/
        /*********************************************************/

        int32 GetQuestLevel(Quest const* quest) const { return quest && (quest->GetQuestLevel() > 0) ? quest->GetQuestLevel() : getLevel(); }

        void PrepareQuestMenu(uint64 guid);
        void SendPreparedQuest(uint64 guid);
        bool IsActiveQuest(uint32 quest_id) const;
        Quest const* GetNextQuest(uint64 guid, Quest const* quest);
        bool CanSeeStartQuest(Quest const* quest);
        bool CanTakeQuest(Quest const* quest, bool msg);
        bool CanAddQuest(Quest const* quest, bool msg);
        bool CanCompleteQuest(uint32 quest_id);
        bool CanCompleteRepeatableQuest(Quest const* quest);
        bool CanRewardQuest(Quest const* quest, bool msg);
        bool CanRewardQuest(Quest const* quest, uint32 reward, bool msg);
        void AddQuest(Quest const* quest, Object* questGiver);
        void CompleteQuest(uint32 quest_id);
        void IncompleteQuest(uint32 quest_id);
        void RewardQuest(Quest const* quest, uint32 reward, Object* questGiver, bool announce = true);
        void FailQuest(uint32 quest_id);
        bool SatisfyQuestSkill(Quest const* qInfo, bool msg) const;
        bool SatisfyQuestLevel(Quest const* qInfo, bool msg);
        bool SatisfyQuestLog(bool msg);
        bool SatisfyQuestPreviousQuest(Quest const* qInfo, bool msg);
        bool SatisfyQuestClass(Quest const* qInfo, bool msg) const;
        bool SatisfyQuestRace(Quest const* qInfo, bool msg);
        bool SatisfyQuestReputation(Quest const* qInfo, bool msg);
        bool SatisfyQuestStatus(Quest const* qInfo, bool msg);
        bool SatisfyQuestConditions(Quest const* qInfo, bool msg);
        bool SatisfyQuestTimed(Quest const* qInfo, bool msg);
        bool SatisfyQuestExclusiveGroup(Quest const* qInfo, bool msg);
        bool SatisfyQuestNextChain(Quest const* qInfo, bool msg);
        bool SatisfyQuestPrevChain(Quest const* qInfo, bool msg);
        bool SatisfyQuestDay(Quest const* qInfo, bool msg);
        bool SatisfyQuestWeek(Quest const* qInfo, bool msg);
        bool SatisfyQuestMonth(Quest const* qInfo, bool msg);
        bool SatisfyQuestSeasonal(Quest const* qInfo, bool msg);
        bool GiveQuestSourceItem(Quest const* quest);
        bool TakeQuestSourceItem(uint32 questId, bool msg);
        bool GetQuestRewardStatus(uint32 quest_id) const;
        QuestStatus GetQuestStatus(uint32 quest_id) const;
        void SetQuestStatus(uint32 quest_id, QuestStatus status);
        void RemoveActiveQuest(uint32 quest_id);
        void RemoveRewardedQuest(uint32 quest_id);

        void SetDailyQuestStatus(uint32 quest_id);
        void SetWeeklyQuestStatus(uint32 quest_id);
        void SetMonthlyQuestStatus(uint32 quest_id);
        void SetSeasonalQuestStatus(uint32 quest_id);
        void ResetDailyQuestStatus();
        void ResetWeeklyQuestStatus();
        void ResetMonthlyQuestStatus();
        void ResetSeasonalQuestStatus(uint16 event_id);

        uint16 FindQuestSlot(uint32 quest_id) const;
        uint32 GetQuestSlotQuestId(uint16 slot) const { return GetUInt32Value(PLAYER_QUEST_LOG_1_1 + slot * MAX_QUEST_OFFSET + QUEST_ID_OFFSET); }
        uint32 GetQuestSlotState(uint16 slot)   const { return GetUInt32Value(PLAYER_QUEST_LOG_1_1 + slot * MAX_QUEST_OFFSET + QUEST_STATE_OFFSET); }
        uint16 GetQuestSlotCounter(uint16 slot, uint8 counter) const { return (uint16)(GetUInt64Value(PLAYER_QUEST_LOG_1_1 + slot * MAX_QUEST_OFFSET + QUEST_COUNTS_OFFSET) >> (counter * 16)); }
        uint32 GetQuestSlotTime(uint16 slot)    const { return GetUInt32Value(PLAYER_QUEST_LOG_1_1 + slot * MAX_QUEST_OFFSET + QUEST_TIME_OFFSET); }
        void SetQuestSlot(uint16 slot, uint32 quest_id, uint32 timer = 0)
        {
            SetUInt32Value(PLAYER_QUEST_LOG_1_1 + slot * MAX_QUEST_OFFSET + QUEST_ID_OFFSET, quest_id);
            SetUInt32Value(PLAYER_QUEST_LOG_1_1 + slot * MAX_QUEST_OFFSET + QUEST_STATE_OFFSET, 0);
            SetUInt32Value(PLAYER_QUEST_LOG_1_1 + slot * MAX_QUEST_OFFSET + QUEST_COUNTS_OFFSET, 0);
            SetUInt32Value(PLAYER_QUEST_LOG_1_1 + slot * MAX_QUEST_OFFSET + QUEST_COUNTS_OFFSET + 1, 0);
            SetUInt32Value(PLAYER_QUEST_LOG_1_1 + slot * MAX_QUEST_OFFSET + QUEST_TIME_OFFSET, timer);
        }
        void SetQuestSlotCounter(uint16 slot, uint8 counter, uint16 count)
        {
            uint64 val = GetUInt64Value(PLAYER_QUEST_LOG_1_1 + slot * MAX_QUEST_OFFSET + QUEST_COUNTS_OFFSET);
            val &= ~((uint64)0xFFFF << (counter * 16));
            val |= ((uint64)count << (counter * 16));
            SetUInt64Value(PLAYER_QUEST_LOG_1_1 + slot * MAX_QUEST_OFFSET + QUEST_COUNTS_OFFSET, val);
        }
        void SetQuestSlotState(uint16 slot, uint32 state) { SetFlag(PLAYER_QUEST_LOG_1_1 + slot * MAX_QUEST_OFFSET + QUEST_STATE_OFFSET, state); }
        void RemoveQuestSlotState(uint16 slot, uint32 state) { RemoveFlag(PLAYER_QUEST_LOG_1_1 + slot * MAX_QUEST_OFFSET + QUEST_STATE_OFFSET, state); }
        void SetQuestSlotTimer(uint16 slot, uint32 timer) { SetUInt32Value(PLAYER_QUEST_LOG_1_1 + slot * MAX_QUEST_OFFSET + QUEST_TIME_OFFSET, timer); }
        void SwapQuestSlot(uint16 slot1, uint16 slot2)
        {
            for (int i = 0; i < MAX_QUEST_OFFSET; ++i)
            {
                uint32 temp1 = GetUInt32Value(PLAYER_QUEST_LOG_1_1 + MAX_QUEST_OFFSET * slot1 + i);
                uint32 temp2 = GetUInt32Value(PLAYER_QUEST_LOG_1_1 + MAX_QUEST_OFFSET * slot2 + i);

                SetUInt32Value(PLAYER_QUEST_LOG_1_1 + MAX_QUEST_OFFSET * slot1 + i, temp2);
                SetUInt32Value(PLAYER_QUEST_LOG_1_1 + MAX_QUEST_OFFSET * slot2 + i, temp1);
            }
        }
        uint16 GetReqKillOrCastCurrentCount(uint32 quest_id, int32 entry);
        void AreaExploredOrEventHappens(uint32 questId);
        void GroupEventHappens(uint32 questId, WorldObject const* pEventObject);
        void ItemAddedQuestCheck(uint32 entry, uint32 count);
        void ItemRemovedQuestCheck(uint32 entry, uint32 count);
        void KilledMonster(CreatureTemplate const* cInfo, uint64 guid);
        void KilledMonsterCredit(uint32 entry, uint64 guid);
        void KilledPlayerCredit();
        void CastedCreatureOrGO(uint32 entry, uint64 guid, uint32 spell_id);
        void TalkedToCreature(uint32 entry, uint64 guid);
        void MoneyChanged(uint32 value);
        void ReputationChanged(FactionEntry const* factionEntry);
        void ReputationChanged2(FactionEntry const* factionEntry);
        bool HasQuestForItem(uint32 itemid) const;
        bool HasQuestForGO(int32 GOId) const;
        void UpdateForQuestWorldObjects();
        bool CanShareQuest(uint32 quest_id) const;

        void SendQuestComplete(uint32 quest_id);
        void SendQuestReward(Quest const* quest, uint32 XP);
        void SendQuestFailed(uint32 questId, InventoryResult reason = EQUIP_ERR_OK);
        void SendQuestTimerFailed(uint32 quest_id);
        void SendCanTakeQuestResponse(uint32 msg) const;
        void SendQuestConfirmAccept(Quest const* quest, Player* pReceiver);
        void SendPushToPartyResponse(Player* player, uint32 msg);
        void SendQuestUpdateAddItem(Quest const* quest, uint32 item_idx, uint16 count);
        void SendQuestUpdateAddCreatureOrGo(Quest const* quest, uint64 guid, uint32 creatureOrGO_idx, uint16 old_count, uint16 add_count);
        void SendQuestUpdateAddPlayer(Quest const* quest, uint16 old_count, uint16 add_count);

        uint64 GetDivider() { return m_divider; }
        void SetDivider(uint64 guid) { m_divider = guid; }

        uint32 GetInGameTime() { return m_ingametime; }

        void SetInGameTime(uint32 time) { m_ingametime = time; }

        void AddTimedQuest(uint32 quest_id) { m_timedquests.insert(quest_id); }
        void RemoveTimedQuest(uint32 quest_id) { m_timedquests.erase(quest_id); }

        /*********************************************************/
        /***                   LOAD SYSTEM                     ***/
        /*********************************************************/

        bool LoadFromDB(uint32 guid, SQLQueryHolder *holder);
        bool isBeingLoaded() const;

        void Initialize(uint32 guid);
        static uint32 GetUInt32ValueFromArray(Tokenizer const& data, uint16 index);
        static float  GetFloatValueFromArray(Tokenizer const& data, uint16 index);
        static uint32 GetZoneIdFromDB(uint64 guid);
        static uint32 GetLevelFromDB(uint64 guid);
        static bool   LoadPositionFromDB(uint32& mapid, float& x, float& y, float& z, float& o, bool& in_flight, uint64 guid);

        static bool IsValidGender(uint8 Gender) { return Gender <= GENDER_FEMALE; }

        /*********************************************************/
        /***                   SAVE SYSTEM                     ***/
        /*********************************************************/

        void SaveToDB(bool create = false);
        void SaveInventoryAndGoldToDB(SQLTransaction& trans);                    // fast save function for item/money cheating preventing
        void SaveGoldToDB(SQLTransaction& trans);

        static void SetUInt32ValueInArray(Tokenizer& data, uint16 index, uint32 value);
        static void SetFloatValueInArray(Tokenizer& data, uint16 index, float value);
        static void Customize(uint64 guid, uint8 gender, uint8 skin, uint8 face, uint8 hairStyle, uint8 hairColor, uint8 facialHair);
        static void SavePositionInDB(uint32 mapid, float x, float y, float z, float o, uint32 zone, uint64 guid);

        static void DeleteFromDB(uint64 playerguid, uint32 accountId, bool updateRealmChars = true, bool deleteFinally = false);
        static void DeleteOldCharacters();
        static void DeleteOldCharacters(uint32 keepDays);

        bool m_mailsLoaded;
        bool m_mailsUpdated;

        void SetBindPoint(uint64 guid);
        void SendTalentWipeConfirm(uint64 guid);
        void ResetPetTalents();
        void CalcRage(uint32 damage, bool attacker);
        void RegenerateAll();
        void Regenerate(Powers power);
        void RegenerateHealth();
        void setRegenTimerCount(uint32 time) {m_regenTimerCount = time;}
        void setWeaponChangeTimer(uint32 time) {m_weaponChangeTimer = time;}

        uint32 GetMoney() const { return GetUInt32Value(PLAYER_FIELD_COINAGE); }
        void ModifyMoney(int32 d);
        bool HasEnoughMoney(uint32 amount) const { return (GetMoney() >= amount); }
        bool HasEnoughMoney(int32 amount) const
        {
            if (amount > 0)
                return (GetMoney() >= (uint32) amount);
            return true;
        }

        void SetMoney(uint32 value)
        {
            SetUInt32Value(PLAYER_FIELD_COINAGE, value);
            MoneyChanged(value);
            UpdateAchievementCriteria(ACHIEVEMENT_CRITERIA_TYPE_HIGHEST_GOLD_VALUE_OWNED);
        }

        RewardedQuestSet const& getRewardedQuests() const { return m_RewardedQuests; }
        QuestStatusMap& getQuestStatusMap() { return m_QuestStatus; }

        size_t GetRewardedQuestCount() const { return m_RewardedQuests.size(); }
        bool IsQuestRewarded(uint32 quest_id) const
        {
            return m_RewardedQuests.find(quest_id) != m_RewardedQuests.end();
        }

        uint64 GetSelection() const { return m_curSelection; }
        Unit* GetSelectedUnit() const;
        Player* GetSelectedPlayer() const;
        void SetSelection(uint64 guid) { m_curSelection = guid; SetUInt64Value(UNIT_FIELD_TARGET, guid); }

        uint8 GetComboPoints() const { return m_comboPoints; }
        uint64 GetComboTarget() const { return m_comboTarget; }

        void AddComboPoints(Unit* target, int8 count, Spell* spell = NULL);
        void GainSpellComboPoints(int8 count);
        void ClearComboPoints();
        void SendComboPoints();

        void SendMailResult(uint32 mailId, MailResponseType mailAction, MailResponseResult mailError, uint32 equipError = 0, uint32 item_guid = 0, uint32 item_count = 0);
        void SendNewMail();
        void UpdateNextMailTimeAndUnreads();
        void AddNewMailDeliverTime(time_t deliver_time);
        bool IsMailsLoaded() const { return m_mailsLoaded; }

        void RemoveMail(uint32 id);

        void AddMail(Mail* mail) { m_mail.push_front(mail);}// for call from WorldSession::SendMailTo
        uint32 GetMailSize() { return m_mail.size();}
        Mail* GetMail(uint32 id);

        PlayerMails::iterator GetMailBegin() { return m_mail.begin();}
        PlayerMails::iterator GetMailEnd() { return m_mail.end();}

        /*********************************************************/
        /*** MAILED ITEMS SYSTEM ***/
        /*********************************************************/

        uint8 unReadMails;
        time_t m_nextMailDelivereTime;

        typedef UNORDERED_MAP<uint32, Item*> ItemMap;

        ItemMap mMitems;                                    //template defined in objectmgr.cpp

        Item* GetMItem(uint32 id)
        {
            ItemMap::const_iterator itr = mMitems.find(id);
            return itr != mMitems.end() ? itr->second : NULL;
        }

        void AddMItem(Item* it)
        {
            ASSERT(it);
            //ASSERT deleted, because items can be added before loading
            mMitems[it->GetGUIDLow()] = it;
        }

        bool RemoveMItem(uint32 id)
        {
            return mMitems.erase(id) ? true : false;
        }

        void PetSpellInitialize();
        void CharmSpellInitialize();
        void PossessSpellInitialize();
        void VehicleSpellInitialize();
        void SendRemoveControlBar();
        bool HasSpell(uint32 spell) const;
        bool HasActiveSpell(uint32 spell) const;            // show in spellbook
        TrainerSpellState GetTrainerSpellState(TrainerSpell const* trainer_spell) const;
        bool IsSpellFitByClassAndRace(uint32 spell_id) const;
        bool IsNeedCastPassiveSpellAtLearn(SpellInfo const* spellInfo) const;

        void SendProficiency(ItemClass itemClass, uint32 itemSubclassMask);
        void SendInitialSpells();
        bool addSpell(uint32 spellId, bool active, bool learning, bool dependent, bool disabled, bool loading = false);
        void learnSpell(uint32 spell_id, bool dependent);
        void removeSpell(uint32 spell_id, bool disabled = false, bool learn_low_rank = true);
        void resetSpells(bool myClassOnly = false);
        void learnDefaultSpells();
        void learnQuestRewardedSpells();
        void learnQuestRewardedSpells(Quest const* quest);
        void learnSpellHighRank(uint32 spellid);
        void AddTemporarySpell(uint32 spellId);
        void RemoveTemporarySpell(uint32 spellId);
        void SetReputation(uint32 factionentry, uint32 value);
        uint32 GetReputation(uint32 factionentry) const;
        std::string const& GetGuildName();
        uint32 GetFreeTalentPoints() const { return GetUInt32Value(PLAYER_CHARACTER_POINTS1); }
        void SetFreeTalentPoints(uint32 points);
        bool resetTalents(bool no_cost = false);
        uint32 resetTalentsCost() const;
        void InitTalentForLevel();
        void BuildPlayerTalentsInfoData(WorldPacket* data);
        void BuildPetTalentsInfoData(WorldPacket* data);
        void SendTalentsInfoData(bool pet);
        void LearnTalent(uint32 talentId, uint32 talentRank);
        void LearnPetTalent(uint64 petGuid, uint32 talentId, uint32 talentRank);

        bool AddTalent(uint32 spellId, uint8 spec, bool learning);
        bool HasTalent(uint32 spell_id, uint8 spec) const;

        uint32 CalculateTalentsPoints() const;

        // Dual Spec
        void UpdateSpecCount(uint8 count);
        uint32 GetActiveSpec() { return m_activeSpec; }
        void SetActiveSpec(uint8 spec){ m_activeSpec = spec; }
        uint8 GetSpecsCount() { return m_specsCount; }
        void SetSpecsCount(uint8 count) { m_specsCount = count; }
        void ActivateSpec(uint8 spec);

        void InitGlyphsForLevel();
        void SetGlyphSlot(uint8 slot, uint32 slottype) { SetUInt32Value(PLAYER_FIELD_GLYPH_SLOTS_1 + slot, slottype); }
        uint32 GetGlyphSlot(uint8 slot) { return GetUInt32Value(PLAYER_FIELD_GLYPH_SLOTS_1 + slot); }
        void SetGlyph(uint8 slot, uint32 glyph)
        {
            m_Glyphs[m_activeSpec][slot] = glyph;
            SetUInt32Value(PLAYER_FIELD_GLYPHS_1 + slot, glyph);
        }
        uint32 GetGlyph(uint8 slot) { return m_Glyphs[m_activeSpec][slot]; }

        uint32 GetFreePrimaryProfessionPoints() const { return GetUInt32Value(PLAYER_CHARACTER_POINTS2); }
        void SetFreePrimaryProfessions(uint16 profs) { SetUInt32Value(PLAYER_CHARACTER_POINTS2, profs); }
        void InitPrimaryProfessions();

        PlayerSpellMap const& GetSpellMap() const { return m_spells; }
        PlayerSpellMap      & GetSpellMap()       { return m_spells; }

        SpellCooldowns const& GetSpellCooldownMap() const { return m_spellCooldowns; }

        void AddSpellMod(SpellModifier* mod, bool apply);
        bool IsAffectedBySpellmod(SpellInfo const* spellInfo, SpellModifier* mod, Spell* spell = NULL);
        template <class T> T ApplySpellMod(uint32 spellId, SpellModOp op, T &basevalue, Spell* spell = NULL);
        void RemoveSpellMods(Spell* spell);
        void RestoreSpellMods(Spell* spell, uint32 ownerAuraId = 0, Aura* aura = NULL);
        void RestoreAllSpellMods(uint32 ownerAuraId = 0, Aura* aura = NULL);
        void DropModCharge(SpellModifier* mod, Spell* spell);
        void SetSpellModTakingSpell(Spell* spell, bool apply);

        static uint32 const infinityCooldownDelay = MONTH;  // used for set "infinity cooldowns" for spells and check
        static uint32 const infinityCooldownDelayCheck = MONTH/2;
        bool HasSpellCooldown(uint32 spell_id) const
        {
            SpellCooldowns::const_iterator itr = m_spellCooldowns.find(spell_id);
            return itr != m_spellCooldowns.end() && itr->second.end > time(NULL);
        }
        uint32 GetSpellCooldownDelay(uint32 spell_id) const
        {
            SpellCooldowns::const_iterator itr = m_spellCooldowns.find(spell_id);
            time_t t = time(NULL);
            return uint32(itr != m_spellCooldowns.end() && itr->second.end > t ? itr->second.end - t : 0);
        }
        void AddSpellAndCategoryCooldowns(SpellInfo const* spellInfo, uint32 itemId, Spell* spell = NULL, bool infinityCooldown = false);
        void AddSpellCooldown(uint32 spell_id, uint32 itemid, time_t end_time);
        void SendCooldownEvent(SpellInfo const* spellInfo, uint32 itemId = 0, Spell* spell = NULL, bool setCooldown = true);
        void ProhibitSpellSchool(SpellSchoolMask idSchoolMask, uint32 unTimeMs);
        void RemoveSpellCooldown(uint32 spell_id, bool update = false);
        void RemoveSpellCategoryCooldown(uint32 cat, bool update = false);
        void SendClearCooldown(uint32 spell_id, Unit* target);

        GlobalCooldownMgr& GetGlobalCooldownMgr() { return m_GlobalCooldownMgr; }

        void RemoveCategoryCooldown(uint32 cat);
        void RemoveArenaSpellCooldowns(bool removeActivePetCooldowns = false);
        void RemoveAllSpellCooldown();
        void _LoadSpellCooldowns(PreparedQueryResult result);
        void _SaveSpellCooldowns(SQLTransaction& trans);
        void SetLastPotionId(uint32 item_id) { m_lastPotionId = item_id; }
        void UpdatePotionCooldown(Spell* spell = NULL);

        void setResurrectRequestData(uint64 guid, uint32 mapId, float X, float Y, float Z, uint32 health, uint32 mana)
        {
            m_resurrectGUID = guid;
            m_resurrectMap = mapId;
            m_resurrectX = X;
            m_resurrectY = Y;
            m_resurrectZ = Z;
            m_resurrectHealth = health;
            m_resurrectMana = mana;
        }
        void clearResurrectRequestData() { setResurrectRequestData(0, 0, 0.0f, 0.0f, 0.0f, 0, 0); }
        bool isRessurectRequestedBy(uint64 guid) const { return m_resurrectGUID == guid; }
        bool isRessurectRequested() const { return m_resurrectGUID != 0; }
        void ResurectUsingRequestData();

        uint8 getCinematic()
        {
            return m_cinematic;
        }
        void setCinematic(uint8 cine)
        {
            m_cinematic = cine;
        }

        ActionButton* addActionButton(uint8 button, uint32 action, uint8 type);
        void removeActionButton(uint8 button);
        ActionButton const* GetActionButton(uint8 button);
        void SendInitialActionButtons() const { SendActionButtons(1); }
        void SendActionButtons(uint32 state) const;
        bool IsActionButtonDataValid(uint8 button, uint32 action, uint8 type);

        PvPInfo pvpInfo;
        void UpdatePvPState(bool onlyFFA = false);
        void SetPvP(bool state)
        {
            Unit::SetPvP(state);
            for (ControlList::iterator itr = m_Controlled.begin(); itr != m_Controlled.end(); ++itr)
                (*itr)->SetPvP(state);
        }
        void UpdatePvP(bool state, bool override=false);
        void UpdateZone(uint32 newZone, uint32 newArea);
        void UpdateArea(uint32 newArea);

        void UpdateZoneDependentAuras(uint32 zone_id);    // zones
        void UpdateAreaDependentAuras(uint32 area_id);    // subzones

        void UpdateAfkReport(time_t currTime);
        void UpdatePvPFlag(time_t currTime);
        void UpdateContestedPvP(uint32 currTime);
        void SetContestedPvPTimer(uint32 newTime) {m_contestedPvPTimer = newTime;}
        void ResetContestedPvP()
        {
            ClearUnitState(UNIT_STATE_ATTACK_PLAYER);
            RemoveFlag(PLAYER_FLAGS, PLAYER_FLAGS_CONTESTED_PVP);
            m_contestedPvPTimer = 0;
        }

        /** todo: -maybe move UpdateDuelFlag+DuelComplete to independent DuelHandler.. **/
        DuelInfo* duel;
        void UpdateDuelFlag(time_t currTime);
        void CheckDuelDistance(time_t currTime);
        void DuelComplete(DuelCompleteType type);
        void SendDuelCountdown(uint32 counter);

        bool IsGroupVisibleFor(Player const* p) const;
        bool IsInSameGroupWith(Player const* p) const;
        bool IsInSameRaidWith(Player const* p) const { return p == this || (GetGroup() != NULL && GetGroup() == p->GetGroup()); }
        void UninviteFromGroup();
        static void RemoveFromGroup(Group* group, uint64 guid, RemoveMethod method = GROUP_REMOVEMETHOD_DEFAULT, uint64 kicker = 0, const char* reason = NULL);
        void RemoveFromGroup(RemoveMethod method = GROUP_REMOVEMETHOD_DEFAULT) { RemoveFromGroup(GetGroup(), GetGUID(), method); }
        void SendUpdateToOutOfRangeGroupMembers();

        void SetInGuild(uint32 GuildId) { SetUInt32Value(PLAYER_GUILDID, GuildId); }
        void SetRank(uint8 rankId) { SetUInt32Value(PLAYER_GUILDRANK, rankId); }
        uint8 GetRank() const { return uint8(GetUInt32Value(PLAYER_GUILDRANK)); }
        void SetGuildIdInvited(uint32 GuildId) { m_GuildIdInvited = GuildId; }
        uint32 GetGuildId() const { return GetUInt32Value(PLAYER_GUILDID);  }
        Guild* GetGuild();
        static uint32 GetGuildIdFromDB(uint64 guid);
        static uint8 GetRankFromDB(uint64 guid);
        int GetGuildIdInvited() { return m_GuildIdInvited; }
        static void RemovePetitionsAndSigns(uint64 guid, uint32 type);

        // Arena Team
        void SetInArenaTeam(uint32 ArenaTeamId, uint8 slot, uint8 type)
        {
            SetArenaTeamInfoField(slot, ARENA_TEAM_ID, ArenaTeamId);
            SetArenaTeamInfoField(slot, ARENA_TEAM_TYPE, type);
        }
        void SetArenaTeamInfoField(uint8 slot, ArenaTeamInfoType type, uint32 value)
        {
            SetUInt32Value(PLAYER_FIELD_ARENA_TEAM_INFO_1_1 + (slot * ARENA_TEAM_END) + type, value);
        }
        static uint32 GetArenaTeamIdFromDB(uint64 guid, uint8 slot);
        static void LeaveAllArenaTeams(uint64 guid);
        uint32 GetArenaTeamId(uint8 slot) const { return GetUInt32Value(PLAYER_FIELD_ARENA_TEAM_INFO_1_1 + (slot * ARENA_TEAM_END) + ARENA_TEAM_ID); }
        uint32 GetArenaPersonalRating(uint8 slot) const { return GetUInt32Value(PLAYER_FIELD_ARENA_TEAM_INFO_1_1 + (slot * ARENA_TEAM_END) + ARENA_TEAM_PERSONAL_RATING); }
        void SetArenaTeamIdInvited(uint32 ArenaTeamId) { m_ArenaTeamIdInvited = ArenaTeamId; }
        uint32 GetArenaTeamIdInvited() { return m_ArenaTeamIdInvited; }

        Difficulty GetDifficulty(bool isRaid) const { return isRaid ? m_raidDifficulty : m_dungeonDifficulty; }
        Difficulty GetDungeonDifficulty() const { return m_dungeonDifficulty; }
        Difficulty GetRaidDifficulty() const { return m_raidDifficulty; }
        Difficulty GetStoredRaidDifficulty() const { return m_raidMapDifficulty; } // only for use in difficulty packet after exiting to raid map
        void SetDungeonDifficulty(Difficulty dungeon_difficulty) { m_dungeonDifficulty = dungeon_difficulty; }
        void SetRaidDifficulty(Difficulty raid_difficulty) { m_raidDifficulty = raid_difficulty; }
        void StoreRaidMapDifficulty() { m_raidMapDifficulty = GetMap()->GetDifficulty(); }

        bool UpdateSkill(uint32 skill_id, uint32 step);
        bool UpdateSkillPro(uint16 SkillId, int32 Chance, uint32 step);

        bool UpdateCraftSkill(uint32 spellid);
        bool UpdateGatherSkill(uint32 SkillId, uint32 SkillValue, uint32 RedLevel, uint32 Multiplicator = 1);
        bool UpdateFishingSkill();

        uint32 GetBaseDefenseSkillValue() const { return GetBaseSkillValue(SKILL_DEFENSE); }
        uint32 GetBaseWeaponSkillValue(WeaponAttackType attType) const;

        uint32 GetSpellByProto(ItemTemplate* proto);

        float GetHealthBonusFromStamina();
        float GetManaBonusFromIntellect();

        bool UpdateStats(Stats stat);
        bool UpdateAllStats();
        void UpdateResistances(uint32 school);
        void UpdateArmor();
        void UpdateMaxHealth();
        void UpdateMaxPower(Powers power);
        void ApplyFeralAPBonus(int32 amount, bool apply);
        void UpdateAttackPowerAndDamage(bool ranged = false);
        void UpdateShieldBlockValue();
        void UpdateDamagePhysical(WeaponAttackType attType);
        void ApplySpellPowerBonus(int32 amount, bool apply);
        void UpdateSpellDamageAndHealingBonus();
        void ApplyRatingMod(CombatRating cr, int32 value, bool apply);
        void UpdateRating(CombatRating cr);
        void UpdateAllRatings();

        void CalculateMinMaxDamage(WeaponAttackType attType, bool normalized, bool addTotalPct, float& min_damage, float& max_damage);

        void UpdateDefenseBonusesMod();
        inline void RecalculateRating(CombatRating cr) { ApplyRatingMod(cr, 0, true);}
        float GetMeleeCritFromAgility();
        void GetDodgeFromAgility(float &diminishing, float &nondiminishing);
        float GetMissPercentageFromDefence() const;
        float GetSpellCritFromIntellect();
        float OCTRegenHPPerSpirit();
        float OCTRegenMPPerSpirit();
        float GetRatingMultiplier(CombatRating cr) const;
        float GetRatingBonusValue(CombatRating cr) const;
        uint32 GetBaseSpellPowerBonus() { return m_baseSpellPower; }
        int32 GetSpellPenetrationItemMod() const { return m_spellPenetrationItemMod; }

        float GetExpertiseDodgeOrParryReduction(WeaponAttackType attType) const;
        void UpdateBlockPercentage();
        void UpdateCritPercentage(WeaponAttackType attType);
        void UpdateAllCritPercentages();
        void UpdateParryPercentage();
        void UpdateDodgePercentage();
        void UpdateMeleeHitChances();
        void UpdateRangedHitChances();
        void UpdateSpellHitChances();

        void UpdateAllSpellCritChances();
        void UpdateSpellCritChance(uint32 school);
        void UpdateArmorPenetration(int32 amount);
        void UpdateExpertise(WeaponAttackType attType);
        void ApplyManaRegenBonus(int32 amount, bool apply);
        void ApplyHealthRegenBonus(int32 amount, bool apply);
        void UpdateManaRegen();
        void UpdateRuneRegen(RuneType rune);

        uint64 GetLootGUID() const { return m_lootGuid; }
        void SetLootGUID(uint64 guid) { m_lootGuid = guid; }

        void RemovedInsignia(Player* looterPlr);

        WorldSession* GetSession() const { return m_session; }

        void BuildCreateUpdateBlockForPlayer(UpdateData* data, Player* target) const;
        void DestroyForPlayer(Player* target, bool onDeath = false) const;
        void SendLogXPGain(uint32 GivenXP, Unit* victim, uint32 BonusXP, bool recruitAFriend = false, float group_rate=1.0f);

        // notifiers
        void SendAttackSwingCantAttack();
        void SendAttackSwingCancelAttack();
        void SendAttackSwingDeadTarget();
        void SendAttackSwingNotInRange();
        void SendAttackSwingBadFacingAttack();
        void SendAutoRepeatCancel(Unit* target);
        void SendExplorationExperience(uint32 Area, uint32 Experience);

        void SendDungeonDifficulty(bool IsInGroup);
        void SendRaidDifficulty(bool IsInGroup, int32 forcedDifficulty = -1);
        void ResetInstances(uint8 method, bool isRaid);
        void SendResetInstanceSuccess(uint32 MapId);
        void SendResetInstanceFailed(uint32 reason, uint32 MapId);
        void SendResetFailedNotify(uint32 mapid);

        virtual bool UpdatePosition(float x, float y, float z, float orientation, bool teleport = false);
        bool UpdatePosition(const Position &pos, bool teleport = false) { return UpdatePosition(pos.GetPositionX(), pos.GetPositionY(), pos.GetPositionZ(), pos.GetOrientation(), teleport); }
        void UpdateUnderwaterState(Map* m, float x, float y, float z);

        void SendMessageToSet(WorldPacket* data, bool self) {SendMessageToSetInRange(data, GetVisibilityRange(), self); };// overwrite Object::SendMessageToSet
        void SendMessageToSetInRange(WorldPacket* data, float fist, bool self);// overwrite Object::SendMessageToSetInRange
        void SendMessageToSetInRange(WorldPacket* data, float dist, bool self, bool own_team_only);
        void SendMessageToSet(WorldPacket* data, Player const* skipped_rcvr);

        void SendTeleportAckPacket();

        Corpse* GetCorpse() const;
        void SpawnCorpseBones();
        void CreateCorpse();
        void KillPlayer();
        uint32 GetResurrectionSpellId();
        void ResurrectPlayer(float restore_percent, bool applySickness = false);
        void BuildPlayerRepop();
        void RepopAtGraveyard();

        void DurabilityLossAll(double percent, bool inventory);
        void DurabilityLoss(Item* item, double percent);
        void DurabilityPointsLossAll(int32 points, bool inventory);
        void DurabilityPointsLoss(Item* item, int32 points);
        void DurabilityPointLossForEquipSlot(EquipmentSlots slot);
        uint32 DurabilityRepairAll(bool cost, float discountMod, bool guildBank);
        uint32 DurabilityRepair(uint16 pos, bool cost, float discountMod, bool guildBank);

        void UpdateMirrorTimers();
        void StopMirrorTimers()
        {
            StopMirrorTimer(FATIGUE_TIMER);
            StopMirrorTimer(BREATH_TIMER);
            StopMirrorTimer(FIRE_TIMER);
        }
        bool IsMirrorTimerActive(MirrorTimerType type) { return m_MirrorTimer[type] == getMaxTimer(type); }

        void SetMovement(PlayerMovementType pType);

        bool CanJoinConstantChannelInZone(ChatChannelsEntry const* channel, AreaTableEntry const* zone);

        void JoinedChannel(Channel* c);
        void LeftChannel(Channel* c);
        void CleanupChannels();
        void UpdateLocalChannels(uint32 newZone);
        void LeaveLFGChannel();

        void UpdateDefense();
        void UpdateWeaponSkill (WeaponAttackType attType);
        void UpdateCombatSkills(Unit* victim, WeaponAttackType attType, bool defence);

        void SetSkill(uint16 id, uint16 step, uint16 currVal, uint16 maxVal);
        uint16 GetMaxSkillValue(uint32 skill) const;        // max + perm. bonus + temp bonus
        uint16 GetPureMaxSkillValue(uint32 skill) const;    // max
        uint16 GetSkillValue(uint32 skill) const;           // skill value + perm. bonus + temp bonus
        uint16 GetBaseSkillValue(uint32 skill) const;       // skill value + perm. bonus
        uint16 GetPureSkillValue(uint32 skill) const;       // skill value
        int16 GetSkillPermBonusValue(uint32 skill) const;
        int16 GetSkillTempBonusValue(uint32 skill) const;
        uint16 GetSkillStep(uint16 skill) const;            // 0...6
        bool HasSkill(uint32 skill) const;
        void learnSkillRewardedSpells(uint32 id, uint32 value);

        WorldLocation& GetTeleportDest() { return m_teleport_dest; }
        bool IsBeingTeleported() const { return mSemaphoreTeleport_Near || mSemaphoreTeleport_Far; }
        bool IsBeingTeleportedNear() const { return mSemaphoreTeleport_Near; }
        bool IsBeingTeleportedFar() const { return mSemaphoreTeleport_Far; }
        void SetSemaphoreTeleportNear(bool semphsetting) { mSemaphoreTeleport_Near = semphsetting; }
        void SetSemaphoreTeleportFar(bool semphsetting) { mSemaphoreTeleport_Far = semphsetting; }
        void ProcessDelayedOperations();

        void CheckAreaExploreAndOutdoor(void);

        static uint32 TeamForRace(uint8 race);
        uint32 GetTeam() const { return m_team; }
        TeamId GetTeamId() const { return m_team == ALLIANCE ? TEAM_ALLIANCE : TEAM_HORDE; }
        void setFactionForRace(uint8 race);

        void InitDisplayIds();

        bool IsAtGroupRewardDistance(WorldObject const* pRewardSource) const;
        bool IsAtRecruitAFriendDistance(WorldObject const* pOther) const;
        void RewardPlayerAndGroupAtKill(Unit* victim, bool isBattleGround);
        void RewardPlayerAndGroupAtEvent(uint32 creature_id, WorldObject* pRewardSource);
        bool isHonorOrXPTarget(Unit* victim);

        bool GetsRecruitAFriendBonus(bool forXP);
        uint8 GetGrantableLevels() { return m_grantableLevels; }
        void SetGrantableLevels(uint8 val) { m_grantableLevels = val; }

        ReputationMgr&       GetReputationMgr()       { return *m_reputationMgr; }
        ReputationMgr const& GetReputationMgr() const { return *m_reputationMgr; }
        ReputationRank GetReputationRank(uint32 faction_id) const;
        void RewardReputation(Unit* victim, float rate);
        void RewardReputation(Quest const* quest);

        int32 CalculateReputationGain(ReputationSource source, uint32 creatureOrQuestLevel, int32 rep, int32 faction, bool noQuestBonus = false);

        void UpdateSkillsForLevel();
        void UpdateSkillsToMaxSkillsForLevel();             // for .levelup
        void ModifySkillBonus(uint32 skillid, int32 val, bool talent);

        /*********************************************************/
        /***                  PVP SYSTEM                       ***/
        /*********************************************************/
        void UpdateHonorFields();
        bool RewardHonor(Unit* victim, uint32 groupsize, int32 honor = -1, bool pvptoken = false);
        uint32 GetHonorPoints() const { return GetUInt32Value(PLAYER_FIELD_HONOR_CURRENCY); }
        uint32 GetArenaPoints() const { return GetUInt32Value(PLAYER_FIELD_ARENA_CURRENCY); }
        void ModifyHonorPoints(int32 value, SQLTransaction* trans = NULL);      //! If trans is specified, honor save query will be added to trans
        void ModifyArenaPoints(int32 value, SQLTransaction* trans = NULL);      //! If trans is specified, arena point save query will be added to trans
        uint32 GetMaxPersonalArenaRatingRequirement(uint32 minarenaslot) const;
        void SetHonorPoints(uint32 value);
        void SetArenaPoints(uint32 value);

        //End of PvP System

        inline SpellCooldowns GetSpellCooldowns() const { return m_spellCooldowns; }

        void SetDrunkValue(uint8 newDrunkValue, uint32 itemId = 0);
        uint8 GetDrunkValue() const { return GetByteValue(PLAYER_BYTES_3, 1); }
        static DrunkenState GetDrunkenstateByValue(uint8 value);

        uint32 GetDeathTimer() const { return m_deathTimer; }
        uint32 GetCorpseReclaimDelay(bool pvp) const;
        void UpdateCorpseReclaimDelay();
        void SendCorpseReclaimDelay(bool load = false);

        uint32 GetShieldBlockValue() const;                 // overwrite Unit version (virtual)
        bool CanParry() const { return m_canParry; }
        void SetCanParry(bool value);
        bool CanBlock() const { return m_canBlock; }
        void SetCanBlock(bool value);
        bool CanTitanGrip() const { return m_canTitanGrip; }
        void SetCanTitanGrip(bool value) { m_canTitanGrip = value; }
        bool CanTameExoticPets() const { return isGameMaster() || HasAuraType(SPELL_AURA_ALLOW_TAME_PET_TYPE); }

        void SetRegularAttackTime();
        void SetBaseModValue(BaseModGroup modGroup, BaseModType modType, float value) { m_auraBaseMod[modGroup][modType] = value; }
        void HandleBaseModValue(BaseModGroup modGroup, BaseModType modType, float amount, bool apply);
        float GetBaseModValue(BaseModGroup modGroup, BaseModType modType) const;
        float GetTotalBaseModValue(BaseModGroup modGroup) const;
        float GetTotalPercentageModValue(BaseModGroup modGroup) const { return m_auraBaseMod[modGroup][FLAT_MOD] + m_auraBaseMod[modGroup][PCT_MOD]; }
        void _ApplyAllStatBonuses();
        void _RemoveAllStatBonuses();

        void ResetAllPowers();

        void _ApplyWeaponDependentAuraMods(Item* item, WeaponAttackType attackType, bool apply);
        void _ApplyWeaponDependentAuraCritMod(Item* item, WeaponAttackType attackType, AuraEffect const* aura, bool apply);
        void _ApplyWeaponDependentAuraDamageMod(Item* item, WeaponAttackType attackType, AuraEffect const* aura, bool apply);

        void _ApplyItemMods(Item* item, uint8 slot, bool apply);
        void _RemoveAllItemMods();
        void _ApplyAllItemMods();
        void _ApplyAllLevelScaleItemMods(bool apply);
        void _ApplyItemBonuses(ItemTemplate const* proto, uint8 slot, bool apply, bool only_level_scale = false);
        void _ApplyWeaponDamage(uint8 slot, ItemTemplate const* proto, ScalingStatValuesEntry const* ssv, bool apply);
        void _ApplyAmmoBonuses();
        bool EnchantmentFitsRequirements(uint32 enchantmentcondition, int8 slot);
        void ToggleMetaGemsActive(uint8 exceptslot, bool apply);
        void CorrectMetaGemEnchants(uint8 slot, bool apply);
        void InitDataForForm(bool reapplyMods = false);

        void ApplyItemEquipSpell(Item* item, bool apply, bool form_change = false);
        void ApplyEquipSpell(SpellInfo const* spellInfo, Item* item, bool apply, bool form_change = false);
        void UpdateEquipSpellsAtFormChange();
        void CastItemCombatSpell(Unit* target, WeaponAttackType attType, uint32 procVictim, uint32 procEx);
        void CastItemUseSpell(Item* item, SpellCastTargets const& targets, uint8 cast_count, uint32 glyphIndex);
        void CastItemCombatSpell(Unit* target, WeaponAttackType attType, uint32 procVictim, uint32 procEx, Item* item, ItemTemplate const* proto);

        void SendEquipmentSetList();
        void SetEquipmentSet(uint32 index, EquipmentSet eqset);
        void DeleteEquipmentSet(uint64 setGuid);

        void SendInitWorldStates(uint32 zone, uint32 area);
        void SendUpdateWorldState(uint32 Field, uint32 Value);
        void SendDirectMessage(WorldPacket* data);
        void SendBGWeekendWorldStates();
        void SendBattlefieldWorldStates();

        void SendAurasForTarget(Unit* target);

        PlayerMenu* PlayerTalkClass;
        std::vector<ItemSetEffect*> ItemSetEff;

        void SendLoot(uint64 guid, LootType loot_type);
        void SendLootRelease(uint64 guid);
        void SendNotifyLootItemRemoved(uint8 lootSlot);
        void SendNotifyLootMoneyRemoved();

        /*********************************************************/
        /***               BATTLEGROUND SYSTEM                 ***/
        /*********************************************************/

        bool InBattleground()       const                { return m_bgData.bgInstanceID != 0; }
        bool InArena()              const;
        uint32 GetBattlegroundId()  const                { return m_bgData.bgInstanceID; }
        BattlegroundTypeId GetBattlegroundTypeId() const { return m_bgData.bgTypeID; }
        Battleground* GetBattleground() const;

        bool InBattlegroundQueue() const
        {
            for (uint8 i = 0; i < PLAYER_MAX_BATTLEGROUND_QUEUES; ++i)
                if (m_bgBattlegroundQueueID[i].bgQueueTypeId != BATTLEGROUND_QUEUE_NONE)
                    return true;
            return false;
        }

        BattlegroundQueueTypeId GetBattlegroundQueueTypeId(uint32 index) const { return m_bgBattlegroundQueueID[index].bgQueueTypeId; }
        uint32 GetBattlegroundQueueIndex(BattlegroundQueueTypeId bgQueueTypeId) const
        {
            for (uint8 i = 0; i < PLAYER_MAX_BATTLEGROUND_QUEUES; ++i)
                if (m_bgBattlegroundQueueID[i].bgQueueTypeId == bgQueueTypeId)
                    return i;
            return PLAYER_MAX_BATTLEGROUND_QUEUES;
        }
        bool IsInvitedForBattlegroundQueueType(BattlegroundQueueTypeId bgQueueTypeId) const
        {
            for (uint8 i = 0; i < PLAYER_MAX_BATTLEGROUND_QUEUES; ++i)
                if (m_bgBattlegroundQueueID[i].bgQueueTypeId == bgQueueTypeId)
                    return m_bgBattlegroundQueueID[i].invitedToInstance != 0;
            return false;
        }
        bool InBattlegroundQueueForBattlegroundQueueType(BattlegroundQueueTypeId bgQueueTypeId) const
        {
            return GetBattlegroundQueueIndex(bgQueueTypeId) < PLAYER_MAX_BATTLEGROUND_QUEUES;
        }

        void SetBattlegroundId(uint32 val, BattlegroundTypeId bgTypeId)
        {
            m_bgData.bgInstanceID = val;
            m_bgData.bgTypeID = bgTypeId;
        }
        uint32 AddBattlegroundQueueId(BattlegroundQueueTypeId val)
        {
            for (uint8 i=0; i < PLAYER_MAX_BATTLEGROUND_QUEUES; ++i)
            {
                if (m_bgBattlegroundQueueID[i].bgQueueTypeId == BATTLEGROUND_QUEUE_NONE || m_bgBattlegroundQueueID[i].bgQueueTypeId == val)
                {
                    m_bgBattlegroundQueueID[i].bgQueueTypeId = val;
                    m_bgBattlegroundQueueID[i].invitedToInstance = 0;
                    return i;
                }
            }
            return PLAYER_MAX_BATTLEGROUND_QUEUES;
        }
        bool HasFreeBattlegroundQueueId()
        {
            for (uint8 i=0; i < PLAYER_MAX_BATTLEGROUND_QUEUES; ++i)
                if (m_bgBattlegroundQueueID[i].bgQueueTypeId == BATTLEGROUND_QUEUE_NONE)
                    return true;
            return false;
        }
        void RemoveBattlegroundQueueId(BattlegroundQueueTypeId val)
        {
            for (uint8 i=0; i < PLAYER_MAX_BATTLEGROUND_QUEUES; ++i)
            {
                if (m_bgBattlegroundQueueID[i].bgQueueTypeId == val)
                {
                    m_bgBattlegroundQueueID[i].bgQueueTypeId = BATTLEGROUND_QUEUE_NONE;
                    m_bgBattlegroundQueueID[i].invitedToInstance = 0;
                    return;
                }
            }
        }
        void SetInviteForBattlegroundQueueType(BattlegroundQueueTypeId bgQueueTypeId, uint32 instanceId)
        {
            for (uint8 i=0; i < PLAYER_MAX_BATTLEGROUND_QUEUES; ++i)
                if (m_bgBattlegroundQueueID[i].bgQueueTypeId == bgQueueTypeId)
                    m_bgBattlegroundQueueID[i].invitedToInstance = instanceId;
        }
        bool IsInvitedForBattlegroundInstance(uint32 instanceId) const
        {
            for (uint8 i=0; i < PLAYER_MAX_BATTLEGROUND_QUEUES; ++i)
                if (m_bgBattlegroundQueueID[i].invitedToInstance == instanceId)
                    return true;
            return false;
        }
        WorldLocation const& GetBattlegroundEntryPoint() const { return m_bgData.joinPos; }
        void SetBattlegroundEntryPoint();

<<<<<<< HEAD
        void SetBGTeam(uint32 team);
=======
        void SetBGTeam(uint32 team)
        {
            m_bgData.bgTeam = team;
            SetByteValue(PLAYER_BYTES_3, 3, uint8(team == ALLIANCE ? 1 : 0));
        }
>>>>>>> 864a85b8
        uint32 GetBGTeam() const { return m_bgData.bgTeam ? m_bgData.bgTeam : GetTeam(); }

        void LeaveBattleground(bool teleportToEntryPoint = true);
        bool CanJoinToBattleground() const;
        bool CanReportAfkDueToLimit();
        void ReportedAfkBy(Player* reporter);
        void ClearAfkReports() { m_bgData.bgAfkReporter.clear(); }

        bool GetBGAccessByLevel(BattlegroundTypeId bgTypeId) const;
        bool isTotalImmunity();
        bool CanUseBattlegroundObject(GameObject* gameobject);
        bool isTotalImmune();
        bool CanCaptureTowerPoint();

        bool GetRandomWinner() { return m_IsBGRandomWinner; }
        void SetRandomWinner(bool isWinner);

        /*********************************************************/
        /***               OUTDOOR PVP SYSTEM                  ***/
        /*********************************************************/

        OutdoorPvP* GetOutdoorPvP() const;
        // returns true if the player is in active state for outdoor pvp objective capturing, false otherwise
        bool IsOutdoorPvPActive();

        /*********************************************************/
        /***                    REST SYSTEM                    ***/
        /*********************************************************/

        bool isRested() const { return GetRestTime() >= 10*IN_MILLISECONDS; }
        uint32 GetXPRestBonus(uint32 xp);
        uint32 GetRestTime() const { return m_restTime;}
        void SetRestTime(uint32 v) { m_restTime = v;}

        /*********************************************************/
        /***              ENVIROMENTAL SYSTEM                  ***/
        /*********************************************************/

        bool IsImmuneToEnvironmentalDamage();
        uint32 EnvironmentalDamage(EnviromentalDamage type, uint32 damage);

        /*********************************************************/
        /***               FLOOD FILTER SYSTEM                 ***/
        /*********************************************************/

        void UpdateSpeakTime();
        bool CanSpeak() const;
        void ChangeSpeakTime(int utime);

        /*********************************************************/
        /***                 VARIOUS SYSTEMS                   ***/
        /*********************************************************/
        void UpdateFallInformationIfNeed(MovementInfo const& minfo, uint16 opcode);
        Unit* m_mover;
        WorldObject* m_seer;
        void SetFallInformation(uint32 time, float z)
        {
            m_lastFallTime = time;
            m_lastFallZ = z;
        }
        void HandleFall(MovementInfo const& movementInfo);

        bool IsKnowHowFlyIn(uint32 mapid, uint32 zone) const;

        void SetClientControl(Unit* target, uint8 allowMove);

        void SetMover(Unit* target)
        {
            m_mover->m_movedPlayer = NULL;
            m_mover = target;
            m_mover->m_movedPlayer = this;
        }

        void SetSeer(WorldObject* target) { m_seer = target; }
        void SetViewpoint(WorldObject* target, bool apply);
        WorldObject* GetViewpoint() const;
        void StopCastingCharm();
        void StopCastingBindSight();

        uint32 GetSaveTimer() const { return m_nextSave; }
        void   SetSaveTimer(uint32 timer) { m_nextSave = timer; }

        // Recall position
        uint32 m_recallMap;
        float  m_recallX;
        float  m_recallY;
        float  m_recallZ;
        float  m_recallO;
        void   SaveRecallPosition();

        void SetHomebind(WorldLocation const& loc, uint32 areaId);

        // Homebind coordinates
        uint32 m_homebindMapId;
        uint16 m_homebindAreaId;
        float m_homebindX;
        float m_homebindY;
        float m_homebindZ;

        WorldLocation GetStartPosition() const;

        // currently visible objects at player client
        typedef std::set<uint64> ClientGUIDs;
        ClientGUIDs m_clientGUIDs;

        bool HaveAtClient(WorldObject const* u) const { return u == this || m_clientGUIDs.find(u->GetGUID()) != m_clientGUIDs.end(); }

        bool IsNeverVisible() const;

        bool IsVisibleGloballyFor(Player const* player) const;

        void SendInitialVisiblePackets(Unit* target);
        void UpdateObjectVisibility(bool forced = true);
        void UpdateVisibilityForPlayer();
        void UpdateVisibilityOf(WorldObject* target);
        void UpdateTriggerVisibility();

        template<class T>
        void UpdateVisibilityOf(T* target, UpdateData& data, std::set<Unit*>& visibleNow);

        uint8 m_forced_speed_changes[MAX_MOVE_TYPE];

        bool HasAtLoginFlag(AtLoginFlags f) const { return m_atLoginFlags & f; }
        void SetAtLoginFlag(AtLoginFlags f) { m_atLoginFlags |= f; }
        void RemoveAtLoginFlag(AtLoginFlags flags, bool persist = false);

        bool isUsingLfg();
        bool inRandomLfgDungeon();

        typedef std::set<uint32> DFQuestsDoneList;
        DFQuestsDoneList m_DFQuests;

        // Temporarily removed pet cache
        uint32 GetTemporaryUnsummonedPetNumber() const { return m_temporaryUnsummonedPetNumber; }
        void SetTemporaryUnsummonedPetNumber(uint32 petnumber) { m_temporaryUnsummonedPetNumber = petnumber; }
        void UnsummonPetTemporaryIfAny();
        void ResummonPetTemporaryUnSummonedIfAny();
        bool IsPetNeedBeTemporaryUnsummoned() const { return !IsInWorld() || !isAlive() || IsMounted() /*+in flight*/; }

        void SendCinematicStart(uint32 CinematicSequenceId);
        void SendMovieStart(uint32 MovieId);

        /*********************************************************/
        /***                 INSTANCE SYSTEM                   ***/
        /*********************************************************/

        typedef UNORDERED_MAP< uint32 /*mapId*/, InstancePlayerBind > BoundInstancesMap;

        void UpdateHomebindTime(uint32 time);

        uint32 m_HomebindTimer;
        bool m_InstanceValid;
        // permanent binds and solo binds by difficulty
        BoundInstancesMap m_boundInstances[MAX_DIFFICULTY];
        InstancePlayerBind* GetBoundInstance(uint32 mapid, Difficulty difficulty);
        BoundInstancesMap& GetBoundInstances(Difficulty difficulty) { return m_boundInstances[difficulty]; }
        InstanceSave* GetInstanceSave(uint32 mapid, bool raid);
        void UnbindInstance(uint32 mapid, Difficulty difficulty, bool unload = false);
        void UnbindInstance(BoundInstancesMap::iterator &itr, Difficulty difficulty, bool unload = false);
        InstancePlayerBind* BindToInstance(InstanceSave* save, bool permanent, bool load = false);
        void BindToInstance();
        void SetPendingBind(uint32 instanceId, uint32 bindTimer) { _pendingBindId = instanceId; _pendingBindTimer = bindTimer; }
        bool HasPendingBind() const { return _pendingBindId > 0; }
        void SendRaidInfo();
        void SendSavedInstances();
        static void ConvertInstancesToGroup(Player* player, Group* group, bool switchLeader);
        bool Satisfy(AccessRequirement const* ar, uint32 target_map, bool report = false);
        bool CheckInstanceLoginValid();
        bool CheckInstanceCount(uint32 instanceId) const;

        void AddInstanceEnterTime(uint32 instanceId, time_t enterTime)
        {
            if (_instanceResetTimes.find(instanceId) == _instanceResetTimes.end())
                _instanceResetTimes.insert(InstanceTimeMap::value_type(instanceId, enterTime + HOUR));
        }

        // last used pet number (for BG's)
        uint32 GetLastPetNumber() const { return m_lastpetnumber; }
        void SetLastPetNumber(uint32 petnumber) { m_lastpetnumber = petnumber; }

        /*********************************************************/
        /***                   GROUP SYSTEM                    ***/
        /*********************************************************/

        Group* GetGroupInvite() { return m_groupInvite; }
        void SetGroupInvite(Group* group) { m_groupInvite = group; }
        Group* GetGroup() { return m_group.getTarget(); }
        const Group* GetGroup() const { return (const Group*)m_group.getTarget(); }
        GroupReference& GetGroupRef() { return m_group; }
        void SetGroup(Group* group, int8 subgroup = -1);
        uint8 GetSubGroup() const { return m_group.getSubGroup(); }
        uint32 GetGroupUpdateFlag() const { return m_groupUpdateMask; }
        void SetGroupUpdateFlag(uint32 flag) { m_groupUpdateMask |= flag; }
        uint64 GetAuraUpdateMaskForRaid() const { return m_auraRaidUpdateMask; }
        void SetAuraUpdateMaskForRaid(uint8 slot) { m_auraRaidUpdateMask |= (uint64(1) << slot); }
        Player* GetNextRandomRaidMember(float radius);
        PartyResult CanUninviteFromGroup() const;

        // Battleground / Battlefield Group System
        void SetBattlegroundOrBattlefieldRaid(Group* group, int8 subgroup = -1);
        void RemoveFromBattlegroundOrBattlefieldRaid();
        Group* GetOriginalGroup() { return m_originalGroup.getTarget(); }
        GroupReference& GetOriginalGroupRef() { return m_originalGroup; }
        uint8 GetOriginalSubGroup() const { return m_originalGroup.getSubGroup(); }
        void SetOriginalGroup(Group* group, int8 subgroup = -1);

        void SetPassOnGroupLoot(bool bPassOnGroupLoot) { m_bPassOnGroupLoot = bPassOnGroupLoot; }
        bool GetPassOnGroupLoot() const { return m_bPassOnGroupLoot; }

        MapReference &GetMapRef() { return m_mapRef; }

        // Set map to player and add reference
        void SetMap(Map* map);
        void ResetMap();

        bool isAllowedToLoot(const Creature* creature);

        DeclinedName const* GetDeclinedNames() const { return m_declinedname; }
        uint8 GetRunesState() const { return m_runes->runeState; }
        RuneType GetBaseRune(uint8 index) const { return RuneType(m_runes->runes[index].BaseRune); }
        RuneType GetCurrentRune(uint8 index) const { return RuneType(m_runes->runes[index].CurrentRune); }
        uint32 GetRuneCooldown(uint8 index) const { return m_runes->runes[index].Cooldown; }
        uint32 GetRuneBaseCooldown(uint8 index);
        bool IsBaseRuneSlotsOnCooldown(RuneType runeType) const;
        RuneType GetLastUsedRune() { return m_runes->lastUsedRune; }
        void SetLastUsedRune(RuneType type) { m_runes->lastUsedRune = type; }
        void SetBaseRune(uint8 index, RuneType baseRune) { m_runes->runes[index].BaseRune = baseRune; }
        void SetCurrentRune(uint8 index, RuneType currentRune) { m_runes->runes[index].CurrentRune = currentRune; }
        void SetRuneCooldown(uint8 index, uint32 cooldown) { m_runes->runes[index].Cooldown = cooldown; m_runes->SetRuneState(index, (cooldown == 0) ? true : false); }
        void SetRuneConvertAura(uint8 index, AuraEffect const* aura) { m_runes->runes[index].ConvertAura = aura; }
        void AddRuneByAuraEffect(uint8 index, RuneType newType, AuraEffect const* aura) { SetRuneConvertAura(index, aura); ConvertRune(index, newType); }
        void RemoveRunesByAuraEffect(AuraEffect const* aura);
        void RestoreBaseRune(uint8 index);
        void ConvertRune(uint8 index, RuneType newType);
        void ResyncRunes(uint8 count);
        void AddRunePower(uint8 index);
        void InitRunes();

        void SendRespondInspectAchievements(Player* player) const;
        bool HasAchieved(uint32 achievementId) const;
        void ResetAchievements();
        void CheckAllAchievementCriteria();
        void ResetAchievementCriteria(AchievementCriteriaTypes type, uint32 miscValue1 = 0, uint32 miscValue2 = 0, bool evenIfCriteriaComplete = false);
        void UpdateAchievementCriteria(AchievementCriteriaTypes type, uint32 miscValue1 = 0, uint32 miscValue2 = 0, Unit* unit = NULL);
        void StartTimedAchievement(AchievementCriteriaTimedTypes type, uint32 entry, uint32 timeLost = 0);
        void RemoveTimedAchievement(AchievementCriteriaTimedTypes type, uint32 entry);
        void CompletedAchievement(AchievementEntry const* entry);

        bool HasTitle(uint32 bitIndex);
        bool HasTitle(CharTitlesEntry const* title) { return HasTitle(title->bit_index); }
        void SetTitle(CharTitlesEntry const* title, bool lost = false);

        //bool isActiveObject() const { return true; }
        bool canSeeSpellClickOn(Creature const* creature) const;

        uint32 GetChampioningFaction() const { return m_ChampioningFaction; }
        void SetChampioningFaction(uint32 faction) { m_ChampioningFaction = faction; }
        Spell* m_spellModTakingSpell;

        float GetAverageItemLevel();
        bool isDebugAreaTriggers;

        void ClearWhisperWhiteList() { WhisperList.clear(); }
        void AddWhisperWhiteList(uint64 guid) { WhisperList.push_back(guid); }
        bool IsInWhisperWhiteList(uint64 guid);

        /*! These methods send different packets to the client in apply and unapply case.
            These methods are only sent to the current unit.
        */
        void SendMovementSetCanFly(bool apply);
        void SendMovementSetCanTransitionBetweenSwimAndFly(bool apply);
        void SendMovementSetHover(bool apply);
        void SendMovementSetWaterWalking(bool apply);
        void SendMovementSetFeatherFall(bool apply);

        bool CanFly() const { return m_movementInfo.HasMovementFlag(MOVEMENTFLAG_CAN_FLY); }

        //! Return collision height sent to client
        float GetCollisionHeight(bool mounted)
        {
            if (mounted)
            {
                CreatureDisplayInfoEntry const* mountDisplayInfo = sCreatureDisplayInfoStore.LookupEntry(GetUInt32Value(UNIT_FIELD_MOUNTDISPLAYID));
                if (!mountDisplayInfo)
                    return GetCollisionHeight(false);

                CreatureModelDataEntry const* mountModelData = sCreatureModelDataStore.LookupEntry(mountDisplayInfo->ModelId);
                if (!mountModelData)
                    return GetCollisionHeight(false);

                CreatureDisplayInfoEntry const* displayInfo = sCreatureDisplayInfoStore.LookupEntry(GetNativeDisplayId());
                ASSERT(displayInfo);
                CreatureModelDataEntry const* modelData = sCreatureModelDataStore.LookupEntry(displayInfo->ModelId);
                ASSERT(modelData);

                float scaleMod = GetFloatValue(OBJECT_FIELD_SCALE_X); // 99% sure about this

                return scaleMod * mountModelData->MountHeight + modelData->CollisionHeight * 0.5f;
            }
            else
            {
                //! Dismounting case - use basic default model data
                CreatureDisplayInfoEntry const* displayInfo = sCreatureDisplayInfoStore.LookupEntry(GetNativeDisplayId());
                ASSERT(displayInfo);
                CreatureModelDataEntry const* modelData = sCreatureModelDataStore.LookupEntry(displayInfo->ModelId);
                ASSERT(modelData);

                return modelData->CollisionHeight;
            }
        }

    protected:
        // Gamemaster whisper whitelist
        WhisperListContainer WhisperList;
        uint32 m_regenTimerCount;
        float m_powerFraction[MAX_POWERS];
        uint32 m_contestedPvPTimer;

        /*********************************************************/
        /***               BATTLEGROUND SYSTEM                 ***/
        /*********************************************************/

        /*
        this is an array of BG queues (BgTypeIDs) in which is player
        */
        struct BgBattlegroundQueueID_Rec
        {
            BattlegroundQueueTypeId bgQueueTypeId;
            uint32 invitedToInstance;
        };

        BgBattlegroundQueueID_Rec m_bgBattlegroundQueueID[PLAYER_MAX_BATTLEGROUND_QUEUES];
        BGData                    m_bgData;

        bool m_IsBGRandomWinner;

        /*********************************************************/
        /***                    QUEST SYSTEM                   ***/
        /*********************************************************/

        //We allow only one timed quest active at the same time. Below can then be simple value instead of set.
        typedef std::set<uint32> QuestSet;
        typedef std::set<uint32> SeasonalQuestSet;
        typedef UNORDERED_MAP<uint32, SeasonalQuestSet> SeasonalEventQuestMap;
        QuestSet m_timedquests;
        QuestSet m_weeklyquests;
        QuestSet m_monthlyquests;
        SeasonalEventQuestMap m_seasonalquests;

        uint64 m_divider;
        uint32 m_ingametime;

        /*********************************************************/
        /***                   LOAD SYSTEM                     ***/
        /*********************************************************/

        void _LoadActions(PreparedQueryResult result);
        void _LoadAuras(PreparedQueryResult result, uint32 timediff);
        void _LoadGlyphAuras();
        void _LoadBoundInstances(PreparedQueryResult result);
        void _LoadInventory(PreparedQueryResult result, uint32 timeDiff);
        void _LoadMailInit(PreparedQueryResult resultUnread, PreparedQueryResult resultDelivery);
        void _LoadMail();
        void _LoadMailedItems(Mail* mail);
        void _LoadQuestStatus(PreparedQueryResult result);
        void _LoadQuestStatusRewarded(PreparedQueryResult result);
        void _LoadDailyQuestStatus(PreparedQueryResult result);
        void _LoadWeeklyQuestStatus(PreparedQueryResult result);
        void _LoadMonthlyQuestStatus(PreparedQueryResult result);
        void _LoadSeasonalQuestStatus(PreparedQueryResult result);
        void _LoadRandomBGStatus(PreparedQueryResult result);
        void _LoadGroup(PreparedQueryResult result);
        void _LoadSkills(PreparedQueryResult result);
        void _LoadSpells(PreparedQueryResult result);
        void _LoadFriendList(PreparedQueryResult result);
        bool _LoadHomeBind(PreparedQueryResult result);
        void _LoadDeclinedNames(PreparedQueryResult result);
        void _LoadArenaTeamInfo(PreparedQueryResult result);
        void _LoadEquipmentSets(PreparedQueryResult result);
        void _LoadBGData(PreparedQueryResult result);
        void _LoadGlyphs(PreparedQueryResult result);
        void _LoadTalents(PreparedQueryResult result);
        void _LoadInstanceTimeRestrictions(PreparedQueryResult result);

        /*********************************************************/
        /***                   SAVE SYSTEM                     ***/
        /*********************************************************/

        void _SaveActions(SQLTransaction& trans);
        void _SaveAuras(SQLTransaction& trans);
        void _SaveInventory(SQLTransaction& trans);
        void _SaveMail(SQLTransaction& trans);
        void _SaveQuestStatus(SQLTransaction& trans);
        void _SaveDailyQuestStatus(SQLTransaction& trans);
        void _SaveWeeklyQuestStatus(SQLTransaction& trans);
        void _SaveMonthlyQuestStatus(SQLTransaction& trans);
        void _SaveSeasonalQuestStatus(SQLTransaction& trans);
        void _SaveSkills(SQLTransaction& trans);
        void _SaveSpells(SQLTransaction& trans);
        void _SaveEquipmentSets(SQLTransaction& trans);
        void _SaveBGData(SQLTransaction& trans);
        void _SaveGlyphs(SQLTransaction& trans);
        void _SaveTalents(SQLTransaction& trans);
        void _SaveStats(SQLTransaction& trans);
        void _SaveInstanceTimeRestrictions(SQLTransaction& trans);

        /*********************************************************/
        /***              ENVIRONMENTAL SYSTEM                 ***/
        /*********************************************************/
        void HandleSobering();
        void SendMirrorTimer(MirrorTimerType Type, uint32 MaxValue, uint32 CurrentValue, int32 Regen);
        void StopMirrorTimer(MirrorTimerType Type);
        void HandleDrowning(uint32 time_diff);
        int32 getMaxTimer(MirrorTimerType timer);

        /*********************************************************/
        /***                  HONOR SYSTEM                     ***/
        /*********************************************************/
        time_t m_lastHonorUpdateTime;

        void outDebugValues() const;
        uint64 m_lootGuid;

        uint32 m_team;
        uint32 m_nextSave;
        time_t m_speakTime;
        uint32 m_speakCount;
        Difficulty m_dungeonDifficulty;
        Difficulty m_raidDifficulty;
        Difficulty m_raidMapDifficulty;

        uint32 m_atLoginFlags;

        Item* m_items[PLAYER_SLOTS_COUNT];
        uint32 m_currentBuybackSlot;

        std::vector<Item*> m_itemUpdateQueue;
        bool m_itemUpdateQueueBlocked;

        uint32 m_ExtraFlags;
        uint64 m_curSelection;

        uint64 m_comboTarget;
        int8 m_comboPoints;

        QuestStatusMap m_QuestStatus;
        QuestStatusSaveMap m_QuestStatusSave;

        RewardedQuestSet m_RewardedQuests;
        QuestStatusSaveMap m_RewardedQuestsSave;

        SkillStatusMap mSkillStatus;

        uint32 m_GuildIdInvited;
        uint32 m_ArenaTeamIdInvited;

        PlayerMails m_mail;
        PlayerSpellMap m_spells;
        PlayerTalentMap* m_talents[MAX_TALENT_SPECS];
        uint32 m_lastPotionId;                              // last used health/mana potion in combat, that block next potion use

        GlobalCooldownMgr m_GlobalCooldownMgr;

        uint8 m_activeSpec;
        uint8 m_specsCount;

        uint32 m_Glyphs[MAX_TALENT_SPECS][MAX_GLYPH_SLOT_INDEX];

        ActionButtonList m_actionButtons;

        float m_auraBaseMod[BASEMOD_END][MOD_END];
        int16 m_baseRatingValue[MAX_COMBAT_RATING];
        uint32 m_baseSpellPower;
        uint32 m_baseFeralAP;
        uint32 m_baseManaRegen;
        uint32 m_baseHealthRegen;
        int32 m_spellPenetrationItemMod;

        SpellModList m_spellMods[MAX_SPELLMOD];
        //uint32 m_pad;
//        Spell* m_spellModTakingSpell;  // Spell for which charges are dropped in spell::finish

        EnchantDurationList m_enchantDuration;
        ItemDurationList m_itemDuration;
        ItemDurationList m_itemSoulboundTradeable;

        void ResetTimeSync();
        void SendTimeSync();

        uint64 m_resurrectGUID;
        uint32 m_resurrectMap;
        float m_resurrectX, m_resurrectY, m_resurrectZ;
        uint32 m_resurrectHealth, m_resurrectMana;

        WorldSession* m_session;

        typedef std::list<Channel*> JoinedChannelsList;
        JoinedChannelsList m_channels;

        uint8 m_cinematic;

        TradeData* m_trade;

        bool   m_DailyQuestChanged;
        bool   m_WeeklyQuestChanged;
        bool   m_MonthlyQuestChanged;
        bool   m_SeasonalQuestChanged;
        time_t m_lastDailyQuestTime;

        uint32 m_drunkTimer;
        uint32 m_weaponChangeTimer;

        uint32 m_zoneUpdateId;
        uint32 m_zoneUpdateTimer;
        uint32 m_areaUpdateId;

        uint32 m_deathTimer;
        time_t m_deathExpireTime;

        uint32 m_restTime;

        uint32 m_WeaponProficiency;
        uint32 m_ArmorProficiency;
        bool m_canParry;
        bool m_canBlock;
        bool m_canTitanGrip;
        uint8 m_swingErrorMsg;
        float m_ammoDPS;

        ////////////////////Rest System/////////////////////
        time_t time_inn_enter;
        uint32 inn_pos_mapid;
        float  inn_pos_x;
        float  inn_pos_y;
        float  inn_pos_z;
        float m_rest_bonus;
        RestType rest_type;
        ////////////////////Rest System/////////////////////
        uint32 m_resetTalentsCost;
        time_t m_resetTalentsTime;
        uint32 m_usedTalentCount;
        uint32 m_questRewardTalentCount;

        // Social
        PlayerSocial *m_social;

        // Groups
        GroupReference m_group;
        GroupReference m_originalGroup;
        Group* m_groupInvite;
        uint32 m_groupUpdateMask;
        uint64 m_auraRaidUpdateMask;
        bool m_bPassOnGroupLoot;

        // last used pet number (for BG's)
        uint32 m_lastpetnumber;

        // Player summoning
        time_t m_summon_expire;
        uint32 m_summon_mapid;
        float  m_summon_x;
        float  m_summon_y;
        float  m_summon_z;

        DeclinedName *m_declinedname;
        Runes *m_runes;
        EquipmentSets m_EquipmentSets;

        bool CanAlwaysSee(WorldObject const* obj) const;

        bool IsAlwaysDetectableFor(WorldObject const* seer) const;

        uint8 m_grantableLevels;

    private:
        // internal common parts for CanStore/StoreItem functions
        InventoryResult CanStoreItem_InSpecificSlot(uint8 bag, uint8 slot, ItemPosCountVec& dest, ItemTemplate const* pProto, uint32& count, bool swap, Item* pSrcItem) const;
        InventoryResult CanStoreItem_InBag(uint8 bag, ItemPosCountVec& dest, ItemTemplate const* pProto, uint32& count, bool merge, bool non_specialized, Item* pSrcItem, uint8 skip_bag, uint8 skip_slot) const;
        InventoryResult CanStoreItem_InInventorySlots(uint8 slot_begin, uint8 slot_end, ItemPosCountVec& dest, ItemTemplate const* pProto, uint32& count, bool merge, Item* pSrcItem, uint8 skip_bag, uint8 skip_slot) const;
        Item* _StoreItem(uint16 pos, Item* pItem, uint32 count, bool clone, bool update);
        Item* _LoadItem(SQLTransaction& trans, uint32 zoneId, uint32 timeDiff, Field* fields);

        std::set<uint32> m_refundableItems;
        void SendRefundInfo(Item* item);
        void RefundItem(Item* item);

        // know currencies are not removed at any point (0 displayed)
        void AddKnownCurrency(uint32 itemId);

        void AdjustQuestReqItemCount(Quest const* quest, QuestStatusData& questStatusData);

        bool IsCanDelayTeleport() const { return m_bCanDelayTeleport; }
        void SetCanDelayTeleport(bool setting) { m_bCanDelayTeleport = setting; }
        bool IsHasDelayedTeleport() const { return m_bHasDelayedTeleport; }
        void SetDelayedTeleportFlag(bool setting) { m_bHasDelayedTeleport = setting; }

        void ScheduleDelayedOperation(uint32 operation)
        {
            if (operation < DELAYED_END)
                m_DelayedOperations |= operation;
        }

        MapReference m_mapRef;

        void UpdateCharmedAI();

        uint32 m_lastFallTime;
        float  m_lastFallZ;

        int32 m_MirrorTimer[MAX_TIMERS];
        uint8 m_MirrorTimerFlags;
        uint8 m_MirrorTimerFlagsLast;
        bool m_isInWater;

        // Current teleport data
        WorldLocation m_teleport_dest;
        uint32 m_teleport_options;
        bool mSemaphoreTeleport_Near;
        bool mSemaphoreTeleport_Far;

        uint32 m_DelayedOperations;
        bool m_bCanDelayTeleport;
        bool m_bHasDelayedTeleport;

        // Temporary removed pet cache
        uint32 m_temporaryUnsummonedPetNumber;
        uint32 m_oldpetspell;

        AchievementMgr* m_achievementMgr;
        ReputationMgr*  m_reputationMgr;

        SpellCooldowns m_spellCooldowns;

        uint32 m_ChampioningFaction;

        uint32 m_timeSyncCounter;
        uint32 m_timeSyncTimer;
        uint32 m_timeSyncClient;
        uint32 m_timeSyncServer;

        InstanceTimeMap _instanceResetTimes;
        uint32 _pendingBindId;
        uint32 _pendingBindTimer;

        uint32 _activeCheats;

};

void AddItemsSetItem(Player*player, Item* item);
void RemoveItemsSetItem(Player*player, ItemTemplate const* proto);

// "the bodies of template functions must be made available in a header file"
template <class T> T Player::ApplySpellMod(uint32 spellId, SpellModOp op, T &basevalue, Spell* spell)
{
    SpellInfo const* spellInfo = sSpellMgr->GetSpellInfo(spellId);
    if (!spellInfo)
        return 0;
    float totalmul = 1.0f;
    int32 totalflat = 0;

    // Drop charges for triggering spells instead of triggered ones
    if (m_spellModTakingSpell)
        spell = m_spellModTakingSpell;

    for (SpellModList::iterator itr = m_spellMods[op].begin(); itr != m_spellMods[op].end(); ++itr)
    {
        SpellModifier* mod = *itr;

        // Charges can be set only for mods with auras
        if (!mod->ownerAura)
            ASSERT(mod->charges == 0);

        if (!IsAffectedBySpellmod(spellInfo, mod, spell))
            continue;

        if (mod->type == SPELLMOD_FLAT)
            totalflat += mod->value;
        else if (mod->type == SPELLMOD_PCT)
        {
            // skip percent mods for null basevalue (most important for spell mods with charges)
            if (basevalue == T(0))
                continue;

            // special case (skip > 10sec spell casts for instant cast setting)
            if (mod->op == SPELLMOD_CASTING_TIME && basevalue >= T(10000) && mod->value <= -100)
                continue;

            totalmul += CalculatePct(1.0f, mod->value);
        }

        DropModCharge(mod, spell);
    }
    float diff = (float)basevalue * (totalmul - 1.0f) + (float)totalflat;
    basevalue = T((float)basevalue + diff);
    return T(diff);
}
#endif<|MERGE_RESOLUTION|>--- conflicted
+++ resolved
@@ -2219,15 +2219,11 @@
         WorldLocation const& GetBattlegroundEntryPoint() const { return m_bgData.joinPos; }
         void SetBattlegroundEntryPoint();
 
-<<<<<<< HEAD
-        void SetBGTeam(uint32 team);
-=======
         void SetBGTeam(uint32 team)
         {
             m_bgData.bgTeam = team;
             SetByteValue(PLAYER_BYTES_3, 3, uint8(team == ALLIANCE ? 1 : 0));
         }
->>>>>>> 864a85b8
         uint32 GetBGTeam() const { return m_bgData.bgTeam ? m_bgData.bgTeam : GetTeam(); }
 
         void LeaveBattleground(bool teleportToEntryPoint = true);
