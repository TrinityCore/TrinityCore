/*
 * Copyright (C) 2008-2016 TrinityCore <http://www.trinitycore.org/>
 * Copyright (C) 2005-2009 MaNGOS <http://getmangos.com/>
 *
 * This program is free software; you can redistribute it and/or modify it
 * under the terms of the GNU General Public License as published by the
 * Free Software Foundation; either version 2 of the License, or (at your
 * option) any later version.
 *
 * This program is distributed in the hope that it will be useful, but WITHOUT
 * ANY WARRANTY; without even the implied warranty of MERCHANTABILITY or
 * FITNESS FOR A PARTICULAR PURPOSE. See the GNU General Public License for
 * more details.
 *
 * You should have received a copy of the GNU General Public License along
 * with this program. If not, see <http://www.gnu.org/licenses/>.
 */

#ifndef _PLAYER_H
#define _PLAYER_H

#include "DBCStores.h"
#include "GroupReference.h"
#include "MapReference.h"

#include "Item.h"
#include "PetDefines.h"
#include "QuestDef.h"
#include "SpellMgr.h"
#include "SpellHistory.h"
#include "Unit.h"
<<<<<<< HEAD
#include "Opcodes.h"
#include "WorldSession.h"
=======
#include "TradeData.h"
>>>>>>> 233297c5

#include <limits>
#include <string>
#include <vector>

struct CreatureTemplate;
struct Mail;
struct ItemExtendedCostEntry;
struct TrainerSpell;
struct VendorItem;

template<class T> class AchievementMgr;
class ReputationMgr;
class Channel;
class CharacterCreateInfo;
class Creature;
class DynamicObject;
class Group;
class Guild;
class OutdoorPvP;
class Pet;
class PlayerMenu;
class PlayerSocial;
class SpellCastTargets;
class UpdateMask;

struct CharacterCustomizeInfo;

typedef std::deque<Mail*> PlayerMails;

#define PLAYER_MAX_SKILLS           128
#define PLAYER_MAX_DAILY_QUESTS     25
#define PLAYER_EXPLORED_ZONES_SIZE  156

// Note: SPELLMOD_* values is aura types in fact
enum SpellModType
{
    SPELLMOD_FLAT         = 107,                            // SPELL_AURA_ADD_FLAT_MODIFIER
    SPELLMOD_PCT          = 108                             // SPELL_AURA_ADD_PCT_MODIFIER
};

// 2^n values, Player::m_isunderwater is a bitmask. These are Trinity internal values, they are never send to any client
enum PlayerUnderwaterState
{
    UNDERWATER_NONE                     = 0x00,
    UNDERWATER_INWATER                  = 0x01,             // terrain type is water and player is afflicted by it
    UNDERWATER_INLAVA                   = 0x02,             // terrain type is lava and player is afflicted by it
    UNDERWATER_INSLIME                  = 0x04,             // terrain type is lava and player is afflicted by it
    UNDERWARER_INDARKWATER              = 0x08,             // terrain type is dark water and player is afflicted by it

    UNDERWATER_EXIST_TIMERS             = 0x10
};

enum BuyBankSlotResult
{
    ERR_BANKSLOT_FAILED_TOO_MANY    = 0,
    ERR_BANKSLOT_INSUFFICIENT_FUNDS = 1,
    ERR_BANKSLOT_NOTBANKER          = 2,
    ERR_BANKSLOT_OK                 = 3
};

enum PlayerSpellState
{
    PLAYERSPELL_UNCHANGED = 0,
    PLAYERSPELL_CHANGED   = 1,
    PLAYERSPELL_NEW       = 2,
    PLAYERSPELL_REMOVED   = 3,
    PLAYERSPELL_TEMPORARY = 4
};

struct PlayerSpell
{
    PlayerSpellState state : 8;
    bool active            : 1;                             // show in spellbook
    bool dependent         : 1;                             // learned as result another spell learn, skill grow, quest reward, etc
    bool disabled          : 1;                             // first rank has been learned in result talent learn but currently talent unlearned, save max learned ranks
};

struct PlayerTalent
{
    PlayerSpellState state : 8;
    uint8 spec             : 8;
};

extern uint32 const MasterySpells[MAX_CLASSES];

enum TalentTree // talent tabs
{
    TALENT_TREE_WARRIOR_ARMS         = 746,
    TALENT_TREE_WARRIOR_FURY         = 815,
    TALENT_TREE_WARRIOR_PROTECTION   = 845,
    TALENT_TREE_PALADIN_HOLY         = 831,
    TALENT_TREE_PALADIN_PROTECTION   = 839,
    TALENT_TREE_PALADIN_RETRIBUTION  = 855,
    TALENT_TREE_HUNTER_BEAST_MASTERY = 811,
    TALENT_TREE_HUNTER_MARKSMANSHIP  = 807,
    TALENT_TREE_HUNTER_SURVIVAL      = 809,
    TALENT_TREE_ROGUE_ASSASSINATION  = 182,
    TALENT_TREE_ROGUE_COMBAT         = 181,
    TALENT_TREE_ROGUE_SUBTLETY       = 183,
    TALENT_TREE_PRIEST_DISCIPLINE    = 760,
    TALENT_TREE_PRIEST_HOLY          = 813,
    TALENT_TREE_PRIEST_SHADOW        = 795,
    TALENT_TREE_DEATH_KNIGHT_BLOOD   = 398,
    TALENT_TREE_DEATH_KNIGHT_FROST   = 399,
    TALENT_TREE_DEATH_KNIGHT_UNHOLY  = 400,
    TALENT_TREE_SHAMAN_ELEMENTAL     = 261,
    TALENT_TREE_SHAMAN_ENHANCEMENT   = 263,
    TALENT_TREE_SHAMAN_RESTORATION   = 262,
    TALENT_TREE_MAGE_ARCANE          = 799,
    TALENT_TREE_MAGE_FIRE            = 851,
    TALENT_TREE_MAGE_FROST           = 823,
    TALENT_TREE_WARLOCK_AFFLICTION   = 871,
    TALENT_TREE_WARLOCK_DEMONOLOGY   = 867,
    TALENT_TREE_WARLOCK_DESTRUCTION  = 865,
    TALENT_TREE_DRUID_BALANCE        = 752,
    TALENT_TREE_DRUID_FERAL_COMBAT   = 750,
    TALENT_TREE_DRUID_RESTORATION    = 748
};

// Spell modifier (used for modify other spells)
struct SpellModifier
{
    SpellModifier(Aura* _ownerAura = NULL) : op(SPELLMOD_DAMAGE), type(SPELLMOD_FLAT), charges(0), value(0), mask(), spellId(0), ownerAura(_ownerAura) { }
    SpellModOp   op   : 8;
    SpellModType type : 8;
    int16 charges     : 16;
    int32 value;
    flag96 mask;
    uint32 spellId;
    Aura* const ownerAura;
};

enum PlayerCurrencyState
{
   PLAYERCURRENCY_UNCHANGED = 0,
   PLAYERCURRENCY_CHANGED   = 1,
   PLAYERCURRENCY_NEW       = 2,
   PLAYERCURRENCY_REMOVED   = 3     //not removed just set count == 0
};

struct PlayerCurrency
{
   PlayerCurrencyState state;
   uint32 totalCount;
   uint32 weekCount;
};

typedef std::unordered_map<uint32, PlayerTalent*> PlayerTalentMap;
typedef std::unordered_map<uint32, PlayerSpell*> PlayerSpellMap;
typedef std::list<SpellModifier*> SpellModList;
typedef std::unordered_map<uint32, PlayerCurrency> PlayerCurrenciesMap;

/// Maximum number of CompactUnitFrames profiles
#define MAX_CUF_PROFILES 5

/// Bit index used in the many bool options of CompactUnitFrames
enum CUFBoolOptions
{
    CUF_KEEP_GROUPS_TOGETHER,
    CUF_DISPLAY_PETS,
    CUF_DISPLAY_MAIN_TANK_AND_ASSIST,
    CUF_DISPLAY_HEAL_PREDICTION,
    CUF_DISPLAY_AGGRO_HIGHLIGHT,
    CUF_DISPLAY_ONLY_DISPELLABLE_DEBUFFS,
    CUF_DISPLAY_POWER_BAR,
    CUF_DISPLAY_BORDER,
    CUF_USE_CLASS_COLORS,
    CUF_DISPLAY_NON_BOSS_DEBUFFS,
    CUF_DISPLAY_HORIZONTAL_GROUPS,
    CUF_LOCKED,
    CUF_SHOWN,
    CUF_AUTO_ACTIVATE_2_PLAYERS,
    CUF_AUTO_ACTIVATE_3_PLAYERS,
    CUF_AUTO_ACTIVATE_5_PLAYERS,
    CUF_AUTO_ACTIVATE_10_PLAYERS,
    CUF_AUTO_ACTIVATE_15_PLAYERS,
    CUF_AUTO_ACTIVATE_25_PLAYERS,
    CUF_AUTO_ACTIVATE_40_PLAYERS,
    CUF_AUTO_ACTIVATE_SPEC_1,
    CUF_AUTO_ACTIVATE_SPEC_2,
    CUF_AUTO_ACTIVATE_PVP,
    CUF_AUTO_ACTIVATE_PVE,
    CUF_UNK_145,
    CUF_UNK_156,
    CUF_UNK_157,

    // The unks is _LOCKED and _SHOWN and _DYNAMIC, unknown order

    CUF_BOOL_OPTIONS_COUNT,
};

/// Represents a CompactUnitFrame profile
struct CUFProfile
{
    CUFProfile() : ProfileName(), BoolOptions() // might want to change default value for options
    {
        FrameHeight = 0;
        FrameWidth  = 0;
        SortBy      = 0;
        HealthText  = 0;
        Unk146      = 0;
        Unk147      = 0;
        Unk148      = 0;
        Unk150      = 0;
        Unk152      = 0;
        Unk154      = 0;
    }

    CUFProfile(const std::string& name, uint16 frameHeight, uint16 frameWidth, uint8 sortBy, uint8 healthText, uint32 boolOptions,
        uint8 unk146, uint8 unk147, uint8 unk148, uint16 unk150, uint16 unk152, uint16 unk154)
        : ProfileName(name), BoolOptions((int)boolOptions)
    {
        FrameHeight = frameHeight;
        FrameWidth  = frameWidth;
        SortBy      = sortBy;
        HealthText  = healthText;
        Unk146      = unk146;
        Unk147      = unk147;
        Unk148      = unk148;
        Unk150      = unk150;
        Unk152      = unk152;
        Unk154      = unk154;
    }

    std::string ProfileName;
    uint16 FrameHeight;
    uint16 FrameWidth;
    uint8 SortBy;
    uint8 HealthText;

    // LeftAlign, TopAlight, BottomAllign (unk order)
    uint8 Unk146;
    uint8 Unk147;
    uint8 Unk148;

    // LeftOffset, TopOffset and BottomOffset (unk order)
    uint16 Unk150;
    uint16 Unk152;
    uint16 Unk154;

    std::bitset<CUF_BOOL_OPTIONS_COUNT> BoolOptions;

    // More fields can be added to BoolOptions without changing DB schema (up to 32, currently 27)
};

typedef std::unordered_map<uint32 /*instanceId*/, time_t/*releaseTime*/> InstanceTimeMap;

enum TrainerSpellState
{
    TRAINER_SPELL_GRAY  = 0,
    TRAINER_SPELL_GREEN = 1,
    TRAINER_SPELL_RED   = 2,
    TRAINER_SPELL_GREEN_DISABLED = 10                       // custom value, not send to client: formally green but learn not allowed
};

enum ActionButtonUpdateState
{
    ACTIONBUTTON_UNCHANGED = 0,
    ACTIONBUTTON_CHANGED   = 1,
    ACTIONBUTTON_NEW       = 2,
    ACTIONBUTTON_DELETED   = 3
};

enum ActionButtonType
{
    ACTION_BUTTON_SPELL     = 0x00,
    ACTION_BUTTON_C         = 0x01,                         // click?
    ACTION_BUTTON_EQSET     = 0x20,
    ACTION_BUTTON_DROPDOWN  = 0x30,
    ACTION_BUTTON_MACRO     = 0x40,
    ACTION_BUTTON_CMACRO    = ACTION_BUTTON_C | ACTION_BUTTON_MACRO,
    ACTION_BUTTON_ITEM      = 0x80
};

enum ReputationSource
{
    REPUTATION_SOURCE_KILL,
    REPUTATION_SOURCE_QUEST,
    REPUTATION_SOURCE_DAILY_QUEST,
    REPUTATION_SOURCE_WEEKLY_QUEST,
    REPUTATION_SOURCE_MONTHLY_QUEST,
    REPUTATION_SOURCE_REPEATABLE_QUEST,
    REPUTATION_SOURCE_SPELL
};

#define ACTION_BUTTON_ACTION(X) (uint32(X) & 0x00FFFFFF)
#define ACTION_BUTTON_TYPE(X)   ((uint32(X) & 0xFF000000) >> 24)
#define MAX_ACTION_BUTTON_ACTION_VALUE (0x00FFFFFF+1)

struct ActionButton
{
    ActionButton() : packedData(0), uState(ACTIONBUTTON_NEW) { }

    uint32 packedData;
    ActionButtonUpdateState uState;

    // helpers
    ActionButtonType GetType() const { return ActionButtonType(ACTION_BUTTON_TYPE(packedData)); }
    uint32 GetAction() const { return ACTION_BUTTON_ACTION(packedData); }
    void SetActionAndType(uint32 action, ActionButtonType type)
    {
        uint32 newData = action | (uint32(type) << 24);
        if (newData != packedData || uState == ACTIONBUTTON_DELETED)
        {
            packedData = newData;
            if (uState != ACTIONBUTTON_NEW)
                uState = ACTIONBUTTON_CHANGED;
        }
    }
};

#define  MAX_ACTION_BUTTONS 144                             //checked in 3.2.0

typedef std::map<uint8, ActionButton> ActionButtonList;

struct PlayerCreateInfoItem
{
    PlayerCreateInfoItem(uint32 id, uint32 amount) : item_id(id), item_amount(amount) { }

    uint32 item_id;
    uint32 item_amount;
};

typedef std::list<PlayerCreateInfoItem> PlayerCreateInfoItems;

struct PlayerLevelInfo
{
    PlayerLevelInfo() { for (uint8 i=0; i < MAX_STATS; ++i) stats[i] = 0; }

    uint8 stats[MAX_STATS];
};

typedef std::list<uint32> PlayerCreateInfoSpells;

struct PlayerCreateInfoAction
{
    PlayerCreateInfoAction() : button(0), type(0), action(0) { }
    PlayerCreateInfoAction(uint8 _button, uint32 _action, uint8 _type) : button(_button), type(_type), action(_action) { }

    uint8 button;
    uint8 type;
    uint32 action;
};

typedef std::list<PlayerCreateInfoAction> PlayerCreateInfoActions;

struct PlayerCreateInfoSkill
{
    uint16 SkillId;
    uint16 Rank;
};

typedef std::list<PlayerCreateInfoSkill> PlayerCreateInfoSkills;

struct PlayerInfo
{
                                                            // existence checked by displayId != 0
    PlayerInfo() : mapId(0), areaId(0), positionX(0.0f), positionY(0.0f), positionZ(0.0f), orientation(0.0f), displayId_m(0), displayId_f(0), levelInfo(NULL) { }

    uint32 mapId;
    uint32 areaId;
    float positionX;
    float positionY;
    float positionZ;
    float orientation;
    uint16 displayId_m;
    uint16 displayId_f;
    PlayerCreateInfoItems item;
    PlayerCreateInfoSpells customSpells;
    PlayerCreateInfoSpells castSpells;
    PlayerCreateInfoActions action;
    PlayerCreateInfoSkills skills;

    PlayerLevelInfo* levelInfo;                             //[level-1] 0..MaxPlayerLevel-1
};

struct PvPInfo
{
    PvPInfo() : IsHostile(false), IsInHostileArea(false), IsInNoPvPArea(false), IsInFFAPvPArea(false), EndTimer(0) { }

    bool IsHostile;
    bool IsInHostileArea;               ///> Marks if player is in an area which forces PvP flag
    bool IsInNoPvPArea;                 ///> Marks if player is in a sanctuary or friendly capital city
    bool IsInFFAPvPArea;                ///> Marks if player is in an FFAPvP area (such as Gurubashi Arena)
    time_t EndTimer;                    ///> Time when player unflags himself for PvP (flag removed after 5 minutes)
};

struct DuelInfo
{
    DuelInfo() : initiator(NULL), opponent(NULL), startTimer(0), startTime(0), outOfBound(0), isMounted(false) { }

    Player* initiator;
    Player* opponent;
    time_t startTimer;
    time_t startTime;
    time_t outOfBound;
    bool isMounted;
};

struct Areas
{
    uint32 areaID;
    uint32 areaFlag;
    float x1;
    float x2;
    float y1;
    float y2;
};

#define MAX_RUNES       6

enum RuneCooldowns
{
    RUNE_BASE_COOLDOWN  = 10000,
    RUNE_MISS_COOLDOWN  = 1500     // cooldown applied on runes when the spell misses
};

enum RuneType
{
    RUNE_BLOOD      = 0,
    RUNE_UNHOLY     = 1,
    RUNE_FROST      = 2,
    RUNE_DEATH      = 3,
    NUM_RUNE_TYPES  = 4
};

struct RuneInfo
{
    uint8 BaseRune;
    uint8 CurrentRune;
    uint32 Cooldown;
    AuraEffect const* ConvertAura;
};

struct Runes
{
    RuneInfo runes[MAX_RUNES];
    uint8 runeState;                                        // mask of available runes
    RuneType lastUsedRune;

    void SetRuneState(uint8 index, bool set = true)
    {
        if (set)
            runeState |= (1 << index);                      // usable
        else
            runeState &= ~(1 << index);                     // on cooldown
    }
};

struct EnchantDuration
{
    EnchantDuration() : item(NULL), slot(MAX_ENCHANTMENT_SLOT), leftduration(0) { }
    EnchantDuration(Item* _item, EnchantmentSlot _slot, uint32 _leftduration) : item(_item), slot(_slot),
        leftduration(_leftduration){ ASSERT(item); }

    Item* item;
    EnchantmentSlot slot;
    uint32 leftduration;
};

typedef std::list<EnchantDuration> EnchantDurationList;
typedef std::list<Item*> ItemDurationList;

enum DrunkenState
{
    DRUNKEN_SOBER   = 0,
    DRUNKEN_TIPSY   = 1,
    DRUNKEN_DRUNK   = 2,
    DRUNKEN_SMASHED = 3
};

#define MAX_DRUNKEN   4

enum PlayerFlags
{
    PLAYER_FLAGS_GROUP_LEADER           = 0x00000001,
    PLAYER_FLAGS_AFK                    = 0x00000002,
    PLAYER_FLAGS_DND                    = 0x00000004,
    PLAYER_FLAGS_GM                     = 0x00000008,
    PLAYER_FLAGS_GHOST                  = 0x00000010,
    PLAYER_FLAGS_RESTING                = 0x00000020,
    PLAYER_FLAGS_UNK6                   = 0x00000040,
    PLAYER_FLAGS_UNK7                   = 0x00000080,       // pre-3.0.3 PLAYER_FLAGS_FFA_PVP flag for FFA PVP state
    PLAYER_FLAGS_CONTESTED_PVP          = 0x00000100,       // Player has been involved in a PvP combat and will be attacked by contested guards
    PLAYER_FLAGS_IN_PVP                 = 0x00000200,
    PLAYER_FLAGS_HIDE_HELM              = 0x00000400,
    PLAYER_FLAGS_HIDE_CLOAK             = 0x00000800,
    PLAYER_FLAGS_PLAYED_LONG_TIME       = 0x00001000,       // played long time
    PLAYER_FLAGS_PLAYED_TOO_LONG        = 0x00002000,       // played too long time
    PLAYER_FLAGS_IS_OUT_OF_BOUNDS       = 0x00004000,
    PLAYER_FLAGS_DEVELOPER              = 0x00008000,       // <Dev> prefix for something?
    PLAYER_FLAGS_UNK16                  = 0x00010000,       // pre-3.0.3 PLAYER_FLAGS_SANCTUARY flag for player entered sanctuary
    PLAYER_FLAGS_TAXI_BENCHMARK         = 0x00020000,       // taxi benchmark mode (on/off) (2.0.1)
    PLAYER_FLAGS_PVP_TIMER              = 0x00040000,       // 3.0.2, pvp timer active (after you disable pvp manually)
    PLAYER_FLAGS_UBER                  = 0x00080000,
    PLAYER_FLAGS_UNK20                  = 0x00100000,
    PLAYER_FLAGS_UNK21                  = 0x00200000,
    PLAYER_FLAGS_COMMENTATOR2           = 0x00400000,
    PLAYER_ALLOW_ONLY_ABILITY           = 0x00800000,       // used by bladestorm and killing spree, allowed only spells with SPELL_ATTR0_REQ_AMMO, SPELL_EFFECT_ATTACK, checked only for active player
    PLAYER_FLAGS_UNK24                  = 0x01000000,       // disabled all melee ability on tab include autoattack
    PLAYER_FLAGS_NO_XP_GAIN             = 0x02000000,
    PLAYER_FLAGS_UNK26                  = 0x04000000,
    PLAYER_FLAGS_AUTO_DECLINE_GUILD     = 0x08000000,       // Automatically declines guild invites
    PLAYER_FLAGS_GUILD_LEVEL_ENABLED    = 0x10000000,       // Lua_GetGuildLevelEnabled() - enables guild leveling related UI
    PLAYER_FLAGS_VOID_UNLOCKED          = 0x20000000,       // void storage
    PLAYER_FLAGS_UNK30                  = 0x40000000,
    PLAYER_FLAGS_UNK31                  = 0x80000000
};

#define KNOWN_TITLES_SIZE   4
#define MAX_TITLE_INDEX     (KNOWN_TITLES_SIZE * 64)        // 4 uint64 fields

// used in PLAYER_FIELD_BYTES values
enum PlayerFieldByteFlags
{
    PLAYER_FIELD_BYTE_TRACK_STEALTHED   = 0x00000002,
    PLAYER_FIELD_BYTE_RELEASE_TIMER     = 0x00000008,       // Display time till auto release spirit
    PLAYER_FIELD_BYTE_NO_RELEASE_WINDOW = 0x00000010        // Display no "release spirit" window at all
};

// used in PLAYER_FIELD_BYTES2 values
enum PlayerFieldByte2Flags
{
    PLAYER_FIELD_BYTE2_NONE                 = 0x00,
    PLAYER_FIELD_BYTE2_STEALTH              = 0x20,
    PLAYER_FIELD_BYTE2_INVISIBILITY_GLOW    = 0x40
};

enum MirrorTimerType
{
    FATIGUE_TIMER      = 0,
    BREATH_TIMER       = 1,
    FIRE_TIMER         = 2 // feign death
};
#define MAX_TIMERS      3
#define DISABLED_MIRROR_TIMER   -1

// 2^n values
enum PlayerExtraFlags
{
    // gm abilities
    PLAYER_EXTRA_GM_ON              = 0x0001,
    PLAYER_EXTRA_ACCEPT_WHISPERS    = 0x0004,
    PLAYER_EXTRA_TAXICHEAT          = 0x0008,
    PLAYER_EXTRA_GM_INVISIBLE       = 0x0010,
    PLAYER_EXTRA_GM_CHAT            = 0x0020,               // Show GM badge in chat messages

    // other states
    PLAYER_EXTRA_PVP_DEATH          = 0x0100                // store PvP death status until corpse creating.
};

// 2^n values
enum AtLoginFlags
{
    AT_LOGIN_NONE              = 0x000,
    AT_LOGIN_RENAME            = 0x001,
    AT_LOGIN_RESET_SPELLS      = 0x002,
    AT_LOGIN_RESET_TALENTS     = 0x004,
    AT_LOGIN_CUSTOMIZE         = 0x008,
    AT_LOGIN_RESET_PET_TALENTS = 0x010,
    AT_LOGIN_FIRST             = 0x020,
    AT_LOGIN_CHANGE_FACTION    = 0x040,
    AT_LOGIN_CHANGE_RACE       = 0x080,
<<<<<<< HEAD
    AT_LOGIN_RESURRECT         = 0x100
=======
    AT_LOGIN_RESURRECT         = 0x100,
>>>>>>> 233297c5
};

typedef std::map<uint32, QuestStatusData> QuestStatusMap;
typedef std::set<uint32> RewardedQuestSet;

enum QuestSaveType
{
    QUEST_DEFAULT_SAVE_TYPE = 0,
    QUEST_DELETE_SAVE_TYPE,
    QUEST_FORCE_DELETE_SAVE_TYPE
};

//               quest
typedef std::map<uint32, QuestSaveType> QuestStatusSaveMap;


enum QuestSlotOffsets
{
    QUEST_ID_OFFSET     = 0,
    QUEST_STATE_OFFSET  = 1,
    QUEST_COUNTS_OFFSET = 2,
    QUEST_TIME_OFFSET   = 4
};

#define MAX_QUEST_OFFSET 5

enum QuestSlotStateMask
{
    QUEST_STATE_NONE     = 0x0000,
    QUEST_STATE_COMPLETE = 0x0001,
    QUEST_STATE_FAIL     = 0x0002
};

enum SkillUpdateState
{
    SKILL_UNCHANGED     = 0,
    SKILL_CHANGED       = 1,
    SKILL_NEW           = 2,
    SKILL_DELETED       = 3
};

struct SkillStatusData
{
    SkillStatusData(uint8 _pos, SkillUpdateState _uState) : pos(_pos), uState(_uState)
    {
    }
    uint8 pos;
    SkillUpdateState uState;
};

typedef std::unordered_map<uint32, SkillStatusData> SkillStatusMap;

class Quest;
class Spell;
class Item;
class WorldSession;

enum PlayerSlots
{
    // first slot for item stored (in any way in player m_items data)
    PLAYER_SLOT_START           = 0,
    // last+1 slot for item stored (in any way in player m_items data)
    PLAYER_SLOT_END             = 86,
    PLAYER_SLOTS_COUNT          = (PLAYER_SLOT_END - PLAYER_SLOT_START)
};

#define INVENTORY_SLOT_BAG_0    255

enum EquipmentSlots                                         // 19 slots
{
    EQUIPMENT_SLOT_START        = 0,
    EQUIPMENT_SLOT_HEAD         = 0,
    EQUIPMENT_SLOT_NECK         = 1,
    EQUIPMENT_SLOT_SHOULDERS    = 2,
    EQUIPMENT_SLOT_BODY         = 3,
    EQUIPMENT_SLOT_CHEST        = 4,
    EQUIPMENT_SLOT_WAIST        = 5,
    EQUIPMENT_SLOT_LEGS         = 6,
    EQUIPMENT_SLOT_FEET         = 7,
    EQUIPMENT_SLOT_WRISTS       = 8,
    EQUIPMENT_SLOT_HANDS        = 9,
    EQUIPMENT_SLOT_FINGER1      = 10,
    EQUIPMENT_SLOT_FINGER2      = 11,
    EQUIPMENT_SLOT_TRINKET1     = 12,
    EQUIPMENT_SLOT_TRINKET2     = 13,
    EQUIPMENT_SLOT_BACK         = 14,
    EQUIPMENT_SLOT_MAINHAND     = 15,
    EQUIPMENT_SLOT_OFFHAND      = 16,
    EQUIPMENT_SLOT_RANGED       = 17,
    EQUIPMENT_SLOT_TABARD       = 18,
    EQUIPMENT_SLOT_END          = 19
};

enum InventorySlots                                         // 4 slots
{
    INVENTORY_SLOT_BAG_START    = 19,
    INVENTORY_SLOT_BAG_END      = 23
};

enum InventoryPackSlots                                     // 16 slots
{
    INVENTORY_SLOT_ITEM_START   = 23,
    INVENTORY_SLOT_ITEM_END     = 39
};

enum BankItemSlots                                          // 28 slots
{
    BANK_SLOT_ITEM_START        = 39,
    BANK_SLOT_ITEM_END          = 67
};

enum BankBagSlots                                           // 7 slots
{
    BANK_SLOT_BAG_START         = 67,
    BANK_SLOT_BAG_END           = 74
};

enum BuyBackSlots                                           // 12 slots
{
    // stored in m_buybackitems
    BUYBACK_SLOT_START          = 74,
    BUYBACK_SLOT_END            = 86
};

enum EquipmentSetUpdateState
{
    EQUIPMENT_SET_UNCHANGED = 0,
    EQUIPMENT_SET_CHANGED   = 1,
    EQUIPMENT_SET_NEW       = 2,
    EQUIPMENT_SET_DELETED   = 3
};

struct EquipmentSet
{
    EquipmentSet() : Guid(0), IgnoreMask(0), state(EQUIPMENT_SET_NEW)
    {
        for (uint8 i = 0; i < EQUIPMENT_SLOT_END; ++i)
            Items[i] = 0;
    }

    uint64 Guid;
    std::string Name;
    std::string IconName;
    uint32 IgnoreMask;
    uint32 Items[EQUIPMENT_SLOT_END];
    EquipmentSetUpdateState state;
};

#define MAX_EQUIPMENT_SET_INDEX 10                          // client limit

typedef std::map<uint32, EquipmentSet> EquipmentSets;

struct ItemPosCount
{
    ItemPosCount(uint16 _pos, uint32 _count) : pos(_pos), count(_count) { }
    bool isContainedIn(std::vector<ItemPosCount> const& vec) const;
    uint16 pos;
    uint32 count;
};
typedef std::vector<ItemPosCount> ItemPosCountVec;

enum TransferAbortReason
{
    TRANSFER_ABORT_NONE                         = 0x00,
    TRANSFER_ABORT_ERROR                        = 0x01,
    TRANSFER_ABORT_MAX_PLAYERS                  = 0x02,         // Transfer Aborted: instance is full
    TRANSFER_ABORT_NOT_FOUND                    = 0x03,         // Transfer Aborted: instance not found
    TRANSFER_ABORT_TOO_MANY_INSTANCES           = 0x04,         // You have entered too many instances recently.
    TRANSFER_ABORT_ZONE_IN_COMBAT               = 0x06,         // Unable to zone in while an encounter is in progress.
    TRANSFER_ABORT_INSUF_EXPAN_LVL              = 0x07,         // You must have <TBC, WotLK> expansion installed to access this area.
    TRANSFER_ABORT_DIFFICULTY                   = 0x08,         // <Normal, Heroic, Epic> difficulty mode is not available for %s.
    TRANSFER_ABORT_UNIQUE_MESSAGE               = 0x09,         // Until you've escaped TLK's grasp, you cannot leave this place!
    TRANSFER_ABORT_TOO_MANY_REALM_INSTANCES     = 0x0A,         // Additional instances cannot be launched, please try again later.
    TRANSFER_ABORT_NEED_GROUP                   = 0x0B,         // 3.1
    TRANSFER_ABORT_NOT_FOUND1                   = 0x0C,         // 3.1
    TRANSFER_ABORT_NOT_FOUND2                   = 0x0D,         // 3.1
    TRANSFER_ABORT_NOT_FOUND3                   = 0x0E,         // 3.2
    TRANSFER_ABORT_REALM_ONLY                   = 0x0F,         // All players on party must be from the same realm.
    TRANSFER_ABORT_MAP_NOT_ALLOWED              = 0x10,         // Map can't be entered at this time.
    TRANSFER_ABORT_LOCKED_TO_DIFFERENT_INSTANCE = 0x12,         // 4.2.2
    TRANSFER_ABORT_ALREADY_COMPLETED_ENCOUNTER  = 0x13         // 4.2.2
};

enum InstanceResetWarningType
{
    RAID_INSTANCE_WARNING_HOURS     = 1,                    // WARNING! %s is scheduled to reset in %d hour(s).
    RAID_INSTANCE_WARNING_MIN       = 2,                    // WARNING! %s is scheduled to reset in %d minute(s)!
    RAID_INSTANCE_WARNING_MIN_SOON  = 3,                    // WARNING! %s is scheduled to reset in %d minute(s). Please exit the zone or you will be returned to your bind location!
    RAID_INSTANCE_WELCOME           = 4,                    // Welcome to %s. This raid instance is scheduled to reset in %s.
    RAID_INSTANCE_EXPIRED           = 5
};

// PLAYER_FIELD_ARENA_TEAM_INFO_1_1 offsets
enum ArenaTeamInfoType
{
    ARENA_TEAM_ID                = 0,
    ARENA_TEAM_TYPE              = 1,                       // new in 3.2 - team type?
    ARENA_TEAM_MEMBER            = 2,                       // 0 - captain, 1 - member
    ARENA_TEAM_GAMES_WEEK        = 3,
    ARENA_TEAM_GAMES_SEASON      = 4,
    ARENA_TEAM_WINS_SEASON       = 5,
    ARENA_TEAM_PERSONAL_RATING   = 6,
    ARENA_TEAM_END               = 7
};

class InstanceSave;

enum RestFlag
{
    REST_FLAG_IN_TAVERN         = 0x1,
    REST_FLAG_IN_CITY           = 0x2,
    REST_FLAG_IN_FACTION_AREA   = 0x4
};

enum TeleportToOptions
{
    TELE_TO_GM_MODE             = 0x01,
    TELE_TO_NOT_LEAVE_TRANSPORT = 0x02,
    TELE_TO_NOT_LEAVE_COMBAT    = 0x04,
    TELE_TO_NOT_UNSUMMON_PET    = 0x08,
    TELE_TO_SPELL               = 0x10
};

/// Type of environmental damages
enum EnviromentalDamage
{
    DAMAGE_EXHAUSTED = 0,
    DAMAGE_DROWNING  = 1,
    DAMAGE_FALL      = 2,
    DAMAGE_LAVA      = 3,
    DAMAGE_SLIME     = 4,
    DAMAGE_FIRE      = 5,
    DAMAGE_FALL_TO_VOID = 6                                 // custom case for fall without durability loss
};

enum PlayerChatTag
{
    CHAT_TAG_NONE       = 0x00,
    CHAT_TAG_AFK        = 0x01,
    CHAT_TAG_DND        = 0x02,
    CHAT_TAG_GM         = 0x04,
    CHAT_TAG_COM        = 0x08, // Commentator
    CHAT_TAG_DEV        = 0x10,
    CHAT_TAG_BOSS_SOUND = 0x20, // Plays "RaidBossEmoteWarning" sound on raid boss emote/whisper
    CHAT_TAG_MOBILE     = 0x40
};

enum PlayedTimeIndex
{
    PLAYED_TIME_TOTAL = 0,
    PLAYED_TIME_LEVEL = 1
};

#define MAX_PLAYED_TIME_INDEX 2

// used at player loading query list preparing, and later result selection
enum PlayerLoginQueryIndex
{
    PLAYER_LOGIN_QUERY_LOAD_FROM                    = 0,
    PLAYER_LOGIN_QUERY_LOAD_GROUP                   = 1,
    PLAYER_LOGIN_QUERY_LOAD_BOUND_INSTANCES         = 2,
    PLAYER_LOGIN_QUERY_LOAD_AURAS                   = 3,
    PLAYER_LOGIN_QUERY_LOAD_SPELLS                  = 4,
    PLAYER_LOGIN_QUERY_LOAD_QUEST_STATUS            = 5,
    PLAYER_LOGIN_QUERY_LOAD_DAILY_QUEST_STATUS      = 6,
    PLAYER_LOGIN_QUERY_LOAD_REPUTATION              = 7,
    PLAYER_LOGIN_QUERY_LOAD_INVENTORY               = 8,
    PLAYER_LOGIN_QUERY_LOAD_ACTIONS                 = 9,
    PLAYER_LOGIN_QUERY_LOAD_MAIL_COUNT              = 10,
    PLAYER_LOGIN_QUERY_LOAD_MAIL_DATE               = 11,
    PLAYER_LOGIN_QUERY_LOAD_SOCIAL_LIST             = 12,
    PLAYER_LOGIN_QUERY_LOAD_HOME_BIND               = 13,
    PLAYER_LOGIN_QUERY_LOAD_SPELL_COOLDOWNS         = 14,
    PLAYER_LOGIN_QUERY_LOAD_DECLINED_NAMES          = 15,
    PLAYER_LOGIN_QUERY_LOAD_GUILD                   = 16,
    PLAYER_LOGIN_QUERY_LOAD_ARENA_INFO              = 17,
    PLAYER_LOGIN_QUERY_LOAD_ACHIEVEMENTS            = 18,
    PLAYER_LOGIN_QUERY_LOAD_CRITERIA_PROGRESS       = 19,
    PLAYER_LOGIN_QUERY_LOAD_EQUIPMENT_SETS          = 20,
    PLAYER_LOGIN_QUERY_LOAD_BG_DATA                 = 21,
    PLAYER_LOGIN_QUERY_LOAD_GLYPHS                  = 22,
    PLAYER_LOGIN_QUERY_LOAD_TALENTS                 = 23,
    PLAYER_LOGIN_QUERY_LOAD_ACCOUNT_DATA            = 24,
    PLAYER_LOGIN_QUERY_LOAD_SKILLS                  = 25,
    PLAYER_LOGIN_QUERY_LOAD_WEEKLY_QUEST_STATUS     = 26,
    PLAYER_LOGIN_QUERY_LOAD_RANDOM_BG               = 27,
    PLAYER_LOGIN_QUERY_LOAD_BANNED                  = 28,
    PLAYER_LOGIN_QUERY_LOAD_QUEST_STATUS_REW        = 29,
    PLAYER_LOGIN_QUERY_LOAD_INSTANCE_LOCK_TIMES     = 30,
    PLAYER_LOGIN_QUERY_LOAD_SEASONAL_QUEST_STATUS   = 31,
    PLAYER_LOGIN_QUERY_LOAD_MONTHLY_QUEST_STATUS    = 32,
<<<<<<< HEAD
    PLAYER_LOGIN_QUERY_LOAD_VOID_STORAGE            = 33,
    PLAYER_LOGIN_QUERY_LOAD_CURRENCY                = 34,
    PLAYER_LOGIN_QUERY_LOAD_CUF_PROFILES            = 35,
    PLAYER_LOGIN_QUERY_LOAD_CORPSE_LOCATION         = 36,
=======
    PLAYER_LOGIN_QUERY_LOAD_CORPSE_LOCATION         = 33,
>>>>>>> 233297c5
    MAX_PLAYER_LOGIN_QUERY
};

enum PlayerDelayedOperations
{
    DELAYED_SAVE_PLAYER         = 0x01,
    DELAYED_RESURRECT_PLAYER    = 0x02,
    DELAYED_SPELL_CAST_DESERTER = 0x04,
    DELAYED_BG_MOUNT_RESTORE    = 0x08,                     ///< Flag to restore mount state after teleport from BG
    DELAYED_BG_TAXI_RESTORE     = 0x10,                     ///< Flag to restore taxi state after teleport from BG
    DELAYED_BG_GROUP_RESTORE    = 0x20,                     ///< Flag to restore group state after teleport from BG
    DELAYED_END
};

// Player summoning auto-decline time (in secs)
#define MAX_PLAYER_SUMMON_DELAY                   (2*MINUTE)
// Maximum money amount : 2^31 - 1
extern uint64 const MAX_MONEY_AMOUNT;

struct InstancePlayerBind
{
    InstanceSave* save;
    bool perm;
    /* permanent PlayerInstanceBinds are created in Raid/Heroic instances for players
       that aren't already permanently bound when they are inside when a boss is killed
       or when they enter an instance that the group leader is permanently bound to. */
    InstancePlayerBind() : save(NULL), perm(false) { }
};

struct AccessRequirement
{
    uint8  levelMin;
    uint8  levelMax;
    uint32 item;
    uint32 item2;
    uint32 quest_A;
    uint32 quest_H;
    uint32 achievement;
    std::string questFailedText;
};

enum CharDeleteMethod
{
    CHAR_DELETE_REMOVE = 0,                      // Completely remove from the database
    CHAR_DELETE_UNLINK = 1                       // The character gets unlinked from the account,
                                                 // the name gets freed up and appears as deleted ingame
};

enum ReferAFriendError
{
    ERR_REFER_A_FRIEND_NONE                          = 0x00,
    ERR_REFER_A_FRIEND_NOT_REFERRED_BY               = 0x01,
    ERR_REFER_A_FRIEND_TARGET_TOO_HIGH               = 0x02,
    ERR_REFER_A_FRIEND_INSUFFICIENT_GRANTABLE_LEVELS = 0x03,
    ERR_REFER_A_FRIEND_TOO_FAR                       = 0x04,
    ERR_REFER_A_FRIEND_DIFFERENT_FACTION             = 0x05,
    ERR_REFER_A_FRIEND_NOT_NOW                       = 0x06,
    ERR_REFER_A_FRIEND_GRANT_LEVEL_MAX_I             = 0x07,
    ERR_REFER_A_FRIEND_NO_TARGET                     = 0x08,
    ERR_REFER_A_FRIEND_NOT_IN_GROUP                  = 0x09,
    ERR_REFER_A_FRIEND_SUMMON_LEVEL_MAX_I            = 0x0A,
    ERR_REFER_A_FRIEND_SUMMON_COOLDOWN               = 0x0B,
    ERR_REFER_A_FRIEND_INSUF_EXPAN_LVL               = 0x0C,
    ERR_REFER_A_FRIEND_SUMMON_OFFLINE_S              = 0x0D
};

enum PlayerRestState
{
    REST_STATE_RESTED                                = 0x01,
    REST_STATE_NOT_RAF_LINKED                        = 0x02,
    REST_STATE_RAF_LINKED                            = 0x06
};

enum PlayerCommandStates
{
    CHEAT_NONE      = 0x00,
    CHEAT_GOD       = 0x01,
    CHEAT_CASTTIME  = 0x02,
    CHEAT_COOLDOWN  = 0x04,
    CHEAT_POWER     = 0x08,
    CHEAT_WATERWALK = 0x10
};

class PlayerTaxi
{
    public:
        PlayerTaxi();
        ~PlayerTaxi() { }
        // Nodes
        void InitTaxiNodesForLevel(uint32 race, uint32 chrClass, uint8 level);
        void LoadTaxiMask(std::string const& data);

        bool IsTaximaskNodeKnown(uint32 nodeidx) const
        {
            uint8  field   = uint8((nodeidx - 1) / 8);
            uint32 submask = 1 << ((nodeidx-1) % 8);
            return (m_taximask[field] & submask) == submask;
        }
        bool SetTaximaskNode(uint32 nodeidx)
        {
            uint8  field   = uint8((nodeidx - 1) / 8);
            uint32 submask = 1 << ((nodeidx-  1) % 8);
            if ((m_taximask[field] & submask) != submask)
            {
                m_taximask[field] |= submask;
                return true;
            }
            else
                return false;
        }
        void AppendTaximaskTo(ByteBuffer& data, bool all);

        // Destinations
        bool LoadTaxiDestinationsFromString(std::string const& values, uint32 team);
        std::string SaveTaxiDestinationsToString();

        void ClearTaxiDestinations() { m_TaxiDestinations.clear(); }
        void AddTaxiDestination(uint32 dest) { m_TaxiDestinations.push_back(dest); }
        uint32 GetTaxiSource() const { return m_TaxiDestinations.empty() ? 0 : m_TaxiDestinations.front(); }
        uint32 GetTaxiDestination() const { return m_TaxiDestinations.size() < 2 ? 0 : m_TaxiDestinations[1]; }
        uint32 GetCurrentTaxiPath() const;
        uint32 NextTaxiDestination()
        {
            m_TaxiDestinations.pop_front();
            return GetTaxiDestination();
        }

        std::deque<uint32> const& GetPath() const { return m_TaxiDestinations; }
        bool empty() const { return m_TaxiDestinations.empty(); }

        friend std::ostringstream& operator<< (std::ostringstream& ss, PlayerTaxi const& taxi);
    private:
        TaxiMask m_taximask;
        std::deque<uint32> m_TaxiDestinations;
};

std::ostringstream& operator << (std::ostringstream& ss, PlayerTaxi const& taxi);

class Player;

/// Holder for Battleground data
struct BGData
{
    BGData() : bgInstanceID(0), bgTypeID(BATTLEGROUND_TYPE_NONE), bgAfkReportedCount(0), bgAfkReportedTimer(0),
        bgTeam(0), mountSpell(0) { bgQueuesJoinedTime.clear(); ClearTaxiPath(); }

    uint32 bgInstanceID;                    ///< This variable is set to bg->m_InstanceID,
                                            ///  when player is teleported to BG - (it is battleground's GUID)
    BattlegroundTypeId bgTypeID;

    std::map<uint32, uint32> bgQueuesJoinedTime;

    std::set<uint32>   bgAfkReporter;
    uint8              bgAfkReportedCount;
    time_t             bgAfkReportedTimer;

    uint32 bgTeam;                          ///< What side the player will be added to

    uint32 mountSpell;
    uint32 taxiPath[2];

    WorldLocation joinPos;                  ///< From where player entered BG

    void ClearTaxiPath()     { taxiPath[0] = taxiPath[1] = 0; }
    bool HasTaxiPath() const { return taxiPath[0] && taxiPath[1]; }
};

struct TradeStatusInfo
{
    TradeStatusInfo() : Status(TRADE_STATUS_BUSY), TraderGuid(), Result(EQUIP_ERR_OK),
        IsTargetResult(false), ItemLimitCategoryId(0), Slot(0) { }

    TradeStatus Status;
    ObjectGuid TraderGuid;
    InventoryResult Result;
    bool IsTargetResult;
    uint32 ItemLimitCategoryId;
    uint8 Slot;
};

<<<<<<< HEAD
struct VoidStorageItem
{
    VoidStorageItem()
    {
        ItemId = 0;
        ItemEntry = 0;
        ItemRandomPropertyId = 0;
        ItemSuffixFactor = 0;
    }

    VoidStorageItem(uint64 id, uint32 entry, ObjectGuid creator, uint32 randomPropertyId, uint32 suffixFactor)
    {
        ItemId = id;
        ItemEntry = entry;
        CreatorGuid = creator;
        ItemRandomPropertyId = randomPropertyId;
        ItemSuffixFactor = suffixFactor;
    }

    uint64 ItemId;
    uint32 ItemEntry;
    ObjectGuid CreatorGuid;
    uint32 ItemRandomPropertyId;
    uint32 ItemSuffixFactor;
};

class TradeData
{
    public:                                                 // constructors
        TradeData(Player* player, Player* trader) :
            m_player(player),  m_trader(trader), m_accepted(false), m_acceptProccess(false),
            m_money(0), m_spell(0), m_spellCastItem() { }

        Player* GetTrader() const { return m_trader; }
        TradeData* GetTraderData() const;

        Item* GetItem(TradeSlots slot) const;
        bool HasItem(ObjectGuid itemGuid) const;
        TradeSlots GetTradeSlotForItem(ObjectGuid itemGuid) const;
        void SetItem(TradeSlots slot, Item* item);

        uint32 GetSpell() const { return m_spell; }
        void SetSpell(uint32 spell_id, Item* castItem = NULL);

        Item*  GetSpellCastItem() const;
        bool HasSpellCastItem() const { return !m_spellCastItem.IsEmpty(); }

        uint64 GetMoney() const { return m_money; }
        void SetMoney(uint64 money);

        bool IsAccepted() const { return m_accepted; }
        void SetAccepted(bool state, bool crosssend = false);

        bool IsInAcceptProcess() const { return m_acceptProccess; }
        void SetInAcceptProcess(bool state) { m_acceptProccess = state; }

    private:                                                // internal functions

        void Update(bool for_trader = true);

    private:                                                // fields

        Player*    m_player;                                // Player who own of this TradeData
        Player*    m_trader;                                // Player who trade with m_player

        bool       m_accepted;                              // m_player press accept for trade list
        bool       m_acceptProccess;                        // one from player/trader press accept and this processed

        uint64     m_money;                                 // m_player place money to trade

        uint32     m_spell;                                 // m_player apply spell to non-traded slot item
        ObjectGuid m_spellCastItem;                         // applied spell cast by item use

        ObjectGuid m_items[TRADE_SLOT_COUNT];               // traded items from m_player side including non-traded slot
};

struct ResurrectionData
{
    ObjectGuid GUID;
    WorldLocation Location;
    uint32 Health;
    uint32 Mana;
    uint32 Aura;
};

class KillRewarder
{
public:
    KillRewarder(Player* killer, Unit* victim, bool isBattleGround);

    void Reward();

private:
    void _InitXP(Player* player);
    void _InitGroupData();

    void _RewardHonor(Player* player);
    void _RewardXP(Player* player, float rate);
    void _RewardReputation(Player* player, float rate);
    void _RewardKillCredit(Player* player);
    void _RewardPlayer(Player* player, bool isDungeon);
    void _RewardGroup();

    Player* _killer;
    Unit* _victim;
    Group* _group;
    float _groupRate;
    Player* _maxNotGrayMember;
    uint32 _count;
    uint32 _sumLevel;
    uint32 _xp;
    bool _isFullXP;
    uint8 _maxLevel;
    bool _isBattleGround;
    bool _isPvP;
};

struct PlayerTalentInfo
{
    PlayerTalentInfo() :
        FreeTalentPoints(0), UsedTalentCount(0), QuestRewardedTalentCount(0),
        ResetTalentsCost(0), ResetTalentsTime(0),
        ActiveSpec(0), SpecsCount(1)
    {
        for (uint8 i = 0; i < MAX_TALENT_SPECS; ++i)
        {
            SpecInfo[i].Talents = new PlayerTalentMap();
            memset(SpecInfo[i].Glyphs, 0, MAX_GLYPH_SLOT_INDEX * sizeof(uint32));
            SpecInfo[i].TalentTree = 0;
        }
    }

    ~PlayerTalentInfo()
    {
        for (uint8 i = 0; i < MAX_TALENT_SPECS; ++i)
        {
            for (PlayerTalentMap::const_iterator itr = SpecInfo[i].Talents->begin(); itr != SpecInfo[i].Talents->end(); ++itr)
                delete itr->second;
            delete SpecInfo[i].Talents;
        }
    }

    struct TalentSpecInfo
    {
        PlayerTalentMap* Talents;
        uint32 Glyphs[MAX_GLYPH_SLOT_INDEX];
        uint32 TalentTree;
    } SpecInfo[MAX_TALENT_SPECS];

    uint32 FreeTalentPoints;
    uint32 UsedTalentCount;
    uint32 QuestRewardedTalentCount;
    uint32 ResetTalentsCost;
    time_t ResetTalentsTime;
    uint8 ActiveSpec;
    uint8 SpecsCount;

private:
    PlayerTalentInfo(PlayerTalentInfo const&);
};

=======
>>>>>>> 233297c5
class Player : public Unit, public GridObject<Player>
{
    friend class WorldSession;
    friend void Item::AddToUpdateQueueOf(Player* player);
    friend void Item::RemoveFromUpdateQueueOf(Player* player);
    public:
        explicit Player(WorldSession* session);
        ~Player();

        void CleanupsBeforeDelete(bool finalCleanup = true) override;

        void AddToWorld() override;
        void RemoveFromWorld() override;

        void SetObjectScale(float scale) override
        {
            Unit::SetObjectScale(scale);
            SetFloatValue(UNIT_FIELD_BOUNDINGRADIUS, scale * DEFAULT_WORLD_OBJECT_SIZE);
            SetFloatValue(UNIT_FIELD_COMBATREACH, scale * DEFAULT_COMBAT_REACH);
        }

        bool TeleportTo(uint32 mapid, float x, float y, float z, float orientation, uint32 options = 0);
        bool TeleportTo(WorldLocation const &loc, uint32 options = 0);
        bool TeleportToBGEntryPoint();

        void SetSummonPoint(uint32 mapid, float x, float y, float z);
        void SummonIfPossible(bool agree);

        bool Create(ObjectGuid::LowType guidlow, CharacterCreateInfo* createInfo);

        void Update(uint32 time) override;

        static bool BuildEnumData(PreparedQueryResult result, ByteBuffer* dataBuffer, ByteBuffer* bitBuffer);

        bool IsImmunedToSpellEffect(SpellInfo const* spellInfo, uint32 index) const override;

        void SetInWater(bool apply);

        bool IsInWater() const override { return m_isInWater; }
        bool IsUnderWater() const override;
        bool IsInAreaTriggerRadius(const AreaTriggerEntry* trigger) const;

        void SendInitialPacketsBeforeAddToMap();
        void SendInitialPacketsAfterAddToMap();
        void SendSupercededSpell(uint32 oldSpell, uint32 newSpell);
        void SendTransferAborted(uint32 mapid, TransferAbortReason reason, uint8 arg = 0);
        void SendInstanceResetWarning(uint32 mapid, Difficulty difficulty, uint32 time, bool welcome);

        bool CanInteractWithQuestGiver(Object* questGiver);
        Creature* GetNPCIfCanInteractWith(ObjectGuid guid, uint32 npcflagmask);
        GameObject* GetGameObjectIfCanInteractWith(ObjectGuid guid, GameobjectTypes type) const;

        void ToggleAFK();
        void ToggleDND();
        bool isAFK() const { return HasFlag(PLAYER_FLAGS, PLAYER_FLAGS_AFK); }
        bool isDND() const { return HasFlag(PLAYER_FLAGS, PLAYER_FLAGS_DND); }
        uint8 GetChatTag() const;
        std::string autoReplyMsg;

        uint32 GetBarberShopCost(uint8 newhairstyle, uint8 newhaircolor, uint8 newfacialhair, BarberShopStyleEntry const* newSkin=NULL);

        PlayerSocial *GetSocial() { return m_social; }

        PlayerTaxi m_taxi;
        void InitTaxiNodesForLevel() { m_taxi.InitTaxiNodesForLevel(getRace(), getClass(), getLevel()); }
        bool ActivateTaxiPathTo(std::vector<uint32> const& nodes, Creature* npc = NULL, uint32 spellid = 0);
        bool ActivateTaxiPathTo(uint32 taxi_path_id, uint32 spellid = 0);
        void CleanupAfterTaxiFlight();
        void ContinueTaxiFlight();
                                                            // mount_id can be used in scripting calls
        bool isAcceptWhispers() const { return (m_ExtraFlags & PLAYER_EXTRA_ACCEPT_WHISPERS) != 0; }
        void SetAcceptWhispers(bool on) { if (on) m_ExtraFlags |= PLAYER_EXTRA_ACCEPT_WHISPERS; else m_ExtraFlags &= ~PLAYER_EXTRA_ACCEPT_WHISPERS; }
        bool IsGameMaster() const { return (m_ExtraFlags & PLAYER_EXTRA_GM_ON) != 0; }
        bool CanBeGameMaster() const;
        void SetGameMaster(bool on);
        bool isGMChat() const { return (m_ExtraFlags & PLAYER_EXTRA_GM_CHAT) != 0; }
        void SetGMChat(bool on) { if (on) m_ExtraFlags |= PLAYER_EXTRA_GM_CHAT; else m_ExtraFlags &= ~PLAYER_EXTRA_GM_CHAT; }
        bool isTaxiCheater() const { return (m_ExtraFlags & PLAYER_EXTRA_TAXICHEAT) != 0; }
        void SetTaxiCheater(bool on) { if (on) m_ExtraFlags |= PLAYER_EXTRA_TAXICHEAT; else m_ExtraFlags &= ~PLAYER_EXTRA_TAXICHEAT; }
        bool isGMVisible() const { return !(m_ExtraFlags & PLAYER_EXTRA_GM_INVISIBLE); }
        void SetGMVisible(bool on);
        void SetPvPDeath(bool on) { if (on) m_ExtraFlags |= PLAYER_EXTRA_PVP_DEATH; else m_ExtraFlags &= ~PLAYER_EXTRA_PVP_DEATH; }

        void GiveXP(uint32 xp, Unit* victim, float group_rate=1.0f);
        void GiveLevel(uint8 level);

        void InitStatsForLevel(bool reapplyMods = false);

        // .cheat command related
        bool GetCommandStatus(uint32 command) const { return (_activeCheats & command) != 0; }
        void SetCommandStatusOn(uint32 command) { _activeCheats |= command; }
        void SetCommandStatusOff(uint32 command) { _activeCheats &= ~command; }

        // Played Time Stuff
        time_t m_logintime;
        time_t m_Last_tick;
        uint32 m_Played_time[MAX_PLAYED_TIME_INDEX];
        uint32 GetTotalPlayedTime() const { return m_Played_time[PLAYED_TIME_TOTAL]; }
        uint32 GetLevelPlayedTime() const { return m_Played_time[PLAYED_TIME_LEVEL]; }

        void setDeathState(DeathState s) override;                   // overwrite Unit::setDeathState

        float GetRestBonus() const { return m_rest_bonus; }
        void SetRestBonus(float rest_bonus_new);

        bool HasRestFlag(RestFlag restFlag) const { return (_restFlagMask & restFlag) != 0; }
        void SetRestFlag(RestFlag restFlag, uint32 triggerId = 0);
        void RemoveRestFlag(RestFlag restFlag);

        uint32 GetXPRestBonus(uint32 xp);
        uint32 GetInnTriggerId() const { return inn_triggerId; }

        Pet* GetPet() const;
        Pet* SummonPet(uint32 entry, float x, float y, float z, float ang, PetType petType, uint32 despwtime);
        void RemovePet(Pet* pet, PetSaveMode mode, bool returnreagent = false);

        /// Handles said message in regular chat based on declared language and in config pre-defined Range.
        void Say(std::string const& text, Language language, WorldObject const* = nullptr) override;
        /// Handles yelled message in regular chat based on declared language and in config pre-defined Range.
        void Yell(std::string const& text, Language language, WorldObject const* = nullptr) override;
        /// Outputs an universal text which is supposed to be an action.
        void TextEmote(std::string const& text, WorldObject const* = nullptr, bool = false) override;
        /// Handles whispers from Addons and players based on sender, receiver's guid and language.
        void Whisper(std::string const& text, Language language, Player* receiver, bool = false) override;
        void WhisperAddon(std::string const& text, std::string const& prefix, Player* receiver);

        /*********************************************************/
        /***                    STORAGE SYSTEM                 ***/
        /*********************************************************/

        void SetVirtualItemSlot(uint8 i, Item* item);
        void SetSheath(SheathState sheathed) override;             // overwrite Unit version
        uint8 FindEquipSlot(ItemTemplate const* proto, uint32 slot, bool swap) const;
        uint32 GetItemCount(uint32 item, bool inBankAlso = false, Item* skipItem = NULL) const;
        uint32 GetItemCountWithLimitCategory(uint32 limitCategory, Item* skipItem = NULL) const;
        Item* GetItemByGuid(ObjectGuid guid) const;
        Item* GetItemByEntry(uint32 entry) const;
        Item* GetItemByPos(uint16 pos) const;
        Item* GetItemByPos(uint8 bag, uint8 slot) const;
        Item* GetUseableItemByPos(uint8 bag, uint8 slot) const;
        Bag*  GetBagByPos(uint8 slot) const;
        Item* GetWeaponForAttack(WeaponAttackType attackType, bool useable = false) const;
        Item* GetShield(bool useable = false) const;
        static uint8 GetAttackBySlot(uint8 slot);        // MAX_ATTACK if not weapon slot
        std::vector<Item*> &GetItemUpdateQueue() { return m_itemUpdateQueue; }
        static bool IsInventoryPos(uint16 pos) { return IsInventoryPos(pos >> 8, pos & 255); }
        static bool IsInventoryPos(uint8 bag, uint8 slot);
        static bool IsEquipmentPos(uint16 pos) { return IsEquipmentPos(pos >> 8, pos & 255); }
        static bool IsEquipmentPos(uint8 bag, uint8 slot);
        static bool IsBagPos(uint16 pos);
        static bool IsBankPos(uint16 pos) { return IsBankPos(pos >> 8, pos & 255); }
        static bool IsBankPos(uint8 bag, uint8 slot);
        bool IsValidPos(uint16 pos, bool explicit_pos) { return IsValidPos(pos >> 8, pos & 255, explicit_pos); }
        bool IsValidPos(uint8 bag, uint8 slot, bool explicit_pos);
        uint8 GetBankBagSlotCount() const { return GetByteValue(PLAYER_BYTES_2, 2); }
        void SetBankBagSlotCount(uint8 count) { SetByteValue(PLAYER_BYTES_2, 2, count); }
        bool HasItemCount(uint32 item, uint32 count = 1, bool inBankAlso = false) const;
        bool HasItemFitToSpellRequirements(SpellInfo const* spellInfo, Item const* ignoreItem = NULL) const;
        bool CanNoReagentCast(SpellInfo const* spellInfo) const;
        bool HasItemOrGemWithIdEquipped(uint32 item, uint32 count, uint8 except_slot = NULL_SLOT) const;
        bool HasItemOrGemWithLimitCategoryEquipped(uint32 limitCategory, uint32 count, uint8 except_slot = NULL_SLOT) const;
        InventoryResult CanTakeMoreSimilarItems(Item* pItem, uint32* itemLimitCategory = NULL) const { return CanTakeMoreSimilarItems(pItem->GetEntry(), pItem->GetCount(), pItem, NULL, itemLimitCategory); }
        InventoryResult CanTakeMoreSimilarItems(uint32 entry, uint32 count, uint32* itemLimitCategory = NULL) const { return CanTakeMoreSimilarItems(entry, count, NULL, NULL, itemLimitCategory); }
        InventoryResult CanStoreNewItem(uint8 bag, uint8 slot, ItemPosCountVec& dest, uint32 item, uint32 count, uint32* no_space_count = NULL) const;
        InventoryResult CanStoreItem(uint8 bag, uint8 slot, ItemPosCountVec& dest, Item* pItem, bool swap = false) const;
        InventoryResult CanStoreItems(Item** items, int count, uint32* itemLimitCategory) const;
        InventoryResult CanEquipNewItem(uint8 slot, uint16& dest, uint32 item, bool swap) const;
        InventoryResult CanEquipItem(uint8 slot, uint16& dest, Item* pItem, bool swap, bool not_loading = true) const;

        InventoryResult CanEquipUniqueItem(Item* pItem, uint8 except_slot = NULL_SLOT, uint32 limit_count = 1) const;
        InventoryResult CanEquipUniqueItem(ItemTemplate const* itemProto, uint8 except_slot = NULL_SLOT, uint32 limit_count = 1) const;
        InventoryResult CanUnequipItems(uint32 item, uint32 count) const;
        InventoryResult CanUnequipItem(uint16 src, bool swap) const;
        InventoryResult CanBankItem(uint8 bag, uint8 slot, ItemPosCountVec& dest, Item* pItem, bool swap, bool not_loading = true) const;
        InventoryResult CanUseItem(Item* pItem, bool not_loading = true) const;
        bool HasItemTotemCategory(uint32 TotemCategory) const;
        InventoryResult CanUseItem(ItemTemplate const* pItem) const;
        InventoryResult CanUseAmmo(uint32 item) const;
        InventoryResult CanRollForItemInLFG(ItemTemplate const* item, WorldObject const* lootedObject) const;
        Item* StoreNewItem(ItemPosCountVec const& pos, uint32 item, bool update, int32 randomPropertyId = 0, AllowedLooterSet const& allowedLooters = AllowedLooterSet());
        Item* StoreItem(ItemPosCountVec const& pos, Item* pItem, bool update);
        Item* EquipNewItem(uint16 pos, uint32 item, bool update);
        Item* EquipItem(uint16 pos, Item* pItem, bool update);
        void AutoUnequipOffhandIfNeed(bool force = false);
        bool StoreNewItemInBestSlots(uint32 item_id, uint32 item_count);
        void AutoStoreLoot(uint8 bag, uint8 slot, uint32 loot_id, LootStore const& store, bool broadcast = false);
        void AutoStoreLoot(uint32 loot_id, LootStore const& store, bool broadcast = false) { AutoStoreLoot(NULL_BAG, NULL_SLOT, loot_id, store, broadcast); }
        void StoreLootItem(uint8 lootSlot, Loot* loot);

        InventoryResult CanTakeMoreSimilarItems(uint32 entry, uint32 count, Item* pItem, uint32* no_space_count = NULL, uint32* itemLimitCategory = NULL) const;
        InventoryResult CanStoreItem(uint8 bag, uint8 slot, ItemPosCountVec& dest, uint32 entry, uint32 count, Item* pItem = NULL, bool swap = false, uint32* no_space_count = NULL) const;

        void AddRefundReference(ObjectGuid it);
        void DeleteRefundReference(ObjectGuid it);

        /// send initialization of new currency for client
        void SendNewCurrency(uint32 id) const;
        /// send full data about all currencies to client
        void SendCurrencies() const;
        /// send conquest currency points and their cap week/arena
        void SendPvpRewards() const;
        /// return count of currency witch has plr
        uint32 GetCurrency(uint32 id, bool usePrecision) const;
        /// return count of currency gaind on current week
        uint32 GetCurrencyOnWeek(uint32 id, bool usePrecision) const;
        /// return week cap by currency id
        uint32 GetCurrencyWeekCap(uint32 id, bool usePrecision) const;
        /// return presence related currency
        bool HasCurrency(uint32 id, uint32 count) const;
        /// initialize currency count for custom initialization at create character
        void SetCurrency(uint32 id, uint32 count, bool printLog = true);
        void ResetCurrencyWeekCap();

        /**
          * @name   ModifyCurrency
          * @brief  Change specific currency and send result to client

          * @param  id currency entry from CurrencyTypes.dbc
          * @param  count integer value for adding/removing curent currency
          * @param  printLog used on SMSG_UPDATE_CURRENCY
          * @param  ignore gain multipliers
        */
        void ModifyCurrency(uint32 id, int32 count, bool printLog = true, bool ignoreMultipliers = false);

        void ApplyEquipCooldown(Item* pItem);
        void QuickEquipItem(uint16 pos, Item* pItem);
        void VisualizeItem(uint8 slot, Item* pItem);
        void SetVisibleItemSlot(uint8 slot, Item* pItem);
        Item* BankItem(ItemPosCountVec const& dest, Item* pItem, bool update);
        void RemoveItem(uint8 bag, uint8 slot, bool update);
        void MoveItemFromInventory(uint8 bag, uint8 slot, bool update);
                                                            // in trade, auction, guild bank, mail....
        void MoveItemToInventory(ItemPosCountVec const& dest, Item* pItem, bool update, bool in_characterInventoryDB = false);
                                                            // in trade, guild bank, mail....
        void RemoveItemDependentAurasAndCasts(Item* pItem);
        void DestroyItem(uint8 bag, uint8 slot, bool update);
        void DestroyItemCount(uint32 item, uint32 count, bool update, bool unequip_check = false);
        void DestroyItemCount(Item* item, uint32& count, bool update);
        void DestroyConjuredItems(bool update);
        void DestroyZoneLimitedItem(bool update, uint32 new_zone);
        void SplitItem(uint16 src, uint16 dst, uint32 count);
        void SwapItem(uint16 src, uint16 dst);
        void AddItemToBuyBackSlot(Item* pItem);
        Item* GetItemFromBuyBackSlot(uint32 slot);
        void RemoveItemFromBuyBackSlot(uint32 slot, bool del);
        void SendEquipError(InventoryResult msg, Item* pItem, Item* pItem2 = NULL, uint32 itemid = 0);
        void SendBuyError(BuyResult msg, Creature* creature, uint32 item, uint32 param);
        void SendSellError(SellResult msg, Creature* creature, ObjectGuid guid);
        void AddWeaponProficiency(uint32 newflag) { m_WeaponProficiency |= newflag; }
        void AddArmorProficiency(uint32 newflag) { m_ArmorProficiency |= newflag; }
        uint32 GetWeaponProficiency() const { return m_WeaponProficiency; }
        uint32 GetArmorProficiency() const { return m_ArmorProficiency; }
        bool IsUseEquipedWeapon(bool mainhand) const;
        bool IsTwoHandUsed() const;
        void SendNewItem(Item* item, uint32 count, bool received, bool created, bool broadcast = false);
        bool BuyItemFromVendorSlot(ObjectGuid vendorguid, uint32 vendorslot, uint32 item, uint8 count, uint8 bag, uint8 slot);
        bool BuyCurrencyFromVendorSlot(ObjectGuid vendorGuid, uint32 vendorSlot, uint32 currency, uint32 count);
        bool _StoreOrEquipNewItem(uint32 vendorslot, uint32 item, uint8 count, uint8 bag, uint8 slot, int32 price, ItemTemplate const* pProto, Creature* pVendor, VendorItem const* crItem, bool bStore);

        float GetReputationPriceDiscount(Creature const* creature) const;

        Player* GetTrader() const { return m_trade ? m_trade->GetTrader() : nullptr; }
        TradeData* GetTradeData() const { return m_trade; }
        void TradeCancel(bool sendback);

        void UpdateEnchantTime(uint32 time);
        void UpdateSoulboundTradeItems();
        void AddTradeableItem(Item* item);
        void RemoveTradeableItem(Item* item);
        void UpdateItemDuration(uint32 time, bool realtimeonly = false);
        void AddEnchantmentDurations(Item* item);
        void RemoveEnchantmentDurations(Item* item);
        void RemoveArenaEnchantments(EnchantmentSlot slot);
        void AddEnchantmentDuration(Item* item, EnchantmentSlot slot, uint32 duration);
        void ApplyEnchantment(Item* item, EnchantmentSlot slot, bool apply, bool apply_dur = true, bool ignore_condition = false);
        void ApplyEnchantment(Item* item, bool apply);
        void ApplyReforgeEnchantment(Item* item, bool apply);
        void UpdateSkillEnchantments(uint16 skill_id, uint16 curr_value, uint16 new_value);
        void SendEnchantmentDurations();
        void BuildEnchantmentsInfoData(WorldPacket* data);
        void AddItemDurations(Item* item);
        void RemoveItemDurations(Item* item);
        void SendItemDurations();
        void LoadCorpse(PreparedQueryResult result);
        void LoadPet();

        bool AddItem(uint32 itemId, uint32 count);

        uint32 m_stableSlots;

        /*********************************************************/
        /***                    GOSSIP SYSTEM                  ***/
        /*********************************************************/

        void PrepareGossipMenu(WorldObject* source, uint32 menuId = 0, bool showQuests = false);
        void SendPreparedGossip(WorldObject* source);
        void OnGossipSelect(WorldObject* source, uint32 gossipListId, uint32 menuId);

        uint32 GetGossipTextId(uint32 menuId, WorldObject* source);
        uint32 GetGossipTextId(WorldObject* source);
        static uint32 GetDefaultGossipMenuForSource(WorldObject* source);

        /*********************************************************/
        /***                    QUEST SYSTEM                   ***/
        /*********************************************************/

        int32 GetQuestLevel(Quest const* quest) const { return quest && (quest->GetQuestLevel() > 0) ? quest->GetQuestLevel() : getLevel(); }

        void PrepareQuestMenu(ObjectGuid guid);
        void SendPreparedQuest(ObjectGuid guid);
        bool IsActiveQuest(uint32 quest_id) const;
        Quest const* GetNextQuest(ObjectGuid guid, Quest const* quest);
        bool CanSeeStartQuest(Quest const* quest);
        bool CanTakeQuest(Quest const* quest, bool msg);
        bool CanAddQuest(Quest const* quest, bool msg);
        bool CanCompleteQuest(uint32 quest_id);
        bool CanCompleteRepeatableQuest(Quest const* quest);
        bool CanRewardQuest(Quest const* quest, bool msg);
        bool CanRewardQuest(Quest const* quest, uint32 reward, bool msg);
        void AddQuestAndCheckCompletion(Quest const* quest, Object* questGiver);
        void AddQuest(Quest const* quest, Object* questGiver);
        void CompleteQuest(uint32 quest_id);
        void IncompleteQuest(uint32 quest_id);
        void RewardQuest(Quest const* quest, uint32 reward, Object* questGiver, bool announce = true);
        void FailQuest(uint32 quest_id);
        bool SatisfyQuestSkill(Quest const* qInfo, bool msg) const;
        bool SatisfyQuestLevel(Quest const* qInfo, bool msg);
        bool SatisfyQuestLog(bool msg);
        bool SatisfyQuestPreviousQuest(Quest const* qInfo, bool msg);
        bool SatisfyQuestClass(Quest const* qInfo, bool msg) const;
        bool SatisfyQuestRace(Quest const* qInfo, bool msg);
        bool SatisfyQuestReputation(Quest const* qInfo, bool msg);
        bool SatisfyQuestStatus(Quest const* qInfo, bool msg);
        bool SatisfyQuestConditions(Quest const* qInfo, bool msg);
        bool SatisfyQuestTimed(Quest const* qInfo, bool msg);
        bool SatisfyQuestExclusiveGroup(Quest const* qInfo, bool msg);
        bool SatisfyQuestNextChain(Quest const* qInfo, bool msg);
        bool SatisfyQuestPrevChain(Quest const* qInfo, bool msg);
        bool SatisfyQuestDay(Quest const* qInfo, bool msg);
        bool SatisfyQuestWeek(Quest const* qInfo, bool msg);
        bool SatisfyQuestMonth(Quest const* qInfo, bool msg);
        bool SatisfyQuestSeasonal(Quest const* qInfo, bool msg);
        bool GiveQuestSourceItem(Quest const* quest);
        bool TakeQuestSourceItem(uint32 questId, bool msg);
        bool GetQuestRewardStatus(uint32 quest_id) const;
        QuestStatus GetQuestStatus(uint32 quest_id) const;
        void SetQuestStatus(uint32 questId, QuestStatus status, bool update = true);
        void RemoveActiveQuest(uint32 questId, bool update = true);
        void RemoveRewardedQuest(uint32 questId, bool update = true);
        void SendQuestUpdate(uint32 questId);
        QuestGiverStatus GetQuestDialogStatus(Object* questGiver);

        void SetDailyQuestStatus(uint32 quest_id);
        void SetWeeklyQuestStatus(uint32 quest_id);
        void SetMonthlyQuestStatus(uint32 quest_id);
        void SetSeasonalQuestStatus(uint32 quest_id);
        void ResetDailyQuestStatus();
        void ResetWeeklyQuestStatus();
        void ResetMonthlyQuestStatus();
        void ResetSeasonalQuestStatus(uint16 event_id);

        uint16 FindQuestSlot(uint32 quest_id) const;
        uint32 GetQuestSlotQuestId(uint16 slot) const;
        uint32 GetQuestSlotState(uint16 slot) const;
        uint16 GetQuestSlotCounter(uint16 slot, uint8 counter) const;
        uint32 GetQuestSlotTime(uint16 slot) const;
        void SetQuestSlot(uint16 slot, uint32 quest_id, uint32 timer = 0);
        void SetQuestSlotCounter(uint16 slot, uint8 counter, uint16 count);
        void SetQuestSlotState(uint16 slot, uint32 state);
        void RemoveQuestSlotState(uint16 slot, uint32 state);
        void SetQuestSlotTimer(uint16 slot, uint32 timer);
        void SwapQuestSlot(uint16 slot1, uint16 slot2);

        uint16 GetReqKillOrCastCurrentCount(uint32 quest_id, int32 entry);
        void AreaExploredOrEventHappens(uint32 questId);
        void GroupEventHappens(uint32 questId, WorldObject const* pEventObject);
        void ItemAddedQuestCheck(uint32 entry, uint32 count);
        void ItemRemovedQuestCheck(uint32 entry, uint32 count);
        void KilledMonster(CreatureTemplate const* cInfo, ObjectGuid guid);
        void KilledMonsterCredit(uint32 entry, ObjectGuid guid = ObjectGuid::Empty);
        void KilledPlayerCredit();
        void KillCreditGO(uint32 entry, ObjectGuid guid = ObjectGuid::Empty);
        void TalkedToCreature(uint32 entry, ObjectGuid guid);
        void MoneyChanged(uint32 value);
        void ReputationChanged(FactionEntry const* factionEntry);
        void ReputationChanged2(FactionEntry const* factionEntry);
        bool HasQuestForItem(uint32 itemId) const;
        bool HasQuestForGO(int32 goId) const;
        void UpdateForQuestWorldObjects();
        bool CanShareQuest(uint32 questId) const;

        void SendQuestComplete(Quest const* quest);
        void SendQuestReward(Quest const* quest, uint32 XP);
        void SendQuestFailed(uint32 questId, InventoryResult reason = EQUIP_ERR_OK);
        void SendQuestTimerFailed(uint32 questId);
        void SendCanTakeQuestResponse(QuestFailedReason msg) const;
        void SendQuestConfirmAccept(Quest const* quest, Player* pReceiver);
        void SendPushToPartyResponse(Player* player, uint8 msg);
        void SendQuestUpdateAddCreatureOrGo(Quest const* quest, ObjectGuid guid, uint32 creatureOrGOIdx, uint16 oldCount, uint16 addCount);
        void SendQuestUpdateAddPlayer(Quest const* quest, uint16 oldCount, uint16 addCount);

        ObjectGuid GetDivider() const { return m_divider; }
        void SetDivider(ObjectGuid guid) { m_divider = guid; }

        uint32 GetInGameTime() const { return m_ingametime; }
        void SetInGameTime(uint32 time) { m_ingametime = time; }

        void AddTimedQuest(uint32 questId) { m_timedquests.insert(questId); }
        void RemoveTimedQuest(uint32 questId) { m_timedquests.erase(questId); }

        void SaveCUFProfile(uint8 id, CUFProfile* profile) { delete _CUFProfiles[id]; _CUFProfiles[id] = profile; } ///> Replaces a CUF profile at position 0-4
        CUFProfile* GetCUFProfile(uint8 id) const { return _CUFProfiles[id]; } ///> Retrieves a CUF profile at position 0-4
        uint8 GetCUFProfilesCount() const
        {
            uint8 count = 0;
            for (uint8 i = 0; i < MAX_CUF_PROFILES; ++i)
                if (_CUFProfiles[i])
                    ++count;
            return count;
        }

        bool HasPvPForcingQuest() const;

        /*********************************************************/
        /***                   LOAD SYSTEM                     ***/
        /*********************************************************/

        bool LoadFromDB(ObjectGuid guid, SQLQueryHolder *holder);
        bool IsLoading() const override;

        void Initialize(ObjectGuid::LowType guid);
        static uint32 GetUInt32ValueFromArray(Tokenizer const& data, uint16 index);
        static float  GetFloatValueFromArray(Tokenizer const& data, uint16 index);
        static uint32 GetZoneIdFromDB(ObjectGuid guid);
        static uint32 GetLevelFromDB(ObjectGuid guid);
        static bool   LoadPositionFromDB(uint32& mapid, float& x, float& y, float& z, float& o, bool& in_flight, ObjectGuid guid);

        static bool IsValidGender(uint8 Gender) { return Gender <= GENDER_FEMALE; }
        static bool ValidateAppearance(uint8 race, uint8 class_, uint8 gender, uint8 hairID, uint8 hairColor, uint8 faceID, uint8 facialHair, uint8 skinColor, bool create = false);
        static bool IsValidClass(uint8 Class) { return ((1 << (Class - 1)) & CLASSMASK_ALL_PLAYABLE) != 0; }
        static bool IsValidRace(uint8 Race) { return ((1 << (Race - 1)) & RACEMASK_ALL_PLAYABLE) != 0; }

        /*********************************************************/
        /***                   SAVE SYSTEM                     ***/
        /*********************************************************/

        void SaveToDB(bool create = false);
        void SaveInventoryAndGoldToDB(SQLTransaction& trans);                    // fast save function for item/money cheating preventing
        void SaveGoldToDB(SQLTransaction& trans);

        static void SetUInt32ValueInArray(Tokenizer& data, uint16 index, uint32 value);
        static void SetFloatValueInArray(Tokenizer& data, uint16 index, float value);
        static void Customize(CharacterCustomizeInfo const* customizeInfo, SQLTransaction& trans);
        static void SavePositionInDB(WorldLocation const& loc, uint16 zoneId, ObjectGuid guid, SQLTransaction& trans);

        static void DeleteFromDB(ObjectGuid playerguid, uint32 accountId, bool updateRealmChars = true, bool deleteFinally = false);
        static void DeleteOldCharacters();
        static void DeleteOldCharacters(uint32 keepDays);

        bool m_mailsLoaded;
        bool m_mailsUpdated;

        void SetBindPoint(ObjectGuid guid);
        void SendTalentWipeConfirm(ObjectGuid guid);
        void ResetPetTalents();
        void CalcRage(uint32 damage, bool attacker);
        void RegenerateAll();
        void Regenerate(Powers power);
        void RegenerateHealth();
        void setRegenTimerCount(uint32 time) {m_regenTimerCount = time;}
        void setWeaponChangeTimer(uint32 time) {m_weaponChangeTimer = time;}

        uint64 GetMoney() const { return GetUInt64Value(PLAYER_FIELD_COINAGE); }
        bool ModifyMoney(int64 amount, bool sendError = true);
        bool HasEnoughMoney(uint64 amount) const { return (GetMoney() >= amount); }
        bool HasEnoughMoney(int64 amount) const;
        void SetMoney(uint64 value);

        RewardedQuestSet const& getRewardedQuests() const { return m_RewardedQuests; }
        QuestStatusMap& getQuestStatusMap() { return m_QuestStatus; }

        size_t GetRewardedQuestCount() const { return m_RewardedQuests.size(); }
        bool IsQuestRewarded(uint32 quest_id) const;

        Unit* GetSelectedUnit() const;
        Player* GetSelectedPlayer() const;

        void SetTarget(ObjectGuid /*guid*/) override { } /// Used for serverside target changes, does not apply to players
        void SetSelection(ObjectGuid guid) { SetGuidValue(UNIT_FIELD_TARGET, guid); }

        uint8 GetComboPoints() const { return m_comboPoints; }
        ObjectGuid GetComboTarget() const { return m_comboTarget; }

        void AddComboPoints(Unit* target, int8 count, Spell* spell = NULL);
        void GainSpellComboPoints(int8 count);
        void ClearComboPoints();
        void SendComboPoints();

        void SendMailResult(uint32 mailId, MailResponseType mailAction, MailResponseResult mailError, uint32 equipError = 0, ObjectGuid::LowType item_guid = 0, uint32 item_count = 0);
        void SendNewMail();
        void UpdateNextMailTimeAndUnreads();
        void AddNewMailDeliverTime(time_t deliver_time);
        bool IsMailsLoaded() const { return m_mailsLoaded; }

        void RemoveMail(uint32 id);

        void AddMail(Mail* mail) { m_mail.push_front(mail);}// for call from WorldSession::SendMailTo
        uint32 GetMailSize() { return m_mail.size();}
        Mail* GetMail(uint32 id);

        PlayerMails::iterator GetMailBegin() { return m_mail.begin();}
        PlayerMails::iterator GetMailEnd() { return m_mail.end();}

        void SendItemRetrievalMail(uint32 itemEntry, uint32 count); // Item retrieval mails sent by The Postmaster (34337), used in multiple places.

        /*********************************************************/
        /*** MAILED ITEMS SYSTEM ***/
        /*********************************************************/

        uint8 unReadMails;
        time_t m_nextMailDelivereTime;

        typedef std::unordered_map<uint32, Item*> ItemMap;

        ItemMap mMitems;                                    //template defined in objectmgr.cpp

        Item* GetMItem(uint32 id);
        void AddMItem(Item* it);
        bool RemoveMItem(uint32 id);

        void SendOnCancelExpectedVehicleRideAura();
        void PetSpellInitialize();
        void CharmSpellInitialize();
        void PossessSpellInitialize();
        void VehicleSpellInitialize();
        void SendRemoveControlBar();
        bool HasSpell(uint32 spell) const override;
        bool HasActiveSpell(uint32 spell) const;            // show in spellbook
        TrainerSpellState GetTrainerSpellState(TrainerSpell const* trainer_spell) const;
        bool IsSpellFitByClassAndRace(uint32 spell_id) const;
        bool IsNeedCastPassiveSpellAtLearn(SpellInfo const* spellInfo) const;
        bool IsCurrentSpecMasterySpell(SpellInfo const* spellInfo) const;

        void SendProficiency(ItemClass itemClass, uint32 itemSubclassMask);
        void SendInitialSpells();
        bool AddSpell(uint32 spellId, bool active, bool learning, bool dependent, bool disabled, bool loading = false, uint32 fromSkill = 0);
        void LearnSpell(uint32 spell_id, bool dependent, uint32 fromSkill = 0);
        void RemoveSpell(uint32 spell_id, bool disabled = false, bool learn_low_rank = true);
        void ResetSpells(bool myClassOnly = false);
        void LearnCustomSpells();
        void LearnDefaultSkills();
        void LearnDefaultSkill(uint32 skillId, uint16 rank);
        void LearnQuestRewardedSpells();
        void LearnQuestRewardedSpells(Quest const* quest);
        void LearnSpellHighestRank(uint32 spellid);
        void AddTemporarySpell(uint32 spellId);
        void RemoveTemporarySpell(uint32 spellId);
        void SetReputation(uint32 factionentry, uint32 value);
        uint32 GetReputation(uint32 factionentry) const;
        std::string GetGuildName();

        // Talents
        uint32 GetFreeTalentPoints() const { return _talentMgr->FreeTalentPoints; }
        void SetFreeTalentPoints(uint32 points) { _talentMgr->FreeTalentPoints = points; }
        uint32 GetUsedTalentCount() const { return _talentMgr->UsedTalentCount; }
        void SetUsedTalentCount(uint32 talents) { _talentMgr->UsedTalentCount = talents; }
        uint32 GetQuestRewardedTalentCount() const { return _talentMgr->QuestRewardedTalentCount; }
        void AddQuestRewardedTalentCount(uint32 points) { _talentMgr->QuestRewardedTalentCount += points; }
        uint32 GetTalentResetCost() const { return _talentMgr->ResetTalentsCost; }
        void SetTalentResetCost(uint32 cost)  { _talentMgr->ResetTalentsCost = cost; }
        uint32 GetTalentResetTime() const { return _talentMgr->ResetTalentsTime; }
        void SetTalentResetTime(time_t time_)  { _talentMgr->ResetTalentsTime = time_; }
        uint32 GetPrimaryTalentTree(uint8 spec) const { return _talentMgr->SpecInfo[spec].TalentTree; }
        void SetPrimaryTalentTree(uint8 spec, uint32 tree) { _talentMgr->SpecInfo[spec].TalentTree = tree; }
        uint8 GetActiveSpec() const { return _talentMgr->ActiveSpec; }
        void SetActiveSpec(uint8 spec){ _talentMgr->ActiveSpec = spec; }
        uint8 GetSpecsCount() const { return _talentMgr->SpecsCount; }
        void SetSpecsCount(uint8 count) { _talentMgr->SpecsCount = count; }

        bool ResetTalents(bool no_cost = false);
        uint32 GetNextResetTalentsCost() const;
        void InitTalentForLevel();
        void BuildPlayerTalentsInfoData(WorldPacket* data);
        void BuildPetTalentsInfoData(WorldPacket* data);
        void SendTalentsInfoData(bool pet);
        bool LearnTalent(uint32 talentId, uint32 talentRank);
        void LearnPetTalent(ObjectGuid petGuid, uint32 talentId, uint32 talentRank);
        bool AddTalent(uint32 spellId, uint8 spec, bool learning);
        bool HasTalent(uint32 spell_id, uint8 spec) const;
        uint32 CalculateTalentsPoints() const;

        // Dual Spec
        void UpdateSpecCount(uint8 count);
        void ActivateSpec(uint8 spec);

        void InitGlyphsForLevel();
        void SetGlyphSlot(uint8 slot, uint32 slottype) { SetUInt32Value(PLAYER_FIELD_GLYPH_SLOTS_1 + slot, slottype); }

        uint32 GetGlyphSlot(uint8 slot) const { return GetUInt32Value(PLAYER_FIELD_GLYPH_SLOTS_1 + slot); }
        void SetGlyph(uint8 slot, uint32 glyph);
        uint32 GetGlyph(uint8 spec, uint8 slot) const { return _talentMgr->SpecInfo[spec].Glyphs[slot]; }

        PlayerTalentMap const* GetTalentMap(uint8 spec) const { return _talentMgr->SpecInfo[spec].Talents; }
        PlayerTalentMap* GetTalentMap(uint8 spec) { return _talentMgr->SpecInfo[spec].Talents; }
        ActionButtonList const& GetActionButtons() const { return m_actionButtons; }

        uint32 GetFreePrimaryProfessionPoints() const { return GetUInt32Value(PLAYER_CHARACTER_POINTS); }
        void SetFreePrimaryProfessions(uint16 profs) { SetUInt32Value(PLAYER_CHARACTER_POINTS, profs); }
        void InitPrimaryProfessions();

        PlayerSpellMap const& GetSpellMap() const { return m_spells; }
        PlayerSpellMap      & GetSpellMap()       { return m_spells; }

        void AddSpellMod(SpellModifier* mod, bool apply);
        bool IsAffectedBySpellmod(SpellInfo const* spellInfo, SpellModifier* mod, Spell* spell = NULL);
        template <class T> T ApplySpellMod(uint32 spellId, SpellModOp op, T &basevalue, Spell* spell = NULL);
        void RemoveSpellMods(Spell* spell);
        void RestoreSpellMods(Spell* spell, uint32 ownerAuraId = 0, Aura* aura = NULL);
        void RestoreAllSpellMods(uint32 ownerAuraId = 0, Aura* aura = NULL);
        void DropModCharge(SpellModifier* mod, Spell* spell);
        void SetSpellModTakingSpell(Spell* spell, bool apply);

        void RemoveArenaSpellCooldowns(bool removeActivePetCooldowns = false);
        uint32 GetLastPotionId() const { return m_lastPotionId; }
        void SetLastPotionId(uint32 item_id) { m_lastPotionId = item_id; }
        void UpdatePotionCooldown(Spell* spell = NULL);

<<<<<<< HEAD
        void SetResurrectRequestData(Unit* caster, uint32 health, uint32 mana, uint32 appliedAura);
        void ClearResurrectRequestData()
        {
            delete _resurrectionData;
            _resurrectionData = NULL;
        }

        bool IsResurrectRequestedBy(uint64 guid) const
        {
            if (!IsResurrectRequested())
                return false;

            return _resurrectionData->GUID == guid;
        }

        bool IsResurrectRequested() const { return _resurrectionData != NULL; }
=======
        void setResurrectRequestData(ObjectGuid guid, uint32 mapId, float X, float Y, float Z, uint32 health, uint32 mana);
        void clearResurrectRequestData();
        bool isResurrectRequestedBy(ObjectGuid guid) const { return !m_resurrectGUID.IsEmpty() && m_resurrectGUID == guid; }
        bool isResurrectRequested() const { return !m_resurrectGUID.IsEmpty(); }
>>>>>>> 233297c5
        void ResurrectUsingRequestData();

        uint8 getCinematic() { return m_cinematic; }
        void setCinematic(uint8 cine) { m_cinematic = cine; }

        ActionButton* addActionButton(uint8 button, uint32 action, uint8 type);
        void removeActionButton(uint8 button);
        ActionButton const* GetActionButton(uint8 button);
        void SendInitialActionButtons() const { SendActionButtons(0); }
        void SendActionButtons(uint32 state) const;
        bool IsActionButtonDataValid(uint8 button, uint32 action, uint8 type);

        PvPInfo pvpInfo;
        void UpdatePvPState(bool onlyFFA = false);
        void SetPvP(bool state);
        void UpdatePvP(bool state, bool override=false);
        void UpdateZone(uint32 newZone, uint32 newArea);
        void UpdateArea(uint32 newArea);
        void SetNeedsZoneUpdate(bool needsUpdate) { m_needsZoneUpdate = needsUpdate; }

        void UpdateZoneDependentAuras(uint32 zone_id);    // zones
        void UpdateAreaDependentAuras(uint32 area_id);    // subzones

        void UpdateAfkReport(time_t currTime);
        void UpdatePvPFlag(time_t currTime);
        void UpdateContestedPvP(uint32 currTime);
        void SetContestedPvPTimer(uint32 newTime) {m_contestedPvPTimer = newTime;}
        void ResetContestedPvP();

        /// @todo: maybe move UpdateDuelFlag+DuelComplete to independent DuelHandler
        DuelInfo* duel;
        void UpdateDuelFlag(time_t currTime);
        void CheckDuelDistance(time_t currTime);
        void DuelComplete(DuelCompleteType type);
        void SendDuelCountdown(uint32 counter);

        bool IsGroupVisibleFor(Player const* p) const;
        bool IsInSameGroupWith(Player const* p) const;
        bool IsInSameRaidWith(Player const* p) const;
        void UninviteFromGroup();
        static void RemoveFromGroup(Group* group, ObjectGuid guid, RemoveMethod method = GROUP_REMOVEMETHOD_DEFAULT, ObjectGuid kicker = ObjectGuid::Empty, const char* reason = NULL);
        void RemoveFromGroup(RemoveMethod method = GROUP_REMOVEMETHOD_DEFAULT) { RemoveFromGroup(GetGroup(), GetGUID(), method); }
        void SendUpdateToOutOfRangeGroupMembers();

        void SetInGuild(uint32 guildId);
        void SetRank(uint8 rankId) { SetUInt32Value(PLAYER_GUILDRANK, rankId); }
        uint8 GetRank() const { return uint8(GetUInt32Value(PLAYER_GUILDRANK)); }
        void SetGuildLevel(uint32 level) { SetUInt32Value(PLAYER_GUILDLEVEL, level); }
        uint32 GetGuildLevel() { return GetUInt32Value(PLAYER_GUILDLEVEL); }
        void SetGuildIdInvited(uint32 GuildId) { m_GuildIdInvited = GuildId; }
        uint32 GetGuildId() const { return GetUInt32Value(OBJECT_FIELD_DATA); /* return only lower part */ }
        Guild* GetGuild();
        static ObjectGuid::LowType GetGuildIdFromDB(ObjectGuid guid);
        static uint8 GetRankFromDB(ObjectGuid guid);
        int GetGuildIdInvited() const { return m_GuildIdInvited; }
        static void RemovePetitionsAndSigns(ObjectGuid guid, uint32 type);

        // Arena Team
        void SetInArenaTeam(uint32 ArenaTeamId, uint8 slot, uint8 type);
        void SetArenaTeamInfoField(uint8 slot, ArenaTeamInfoType type, uint32 value);
        static uint32 GetArenaTeamIdFromDB(ObjectGuid guid, uint8 slot);
        static void LeaveAllArenaTeams(ObjectGuid guid);
        uint32 GetArenaTeamId(uint8 slot) const { return GetUInt32Value(PLAYER_FIELD_ARENA_TEAM_INFO_1_1 + (slot * ARENA_TEAM_END) + ARENA_TEAM_ID); }
        uint32 GetArenaPersonalRating(uint8 slot) const { return GetUInt32Value(PLAYER_FIELD_ARENA_TEAM_INFO_1_1 + (slot * ARENA_TEAM_END) + ARENA_TEAM_PERSONAL_RATING); }
        void SetArenaTeamIdInvited(uint32 ArenaTeamId) { m_ArenaTeamIdInvited = ArenaTeamId; }
        uint32 GetArenaTeamIdInvited() const { return m_ArenaTeamIdInvited; }
        uint32 GetRBGPersonalRating() const { return 0; }

        Difficulty GetDifficulty(bool isRaid) const { return isRaid ? m_raidDifficulty : m_dungeonDifficulty; }
        Difficulty GetDungeonDifficulty() const { return m_dungeonDifficulty; }
        Difficulty GetRaidDifficulty() const { return m_raidDifficulty; }
        Difficulty GetStoredRaidDifficulty() const { return m_raidMapDifficulty; } // only for use in difficulty packet after exiting to raid map
        void SetDungeonDifficulty(Difficulty dungeon_difficulty) { m_dungeonDifficulty = dungeon_difficulty; }
        void SetRaidDifficulty(Difficulty raid_difficulty) { m_raidDifficulty = raid_difficulty; }
        void StoreRaidMapDifficulty() { m_raidMapDifficulty = GetMap()->GetDifficulty(); }

        bool UpdateSkill(uint32 skill_id, uint32 step);
        bool UpdateSkillPro(uint16 skillId, int32 chance, uint32 step);

        bool UpdateCraftSkill(uint32 spellid);
        bool UpdateGatherSkill(uint32 SkillId, uint32 SkillValue, uint32 RedLevel, uint32 Multiplicator = 1);
        bool UpdateFishingSkill();

        uint32 GetSpellByProto(ItemTemplate* proto);

        float GetHealthBonusFromStamina();
        float GetManaBonusFromIntellect();

        bool UpdateStats(Stats stat) override;
        bool UpdateAllStats() override;
        void ApplySpellPenetrationBonus(int32 amount, bool apply);
        void UpdateResistances(uint32 school) override;
        void UpdateArmor() override;
        void UpdateMaxHealth() override;
        void UpdateMaxPower(Powers power) override;
        void UpdateAttackPowerAndDamage(bool ranged = false) override;
        void ApplySpellPowerBonus(int32 amount, bool apply);
        void UpdateSpellDamageAndHealingBonus();
        void ApplyRatingMod(CombatRating cr, int32 value, bool apply);
        void UpdateRating(CombatRating cr);
        void UpdateAllRatings();
        void UpdateMastery();
        bool CanUseMastery() const;

        void CalculateMinMaxDamage(WeaponAttackType attType, bool normalized, bool addTotalPct, float& minDamage, float& maxDamage) override;

        inline void RecalculateRating(CombatRating cr) { ApplyRatingMod(cr, 0, true);}
        float GetMeleeCritFromAgility();
        void GetDodgeFromAgility(float &diminishing, float &nondiminishing);
        float GetSpellCritFromIntellect();
        float OCTRegenMPPerSpirit();
        float GetRatingMultiplier(CombatRating cr) const;
        float GetRatingBonusValue(CombatRating cr) const;

        /// Returns base spellpower bonus from spellpower stat on items, without spellpower from intellect stat
        uint32 GetBaseSpellPowerBonus() const { return m_baseSpellPower; }
        int32 GetSpellPenetrationItemMod() const { return m_spellPenetrationItemMod; }

        float GetExpertiseDodgeOrParryReduction(WeaponAttackType attType) const;
        void UpdateBlockPercentage();
        void UpdateCritPercentage(WeaponAttackType attType);
        void UpdateAllCritPercentages();
        void UpdateParryPercentage();
        void UpdateDodgePercentage();
        void UpdateMeleeHitChances();
        void UpdateRangedHitChances();
        void UpdateSpellHitChances();

        void UpdateAllSpellCritChances();
        void UpdateSpellCritChance(uint32 school);
        void UpdateArmorPenetration(int32 amount);
        void UpdateExpertise(WeaponAttackType attType);
        void ApplyManaRegenBonus(int32 amount, bool apply);
        void ApplyHealthRegenBonus(int32 amount, bool apply);
        void UpdateManaRegen();
        void UpdateRuneRegen(RuneType rune);
        uint32 GetRuneTimer(uint8 index) const { return m_runeGraceCooldown[index]; }
        void SetRuneTimer(uint8 index, uint32 timer) { m_runeGraceCooldown[index] = timer; }
        uint32 GetLastRuneGraceTimer(uint8 index) const { return m_lastRuneGraceTimers[index]; }
        void SetLastRuneGraceTimer(uint8 index, uint32 timer) { m_lastRuneGraceTimers[index] = timer; }
        void UpdateAllRunesRegen();

        ObjectGuid GetLootGUID() const { return m_lootGuid; }
        void SetLootGUID(ObjectGuid guid) { m_lootGuid = guid; }

        void RemovedInsignia(Player* looterPlr);

        WorldSession* GetSession() const { return m_session; }

        void BuildCreateUpdateBlockForPlayer(UpdateData* data, Player* target) const override;
        void DestroyForPlayer(Player* target, bool onDeath = false) const override;
        void SendLogXPGain(uint32 GivenXP, Unit* victim, uint32 BonusXP, bool recruitAFriend = false, float group_rate=1.0f);

        // notifiers
        void SendAttackSwingCantAttack();
        void SendAttackSwingCancelAttack();
        void SendAttackSwingDeadTarget();
        void SendAttackSwingNotInRange();
        void SendAttackSwingBadFacingAttack();
        void SendAutoRepeatCancel(Unit* target);
        void SendExplorationExperience(uint32 Area, uint32 Experience);

        void SendDungeonDifficulty(bool IsInGroup);
        void SendRaidDifficulty(bool IsInGroup, int32 forcedDifficulty = -1);
        void ResetInstances(uint8 method, bool isRaid);
        void SendResetInstanceSuccess(uint32 MapId);
        void SendResetInstanceFailed(uint32 reason, uint32 MapId);
        void SendResetFailedNotify(uint32 mapid);

        virtual bool UpdatePosition(float x, float y, float z, float orientation, bool teleport = false) override;
        bool UpdatePosition(const Position &pos, bool teleport = false) { return UpdatePosition(pos.GetPositionX(), pos.GetPositionY(), pos.GetPositionZ(), pos.GetOrientation(), teleport); }
        void UpdateUnderwaterState(Map* m, float x, float y, float z) override;

        void SendMessageToSet(WorldPacket* data, bool self) override { SendMessageToSetInRange(data, GetVisibilityRange(), self); }
<<<<<<< HEAD
        void SendMessageToSetInRange(WorldPacket* data, float fist, bool self) override;
=======
        void SendMessageToSetInRange(WorldPacket* data, float dist, bool self) override;
>>>>>>> 233297c5
        void SendMessageToSetInRange(WorldPacket* data, float dist, bool self, bool own_team_only);
        void SendMessageToSet(WorldPacket* data, Player const* skipped_rcvr) override;

        Corpse* GetCorpse() const;
        void SpawnCorpseBones(bool triggerSave = true);
        Corpse* CreateCorpse();
        void KillPlayer();
        static void OfflineResurrect(ObjectGuid const& guid, SQLTransaction& trans);
        bool HasCorpse() const { return _corpseLocation.GetMapId() != MAPID_INVALID; }
        WorldLocation GetCorpseLocation() const { return _corpseLocation; }
        uint32 GetResurrectionSpellId();
        void ResurrectPlayer(float restore_percent, bool applySickness = false);
        void BuildPlayerRepop();
        void RepopAtGraveyard();
        void SendGhoulResurrectRequest(Player* target);
        bool IsValidGhoulResurrectRequest(ObjectGuid guid)
        {
            return !m_ghoulResurrectPlayerGUID.IsEmpty() && m_ghoulResurrectPlayerGUID == guid;
        }
        void GhoulResurrect();
        void SetGhoulResurrectGhoulGUID(ObjectGuid guid) { m_ghoulResurrectGhoulGUID = guid; }
        ObjectGuid GetGhoulResurrectGhoulGUID() { return m_ghoulResurrectGhoulGUID; }
        void RemoveGhoul();

        void DurabilityLossAll(double percent, bool inventory);
        void DurabilityLoss(Item* item, double percent);
        void DurabilityPointsLossAll(int32 points, bool inventory);
        void DurabilityPointsLoss(Item* item, int32 points);
        void DurabilityPointLossForEquipSlot(EquipmentSlots slot);
        uint32 DurabilityRepairAll(bool cost, float discountMod, bool guildBank);
        uint32 DurabilityRepair(uint16 pos, bool cost, float discountMod, bool guildBank);

        void UpdateMirrorTimers();
        void StopMirrorTimers();
        bool IsMirrorTimerActive(MirrorTimerType type);

        bool CanJoinConstantChannelInZone(ChatChannelsEntry const* channel, AreaTableEntry const* zone);

        void JoinedChannel(Channel* c);
        void LeftChannel(Channel* c);
        void CleanupChannels();
        void UpdateLocalChannels(uint32 newZone);
        void LeaveLFGChannel();

<<<<<<< HEAD
        void SetSkill(uint16 id, uint16 step, uint16 currVal, uint16 maxVal);
=======
        void UpdateDefense();
        void UpdateWeaponSkill (WeaponAttackType attType);
        void UpdateCombatSkills(Unit* victim, WeaponAttackType attType, bool defence);

        void SetSkill(uint16 id, uint16 step, uint16 newVal, uint16 maxVal);
>>>>>>> 233297c5
        uint16 GetMaxSkillValue(uint32 skill) const;        // max + perm. bonus + temp bonus
        uint16 GetPureMaxSkillValue(uint32 skill) const;    // max
        uint16 GetSkillValue(uint32 skill) const;           // skill value + perm. bonus + temp bonus
        uint16 GetBaseSkillValue(uint32 skill) const;       // skill value + perm. bonus
        uint16 GetPureSkillValue(uint32 skill) const;       // skill value
        int16 GetSkillPermBonusValue(uint32 skill) const;
        int16 GetSkillTempBonusValue(uint32 skill) const;
        uint16 GetSkillStep(uint16 skill) const;            // 0...6
        bool HasSkill(uint32 skill) const;
        void LearnSkillRewardedSpells(uint32 skillId, uint32 skillValue);

        WorldLocation& GetTeleportDest() { return m_teleport_dest; }
        bool IsBeingTeleported() const { return mSemaphoreTeleport_Near || mSemaphoreTeleport_Far; }
        bool IsBeingTeleportedNear() const { return mSemaphoreTeleport_Near; }
        bool IsBeingTeleportedFar() const { return mSemaphoreTeleport_Far; }
        void SetSemaphoreTeleportNear(bool semphsetting) { mSemaphoreTeleport_Near = semphsetting; }
        void SetSemaphoreTeleportFar(bool semphsetting) { mSemaphoreTeleport_Far = semphsetting; }
        void ProcessDelayedOperations();

        void CheckAreaExploreAndOutdoor(void);

        static uint32 TeamForRace(uint8 race);
        uint32 GetTeam() const { return m_team; }
        TeamId GetTeamId() const { return m_team == ALLIANCE ? TEAM_ALLIANCE : TEAM_HORDE; }
        void setFactionForRace(uint8 race);

        void InitDisplayIds();

        bool IsAtGroupRewardDistance(WorldObject const* pRewardSource) const;
        bool IsAtRecruitAFriendDistance(WorldObject const* pOther) const;
        void RewardPlayerAndGroupAtKill(Unit* victim, bool isBattleGround);
        void RewardPlayerAndGroupAtEvent(uint32 creature_id, WorldObject* pRewardSource);
        bool isHonorOrXPTarget(Unit const* victim) const;

        bool GetsRecruitAFriendBonus(bool forXP);
        uint8 GetGrantableLevels() const { return m_grantableLevels; }
        void SetGrantableLevels(uint8 val) { m_grantableLevels = val; }

        ReputationMgr&       GetReputationMgr()       { return *m_reputationMgr; }
        ReputationMgr const& GetReputationMgr() const { return *m_reputationMgr; }
        ReputationRank GetReputationRank(uint32 faction_id) const;
        void RewardReputation(Unit* victim, float rate);
        void RewardReputation(Quest const* quest);

        int32 CalculateReputationGain(ReputationSource source, uint32 creatureOrQuestLevel, int32 rep, int32 faction, bool noQuestBonus = false);

        void UpdateSkillsForLevel();
        void UpdateSkillsToMaxSkillsForLevel();             // for .levelup
        void ModifySkillBonus(uint32 skillid, int32 val, bool talent);

        /*********************************************************/
        /***                  PVP SYSTEM                       ***/
        /*********************************************************/
        // TODO: Properly implement correncies as of Cataclysm
        void UpdateHonorFields();
        bool RewardHonor(Unit* victim, uint32 groupsize, int32 honor = -1, bool pvptoken = false);
        uint32 GetMaxPersonalArenaRatingRequirement(uint32 minarenaslot) const;

        // duel health and mana reset methods
        void SaveHealthBeforeDuel() { healthBeforeDuel = GetHealth(); }
        void SaveManaBeforeDuel() { manaBeforeDuel = GetPower(POWER_MANA); }
        void RestoreHealthAfterDuel() { SetHealth(healthBeforeDuel); }
        void RestoreManaAfterDuel() { SetPower(POWER_MANA, manaBeforeDuel); }

        // duel health and mana reset methods
        void SaveHealthBeforeDuel() { healthBeforeDuel = GetHealth(); }
        void SaveManaBeforeDuel() { manaBeforeDuel = GetPower(POWER_MANA); }
        void RestoreHealthAfterDuel() { SetHealth(healthBeforeDuel); }
        void RestoreManaAfterDuel() { SetPower(POWER_MANA, manaBeforeDuel); }

        //End of PvP System

        void SetDrunkValue(uint8 newDrunkValue, uint32 itemId = 0);
        uint8 GetDrunkValue() const { return GetByteValue(PLAYER_BYTES_3, 1); }
        static DrunkenState GetDrunkenstateByValue(uint8 value);

        uint32 GetDeathTimer() const { return m_deathTimer; }
        uint32 GetCorpseReclaimDelay(bool pvp) const;
        void UpdateCorpseReclaimDelay();
        int32 CalculateCorpseReclaimDelay(bool load = false);
        void SendCorpseReclaimDelay(uint32 delay);

        uint32 GetBlockPercent() const { return GetUInt32Value(PLAYER_SHIELD_BLOCK); }
        bool CanParry() const { return m_canParry; }
        void SetCanParry(bool value);
        bool CanBlock() const { return m_canBlock; }
        void SetCanBlock(bool value);
        bool CanTitanGrip() const { return m_canTitanGrip; }
        void SetCanTitanGrip(bool value) { m_canTitanGrip = value; }
        bool CanTameExoticPets() const { return IsGameMaster() || HasAuraType(SPELL_AURA_ALLOW_TAME_PET_TYPE); }

        void SetRegularAttackTime();
        void SetBaseModValue(BaseModGroup modGroup, BaseModType modType, float value) { m_auraBaseMod[modGroup][modType] = value; }
        void HandleBaseModValue(BaseModGroup modGroup, BaseModType modType, float amount, bool apply);
        float GetBaseModValue(BaseModGroup modGroup, BaseModType modType) const;
        float GetTotalBaseModValue(BaseModGroup modGroup) const;
        float GetTotalPercentageModValue(BaseModGroup modGroup) const { return m_auraBaseMod[modGroup][FLAT_MOD] + m_auraBaseMod[modGroup][PCT_MOD]; }
        void _ApplyAllStatBonuses();
        void _RemoveAllStatBonuses();

        void ResetAllPowers();

        void _ApplyWeaponDependentAuraMods(Item* item, WeaponAttackType attackType, bool apply);
        void _ApplyWeaponDependentAuraCritMod(Item* item, WeaponAttackType attackType, AuraEffect const* aura, bool apply);
        void _ApplyWeaponDependentAuraDamageMod(Item* item, WeaponAttackType attackType, AuraEffect const* aura, bool apply);

        void _ApplyItemMods(Item* item, uint8 slot, bool apply);
        void _RemoveAllItemMods();
        void _ApplyAllItemMods();
        void _ApplyAllLevelScaleItemMods(bool apply);
        void _ApplyItemBonuses(ItemTemplate const* proto, uint8 slot, bool apply, bool only_level_scale = false);
        void _ApplyWeaponDamage(uint8 slot, ItemTemplate const* proto, ScalingStatValuesEntry const* ssv, bool apply);
        bool EnchantmentFitsRequirements(uint32 enchantmentcondition, int8 slot);
        void ToggleMetaGemsActive(uint8 exceptslot, bool apply);
        void CorrectMetaGemEnchants(uint8 slot, bool apply);
        void InitDataForForm(bool reapplyMods = false);

        void ApplyItemEquipSpell(Item* item, bool apply, bool form_change = false);
        void ApplyEquipSpell(SpellInfo const* spellInfo, Item* item, bool apply, bool form_change = false);
        void UpdateEquipSpellsAtFormChange();
        void CastItemCombatSpell(Unit* target, WeaponAttackType attType, uint32 procVictim, uint32 procEx);
        void CastItemUseSpell(Item* item, SpellCastTargets const& targets, uint8 cast_count, uint32 glyphIndex);
        void CastItemCombatSpell(Unit* target, WeaponAttackType attType, uint32 procVictim, uint32 procEx, Item* item, ItemTemplate const* proto);

        void SendEquipmentSetList();
        void SetEquipmentSet(uint32 index, EquipmentSet eqset);
        void DeleteEquipmentSet(uint64 setGuid);

        void SendInitWorldStates(uint32 zone, uint32 area);
        void SendUpdateWorldState(uint32 Field, uint32 Value);
        void SendDirectMessage(WorldPacket* data);
        void SendBGWeekendWorldStates();
        void SendBattlefieldWorldStates();

        void SendAurasForTarget(Unit* target);

        PlayerMenu* PlayerTalkClass;
        std::vector<ItemSetEffect*> ItemSetEff;

        void SendLoot(ObjectGuid guid, LootType loot_type);
        void SendLootError(ObjectGuid guid, LootError error);
        void SendLootRelease(ObjectGuid guid);
        void SendNotifyLootItemRemoved(uint8 lootSlot);
        void SendNotifyLootMoneyRemoved();

        /*********************************************************/
        /***               BATTLEGROUND SYSTEM                 ***/
        /*********************************************************/

        bool InBattleground()       const                { return m_bgData.bgInstanceID != 0; }
        bool InArena()              const;
        uint32 GetBattlegroundId()  const                { return m_bgData.bgInstanceID; }
        BattlegroundTypeId GetBattlegroundTypeId() const { return m_bgData.bgTypeID; }
        Battleground* GetBattleground() const;

        uint32 GetBattlegroundQueueJoinTime(uint32 bgTypeId) const { return m_bgData.bgQueuesJoinedTime.find(bgTypeId)->second; }
        void AddBattlegroundQueueJoinTime(uint32 bgTypeId, uint32 joinTime)
        {
            m_bgData.bgQueuesJoinedTime[bgTypeId] = joinTime;
        }
        void RemoveBattlegroundQueueJoinTime(uint32 bgTypeId)
        {
            m_bgData.bgQueuesJoinedTime.erase(m_bgData.bgQueuesJoinedTime.find(bgTypeId)->second);
        }

        bool InBattlegroundQueue() const;

        BattlegroundQueueTypeId GetBattlegroundQueueTypeId(uint32 index) const;
        uint32 GetBattlegroundQueueIndex(BattlegroundQueueTypeId bgQueueTypeId) const;
        bool IsInvitedForBattlegroundQueueType(BattlegroundQueueTypeId bgQueueTypeId) const;
        bool InBattlegroundQueueForBattlegroundQueueType(BattlegroundQueueTypeId bgQueueTypeId) const;

        void SetBattlegroundId(uint32 val, BattlegroundTypeId bgTypeId);
        uint32 AddBattlegroundQueueId(BattlegroundQueueTypeId val);
        bool HasFreeBattlegroundQueueId();
        void RemoveBattlegroundQueueId(BattlegroundQueueTypeId val);
        void SetInviteForBattlegroundQueueType(BattlegroundQueueTypeId bgQueueTypeId, uint32 instanceId);
        bool IsInvitedForBattlegroundInstance(uint32 instanceId) const;
        WorldLocation const& GetBattlegroundEntryPoint() const { return m_bgData.joinPos; }
        void SetBattlegroundEntryPoint();

        void SetBGTeam(uint32 team);
        uint32 GetBGTeam() const;

        void LeaveBattleground(bool teleportToEntryPoint = true);
        bool CanJoinToBattleground(Battleground const* bg) const;
        bool CanReportAfkDueToLimit();
        void ReportedAfkBy(Player* reporter);
        void ClearAfkReports() { m_bgData.bgAfkReporter.clear(); }

        bool GetBGAccessByLevel(BattlegroundTypeId bgTypeId) const;
        bool isTotalImmunity();
        bool CanUseBattlegroundObject(GameObject* gameobject);
        bool isTotalImmune();
        bool CanCaptureTowerPoint();

        bool GetRandomWinner() const { return m_IsBGRandomWinner; }
        void SetRandomWinner(bool isWinner);

        /*********************************************************/
        /***               OUTDOOR PVP SYSTEM                  ***/
        /*********************************************************/

        OutdoorPvP* GetOutdoorPvP() const;
        // returns true if the player is in active state for outdoor pvp objective capturing, false otherwise
        bool IsOutdoorPvPActive();

        /*********************************************************/
        /***              ENVIROMENTAL SYSTEM                  ***/
        /*********************************************************/

        bool IsImmuneToEnvironmentalDamage();
        uint32 EnvironmentalDamage(EnviromentalDamage type, uint32 damage);

        /*********************************************************/
        /***               FLOOD FILTER SYSTEM                 ***/
        /*********************************************************/

        void UpdateSpeakTime();
        bool CanSpeak() const;
        void ChangeSpeakTime(int utime);

        /*********************************************************/
        /***                 VARIOUS SYSTEMS                   ***/
        /*********************************************************/
        void UpdateFallInformationIfNeed(MovementInfo const& minfo, uint16 opcode);
        Unit* m_mover;
        WorldObject* m_seer;
        void SetFallInformation(uint32 time, float z);
        void HandleFall(MovementInfo const& movementInfo);

        bool CanFlyInZone(uint32 mapid, uint32 zone) const;

        void SetClientControl(Unit* target, bool allowMove);

        void SetMover(Unit* target);

        void SetSeer(WorldObject* target) { m_seer = target; }
        void SetViewpoint(WorldObject* target, bool apply);
        WorldObject* GetViewpoint() const;
        void StopCastingCharm();
        void StopCastingBindSight();

        uint32 GetSaveTimer() const { return m_nextSave; }
        void   SetSaveTimer(uint32 timer) { m_nextSave = timer; }

        // Recall position
        uint32 m_recallMap;
        float  m_recallX;
        float  m_recallY;
        float  m_recallZ;
        float  m_recallO;
        void   SaveRecallPosition();

        void SetHomebind(WorldLocation const& loc, uint32 areaId);

        // Homebind coordinates
        uint32 m_homebindMapId;
        uint16 m_homebindAreaId;
        float m_homebindX;
        float m_homebindY;
        float m_homebindZ;

        WorldLocation GetStartPosition() const;

        // currently visible objects at player client
        GuidUnorderedSet m_clientGUIDs;

        bool HaveAtClient(WorldObject const* u) const;

        bool IsNeverVisible() const override;

        bool IsVisibleGloballyFor(Player const* player) const;

        void SendInitialVisiblePackets(Unit* target);
        void UpdateObjectVisibility(bool forced = true) override;
        void UpdateVisibilityForPlayer();
        void UpdateVisibilityOf(WorldObject* target);
        void UpdateTriggerVisibility();

        void SendUpdatePhasing();

        template<class T>
        void UpdateVisibilityOf(T* target, UpdateData& data, std::set<Unit*>& visibleNow);

        uint8 m_forced_speed_changes[MAX_MOVE_TYPE];

        bool HasAtLoginFlag(AtLoginFlags f) const { return (m_atLoginFlags & f) != 0; }
        void SetAtLoginFlag(AtLoginFlags f) { m_atLoginFlags |= f; }
        void RemoveAtLoginFlag(AtLoginFlags flags, bool persist = false);

        bool isUsingLfg();
        bool inRandomLfgDungeon();

        typedef std::set<uint32> DFQuestsDoneList;
        DFQuestsDoneList m_DFQuests;

        // Temporarily removed pet cache
        uint32 GetTemporaryUnsummonedPetNumber() const { return m_temporaryUnsummonedPetNumber; }
        void SetTemporaryUnsummonedPetNumber(uint32 petnumber) { m_temporaryUnsummonedPetNumber = petnumber; }
        void UnsummonPetTemporaryIfAny();
        void ResummonPetTemporaryUnSummonedIfAny();
        bool IsPetNeedBeTemporaryUnsummoned() const;

        void SendCinematicStart(uint32 CinematicSequenceId);
        void SendMovieStart(uint32 MovieId);

        /*********************************************************/
        /***                 INSTANCE SYSTEM                   ***/
        /*********************************************************/

        typedef std::unordered_map< uint32 /*mapId*/, InstancePlayerBind > BoundInstancesMap;

        void UpdateHomebindTime(uint32 time);

        uint32 m_HomebindTimer;
        bool m_InstanceValid;
        // permanent binds and solo binds by difficulty
        BoundInstancesMap m_boundInstances[MAX_DIFFICULTY];
        InstancePlayerBind* GetBoundInstance(uint32 mapid, Difficulty difficulty);
        BoundInstancesMap& GetBoundInstances(Difficulty difficulty) { return m_boundInstances[difficulty]; }
        InstanceSave* GetInstanceSave(uint32 mapid, bool raid);
        void UnbindInstance(uint32 mapid, Difficulty difficulty, bool unload = false);
        void UnbindInstance(BoundInstancesMap::iterator &itr, Difficulty difficulty, bool unload = false);
        InstancePlayerBind* BindToInstance(InstanceSave* save, bool permanent, bool load = false);
        void BindToInstance();
        void SetPendingBind(uint32 instanceId, uint32 bindTimer);
        bool HasPendingBind() const { return _pendingBindId > 0; }
        void SendRaidInfo();
        void SendSavedInstances();
        bool Satisfy(AccessRequirement const* ar, uint32 target_map, bool report = false);
        bool CheckInstanceValidity(bool /*isLogin*/);
        bool CheckInstanceCount(uint32 instanceId) const;
        void AddInstanceEnterTime(uint32 instanceId, time_t enterTime);

        // last used pet number (for BG's)
        uint32 GetLastPetNumber() const { return m_lastpetnumber; }
        void SetLastPetNumber(uint32 petnumber) { m_lastpetnumber = petnumber; }

        /*********************************************************/
        /***                   GROUP SYSTEM                    ***/
        /*********************************************************/

        Group* GetGroupInvite() { return m_groupInvite; }
        void SetGroupInvite(Group* group) { m_groupInvite = group; }
        Group* GetGroup() { return m_group.getTarget(); }
        const Group* GetGroup() const { return (const Group*)m_group.getTarget(); }
        GroupReference& GetGroupRef() { return m_group; }
        void SetGroup(Group* group, int8 subgroup = -1);
        uint8 GetSubGroup() const { return m_group.getSubGroup(); }
        uint32 GetGroupUpdateFlag() const { return m_groupUpdateMask; }
        void SetGroupUpdateFlag(uint32 flag) { m_groupUpdateMask |= flag; }
        uint64 GetAuraUpdateMaskForRaid() const { return m_auraRaidUpdateMask; }
        void SetAuraUpdateMaskForRaid(uint8 slot) { m_auraRaidUpdateMask |= (uint64(1) << slot); }
        Player* GetNextRandomRaidMember(float radius);
        PartyResult CanUninviteFromGroup(ObjectGuid guidMember = ObjectGuid::Empty) const;

        // Battleground / Battlefield Group System
        void SetBattlegroundOrBattlefieldRaid(Group* group, int8 subgroup = -1);
        void RemoveFromBattlegroundOrBattlefieldRaid();
        Group* GetOriginalGroup() { return m_originalGroup.getTarget(); }
        GroupReference& GetOriginalGroupRef() { return m_originalGroup; }
        uint8 GetOriginalSubGroup() const { return m_originalGroup.getSubGroup(); }
        void SetOriginalGroup(Group* group, int8 subgroup = -1);

        void SetPassOnGroupLoot(bool bPassOnGroupLoot) { m_bPassOnGroupLoot = bPassOnGroupLoot; }
        bool GetPassOnGroupLoot() const { return m_bPassOnGroupLoot; }

        MapReference &GetMapRef() { return m_mapRef; }

        // Set map to player and add reference
        void SetMap(Map* map) override;
        void ResetMap() override;

        bool isAllowedToLoot(const Creature* creature);

        DeclinedName const* GetDeclinedNames() const { return m_declinedname; }
        uint8 GetRunesState() const { return m_runes->runeState; }
        RuneType GetBaseRune(uint8 index) const { return RuneType(m_runes->runes[index].BaseRune); }
        RuneType GetCurrentRune(uint8 index) const { return RuneType(m_runes->runes[index].CurrentRune); }
        uint32 GetRuneCooldown(uint8 index) const { return m_runes->runes[index].Cooldown; }
        uint32 GetRuneBaseCooldown(uint8 index) const { return GetRuneTypeBaseCooldown(GetBaseRune(index)); }
        uint32 GetRuneTypeBaseCooldown(RuneType runeType) const;
        bool IsBaseRuneSlotsOnCooldown(RuneType runeType) const;
        RuneType GetLastUsedRune() const { return m_runes->lastUsedRune; }
        void SetLastUsedRune(RuneType type) { m_runes->lastUsedRune = type; }
        void SetBaseRune(uint8 index, RuneType baseRune) { m_runes->runes[index].BaseRune = baseRune; }
        void SetCurrentRune(uint8 index, RuneType currentRune) { m_runes->runes[index].CurrentRune = currentRune; }
        void SetRuneCooldown(uint8 index, uint32 cooldown, bool casted = false);
        void SetRuneConvertAura(uint8 index, AuraEffect const* aura);
        void AddRuneByAuraEffect(uint8 index, RuneType newType, AuraEffect const* aura);
        void RemoveRunesByAuraEffect(AuraEffect const* aura);
        void RestoreBaseRune(uint8 index);
        void ConvertRune(uint8 index, RuneType newType);
        void ResyncRunes(uint8 count);
        void AddRunePower(uint8 index);
        void InitRunes();

        void SendRespondInspectAchievements(Player* player) const;
        uint32 GetAchievementPoints() const;
        bool HasAchieved(uint32 achievementId) const;
        void ResetAchievements();
        void CheckAllAchievementCriteria();
        void ResetAchievementCriteria(AchievementCriteriaTypes type, uint64 miscValue1 = 0, uint64 miscValue2 = 0, bool evenIfCriteriaComplete = false);
        void UpdateAchievementCriteria(AchievementCriteriaTypes type, uint64 miscValue1 = 0, uint64 miscValue2 = 0, uint64 miscValue3 = 0, Unit* unit = NULL);
        void StartTimedAchievement(AchievementCriteriaTimedTypes type, uint32 entry, uint32 timeLost = 0);
        void RemoveTimedAchievement(AchievementCriteriaTimedTypes type, uint32 entry);
        void CompletedAchievement(AchievementEntry const* entry);

        bool HasTitle(uint32 bitIndex) const;
        bool HasTitle(CharTitlesEntry const* title) const { return HasTitle(title->bit_index); }
        void SetTitle(CharTitlesEntry const* title, bool lost = false);

        //bool isActiveObject() const { return true; }
        bool CanSeeSpellClickOn(Creature const* creature) const;

        uint32 GetChampioningFaction() const { return m_ChampioningFaction; }
        void SetChampioningFaction(uint32 faction) { m_ChampioningFaction = faction; }
        Spell* m_spellModTakingSpell;

        float GetAverageItemLevel();
        bool isDebugAreaTriggers;

        void ClearWhisperWhiteList() { WhisperList.clear(); }
        void AddWhisperWhiteList(ObjectGuid guid) { WhisperList.push_back(guid); }
        bool IsInWhisperWhiteList(ObjectGuid guid);
        void RemoveFromWhisperWhiteList(ObjectGuid guid) { WhisperList.remove(guid); }

        void ReadMovementInfo(WorldPacket& data, MovementInfo* mi, Movement::ExtraMovementStatusElement* extras = NULL);

        /*! These methods send different packets to the client in apply and unapply case.
            These methods are only sent to the current unit.
        */
        void SendMovementSetCanTransitionBetweenSwimAndFly(bool apply);
        void SendMovementSetCollisionHeight(float height);

        bool CanFly() const { return m_movementInfo.HasMovementFlag(MOVEMENTFLAG_CAN_FLY); }

        //! Return collision height sent to client
        float GetCollisionHeight(bool mounted) const;

        std::string GetMapAreaAndZoneString();
        std::string GetCoordsMapAreaAndZoneString();

        // Void Storage
        bool IsVoidStorageUnlocked() const { return HasFlag(PLAYER_FLAGS, PLAYER_FLAGS_VOID_UNLOCKED); }
        void UnlockVoidStorage() { SetFlag(PLAYER_FLAGS, PLAYER_FLAGS_VOID_UNLOCKED); }
        void LockVoidStorage() { RemoveFlag(PLAYER_FLAGS, PLAYER_FLAGS_VOID_UNLOCKED); }
        uint8 GetNextVoidStorageFreeSlot() const;
        uint8 GetNumOfVoidStorageFreeSlots() const;
        uint8 AddVoidStorageItem(const VoidStorageItem& item);
        void AddVoidStorageItemAtSlot(uint8 slot, const VoidStorageItem& item);
        void DeleteVoidStorageItem(uint8 slot);
        bool SwapVoidStorageItem(uint8 oldSlot, uint8 newSlot);
        VoidStorageItem* GetVoidStorageItem(uint8 slot) const;
        VoidStorageItem* GetVoidStorageItem(uint64 id, uint8& slot) const;

    protected:
        // Gamemaster whisper whitelist
        GuidList WhisperList;
        uint32 m_regenTimerCount;
        uint32 m_holyPowerRegenTimerCount;
        uint32 m_focusRegenTimerCount;
        float m_powerFraction[MAX_POWERS_PER_CLASS];
        uint32 m_contestedPvPTimer;

        /*********************************************************/
        /***               BATTLEGROUND SYSTEM                 ***/
        /*********************************************************/

        /*
        this is an array of BG queues (BgTypeIDs) in which is player
        */
        struct BgBattlegroundQueueID_Rec
        {
            BattlegroundQueueTypeId bgQueueTypeId;
            uint32 invitedToInstance;
        };

        BgBattlegroundQueueID_Rec m_bgBattlegroundQueueID[PLAYER_MAX_BATTLEGROUND_QUEUES];
        BGData                    m_bgData;

        bool m_IsBGRandomWinner;

        /*********************************************************/
        /***                    QUEST SYSTEM                   ***/
        /*********************************************************/

        //We allow only one timed quest active at the same time. Below can then be simple value instead of set.
        typedef std::set<uint32> QuestSet;
        typedef std::set<uint32> SeasonalQuestSet;
        typedef std::unordered_map<uint32, SeasonalQuestSet> SeasonalEventQuestMap;
        QuestSet m_timedquests;
        QuestSet m_weeklyquests;
        QuestSet m_monthlyquests;
        SeasonalEventQuestMap m_seasonalquests;

        ObjectGuid m_divider;
        uint32 m_ingametime;

        /*********************************************************/
        /***                   LOAD SYSTEM                     ***/
        /*********************************************************/

        void _LoadActions(PreparedQueryResult result);
        void _LoadAuras(PreparedQueryResult result, uint32 timediff);
        void _LoadGlyphAuras();
        void _LoadBoundInstances(PreparedQueryResult result);
        void _LoadInventory(PreparedQueryResult result, uint32 timeDiff);
        void _LoadVoidStorage(PreparedQueryResult result);
        void _LoadMailInit(PreparedQueryResult resultUnread, PreparedQueryResult resultDelivery);
        void _LoadMail();
        void _LoadMailedItems(Mail* mail);
        void _LoadQuestStatus(PreparedQueryResult result);
        void _LoadQuestStatusRewarded(PreparedQueryResult result);
        void _LoadDailyQuestStatus(PreparedQueryResult result);
        void _LoadWeeklyQuestStatus(PreparedQueryResult result);
        void _LoadMonthlyQuestStatus(PreparedQueryResult result);
        void _LoadSeasonalQuestStatus(PreparedQueryResult result);
        void _LoadRandomBGStatus(PreparedQueryResult result);
        void _LoadGroup(PreparedQueryResult result);
        void _LoadSkills(PreparedQueryResult result);
        void _LoadSpells(PreparedQueryResult result);
        bool _LoadHomeBind(PreparedQueryResult result);
        void _LoadDeclinedNames(PreparedQueryResult result);
        void _LoadArenaTeamInfo(PreparedQueryResult result);
        void _LoadEquipmentSets(PreparedQueryResult result);
        void _LoadBGData(PreparedQueryResult result);
        void _LoadGlyphs(PreparedQueryResult result);
        void _LoadTalents(PreparedQueryResult result);
        void _LoadInstanceTimeRestrictions(PreparedQueryResult result);
        void _LoadCurrency(PreparedQueryResult result);
        void _LoadCUFProfiles(PreparedQueryResult result);

        /*********************************************************/
        /***                   SAVE SYSTEM                     ***/
        /*********************************************************/

        void _SaveActions(SQLTransaction& trans);
        void _SaveAuras(SQLTransaction& trans);
        void _SaveInventory(SQLTransaction& trans);
        void _SaveVoidStorage(SQLTransaction& trans);
        void _SaveMail(SQLTransaction& trans);
        void _SaveQuestStatus(SQLTransaction& trans);
        void _SaveDailyQuestStatus(SQLTransaction& trans);
        void _SaveWeeklyQuestStatus(SQLTransaction& trans);
        void _SaveMonthlyQuestStatus(SQLTransaction& trans);
        void _SaveSeasonalQuestStatus(SQLTransaction& trans);
        void _SaveSkills(SQLTransaction& trans);
        void _SaveSpells(SQLTransaction& trans);
        void _SaveEquipmentSets(SQLTransaction& trans);
        void _SaveBGData(SQLTransaction& trans);
        void _SaveGlyphs(SQLTransaction& trans);
        void _SaveTalents(SQLTransaction& trans);
        void _SaveStats(SQLTransaction& trans);
        void _SaveInstanceTimeRestrictions(SQLTransaction& trans);
        void _SaveCurrency(SQLTransaction& trans);
        void _SaveCUFProfiles(SQLTransaction& trans);

        /*********************************************************/
        /***              ENVIRONMENTAL SYSTEM                 ***/
        /*********************************************************/
        void HandleSobering();
        void SendMirrorTimer(MirrorTimerType Type, uint32 MaxValue, uint32 CurrentValue, int32 Regen);
        void StopMirrorTimer(MirrorTimerType Type);
        void HandleDrowning(uint32 time_diff);
        int32 getMaxTimer(MirrorTimerType timer);

        /*********************************************************/
        /***                  HONOR SYSTEM                     ***/
        /*********************************************************/
        time_t m_lastHonorUpdateTime;

        void outDebugValues() const;
        ObjectGuid m_lootGuid;

        uint32 m_team;
        uint32 m_nextSave;
        time_t m_speakTime;
        uint32 m_speakCount;
        Difficulty m_dungeonDifficulty;
        Difficulty m_raidDifficulty;
        Difficulty m_raidMapDifficulty;

        uint32 m_atLoginFlags;

        Item* m_items[PLAYER_SLOTS_COUNT];
        uint32 m_currentBuybackSlot;

        PlayerCurrenciesMap _currencyStorage;

        /**
          * @name   GetCurrencyWeekCap
          * @brief  return week cap for selected currency

          * @param  CurrencyTypesEntry for which to retrieve weekly cap
        */
        uint32 GetCurrencyWeekCap(CurrencyTypesEntry const* currency) const;

        /*
         * @name   GetCurrencyTotalCap
         * @brief  return total cap for selected currency

         * @param  CurrencyTypesEntry for which to retrieve total cap
         */
        uint32 GetCurrencyTotalCap(CurrencyTypesEntry const* currency) const;

        /// Updates weekly conquest point cap (dynamic cap)
        void UpdateConquestCurrencyCap(uint32 currency);

        VoidStorageItem* _voidStorageItems[VOID_STORAGE_MAX_SLOT];

        std::vector<Item*> m_itemUpdateQueue;
        bool m_itemUpdateQueueBlocked;

        uint32 m_ExtraFlags;

        ObjectGuid m_comboTarget;
        int8 m_comboPoints;

        QuestStatusMap m_QuestStatus;
        QuestStatusSaveMap m_QuestStatusSave;

        RewardedQuestSet m_RewardedQuests;
        QuestStatusSaveMap m_RewardedQuestsSave;

        SkillStatusMap mSkillStatus;

        uint32 m_GuildIdInvited;
        uint32 m_ArenaTeamIdInvited;

        PlayerMails m_mail;
        PlayerSpellMap m_spells;
        uint32 m_lastPotionId;                              // last used health/mana potion in combat, that block next potion use

        PlayerTalentInfo* _talentMgr;

        ActionButtonList m_actionButtons;

        float m_auraBaseMod[BASEMOD_END][MOD_END];
        int16 m_baseRatingValue[MAX_COMBAT_RATING];
        uint32 m_baseSpellPower;
        uint32 m_baseManaRegen;
        uint32 m_baseHealthRegen;
        int32 m_spellPenetrationItemMod;

        SpellModList m_spellMods[MAX_SPELLMOD];

        EnchantDurationList m_enchantDuration;
        ItemDurationList m_itemDuration;
        GuidUnorderedSet m_itemSoulboundTradeable;

        void ResetTimeSync();
        void SendTimeSync();

        ResurrectionData* _resurrectionData;

        ObjectGuid m_ghoulResurrectPlayerGUID;
        ObjectGuid m_ghoulResurrectGhoulGUID;

        WorldSession* m_session;

        typedef std::list<Channel*> JoinedChannelsList;
        JoinedChannelsList m_channels;

        uint8 m_cinematic;

        TradeData* m_trade;

        bool   m_DailyQuestChanged;
        bool   m_WeeklyQuestChanged;
        bool   m_MonthlyQuestChanged;
        bool   m_SeasonalQuestChanged;
        time_t m_lastDailyQuestTime;

        uint32 m_drunkTimer;
        uint32 m_weaponChangeTimer;

        uint32 m_zoneUpdateId;
        uint32 m_zoneUpdateTimer;
        uint32 m_areaUpdateId;

        uint32 m_deathTimer;
        time_t m_deathExpireTime;

        uint32 m_WeaponProficiency;
        uint32 m_ArmorProficiency;
        bool m_canParry;
        bool m_canBlock;
        bool m_canTitanGrip;
        uint8 m_swingErrorMsg;

        ////////////////////Rest System/////////////////////
        time_t _restTime;
        uint32 inn_triggerId;
        float m_rest_bonus;
        uint32 _restFlagMask;
        ////////////////////Rest System/////////////////////

        // Social
        PlayerSocial *m_social;

        // Groups
        GroupReference m_group;
        GroupReference m_originalGroup;
        Group* m_groupInvite;
        uint32 m_groupUpdateMask;
        uint64 m_auraRaidUpdateMask;
        bool m_bPassOnGroupLoot;

        // last used pet number (for BG's)
        uint32 m_lastpetnumber;

        // Player summoning
        time_t m_summon_expire;
        uint32 m_summon_mapid;
        float  m_summon_x;
        float  m_summon_y;
        float  m_summon_z;

        DeclinedName *m_declinedname;
        Runes *m_runes;
        EquipmentSets m_EquipmentSets;

        bool CanAlwaysSee(WorldObject const* obj) const override;

        bool IsAlwaysDetectableFor(WorldObject const* seer) const override;

        uint8 m_grantableLevels;

        bool m_needsZoneUpdate;

        CUFProfile* _CUFProfiles[MAX_CUF_PROFILES];

    private:
        // internal common parts for CanStore/StoreItem functions
        InventoryResult CanStoreItem_InSpecificSlot(uint8 bag, uint8 slot, ItemPosCountVec& dest, ItemTemplate const* pProto, uint32& count, bool swap, Item* pSrcItem) const;
        InventoryResult CanStoreItem_InBag(uint8 bag, ItemPosCountVec& dest, ItemTemplate const* pProto, uint32& count, bool merge, bool non_specialized, Item* pSrcItem, uint8 skip_bag, uint8 skip_slot) const;
        InventoryResult CanStoreItem_InInventorySlots(uint8 slot_begin, uint8 slot_end, ItemPosCountVec& dest, ItemTemplate const* pProto, uint32& count, bool merge, Item* pSrcItem, uint8 skip_bag, uint8 skip_slot) const;
        Item* _StoreItem(uint16 pos, Item* pItem, uint32 count, bool clone, bool update);
        Item* _LoadItem(SQLTransaction& trans, uint32 zoneId, uint32 timeDiff, Field* fields);

        GuidSet m_refundableItems;
        void SendRefundInfo(Item* item);
        void RefundItem(Item* item);
        void SendItemRefundResult(Item* item, ItemExtendedCostEntry const* iece, uint8 error);

        // know currencies are not removed at any point (0 displayed)
        void AddKnownCurrency(uint32 itemId);

        void AdjustQuestReqItemCount(Quest const* quest, QuestStatusData& questStatusData);

        bool IsCanDelayTeleport() const { return m_bCanDelayTeleport; }
        void SetCanDelayTeleport(bool setting) { m_bCanDelayTeleport = setting; }
        bool IsHasDelayedTeleport() const { return m_bHasDelayedTeleport; }
        void SetDelayedTeleportFlag(bool setting) { m_bHasDelayedTeleport = setting; }
        void ScheduleDelayedOperation(uint32 operation) { if (operation < DELAYED_END) m_DelayedOperations |= operation; }

        bool IsInstanceLoginGameMasterException() const;

        MapReference m_mapRef;

        void UpdateCharmedAI();

        uint32 m_lastFallTime;
        float  m_lastFallZ;

        int32 m_MirrorTimer[MAX_TIMERS];
        uint8 m_MirrorTimerFlags;
        uint8 m_MirrorTimerFlagsLast;
        bool m_isInWater;

        // Rune type / Rune timer
        uint32 m_runeGraceCooldown[MAX_RUNES];
        uint32 m_lastRuneGraceTimers[MAX_RUNES];

        // Current teleport data
        WorldLocation m_teleport_dest;
        uint32 m_teleport_options;
        bool mSemaphoreTeleport_Near;
        bool mSemaphoreTeleport_Far;

        uint32 m_DelayedOperations;
        bool m_bCanDelayTeleport;
        bool m_bHasDelayedTeleport;

        // Temporary removed pet cache
        uint32 m_temporaryUnsummonedPetNumber;
        uint32 m_oldpetspell;

        AchievementMgr<Player>* m_achievementMgr;
        ReputationMgr*  m_reputationMgr;

        uint32 m_ChampioningFaction;

        std::queue<uint32> m_timeSyncQueue;
        uint32 m_timeSyncTimer;
        uint32 m_timeSyncClient;
        uint32 m_timeSyncServer;

        InstanceTimeMap _instanceResetTimes;
        uint32 _pendingBindId;
        uint32 _pendingBindTimer;

        uint32 _activeCheats;
<<<<<<< HEAD
        uint32 _maxPersonalArenaRate;
=======
>>>>>>> 233297c5

        // variables to save health and mana before duel and restore them after duel
        uint32 healthBeforeDuel;
        uint32 manaBeforeDuel;

        WorldLocation _corpseLocation;
};

void AddItemsSetItem(Player* player, Item* item);
void RemoveItemsSetItem(Player* player, ItemTemplate const* proto);

// "the bodies of template functions must be made available in a header file"
template <class T> T Player::ApplySpellMod(uint32 spellId, SpellModOp op, T &basevalue, Spell* spell)
{
    SpellInfo const* spellInfo = sSpellMgr->GetSpellInfo(spellId);
    if (!spellInfo)
        return 0;
    float totalmul = 1.0f;
    int32 totalflat = 0;

    // Drop charges for triggering spells instead of triggered ones
    if (m_spellModTakingSpell)
        spell = m_spellModTakingSpell;

    for (SpellModList::iterator itr = m_spellMods[op].begin(); itr != m_spellMods[op].end(); ++itr)
    {
        SpellModifier* mod = *itr;

        // Charges can be set only for mods with auras
        if (!mod->ownerAura)
            ASSERT(mod->charges == 0);

        if (!IsAffectedBySpellmod(spellInfo, mod, spell))
            continue;

        if (mod->type == SPELLMOD_FLAT)
            totalflat += mod->value;
        else if (mod->type == SPELLMOD_PCT)
        {
            // skip percent mods for null basevalue (most important for spell mods with charges)
            if (basevalue == T(0))
                continue;

            // special case (skip > 10sec spell casts for instant cast setting)
            if (mod->op == SPELLMOD_CASTING_TIME && basevalue >= T(10000) && mod->value <= -100)
                continue;

            totalmul += CalculatePct(1.0f, mod->value);
        }

        DropModCharge(mod, spell);
    }
    float diff = (float)basevalue * (totalmul - 1.0f) + (float)totalflat;
    basevalue = T((float)basevalue + diff);
    return T(diff);
}

#endif<|MERGE_RESOLUTION|>--- conflicted
+++ resolved
@@ -29,12 +29,7 @@
 #include "SpellMgr.h"
 #include "SpellHistory.h"
 #include "Unit.h"
-<<<<<<< HEAD
-#include "Opcodes.h"
-#include "WorldSession.h"
-=======
 #include "TradeData.h"
->>>>>>> 233297c5
 
 #include <limits>
 #include <string>
@@ -599,11 +594,7 @@
     AT_LOGIN_FIRST             = 0x020,
     AT_LOGIN_CHANGE_FACTION    = 0x040,
     AT_LOGIN_CHANGE_RACE       = 0x080,
-<<<<<<< HEAD
     AT_LOGIN_RESURRECT         = 0x100
-=======
-    AT_LOGIN_RESURRECT         = 0x100,
->>>>>>> 233297c5
 };
 
 typedef std::map<uint32, QuestStatusData> QuestStatusMap;
@@ -895,14 +886,10 @@
     PLAYER_LOGIN_QUERY_LOAD_INSTANCE_LOCK_TIMES     = 30,
     PLAYER_LOGIN_QUERY_LOAD_SEASONAL_QUEST_STATUS   = 31,
     PLAYER_LOGIN_QUERY_LOAD_MONTHLY_QUEST_STATUS    = 32,
-<<<<<<< HEAD
     PLAYER_LOGIN_QUERY_LOAD_VOID_STORAGE            = 33,
     PLAYER_LOGIN_QUERY_LOAD_CURRENCY                = 34,
     PLAYER_LOGIN_QUERY_LOAD_CUF_PROFILES            = 35,
     PLAYER_LOGIN_QUERY_LOAD_CORPSE_LOCATION         = 36,
-=======
-    PLAYER_LOGIN_QUERY_LOAD_CORPSE_LOCATION         = 33,
->>>>>>> 233297c5
     MAX_PLAYER_LOGIN_QUERY
 };
 
@@ -1083,7 +1070,6 @@
     uint8 Slot;
 };
 
-<<<<<<< HEAD
 struct VoidStorageItem
 {
     VoidStorageItem()
@@ -1110,56 +1096,6 @@
     uint32 ItemSuffixFactor;
 };
 
-class TradeData
-{
-    public:                                                 // constructors
-        TradeData(Player* player, Player* trader) :
-            m_player(player),  m_trader(trader), m_accepted(false), m_acceptProccess(false),
-            m_money(0), m_spell(0), m_spellCastItem() { }
-
-        Player* GetTrader() const { return m_trader; }
-        TradeData* GetTraderData() const;
-
-        Item* GetItem(TradeSlots slot) const;
-        bool HasItem(ObjectGuid itemGuid) const;
-        TradeSlots GetTradeSlotForItem(ObjectGuid itemGuid) const;
-        void SetItem(TradeSlots slot, Item* item);
-
-        uint32 GetSpell() const { return m_spell; }
-        void SetSpell(uint32 spell_id, Item* castItem = NULL);
-
-        Item*  GetSpellCastItem() const;
-        bool HasSpellCastItem() const { return !m_spellCastItem.IsEmpty(); }
-
-        uint64 GetMoney() const { return m_money; }
-        void SetMoney(uint64 money);
-
-        bool IsAccepted() const { return m_accepted; }
-        void SetAccepted(bool state, bool crosssend = false);
-
-        bool IsInAcceptProcess() const { return m_acceptProccess; }
-        void SetInAcceptProcess(bool state) { m_acceptProccess = state; }
-
-    private:                                                // internal functions
-
-        void Update(bool for_trader = true);
-
-    private:                                                // fields
-
-        Player*    m_player;                                // Player who own of this TradeData
-        Player*    m_trader;                                // Player who trade with m_player
-
-        bool       m_accepted;                              // m_player press accept for trade list
-        bool       m_acceptProccess;                        // one from player/trader press accept and this processed
-
-        uint64     m_money;                                 // m_player place money to trade
-
-        uint32     m_spell;                                 // m_player apply spell to non-traded slot item
-        ObjectGuid m_spellCastItem;                         // applied spell cast by item use
-
-        ObjectGuid m_items[TRADE_SLOT_COUNT];               // traded items from m_player side including non-traded slot
-};
-
 struct ResurrectionData
 {
     ObjectGuid GUID;
@@ -1167,38 +1103,6 @@
     uint32 Health;
     uint32 Mana;
     uint32 Aura;
-};
-
-class KillRewarder
-{
-public:
-    KillRewarder(Player* killer, Unit* victim, bool isBattleGround);
-
-    void Reward();
-
-private:
-    void _InitXP(Player* player);
-    void _InitGroupData();
-
-    void _RewardHonor(Player* player);
-    void _RewardXP(Player* player, float rate);
-    void _RewardReputation(Player* player, float rate);
-    void _RewardKillCredit(Player* player);
-    void _RewardPlayer(Player* player, bool isDungeon);
-    void _RewardGroup();
-
-    Player* _killer;
-    Unit* _victim;
-    Group* _group;
-    float _groupRate;
-    Player* _maxNotGrayMember;
-    uint32 _count;
-    uint32 _sumLevel;
-    uint32 _xp;
-    bool _isFullXP;
-    uint8 _maxLevel;
-    bool _isBattleGround;
-    bool _isPvP;
 };
 
 struct PlayerTalentInfo
@@ -1245,8 +1149,6 @@
     PlayerTalentInfo(PlayerTalentInfo const&);
 };
 
-=======
->>>>>>> 233297c5
 class Player : public Unit, public GridObject<Player>
 {
     friend class WorldSession;
@@ -1874,7 +1776,6 @@
         void SetLastPotionId(uint32 item_id) { m_lastPotionId = item_id; }
         void UpdatePotionCooldown(Spell* spell = NULL);
 
-<<<<<<< HEAD
         void SetResurrectRequestData(Unit* caster, uint32 health, uint32 mana, uint32 appliedAura);
         void ClearResurrectRequestData()
         {
@@ -1891,12 +1792,6 @@
         }
 
         bool IsResurrectRequested() const { return _resurrectionData != NULL; }
-=======
-        void setResurrectRequestData(ObjectGuid guid, uint32 mapId, float X, float Y, float Z, uint32 health, uint32 mana);
-        void clearResurrectRequestData();
-        bool isResurrectRequestedBy(ObjectGuid guid) const { return !m_resurrectGUID.IsEmpty() && m_resurrectGUID == guid; }
-        bool isResurrectRequested() const { return !m_resurrectGUID.IsEmpty(); }
->>>>>>> 233297c5
         void ResurrectUsingRequestData();
 
         uint8 getCinematic() { return m_cinematic; }
@@ -2071,11 +1966,7 @@
         void UpdateUnderwaterState(Map* m, float x, float y, float z) override;
 
         void SendMessageToSet(WorldPacket* data, bool self) override { SendMessageToSetInRange(data, GetVisibilityRange(), self); }
-<<<<<<< HEAD
-        void SendMessageToSetInRange(WorldPacket* data, float fist, bool self) override;
-=======
         void SendMessageToSetInRange(WorldPacket* data, float dist, bool self) override;
->>>>>>> 233297c5
         void SendMessageToSetInRange(WorldPacket* data, float dist, bool self, bool own_team_only);
         void SendMessageToSet(WorldPacket* data, Player const* skipped_rcvr) override;
 
@@ -2090,15 +1981,6 @@
         void ResurrectPlayer(float restore_percent, bool applySickness = false);
         void BuildPlayerRepop();
         void RepopAtGraveyard();
-        void SendGhoulResurrectRequest(Player* target);
-        bool IsValidGhoulResurrectRequest(ObjectGuid guid)
-        {
-            return !m_ghoulResurrectPlayerGUID.IsEmpty() && m_ghoulResurrectPlayerGUID == guid;
-        }
-        void GhoulResurrect();
-        void SetGhoulResurrectGhoulGUID(ObjectGuid guid) { m_ghoulResurrectGhoulGUID = guid; }
-        ObjectGuid GetGhoulResurrectGhoulGUID() { return m_ghoulResurrectGhoulGUID; }
-        void RemoveGhoul();
 
         void DurabilityLossAll(double percent, bool inventory);
         void DurabilityLoss(Item* item, double percent);
@@ -2120,15 +2002,7 @@
         void UpdateLocalChannels(uint32 newZone);
         void LeaveLFGChannel();
 
-<<<<<<< HEAD
-        void SetSkill(uint16 id, uint16 step, uint16 currVal, uint16 maxVal);
-=======
-        void UpdateDefense();
-        void UpdateWeaponSkill (WeaponAttackType attType);
-        void UpdateCombatSkills(Unit* victim, WeaponAttackType attType, bool defence);
-
         void SetSkill(uint16 id, uint16 step, uint16 newVal, uint16 maxVal);
->>>>>>> 233297c5
         uint16 GetMaxSkillValue(uint32 skill) const;        // max + perm. bonus + temp bonus
         uint16 GetPureMaxSkillValue(uint32 skill) const;    // max
         uint16 GetSkillValue(uint32 skill) const;           // skill value + perm. bonus + temp bonus
@@ -2186,12 +2060,6 @@
         void UpdateHonorFields();
         bool RewardHonor(Unit* victim, uint32 groupsize, int32 honor = -1, bool pvptoken = false);
         uint32 GetMaxPersonalArenaRatingRequirement(uint32 minarenaslot) const;
-
-        // duel health and mana reset methods
-        void SaveHealthBeforeDuel() { healthBeforeDuel = GetHealth(); }
-        void SaveManaBeforeDuel() { manaBeforeDuel = GetPower(POWER_MANA); }
-        void RestoreHealthAfterDuel() { SetHealth(healthBeforeDuel); }
-        void RestoreManaAfterDuel() { SetPower(POWER_MANA, manaBeforeDuel); }
 
         // duel health and mana reset methods
         void SaveHealthBeforeDuel() { healthBeforeDuel = GetHealth(); }
@@ -2786,9 +2654,6 @@
 
         ResurrectionData* _resurrectionData;
 
-        ObjectGuid m_ghoulResurrectPlayerGUID;
-        ObjectGuid m_ghoulResurrectGhoulGUID;
-
         WorldSession* m_session;
 
         typedef std::list<Channel*> JoinedChannelsList;
@@ -2934,10 +2799,7 @@
         uint32 _pendingBindTimer;
 
         uint32 _activeCheats;
-<<<<<<< HEAD
         uint32 _maxPersonalArenaRate;
-=======
->>>>>>> 233297c5
 
         // variables to save health and mana before duel and restore them after duel
         uint32 healthBeforeDuel;
