--- conflicted
+++ resolved
@@ -2147,13 +2147,6 @@
         // TODO: Properly implement correncies as of Cataclysm
         void UpdateHonorFields();
         bool RewardHonor(Unit* victim, uint32 groupsize, int32 honor = -1, bool pvptoken = false);
-<<<<<<< HEAD
-=======
-        uint32 GetHonorPoints() const { return GetUInt32Value(PLAYER_FIELD_HONOR_CURRENCY); }
-        uint32 GetArenaPoints() const { return GetUInt32Value(PLAYER_FIELD_ARENA_CURRENCY); }
-        void ModifyHonorPoints(int32 value, SQLTransaction trans = SQLTransaction(nullptr));      //! If trans is specified, honor save query will be added to trans
-        void ModifyArenaPoints(int32 value, SQLTransaction trans = SQLTransaction(nullptr));      //! If trans is specified, arena point save query will be added to trans
->>>>>>> 1866d8cc
         uint32 GetMaxPersonalArenaRatingRequirement(uint32 minarenaslot) const;
 
         //End of PvP System
