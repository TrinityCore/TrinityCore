--- conflicted
+++ resolved
@@ -2693,13 +2693,8 @@
 
         void _InitHonorLevelOnLoadFromDB(uint32 /*honor*/, uint32 /*honorLevel*/, uint32 /*prestigeLevel*/);
         std::unique_ptr<RestMgr> _restMgr;
-<<<<<<< HEAD
-
-        uint32 _currentTrainerId;
 
         bool _usePvpItemLevels;
-=======
->>>>>>> 43d268d7
 };
 
 TC_GAME_API void AddItemsSetItem(Player* player, Item* item);
