/*
 * This file is part of the TrinityCore Project. See AUTHORS file for Copyright information
 *
 * This program is free software; you can redistribute it and/or modify it
 * under the terms of the GNU General Public License as published by the
 * Free Software Foundation; either version 2 of the License, or (at your
 * option) any later version.
 *
 * This program is distributed in the hope that it will be useful, but WITHOUT
 * ANY WARRANTY; without even the implied warranty of MERCHANTABILITY or
 * FITNESS FOR A PARTICULAR PURPOSE. See the GNU General Public License for
 * more details.
 *
 * You should have received a copy of the GNU General Public License along
 * with this program. If not, see <http://www.gnu.org/licenses/>.
 */

#include "SocialMgr.h"
#include "DatabaseEnv.h"
#include "ObjectAccessor.h"
#include "Player.h"
#include "RBAC.h"
<<<<<<< HEAD
#include "World.h"
#include "WorldPacket.h"
#include "WorldSession.h"

PlayerSocial::PlayerSocial(): _playerGUID()
{ }
=======
#include "SocialPackets.h"
#include "World.h"
#include "WorldSession.h"
>>>>>>> 28d470c5

uint32 PlayerSocial::GetNumberOfSocialsWithFlag(SocialFlag flag)
{
    uint32 counter = 0;
    for (PlayerSocialMap::const_iterator itr = _playerSocialMap.begin(); itr != _playerSocialMap.end(); ++itr)
        if ((itr->second.Flags & flag) != 0)
            ++counter;

    return counter;
}

bool PlayerSocial::AddToSocialList(ObjectGuid const& friendGuid, SocialFlag flag)
{
    // check client limits
    if (GetNumberOfSocialsWithFlag(flag) >= (((flag & SOCIAL_FLAG_FRIEND) != 0) ? SOCIALMGR_FRIEND_LIMIT : SOCIALMGR_IGNORE_LIMIT))
        return false;

    PlayerSocialMap::iterator itr = _playerSocialMap.find(friendGuid);
    if (itr != _playerSocialMap.end())
    {
        itr->second.Flags |= flag;

        CharacterDatabasePreparedStatement* stmt = CharacterDatabase.GetPreparedStatement(CHAR_UPD_CHARACTER_SOCIAL_FLAGS);

        stmt->setUInt8(0, itr->second.Flags);
<<<<<<< HEAD
        stmt->setUInt32(1, GetPlayerGUID().GetCounter());
        stmt->setUInt32(2, friendGuid.GetCounter());
=======
        stmt->setUInt64(1, GetPlayerGUID().GetCounter());
        stmt->setUInt64(2, friendGuid.GetCounter());
>>>>>>> 28d470c5

        CharacterDatabase.Execute(stmt);
    }
    else
    {
        _playerSocialMap[friendGuid].Flags |= flag;

        CharacterDatabasePreparedStatement* stmt = CharacterDatabase.GetPreparedStatement(CHAR_INS_CHARACTER_SOCIAL);

<<<<<<< HEAD
        stmt->setUInt32(0, GetPlayerGUID().GetCounter());
        stmt->setUInt32(1, friendGuid.GetCounter());
=======
        stmt->setUInt64(0, GetPlayerGUID().GetCounter());
        stmt->setUInt64(1, friendGuid.GetCounter());
>>>>>>> 28d470c5
        stmt->setUInt8(2, flag);

        CharacterDatabase.Execute(stmt);
    }

    return true;
}

void PlayerSocial::RemoveFromSocialList(ObjectGuid const& friendGuid, SocialFlag flag)
{
    PlayerSocialMap::iterator itr = _playerSocialMap.find(friendGuid);
    if (itr == _playerSocialMap.end())
        return;

    itr->second.Flags &= ~flag;

    if (!itr->second.Flags)
    {
        CharacterDatabasePreparedStatement* stmt = CharacterDatabase.GetPreparedStatement(CHAR_DEL_CHARACTER_SOCIAL);

<<<<<<< HEAD
        stmt->setUInt32(0, GetPlayerGUID().GetCounter());
        stmt->setUInt32(1, friendGuid.GetCounter());
=======
        stmt->setUInt64(0, GetPlayerGUID().GetCounter());
        stmt->setUInt64(1, friendGuid.GetCounter());
>>>>>>> 28d470c5

        CharacterDatabase.Execute(stmt);

        _playerSocialMap.erase(itr);
    }
    else
    {
        CharacterDatabasePreparedStatement* stmt = CharacterDatabase.GetPreparedStatement(CHAR_UPD_CHARACTER_SOCIAL_FLAGS);

        stmt->setUInt8(0, itr->second.Flags);
<<<<<<< HEAD
        stmt->setUInt32(1, GetPlayerGUID());
        stmt->setUInt32(2, friendGuid);
=======
        stmt->setUInt64(1, GetPlayerGUID().GetCounter());
        stmt->setUInt64(2, friendGuid.GetCounter());
>>>>>>> 28d470c5

        CharacterDatabase.Execute(stmt);
    }
}

void PlayerSocial::SetFriendNote(ObjectGuid const& friendGuid, std::string const& note)
{
    PlayerSocialMap::iterator itr = _playerSocialMap.find(friendGuid);
    if (itr == _playerSocialMap.end())                  // not exist
        return;

    itr->second.Note = note;
    utf8truncate(itr->second.Note, 48);                 // DB and client size limitation

    CharacterDatabasePreparedStatement* stmt = CharacterDatabase.GetPreparedStatement(CHAR_UPD_CHARACTER_SOCIAL_NOTE);

    stmt->setString(0, itr->second.Note);
<<<<<<< HEAD
    stmt->setUInt32(1, GetPlayerGUID().GetCounter());
    stmt->setUInt32(2, friendGuid.GetCounter());
=======
    stmt->setUInt64(1, GetPlayerGUID().GetCounter());
    stmt->setUInt64(2, friendGuid.GetCounter());
>>>>>>> 28d470c5

    CharacterDatabase.Execute(stmt);
}

void PlayerSocial::SendSocialList(Player* player, uint32 flags)
{
    ASSERT(player);
<<<<<<< HEAD

    uint32 friendsCount = 0;
    uint32 ignoredCount = 0;
    uint32 totalCount = 0;

    WorldPacket data(SMSG_CONTACT_LIST, (4 + 4 + _playerSocialMap.size() * 25)); // just can guess size
    data << uint32(flags);                                  // 0x1 = Friendlist update. 0x2 = Ignorelist update. 0x4 = Mutelist update.
    size_t countPos = data.wpos();
    data << uint32(0);                                      // contacts count placeholder

    for (auto& v : _playerSocialMap)
    {
        uint8 contactFlags = v.second.Flags;
        if (!(contactFlags & flags))
            continue;

        // Check client limit for friends list
        if (contactFlags & SOCIAL_FLAG_FRIEND)
            if (++friendsCount > SOCIALMGR_FRIEND_LIMIT)
                continue;

        // Check client limit for ignore list
        if (contactFlags & SOCIAL_FLAG_IGNORED)
            if (++ignoredCount > SOCIALMGR_IGNORE_LIMIT)
                continue;

        ++totalCount;
        SocialMgr::GetFriendInfo(player, v.first, v.second);

        data << uint64(v.first);                            // player guid
        data << uint32(contactFlags);                       // player flag (0x1 = Friend, 0x2 = Ignored, 0x4 = Muted)
        data << v.second.Note;                              // string note
        if (contactFlags & SOCIAL_FLAG_FRIEND)              // if IsFriend()
        {
            data << uint8(v.second.Status);                 // online/offline/etc?
            if (v.second.Status)                            // if online
            {
                data << uint32(v.second.Area);              // player area
                data << uint32(v.second.Level);             // player level
                data << uint32(v.second.Class);             // player class
            }
        }
    }

    data.put<uint32>(countPos, totalCount);

    player->SendDirectMessage(&data);
=======

    WorldPackets::Social::ContactList contactList;
    contactList.Flags = flags;

    for (PlayerSocialMap::value_type& v : _playerSocialMap)
    {
        if (!(v.second.Flags & flags))
            continue;

        sSocialMgr->GetFriendInfo(player, v.first, v.second);

        contactList.Contacts.emplace_back(v.first, v.second);

        // client's friends list and ignore list limit
        if (contactList.Contacts.size() >= (((flags & SOCIAL_FLAG_FRIEND) != 0) ? SOCIALMGR_FRIEND_LIMIT : SOCIALMGR_IGNORE_LIMIT))
            break;
    }

    player->SendDirectMessage(contactList.Write());
>>>>>>> 28d470c5
}

bool PlayerSocial::_HasContact(ObjectGuid const& guid, SocialFlag flags)
{
    PlayerSocialMap::const_iterator itr = _playerSocialMap.find(guid);
    if (itr != _playerSocialMap.end())
        return (itr->second.Flags & flags) != 0;

    return false;
}

bool PlayerSocial::HasFriend(ObjectGuid const& friendGuid)
{
    return _HasContact(friendGuid, SOCIAL_FLAG_FRIEND);
}

bool PlayerSocial::HasIgnore(ObjectGuid const& ignoreGuid)
{
    return _HasContact(ignoreGuid, SOCIAL_FLAG_IGNORED);
}

SocialMgr* SocialMgr::instance()
{
    static SocialMgr instance;
    return &instance;
}

void SocialMgr::GetFriendInfo(Player* player, ObjectGuid const& friendGUID, FriendInfo& friendInfo)
{
    if (!player)
        return;

    friendInfo.Status = FRIEND_STATUS_OFFLINE;
    friendInfo.Area = 0;
    friendInfo.Level = 0;
    friendInfo.Class = 0;

    Player* target = ObjectAccessor::FindPlayer(friendGUID);
    if (!target)
        return;

    PlayerSocial::PlayerSocialMap::iterator itr = player->GetSocial()->_playerSocialMap.find(friendGUID);
    if (itr != player->GetSocial()->_playerSocialMap.end())
        friendInfo.Note = itr->second.Note;

    // PLAYER see his team only and PLAYER can't see MODERATOR, GAME MASTER, ADMINISTRATOR characters
    // MODERATOR, GAME MASTER, ADMINISTRATOR can see all

    if (!player->GetSession()->HasPermission(rbac::RBAC_PERM_WHO_SEE_ALL_SEC_LEVELS) &&
        target->GetSession()->GetSecurity() > AccountTypes(sWorld->getIntConfig(CONFIG_GM_LEVEL_IN_WHO_LIST)))
        return;

    // player can see member of other team only if CONFIG_ALLOW_TWO_SIDE_WHO_LIST
    if (target->GetTeam() != player->GetTeam() && !player->GetSession()->HasPermission(rbac::RBAC_PERM_TWO_SIDE_WHO_LIST))
        return;

    if (target->IsVisibleGloballyFor(player))
    {
        if (target->isDND())
            friendInfo.Status = FRIEND_STATUS_DND;
        else if (target->isAFK())
            friendInfo.Status = FRIEND_STATUS_AFK;
        else
        {
            friendInfo.Status = FRIEND_STATUS_ONLINE;

            if (target->GetSession()->GetRecruiterId() == player->GetSession()->GetAccountId() || target->GetSession()->GetAccountId() == player->GetSession()->GetRecruiterId())
                friendInfo.Status = FriendStatus(uint32(friendInfo.Status) | FRIEND_STATUS_RAF);
        }

        friendInfo.Area = target->GetZoneId();
        friendInfo.Level = target->GetLevel();
        friendInfo.Class = target->GetClass();
    }
}

void SocialMgr::SendFriendStatus(Player* player, FriendsResult result, ObjectGuid const& friendGuid, bool broadcast /*= false*/)
{
    FriendInfo fi;
    GetFriendInfo(player, friendGuid, fi);
<<<<<<< HEAD

    WorldPacket data(SMSG_FRIEND_STATUS, 9);
    data << uint8(result);
    data << friendGuid;
    switch (result)
    {
        case FRIEND_ADDED_OFFLINE:
        case FRIEND_ADDED_ONLINE:
            data << fi.Note;
            break;
        default:
            break;
    }
=======
>>>>>>> 28d470c5

    WorldPackets::Social::FriendStatus friendStatus;
    friendStatus.Initialize(friendGuid, result, fi);

    if (broadcast)
        BroadcastToFriendListers(player, friendStatus.Write());
    else
<<<<<<< HEAD
        player->SendDirectMessage(&data);
=======
        player->SendDirectMessage(friendStatus.Write());
>>>>>>> 28d470c5
}

void SocialMgr::BroadcastToFriendListers(Player* player, WorldPacket const* packet)
{
    ASSERT(player);

    AccountTypes gmSecLevel = AccountTypes(sWorld->getIntConfig(CONFIG_GM_LEVEL_IN_WHO_LIST));
    for (SocialMap::const_iterator itr = _socialMap.begin(); itr != _socialMap.end(); ++itr)
    {
        PlayerSocial::PlayerSocialMap::const_iterator itr2 = itr->second._playerSocialMap.find(player->GetGUID());
        if (itr2 != itr->second._playerSocialMap.end() && (itr2->second.Flags & SOCIAL_FLAG_FRIEND) != 0)
        {
            Player* target = ObjectAccessor::FindPlayer(itr->first);
            if (!target)
                continue;

            WorldSession* session = target->GetSession();
            if (!session->HasPermission(rbac::RBAC_PERM_WHO_SEE_ALL_SEC_LEVELS) && player->GetSession()->GetSecurity() > gmSecLevel)
                continue;

            if (target->GetTeam() != player->GetTeam() && !session->HasPermission(rbac::RBAC_PERM_TWO_SIDE_WHO_LIST))
                continue;

            if (player->IsVisibleGloballyFor(target))
                session->SendPacket(packet);
        }
    }
}

PlayerSocial* SocialMgr::LoadFromDB(PreparedQueryResult result, ObjectGuid const& guid)
{
    PlayerSocial* social = &_socialMap[guid];
    social->SetPlayerGUID(guid);

    if (result)
    {
        do
        {
            Field* fields = result->Fetch();

<<<<<<< HEAD
            ObjectGuid friendGuid = ObjectGuid::Create<HighGuid::Player>(fields[0].GetUInt32());

            uint8 flag = fields[1].GetUInt8();
            social->_playerSocialMap[friendGuid] = FriendInfo(flag, fields[2].GetString());
=======
            ObjectGuid friendGuid = ObjectGuid::Create<HighGuid::Player>(fields[0].GetUInt64());
            ObjectGuid friendAccountGuid = ObjectGuid::Create<HighGuid::WowAccount>(uint64(fields[1].GetUInt32()));

            uint8 flag = fields[2].GetUInt8();
            social->_playerSocialMap[friendGuid] = FriendInfo(friendAccountGuid, flag, fields[3].GetString());
>>>>>>> 28d470c5
        }
        while (result->NextRow());
    }

    return social;
}<|MERGE_RESOLUTION|>--- conflicted
+++ resolved
@@ -20,18 +20,9 @@
 #include "ObjectAccessor.h"
 #include "Player.h"
 #include "RBAC.h"
-<<<<<<< HEAD
-#include "World.h"
-#include "WorldPacket.h"
-#include "WorldSession.h"
-
-PlayerSocial::PlayerSocial(): _playerGUID()
-{ }
-=======
 #include "SocialPackets.h"
 #include "World.h"
 #include "WorldSession.h"
->>>>>>> 28d470c5
 
 uint32 PlayerSocial::GetNumberOfSocialsWithFlag(SocialFlag flag)
 {
@@ -57,13 +48,8 @@
         CharacterDatabasePreparedStatement* stmt = CharacterDatabase.GetPreparedStatement(CHAR_UPD_CHARACTER_SOCIAL_FLAGS);
 
         stmt->setUInt8(0, itr->second.Flags);
-<<<<<<< HEAD
-        stmt->setUInt32(1, GetPlayerGUID().GetCounter());
-        stmt->setUInt32(2, friendGuid.GetCounter());
-=======
         stmt->setUInt64(1, GetPlayerGUID().GetCounter());
         stmt->setUInt64(2, friendGuid.GetCounter());
->>>>>>> 28d470c5
 
         CharacterDatabase.Execute(stmt);
     }
@@ -73,13 +59,8 @@
 
         CharacterDatabasePreparedStatement* stmt = CharacterDatabase.GetPreparedStatement(CHAR_INS_CHARACTER_SOCIAL);
 
-<<<<<<< HEAD
-        stmt->setUInt32(0, GetPlayerGUID().GetCounter());
-        stmt->setUInt32(1, friendGuid.GetCounter());
-=======
         stmt->setUInt64(0, GetPlayerGUID().GetCounter());
         stmt->setUInt64(1, friendGuid.GetCounter());
->>>>>>> 28d470c5
         stmt->setUInt8(2, flag);
 
         CharacterDatabase.Execute(stmt);
@@ -100,13 +81,8 @@
     {
         CharacterDatabasePreparedStatement* stmt = CharacterDatabase.GetPreparedStatement(CHAR_DEL_CHARACTER_SOCIAL);
 
-<<<<<<< HEAD
-        stmt->setUInt32(0, GetPlayerGUID().GetCounter());
-        stmt->setUInt32(1, friendGuid.GetCounter());
-=======
         stmt->setUInt64(0, GetPlayerGUID().GetCounter());
         stmt->setUInt64(1, friendGuid.GetCounter());
->>>>>>> 28d470c5
 
         CharacterDatabase.Execute(stmt);
 
@@ -117,13 +93,8 @@
         CharacterDatabasePreparedStatement* stmt = CharacterDatabase.GetPreparedStatement(CHAR_UPD_CHARACTER_SOCIAL_FLAGS);
 
         stmt->setUInt8(0, itr->second.Flags);
-<<<<<<< HEAD
-        stmt->setUInt32(1, GetPlayerGUID());
-        stmt->setUInt32(2, friendGuid);
-=======
         stmt->setUInt64(1, GetPlayerGUID().GetCounter());
         stmt->setUInt64(2, friendGuid.GetCounter());
->>>>>>> 28d470c5
 
         CharacterDatabase.Execute(stmt);
     }
@@ -141,13 +112,8 @@
     CharacterDatabasePreparedStatement* stmt = CharacterDatabase.GetPreparedStatement(CHAR_UPD_CHARACTER_SOCIAL_NOTE);
 
     stmt->setString(0, itr->second.Note);
-<<<<<<< HEAD
-    stmt->setUInt32(1, GetPlayerGUID().GetCounter());
-    stmt->setUInt32(2, friendGuid.GetCounter());
-=======
     stmt->setUInt64(1, GetPlayerGUID().GetCounter());
     stmt->setUInt64(2, friendGuid.GetCounter());
->>>>>>> 28d470c5
 
     CharacterDatabase.Execute(stmt);
 }
@@ -155,55 +121,6 @@
 void PlayerSocial::SendSocialList(Player* player, uint32 flags)
 {
     ASSERT(player);
-<<<<<<< HEAD
-
-    uint32 friendsCount = 0;
-    uint32 ignoredCount = 0;
-    uint32 totalCount = 0;
-
-    WorldPacket data(SMSG_CONTACT_LIST, (4 + 4 + _playerSocialMap.size() * 25)); // just can guess size
-    data << uint32(flags);                                  // 0x1 = Friendlist update. 0x2 = Ignorelist update. 0x4 = Mutelist update.
-    size_t countPos = data.wpos();
-    data << uint32(0);                                      // contacts count placeholder
-
-    for (auto& v : _playerSocialMap)
-    {
-        uint8 contactFlags = v.second.Flags;
-        if (!(contactFlags & flags))
-            continue;
-
-        // Check client limit for friends list
-        if (contactFlags & SOCIAL_FLAG_FRIEND)
-            if (++friendsCount > SOCIALMGR_FRIEND_LIMIT)
-                continue;
-
-        // Check client limit for ignore list
-        if (contactFlags & SOCIAL_FLAG_IGNORED)
-            if (++ignoredCount > SOCIALMGR_IGNORE_LIMIT)
-                continue;
-
-        ++totalCount;
-        SocialMgr::GetFriendInfo(player, v.first, v.second);
-
-        data << uint64(v.first);                            // player guid
-        data << uint32(contactFlags);                       // player flag (0x1 = Friend, 0x2 = Ignored, 0x4 = Muted)
-        data << v.second.Note;                              // string note
-        if (contactFlags & SOCIAL_FLAG_FRIEND)              // if IsFriend()
-        {
-            data << uint8(v.second.Status);                 // online/offline/etc?
-            if (v.second.Status)                            // if online
-            {
-                data << uint32(v.second.Area);              // player area
-                data << uint32(v.second.Level);             // player level
-                data << uint32(v.second.Class);             // player class
-            }
-        }
-    }
-
-    data.put<uint32>(countPos, totalCount);
-
-    player->SendDirectMessage(&data);
-=======
 
     WorldPackets::Social::ContactList contactList;
     contactList.Flags = flags;
@@ -223,7 +140,6 @@
     }
 
     player->SendDirectMessage(contactList.Write());
->>>>>>> 28d470c5
 }
 
 bool PlayerSocial::_HasContact(ObjectGuid const& guid, SocialFlag flags)
@@ -295,8 +211,8 @@
         }
 
         friendInfo.Area = target->GetZoneId();
-        friendInfo.Level = target->GetLevel();
-        friendInfo.Class = target->GetClass();
+        friendInfo.Level = target->getLevel();
+        friendInfo.Class = target->getClass();
     }
 }
 
@@ -304,22 +220,6 @@
 {
     FriendInfo fi;
     GetFriendInfo(player, friendGuid, fi);
-<<<<<<< HEAD
-
-    WorldPacket data(SMSG_FRIEND_STATUS, 9);
-    data << uint8(result);
-    data << friendGuid;
-    switch (result)
-    {
-        case FRIEND_ADDED_OFFLINE:
-        case FRIEND_ADDED_ONLINE:
-            data << fi.Note;
-            break;
-        default:
-            break;
-    }
-=======
->>>>>>> 28d470c5
 
     WorldPackets::Social::FriendStatus friendStatus;
     friendStatus.Initialize(friendGuid, result, fi);
@@ -327,11 +227,7 @@
     if (broadcast)
         BroadcastToFriendListers(player, friendStatus.Write());
     else
-<<<<<<< HEAD
-        player->SendDirectMessage(&data);
-=======
         player->SendDirectMessage(friendStatus.Write());
->>>>>>> 28d470c5
 }
 
 void SocialMgr::BroadcastToFriendListers(Player* player, WorldPacket const* packet)
@@ -372,18 +268,11 @@
         {
             Field* fields = result->Fetch();
 
-<<<<<<< HEAD
-            ObjectGuid friendGuid = ObjectGuid::Create<HighGuid::Player>(fields[0].GetUInt32());
-
-            uint8 flag = fields[1].GetUInt8();
-            social->_playerSocialMap[friendGuid] = FriendInfo(flag, fields[2].GetString());
-=======
             ObjectGuid friendGuid = ObjectGuid::Create<HighGuid::Player>(fields[0].GetUInt64());
             ObjectGuid friendAccountGuid = ObjectGuid::Create<HighGuid::WowAccount>(uint64(fields[1].GetUInt32()));
 
             uint8 flag = fields[2].GetUInt8();
             social->_playerSocialMap[friendGuid] = FriendInfo(friendAccountGuid, flag, fields[3].GetString());
->>>>>>> 28d470c5
         }
         while (result->NextRow());
     }
