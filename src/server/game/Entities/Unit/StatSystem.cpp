--- conflicted
+++ resolved
@@ -599,20 +599,10 @@
     }
 }
 
-<<<<<<< HEAD
-void Player::UpdateVersatility()
-{
-    float valueBonus = GetTotalAuraModifier(SPELL_AURA_MOD_VERSATILITY);
-    float valueDone = GetRatingBonusValue(CR_VERSATILITY_DAMAGE_DONE);
-
-    SetFloatValue(PLAYER_VERSATILITY, valueDone);
-    SetFloatValue(PLAYER_VERSATILITY_BONUS, valueBonus);
-=======
 void Player::UpdateVersatilityDamageDone()
 {
     // No proof that CR_VERSATILITY_DAMAGE_DONE is allways = PLAYER_VERSATILITY
     SetUInt32Value(PLAYER_VERSATILITY, GetUInt32Value(PLAYER_FIELD_COMBAT_RATING_1 + CR_VERSATILITY_DAMAGE_DONE));
->>>>>>> e857c4b8
 
     if (getClass() == CLASS_HUNTER)
         UpdateDamagePhysical(RANGED_ATTACK);
@@ -620,7 +610,18 @@
         UpdateDamagePhysical(BASE_ATTACK);
 }
 
-<<<<<<< HEAD
+void Player::UpdateHealingDonePercentMod()
+{
+    float value = 1.0f;
+
+    AddPct(value, GetRatingBonusValue(CR_VERSATILITY_HEALING_DONE) + GetTotalAuraModifier(SPELL_AURA_MOD_VERSATILITY));
+
+    for (AuraEffect const* auraEffect : GetAuraEffectsByType(SPELL_AURA_MOD_HEALING_DONE_PERCENT))
+        AddPct(value, auraEffect->GetAmount());
+
+    SetStatFloatValue(PLAYER_FIELD_MOD_HEALING_DONE_PCT, value);
+}
+
 void Player::UpdateAverageItemLevel()
 {
     SetFloatValue(PLAYER_FIELD_AVG_ITEM_LEVEL + PlayerAvgItemLevelOffsets::PLAYER_AVG_ITEM_LEVEL_EQUIPPED_AND_BAG, (float)GetAverageItemLevelEquippedAndBag());
@@ -628,18 +629,6 @@
     // @TODO : Possible old offsets for WoD itemlevel scaling
     //SetFloatValue(PLAYER_FIELD_AVG_ITEM_LEVEL + PlayerAvgItemLevelOffsets::PLAYER_AVG_ITEM_LEVEL_UNK3, equipped);
     //SetFloatValue(PLAYER_FIELD_AVG_ITEM_LEVEL + PlayerAvgItemLevelOffsets::PLAYER_AVG_ITEM_LEVEL_UNK4, equipped_bag);
-=======
-void Player::UpdateHealingDonePercentMod()
-{
-    float value = 1.0f;
-
-    AddPct(value, GetRatingBonusValue(CR_VERSATILITY_HEALING_DONE) + GetTotalAuraModifier(SPELL_AURA_MOD_VERSATILITY));
-
-    for (AuraEffect const* auraEffect : GetAuraEffectsByType(SPELL_AURA_MOD_HEALING_DONE_PERCENT))
-        AddPct(value, auraEffect->GetAmount());
-
-    SetStatFloatValue(PLAYER_FIELD_MOD_HEALING_DONE_PCT, value);
->>>>>>> e857c4b8
 }
 
 const float m_diminishing_k[MAX_CLASSES] =
