/*
 * This file is part of the TrinityCore Project. See AUTHORS file for Copyright information
 *
 * This program is free software; you can redistribute it and/or modify it
 * under the terms of the GNU General Public License as published by the
 * Free Software Foundation; either version 2 of the License, or (at your
 * option) any later version.
 *
 * This program is distributed in the hope that it will be useful, but WITHOUT
 * ANY WARRANTY; without even the implied warranty of MERCHANTABILITY or
 * FITNESS FOR A PARTICULAR PURPOSE. See the GNU General Public License for
 * more details.
 *
 * You should have received a copy of the GNU General Public License along
 * with this program. If not, see <http://www.gnu.org/licenses/>.
 */

// @tswow-begin
#include "TSCreature.h"
// @tswow-end

#include "Unit.h"
#include "Creature.h"
#include "Item.h"
#include "Pet.h"
#include "Player.h"
#include "SharedDefines.h"
#include "SpellAuras.h"
#include "SpellAuraEffects.h"
#include "SpellMgr.h"
#include "World.h"
#include <numeric>

// @tswow-begin move dodge_cap to top of file and remove const
float dodge_cap[MAX_CLASSES] =
{
    88.129021f,     // Warrior
    88.129021f,     // Paladin
    145.560408f,    // Hunter
    145.560408f,    // Rogue
    150.375940f,    // Priest
    88.129021f,     // DK
    145.560408f,    // Shaman
    150.375940f,    // Mage
    150.375940f,    // Warlock
    0.0f,           // ??
    116.890707f,     // Druid

    // default values for custom classes
    100,100,100,100,100,100,100,
    100,100,100,100,100,100,100,
    100,100,100,100,100,100,100,
};
// @tswow-end

// @tswow-begin move miss_cap to top of file and remove const
float miss_cap[MAX_CLASSES] =
{
    16.00f,     // Warrior //correct
    16.00f,     // Paladin //correct
    16.00f,     // Hunter  //?
    16.00f,     // Rogue   //?
    16.00f,     // Priest  //?
    16.00f,     // DK      //correct
    16.00f,     // Shaman  //?
    16.00f,     // Mage    //?
    16.00f,     // Warlock //?
    0.0f,       // ??
    16.00f,      // Druid   //?

    // default values for custom classes
    16,16,16,16,16,16,16,
    16,16,16,16,16,16,16,
    16,16,16,16,16,16,16,
};
// @tswow-end

// @tswow-begin move m_diminishing_k to top of file and remove const
float m_diminishing_k[MAX_CLASSES] =
{
    0.9560f,  // Warrior
    0.9560f,  // Paladin
    0.9880f,  // Hunter
    0.9880f,  // Rogue
    0.9830f,  // Priest
    0.9560f,  // DK
    0.9880f,  // Shaman
    0.9830f,  // Mage
    0.9830f,  // Warlock
    0.0f,     // ??
    0.9720f,   // Druid
    // default values for custom classes
    0.98f,0.98f,0.98f,0.98f,0.98f,0.98f,0.98f,
    0.98f,0.98f,0.98f,0.98f,0.98f,0.98f,0.98f,
    0.98f,0.98f,0.98f,0.98f,0.98f,0.98f,0.98f,
};
// @tswow-end

// @tswow-begin move parry_cap to top of file and remove const
float parry_cap[MAX_CLASSES] =
{
    47.003525f,     // Warrior
    47.003525f,     // Paladin
    145.560408f,    // Hunter
    145.560408f,    // Rogue
    0.0f,           // Priest
    47.003525f,     // DK
    145.560408f,    // Shaman
    0.0f,           // Mage
    0.0f,           // Warlock
    0.0f,           // ??
    0.0f,           // Druid

    // default values for custom classes
    0,0,0,0,0,0,0,
    0,0,0,0,0,0,0,
};
// @tswow-end

inline bool _ModifyUInt32(bool apply, uint32& baseValue, int32& amount)
{
    // If amount is negative, change sign and value of apply.
    if (amount < 0)
    {
        apply = !apply;
        amount = -amount;
    }
    if (apply)
        baseValue += amount;
    else
    {
        // Make sure we do not get uint32 overflow.
        if (amount > int32(baseValue))
            amount = baseValue;
        baseValue -= amount;
    }
    return apply;
}

/*#######################################
########                         ########
########    UNIT STAT SYSTEM     ########
########                         ########
#######################################*/

void Unit::UpdateAllResistances()
{
    for (uint8 i = SPELL_SCHOOL_NORMAL; i < MAX_SPELL_SCHOOL; ++i)
        UpdateResistances(i);
}

void Unit::UpdateDamagePhysical(WeaponAttackType attType)
{
    float totalMin = 0.f;
    float totalMax = 0.f;

    float tmpMin, tmpMax;
    for (uint8 i = 0; i < MAX_ITEM_PROTO_DAMAGES; ++i)
    {
        CalculateMinMaxDamage(attType, false, true, tmpMin, tmpMax, i);
        totalMin += tmpMin;
        totalMax += tmpMax;
    }

    // @tswow-begin
    if (Creature* c = this->ToCreature())
    {
        // @tswow-begin
        FIRE_ID(
              c->GetCreatureTemplate()->events.id
            , Creature,OnUpdateDamagePhysical
            , TSCreature(c)
            , TSMutableNumber<float>(&totalMin)
            , TSMutableNumber<float>(&totalMax)
            , false
            , uint8(attType)
        );
        // @tswow-end
    }
    // @tswow-end

    switch (attType)
    {
        case BASE_ATTACK:
        default:
            SetStatFloatValue(UNIT_FIELD_MINDAMAGE, totalMin);
            SetStatFloatValue(UNIT_FIELD_MAXDAMAGE, totalMax);
            break;
        case OFF_ATTACK:
            SetStatFloatValue(UNIT_FIELD_MINOFFHANDDAMAGE, totalMin);
            SetStatFloatValue(UNIT_FIELD_MAXOFFHANDDAMAGE, totalMax);
            break;
        case RANGED_ATTACK:
            SetStatFloatValue(UNIT_FIELD_MINRANGEDDAMAGE, totalMin);
            SetStatFloatValue(UNIT_FIELD_MAXRANGEDDAMAGE, totalMax);
            break;
    }
}

/*#######################################
########                         ########
########   PLAYERS STAT SYSTEM   ########
########                         ########
#######################################*/

bool Player::UpdateStats(Stats stat)
{
    if (stat > STAT_SPIRIT)
        return false;

    // value = ((base_value * base_pct) + total_value) * total_pct
    float value  = GetTotalStatValue(stat);

    SetStat(stat, int32(value));

    if (stat == STAT_STAMINA || stat == STAT_INTELLECT || stat == STAT_STRENGTH)
    {
        Pet* pet = GetPet();
        if (pet)
            pet->UpdateStats(stat);
    }

    switch (stat)
    {
        case STAT_STRENGTH:
            UpdateShieldBlockValue();
            break;
        case STAT_AGILITY:
            UpdateArmor();
            UpdateAllCritPercentages();
            UpdateDodgePercentage();
            break;
        case STAT_STAMINA:
            UpdateMaxHealth();
            break;
        case STAT_INTELLECT:
            UpdateMaxPower(POWER_MANA);
            UpdateAllSpellCritChances();
            UpdateArmor();                                  //SPELL_AURA_MOD_RESISTANCE_OF_INTELLECT_PERCENT, only armor currently
            break;
        case STAT_SPIRIT:
            break;
        default:
            break;
    }

    if (stat == STAT_STRENGTH)
    {
        UpdateAttackPowerAndDamage(false);
        if (HasAuraTypeWithMiscvalue(SPELL_AURA_MOD_RANGED_ATTACK_POWER_OF_STAT_PERCENT, stat))
            UpdateAttackPowerAndDamage(true);
    }
    else if (stat == STAT_AGILITY)
    {
        UpdateAttackPowerAndDamage(false);
        UpdateAttackPowerAndDamage(true);
    }
    else
    {
        // Need update (exist AP from stat auras)
        if (HasAuraTypeWithMiscvalue(SPELL_AURA_MOD_ATTACK_POWER_OF_STAT_PERCENT, stat))
            UpdateAttackPowerAndDamage(false);
        if (HasAuraTypeWithMiscvalue(SPELL_AURA_MOD_RANGED_ATTACK_POWER_OF_STAT_PERCENT, stat))
            UpdateAttackPowerAndDamage(true);
    }

    UpdateSpellDamageAndHealingBonus();
    UpdatePowerRegen(POWER_MANA);

    // Update ratings in exist SPELL_AURA_MOD_RATING_FROM_STAT and only depends from stat
    uint32 mask = 0;
    AuraEffectList const& modRatingFromStat = GetAuraEffectsByType(SPELL_AURA_MOD_RATING_FROM_STAT);
    for (AuraEffectList::const_iterator i = modRatingFromStat.begin(); i != modRatingFromStat.end(); ++i)
        if (Stats((*i)->GetMiscValueB()) == stat)
            mask |= (*i)->GetMiscValue();
    if (mask)
    {
        for (uint32 rating = 0; rating < MAX_COMBAT_RATING; ++rating)
            if (mask & (1 << rating))
                ApplyRatingMod(CombatRating(rating), 0, true);
    }
    return true;
}

void Player::ApplySpellPowerBonus(int32 amount, bool apply)
{
    apply = _ModifyUInt32(apply, m_baseSpellPower, amount);

    // For speed just update for client
    ApplyModUInt32Value(PLAYER_FIELD_MOD_HEALING_DONE_POS, amount, apply);
    for (int i = SPELL_SCHOOL_HOLY; i < MAX_SPELL_SCHOOL; ++i)
        ApplyModUInt32Value(PLAYER_FIELD_MOD_DAMAGE_DONE_POS + i, amount, apply);
}

void Player::UpdateSpellDamageAndHealingBonus()
{
    // Magic damage modifiers implemented in Unit::SpellDamageBonusDone
    // This information for client side use only
    // Get healing bonus for all schools
    SetStatInt32Value(PLAYER_FIELD_MOD_HEALING_DONE_POS, SpellBaseHealingBonusDone(SPELL_SCHOOL_MASK_ALL));
    // Get damage bonus for all schools
    Unit::AuraEffectList const& modDamageAuras = GetAuraEffectsByType(SPELL_AURA_MOD_DAMAGE_DONE);
    for (uint16 i = SPELL_SCHOOL_HOLY; i < MAX_SPELL_SCHOOL; ++i)
    {
        SetInt32Value(PLAYER_FIELD_MOD_DAMAGE_DONE_NEG + i, std::accumulate(modDamageAuras.begin(), modDamageAuras.end(), 0, [i](int32 negativeMod, AuraEffect const* aurEff)
        {
            if (aurEff->GetAmount() < 0 && aurEff->GetMiscValue() & (1 << i))
                negativeMod += aurEff->GetAmount();
            return negativeMod;
        }));
        SetStatInt32Value(PLAYER_FIELD_MOD_DAMAGE_DONE_POS + i, SpellBaseDamageBonusDone(SpellSchoolMask(1 << i)) - GetInt32Value(PLAYER_FIELD_MOD_DAMAGE_DONE_NEG + i));
    }
}

bool Player::UpdateAllStats()
{
    for (uint8 i = STAT_STRENGTH; i < MAX_STATS; ++i)
    {
        float value = GetTotalStatValue(Stats(i));
        SetStat(Stats(i), int32(value));
    }

    UpdateArmor();
    UpdateAttackPowerAndDamage(false);
    UpdateAttackPowerAndDamage(true);
    UpdateMaxHealth();

    for (uint8 i = POWER_MANA; i < MAX_POWERS; ++i)
        UpdateMaxPower(Powers(i));

    UpdateAllRatings();
    UpdateAllCritPercentages();
    UpdateAllSpellCritChances();
    UpdateDefenseBonusesMod();
    UpdateShieldBlockValue();
    UpdateSpellDamageAndHealingBonus();
    UpdatePowerRegen(POWER_MANA);
    UpdatePowerRegen(POWER_RAGE);
    UpdatePowerRegen(POWER_ENERGY);
    UpdatePowerRegen(POWER_RUNIC_POWER);
    UpdateExpertise(BASE_ATTACK);
    UpdateExpertise(OFF_ATTACK);
    RecalculateRating(CR_ARMOR_PENETRATION);
    UpdateAllResistances();

    return true;
}

void Player::ApplySpellPenetrationBonus(int32 amount, bool apply)
{
    ApplyModInt32Value(PLAYER_FIELD_MOD_TARGET_RESISTANCE, -amount, apply);
    m_spellPenetrationItemMod += apply ? amount : -amount;
}

void Player::UpdateResistances(uint32 school)
{
    if (school > SPELL_SCHOOL_NORMAL)
    {
        float value  = GetTotalAuraModValue(UnitMods(UNIT_MOD_RESISTANCE_START + school));
        SetResistance(SpellSchools(school), int32(value));
        // @tswow-begin
        FIRE(
              Player,OnUpdateResistance
            , TSPlayer(this)
            , TSMutableNumber<float>(&value)
            , school
        );
        // @tswow-end

        Pet* pet = GetPet();
        if (pet)
            pet->UpdateResistances(school);
    }
    else
        UpdateArmor();
}

void Player::UpdateArmor()
{
    UnitMods unitMod = UNIT_MOD_ARMOR;

    float value = GetFlatModifierValue(unitMod, BASE_VALUE);    // base armor (from items)
    value *= GetPctModifierValue(unitMod, BASE_PCT);            // armor percent from items
    value += GetStat(STAT_AGILITY) * 2.0f;                      // armor bonus from stats
    value += GetFlatModifierValue(unitMod, TOTAL_VALUE);

    //add dynamic flat mods
    AuraEffectList const& mResbyIntellect = GetAuraEffectsByType(SPELL_AURA_MOD_RESISTANCE_OF_STAT_PERCENT);
    for (AuraEffectList::const_iterator i = mResbyIntellect.begin(); i != mResbyIntellect.end(); ++i)
    {
        if ((*i)->GetMiscValue() & SPELL_SCHOOL_MASK_NORMAL)
            value += CalculatePct(GetStat(Stats((*i)->GetMiscValueB())), (*i)->GetAmount());
    }

    value *= GetPctModifierValue(unitMod, TOTAL_PCT);

    // @tswow-begin
    FIRE(
          Player,OnUpdateArmor
        , TSPlayer(this)
        , TSMutableNumber<float>(&value)
    );
    // @tswow-end
    SetArmor(int32(value));

    Pet* pet = GetPet();
    if (pet)
        pet->UpdateArmor();
}

float Player::GetHealthBonusFromStamina()
{
    float stamina = GetStat(STAT_STAMINA);
    float baseStam = std::min(20.0f, stamina);
    float moreStam = stamina - baseStam;
    // @tswow-begin
    float health = baseStam + (moreStam*10.0f);
    FIRE(Player,OnCalcStaminaHealthBonus
        , TSPlayer(this)
        , TSMutableNumber<float>(&health)
        , baseStam
        , moreStam
    );
    return health;
    // @tswow-end
}

float Player::GetManaBonusFromIntellect()
{
    float intellect = GetStat(STAT_INTELLECT);

    float baseInt = std::min(20.0f, intellect);
    float moreInt = intellect - baseInt;

    // @tswow-begin
    float mana = baseInt + (moreInt * 15.0f);
    FIRE(Player,OnCalcIntellectManaBonus
        ,TSPlayer(this)
        ,TSMutableNumber<float>(&mana)
        ,baseInt
        ,moreInt
    );
    // @tswow-end
    return mana;
}

void Player::UpdateMaxHealth()
{
    UnitMods unitMod = UNIT_MOD_HEALTH;

    float value = GetFlatModifierValue(unitMod, BASE_VALUE) + GetCreateHealth();
    value *= GetPctModifierValue(unitMod, BASE_PCT);
    value += GetFlatModifierValue(unitMod, TOTAL_VALUE) + GetHealthBonusFromStamina();
    value *= GetPctModifierValue(unitMod, TOTAL_PCT);
    // @tswow-begin
    FIRE(Player,OnUpdateMaxHealth
        ,TSPlayer(this)
        ,TSMutableNumber<float>(&value)
    );
    // @tswow-end
    SetMaxHealth((uint32)value);
}

void Player::UpdateMaxPower(Powers power)
{
    UnitMods unitMod = UnitMods(UNIT_MOD_POWER_START + AsUnderlyingType(power));

    float bonusPower = (power == POWER_MANA && GetCreatePowerValue(power) > 0) ? GetManaBonusFromIntellect() : 0;

    float value = GetFlatModifierValue(unitMod, BASE_VALUE) + GetCreatePowerValue(power);
    value *= GetPctModifierValue(unitMod, BASE_PCT);
    value += GetFlatModifierValue(unitMod, TOTAL_VALUE) +  bonusPower;
    value *= GetPctModifierValue(unitMod, TOTAL_PCT);
    // @tswow-begin
    FIRE(Player,OnUpdateMaxPower
        , TSPlayer(this)
        , TSMutableNumber<float>(&value)
        , static_cast<int8>(power)
        , bonusPower
    );
    // @tswow-end
    SetMaxPower(power, uint32(std::lroundf(value)));
}

void Player::ApplyFeralAPBonus(int32 amount, bool apply)
{
    _ModifyUInt32(apply, m_baseFeralAP, amount);
    UpdateAttackPowerAndDamage();
}

uint32 meleeAPFormulas[32];
uint32 rangedAPFormulas[32];

enum class ClassStatFormulaTypes: uint32 {
    MELEE =  1,
    RANGED = 2,
};

enum class ClassStatValueTypes : uint32 {
    DIMINISHING_K = 1,
    MISS_CAP      = 2,
    PARRY_CAP     = 3,
    DODGE_CAP     = 4,
    DODGE_BASE    = 5,
    CRIT_TO_DODGE = 6,
};

void LoadAPFormulas()
{
    for (int i = 0; i < 32; ++i)
    {
        meleeAPFormulas[i] = i;
        rangedAPFormulas[i] = i;
    }

    {
        QueryResult result = WorldDatabase.Query("SELECT * from class_stat_formulas;");
        if (result)
        {
            do
            {
                Field* field = result->Fetch();
                uint32 cls = field[0].GetUInt32();
                ClassStatFormulaTypes stat = ClassStatFormulaTypes(field[1].GetUInt32());
                uint32 clsOut = field[2].GetUInt32();

                if (cls >= MAX_CLASSES) {
                    continue;
                }

                switch (stat) {
                    case ClassStatFormulaTypes::MELEE:
                        meleeAPFormulas[cls] = clsOut;
                        break;
                    case ClassStatFormulaTypes::RANGED:
                        rangedAPFormulas[cls] = clsOut;
                        break;
                }
            } while(result->NextRow());
        }
    }

    {
        QueryResult result = WorldDatabase.Query("SELECT * from class_stat_values");
        if (result)
        {
            do {
                Field* field = result->Fetch();
                uint32 cls = field[0].GetUInt32()-1;
                ClassStatValueTypes stat = ClassStatValueTypes(field[1].GetUInt32());
                float value = field[2].GetFloat();

                if (cls >= MAX_CLASSES) {
                    continue;
                }

                switch (stat)
                {
                case ClassStatValueTypes::DIMINISHING_K:
                    m_diminishing_k[cls] = value;
                    break;
                case ClassStatValueTypes::DODGE_CAP:
                    dodge_cap[cls] = value;
                    break;
                case ClassStatValueTypes::MISS_CAP:
                    miss_cap[cls] = value;
                    break;
                case ClassStatValueTypes::PARRY_CAP:
                    parry_cap[cls] = value;
                    break;
                case ClassStatValueTypes::DODGE_BASE:
                    dodge_base[cls] = value;
                    break;
                case ClassStatValueTypes::CRIT_TO_DODGE:
                    crit_to_dodge[cls] = value;
                    break;
                }
            } while (result->NextRow());
        }
    }
}

void Player::UpdateAttackPowerAndDamage(bool ranged)
{
    float val2 = 0.0f;
    float level = float(GetLevel());

    UnitMods unitMod = ranged ? UNIT_MOD_ATTACK_POWER_RANGED : UNIT_MOD_ATTACK_POWER;

    if (ranged)
    {
        // @tswow-begin
        switch (rangedAPFormulas[GetClass()])
        // @tswow-end
        {
            case CLASS_HUNTER:
                val2 = level * 2.0f + GetStat(STAT_AGILITY) - 10.0f;
                break;
            case CLASS_ROGUE:
                val2 = level + GetStat(STAT_AGILITY) - 10.0f;
                break;
            case CLASS_WARRIOR:
                val2 = level + GetStat(STAT_AGILITY) - 10.0f;
                break;
            case CLASS_DRUID:
                switch (GetShapeshiftForm())
                {
                    case FORM_CAT:
                    case FORM_BEAR:
                    case FORM_DIREBEAR:
                        val2 = 0.0f; break;
                    default:
                        val2 = GetStat(STAT_AGILITY) - 10.0f; break;
                }
                break;
            default: val2 = GetStat(STAT_AGILITY) - 10.0f; break;
        }
        FIRE(Player,OnUpdateRangedAttackPower
            , TSPlayer(this)
            , TSMutableNumber<float>(&val2)
        );
    }
    else
    {
        // @tswow-begin
        switch (meleeAPFormulas[GetClass()])
        // @tswow-end
        {
            case CLASS_WARRIOR:
                val2 = level * 3.0f + GetStat(STAT_STRENGTH) * 2.0f - 20.0f;
                break;
            case CLASS_PALADIN:
                val2 = level * 3.0f + GetStat(STAT_STRENGTH) * 2.0f - 20.0f;
                break;
            case CLASS_DEATH_KNIGHT:
                val2 = level * 3.0f + GetStat(STAT_STRENGTH) * 2.0f - 20.0f;
                break;
            case CLASS_ROGUE:
                val2 = level * 2.0f + GetStat(STAT_STRENGTH) + GetStat(STAT_AGILITY) - 20.0f;
                break;
            case CLASS_HUNTER:
                val2 = level * 2.0f + GetStat(STAT_STRENGTH) + GetStat(STAT_AGILITY) - 20.0f;
                break;
            case CLASS_SHAMAN:
                val2 = level * 2.0f + GetStat(STAT_STRENGTH) + GetStat(STAT_AGILITY) - 20.0f;
                break;
            case CLASS_DRUID:
            {
                // Check if Predatory Strikes is skilled
                float levelBonus = 0.0f;
                float weaponBonus = 0.0f;
                if (IsInFeralForm())
                {
                    if (AuraEffect const* levelMod = GetAuraEffect(SPELL_AURA_DUMMY, SPELLFAMILY_DRUID, 1563, EFFECT_0))
                        levelBonus = CalculatePct(1.0f, levelMod->GetAmount());

                    // = 0 if removing the weapon, do not calculate bonus (uses template)
                    if (m_baseFeralAP)
                    {
                        if (Item const* weapon = m_items[EQUIPMENT_SLOT_MAINHAND])
                        {
                            if (AuraEffect const* weaponMod = GetAuraEffect(SPELL_AURA_DUMMY, SPELLFAMILY_DRUID, 1563, EFFECT_1))
                            {
                                ItemTemplate const* itemTemplate = weapon->GetTemplate();
                                int32 bonusAP = itemTemplate->GetTotalAPBonus() + m_baseFeralAP;
                                weaponBonus = CalculatePct(static_cast<float>(bonusAP), weaponMod->GetAmount());
                            }
                        }
                    }
                }

                switch (GetShapeshiftForm())
                {
                    case FORM_CAT:
                        val2 = GetLevel() * levelBonus + GetStat(STAT_STRENGTH) * 2.0f + GetStat(STAT_AGILITY) - 20.0f + weaponBonus + m_baseFeralAP;
                        break;
                    case FORM_BEAR:
                    case FORM_DIREBEAR:
                        val2 = GetLevel() * levelBonus + GetStat(STAT_STRENGTH) * 2.0f - 20.0f + weaponBonus + m_baseFeralAP;
                        break;
                    case FORM_MOONKIN:
                        val2 = GetStat(STAT_STRENGTH) * 2.0f - 20.0f + m_baseFeralAP;
                        break;
                    default:
                        val2 = GetStat(STAT_STRENGTH) * 2.0f - 20.0f;
                        break;
                }
                break;
            }
            case CLASS_MAGE:
                val2 = GetStat(STAT_STRENGTH) - 10.0f;
                break;
            case CLASS_PRIEST:
                val2 = GetStat(STAT_STRENGTH) - 10.0f;
                break;
            case CLASS_WARLOCK:
                val2 = GetStat(STAT_STRENGTH) - 10.0f;
                break;
        }
        FIRE(Player,OnUpdateAttackPower
            , TSPlayer(this)
            , TSMutableNumber<float>(&val2)
        );
    }

    SetStatFlatModifier(unitMod, BASE_VALUE, val2);

    float base_attPower  = GetFlatModifierValue(unitMod, BASE_VALUE) * GetPctModifierValue(unitMod, BASE_PCT);
    float attPowerMod = GetFlatModifierValue(unitMod, TOTAL_VALUE);

    //add dynamic flat mods
    if (ranged)
    {
        if ((GetClassMask() & CLASSMASK_WAND_USERS) == 0)
        {
            AuraEffectList const& mRAPbyStat = GetAuraEffectsByType(SPELL_AURA_MOD_RANGED_ATTACK_POWER_OF_STAT_PERCENT);
            for (AuraEffect const* aurEff : mRAPbyStat)
                attPowerMod += CalculatePct(GetStat(Stats(aurEff->GetMiscValue())), aurEff->GetAmount());
        }
    }
    else
    {
        AuraEffectList const& mAPbyStat = GetAuraEffectsByType(SPELL_AURA_MOD_ATTACK_POWER_OF_STAT_PERCENT);
        for (AuraEffect const* aurEff : mAPbyStat)
            attPowerMod += CalculatePct(GetStat(Stats(aurEff->GetMiscValue())), aurEff->GetAmount());
    }

    // applies to both, amount updated in PeriodicTick each 30 seconds
    attPowerMod += GetTotalAuraModifier(SPELL_AURA_MOD_ATTACK_POWER_OF_ARMOR);

    float attPowerMultiplier = GetPctModifierValue(unitMod, TOTAL_PCT) - 1.0f;

    if (ranged)
    {
        SetRangedAttackPower(int32(base_attPower));
        if (attPowerMod >= 0)
            SetRangedAttackPowerModPos(int32(attPowerMod));
        if (attPowerMod <= 0)
            SetRangedAttackPowerModNeg(int32(attPowerMod));
        SetRangedAttackPowerMultiplier(attPowerMultiplier);
    }
    else
    {
        SetAttackPower(int32(base_attPower));
        if (attPowerMod >= 0)
            SetAttackPowerModPos(int32(attPowerMod));
        if (attPowerMod <= 0)
            SetAttackPowerModNeg(int32(attPowerMod));
        SetAttackPowerMultiplier(attPowerMultiplier);
    }

    Pet* pet = GetPet();                                //update pet's AP
    Guardian* guardian = GetGuardianPet();
    //automatically update weapon damage after attack power modification
    if (ranged)
    {
        UpdateDamagePhysical(RANGED_ATTACK);
        if (pet && pet->IsHunterPet()) // At ranged attack change for hunter pet
            pet->UpdateAttackPowerAndDamage();
    }
    else
    {
        UpdateDamagePhysical(BASE_ATTACK);
        if (CanDualWield() && haveOffhandWeapon())           //allow update offhand damage only if player knows DualWield Spec and has equipped offhand weapon
            UpdateDamagePhysical(OFF_ATTACK);
        if (GetClass() == CLASS_SHAMAN || GetClass() == CLASS_PALADIN)                      // mental quickness
            UpdateSpellDamageAndHealingBonus();

        if (pet && (pet->IsPetGhoul() || pet->IsRisenAlly())) // At melee attack power change for DK pet
            pet->UpdateAttackPowerAndDamage();

        if (guardian && guardian->IsSpiritWolf()) // At melee attack power change for Shaman feral spirit
            guardian->UpdateAttackPowerAndDamage();
    }
}

void Player::UpdateShieldBlockValue()
{
    // @tswow-begin move block and fire event
    uint32 block = GetShieldBlockValue();
    FIRE(
          Player,OnUpdateShieldBlock
        , TSPlayer(this)
        , TSMutableNumber<uint32>(&block)
    );
    SetUInt32Value(PLAYER_SHIELD_BLOCK, block);
    // @tswow-end
}

void Player::CalculateMinMaxDamage(WeaponAttackType attType, bool normalized, bool addTotalPct, float& minDamage, float& maxDamage, uint8 damageIndex) const
{
    // Only proto damage, not affected by any mods
    if (damageIndex != 0)
    {
        minDamage = 0.0f;
        maxDamage = 0.0f;

        if (!IsInFeralForm() && CanUseAttackType(attType))
        {
            minDamage = GetWeaponDamageRange(attType, MINDAMAGE, damageIndex);
            maxDamage = GetWeaponDamageRange(attType, MAXDAMAGE, damageIndex);
        }
        return;
    }

    UnitMods unitMod;

    switch (attType)
    {
        case BASE_ATTACK:
        default:
            unitMod = UNIT_MOD_DAMAGE_MAINHAND;
            break;
        case OFF_ATTACK:
            unitMod = UNIT_MOD_DAMAGE_OFFHAND;
            break;
        case RANGED_ATTACK:
            unitMod = UNIT_MOD_DAMAGE_RANGED;
            break;
    }

    float const attackPowerMod = std::max(GetAPMultiplier(attType, normalized), 0.25f);

    float baseValue  = GetFlatModifierValue(unitMod, BASE_VALUE);
    baseValue += GetTotalAttackPowerValue(attType) / 14.0f * attackPowerMod;

    float basePct    = GetPctModifierValue(unitMod, BASE_PCT);
    float totalValue = GetFlatModifierValue(unitMod, TOTAL_VALUE);
    float totalPct   = addTotalPct ? GetPctModifierValue(unitMod, TOTAL_PCT) : 1.0f;

    float weaponMinDamage = GetWeaponDamageRange(attType, MINDAMAGE);
    float weaponMaxDamage = GetWeaponDamageRange(attType, MAXDAMAGE);

    // check if player is druid and in cat or bear forms
    if (IsInFeralForm())
    {
        uint8 lvl = GetLevel();
        if (lvl > 60)
            lvl = 60;

        weaponMinDamage = lvl * 0.85f * attackPowerMod;
        weaponMaxDamage = lvl * 1.25f * attackPowerMod;
    }
    else if (!CanUseAttackType(attType)) // check if player not in form but still can't use (disarm case)
    {
        // cannot use ranged/off attack, set values to 0
        if (attType != BASE_ATTACK)
        {
            minDamage = 0.f;
            maxDamage = 0.f;
            return;
        }

        weaponMinDamage = BASE_MINDAMAGE;
        weaponMaxDamage = BASE_MAXDAMAGE;
    }
    else if (attType == RANGED_ATTACK) // add ammo DPS to ranged primary damage
    {
        weaponMinDamage += GetAmmoDPS() * attackPowerMod;
        weaponMaxDamage += GetAmmoDPS() * attackPowerMod;
    }

    minDamage = ((weaponMinDamage + baseValue) * basePct + totalValue) * totalPct;
    maxDamage = ((weaponMaxDamage + baseValue) * basePct + totalValue) * totalPct;
}

void Player::UpdateDefenseBonusesMod()
{
    UpdateBlockPercentage();
    UpdateParryPercentage();
    UpdateDodgePercentage();
}

void Player::UpdateBlockPercentage()
{
    // No block
    float value = 0.0f;
    if (CanBlock())
    {
        // Base value
        value = 5.0f;
        // Modify value from defense skill
        value += (int32(GetDefenseSkillValue()) - int32(GetMaxSkillValueForLevel())) * 0.04f;
        // Increase from SPELL_AURA_MOD_BLOCK_PERCENT aura
        value += GetTotalAuraModifier(SPELL_AURA_MOD_BLOCK_PERCENT);
        // Increase from rating
        value += GetRatingBonusValue(CR_BLOCK);

        if (sWorld->getBoolConfig(CONFIG_STATS_LIMITS_ENABLE))
             value = value > sWorld->getFloatConfig(CONFIG_STATS_LIMITS_BLOCK) ? sWorld->getFloatConfig(CONFIG_STATS_LIMITS_BLOCK) : value;

        value = value < 0.0f ? 0.0f : value;
    }
    // @tswow-begin
    FIRE(
          Player,OnUpdateBlockPercentage
        , TSPlayer(this)
        , TSMutableNumber<float>(&value)
    );
    // @tswow-end
    SetStatFloatValue(PLAYER_BLOCK_PERCENTAGE, value);
}

void Player::UpdateCritPercentage(WeaponAttackType attType)
{
    BaseModGroup modGroup;
    uint16 index;
    CombatRating cr;

    switch (attType)
    {
        case OFF_ATTACK:
            modGroup = OFFHAND_CRIT_PERCENTAGE;
            index = PLAYER_OFFHAND_CRIT_PERCENTAGE;
            cr = CR_CRIT_MELEE;
            break;
        case RANGED_ATTACK:
            modGroup = RANGED_CRIT_PERCENTAGE;
            index = PLAYER_RANGED_CRIT_PERCENTAGE;
            cr = CR_CRIT_RANGED;
            break;
        case BASE_ATTACK:
        default:
            modGroup = CRIT_PERCENTAGE;
            index = PLAYER_CRIT_PERCENTAGE;
            cr = CR_CRIT_MELEE;
            break;
    }

    // flat = bonus from crit auras, pct = bonus from agility, combat rating = mods from items
    float value = GetBaseModValue(modGroup, FLAT_MOD) + GetBaseModValue(modGroup, PCT_MOD) + GetRatingBonusValue(cr);

    // Modify crit from weapon skill and maximized defense skill of same level victim difference
    value += (int32(GetWeaponSkillValue(attType)) - int32(GetMaxSkillValueForLevel())) * 0.04f;

    if (sWorld->getBoolConfig(CONFIG_STATS_LIMITS_ENABLE))
         value = value > sWorld->getFloatConfig(CONFIG_STATS_LIMITS_CRIT) ? sWorld->getFloatConfig(CONFIG_STATS_LIMITS_CRIT) : value;

    value = std::max(0.0f, value);
    // @tswow-begin
    FIRE(
        Player,OnUpdateCrit
        , TSPlayer(this)
        , TSMutableNumber<float>(&value)
        , uint32(attType)
    );
    // @tswow-end
    SetStatFloatValue(index, value);
}

void Player::UpdateAllCritPercentages()
{
    float value = GetMeleeCritFromAgility();

    SetBaseModPctValue(CRIT_PERCENTAGE, value);
    SetBaseModPctValue(OFFHAND_CRIT_PERCENTAGE, value);
    SetBaseModPctValue(RANGED_CRIT_PERCENTAGE, value);

    UpdateCritPercentage(BASE_ATTACK);
    UpdateCritPercentage(OFF_ATTACK);
    UpdateCritPercentage(RANGED_ATTACK);
}

// @tswow-begin move m_diminishing_k to top of file
// @tswow-end

// helper function
float CalculateDiminishingReturns(float const (&capArray)[MAX_CLASSES], uint8 playerClass, float nonDiminishValue, float diminishValue)
{
    //  1     1     k              cx
    // --- = --- + --- <=> x' = --------
    //  x'    c     x            x + ck

    // where:
    // k  is m_diminishing_k for that class
    // c  is capArray for that class
    // x  is chance before DR (diminishValue)
    // x' is chance after DR (our result)

    uint32 const classIdx = playerClass - 1;

    float const k = m_diminishing_k[classIdx];
    float const c = capArray[classIdx];

    float result = c * diminishValue / (diminishValue + c * k);
    result += nonDiminishValue;
    return result;
}

// @tswow-begin move miss_cap to top of file
// @tswow-end

float Player::GetMissPercentageFromDefense() const
{
    float diminishing = 0.0f, nondiminishing = 0.0f;
    // Modify value from defense skill (only bonus from defense rating diminishes)
    nondiminishing += (int32(GetSkillValue(SKILL_DEFENSE)) - int32(GetMaxSkillValueForLevel())) * 0.04f;
    diminishing += (GetRatingBonusValue(CR_DEFENSE_SKILL) * 0.04f);

    // apply diminishing formula to diminishing miss chance
    return CalculateDiminishingReturns(miss_cap, GetClass(), nondiminishing, diminishing);
}

// @tswow-begin move parry-cap to top of file
// @tswow-end

void Player::UpdateParryPercentage()
{
    // No parry
    float value = 0.0f;
    uint32 pclass = GetClass() - 1;
    if (CanParry() && parry_cap[pclass] > 0.0f)
    {
        float nondiminishing  = 5.0f;
        // Parry from rating
        float diminishing = GetRatingBonusValue(CR_PARRY);
        // Modify value from defense skill (only bonus from defense rating diminishes)
        nondiminishing += (int32(GetSkillValue(SKILL_DEFENSE)) - int32(GetMaxSkillValueForLevel())) * 0.04f;
        diminishing += (GetRatingBonusValue(CR_DEFENSE_SKILL) * 0.04f);
        // Parry from SPELL_AURA_MOD_PARRY_PERCENT aura
        nondiminishing += GetTotalAuraModifier(SPELL_AURA_MOD_PARRY_PERCENT);

        // apply diminishing formula to diminishing parry chance
        value = CalculateDiminishingReturns(parry_cap, GetClass(), nondiminishing, diminishing);

        if (sWorld->getBoolConfig(CONFIG_STATS_LIMITS_ENABLE))
             value = value > sWorld->getFloatConfig(CONFIG_STATS_LIMITS_PARRY) ? sWorld->getFloatConfig(CONFIG_STATS_LIMITS_PARRY) : value;

        value = value < 0.0f ? 0.0f : value;
    }
    // @tswow-begin
    FIRE(
          Player,OnUpdateParryPercentage
        , TSPlayer(this)
        , TSMutableNumber<float>(&value)
    );
    // @tswow-end
    SetStatFloatValue(PLAYER_PARRY_PERCENTAGE, value);
}

// @tswow-begin move dodge_cap to top of file
// @tswow-end

void Player::UpdateDodgePercentage()
{
    float diminishing = 0.0f, nondiminishing = 0.0f;
    GetDodgeFromAgility(diminishing, nondiminishing);
    // Modify value from defense skill (only bonus from defense rating diminishes)
    nondiminishing += (int32(GetSkillValue(SKILL_DEFENSE)) - int32(GetMaxSkillValueForLevel())) * 0.04f;
    diminishing += (GetRatingBonusValue(CR_DEFENSE_SKILL) * 0.04f);
    // Dodge from SPELL_AURA_MOD_DODGE_PERCENT aura
    nondiminishing += GetTotalAuraModifier(SPELL_AURA_MOD_DODGE_PERCENT);
    // Dodge from rating
    diminishing += GetRatingBonusValue(CR_DODGE);

    // apply diminishing formula to diminishing dodge chance
    float value = CalculateDiminishingReturns(dodge_cap, GetClass(), nondiminishing, diminishing);

    if (sWorld->getBoolConfig(CONFIG_STATS_LIMITS_ENABLE))
         value = value > sWorld->getFloatConfig(CONFIG_STATS_LIMITS_DODGE) ? sWorld->getFloatConfig(CONFIG_STATS_LIMITS_DODGE) : value;

    value = value < 0.0f ? 0.0f : value;
    // @tswow-begin
    FIRE(
          Player,OnUpdateDodgePercentage
        , TSPlayer(this)
        , TSMutableNumber<float>(&value)
    );
    // @tswow-end
    SetStatFloatValue(PLAYER_DODGE_PERCENTAGE, value);
}

void Player::UpdateSpellCritChance(uint32 school)
{
    // For normal school set zero crit chance
    if (school == SPELL_SCHOOL_NORMAL)
    {
        SetFloatValue(PLAYER_SPELL_CRIT_PERCENTAGE1, 0.0f);
        return;
    }
    // For others recalculate it from:
    float crit = 0.0f;
    // Crit from Intellect
    crit += GetSpellCritFromIntellect();
    // Increase crit from SPELL_AURA_MOD_SPELL_CRIT_CHANCE
    crit += GetTotalAuraModifier(SPELL_AURA_MOD_SPELL_CRIT_CHANCE);
    // Increase crit from SPELL_AURA_MOD_CRIT_PCT
    crit += GetTotalAuraModifier(SPELL_AURA_MOD_CRIT_PCT);
    // Increase crit by school from SPELL_AURA_MOD_SPELL_CRIT_CHANCE_SCHOOL
    crit += GetTotalAuraModifierByMiscMask(SPELL_AURA_MOD_SPELL_CRIT_CHANCE_SCHOOL, 1<<school);
    // Increase crit from spell crit ratings
    crit += GetRatingBonusValue(CR_CRIT_SPELL);

    // @tswow-begin
    FIRE(
          Player,OnUpdateSpellCrit
        , TSPlayer(this)
        , TSMutableNumber<float>(&crit)
        , school
    );
    // @tswow-end
    // Store crit value
    SetFloatValue(PLAYER_SPELL_CRIT_PERCENTAGE1 + school, crit);
}

void Player::UpdateArmorPenetration(int32 amount)
{
    // Store Rating Value
    // @tswow-begin
    FIRE(
          Player,OnUpdateArmorPenetration
        , TSPlayer(this)
        , TSMutableNumber<int32>(&amount)
    );
    // @tswow-end
    SetUInt32Value(PLAYER_FIELD_COMBAT_RATING_1 + AsUnderlyingType(CR_ARMOR_PENETRATION), amount);
}

void Player::UpdateMeleeHitChances()
{
    m_modMeleeHitChance = GetRatingBonusValue(CR_HIT_MELEE);
    // @tswow-begin
    FIRE(
          Player,OnUpdateMeleeHitChances
        , TSPlayer(this)
        , TSMutableNumber<float>(&m_modMeleeHitChance)
    );
    // @tswow-end
}

void Player::UpdateRangedHitChances()
{
    m_modRangedHitChance = GetRatingBonusValue(CR_HIT_RANGED);
    // @tswow-begin
    FIRE(
        Player,OnUpdateRangedHitChances
        , TSPlayer(this)
        , TSMutableNumber<float>(&m_modRangedHitChance)
    );
    // @tswow-end
}

void Player::UpdateSpellHitChances()
{
    m_modSpellHitChance = (float)GetTotalAuraModifier(SPELL_AURA_MOD_SPELL_HIT_CHANCE);
    m_modSpellHitChance += GetRatingBonusValue(CR_HIT_SPELL);
    // @tswow-begin
    FIRE(
        Player,OnUpdateSpellHitChances
        , TSPlayer(this)
        , TSMutableNumber<float>(&m_modSpellHitChance)
    );
    // @tswow-end
}

void Player::UpdateAllSpellCritChances()
{
    for (int i = SPELL_SCHOOL_NORMAL; i < MAX_SPELL_SCHOOL; ++i)
        UpdateSpellCritChance(i);
}

void Player::UpdateExpertise(WeaponAttackType attack)
{
    if (attack == RANGED_ATTACK)
        return;

    int32 expertise = int32(GetRatingBonusValue(CR_EXPERTISE));

    Item const* weapon = GetWeaponForAttack(attack, true);
    expertise += GetTotalAuraModifier(SPELL_AURA_MOD_EXPERTISE, [weapon](AuraEffect const* aurEff) -> bool
    {
        return aurEff->GetSpellInfo()->IsItemFitToSpellRequirements(weapon);
    });

    if (expertise < 0)
        expertise = 0;

    // @tswow-begin
    FIRE(
          Player,OnUpdateExpertise
        , TSPlayer(this)
        , TSMutableNumber<int32>(&expertise)
        , uint32(attack)
        , TSItem(const_cast<Item*>(weapon))
    );
    // @tswow-end

    switch (attack)
    {
        case BASE_ATTACK:
            SetUInt32Value(PLAYER_EXPERTISE, expertise);
            break;
        case OFF_ATTACK:
            SetUInt32Value(PLAYER_OFFHAND_EXPERTISE, expertise);
            break;
        default:
            break;
    }
}

void Player::ApplyManaRegenBonus(int32 amount, bool apply)
{
    _ModifyUInt32(apply, m_baseManaRegen, amount);
    UpdatePowerRegen(POWER_MANA);
}

void Player::ApplyHealthRegenBonus(int32 amount, bool apply)
{
    _ModifyUInt32(apply, m_baseHealthRegen, amount);
}

static std::pair<float, Optional<Rates>> const powerRegenInfo[MAX_POWERS] =
{
<<<<<<< HEAD
    float Intellect = GetStat(STAT_INTELLECT);
    // Mana regen from spirit and intellect
    float power_regen = std::sqrt(Intellect) * OCTRegenMPPerSpirit();
    // Apply PCT bonus from SPELL_AURA_MOD_POWER_REGEN_PERCENT aura on spirit base regen
    power_regen *= GetTotalAuraMultiplierByMiscValue(SPELL_AURA_MOD_POWER_REGEN_PERCENT, POWER_MANA);

    // Mana regen from SPELL_AURA_MOD_POWER_REGEN aura
    float power_regen_mp5 = (GetTotalAuraModifierByMiscValue(SPELL_AURA_MOD_POWER_REGEN, POWER_MANA) + m_baseManaRegen) / 5.0f;

    // Get bonus from SPELL_AURA_MOD_MANA_REGEN_FROM_STAT aura
    AuraEffectList const& regenAura = GetAuraEffectsByType(SPELL_AURA_MOD_MANA_REGEN_FROM_STAT);
    for (AuraEffectList::const_iterator i = regenAura.begin(); i != regenAura.end(); ++i)
        power_regen_mp5 += GetStat(Stats((*i)->GetMiscValue())) * (*i)->GetAmount() / 500.0f;

    // Set regen rate in cast state apply only on spirit based regen
    int32 modManaRegenInterrupt = GetTotalAuraModifier(SPELL_AURA_MOD_MANA_REGEN_INTERRUPT);
    if (modManaRegenInterrupt > 100)
        modManaRegenInterrupt = 100;
    // @tswow-begin
    FIRE(Player,OnUpdateManaRegen
        , TSPlayer(this)
        , TSMutableNumber<float>(&power_regen)
        , TSMutableNumber<float>(&power_regen_mp5)
        , TSMutableNumber<int32>(&modManaRegenInterrupt)
    );
    // @tswow-end
    SetStatFloatValue(UNIT_FIELD_POWER_REGEN_INTERRUPTED_FLAT_MODIFIER, power_regen_mp5 + CalculatePct(power_regen, modManaRegenInterrupt));

    SetStatFloatValue(UNIT_FIELD_POWER_REGEN_FLAT_MODIFIER, power_regen_mp5 + power_regen);
=======
    { 0.f,      RATE_POWER_MANA             }, // POWER_MANA
    { -12.5f,   RATE_POWER_RAGE_LOSS        }, // POWER_RAGE,           -1.25 rage per second
    { 0.f,      std::nullopt                }, // POWER_FOCUS
    { 10.f,     RATE_POWER_ENERGY           }, // POWER_ENERGY,         +10 energy per second
    { 0.f,      std::nullopt                }, // POWER_HAPPINESS
    { 0.f,      std::nullopt                }, // POWER_RUNE
    { -12.5f,   RATE_POWER_RUNICPOWER_LOSS  }  // POWER_RUNIC_POWER,    -1.25 runic power per second
};

void Player::UpdatePowerRegen(Powers power)
{
    if (power == POWER_HEALTH || power >= MAX_POWERS)
        return;

    float result_regen              = 0.f; // Out-of-combat / without last mana use effect
    float result_regen_interrupted  = 0.f; // In combat / with last mana use effect
    float modifier                  = 1.f; // Config rate or any other modifiers

    /// @todo possible use of miscvalueb instead of amount
    if (HasAuraTypeWithValue(SPELL_AURA_PREVENT_REGENERATE_POWER, power))
    {
        SetFloatValue(UNIT_FIELD_POWER_REGEN_FLAT_MODIFIER + AsUnderlyingType(power), power == POWER_ENERGY ? -10.f : 0.f);
        SetFloatValue(UNIT_FIELD_POWER_REGEN_INTERRUPTED_FLAT_MODIFIER + AsUnderlyingType(power), power == POWER_ENERGY ? -10.f : 0.f);
        return;
    }

    switch (power)
    {
        case POWER_MANA:
        {
            float Intellect = GetStat(STAT_INTELLECT);
            // Mana regen from spirit and intellect
            float power_regen = std::sqrt(Intellect) * OCTRegenMPPerSpirit();
            // Apply PCT bonus from SPELL_AURA_MOD_POWER_REGEN_PERCENT aura on spirit base regen
            power_regen *= GetTotalAuraMultiplierByMiscValue(SPELL_AURA_MOD_POWER_REGEN_PERCENT, POWER_MANA);

            // Mana regen from SPELL_AURA_MOD_POWER_REGEN aura
            float power_regen_mp5 = (GetTotalAuraModifierByMiscValue(SPELL_AURA_MOD_POWER_REGEN, POWER_MANA) + m_baseManaRegen) / 5.0f;

            // Get bonus from SPELL_AURA_MOD_MANA_REGEN_FROM_STAT aura
            AuraEffectList const& regenAura = GetAuraEffectsByType(SPELL_AURA_MOD_MANA_REGEN_FROM_STAT);
            for (AuraEffectList::const_iterator i = regenAura.begin(); i != regenAura.end(); ++i)
                power_regen_mp5 += GetStat(Stats((*i)->GetMiscValue())) * (*i)->GetAmount() / 500.0f;

            // Set regen rate in cast state apply only on spirit based regen
            int32 modManaRegenInterrupt = GetTotalAuraModifier(SPELL_AURA_MOD_MANA_REGEN_INTERRUPT);
            if (modManaRegenInterrupt > 100)
                modManaRegenInterrupt = 100;

            result_regen                = power_regen_mp5 + power_regen;
            result_regen_interrupted    = power_regen_mp5 + CalculatePct(power_regen, modManaRegenInterrupt);

            if (GetLevel() < 15)
                modifier *= 2.066f - (GetLevel() * 0.066f);
            break;
        }
        case POWER_RAGE:
        case POWER_ENERGY:
        case POWER_RUNIC_POWER:
        {
            result_regen                = powerRegenInfo[AsUnderlyingType(power)].first;
            result_regen_interrupted    = 0.f;

            result_regen *= GetTotalAuraMultiplierByMiscValue(SPELL_AURA_MOD_POWER_REGEN_PERCENT, AsUnderlyingType(power));
            result_regen_interrupted += static_cast<float>(GetTotalAuraModifierByMiscValue(SPELL_AURA_MOD_POWER_REGEN, AsUnderlyingType(power))) / 5.f;

            if (power != POWER_RUNIC_POWER) // Butchery requires combat
                result_regen += result_regen_interrupted;
            break;
        }
        default:
            break;
    }

    if (powerRegenInfo[AsUnderlyingType(power)].second.has_value())
        modifier *= sWorld->getRate(powerRegenInfo[AsUnderlyingType(power)].second.value()); // Config rate

    result_regen                *= modifier;
    result_regen_interrupted    *= modifier;

    // Unit fields contain an offset relative to the base power regeneration.
    if (power != POWER_MANA)
        result_regen -= powerRegenInfo[AsUnderlyingType(power)].first;

    if (power == POWER_ENERGY)
        result_regen_interrupted = result_regen;

    SetFloatValue(UNIT_FIELD_POWER_REGEN_FLAT_MODIFIER + AsUnderlyingType(power), result_regen);
    SetFloatValue(UNIT_FIELD_POWER_REGEN_INTERRUPTED_FLAT_MODIFIER + AsUnderlyingType(power), result_regen_interrupted);
}

float Player::GetPowerRegen(Powers power) const
{
    if (power == POWER_HEALTH || power >= MAX_POWERS)
        return 0.f;

    bool interrupted =  HasAuraType(SPELL_AURA_INTERRUPT_REGEN) ||
                        (power == POWER_MANA && IsUnderLastManaUseEffect()) ||
                        (power != POWER_MANA && IsInCombat());

    float regen = GetFloatValue((interrupted ? UNIT_FIELD_POWER_REGEN_INTERRUPTED_FLAT_MODIFIER : UNIT_FIELD_POWER_REGEN_FLAT_MODIFIER) + AsUnderlyingType(power));
    if (power != POWER_MANA)
        regen += (power == POWER_ENERGY || !interrupted) ? powerRegenInfo[AsUnderlyingType(power)].first : 0.f;

    return regen;
>>>>>>> 0b105142
}

void Player::UpdateRuneRegen(RuneType rune)
{
    if (rune >= NUM_RUNE_TYPES)
        return;

    uint32 cooldown = 0;

    for (uint32 i = 0; i < MAX_RUNES; ++i)
        if (GetBaseRune(i) == rune)
        {
            cooldown = GetRuneBaseCooldown(i);
            break;
        }

    if (cooldown <= 0)
        return;

    float regen = float(1 * IN_MILLISECONDS) / float(cooldown);
    // @tswow-begin
    FIRE(
          Player,OnUpdateRuneRegen
        , TSPlayer(this)
        , TSMutableNumber<float>(&regen)
        , uint32(rune)
    );
    // @tswow-end
    SetFloatValue(PLAYER_RUNE_REGEN_1 + uint8(rune), regen);
}

void Player::_ApplyAllStatBonuses()
{
    SetCanModifyStats(false);

    _ApplyAllAuraStatMods();
    _ApplyAllItemMods();

    SetCanModifyStats(true);

    UpdateAllStats();
}

void Player::_RemoveAllStatBonuses()
{
    SetCanModifyStats(false);

    _RemoveAllItemMods();
    _RemoveAllAuraStatMods();

    SetCanModifyStats(true);

    UpdateAllStats();
}

/*#######################################
########                         ########
########    MOBS STAT SYSTEM     ########
########                         ########
#######################################*/

bool Creature::UpdateStats(Stats /*stat*/)
{
    return true;
}

bool Creature::UpdateAllStats()
{
    UpdateMaxHealth();
    UpdateAttackPowerAndDamage();
    UpdateAttackPowerAndDamage(true);

    for (uint8 i = POWER_MANA; i < MAX_POWERS; ++i)
        UpdateMaxPower(Powers(i));

    UpdateAllResistances();

    return true;
}

void Creature::UpdateResistances(uint32 school)
{
    if (school > SPELL_SCHOOL_NORMAL)
    {
        float value  = GetTotalAuraModValue(UnitMods(UNIT_MOD_RESISTANCE_START + school));
        SetResistance(SpellSchools(school), int32(value));
        // @tswow-begin
        FIRE_ID(
              GetCreatureTemplate()->events.id
            , Creature,OnUpdateResistance
            , TSCreature(this)
            , TSMutableNumber<float>(&value)
            , false
            , school
        );
        // @tswow-end
    }
    else
        UpdateArmor();
}

void Creature::UpdateArmor()
{
    float value = GetTotalAuraModValue(UNIT_MOD_ARMOR);
    // @tswow-begin
    FIRE_ID(
        GetCreatureTemplate()->events.id
        , Creature,OnUpdateArmor
        , TSCreature(this)
        , TSMutableNumber<float>(&value)
        , false
    );
    // @tswow-end
    SetArmor(int32(value));
}

void Creature::UpdateMaxHealth()
{
    float value = GetTotalAuraModValue(UNIT_MOD_HEALTH);
    // @tswow-begin
    FIRE_ID(
          GetCreatureTemplate()->events.id
        , Creature,OnUpdateMaxHealth
        , TSCreature(this)
        , TSMutableNumber<float>(&value)
        , false
    );
    // @tswow-end
    SetMaxHealth(uint32(value));
}

void Creature::UpdateMaxPower(Powers power)
{
    UnitMods unitMod = UnitMods(UNIT_MOD_POWER_START + AsUnderlyingType(power));

    float value = GetFlatModifierValue(unitMod, BASE_VALUE) + GetCreatePowerValue(power);
    value *= GetPctModifierValue(unitMod, BASE_PCT);
    value += GetFlatModifierValue(unitMod, TOTAL_VALUE);
    value *= GetPctModifierValue(unitMod, TOTAL_PCT);
    // @tswow-begin
    FIRE_ID(
        GetCreatureTemplate()->events.id
        , Creature,OnUpdateMaxPower
        , TSCreature(this)
        , TSMutableNumber<float>(&value)
        , false
        , uint8(power)
    );
    // @tswow-end
    SetMaxPower(power, uint32(std::lroundf(value)));
}

void Creature::UpdateAttackPowerAndDamage(bool ranged)
{
    UnitMods unitMod = ranged ? UNIT_MOD_ATTACK_POWER_RANGED : UNIT_MOD_ATTACK_POWER;

    float baseAttackPower       = GetFlatModifierValue(unitMod, BASE_VALUE) * GetPctModifierValue(unitMod, BASE_PCT);
    float attackPowerMod        = GetFlatModifierValue(unitMod, TOTAL_VALUE);
    float attackPowerMultiplier = GetPctModifierValue(unitMod, TOTAL_PCT) - 1.0f;

    // @tswow-begin
    FIRE_ID(
        GetCreatureTemplate()->events.id
        , Creature,OnUpdateAttackPowerDamage
        , TSCreature(this)
        , TSMutableNumber<float>(&baseAttackPower)
        , TSMutableNumber<float>(&attackPowerMod)
        , TSMutableNumber<float>(&attackPowerMultiplier)
        , false
        , ranged
    );
    // @tswow-end

    if (ranged)
    {
        SetRangedAttackPower(int32(baseAttackPower));
        if (attackPowerMod >= 0)
            SetRangedAttackPowerModPos(int32(attackPowerMod));
        if (attackPowerMod <= 0)
            SetRangedAttackPowerModNeg(int32(attackPowerMod));
        SetRangedAttackPowerMultiplier(attackPowerMultiplier);
    }
    else
    {
        SetAttackPower(int32(baseAttackPower));
        if (attackPowerMod >= 0)
            SetAttackPowerModPos(int32(attackPowerMod));
        if (attackPowerMod <= 0)
            SetAttackPowerModNeg(int32(attackPowerMod));
        SetAttackPowerMultiplier(attackPowerMultiplier);
    }

    // automatically update weapon damage after attack power modification
    if (ranged)
        UpdateDamagePhysical(RANGED_ATTACK);
    else
    {
        UpdateDamagePhysical(BASE_ATTACK);
        UpdateDamagePhysical(OFF_ATTACK);
    }
}

void Creature::CalculateMinMaxDamage(WeaponAttackType attType, bool normalized, bool addTotalPct, float& minDamage, float& maxDamage, uint8 damageIndex /*= 0*/) const
{
    // creatures only have one damage
    if (damageIndex != 0)
    {
        minDamage = 0.f;
        maxDamage = 0.f;
        return;
    }

    float variance = 1.0f;
    UnitMods unitMod;
    switch (attType)
    {
        case BASE_ATTACK:
        default:
            variance = GetCreatureTemplate()->BaseVariance;
            unitMod = UNIT_MOD_DAMAGE_MAINHAND;
            break;
        case OFF_ATTACK:
            variance = GetCreatureTemplate()->BaseVariance;
            unitMod = UNIT_MOD_DAMAGE_OFFHAND;
            break;
        case RANGED_ATTACK:
            variance = GetCreatureTemplate()->RangeVariance;
            unitMod = UNIT_MOD_DAMAGE_RANGED;
            break;
    }

    if (attType == OFF_ATTACK && !haveOffhandWeapon())
    {
        minDamage = 0.0f;
        maxDamage = 0.0f;
        return;
    }

    float weaponMinDamage = GetWeaponDamageRange(attType, MINDAMAGE);
    float weaponMaxDamage = GetWeaponDamageRange(attType, MAXDAMAGE);

    if (!CanUseAttackType(attType)) // disarm case
    {
        weaponMinDamage = 0.0f;
        weaponMaxDamage = 0.0f;
    }

    float attackPower      = GetTotalAttackPowerValue(attType);
    float attackSpeedMulti = GetAPMultiplier(attType, normalized);
    float baseValue        = GetFlatModifierValue(unitMod, BASE_VALUE) + (attackPower / 14.0f) * variance;
    float basePct          = GetPctModifierValue(unitMod, BASE_PCT) * attackSpeedMulti;
    float totalValue       = GetFlatModifierValue(unitMod, TOTAL_VALUE);
    float totalPct         = addTotalPct ? GetPctModifierValue(unitMod, TOTAL_PCT) : 1.0f;
    float dmgMultiplier    = GetCreatureTemplate()->ModDamage; // = ModDamage * _GetDamageMod(rank);

    minDamage = ((weaponMinDamage + baseValue) * dmgMultiplier * basePct + totalValue) * totalPct;
    maxDamage = ((weaponMaxDamage + baseValue) * dmgMultiplier * basePct + totalValue) * totalPct;
}

/*#######################################
########                         ########
########    PETS STAT SYSTEM     ########
########                         ########
#######################################*/

#define ENTRY_IMP               416
#define ENTRY_VOIDWALKER        1860
#define ENTRY_SUCCUBUS          1863
#define ENTRY_FELHUNTER         417
#define ENTRY_FELGUARD          17252
#define ENTRY_WATER_ELEMENTAL   510
#define ENTRY_TREANT            1964
#define ENTRY_FIRE_ELEMENTAL    15438
#define ENTRY_GHOUL             26125
#define ENTRY_BLOODWORM         28017

bool Guardian::UpdateStats(Stats stat)
{
    if (stat >= MAX_STATS)
        return false;

    // value = ((base_value * base_pct) + total_value) * total_pct
    float value  = GetTotalStatValue(stat);
    //ApplyStatBuffMod(stat, m_statFromOwner[stat], false);
    float ownersBonus = 0.0f;

    Unit* owner = GetOwner();
    // Handle Death Knight Glyphs and Talents
    float mod = 0.75f;
    if ((IsPetGhoul() || IsRisenAlly()) && (stat == STAT_STAMINA || stat == STAT_STRENGTH))
    {
        if (stat == STAT_STAMINA)
            mod = 0.3f; // Default Owner's Stamina scale
        else
            mod = 0.7f; // Default Owner's Strength scale

        // Check just if owner has Ravenous Dead since it's effect is not an aura
        AuraEffect const* aurEff = owner->GetAuraEffect(SPELL_AURA_MOD_TOTAL_STAT_PERCENTAGE, SPELLFAMILY_DEATHKNIGHT, 3010, 0);
        if (aurEff)
        {
            SpellInfo const* spellInfo = aurEff->GetSpellInfo();                                                // Then get the SpellProto and add the dummy effect value
            AddPct(mod, spellInfo->GetEffect(EFFECT_1).CalcValue());                                            // Ravenous Dead edits the original scale
        }
        // Glyph of the Ghoul
        aurEff = owner->GetAuraEffect(58686, 0);
        if (aurEff)
            mod += CalculatePct(1.0f, aurEff->GetAmount());                                                    // Glyph of the Ghoul adds a flat value to the scale mod
        ownersBonus = float(owner->GetStat(stat)) * mod;
        value += ownersBonus;
    }
    else if (stat == STAT_STAMINA)
    {
        if (owner->GetClass() == CLASS_WARLOCK && IsPet())
        {
            ownersBonus = CalculatePct(owner->GetStat(STAT_STAMINA), 75);
            value += ownersBonus;
        }
        else
        {
            mod = 0.45f;
            if (IsPet())
            {
                PetSpellMap::const_iterator itr = (ToPet()->m_spells.find(62758)); // Wild Hunt rank 1
                if (itr == ToPet()->m_spells.end())
                    itr = ToPet()->m_spells.find(62762);                            // Wild Hunt rank 2

                if (itr != ToPet()->m_spells.end())                                 // If pet has Wild Hunt
                {
                    SpellInfo const* spellInfo = sSpellMgr->AssertSpellInfo(itr->first); // Then get the SpellProto and add the dummy effect value
                    AddPct(mod, spellInfo->GetEffect(EFFECT_0).CalcValue());
                }
            }
            ownersBonus = float(owner->GetStat(stat)) * mod;
            value += ownersBonus;
        }
    }
                                                            //warlock's and mage's pets gain 30% of owner's intellect
    else if (stat == STAT_INTELLECT)
    {
        if (owner->GetClass() == CLASS_WARLOCK || owner->GetClass() == CLASS_MAGE)
        {
            ownersBonus = CalculatePct(owner->GetStat(stat), 30);
            value += ownersBonus;
        }
    }
/*
    else if (stat == STAT_STRENGTH)
    {
        if (IsPetGhoul())
            value += float(owner->GetStat(stat)) * 0.3f;
    }
*/

    SetStat(stat, int32(value));
    m_statFromOwner[stat] = ownersBonus;
    UpdateStatBuffMod(stat);

    switch (stat)
    {
        case STAT_STRENGTH:         UpdateAttackPowerAndDamage();        break;
        case STAT_AGILITY:          UpdateArmor();                       break;
        case STAT_STAMINA:          UpdateMaxHealth();                   break;
        case STAT_INTELLECT:        UpdateMaxPower(POWER_MANA);          break;
        case STAT_SPIRIT:
        default:
            break;
    }

    return true;
}

bool Guardian::UpdateAllStats()
{
    UpdateMaxHealth();

    for (uint8 i = STAT_STRENGTH; i < MAX_STATS; ++i)
        UpdateStats(Stats(i));

    for (uint8 i = POWER_MANA; i < MAX_POWERS; ++i)
        UpdateMaxPower(Powers(i));

    UpdateAllResistances();

    return true;
}

void Guardian::UpdateResistances(uint32 school)
{
    if (school > SPELL_SCHOOL_NORMAL)
    {
        float value  = GetTotalAuraModValue(UnitMods(UNIT_MOD_RESISTANCE_START + school));

        // hunter and warlock pets gain 40% of owner's resistance
        if (IsPet())
            value += float(CalculatePct(m_owner->GetResistance(SpellSchools(school)), 40));

        // @tswow-begin
        FIRE_ID(
            GetCreatureTemplate()->events.id
            , Creature,OnUpdateResistance
            , TSCreature(this)
            , TSMutableNumber<float>(&value)
            , true
            , school
        );
        // @tswow-end

        SetResistance(SpellSchools(school), int32(value));
    }
    else
        UpdateArmor();
}

void Guardian::UpdateArmor()
{
    float value = 0.0f;
    float bonus_armor = 0.0f;
    UnitMods unitMod = UNIT_MOD_ARMOR;

    // hunter and warlock pets gain 35% of owner's armor value
    if (IsPet())
        bonus_armor = float(CalculatePct(m_owner->GetArmor(), 35));

    value  = GetFlatModifierValue(unitMod, BASE_VALUE);
    value *= GetPctModifierValue(unitMod, BASE_PCT);
    value += GetStat(STAT_AGILITY) * 2.0f;
    value += GetFlatModifierValue(unitMod, TOTAL_VALUE) + bonus_armor;
    value *= GetPctModifierValue(unitMod, TOTAL_PCT);

    // @tswow-begin
    FIRE_ID(
        GetCreatureTemplate()->events.id
        , Creature,OnUpdateArmor
        , TSCreature(this)
        , TSMutableNumber<float>(&value)
        , true
    );
    // @tswow-end

    SetArmor(int32(value));
}

void Guardian::UpdateMaxHealth()
{
    UnitMods unitMod = UNIT_MOD_HEALTH;
    float stamina = GetStat(STAT_STAMINA) - GetCreateStat(STAT_STAMINA);

    float multiplicator;
    switch (GetEntry())
    {
        case ENTRY_IMP:         multiplicator = 8.4f;   break;
        case ENTRY_VOIDWALKER:  multiplicator = 11.0f;  break;
        case ENTRY_SUCCUBUS:    multiplicator = 9.1f;   break;
        case ENTRY_FELHUNTER:   multiplicator = 9.5f;   break;
        case ENTRY_FELGUARD:    multiplicator = 11.0f;  break;
        case ENTRY_BLOODWORM:   multiplicator = 1.0f;   break;
        default:                multiplicator = 10.0f;  break;
    }

    float value = GetFlatModifierValue(unitMod, BASE_VALUE) + GetCreateHealth();
    value *= GetPctModifierValue(unitMod, BASE_PCT);
    value += GetFlatModifierValue(unitMod, TOTAL_VALUE) + stamina * multiplicator;
    value *= GetPctModifierValue(unitMod, TOTAL_PCT);

    // @tswow-begin
    FIRE_ID(
        GetCreatureTemplate()->events.id
        , Creature,OnUpdateMaxHealth
        , TSCreature(this)
        , TSMutableNumber<float>(&value)
        , true
    );
    // @tswow-end

    SetMaxHealth((uint32)value);
}

void Guardian::UpdateMaxPower(Powers power)
{
    UnitMods unitMod = UnitMods(UNIT_MOD_POWER_START + AsUnderlyingType(power));

    float addValue = (power == POWER_MANA) ? GetStat(STAT_INTELLECT) - GetCreateStat(STAT_INTELLECT) : 0.0f;
    float multiplicator = 15.0f;

    switch (GetEntry())
    {
        case ENTRY_IMP:         multiplicator = 4.95f;  break;
        case ENTRY_VOIDWALKER:
        case ENTRY_SUCCUBUS:
        case ENTRY_FELHUNTER:
        case ENTRY_FELGUARD:    multiplicator = 11.5f;  break;
        default:                multiplicator = 15.0f;  break;
    }

    float value  = GetFlatModifierValue(unitMod, BASE_VALUE) + GetCreatePowerValue(power);
    value *= GetPctModifierValue(unitMod, BASE_PCT);
    value += GetFlatModifierValue(unitMod, TOTAL_VALUE) + addValue * multiplicator;
    value *= GetPctModifierValue(unitMod, TOTAL_PCT);

    // @tswow-begin
    FIRE_ID(
          GetCreatureTemplate()->events.id
        , Creature,OnUpdateMaxPower
        , TSCreature(this)
        , TSMutableNumber<float>(&value)
        , true
        , int8(power)
    );
    // @tswow-end

    SetMaxPower(power, uint32(value));
}

void Guardian::UpdateAttackPowerAndDamage(bool ranged)
{
    if (ranged)
        return;

    float val = 0.0f;
    float bonusAP = 0.0f;
    UnitMods unitMod = UNIT_MOD_ATTACK_POWER;

    if (GetEntry() == ENTRY_IMP)                                   // imp's attack power
        val = GetStat(STAT_STRENGTH) - 10.0f;
    else
        val = 2 * GetStat(STAT_STRENGTH) - 20.0f;

    Unit* owner = GetOwner();
    if (owner && owner->GetTypeId() == TYPEID_PLAYER)
    {
        if (IsHunterPet())                      //hunter pets benefit from owner's attack power
        {
            float mod = 1.0f;                                                 //Hunter contribution modifier
            if (IsPet())
            {
                PetSpellMap::const_iterator itr = ToPet()->m_spells.find(62758);    //Wild Hunt rank 1
                if (itr == ToPet()->m_spells.end())
                    itr = ToPet()->m_spells.find(62762);                            //Wild Hunt rank 2

                if (itr != ToPet()->m_spells.end())                                 // If pet has Wild Hunt
                {
                    SpellInfo const* sProto = sSpellMgr->AssertSpellInfo(itr->first); // Then get the SpellProto and add the dummy effect value
                    mod += CalculatePct(1.0f, sProto->GetEffect(EFFECT_1).CalcValue());
                }
            }

            bonusAP = owner->GetTotalAttackPowerValue(RANGED_ATTACK) * 0.22f * mod;
            if (AuraEffect* aurEff = owner->GetAuraEffectOfRankedSpell(34453, EFFECT_1, owner->GetGUID())) // Animal Handler
            {
                AddPct(bonusAP, aurEff->GetAmount());
                AddPct(val, aurEff->GetAmount());
            }
            SetBonusDamage(int32(owner->GetTotalAttackPowerValue(RANGED_ATTACK) * 0.1287f * mod));
        }
        else if (IsPetGhoul() || IsRisenAlly()) //ghouls benefit from deathknight's attack power (may be summon pet or not)
        {
            bonusAP = owner->GetTotalAttackPowerValue(BASE_ATTACK) * 0.22f;
            SetBonusDamage(int32(owner->GetTotalAttackPowerValue(BASE_ATTACK) * 0.1287f));
        }
        else if (IsSpiritWolf()) //wolf benefit from shaman's attack power
        {
            float dmg_multiplier = 0.31f;
            if (m_owner->GetAuraEffect(63271, 0)) // Glyph of Feral Spirit
                dmg_multiplier = 0.61f;
            bonusAP = owner->GetTotalAttackPowerValue(BASE_ATTACK) * dmg_multiplier;
            SetBonusDamage(int32(owner->GetTotalAttackPowerValue(BASE_ATTACK) * dmg_multiplier));
        }
        //demons benefit from warlocks shadow or fire damage
        else if (IsPet())
        {
            int32 fire  = owner->GetInt32Value(PLAYER_FIELD_MOD_DAMAGE_DONE_POS + AsUnderlyingType(SPELL_SCHOOL_FIRE)) - owner->GetInt32Value(PLAYER_FIELD_MOD_DAMAGE_DONE_NEG + AsUnderlyingType(SPELL_SCHOOL_FIRE));
            int32 shadow = owner->GetInt32Value(PLAYER_FIELD_MOD_DAMAGE_DONE_POS + AsUnderlyingType(SPELL_SCHOOL_SHADOW)) - owner->GetInt32Value(PLAYER_FIELD_MOD_DAMAGE_DONE_NEG + AsUnderlyingType(SPELL_SCHOOL_SHADOW));
            int32 maximum  = (fire > shadow) ? fire : shadow;
            if (maximum < 0)
                maximum = 0;
            SetBonusDamage(int32(maximum * 0.15f));
            bonusAP = maximum * 0.57f;
        }
        //water elementals benefit from mage's frost damage
        else if (GetEntry() == ENTRY_WATER_ELEMENTAL)
        {
            int32 frost = owner->GetInt32Value(PLAYER_FIELD_MOD_DAMAGE_DONE_POS + AsUnderlyingType(SPELL_SCHOOL_FROST)) - owner->GetInt32Value(PLAYER_FIELD_MOD_DAMAGE_DONE_NEG + AsUnderlyingType(SPELL_SCHOOL_FROST));
            if (frost < 0)
                frost = 0;
            SetBonusDamage(int32(frost * 0.4f));
        }
    }

    SetStatFlatModifier(UNIT_MOD_ATTACK_POWER, BASE_VALUE, val + bonusAP);

    //in BASE_VALUE of UNIT_MOD_ATTACK_POWER for creatures we store data of meleeattackpower field in DB
    float base_attPower  = GetFlatModifierValue(unitMod, BASE_VALUE) * GetPctModifierValue(unitMod, BASE_PCT);
    float attPowerMod = GetFlatModifierValue(unitMod, TOTAL_VALUE);
    float attPowerMultiplier = GetPctModifierValue(unitMod, TOTAL_PCT) - 1.0f;

    // @tswow-begin
    FIRE_ID(
        GetCreatureTemplate()->events.id
        , Creature,OnUpdateAttackPowerDamage
        , TSCreature(this)
        , TSMutableNumber<float>(&base_attPower)
        , TSMutableNumber<float>(&attPowerMod)
        , TSMutableNumber<float>(&attPowerMultiplier)
        , true
        , ranged
    );
    // @tswow-end

    SetAttackPower(int32(base_attPower));
    SetAttackPowerModPos(int32(attPowerMod));
    SetAttackPowerMultiplier(attPowerMultiplier);

    //automatically update weapon damage after attack power modification
    UpdateDamagePhysical(BASE_ATTACK);
}

void Guardian::UpdateDamagePhysical(WeaponAttackType attType)
{
    if (attType > BASE_ATTACK)
        return;

    float bonusDamage = 0.0f;
    if (m_owner->GetTypeId() == TYPEID_PLAYER)
    {
        //force of nature
        if (GetEntry() == ENTRY_TREANT)
        {
            int32 spellDmg = m_owner->GetInt32Value(PLAYER_FIELD_MOD_DAMAGE_DONE_POS + AsUnderlyingType(SPELL_SCHOOL_NATURE)) - m_owner->GetInt32Value(PLAYER_FIELD_MOD_DAMAGE_DONE_NEG + AsUnderlyingType(SPELL_SCHOOL_NATURE));
            if (spellDmg > 0)
                bonusDamage = spellDmg * 0.09f;
        }
        //greater fire elemental
        else if (GetEntry() == ENTRY_FIRE_ELEMENTAL)
        {
            int32 spellDmg = m_owner->GetInt32Value(PLAYER_FIELD_MOD_DAMAGE_DONE_POS + AsUnderlyingType(SPELL_SCHOOL_FIRE)) - m_owner->GetInt32Value(PLAYER_FIELD_MOD_DAMAGE_DONE_NEG + AsUnderlyingType(SPELL_SCHOOL_FIRE));
            if (spellDmg > 0)
                bonusDamage = spellDmg * 0.4f;
        }
    }

    UnitMods unitMod = UNIT_MOD_DAMAGE_MAINHAND;

    float att_speed = float(GetAttackTime(BASE_ATTACK))/1000.0f;

    float base_value  = GetFlatModifierValue(unitMod, BASE_VALUE) + GetTotalAttackPowerValue(attType) / 14.0f * att_speed + bonusDamage;
    float base_pct    = GetPctModifierValue(unitMod, BASE_PCT);
    float total_value = GetFlatModifierValue(unitMod, TOTAL_VALUE);
    float total_pct   = GetPctModifierValue(unitMod, TOTAL_PCT);

    float weapon_mindamage = GetWeaponDamageRange(BASE_ATTACK, MINDAMAGE);
    float weapon_maxdamage = GetWeaponDamageRange(BASE_ATTACK, MAXDAMAGE);

    float mindamage = ((base_value + weapon_mindamage) * base_pct + total_value) * total_pct;
    float maxdamage = ((base_value + weapon_maxdamage) * base_pct + total_value) * total_pct;

    //  Pet's base damage changes depending on happiness
    if (IsHunterPet())
    {
        switch (ToPet()->GetHappinessState())
        {
            case HAPPY:
                // 125% of normal damage
                mindamage = mindamage * 1.25f;
                maxdamage = maxdamage * 1.25f;
                break;
            case CONTENT:
                // 100% of normal damage, nothing to modify
                break;
            case UNHAPPY:
                // 75% of normal damage
                mindamage = mindamage * 0.75f;
                maxdamage = maxdamage * 0.75f;
                break;
        }
    }

    /// @todo: remove this
    Unit::AuraEffectList const& mDummy = GetAuraEffectsByType(SPELL_AURA_MOD_ATTACKSPEED);
    for (Unit::AuraEffectList::const_iterator itr = mDummy.begin(); itr != mDummy.end(); ++itr)
    {
        switch ((*itr)->GetSpellInfo()->Id)
        {
            case 61682:
            case 61683:
                AddPct(mindamage, -(*itr)->GetAmount());
                AddPct(maxdamage, -(*itr)->GetAmount());
                break;
            default:
                break;
        }
    }

    // @tswow-begin
    FIRE_ID(
          GetCreatureTemplate()->events.id
        , Creature,OnUpdateDamagePhysical
        , TSCreature(this)
        , TSMutableNumber<float>(&mindamage)
        , TSMutableNumber<float>(&maxdamage)
        , true
        , uint8(attType)
    );
    // @tswow-end

    SetStatFloatValue(UNIT_FIELD_MINDAMAGE, mindamage);
    SetStatFloatValue(UNIT_FIELD_MAXDAMAGE, maxdamage);
}

void Guardian::SetBonusDamage(int32 damage)
{
    m_bonusSpellDamage = damage;
    if (GetOwner()->GetTypeId() == TYPEID_PLAYER)
        GetOwner()->SetUInt32Value(PLAYER_PET_SPELL_POWER, damage);
}<|MERGE_RESOLUTION|>--- conflicted
+++ resolved
@@ -1211,37 +1211,6 @@
 
 static std::pair<float, Optional<Rates>> const powerRegenInfo[MAX_POWERS] =
 {
-<<<<<<< HEAD
-    float Intellect = GetStat(STAT_INTELLECT);
-    // Mana regen from spirit and intellect
-    float power_regen = std::sqrt(Intellect) * OCTRegenMPPerSpirit();
-    // Apply PCT bonus from SPELL_AURA_MOD_POWER_REGEN_PERCENT aura on spirit base regen
-    power_regen *= GetTotalAuraMultiplierByMiscValue(SPELL_AURA_MOD_POWER_REGEN_PERCENT, POWER_MANA);
-
-    // Mana regen from SPELL_AURA_MOD_POWER_REGEN aura
-    float power_regen_mp5 = (GetTotalAuraModifierByMiscValue(SPELL_AURA_MOD_POWER_REGEN, POWER_MANA) + m_baseManaRegen) / 5.0f;
-
-    // Get bonus from SPELL_AURA_MOD_MANA_REGEN_FROM_STAT aura
-    AuraEffectList const& regenAura = GetAuraEffectsByType(SPELL_AURA_MOD_MANA_REGEN_FROM_STAT);
-    for (AuraEffectList::const_iterator i = regenAura.begin(); i != regenAura.end(); ++i)
-        power_regen_mp5 += GetStat(Stats((*i)->GetMiscValue())) * (*i)->GetAmount() / 500.0f;
-
-    // Set regen rate in cast state apply only on spirit based regen
-    int32 modManaRegenInterrupt = GetTotalAuraModifier(SPELL_AURA_MOD_MANA_REGEN_INTERRUPT);
-    if (modManaRegenInterrupt > 100)
-        modManaRegenInterrupt = 100;
-    // @tswow-begin
-    FIRE(Player,OnUpdateManaRegen
-        , TSPlayer(this)
-        , TSMutableNumber<float>(&power_regen)
-        , TSMutableNumber<float>(&power_regen_mp5)
-        , TSMutableNumber<int32>(&modManaRegenInterrupt)
-    );
-    // @tswow-end
-    SetStatFloatValue(UNIT_FIELD_POWER_REGEN_INTERRUPTED_FLAT_MODIFIER, power_regen_mp5 + CalculatePct(power_regen, modManaRegenInterrupt));
-
-    SetStatFloatValue(UNIT_FIELD_POWER_REGEN_FLAT_MODIFIER, power_regen_mp5 + power_regen);
-=======
     { 0.f,      RATE_POWER_MANA             }, // POWER_MANA
     { -12.5f,   RATE_POWER_RAGE_LOSS        }, // POWER_RAGE,           -1.25 rage per second
     { 0.f,      std::nullopt                }, // POWER_FOCUS
@@ -1260,6 +1229,11 @@
     float result_regen_interrupted  = 0.f; // In combat / with last mana use effect
     float modifier                  = 1.f; // Config rate or any other modifiers
 
+    // Set regen rate in cast state apply only on spirit based regen
+    int32 modManaRegenInterrupt = GetTotalAuraModifier(SPELL_AURA_MOD_MANA_REGEN_INTERRUPT);
+    if (modManaRegenInterrupt > 100)
+        modManaRegenInterrupt = 100;
+
     /// @todo possible use of miscvalueb instead of amount
     if (HasAuraTypeWithValue(SPELL_AURA_PREVENT_REGENERATE_POWER, power))
     {
@@ -1297,6 +1271,16 @@
             if (GetLevel() < 15)
                 modifier *= 2.066f - (GetLevel() * 0.066f);
             break;
+
+                // @tswow-begin
+    FIRE(Player,OnUpdateManaRegen
+        , TSPlayer(this)
+        , TSMutableNumber<float>(&power_regen)
+        , TSMutableNumber<float>(&power_regen_mp5)
+        , TSMutableNumber<int32>(&modManaRegenInterrupt)
+    );
+    // @tswow-end
+    SetStatFloatValue(UNIT_FIELD_POWER_REGEN_INTERRUPTED_FLAT_MODIFIER, power_regen_mp5 + CalculatePct(power_regen, modManaRegenInterrupt));
         }
         case POWER_RAGE:
         case POWER_ENERGY:
@@ -1347,7 +1331,6 @@
         regen += (power == POWER_ENERGY || !interrupted) ? powerRegenInfo[AsUnderlyingType(power)].first : 0.f;
 
     return regen;
->>>>>>> 0b105142
 }
 
 void Player::UpdateRuneRegen(RuneType rune)
