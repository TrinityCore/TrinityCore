--- conflicted
+++ resolved
@@ -329,14 +329,8 @@
             {
                 // Check if Predatory Strikes is skilled
                 float mLevelMult = 0.0f;
-<<<<<<< HEAD
-                float mFeralMult = 0.0;
-                short applied = 0;
-                switch (form)
-=======
                 float weapon_bonus = 0.0f;
                 if (IsInFeralForm())
->>>>>>> 094b45fc
                 {
                     Unit::AuraEffectList const& mDummy = GetAuraEffectsByType(SPELL_AURA_DUMMY);
                     for (Unit::AuraEffectList::const_iterator itr = mDummy.begin(); itr != mDummy.end(); ++itr)
@@ -344,24 +338,6 @@
                         AuraEffect* aurEff = *itr;
                         if (aurEff->GetSpellProto()->SpellIconID == 1563)
                         {
-<<<<<<< HEAD
-                            // Predatory Strikes (effect 0)
-                            if ((*itr)->GetEffIndex() == 0 && (*itr)->GetSpellProto()->SpellIconID == 1563)
-                            {                                
-                                mLevelMult = (*itr)->GetAmount() / 100.0f;
-                                if( applied ) break;
-                                applied = 1;
-                            }
-                            // Predatory Strikes (effect 1)
-                            if ((*itr)->GetEffIndex() == 1 && (*itr)->GetSpellProto()->SpellIconID == 1563)
-                             {
-                                mFeralMult = (*itr)->GetAmount() / 100.0f;
-                                if( applied ) break;
-                                applied = 1;
-                             }
-                         }
-                         break;
-=======
                             switch (aurEff->GetEffIndex())
                             {
                                 case 0: // Predatory Strikes (effect 0)
@@ -382,24 +358,16 @@
                                     break;
                             }
                         }
->>>>>>> 094b45fc
                     }
                 }
 
                 switch (GetShapeshiftForm())
                 {
                     case FORM_CAT:
-<<<<<<< HEAD
-                        val2 = getLevel()*(mLevelMult+2.0f) + GetStat(STAT_STRENGTH)*2.0f + GetStat(STAT_AGILITY) - 20.0f + (m_baseFeralAP*(mFeralMult+1.0f)); break;
-                    case FORM_BEAR:
-                    case FORM_DIREBEAR:
-                        val2 = getLevel()*(mLevelMult+3.0f) + GetStat(STAT_STRENGTH)*2.0f - 20.0f + (m_baseFeralAP*(mFeralMult+1.0f)); break;
-=======
                         val2 = getLevel() * (mLevelMult + 2.0f) + GetStat(STAT_STRENGTH) * 2.0f + GetStat(STAT_AGILITY) - 20.0f + weapon_bonus + m_baseFeralAP; break;
                     case FORM_BEAR:
                     case FORM_DIREBEAR:
                         val2 = getLevel() * (mLevelMult + 3.0f) + GetStat(STAT_STRENGTH) * 2.0f - 20.0f + weapon_bonus + m_baseFeralAP; break;
->>>>>>> 094b45fc
                     case FORM_MOONKIN:
                         val2 = getLevel() * (mLevelMult + 1.5f) + GetStat(STAT_STRENGTH) * 2.0f - 20.0f + m_baseFeralAP; break;
                     default:
