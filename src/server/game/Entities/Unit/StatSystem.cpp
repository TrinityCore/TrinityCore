--- conflicted
+++ resolved
@@ -1205,13 +1205,8 @@
     UnitMods unitMod = UNIT_MOD_ARMOR;
 
     // hunter and warlock pets gain 35% of owner's armor value
-<<<<<<< HEAD
     if (isPet() && GetEntry() != ENTRY_GHOUL)
-        bonus_armor = float(CalculatePctN(m_owner->GetArmor(), 35));
-=======
-    if (isPet())
         bonus_armor = float(CalculatePct(m_owner->GetArmor(), 35));
->>>>>>> 02d68e46
 
     value  = GetModifierValue(unitMod, BASE_VALUE);
     value *= GetModifierValue(unitMod, BASE_PCT);
