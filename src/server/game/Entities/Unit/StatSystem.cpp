--- conflicted
+++ resolved
@@ -792,28 +792,6 @@
     if (manaIndex == MAX_POWERS)
         return;
 
-<<<<<<< HEAD
-    // Base Mana Pool = 5% of Base Mana
-    float regenPct = 5.0f;
-
-    // Get base of Mana Pool in sBaseMPGameTable
-    uint32 basemana = 0;
-    sObjectMgr->GetPlayerClassLevelInfo(getClass(), getLevel(), basemana);
-    float base_regen = basemana * regenPct / 100.f;
-
-    base_regen += GetTotalAuraModifierByMiscValue(SPELL_AURA_MOD_POWER_REGEN, POWER_MANA);
-
-    // Calculate for 1 second, the client multiplies the field values by 5
-    base_regen /= 5;
-
-    // Apply PCT bonus from SPELL_AURA_MOD_POWER_REGEN_PERCENT
-    base_regen *= GetTotalAuraMultiplierByMiscValue(SPELL_AURA_MOD_POWER_REGEN_PERCENT, POWER_MANA);
-
-    // Apply PCT bonus from SPELL_AURA_MOD_MANA_REGEN_PCT
-    auto auraEffects = GetAuraEffectsByType(SPELL_AURA_MOD_MANA_REGEN_PCT);
-        for (auto it = auraEffects.begin(); it != auraEffects.end(); ++it)
-            AddPct(base_regen, (*it)->GetAmount());
-=======
     // Get base of Mana Pool in sBaseMPGameTable
     uint32 basemana = 0;
     sObjectMgr->GetPlayerClassLevelInfo(getClass(), getLevel(), basemana);
@@ -826,7 +804,6 @@
 
     // Apply PCT bonus from SPELL_AURA_MOD_MANA_REGEN_PCT
     base_regen *= GetTotalAuraMultiplierByMiscValue(SPELL_AURA_MOD_MANA_REGEN_PCT, POWER_MANA);
->>>>>>> d6b576a3
 
     SetStatFloatValue(UNIT_FIELD_POWER_REGEN_INTERRUPTED_FLAT_MODIFIER + manaIndex, base_regen);
     SetStatFloatValue(UNIT_FIELD_POWER_REGEN_FLAT_MODIFIER + manaIndex, base_regen);
