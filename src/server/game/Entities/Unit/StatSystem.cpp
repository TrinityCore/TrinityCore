/*
 * This file is part of the TrinityCore Project. See AUTHORS file for Copyright information
 *
 * This program is free software; you can redistribute it and/or modify it
 * under the terms of the GNU General Public License as published by the
 * Free Software Foundation; either version 2 of the License, or (at your
 * option) any later version.
 *
 * This program is distributed in the hope that it will be useful, but WITHOUT
 * ANY WARRANTY; without even the implied warranty of MERCHANTABILITY or
 * FITNESS FOR A PARTICULAR PURPOSE. See the GNU General Public License for
 * more details.
 *
 * You should have received a copy of the GNU General Public License along
 * with this program. If not, see <http://www.gnu.org/licenses/>.
 */

#include "Unit.h"
<<<<<<< HEAD
#include "Creature.h"
#include "Item.h"
#include "Pet.h"
#include "Player.h"
=======
#include "DB2Stores.h"
#include "Item.h"
#include "Player.h"
#include "Pet.h"
#include "GameTables.h"
#include "ObjectMgr.h"
>>>>>>> 28d470c5
#include "SharedDefines.h"
#include "SpellAuras.h"
#include "SpellAuraEffects.h"
#include "World.h"
<<<<<<< HEAD
=======
#include <G3D/g3dmath.h>
>>>>>>> 28d470c5
#include <numeric>

inline bool _ModifyUInt32(bool apply, uint32& baseValue, int32& amount)
{
    // If amount is negative, change sign and value of apply.
    if (amount < 0)
    {
        apply = !apply;
        amount = -amount;
    }
    if (apply)
        baseValue += amount;
    else
    {
        // Make sure we do not get uint32 overflow.
        if (amount > int32(baseValue))
            amount = baseValue;
        baseValue -= amount;
    }
    return apply;
}

/*#######################################
########                         ########
########    UNIT STAT SYSTEM     ########
########                         ########
#######################################*/

void Unit::UpdateAllResistances()
{
    for (uint8 i = SPELL_SCHOOL_NORMAL; i < MAX_SPELL_SCHOOL; ++i)
        UpdateResistances(i);
}

void Unit::UpdateDamagePhysical(WeaponAttackType attType)
{
    float totalMin = 0.f;
    float totalMax = 0.f;

    float tmpMin, tmpMax;
    for (uint8 i = 0; i < MAX_ITEM_PROTO_DAMAGES; ++i)
    {
        CalculateMinMaxDamage(attType, false, true, tmpMin, tmpMax, i);
        totalMin += tmpMin;
        totalMax += tmpMax;
    }

    switch (attType)
    {
        case BASE_ATTACK:
        default:
<<<<<<< HEAD
            SetStatFloatValue(UNIT_FIELD_MINDAMAGE, totalMin);
            SetStatFloatValue(UNIT_FIELD_MAXDAMAGE, totalMax);
            break;
        case OFF_ATTACK:
            SetStatFloatValue(UNIT_FIELD_MINOFFHANDDAMAGE, totalMin);
            SetStatFloatValue(UNIT_FIELD_MAXOFFHANDDAMAGE, totalMax);
            break;
        case RANGED_ATTACK:
            SetStatFloatValue(UNIT_FIELD_MINRANGEDDAMAGE, totalMin);
            SetStatFloatValue(UNIT_FIELD_MAXRANGEDDAMAGE, totalMax);
=======
            SetUpdateFieldStatValue(m_values.ModifyValue(&Unit::m_unitData).ModifyValue(&UF::UnitData::MinDamage), minDamage);
            SetUpdateFieldStatValue(m_values.ModifyValue(&Unit::m_unitData).ModifyValue(&UF::UnitData::MaxDamage), maxDamage);
            break;
        case OFF_ATTACK:
            SetUpdateFieldStatValue(m_values.ModifyValue(&Unit::m_unitData).ModifyValue(&UF::UnitData::MinOffHandDamage), minDamage);
            SetUpdateFieldStatValue(m_values.ModifyValue(&Unit::m_unitData).ModifyValue(&UF::UnitData::MaxOffHandDamage), maxDamage);
            break;
        case RANGED_ATTACK:
            SetUpdateFieldStatValue(m_values.ModifyValue(&Unit::m_unitData).ModifyValue(&UF::UnitData::MinRangedDamage), minDamage);
            SetUpdateFieldStatValue(m_values.ModifyValue(&Unit::m_unitData).ModifyValue(&UF::UnitData::MaxRangedDamage), maxDamage);
>>>>>>> 28d470c5
            break;
    }
}

/*#######################################
########                         ########
########   PLAYERS STAT SYSTEM   ########
########                         ########
#######################################*/

bool Player::UpdateStats(Stats stat)
{
    // value = ((base_value * base_pct) + total_value) * total_pct
    float value  = GetTotalStatValue(stat);

    SetStat(stat, int32(value));

    if (stat == STAT_STAMINA || stat == STAT_INTELLECT || stat == STAT_STRENGTH)
    {
        Pet* pet = GetPet();
        if (pet)
            pet->UpdateStats(stat);
    }

    switch (stat)
    {
        case STAT_AGILITY:
            UpdateArmor();
            UpdateAllCritPercentages();
            UpdateDodgePercentage();
            break;
        case STAT_STAMINA:
            UpdateMaxHealth();
            break;
        case STAT_INTELLECT:
            UpdateSpellCritChance();
            UpdateArmor();                                  //SPELL_AURA_MOD_RESISTANCE_OF_INTELLECT_PERCENT, only armor currently
            break;
        default:
            break;
    }

    if (stat == STAT_STRENGTH)
        UpdateAttackPowerAndDamage(false);
    else if (stat == STAT_AGILITY)
    {
        UpdateAttackPowerAndDamage(false);
        UpdateAttackPowerAndDamage(true);
    }

    UpdateSpellDamageAndHealingBonus();
    UpdateManaRegen();
    return true;
}

void Player::ApplySpellPowerBonus(int32 amount, bool apply)
{
    if (HasAuraType(SPELL_AURA_OVERRIDE_SPELL_POWER_BY_AP_PCT))
        return;

    apply = _ModifyUInt32(apply, m_baseSpellPower, amount);

    // For speed just update for client
    ApplyModUpdateFieldValue(m_values.ModifyValue(&Player::m_activePlayerData).ModifyValue(&UF::ActivePlayerData::ModHealingDonePos), amount, apply);
    for (int i = SPELL_SCHOOL_HOLY; i < MAX_SPELL_SCHOOL; ++i)
        ApplyModDamageDonePos(SpellSchools(i), amount, apply);

    if (HasAuraType(SPELL_AURA_OVERRIDE_ATTACK_POWER_BY_SP_PCT))
    {
        UpdateAttackPowerAndDamage();
        UpdateAttackPowerAndDamage(true);
    }
}

void Player::UpdateSpellDamageAndHealingBonus()
{
    // Magic damage modifiers implemented in Unit::SpellDamageBonusDone
    // This information for client side use only
    // Get healing bonus for all schools
    SetUpdateFieldStatValue(m_values.ModifyValue(&Player::m_activePlayerData).ModifyValue(&UF::ActivePlayerData::ModHealingDonePos), SpellBaseHealingBonusDone(SPELL_SCHOOL_MASK_ALL));
    // Get damage bonus for all schools
    Unit::AuraEffectList const& modDamageAuras = GetAuraEffectsByType(SPELL_AURA_MOD_DAMAGE_DONE);
    for (uint16 i = SPELL_SCHOOL_HOLY; i < MAX_SPELL_SCHOOL; ++i)
    {
<<<<<<< HEAD
        SetInt32Value(PLAYER_FIELD_MOD_DAMAGE_DONE_NEG + i, std::accumulate(modDamageAuras.begin(), modDamageAuras.end(), 0, [i](int32 negativeMod, AuraEffect const* aurEff)
=======
        SetUpdateFieldValue(m_values.ModifyValue(&Player::m_activePlayerData).ModifyValue(&UF::ActivePlayerData::ModDamageDoneNeg, i),
            std::accumulate(modDamageAuras.begin(), modDamageAuras.end(), 0, [i](int32 negativeMod, AuraEffect const* aurEff)
>>>>>>> 28d470c5
        {
            if (aurEff->GetAmount() < 0 && aurEff->GetMiscValue() & (1 << i))
                negativeMod += aurEff->GetAmount();
            return negativeMod;
        }));
<<<<<<< HEAD
        SetStatInt32Value(PLAYER_FIELD_MOD_DAMAGE_DONE_POS + i, SpellBaseDamageBonusDone(SpellSchoolMask(1 << i)) - GetInt32Value(PLAYER_FIELD_MOD_DAMAGE_DONE_NEG + i));
=======
        SetUpdateFieldStatValue(m_values.ModifyValue(&Player::m_activePlayerData).ModifyValue(&UF::ActivePlayerData::ModDamageDonePos, i),
            SpellBaseDamageBonusDone(SpellSchoolMask(1 << i)) - m_activePlayerData->ModDamageDoneNeg[i]);
    }

    if (HasAuraType(SPELL_AURA_OVERRIDE_ATTACK_POWER_BY_SP_PCT))
    {
        UpdateAttackPowerAndDamage();
        UpdateAttackPowerAndDamage(true);
>>>>>>> 28d470c5
    }
}

bool Player::UpdateAllStats()
{
    for (uint8 i = STAT_STRENGTH; i < MAX_STATS; ++i)
    {
        float value = GetTotalStatValue(Stats(i));
        SetStat(Stats(i), int32(value));
    }

    UpdateArmor();
    UpdateAttackPowerAndDamage(false);
    UpdateAttackPowerAndDamage(true);
    UpdateMaxHealth();

    for (uint8 i = POWER_MANA; i < MAX_POWERS; ++i)
        UpdateMaxPower(Powers(i));

    UpdateAllRatings();
    UpdateAllCritPercentages();
    UpdateSpellCritChance();
    UpdateBlockPercentage();
    UpdateParryPercentage();
    UpdateDodgePercentage();
    UpdateSpellDamageAndHealingBonus();
    UpdateManaRegen();
    UpdateExpertise(BASE_ATTACK);
    UpdateExpertise(OFF_ATTACK);
    RecalculateRating(CR_ARMOR_PENETRATION);
    UpdateAllResistances();

    return true;
}

void Player::ApplySpellPenetrationBonus(int32 amount, bool apply)
{
    ApplyModTargetResistance(-amount, apply);
    m_spellPenetrationItemMod += apply ? amount : -amount;
}

void Player::UpdateResistances(uint32 school)
{
    if (school > SPELL_SCHOOL_NORMAL)
    {
        Unit::UpdateResistances(school);

        Pet* pet = GetPet();
        if (pet)
            pet->UpdateResistances(school);
    }
    else
        UpdateArmor();
}

void Player::UpdateArmor()
{
    UnitMods unitMod = UNIT_MOD_ARMOR;

    float value = GetFlatModifierValue(unitMod, BASE_VALUE);    // base armor (from items)
<<<<<<< HEAD
    value *= GetPctModifierValue(unitMod, BASE_PCT);            // armor percent from items
    value += GetStat(STAT_AGILITY) * 2.0f;                      // armor bonus from stats
=======
    float baseValue = value;
    value *= GetPctModifierValue(unitMod, BASE_PCT);           // armor percent from items
>>>>>>> 28d470c5
    value += GetFlatModifierValue(unitMod, TOTAL_VALUE);

    //add dynamic flat mods
    AuraEffectList const& mResbyIntellect = GetAuraEffectsByType(SPELL_AURA_MOD_RESISTANCE_OF_STAT_PERCENT);
    for (AuraEffectList::const_iterator i = mResbyIntellect.begin(); i != mResbyIntellect.end(); ++i)
    {
        if ((*i)->GetMiscValue() & SPELL_SCHOOL_MASK_NORMAL)
            value += CalculatePct(GetStat(Stats((*i)->GetMiscValueB())), (*i)->GetAmount());
    }

    value *= GetPctModifierValue(unitMod, TOTAL_PCT);

    SetArmor(int32(baseValue), int32(value - baseValue));

    Pet* pet = GetPet();
    if (pet)
        pet->UpdateArmor();
}

float Player::GetHealthBonusFromStamina()
{
    // Taken from PaperDollFrame.lua - 6.0.3.19085
    float ratio = 10.0f;
    if (GtHpPerStaEntry const* hpBase = sHpPerStaGameTable.GetRow(getLevel()))
        ratio = hpBase->Health;

    float stamina = GetStat(STAT_STAMINA);

    return stamina * ratio;
}

void Player::UpdateMaxHealth()
{
    UnitMods unitMod = UNIT_MOD_HEALTH;

    float value = GetFlatModifierValue(unitMod, BASE_VALUE) + GetCreateHealth();
    value *= GetPctModifierValue(unitMod, BASE_PCT);
    value += GetFlatModifierValue(unitMod, TOTAL_VALUE) + GetHealthBonusFromStamina();
    value *= GetPctModifierValue(unitMod, TOTAL_PCT);

    SetMaxHealth((uint32)value);
}

uint32 Player::GetPowerIndex(Powers power) const
{
    return sDB2Manager.GetPowerIndexByClass(power, getClass());
}

<<<<<<< HEAD
    float bonusPower = (power == POWER_MANA && GetCreatePowerValue(power) > 0) ? GetManaBonusFromIntellect() : 0;

    float value = GetFlatModifierValue(unitMod, BASE_VALUE) + GetCreatePowerValue(power);
    value *= GetPctModifierValue(unitMod, BASE_PCT);
    value += GetFlatModifierValue(unitMod, TOTAL_VALUE) +  bonusPower;
    value *= GetPctModifierValue(unitMod, TOTAL_PCT);

    SetMaxPower(power, uint32(std::lroundf(value)));
}
=======
void Player::UpdateMaxPower(Powers power)
{
    uint32 powerIndex = GetPowerIndex(power);
    if (powerIndex == MAX_POWERS || powerIndex >= MAX_POWERS_PER_CLASS)
        return;

    UnitMods unitMod = UnitMods(UNIT_MOD_POWER_START + power);

    float value = GetFlatModifierValue(unitMod, BASE_VALUE) + GetCreatePowers(power);
    value *= GetPctModifierValue(unitMod, BASE_PCT);
    value += GetFlatModifierValue(unitMod, TOTAL_VALUE);
    value *= GetPctModifierValue(unitMod, TOTAL_PCT);
>>>>>>> 28d470c5

    SetMaxPower(power, (int32)std::lroundf(value));
}

void Player::UpdateAttackPowerAndDamage(bool ranged)
{
    float val2 = 0.0f;
    float level = float(GetLevel());

    ChrClassesEntry const* entry = sChrClassesStore.AssertEntry(getClass());
    UnitMods unitMod = ranged ? UNIT_MOD_ATTACK_POWER_RANGED : UNIT_MOD_ATTACK_POWER;

    if (!HasAuraType(SPELL_AURA_OVERRIDE_ATTACK_POWER_BY_SP_PCT))
    {
<<<<<<< HEAD
        index = UNIT_FIELD_RANGED_ATTACK_POWER;
        index_mod = UNIT_FIELD_RANGED_ATTACK_POWER_MODS;
        index_mult = UNIT_FIELD_RANGED_ATTACK_POWER_MULTIPLIER;

        switch (GetClass())
=======
        if (!ranged)
>>>>>>> 28d470c5
        {
            float strengthValue = std::max(GetStat(STAT_STRENGTH) * entry->AttackPowerPerStrength, 0.0f);
            float agilityValue = std::max(GetStat(STAT_AGILITY) * entry->AttackPowerPerAgility, 0.0f);

            SpellShapeshiftFormEntry const* form = sSpellShapeshiftFormStore.LookupEntry(GetShapeshiftForm());
            // Directly taken from client, SHAPESHIFT_FLAG_AP_FROM_STRENGTH ?
            if (form && form->Flags & 0x20)
                agilityValue += std::max(GetStat(STAT_AGILITY) * entry->AttackPowerPerStrength, 0.0f);

            val2 = strengthValue + agilityValue;
        }
        else
            val2 = (level + std::max(GetStat(STAT_AGILITY), 0.0f)) * entry->RangedAttackPowerPerAgility;
    }
    else
    {
<<<<<<< HEAD
        switch (GetClass())
        {
            case CLASS_WARRIOR:
                val2 = level * 3.0f + GetStat(STAT_STRENGTH) * 2.0f - 20.0f;
                break;
            case CLASS_PALADIN:
                val2 = level * 3.0f + GetStat(STAT_STRENGTH) * 2.0f - 20.0f;
                break;
            case CLASS_DEATH_KNIGHT:
                val2 = level * 3.0f + GetStat(STAT_STRENGTH) * 2.0f - 20.0f;
                break;
            case CLASS_ROGUE:
                val2 = level * 2.0f + GetStat(STAT_STRENGTH) + GetStat(STAT_AGILITY) - 20.0f;
                break;
            case CLASS_HUNTER:
                val2 = level * 2.0f + GetStat(STAT_STRENGTH) + GetStat(STAT_AGILITY) - 20.0f;
                break;
            case CLASS_SHAMAN:
                val2 = level * 2.0f + GetStat(STAT_STRENGTH) + GetStat(STAT_AGILITY) - 20.0f;
                break;
            case CLASS_DRUID:
            {
                // Check if Predatory Strikes is skilled
                float levelBonus = 0.0f;
                float weaponBonus = 0.0f;
                if (IsInFeralForm())
                {
                    if (AuraEffect const* levelMod = GetAuraEffect(SPELL_AURA_DUMMY, SPELLFAMILY_DRUID, 1563, EFFECT_0))
                        levelBonus = CalculatePct(1.0f, levelMod->GetAmount());

                    // = 0 if removing the weapon, do not calculate bonus (uses template)
                    if (m_baseFeralAP)
                    {
                        if (Item const* weapon = m_items[EQUIPMENT_SLOT_MAINHAND])
                        {
                            if (AuraEffect const* weaponMod = GetAuraEffect(SPELL_AURA_DUMMY, SPELLFAMILY_DRUID, 1563, EFFECT_1))
                            {
                                ItemTemplate const* itemTemplate = weapon->GetTemplate();
                                int32 bonusAP = itemTemplate->GetTotalAPBonus() + m_baseFeralAP;
                                weaponBonus = CalculatePct(static_cast<float>(bonusAP), weaponMod->GetAmount());
                            }
                        }
                    }
                }

                switch (GetShapeshiftForm())
                {
                    case FORM_CAT:
                        val2 = GetLevel() * levelBonus + GetStat(STAT_STRENGTH) * 2.0f + GetStat(STAT_AGILITY) - 20.0f + weaponBonus + m_baseFeralAP;
                        break;
                    case FORM_BEAR:
                    case FORM_DIREBEAR:
                        val2 = GetLevel() * levelBonus + GetStat(STAT_STRENGTH) * 2.0f - 20.0f + weaponBonus + m_baseFeralAP;
                        break;
                    case FORM_MOONKIN:
                        val2 = GetStat(STAT_STRENGTH) * 2.0f - 20.0f + m_baseFeralAP;
                        break;
                    default:
                        val2 = GetStat(STAT_STRENGTH) * 2.0f - 20.0f;
                        break;
                }
                break;
            }
            case CLASS_MAGE:
                val2 = GetStat(STAT_STRENGTH) - 10.0f;
                break;
            case CLASS_PRIEST:
                val2 = GetStat(STAT_STRENGTH) - 10.0f;
                break;
            case CLASS_WARLOCK:
                val2 = GetStat(STAT_STRENGTH) - 10.0f;
                break;
        }
=======
        int32 minSpellPower = m_activePlayerData->ModHealingDonePos;
        for (int i = SPELL_SCHOOL_HOLY; i < MAX_SPELL_SCHOOL; ++i)
            minSpellPower = std::min(minSpellPower, m_activePlayerData->ModDamageDonePos[i]);

        val2 = CalculatePct(float(minSpellPower), *m_activePlayerData->OverrideAPBySpellPowerPercent);
>>>>>>> 28d470c5
    }

    SetStatFlatModifier(unitMod, BASE_VALUE, val2);

<<<<<<< HEAD
    float base_attPower  = GetFlatModifierValue(unitMod, BASE_VALUE) * GetPctModifierValue(unitMod, BASE_PCT);
    float attPowerMod = GetFlatModifierValue(unitMod, TOTAL_VALUE);
=======
    float base_attPower = GetFlatModifierValue(unitMod, BASE_VALUE) * GetPctModifierValue(unitMod, BASE_PCT);
    float attPowerMod = GetFlatModifierValue(unitMod, TOTAL_VALUE);
    float attPowerMultiplier = GetPctModifierValue(unitMod, TOTAL_PCT) - 1.0f;
>>>>>>> 28d470c5

    if (ranged)
    {
<<<<<<< HEAD
        if ((GetClassMask() & CLASSMASK_WAND_USERS) == 0)
        {
            AuraEffectList const& mRAPbyStat = GetAuraEffectsByType(SPELL_AURA_MOD_RANGED_ATTACK_POWER_OF_STAT_PERCENT);
            for (AuraEffect const* aurEff : mRAPbyStat)
                attPowerMod += CalculatePct(GetStat(Stats(aurEff->GetMiscValue())), aurEff->GetAmount());
        }
    }
    else
    {
        AuraEffectList const& mAPbyStat = GetAuraEffectsByType(SPELL_AURA_MOD_ATTACK_POWER_OF_STAT_PERCENT);
        for (AuraEffect const* aurEff : mAPbyStat)
            attPowerMod += CalculatePct(GetStat(Stats(aurEff->GetMiscValue())), aurEff->GetAmount());
    }

    // applies to both, amount updated in PeriodicTick each 30 seconds
    attPowerMod += GetTotalAuraModifier(SPELL_AURA_MOD_ATTACK_POWER_OF_ARMOR);

    float attPowerMultiplier = GetPctModifierValue(unitMod, TOTAL_PCT) - 1.0f;

    SetInt32Value(index, (uint32)base_attPower);            //UNIT_FIELD_(RANGED)_ATTACK_POWER field
    SetInt32Value(index_mod, (uint32)attPowerMod);          //UNIT_FIELD_(RANGED)_ATTACK_POWER_MODS field
    SetFloatValue(index_mult, attPowerMultiplier);          //UNIT_FIELD_(RANGED)_ATTACK_POWER_MULTIPLIER field

=======
        SetRangedAttackPower(int32(base_attPower));
        SetRangedAttackPowerModPos(int32(attPowerMod));
        SetRangedAttackPowerMultiplier(attPowerMultiplier);
    }
    else
    {
        SetAttackPower(int32(base_attPower));
        SetAttackPowerModPos(int32(attPowerMod));
        SetAttackPowerMultiplier(attPowerMultiplier);
    }

>>>>>>> 28d470c5
    Pet* pet = GetPet();                                //update pet's AP
    Guardian* guardian = GetGuardianPet();
    //automatically update weapon damage after attack power modification
    if (ranged)
    {
        UpdateDamagePhysical(RANGED_ATTACK);
        if (pet && pet->IsHunterPet()) // At ranged attack change for hunter pet
            pet->UpdateAttackPowerAndDamage();
    }
    else
    {
        UpdateDamagePhysical(BASE_ATTACK);
<<<<<<< HEAD
        if (CanDualWield() && haveOffhandWeapon())           //allow update offhand damage only if player knows DualWield Spec and has equipped offhand weapon
            UpdateDamagePhysical(OFF_ATTACK);
        if (GetClass() == CLASS_SHAMAN || GetClass() == CLASS_PALADIN)                      // mental quickness
=======
        if (Item* offhand = GetWeaponForAttack(OFF_ATTACK, true))
            if (CanDualWield() || offhand->GetTemplate()->GetFlags3() & ITEM_FLAG3_ALWAYS_ALLOW_DUAL_WIELD)
                UpdateDamagePhysical(OFF_ATTACK);

        if (HasAuraType(SPELL_AURA_MOD_SPELL_DAMAGE_OF_ATTACK_POWER) ||
            HasAuraType(SPELL_AURA_MOD_SPELL_HEALING_OF_ATTACK_POWER) ||
            HasAuraType(SPELL_AURA_OVERRIDE_SPELL_POWER_BY_AP_PCT))
>>>>>>> 28d470c5
            UpdateSpellDamageAndHealingBonus();

        if (pet && (pet->IsPetGhoul() || pet->IsRisenAlly())) // At melee attack power change for DK pet
            pet->UpdateAttackPowerAndDamage();

        if (guardian && guardian->IsSpiritWolf()) // At melee attack power change for Shaman feral spirit
            guardian->UpdateAttackPowerAndDamage();
    }
}

<<<<<<< HEAD
void Player::UpdateShieldBlockValue()
{
    SetUInt32Value(PLAYER_SHIELD_BLOCK, GetShieldBlockValue());
}

void Player::CalculateMinMaxDamage(WeaponAttackType attType, bool normalized, bool addTotalPct, float& minDamage, float& maxDamage, uint8 damageIndex) const
=======
void Player::CalculateMinMaxDamage(WeaponAttackType attType, bool normalized, bool addTotalPct, float& minDamage, float& maxDamage) const
>>>>>>> 28d470c5
{
    // Only proto damage, not affected by any mods
    if (damageIndex != 0)
    {
        minDamage = 0.0f;
        maxDamage = 0.0f;

        if (!IsInFeralForm() && CanUseAttackType(attType))
        {
            minDamage = GetWeaponDamageRange(attType, MINDAMAGE, damageIndex);
            maxDamage = GetWeaponDamageRange(attType, MAXDAMAGE, damageIndex);
        }
        return;
    }

    UnitMods unitMod;

    switch (attType)
    {
        case BASE_ATTACK:
        default:
            unitMod = UNIT_MOD_DAMAGE_MAINHAND;
            break;
        case OFF_ATTACK:
            unitMod = UNIT_MOD_DAMAGE_OFFHAND;
            break;
        case RANGED_ATTACK:
            unitMod = UNIT_MOD_DAMAGE_RANGED;
            break;
    }

<<<<<<< HEAD
    float const attackPowerMod = std::max(GetAPMultiplier(attType, normalized), 0.25f);

    float baseValue  = GetFlatModifierValue(unitMod, BASE_VALUE);
    baseValue += GetTotalAttackPowerValue(attType) / 14.0f * attackPowerMod;

=======
    float attackPowerMod = std::max(GetAPMultiplier(attType, normalized), 0.25f);

    float baseValue  = GetFlatModifierValue(unitMod, BASE_VALUE) + GetTotalAttackPowerValue(attType, false) / 3.5f * attackPowerMod;
>>>>>>> 28d470c5
    float basePct    = GetPctModifierValue(unitMod, BASE_PCT);
    float totalValue = GetFlatModifierValue(unitMod, TOTAL_VALUE);
    float totalPct   = addTotalPct ? GetPctModifierValue(unitMod, TOTAL_PCT) : 1.0f;

    float weaponMinDamage = GetWeaponDamageRange(attType, MINDAMAGE);
    float weaponMaxDamage = GetWeaponDamageRange(attType, MAXDAMAGE);

<<<<<<< HEAD
    // check if player is druid and in cat or bear forms
    if (IsInFeralForm())
    {
        uint8 lvl = GetLevel();
        if (lvl > 60)
            lvl = 60;

        weaponMinDamage = lvl * 0.85f * attackPowerMod;
        weaponMaxDamage = lvl * 1.25f * attackPowerMod;
=======
    float versaDmgMod = 1.0f;

    AddPct(versaDmgMod, GetRatingBonusValue(CR_VERSATILITY_DAMAGE_DONE) + float(GetTotalAuraModifier(SPELL_AURA_MOD_VERSATILITY)));

    SpellShapeshiftFormEntry const* shapeshift = sSpellShapeshiftFormStore.LookupEntry(GetShapeshiftForm());
    if (shapeshift && shapeshift->CombatRoundTime)
    {
        weaponMinDamage = weaponMinDamage * shapeshift->CombatRoundTime / 1000.0f / attackPowerMod;
        weaponMaxDamage = weaponMaxDamage * shapeshift->CombatRoundTime / 1000.0f / attackPowerMod;
>>>>>>> 28d470c5
    }
    else if (!CanUseAttackType(attType)) // check if player not in form but still can't use (disarm case)
    {
        // cannot use ranged/off attack, set values to 0
        if (attType != BASE_ATTACK)
        {
            minDamage = 0.f;
            maxDamage = 0.f;
            return;
        }

        weaponMinDamage = BASE_MINDAMAGE;
        weaponMaxDamage = BASE_MAXDAMAGE;
    }
<<<<<<< HEAD
    else if (attType == RANGED_ATTACK) // add ammo DPS to ranged primary damage
    {
        weaponMinDamage += GetAmmoDPS() * attackPowerMod;
        weaponMaxDamage += GetAmmoDPS() * attackPowerMod;
    }

    minDamage = ((weaponMinDamage + baseValue) * basePct + totalValue) * totalPct;
    maxDamage = ((weaponMaxDamage + baseValue) * basePct + totalValue) * totalPct;
}
=======
>>>>>>> 28d470c5

    minDamage = ((weaponMinDamage + baseValue) * basePct + totalValue) * totalPct * versaDmgMod;
    maxDamage = ((weaponMaxDamage + baseValue) * basePct + totalValue) * totalPct * versaDmgMod;
}

void Player::UpdateBlockPercentage()
{
    // No block
    float value = 0.0f;
    if (CanBlock())
    {
        // Base value
        value = 5.0f;
        // Increase from SPELL_AURA_MOD_BLOCK_PERCENT aura
        value += GetTotalAuraModifier(SPELL_AURA_MOD_BLOCK_PERCENT);
        // Increase from rating
        value += GetRatingBonusValue(CR_BLOCK);

        if (sWorld->getBoolConfig(CONFIG_STATS_LIMITS_ENABLE))
             value = value > sWorld->getFloatConfig(CONFIG_STATS_LIMITS_BLOCK) ? sWorld->getFloatConfig(CONFIG_STATS_LIMITS_BLOCK) : value;
    }
    SetUpdateFieldStatValue(m_values.ModifyValue(&Player::m_activePlayerData).ModifyValue(&UF::ActivePlayerData::BlockPercentage), value);
}

void Player::UpdateCritPercentage(WeaponAttackType attType)
{
    auto applyCritLimit = [](float value)
    {
        if (sWorld->getBoolConfig(CONFIG_STATS_LIMITS_ENABLE))
            value = value > sWorld->getFloatConfig(CONFIG_STATS_LIMITS_CRIT) ? sWorld->getFloatConfig(CONFIG_STATS_LIMITS_CRIT) : value;
        return value;
    };

    switch (attType)
    {
        case OFF_ATTACK:
            SetUpdateFieldStatValue(m_values.ModifyValue(&Player::m_activePlayerData).ModifyValue(&UF::ActivePlayerData::OffhandCritPercentage),
                applyCritLimit(GetBaseModValue(OFFHAND_CRIT_PERCENTAGE, FLAT_MOD) + GetBaseModValue(OFFHAND_CRIT_PERCENTAGE, PCT_MOD) + GetRatingBonusValue(CR_CRIT_MELEE)));
            break;
        case RANGED_ATTACK:
            SetUpdateFieldStatValue(m_values.ModifyValue(&Player::m_activePlayerData).ModifyValue(&UF::ActivePlayerData::RangedCritPercentage),
                applyCritLimit(GetBaseModValue(RANGED_CRIT_PERCENTAGE, FLAT_MOD) + GetBaseModValue(RANGED_CRIT_PERCENTAGE, PCT_MOD) + GetRatingBonusValue(CR_CRIT_RANGED)));
            break;
        case BASE_ATTACK:
        default:
            SetUpdateFieldStatValue(m_values.ModifyValue(&Player::m_activePlayerData).ModifyValue(&UF::ActivePlayerData::CritPercentage),
                applyCritLimit(GetBaseModValue(CRIT_PERCENTAGE, FLAT_MOD) + GetBaseModValue(CRIT_PERCENTAGE, PCT_MOD) + GetRatingBonusValue(CR_CRIT_MELEE)));
            break;
    }
<<<<<<< HEAD

    // flat = bonus from crit auras, pct = bonus from agility, combat rating = mods from items
    float value = GetBaseModValue(modGroup, FLAT_MOD) + GetBaseModValue(modGroup, PCT_MOD) + GetRatingBonusValue(cr);

    // Modify crit from weapon skill and maximized defense skill of same level victim difference
    value += (int32(GetWeaponSkillValue(attType)) - int32(GetMaxSkillValueForLevel())) * 0.04f;

    if (sWorld->getBoolConfig(CONFIG_STATS_LIMITS_ENABLE))
         value = value > sWorld->getFloatConfig(CONFIG_STATS_LIMITS_CRIT) ? sWorld->getFloatConfig(CONFIG_STATS_LIMITS_CRIT) : value;

    value = std::max(0.0f, value);
    SetStatFloatValue(index, value);
=======
>>>>>>> 28d470c5
}

void Player::UpdateAllCritPercentages()
{
    float value = 5.0f;

    SetBaseModPctValue(CRIT_PERCENTAGE, value);
    SetBaseModPctValue(OFFHAND_CRIT_PERCENTAGE, value);
    SetBaseModPctValue(RANGED_CRIT_PERCENTAGE, value);

    UpdateCritPercentage(BASE_ATTACK);
    UpdateCritPercentage(OFF_ATTACK);
    UpdateCritPercentage(RANGED_ATTACK);
}

<<<<<<< HEAD
=======
void Player::UpdateMastery()
{
    if (!CanUseMastery())
    {
        SetUpdateFieldValue(m_values.ModifyValue(&Player::m_activePlayerData).ModifyValue(&UF::ActivePlayerData::Mastery), 0.0f);
        return;
    }

    float value = GetTotalAuraModifier(SPELL_AURA_MASTERY);
    value += GetRatingBonusValue(CR_MASTERY);
    SetUpdateFieldValue(m_values.ModifyValue(&Player::m_activePlayerData).ModifyValue(&UF::ActivePlayerData::Mastery), value);

    ChrSpecializationEntry const* chrSpec = sChrSpecializationStore.LookupEntry(GetPrimarySpecialization());
    if (!chrSpec)
        return;

    for (uint32 i = 0; i < MAX_MASTERY_SPELLS; ++i)
    {
        if (Aura* aura = GetAura(chrSpec->MasterySpellID[i]))
        {
            for (SpellEffectInfo const* effect : aura->GetSpellInfo()->GetEffects())
            {
                if (!effect)
                    continue;

                float mult = effect->BonusCoefficient;
                if (G3D::fuzzyEq(mult, 0.0f))
                    continue;

                aura->GetEffect(effect->EffectIndex)->ChangeAmount(int32(value * mult));
            }
        }
    }
}

void Player::UpdateVersatilityDamageDone()
{
    // No proof that CR_VERSATILITY_DAMAGE_DONE is allways = ActivePlayerData::Versatility
    SetUpdateFieldValue(m_values.ModifyValue(&Player::m_activePlayerData).ModifyValue(&UF::ActivePlayerData::Versatility), m_activePlayerData->CombatRatings[CR_VERSATILITY_DAMAGE_DONE]);

    if (getClass() == CLASS_HUNTER)
        UpdateDamagePhysical(RANGED_ATTACK);
    else
        UpdateDamagePhysical(BASE_ATTACK);
}

void Player::UpdateHealingDonePercentMod()
{
    float value = 1.0f;

    AddPct(value, GetRatingBonusValue(CR_VERSATILITY_HEALING_DONE) + GetTotalAuraModifier(SPELL_AURA_MOD_VERSATILITY));

    for (AuraEffect const* auraEffect : GetAuraEffectsByType(SPELL_AURA_MOD_HEALING_DONE_PERCENT))
        AddPct(value, auraEffect->GetAmount());

    for (uint32 i = 0; i < MAX_SPELL_SCHOOL; ++i)
        SetUpdateFieldStatValue(m_values.ModifyValue(&Player::m_activePlayerData).ModifyValue(&UF::ActivePlayerData::ModHealingDonePercent, i), value);
}

>>>>>>> 28d470c5
float const m_diminishing_k[MAX_CLASSES] =
{
    0.9560f,  // Warrior
    0.9560f,  // Paladin
    0.9880f,  // Hunter
    0.9880f,  // Rogue
    0.9830f,  // Priest
    0.9560f,  // DK
    0.9880f,  // Shaman
    0.9830f,  // Mage
    0.9830f,  // Warlock
    0.9830f,  // Monk
    0.9720f,  // Druid
    0.9830f   // Demon Hunter
};

// helper function
float CalculateDiminishingReturns(float const (&capArray)[MAX_CLASSES], uint8 playerClass, float nonDiminishValue, float diminishValue)
{
    //  1     1     k              cx
    // --- = --- + --- <=> x' = --------
    //  x'    c     x            x + ck
<<<<<<< HEAD

    // where:
    // k  is m_diminishing_k for that class
    // c  is capArray for that class
    // x  is chance before DR (diminishValue)
    // x' is chance after DR (our result)

    uint32 const classIdx = playerClass - 1;

    float const k = m_diminishing_k[classIdx];
    float const c = capArray[classIdx];

    float result = c * diminishValue / (diminishValue + c * k);
    result += nonDiminishValue;
    return result;
}

float const miss_cap[MAX_CLASSES] =
{
    16.00f,     // Warrior //correct
    16.00f,     // Paladin //correct
    16.00f,     // Hunter  //?
    16.00f,     // Rogue   //?
    16.00f,     // Priest  //?
    16.00f,     // DK      //correct
    16.00f,     // Shaman  //?
    16.00f,     // Mage    //?
    16.00f,     // Warlock //?
    0.0f,       // ??
    16.00f      // Druid   //?
};

float Player::GetMissPercentageFromDefense() const
{
    float diminishing = 0.0f, nondiminishing = 0.0f;
    // Modify value from defense skill (only bonus from defense rating diminishes)
    nondiminishing += (int32(GetSkillValue(SKILL_DEFENSE)) - int32(GetMaxSkillValueForLevel())) * 0.04f;
    diminishing += (GetRatingBonusValue(CR_DEFENSE_SKILL) * 0.04f);

    // apply diminishing formula to diminishing miss chance
    return CalculateDiminishingReturns(miss_cap, GetClass(), nondiminishing, diminishing);
=======

    // where:
    // k  is m_diminishing_k for that class
    // c  is capArray for that class
    // x  is chance before DR (diminishValue)
    // x' is chance after DR (our result)

    uint32 const classIdx = playerClass - 1;

    float const k = m_diminishing_k[classIdx];
    float const c = capArray[classIdx];

    float result = c * diminishValue / (diminishValue + c * k);
    result += nonDiminishValue;
    return result;
>>>>>>> 28d470c5
}

float const parry_cap[MAX_CLASSES] =
{
<<<<<<< HEAD
    47.003525f,     // Warrior
    47.003525f,     // Paladin
    145.560408f,    // Hunter
    145.560408f,    // Rogue
    0.0f,           // Priest
    47.003525f,     // DK
    145.560408f,    // Shaman
    0.0f,           // Mage
    0.0f,           // Warlock
    0.0f,           // ??
    0.0f            // Druid
=======
    65.631440f,     // Warrior
    65.631440f,     // Paladin
    145.560408f,    // Hunter
    145.560408f,    // Rogue
    0.0f,           // Priest
    65.631440f,     // DK
    145.560408f,    // Shaman
    0.0f,           // Mage
    0.0f,           // Warlock
    90.6425f,       // Monk
    0.0f,           // Druid
    65.631440f      // Demon Hunter
>>>>>>> 28d470c5
};

void Player::UpdateParryPercentage()
{
    // No parry
    float value = 0.0f;
<<<<<<< HEAD
    uint32 pclass = GetClass() - 1;
=======
    uint32 pclass = getClass() - 1;
>>>>>>> 28d470c5
    if (CanParry() && parry_cap[pclass] > 0.0f)
    {
        float nondiminishing  = 5.0f;
        // Parry from rating
        float diminishing = GetRatingBonusValue(CR_PARRY);
<<<<<<< HEAD
        // Modify value from defense skill (only bonus from defense rating diminishes)
        nondiminishing += (int32(GetSkillValue(SKILL_DEFENSE)) - int32(GetMaxSkillValueForLevel())) * 0.04f;
        diminishing += (GetRatingBonusValue(CR_DEFENSE_SKILL) * 0.04f);
=======
>>>>>>> 28d470c5
        // Parry from SPELL_AURA_MOD_PARRY_PERCENT aura
        nondiminishing += GetTotalAuraModifier(SPELL_AURA_MOD_PARRY_PERCENT);

        // apply diminishing formula to diminishing parry chance
<<<<<<< HEAD
        value = CalculateDiminishingReturns(parry_cap, GetClass(), nondiminishing, diminishing);
=======
        value = CalculateDiminishingReturns(parry_cap, getClass(), nondiminishing, diminishing);
>>>>>>> 28d470c5

        if (sWorld->getBoolConfig(CONFIG_STATS_LIMITS_ENABLE))
             value = value > sWorld->getFloatConfig(CONFIG_STATS_LIMITS_PARRY) ? sWorld->getFloatConfig(CONFIG_STATS_LIMITS_PARRY) : value;

    }
    SetUpdateFieldStatValue(m_values.ModifyValue(&Player::m_activePlayerData).ModifyValue(&UF::ActivePlayerData::ParryPercentage), value);
}

float const dodge_cap[MAX_CLASSES] =
{
<<<<<<< HEAD
    88.129021f,     // Warrior
    88.129021f,     // Paladin
    145.560408f,    // Hunter
    145.560408f,    // Rogue
    150.375940f,    // Priest
    88.129021f,     // DK
    145.560408f,    // Shaman
    150.375940f,    // Mage
    150.375940f,    // Warlock
    0.0f,           // ??
    116.890707f     // Druid
=======
    65.631440f,     // Warrior
    65.631440f,     // Paladin
    145.560408f,    // Hunter
    145.560408f,    // Rogue
    150.375940f,    // Priest
    65.631440f,     // DK
    145.560408f,    // Shaman
    150.375940f,    // Mage
    150.375940f,    // Warlock
    145.560408f,    // Monk
    116.890707f,    // Druid
    145.560408f     // Demon Hunter
>>>>>>> 28d470c5
};

void Player::UpdateDodgePercentage()
{
    float diminishing = 0.0f, nondiminishing = 0.0f;
    GetDodgeFromAgility(diminishing, nondiminishing);
<<<<<<< HEAD
    // Modify value from defense skill (only bonus from defense rating diminishes)
    nondiminishing += (int32(GetSkillValue(SKILL_DEFENSE)) - int32(GetMaxSkillValueForLevel())) * 0.04f;
    diminishing += (GetRatingBonusValue(CR_DEFENSE_SKILL) * 0.04f);
=======
>>>>>>> 28d470c5
    // Dodge from SPELL_AURA_MOD_DODGE_PERCENT aura
    nondiminishing += GetTotalAuraModifier(SPELL_AURA_MOD_DODGE_PERCENT);
    // Dodge from rating
    diminishing += GetRatingBonusValue(CR_DODGE);

    // apply diminishing formula to diminishing dodge chance
<<<<<<< HEAD
    float value = CalculateDiminishingReturns(dodge_cap, GetClass(), nondiminishing, diminishing);
=======
    float value = CalculateDiminishingReturns(dodge_cap, getClass(), nondiminishing, diminishing);
>>>>>>> 28d470c5

    if (sWorld->getBoolConfig(CONFIG_STATS_LIMITS_ENABLE))
         value = value > sWorld->getFloatConfig(CONFIG_STATS_LIMITS_DODGE) ? sWorld->getFloatConfig(CONFIG_STATS_LIMITS_DODGE) : value;

    SetUpdateFieldStatValue(m_values.ModifyValue(&Player::m_activePlayerData).ModifyValue(&UF::ActivePlayerData::DodgePercentage), value);
}

void Player::UpdateSpellCritChance()
{
    float crit = 5.0f;
    // Increase crit from SPELL_AURA_MOD_SPELL_CRIT_CHANCE
    crit += GetTotalAuraModifier(SPELL_AURA_MOD_SPELL_CRIT_CHANCE);
    // Increase crit from SPELL_AURA_MOD_CRIT_PCT
    crit += GetTotalAuraModifier(SPELL_AURA_MOD_CRIT_PCT);
    // Increase crit from spell crit ratings
    crit += GetRatingBonusValue(CR_CRIT_SPELL);

    // Store crit value
    SetUpdateFieldValue(m_values.ModifyValue(&Player::m_activePlayerData).ModifyValue(&UF::ActivePlayerData::SpellCritPercentage), crit);
}

void Player::UpdateCorruption()
{
    float effectiveCorruption = GetRatingBonusValue(CR_CORRUPTION) - GetRatingBonusValue(CR_CORRUPTION_RESISTANCE);
    for (CorruptionEffectsEntry const* corruptionEffect : sCorruptionEffectsStore)
    {
        if ((CorruptionEffectsFlag(corruptionEffect->Flags) & CorruptionEffectsFlag::Disabled) != CorruptionEffectsFlag::None)
            continue;

        if (effectiveCorruption < corruptionEffect->MinCorruption)
        {
            RemoveAura(corruptionEffect->Aura);
            continue;
        }

        if (PlayerConditionEntry const* playerCondition = sPlayerConditionStore.LookupEntry(corruptionEffect->PlayerConditionID))
        {
            if (!ConditionMgr::IsPlayerMeetingCondition(this, playerCondition))
            {
                RemoveAura(corruptionEffect->Aura);
                continue;
            }
        }

        CastSpell(this, corruptionEffect->Aura, true);
    }
}

void Player::UpdateArmorPenetration(int32 amount)
{
    // Store Rating Value
    SetUpdateFieldValue(m_values.ModifyValue(&Player::m_activePlayerData).ModifyValue(&UF::ActivePlayerData::CombatRatings, CR_ARMOR_PENETRATION), amount);
}

void Player::UpdateMeleeHitChances()
{
<<<<<<< HEAD
    m_modMeleeHitChance = GetRatingBonusValue(CR_HIT_MELEE);
=======
    m_modMeleeHitChance = 7.5f + (float)GetTotalAuraModifier(SPELL_AURA_MOD_HIT_CHANCE);
    m_modMeleeHitChance += GetRatingBonusValue(CR_HIT_MELEE);
>>>>>>> 28d470c5
}

void Player::UpdateRangedHitChances()
{
<<<<<<< HEAD
    m_modRangedHitChance = GetRatingBonusValue(CR_HIT_RANGED);
=======
    m_modRangedHitChance = 7.5f + (float)GetTotalAuraModifier(SPELL_AURA_MOD_HIT_CHANCE);
    m_modRangedHitChance += GetRatingBonusValue(CR_HIT_RANGED);
>>>>>>> 28d470c5
}

void Player::UpdateSpellHitChances()
{
    m_modSpellHitChance = 15.0f + (float)GetTotalAuraModifier(SPELL_AURA_MOD_SPELL_HIT_CHANCE);
    m_modSpellHitChance += GetRatingBonusValue(CR_HIT_SPELL);
}

void Player::UpdateExpertise(WeaponAttackType attack)
{
    if (attack == RANGED_ATTACK)
        return;

    int32 expertise = int32(GetRatingBonusValue(CR_EXPERTISE));

    Item const* weapon = GetWeaponForAttack(attack, true);
    expertise += GetTotalAuraModifier(SPELL_AURA_MOD_EXPERTISE, [weapon](AuraEffect const* aurEff) -> bool
    {
        return aurEff->GetSpellInfo()->IsItemFitToSpellRequirements(weapon);
    });

    if (expertise < 0)
        expertise = 0;

    switch (attack)
    {
        case BASE_ATTACK:
            SetUpdateFieldValue(m_values.ModifyValue(&Player::m_activePlayerData).ModifyValue(&UF::ActivePlayerData::MainhandExpertise), expertise);
            break;
        case OFF_ATTACK:
            SetUpdateFieldValue(m_values.ModifyValue(&Player::m_activePlayerData).ModifyValue(&UF::ActivePlayerData::OffhandExpertise), expertise);
            break;
        default:
            break;
    }
}

void Player::ApplyManaRegenBonus(int32 amount, bool apply)
{
    _ModifyUInt32(apply, m_baseManaRegen, amount);
    UpdateManaRegen();
}

void Player::ApplyHealthRegenBonus(int32 amount, bool apply)
{
    _ModifyUInt32(apply, m_baseHealthRegen, amount);
}

void Player::UpdateManaRegen()
{
<<<<<<< HEAD
    float Intellect = GetStat(STAT_INTELLECT);
    // Mana regen from spirit and intellect
    float power_regen = std::sqrt(Intellect) * OCTRegenMPPerSpirit();
    // Apply PCT bonus from SPELL_AURA_MOD_POWER_REGEN_PERCENT aura on spirit base regen
    power_regen *= GetTotalAuraMultiplierByMiscValue(SPELL_AURA_MOD_POWER_REGEN_PERCENT, POWER_MANA);

    // Mana regen from SPELL_AURA_MOD_POWER_REGEN aura
    float power_regen_mp5 = (GetTotalAuraModifierByMiscValue(SPELL_AURA_MOD_POWER_REGEN, POWER_MANA) + m_baseManaRegen) / 5.0f;

    // Get bonus from SPELL_AURA_MOD_MANA_REGEN_FROM_STAT aura
    AuraEffectList const& regenAura = GetAuraEffectsByType(SPELL_AURA_MOD_MANA_REGEN_FROM_STAT);
    for (AuraEffectList::const_iterator i = regenAura.begin(); i != regenAura.end(); ++i)
        power_regen_mp5 += GetStat(Stats((*i)->GetMiscValue())) * (*i)->GetAmount() / 500.0f;
=======
    uint32 manaIndex = GetPowerIndex(POWER_MANA);
    if (manaIndex == MAX_POWERS)
        return;

    // Get base of Mana Pool in sBaseMPGameTable
    uint32 basemana = 0;
    sObjectMgr->GetPlayerClassLevelInfo(getClass(), getLevel(), basemana);
    float base_regen = basemana / 100.f;

    base_regen += GetTotalAuraModifierByMiscValue(SPELL_AURA_MOD_POWER_REGEN, POWER_MANA);

    // Apply PCT bonus from SPELL_AURA_MOD_POWER_REGEN_PERCENT
    base_regen *= GetTotalAuraMultiplierByMiscValue(SPELL_AURA_MOD_POWER_REGEN_PERCENT, POWER_MANA);
>>>>>>> 28d470c5

    // Apply PCT bonus from SPELL_AURA_MOD_MANA_REGEN_PCT
    base_regen *= GetTotalAuraMultiplierByMiscValue(SPELL_AURA_MOD_MANA_REGEN_PCT, POWER_MANA);

    SetUpdateFieldValue(m_values.ModifyValue(&Unit::m_unitData).ModifyValue(&UF::UnitData::PowerRegenFlatModifier, manaIndex), base_regen);
    SetUpdateFieldValue(m_values.ModifyValue(&Unit::m_unitData).ModifyValue(&UF::UnitData::PowerRegenInterruptedFlatModifier, manaIndex), base_regen);
}

void Player::UpdateAllRunesRegen()
{
    if (getClass() != CLASS_DEATH_KNIGHT)
        return;

    uint32 runeIndex = GetPowerIndex(POWER_RUNES);
    if (runeIndex == MAX_POWERS)
        return;

    PowerTypeEntry const* runeEntry = sDB2Manager.GetPowerTypeEntry(POWER_RUNES);

    uint32 cooldown = GetRuneBaseCooldown();
    SetUpdateFieldValue(m_values.ModifyValue(&Unit::m_unitData).ModifyValue(&UF::UnitData::PowerRegenFlatModifier, runeIndex), float(1 * IN_MILLISECONDS) / float(cooldown) - runeEntry->RegenPeace);
    SetUpdateFieldValue(m_values.ModifyValue(&Unit::m_unitData).ModifyValue(&UF::UnitData::PowerRegenInterruptedFlatModifier, runeIndex), float(1 * IN_MILLISECONDS) / float(cooldown) - runeEntry->RegenCombat);
}

void Player::_ApplyAllStatBonuses()
{
    SetCanModifyStats(false);

    _ApplyAllAuraStatMods();
    _ApplyAllItemMods();
    ApplyAllAzeriteItemMods(true);

    SetCanModifyStats(true);

    UpdateAllStats();
}

void Player::_RemoveAllStatBonuses()
{
    SetCanModifyStats(false);

    ApplyAllAzeriteItemMods(false);
    _RemoveAllItemMods();
    _RemoveAllAuraStatMods();

    SetCanModifyStats(true);

    UpdateAllStats();
}

/*#######################################
########                         ########
########    MOBS STAT SYSTEM     ########
########                         ########
#######################################*/

bool Creature::UpdateStats(Stats /*stat*/)
{
    return true;
}

bool Creature::UpdateAllStats()
{
    UpdateMaxHealth();
    UpdateAttackPowerAndDamage();
    UpdateAttackPowerAndDamage(true);

    for (uint8 i = POWER_MANA; i < MAX_POWERS; ++i)
        UpdateMaxPower(Powers(i));

    UpdateAllResistances();

    return true;
}

void Creature::UpdateArmor()
{
    float baseValue = GetFlatModifierValue(UNIT_MOD_ARMOR, BASE_VALUE);
    float value = GetTotalAuraModValue(UNIT_MOD_ARMOR);
    SetArmor(int32(baseValue), int32(value - baseValue));
}

void Creature::UpdateMaxHealth()
{
    float value = GetTotalAuraModValue(UNIT_MOD_HEALTH);
    SetMaxHealth(uint32(value));
}

uint32 Creature::GetPowerIndex(Powers power) const
{
    if (power == GetPowerType())
        return 0;
    if (power == POWER_ALTERNATE_POWER)
        return 1;
    if (power == POWER_COMBO_POINTS)
        return 2;
    return MAX_POWERS;
}

void Creature::UpdateMaxPower(Powers power)
{
    if (GetPowerIndex(power) == MAX_POWERS)
        return;

    UnitMods unitMod = UnitMods(UNIT_MOD_POWER_START + power);

<<<<<<< HEAD
    float value = GetFlatModifierValue(unitMod, BASE_VALUE) + GetCreatePowerValue(power);
=======
    float value = GetFlatModifierValue(unitMod, BASE_VALUE) + GetCreatePowers(power);
>>>>>>> 28d470c5
    value *= GetPctModifierValue(unitMod, BASE_PCT);
    value += GetFlatModifierValue(unitMod, TOTAL_VALUE);
    value *= GetPctModifierValue(unitMod, TOTAL_PCT);

<<<<<<< HEAD
    SetMaxPower(power, uint32(std::lroundf(value)));
=======
    SetMaxPower(power, (int32)std::lroundf(value));
>>>>>>> 28d470c5
}

void Creature::UpdateAttackPowerAndDamage(bool ranged)
{
    UnitMods unitMod = ranged ? UNIT_MOD_ATTACK_POWER_RANGED : UNIT_MOD_ATTACK_POWER;

    float baseAttackPower       = GetFlatModifierValue(unitMod, BASE_VALUE) * GetPctModifierValue(unitMod, BASE_PCT);
    float attackPowerMultiplier = GetPctModifierValue(unitMod, TOTAL_PCT) - 1.0f;

    if (ranged)
    {
        SetRangedAttackPower(int32(baseAttackPower));
        SetRangedAttackPowerMultiplier(attackPowerMultiplier);
    }
    else
    {
        SetAttackPower(int32(baseAttackPower));
        SetAttackPowerMultiplier(attackPowerMultiplier);
    }
<<<<<<< HEAD

    float baseAttackPower       = GetFlatModifierValue(unitMod, BASE_VALUE) * GetPctModifierValue(unitMod, BASE_PCT);
    float attackPowerMod        = GetFlatModifierValue(unitMod, TOTAL_VALUE);
    float attackPowerMultiplier = GetPctModifierValue(unitMod, TOTAL_PCT) - 1.0f;

    SetInt32Value(index, uint32(baseAttackPower));      // UNIT_FIELD_(RANGED)_ATTACK_POWER
    SetInt32Value(indexMod, uint32(attackPowerMod));    // UNIT_FIELD_(RANGED)_ATTACK_POWER_MODS
    SetFloatValue(indexMulti, attackPowerMultiplier);   // UNIT_FIELD_(RANGED)_ATTACK_POWER_MULTIPLIER
=======
>>>>>>> 28d470c5

    // automatically update weapon damage after attack power modification
    if (ranged)
        UpdateDamagePhysical(RANGED_ATTACK);
    else
    {
        UpdateDamagePhysical(BASE_ATTACK);
        UpdateDamagePhysical(OFF_ATTACK);
    }
}

<<<<<<< HEAD
void Creature::CalculateMinMaxDamage(WeaponAttackType attType, bool normalized, bool addTotalPct, float& minDamage, float& maxDamage, uint8 damageIndex /*= 0*/) const
=======
void Creature::CalculateMinMaxDamage(WeaponAttackType attType, bool normalized, bool addTotalPct, float& minDamage, float& maxDamage) const
>>>>>>> 28d470c5
{
    // creatures only have one damage
    if (damageIndex != 0)
    {
        minDamage = 0.f;
        maxDamage = 0.f;
        return;
    }

    float variance = 1.0f;
    UnitMods unitMod;
    switch (attType)
    {
        case BASE_ATTACK:
        default:
            variance = GetCreatureTemplate()->BaseVariance;
            unitMod = UNIT_MOD_DAMAGE_MAINHAND;
            break;
        case OFF_ATTACK:
            variance = GetCreatureTemplate()->BaseVariance;
            unitMod = UNIT_MOD_DAMAGE_OFFHAND;
            break;
        case RANGED_ATTACK:
            variance = GetCreatureTemplate()->RangeVariance;
            unitMod = UNIT_MOD_DAMAGE_RANGED;
            break;
    }

    if (attType == OFF_ATTACK && !haveOffhandWeapon())
    {
        minDamage = 0.0f;
        maxDamage = 0.0f;
        return;
    }

    float weaponMinDamage = GetWeaponDamageRange(attType, MINDAMAGE);
    float weaponMaxDamage = GetWeaponDamageRange(attType, MAXDAMAGE);

    if (!CanUseAttackType(attType)) // disarm case
    {
        weaponMinDamage = 0.0f;
        weaponMaxDamage = 0.0f;
    }

    float attackPower      = GetTotalAttackPowerValue(attType, false);
    float attackSpeedMulti = GetAPMultiplier(attType, normalized);
<<<<<<< HEAD
    float baseValue        = GetFlatModifierValue(unitMod, BASE_VALUE) + (attackPower / 14.0f) * variance;
=======
    float baseValue        = GetFlatModifierValue(unitMod, BASE_VALUE) + (attackPower / 3.5f) * variance;
>>>>>>> 28d470c5
    float basePct          = GetPctModifierValue(unitMod, BASE_PCT) * attackSpeedMulti;
    float totalValue       = GetFlatModifierValue(unitMod, TOTAL_VALUE);
    float totalPct         = addTotalPct ? GetPctModifierValue(unitMod, TOTAL_PCT) : 1.0f;
    float dmgMultiplier    = GetCreatureTemplate()->ModDamage; // = ModDamage * _GetDamageMod(rank);

    minDamage = ((weaponMinDamage + baseValue) * dmgMultiplier * basePct + totalValue) * totalPct;
    maxDamage = ((weaponMaxDamage + baseValue) * dmgMultiplier * basePct + totalValue) * totalPct;
}

/*#######################################
########                         ########
########    PETS STAT SYSTEM     ########
########                         ########
#######################################*/

#define ENTRY_IMP               416
#define ENTRY_VOIDWALKER        1860
#define ENTRY_SUCCUBUS          1863
#define ENTRY_FELHUNTER         417
#define ENTRY_FELGUARD          17252
#define ENTRY_WATER_ELEMENTAL   510
#define ENTRY_TREANT            1964
#define ENTRY_FIRE_ELEMENTAL    15438
#define ENTRY_GHOUL             26125
#define ENTRY_BLOODWORM         28017

bool Guardian::UpdateStats(Stats stat)
{
    // value = ((base_value * base_pct) + total_value) * total_pct
    float value  = GetTotalStatValue(stat);
<<<<<<< HEAD
    //ApplyStatBuffMod(stat, m_statFromOwner[stat], false);
=======
    UpdateStatBuffMod(stat);
>>>>>>> 28d470c5
    float ownersBonus = 0.0f;

    Unit* owner = GetOwner();
    // Handle Death Knight Glyphs and Talents
    float mod = 0.75f;
    if ((IsPetGhoul() || IsRisenAlly()) && (stat == STAT_STAMINA || stat == STAT_STRENGTH))
    {
        if (stat == STAT_STAMINA)
            mod = 0.3f; // Default Owner's Stamina scale
        else
            mod = 0.7f; // Default Owner's Strength scale

        ownersBonus = float(owner->GetStat(stat)) * mod;
        value += ownersBonus;
    }
    else if (stat == STAT_STAMINA)
    {
<<<<<<< HEAD
        if (owner->GetClass() == CLASS_WARLOCK && IsPet())
        {
            ownersBonus = CalculatePct(owner->GetStat(STAT_STAMINA), 75);
            value += ownersBonus;
        }
        else
        {
            mod = 0.45f;
            if (IsPet())
            {
                PetSpellMap::const_iterator itr = (ToPet()->m_spells.find(62758)); // Wild Hunt rank 1
                if (itr == ToPet()->m_spells.end())
                    itr = ToPet()->m_spells.find(62762);                            // Wild Hunt rank 2

                if (itr != ToPet()->m_spells.end())                                 // If pet has Wild Hunt
                {
                    SpellInfo const* spellInfo = sSpellMgr->AssertSpellInfo(itr->first); // Then get the SpellProto and add the dummy effect value
                    AddPct(mod, spellInfo->Effects[EFFECT_0].CalcValue());
                }
            }
            ownersBonus = float(owner->GetStat(stat)) * mod;
            value += ownersBonus;
        }
=======
        ownersBonus = CalculatePct(owner->GetStat(STAT_STAMINA), 30);
        value += ownersBonus;
>>>>>>> 28d470c5
    }
                                                            //warlock's and mage's pets gain 30% of owner's intellect
    else if (stat == STAT_INTELLECT)
    {
        if (owner->GetClass() == CLASS_WARLOCK || owner->GetClass() == CLASS_MAGE)
        {
            ownersBonus = CalculatePct(owner->GetStat(stat), 30);
            value += ownersBonus;
        }
    }
/*
    else if (stat == STAT_STRENGTH)
    {
        if (IsPetGhoul())
            value += float(owner->GetStat(stat)) * 0.3f;
    }
*/

    SetStat(stat, int32(value));
    m_statFromOwner[stat] = ownersBonus;
    UpdateStatBuffMod(stat);

    switch (stat)
    {
        case STAT_STRENGTH:         UpdateAttackPowerAndDamage();        break;
        case STAT_AGILITY:          UpdateArmor();                       break;
        case STAT_STAMINA:          UpdateMaxHealth();                   break;
        case STAT_INTELLECT:        UpdateMaxPower(POWER_MANA);          break;
        default:
            break;
    }

    return true;
}

bool Guardian::UpdateAllStats()
{
    UpdateMaxHealth();

    for (uint8 i = STAT_STRENGTH; i < MAX_STATS; ++i)
        UpdateStats(Stats(i));

    for (uint8 i = POWER_MANA; i < MAX_POWERS; ++i)
        UpdateMaxPower(Powers(i));

    UpdateAllResistances();

    return true;
}

void Guardian::UpdateResistances(uint32 school)
{
    if (school > SPELL_SCHOOL_NORMAL)
    {
        float baseValue = GetFlatModifierValue(UnitMods(UNIT_MOD_RESISTANCE_START + school), BASE_VALUE);
        float bonusValue = GetTotalAuraModValue(UnitMods(UNIT_MOD_RESISTANCE_START + school)) - baseValue;

        // hunter and warlock pets gain 40% of owner's resistance
        if (IsPet())
        {
            baseValue += float(CalculatePct(m_owner->GetResistance(SpellSchools(school)), 40));
            bonusValue += float(CalculatePct(m_owner->GetBonusResistanceMod(SpellSchools(school)), 40));
        }

        SetResistance(SpellSchools(school), int32(baseValue));
        SetBonusResistanceMod(SpellSchools(school), int32(bonusValue));
    }
    else
        UpdateArmor();
}

void Guardian::UpdateArmor()
{
    float baseValue = 0.0f;
    float value = 0.0f;
    float bonus_armor = 0.0f;
    UnitMods unitMod = UNIT_MOD_ARMOR;

    // hunter pets gain 35% of owner's armor value, warlock pets gain 100% of owner's armor
    if (IsHunterPet())
        bonus_armor = float(CalculatePct(m_owner->GetArmor(), 70));
    else if (IsPet())
        bonus_armor = m_owner->GetArmor();

    value  = GetFlatModifierValue(unitMod, BASE_VALUE);
<<<<<<< HEAD
    value *= GetPctModifierValue(unitMod, BASE_PCT);
    value += GetStat(STAT_AGILITY) * 2.0f;
=======
    baseValue = value;
    value *= GetPctModifierValue(unitMod, BASE_PCT);
>>>>>>> 28d470c5
    value += GetFlatModifierValue(unitMod, TOTAL_VALUE) + bonus_armor;
    value *= GetPctModifierValue(unitMod, TOTAL_PCT);

    SetArmor(int32(baseValue), int32(value - baseValue));
}

void Guardian::UpdateMaxHealth()
{
    UnitMods unitMod = UNIT_MOD_HEALTH;
    float stamina = GetStat(STAT_STAMINA) - GetCreateStat(STAT_STAMINA);

    float multiplicator;
    switch (GetEntry())
    {
        case ENTRY_IMP:         multiplicator = 8.4f;   break;
        case ENTRY_VOIDWALKER:  multiplicator = 11.0f;  break;
        case ENTRY_SUCCUBUS:    multiplicator = 9.1f;   break;
        case ENTRY_FELHUNTER:   multiplicator = 9.5f;   break;
        case ENTRY_FELGUARD:    multiplicator = 11.0f;  break;
        case ENTRY_BLOODWORM:   multiplicator = 1.0f;   break;
        default:                multiplicator = 10.0f;  break;
    }

    float value = GetFlatModifierValue(unitMod, BASE_VALUE) + GetCreateHealth();
    value *= GetPctModifierValue(unitMod, BASE_PCT);
    value += GetFlatModifierValue(unitMod, TOTAL_VALUE) + stamina * multiplicator;
    value *= GetPctModifierValue(unitMod, TOTAL_PCT);

    SetMaxHealth((uint32)value);
}

void Guardian::UpdateMaxPower(Powers power)
{
    if (GetPowerIndex(power) == MAX_POWERS)
        return;

    UnitMods unitMod = UnitMods(UNIT_MOD_POWER_START + power);

<<<<<<< HEAD
    float value  = GetFlatModifierValue(unitMod, BASE_VALUE) + GetCreatePowerValue(power);
    value *= GetPctModifierValue(unitMod, BASE_PCT);
    value += GetFlatModifierValue(unitMod, TOTAL_VALUE) + addValue * multiplicator;
=======
    float value = GetFlatModifierValue(unitMod, BASE_VALUE) + GetCreatePowers(power);
    value *= GetPctModifierValue(unitMod, BASE_PCT);
    value += GetFlatModifierValue(unitMod, TOTAL_VALUE);
>>>>>>> 28d470c5
    value *= GetPctModifierValue(unitMod, TOTAL_PCT);

    SetMaxPower(power, int32(value));
}

void Guardian::UpdateAttackPowerAndDamage(bool ranged)
{
    if (ranged)
        return;

    float val = 0.0f;
    float bonusAP = 0.0f;
    UnitMods unitMod = UNIT_MOD_ATTACK_POWER;

    if (GetEntry() == ENTRY_IMP)                                   // imp's attack power
        val = GetStat(STAT_STRENGTH) - 10.0f;
    else
        val = 2 * GetStat(STAT_STRENGTH) - 20.0f;

    Player* owner = GetOwner() ? GetOwner()->ToPlayer() : nullptr;
    if (owner)
    {
        if (IsHunterPet())                      //hunter pets benefit from owner's attack power
        {
            float mod = 1.0f;                                                 //Hunter contribution modifier
<<<<<<< HEAD
            if (IsPet())
            {
                PetSpellMap::const_iterator itr = ToPet()->m_spells.find(62758);    //Wild Hunt rank 1
                if (itr == ToPet()->m_spells.end())
                    itr = ToPet()->m_spells.find(62762);                            //Wild Hunt rank 2

                if (itr != ToPet()->m_spells.end())                                 // If pet has Wild Hunt
                {
                    SpellInfo const* sProto = sSpellMgr->AssertSpellInfo(itr->first); // Then get the SpellProto and add the dummy effect value
                    mod += CalculatePct(1.0f, sProto->Effects[1].CalcValue());
                }
            }

=======
>>>>>>> 28d470c5
            bonusAP = owner->GetTotalAttackPowerValue(RANGED_ATTACK) * 0.22f * mod;
            if (AuraEffect* aurEff = owner->GetAuraEffectOfRankedSpell(34453, EFFECT_1, owner->GetGUID())) // Animal Handler
            {
                AddPct(bonusAP, aurEff->GetAmount());
                AddPct(val, aurEff->GetAmount());
            }
            SetBonusDamage(int32(owner->GetTotalAttackPowerValue(RANGED_ATTACK) * 0.1287f * mod));
        }
        else if (IsPetGhoul() || IsRisenAlly()) //ghouls benefit from deathknight's attack power (may be summon pet or not)
        {
            bonusAP = owner->GetTotalAttackPowerValue(BASE_ATTACK) * 0.22f;
            SetBonusDamage(int32(owner->GetTotalAttackPowerValue(BASE_ATTACK) * 0.1287f));
        }
        else if (IsSpiritWolf()) //wolf benefit from shaman's attack power
        {
            float dmg_multiplier = 0.31f;
            bonusAP = owner->GetTotalAttackPowerValue(BASE_ATTACK) * dmg_multiplier;
            SetBonusDamage(int32(owner->GetTotalAttackPowerValue(BASE_ATTACK) * dmg_multiplier));
        }
        //demons benefit from warlocks shadow or fire damage
        else if (IsPet())
        {
<<<<<<< HEAD
            int32 fire  = owner->GetInt32Value(PLAYER_FIELD_MOD_DAMAGE_DONE_POS + SPELL_SCHOOL_FIRE) - owner->GetInt32Value(PLAYER_FIELD_MOD_DAMAGE_DONE_NEG + SPELL_SCHOOL_FIRE);
            int32 shadow = owner->GetInt32Value(PLAYER_FIELD_MOD_DAMAGE_DONE_POS + SPELL_SCHOOL_SHADOW) - owner->GetInt32Value(PLAYER_FIELD_MOD_DAMAGE_DONE_NEG + SPELL_SCHOOL_SHADOW);
=======
            int32 fire = owner->m_activePlayerData->ModDamageDonePos[SPELL_SCHOOL_FIRE] - owner->m_activePlayerData->ModDamageDoneNeg[SPELL_SCHOOL_FIRE];
            int32 shadow = owner->m_activePlayerData->ModDamageDonePos[SPELL_SCHOOL_SHADOW] - owner->m_activePlayerData->ModDamageDoneNeg[SPELL_SCHOOL_SHADOW];
>>>>>>> 28d470c5
            int32 maximum  = (fire > shadow) ? fire : shadow;
            if (maximum < 0)
                maximum = 0;
            SetBonusDamage(int32(maximum * 0.15f));
            bonusAP = maximum * 0.57f;
        }
        //water elementals benefit from mage's frost damage
        else if (GetEntry() == ENTRY_WATER_ELEMENTAL)
        {
<<<<<<< HEAD
            int32 frost = owner->GetInt32Value(PLAYER_FIELD_MOD_DAMAGE_DONE_POS + SPELL_SCHOOL_FROST) - owner->GetInt32Value(PLAYER_FIELD_MOD_DAMAGE_DONE_NEG + SPELL_SCHOOL_FROST);
=======
            int32 frost = owner->m_activePlayerData->ModDamageDonePos[SPELL_SCHOOL_FROST] - owner->m_activePlayerData->ModDamageDoneNeg[SPELL_SCHOOL_FROST];
>>>>>>> 28d470c5
            if (frost < 0)
                frost = 0;
            SetBonusDamage(int32(frost * 0.4f));
        }
    }

    SetStatFlatModifier(UNIT_MOD_ATTACK_POWER, BASE_VALUE, val + bonusAP);

    //in BASE_VALUE of UNIT_MOD_ATTACK_POWER for creatures we store data of meleeattackpower field in DB
    float base_attPower  = GetFlatModifierValue(unitMod, BASE_VALUE) * GetPctModifierValue(unitMod, BASE_PCT);
<<<<<<< HEAD
    float attPowerMod = GetFlatModifierValue(unitMod, TOTAL_VALUE);
=======
>>>>>>> 28d470c5
    float attPowerMultiplier = GetPctModifierValue(unitMod, TOTAL_PCT) - 1.0f;

    SetAttackPower(int32(base_attPower));
    SetAttackPowerMultiplier(attPowerMultiplier);

    //automatically update weapon damage after attack power modification
    UpdateDamagePhysical(BASE_ATTACK);
}

void Guardian::UpdateDamagePhysical(WeaponAttackType attType)
{
    if (attType > BASE_ATTACK)
        return;

    float bonusDamage = 0.0f;
    if (Player* playerOwner = m_owner->ToPlayer())
    {
        //force of nature
        if (GetEntry() == ENTRY_TREANT)
        {
<<<<<<< HEAD
            int32 spellDmg = m_owner->GetInt32Value(PLAYER_FIELD_MOD_DAMAGE_DONE_POS + SPELL_SCHOOL_NATURE) - m_owner->GetInt32Value(PLAYER_FIELD_MOD_DAMAGE_DONE_NEG + SPELL_SCHOOL_NATURE);
=======
            int32 spellDmg = playerOwner->m_activePlayerData->ModDamageDonePos[SPELL_SCHOOL_NATURE] - playerOwner->m_activePlayerData->ModDamageDoneNeg[SPELL_SCHOOL_NATURE];
>>>>>>> 28d470c5
            if (spellDmg > 0)
                bonusDamage = spellDmg * 0.09f;
        }
        //greater fire elemental
        else if (GetEntry() == ENTRY_FIRE_ELEMENTAL)
        {
<<<<<<< HEAD
            int32 spellDmg = m_owner->GetInt32Value(PLAYER_FIELD_MOD_DAMAGE_DONE_POS + SPELL_SCHOOL_FIRE) - m_owner->GetInt32Value(PLAYER_FIELD_MOD_DAMAGE_DONE_NEG + SPELL_SCHOOL_FIRE);
=======
            int32 spellDmg = playerOwner->m_activePlayerData->ModDamageDonePos[SPELL_SCHOOL_FIRE] - playerOwner->m_activePlayerData->ModDamageDoneNeg[SPELL_SCHOOL_FIRE];
>>>>>>> 28d470c5
            if (spellDmg > 0)
                bonusDamage = spellDmg * 0.4f;
        }
    }

    UnitMods unitMod = UNIT_MOD_DAMAGE_MAINHAND;

    float att_speed = float(GetBaseAttackTime(BASE_ATTACK))/1000.0f;

<<<<<<< HEAD
    float base_value  = GetFlatModifierValue(unitMod, BASE_VALUE) + GetTotalAttackPowerValue(attType) / 14.0f * att_speed + bonusDamage;
=======
    float base_value  = GetFlatModifierValue(unitMod, BASE_VALUE) + GetTotalAttackPowerValue(attType, false) / 3.5f * att_speed + bonusDamage;
>>>>>>> 28d470c5
    float base_pct    = GetPctModifierValue(unitMod, BASE_PCT);
    float total_value = GetFlatModifierValue(unitMod, TOTAL_VALUE);
    float total_pct   = GetPctModifierValue(unitMod, TOTAL_PCT);

    float weapon_mindamage = GetWeaponDamageRange(BASE_ATTACK, MINDAMAGE);
    float weapon_maxdamage = GetWeaponDamageRange(BASE_ATTACK, MAXDAMAGE);

    float mindamage = ((base_value + weapon_mindamage) * base_pct + total_value) * total_pct;
    float maxdamage = ((base_value + weapon_maxdamage) * base_pct + total_value) * total_pct;

<<<<<<< HEAD
    //  Pet's base damage changes depending on happiness
    if (IsHunterPet())
    {
        switch (ToPet()->GetHappinessState())
        {
            case HAPPY:
                // 125% of normal damage
                mindamage = mindamage * 1.25f;
                maxdamage = maxdamage * 1.25f;
                break;
            case CONTENT:
                // 100% of normal damage, nothing to modify
                break;
            case UNHAPPY:
                // 75% of normal damage
                mindamage = mindamage * 0.75f;
                maxdamage = maxdamage * 0.75f;
                break;
        }
    }

    /// @todo: remove this
    Unit::AuraEffectList const& mDummy = GetAuraEffectsByType(SPELL_AURA_MOD_ATTACKSPEED);
    for (Unit::AuraEffectList::const_iterator itr = mDummy.begin(); itr != mDummy.end(); ++itr)
    {
        switch ((*itr)->GetSpellInfo()->Id)
        {
            case 61682:
            case 61683:
                AddPct(mindamage, -(*itr)->GetAmount());
                AddPct(maxdamage, -(*itr)->GetAmount());
                break;
            default:
                break;
        }
    }

    SetStatFloatValue(UNIT_FIELD_MINDAMAGE, mindamage);
    SetStatFloatValue(UNIT_FIELD_MAXDAMAGE, maxdamage);
=======
    SetUpdateFieldStatValue(m_values.ModifyValue(&Unit::m_unitData).ModifyValue(&UF::UnitData::MinDamage), mindamage);
    SetUpdateFieldStatValue(m_values.ModifyValue(&Unit::m_unitData).ModifyValue(&UF::UnitData::MaxDamage), maxdamage);
>>>>>>> 28d470c5
}

void Guardian::SetBonusDamage(int32 damage)
{
    m_bonusSpellDamage = damage;
    if (Player* playerOwner = GetOwner()->ToPlayer())
        playerOwner->SetPetSpellPower(damage);
}<|MERGE_RESOLUTION|>--- conflicted
+++ resolved
@@ -16,27 +16,17 @@
  */
 
 #include "Unit.h"
-<<<<<<< HEAD
-#include "Creature.h"
-#include "Item.h"
-#include "Pet.h"
-#include "Player.h"
-=======
 #include "DB2Stores.h"
 #include "Item.h"
 #include "Player.h"
 #include "Pet.h"
 #include "GameTables.h"
 #include "ObjectMgr.h"
->>>>>>> 28d470c5
 #include "SharedDefines.h"
 #include "SpellAuras.h"
 #include "SpellAuraEffects.h"
 #include "World.h"
-<<<<<<< HEAD
-=======
 #include <G3D/g3dmath.h>
->>>>>>> 28d470c5
 #include <numeric>
 
 inline bool _ModifyUInt32(bool apply, uint32& baseValue, int32& amount)
@@ -73,33 +63,15 @@
 
 void Unit::UpdateDamagePhysical(WeaponAttackType attType)
 {
-    float totalMin = 0.f;
-    float totalMax = 0.f;
-
-    float tmpMin, tmpMax;
-    for (uint8 i = 0; i < MAX_ITEM_PROTO_DAMAGES; ++i)
-    {
-        CalculateMinMaxDamage(attType, false, true, tmpMin, tmpMax, i);
-        totalMin += tmpMin;
-        totalMax += tmpMax;
-    }
+    float minDamage = 0.0f;
+    float maxDamage = 0.0f;
+
+    CalculateMinMaxDamage(attType, false, true, minDamage, maxDamage);
 
     switch (attType)
     {
         case BASE_ATTACK:
         default:
-<<<<<<< HEAD
-            SetStatFloatValue(UNIT_FIELD_MINDAMAGE, totalMin);
-            SetStatFloatValue(UNIT_FIELD_MAXDAMAGE, totalMax);
-            break;
-        case OFF_ATTACK:
-            SetStatFloatValue(UNIT_FIELD_MINOFFHANDDAMAGE, totalMin);
-            SetStatFloatValue(UNIT_FIELD_MAXOFFHANDDAMAGE, totalMax);
-            break;
-        case RANGED_ATTACK:
-            SetStatFloatValue(UNIT_FIELD_MINRANGEDDAMAGE, totalMin);
-            SetStatFloatValue(UNIT_FIELD_MAXRANGEDDAMAGE, totalMax);
-=======
             SetUpdateFieldStatValue(m_values.ModifyValue(&Unit::m_unitData).ModifyValue(&UF::UnitData::MinDamage), minDamage);
             SetUpdateFieldStatValue(m_values.ModifyValue(&Unit::m_unitData).ModifyValue(&UF::UnitData::MaxDamage), maxDamage);
             break;
@@ -110,7 +82,6 @@
         case RANGED_ATTACK:
             SetUpdateFieldStatValue(m_values.ModifyValue(&Unit::m_unitData).ModifyValue(&UF::UnitData::MinRangedDamage), minDamage);
             SetUpdateFieldStatValue(m_values.ModifyValue(&Unit::m_unitData).ModifyValue(&UF::UnitData::MaxRangedDamage), maxDamage);
->>>>>>> 28d470c5
             break;
     }
 }
@@ -195,20 +166,13 @@
     Unit::AuraEffectList const& modDamageAuras = GetAuraEffectsByType(SPELL_AURA_MOD_DAMAGE_DONE);
     for (uint16 i = SPELL_SCHOOL_HOLY; i < MAX_SPELL_SCHOOL; ++i)
     {
-<<<<<<< HEAD
-        SetInt32Value(PLAYER_FIELD_MOD_DAMAGE_DONE_NEG + i, std::accumulate(modDamageAuras.begin(), modDamageAuras.end(), 0, [i](int32 negativeMod, AuraEffect const* aurEff)
-=======
         SetUpdateFieldValue(m_values.ModifyValue(&Player::m_activePlayerData).ModifyValue(&UF::ActivePlayerData::ModDamageDoneNeg, i),
             std::accumulate(modDamageAuras.begin(), modDamageAuras.end(), 0, [i](int32 negativeMod, AuraEffect const* aurEff)
->>>>>>> 28d470c5
         {
             if (aurEff->GetAmount() < 0 && aurEff->GetMiscValue() & (1 << i))
                 negativeMod += aurEff->GetAmount();
             return negativeMod;
         }));
-<<<<<<< HEAD
-        SetStatInt32Value(PLAYER_FIELD_MOD_DAMAGE_DONE_POS + i, SpellBaseDamageBonusDone(SpellSchoolMask(1 << i)) - GetInt32Value(PLAYER_FIELD_MOD_DAMAGE_DONE_NEG + i));
-=======
         SetUpdateFieldStatValue(m_values.ModifyValue(&Player::m_activePlayerData).ModifyValue(&UF::ActivePlayerData::ModDamageDonePos, i),
             SpellBaseDamageBonusDone(SpellSchoolMask(1 << i)) - m_activePlayerData->ModDamageDoneNeg[i]);
     }
@@ -217,7 +181,6 @@
     {
         UpdateAttackPowerAndDamage();
         UpdateAttackPowerAndDamage(true);
->>>>>>> 28d470c5
     }
 }
 
@@ -230,7 +193,7 @@
     }
 
     UpdateArmor();
-    UpdateAttackPowerAndDamage(false);
+    // calls UpdateAttackPowerAndDamage() in UpdateArmor for SPELL_AURA_MOD_ATTACK_POWER_OF_ARMOR
     UpdateAttackPowerAndDamage(true);
     UpdateMaxHealth();
 
@@ -278,13 +241,8 @@
     UnitMods unitMod = UNIT_MOD_ARMOR;
 
     float value = GetFlatModifierValue(unitMod, BASE_VALUE);    // base armor (from items)
-<<<<<<< HEAD
-    value *= GetPctModifierValue(unitMod, BASE_PCT);            // armor percent from items
-    value += GetStat(STAT_AGILITY) * 2.0f;                      // armor bonus from stats
-=======
     float baseValue = value;
     value *= GetPctModifierValue(unitMod, BASE_PCT);           // armor percent from items
->>>>>>> 28d470c5
     value += GetFlatModifierValue(unitMod, TOTAL_VALUE);
 
     //add dynamic flat mods
@@ -302,6 +260,8 @@
     Pet* pet = GetPet();
     if (pet)
         pet->UpdateArmor();
+
+    UpdateAttackPowerAndDamage();                           // armor dependent auras update for SPELL_AURA_MOD_ATTACK_POWER_OF_ARMOR
 }
 
 float Player::GetHealthBonusFromStamina()
@@ -333,17 +293,6 @@
     return sDB2Manager.GetPowerIndexByClass(power, getClass());
 }
 
-<<<<<<< HEAD
-    float bonusPower = (power == POWER_MANA && GetCreatePowerValue(power) > 0) ? GetManaBonusFromIntellect() : 0;
-
-    float value = GetFlatModifierValue(unitMod, BASE_VALUE) + GetCreatePowerValue(power);
-    value *= GetPctModifierValue(unitMod, BASE_PCT);
-    value += GetFlatModifierValue(unitMod, TOTAL_VALUE) +  bonusPower;
-    value *= GetPctModifierValue(unitMod, TOTAL_PCT);
-
-    SetMaxPower(power, uint32(std::lroundf(value)));
-}
-=======
 void Player::UpdateMaxPower(Powers power)
 {
     uint32 powerIndex = GetPowerIndex(power);
@@ -356,7 +305,6 @@
     value *= GetPctModifierValue(unitMod, BASE_PCT);
     value += GetFlatModifierValue(unitMod, TOTAL_VALUE);
     value *= GetPctModifierValue(unitMod, TOTAL_PCT);
->>>>>>> 28d470c5
 
     SetMaxPower(power, (int32)std::lroundf(value));
 }
@@ -364,22 +312,14 @@
 void Player::UpdateAttackPowerAndDamage(bool ranged)
 {
     float val2 = 0.0f;
-    float level = float(GetLevel());
+    float level = float(getLevel());
 
     ChrClassesEntry const* entry = sChrClassesStore.AssertEntry(getClass());
     UnitMods unitMod = ranged ? UNIT_MOD_ATTACK_POWER_RANGED : UNIT_MOD_ATTACK_POWER;
 
     if (!HasAuraType(SPELL_AURA_OVERRIDE_ATTACK_POWER_BY_SP_PCT))
     {
-<<<<<<< HEAD
-        index = UNIT_FIELD_RANGED_ATTACK_POWER;
-        index_mod = UNIT_FIELD_RANGED_ATTACK_POWER_MODS;
-        index_mult = UNIT_FIELD_RANGED_ATTACK_POWER_MULTIPLIER;
-
-        switch (GetClass())
-=======
         if (!ranged)
->>>>>>> 28d470c5
         {
             float strengthValue = std::max(GetStat(STAT_STRENGTH) * entry->AttackPowerPerStrength, 0.0f);
             float agilityValue = std::max(GetStat(STAT_AGILITY) * entry->AttackPowerPerAgility, 0.0f);
@@ -396,127 +336,21 @@
     }
     else
     {
-<<<<<<< HEAD
-        switch (GetClass())
-        {
-            case CLASS_WARRIOR:
-                val2 = level * 3.0f + GetStat(STAT_STRENGTH) * 2.0f - 20.0f;
-                break;
-            case CLASS_PALADIN:
-                val2 = level * 3.0f + GetStat(STAT_STRENGTH) * 2.0f - 20.0f;
-                break;
-            case CLASS_DEATH_KNIGHT:
-                val2 = level * 3.0f + GetStat(STAT_STRENGTH) * 2.0f - 20.0f;
-                break;
-            case CLASS_ROGUE:
-                val2 = level * 2.0f + GetStat(STAT_STRENGTH) + GetStat(STAT_AGILITY) - 20.0f;
-                break;
-            case CLASS_HUNTER:
-                val2 = level * 2.0f + GetStat(STAT_STRENGTH) + GetStat(STAT_AGILITY) - 20.0f;
-                break;
-            case CLASS_SHAMAN:
-                val2 = level * 2.0f + GetStat(STAT_STRENGTH) + GetStat(STAT_AGILITY) - 20.0f;
-                break;
-            case CLASS_DRUID:
-            {
-                // Check if Predatory Strikes is skilled
-                float levelBonus = 0.0f;
-                float weaponBonus = 0.0f;
-                if (IsInFeralForm())
-                {
-                    if (AuraEffect const* levelMod = GetAuraEffect(SPELL_AURA_DUMMY, SPELLFAMILY_DRUID, 1563, EFFECT_0))
-                        levelBonus = CalculatePct(1.0f, levelMod->GetAmount());
-
-                    // = 0 if removing the weapon, do not calculate bonus (uses template)
-                    if (m_baseFeralAP)
-                    {
-                        if (Item const* weapon = m_items[EQUIPMENT_SLOT_MAINHAND])
-                        {
-                            if (AuraEffect const* weaponMod = GetAuraEffect(SPELL_AURA_DUMMY, SPELLFAMILY_DRUID, 1563, EFFECT_1))
-                            {
-                                ItemTemplate const* itemTemplate = weapon->GetTemplate();
-                                int32 bonusAP = itemTemplate->GetTotalAPBonus() + m_baseFeralAP;
-                                weaponBonus = CalculatePct(static_cast<float>(bonusAP), weaponMod->GetAmount());
-                            }
-                        }
-                    }
-                }
-
-                switch (GetShapeshiftForm())
-                {
-                    case FORM_CAT:
-                        val2 = GetLevel() * levelBonus + GetStat(STAT_STRENGTH) * 2.0f + GetStat(STAT_AGILITY) - 20.0f + weaponBonus + m_baseFeralAP;
-                        break;
-                    case FORM_BEAR:
-                    case FORM_DIREBEAR:
-                        val2 = GetLevel() * levelBonus + GetStat(STAT_STRENGTH) * 2.0f - 20.0f + weaponBonus + m_baseFeralAP;
-                        break;
-                    case FORM_MOONKIN:
-                        val2 = GetStat(STAT_STRENGTH) * 2.0f - 20.0f + m_baseFeralAP;
-                        break;
-                    default:
-                        val2 = GetStat(STAT_STRENGTH) * 2.0f - 20.0f;
-                        break;
-                }
-                break;
-            }
-            case CLASS_MAGE:
-                val2 = GetStat(STAT_STRENGTH) - 10.0f;
-                break;
-            case CLASS_PRIEST:
-                val2 = GetStat(STAT_STRENGTH) - 10.0f;
-                break;
-            case CLASS_WARLOCK:
-                val2 = GetStat(STAT_STRENGTH) - 10.0f;
-                break;
-        }
-=======
         int32 minSpellPower = m_activePlayerData->ModHealingDonePos;
         for (int i = SPELL_SCHOOL_HOLY; i < MAX_SPELL_SCHOOL; ++i)
             minSpellPower = std::min(minSpellPower, m_activePlayerData->ModDamageDonePos[i]);
 
         val2 = CalculatePct(float(minSpellPower), *m_activePlayerData->OverrideAPBySpellPowerPercent);
->>>>>>> 28d470c5
     }
 
     SetStatFlatModifier(unitMod, BASE_VALUE, val2);
 
-<<<<<<< HEAD
-    float base_attPower  = GetFlatModifierValue(unitMod, BASE_VALUE) * GetPctModifierValue(unitMod, BASE_PCT);
-    float attPowerMod = GetFlatModifierValue(unitMod, TOTAL_VALUE);
-=======
     float base_attPower = GetFlatModifierValue(unitMod, BASE_VALUE) * GetPctModifierValue(unitMod, BASE_PCT);
     float attPowerMod = GetFlatModifierValue(unitMod, TOTAL_VALUE);
     float attPowerMultiplier = GetPctModifierValue(unitMod, TOTAL_PCT) - 1.0f;
->>>>>>> 28d470c5
 
     if (ranged)
     {
-<<<<<<< HEAD
-        if ((GetClassMask() & CLASSMASK_WAND_USERS) == 0)
-        {
-            AuraEffectList const& mRAPbyStat = GetAuraEffectsByType(SPELL_AURA_MOD_RANGED_ATTACK_POWER_OF_STAT_PERCENT);
-            for (AuraEffect const* aurEff : mRAPbyStat)
-                attPowerMod += CalculatePct(GetStat(Stats(aurEff->GetMiscValue())), aurEff->GetAmount());
-        }
-    }
-    else
-    {
-        AuraEffectList const& mAPbyStat = GetAuraEffectsByType(SPELL_AURA_MOD_ATTACK_POWER_OF_STAT_PERCENT);
-        for (AuraEffect const* aurEff : mAPbyStat)
-            attPowerMod += CalculatePct(GetStat(Stats(aurEff->GetMiscValue())), aurEff->GetAmount());
-    }
-
-    // applies to both, amount updated in PeriodicTick each 30 seconds
-    attPowerMod += GetTotalAuraModifier(SPELL_AURA_MOD_ATTACK_POWER_OF_ARMOR);
-
-    float attPowerMultiplier = GetPctModifierValue(unitMod, TOTAL_PCT) - 1.0f;
-
-    SetInt32Value(index, (uint32)base_attPower);            //UNIT_FIELD_(RANGED)_ATTACK_POWER field
-    SetInt32Value(index_mod, (uint32)attPowerMod);          //UNIT_FIELD_(RANGED)_ATTACK_POWER_MODS field
-    SetFloatValue(index_mult, attPowerMultiplier);          //UNIT_FIELD_(RANGED)_ATTACK_POWER_MULTIPLIER field
-
-=======
         SetRangedAttackPower(int32(base_attPower));
         SetRangedAttackPowerModPos(int32(attPowerMod));
         SetRangedAttackPowerMultiplier(attPowerMultiplier);
@@ -528,7 +362,6 @@
         SetAttackPowerMultiplier(attPowerMultiplier);
     }
 
->>>>>>> 28d470c5
     Pet* pet = GetPet();                                //update pet's AP
     Guardian* guardian = GetGuardianPet();
     //automatically update weapon damage after attack power modification
@@ -541,11 +374,6 @@
     else
     {
         UpdateDamagePhysical(BASE_ATTACK);
-<<<<<<< HEAD
-        if (CanDualWield() && haveOffhandWeapon())           //allow update offhand damage only if player knows DualWield Spec and has equipped offhand weapon
-            UpdateDamagePhysical(OFF_ATTACK);
-        if (GetClass() == CLASS_SHAMAN || GetClass() == CLASS_PALADIN)                      // mental quickness
-=======
         if (Item* offhand = GetWeaponForAttack(OFF_ATTACK, true))
             if (CanDualWield() || offhand->GetTemplate()->GetFlags3() & ITEM_FLAG3_ALWAYS_ALLOW_DUAL_WIELD)
                 UpdateDamagePhysical(OFF_ATTACK);
@@ -553,10 +381,9 @@
         if (HasAuraType(SPELL_AURA_MOD_SPELL_DAMAGE_OF_ATTACK_POWER) ||
             HasAuraType(SPELL_AURA_MOD_SPELL_HEALING_OF_ATTACK_POWER) ||
             HasAuraType(SPELL_AURA_OVERRIDE_SPELL_POWER_BY_AP_PCT))
->>>>>>> 28d470c5
             UpdateSpellDamageAndHealingBonus();
 
-        if (pet && (pet->IsPetGhoul() || pet->IsRisenAlly())) // At melee attack power change for DK pet
+        if (pet && pet->IsPetGhoul()) // At melee attack power change for DK pet
             pet->UpdateAttackPowerAndDamage();
 
         if (guardian && guardian->IsSpiritWolf()) // At melee attack power change for Shaman feral spirit
@@ -564,31 +391,8 @@
     }
 }
 
-<<<<<<< HEAD
-void Player::UpdateShieldBlockValue()
-{
-    SetUInt32Value(PLAYER_SHIELD_BLOCK, GetShieldBlockValue());
-}
-
-void Player::CalculateMinMaxDamage(WeaponAttackType attType, bool normalized, bool addTotalPct, float& minDamage, float& maxDamage, uint8 damageIndex) const
-=======
 void Player::CalculateMinMaxDamage(WeaponAttackType attType, bool normalized, bool addTotalPct, float& minDamage, float& maxDamage) const
->>>>>>> 28d470c5
-{
-    // Only proto damage, not affected by any mods
-    if (damageIndex != 0)
-    {
-        minDamage = 0.0f;
-        maxDamage = 0.0f;
-
-        if (!IsInFeralForm() && CanUseAttackType(attType))
-        {
-            minDamage = GetWeaponDamageRange(attType, MINDAMAGE, damageIndex);
-            maxDamage = GetWeaponDamageRange(attType, MAXDAMAGE, damageIndex);
-        }
-        return;
-    }
-
+{
     UnitMods unitMod;
 
     switch (attType)
@@ -605,17 +409,9 @@
             break;
     }
 
-<<<<<<< HEAD
-    float const attackPowerMod = std::max(GetAPMultiplier(attType, normalized), 0.25f);
-
-    float baseValue  = GetFlatModifierValue(unitMod, BASE_VALUE);
-    baseValue += GetTotalAttackPowerValue(attType) / 14.0f * attackPowerMod;
-
-=======
     float attackPowerMod = std::max(GetAPMultiplier(attType, normalized), 0.25f);
 
     float baseValue  = GetFlatModifierValue(unitMod, BASE_VALUE) + GetTotalAttackPowerValue(attType, false) / 3.5f * attackPowerMod;
->>>>>>> 28d470c5
     float basePct    = GetPctModifierValue(unitMod, BASE_PCT);
     float totalValue = GetFlatModifierValue(unitMod, TOTAL_VALUE);
     float totalPct   = addTotalPct ? GetPctModifierValue(unitMod, TOTAL_PCT) : 1.0f;
@@ -623,17 +419,6 @@
     float weaponMinDamage = GetWeaponDamageRange(attType, MINDAMAGE);
     float weaponMaxDamage = GetWeaponDamageRange(attType, MAXDAMAGE);
 
-<<<<<<< HEAD
-    // check if player is druid and in cat or bear forms
-    if (IsInFeralForm())
-    {
-        uint8 lvl = GetLevel();
-        if (lvl > 60)
-            lvl = 60;
-
-        weaponMinDamage = lvl * 0.85f * attackPowerMod;
-        weaponMaxDamage = lvl * 1.25f * attackPowerMod;
-=======
     float versaDmgMod = 1.0f;
 
     AddPct(versaDmgMod, GetRatingBonusValue(CR_VERSATILITY_DAMAGE_DONE) + float(GetTotalAuraModifier(SPELL_AURA_MOD_VERSATILITY)));
@@ -643,33 +428,19 @@
     {
         weaponMinDamage = weaponMinDamage * shapeshift->CombatRoundTime / 1000.0f / attackPowerMod;
         weaponMaxDamage = weaponMaxDamage * shapeshift->CombatRoundTime / 1000.0f / attackPowerMod;
->>>>>>> 28d470c5
     }
     else if (!CanUseAttackType(attType)) // check if player not in form but still can't use (disarm case)
     {
         // cannot use ranged/off attack, set values to 0
         if (attType != BASE_ATTACK)
         {
-            minDamage = 0.f;
-            maxDamage = 0.f;
+            minDamage = 0;
+            maxDamage = 0;
             return;
         }
-
         weaponMinDamage = BASE_MINDAMAGE;
         weaponMaxDamage = BASE_MAXDAMAGE;
     }
-<<<<<<< HEAD
-    else if (attType == RANGED_ATTACK) // add ammo DPS to ranged primary damage
-    {
-        weaponMinDamage += GetAmmoDPS() * attackPowerMod;
-        weaponMaxDamage += GetAmmoDPS() * attackPowerMod;
-    }
-
-    minDamage = ((weaponMinDamage + baseValue) * basePct + totalValue) * totalPct;
-    maxDamage = ((weaponMaxDamage + baseValue) * basePct + totalValue) * totalPct;
-}
-=======
->>>>>>> 28d470c5
 
     minDamage = ((weaponMinDamage + baseValue) * basePct + totalValue) * totalPct * versaDmgMod;
     maxDamage = ((weaponMaxDamage + baseValue) * basePct + totalValue) * totalPct * versaDmgMod;
@@ -719,21 +490,6 @@
                 applyCritLimit(GetBaseModValue(CRIT_PERCENTAGE, FLAT_MOD) + GetBaseModValue(CRIT_PERCENTAGE, PCT_MOD) + GetRatingBonusValue(CR_CRIT_MELEE)));
             break;
     }
-<<<<<<< HEAD
-
-    // flat = bonus from crit auras, pct = bonus from agility, combat rating = mods from items
-    float value = GetBaseModValue(modGroup, FLAT_MOD) + GetBaseModValue(modGroup, PCT_MOD) + GetRatingBonusValue(cr);
-
-    // Modify crit from weapon skill and maximized defense skill of same level victim difference
-    value += (int32(GetWeaponSkillValue(attType)) - int32(GetMaxSkillValueForLevel())) * 0.04f;
-
-    if (sWorld->getBoolConfig(CONFIG_STATS_LIMITS_ENABLE))
-         value = value > sWorld->getFloatConfig(CONFIG_STATS_LIMITS_CRIT) ? sWorld->getFloatConfig(CONFIG_STATS_LIMITS_CRIT) : value;
-
-    value = std::max(0.0f, value);
-    SetStatFloatValue(index, value);
-=======
->>>>>>> 28d470c5
 }
 
 void Player::UpdateAllCritPercentages()
@@ -749,8 +505,6 @@
     UpdateCritPercentage(RANGED_ATTACK);
 }
 
-<<<<<<< HEAD
-=======
 void Player::UpdateMastery()
 {
     if (!CanUseMastery())
@@ -810,7 +564,6 @@
         SetUpdateFieldStatValue(m_values.ModifyValue(&Player::m_activePlayerData).ModifyValue(&UF::ActivePlayerData::ModHealingDonePercent, i), value);
 }
 
->>>>>>> 28d470c5
 float const m_diminishing_k[MAX_CLASSES] =
 {
     0.9560f,  // Warrior
@@ -833,7 +586,6 @@
     //  1     1     k              cx
     // --- = --- + --- <=> x' = --------
     //  x'    c     x            x + ck
-<<<<<<< HEAD
 
     // where:
     // k  is m_diminishing_k for that class
@@ -851,64 +603,8 @@
     return result;
 }
 
-float const miss_cap[MAX_CLASSES] =
-{
-    16.00f,     // Warrior //correct
-    16.00f,     // Paladin //correct
-    16.00f,     // Hunter  //?
-    16.00f,     // Rogue   //?
-    16.00f,     // Priest  //?
-    16.00f,     // DK      //correct
-    16.00f,     // Shaman  //?
-    16.00f,     // Mage    //?
-    16.00f,     // Warlock //?
-    0.0f,       // ??
-    16.00f      // Druid   //?
-};
-
-float Player::GetMissPercentageFromDefense() const
-{
-    float diminishing = 0.0f, nondiminishing = 0.0f;
-    // Modify value from defense skill (only bonus from defense rating diminishes)
-    nondiminishing += (int32(GetSkillValue(SKILL_DEFENSE)) - int32(GetMaxSkillValueForLevel())) * 0.04f;
-    diminishing += (GetRatingBonusValue(CR_DEFENSE_SKILL) * 0.04f);
-
-    // apply diminishing formula to diminishing miss chance
-    return CalculateDiminishingReturns(miss_cap, GetClass(), nondiminishing, diminishing);
-=======
-
-    // where:
-    // k  is m_diminishing_k for that class
-    // c  is capArray for that class
-    // x  is chance before DR (diminishValue)
-    // x' is chance after DR (our result)
-
-    uint32 const classIdx = playerClass - 1;
-
-    float const k = m_diminishing_k[classIdx];
-    float const c = capArray[classIdx];
-
-    float result = c * diminishValue / (diminishValue + c * k);
-    result += nonDiminishValue;
-    return result;
->>>>>>> 28d470c5
-}
-
 float const parry_cap[MAX_CLASSES] =
 {
-<<<<<<< HEAD
-    47.003525f,     // Warrior
-    47.003525f,     // Paladin
-    145.560408f,    // Hunter
-    145.560408f,    // Rogue
-    0.0f,           // Priest
-    47.003525f,     // DK
-    145.560408f,    // Shaman
-    0.0f,           // Mage
-    0.0f,           // Warlock
-    0.0f,           // ??
-    0.0f            // Druid
-=======
     65.631440f,     // Warrior
     65.631440f,     // Paladin
     145.560408f,    // Hunter
@@ -921,38 +617,23 @@
     90.6425f,       // Monk
     0.0f,           // Druid
     65.631440f      // Demon Hunter
->>>>>>> 28d470c5
 };
 
 void Player::UpdateParryPercentage()
 {
     // No parry
     float value = 0.0f;
-<<<<<<< HEAD
-    uint32 pclass = GetClass() - 1;
-=======
     uint32 pclass = getClass() - 1;
->>>>>>> 28d470c5
     if (CanParry() && parry_cap[pclass] > 0.0f)
     {
         float nondiminishing  = 5.0f;
         // Parry from rating
         float diminishing = GetRatingBonusValue(CR_PARRY);
-<<<<<<< HEAD
-        // Modify value from defense skill (only bonus from defense rating diminishes)
-        nondiminishing += (int32(GetSkillValue(SKILL_DEFENSE)) - int32(GetMaxSkillValueForLevel())) * 0.04f;
-        diminishing += (GetRatingBonusValue(CR_DEFENSE_SKILL) * 0.04f);
-=======
->>>>>>> 28d470c5
         // Parry from SPELL_AURA_MOD_PARRY_PERCENT aura
         nondiminishing += GetTotalAuraModifier(SPELL_AURA_MOD_PARRY_PERCENT);
 
         // apply diminishing formula to diminishing parry chance
-<<<<<<< HEAD
-        value = CalculateDiminishingReturns(parry_cap, GetClass(), nondiminishing, diminishing);
-=======
         value = CalculateDiminishingReturns(parry_cap, getClass(), nondiminishing, diminishing);
->>>>>>> 28d470c5
 
         if (sWorld->getBoolConfig(CONFIG_STATS_LIMITS_ENABLE))
              value = value > sWorld->getFloatConfig(CONFIG_STATS_LIMITS_PARRY) ? sWorld->getFloatConfig(CONFIG_STATS_LIMITS_PARRY) : value;
@@ -963,19 +644,6 @@
 
 float const dodge_cap[MAX_CLASSES] =
 {
-<<<<<<< HEAD
-    88.129021f,     // Warrior
-    88.129021f,     // Paladin
-    145.560408f,    // Hunter
-    145.560408f,    // Rogue
-    150.375940f,    // Priest
-    88.129021f,     // DK
-    145.560408f,    // Shaman
-    150.375940f,    // Mage
-    150.375940f,    // Warlock
-    0.0f,           // ??
-    116.890707f     // Druid
-=======
     65.631440f,     // Warrior
     65.631440f,     // Paladin
     145.560408f,    // Hunter
@@ -988,30 +656,19 @@
     145.560408f,    // Monk
     116.890707f,    // Druid
     145.560408f     // Demon Hunter
->>>>>>> 28d470c5
 };
 
 void Player::UpdateDodgePercentage()
 {
     float diminishing = 0.0f, nondiminishing = 0.0f;
     GetDodgeFromAgility(diminishing, nondiminishing);
-<<<<<<< HEAD
-    // Modify value from defense skill (only bonus from defense rating diminishes)
-    nondiminishing += (int32(GetSkillValue(SKILL_DEFENSE)) - int32(GetMaxSkillValueForLevel())) * 0.04f;
-    diminishing += (GetRatingBonusValue(CR_DEFENSE_SKILL) * 0.04f);
-=======
->>>>>>> 28d470c5
     // Dodge from SPELL_AURA_MOD_DODGE_PERCENT aura
     nondiminishing += GetTotalAuraModifier(SPELL_AURA_MOD_DODGE_PERCENT);
     // Dodge from rating
     diminishing += GetRatingBonusValue(CR_DODGE);
 
     // apply diminishing formula to diminishing dodge chance
-<<<<<<< HEAD
-    float value = CalculateDiminishingReturns(dodge_cap, GetClass(), nondiminishing, diminishing);
-=======
     float value = CalculateDiminishingReturns(dodge_cap, getClass(), nondiminishing, diminishing);
->>>>>>> 28d470c5
 
     if (sWorld->getBoolConfig(CONFIG_STATS_LIMITS_ENABLE))
          value = value > sWorld->getFloatConfig(CONFIG_STATS_LIMITS_DODGE) ? sWorld->getFloatConfig(CONFIG_STATS_LIMITS_DODGE) : value;
@@ -1068,22 +725,14 @@
 
 void Player::UpdateMeleeHitChances()
 {
-<<<<<<< HEAD
-    m_modMeleeHitChance = GetRatingBonusValue(CR_HIT_MELEE);
-=======
     m_modMeleeHitChance = 7.5f + (float)GetTotalAuraModifier(SPELL_AURA_MOD_HIT_CHANCE);
     m_modMeleeHitChance += GetRatingBonusValue(CR_HIT_MELEE);
->>>>>>> 28d470c5
 }
 
 void Player::UpdateRangedHitChances()
 {
-<<<<<<< HEAD
-    m_modRangedHitChance = GetRatingBonusValue(CR_HIT_RANGED);
-=======
     m_modRangedHitChance = 7.5f + (float)GetTotalAuraModifier(SPELL_AURA_MOD_HIT_CHANCE);
     m_modRangedHitChance += GetRatingBonusValue(CR_HIT_RANGED);
->>>>>>> 28d470c5
 }
 
 void Player::UpdateSpellHitChances()
@@ -1134,21 +783,6 @@
 
 void Player::UpdateManaRegen()
 {
-<<<<<<< HEAD
-    float Intellect = GetStat(STAT_INTELLECT);
-    // Mana regen from spirit and intellect
-    float power_regen = std::sqrt(Intellect) * OCTRegenMPPerSpirit();
-    // Apply PCT bonus from SPELL_AURA_MOD_POWER_REGEN_PERCENT aura on spirit base regen
-    power_regen *= GetTotalAuraMultiplierByMiscValue(SPELL_AURA_MOD_POWER_REGEN_PERCENT, POWER_MANA);
-
-    // Mana regen from SPELL_AURA_MOD_POWER_REGEN aura
-    float power_regen_mp5 = (GetTotalAuraModifierByMiscValue(SPELL_AURA_MOD_POWER_REGEN, POWER_MANA) + m_baseManaRegen) / 5.0f;
-
-    // Get bonus from SPELL_AURA_MOD_MANA_REGEN_FROM_STAT aura
-    AuraEffectList const& regenAura = GetAuraEffectsByType(SPELL_AURA_MOD_MANA_REGEN_FROM_STAT);
-    for (AuraEffectList::const_iterator i = regenAura.begin(); i != regenAura.end(); ++i)
-        power_regen_mp5 += GetStat(Stats((*i)->GetMiscValue())) * (*i)->GetAmount() / 500.0f;
-=======
     uint32 manaIndex = GetPowerIndex(POWER_MANA);
     if (manaIndex == MAX_POWERS)
         return;
@@ -1162,7 +796,6 @@
 
     // Apply PCT bonus from SPELL_AURA_MOD_POWER_REGEN_PERCENT
     base_regen *= GetTotalAuraMultiplierByMiscValue(SPELL_AURA_MOD_POWER_REGEN_PERCENT, POWER_MANA);
->>>>>>> 28d470c5
 
     // Apply PCT bonus from SPELL_AURA_MOD_MANA_REGEN_PCT
     base_regen *= GetTotalAuraMultiplierByMiscValue(SPELL_AURA_MOD_MANA_REGEN_PCT, POWER_MANA);
@@ -1269,20 +902,12 @@
 
     UnitMods unitMod = UnitMods(UNIT_MOD_POWER_START + power);
 
-<<<<<<< HEAD
-    float value = GetFlatModifierValue(unitMod, BASE_VALUE) + GetCreatePowerValue(power);
-=======
     float value = GetFlatModifierValue(unitMod, BASE_VALUE) + GetCreatePowers(power);
->>>>>>> 28d470c5
     value *= GetPctModifierValue(unitMod, BASE_PCT);
     value += GetFlatModifierValue(unitMod, TOTAL_VALUE);
     value *= GetPctModifierValue(unitMod, TOTAL_PCT);
 
-<<<<<<< HEAD
-    SetMaxPower(power, uint32(std::lroundf(value)));
-=======
     SetMaxPower(power, (int32)std::lroundf(value));
->>>>>>> 28d470c5
 }
 
 void Creature::UpdateAttackPowerAndDamage(bool ranged)
@@ -1302,17 +927,6 @@
         SetAttackPower(int32(baseAttackPower));
         SetAttackPowerMultiplier(attackPowerMultiplier);
     }
-<<<<<<< HEAD
-
-    float baseAttackPower       = GetFlatModifierValue(unitMod, BASE_VALUE) * GetPctModifierValue(unitMod, BASE_PCT);
-    float attackPowerMod        = GetFlatModifierValue(unitMod, TOTAL_VALUE);
-    float attackPowerMultiplier = GetPctModifierValue(unitMod, TOTAL_PCT) - 1.0f;
-
-    SetInt32Value(index, uint32(baseAttackPower));      // UNIT_FIELD_(RANGED)_ATTACK_POWER
-    SetInt32Value(indexMod, uint32(attackPowerMod));    // UNIT_FIELD_(RANGED)_ATTACK_POWER_MODS
-    SetFloatValue(indexMulti, attackPowerMultiplier);   // UNIT_FIELD_(RANGED)_ATTACK_POWER_MULTIPLIER
-=======
->>>>>>> 28d470c5
 
     // automatically update weapon damage after attack power modification
     if (ranged)
@@ -1324,20 +938,8 @@
     }
 }
 
-<<<<<<< HEAD
-void Creature::CalculateMinMaxDamage(WeaponAttackType attType, bool normalized, bool addTotalPct, float& minDamage, float& maxDamage, uint8 damageIndex /*= 0*/) const
-=======
 void Creature::CalculateMinMaxDamage(WeaponAttackType attType, bool normalized, bool addTotalPct, float& minDamage, float& maxDamage) const
->>>>>>> 28d470c5
-{
-    // creatures only have one damage
-    if (damageIndex != 0)
-    {
-        minDamage = 0.f;
-        maxDamage = 0.f;
-        return;
-    }
-
+{
     float variance = 1.0f;
     UnitMods unitMod;
     switch (attType)
@@ -1375,11 +977,7 @@
 
     float attackPower      = GetTotalAttackPowerValue(attType, false);
     float attackSpeedMulti = GetAPMultiplier(attType, normalized);
-<<<<<<< HEAD
-    float baseValue        = GetFlatModifierValue(unitMod, BASE_VALUE) + (attackPower / 14.0f) * variance;
-=======
     float baseValue        = GetFlatModifierValue(unitMod, BASE_VALUE) + (attackPower / 3.5f) * variance;
->>>>>>> 28d470c5
     float basePct          = GetPctModifierValue(unitMod, BASE_PCT) * attackSpeedMulti;
     float totalValue       = GetFlatModifierValue(unitMod, TOTAL_VALUE);
     float totalPct         = addTotalPct ? GetPctModifierValue(unitMod, TOTAL_PCT) : 1.0f;
@@ -1410,17 +1008,13 @@
 {
     // value = ((base_value * base_pct) + total_value) * total_pct
     float value  = GetTotalStatValue(stat);
-<<<<<<< HEAD
-    //ApplyStatBuffMod(stat, m_statFromOwner[stat], false);
-=======
     UpdateStatBuffMod(stat);
->>>>>>> 28d470c5
     float ownersBonus = 0.0f;
 
     Unit* owner = GetOwner();
     // Handle Death Knight Glyphs and Talents
     float mod = 0.75f;
-    if ((IsPetGhoul() || IsRisenAlly()) && (stat == STAT_STAMINA || stat == STAT_STRENGTH))
+    if (IsPetGhoul() && (stat == STAT_STAMINA || stat == STAT_STRENGTH))
     {
         if (stat == STAT_STAMINA)
             mod = 0.3f; // Default Owner's Stamina scale
@@ -1432,39 +1026,13 @@
     }
     else if (stat == STAT_STAMINA)
     {
-<<<<<<< HEAD
-        if (owner->GetClass() == CLASS_WARLOCK && IsPet())
-        {
-            ownersBonus = CalculatePct(owner->GetStat(STAT_STAMINA), 75);
-            value += ownersBonus;
-        }
-        else
-        {
-            mod = 0.45f;
-            if (IsPet())
-            {
-                PetSpellMap::const_iterator itr = (ToPet()->m_spells.find(62758)); // Wild Hunt rank 1
-                if (itr == ToPet()->m_spells.end())
-                    itr = ToPet()->m_spells.find(62762);                            // Wild Hunt rank 2
-
-                if (itr != ToPet()->m_spells.end())                                 // If pet has Wild Hunt
-                {
-                    SpellInfo const* spellInfo = sSpellMgr->AssertSpellInfo(itr->first); // Then get the SpellProto and add the dummy effect value
-                    AddPct(mod, spellInfo->Effects[EFFECT_0].CalcValue());
-                }
-            }
-            ownersBonus = float(owner->GetStat(stat)) * mod;
-            value += ownersBonus;
-        }
-=======
         ownersBonus = CalculatePct(owner->GetStat(STAT_STAMINA), 30);
         value += ownersBonus;
->>>>>>> 28d470c5
     }
                                                             //warlock's and mage's pets gain 30% of owner's intellect
     else if (stat == STAT_INTELLECT)
     {
-        if (owner->GetClass() == CLASS_WARLOCK || owner->GetClass() == CLASS_MAGE)
+        if (owner->getClass() == CLASS_WARLOCK || owner->getClass() == CLASS_MAGE)
         {
             ownersBonus = CalculatePct(owner->GetStat(stat), 30);
             value += ownersBonus;
@@ -1545,13 +1113,8 @@
         bonus_armor = m_owner->GetArmor();
 
     value  = GetFlatModifierValue(unitMod, BASE_VALUE);
-<<<<<<< HEAD
-    value *= GetPctModifierValue(unitMod, BASE_PCT);
-    value += GetStat(STAT_AGILITY) * 2.0f;
-=======
     baseValue = value;
     value *= GetPctModifierValue(unitMod, BASE_PCT);
->>>>>>> 28d470c5
     value += GetFlatModifierValue(unitMod, TOTAL_VALUE) + bonus_armor;
     value *= GetPctModifierValue(unitMod, TOTAL_PCT);
 
@@ -1590,15 +1153,9 @@
 
     UnitMods unitMod = UnitMods(UNIT_MOD_POWER_START + power);
 
-<<<<<<< HEAD
-    float value  = GetFlatModifierValue(unitMod, BASE_VALUE) + GetCreatePowerValue(power);
-    value *= GetPctModifierValue(unitMod, BASE_PCT);
-    value += GetFlatModifierValue(unitMod, TOTAL_VALUE) + addValue * multiplicator;
-=======
     float value = GetFlatModifierValue(unitMod, BASE_VALUE) + GetCreatePowers(power);
     value *= GetPctModifierValue(unitMod, BASE_PCT);
     value += GetFlatModifierValue(unitMod, TOTAL_VALUE);
->>>>>>> 28d470c5
     value *= GetPctModifierValue(unitMod, TOTAL_PCT);
 
     SetMaxPower(power, int32(value));
@@ -1624,31 +1181,10 @@
         if (IsHunterPet())                      //hunter pets benefit from owner's attack power
         {
             float mod = 1.0f;                                                 //Hunter contribution modifier
-<<<<<<< HEAD
-            if (IsPet())
-            {
-                PetSpellMap::const_iterator itr = ToPet()->m_spells.find(62758);    //Wild Hunt rank 1
-                if (itr == ToPet()->m_spells.end())
-                    itr = ToPet()->m_spells.find(62762);                            //Wild Hunt rank 2
-
-                if (itr != ToPet()->m_spells.end())                                 // If pet has Wild Hunt
-                {
-                    SpellInfo const* sProto = sSpellMgr->AssertSpellInfo(itr->first); // Then get the SpellProto and add the dummy effect value
-                    mod += CalculatePct(1.0f, sProto->Effects[1].CalcValue());
-                }
-            }
-
-=======
->>>>>>> 28d470c5
             bonusAP = owner->GetTotalAttackPowerValue(RANGED_ATTACK) * 0.22f * mod;
-            if (AuraEffect* aurEff = owner->GetAuraEffectOfRankedSpell(34453, EFFECT_1, owner->GetGUID())) // Animal Handler
-            {
-                AddPct(bonusAP, aurEff->GetAmount());
-                AddPct(val, aurEff->GetAmount());
-            }
             SetBonusDamage(int32(owner->GetTotalAttackPowerValue(RANGED_ATTACK) * 0.1287f * mod));
         }
-        else if (IsPetGhoul() || IsRisenAlly()) //ghouls benefit from deathknight's attack power (may be summon pet or not)
+        else if (IsPetGhoul()) //ghouls benefit from deathknight's attack power (may be summon pet or not)
         {
             bonusAP = owner->GetTotalAttackPowerValue(BASE_ATTACK) * 0.22f;
             SetBonusDamage(int32(owner->GetTotalAttackPowerValue(BASE_ATTACK) * 0.1287f));
@@ -1662,13 +1198,8 @@
         //demons benefit from warlocks shadow or fire damage
         else if (IsPet())
         {
-<<<<<<< HEAD
-            int32 fire  = owner->GetInt32Value(PLAYER_FIELD_MOD_DAMAGE_DONE_POS + SPELL_SCHOOL_FIRE) - owner->GetInt32Value(PLAYER_FIELD_MOD_DAMAGE_DONE_NEG + SPELL_SCHOOL_FIRE);
-            int32 shadow = owner->GetInt32Value(PLAYER_FIELD_MOD_DAMAGE_DONE_POS + SPELL_SCHOOL_SHADOW) - owner->GetInt32Value(PLAYER_FIELD_MOD_DAMAGE_DONE_NEG + SPELL_SCHOOL_SHADOW);
-=======
             int32 fire = owner->m_activePlayerData->ModDamageDonePos[SPELL_SCHOOL_FIRE] - owner->m_activePlayerData->ModDamageDoneNeg[SPELL_SCHOOL_FIRE];
             int32 shadow = owner->m_activePlayerData->ModDamageDonePos[SPELL_SCHOOL_SHADOW] - owner->m_activePlayerData->ModDamageDoneNeg[SPELL_SCHOOL_SHADOW];
->>>>>>> 28d470c5
             int32 maximum  = (fire > shadow) ? fire : shadow;
             if (maximum < 0)
                 maximum = 0;
@@ -1678,11 +1209,7 @@
         //water elementals benefit from mage's frost damage
         else if (GetEntry() == ENTRY_WATER_ELEMENTAL)
         {
-<<<<<<< HEAD
-            int32 frost = owner->GetInt32Value(PLAYER_FIELD_MOD_DAMAGE_DONE_POS + SPELL_SCHOOL_FROST) - owner->GetInt32Value(PLAYER_FIELD_MOD_DAMAGE_DONE_NEG + SPELL_SCHOOL_FROST);
-=======
             int32 frost = owner->m_activePlayerData->ModDamageDonePos[SPELL_SCHOOL_FROST] - owner->m_activePlayerData->ModDamageDoneNeg[SPELL_SCHOOL_FROST];
->>>>>>> 28d470c5
             if (frost < 0)
                 frost = 0;
             SetBonusDamage(int32(frost * 0.4f));
@@ -1693,10 +1220,6 @@
 
     //in BASE_VALUE of UNIT_MOD_ATTACK_POWER for creatures we store data of meleeattackpower field in DB
     float base_attPower  = GetFlatModifierValue(unitMod, BASE_VALUE) * GetPctModifierValue(unitMod, BASE_PCT);
-<<<<<<< HEAD
-    float attPowerMod = GetFlatModifierValue(unitMod, TOTAL_VALUE);
-=======
->>>>>>> 28d470c5
     float attPowerMultiplier = GetPctModifierValue(unitMod, TOTAL_PCT) - 1.0f;
 
     SetAttackPower(int32(base_attPower));
@@ -1717,22 +1240,14 @@
         //force of nature
         if (GetEntry() == ENTRY_TREANT)
         {
-<<<<<<< HEAD
-            int32 spellDmg = m_owner->GetInt32Value(PLAYER_FIELD_MOD_DAMAGE_DONE_POS + SPELL_SCHOOL_NATURE) - m_owner->GetInt32Value(PLAYER_FIELD_MOD_DAMAGE_DONE_NEG + SPELL_SCHOOL_NATURE);
-=======
             int32 spellDmg = playerOwner->m_activePlayerData->ModDamageDonePos[SPELL_SCHOOL_NATURE] - playerOwner->m_activePlayerData->ModDamageDoneNeg[SPELL_SCHOOL_NATURE];
->>>>>>> 28d470c5
             if (spellDmg > 0)
                 bonusDamage = spellDmg * 0.09f;
         }
         //greater fire elemental
         else if (GetEntry() == ENTRY_FIRE_ELEMENTAL)
         {
-<<<<<<< HEAD
-            int32 spellDmg = m_owner->GetInt32Value(PLAYER_FIELD_MOD_DAMAGE_DONE_POS + SPELL_SCHOOL_FIRE) - m_owner->GetInt32Value(PLAYER_FIELD_MOD_DAMAGE_DONE_NEG + SPELL_SCHOOL_FIRE);
-=======
             int32 spellDmg = playerOwner->m_activePlayerData->ModDamageDonePos[SPELL_SCHOOL_FIRE] - playerOwner->m_activePlayerData->ModDamageDoneNeg[SPELL_SCHOOL_FIRE];
->>>>>>> 28d470c5
             if (spellDmg > 0)
                 bonusDamage = spellDmg * 0.4f;
         }
@@ -1742,11 +1257,7 @@
 
     float att_speed = float(GetBaseAttackTime(BASE_ATTACK))/1000.0f;
 
-<<<<<<< HEAD
-    float base_value  = GetFlatModifierValue(unitMod, BASE_VALUE) + GetTotalAttackPowerValue(attType) / 14.0f * att_speed + bonusDamage;
-=======
     float base_value  = GetFlatModifierValue(unitMod, BASE_VALUE) + GetTotalAttackPowerValue(attType, false) / 3.5f * att_speed + bonusDamage;
->>>>>>> 28d470c5
     float base_pct    = GetPctModifierValue(unitMod, BASE_PCT);
     float total_value = GetFlatModifierValue(unitMod, TOTAL_VALUE);
     float total_pct   = GetPctModifierValue(unitMod, TOTAL_PCT);
@@ -1757,50 +1268,8 @@
     float mindamage = ((base_value + weapon_mindamage) * base_pct + total_value) * total_pct;
     float maxdamage = ((base_value + weapon_maxdamage) * base_pct + total_value) * total_pct;
 
-<<<<<<< HEAD
-    //  Pet's base damage changes depending on happiness
-    if (IsHunterPet())
-    {
-        switch (ToPet()->GetHappinessState())
-        {
-            case HAPPY:
-                // 125% of normal damage
-                mindamage = mindamage * 1.25f;
-                maxdamage = maxdamage * 1.25f;
-                break;
-            case CONTENT:
-                // 100% of normal damage, nothing to modify
-                break;
-            case UNHAPPY:
-                // 75% of normal damage
-                mindamage = mindamage * 0.75f;
-                maxdamage = maxdamage * 0.75f;
-                break;
-        }
-    }
-
-    /// @todo: remove this
-    Unit::AuraEffectList const& mDummy = GetAuraEffectsByType(SPELL_AURA_MOD_ATTACKSPEED);
-    for (Unit::AuraEffectList::const_iterator itr = mDummy.begin(); itr != mDummy.end(); ++itr)
-    {
-        switch ((*itr)->GetSpellInfo()->Id)
-        {
-            case 61682:
-            case 61683:
-                AddPct(mindamage, -(*itr)->GetAmount());
-                AddPct(maxdamage, -(*itr)->GetAmount());
-                break;
-            default:
-                break;
-        }
-    }
-
-    SetStatFloatValue(UNIT_FIELD_MINDAMAGE, mindamage);
-    SetStatFloatValue(UNIT_FIELD_MAXDAMAGE, maxdamage);
-=======
     SetUpdateFieldStatValue(m_values.ModifyValue(&Unit::m_unitData).ModifyValue(&UF::UnitData::MinDamage), mindamage);
     SetUpdateFieldStatValue(m_values.ModifyValue(&Unit::m_unitData).ModifyValue(&UF::UnitData::MaxDamage), maxdamage);
->>>>>>> 28d470c5
 }
 
 void Guardian::SetBonusDamage(int32 damage)
