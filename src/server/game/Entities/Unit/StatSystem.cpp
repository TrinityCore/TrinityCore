/*
 * Copyright (C) 2008-2011 TrinityCore <http://www.trinitycore.org/>
 * Copyright (C) 2005-2009 MaNGOS <http://getmangos.com/>
 *
 * This program is free software; you can redistribute it and/or modify it
 * under the terms of the GNU General Public License as published by the
 * Free Software Foundation; either version 2 of the License, or (at your
 * option) any later version.
 *
 * This program is distributed in the hope that it will be useful, but WITHOUT
 * ANY WARRANTY; without even the implied warranty of MERCHANTABILITY or
 * FITNESS FOR A PARTICULAR PURPOSE. See the GNU General Public License for
 * more details.
 *
 * You should have received a copy of the GNU General Public License along
 * with this program. If not, see <http://www.gnu.org/licenses/>.
 */

#include "Unit.h"
#include "Player.h"
#include "Pet.h"
#include "Creature.h"
#include "SharedDefines.h"
#include "SpellAuras.h"
#include "SpellAuraEffects.h"
#include "SpellMgr.h"

inline bool _ModifyUInt32(bool apply, uint32& baseValue, int32& amount)
{
    // If amount is negative, change sign and value of apply.
    if (amount < 0)
    {
        apply = !apply;
        amount = -amount;
    }
    if (apply)
        baseValue += amount;
    else
    {
        // Make sure we do not get uint32 overflow.
        if (amount > int32(baseValue))
            amount = baseValue;
        baseValue -= amount;
    }
    return apply;
}

/*#######################################
########                         ########
########   PLAYERS STAT SYSTEM   ########
########                         ########
#######################################*/

bool Player::UpdateStats(Stats stat)
{
    if (stat > STAT_SPIRIT)
        return false;

    // value = ((base_value * base_pct) + total_value) * total_pct
    float value  = GetTotalStatValue(stat);

    SetStat(stat, int32(value));

    if (stat == STAT_STAMINA || stat == STAT_INTELLECT || stat == STAT_STRENGTH)
    {
        Pet *pet = GetPet();
        if (pet)
            pet->UpdateStats(stat);
    }

    switch(stat)
    {
        case STAT_STRENGTH:
            UpdateShieldBlockValue();
            break;
        case STAT_AGILITY:
            UpdateArmor();
            UpdateAllCritPercentages();
            UpdateDodgePercentage();
            break;
        case STAT_STAMINA:   UpdateMaxHealth(); break;
        case STAT_INTELLECT:
            UpdateMaxPower(POWER_MANA);
            UpdateAllSpellCritChances();
            UpdateArmor();                                  //SPELL_AURA_MOD_RESISTANCE_OF_INTELLECT_PERCENT, only armor currently
            break;

        case STAT_SPIRIT:
            break;

        default:
            break;
    }

    if (stat == STAT_STRENGTH)
    {
        UpdateAttackPowerAndDamage(false);
        if (HasAuraTypeWithMiscvalue(SPELL_AURA_MOD_RANGED_ATTACK_POWER_OF_STAT_PERCENT, stat))
            UpdateAttackPowerAndDamage(true);
    }
    else if (stat == STAT_AGILITY)
    {
        UpdateAttackPowerAndDamage(false);
        UpdateAttackPowerAndDamage(true);
    }
    else
    {
        // Need update (exist AP from stat auras)
        if (HasAuraTypeWithMiscvalue(SPELL_AURA_MOD_ATTACK_POWER_OF_STAT_PERCENT, stat))
            UpdateAttackPowerAndDamage(false);
        if (HasAuraTypeWithMiscvalue(SPELL_AURA_MOD_RANGED_ATTACK_POWER_OF_STAT_PERCENT, stat))
            UpdateAttackPowerAndDamage(true);
    }

    UpdateSpellDamageAndHealingBonus();
    UpdateManaRegen();

    // Update ratings in exist SPELL_AURA_MOD_RATING_FROM_STAT and only depends from stat
    uint32 mask = 0;
    AuraEffectList const& modRatingFromStat = GetAuraEffectsByType(SPELL_AURA_MOD_RATING_FROM_STAT);
    for (AuraEffectList::const_iterator i = modRatingFromStat.begin(); i != modRatingFromStat.end(); ++i)
        if (Stats((*i)->GetMiscValueB()) == stat)
            mask |= (*i)->GetMiscValue();
    if (mask)
    {
        for (uint32 rating = 0; rating < MAX_COMBAT_RATING; ++rating)
            if (mask & (1 << rating))
                ApplyRatingMod(CombatRating(rating), 0, true);
    }
    return true;
}

void Player::ApplySpellPowerBonus(int32 amount, bool apply)
{
    apply = _ModifyUInt32(apply, m_baseSpellPower, amount);

    // For speed just update for client
    ApplyModUInt32Value(PLAYER_FIELD_MOD_HEALING_DONE_POS, amount, apply);
    for (int i = SPELL_SCHOOL_HOLY; i < MAX_SPELL_SCHOOL; ++i)
        ApplyModUInt32Value(PLAYER_FIELD_MOD_DAMAGE_DONE_POS + i, amount, apply);
}

void Player::UpdateSpellDamageAndHealingBonus()
{
    // Magic damage modifiers implemented in Unit::SpellDamageBonus
    // This information for client side use only
    // Get healing bonus for all schools
    SetStatInt32Value(PLAYER_FIELD_MOD_HEALING_DONE_POS, SpellBaseHealingBonus(SPELL_SCHOOL_MASK_ALL));
    // Get damage bonus for all schools
    for (int i = SPELL_SCHOOL_HOLY; i < MAX_SPELL_SCHOOL; ++i)
        SetStatInt32Value(PLAYER_FIELD_MOD_DAMAGE_DONE_POS+i, SpellBaseDamageBonus(SpellSchoolMask(1 << i)));
}

bool Player::UpdateAllStats()
{
    for (int8 i = STAT_STRENGTH; i < MAX_STATS; ++i)
    {
        float value = GetTotalStatValue(Stats(i));
        SetStat(Stats(i), int32(value));
    }

    UpdateArmor();
    // calls UpdateAttackPowerAndDamage() in UpdateArmor for SPELL_AURA_MOD_ATTACK_POWER_OF_ARMOR
    UpdateAttackPowerAndDamage(true);
    UpdateMaxHealth();

    for (uint8 i = POWER_MANA; i < MAX_POWERS; ++i)
        UpdateMaxPower(Powers(i));

    UpdateAllRatings();
    UpdateAllCritPercentages();
    UpdateAllSpellCritChances();
    UpdateDefenseBonusesMod();
    UpdateShieldBlockValue();
    UpdateSpellDamageAndHealingBonus();
    UpdateManaRegen();
    UpdateExpertise(BASE_ATTACK);
    UpdateExpertise(OFF_ATTACK);
    RecalculateRating(CR_ARMOR_PENETRATION);
    for (int i = SPELL_SCHOOL_NORMAL; i < MAX_SPELL_SCHOOL; ++i)
        UpdateResistances(i);

    return true;
}

void Player::UpdateResistances(uint32 school)
{
    if (school > SPELL_SCHOOL_NORMAL)
    {
        float value  = GetTotalAuraModValue(UnitMods(UNIT_MOD_RESISTANCE_START + school));
        SetResistance(SpellSchools(school), int32(value));

        Pet *pet = GetPet();
        if (pet)
            pet->UpdateResistances(school);
    }
    else
        UpdateArmor();
}

void Player::UpdateArmor()
{
    float value = 0.0f;
    UnitMods unitMod = UNIT_MOD_ARMOR;

    value  = GetModifierValue(unitMod, BASE_VALUE);         // base armor (from items)
    value *= GetModifierValue(unitMod, BASE_PCT);           // armor percent from items
    value += GetStat(STAT_AGILITY) * 2.0f;                  // armor bonus from stats
    value += GetModifierValue(unitMod, TOTAL_VALUE);

    //add dynamic flat mods
    AuraEffectList const& mResbyIntellect = GetAuraEffectsByType(SPELL_AURA_MOD_RESISTANCE_OF_STAT_PERCENT);
    for (AuraEffectList::const_iterator i = mResbyIntellect.begin(); i != mResbyIntellect.end(); ++i)
    {
        if ((*i)->GetMiscValue() & SPELL_SCHOOL_MASK_NORMAL)
            value += CalculatePctN(GetStat(Stats((*i)->GetMiscValueB())), (*i)->GetAmount());
    }

    value *= GetModifierValue(unitMod, TOTAL_PCT);

    SetArmor(int32(value));

    Pet *pet = GetPet();
    if (pet)
        pet->UpdateArmor();

    UpdateAttackPowerAndDamage();                           // armor dependent auras update for SPELL_AURA_MOD_ATTACK_POWER_OF_ARMOR
}

float Player::GetHealthBonusFromStamina()
{
    float stamina = GetStat(STAT_STAMINA);

    float baseStam = stamina < 20 ? stamina : 20;
    float moreStam = stamina - baseStam;

    return baseStam + (moreStam*10.0f);
}

float Player::GetManaBonusFromIntellect()
{
    float intellect = GetStat(STAT_INTELLECT);

    float baseInt = intellect < 20 ? intellect : 20;
    float moreInt = intellect - baseInt;

    return baseInt + (moreInt*15.0f);
}

void Player::UpdateMaxHealth()
{
    UnitMods unitMod = UNIT_MOD_HEALTH;

    float value = GetModifierValue(unitMod, BASE_VALUE) + GetCreateHealth();
    value *= GetModifierValue(unitMod, BASE_PCT);
    value += GetModifierValue(unitMod, TOTAL_VALUE) + GetHealthBonusFromStamina();
    value *= GetModifierValue(unitMod, TOTAL_PCT);

    SetMaxHealth((uint32)value);
}

void Player::UpdateMaxPower(Powers power)
{
    UnitMods unitMod = UnitMods(UNIT_MOD_POWER_START + power);

    float bonusPower = (power == POWER_MANA && GetCreatePowers(power) > 0) ? GetManaBonusFromIntellect() : 0;

    float value = GetModifierValue(unitMod, BASE_VALUE) + GetCreatePowers(power);
    value *= GetModifierValue(unitMod, BASE_PCT);
    value += GetModifierValue(unitMod, TOTAL_VALUE) +  bonusPower;
    value *= GetModifierValue(unitMod, TOTAL_PCT);

    SetMaxPower(power, uint32(value));
}

void Player::ApplyFeralAPBonus(int32 amount, bool apply)
{
    _ModifyUInt32(apply, m_baseFeralAP, amount);
    UpdateAttackPowerAndDamage();
}

void Player::UpdateAttackPowerAndDamage(bool ranged)
{
    float val2 = 0.0f;
    float level = float(getLevel());

    UnitMods unitMod = ranged ? UNIT_MOD_ATTACK_POWER_RANGED : UNIT_MOD_ATTACK_POWER;

    uint16 index = UNIT_FIELD_ATTACK_POWER;
    uint16 index_mod = UNIT_FIELD_ATTACK_POWER_MODS;
    uint16 index_mult = UNIT_FIELD_ATTACK_POWER_MULTIPLIER;

    if (ranged)
    {
        index = UNIT_FIELD_RANGED_ATTACK_POWER;
        index_mod = UNIT_FIELD_RANGED_ATTACK_POWER_MODS;
        index_mult = UNIT_FIELD_RANGED_ATTACK_POWER_MULTIPLIER;

        switch (getClass())
        {
            case CLASS_HUNTER: val2 = level * 2.0f + GetStat(STAT_AGILITY) - 10.0f;    break;
            case CLASS_ROGUE:  val2 = level        + GetStat(STAT_AGILITY) - 10.0f;    break;
            case CLASS_WARRIOR:val2 = level        + GetStat(STAT_AGILITY) - 10.0f;    break;
            case CLASS_DRUID:
                switch (GetShapeshiftForm())
                {
                    case FORM_CAT:
                    case FORM_BEAR:
                    case FORM_DIREBEAR:
                        val2 = 0.0f; break;
                    default:
                        val2 = GetStat(STAT_AGILITY) - 10.0f; break;
                }
                break;
            default: val2 = GetStat(STAT_AGILITY) - 10.0f; break;
        }
    }
    else
    {
        switch (getClass())
        {
            case CLASS_WARRIOR:      val2 = level * 3.0f + GetStat(STAT_STRENGTH) * 2.0f                  - 20.0f; break;
            case CLASS_PALADIN:      val2 = level * 3.0f + GetStat(STAT_STRENGTH) * 2.0f                  - 20.0f; break;
            case CLASS_DEATH_KNIGHT: val2 = level * 3.0f + GetStat(STAT_STRENGTH) * 2.0f                  - 20.0f; break;
            case CLASS_ROGUE:        val2 = level * 2.0f + GetStat(STAT_STRENGTH) + GetStat(STAT_AGILITY) - 20.0f; break;
            case CLASS_HUNTER:       val2 = level * 2.0f + GetStat(STAT_STRENGTH) + GetStat(STAT_AGILITY) - 20.0f; break;
            case CLASS_SHAMAN:       val2 = level * 2.0f + GetStat(STAT_STRENGTH) + GetStat(STAT_AGILITY) - 20.0f; break;
            case CLASS_DRUID:
            {
                ShapeshiftForm form = GetShapeshiftForm();
                // Check if Predatory Strikes is skilled
                float mLevelMult = 0.0f;
                float mFeralMult = 0.0;
                short applied = 0;
                switch (form)
                {
                    case FORM_CAT:
                    case FORM_BEAR:
                    case FORM_DIREBEAR:
                    case FORM_MOONKIN:
                    {
                        Unit::AuraEffectList const& mDummy = GetAuraEffectsByType(SPELL_AURA_DUMMY);
                        for (Unit::AuraEffectList::const_iterator itr = mDummy.begin(); itr != mDummy.end(); ++itr)
                        {
                            // Predatory Strikes (effect 0)
                            if ((*itr)->GetEffIndex() == 0 && (*itr)->GetSpellProto()->SpellIconID == 1563)
                            {                                
                                mLevelMult = (*itr)->GetAmount() / 100.0f;
                                if( applied ) break;
                                applied = 1;
                            }
                            // Predatory Strikes (effect 1)
                            if ((*itr)->GetEffIndex() == 1 && (*itr)->GetSpellProto()->SpellIconID == 1563)
                             {
                                mFeralMult = (*itr)->GetAmount() / 100.0f;
                                if( applied ) break;
                                applied = 1;
                             }
                         }
                         break;
                    }
                    default: break;
                }

                switch (form)
                {
                    case FORM_CAT:
                        val2 = getLevel()*(mLevelMult+2.0f) + GetStat(STAT_STRENGTH)*2.0f + GetStat(STAT_AGILITY) - 20.0f + (m_baseFeralAP*(mFeralMult+1.0f)); break;
                    case FORM_BEAR:
                    case FORM_DIREBEAR:
                        val2 = getLevel()*(mLevelMult+3.0f) + GetStat(STAT_STRENGTH)*2.0f - 20.0f + (m_baseFeralAP*(mFeralMult+1.0f)); break;
                    case FORM_MOONKIN:
                        val2 = getLevel() * (mLevelMult + 1.5f) + GetStat(STAT_STRENGTH) * 2.0f - 20.0f + m_baseFeralAP; break;
                    default:
                        val2 = GetStat(STAT_STRENGTH) * 2.0f - 20.0f; break;
                }
                break;
            }
            case CLASS_MAGE:    val2 =              GetStat(STAT_STRENGTH)                         - 10.0f; break;
            case CLASS_PRIEST:  val2 =              GetStat(STAT_STRENGTH)                         - 10.0f; break;
            case CLASS_WARLOCK: val2 =              GetStat(STAT_STRENGTH)                         - 10.0f; break;
        }
    }

    SetModifierValue(unitMod, BASE_VALUE, val2);

    float base_attPower  = GetModifierValue(unitMod, BASE_VALUE) * GetModifierValue(unitMod, BASE_PCT);
    float attPowerMod = GetModifierValue(unitMod, TOTAL_VALUE);

    //add dynamic flat mods
    if (ranged)
    {
        if ((getClassMask() & CLASSMASK_WAND_USERS) == 0)
        {
            AuraEffectList const& mRAPbyStat = GetAuraEffectsByType(SPELL_AURA_MOD_RANGED_ATTACK_POWER_OF_STAT_PERCENT);
            for (AuraEffectList::const_iterator i = mRAPbyStat.begin(); i != mRAPbyStat.end(); ++i)
                attPowerMod += CalculatePctN(GetStat(Stats((*i)->GetMiscValue())), (*i)->GetAmount());
        }
    }
    else
    {
        AuraEffectList const& mAPbyStat = GetAuraEffectsByType(SPELL_AURA_MOD_ATTACK_POWER_OF_STAT_PERCENT);
        for (AuraEffectList::const_iterator i = mAPbyStat.begin(); i != mAPbyStat.end(); ++i)
            attPowerMod += CalculatePctN(GetStat(Stats((*i)->GetMiscValue())), (*i)->GetAmount());

        AuraEffectList const& mAPbyArmor = GetAuraEffectsByType(SPELL_AURA_MOD_ATTACK_POWER_OF_ARMOR);
        for (AuraEffectList::const_iterator iter = mAPbyArmor.begin(); iter != mAPbyArmor.end(); ++iter)
            // always: ((*i)->GetModifier()->m_miscvalue == 1 == SPELL_SCHOOL_MASK_NORMAL)
            attPowerMod += int32(GetArmor() / (*iter)->GetAmount());
    }

    float attPowerMultiplier = GetModifierValue(unitMod, TOTAL_PCT) - 1.0f;

    SetInt32Value(index, (uint32)base_attPower);            //UNIT_FIELD_(RANGED)_ATTACK_POWER field
    SetInt32Value(index_mod, (uint32)attPowerMod);          //UNIT_FIELD_(RANGED)_ATTACK_POWER_MODS field
    SetFloatValue(index_mult, attPowerMultiplier);          //UNIT_FIELD_(RANGED)_ATTACK_POWER_MULTIPLIER field

    Pet *pet = GetPet();                                //update pet's AP
    //automatically update weapon damage after attack power modification
    if (ranged)
    {
        UpdateDamagePhysical(RANGED_ATTACK);
        if (pet && pet->isHunterPet()) // At ranged attack change for hunter pet
            pet->UpdateAttackPowerAndDamage();
    }
    else
    {
        UpdateDamagePhysical(BASE_ATTACK);
        if (CanDualWield() && haveOffhandWeapon())           //allow update offhand damage only if player knows DualWield Spec and has equipped offhand weapon
            UpdateDamagePhysical(OFF_ATTACK);
        if (getClass() == CLASS_SHAMAN || getClass() == CLASS_PALADIN)                      // mental quickness
            UpdateSpellDamageAndHealingBonus();

        if (pet && pet->IsPetGhoul()) // At ranged attack change for hunter pet
            pet->UpdateAttackPowerAndDamage();
    }
}

void Player::UpdateShieldBlockValue()
{
    SetUInt32Value(PLAYER_SHIELD_BLOCK, GetShieldBlockValue());
}

void Player::CalculateMinMaxDamage(WeaponAttackType attType, bool normalized, bool addTotalPct, float& min_damage, float& max_damage)
{
    UnitMods unitMod;

    switch(attType)
    {
        case BASE_ATTACK:
        default:
            unitMod = UNIT_MOD_DAMAGE_MAINHAND;
            break;
        case OFF_ATTACK:
            unitMod = UNIT_MOD_DAMAGE_OFFHAND;
            break;
        case RANGED_ATTACK:
            unitMod = UNIT_MOD_DAMAGE_RANGED;
            break;
    }

    float att_speed = GetAPMultiplier(attType,normalized);

    float base_value  = GetModifierValue(unitMod, BASE_VALUE) + GetTotalAttackPowerValue(attType)/ 14.0f * att_speed;
    float base_pct    = GetModifierValue(unitMod, BASE_PCT);
    float total_value = GetModifierValue(unitMod, TOTAL_VALUE);
    float total_pct   = addTotalPct ? GetModifierValue(unitMod, TOTAL_PCT) : 1.0f;

    float weapon_mindamage = GetWeaponDamageRange(attType, MINDAMAGE);
    float weapon_maxdamage = GetWeaponDamageRange(attType, MAXDAMAGE);

    if (IsInFeralForm())                                    //check if player is druid and in cat or bear forms
    {
        uint8 lvl = getLevel();
        if (lvl > 60)
            lvl = 60;

        weapon_mindamage = lvl*0.85f*att_speed;
        weapon_maxdamage = lvl*1.25f*att_speed;
    }
    else if (!CanUseAttackType(attType))      //check if player not in form but still can't use (disarm case)
    {
        //cannot use ranged/off attack, set values to 0
        if (attType != BASE_ATTACK)
        {
            min_damage = 0;
            max_damage = 0;
            return;
        }
        weapon_mindamage = BASE_MINDAMAGE;
        weapon_maxdamage = BASE_MAXDAMAGE;
    }
    else if (attType == RANGED_ATTACK)                       //add ammo DPS to ranged damage
    {
        weapon_mindamage += GetAmmoDPS() * att_speed;
        weapon_maxdamage += GetAmmoDPS() * att_speed;
    }

    min_damage = ((base_value + weapon_mindamage) * base_pct + total_value) * total_pct;
    max_damage = ((base_value + weapon_maxdamage) * base_pct + total_value) * total_pct;
}

void Player::UpdateDamagePhysical(WeaponAttackType attType)
{
    float mindamage;
    float maxdamage;

    CalculateMinMaxDamage(attType, false, true, mindamage, maxdamage);

    switch (attType)
    {
        case BASE_ATTACK:
        default:
            SetStatFloatValue(UNIT_FIELD_MINDAMAGE,mindamage);
            SetStatFloatValue(UNIT_FIELD_MAXDAMAGE,maxdamage);
            break;
        case OFF_ATTACK:
            SetStatFloatValue(UNIT_FIELD_MINOFFHANDDAMAGE,mindamage);
            SetStatFloatValue(UNIT_FIELD_MAXOFFHANDDAMAGE,maxdamage);
            break;
        case RANGED_ATTACK:
            SetStatFloatValue(UNIT_FIELD_MINRANGEDDAMAGE,mindamage);
            SetStatFloatValue(UNIT_FIELD_MAXRANGEDDAMAGE,maxdamage);
            break;
    }
}

void Player::UpdateDefenseBonusesMod()
{
    UpdateBlockPercentage();
    UpdateParryPercentage();
    UpdateDodgePercentage();
}

void Player::UpdateBlockPercentage()
{
    // No block
    float value = 0.0f;
    if (CanBlock())
    {
        // Base value
        value = 5.0f;
        // Modify value from defense skill
        value += (int32(GetDefenseSkillValue()) - int32(GetMaxSkillValueForLevel())) * 0.04f;
        // Increase from SPELL_AURA_MOD_BLOCK_PERCENT aura
        value += GetTotalAuraModifier(SPELL_AURA_MOD_BLOCK_PERCENT);
        // Increase from rating
        value += GetRatingBonusValue(CR_BLOCK);
        value = value < 0.0f ? 0.0f : value;
    }
    SetStatFloatValue(PLAYER_BLOCK_PERCENTAGE, value);
}

void Player::UpdateCritPercentage(WeaponAttackType attType)
{
    BaseModGroup modGroup;
    uint16 index;
    CombatRating cr;

    switch(attType)
    {
        case OFF_ATTACK:
            modGroup = OFFHAND_CRIT_PERCENTAGE;
            index = PLAYER_OFFHAND_CRIT_PERCENTAGE;
            cr = CR_CRIT_MELEE;
            break;
        case RANGED_ATTACK:
            modGroup = RANGED_CRIT_PERCENTAGE;
            index = PLAYER_RANGED_CRIT_PERCENTAGE;
            cr = CR_CRIT_RANGED;
            break;
        case BASE_ATTACK:
        default:
            modGroup = CRIT_PERCENTAGE;
            index = PLAYER_CRIT_PERCENTAGE;
            cr = CR_CRIT_MELEE;
            break;
    }

    float value = GetTotalPercentageModValue(modGroup) + GetRatingBonusValue(cr);
    // Modify crit from weapon skill and maximized defense skill of same level victim difference
    value += (int32(GetWeaponSkillValue(attType)) - int32(GetMaxSkillValueForLevel())) * 0.04f;
    value = value < 0.0f ? 0.0f : value;
    SetStatFloatValue(index, value);
}

void Player::UpdateAllCritPercentages()
{
    float value = GetMeleeCritFromAgility();

    SetBaseModValue(CRIT_PERCENTAGE, PCT_MOD, value);
    SetBaseModValue(OFFHAND_CRIT_PERCENTAGE, PCT_MOD, value);
    SetBaseModValue(RANGED_CRIT_PERCENTAGE, PCT_MOD, value);

    UpdateCritPercentage(BASE_ATTACK);
    UpdateCritPercentage(OFF_ATTACK);
    UpdateCritPercentage(RANGED_ATTACK);
}

void Player::UpdateParryPercentage()
{
    // No parry
    float value = 0.0f;
    if (CanParry())
    {
        // Base parry
        value  = 5.0f;
        // Modify value from defense skill
        value += (int32(GetDefenseSkillValue()) - int32(GetMaxSkillValueForLevel())) * 0.04f;
        // Parry from SPELL_AURA_MOD_PARRY_PERCENT aura
        value += GetTotalAuraModifier(SPELL_AURA_MOD_PARRY_PERCENT);
        // Parry from rating
        value += GetRatingBonusValue(CR_PARRY);
        value = value < 0.0f ? 0.0f : value;
    }
    SetStatFloatValue(PLAYER_PARRY_PERCENTAGE, value);
}

void Player::UpdateDodgePercentage()
{
    // Dodge from agility
    float value = GetDodgeFromAgility();
    // Modify value from defense skill
    value += (int32(GetDefenseSkillValue()) - int32(GetMaxSkillValueForLevel())) * 0.04f;
    // Dodge from SPELL_AURA_MOD_DODGE_PERCENT aura
    value += GetTotalAuraModifier(SPELL_AURA_MOD_DODGE_PERCENT);
    // Dodge from rating
    value += GetRatingBonusValue(CR_DODGE);
    value = value < 0.0f ? 0.0f : value;
    SetStatFloatValue(PLAYER_DODGE_PERCENTAGE, value);
}

void Player::UpdateSpellCritChance(uint32 school)
{
    // For normal school set zero crit chance
    if (school == SPELL_SCHOOL_NORMAL)
    {
        SetFloatValue(PLAYER_SPELL_CRIT_PERCENTAGE1, 0.0f);
        return;
    }
    // For others recalculate it from:
    float crit = 0.0f;
    // Crit from Intellect
    crit += GetSpellCritFromIntellect();
    // Increase crit from SPELL_AURA_MOD_SPELL_CRIT_CHANCE
    crit += GetTotalAuraModifier(SPELL_AURA_MOD_SPELL_CRIT_CHANCE);
    // Increase crit from SPELL_AURA_MOD_CRIT_PCT
    crit += GetTotalAuraModifier(SPELL_AURA_MOD_CRIT_PCT);
    // Increase crit by school from SPELL_AURA_MOD_SPELL_CRIT_CHANCE_SCHOOL
    crit += GetTotalAuraModifierByMiscMask(SPELL_AURA_MOD_SPELL_CRIT_CHANCE_SCHOOL, 1<<school);
    // Increase crit from spell crit ratings
    crit += GetRatingBonusValue(CR_CRIT_SPELL);

    // Store crit value
    SetFloatValue(PLAYER_SPELL_CRIT_PERCENTAGE1 + school, crit);
}

void Player::UpdateArmorPenetration(int32 amount)
{
    // Store Rating Value
    SetUInt32Value(PLAYER_FIELD_COMBAT_RATING_1 + CR_ARMOR_PENETRATION, amount);
}

void Player::UpdateMeleeHitChances()
{
    m_modMeleeHitChance = (float)GetTotalAuraModifier(SPELL_AURA_MOD_HIT_CHANCE);
    m_modMeleeHitChance += GetRatingBonusValue(CR_HIT_MELEE);
}

void Player::UpdateRangedHitChances()
{
    m_modRangedHitChance = (float)GetTotalAuraModifier(SPELL_AURA_MOD_HIT_CHANCE);
    m_modRangedHitChance += GetRatingBonusValue(CR_HIT_RANGED);
}

void Player::UpdateSpellHitChances()
{
    m_modSpellHitChance = (float)GetTotalAuraModifier(SPELL_AURA_MOD_SPELL_HIT_CHANCE);
    m_modSpellHitChance += GetRatingBonusValue(CR_HIT_SPELL);
}

void Player::UpdateAllSpellCritChances()
{
    for (int i = SPELL_SCHOOL_NORMAL; i < MAX_SPELL_SCHOOL; ++i)
        UpdateSpellCritChance(i);
}

void Player::UpdateExpertise(WeaponAttackType attack)
{
    if (attack == RANGED_ATTACK)
        return;

    int32 expertise = int32(GetRatingBonusValue(CR_EXPERTISE));

    Item *weapon = GetWeaponForAttack(attack, true);

    AuraEffectList const& expAuras = GetAuraEffectsByType(SPELL_AURA_MOD_EXPERTISE);
    for (AuraEffectList::const_iterator itr = expAuras.begin(); itr != expAuras.end(); ++itr)
    {
        // item neutral spell
        if ((*itr)->GetSpellProto()->EquippedItemClass == -1)
            expertise += (*itr)->GetAmount();
        // item dependent spell
        else if (weapon && weapon->IsFitToSpellRequirements((*itr)->GetSpellProto()))
            expertise += (*itr)->GetAmount();
    }

    if (expertise < 0)
        expertise = 0;

    switch(attack)
    {
        case BASE_ATTACK: SetUInt32Value(PLAYER_EXPERTISE, expertise);         break;
        case OFF_ATTACK:  SetUInt32Value(PLAYER_OFFHAND_EXPERTISE, expertise); break;
        default: break;
    }
}

void Player::ApplyManaRegenBonus(int32 amount, bool apply)
{
    _ModifyUInt32(apply, m_baseManaRegen, amount);
    UpdateManaRegen();
}

void Player::ApplyHealthRegenBonus(int32 amount, bool apply)
{
    _ModifyUInt32(apply, m_baseHealthRegen, amount);
}

void Player::UpdateManaRegen()
{
    float Intellect = GetStat(STAT_INTELLECT);
    // Mana regen from spirit and intellect
    float power_regen = sqrt(Intellect) * OCTRegenMPPerSpirit();
    // Apply PCT bonus from SPELL_AURA_MOD_POWER_REGEN_PERCENT aura on spirit base regen
    power_regen *= GetTotalAuraMultiplierByMiscValue(SPELL_AURA_MOD_POWER_REGEN_PERCENT, POWER_MANA);

    // Mana regen from SPELL_AURA_MOD_POWER_REGEN aura
    float power_regen_mp5 = (GetTotalAuraModifierByMiscValue(SPELL_AURA_MOD_POWER_REGEN, POWER_MANA) + m_baseManaRegen) / 5.0f;

    // Get bonus from SPELL_AURA_MOD_MANA_REGEN_FROM_STAT aura
    AuraEffectList const& regenAura = GetAuraEffectsByType(SPELL_AURA_MOD_MANA_REGEN_FROM_STAT);
    for (AuraEffectList::const_iterator i = regenAura.begin(); i != regenAura.end(); ++i)
    {
        power_regen_mp5 += GetStat(Stats((*i)->GetMiscValue())) * (*i)->GetAmount() / 500.0f;
    }

    // Set regen rate in cast state apply only on spirit based regen
    int32 modManaRegenInterrupt = GetTotalAuraModifier(SPELL_AURA_MOD_MANA_REGEN_INTERRUPT);
    if (modManaRegenInterrupt > 100)
        modManaRegenInterrupt = 100;
    SetStatFloatValue(UNIT_FIELD_POWER_REGEN_INTERRUPTED_FLAT_MODIFIER, power_regen_mp5 + CalculatePctN(power_regen, modManaRegenInterrupt));

    SetStatFloatValue(UNIT_FIELD_POWER_REGEN_FLAT_MODIFIER, power_regen_mp5 + power_regen);
}

void Player::_ApplyAllStatBonuses()
{
    SetCanModifyStats(false);

    _ApplyAllAuraStatMods();
    _ApplyAllItemMods();

    SetCanModifyStats(true);

    UpdateAllStats();
}

void Player::_RemoveAllStatBonuses()
{
    SetCanModifyStats(false);

    _RemoveAllItemMods();
    _RemoveAllAuraStatMods();

    SetCanModifyStats(true);

    UpdateAllStats();
}

/*#######################################
########                         ########
########    MOBS STAT SYSTEM     ########
########                         ########
#######################################*/

bool Creature::UpdateStats(Stats /*stat*/)
{
    return true;
}

bool Creature::UpdateAllStats()
{
    UpdateMaxHealth();
    UpdateAttackPowerAndDamage();
    UpdateAttackPowerAndDamage(true);

    for (uint8 i = POWER_MANA; i < MAX_POWERS; ++i)
        UpdateMaxPower(Powers(i));

    for (int8 i = SPELL_SCHOOL_NORMAL; i < MAX_SPELL_SCHOOL; ++i)
        UpdateResistances(i);

    return true;
}

void Creature::UpdateResistances(uint32 school)
{
    if (school > SPELL_SCHOOL_NORMAL)
    {
        float value  = GetTotalAuraModValue(UnitMods(UNIT_MOD_RESISTANCE_START + school));
        SetResistance(SpellSchools(school), int32(value));
    }
    else
        UpdateArmor();
}

void Creature::UpdateArmor()
{
    float value = GetTotalAuraModValue(UNIT_MOD_ARMOR);
    SetArmor(int32(value));
}

void Creature::UpdateMaxHealth()
{
    float value = GetTotalAuraModValue(UNIT_MOD_HEALTH);
    SetMaxHealth((uint32)value);
}

void Creature::UpdateMaxPower(Powers power)
{
    UnitMods unitMod = UnitMods(UNIT_MOD_POWER_START + power);

    float value  = GetTotalAuraModValue(unitMod);
    SetMaxPower(power, uint32(value));
}

void Creature::UpdateAttackPowerAndDamage(bool ranged)
{
    UnitMods unitMod = ranged ? UNIT_MOD_ATTACK_POWER_RANGED : UNIT_MOD_ATTACK_POWER;

    uint16 index = UNIT_FIELD_ATTACK_POWER;
    uint16 index_mod = UNIT_FIELD_ATTACK_POWER_MODS;
    uint16 index_mult = UNIT_FIELD_ATTACK_POWER_MULTIPLIER;

    if (ranged)
    {
        index = UNIT_FIELD_RANGED_ATTACK_POWER;
        index_mod = UNIT_FIELD_RANGED_ATTACK_POWER_MODS;
        index_mult = UNIT_FIELD_RANGED_ATTACK_POWER_MULTIPLIER;
    }

    float base_attPower  = GetModifierValue(unitMod, BASE_VALUE) * GetModifierValue(unitMod, BASE_PCT);
    float attPowerMod = GetModifierValue(unitMod, TOTAL_VALUE);
    float attPowerMultiplier = GetModifierValue(unitMod, TOTAL_PCT) - 1.0f;

    SetInt32Value(index, (uint32)base_attPower);            //UNIT_FIELD_(RANGED)_ATTACK_POWER field
    SetInt32Value(index_mod, (uint32)attPowerMod);          //UNIT_FIELD_(RANGED)_ATTACK_POWER_MODS field
    SetFloatValue(index_mult, attPowerMultiplier);          //UNIT_FIELD_(RANGED)_ATTACK_POWER_MULTIPLIER field

    //automatically update weapon damage after attack power modification
    if (ranged)
        UpdateDamagePhysical(RANGED_ATTACK);
    else
    {
        UpdateDamagePhysical(BASE_ATTACK);
        UpdateDamagePhysical(OFF_ATTACK);
    }
}

void Creature::UpdateDamagePhysical(WeaponAttackType attType)
{
    UnitMods unitMod;
    switch(attType)
    {
        case BASE_ATTACK:
        default:
            unitMod = UNIT_MOD_DAMAGE_MAINHAND;
            break;
        case OFF_ATTACK:
            unitMod = UNIT_MOD_DAMAGE_OFFHAND;
            break;
        case RANGED_ATTACK:
            unitMod = UNIT_MOD_DAMAGE_RANGED;
            break;
    }

    //float att_speed = float(GetAttackTime(attType))/1000.0f;

    float weapon_mindamage = GetWeaponDamageRange(attType, MINDAMAGE);
    float weapon_maxdamage = GetWeaponDamageRange(attType, MAXDAMAGE);

    /* difference in AP between current attack power and base value from DB */
    float att_pwr_change = GetTotalAttackPowerValue(attType) - GetCreatureInfo()->attackpower;
    float base_value  = GetModifierValue(unitMod, BASE_VALUE) + (att_pwr_change * GetAPMultiplier(attType, false) / 14.0f);
    float base_pct    = GetModifierValue(unitMod, BASE_PCT);
    float total_value = GetModifierValue(unitMod, TOTAL_VALUE);
    float total_pct   = GetModifierValue(unitMod, TOTAL_PCT);
    float dmg_multiplier = GetCreatureInfo()->dmg_multiplier;

    if (!CanUseAttackType(attType))
    {
        weapon_mindamage = 0;
        weapon_maxdamage = 0;
    }

    float mindamage = ((base_value + weapon_mindamage) * dmg_multiplier * base_pct + total_value) * total_pct;
    float maxdamage = ((base_value + weapon_maxdamage) * dmg_multiplier * base_pct + total_value) * total_pct;

    switch(attType)
    {
        case BASE_ATTACK:
        default:
            SetStatFloatValue(UNIT_FIELD_MINDAMAGE,mindamage);
            SetStatFloatValue(UNIT_FIELD_MAXDAMAGE,maxdamage);
            break;
        case OFF_ATTACK:
            SetStatFloatValue(UNIT_FIELD_MINOFFHANDDAMAGE,mindamage);
            SetStatFloatValue(UNIT_FIELD_MAXOFFHANDDAMAGE,maxdamage);
            break;
        case RANGED_ATTACK:
            SetStatFloatValue(UNIT_FIELD_MINRANGEDDAMAGE,mindamage);
            SetStatFloatValue(UNIT_FIELD_MAXRANGEDDAMAGE,maxdamage);
            break;
    }
}

/*#######################################
########                         ########
########    PETS STAT SYSTEM     ########
########                         ########
#######################################*/

#define ENTRY_IMP               416
#define ENTRY_VOIDWALKER        1860
#define ENTRY_SUCCUBUS          1863
#define ENTRY_FELHUNTER         417
#define ENTRY_FELGUARD          17252
#define ENTRY_WATER_ELEMENTAL   510
#define ENTRY_TREANT            1964
#define ENTRY_FIRE_ELEMENTAL    15438
#define ENTRY_GHOUL             26125

bool Guardian::UpdateStats(Stats stat)
{
    if (stat >= MAX_STATS)
        return false;

    // value = ((base_value * base_pct) + total_value) * total_pct
    float value  = GetTotalStatValue(stat);
    ApplyStatBuffMod(stat, m_statFromOwner[stat], false);
    float ownersBonus = 0.0f;

    Unit *owner = GetOwner();
    // Handle Death Knight Glyphs and Talents
    float mod = 0.75f;
    if (IsPetGhoul() && (stat == STAT_STAMINA || stat == STAT_STRENGTH))
    {
        switch (stat)
        {
            case STAT_STAMINA:  mod = 0.3f; break;                // Default Owner's Stamina scale
            case STAT_STRENGTH: mod = 0.7f; break;                // Default Owner's Strength scale
            default: break;
        }
        // Ravenous Dead
        AuraEffect const *aurEff = NULL;
        // Check just if owner has Ravenous Dead since it's effect is not an aura
        aurEff = owner->GetAuraEffect(SPELL_AURA_MOD_TOTAL_STAT_PERCENTAGE, SPELLFAMILY_DEATHKNIGHT, 3010, 0);
        if (aurEff)
        {
            SpellEntry const* sProto = aurEff->GetSpellProto();                                                 // Then get the SpellProto and add the dummy effect value
            AddPctN(mod, SpellMgr::CalculateSpellEffectAmount(sProto, 1));                                      // Ravenous Dead edits the original scale
        }
        // Glyph of the Ghoul
        aurEff = owner->GetAuraEffect(58686, 0);
        if (aurEff)
            mod += CalculatePctN(1.0f, aurEff->GetAmount());                                                    // Glyph of the Ghoul adds a flat value to the scale mod
        ownersBonus = float(owner->GetStat(stat)) * mod;
        value += ownersBonus;
    }
    else if (stat == STAT_STAMINA)
    {
        if (owner->getClass() == CLASS_WARLOCK && isPet())
        {
            ownersBonus = CalculatePctN(owner->GetStat(STAT_STAMINA), 75);
            value += ownersBonus;
        }
        else
        {
            mod = 0.45f;
            if (isPet())
            {
                PetSpellMap::const_iterator itr = (ToPet()->m_spells.find(62758)); // Wild Hunt rank 1
                if (itr == ToPet()->m_spells.end())
                    itr = ToPet()->m_spells.find(62762);                            // Wild Hunt rank 2

                if (itr != ToPet()->m_spells.end())                                 // If pet has Wild Hunt
                {
                    SpellEntry const* sProto = sSpellStore.LookupEntry(itr->first); // Then get the SpellProto and add the dummy effect value
                    AddPctN(mod, SpellMgr::CalculateSpellEffectAmount(sProto, 0));
                }
            }
            ownersBonus = float(owner->GetStat(stat)) * mod;
            value += ownersBonus;
        }
    }
                                                            //warlock's and mage's pets gain 30% of owner's intellect
    else if (stat == STAT_INTELLECT)
    {
        if (owner->getClass() == CLASS_WARLOCK || owner->getClass() == CLASS_MAGE)
        {
            ownersBonus = CalculatePctN(owner->GetStat(stat), 30);
            value += ownersBonus;
        }
    }
/*
    else if (stat == STAT_STRENGTH)
    {
        if (IsPetGhoul())
            value += float(owner->GetStat(stat)) * 0.3f;
    }
*/

    SetStat(stat, int32(value));
    m_statFromOwner[stat] = ownersBonus;
    ApplyStatBuffMod(stat, m_statFromOwner[stat], true);

    switch (stat)
    {
        case STAT_STRENGTH:         UpdateAttackPowerAndDamage();        break;
        case STAT_AGILITY:          UpdateArmor();                       break;
        case STAT_STAMINA:          UpdateMaxHealth();                   break;
        case STAT_INTELLECT:        UpdateMaxPower(POWER_MANA);          break;
        case STAT_SPIRIT:
        default:
            break;
    }

    return true;
}

bool Guardian::UpdateAllStats()
{
    for (uint8 i = STAT_STRENGTH; i < MAX_STATS; ++i)
        UpdateStats(Stats(i));

    for (uint8 i = POWER_MANA; i < MAX_POWERS; ++i)
        UpdateMaxPower(Powers(i));

    for (uint8 i = SPELL_SCHOOL_NORMAL; i < MAX_SPELL_SCHOOL; ++i)
        UpdateResistances(i);

    return true;
}

void Guardian::UpdateResistances(uint32 school)
{
    if (school > SPELL_SCHOOL_NORMAL)
    {
        float value  = GetTotalAuraModValue(UnitMods(UNIT_MOD_RESISTANCE_START + school));

        // hunter and warlock pets gain 40% of owner's resistance
        if (isPet())
            value += float(CalculatePctN(m_owner->GetResistance(SpellSchools(school)), 40));

        SetResistance(SpellSchools(school), int32(value));
    }
    else
        UpdateArmor();
}

void Guardian::UpdateArmor()
{
    float value = 0.0f;
    float bonus_armor = 0.0f;
    UnitMods unitMod = UNIT_MOD_ARMOR;

    // hunter and warlock pets gain 35% of owner's armor value
    if (isPet()&&!IsPetGhoul())
        bonus_armor = float(CalculatePctN(m_owner->GetArmor(), 35));

    value  = GetModifierValue(unitMod, BASE_VALUE);
    value *= GetModifierValue(unitMod, BASE_PCT);
    value += GetStat(STAT_AGILITY) * 2.0f;
    value += GetModifierValue(unitMod, TOTAL_VALUE) + bonus_armor;
    value *= GetModifierValue(unitMod, TOTAL_PCT);

    SetArmor(int32(value));
}

void Guardian::UpdateMaxHealth()
{
    UnitMods unitMod = UNIT_MOD_HEALTH;
    float stamina = GetStat(STAT_STAMINA) - GetCreateStat(STAT_STAMINA);

    float multiplicator;
    switch(GetEntry())
    {
        case ENTRY_IMP:         multiplicator = 8.4f;   break;
        case ENTRY_VOIDWALKER:  multiplicator = 11.0f;  break;
        case ENTRY_SUCCUBUS:    multiplicator = 9.1f;   break;
        case ENTRY_FELHUNTER:   multiplicator = 9.5f;   break;
        case ENTRY_FELGUARD:    multiplicator = 11.0f;  break;
<<<<<<< HEAD
        case ENTRY_GHOUL:       multiplicator = 10.0f;  break;
=======
>>>>>>> 12b65aa2
        default:                multiplicator = 10.0f;  break;
    }

    float value = GetModifierValue(unitMod, BASE_VALUE) + GetCreateHealth();
    value  *= GetModifierValue(unitMod, BASE_PCT);
    if (GetEntry()==ENTRY_GHOUL)
        value  += GetModifierValue(unitMod, TOTAL_VALUE) + (stamina+GetCreateStat(STAT_STAMINA)) * multiplicator;
    else
        value  += GetModifierValue(unitMod, TOTAL_VALUE) + stamina * multiplicator;
    value  *= GetModifierValue(unitMod, TOTAL_PCT);

    SetMaxHealth((uint32)value);
}

void Guardian::UpdateMaxPower(Powers power)
{
    UnitMods unitMod = UnitMods(UNIT_MOD_POWER_START + power);

    float addValue = (power == POWER_MANA) ? GetStat(STAT_INTELLECT) - GetCreateStat(STAT_INTELLECT) : 0.0f;
    float multiplicator = 15.0f;

    switch(GetEntry())
    {
        case ENTRY_IMP:         multiplicator = 4.95f;  break;
        case ENTRY_VOIDWALKER:
        case ENTRY_SUCCUBUS:
        case ENTRY_FELHUNTER:
        case ENTRY_FELGUARD:    multiplicator = 11.5f;  break;
        default:                multiplicator = 15.0f;  break;
    }

    float value  = GetModifierValue(unitMod, BASE_VALUE) + GetCreatePowers(power);
    value *= GetModifierValue(unitMod, BASE_PCT);
    value += GetModifierValue(unitMod, TOTAL_VALUE) + addValue * multiplicator;
    value *= GetModifierValue(unitMod, TOTAL_PCT);

    SetMaxPower(power, uint32(value));
}

void Guardian::UpdateAttackPowerAndDamage(bool ranged)
{
    if (ranged)
        return;

    float val = 0.0f;
    float bonusAP = 0.0f;
    UnitMods unitMod = UNIT_MOD_ATTACK_POWER;

    if (GetEntry() == ENTRY_IMP)                                   // imp's attack power
        val = GetStat(STAT_STRENGTH) - 10.0f;
    else
        val = 2 * GetStat(STAT_STRENGTH) - 20.0f;

    Unit* owner = GetOwner();
    if (owner && owner->GetTypeId() == TYPEID_PLAYER)
    {
        if (isHunterPet())                      //hunter pets benefit from owner's attack power
        {
            float mod = 1.0f;                                                 //Hunter contribution modifier
            if (isPet())
            {
                PetSpellMap::const_iterator itr = ToPet()->m_spells.find(62758);    //Wild Hunt rank 1
                if (itr == ToPet()->m_spells.end())
                    itr = ToPet()->m_spells.find(62762);                            //Wild Hunt rank 2

                if (itr != ToPet()->m_spells.end())                                 // If pet has Wild Hunt
                {
                    SpellEntry const* sProto = sSpellStore.LookupEntry(itr->first); // Then get the SpellProto and add the dummy effect value
                    mod += CalculatePctN(1.0f, SpellMgr::CalculateSpellEffectAmount(sProto, 1));
                }
            }

            bonusAP = owner->GetTotalAttackPowerValue(RANGED_ATTACK) * 0.22f * mod;
            SetBonusDamage(int32(owner->GetTotalAttackPowerValue(RANGED_ATTACK) * 0.1287f * mod));
        }
        else if (IsPetGhoul()) //ghouls benefit from deathknight's attack power (may be summon pet or not)
        {
            bonusAP = owner->GetTotalAttackPowerValue(BASE_ATTACK) * 0.22f;
            SetBonusDamage(int32(owner->GetTotalAttackPowerValue(BASE_ATTACK) * 0.1287f));
        }
        //demons benefit from warlocks shadow or fire damage
        else if (isPet())
        {
            int32 fire  = int32(owner->GetUInt32Value(PLAYER_FIELD_MOD_DAMAGE_DONE_POS + SPELL_SCHOOL_FIRE)) - owner->GetUInt32Value(PLAYER_FIELD_MOD_DAMAGE_DONE_NEG + SPELL_SCHOOL_FIRE);
            int32 shadow = int32(owner->GetUInt32Value(PLAYER_FIELD_MOD_DAMAGE_DONE_POS + SPELL_SCHOOL_SHADOW)) - owner->GetUInt32Value(PLAYER_FIELD_MOD_DAMAGE_DONE_NEG + SPELL_SCHOOL_SHADOW);
            int32 maximum  = (fire > shadow) ? fire : shadow;
            if (maximum < 0)
                maximum = 0;
            SetBonusDamage(int32(maximum * 0.15f));
            bonusAP = maximum * 0.57f;
        }
        //water elementals benefit from mage's frost damage
        else if (GetEntry() == ENTRY_WATER_ELEMENTAL)
        {
            int32 frost = int32(owner->GetUInt32Value(PLAYER_FIELD_MOD_DAMAGE_DONE_POS + SPELL_SCHOOL_FROST)) - owner->GetUInt32Value(PLAYER_FIELD_MOD_DAMAGE_DONE_NEG + SPELL_SCHOOL_FROST);
            if (frost < 0)
                frost = 0;
            SetBonusDamage(int32(frost * 0.4f));
        }
    }

    SetModifierValue(UNIT_MOD_ATTACK_POWER, BASE_VALUE, val + bonusAP);

    //in BASE_VALUE of UNIT_MOD_ATTACK_POWER for creatures we store data of meleeattackpower field in DB
    float base_attPower  = GetModifierValue(unitMod, BASE_VALUE) * GetModifierValue(unitMod, BASE_PCT);
    float attPowerMod = GetModifierValue(unitMod, TOTAL_VALUE);
    float attPowerMultiplier = GetModifierValue(unitMod, TOTAL_PCT) - 1.0f;

    //UNIT_FIELD_(RANGED)_ATTACK_POWER field
    SetInt32Value(UNIT_FIELD_ATTACK_POWER, (int32)base_attPower);
    //UNIT_FIELD_(RANGED)_ATTACK_POWER_MODS field
    SetInt32Value(UNIT_FIELD_ATTACK_POWER_MODS, (int32)attPowerMod);
    //UNIT_FIELD_(RANGED)_ATTACK_POWER_MULTIPLIER field
    SetFloatValue(UNIT_FIELD_ATTACK_POWER_MULTIPLIER, attPowerMultiplier);

    //automatically update weapon damage after attack power modification
    UpdateDamagePhysical(BASE_ATTACK);
}

void Guardian::UpdateDamagePhysical(WeaponAttackType attType)
{
    if (attType > BASE_ATTACK)
        return;

    float bonusDamage = 0.0f;
    if (m_owner->GetTypeId() == TYPEID_PLAYER)
    {
        //force of nature
        if (GetEntry() == ENTRY_TREANT)
        {
            int32 spellDmg = int32(m_owner->GetUInt32Value(PLAYER_FIELD_MOD_DAMAGE_DONE_POS + SPELL_SCHOOL_NATURE)) - m_owner->GetUInt32Value(PLAYER_FIELD_MOD_DAMAGE_DONE_NEG + SPELL_SCHOOL_NATURE);
            if (spellDmg > 0)
                bonusDamage = spellDmg * 0.09f;
        }
        //greater fire elemental
        else if (GetEntry() == ENTRY_FIRE_ELEMENTAL)
        {
            int32 spellDmg = int32(m_owner->GetUInt32Value(PLAYER_FIELD_MOD_DAMAGE_DONE_POS + SPELL_SCHOOL_FIRE)) - m_owner->GetUInt32Value(PLAYER_FIELD_MOD_DAMAGE_DONE_NEG + SPELL_SCHOOL_FIRE);
            if (spellDmg > 0)
                bonusDamage = spellDmg * 0.4f;
        }
    }

    UnitMods unitMod = UNIT_MOD_DAMAGE_MAINHAND;

    float att_speed = float(GetAttackTime(BASE_ATTACK))/1000.0f;

    float base_value  = GetModifierValue(unitMod, BASE_VALUE) + GetTotalAttackPowerValue(attType)/ 14.0f * att_speed  + bonusDamage;
    float base_pct    = GetModifierValue(unitMod, BASE_PCT);
    float total_value = GetModifierValue(unitMod, TOTAL_VALUE);
    float total_pct   = GetModifierValue(unitMod, TOTAL_PCT);

    float weapon_mindamage = GetWeaponDamageRange(BASE_ATTACK, MINDAMAGE);
    float weapon_maxdamage = GetWeaponDamageRange(BASE_ATTACK, MAXDAMAGE);

    float mindamage = ((base_value + weapon_mindamage) * base_pct + total_value) * total_pct;
    float maxdamage = ((base_value + weapon_maxdamage) * base_pct + total_value) * total_pct;

    //  Pet's base damage changes depending on happiness
    if (isHunterPet() && attType == BASE_ATTACK)
    {
        switch(ToPet()->GetHappinessState())
        {
            case HAPPY:
                // 125% of normal damage
                mindamage = mindamage * 1.25f;
                maxdamage = maxdamage * 1.25f;
                break;
            case CONTENT:
                // 100% of normal damage, nothing to modify
                break;
            case UNHAPPY:
                // 75% of normal damage
                mindamage = mindamage * 0.75f;
                maxdamage = maxdamage * 0.75f;
                break;
        }
    }

    Unit::AuraEffectList const& mDummy = GetAuraEffectsByType(SPELL_AURA_MOD_ATTACKSPEED);
    for (Unit::AuraEffectList::const_iterator itr = mDummy.begin(); itr != mDummy.end(); ++itr)
    {
        switch ((*itr)->GetSpellProto()->Id)
        {
            case 61682:
            case 61683:
                AddPctN(mindamage, -(*itr)->GetAmount());
                AddPctN(maxdamage, -(*itr)->GetAmount());
                break;
            default:
                break;
        }
    }

    SetStatFloatValue(UNIT_FIELD_MINDAMAGE, mindamage);
    SetStatFloatValue(UNIT_FIELD_MAXDAMAGE, maxdamage);
}

void Guardian::SetBonusDamage(int32 damage)
{
    m_bonusSpellDamage = damage;
    if (GetOwner()->GetTypeId() == TYPEID_PLAYER)
        GetOwner()->SetUInt32Value(PLAYER_PET_SPELL_POWER, damage);
}<|MERGE_RESOLUTION|>--- conflicted
+++ resolved
@@ -1101,10 +1101,6 @@
         case ENTRY_SUCCUBUS:    multiplicator = 9.1f;   break;
         case ENTRY_FELHUNTER:   multiplicator = 9.5f;   break;
         case ENTRY_FELGUARD:    multiplicator = 11.0f;  break;
-<<<<<<< HEAD
-        case ENTRY_GHOUL:       multiplicator = 10.0f;  break;
-=======
->>>>>>> 12b65aa2
         default:                multiplicator = 10.0f;  break;
     }
 
