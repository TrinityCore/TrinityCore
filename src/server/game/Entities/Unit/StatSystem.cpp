--- conflicted
+++ resolved
@@ -1023,23 +1023,16 @@
 
 bool Guardian::UpdateAllStats()
 {
-<<<<<<< HEAD
     UpdateAttackPowerAndDamage();
     UpdateAttackPowerAndDamage(true);
     UpdateArmor();
     UpdateMaxHealth();
-=======
-    UpdateMaxHealth();
-
-    for (uint8 i = STAT_STRENGTH; i < MAX_STATS; ++i)
-        UpdateStats(Stats(i));
->>>>>>> 16a7a414
 
     for (uint8 i = POWER_MANA; i < MAX_POWERS; ++i)
         UpdateMaxPower(Powers(i));
 
     UpdateAllResistances();
-
+    
     if (IsWarlockMinion())
         UpdateSpellPower();
 
