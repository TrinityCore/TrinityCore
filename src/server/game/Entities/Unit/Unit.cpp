/*
 * Copyright (C) 2008-2018 TrinityCore <https://www.trinitycore.org/>
 * Copyright (C) 2005-2009 MaNGOS <http://getmangos.com/>
 *
 * This program is free software; you can redistribute it and/or modify it
 * under the terms of the GNU General Public License as published by the
 * Free Software Foundation; either version 2 of the License, or (at your
 * option) any later version.
 *
 * This program is distributed in the hope that it will be useful, but WITHOUT
 * ANY WARRANTY; without even the implied warranty of MERCHANTABILITY or
 * FITNESS FOR A PARTICULAR PURPOSE. See the GNU General Public License for
 * more details.
 *
 * You should have received a copy of the GNU General Public License along
 * with this program. If not, see <http://www.gnu.org/licenses/>.
 */

#include "Unit.h"
#include "AbstractFollower.h"
#include "Battlefield.h"
#include "BattlefieldMgr.h"
#include "Battleground.h"
#include "BattlegroundScore.h"
#include "CellImpl.h"
#include "CharacterCache.h"
#include "Chat.h"
#include "ChatTextBuilder.h"
#include "Common.h"
#include "ConditionMgr.h"
#include "CreatureAI.h"
#include "CreatureAIImpl.h"
#include "Formulas.h"
#include "GameTime.h"
#include "GridNotifiersImpl.h"
#include "Group.h"
#include "InstanceSaveMgr.h"
#include "InstanceScript.h"
#include "Item.h"
#include "Log.h"
#include "LootMgr.h"
#include "MotionMaster.h"
#include "MovementGenerator.h"
#include "MoveSpline.h"
#include "MoveSplineInit.h"
#include "ObjectAccessor.h"
#include "ObjectMgr.h"
#include "Opcodes.h"
#include "OutdoorPvP.h"
#include "PassiveAI.h"
#include "PetAI.h"
#include "Pet.h"
#include "Player.h"
#include "PlayerAI.h"
#include "QuestDef.h"
#include "ReputationMgr.h"
#include "SpellAuraEffects.h"
#include "SpellAuras.h"
#include "Spell.h"
#include "SpellInfo.h"
#include "SpellHistory.h"
#include "SpellMgr.h"
#include "TemporarySummon.h"
#include "Transport.h"
#include "Totem.h"
#include "UpdateFieldFlags.h"
#include "Util.h"
#include "Vehicle.h"
#include "World.h"
#include "WorldPacket.h"
#include "WorldSession.h"
#ifdef ELUNA
#include "LuaEngine.h"
#include "ElunaEventMgr.h"
#endif
#include <cmath>

float baseMoveSpeed[MAX_MOVE_TYPE] =
{
    2.5f,                  // MOVE_WALK
    7.0f,                  // MOVE_RUN
    4.5f,                  // MOVE_RUN_BACK
    4.722222f,             // MOVE_SWIM
    2.5f,                  // MOVE_SWIM_BACK
    3.141594f,             // MOVE_TURN_RATE
    7.0f,                  // MOVE_FLIGHT
    4.5f,                  // MOVE_FLIGHT_BACK
    3.14f                  // MOVE_PITCH_RATE
};

float playerBaseMoveSpeed[MAX_MOVE_TYPE] =
{
    2.5f,                  // MOVE_WALK
    7.0f,                  // MOVE_RUN
    4.5f,                  // MOVE_RUN_BACK
    4.722222f,             // MOVE_SWIM
    2.5f,                  // MOVE_SWIM_BACK
    3.141594f,             // MOVE_TURN_RATE
    7.0f,                  // MOVE_FLIGHT
    4.5f,                  // MOVE_FLIGHT_BACK
    3.14f                  // MOVE_PITCH_RATE
};

DamageInfo::DamageInfo(Unit* attacker, Unit* victim, uint32 damage, SpellInfo const* spellInfo, SpellSchoolMask schoolMask, DamageEffectType damageType, WeaponAttackType attackType)
    : m_attacker(attacker), m_victim(victim), m_damage(damage), m_spellInfo(spellInfo), m_schoolMask(schoolMask), m_damageType(damageType), m_attackType(attackType),
    m_absorb(0), m_resist(0), m_block(0), m_hitMask(0)
{
}

DamageInfo::DamageInfo(DamageInfo const& dmg1, DamageInfo const& dmg2)
    : m_attacker(dmg1.m_attacker), m_victim(dmg1.m_victim), m_damage(dmg1.m_damage + dmg2.m_damage), m_spellInfo(dmg1.m_spellInfo), m_schoolMask(SpellSchoolMask(dmg1.m_schoolMask | dmg2.m_schoolMask)),
    m_damageType(dmg1.m_damageType), m_attackType(dmg1.m_attackType), m_absorb(dmg1.m_absorb + dmg2.m_absorb), m_resist(dmg1.m_resist + dmg2.m_resist), m_block(dmg1.m_block), m_hitMask(dmg1.m_hitMask | dmg2.m_hitMask)
{
}

DamageInfo::DamageInfo(CalcDamageInfo const& dmgInfo) : DamageInfo(DamageInfo(dmgInfo, 0), DamageInfo(dmgInfo, 1))
{
}

DamageInfo::DamageInfo(CalcDamageInfo const& dmgInfo, uint8 damageIndex)
    : m_attacker(dmgInfo.Attacker), m_victim(dmgInfo.Target), m_damage(dmgInfo.Damages[damageIndex].Damage), m_spellInfo(nullptr), m_schoolMask(SpellSchoolMask(dmgInfo.Damages[damageIndex].DamageSchoolMask)),
    m_damageType(DIRECT_DAMAGE), m_attackType(dmgInfo.AttackType), m_absorb(dmgInfo.Damages[damageIndex].Absorb), m_resist(dmgInfo.Damages[damageIndex].Resist), m_block(dmgInfo.Blocked), m_hitMask(0)
{
    switch (dmgInfo.TargetState)
    {
        case VICTIMSTATE_IS_IMMUNE:
            m_hitMask |= PROC_HIT_IMMUNE;
            break;
        case VICTIMSTATE_BLOCKS:
            m_hitMask |= PROC_HIT_FULL_BLOCK;
            break;
    }

    if (dmgInfo.HitInfo & (HITINFO_PARTIAL_ABSORB | HITINFO_FULL_ABSORB))
        m_hitMask |= PROC_HIT_ABSORB;

    if (dmgInfo.HitInfo & HITINFO_FULL_RESIST)
        m_hitMask |= PROC_HIT_FULL_RESIST;

    if (m_block)
        m_hitMask |= PROC_HIT_BLOCK;

    bool const damageNullified = (dmgInfo.HitInfo & (HITINFO_FULL_ABSORB | HITINFO_FULL_RESIST)) != 0 ||
        (m_hitMask & (PROC_HIT_IMMUNE | PROC_HIT_FULL_BLOCK)) != 0;
    switch (dmgInfo.HitOutCome)
    {
        case MELEE_HIT_MISS:
            m_hitMask |= PROC_HIT_MISS;
            break;
        case MELEE_HIT_DODGE:
            m_hitMask |= PROC_HIT_DODGE;
            break;
        case MELEE_HIT_PARRY:
            m_hitMask |= PROC_HIT_PARRY;
            break;
        case MELEE_HIT_EVADE:
            m_hitMask |= PROC_HIT_EVADE;
            break;
        case MELEE_HIT_BLOCK:
        case MELEE_HIT_CRUSHING:
        case MELEE_HIT_GLANCING:
        case MELEE_HIT_NORMAL:
            if (!damageNullified)
                m_hitMask |= PROC_HIT_NORMAL;
            break;
        case MELEE_HIT_CRIT:
            if (!damageNullified)
                m_hitMask |= PROC_HIT_CRITICAL;
            break;
    }
}

DamageInfo::DamageInfo(SpellNonMeleeDamage const& spellNonMeleeDamage, DamageEffectType damageType, WeaponAttackType attackType, uint32 hitMask)
    : m_attacker(spellNonMeleeDamage.attacker), m_victim(spellNonMeleeDamage.target), m_damage(spellNonMeleeDamage.damage),
    m_spellInfo(sSpellMgr->GetSpellInfo(spellNonMeleeDamage.SpellID)), m_schoolMask(SpellSchoolMask(spellNonMeleeDamage.schoolMask)), m_damageType(damageType),
    m_attackType(attackType), m_absorb(spellNonMeleeDamage.absorb), m_resist(spellNonMeleeDamage.resist), m_block(spellNonMeleeDamage.blocked), m_hitMask(hitMask)
{
    if (spellNonMeleeDamage.blocked)
        m_hitMask |= PROC_HIT_BLOCK;
    if (spellNonMeleeDamage.absorb)
        m_hitMask |= PROC_HIT_ABSORB;
}

void DamageInfo::ModifyDamage(int32 amount)
{
    amount = std::max(amount, -static_cast<int32>(GetDamage()));
    m_damage += amount;
}

void DamageInfo::AbsorbDamage(uint32 amount)
{
    amount = std::min(amount, GetDamage());
    m_absorb += amount;
    m_damage -= amount;
    m_hitMask |= PROC_HIT_ABSORB;
}

void DamageInfo::ResistDamage(uint32 amount)
{
    amount = std::min(amount, GetDamage());
    m_resist += amount;
    m_damage -= amount;
    if (!m_damage)
    {
        m_hitMask |= PROC_HIT_FULL_RESIST;
        m_hitMask &= ~(PROC_HIT_NORMAL | PROC_HIT_CRITICAL);
    }
}

void DamageInfo::BlockDamage(uint32 amount)
{
    amount = std::min(amount, GetDamage());
    m_block += amount;
    m_damage -= amount;
    m_hitMask |= PROC_HIT_BLOCK;
    if (!m_damage)
    {
        m_hitMask |= PROC_HIT_FULL_BLOCK;
        m_hitMask &= ~(PROC_HIT_NORMAL | PROC_HIT_CRITICAL);
    }
}

uint32 DamageInfo::GetHitMask() const
{
    return m_hitMask;
}

HealInfo::HealInfo(Unit* healer, Unit* target, uint32 heal, SpellInfo const* spellInfo, SpellSchoolMask schoolMask)
    : _healer(healer), _target(target), _heal(heal), _effectiveHeal(0), _absorb(0), _spellInfo(spellInfo), _schoolMask(schoolMask), _hitMask(0)
{
}

void HealInfo::AbsorbHeal(uint32 amount)
{
    amount = std::min(amount, GetHeal());
    _absorb += amount;
    _heal -= amount;
    amount = std::min(amount, GetEffectiveHeal());
    _effectiveHeal -= amount;
    _hitMask |= PROC_HIT_ABSORB;
}

uint32 HealInfo::GetHitMask() const
{
    return _hitMask;
}

ProcEventInfo::ProcEventInfo(Unit* actor, Unit* actionTarget, Unit* procTarget,
                             uint32 typeMask, uint32 spellTypeMask,
                             uint32 spellPhaseMask, uint32 hitMask,
                             Spell* spell, DamageInfo* damageInfo,
                             HealInfo* healInfo) :
    _actor(actor), _actionTarget(actionTarget), _procTarget(procTarget),
    _typeMask(typeMask), _spellTypeMask(spellTypeMask),
    _spellPhaseMask(spellPhaseMask), _hitMask(hitMask), _spell(spell),
    _damageInfo(damageInfo), _healInfo(healInfo)
{ }

SpellInfo const* ProcEventInfo::GetSpellInfo() const
{
    if (_spell)
        return _spell->GetSpellInfo();
    if (_damageInfo)
        return _damageInfo->GetSpellInfo();
    if (_healInfo)
        return _healInfo->GetSpellInfo();
    return nullptr;
}

SpellSchoolMask ProcEventInfo::GetSchoolMask() const
{
    if (_spell)
        return _spell->GetSpellInfo()->GetSchoolMask();
    if (_damageInfo)
        return _damageInfo->GetSchoolMask();
    if (_healInfo)
        return _healInfo->GetSchoolMask();
    return SPELL_SCHOOL_MASK_NONE;
}

DispelableAura::DispelableAura(Aura* aura, int32 dispelChance, uint8 dispelCharges) :
    _aura(aura), _chance(dispelChance), _charges(dispelCharges)
{
}

DispelableAura::~DispelableAura() = default;

bool DispelableAura::RollDispel() const
{
    return roll_chance_i(_chance);
}

Unit::Unit(bool isWorldObject) :
    WorldObject(isWorldObject), m_playerMovingMe(nullptr), m_lastSanctuaryTime(0), LastCharmerGUID(),
    movespline(new Movement::MoveSpline()), m_ControlledByPlayer(false), m_AutoRepeatFirstCast(false),
    m_procDeep(0), m_transformSpell(0), m_removedAurasCount(0), m_charmer(nullptr), m_charmed(nullptr),
    i_motionMaster(new MotionMaster(this)), m_regenTimer(0), m_vehicle(nullptr), m_vehicleKit(nullptr),
    m_unitTypeMask(UNIT_MASK_NONE), m_Diminishing(), m_combatManager(this), m_threatManager(this),
    m_comboTarget(nullptr), m_comboPoints(0), m_spellHistory(new SpellHistory(this))
{
    m_objectType |= TYPEMASK_UNIT;
    m_objectTypeId = TYPEID_UNIT;

    m_updateFlag = (UPDATEFLAG_LIVING | UPDATEFLAG_STATIONARY_POSITION);

    m_attackTimer[BASE_ATTACK] = 0;
    m_attackTimer[OFF_ATTACK] = 0;
    m_attackTimer[RANGED_ATTACK] = 0;
    m_modAttackSpeedPct[BASE_ATTACK] = 1.0f;
    m_modAttackSpeedPct[OFF_ATTACK] = 1.0f;
    m_modAttackSpeedPct[RANGED_ATTACK] = 1.0f;

    m_extraAttacks = 0;
    m_canDualWield = false;

    m_rootTimes = 0;

    m_state = 0;
    m_deathState = ALIVE;

    for (uint8 i = 0; i < CURRENT_MAX_SPELL; ++i)
        m_currentSpells[i] = nullptr;

    for (uint8 i = 0; i < MAX_SUMMON_SLOT; ++i)
        m_SummonSlot[i].Clear();

    for (uint8 i = 0; i < MAX_GAMEOBJECT_SLOT; ++i)
        m_ObjectSlot[i].Clear();

    m_auraUpdateIterator = m_ownedAuras.end();

    m_interruptMask = 0;
    m_canModifyStats = false;

    for (uint8 i = 0; i < UNIT_MOD_END; ++i)
    {
        m_auraFlatModifiersGroup[i][BASE_VALUE] = 0.0f;
        m_auraFlatModifiersGroup[i][TOTAL_VALUE] = 0.0f;
        m_auraPctModifiersGroup[i][BASE_PCT] = 1.0f;
        m_auraPctModifiersGroup[i][TOTAL_PCT] = 1.0f;
    }
                                                            // implement 50% base damage from offhand
    m_auraPctModifiersGroup[UNIT_MOD_DAMAGE_OFFHAND][TOTAL_PCT] = 0.5f;

    for (uint8 i = 0; i < MAX_ATTACK; ++i)
    {
        m_weaponDamage[i][MINDAMAGE][0] = BASE_MINDAMAGE;
        m_weaponDamage[i][MAXDAMAGE][0] = BASE_MAXDAMAGE;

        m_weaponDamage[i][MINDAMAGE][1] = 0.f;
        m_weaponDamage[i][MAXDAMAGE][1] = 0.f;
    }

    for (uint8 i = 0; i < MAX_STATS; ++i)
        m_createStats[i] = 0.0f;

    m_attacking = nullptr;
    m_modMeleeHitChance = 0.0f;
    m_modRangedHitChance = 0.0f;
    m_modSpellHitChance = 0.0f;
    m_baseSpellCritChance = 5;

    m_lastManaUse = 0;

    for (uint8 i = 0; i < MAX_MOVE_TYPE; ++i)
        m_speed_rate[i] = 1.0f;

    m_charmInfo = nullptr;

    // remove aurastates allowing special moves
    for (uint8 i = 0; i < MAX_REACTIVE; ++i)
        m_reactiveTimer[i] = 0;

    m_cleanupDone = false;
    m_duringRemoveFromWorld = false;

    m_serverSideVisibility.SetValue(SERVERSIDE_VISIBILITY_GHOST, GHOST_VISIBILITY_ALIVE);

    _lastLiquid = nullptr;

    _oldFactionId = 0;
    _isWalkingBeforeCharm = false;
    _instantCast = false;
}

////////////////////////////////////////////////////////////
// Methods of class Unit
Unit::~Unit()
{
    // set current spells as deletable
    for (uint8 i = 0; i < CURRENT_MAX_SPELL; ++i)
        if (m_currentSpells[i])
        {
            m_currentSpells[i]->SetReferencedFromCurrent(false);
            m_currentSpells[i] = nullptr;
        }

    m_Events.KillAllEvents(true);

    _DeleteRemovedAuras();

    delete i_motionMaster;
    delete m_charmInfo;
    delete movespline;
    delete m_spellHistory;

    ASSERT(!m_duringRemoveFromWorld);
    ASSERT(!m_attacking);
    ASSERT(m_attackers.empty());
    ASSERT(m_sharedVision.empty());
    ASSERT(m_Controlled.empty());
    ASSERT(m_appliedAuras.empty());
    ASSERT(m_ownedAuras.empty());
    ASSERT(m_removedAuras.empty());
    ASSERT(m_gameObj.empty());
    ASSERT(m_dynObj.empty());
}

void Unit::Update(uint32 p_time)
{
#ifdef ELUNA
    elunaEvents->Update(p_time);
#endif

    // WARNING! Order of execution here is important, do not change.
    // Spells must be processed with event system BEFORE they go to _UpdateSpells.
    // Or else we may have some SPELL_STATE_FINISHED spells stalled in pointers, that is bad.
    m_Events.Update(p_time);

    if (!IsInWorld())
        return;

    _UpdateSpells(p_time);

    // If this is set during update SetCantProc(false) call is missing somewhere in the code
    // Having this would prevent spells from being proced, so let's crash
    ASSERT(!m_procDeep);

    m_combatManager.Update(p_time);

    // not implemented before 3.0.2
    if (uint32 base_att = getAttackTimer(BASE_ATTACK))
        setAttackTimer(BASE_ATTACK, (p_time >= base_att ? 0 : base_att - p_time));
    if (uint32 ranged_att = getAttackTimer(RANGED_ATTACK))
        setAttackTimer(RANGED_ATTACK, (p_time >= ranged_att ? 0 : ranged_att - p_time));
    if (uint32 off_att = getAttackTimer(OFF_ATTACK))
        setAttackTimer(OFF_ATTACK, (p_time >= off_att ? 0 : off_att - p_time));

    // update abilities available only for fraction of time
    UpdateReactives(p_time);

    if (IsAlive())
    {
        ModifyAuraState(AURA_STATE_HEALTHLESS_20_PERCENT, HealthBelowPct(20));
        ModifyAuraState(AURA_STATE_HEALTHLESS_35_PERCENT, HealthBelowPct(35));
        ModifyAuraState(AURA_STATE_HEALTH_ABOVE_75_PERCENT, HealthAbovePct(75));
    }

    UpdateSplineMovement(p_time);
    i_motionMaster->Update(p_time);

    if (!i_AI && (GetTypeId() != TYPEID_PLAYER || IsCharmed()))
        UpdateCharmAI();
}

bool Unit::haveOffhandWeapon() const
{
    if (Player const* player = ToPlayer())
        return player->GetWeaponForAttack(OFF_ATTACK, true) != nullptr;

    return CanDualWield();
}

void Unit::MonsterMoveWithSpeed(float x, float y, float z, float speed, bool generatePath, bool forceDestination)
{
    Movement::MoveSplineInit init(this);
    init.MoveTo(x, y, z, generatePath, forceDestination);
    init.SetVelocity(speed);
    GetMotionMaster()->LaunchMoveSpline(std::move(init), 0, MOTION_PRIORITY_NORMAL, POINT_MOTION_TYPE);
}

void Unit::UpdateSplineMovement(uint32 t_diff)
{
    if (movespline->Finalized())
        return;

    movespline->updateState(t_diff);
    bool arrived = movespline->Finalized();

    if (arrived)
        DisableSpline();

    m_movesplineTimer.Update(t_diff);
    if (m_movesplineTimer.Passed() || arrived)
        UpdateSplinePosition();
}

void Unit::UpdateSplinePosition()
{
    static uint32 const positionUpdateDelay = 400;

    m_movesplineTimer.Reset(positionUpdateDelay);
    Movement::Location loc = movespline->ComputePosition();

    if (movespline->onTransport)
    {
        Position& pos = m_movementInfo.transport.pos;
        pos.m_positionX = loc.x;
        pos.m_positionY = loc.y;
        pos.m_positionZ = loc.z;
        pos.SetOrientation(loc.orientation);

        if (TransportBase* transport = GetDirectTransport())
            transport->CalculatePassengerPosition(loc.x, loc.y, loc.z, &loc.orientation);
    }

    if (HasUnitState(UNIT_STATE_CANNOT_TURN))
        loc.orientation = GetOrientation();

    UpdatePosition(loc.x, loc.y, loc.z, loc.orientation);
}

void Unit::DisableSpline()
{
    m_movementInfo.RemoveMovementFlag(MovementFlags(MOVEMENTFLAG_SPLINE_ENABLED|MOVEMENTFLAG_FORWARD));
    movespline->_Interrupt();
}

void Unit::resetAttackTimer(WeaponAttackType type)
{
    m_attackTimer[type] = uint32(GetAttackTime(type) * m_modAttackSpeedPct[type]);
}

bool Unit::IsWithinCombatRange(Unit const* obj, float dist2compare) const
{
    if (!obj || !IsInMap(obj) || !InSamePhase(obj))
        return false;

    float dx = GetPositionX() - obj->GetPositionX();
    float dy = GetPositionY() - obj->GetPositionY();
    float dz = GetPositionZ() - obj->GetPositionZ();
    float distsq = dx * dx + dy * dy + dz * dz;

    float sizefactor = GetCombatReach() + obj->GetCombatReach();
    float maxdist = dist2compare + sizefactor;

    return distsq < maxdist * maxdist;
}

bool Unit::IsWithinMeleeRangeAt(Position const& pos, Unit const* obj) const
{
    if (!obj || !IsInMap(obj) || !InSamePhase(obj))
        return false;

    float dx = pos.GetPositionX() - obj->GetPositionX();
    float dy = pos.GetPositionY() - obj->GetPositionY();
    float dz = pos.GetPositionZ() - obj->GetPositionZ();
    float distsq = dx*dx + dy*dy + dz*dz;

    float maxdist = GetMeleeRange(obj);

    return distsq <= maxdist * maxdist;
}

float Unit::GetMeleeRange(Unit const* target) const
{
    float range = GetCombatReach() + target->GetCombatReach() + 4.0f / 3.0f;
    return std::max(range, NOMINAL_MELEE_RANGE);
}

AuraApplication* Unit::GetVisibleAura(uint8 slot) const
{
    VisibleAuraMap::const_iterator itr = m_visibleAuras.find(slot);
    if (itr != m_visibleAuras.end())
        return itr->second;
    return 0;
}

void Unit::SetVisibleAura(uint8 slot, AuraApplication * aur)
{
    m_visibleAuras[slot]=aur;
    UpdateAuraForGroup(slot);
}

void Unit::RemoveVisibleAura(uint8 slot)
{
    m_visibleAuras.erase(slot);
    UpdateAuraForGroup(slot);
}

void Unit::UpdateInterruptMask()
{
    m_interruptMask = 0;
    for (AuraApplicationList::const_iterator i = m_interruptableAuras.begin(); i != m_interruptableAuras.end(); ++i)
        m_interruptMask |= (*i)->GetBase()->GetSpellInfo()->AuraInterruptFlags;

    if (Spell* spell = m_currentSpells[CURRENT_CHANNELED_SPELL])
        if (spell->getState() == SPELL_STATE_CASTING)
            m_interruptMask |= spell->m_spellInfo->ChannelInterruptFlags;
}

bool Unit::HasAuraTypeWithFamilyFlags(AuraType auraType, uint32 familyName, uint32 familyFlags) const
{
    if (!HasAuraType(auraType))
        return false;
    AuraEffectList const& auras = GetAuraEffectsByType(auraType);
    for (AuraEffectList::const_iterator itr = auras.begin(); itr != auras.end(); ++itr)
        if (SpellInfo const* iterSpellProto = (*itr)->GetSpellInfo())
            if (iterSpellProto->SpellFamilyName == familyName && iterSpellProto->SpellFamilyFlags[0] & familyFlags)
                return true;
    return false;
}

bool Unit::HasBreakableByDamageAuraType(AuraType type, uint32 excludeAura) const
{
    AuraEffectList const& auras = GetAuraEffectsByType(type);
    for (AuraEffectList::const_iterator itr = auras.begin(); itr != auras.end(); ++itr)
        if ((!excludeAura || excludeAura != (*itr)->GetSpellInfo()->Id) && //Avoid self interrupt of channeled Crowd Control spells like Seduction
            ((*itr)->GetSpellInfo()->AuraInterruptFlags & AURA_INTERRUPT_FLAG_TAKE_DAMAGE))
            return true;
    return false;
}

bool Unit::HasBreakableByDamageCrowdControlAura(Unit* excludeCasterChannel) const
{
    uint32 excludeAura = 0;
    if (Spell* currentChanneledSpell = excludeCasterChannel ? excludeCasterChannel->GetCurrentSpell(CURRENT_CHANNELED_SPELL) : nullptr)
        excludeAura = currentChanneledSpell->GetSpellInfo()->Id; //Avoid self interrupt of channeled Crowd Control spells like Seduction

    return (   HasBreakableByDamageAuraType(SPELL_AURA_MOD_CONFUSE, excludeAura)
            || HasBreakableByDamageAuraType(SPELL_AURA_MOD_FEAR, excludeAura)
            || HasBreakableByDamageAuraType(SPELL_AURA_MOD_STUN, excludeAura)
            || HasBreakableByDamageAuraType(SPELL_AURA_MOD_ROOT, excludeAura)
            || HasBreakableByDamageAuraType(SPELL_AURA_TRANSFORM, excludeAura));
}

/*static*/ void Unit::DealDamageMods(Unit const* victim, uint32& damage, uint32* absorb)
{
    if (!victim || !victim->IsAlive() || victim->HasUnitState(UNIT_STATE_IN_FLIGHT) || (victim->GetTypeId() == TYPEID_UNIT && victim->ToCreature()->IsEvadingAttacks()))
    {
        if (absorb)
            *absorb += damage;
        damage = 0;
    }
}

/*static*/ uint32 Unit::DealDamage(Unit* attacker, Unit* victim, uint32 damage, CleanDamage const* cleanDamage, DamageEffectType damagetype, SpellSchoolMask damageSchoolMask, SpellInfo const* spellProto, bool durabilityLoss)
{
    uint32 rage_damage = damage + (cleanDamage ? cleanDamage->absorbed_damage : 0);

    if (UnitAI* victimAI = victim->GetAI())
        victimAI->DamageTaken(attacker, damage);

    if (UnitAI* attackerAI = attacker ? attacker->GetAI() : nullptr)
        attackerAI->DamageDealt(victim, damage, damagetype);

    // Hook for OnDamage Event
    sScriptMgr->OnDamage(attacker, victim, damage);

    if (victim->GetTypeId() == TYPEID_PLAYER && attacker != victim)
    {
        // Signal to pets that their owner was attacked - except when DOT.
        if (damagetype != DOT)
        {
            for (Unit* controlled : victim->m_Controlled)
                if (Creature* cControlled = controlled->ToCreature())
                    if (CreatureAI* controlledAI = cControlled->AI())
                        controlledAI->OwnerAttackedBy(attacker);
        }

        if (victim->ToPlayer()->GetCommandStatus(CHEAT_GOD))
            return 0;
    }

    if (damagetype != NODAMAGE)
    {
        // interrupting auras with AURA_INTERRUPT_FLAG_DAMAGE before checking !damage (absorbed damage breaks that type of auras)
        if (spellProto)
        {
            if (!spellProto->HasAttribute(SPELL_ATTR4_DAMAGE_DOESNT_BREAK_AURAS))
                victim->RemoveAurasWithInterruptFlags(AURA_INTERRUPT_FLAG_TAKE_DAMAGE, spellProto->Id);
        }
        else
            victim->RemoveAurasWithInterruptFlags(AURA_INTERRUPT_FLAG_TAKE_DAMAGE, 0);

        // interrupt spells with SPELL_INTERRUPT_FLAG_ABORT_ON_DMG on absorbed damage (no dots)
        if (!damage && damagetype != DOT && cleanDamage && cleanDamage->absorbed_damage)
        {
            if (victim != attacker && victim->GetTypeId() == TYPEID_PLAYER)
            {
                if (Spell* spell = victim->m_currentSpells[CURRENT_GENERIC_SPELL])
                    if (spell->getState() == SPELL_STATE_PREPARING)
                    {
                        uint32 interruptFlags = spell->m_spellInfo->InterruptFlags;
                        if ((interruptFlags & SPELL_INTERRUPT_FLAG_ABORT_ON_DMG) != 0)
                            victim->InterruptNonMeleeSpells(false);
                    }
            }
        }

        // We're going to call functions which can modify content of the list during iteration over it's elements
        // Let's copy the list so we can prevent iterator invalidation
        AuraEffectList vCopyDamageCopy(victim->GetAuraEffectsByType(SPELL_AURA_SHARE_DAMAGE_PCT));
        // copy damage to casters of this aura
        for (AuraEffectList::iterator i = vCopyDamageCopy.begin(); i != vCopyDamageCopy.end(); ++i)
        {
            // Check if aura was removed during iteration - we don't need to work on such auras
            if (!((*i)->GetBase()->IsAppliedOnTarget(victim->GetGUID())))
                continue;
            // check damage school mask
            if (((*i)->GetMiscValue() & damageSchoolMask) == 0)
                continue;

            Unit* shareDamageTarget = (*i)->GetCaster();
            if (!shareDamageTarget)
                continue;
            SpellInfo const* spell = (*i)->GetSpellInfo();

            uint32 share = CalculatePct(damage, (*i)->GetAmount());

            /// @todo check packets if damage is done by victim, or by attacker of victim
            Unit::DealDamageMods(shareDamageTarget, share, nullptr);
            Unit::DealDamage(attacker, shareDamageTarget, share, nullptr, NODAMAGE, spell->GetSchoolMask(), spell, false);
        }
    }

    // Rage from Damage made (only from direct weapon damage)
    if (attacker && cleanDamage && damagetype == DIRECT_DAMAGE && attacker != victim && attacker->GetPowerType() == POWER_RAGE)
    {
        uint32 weaponSpeedHitFactor;

        switch (cleanDamage->attackType)
        {
            case BASE_ATTACK:
            case OFF_ATTACK:
            {
                weaponSpeedHitFactor = uint32(attacker->GetAttackTime(cleanDamage->attackType) / 1000.0f * (cleanDamage->attackType == BASE_ATTACK ? 3.5f : 1.75f));
                if (cleanDamage->hitOutCome == MELEE_HIT_CRIT)
                    weaponSpeedHitFactor *= 2;

                attacker->RewardRage(rage_damage, weaponSpeedHitFactor, true);
                break;
            }
            case RANGED_ATTACK:
                break;
            default:
                break;
        }
    }

    if (!damage)
    {
        // Rage from absorbed damage
        if (cleanDamage && cleanDamage->absorbed_damage && victim->GetPowerType() == POWER_RAGE)
            victim->RewardRage(cleanDamage->absorbed_damage, 0, false);

        return 0;
    }

    uint32 health = victim->GetHealth();

    // duel ends when player has 1 or less hp
    bool duel_hasEnded = false;
    bool duel_wasMounted = false;
    if (victim->GetTypeId() == TYPEID_PLAYER && victim->ToPlayer()->duel && damage >= (health-1))
    {
        if (!attacker)
            return 0;

        // prevent kill only if killed in duel and killed by opponent or opponent controlled creature
        if (victim->ToPlayer()->duel->opponent == attacker->GetControllingPlayer())
            damage = health - 1;

        duel_hasEnded = true;
    }
    else if (victim->IsVehicle() && damage >= (health-1) && victim->GetCharmer() && victim->GetCharmer()->GetTypeId() == TYPEID_PLAYER)
    {
        Player* victimRider = victim->GetCharmer()->ToPlayer();

        if (victimRider && victimRider->duel && victimRider->duel->isMounted)
        {
            if (!attacker)
                return 0;

            // prevent kill only if killed in duel and killed by opponent or opponent controlled creature
            if (victimRider->duel->opponent == attacker->GetControllingPlayer())
                damage = health - 1;

            duel_wasMounted = true;
            duel_hasEnded = true;
        }
    }

    if (attacker && attacker != victim)
    {
        if (Player* killer = attacker->ToPlayer())
        {
            // in bg, count dmg if victim is also a player
            if (victim->GetTypeId() == TYPEID_PLAYER)
                if (Battleground* bg = killer->GetBattleground())
                    bg->UpdatePlayerScore(killer, SCORE_DAMAGE_DONE, damage);

            killer->UpdateAchievementCriteria(ACHIEVEMENT_CRITERIA_TYPE_DAMAGE_DONE, health > damage ? damage : health, 0, victim);
            killer->UpdateAchievementCriteria(ACHIEVEMENT_CRITERIA_TYPE_HIGHEST_HIT_DEALT, damage);
        }
    }

    if (victim->GetTypeId() == TYPEID_PLAYER)
        victim->ToPlayer()->UpdateAchievementCriteria(ACHIEVEMENT_CRITERIA_TYPE_HIGHEST_HIT_RECEIVED, damage);
    else if (!victim->IsControlledByPlayer() || victim->IsVehicle())
    {
        if (!victim->ToCreature()->hasLootRecipient())
            victim->ToCreature()->SetLootRecipient(attacker);

        if (!attacker || attacker->IsControlledByPlayer() || (attacker->ToTempSummon() && attacker->ToTempSummon()->GetSummoner() && attacker->ToTempSummon()->GetSummoner()->GetTypeId() == TYPEID_PLAYER))
            victim->ToCreature()->LowerPlayerDamageReq(health < damage ?  health : damage);
    }

    if (health <= damage)
    {
        if (victim->GetTypeId() == TYPEID_PLAYER && victim != attacker)
            victim->ToPlayer()->UpdateAchievementCriteria(ACHIEVEMENT_CRITERIA_TYPE_TOTAL_DAMAGE_RECEIVED, health);

        Unit::Kill(attacker, victim, durabilityLoss);
    }
    else
    {
        if (victim->GetTypeId() == TYPEID_PLAYER)
            victim->ToPlayer()->UpdateAchievementCriteria(ACHIEVEMENT_CRITERIA_TYPE_TOTAL_DAMAGE_RECEIVED, damage);

        victim->ModifyHealth(-(int32)damage);

        if (damagetype == DIRECT_DAMAGE || damagetype == SPELL_DIRECT_DAMAGE)
            victim->RemoveAurasWithInterruptFlags(AURA_INTERRUPT_FLAG_DIRECT_DAMAGE, spellProto ? spellProto->Id : 0);

        if (victim->GetTypeId() != TYPEID_PLAYER)
        {
            // Part of Evade mechanics. DoT's and Thorns / Retribution Aura do not contribute to this
            if (damagetype != DOT && damage > 0 && !victim->GetOwnerGUID().IsPlayer() && (!spellProto || !spellProto->HasAura(SPELL_AURA_DAMAGE_SHIELD)))
                victim->ToCreature()->SetLastDamagedTime(GameTime::GetGameTime() + MAX_AGGRO_RESET_TIME);

            if (attacker)
                victim->GetThreatManager().AddThreat(attacker, float(damage), spellProto);
        }
        else                                                // victim is a player
        {
            // random durability for items (HIT TAKEN)
            if (roll_chance_f(sWorld->getRate(RATE_DURABILITY_LOSS_DAMAGE)))
            {
                EquipmentSlots slot = EquipmentSlots(urand(0, EQUIPMENT_SLOT_END-1));
                victim->ToPlayer()->DurabilityPointLossForEquipSlot(slot);
            }
        }

        // Rage from damage received
        if (attacker != victim && victim->GetPowerType() == POWER_RAGE)
        {
            rage_damage = damage + (cleanDamage ? cleanDamage->absorbed_damage : 0);
            victim->RewardRage(rage_damage, 0, false);
        }

        if (attacker && attacker->GetTypeId() == TYPEID_PLAYER)
        {
            // random durability for items (HIT DONE)
            if (roll_chance_f(sWorld->getRate(RATE_DURABILITY_LOSS_DAMAGE)))
            {
                EquipmentSlots slot = EquipmentSlots(urand(0, EQUIPMENT_SLOT_END-1));
                attacker->ToPlayer()->DurabilityPointLossForEquipSlot(slot);
            }
        }

        if (damagetype != NODAMAGE && damagetype != DOT && damage)
        {
            if (victim != attacker && (!spellProto || !(spellProto->HasAttribute(SPELL_ATTR7_NO_PUSHBACK_ON_DAMAGE) || spellProto->HasAttribute(SPELL_ATTR3_TREAT_AS_PERIODIC))))
            {
                if (Spell* spell = victim->m_currentSpells[CURRENT_GENERIC_SPELL])
                {
                    if (spell->getState() == SPELL_STATE_PREPARING)
                    {
                        uint32 interruptFlags = spell->m_spellInfo->InterruptFlags;
                        if (interruptFlags & SPELL_INTERRUPT_FLAG_ABORT_ON_DMG)
                            victim->InterruptNonMeleeSpells(false);
                        else
                            spell->Delayed();
                    }
                }

                if (Spell* spell = victim->m_currentSpells[CURRENT_CHANNELED_SPELL])
                    if (spell->getState() == SPELL_STATE_CASTING)
                        spell->DelayedChannel();
            }
        }

        // last damage from duel opponent
        if (duel_hasEnded)
        {
            Player* he = duel_wasMounted ? victim->GetCharmer()->ToPlayer() : victim->ToPlayer();

            ASSERT(he && he->duel);

            if (duel_wasMounted) // In this case victim == mount
                victim->SetHealth(1);
            else
                he->SetHealth(1);

            he->duel->opponent->CombatStopWithPets(true);
            he->CombatStopWithPets(true);

            he->CastSpell(he, 7267, true);                  // beg
            he->DuelComplete(DUEL_WON);
        }
    }

    return damage;
}

void Unit::CastStop(uint32 except_spellid)
{
    for (uint32 i = CURRENT_FIRST_NON_MELEE_SPELL; i < CURRENT_MAX_SPELL; i++)
        if (m_currentSpells[i] && m_currentSpells[i]->m_spellInfo->Id != except_spellid)
            InterruptSpell(CurrentSpellTypes(i), false);
}

void Unit::CalculateSpellDamageTaken(SpellNonMeleeDamage* damageInfo, int32 damage, SpellInfo const* spellInfo, WeaponAttackType attackType, bool crit)
{
    if (damage < 0)
        return;

    Unit* victim = damageInfo->target;
    if (!victim || !victim->IsAlive())
        return;

    SpellSchoolMask damageSchoolMask = SpellSchoolMask(damageInfo->schoolMask);
    uint32 crTypeMask = victim->GetCreatureTypeMask();

    // Spells with SPELL_ATTR4_FIXED_DAMAGE ignore resilience because their damage is based off another spell's damage.
    if (!spellInfo->HasAttribute(SPELL_ATTR4_FIXED_DAMAGE))
    {
        if (Unit::IsDamageReducedByArmor(damageSchoolMask, spellInfo))
            damage = Unit::CalcArmorReducedDamage(this, victim, damage, spellInfo, attackType);

        bool blocked = false;
        // Per-school calc
        switch (spellInfo->DmgClass)
        {
            // Melee and Ranged Spells
            case SPELL_DAMAGE_CLASS_RANGED:
            case SPELL_DAMAGE_CLASS_MELEE:
            {
                // Physical Damage
                if (damageSchoolMask & SPELL_SCHOOL_MASK_NORMAL)
                {
                    // Spells with this attribute were already calculated in MeleeSpellHitResult
                    if (!spellInfo->HasAttribute(SPELL_ATTR3_BLOCKABLE_SPELL))
                    {
                        // Get blocked status
                        blocked = isSpellBlocked(victim, spellInfo, attackType);
                    }
                }

                if (crit)
                {
                    damageInfo->HitInfo |= SPELL_HIT_TYPE_CRIT;

                    // Calculate crit bonus
                    uint32 crit_bonus = damage;
                    // Apply crit_damage bonus for melee spells
                    if (Player* modOwner = GetSpellModOwner())
                        modOwner->ApplySpellMod(spellInfo->Id, SPELLMOD_CRIT_DAMAGE_BONUS, crit_bonus);
                    damage += crit_bonus;

                    // Apply SPELL_AURA_MOD_ATTACKER_RANGED_CRIT_DAMAGE or SPELL_AURA_MOD_ATTACKER_MELEE_CRIT_DAMAGE
                    float critPctDamageMod = 0.0f;
                    if (attackType == RANGED_ATTACK)
                        critPctDamageMod += victim->GetTotalAuraModifier(SPELL_AURA_MOD_ATTACKER_RANGED_CRIT_DAMAGE);
                    else
                        critPctDamageMod += victim->GetTotalAuraModifier(SPELL_AURA_MOD_ATTACKER_MELEE_CRIT_DAMAGE);

                    // Increase crit damage from SPELL_AURA_MOD_CRIT_DAMAGE_BONUS
                    critPctDamageMod += (GetTotalAuraMultiplierByMiscMask(SPELL_AURA_MOD_CRIT_DAMAGE_BONUS, spellInfo->GetSchoolMask()) - 1.0f) * 100;

                    // Increase crit damage from SPELL_AURA_MOD_CRIT_PERCENT_VERSUS
                    critPctDamageMod += GetTotalAuraModifierByMiscMask(SPELL_AURA_MOD_CRIT_PERCENT_VERSUS, crTypeMask);

                    if (critPctDamageMod != 0)
                        AddPct(damage, critPctDamageMod);
                }

                // Spell weapon based damage CAN BE crit & blocked at same time
                if (blocked)
                {
                    damageInfo->blocked = victim->GetShieldBlockValue();
                    // double blocked amount if block is critical
                    if (victim->isBlockCritical())
                        damageInfo->blocked += damageInfo->blocked;
                    if (damage <= int32(damageInfo->blocked))
                    {
                        damageInfo->blocked = uint32(damage);
                        damageInfo->fullBlock = true;
                    }
                    damage -= damageInfo->blocked;
                }

                if (CanApplyResilience())
                    Unit::ApplyResilience(victim, nullptr, &damage, crit, (attackType == RANGED_ATTACK ? CR_CRIT_TAKEN_RANGED : CR_CRIT_TAKEN_MELEE));
                break;
            }
            // Magical Attacks
            case SPELL_DAMAGE_CLASS_NONE:
            case SPELL_DAMAGE_CLASS_MAGIC:
            {
                // If crit add critical bonus
                if (crit)
                {
                    damageInfo->HitInfo |= SPELL_HIT_TYPE_CRIT;
                    damage = Unit::SpellCriticalDamageBonus(this, spellInfo, damage, victim);
                }

                if (CanApplyResilience())
                    Unit::ApplyResilience(victim, nullptr, &damage, crit, CR_CRIT_TAKEN_SPELL);
                break;
            }
            default:
                break;
        }
    }

    // Script Hook For CalculateSpellDamageTaken -- Allow scripts to change the Damage post class mitigation calculations
    sScriptMgr->ModifySpellDamageTaken(damageInfo->target, damageInfo->attacker, damage);

    // Calculate absorb resist
    if (damage < 0)
        damage = 0;

    damageInfo->damage = damage;
    DamageInfo dmgInfo(*damageInfo, SPELL_DIRECT_DAMAGE, BASE_ATTACK, PROC_HIT_NONE);
    Unit::CalcAbsorbResist(dmgInfo);
    damageInfo->absorb = dmgInfo.GetAbsorb();
    damageInfo->resist = dmgInfo.GetResist();

    if (damageInfo->absorb)
        damageInfo->HitInfo |= (damageInfo->damage - damageInfo->absorb == 0 ? HITINFO_FULL_ABSORB : HITINFO_PARTIAL_ABSORB);

    if (damageInfo->resist)
        damageInfo->HitInfo |= (damageInfo->damage - damageInfo->resist == 0 ? HITINFO_FULL_RESIST : HITINFO_PARTIAL_RESIST);

    damageInfo->damage = dmgInfo.GetDamage();
}

void Unit::DealSpellDamage(SpellNonMeleeDamage* damageInfo, bool durabilityLoss)
{
    if (!damageInfo)
        return;

    Unit* victim = damageInfo->target;
    if (!victim)
        return;

    if (!victim->IsAlive() || victim->HasUnitState(UNIT_STATE_IN_FLIGHT) || (victim->GetTypeId() == TYPEID_UNIT && victim->ToCreature()->IsEvadingAttacks()))
        return;

    SpellInfo const* spellProto = sSpellMgr->GetSpellInfo(damageInfo->SpellID);
    if (spellProto == nullptr)
    {
        TC_LOG_DEBUG("entities.unit", "Unit::DealSpellDamage has wrong damageInfo->SpellID: %u", damageInfo->SpellID);
        return;
    }

    // Call default DealDamage
    CleanDamage cleanDamage(damageInfo->cleanDamage, damageInfo->absorb, BASE_ATTACK, MELEE_HIT_NORMAL);
    Unit::DealDamage(this, victim, damageInfo->damage, &cleanDamage, SPELL_DIRECT_DAMAGE, SpellSchoolMask(damageInfo->schoolMask), spellProto, durabilityLoss);
}

/// @todo for melee need create structure as in
void Unit::CalculateMeleeDamage(Unit* victim, CalcDamageInfo* damageInfo, WeaponAttackType attackType)
{
    damageInfo->Attacker         = this;
    damageInfo->Target           = victim;

    for (uint8 i = 0; i < MAX_ITEM_PROTO_DAMAGES; ++i)
    {
        damageInfo->Damages[i].DamageSchoolMask = GetMeleeDamageSchoolMask(attackType, i);
        damageInfo->Damages[i].Damage = 0;
        damageInfo->Damages[i].Absorb = 0;
        damageInfo->Damages[i].Resist = 0;
    }

    damageInfo->Blocked          = 0;
    damageInfo->HitInfo          = 0;
    damageInfo->TargetState      = 0;

    damageInfo->AttackType       = attackType;
    damageInfo->ProcAttacker     = PROC_FLAG_NONE;
    damageInfo->ProcVictim       = PROC_FLAG_NONE;
    damageInfo->CleanDamage      = 0;
    damageInfo->HitOutCome       = MELEE_HIT_EVADE;

    if (!victim)
        return;

    if (!IsAlive() || !victim->IsAlive())
        return;

    // Select HitInfo/procAttacker/procVictim flag based on attack type
    switch (attackType)
    {
        case BASE_ATTACK:
            damageInfo->ProcAttacker = PROC_FLAG_DONE_MELEE_AUTO_ATTACK | PROC_FLAG_DONE_MAINHAND_ATTACK;
            damageInfo->ProcVictim   = PROC_FLAG_TAKEN_MELEE_AUTO_ATTACK;
            break;
        case OFF_ATTACK:
            damageInfo->ProcAttacker = PROC_FLAG_DONE_MELEE_AUTO_ATTACK | PROC_FLAG_DONE_OFFHAND_ATTACK;
            damageInfo->ProcVictim   = PROC_FLAG_TAKEN_MELEE_AUTO_ATTACK;
            damageInfo->HitInfo      = HITINFO_OFFHAND;
            break;
        default:
            return;
    }

    // Physical Immune check (must immune to all damages)
    uint8 immunedMask = 0;
    for (uint8 i = 0; i < MAX_ITEM_PROTO_DAMAGES; ++i)
        if (damageInfo->Target->IsImmunedToDamage(SpellSchoolMask(damageInfo->Damages[i].DamageSchoolMask)))
            immunedMask |= (1 << i);

    if (immunedMask == ((1 << 0) | (1 << 1)))
    {
        damageInfo->HitInfo |= HITINFO_NORMALSWING;
        damageInfo->TargetState = VICTIMSTATE_IS_IMMUNE;
        damageInfo->CleanDamage = 0;
        return;
    }

    for (uint8 i = 0; i < MAX_ITEM_PROTO_DAMAGES; ++i)
    {
        if (immunedMask & (1 << i))
            continue;

        SpellSchoolMask schoolMask = SpellSchoolMask(damageInfo->Damages[i].DamageSchoolMask);
        bool const addPctMods = (schoolMask & SPELL_SCHOOL_MASK_NORMAL);

        uint32 damage = 0;
        damage += CalculateDamage(damageInfo->AttackType, false, addPctMods, (1 << i));
        // Add melee damage bonus
        damage = MeleeDamageBonusDone(damageInfo->Target, damage, damageInfo->AttackType, nullptr, schoolMask);
        damage = damageInfo->Target->MeleeDamageBonusTaken(this, damage, damageInfo->AttackType, nullptr, schoolMask);

        // Script Hook For CalculateMeleeDamage -- Allow scripts to change the Damage pre class mitigation calculations
        sScriptMgr->ModifyMeleeDamage(damageInfo->Target, damageInfo->Attacker, damage);

        // Calculate armor reduction
        if (Unit::IsDamageReducedByArmor(SpellSchoolMask(damageInfo->Damages[i].DamageSchoolMask)))
        {
            damageInfo->Damages[i].Damage = Unit::CalcArmorReducedDamage(damageInfo->Attacker, damageInfo->Target, damage, nullptr, damageInfo->AttackType);
            damageInfo->CleanDamage += damage - damageInfo->Damages[i].Damage;
        }
        else
            damageInfo->Damages[i].Damage = damage;
    }

    damageInfo->HitOutCome = RollMeleeOutcomeAgainst(damageInfo->Target, damageInfo->AttackType);

    switch (damageInfo->HitOutCome)
    {
        case MELEE_HIT_EVADE:
            damageInfo->HitInfo        |= HITINFO_MISS | HITINFO_SWINGNOHITSOUND;
            damageInfo->TargetState     = VICTIMSTATE_EVADES;

            for (uint8 i = 0; i < MAX_ITEM_PROTO_DAMAGES; ++i)
                damageInfo->Damages[i].Damage = 0;
            damageInfo->CleanDamage = 0;
            return;
        case MELEE_HIT_MISS:
            damageInfo->HitInfo        |= HITINFO_MISS;
            damageInfo->TargetState     = VICTIMSTATE_INTACT;

            for (uint8 i = 0; i < MAX_ITEM_PROTO_DAMAGES; ++i)
                damageInfo->Damages[i].Damage = 0;
            damageInfo->CleanDamage     = 0;
            break;
        case MELEE_HIT_NORMAL:
            damageInfo->TargetState     = VICTIMSTATE_HIT;
            break;
        case MELEE_HIT_CRIT:
        {
            damageInfo->HitInfo        |= HITINFO_CRITICALHIT;
            damageInfo->TargetState     = VICTIMSTATE_HIT;

            // Crit bonus calc
            for (uint8 i = 0; i < MAX_ITEM_PROTO_DAMAGES; ++i)
            {
                damageInfo->Damages[i].Damage *= 2;

                float mod = 0.0f;
                // Apply SPELL_AURA_MOD_ATTACKER_RANGED_CRIT_DAMAGE or SPELL_AURA_MOD_ATTACKER_MELEE_CRIT_DAMAGE
                if (damageInfo->AttackType == RANGED_ATTACK)
                    mod += damageInfo->Target->GetTotalAuraModifier(SPELL_AURA_MOD_ATTACKER_RANGED_CRIT_DAMAGE);
                else
                    mod += damageInfo->Target->GetTotalAuraModifier(SPELL_AURA_MOD_ATTACKER_MELEE_CRIT_DAMAGE);

                // Increase crit damage from SPELL_AURA_MOD_CRIT_DAMAGE_BONUS
                mod += (GetTotalAuraMultiplierByMiscMask(SPELL_AURA_MOD_CRIT_DAMAGE_BONUS, damageInfo->Damages[i].DamageSchoolMask) - 1.0f) * 100;

                uint32 crTypeMask = damageInfo->Target->GetCreatureTypeMask();

                // Increase crit damage from SPELL_AURA_MOD_CRIT_PERCENT_VERSUS
                mod += GetTotalAuraModifierByMiscMask(SPELL_AURA_MOD_CRIT_PERCENT_VERSUS, crTypeMask);
                if (mod != 0)
                    AddPct(damageInfo->Damages[i].Damage, mod);
            }
            break;
        }
        case MELEE_HIT_PARRY:
            damageInfo->TargetState  = VICTIMSTATE_PARRY;
            damageInfo->CleanDamage = 0;

            for (uint8 i = 0; i < MAX_ITEM_PROTO_DAMAGES; ++i)
            {
                damageInfo->CleanDamage += damageInfo->Damages[i].Damage;
                damageInfo->Damages[i].Damage = 0;
            }
            break;
        case MELEE_HIT_DODGE:
            damageInfo->TargetState  = VICTIMSTATE_DODGE;
            damageInfo->CleanDamage = 0;

            for (uint8 i = 0; i < MAX_ITEM_PROTO_DAMAGES; ++i)
            {
                damageInfo->CleanDamage += damageInfo->Damages[i].Damage;
                damageInfo->Damages[i].Damage = 0;
            }
            break;
        case MELEE_HIT_BLOCK:
        {
            damageInfo->TargetState = VICTIMSTATE_HIT;
            damageInfo->HitInfo    |= HITINFO_BLOCK;
            damageInfo->Blocked     = damageInfo->Target->GetShieldBlockValue();
            // double blocked amount if block is critical
            if (damageInfo->Target->isBlockCritical())
                damageInfo->Blocked *= 2;

            uint32 remainingBlock = damageInfo->Blocked;
            uint8  fullBlockMask = 0;
            for (uint8 i = 0; i < MAX_ITEM_PROTO_DAMAGES; ++i)
            {
                if (remainingBlock && remainingBlock >= damageInfo->Damages[i].Damage)
                {
                    fullBlockMask |= (1 << i);

                    remainingBlock               -= damageInfo->Damages[i].Damage;
                    damageInfo->CleanDamage      += damageInfo->Damages[i].Damage;
                    damageInfo->Damages[i].Damage = 0;
                }
                else
                {
                    damageInfo->CleanDamage       += remainingBlock;
                    damageInfo->Damages[i].Damage -= remainingBlock;
                    remainingBlock                 = 0;
                }
            }

            // full block
            if (fullBlockMask == ((1 << 0) | (1 << 1)))
            {
                damageInfo->TargetState = VICTIMSTATE_BLOCKS;
                damageInfo->Blocked    -= remainingBlock;
            }
            break;
        }
        case MELEE_HIT_GLANCING:
        {
            damageInfo->HitInfo     |= HITINFO_GLANCING;
            damageInfo->TargetState  = VICTIMSTATE_HIT;
            int32 leveldif = int32(victim->getLevel()) - int32(getLevel());
            if (leveldif > 3)
                leveldif = 3;

            // against boss-level targets - 24% chance of 25% average damage reduction (damage reduction range : 20-30%)
            // against level 82 elites - 18% chance of 15% average damage reduction (damage reduction range : 10-20%)
            int32 const reductionMax = leveldif * 10;
            int32 const reductionMin = reductionMax - 10;
            float reducePercent = 1.f - irand(reductionMin, reductionMax) / 100.0f;

            for (uint8 i = 0; i < MAX_ITEM_PROTO_DAMAGES; ++i)
            {
                uint32 reducedDamage = uint32(reducePercent * damageInfo->Damages[i].Damage);
                damageInfo->CleanDamage += damageInfo->Damages[i].Damage - reducedDamage;
                damageInfo->Damages[i].Damage = reducedDamage;
            }
            break;
        }
        case MELEE_HIT_CRUSHING:
            damageInfo->HitInfo     |= HITINFO_CRUSHING;
            damageInfo->TargetState  = VICTIMSTATE_HIT;

            // 150% normal damage
            for (uint8 i = 0; i < MAX_ITEM_PROTO_DAMAGES; ++i)
                damageInfo->Damages[i].Damage += (damageInfo->Damages[i].Damage / 2);
            break;
        default:
            break;
    }

    // Always apply HITINFO_AFFECTS_VICTIM in case its not a miss
    if (!(damageInfo->HitInfo & HITINFO_MISS))
        damageInfo->HitInfo |= HITINFO_AFFECTS_VICTIM;

    uint32 tmpHitInfo[MAX_ITEM_PROTO_DAMAGES] = { };

    for (uint8 i = 0; i < MAX_ITEM_PROTO_DAMAGES; ++i)
    {
        int32 resilienceReduction = damageInfo->Damages[i].Damage;
        // attackType is checked already for BASE_ATTACK or OFF_ATTACK so it can't be RANGED_ATTACK here
        if (CanApplyResilience())
            Unit::ApplyResilience(victim, nullptr, &resilienceReduction, (damageInfo->HitOutCome == MELEE_HIT_CRIT), CR_CRIT_TAKEN_MELEE);
        resilienceReduction = damageInfo->Damages[i].Damage - resilienceReduction;
        damageInfo->Damages[i].Damage -= resilienceReduction;
        damageInfo->CleanDamage += resilienceReduction;

        // Calculate absorb resist
        if (int32(damageInfo->Damages[i].Damage) > 0)
        {
            damageInfo->ProcVictim |= PROC_FLAG_TAKEN_DAMAGE;
            // Calculate absorb & resists
            DamageInfo dmgInfo(*damageInfo, i);
            Unit::CalcAbsorbResist(dmgInfo);
            damageInfo->Damages[i].Absorb = dmgInfo.GetAbsorb();
            damageInfo->Damages[i].Resist = dmgInfo.GetResist();

            if (damageInfo->Damages[i].Absorb)
                tmpHitInfo[i] |= (damageInfo->Damages[i].Damage - damageInfo->Damages[i].Absorb == 0 ? HITINFO_FULL_ABSORB : HITINFO_PARTIAL_ABSORB);

            if (damageInfo->Damages[i].Resist)
                tmpHitInfo[i] |= (damageInfo->Damages[i].Damage - damageInfo->Damages[i].Resist == 0 ? HITINFO_FULL_RESIST : HITINFO_PARTIAL_RESIST);

            damageInfo->CleanDamage += damageInfo->Damages[i].Damage - dmgInfo.GetDamage();
            damageInfo->Damages[i].Damage = dmgInfo.GetDamage();
        }
        else // Impossible get negative result but....
            damageInfo->Damages[i].Damage = 0;
    }

    // set proper HitInfo flags
    if ((tmpHitInfo[0] & HITINFO_FULL_ABSORB) != 0)
    {
        // only set full absorb whenever both damages were fully absorbed
        damageInfo->HitInfo |= ((tmpHitInfo[1] & HITINFO_FULL_ABSORB) != 0) ? HITINFO_FULL_ABSORB : HITINFO_PARTIAL_ABSORB;
    }
    else
        damageInfo->HitInfo |= (tmpHitInfo[0] & HITINFO_PARTIAL_ABSORB);

    if (tmpHitInfo[0] == HITINFO_FULL_RESIST)
    {
        // only set full resist whenever both damages were fully resisted
        damageInfo->HitInfo |= ((tmpHitInfo[1] & HITINFO_FULL_RESIST) != 0) ? HITINFO_FULL_RESIST : HITINFO_PARTIAL_RESIST;
    }
    else
        damageInfo->HitInfo |= (tmpHitInfo[0] & HITINFO_FULL_RESIST);
}

void Unit::DealMeleeDamage(CalcDamageInfo* damageInfo, bool durabilityLoss)
{
    Unit* victim = damageInfo->Target;

    if (!victim->IsAlive() || victim->HasUnitState(UNIT_STATE_IN_FLIGHT) || (victim->GetTypeId() == TYPEID_UNIT && victim->ToCreature()->IsEvadingAttacks()))
        return;

    // Hmmmm dont like this emotes client must by self do all animations
    if (damageInfo->HitInfo & HITINFO_CRITICALHIT)
        victim->HandleEmoteCommand(EMOTE_ONESHOT_WOUND_CRITICAL);
    if (damageInfo->Blocked && damageInfo->TargetState != VICTIMSTATE_BLOCKS)
        victim->HandleEmoteCommand(EMOTE_ONESHOT_PARRY_SHIELD);

    if (damageInfo->TargetState == VICTIMSTATE_PARRY &&
        (GetTypeId() != TYPEID_UNIT || (ToCreature()->GetCreatureTemplate()->flags_extra & CREATURE_FLAG_EXTRA_NO_PARRY_HASTEN) == 0))
    {
        // Get attack timers
        float offtime  = float(victim->getAttackTimer(OFF_ATTACK));
        float basetime = float(victim->getAttackTimer(BASE_ATTACK));
        // Reduce attack time
        if (victim->haveOffhandWeapon() && offtime < basetime)
        {
            float percent20 = victim->GetAttackTime(OFF_ATTACK) * 0.20f;
            float percent60 = 3.0f * percent20;
            if (offtime > percent20 && offtime <= percent60)
                victim->setAttackTimer(OFF_ATTACK, uint32(percent20));
            else if (offtime > percent60)
            {
                offtime -= 2.0f * percent20;
                victim->setAttackTimer(OFF_ATTACK, uint32(offtime));
            }
        }
        else
        {
            float percent20 = victim->GetAttackTime(BASE_ATTACK) * 0.20f;
            float percent60 = 3.0f * percent20;
            if (basetime > percent20 && basetime <= percent60)
                victim->setAttackTimer(BASE_ATTACK, uint32(percent20));
            else if (basetime > percent60)
            {
                basetime -= 2.0f * percent20;
                victim->setAttackTimer(BASE_ATTACK, uint32(basetime));
            }
        }
    }

    for (uint8 i = 0; i < MAX_ITEM_PROTO_DAMAGES; ++i)
    {
        // Call default DealDamage
        CleanDamage cleanDamage(damageInfo->CleanDamage, damageInfo->Damages[i].Absorb, damageInfo->AttackType, damageInfo->HitOutCome);
        Unit::DealDamage(this, victim, damageInfo->Damages[i].Damage, &cleanDamage, DIRECT_DAMAGE, SpellSchoolMask(damageInfo->Damages[i].DamageSchoolMask), nullptr, durabilityLoss);
    }

    // If this is a creature and it attacks from behind it has a probability to daze it's victim
    if ((damageInfo->HitOutCome == MELEE_HIT_CRIT || damageInfo->HitOutCome == MELEE_HIT_CRUSHING || damageInfo->HitOutCome == MELEE_HIT_NORMAL || damageInfo->HitOutCome == MELEE_HIT_GLANCING) &&
        GetTypeId() != TYPEID_PLAYER && !ToCreature()->IsControlledByPlayer() && !victim->HasInArc(float(M_PI), this)
        && (victim->GetTypeId() == TYPEID_PLAYER || !victim->ToCreature()->isWorldBoss())&& !victim->IsVehicle())
    {
        // 20% base chance
        float chance = 20.0f;

        // there is a newbie protection, at level 10 just 7% base chance; assuming linear function
        if (victim->getLevel() < 30)
            chance = 0.65f * victim->getLevel() + 0.5f;

        uint32 const victimDefense = victim->GetDefenseSkillValue();
        uint32 const attackerMeleeSkill = GetMaxSkillValueForLevel();

        chance *= attackerMeleeSkill / float(victimDefense) * 0.16f;

        // -probability is between 0% and 40%
        RoundToInterval(chance, 0.0f, 40.0f);
        if (roll_chance_f(chance))
            CastSpell(victim, 1604 /*SPELL_DAZED*/, true);
    }

    if (GetTypeId() == TYPEID_PLAYER)
    {
        DamageInfo dmgInfo(*damageInfo);
        ToPlayer()->CastItemCombatSpell(dmgInfo);
    }

    // Do effect if any damage done to target
    if (damageInfo->Damages[0].Damage + damageInfo->Damages[1].Damage)
    {
        // We're going to call functions which can modify content of the list during iteration over it's elements
        // Let's copy the list so we can prevent iterator invalidation
        AuraEffectList vDamageShieldsCopy(victim->GetAuraEffectsByType(SPELL_AURA_DAMAGE_SHIELD));
        for (AuraEffect const* aurEff : vDamageShieldsCopy)
        {
            SpellInfo const* spellInfo = aurEff->GetSpellInfo();

            // Damage shield can be resisted...
            SpellMissInfo missInfo = victim->SpellHitResult(this, spellInfo, false);
            if (missInfo != SPELL_MISS_NONE)
            {
                victim->SendSpellMiss(this, spellInfo->Id, missInfo);
                continue;
            }

            // ...or immuned
            if (IsImmunedToDamage(spellInfo))
            {
                victim->SendSpellDamageImmune(this, spellInfo->Id);
                continue;
            }

            uint32 damage = aurEff->GetAmount();
            if (Unit* caster = aurEff->GetCaster())
            {
                damage = caster->SpellDamageBonusDone(this, spellInfo, damage, SPELL_DIRECT_DAMAGE, aurEff->GetEffIndex(), { });
                damage = SpellDamageBonusTaken(caster, spellInfo, damage, SPELL_DIRECT_DAMAGE);
            }

            // No Unit::CalcAbsorbResist here - opcode doesn't send that data - this damage is probably not affected by that
            Unit::DealDamageMods(this, damage, nullptr);

            /// @todo Move this to a packet handler
            WorldPacket data(SMSG_SPELLDAMAGESHIELD, 8 + 8 + 4 + 4 + 4 + 4 + 4);
            data << uint64(victim->GetGUID());
            data << uint64(GetGUID());
            data << uint32(spellInfo->Id);
            data << uint32(damage);                  // Damage
            int32 const overkill = int32(damage) - int32(GetHealth());
            data << uint32(std::max(overkill, 0)); // Overkill
            data << uint32(spellInfo->SchoolMask);
            victim->SendMessageToSet(&data, true);

            Unit::DealDamage(victim, this, damage, nullptr, SPELL_DIRECT_DAMAGE, spellInfo->GetSchoolMask(), spellInfo, true);
        }
    }
}

void Unit::HandleEmoteCommand(uint32 anim_id)
{
    WorldPacket data(SMSG_EMOTE, 4 + 8);
    data << uint32(anim_id);
    data << uint64(GetGUID());
    SendMessageToSet(&data, true);
}

/*static*/ bool Unit::IsDamageReducedByArmor(SpellSchoolMask schoolMask, SpellInfo const* spellInfo /*= nullptr*/)
{
    // only physical spells damage gets reduced by armor
    if ((schoolMask & SPELL_SCHOOL_MASK_NORMAL) == 0)
        return false;

    return !spellInfo || !spellInfo->HasAttribute(SPELL_ATTR0_CU_IGNORE_ARMOR);
}

/*static*/ uint32 Unit::CalcArmorReducedDamage(Unit const* attacker, Unit* victim, uint32 damage, SpellInfo const* spellInfo, WeaponAttackType attackType /*= MAX_ATTACK*/, uint8 attackerLevel /*= 0*/)
{
    float armor = float(victim->GetArmor());

    // Ignore enemy armor by SPELL_AURA_MOD_TARGET_RESISTANCE aura
    if (attacker)
    {
        armor += attacker->GetTotalAuraModifierByMiscMask(SPELL_AURA_MOD_TARGET_RESISTANCE, SPELL_SCHOOL_MASK_NORMAL);

        if (spellInfo)
            if (Player* modOwner = attacker->GetSpellModOwner())
                modOwner->ApplySpellMod(spellInfo->Id, SPELLMOD_IGNORE_ARMOR, armor);

        AuraEffectList const& resIgnoreAurasAb = attacker->GetAuraEffectsByType(SPELL_AURA_MOD_ABILITY_IGNORE_TARGET_RESIST);
        for (AuraEffect const* aurEff : resIgnoreAurasAb)
        {
            if (aurEff->GetMiscValue() & SPELL_SCHOOL_MASK_NORMAL && aurEff->IsAffectedOnSpell(spellInfo))
                armor = std::floor(AddPct(armor, -aurEff->GetAmount()));
        }

        AuraEffectList const& resIgnoreAuras = attacker->GetAuraEffectsByType(SPELL_AURA_MOD_IGNORE_TARGET_RESIST);
        for (AuraEffect const* aurEff : resIgnoreAuras)
        {
            if (aurEff->GetMiscValue() & SPELL_SCHOOL_MASK_NORMAL)
                armor = std::floor(AddPct(armor, -aurEff->GetAmount()));
        }

        // Apply Player CR_ARMOR_PENETRATION rating and buffs from stances\specializations etc.
        if (attacker->GetTypeId() == TYPEID_PLAYER)
        {
            float arpPct = attacker->ToPlayer()->GetRatingBonusValue(CR_ARMOR_PENETRATION);

            Item const* weapon = attacker->ToPlayer()->GetWeaponForAttack(attackType, true);
            arpPct += attacker->GetTotalAuraModifier(SPELL_AURA_MOD_ARMOR_PENETRATION_PCT, [weapon](AuraEffect const* aurEff) -> bool
            {
                return aurEff->GetSpellInfo()->IsItemFitToSpellRequirements(weapon);
            });

            // no more than 100%
            RoundToInterval(arpPct, 0.f, 100.f);

            float maxArmorPen = 0.f;
            if (victim->getLevel() < 60)
                maxArmorPen = float(400 + 85 * victim->getLevel());
            else
                maxArmorPen = 400 + 85 * victim->getLevel() + 4.5f * 85 * (victim->getLevel() - 59);

            // Cap armor penetration to this number
            maxArmorPen = std::min((armor + maxArmorPen) / 3.f, armor);
            // Figure out how much armor do we ignore
            armor -= CalculatePct(maxArmorPen, arpPct);
        }
    }

    if (armor < 0.0f)
        armor = 0.0f;

    float levelModifier = attacker ? attacker->getLevel() : attackerLevel;
    if (levelModifier > 59.f)
        levelModifier = levelModifier + 4.5f * (levelModifier - 59.f);

    float damageReduction = 0.1f * armor / (8.5f * levelModifier + 40.f);
    damageReduction /= (1.0f + damageReduction);

    RoundToInterval(damageReduction, 0.f, 0.75f);
    return std::max<uint32>(damage * (1.0f - damageReduction), 0);
}

/*static*/ uint32 Unit::CalcSpellResistedDamage(Unit const* attacker, Unit* victim, uint32 damage, SpellSchoolMask schoolMask, SpellInfo const* spellInfo)
{
    // Magic damage, check for resists
    if (!(schoolMask & SPELL_SCHOOL_MASK_MAGIC))
        return 0;

    // Npcs can have holy resistance
    if ((schoolMask & SPELL_SCHOOL_MASK_HOLY) && victim->GetTypeId() != TYPEID_UNIT)
        return 0;

    // Ignore spells that can't be resisted
    if (spellInfo)
    {
        if (spellInfo->HasAttribute(SPELL_ATTR4_IGNORE_RESISTANCES))
            return 0;

        // Binary spells can't have damage part resisted
        if (spellInfo->HasAttribute(SPELL_ATTR0_CU_BINARY_SPELL))
            return 0;
    }

    float const averageResist = Unit::CalculateAverageResistReduction(attacker, schoolMask, victim, spellInfo);
    float discreteResistProbability[11] = { };
    if (averageResist <= 0.1f)
    {
        discreteResistProbability[0] = 1.0f - 7.5f * averageResist;
        discreteResistProbability[1] = 5.0f * averageResist;
        discreteResistProbability[2] = 2.5f * averageResist;
    }
    else
    {
        for (uint32 i = 0; i < 11; ++i)
            discreteResistProbability[i] = std::max(0.5f - 2.5f * std::fabs(0.1f * i - averageResist), 0.0f);
    }

    float roll = float(rand_norm());
    float probabilitySum = 0.0f;

    uint32 resistance = 0;
    for (; resistance < 11; ++resistance)
        if (roll < (probabilitySum += discreteResistProbability[resistance]))
            break;

    float damageResisted = damage * resistance / 10.f;
    if (damageResisted > 0.0f) // if any damage was resisted
    {
        int32 ignoredResistance = 0;
        if (attacker)
        {
            ignoredResistance += attacker->GetTotalAuraModifier(SPELL_AURA_MOD_ABILITY_IGNORE_TARGET_RESIST, [schoolMask, spellInfo](AuraEffect const* aurEff) -> bool
            {
                if ((aurEff->GetMiscValue() & schoolMask) && aurEff->IsAffectedOnSpell(spellInfo))
                    return true;
                return false;
            });

            ignoredResistance += attacker->GetTotalAuraModifierByMiscMask(SPELL_AURA_MOD_IGNORE_TARGET_RESIST, schoolMask);
        }

        ignoredResistance = std::min<int32>(ignoredResistance, 100);
        ApplyPct(damageResisted, 100 - ignoredResistance);

        // Spells with melee and magic school mask, decide whether resistance or armor absorb is higher
        if (spellInfo && spellInfo->HasAttribute(SPELL_ATTR0_CU_SCHOOLMASK_NORMAL_WITH_MAGIC))
        {
            uint32 damageAfterArmor = Unit::CalcArmorReducedDamage(attacker, victim, damage, spellInfo, spellInfo->GetAttackType());
            float armorReduction = damage - damageAfterArmor;

            // pick the lower one, the weakest resistance counts
            damageResisted = std::min(damageResisted, armorReduction);
        }
    }

    damageResisted = std::max(damageResisted, 0.f);
    return uint32(damageResisted);
}

/*static*/ float Unit::CalculateAverageResistReduction(WorldObject const* caster, SpellSchoolMask schoolMask, Unit const* victim, SpellInfo const* spellInfo)
{
    float victimResistance = float(victim->GetResistance(schoolMask));
    if (caster)
    {
        // pets inherit 100% of masters penetration
        if (Player const* player = caster->GetSpellModOwner())
        {
            victimResistance += float(player->GetTotalAuraModifierByMiscMask(SPELL_AURA_MOD_TARGET_RESISTANCE, schoolMask));
            victimResistance -= float(player->GetSpellPenetrationItemMod());
        }
        else if (Unit const* unitCaster = caster->ToUnit())
            victimResistance += float(unitCaster->GetTotalAuraModifierByMiscMask(SPELL_AURA_MOD_TARGET_RESISTANCE, schoolMask));
    }

    // holy resistance exists in pve and comes from level difference, ignore template values
    if (schoolMask & SPELL_SCHOOL_MASK_HOLY)
        victimResistance = 0.0f;

    // Chaos Bolt exception, ignore all target resistances (unknown attribute?)
    if (spellInfo && spellInfo->SpellFamilyName == SPELLFAMILY_WARLOCK && spellInfo->SpellIconID == 3178)
        victimResistance = 0.0f;

    victimResistance = std::max(victimResistance, 0.0f);

    // level-based resistance does not apply to binary spells, and cannot be overcome by spell penetration
    // gameobject caster -- should it have level based resistance?
    if (caster && caster->GetTypeId() != TYPEID_GAMEOBJECT && (!spellInfo || !spellInfo->HasAttribute(SPELL_ATTR0_CU_BINARY_SPELL)))
        victimResistance += std::max((float(victim->getLevelForTarget(caster)) - float(caster->getLevelForTarget(victim))) * 5.0f, 0.0f);

    static uint32 const BOSS_LEVEL = 83;
    static float const BOSS_RESISTANCE_CONSTANT = 510.0f;
    uint32 level = victim->getLevel();
    float resistanceConstant = 0.0f;

    if (level == BOSS_LEVEL)
        resistanceConstant = BOSS_RESISTANCE_CONSTANT;
    else
        resistanceConstant = level * 5.0f;

    return victimResistance / (victimResistance + resistanceConstant);
}

/*static*/ void Unit::CalcAbsorbResist(DamageInfo& damageInfo)
{
    if (!damageInfo.GetVictim() || !damageInfo.GetVictim()->IsAlive() || !damageInfo.GetDamage())
        return;

    uint32 resistedDamage = Unit::CalcSpellResistedDamage(damageInfo.GetAttacker(), damageInfo.GetVictim(), damageInfo.GetDamage(), damageInfo.GetSchoolMask(), damageInfo.GetSpellInfo());
    damageInfo.ResistDamage(resistedDamage);

    // Ignore Absorption Auras
    float auraAbsorbMod = 0.f;
    if (Unit* attacker = damageInfo.GetAttacker())
    {
        auraAbsorbMod = attacker->GetMaxPositiveAuraModifierByMiscMask(SPELL_AURA_MOD_TARGET_ABSORB_SCHOOL, damageInfo.GetSchoolMask());
        auraAbsorbMod = std::max(auraAbsorbMod, static_cast<float>(attacker->GetMaxPositiveAuraModifier(SPELL_AURA_MOD_TARGET_ABILITY_ABSORB_SCHOOL, [&damageInfo](AuraEffect const* aurEff) -> bool
        {
            if (!(aurEff->GetMiscValue() & damageInfo.GetSchoolMask()))
                return false;

            if (!aurEff->IsAffectedOnSpell(damageInfo.GetSpellInfo()))
                return false;

            return true;
        })));
    }

    RoundToInterval(auraAbsorbMod, 0.0f, 100.0f);

    int32 absorbIgnoringDamage = CalculatePct(damageInfo.GetDamage(), auraAbsorbMod);
    damageInfo.ModifyDamage(-absorbIgnoringDamage);

    // We're going to call functions which can modify content of the list during iteration over it's elements
    // Let's copy the list so we can prevent iterator invalidation
    AuraEffectList vSchoolAbsorbCopy(damageInfo.GetVictim()->GetAuraEffectsByType(SPELL_AURA_SCHOOL_ABSORB));
    vSchoolAbsorbCopy.sort(Trinity::AbsorbAuraOrderPred());

    // absorb without mana cost
    for (AuraEffectList::iterator itr = vSchoolAbsorbCopy.begin(); (itr != vSchoolAbsorbCopy.end()) && (damageInfo.GetDamage() > 0); ++itr)
    {
        AuraEffect* absorbAurEff = *itr;
        // Check if aura was removed during iteration - we don't need to work on such auras
        AuraApplication const* aurApp = absorbAurEff->GetBase()->GetApplicationOfTarget(damageInfo.GetVictim()->GetGUID());
        if (!aurApp)
            continue;
        if (!(absorbAurEff->GetMiscValue() & damageInfo.GetSchoolMask()))
            continue;

        // get amount which can be still absorbed by the aura
        int32 currentAbsorb = absorbAurEff->GetAmount();
        // aura with infinite absorb amount - let the scripts handle absorbtion amount, set here to 0 for safety
        if (currentAbsorb < 0)
            currentAbsorb = 0;

        uint32 tempAbsorb = uint32(currentAbsorb);

        bool defaultPrevented = false;

        absorbAurEff->GetBase()->CallScriptEffectAbsorbHandlers(absorbAurEff, aurApp, damageInfo, tempAbsorb, defaultPrevented);
        currentAbsorb = tempAbsorb;

        if (defaultPrevented)
            continue;

        // absorb must be smaller than the damage itself
        currentAbsorb = RoundToInterval(currentAbsorb, 0, int32(damageInfo.GetDamage()));

        damageInfo.AbsorbDamage(currentAbsorb);

        tempAbsorb = currentAbsorb;
        absorbAurEff->GetBase()->CallScriptEffectAfterAbsorbHandlers(absorbAurEff, aurApp, damageInfo, tempAbsorb);

        // Check if our aura is using amount to count damage
        if (absorbAurEff->GetAmount() >= 0)
        {
            // Reduce shield amount
            absorbAurEff->SetAmount(absorbAurEff->GetAmount() - currentAbsorb);
            // Aura cannot absorb anything more - remove it
            if (absorbAurEff->GetAmount() <= 0)
                absorbAurEff->GetBase()->Remove(AURA_REMOVE_BY_ENEMY_SPELL);
        }
    }

    // absorb by mana cost
    AuraEffectList vManaShieldCopy(damageInfo.GetVictim()->GetAuraEffectsByType(SPELL_AURA_MANA_SHIELD));
    for (AuraEffectList::const_iterator itr = vManaShieldCopy.begin(); (itr != vManaShieldCopy.end()) && (damageInfo.GetDamage() > 0); ++itr)
    {
        AuraEffect* absorbAurEff = *itr;
        // Check if aura was removed during iteration - we don't need to work on such auras
        AuraApplication const* aurApp = absorbAurEff->GetBase()->GetApplicationOfTarget(damageInfo.GetVictim()->GetGUID());
        if (!aurApp)
            continue;
        // check damage school mask
        if (!(absorbAurEff->GetMiscValue() & damageInfo.GetSchoolMask()))
            continue;

        // get amount which can be still absorbed by the aura
        int32 currentAbsorb = absorbAurEff->GetAmount();
        // aura with infinite absorb amount - let the scripts handle absorbtion amount, set here to 0 for safety
        if (currentAbsorb < 0)
            currentAbsorb = 0;

        uint32 tempAbsorb = currentAbsorb;

        bool defaultPrevented = false;

        absorbAurEff->GetBase()->CallScriptEffectManaShieldHandlers(absorbAurEff, aurApp, damageInfo, tempAbsorb, defaultPrevented);
        currentAbsorb = tempAbsorb;

        if (defaultPrevented)
            continue;

        // absorb must be smaller than the damage itself
        currentAbsorb = RoundToInterval(currentAbsorb, 0, int32(damageInfo.GetDamage()));

        int32 manaReduction = currentAbsorb;

        // lower absorb amount by talents
        if (float manaMultiplier = absorbAurEff->GetSpellInfo()->Effects[absorbAurEff->GetEffIndex()].CalcValueMultiplier(absorbAurEff->GetCaster()))
            manaReduction = int32(float(manaReduction) * manaMultiplier);

        int32 manaTaken = -damageInfo.GetVictim()->ModifyPower(POWER_MANA, -manaReduction);

        // take case when mana has ended up into account
        currentAbsorb = currentAbsorb ? int32(float(currentAbsorb) * (float(manaTaken) / float(manaReduction))) : 0;

        damageInfo.AbsorbDamage(currentAbsorb);

        tempAbsorb = currentAbsorb;
        absorbAurEff->GetBase()->CallScriptEffectAfterManaShieldHandlers(absorbAurEff, aurApp, damageInfo, tempAbsorb);

        // Check if our aura is using amount to count damage
        if (absorbAurEff->GetAmount() >= 0)
        {
            absorbAurEff->SetAmount(absorbAurEff->GetAmount() - currentAbsorb);
            if ((absorbAurEff->GetAmount() <= 0))
                absorbAurEff->GetBase()->Remove(AURA_REMOVE_BY_ENEMY_SPELL);
        }
    }

    damageInfo.ModifyDamage(absorbIgnoringDamage);

    // split damage auras - only when not damaging self
    if (damageInfo.GetVictim() != damageInfo.GetAttacker())
    {
        // We're going to call functions which can modify content of the list during iteration over it's elements
        // Let's copy the list so we can prevent iterator invalidation
        AuraEffectList vSplitDamageFlatCopy(damageInfo.GetVictim()->GetAuraEffectsByType(SPELL_AURA_SPLIT_DAMAGE_FLAT));
        for (AuraEffectList::iterator itr = vSplitDamageFlatCopy.begin(); (itr != vSplitDamageFlatCopy.end()) && (damageInfo.GetDamage() > 0); ++itr)
        {
            // Check if aura was removed during iteration - we don't need to work on such auras
            if (!((*itr)->GetBase()->IsAppliedOnTarget(damageInfo.GetVictim()->GetGUID())))
                continue;
            // check damage school mask
            if (!((*itr)->GetMiscValue() & damageInfo.GetSchoolMask()))
                continue;

            // Damage can be splitted only if aura has an alive caster
            Unit* caster = (*itr)->GetCaster();
            if (!caster || (caster == damageInfo.GetVictim()) || !caster->IsInWorld() || !caster->IsAlive())
                continue;

            int32 splitDamage = (*itr)->GetAmount();

            // absorb must be smaller than the damage itself
            splitDamage = RoundToInterval(splitDamage, 0, int32(damageInfo.GetDamage()));

            damageInfo.AbsorbDamage(splitDamage);

            // check if caster is immune to damage
            if (caster->IsImmunedToDamage(damageInfo.GetSchoolMask()))
            {
                damageInfo.GetVictim()->SendSpellMiss(caster, (*itr)->GetSpellInfo()->Id, SPELL_MISS_IMMUNE);
                continue;
            }

            uint32 splitted = splitDamage;
            uint32 splitted_absorb = 0;
            Unit::DealDamageMods(caster, splitted, &splitted_absorb);

            if (Unit* attacker = damageInfo.GetAttacker())
                attacker->SendSpellNonMeleeDamageLog(caster, (*itr)->GetSpellInfo()->Id, splitted, damageInfo.GetSchoolMask(), splitted_absorb, 0, false, 0, false);

            CleanDamage cleanDamage = CleanDamage(splitted, 0, BASE_ATTACK, MELEE_HIT_NORMAL);
            Unit::DealDamage(damageInfo.GetAttacker(), caster, splitted, &cleanDamage, DIRECT_DAMAGE, damageInfo.GetSchoolMask(), (*itr)->GetSpellInfo(), false);
        }

        // We're going to call functions which can modify content of the list during iteration over it's elements
        // Let's copy the list so we can prevent iterator invalidation
        AuraEffectList vSplitDamagePctCopy(damageInfo.GetVictim()->GetAuraEffectsByType(SPELL_AURA_SPLIT_DAMAGE_PCT));
        for (AuraEffectList::iterator itr = vSplitDamagePctCopy.begin(); itr != vSplitDamagePctCopy.end() && damageInfo.GetDamage() > 0; ++itr)
        {
            // Check if aura was removed during iteration - we don't need to work on such auras
            AuraApplication const* aurApp = (*itr)->GetBase()->GetApplicationOfTarget(damageInfo.GetVictim()->GetGUID());
            if (!aurApp)
                continue;

            // check damage school mask
            if (!((*itr)->GetMiscValue() & damageInfo.GetSchoolMask()))
                continue;

            // Damage can be splitted only if aura has an alive caster
            Unit* caster = (*itr)->GetCaster();
            if (!caster || (caster == damageInfo.GetVictim()) || !caster->IsInWorld() || !caster->IsAlive())
                continue;

            uint32 splitDamage = CalculatePct(damageInfo.GetDamage(), (*itr)->GetAmount());

            (*itr)->GetBase()->CallScriptEffectSplitHandlers((*itr), aurApp, damageInfo, splitDamage);

            // absorb must be smaller than the damage itself
            splitDamage = RoundToInterval(splitDamage, uint32(0), uint32(damageInfo.GetDamage()));

            damageInfo.AbsorbDamage(splitDamage);

            // check if caster is immune to damage
            if (caster->IsImmunedToDamage(damageInfo.GetSchoolMask()))
            {
                damageInfo.GetVictim()->SendSpellMiss(caster, (*itr)->GetSpellInfo()->Id, SPELL_MISS_IMMUNE);
                continue;
            }

            uint32 split_absorb = 0;
            Unit::DealDamageMods(caster, splitDamage, &split_absorb);

            if (Unit* attacker = damageInfo.GetAttacker())
                attacker->SendSpellNonMeleeDamageLog(caster, (*itr)->GetSpellInfo()->Id, splitDamage, damageInfo.GetSchoolMask(), split_absorb, 0, false, 0, false);

            CleanDamage cleanDamage = CleanDamage(splitDamage, 0, BASE_ATTACK, MELEE_HIT_NORMAL);
            Unit::DealDamage(damageInfo.GetAttacker(), caster, splitDamage, &cleanDamage, DIRECT_DAMAGE, damageInfo.GetSchoolMask(), (*itr)->GetSpellInfo(), false);

            // break 'Fear' and similar auras
            Unit::ProcSkillsAndAuras(damageInfo.GetAttacker(), caster, PROC_FLAG_NONE, PROC_FLAG_TAKEN_SPELL_MAGIC_DMG_CLASS_NEG, PROC_SPELL_TYPE_DAMAGE, PROC_SPELL_PHASE_HIT, PROC_HIT_NONE, nullptr, &damageInfo, nullptr);
        }
    }
}

/*static*/ void Unit::CalcHealAbsorb(HealInfo& healInfo)
{
    if (!healInfo.GetHeal())
        return;

    int32 const healing = static_cast<int32>(healInfo.GetHeal());
    int32 absorbAmount = 0;

    // Need remove expired auras after
    bool existExpired = false;

    // absorb without mana cost
    AuraEffectList const& vHealAbsorb = healInfo.GetTarget()->GetAuraEffectsByType(SPELL_AURA_SCHOOL_HEAL_ABSORB);
    for (AuraEffectList::const_iterator i = vHealAbsorb.begin(); i != vHealAbsorb.end() && absorbAmount <= healing; ++i)
    {
        if (!((*i)->GetMiscValue() & healInfo.GetSpellInfo()->SchoolMask))
            continue;

        // Max Amount can be absorbed by this aura
        int32 currentAbsorb = (*i)->GetAmount();

        // Found empty aura (impossible but..)
        if (currentAbsorb <= 0)
        {
            existExpired = true;
            continue;
        }

        // currentAbsorb - damage can be absorbed by shield
        // If need absorb less damage
        if (healing < currentAbsorb + absorbAmount)
            currentAbsorb = healing - absorbAmount;

        absorbAmount += currentAbsorb;

        // Reduce shield amount
        (*i)->SetAmount((*i)->GetAmount() - currentAbsorb);
        // Need remove it later
        if ((*i)->GetAmount() <= 0)
            existExpired = true;
    }

    // Remove all expired absorb auras
    if (existExpired)
    {
        for (AuraEffectList::const_iterator i = vHealAbsorb.begin(); i != vHealAbsorb.end();)
        {
            AuraEffect* auraEff = *i;
            ++i;
            if (auraEff->GetAmount() <= 0)
            {
                uint32 removedAuras = healInfo.GetTarget()->m_removedAurasCount;
                auraEff->GetBase()->Remove(AURA_REMOVE_BY_ENEMY_SPELL);
                if (removedAuras + 1 < healInfo.GetTarget()->m_removedAurasCount)
                    i = vHealAbsorb.begin();
            }
        }
    }

    if (absorbAmount > 0)
        healInfo.AbsorbHeal(absorbAmount);
}

void Unit::AttackerStateUpdate(Unit* victim, WeaponAttackType attType, bool extra)
{
    if (HasUnitState(UNIT_STATE_CANNOT_AUTOATTACK) || HasFlag(UNIT_FIELD_FLAGS, UNIT_FLAG_PACIFIED))
        return;

    if (!victim->IsAlive())
        return;

    if ((attType == BASE_ATTACK || attType == OFF_ATTACK) && !IsWithinLOSInMap(victim))
        return;

    AttackedTarget(victim, true);
    RemoveAurasWithInterruptFlags(AURA_INTERRUPT_FLAG_MELEE_ATTACK);

    if (attType != BASE_ATTACK && attType != OFF_ATTACK)
        return;                                             // ignore ranged case

    if (GetTypeId() == TYPEID_UNIT && !HasFlag(UNIT_FIELD_FLAGS, UNIT_FLAG_POSSESSED) && !HasFlag(UNIT_FIELD_FLAGS_2, UNIT_FLAG2_DISABLE_TURN))
        SetFacingToObject(victim, false); // update client side facing to face the target (prevents visual glitches when casting untargeted spells)

    // melee attack spell cast at main hand attack only - no normal melee dmg dealt
    if (attType == BASE_ATTACK && m_currentSpells[CURRENT_MELEE_SPELL] && !extra)
        m_currentSpells[CURRENT_MELEE_SPELL]->cast();
    else
    {
        // attack can be redirected to another target
        victim = GetMeleeHitRedirectTarget(victim);

        CalcDamageInfo damageInfo;
        CalculateMeleeDamage(victim, &damageInfo, attType);
        // Send log damage message to client

        for (uint8 i = 0; i < MAX_ITEM_PROTO_DAMAGES; ++i)
            Unit::DealDamageMods(victim, damageInfo.Damages[i].Damage, &damageInfo.Damages[i].Absorb);
        SendAttackStateUpdate(&damageInfo);

        DealMeleeDamage(&damageInfo, true);

        DamageInfo dmgInfo(damageInfo);
        Unit::ProcSkillsAndAuras(damageInfo.Attacker, damageInfo.Target, damageInfo.ProcAttacker, damageInfo.ProcVictim, PROC_SPELL_TYPE_NONE, PROC_SPELL_PHASE_NONE, dmgInfo.GetHitMask(), nullptr, &dmgInfo, nullptr);

        if (GetTypeId() == TYPEID_PLAYER)
            TC_LOG_DEBUG("entities.unit", "AttackerStateUpdate: (Player) %u attacked %u (TypeId: %u) for %u dmg, absorbed %u, blocked %u, resisted %u.",
                GetGUID().GetCounter(), victim->GetGUID().GetCounter(), victim->GetTypeId(), dmgInfo.GetDamage(), dmgInfo.GetAbsorb(), dmgInfo.GetBlock(), dmgInfo.GetResist());
        else
            TC_LOG_DEBUG("entities.unit", "AttackerStateUpdate: (NPC)    %u attacked %u (TypeId: %u) for %u dmg, absorbed %u, blocked %u, resisted %u.",
                GetGUID().GetCounter(), victim->GetGUID().GetCounter(), victim->GetTypeId(), dmgInfo.GetDamage(), dmgInfo.GetAbsorb(), dmgInfo.GetBlock(), dmgInfo.GetResist());
    }
}

void Unit::FakeAttackerStateUpdate(Unit* victim, WeaponAttackType attType /*= BASE_ATTACK*/)
{
    if (HasUnitState(UNIT_STATE_CANNOT_AUTOATTACK) || HasFlag(UNIT_FIELD_FLAGS, UNIT_FLAG_PACIFIED))
        return;

    if (!victim->IsAlive())
        return;

    if ((attType == BASE_ATTACK || attType == OFF_ATTACK) && !IsWithinLOSInMap(victim))
        return;

    AttackedTarget(victim, true);
    RemoveAurasWithInterruptFlags(AURA_INTERRUPT_FLAG_MELEE_ATTACK);

    if (attType != BASE_ATTACK && attType != OFF_ATTACK)
        return;                                             // ignore ranged case

    if (GetTypeId() == TYPEID_UNIT && !HasFlag(UNIT_FIELD_FLAGS, UNIT_FLAG_POSSESSED) && !HasFlag(UNIT_FIELD_FLAGS_2, UNIT_FLAG2_DISABLE_TURN))
        SetFacingToObject(victim, false); // update client side facing to face the target (prevents visual glitches when casting untargeted spells)

    CalcDamageInfo damageInfo;
    damageInfo.Attacker = this;
    damageInfo.Target = victim;

    for (uint8 i = 0; i < MAX_ITEM_PROTO_DAMAGES; ++i)
    {
        damageInfo.Damages[i].DamageSchoolMask = GetMeleeDamageSchoolMask(attType, i);
        damageInfo.Damages[i].Damage = 0;
        damageInfo.Damages[i].Absorb = 0;
        damageInfo.Damages[i].Resist = 0;
    }

    damageInfo.AttackType = attType;
    damageInfo.CleanDamage = 0;
    damageInfo.Blocked = 0;

    damageInfo.TargetState = VICTIMSTATE_HIT;
    damageInfo.HitInfo = HITINFO_AFFECTS_VICTIM | HITINFO_NORMALSWING | HITINFO_FAKE_DAMAGE;
    if (attType == OFF_ATTACK)
        damageInfo.HitInfo |= HITINFO_OFFHAND;

    damageInfo.ProcAttacker = PROC_FLAG_NONE;
    damageInfo.ProcVictim = PROC_FLAG_NONE;
    damageInfo.HitOutCome = MELEE_HIT_NORMAL;

    SendAttackStateUpdate(&damageInfo);
}

void Unit::HandleProcExtraAttackFor(Unit* victim)
{
    while (m_extraAttacks)
    {
        AttackerStateUpdate(victim, BASE_ATTACK, true);
        --m_extraAttacks;
    }
}

MeleeHitOutcome Unit::RollMeleeOutcomeAgainst(Unit const* victim, WeaponAttackType attType) const
{
    if (victim->GetTypeId() == TYPEID_UNIT && victim->ToCreature()->IsInEvadeMode())
        return MELEE_HIT_EVADE;

    int32 const attackerMaxSkillValueForLevel = GetMaxSkillValueForLevel(victim);
    int32 const victimMaxSkillValueForLevel = victim->GetMaxSkillValueForLevel(this);

    int32 const attackerWeaponSkill = GetWeaponSkillValue(attType, victim);
    int32 const victimDefenseSkill = victim->GetDefenseSkillValue(this);

    // Miss chance based on melee
    int32 miss_chance = int32(MeleeSpellMissChance(victim, attType, attackerWeaponSkill - victimMaxSkillValueForLevel, 0) * 100.0f);

    // Critical hit chance
    int32 crit_chance = int32(GetUnitCriticalChanceAgainst(attType, victim) * 100.0f);

    int32 dodge_chance = int32(GetUnitDodgeChance(attType, victim) * 100.0f);
    int32 block_chance = int32(GetUnitBlockChance(attType, victim) * 100.0f);
    int32 parry_chance = int32(GetUnitParryChance(attType, victim) * 100.0f);

    // melee attack table implementation
    // outcome priority:
    //   1. >    2. >    3. >       4. >    5. >   6. >       7. >  8.
    // MISS > DODGE > PARRY > GLANCING > BLOCK > CRIT > CRUSHING > HIT

    int32    sum = 0, tmp = 0;
    int32    roll = urand(0, 9999);

    // check if attack comes from behind, nobody can parry or block if attacker is behind
    bool canParryOrBlock = victim->HasInArc(float(M_PI), this) || victim->HasAuraType(SPELL_AURA_IGNORE_HIT_DIRECTION);

    // only creatures can dodge if attacker is behind
    bool canDodge = victim->GetTypeId() != TYPEID_PLAYER || canParryOrBlock;

    // if victim is casting or cc'd it can't avoid attacks
    if (victim->IsNonMeleeSpellCast(false) || victim->HasUnitState(UNIT_STATE_CONTROLLED))
    {
        canDodge = false;
        canParryOrBlock = false;
    }

    // 1. MISS
    tmp = miss_chance;
    if (tmp > 0 && roll < (sum += tmp))
        return MELEE_HIT_MISS;

    // always crit against a sitting target (except 0 crit chance)
    if (victim->GetTypeId() == TYPEID_PLAYER && crit_chance > 0 && !victim->IsStandState())
        return MELEE_HIT_CRIT;

    // 2. DODGE
    if (canDodge)
    {
        tmp = dodge_chance;
        if (tmp > 0                                         // check if unit _can_ dodge
            && roll < (sum += tmp))
            return MELEE_HIT_DODGE;
    }

    // 3. PARRY
    if (canParryOrBlock)
    {
        tmp = parry_chance;
        if (tmp > 0                                         // check if unit _can_ parry
            && roll < (sum += tmp))
            return MELEE_HIT_PARRY;
    }

    // 4. GLANCING
    // Max 40% chance to score a glancing blow against mobs that are higher level (can do only players and pets and not with ranged weapon)
    if ((GetTypeId() == TYPEID_PLAYER || IsPet()) &&
        victim->GetTypeId() != TYPEID_PLAYER && !victim->IsPet() &&
        getLevel() < victim->getLevelForTarget(this))
    {
        // cap possible value (with bonuses > max skill)
        int32 skill = attackerWeaponSkill;
        int32 maxskill = attackerMaxSkillValueForLevel;
        skill = (skill > maxskill) ? maxskill : skill;

        // against boss-level targets - 24% chance of 25% average damage reduction (damage reduction range : 20-30%)
        // against level 82 elites - 18% chance of 15% average damage reduction (damage reduction range : 10-20%)
        tmp = 600 + (victimDefenseSkill - skill) * 120;
        tmp = std::min(tmp, 4000);
        if (tmp > 0 && roll < (sum += tmp))
            return MELEE_HIT_GLANCING;
    }

    // 5. BLOCK
    if (canParryOrBlock)
    {
        tmp = block_chance;
        if (tmp > 0                                          // check if unit _can_ block
            && roll < (sum += tmp))
            return MELEE_HIT_BLOCK;
    }

    // 6.CRIT
    tmp = crit_chance;
    if (tmp > 0 && roll < (sum += tmp))
        return MELEE_HIT_CRIT;

    // 7. CRUSHING
    // mobs can score crushing blows if they're 4 or more levels above victim
    if (getLevelForTarget(victim) >= victim->getLevelForTarget(this) + 4 &&
        // can be from by creature (if can) or from controlled player that considered as creature
        !IsControlledByPlayer() &&
        !(GetTypeId() == TYPEID_UNIT && ToCreature()->GetCreatureTemplate()->flags_extra & CREATURE_FLAG_EXTRA_NO_CRUSH))
    {
        // when their weapon skill is 15 or more above victim's defense skill
        tmp = victimDefenseSkill;
        // having defense above your maximum (from items, talents etc.) has no effect
        tmp = std::min(tmp, victimMaxSkillValueForLevel);
        // tmp = mob's level * 5 - player's current defense skill
        tmp = attackerMaxSkillValueForLevel - tmp;
        // minimum of 20 points diff (4 levels difference)
        tmp = std::max(tmp, 20);

        // add 2% chance per lacking skill point
        tmp = tmp * 200 - 1500;
        if (tmp > 0 && roll < (sum += tmp))
            return MELEE_HIT_CRUSHING;
    }

    // 8. HIT
    return MELEE_HIT_NORMAL;
}

uint32 Unit::CalculateDamage(WeaponAttackType attType, bool normalized, bool addTotalPct, uint8 itemDamagesMask /*= 0*/) const
{
    float minDamage = 0.0f;
    float maxDamage = 0.0f;

    if (normalized || !addTotalPct || itemDamagesMask)
    {
        // get both by default
        if (!itemDamagesMask)
            itemDamagesMask = (1 << 0) | (1 << 1);

        for (uint8 i = 0; i < MAX_ITEM_PROTO_DAMAGES; ++i)
        {
            if (itemDamagesMask & (1 << i))
            {
                float minTmp, maxTmp;
                CalculateMinMaxDamage(attType, normalized, addTotalPct, minTmp, maxTmp, i);
                minDamage += minTmp;
                maxDamage += maxTmp;
            }
        }
    }
    else
    {
        switch (attType)
        {
            case RANGED_ATTACK:
                minDamage = GetFloatValue(UNIT_FIELD_MINRANGEDDAMAGE);
                maxDamage = GetFloatValue(UNIT_FIELD_MAXRANGEDDAMAGE);
                break;
            case BASE_ATTACK:
                minDamage = GetFloatValue(UNIT_FIELD_MINDAMAGE);
                maxDamage = GetFloatValue(UNIT_FIELD_MAXDAMAGE);
                break;
            case OFF_ATTACK:
                minDamage = GetFloatValue(UNIT_FIELD_MINOFFHANDDAMAGE);
                maxDamage = GetFloatValue(UNIT_FIELD_MAXOFFHANDDAMAGE);
                break;
            default:
                break;
        }
    }

    minDamage = std::max(0.f, minDamage);
    maxDamage = std::max(0.f, maxDamage);

    if (minDamage > maxDamage)
        std::swap(minDamage, maxDamage);

    return urand(uint32(minDamage), uint32(maxDamage));
}

float Unit::CalculateSpellpowerCoefficientLevelPenalty(SpellInfo const* spellInfo) const
{
    if (!spellInfo->MaxLevel || getLevel() < spellInfo->MaxLevel)
        return 1.0f;

    return std::max(0.0f, std::min(1.0f, (22.0f + spellInfo->MaxLevel - getLevel()) / 20.0f));
}

void Unit::SendMeleeAttackStart(Unit* victim)
{
    WorldPacket data(SMSG_ATTACKSTART, 8 + 8);
    data << uint64(GetGUID());
    data << uint64(victim->GetGUID());
    SendMessageToSet(&data, true);
    TC_LOG_DEBUG("entities.unit", "WORLD: Sent SMSG_ATTACKSTART");
}

void Unit::SendMeleeAttackStop(Unit* victim)
{
    WorldPacket data(SMSG_ATTACKSTOP, (8+8+4));
    data << GetPackGUID();
    if (victim)
        data << victim->GetPackGUID();
    else
        data << uint8(0);

    data << uint32(0);                                     //! Can also take the value 0x01, which seems related to updating rotation
    SendMessageToSet(&data, true);
    TC_LOG_DEBUG("entities.unit", "WORLD: Sent SMSG_ATTACKSTOP");

    if (victim)
        TC_LOG_DEBUG("entities.unit", "%s %u stopped attacking %s %u", (GetTypeId() == TYPEID_PLAYER ? "Player" : "Creature"), GetGUID().GetCounter(), (victim->GetTypeId() == TYPEID_PLAYER ? "player" : "creature"), victim->GetGUID().GetCounter());
    else
        TC_LOG_DEBUG("entities.unit", "%s %u stopped attacking", (GetTypeId() == TYPEID_PLAYER ? "Player" : "Creature"), GetGUID().GetCounter());
}

bool Unit::isSpellBlocked(Unit* victim, SpellInfo const* spellProto, WeaponAttackType attackType)
{
    // These spells can't be blocked
    if (spellProto && (spellProto->HasAttribute(SPELL_ATTR0_IMPOSSIBLE_DODGE_PARRY_BLOCK) || spellProto->HasAttribute(SPELL_ATTR3_IGNORE_HIT_RESULT)))
        return false;

    // Can't block when casting/controlled
    if (victim->IsNonMeleeSpellCast(false) || victim->HasUnitState(UNIT_STATE_CONTROLLED))
        return false;

    if (victim->HasAuraType(SPELL_AURA_IGNORE_HIT_DIRECTION) || victim->HasInArc(float(M_PI), this))
    {
        float blockChance = GetUnitBlockChance(attackType, victim);
        if (blockChance && roll_chance_f(blockChance))
            return true;
    }

    return false;
}

bool Unit::isBlockCritical()
{
    if (roll_chance_i(GetTotalAuraModifier(SPELL_AURA_MOD_BLOCK_CRIT_CHANCE)))
        return true;
    return false;
}

int32 Unit::GetMechanicResistChance(SpellInfo const* spellInfo) const
{
    if (!spellInfo)
        return 0;

    int32 resistMech = 0;
    for (uint8 eff = 0; eff < MAX_SPELL_EFFECTS; ++eff)
    {
        if (!spellInfo->Effects[eff].IsEffect())
            break;

        int32 effectMech = spellInfo->GetEffectMechanic(eff);
        if (effectMech)
        {
            int32 temp = GetTotalAuraModifierByMiscValue(SPELL_AURA_MOD_MECHANIC_RESISTANCE, effectMech);
            if (resistMech < temp)
                resistMech = temp;
        }
    }

    return std::max(resistMech, 0);
}

bool Unit::CanUseAttackType(uint8 attacktype) const
{
    switch (attacktype)
    {
        case BASE_ATTACK:
            return !HasFlag(UNIT_FIELD_FLAGS, UNIT_FLAG_DISARMED);
        case OFF_ATTACK:
            return !HasFlag(UNIT_FIELD_FLAGS_2, UNIT_FLAG2_DISARM_OFFHAND);
        case RANGED_ATTACK:
            return !HasFlag(UNIT_FIELD_FLAGS_2, UNIT_FLAG2_DISARM_RANGED);
        default:
            return true;
    }
}

// Melee based spells hit result calculations
SpellMissInfo Unit::MeleeSpellHitResult(Unit* victim, SpellInfo const* spellInfo) const
{
    WeaponAttackType attType = BASE_ATTACK;

    // Check damage class instead of attack type to correctly handle judgements
    // - they are meele, but can't be dodged/parried/deflected because of ranged dmg class
    if (spellInfo->DmgClass == SPELL_DAMAGE_CLASS_RANGED)
        attType = RANGED_ATTACK;

    int32 attackerWeaponSkill;
    // skill value for these spells (for example judgements) is 5 * level
    if (spellInfo->DmgClass == SPELL_DAMAGE_CLASS_RANGED && !spellInfo->IsRangedWeaponSpell())
        attackerWeaponSkill = GetMaxSkillValueForLevel();
    else
        attackerWeaponSkill = int32(GetWeaponSkillValue(attType, victim));

    int32 skillDiff = attackerWeaponSkill - int32(victim->GetMaxSkillValueForLevel(this));

    uint32 roll = urand(0, 9999);

    uint32 missChance = uint32(MeleeSpellMissChance(victim, attType, skillDiff, spellInfo->Id) * 100.0f);
    // Roll miss
    uint32 tmp = missChance;
    if (roll < tmp)
        return SPELL_MISS_MISS;

    // Chance resist mechanic
    int32 resist_chance = victim->GetMechanicResistChance(spellInfo) * 100;
    tmp += resist_chance;
    if (roll < tmp)
        return SPELL_MISS_RESIST;

    // Same spells cannot be parried/dodged
    if (spellInfo->HasAttribute(SPELL_ATTR0_IMPOSSIBLE_DODGE_PARRY_BLOCK))
        return SPELL_MISS_NONE;

    bool canDodge = true;
    bool canParry = true;
    bool canBlock = spellInfo->HasAttribute(SPELL_ATTR3_BLOCKABLE_SPELL);

    // if victim is casting or cc'd it can't avoid attacks
    if (victim->IsNonMeleeSpellCast(false) || victim->HasUnitState(UNIT_STATE_CONTROLLED))
    {
        canDodge = false;
        canParry = false;
        canBlock = false;
    }

    // Ranged attacks can only miss, resist and deflect
    if (attType == RANGED_ATTACK)
    {
        canParry = false;
        canDodge = false;

        // only if in front
        if (!victim->HasUnitState(UNIT_STATE_CONTROLLED) && (victim->HasInArc(float(M_PI), this) || victim->HasAuraType(SPELL_AURA_IGNORE_HIT_DIRECTION)))
        {
            int32 deflect_chance = victim->GetTotalAuraModifier(SPELL_AURA_DEFLECT_SPELLS) * 100;
            tmp += deflect_chance;
            if (roll < tmp)
                return SPELL_MISS_DEFLECT;
        }
        return SPELL_MISS_NONE;
    }

    // Check for attack from behind
    if (!victim->HasInArc(float(M_PI), this))
    {
        if (!victim->HasAuraType(SPELL_AURA_IGNORE_HIT_DIRECTION))
        {
            // Can't dodge from behind in PvP (but its possible in PvE)
            if (victim->GetTypeId() == TYPEID_PLAYER)
                canDodge = false;
            // Can't parry or block
            canParry = false;
            canBlock = false;
        }
        else // Only deterrence as of 3.3.5
        {
            if (spellInfo->HasAttribute(SPELL_ATTR0_CU_REQ_CASTER_BEHIND_TARGET))
                canParry = false;
        }
    }

    // Ignore combat result aura
    AuraEffectList const& ignore = GetAuraEffectsByType(SPELL_AURA_IGNORE_COMBAT_RESULT);
    for (AuraEffect const* aurEff : ignore)
    {
        if (!aurEff->IsAffectedOnSpell(spellInfo))
            continue;

        switch (aurEff->GetMiscValue())
        {
            case MELEE_HIT_DODGE:
                canDodge = false;
                break;
            case MELEE_HIT_BLOCK:
                canBlock = false;
                break;
            case MELEE_HIT_PARRY:
                canParry = false;
                break;
            default:
                TC_LOG_DEBUG("entities.unit", "Spell %u SPELL_AURA_IGNORE_COMBAT_RESULT has unhandled state %d", aurEff->GetId(), aurEff->GetMiscValue());
                break;
        }
    }

    if (canDodge)
    {
        // Roll dodge
        int32 dodgeChance = int32(GetUnitDodgeChance(attType, victim) * 100.0f);
        if (dodgeChance < 0)
            dodgeChance = 0;

        if (roll < (tmp += dodgeChance))
            return SPELL_MISS_DODGE;
    }

    if (canParry)
    {
        // Roll parry
        int32 parryChance = int32(GetUnitParryChance(attType, victim) * 100.0f);
        if (parryChance < 0)
            parryChance = 0;

        tmp += parryChance;
        if (roll < tmp)
            return SPELL_MISS_PARRY;
    }

    if (canBlock)
    {
        int32 blockChance = int32(GetUnitBlockChance(attType, victim) * 100.0f);
        if (blockChance < 0)
            blockChance = 0;
        tmp += blockChance;

        if (roll < tmp)
            return SPELL_MISS_BLOCK;
    }

    return SPELL_MISS_NONE;
}

uint32 Unit::GetShieldBlockValue(uint32 soft_cap, uint32 hard_cap) const
{
    uint32 value = GetShieldBlockValue();
    if (value >= hard_cap)
    {
        value = (soft_cap + hard_cap) / 2;
    }
    else if (value > soft_cap)
    {
        value = soft_cap + ((value - soft_cap) / 2);
    }

    return value;
}

uint32 Unit::GetDefenseSkillValue(Unit const* target) const
{
    if (GetTypeId() == TYPEID_PLAYER)
    {
        // in PvP use full skill instead current skill value
        uint32 value = (target && target->GetTypeId() == TYPEID_PLAYER)
            ? ToPlayer()->GetMaxSkillValue(SKILL_DEFENSE)
            : ToPlayer()->GetSkillValue(SKILL_DEFENSE);
        value += uint32(ToPlayer()->GetRatingBonusValue(CR_DEFENSE_SKILL));
        return value;
    }
    else
        return GetMaxSkillValueForLevel(target);
}

float Unit::GetUnitDodgeChance(WeaponAttackType attType, Unit const* victim) const
{
    int32 const attackerWeaponSkill = GetWeaponSkillValue(attType, victim);
    int32 const victimMaxSkillValueForLevel = victim->GetMaxSkillValueForLevel(this);
    int32 const skillDiff = victimMaxSkillValueForLevel - attackerWeaponSkill;

    float chance = 0.0f;
    float skillBonus = 0.0f;
    if (victim->GetTypeId() == TYPEID_PLAYER)
    {
        chance = victim->GetFloatValue(PLAYER_DODGE_PERCENTAGE);
        skillBonus = 0.04f * skillDiff;
    }
    else
    {
        if (!victim->IsTotem())
        {
            chance = 5.0f;
            chance += victim->GetTotalAuraModifier(SPELL_AURA_MOD_DODGE_PERCENT);

            if (skillDiff <= 10)
                skillBonus = skillDiff * 0.1f;
            else
                skillBonus = 1.0f + (skillDiff - 10) * 0.1f;
        }
    }

    chance += skillBonus;

    // Reduce enemy dodge chance by SPELL_AURA_MOD_COMBAT_RESULT_CHANCE
    chance += GetTotalAuraModifierByMiscValue(SPELL_AURA_MOD_COMBAT_RESULT_CHANCE, VICTIMSTATE_DODGE);

    // reduce dodge by SPELL_AURA_MOD_ENEMY_DODGE
    chance += GetTotalAuraModifier(SPELL_AURA_MOD_ENEMY_DODGE);

    // Reduce dodge chance by attacker expertise rating
    if (GetTypeId() == TYPEID_PLAYER)
        chance -= ToPlayer()->GetExpertiseDodgeOrParryReduction(attType);
    else
        chance -= GetTotalAuraModifier(SPELL_AURA_MOD_EXPERTISE) / 4.0f;
    return std::max(chance, 0.0f);
}

float Unit::GetUnitParryChance(WeaponAttackType attType, Unit const* victim) const
{
    int32 const attackerWeaponSkill = GetWeaponSkillValue(attType, victim);
    int32 const victimMaxSkillValueForLevel = victim->GetMaxSkillValueForLevel(this);
    int32 const skillDiff = victimMaxSkillValueForLevel - attackerWeaponSkill;

    float chance = 0.0f;
    float skillBonus = 0.0f;
    if (Player const* playerVictim = victim->ToPlayer())
    {
        if (playerVictim->CanParry())
        {
            Item* tmpitem = playerVictim->GetWeaponForAttack(BASE_ATTACK, true);
            if (!tmpitem)
                tmpitem = playerVictim->GetWeaponForAttack(OFF_ATTACK, true);

            if (tmpitem)
                chance = playerVictim->GetFloatValue(PLAYER_PARRY_PERCENTAGE);

            skillBonus = 0.04f * skillDiff;
        }
    }
    else
    {
        if (!victim->IsTotem() && !(victim->ToCreature()->GetCreatureTemplate()->flags_extra & CREATURE_FLAG_EXTRA_NO_PARRY))
        {
            chance = 5.0f;
            chance += victim->GetTotalAuraModifier(SPELL_AURA_MOD_PARRY_PERCENT);

            if (skillDiff <= 10)
                skillBonus = skillDiff * 0.1f;
            else
                skillBonus = 1.0f + (skillDiff - 10) * 1.6f;
        }
    }

    chance += skillBonus;

    // Reduce parry chance by attacker expertise rating
    if (GetTypeId() == TYPEID_PLAYER)
        chance -= ToPlayer()->GetExpertiseDodgeOrParryReduction(attType);
    else
        chance -= GetTotalAuraModifier(SPELL_AURA_MOD_EXPERTISE) / 4.0f;
    return std::max(chance, 0.0f);
}

float Unit::GetUnitMissChance() const
{
    float miss_chance = 5.0f;

    if (Player const* player = ToPlayer())
        miss_chance += player->GetMissPercentageFromDefense();

    return miss_chance;
}

float Unit::GetUnitBlockChance(WeaponAttackType attType, Unit const* victim) const
{
    int32 const attackerWeaponSkill = GetWeaponSkillValue(attType, victim);
    int32 const victimMaxSkillValueForLevel = victim->GetMaxSkillValueForLevel(this);
    int32 const skillDiff = victimMaxSkillValueForLevel - attackerWeaponSkill;

    float chance = 0.0f;
    float skillBonus = 0.0f;
    if (Player const* playerVictim = victim->ToPlayer())
    {
        if (playerVictim->CanBlock())
        {
            Item* tmpitem = playerVictim->GetUseableItemByPos(INVENTORY_SLOT_BAG_0, EQUIPMENT_SLOT_OFFHAND);
            if (tmpitem && !tmpitem->IsBroken() && tmpitem->GetTemplate()->Block)
            {
                chance = playerVictim->GetFloatValue(PLAYER_BLOCK_PERCENTAGE);
                skillBonus = 0.04f * skillDiff;
            }
        }
    }
    else
    {
        if (!victim->IsTotem() && !(victim->ToCreature()->GetCreatureTemplate()->flags_extra & CREATURE_FLAG_EXTRA_NO_BLOCK))
        {
            chance = 5.0f;
            chance += victim->GetTotalAuraModifier(SPELL_AURA_MOD_BLOCK_PERCENT);

            if (skillDiff <= 10)
                skillBonus = skillDiff * 0.1f;
            else
                skillBonus = 1.0f + (skillDiff - 10) * 0.1f;
        }
    }

    chance += skillBonus;
    return std::max(chance, 0.0f);
}

float Unit::GetUnitCriticalChanceDone(WeaponAttackType attackType) const
{
    float chance = 0.f;
    if (GetTypeId() == TYPEID_PLAYER)
    {
        switch (attackType)
        {
            case BASE_ATTACK:
                chance = GetFloatValue(PLAYER_CRIT_PERCENTAGE);
                break;
            case OFF_ATTACK:
                chance = GetFloatValue(PLAYER_OFFHAND_CRIT_PERCENTAGE);
                break;
            case RANGED_ATTACK:
                chance = GetFloatValue(PLAYER_RANGED_CRIT_PERCENTAGE);
                break;
                // Just for good manner
            default:
                chance = 0.0f;
                break;
        }
    }
    else
    {
        if (!(ToCreature()->GetCreatureTemplate()->flags_extra & CREATURE_FLAG_EXTRA_NO_CRIT))
        {
            chance = 5.0f;
            chance += GetTotalAuraModifier(SPELL_AURA_MOD_WEAPON_CRIT_PERCENT);
            chance += GetTotalAuraModifier(SPELL_AURA_MOD_CRIT_PCT);
        }
    }

    return chance;
}

float Unit::GetUnitCriticalChanceTaken(Unit const* attacker, WeaponAttackType attackType, float critDone) const
{
    int32 const attackerWeaponSkill = attacker->GetWeaponSkillValue(attackType, this);
    int32 const victimDefenseSkill = GetDefenseSkillValue(attacker);
    int32 const skillDiff = victimDefenseSkill - attackerWeaponSkill;

    float skillBonus = 0.0f;
    float chance = critDone;

    // flat aura mods
    if (attackType == RANGED_ATTACK)
        chance += GetTotalAuraModifier(SPELL_AURA_MOD_ATTACKER_RANGED_CRIT_CHANCE);
    else
        chance += GetTotalAuraModifier(SPELL_AURA_MOD_ATTACKER_MELEE_CRIT_CHANCE);

    chance += GetTotalAuraModifier(SPELL_AURA_MOD_CRIT_CHANCE_FOR_CASTER, [attacker](AuraEffect const* aurEff) -> bool
    {
        if (aurEff->GetCasterGUID() == attacker->GetGUID())
            return true;
        return false;
    });

    // reduce crit chance from Rating for players
    if (attacker->CanApplyResilience())
        Unit::ApplyResilience(this, &chance, nullptr, false, (attackType == RANGED_ATTACK ? CR_CRIT_TAKEN_RANGED : CR_CRIT_TAKEN_MELEE));

    // applied after resilience
    chance += GetTotalAuraModifier(SPELL_AURA_MOD_ATTACKER_SPELL_AND_WEAPON_CRIT_CHANCE);

    // Apply crit chance from defense skill
    if (GetTypeId() == TYPEID_PLAYER)
        skillBonus = -skillDiff * 0.04f;
    else
    {
        skillBonus = -skillDiff * 0.12f;
        if (skillDiff >= 15)
            skillBonus -= 3.0f;
    }

    chance += skillBonus;
    return std::max(chance, 0.f);
}

float Unit::GetUnitCriticalChanceAgainst(WeaponAttackType attackType, Unit const* victim) const
{
    float chance = GetUnitCriticalChanceDone(attackType);
    return victim->GetUnitCriticalChanceTaken(this, attackType, chance);
}

uint32 Unit::GetWeaponSkillValue(WeaponAttackType attType, Unit const* target) const
{
    uint32 value = 0;
    if (Player const* player = ToPlayer())
    {
        Item* item = player->GetWeaponForAttack(attType, true);

        // feral or unarmed skill only for base attack
        if (attType != BASE_ATTACK && !item)
            return 0;

        if (IsInFeralForm())
            return GetMaxSkillValueForLevel();              // always maximized SKILL_FERAL_COMBAT in fact

        // weapon skill or (unarmed for base attack)
        uint32 skill = SKILL_UNARMED;
        if (item)
            skill = item->GetSkill();

        // in PvP use full skill instead current skill value
        value = (target && target->IsControlledByPlayer())
            ? player->GetMaxSkillValue(skill)
            : player->GetSkillValue(skill);
        // Modify value from ratings
        value += uint32(player->GetRatingBonusValue(CR_WEAPON_SKILL));
        switch (attType)
        {
            case BASE_ATTACK:
                value += uint32(player->GetRatingBonusValue(CR_WEAPON_SKILL_MAINHAND));
                break;
            case OFF_ATTACK:
                value += uint32(player->GetRatingBonusValue(CR_WEAPON_SKILL_OFFHAND));
                break;
            case RANGED_ATTACK:
                value += uint32(player->GetRatingBonusValue(CR_WEAPON_SKILL_RANGED));
                break;
            default:
                break;
        }
    }
    else
        value = GetMaxSkillValueForLevel(target);
    return value;
}

void Unit::_DeleteRemovedAuras()
{
    while (!m_removedAuras.empty())
    {
        delete m_removedAuras.front();
        m_removedAuras.pop_front();
    }

    m_removedAurasCount = 0;
}

void Unit::_UpdateSpells(uint32 time)
{
    if (m_currentSpells[CURRENT_AUTOREPEAT_SPELL])
        _UpdateAutoRepeatSpell();

    // remove finished spells from current pointers
    for (uint32 i = 0; i < CURRENT_MAX_SPELL; ++i)
    {
        if (m_currentSpells[i] && m_currentSpells[i]->getState() == SPELL_STATE_FINISHED)
        {
            m_currentSpells[i]->SetReferencedFromCurrent(false);
            m_currentSpells[i] = nullptr;                      // remove pointer
        }
    }

    // m_auraUpdateIterator can be updated in indirect called code at aura remove to skip next planned to update but removed auras
    for (m_auraUpdateIterator = m_ownedAuras.begin(); m_auraUpdateIterator != m_ownedAuras.end();)
    {
        Aura* i_aura = m_auraUpdateIterator->second;
        ++m_auraUpdateIterator;                            // need shift to next for allow update if need into aura update
        i_aura->UpdateOwner(time, this);
    }

    // remove expired auras - do that after updates(used in scripts?)
    for (AuraMap::iterator i = m_ownedAuras.begin(); i != m_ownedAuras.end();)
    {
        if (i->second->IsExpired())
            RemoveOwnedAura(i, AURA_REMOVE_BY_EXPIRE);
        else
            ++i;
    }

    for (VisibleAuraMap::iterator itr = m_visibleAuras.begin(); itr != m_visibleAuras.end(); ++itr)
        if (itr->second->IsNeedClientUpdate())
            itr->second->ClientUpdate();

    _DeleteRemovedAuras();

    if (!m_gameObj.empty())
    {
        GameObjectList::iterator itr;
        for (itr = m_gameObj.begin(); itr != m_gameObj.end();)
        {
            if (!(*itr)->isSpawned())
            {
                (*itr)->SetOwnerGUID(ObjectGuid::Empty);
                (*itr)->SetRespawnTime(0);
                (*itr)->Delete();
                m_gameObj.erase(itr++);
            }
            else
                ++itr;
        }
    }

    m_spellHistory->Update();
}

void Unit::_UpdateAutoRepeatSpell()
{
    SpellInfo const* autoRepeatSpellInfo = m_currentSpells[CURRENT_AUTOREPEAT_SPELL]->m_spellInfo;

    // check "realtime" interrupts
    if ((GetTypeId() == TYPEID_PLAYER && ToPlayer()->isMoving()) || IsNonMeleeSpellCast(false, false, true, autoRepeatSpellInfo->Id == 75))
    {
        // cancel wand shoot
        if (autoRepeatSpellInfo->Id != 75)
            InterruptSpell(CURRENT_AUTOREPEAT_SPELL);
        m_AutoRepeatFirstCast = true;
        return;
    }

    // apply delay (Auto Shot (spellID 75) not affected)
    if (m_AutoRepeatFirstCast && getAttackTimer(RANGED_ATTACK) < 500 && autoRepeatSpellInfo->Id != 75)
        setAttackTimer(RANGED_ATTACK, 500);
    m_AutoRepeatFirstCast = false;

    // castroutine
    if (isAttackReady(RANGED_ATTACK))
    {
        // Check if able to cast
        SpellCastResult result = m_currentSpells[CURRENT_AUTOREPEAT_SPELL]->CheckCast(true);
        if (result != SPELL_CAST_OK)
        {
            if (autoRepeatSpellInfo->Id != 75)
                InterruptSpell(CURRENT_AUTOREPEAT_SPELL);
            else if (GetTypeId() == TYPEID_PLAYER)
                Spell::SendCastResult(ToPlayer(), autoRepeatSpellInfo, 1, result);

            return;
        }

        // we want to shoot
        Spell* spell = new Spell(this, autoRepeatSpellInfo, TRIGGERED_FULL_MASK);
        spell->prepare(m_currentSpells[CURRENT_AUTOREPEAT_SPELL]->m_targets);

        // all went good, reset attack
        resetAttackTimer(RANGED_ATTACK);
    }
}

void Unit::SetCurrentCastSpell(Spell* pSpell)
{
    ASSERT(pSpell);                                         // NULL may be never passed here, use InterruptSpell or InterruptNonMeleeSpells

    CurrentSpellTypes CSpellType = pSpell->GetCurrentContainer();

    if (pSpell == m_currentSpells[CSpellType])             // avoid breaking self
        return;

    // break same type spell if it is not delayed
    InterruptSpell(CSpellType, false);

    // special breakage effects:
    switch (CSpellType)
    {
        case CURRENT_GENERIC_SPELL:
        {
            // generic spells always break channeled not delayed spells
            InterruptSpell(CURRENT_CHANNELED_SPELL, false);

            // autorepeat breaking
            if (m_currentSpells[CURRENT_AUTOREPEAT_SPELL])
            {
                // break autorepeat if not Auto Shot
                if (m_currentSpells[CURRENT_AUTOREPEAT_SPELL]->GetSpellInfo()->Id != 75)
                    InterruptSpell(CURRENT_AUTOREPEAT_SPELL);
                m_AutoRepeatFirstCast = true;
            }
            if (pSpell->GetCastTime() > 0)
                AddUnitState(UNIT_STATE_CASTING);

            break;
        }
        case CURRENT_CHANNELED_SPELL:
        {
            // channel spells always break generic non-delayed and any channeled spells
            InterruptSpell(CURRENT_GENERIC_SPELL, false);
            InterruptSpell(CURRENT_CHANNELED_SPELL);

            // it also does break autorepeat if not Auto Shot
            if (m_currentSpells[CURRENT_AUTOREPEAT_SPELL] &&
                m_currentSpells[CURRENT_AUTOREPEAT_SPELL]->GetSpellInfo()->Id != 75)
                InterruptSpell(CURRENT_AUTOREPEAT_SPELL);
            AddUnitState(UNIT_STATE_CASTING);

            break;
        }
        case CURRENT_AUTOREPEAT_SPELL:
        {
            // only Auto Shoot does not break anything
            if (pSpell->GetSpellInfo()->Id != 75)
            {
                // generic autorepeats break generic non-delayed and channeled non-delayed spells
                InterruptSpell(CURRENT_GENERIC_SPELL, false);
                InterruptSpell(CURRENT_CHANNELED_SPELL, false);
            }
            // special action: set first cast flag
            m_AutoRepeatFirstCast = true;

            break;
        }
        default:
            break; // other spell types don't break anything now
    }

    // current spell (if it is still here) may be safely deleted now
    if (m_currentSpells[CSpellType])
        m_currentSpells[CSpellType]->SetReferencedFromCurrent(false);

    // set new current spell
    m_currentSpells[CSpellType] = pSpell;
    pSpell->SetReferencedFromCurrent(true);

    pSpell->m_selfContainer = &(m_currentSpells[pSpell->GetCurrentContainer()]);
}

void Unit::InterruptSpell(CurrentSpellTypes spellType, bool withDelayed, bool withInstant)
{
    //TC_LOG_DEBUG("entities.unit", "Interrupt spell for unit %u.", GetEntry());
    Spell* spell = m_currentSpells[spellType];
    if (spell
        && (withDelayed || spell->getState() != SPELL_STATE_DELAYED)
        && (withInstant || spell->GetCastTime() > 0 || spell->getState() == SPELL_STATE_CASTING))
    {
        // for example, do not let self-stun aura interrupt itself
        if (!spell->IsInterruptable())
            return;

        // send autorepeat cancel message for autorepeat spells
        if (spellType == CURRENT_AUTOREPEAT_SPELL)
            if (GetTypeId() == TYPEID_PLAYER)
                ToPlayer()->SendAutoRepeatCancel(this);

        if (spell->getState() != SPELL_STATE_FINISHED)
            spell->cancel();
        else
        {
            m_currentSpells[spellType] = nullptr;
            spell->SetReferencedFromCurrent(false);
        }
    }
}

void Unit::FinishSpell(CurrentSpellTypes spellType, bool ok /*= true*/)
{
    Spell* spell = m_currentSpells[spellType];
    if (!spell)
        return;

    if (spellType == CURRENT_CHANNELED_SPELL)
        spell->SendChannelUpdate(0);

    spell->finish(ok);
}

bool Unit::IsNonMeleeSpellCast(bool withDelayed, bool skipChanneled, bool skipAutorepeat, bool isAutoshoot, bool skipInstant) const
{
    // We don't do loop here to explicitly show that melee spell is excluded.
    // Maybe later some special spells will be excluded too.

    // generic spells are cast when they are not finished and not delayed
    if (m_currentSpells[CURRENT_GENERIC_SPELL] &&
        (m_currentSpells[CURRENT_GENERIC_SPELL]->getState() != SPELL_STATE_FINISHED) &&
        (withDelayed || m_currentSpells[CURRENT_GENERIC_SPELL]->getState() != SPELL_STATE_DELAYED))
    {
        if (!skipInstant || m_currentSpells[CURRENT_GENERIC_SPELL]->GetCastTime())
        {
            if (!isAutoshoot || !(m_currentSpells[CURRENT_GENERIC_SPELL]->m_spellInfo->HasAttribute(SPELL_ATTR2_NOT_RESET_AUTO_ACTIONS)))
                return true;
        }
    }
    // channeled spells may be delayed, but they are still considered cast
    if (!skipChanneled && m_currentSpells[CURRENT_CHANNELED_SPELL] &&
        (m_currentSpells[CURRENT_CHANNELED_SPELL]->getState() != SPELL_STATE_FINISHED))
    {
        if (!isAutoshoot || !(m_currentSpells[CURRENT_CHANNELED_SPELL]->m_spellInfo->HasAttribute(SPELL_ATTR2_NOT_RESET_AUTO_ACTIONS)))
            return true;
    }
    // autorepeat spells may be finished or delayed, but they are still considered cast
    if (!skipAutorepeat && m_currentSpells[CURRENT_AUTOREPEAT_SPELL])
        return true;

    return false;
}

void Unit::InterruptNonMeleeSpells(bool withDelayed, uint32 spell_id, bool withInstant)
{
    // generic spells are interrupted if they are not finished or delayed
    if (m_currentSpells[CURRENT_GENERIC_SPELL] && (!spell_id || m_currentSpells[CURRENT_GENERIC_SPELL]->m_spellInfo->Id == spell_id))
        InterruptSpell(CURRENT_GENERIC_SPELL, withDelayed, withInstant);

    // autorepeat spells are interrupted if they are not finished or delayed
    if (m_currentSpells[CURRENT_AUTOREPEAT_SPELL] && (!spell_id || m_currentSpells[CURRENT_AUTOREPEAT_SPELL]->m_spellInfo->Id == spell_id))
        InterruptSpell(CURRENT_AUTOREPEAT_SPELL, withDelayed, withInstant);

    // channeled spells are interrupted if they are not finished, even if they are delayed
    if (m_currentSpells[CURRENT_CHANNELED_SPELL] && (!spell_id || m_currentSpells[CURRENT_CHANNELED_SPELL]->m_spellInfo->Id == spell_id))
        InterruptSpell(CURRENT_CHANNELED_SPELL, true, true);
}

Spell* Unit::FindCurrentSpellBySpellId(uint32 spell_id) const
{
    for (uint32 i = 0; i < CURRENT_MAX_SPELL; i++)
        if (m_currentSpells[i] && m_currentSpells[i]->m_spellInfo->Id == spell_id)
            return m_currentSpells[i];
    return nullptr;
}

int32 Unit::GetCurrentSpellCastTime(uint32 spell_id) const
{
    if (Spell const* spell = FindCurrentSpellBySpellId(spell_id))
        return spell->GetCastTime();
    return 0;
}

bool Unit::IsMovementPreventedByCasting() const
{
    // can always move when not casting
    if (!HasUnitState(UNIT_STATE_CASTING))
        return false;

    // channeled spells during channel stage (after the initial cast timer) allow movement with a specific spell attribute
    if (Spell* spell = m_currentSpells[CURRENT_CHANNELED_SPELL])
        if (spell->getState() != SPELL_STATE_FINISHED && spell->IsChannelActive())
            if (spell->GetSpellInfo()->IsMoveAllowedChannel())
                return false;

    // prohibit movement for all other spell casts
    return true;
}

bool Unit::isInFrontInMap(Unit const* target, float distance,  float arc) const
{
    return IsWithinDistInMap(target, distance) && HasInArc(arc, target);
}

bool Unit::isInBackInMap(Unit const* target, float distance, float arc) const
{
    return IsWithinDistInMap(target, distance) && !HasInArc(2 * float(M_PI) - arc, target);
}

bool Unit::isInAccessiblePlaceFor(Creature const* c) const
{
    if (IsInWater())
        return c->CanSwim();
    else
        return c->CanWalk() || c->CanFly();
}

bool Unit::IsInWater() const
{
    return GetBaseMap()->IsInWater(GetPositionX(), GetPositionY(), GetPositionZ());
}

bool Unit::IsUnderWater() const
{
    return GetBaseMap()->IsUnderWater(GetPositionX(), GetPositionY(), GetPositionZ());
}

void Unit::ProcessPositionDataChanged(PositionFullTerrainStatus const& data)
{
    WorldObject::ProcessPositionDataChanged(data);
    ProcessTerrainStatusUpdate(data.liquidStatus, data.liquidInfo);
}

void Unit::ProcessTerrainStatusUpdate(ZLiquidStatus status, Optional<LiquidData> const& liquidData)
{
    if (IsFlying() || (!IsControlledByPlayer()))
        return;

    // remove appropriate auras if we are swimming/not swimming respectively
    if (status & MAP_LIQUID_STATUS_SWIMMING)
        RemoveAurasWithInterruptFlags(AURA_INTERRUPT_FLAG_NOT_ABOVEWATER);
    else
        RemoveAurasWithInterruptFlags(AURA_INTERRUPT_FLAG_NOT_UNDERWATER);

    // liquid aura handling
    LiquidTypeEntry const* curLiquid = nullptr;
    if ((status & MAP_LIQUID_STATUS_SWIMMING) && liquidData)
        curLiquid = sLiquidTypeStore.LookupEntry(liquidData->entry);
    if (curLiquid != _lastLiquid)
    {
        if (_lastLiquid && _lastLiquid->SpellId)
            RemoveAurasDueToSpell(_lastLiquid->SpellId);
        Player* player = GetCharmerOrOwnerPlayerOrPlayerItself();
        if (curLiquid && curLiquid->SpellId && (!player || !player->IsGameMaster()))
            CastSpell(this, curLiquid->SpellId, true);
        _lastLiquid = curLiquid;
    }
}

void Unit::DeMorph()
{
    SetDisplayId(GetNativeDisplayId());
}

Aura* Unit::_TryStackingOrRefreshingExistingAura(AuraCreateInfo& createInfo)
{
    ASSERT(createInfo.CasterGUID || createInfo.Caster);

    // Check if these can stack anyway
    if (!createInfo.CasterGUID && !createInfo.GetSpellInfo()->IsStackableOnOneSlotWithDifferentCasters())
        createInfo.CasterGUID = createInfo.Caster->GetGUID();

    // world gameobjects can't own auras and they send empty casterguid
    // checked on sniffs with spell 22247
    if (createInfo.CasterGUID.IsGameObject())
    {
        createInfo.Caster = nullptr;
        createInfo.CasterGUID.Clear();
    }

    // passive and Incanter's Absorption and auras with different type can stack with themselves any number of times
    if (!createInfo.GetSpellInfo()->IsMultiSlotAura())
    {
        // check if cast item changed
        ObjectGuid castItemGUID;
        if (createInfo.CastItem)
            castItemGUID = createInfo.CastItem->GetGUID();

        // find current aura from spell and change it's stackamount, or refresh it's duration
        if (Aura* foundAura = GetOwnedAura(createInfo.GetSpellInfo()->Id, createInfo.CasterGUID, createInfo.GetSpellInfo()->HasAttribute(SPELL_ATTR0_CU_ENCHANT_PROC) ? castItemGUID : ObjectGuid::Empty))
        {
            // effect masks do not match
            // extremely rare case
            // let's just recreate aura
            if (createInfo.GetAuraEffectMask() != foundAura->GetEffectMask())
                return nullptr;

            // update basepoints with new values - effect amount will be recalculated in ModStackAmount
            for (uint8 i = 0; i < MAX_SPELL_EFFECTS; ++i)
            {
                if (!foundAura->HasEffect(i))
                    continue;

                int32 bp = foundAura->GetSpellInfo()->Effects[i].BasePoints;
                if (createInfo.BaseAmount)
                    bp = *(createInfo.BaseAmount + i);

                int32* oldBP = const_cast<int32*>(&(foundAura->GetEffect(i)->m_baseAmount));
                *oldBP = bp;
            }

            // correct cast item guid if needed
            if (castItemGUID != foundAura->GetCastItemGUID())
            {
                ObjectGuid* oldGUID = const_cast<ObjectGuid*>(&foundAura->m_castItemGuid);
                *oldGUID = castItemGUID;
            }

            // try to increase stack amount
            foundAura->ModStackAmount(1, AURA_REMOVE_BY_DEFAULT, createInfo.ResetPeriodicTimer);
            return foundAura;
        }
    }

    return nullptr;
}

void Unit::_AddAura(UnitAura* aura, Unit* caster)
{
    ASSERT(!m_cleanupDone);
    m_ownedAuras.emplace(aura->GetId(), aura);

    _RemoveNoStackAurasDueToAura(aura);

    if (aura->IsRemoved())
        return;

    aura->SetIsSingleTarget(caster && (aura->GetSpellInfo()->IsSingleTarget() || aura->HasEffectType(SPELL_AURA_CONTROL_VEHICLE)));
    if (aura->IsSingleTarget())
    {
        ASSERT((IsInWorld() && !IsDuringRemoveFromWorld()) || (aura->GetCasterGUID() == GetGUID()) ||
                (IsLoading() && aura->HasEffectType(SPELL_AURA_CONTROL_VEHICLE)));
                /* @HACK: Player is not in world during loading auras.
                 *        Single target auras are not saved or loaded from database
                 *        but may be created as a result of aura links (player mounts with passengers)
                 */

        // register single target aura
        caster->GetSingleCastAuras().push_back(aura);
        // remove other single target auras
        Unit::AuraList& scAuras = caster->GetSingleCastAuras();
        for (Unit::AuraList::iterator itr = scAuras.begin(); itr != scAuras.end();)
        {
            if ((*itr) != aura &&
                (*itr)->IsSingleTargetWith(aura))
            {
                (*itr)->Remove();
                itr = scAuras.begin();
            }
            else
                ++itr;
        }
    }
}

// creates aura application instance and registers it in lists
// aura application effects are handled separately to prevent aura list corruption
AuraApplication* Unit::_CreateAuraApplication(Aura* aura, uint8 effMask)
{
    // can't apply aura on unit which is going to be deleted - to not create a memory leak
    ASSERT(!m_cleanupDone);
    // aura musn't be removed
    ASSERT(!aura->IsRemoved());

    // aura mustn't be already applied on target
    ASSERT (!aura->IsAppliedOnTarget(GetGUID()) && "Unit::_CreateAuraApplication: aura musn't be applied on target");

    SpellInfo const* aurSpellInfo = aura->GetSpellInfo();
    uint32 aurId = aurSpellInfo->Id;

    // ghost spell check, allow apply any auras at player loading in ghost mode (will be cleanup after load)
    if (!IsAlive() && !aurSpellInfo->IsDeathPersistent() &&
        (GetTypeId() != TYPEID_PLAYER || !ToPlayer()->GetSession()->PlayerLoading()))
        return nullptr;

    Unit* caster = aura->GetCaster();

    AuraApplication * aurApp = new AuraApplication(this, caster, aura, effMask);
    m_appliedAuras.insert(AuraApplicationMap::value_type(aurId, aurApp));

    if (aurSpellInfo->AuraInterruptFlags)
    {
        m_interruptableAuras.push_back(aurApp);
        AddInterruptMask(aurSpellInfo->AuraInterruptFlags);
    }

    if (AuraStateType aState = aura->GetSpellInfo()->GetAuraState())
        m_auraStateAuras.insert(AuraStateAurasMap::value_type(aState, aurApp));

    aura->_ApplyForTarget(this, caster, aurApp);
    return aurApp;
}

void Unit::_ApplyAuraEffect(Aura* aura, uint8 effIndex)
{
    ASSERT(aura);
    ASSERT(aura->HasEffect(effIndex));
    AuraApplication * aurApp = aura->GetApplicationOfTarget(GetGUID());
    ASSERT(aurApp);
    if (!aurApp->GetEffectMask())
        _ApplyAura(aurApp, 1 << effIndex);
    else
        aurApp->_HandleEffect(effIndex, true);
}

// handles effects of aura application
// should be done after registering aura in lists
void Unit::_ApplyAura(AuraApplication* aurApp, uint8 effMask)
{
    Aura* aura = aurApp->GetBase();

    _RemoveNoStackAurasDueToAura(aura);

    if (aurApp->GetRemoveMode())
        return;

    // Update target aura state flag
    if (AuraStateType aState = aura->GetSpellInfo()->GetAuraState())
    {
        uint32 aStateMask = (1 << (aState - 1));
        // force update so the new caster registers it
        if ((aStateMask & PER_CASTER_AURA_STATE_MASK) && HasFlag(UNIT_FIELD_AURASTATE, aStateMask))
            ForceValuesUpdateAtIndex(UNIT_FIELD_AURASTATE);
        else
            ModifyAuraState(aState, true);
    }

    if (aurApp->GetRemoveMode())
        return;

    // Sitdown on apply aura req seated
    if (aura->GetSpellInfo()->AuraInterruptFlags & AURA_INTERRUPT_FLAG_NOT_SEATED && !IsSitState())
        SetStandState(UNIT_STAND_STATE_SIT);

    Unit* caster = aura->GetCaster();

    if (aurApp->GetRemoveMode())
        return;

    aura->HandleAuraSpecificMods(aurApp, caster, true, false);

    // apply effects of the aura
    for (uint8 i = 0; i < MAX_SPELL_EFFECTS; ++i)
    {
        if (effMask & 1 << i && (!aurApp->GetRemoveMode()))
            aurApp->_HandleEffect(i, true);
    }
}

// removes aura application from lists and unapplies effects
void Unit::_UnapplyAura(AuraApplicationMap::iterator& i, AuraRemoveMode removeMode)
{
    AuraApplication * aurApp = i->second;
    ASSERT(aurApp);
    ASSERT(!aurApp->GetRemoveMode());
    ASSERT(aurApp->GetTarget() == this);

    aurApp->SetRemoveMode(removeMode);
    Aura* aura = aurApp->GetBase();
    TC_LOG_DEBUG("spells", "Aura %u now is remove mode %d", aura->GetId(), removeMode);

    // dead loop is killing the server probably
    ASSERT(m_removedAurasCount < 0xFFFFFFFF);

    ++m_removedAurasCount;

    Unit* caster = aura->GetCaster();

    // Remove all pointers from lists here to prevent possible pointer invalidation on spellcast/auraapply/auraremove
    m_appliedAuras.erase(i);

    if (aura->GetSpellInfo()->AuraInterruptFlags)
    {
        m_interruptableAuras.remove(aurApp);
        UpdateInterruptMask();
    }

    bool auraStateFound = false;
    AuraStateType auraState = aura->GetSpellInfo()->GetAuraState();
    if (auraState)
    {
        bool canBreak = false;
        // Get mask of all aurastates from remaining auras
        for (AuraStateAurasMap::iterator itr = m_auraStateAuras.lower_bound(auraState); itr != m_auraStateAuras.upper_bound(auraState) && !(auraStateFound && canBreak);)
        {
            if (itr->second == aurApp)
            {
                m_auraStateAuras.erase(itr);
                itr = m_auraStateAuras.lower_bound(auraState);
                canBreak = true;
                continue;
            }
            auraStateFound = true;
            ++itr;
        }
    }

    aurApp->_Remove();
    aura->_UnapplyForTarget(this, caster, aurApp);

    // remove effects of the spell - needs to be done after removing aura from lists
    for (uint8 itr = 0; itr < MAX_SPELL_EFFECTS; ++itr)
    {
        if (aurApp->HasEffect(itr))
            aurApp->_HandleEffect(itr, false);
    }

    // all effect mustn't be applied
    ASSERT(!aurApp->GetEffectMask());

    // Remove totem at next update if totem loses its aura
    if (aurApp->GetRemoveMode() == AURA_REMOVE_BY_EXPIRE && GetTypeId() == TYPEID_UNIT && IsTotem())
    {
        if (ToTotem()->GetSpell() == aura->GetId() && ToTotem()->GetTotemType() == TOTEM_PASSIVE)
            ToTotem()->setDeathState(JUST_DIED);
    }

    // Remove aurastates only if needed and were not found
    if (auraState)
    {
        if (!auraStateFound)
            ModifyAuraState(auraState, false);
        else
        {
            // update for casters, some shouldn't 'see' the aura state
            uint32 aStateMask = (1 << (auraState - 1));
            if ((aStateMask & PER_CASTER_AURA_STATE_MASK) != 0)
                ForceValuesUpdateAtIndex(UNIT_FIELD_AURASTATE);
        }
    }

    aura->HandleAuraSpecificMods(aurApp, caster, false, false);

    // only way correctly remove all auras from list
    //if (removedAuras != m_removedAurasCount) new aura may be added
        i = m_appliedAuras.begin();
}

void Unit::_UnapplyAura(AuraApplication* aurApp, AuraRemoveMode removeMode)
{
    // aura can be removed from unit only if it's applied on it, shouldn't happen
    ASSERT(aurApp->GetBase()->GetApplicationOfTarget(GetGUID()) == aurApp);

    uint32 spellId = aurApp->GetBase()->GetId();
    AuraApplicationMapBoundsNonConst range = m_appliedAuras.equal_range(spellId);

    for (AuraApplicationMap::iterator iter = range.first; iter != range.second;)
    {
        if (iter->second == aurApp)
        {
            _UnapplyAura(iter, removeMode);
            return;
        }
        else
            ++iter;
    }
    ABORT();
}

void Unit::_RemoveNoStackAurasDueToAura(Aura* aura)
{
    SpellInfo const* spellProto = aura->GetSpellInfo();

    // passive spell special case (only non stackable with ranks)
    if (spellProto->IsPassiveStackableWithRanks())
        return;

    if (!IsHighestExclusiveAura(aura))
    {
        if (!aura->GetSpellInfo()->IsAffectingArea())
        {
            Unit* caster = aura->GetCaster();
            if (caster && caster->GetTypeId() == TYPEID_PLAYER)
                Spell::SendCastResult(caster->ToPlayer(), aura->GetSpellInfo(), 1, SPELL_FAILED_AURA_BOUNCED);
        }

        aura->Remove();
        return;
    }

    bool remove = false;
    for (AuraApplicationMap::iterator i = m_appliedAuras.begin(); i != m_appliedAuras.end(); ++i)
    {
        if (remove)
        {
            remove = false;
            i = m_appliedAuras.begin();
        }

        if (aura->CanStackWith(i->second->GetBase()))
            continue;

        RemoveAura(i, AURA_REMOVE_BY_DEFAULT);
        if (i == m_appliedAuras.end())
            break;
        remove = true;
    }
}

void Unit::_RegisterAuraEffect(AuraEffect* aurEff, bool apply)
{
    if (apply)
        m_modAuras[aurEff->GetAuraType()].push_back(aurEff);
    else
        m_modAuras[aurEff->GetAuraType()].remove(aurEff);
}

// All aura base removes should go through this function!
void Unit::RemoveOwnedAura(AuraMap::iterator& i, AuraRemoveMode removeMode)
{
    Aura* aura = i->second;
    ASSERT(!aura->IsRemoved());

    // if unit currently update aura list then make safe update iterator shift to next
    if (m_auraUpdateIterator == i)
        ++m_auraUpdateIterator;

    m_ownedAuras.erase(i);
    m_removedAuras.push_back(aura);

    // Unregister single target aura
    if (aura->IsSingleTarget())
        aura->UnregisterSingleTarget();

    aura->_Remove(removeMode);

    i = m_ownedAuras.begin();
}

void Unit::RemoveOwnedAura(uint32 spellId, ObjectGuid casterGUID, uint8 reqEffMask, AuraRemoveMode removeMode)
{
    for (AuraMap::iterator itr = m_ownedAuras.lower_bound(spellId); itr != m_ownedAuras.upper_bound(spellId);)
        if (((itr->second->GetEffectMask() & reqEffMask) == reqEffMask) && (!casterGUID || itr->second->GetCasterGUID() == casterGUID))
        {
            RemoveOwnedAura(itr, removeMode);
            itr = m_ownedAuras.lower_bound(spellId);
        }
        else
            ++itr;
}

void Unit::RemoveOwnedAura(Aura* aura, AuraRemoveMode removeMode)
{
    if (aura->IsRemoved())
        return;

    ASSERT(aura->GetOwner() == this);

    if (removeMode == AURA_REMOVE_NONE)
    {
        TC_LOG_ERROR("spells", "Unit::RemoveOwnedAura() called with unallowed removeMode AURA_REMOVE_NONE, spellId %u", aura->GetId());
        return;
    }

    uint32 spellId = aura->GetId();
    AuraMapBoundsNonConst range = m_ownedAuras.equal_range(spellId);

    for (AuraMap::iterator itr = range.first; itr != range.second; ++itr)
    {
        if (itr->second == aura)
        {
            RemoveOwnedAura(itr, removeMode);
            return;
        }
    }

    ABORT();
}

Aura* Unit::GetOwnedAura(uint32 spellId, ObjectGuid casterGUID, ObjectGuid itemCasterGUID, uint8 reqEffMask, Aura* except) const
{
    AuraMapBounds range = m_ownedAuras.equal_range(spellId);
    for (AuraMap::const_iterator itr = range.first; itr != range.second; ++itr)
    {
        if (((itr->second->GetEffectMask() & reqEffMask) == reqEffMask)
                && (!casterGUID || itr->second->GetCasterGUID() == casterGUID)
                && (!itemCasterGUID || itr->second->GetCastItemGUID() == itemCasterGUID)
                && (!except || except != itr->second))
        {
            return itr->second;
        }
    }
    return nullptr;
}

void Unit::RemoveAura(AuraApplicationMap::iterator &i, AuraRemoveMode mode)
{
    AuraApplication * aurApp = i->second;
    // Do not remove aura which is already being removed
    if (aurApp->GetRemoveMode())
        return;
    Aura* aura = aurApp->GetBase();
    _UnapplyAura(i, mode);
    // Remove aura - for Area and Target auras
    if (aura->GetOwner() == this)
        aura->Remove(mode);
}

void Unit::RemoveAura(uint32 spellId, ObjectGuid caster, uint8 reqEffMask, AuraRemoveMode removeMode)
{
    AuraApplicationMapBoundsNonConst range = m_appliedAuras.equal_range(spellId);
    for (AuraApplicationMap::iterator iter = range.first; iter != range.second;)
    {
        Aura const* aura = iter->second->GetBase();
        if (((aura->GetEffectMask() & reqEffMask) == reqEffMask)
                && (!caster || aura->GetCasterGUID() == caster))
        {
            RemoveAura(iter, removeMode);
            return;
        }
        else
            ++iter;
    }
}

void Unit::RemoveAura(AuraApplication * aurApp, AuraRemoveMode mode)
{
    // we've special situation here, RemoveAura called while during aura removal
    // this kind of call is needed only when aura effect removal handler
    // or event triggered by it expects to remove
    // not yet removed effects of an aura
    if (aurApp->GetRemoveMode())
    {
        // remove remaining effects of an aura
        for (uint8 itr = 0; itr < MAX_SPELL_EFFECTS; ++itr)
        {
            if (aurApp->HasEffect(itr))
                aurApp->_HandleEffect(itr, false);
        }
        return;
    }
    // no need to remove
    if (aurApp->GetBase()->GetApplicationOfTarget(GetGUID()) != aurApp || aurApp->GetBase()->IsRemoved())
        return;

    uint32 spellId = aurApp->GetBase()->GetId();
    AuraApplicationMapBoundsNonConst range = m_appliedAuras.equal_range(spellId);

    for (AuraApplicationMap::iterator iter = range.first; iter != range.second;)
    {
        if (aurApp == iter->second)
        {
            RemoveAura(iter, mode);
            return;
        }
        else
            ++iter;
    }
}

void Unit::RemoveAura(Aura* aura, AuraRemoveMode mode)
{
    if (aura->IsRemoved())
        return;
    if (AuraApplication * aurApp = aura->GetApplicationOfTarget(GetGUID()))
        RemoveAura(aurApp, mode);
}

void Unit::RemoveAppliedAuras(std::function<bool(AuraApplication const*)> const& check)
{
    for (AuraApplicationMap::iterator iter = m_appliedAuras.begin(); iter != m_appliedAuras.end();)
    {
        if (check(iter->second))
        {
            RemoveAura(iter);
            continue;
        }
        ++iter;
    }
}

void Unit::RemoveOwnedAuras(std::function<bool(Aura const*)> const& check)
{
    for (AuraMap::iterator iter = m_ownedAuras.begin(); iter != m_ownedAuras.end();)
    {
        if (check(iter->second))
        {
            RemoveOwnedAura(iter);
            continue;
        }
        ++iter;
    }
}

void Unit::RemoveAppliedAuras(uint32 spellId, std::function<bool(AuraApplication const*)> const& check)
{
    for (AuraApplicationMap::iterator iter = m_appliedAuras.lower_bound(spellId); iter != m_appliedAuras.upper_bound(spellId);)
    {
        if (check(iter->second))
        {
            RemoveAura(iter);
            continue;
        }
        ++iter;
    }
}

void Unit::RemoveOwnedAuras(uint32 spellId, std::function<bool(Aura const*)> const& check)
{
    for (AuraMap::iterator iter = m_ownedAuras.lower_bound(spellId); iter != m_ownedAuras.upper_bound(spellId);)
    {
        if (check(iter->second))
        {
            RemoveOwnedAura(iter);
            continue;
        }
        ++iter;
    }
}

void Unit::RemoveAurasByType(AuraType auraType, std::function<bool(AuraApplication const*)> const& check)
{
    for (AuraEffectList::iterator iter = m_modAuras[auraType].begin(); iter != m_modAuras[auraType].end();)
    {
        Aura* aura = (*iter)->GetBase();
        AuraApplication * aurApp = aura->GetApplicationOfTarget(GetGUID());
        ASSERT(aurApp);

        ++iter;
        if (check(aurApp))
        {
            uint32 removedAuras = m_removedAurasCount;
            RemoveAura(aurApp);
            if (m_removedAurasCount > removedAuras + 1)
                iter = m_modAuras[auraType].begin();
        }
    }
}

void Unit::RemoveAurasDueToSpell(uint32 spellId, ObjectGuid casterGUID, uint8 reqEffMask, AuraRemoveMode removeMode)
{
    for (AuraApplicationMap::iterator iter = m_appliedAuras.lower_bound(spellId); iter != m_appliedAuras.upper_bound(spellId);)
    {
        Aura const* aura = iter->second->GetBase();
        if (((aura->GetEffectMask() & reqEffMask) == reqEffMask)
            && (!casterGUID || aura->GetCasterGUID() == casterGUID))
        {
            RemoveAura(iter, removeMode);
            iter = m_appliedAuras.lower_bound(spellId);
        }
        else
            ++iter;
    }
}

void Unit::RemoveAuraFromStack(uint32 spellId, ObjectGuid casterGUID, AuraRemoveMode removeMode)
{
    AuraMapBoundsNonConst range = m_ownedAuras.equal_range(spellId);
    for (AuraMap::iterator iter = range.first; iter != range.second;)
    {
        Aura* aura = iter->second;
        if ((aura->GetType() == UNIT_AURA_TYPE)
                && (!casterGUID || aura->GetCasterGUID() == casterGUID))
        {
            aura->ModStackAmount(-1, removeMode);
            return;
        }
        else
            ++iter;
    }
}

void Unit::RemoveAurasDueToSpellByDispel(uint32 spellId, uint32 dispellerSpellId, ObjectGuid casterGUID, WorldObject* dispeller, uint8 chargesRemoved /*= 1*/)
{
    AuraMapBoundsNonConst range = m_ownedAuras.equal_range(spellId);
    for (AuraMap::iterator iter = range.first; iter != range.second;)
    {
        Aura* aura = iter->second;
        if (aura->GetCasterGUID() == casterGUID)
        {
            DispelInfo dispelInfo(dispeller, dispellerSpellId, chargesRemoved);

            // Call OnDispel hook on AuraScript
            aura->CallScriptDispel(&dispelInfo);

            if (aura->GetSpellInfo()->HasAttribute(SPELL_ATTR7_DISPEL_CHARGES))
                aura->ModCharges(-dispelInfo.GetRemovedCharges(), AURA_REMOVE_BY_ENEMY_SPELL);
            else
                aura->ModStackAmount(-dispelInfo.GetRemovedCharges(), AURA_REMOVE_BY_ENEMY_SPELL);

            // Call AfterDispel hook on AuraScript
            aura->CallScriptAfterDispel(&dispelInfo);

            return;
        }
        else
            ++iter;
    }
}

void Unit::RemoveAurasDueToSpellBySteal(uint32 spellId, ObjectGuid casterGUID, WorldObject* stealer)
{
    AuraMapBoundsNonConst range = m_ownedAuras.equal_range(spellId);
    for (AuraMap::iterator iter = range.first; iter != range.second;)
    {
        Aura* aura = iter->second;
        if (aura->GetCasterGUID() == casterGUID)
        {
            int32 damage[MAX_SPELL_EFFECTS];
            int32 baseDamage[MAX_SPELL_EFFECTS];
            uint8 effMask = 0;
            uint8 recalculateMask = 0;
            Unit* caster = aura->GetCaster();
            for (uint8 i = 0; i < MAX_SPELL_EFFECTS; ++i)
            {
                if (aura->GetEffect(i))
                {
                    baseDamage[i] = aura->GetEffect(i)->GetBaseAmount();
                    damage[i] = aura->GetEffect(i)->GetAmount();
                    effMask |= (1<<i);
                    if (aura->GetEffect(i)->CanBeRecalculated())
                        recalculateMask |= (1<<i);
                }
                else
                {
                    baseDamage[i] = 0;
                    damage[i] = 0;
                }
            }

            bool stealCharge = aura->GetSpellInfo()->HasAttribute(SPELL_ATTR7_DISPEL_CHARGES);
            // Cast duration to unsigned to prevent permanent aura's such as Righteous Fury being permanently added to caster
            uint32 dur = std::min(2u * MINUTE * IN_MILLISECONDS, uint32(aura->GetDuration()));

            if (Unit* unitStealer = stealer->ToUnit())
            {
                if (Aura* oldAura = unitStealer->GetAura(aura->GetId(), aura->GetCasterGUID()))
                {
                    if (stealCharge)
                        oldAura->ModCharges(1);
                    else
                        oldAura->ModStackAmount(1);
                    oldAura->SetDuration(int32(dur));
                }
                else
                {
                    // single target state must be removed before aura creation to preserve existing single target aura
                    if (aura->IsSingleTarget())
                        aura->UnregisterSingleTarget();

                    AuraCreateInfo createInfo(aura->GetSpellInfo(), effMask, unitStealer);
                    createInfo
                        .SetCasterGUID(aura->GetCasterGUID())
                        .SetBaseAmount(baseDamage);

                    if (Aura* newAura = Aura::TryRefreshStackOrCreate(createInfo))
                    {
                        // created aura must not be single target aura,, so stealer won't loose it on recast
                        if (newAura->IsSingleTarget())
                        {
                            newAura->UnregisterSingleTarget();
                            // bring back single target aura status to the old aura
                            aura->SetIsSingleTarget(true);
                            caster->GetSingleCastAuras().push_back(aura);
                        }
                        // FIXME: using aura->GetMaxDuration() maybe not blizzlike but it fixes stealing of spells like Innervate
                        newAura->SetLoadedState(aura->GetMaxDuration(), int32(dur), stealCharge ? 1 : aura->GetCharges(), 1, recalculateMask, aura->GetCritChance(), aura->CanApplyResilience(), &damage[0]);
                        newAura->ApplyForTargets();
                    }
                }
            }

            if (stealCharge)
                aura->ModCharges(-1, AURA_REMOVE_BY_ENEMY_SPELL);
            else
                aura->ModStackAmount(-1, AURA_REMOVE_BY_ENEMY_SPELL);

            return;
        }
        else
            ++iter;
    }
}

void Unit::RemoveAurasDueToItemSpell(uint32 spellId, ObjectGuid castItemGuid)
{
    for (AuraApplicationMap::iterator iter = m_appliedAuras.lower_bound(spellId); iter != m_appliedAuras.upper_bound(spellId);)
    {
        if (iter->second->GetBase()->GetCastItemGUID() == castItemGuid)
        {
            RemoveAura(iter);
            iter = m_appliedAuras.lower_bound(spellId);
        }
        else
            ++iter;
    }
}

void Unit::RemoveAurasByType(AuraType auraType, ObjectGuid casterGUID, Aura* except, bool negative, bool positive)
{
    for (AuraEffectList::iterator iter = m_modAuras[auraType].begin(); iter != m_modAuras[auraType].end();)
    {
        Aura* aura = (*iter)->GetBase();
        AuraApplication * aurApp = aura->GetApplicationOfTarget(GetGUID());
        ASSERT(aurApp);

        ++iter;
        if (aura != except && (!casterGUID || aura->GetCasterGUID() == casterGUID)
            && ((negative && !aurApp->IsPositive()) || (positive && aurApp->IsPositive())))
        {
            uint32 removedAuras = m_removedAurasCount;
            RemoveAura(aurApp);
            if (m_removedAurasCount > removedAuras + 1)
                iter = m_modAuras[auraType].begin();
        }
    }
}

void Unit::RemoveAurasWithAttribute(uint32 flags)
{
    for (AuraApplicationMap::iterator iter = m_appliedAuras.begin(); iter != m_appliedAuras.end();)
    {
        SpellInfo const* spell = iter->second->GetBase()->GetSpellInfo();
        if (spell->Attributes & flags)
            RemoveAura(iter);
        else
            ++iter;
    }
}

void Unit::RemoveNotOwnSingleTargetAuras(uint32 newPhase)
{
    // single target auras from other casters
    // Iterate m_ownedAuras - aura is marked as single target in Unit::AddAura (and pushed to m_ownedAuras).
    // m_appliedAuras will NOT contain the aura before first Unit::Update after adding it to m_ownedAuras.
    // Quickly removing such an aura will lead to it not being unregistered from caster's single cast auras container
    // leading to assertion failures if the aura was cast on a player that can
    // (and is changing map at the point where this function is called).
    // Such situation occurs when player is logging in inside an instance and fails the entry check for any reason.
    // The aura that was loaded from db (indirectly, via linked casts) gets removed before it has a chance
    // to register in m_appliedAuras
    for (AuraMap::iterator iter = m_ownedAuras.begin(); iter != m_ownedAuras.end();)
    {
        Aura const* aura = iter->second;

        if (aura->GetCasterGUID() != GetGUID() && aura->IsSingleTarget())
        {
            if (!newPhase)
                RemoveOwnedAura(iter);
            else
            {
                Unit* caster = aura->GetCaster();
                if (!caster || !caster->InSamePhase(newPhase))
                    RemoveOwnedAura(iter);
                else
                    ++iter;
            }
        }
        else
            ++iter;
    }

    // single target auras at other targets
    AuraList& scAuras = GetSingleCastAuras();
    for (AuraList::iterator iter = scAuras.begin(); iter != scAuras.end();)
    {
        Aura* aura = *iter;
        if (aura->GetUnitOwner() != this && !aura->GetUnitOwner()->InSamePhase(newPhase))
        {
            aura->Remove();
            iter = scAuras.begin();
        }
        else
            ++iter;
    }
}

void Unit::RemoveAurasWithInterruptFlags(uint32 flag, uint32 except)
{
    if (!(m_interruptMask & flag))
        return;

    // interrupt auras
    for (AuraApplicationList::iterator iter = m_interruptableAuras.begin(); iter != m_interruptableAuras.end();)
    {
        Aura* aura = (*iter)->GetBase();
        ++iter;
        if ((aura->GetSpellInfo()->AuraInterruptFlags & flag) && (!except || aura->GetId() != except))
        {
            uint32 removedAuras = m_removedAurasCount;
            RemoveAura(aura);
            if (m_removedAurasCount > removedAuras + 1)
                iter = m_interruptableAuras.begin();
        }
    }

    // interrupt channeled spell
    if (Spell* spell = m_currentSpells[CURRENT_CHANNELED_SPELL])
        if (spell->getState() == SPELL_STATE_CASTING
            && (spell->m_spellInfo->ChannelInterruptFlags & flag)
            && spell->m_spellInfo->Id != except)
            InterruptNonMeleeSpells(false);

    UpdateInterruptMask();
}

void Unit::RemoveAurasWithFamily(SpellFamilyNames family, uint32 familyFlag1, uint32 familyFlag2, uint32 familyFlag3, ObjectGuid casterGUID)
{
    for (AuraApplicationMap::iterator iter = m_appliedAuras.begin(); iter != m_appliedAuras.end();)
    {
        Aura const* aura = iter->second->GetBase();
        if (!casterGUID || aura->GetCasterGUID() == casterGUID)
        {
            SpellInfo const* spell = aura->GetSpellInfo();
            if (spell->SpellFamilyName == uint32(family) && spell->SpellFamilyFlags.HasFlag(familyFlag1, familyFlag2, familyFlag3))
            {
                RemoveAura(iter);
                continue;
            }
        }
        ++iter;
    }
}

void Unit::RemoveMovementImpairingAuras(bool withRoot)
{
    if (withRoot)
        RemoveAurasWithMechanic(1 << MECHANIC_ROOT);

    // Snares
    for (AuraApplicationMap::iterator iter = m_appliedAuras.begin(); iter != m_appliedAuras.end();)
    {
        Aura const* aura = iter->second->GetBase();
        if (aura->GetSpellInfo()->Mechanic == MECHANIC_SNARE)
        {
            RemoveAura(iter);
            continue;
        }

        // turn off snare auras by setting amount to 0
        for (uint8 i = 0; i < MAX_SPELL_EFFECTS; ++i)
            if (((1 << i) & iter->second->GetEffectMask()) && aura->GetSpellInfo()->Effects[i].Mechanic == MECHANIC_SNARE)
                aura->GetEffect(i)->ChangeAmount(0);

        ++iter;
    }
}

void Unit::RemoveAurasWithMechanic(uint32 mechanic_mask, AuraRemoveMode removemode, uint32 except)
{
    for (AuraApplicationMap::iterator iter = m_appliedAuras.begin(); iter != m_appliedAuras.end();)
    {
        Aura const* aura = iter->second->GetBase();
        if (!except || aura->GetId() != except)
        {
            if (aura->GetSpellInfo()->GetAllEffectsMechanicMask() & mechanic_mask)
            {
                RemoveAura(iter, removemode);
                continue;
            }
        }
        ++iter;
    }
}

void Unit::RemoveAurasByShapeShift()
{
    uint32 mechanic_mask = (1 << MECHANIC_SNARE) | (1 << MECHANIC_ROOT);
    for (AuraApplicationMap::iterator iter = m_appliedAuras.begin(); iter != m_appliedAuras.end();)
    {
        Aura const* aura = iter->second->GetBase();
        if ((aura->GetSpellInfo()->GetAllEffectsMechanicMask() & mechanic_mask) && !aura->GetSpellInfo()->HasAttribute(SPELL_ATTR0_CU_AURA_CC))
        {
            RemoveAura(iter);
            continue;
        }
        ++iter;
    }
}

void Unit::RemoveAreaAurasDueToLeaveWorld()
{
    // make sure that all area auras not applied on self are removed - prevent access to deleted pointer later
    for (AuraMap::iterator iter = m_ownedAuras.begin(); iter != m_ownedAuras.end();)
    {
        Aura* aura = iter->second;
        ++iter;
        Aura::ApplicationMap const& appMap = aura->GetApplicationMap();
        for (Aura::ApplicationMap::const_iterator itr = appMap.begin(); itr!= appMap.end();)
        {
            AuraApplication * aurApp = itr->second;
            ++itr;
            Unit* target = aurApp->GetTarget();
            if (target == this)
                continue;
            target->RemoveAura(aurApp);
            // things linked on aura remove may apply new area aura - so start from the beginning
            iter = m_ownedAuras.begin();
        }
    }

    // remove area auras owned by others
    for (AuraApplicationMap::iterator iter = m_appliedAuras.begin(); iter != m_appliedAuras.end();)
    {
        if (iter->second->GetBase()->GetOwner() != this)
        {
            RemoveAura(iter);
        }
        else
            ++iter;
    }
}

void Unit::RemoveAllAuras()
{
    // this may be a dead loop if some events on aura remove will continiously apply aura on remove
    // we want to have all auras removed, so use your brain when linking events
    while (!m_appliedAuras.empty() || !m_ownedAuras.empty())
    {
        AuraApplicationMap::iterator aurAppIter;
        for (aurAppIter = m_appliedAuras.begin(); aurAppIter != m_appliedAuras.end();)
            _UnapplyAura(aurAppIter, AURA_REMOVE_BY_DEFAULT);

        AuraMap::iterator aurIter;
        for (aurIter = m_ownedAuras.begin(); aurIter != m_ownedAuras.end();)
            RemoveOwnedAura(aurIter);
    }
}

void Unit::RemoveArenaAuras()
{
    // in join, remove positive buffs, on end, remove negative
    // used to remove positive visible auras in arenas
    RemoveAppliedAuras([](AuraApplication const* aurApp)
    {
        Aura const* aura = aurApp->GetBase();
        return (!aura->GetSpellInfo()->HasAttribute(SPELL_ATTR4_UNK21)                                         // don't remove stances, shadowform, pally/hunter auras
            && !aura->IsPassive()                                                                              // don't remove passive auras
            && (aurApp->IsPositive() || !aura->GetSpellInfo()->HasAttribute(SPELL_ATTR3_DEATH_PERSISTENT))) || // not negative death persistent auras
            aura->GetSpellInfo()->HasAttribute(SPELL_ATTR5_REMOVE_ON_ARENA_ENTER);                             // special marker, always remove
    });
}

void Unit::RemoveAurasOnEvade()
{
    if (IsCharmedOwnedByPlayerOrPlayer()) // if it is a player owned creature it should not remove the aura
        return;

    // don't remove vehicle auras, passengers aren't supposed to drop off the vehicle
    // don't remove clone caster on evade (to be verified)
    RemoveAllAurasExceptType(SPELL_AURA_CONTROL_VEHICLE, SPELL_AURA_CLONE_CASTER);
}

void Unit::RemoveAllAurasOnDeath()
{
    // used just after dieing to remove all visible auras
    // and disable the mods for the passive ones
    for (AuraApplicationMap::iterator iter = m_appliedAuras.begin(); iter != m_appliedAuras.end();)
    {
        Aura const* aura = iter->second->GetBase();
        if (!aura->IsPassive() && !aura->IsDeathPersistent())
            _UnapplyAura(iter, AURA_REMOVE_BY_DEATH);
        else
            ++iter;
    }

    for (AuraMap::iterator iter = m_ownedAuras.begin(); iter != m_ownedAuras.end();)
    {
        Aura* aura = iter->second;
        if (!aura->IsPassive() && !aura->IsDeathPersistent())
            RemoveOwnedAura(iter, AURA_REMOVE_BY_DEATH);
        else
            ++iter;
    }
}

void Unit::RemoveAllAurasRequiringDeadTarget()
{
    for (AuraApplicationMap::iterator iter = m_appliedAuras.begin(); iter != m_appliedAuras.end();)
    {
        Aura const* aura = iter->second->GetBase();
        if (!aura->IsPassive() && aura->GetSpellInfo()->IsRequiringDeadTarget())
            _UnapplyAura(iter, AURA_REMOVE_BY_DEFAULT);
        else
            ++iter;
    }

    for (AuraMap::iterator iter = m_ownedAuras.begin(); iter != m_ownedAuras.end();)
    {
        Aura* aura = iter->second;
        if (!aura->IsPassive() && aura->GetSpellInfo()->IsRequiringDeadTarget())
            RemoveOwnedAura(iter, AURA_REMOVE_BY_DEFAULT);
        else
            ++iter;
    }
}

void Unit::RemoveAllAurasExceptType(AuraType type)
{
    for (AuraApplicationMap::iterator iter = m_appliedAuras.begin(); iter != m_appliedAuras.end();)
    {
        Aura const* aura = iter->second->GetBase();
        if (aura->GetSpellInfo()->HasAura(type))
            ++iter;
        else
            _UnapplyAura(iter, AURA_REMOVE_BY_DEFAULT);
    }

    for (AuraMap::iterator iter = m_ownedAuras.begin(); iter != m_ownedAuras.end();)
    {
        Aura* aura = iter->second;
        if (aura->GetSpellInfo()->HasAura(type))
            ++iter;
        else
            RemoveOwnedAura(iter, AURA_REMOVE_BY_DEFAULT);
    }
}

void Unit::RemoveAllAurasExceptType(AuraType type1, AuraType type2)
{
    for (AuraApplicationMap::iterator iter = m_appliedAuras.begin(); iter != m_appliedAuras.end();)
    {
        Aura const* aura = iter->second->GetBase();
        if (aura->GetSpellInfo()->HasAura(type1) || aura->GetSpellInfo()->HasAura(type2))
            ++iter;
        else
            _UnapplyAura(iter, AURA_REMOVE_BY_DEFAULT);
    }

    for (AuraMap::iterator iter = m_ownedAuras.begin(); iter != m_ownedAuras.end();)
    {
        Aura* aura = iter->second;
        if (aura->GetSpellInfo()->HasAura(type1) || aura->GetSpellInfo()->HasAura(type2))
            ++iter;
        else
            RemoveOwnedAura(iter, AURA_REMOVE_BY_DEFAULT);
    }
}

void Unit::RemoveAllGroupBuffsFromCaster(ObjectGuid casterGUID)
{
    for (AuraMap::iterator iter = m_ownedAuras.begin(); iter != m_ownedAuras.end();)
    {
        Aura* aura = iter->second;
        if (aura->GetCasterGUID() == casterGUID && aura->GetSpellInfo()->IsGroupBuff())
        {
            RemoveOwnedAura(iter);
            continue;
        }
        ++iter;
    }
}

void Unit::DelayOwnedAuras(uint32 spellId, ObjectGuid caster, int32 delaytime)
{
    AuraMapBoundsNonConst range = m_ownedAuras.equal_range(spellId);
    for (; range.first != range.second; ++range.first)
    {
        Aura* aura = range.first->second;
        if (!caster || aura->GetCasterGUID() == caster)
        {
            if (aura->GetDuration() < delaytime)
                aura->SetDuration(0);
            else
                aura->SetDuration(aura->GetDuration() - delaytime);

            // update for out of range group members (on 1 slot use)
            aura->SetNeedClientUpdateForTargets();
        }
    }
}

void Unit::_RemoveAllAuraStatMods()
{
    for (AuraApplicationMap::iterator i = m_appliedAuras.begin(); i != m_appliedAuras.end(); ++i)
        (*i).second->GetBase()->HandleAllEffects(i->second, AURA_EFFECT_HANDLE_STAT, false);
}

void Unit::_ApplyAllAuraStatMods()
{
    for (AuraApplicationMap::iterator i = m_appliedAuras.begin(); i != m_appliedAuras.end(); ++i)
        (*i).second->GetBase()->HandleAllEffects(i->second, AURA_EFFECT_HANDLE_STAT, true);
}

AuraEffect* Unit::GetAuraEffect(uint32 spellId, uint8 effIndex, ObjectGuid caster) const
{
    AuraApplicationMapBounds range = m_appliedAuras.equal_range(spellId);
    for (AuraApplicationMap::const_iterator itr = range.first; itr != range.second; ++itr)
    {
        if (itr->second->HasEffect(effIndex)
                && (!caster || itr->second->GetBase()->GetCasterGUID() == caster))
        {
            return itr->second->GetBase()->GetEffect(effIndex);
        }
    }
    return nullptr;
}

AuraEffect* Unit::GetAuraEffectOfRankedSpell(uint32 spellId, uint8 effIndex, ObjectGuid caster) const
{
    uint32 rankSpell = sSpellMgr->GetFirstSpellInChain(spellId);
    while (rankSpell)
    {
        if (AuraEffect* aurEff = GetAuraEffect(rankSpell, effIndex, caster))
            return aurEff;
        rankSpell = sSpellMgr->GetNextSpellInChain(rankSpell);
    }
    return nullptr;
}

AuraEffect* Unit::GetAuraEffect(AuraType type, SpellFamilyNames name, uint32 iconId, uint8 effIndex) const
{
    AuraEffectList const& auras = GetAuraEffectsByType(type);
    for (Unit::AuraEffectList::const_iterator itr = auras.begin(); itr != auras.end(); ++itr)
    {
        if (effIndex != (*itr)->GetEffIndex())
            continue;
        SpellInfo const* spell = (*itr)->GetSpellInfo();
        if (spell->SpellIconID == iconId && spell->SpellFamilyName == uint32(name) && !spell->SpellFamilyFlags)
            return *itr;
    }
    return nullptr;
}

AuraEffect* Unit::GetAuraEffect(AuraType type, SpellFamilyNames family, uint32 familyFlag1, uint32 familyFlag2, uint32 familyFlag3, ObjectGuid casterGUID) const
{
    AuraEffectList const& auras = GetAuraEffectsByType(type);
    for (AuraEffectList::const_iterator i = auras.begin(); i != auras.end(); ++i)
    {
        SpellInfo const* spell = (*i)->GetSpellInfo();
        if (spell->SpellFamilyName == uint32(family) && spell->SpellFamilyFlags.HasFlag(familyFlag1, familyFlag2, familyFlag3))
        {
            if (casterGUID && (*i)->GetCasterGUID() != casterGUID)
                continue;
            return (*i);
        }
    }
    return nullptr;
}

AuraEffect* Unit::GetDummyAuraEffect(SpellFamilyNames name, uint32 iconId, uint8 effIndex) const
{
    return GetAuraEffect(SPELL_AURA_DUMMY, name, iconId, effIndex);
}

AuraApplication * Unit::GetAuraApplication(uint32 spellId, ObjectGuid casterGUID, ObjectGuid itemCasterGUID, uint8 reqEffMask, AuraApplication * except) const
{
    AuraApplicationMapBounds range = m_appliedAuras.equal_range(spellId);
    for (; range.first != range.second; ++range.first)
    {
        AuraApplication* app = range.first->second;
        Aura const* aura = app->GetBase();

        if (((aura->GetEffectMask() & reqEffMask) == reqEffMask)
                && (!casterGUID || aura->GetCasterGUID() == casterGUID)
                && (!itemCasterGUID || aura->GetCastItemGUID() == itemCasterGUID)
                && (!except || except != app))
        {
            return app;
        }
    }
    return nullptr;
}

Aura* Unit::GetAura(uint32 spellId, ObjectGuid casterGUID, ObjectGuid itemCasterGUID, uint8 reqEffMask) const
{
    AuraApplication * aurApp = GetAuraApplication(spellId, casterGUID, itemCasterGUID, reqEffMask);
    return aurApp ? aurApp->GetBase() : nullptr;
}

AuraApplication * Unit::GetAuraApplicationOfRankedSpell(uint32 spellId, ObjectGuid casterGUID, ObjectGuid itemCasterGUID, uint8 reqEffMask, AuraApplication* except) const
{
    uint32 rankSpell = sSpellMgr->GetFirstSpellInChain(spellId);
    while (rankSpell)
    {
        if (AuraApplication * aurApp = GetAuraApplication(rankSpell, casterGUID, itemCasterGUID, reqEffMask, except))
            return aurApp;
        rankSpell = sSpellMgr->GetNextSpellInChain(rankSpell);
    }
    return nullptr;
}

Aura* Unit::GetAuraOfRankedSpell(uint32 spellId, ObjectGuid casterGUID, ObjectGuid itemCasterGUID, uint8 reqEffMask) const
{
    AuraApplication * aurApp = GetAuraApplicationOfRankedSpell(spellId, casterGUID, itemCasterGUID, reqEffMask);
    return aurApp ? aurApp->GetBase() : nullptr;
}

void Unit::GetDispellableAuraList(WorldObject const* caster, uint32 dispelMask, DispelChargesList& dispelList, bool isReflect /*= false*/)  const
{
    // we should not be able to dispel diseases if the target is affected by unholy blight
    if (dispelMask & (1 << DISPEL_DISEASE) && HasAura(50536))
        dispelMask &= ~(1 << DISPEL_DISEASE);

    AuraMap const& auras = GetOwnedAuras();
    for (auto itr = auras.begin(); itr != auras.end(); ++itr)
    {
        Aura* aura = itr->second;
        AuraApplication const* aurApp = aura->GetApplicationOfTarget(GetGUID());
        if (!aurApp)
            continue;

        // don't try to remove passive auras
        if (aura->IsPassive())
            continue;

        if (aura->GetSpellInfo()->GetDispelMask() & dispelMask)
        {
            // do not remove positive auras if friendly target
            //               negative auras if non-friendly
            // unless we're reflecting (dispeller eliminates one of it's benefitial buffs)
            if (isReflect != (aurApp->IsPositive() == IsFriendlyTo(caster)))
                continue;

            // 2.4.3 Patch Notes: "Dispel effects will no longer attempt to remove effects that have 100% dispel resistance."
            int32 chance = aura->CalcDispelChance(this, !IsFriendlyTo(caster));
            if (!chance)
                continue;

            // The charges / stack amounts don't count towards the total number of auras that can be dispelled.
            // Ie: A dispel on a target with 5 stacks of Winters Chill and a Polymorph has 1 / (1 + 1) -> 50% chance to dispell
            // Polymorph instead of 1 / (5 + 1) -> 16%.
            bool const dispelCharges = aura->GetSpellInfo()->HasAttribute(SPELL_ATTR7_DISPEL_CHARGES);
            uint8 charges = dispelCharges ? aura->GetCharges() : aura->GetStackAmount();
            if (charges > 0)
                dispelList.emplace_back(aura, chance, charges);
        }
    }
}

bool Unit::HasAuraEffect(uint32 spellId, uint8 effIndex, ObjectGuid caster) const
{
    AuraApplicationMapBounds range = m_appliedAuras.equal_range(spellId);
    for (AuraApplicationMap::const_iterator itr = range.first; itr != range.second; ++itr)
    {
        if (itr->second->HasEffect(effIndex)
                && (!caster || itr->second->GetBase()->GetCasterGUID() == caster))
        {
            return true;
        }
    }
    return false;
}

uint32 Unit::GetAuraCount(uint32 spellId) const
{
    uint32 count = 0;
    AuraApplicationMapBounds range = m_appliedAuras.equal_range(spellId);

    for (AuraApplicationMap::const_iterator itr = range.first; itr != range.second; ++itr)
    {
        if (itr->second->GetBase()->GetStackAmount() == 0)
            ++count;
        else
            count += (uint32)itr->second->GetBase()->GetStackAmount();
    }

    return count;
}

bool Unit::HasAura(uint32 spellId, ObjectGuid casterGUID, ObjectGuid itemCasterGUID, uint8 reqEffMask) const
{
    if (GetAuraApplication(spellId, casterGUID, itemCasterGUID, reqEffMask))
        return true;
    return false;
}

bool Unit::HasAuraType(AuraType auraType) const
{
    return (!m_modAuras[auraType].empty());
}

bool Unit::HasAuraTypeWithCaster(AuraType auraType, ObjectGuid caster) const
{
    for (AuraEffect const* eff : GetAuraEffectsByType(auraType))
        if (caster == eff->GetCasterGUID())
            return true;
    return false;
}

bool Unit::HasAuraTypeWithMiscvalue(AuraType auraType, int32 miscvalue) const
{
    AuraEffectList const& mTotalAuraList = GetAuraEffectsByType(auraType);
    for (AuraEffectList::const_iterator i = mTotalAuraList.begin(); i != mTotalAuraList.end(); ++i)
        if (miscvalue == (*i)->GetMiscValue())
            return true;
    return false;
}

bool Unit::HasAuraTypeWithAffectMask(AuraType auraType, SpellInfo const* affectedSpell) const
{
    AuraEffectList const& mTotalAuraList = GetAuraEffectsByType(auraType);
    for (AuraEffectList::const_iterator i = mTotalAuraList.begin(); i != mTotalAuraList.end(); ++i)
        if ((*i)->IsAffectedOnSpell(affectedSpell))
            return true;
    return false;
}

bool Unit::HasAuraTypeWithValue(AuraType auraType, int32 value) const
{
    AuraEffectList const& mTotalAuraList = GetAuraEffectsByType(auraType);
    for (AuraEffectList::const_iterator i = mTotalAuraList.begin(); i != mTotalAuraList.end(); ++i)
        if (value == (*i)->GetAmount())
            return true;
    return false;
}

bool Unit::HasNegativeAuraWithInterruptFlag(uint32 flag, ObjectGuid guid) const
{
    if (!(m_interruptMask & flag))
        return false;
    for (AuraApplicationList::const_iterator iter = m_interruptableAuras.begin(); iter != m_interruptableAuras.end(); ++iter)
    {
        if (!(*iter)->IsPositive() && (*iter)->GetBase()->GetSpellInfo()->AuraInterruptFlags & flag && (!guid || (*iter)->GetBase()->GetCasterGUID() == guid))
            return true;
    }
    return false;
}

bool Unit::HasAuraWithMechanic(uint32 mechanicMask) const
{
    for (AuraApplicationMap::const_iterator iter = m_appliedAuras.begin(); iter != m_appliedAuras.end(); ++iter)
    {
        SpellInfo const* spellInfo = iter->second->GetBase()->GetSpellInfo();
        if (spellInfo->Mechanic && (mechanicMask & (1 << spellInfo->Mechanic)))
            return true;

        for (uint8 i = 0; i < MAX_SPELL_EFFECTS; ++i)
            if (iter->second->HasEffect(i) && spellInfo->Effects[i].Effect && spellInfo->Effects[i].Mechanic)
                if (mechanicMask & (1 << spellInfo->Effects[i].Mechanic))
                    return true;
    }

    return false;
}

bool Unit::HasStrongerAuraWithDR(SpellInfo const* auraSpellInfo, Unit* caster, bool triggered) const
{
    DiminishingGroup diminishGroup = auraSpellInfo->GetDiminishingReturnsGroupForSpell(triggered);
    DiminishingLevels level = GetDiminishing(diminishGroup);
    for (auto itr = m_appliedAuras.begin(); itr != m_appliedAuras.end(); ++itr)
    {
        SpellInfo const* spellInfo = itr->second->GetBase()->GetSpellInfo();
        if (spellInfo->GetDiminishingReturnsGroupForSpell(triggered) != diminishGroup)
            continue;

        int32 existingDuration = itr->second->GetBase()->GetDuration();
        int32 newDuration = auraSpellInfo->GetMaxDuration();
        ApplyDiminishingToDuration(auraSpellInfo, triggered, newDuration, caster, level);
        if (newDuration > 0 && newDuration < existingDuration)
            return true;
    }

    return false;
}

AuraEffect* Unit::IsScriptOverriden(SpellInfo const* spell, int32 script) const
{
    AuraEffectList const& auras = GetAuraEffectsByType(SPELL_AURA_OVERRIDE_CLASS_SCRIPTS);
    for (AuraEffectList::const_iterator i = auras.begin(); i != auras.end(); ++i)
    {
        if ((*i)->GetMiscValue() == script)
            if ((*i)->IsAffectedOnSpell(spell))
                return (*i);
    }
    return nullptr;
}

uint32 Unit::GetDiseasesByCaster(ObjectGuid casterGUID, bool remove)
{
    static const AuraType diseaseAuraTypes[] =
    {
        SPELL_AURA_PERIODIC_DAMAGE, // Frost Fever and Blood Plague
        SPELL_AURA_LINKED           // Crypt Fever and Ebon Plague
    };

    uint32 diseases = 0;
    for (AuraType aType : diseaseAuraTypes)
    {
        for (auto itr = m_modAuras[aType].begin(); itr != m_modAuras[aType].end();)
        {
            // Get auras with disease dispel type by caster
            if ((*itr)->GetSpellInfo()->Dispel == DISPEL_DISEASE
                && (*itr)->GetCasterGUID() == casterGUID)
            {
                ++diseases;

                if (remove)
                {
                    RemoveAura((*itr)->GetId(), (*itr)->GetCasterGUID());
                    itr = m_modAuras[aType].begin();
                    continue;
                }
            }
            ++itr;
        }
    }
    return diseases;
}

uint32 Unit::GetDoTsByCaster(ObjectGuid casterGUID) const
{
    static const AuraType diseaseAuraTypes[] =
    {
        SPELL_AURA_PERIODIC_DAMAGE,
        SPELL_AURA_PERIODIC_DAMAGE_PERCENT,
        SPELL_AURA_NONE
    };

    uint32 dots = 0;
    for (AuraType const* itr = &diseaseAuraTypes[0]; itr && itr[0] != SPELL_AURA_NONE; ++itr)
    {
        Unit::AuraEffectList const& auras = GetAuraEffectsByType(*itr);
        for (AuraEffectList::const_iterator i = auras.begin(); i != auras.end(); ++i)
        {
            // Get auras by caster
            if ((*i)->GetCasterGUID() == casterGUID)
                ++dots;
        }
    }
    return dots;
}

int32 Unit::GetTotalAuraModifier(AuraType auraType, std::function<bool(AuraEffect const*)> const& predicate) const
{
    AuraEffectList const& mTotalAuraList = GetAuraEffectsByType(auraType);
    if (mTotalAuraList.empty())
        return 0;

    std::map<SpellGroup, int32> sameEffectSpellGroup;
    int32 modifier = 0;

    for (AuraEffect const* aurEff : mTotalAuraList)
    {
        if (predicate(aurEff))
        {
            // Check if the Aura Effect has a the Same Effect Stack Rule and if so, use the highest amount of that SpellGroup
            // If the Aura Effect does not have this Stack Rule, it returns false so we can add to the multiplier as usual
            if (!sSpellMgr->AddSameEffectStackRuleSpellGroups(aurEff->GetSpellInfo(), static_cast<uint32>(auraType), aurEff->GetAmount(), sameEffectSpellGroup))
                modifier += aurEff->GetAmount();
        }
    }

    // Add the highest of the Same Effect Stack Rule SpellGroups to the accumulator
    for (auto itr = sameEffectSpellGroup.begin(); itr != sameEffectSpellGroup.end(); ++itr)
        modifier += itr->second;

    return modifier;
}

float Unit::GetTotalAuraMultiplier(AuraType auraType, std::function<bool(AuraEffect const*)> const& predicate) const
{
    AuraEffectList const& mTotalAuraList = GetAuraEffectsByType(auraType);
    if (mTotalAuraList.empty())
        return 1.0f;

    std::map<SpellGroup, int32> sameEffectSpellGroup;
    float multiplier = 1.0f;

    for (AuraEffect const* aurEff : mTotalAuraList)
    {
        if (predicate(aurEff))
        {
            // Check if the Aura Effect has a the Same Effect Stack Rule and if so, use the highest amount of that SpellGroup
            // If the Aura Effect does not have this Stack Rule, it returns false so we can add to the multiplier as usual
            if (!sSpellMgr->AddSameEffectStackRuleSpellGroups(aurEff->GetSpellInfo(), static_cast<uint32>(auraType), aurEff->GetAmount(), sameEffectSpellGroup))
                AddPct(multiplier, aurEff->GetAmount());
        }
    }

    // Add the highest of the Same Effect Stack Rule SpellGroups to the multiplier
    for (auto itr = sameEffectSpellGroup.begin(); itr != sameEffectSpellGroup.end(); ++itr)
        AddPct(multiplier, itr->second);

    return multiplier;
}

int32 Unit::GetMaxPositiveAuraModifier(AuraType auraType, std::function<bool(AuraEffect const*)> const& predicate) const
{
    AuraEffectList const& mTotalAuraList = GetAuraEffectsByType(auraType);
    if (mTotalAuraList.empty())
        return 0;

    int32 modifier = 0;
    for (AuraEffect const* aurEff : mTotalAuraList)
    {
        if (predicate(aurEff))
            modifier = std::max(modifier, aurEff->GetAmount());
    }

    return modifier;
}

int32 Unit::GetMaxNegativeAuraModifier(AuraType auraType, std::function<bool(AuraEffect const*)> const& predicate) const
{
    AuraEffectList const& mTotalAuraList = GetAuraEffectsByType(auraType);
    if (mTotalAuraList.empty())
        return 0;

    int32 modifier = 0;
    for (AuraEffect const* aurEff : mTotalAuraList)
    {
        if (predicate(aurEff))
            modifier = std::min(modifier, aurEff->GetAmount());
    }

    return modifier;
}

int32 Unit::GetTotalAuraModifier(AuraType auraType) const
{
    return GetTotalAuraModifier(auraType, [](AuraEffect const* /*aurEff*/) { return true; });
}

float Unit::GetTotalAuraMultiplier(AuraType auraType) const
{
    return GetTotalAuraMultiplier(auraType, [](AuraEffect const* /*aurEff*/) { return true; });
}

int32 Unit::GetMaxPositiveAuraModifier(AuraType auraType) const
{
    return GetMaxPositiveAuraModifier(auraType, [](AuraEffect const* /*aurEff*/) { return true; });
}

int32 Unit::GetMaxNegativeAuraModifier(AuraType auraType) const
{
    return GetMaxNegativeAuraModifier(auraType, [](AuraEffect const* /*aurEff*/) { return true; });
}

int32 Unit::GetTotalAuraModifierByMiscMask(AuraType auraType, uint32 miscMask) const
{
    return GetTotalAuraModifier(auraType, [miscMask](AuraEffect const* aurEff) -> bool
    {
        if ((aurEff->GetMiscValue() & miscMask) != 0)
            return true;
        return false;
    });
}

float Unit::GetTotalAuraMultiplierByMiscMask(AuraType auraType, uint32 miscMask) const
{
    return GetTotalAuraMultiplier(auraType, [miscMask](AuraEffect const* aurEff) -> bool
    {
        if ((aurEff->GetMiscValue() & miscMask) != 0)
            return true;
        return false;
    });
}

int32 Unit::GetMaxPositiveAuraModifierByMiscMask(AuraType auraType, uint32 miscMask, AuraEffect const* except /*= nullptr*/) const
{
    return GetMaxPositiveAuraModifier(auraType, [miscMask, except](AuraEffect const* aurEff) -> bool
    {
        if (except != aurEff && (aurEff->GetMiscValue() & miscMask) != 0)
            return true;
        return false;
    });
}

int32 Unit::GetMaxNegativeAuraModifierByMiscMask(AuraType auraType, uint32 miscMask) const
{
    return GetMaxNegativeAuraModifier(auraType, [miscMask](AuraEffect const* aurEff) -> bool
    {
        if ((aurEff->GetMiscValue() & miscMask) != 0)
            return true;
        return false;
    });
}

int32 Unit::GetTotalAuraModifierByMiscValue(AuraType auraType, int32 miscValue) const
{
    return GetTotalAuraModifier(auraType, [miscValue](AuraEffect const* aurEff) -> bool
    {
        if (aurEff->GetMiscValue() == miscValue)
            return true;
        return false;
    });
}

float Unit::GetTotalAuraMultiplierByMiscValue(AuraType auraType, int32 miscValue) const
{
    return GetTotalAuraMultiplier(auraType, [miscValue](AuraEffect const* aurEff) -> bool
    {
        if (aurEff->GetMiscValue() == miscValue)
            return true;
        return false;
    });
}

int32 Unit::GetMaxPositiveAuraModifierByMiscValue(AuraType auraType, int32 miscValue) const
{
    return GetMaxPositiveAuraModifier(auraType, [miscValue](AuraEffect const* aurEff) -> bool
    {
        if (aurEff->GetMiscValue() == miscValue)
            return true;
        return false;
    });
}

int32 Unit::GetMaxNegativeAuraModifierByMiscValue(AuraType auraType, int32 miscValue) const
{
    return GetMaxNegativeAuraModifier(auraType, [miscValue](AuraEffect const* aurEff) -> bool
    {
        if (aurEff->GetMiscValue() == miscValue)
            return true;
        return false;
    });
}

int32 Unit::GetTotalAuraModifierByAffectMask(AuraType auraType, SpellInfo const* affectedSpell) const
{
    return GetTotalAuraModifier(auraType, [affectedSpell](AuraEffect const* aurEff) -> bool
    {
        if (aurEff->IsAffectedOnSpell(affectedSpell))
            return true;
        return false;
    });
}

float Unit::GetTotalAuraMultiplierByAffectMask(AuraType auraType, SpellInfo const* affectedSpell) const
{
    return GetTotalAuraMultiplier(auraType, [affectedSpell](AuraEffect const* aurEff) -> bool
    {
        if (aurEff->IsAffectedOnSpell(affectedSpell))
            return true;
        return false;
    });
}

int32 Unit::GetMaxPositiveAuraModifierByAffectMask(AuraType auraType, SpellInfo const* affectedSpell) const
{
    return GetMaxPositiveAuraModifier(auraType, [affectedSpell](AuraEffect const* aurEff) -> bool
    {
        if (aurEff->IsAffectedOnSpell(affectedSpell))
            return true;
        return false;
    });
}

int32 Unit::GetMaxNegativeAuraModifierByAffectMask(AuraType auraType, SpellInfo const* affectedSpell) const
{
    return GetMaxNegativeAuraModifier(auraType, [affectedSpell](AuraEffect const* aurEff) -> bool
    {
        if (aurEff->IsAffectedOnSpell(affectedSpell))
            return true;
        return false;
    });
}

void Unit::UpdateResistanceBuffModsMod(SpellSchools school)
{
    float modPos = 0.0f;
    float modNeg = 0.0f;

    // these auras are always positive
    modPos = GetMaxPositiveAuraModifierByMiscMask(SPELL_AURA_MOD_RESISTANCE_EXCLUSIVE, 1 << school);
    modPos += GetTotalAuraModifier(SPELL_AURA_MOD_RESISTANCE, [school](AuraEffect const* aurEff) -> bool
    {
        if ((aurEff->GetMiscValue() & (1 << school)) && aurEff->GetAmount() > 0)
            return true;
        return false;
    });

    modNeg = GetTotalAuraModifier(SPELL_AURA_MOD_RESISTANCE, [school](AuraEffect const* aurEff) -> bool
    {
        if ((aurEff->GetMiscValue() & (1 << school)) && aurEff->GetAmount() < 0)
            return true;
        return false;
    });

    float factor = GetTotalAuraMultiplierByMiscMask(SPELL_AURA_MOD_RESISTANCE_PCT, 1 << school);
    modPos *= factor;
    modNeg *= factor;

    SetFloatValue(UNIT_FIELD_RESISTANCEBUFFMODSPOSITIVE + school, modPos);
    SetFloatValue(UNIT_FIELD_RESISTANCEBUFFMODSNEGATIVE + school, modNeg);
}

void Unit::InitStatBuffMods()
{
    for (uint8 i = STAT_STRENGTH; i < MAX_STATS; ++i)
        SetFloatValue(UNIT_FIELD_POSSTAT0+i, 0);
    for (uint8 i = STAT_STRENGTH; i < MAX_STATS; ++i)
        SetFloatValue(UNIT_FIELD_NEGSTAT0+i, 0);
}

void Unit::UpdateStatBuffMod(Stats stat)
{
    float modPos = 0.0f;
    float modNeg = 0.0f;
    float factor = 0.0f;

    UnitMods const unitMod = static_cast<UnitMods>(UNIT_MOD_STAT_START + stat);

    // includes value from items and enchantments
    float modValue = GetFlatModifierValue(unitMod, BASE_VALUE);
    if (modValue > 0.f)
        modPos += modValue;
    else
        modNeg += modValue;

    if (IsGuardian())
    {
        modValue = static_cast<Guardian*>(this)->GetBonusStatFromOwner(stat);
        if (modValue > 0.f)
            modPos += modValue;
        else
            modNeg += modValue;
    }

    modPos += GetTotalAuraModifier(SPELL_AURA_MOD_STAT, [stat](AuraEffect const* aurEff) -> bool
    {
        if ((aurEff->GetMiscValue() < 0 || aurEff->GetMiscValue() == stat) && aurEff->GetAmount() > 0)
            return true;
        return false;
    });

    modNeg += GetTotalAuraModifier(SPELL_AURA_MOD_STAT, [stat](AuraEffect const* aurEff) -> bool
    {
        if ((aurEff->GetMiscValue() < 0 || aurEff->GetMiscValue() == stat) && aurEff->GetAmount() < 0)
            return true;
        return false;
    });

    factor = GetTotalAuraMultiplier(SPELL_AURA_MOD_PERCENT_STAT, [stat](AuraEffect const* aurEff) -> bool
    {
        if (aurEff->GetMiscValue() == -1 || aurEff->GetMiscValue() == stat)
            return true;
        return false;
    });

    factor *= GetTotalAuraMultiplier(SPELL_AURA_MOD_TOTAL_STAT_PERCENTAGE, [stat](AuraEffect const* aurEff) -> bool
    {
        if (aurEff->GetMiscValue() == -1 || aurEff->GetMiscValue() == stat)
            return true;
        return false;
    });

    modPos *= factor;
    modNeg *= factor;

    SetFloatValue(UNIT_FIELD_POSSTAT0 + stat, modPos);
    SetFloatValue(UNIT_FIELD_NEGSTAT0 + stat, modNeg);
}

void Unit::_RegisterDynObject(DynamicObject* dynObj)
{
    m_dynObj.push_back(dynObj);
}

void Unit::_UnregisterDynObject(DynamicObject* dynObj)
{
    m_dynObj.remove(dynObj);
}

DynamicObject* Unit::GetDynObject(uint32 spellId)
{
    if (m_dynObj.empty())
        return nullptr;
    for (DynObjectList::const_iterator i = m_dynObj.begin(); i != m_dynObj.end();++i)
    {
        DynamicObject* dynObj = *i;
        if (dynObj->GetSpellId() == spellId)
            return dynObj;
    }
    return nullptr;
}

void Unit::RemoveDynObject(uint32 spellId)
{
    if (m_dynObj.empty())
        return;
    for (DynObjectList::iterator i = m_dynObj.begin(); i != m_dynObj.end();)
    {
        DynamicObject* dynObj = *i;
        if (dynObj->GetSpellId() == spellId)
        {
            dynObj->Remove();
            i = m_dynObj.begin();
        }
        else
            ++i;
    }
}

void Unit::RemoveAllDynObjects()
{
    while (!m_dynObj.empty())
        m_dynObj.front()->Remove();
}

GameObject* Unit::GetGameObject(uint32 spellId) const
{
    for (GameObjectList::const_iterator i = m_gameObj.begin(); i != m_gameObj.end(); ++i)
        if ((*i)->GetSpellId() == spellId)
            return *i;

    return nullptr;
}

void Unit::AddGameObject(GameObject* gameObj)
{
    if (!gameObj || gameObj->GetOwnerGUID())
        return;

    m_gameObj.push_back(gameObj);
    gameObj->SetOwnerGUID(GetGUID());

    if (gameObj->GetSpellId())
    {
        SpellInfo const* createBySpell = sSpellMgr->GetSpellInfo(gameObj->GetSpellId());
        // Need disable spell use for owner
        if (createBySpell && createBySpell->IsCooldownStartedOnEvent())
            // note: item based cooldowns and cooldown spell mods with charges ignored (unknown existing cases)
            GetSpellHistory()->StartCooldown(createBySpell, 0, nullptr, true);
    }
}

void Unit::RemoveGameObject(GameObject* gameObj, bool del)
{
    if (!gameObj || gameObj->GetOwnerGUID() != GetGUID())
        return;

    gameObj->SetOwnerGUID(ObjectGuid::Empty);

    for (uint8 i = 0; i < MAX_GAMEOBJECT_SLOT; ++i)
    {
        if (m_ObjectSlot[i] == gameObj->GetGUID())
        {
            m_ObjectSlot[i].Clear();
            break;
        }
    }

    // GO created by some spell
    if (uint32 spellid = gameObj->GetSpellId())
    {
        RemoveAurasDueToSpell(spellid);

        SpellInfo const* createBySpell = sSpellMgr->GetSpellInfo(spellid);
        // Need activate spell use for owner
        if (createBySpell && createBySpell->IsCooldownStartedOnEvent())
            // note: item based cooldowns and cooldown spell mods with charges ignored (unknown existing cases)
            GetSpellHistory()->SendCooldownEvent(createBySpell);
    }

    m_gameObj.remove(gameObj);

    if (del)
    {
        gameObj->SetRespawnTime(0);
        gameObj->Delete();
    }
}

void Unit::RemoveGameObject(uint32 spellid, bool del)
{
    if (m_gameObj.empty())
        return;
    GameObjectList::iterator i, next;
    for (i = m_gameObj.begin(); i != m_gameObj.end(); i = next)
    {
        next = i;
        if (spellid == 0 || (*i)->GetSpellId() == spellid)
        {
            (*i)->SetOwnerGUID(ObjectGuid::Empty);
            if (del)
            {
                (*i)->SetRespawnTime(0);
                (*i)->Delete();
            }

            next = m_gameObj.erase(i);
        }
        else
            ++next;
    }
}

void Unit::RemoveAllGameObjects()
{
    // remove references to unit
    while (!m_gameObj.empty())
    {
        GameObjectList::iterator i = m_gameObj.begin();
        (*i)->SetOwnerGUID(ObjectGuid::Empty);
        (*i)->SetRespawnTime(0);
        (*i)->Delete();
        m_gameObj.erase(i);
    }
}

void Unit::SendSpellNonMeleeDamageLog(SpellNonMeleeDamage* log)
{
    WorldPacket data(SMSG_SPELLNONMELEEDAMAGELOG, (16+4+4+4+1+4+4+1+1+4+4+1)); // we guess size
    data << log->target->GetPackGUID();
    data << log->attacker->GetPackGUID();
    data << uint32(log->SpellID);
    data << uint32(log->damage);                            // damage amount
    int32 overkill = log->damage - log->target->GetHealth();
    data << uint32(overkill > 0 ? overkill : 0);            // overkill
    data << uint8 (log->schoolMask);                        // damage school
    data << uint32(log->absorb);                            // AbsorbedDamage
    data << uint32(log->resist);                            // resist
    data << uint8 (log->physicalLog);                       // if 1, then client show spell name (example: %s's ranged shot hit %s for %u school or %s suffers %u school damage from %s's spell_name
    data << uint8 (log->unused);                            // unused
    data << uint32(log->blocked);                           // blocked
    data << uint32(log->HitInfo);
    data << uint8 (0);                                      // flag to use extend data
    SendMessageToSet(&data, true);
}

void Unit::SendSpellNonMeleeDamageLog(Unit* target, uint32 SpellID, uint32 Damage, SpellSchoolMask damageSchoolMask, uint32 AbsorbedDamage, uint32 Resist, bool PhysicalDamage, uint32 Blocked, bool CriticalHit)
{
    SpellNonMeleeDamage log(this, target, SpellID, damageSchoolMask);
    log.damage = Damage - AbsorbedDamage - Resist - Blocked;
    log.absorb = AbsorbedDamage;
    log.resist = Resist;
    log.physicalLog = PhysicalDamage;
    log.blocked = Blocked;
    log.HitInfo = SPELL_HIT_TYPE_UNK1 | SPELL_HIT_TYPE_UNK3 | SPELL_HIT_TYPE_UNK6;
    if (CriticalHit)
        log.HitInfo |= SPELL_HIT_TYPE_CRIT;
    SendSpellNonMeleeDamageLog(&log);
}

/*static*/ void Unit::ProcSkillsAndAuras(Unit* actor, Unit* actionTarget, uint32 typeMaskActor, uint32 typeMaskActionTarget, uint32 spellTypeMask, uint32 spellPhaseMask, uint32 hitMask, Spell* spell, DamageInfo* damageInfo, HealInfo* healInfo)
{
    WeaponAttackType attType = damageInfo ? damageInfo->GetAttackType() : BASE_ATTACK;
    if (typeMaskActor && actor)
        actor->ProcSkillsAndReactives(false, actionTarget, typeMaskActor, hitMask, attType);

    if (typeMaskActionTarget && actionTarget)
        actionTarget->ProcSkillsAndReactives(true, actor, typeMaskActionTarget, hitMask, attType);

    if (actor)
        actor->TriggerAurasProcOnEvent(actionTarget, typeMaskActor, typeMaskActionTarget, spellTypeMask, spellPhaseMask, hitMask, spell, damageInfo, healInfo);
}

void Unit::SendPeriodicAuraLog(SpellPeriodicAuraLogInfo* pInfo)
{
    AuraEffect const* aura = pInfo->auraEff;

    WorldPacket data(SMSG_PERIODICAURALOG, 30);
    data << GetPackGUID();
    data << aura->GetCasterGUID().WriteAsPacked();
    data << uint32(aura->GetId());                          // spellId
    data << uint32(1);                                      // count
    data << uint32(aura->GetAuraType());                    // auraId
    switch (aura->GetAuraType())
    {
        case SPELL_AURA_PERIODIC_DAMAGE:
        case SPELL_AURA_PERIODIC_DAMAGE_PERCENT:
            data << uint32(pInfo->damage);                  // damage
            data << uint32(pInfo->overDamage);              // overkill?
            data << uint32(aura->GetSpellInfo()->GetSchoolMask());
            data << uint32(pInfo->absorb);                  // absorb
            data << uint32(pInfo->resist);                  // resist
            data << uint8(pInfo->critical);                 // new 3.1.2 critical tick
            break;
        case SPELL_AURA_PERIODIC_HEAL:
        case SPELL_AURA_OBS_MOD_HEALTH:
            data << uint32(pInfo->damage);                  // damage
            data << uint32(pInfo->overDamage);              // overheal
            data << uint32(pInfo->absorb);                  // absorb
            data << uint8(pInfo->critical);                 // new 3.1.2 critical tick
            break;
        case SPELL_AURA_OBS_MOD_POWER:
        case SPELL_AURA_PERIODIC_ENERGIZE:
            data << uint32(aura->GetMiscValue());           // power type
            data << uint32(pInfo->damage);                  // damage
            break;
        case SPELL_AURA_PERIODIC_MANA_LEECH:
            data << uint32(aura->GetMiscValue());           // power type
            data << uint32(pInfo->damage);                  // amount
            data << float(pInfo->multiplier);               // gain multiplier
            break;
        default:
            TC_LOG_ERROR("entities.unit", "Unit::SendPeriodicAuraLog: unknown aura %u", uint32(aura->GetAuraType()));
            return;
    }

    SendMessageToSet(&data, true);
}

void Unit::SendSpellDamageResist(Unit* target, uint32 spellId)
{
    WorldPacket data(SMSG_PROCRESIST, 8+8+4+1);
    data << uint64(GetGUID());
    data << uint64(target->GetGUID());
    data << uint32(spellId);
    data << uint8(0); // bool - log format: 0-default, 1-debug
    SendMessageToSet(&data, true);
}

void Unit::SendSpellDamageImmune(Unit* target, uint32 spellId)
{
    WorldPacket data(SMSG_SPELLORDAMAGE_IMMUNE, 8+8+4+1);
    data << uint64(GetGUID());
    data << uint64(target->GetGUID());
    data << uint32(spellId);
    data << uint8(0); // bool - log format: 0-default, 1-debug
    SendMessageToSet(&data, true);
}

void Unit::SendAttackStateUpdate(CalcDamageInfo* damageInfo)
{
    uint32 count = 1;
    if (damageInfo->Damages[1].Damage || damageInfo->Damages[1].Absorb || damageInfo->Damages[1].Resist)
        ++count;

    // guess size
    size_t const maxsize = 4+5+5+4+4+1+(4+4+4)*2+4*2+4*2+1+4+4+4+4+4*12;
    WorldPacket data(SMSG_ATTACKERSTATEUPDATE, maxsize);

    data << uint32(damageInfo->HitInfo);
    data << damageInfo->Attacker->GetPackGUID();
    data << damageInfo->Target->GetPackGUID();
    data << uint32(damageInfo->Damages[0].Damage + damageInfo->Damages[1].Damage); // Full damage
    int32 overkill = damageInfo->Damages[0].Damage + damageInfo->Damages[1].Damage - damageInfo->Target->GetHealth();
    data << uint32(overkill < 0 ? 0 : overkill);            // Overkill
    data << uint8(count);                                   // Sub damage count

    for (uint32 i = 0; i < count; ++i)
    {
        data << uint32(damageInfo->Damages[i].DamageSchoolMask);       // School of sub damage
        data << float(damageInfo->Damages[i].Damage);                  // sub damage
        data << uint32(damageInfo->Damages[i].Damage);                 // Sub Damage
    }

    if (damageInfo->HitInfo & (HITINFO_FULL_ABSORB | HITINFO_PARTIAL_ABSORB))
    {
        for (uint32 i = 0; i < count; ++i)
            data << uint32(damageInfo->Damages[i].Absorb);             // Absorb
    }

    if (damageInfo->HitInfo & (HITINFO_FULL_RESIST | HITINFO_PARTIAL_RESIST))
    {
        for (uint32 i = 0; i < count; ++i)
            data << uint32(damageInfo->Damages[i].Resist);             // Resist
    }

    data << uint8(damageInfo->TargetState);
    data << uint32(0);  // Unknown attackerstate
    data << uint32(0);  // Melee spellid

    if (damageInfo->HitInfo & HITINFO_BLOCK)
        data << uint32(damageInfo->Blocked);

    if (damageInfo->HitInfo & HITINFO_RAGE_GAIN)
        data << uint32(0);

    //! Probably used for debugging purposes, as it is not known to appear on retail servers
    if (damageInfo->HitInfo & HITINFO_UNK1)
    {
        data << uint32(0);
        data << float(0);
        data << float(0);
        data << float(0);
        data << float(0);
        data << float(0);
        data << float(0);
        data << float(0);
        data << float(0);
        data << float(0);       // Found in a loop with 1 iteration
        data << float(0);       // ditto ^
        data << uint32(0);
    }

    SendMessageToSet(&data, true);
}

void Unit::SendAttackStateUpdate(uint32 HitInfo, Unit* target, uint8 /*SwingType*/, SpellSchoolMask damageSchoolMask, uint32 Damage, uint32 AbsorbDamage, uint32 Resist, VictimState TargetState, uint32 BlockedAmount)
{
    CalcDamageInfo dmgInfo;
    dmgInfo.HitInfo = HitInfo;
    dmgInfo.Attacker = this;
    dmgInfo.Target = target;

    dmgInfo.Damages[0].Damage = Damage - AbsorbDamage - Resist - BlockedAmount;
    dmgInfo.Damages[0].DamageSchoolMask = damageSchoolMask;
    dmgInfo.Damages[0].Absorb = AbsorbDamage;
    dmgInfo.Damages[0].Resist = Resist;

    dmgInfo.Damages[1].Damage = 0;
    dmgInfo.Damages[1].DamageSchoolMask = 0;
    dmgInfo.Damages[1].Absorb = 0;
    dmgInfo.Damages[1].Resist = 0;

    dmgInfo.TargetState = TargetState;
    dmgInfo.Blocked = BlockedAmount;
    SendAttackStateUpdate(&dmgInfo);
}

void Unit::SetPowerType(Powers new_powertype)
{
    if (GetPowerType() == new_powertype)
        return;

    SetByteValue(UNIT_FIELD_BYTES_0, UNIT_BYTES_0_OFFSET_POWER_TYPE, new_powertype);

    if (GetTypeId() == TYPEID_PLAYER)
    {
        if (ToPlayer()->GetGroup())
            ToPlayer()->SetGroupUpdateFlag(GROUP_UPDATE_FLAG_POWER_TYPE);
    }
    else if (Pet* pet = ToCreature()->ToPet())
    {
        if (pet->isControlled())
        {
            Unit* owner = GetOwner();
            if (owner && (owner->GetTypeId() == TYPEID_PLAYER) && owner->ToPlayer()->GetGroup())
                owner->ToPlayer()->SetGroupUpdateFlag(GROUP_UPDATE_FLAG_PET_POWER_TYPE);
        }
    }

    // Update max power
    UpdateMaxPower(new_powertype);

    // Update current power
    switch (new_powertype)
    {
        case POWER_MANA: // Keep the same (druid form switching...)
        case POWER_ENERGY:
            break;
        case POWER_RAGE: // Reset to zero
            SetPower(POWER_RAGE, 0);
            break;
        case POWER_FOCUS: // Make it full
            SetFullPower(new_powertype);
            break;
        default:
            break;
    }
}

void Unit::UpdateDisplayPower()
{
    Powers displayPower = POWER_MANA;
    switch (GetShapeshiftForm())
    {
        case FORM_GHOUL:
        case FORM_CAT:
            displayPower = POWER_ENERGY;
            break;
        case FORM_BEAR:
        case FORM_DIREBEAR:
            displayPower = POWER_RAGE;
            break;
        case FORM_TRAVEL:
        case FORM_GHOSTWOLF:
            displayPower = POWER_MANA;
            break;
        default:
        {
            if (GetTypeId() == TYPEID_PLAYER)
            {
                ChrClassesEntry const* cEntry = sChrClassesStore.LookupEntry(getClass());
                if (cEntry && cEntry->powerType < MAX_POWERS)
                    displayPower = Powers(cEntry->powerType);
            }
            else if (GetTypeId() == TYPEID_UNIT)
            {
                if (Vehicle* vehicle = GetVehicleKit())
                {
                    if (PowerDisplayEntry const* powerDisplay = sPowerDisplayStore.LookupEntry(vehicle->GetVehicleInfo()->m_powerDisplayId))
                        displayPower = Powers(powerDisplay->PowerType);
                    else if (getClass() == CLASS_ROGUE)
                        displayPower = POWER_ENERGY;
                }
                else if (Pet* pet = ToPet())
                {
                    if (pet->getPetType() == HUNTER_PET) // Hunter pets have focus
                        displayPower = POWER_FOCUS;
                    else if (pet->IsPetGhoul() || pet->IsRisenAlly()) // DK pets have energy
                        displayPower = POWER_ENERGY;
                }
            }
            break;
        }
    }

    SetPowerType(displayPower);
}

void Unit::_addAttacker(Unit* pAttacker)
{
    m_attackers.insert(pAttacker);
}

void Unit::_removeAttacker(Unit* pAttacker)
{
    m_attackers.erase(pAttacker);
}

Unit* Unit::getAttackerForHelper() const                 // If someone wants to help, who to give them
{
    if (!IsEngaged())
        return nullptr;

    if (Unit* victim = GetVictim())
        if ((!IsPet() && !GetPlayerMovingMe()) || IsInCombatWith(victim))
            return victim;

    CombatManager const& mgr = GetCombatManager();
    // pick arbitrary targets; our pvp combat > owner's pvp combat > our pve combat > owner's pve combat
    Unit* owner = GetCharmerOrOwner();
    if (mgr.HasPvPCombat())
        return mgr.GetPvPCombatRefs().begin()->second->GetOther(this);
    if (owner && (owner->GetCombatManager().HasPvPCombat()))
        return owner->GetCombatManager().GetPvPCombatRefs().begin()->second->GetOther(owner);
    if (mgr.HasPvECombat())
        return mgr.GetPvECombatRefs().begin()->second->GetOther(this);
    if (owner && (owner->GetCombatManager().HasPvECombat()))
        return owner->GetCombatManager().GetPvECombatRefs().begin()->second->GetOther(owner);
    return nullptr;
}

bool Unit::Attack(Unit* victim, bool meleeAttack)
{
    if (!victim || victim == this)
        return false;

    // dead units can neither attack nor be attacked
    if (!IsAlive() || !victim->IsInWorld() || !victim->IsAlive())
        return false;

    // player cannot attack in mount state
    if (GetTypeId() == TYPEID_PLAYER && IsMounted())
        return false;

    Creature* creature = ToCreature();
    // creatures cannot attack while evading
    if (creature && creature->IsInEvadeMode())
        return false;

    if (HasFlag(UNIT_FIELD_FLAGS, UNIT_FLAG_PACIFIED))
        return false;

    // nobody can attack GM in GM-mode
    if (victim->GetTypeId() == TYPEID_PLAYER)
    {
        if (victim->ToPlayer()->IsGameMaster())
            return false;
    }
    else
    {
        if (victim->ToCreature()->IsEvadingAttacks())
            return false;
    }

    // remove SPELL_AURA_MOD_UNATTACKABLE at attack (in case non-interruptible spells stun aura applied also that not let attack)
    if (HasAuraType(SPELL_AURA_MOD_UNATTACKABLE))
        RemoveAurasByType(SPELL_AURA_MOD_UNATTACKABLE);

    if (m_attacking)
    {
        if (m_attacking == victim)
        {
            // switch to melee attack from ranged/magic
            if (meleeAttack)
            {
                if (!HasUnitState(UNIT_STATE_MELEE_ATTACKING))
                {
                    AddUnitState(UNIT_STATE_MELEE_ATTACKING);
                    SendMeleeAttackStart(victim);
                    return true;
                }
            }
            else if (HasUnitState(UNIT_STATE_MELEE_ATTACKING))
            {
                ClearUnitState(UNIT_STATE_MELEE_ATTACKING);
                SendMeleeAttackStop(victim);
                return true;
            }
            return false;
        }

        // switch target
        InterruptSpell(CURRENT_MELEE_SPELL);
        if (!meleeAttack)
            ClearUnitState(UNIT_STATE_MELEE_ATTACKING);
    }

    if (m_attacking)
        m_attacking->_removeAttacker(this);

    m_attacking = victim;
    m_attacking->_addAttacker(this);

    // Set our target
    SetTarget(victim->GetGUID());

    if (meleeAttack)
        AddUnitState(UNIT_STATE_MELEE_ATTACKING);

    // set position before any AI calls/assistance
    //if (GetTypeId() == TYPEID_UNIT)
    //    ToCreature()->SetCombatStartPosition(GetPositionX(), GetPositionY(), GetPositionZ());

    if (creature && !IsControlledByPlayer())
    {
        EngageWithTarget(victim); // ensure that anything we're attacking has threat

        creature->SendAIReaction(AI_REACTION_HOSTILE);
        creature->CallAssistance();

        // Remove emote state - will be restored on creature reset
        SetUInt32Value(UNIT_NPC_EMOTESTATE, EMOTE_ONESHOT_NONE);
    }

    // delay offhand weapon attack by 50% of the base attack time
    if (haveOffhandWeapon() && GetTypeId() != TYPEID_PLAYER)
        setAttackTimer(OFF_ATTACK, std::max(getAttackTimer(OFF_ATTACK), getAttackTimer(BASE_ATTACK) + uint32(CalculatePct(GetFloatValue(UNIT_FIELD_BASEATTACKTIME), 50))));

    if (meleeAttack)
        SendMeleeAttackStart(victim);

    // Let the pet know we've started attacking someting. Handles melee attacks only
    // Spells such as auto-shot and others handled in WorldSession::HandleCastSpellOpcode
    if (GetTypeId() == TYPEID_PLAYER)
    {
        for (Unit* controlled : m_Controlled)
            if (Creature* cControlled = controlled->ToCreature())
                if (CreatureAI* controlledAI = cControlled->AI())
                    controlledAI->OwnerAttacked(victim);
    }

    return true;
}

bool Unit::AttackStop()
{
    if (!m_attacking)
        return false;

    Unit* victim = m_attacking;

    m_attacking->_removeAttacker(this);
    m_attacking = nullptr;

    // Clear our target
    SetTarget(ObjectGuid::Empty);

    ClearUnitState(UNIT_STATE_MELEE_ATTACKING);

    InterruptSpell(CURRENT_MELEE_SPELL);

    // reset only at real combat stop
    if (Creature* creature = ToCreature())
    {
        creature->SetNoCallAssistance(false);

        if (creature->HasSearchedAssistance())
        {
            creature->SetNoSearchAssistance(false);
            UpdateSpeed(MOVE_RUN);
        }
    }

    SendMeleeAttackStop(victim);

    return true;
}

void Unit::ValidateAttackersAndOwnTarget()
{
    // iterate attackers
    UnitVector toRemove;
    AttackerSet const& attackers = getAttackers();
    for (Unit* attacker : attackers)
        if (!attacker->IsValidAttackTarget(this))
            toRemove.push_back(attacker);

    for (Unit* attacker : toRemove)
        attacker->AttackStop();

    // remove our own victim
    if (Unit* victim = GetVictim())
        if (!IsValidAttackTarget(victim))
            AttackStop();
}

void Unit::CombatStop(bool includingCast, bool mutualPvP)
{
    if (includingCast && IsNonMeleeSpellCast(false))
        InterruptNonMeleeSpells(false);

    AttackStop();
    RemoveAllAttackers();
    if (GetTypeId() == TYPEID_PLAYER)
        ToPlayer()->SendAttackSwingCancelAttack();     // melee and ranged forced attack cancel

    if (mutualPvP)
        ClearInCombat();
    else
    { // vanish and brethren are weird
        m_combatManager.EndAllPvECombat();
        m_combatManager.SuppressPvPCombat();
    }
}

void Unit::CombatStopWithPets(bool includingCast)
{
    CombatStop(includingCast);

    for (Unit* minion : m_Controlled)
        minion->CombatStop(includingCast);
}

bool Unit::isAttackingPlayer() const
{
    if (HasUnitState(UNIT_STATE_ATTACK_PLAYER))
        return true;

    for (ControlList::const_iterator itr = m_Controlled.begin(); itr != m_Controlled.end(); ++itr)
        if ((*itr)->isAttackingPlayer())
            return true;

    for (uint8 i = 0; i < MAX_SUMMON_SLOT; ++i)
        if (m_SummonSlot[i])
            if (Creature* summon = GetMap()->GetCreature(m_SummonSlot[i]))
                if (summon->isAttackingPlayer())
                    return true;

    return false;
}

void Unit::RemoveAllAttackers()
{
    while (!m_attackers.empty())
    {
        AttackerSet::iterator iter = m_attackers.begin();
        if (!(*iter)->AttackStop())
        {
            TC_LOG_ERROR("entities.unit", "WORLD: Unit has an attacker that isn't attacking it!");
            m_attackers.erase(iter);
        }
    }
}

void Unit::ModifyAuraState(AuraStateType flag, bool apply)
{
    if (apply)
    {
        if (!HasFlag(UNIT_FIELD_AURASTATE, 1<<(flag-1)))
        {
            SetFlag(UNIT_FIELD_AURASTATE, 1<<(flag-1));
            if (GetTypeId() == TYPEID_PLAYER)
            {
                PlayerSpellMap const& sp_list = ToPlayer()->GetSpellMap();
                for (PlayerSpellMap::const_iterator itr = sp_list.begin(); itr != sp_list.end(); ++itr)
                {
                    if (itr->second->state == PLAYERSPELL_REMOVED || itr->second->disabled)
                        continue;
                    SpellInfo const* spellInfo = sSpellMgr->GetSpellInfo(itr->first);
                    if (!spellInfo || !spellInfo->IsPassive())
                        continue;
                    if (spellInfo->CasterAuraState == uint32(flag))
                        CastSpell(this, itr->first, true);
                }
            }
            else if (Pet* pet = ToCreature()->ToPet())
            {
                for (PetSpellMap::const_iterator itr = pet->m_spells.begin(); itr != pet->m_spells.end(); ++itr)
                {
                    if (itr->second.state == PETSPELL_REMOVED)
                        continue;
                    SpellInfo const* spellInfo = sSpellMgr->GetSpellInfo(itr->first);
                    if (!spellInfo || !spellInfo->IsPassive())
                        continue;
                    if (spellInfo->CasterAuraState == uint32(flag))
                        CastSpell(this, itr->first, true);
                }
            }
        }
    }
    else
    {
        if (HasFlag(UNIT_FIELD_AURASTATE, 1<<(flag-1)))
        {
            RemoveFlag(UNIT_FIELD_AURASTATE, 1<<(flag-1));

            Unit::AuraApplicationMap& tAuras = GetAppliedAuras();
            for (Unit::AuraApplicationMap::iterator itr = tAuras.begin(); itr != tAuras.end();)
            {
                SpellInfo const* spellProto = itr->second->GetBase()->GetSpellInfo();
                if (itr->second->GetBase()->GetCasterGUID() == GetGUID() && spellProto->CasterAuraState == uint32(flag) && (spellProto->IsPassive() || flag != AURA_STATE_ENRAGE))
                    RemoveAura(itr);
                else
                    ++itr;
            }
        }
    }
}

uint32 Unit::BuildAuraStateUpdateForTarget(Unit* target) const
{
    uint32 auraStates = GetUInt32Value(UNIT_FIELD_AURASTATE) &~(PER_CASTER_AURA_STATE_MASK);
    for (AuraStateAurasMap::const_iterator itr = m_auraStateAuras.begin(); itr != m_auraStateAuras.end(); ++itr)
        if ((1 << (itr->first - 1)) & PER_CASTER_AURA_STATE_MASK)
            if (itr->second->GetBase()->GetCasterGUID() == target->GetGUID())
                auraStates |= (1 << (itr->first - 1));

    return auraStates;
}

bool Unit::HasAuraState(AuraStateType flag, SpellInfo const* spellProto, Unit const* Caster) const
{
    if (Caster)
    {
        if (spellProto)
        {
            if (Caster->HasAuraTypeWithAffectMask(SPELL_AURA_ABILITY_IGNORE_AURASTATE, spellProto))
                return true;
        }

        // Check per caster aura state
        // If aura with aurastate by caster not found return false
        if ((1 << (flag - 1)) & PER_CASTER_AURA_STATE_MASK)
        {
            AuraStateAurasMapBounds range = m_auraStateAuras.equal_range(flag);
            for (AuraStateAurasMap::const_iterator itr = range.first; itr != range.second; ++itr)
                if (itr->second->GetBase()->GetCasterGUID() == Caster->GetGUID())
                    return true;
            return false;
        }
    }

    return HasFlag(UNIT_FIELD_AURASTATE, 1 << (flag - 1));
}

void Unit::SetOwnerGUID(ObjectGuid owner)
{
    if (GetOwnerGUID() == owner)
        return;

    SetGuidValue(UNIT_FIELD_SUMMONEDBY, owner);
    if (!owner)
        return;

    // Update owner dependent fields
    Player* player = ObjectAccessor::GetPlayer(*this, owner);
    if (!player || !player->HaveAtClient(this)) // if player cannot see this unit yet, he will receive needed data with create object
        return;

    SetFieldNotifyFlag(UF_FLAG_OWNER);

    UpdateData udata;
    WorldPacket packet;
    BuildValuesUpdateBlockForPlayer(&udata, player);
    udata.BuildPacket(&packet);
    player->SendDirectMessage(&packet);

    RemoveFieldNotifyFlag(UF_FLAG_OWNER);
}

Player* Unit::GetControllingPlayer() const
{
    if (ObjectGuid guid = GetCharmerOrOwnerGUID())
    {
        if (Unit* master = ObjectAccessor::GetUnit(*this, guid))
            return master->GetControllingPlayer();
        return nullptr;
    }
    else
        return const_cast<Player*>(ToPlayer());
}

Minion* Unit::GetFirstMinion() const
{
    if (ObjectGuid pet_guid = GetMinionGUID())
    {
        if (Creature* pet = ObjectAccessor::GetCreatureOrPetOrVehicle(*this, pet_guid))
            if (pet->HasUnitTypeMask(UNIT_MASK_MINION))
                return (Minion*)pet;

        TC_LOG_ERROR("entities.unit", "Unit::GetFirstMinion: Minion %s not exist.", pet_guid.ToString().c_str());
        const_cast<Unit*>(this)->SetMinionGUID(ObjectGuid::Empty);
    }

    return nullptr;
}

Guardian* Unit::GetGuardianPet() const
{
    if (ObjectGuid pet_guid = GetPetGUID())
    {
        if (Creature* pet = ObjectAccessor::GetCreatureOrPetOrVehicle(*this, pet_guid))
            if (pet->HasUnitTypeMask(UNIT_MASK_GUARDIAN))
                return (Guardian*)pet;

        TC_LOG_FATAL("entities.unit", "Unit::GetGuardianPet: Guardian %s not exist.", pet_guid.ToString().c_str());
        const_cast<Unit*>(this)->SetPetGUID(ObjectGuid::Empty);
    }

    return nullptr;
}

void Unit::SetMinion(Minion *minion, bool apply)
{
    TC_LOG_DEBUG("entities.unit", "SetMinion %u for %u, apply %u", minion->GetEntry(), GetEntry(), apply);

    if (apply)
    {
        if (minion->GetOwnerGUID())
        {
            TC_LOG_FATAL("entities.unit", "SetMinion: Minion %u is not the minion of owner %u", minion->GetEntry(), GetEntry());
            return;
        }

        minion->SetOwnerGUID(GetGUID());

        m_Controlled.insert(minion);

        if (GetTypeId() == TYPEID_PLAYER)
        {
            minion->m_ControlledByPlayer = true;
            minion->SetFlag(UNIT_FIELD_FLAGS, UNIT_FLAG_PLAYER_CONTROLLED);
        }

        // Can only have one pet. If a new one is summoned, dismiss the old one.
        if (minion->IsGuardianPet())
        {
            if (Guardian* oldPet = GetGuardianPet())
            {
                if (oldPet != minion && (oldPet->IsPet() || minion->IsPet() || oldPet->GetEntry() != minion->GetEntry()))
                {
                    // remove existing minion pet
                    if (oldPet->IsPet())
                        ((Pet*)oldPet)->Remove(PET_SAVE_AS_CURRENT);
                    else
                        oldPet->UnSummon();
                    SetPetGUID(minion->GetGUID());
                    SetMinionGUID(ObjectGuid::Empty);
                }
            }
            else
            {
                SetPetGUID(minion->GetGUID());
                SetMinionGUID(ObjectGuid::Empty);
            }
        }

        if (minion->HasUnitTypeMask(UNIT_MASK_CONTROLABLE_GUARDIAN))
        {
            if (AddGuidValue(UNIT_FIELD_SUMMON, minion->GetGUID()))
            {
            }
        }

        if (minion->m_Properties && minion->m_Properties->Type == SUMMON_TYPE_MINIPET)
            SetCritterGUID(minion->GetGUID());

        // PvP, FFAPvP
        minion->SetByteValue(UNIT_FIELD_BYTES_2, UNIT_BYTES_2_OFFSET_PVP_FLAG, GetByteValue(UNIT_FIELD_BYTES_2, UNIT_BYTES_2_OFFSET_PVP_FLAG));

        // FIXME: hack, speed must be set only at follow
        if (GetTypeId() == TYPEID_PLAYER && minion->IsPet())
            for (uint8 i = 0; i < MAX_MOVE_TYPE; ++i)
                minion->SetSpeedRate(UnitMoveType(i), m_speed_rate[i]);

        // Send infinity cooldown - client does that automatically but after relog cooldown needs to be set again
        SpellInfo const* spellInfo = sSpellMgr->GetSpellInfo(minion->GetUInt32Value(UNIT_CREATED_BY_SPELL));
        if (spellInfo && spellInfo->IsCooldownStartedOnEvent())
            GetSpellHistory()->StartCooldown(spellInfo, 0, nullptr, true);
    }
    else
    {
        if (minion->GetOwnerGUID() != GetGUID())
        {
            TC_LOG_FATAL("entities.unit", "SetMinion: Minion %u is not the minion of owner %u", minion->GetEntry(), GetEntry());
            return;
        }

        m_Controlled.erase(minion);

        if (minion->m_Properties && minion->m_Properties->Type == SUMMON_TYPE_MINIPET)
            if (GetCritterGUID() == minion->GetGUID())
                SetCritterGUID(ObjectGuid::Empty);

        if (minion->IsGuardianPet())
        {
            if (GetPetGUID() == minion->GetGUID())
                SetPetGUID(ObjectGuid::Empty);
        }
        else if (minion->IsTotem())
        {
            // All summoned by totem minions must disappear when it is removed.
        if (SpellInfo const* spInfo = sSpellMgr->GetSpellInfo(minion->ToTotem()->GetSpell()))
            for (int i = 0; i < MAX_SPELL_EFFECTS; ++i)
            {
                if (spInfo->Effects[i].Effect != SPELL_EFFECT_SUMMON)
                    continue;

                RemoveAllMinionsByEntry(spInfo->Effects[i].MiscValue);
            }
        }

        SpellInfo const* spellInfo = sSpellMgr->GetSpellInfo(minion->GetUInt32Value(UNIT_CREATED_BY_SPELL));
        // Remove infinity cooldown
        if (spellInfo && (spellInfo->IsCooldownStartedOnEvent()))
            GetSpellHistory()->SendCooldownEvent(spellInfo);

        //if (minion->HasUnitTypeMask(UNIT_MASK_GUARDIAN))
        {
            if (RemoveGuidValue(UNIT_FIELD_SUMMON, minion->GetGUID()))
            {
                // Check if there is another minion
                for (ControlList::iterator itr = m_Controlled.begin(); itr != m_Controlled.end(); ++itr)
                {
                    // do not use this check, creature do not have charm guid
                    //if (GetCharmedGUID() == (*itr)->GetGUID())
                    if (GetGUID() == (*itr)->GetCharmerGUID())
                        continue;

                    //ASSERT((*itr)->GetOwnerGUID() == GetGUID());
                    if ((*itr)->GetOwnerGUID() != GetGUID())
                    {
                        OutDebugInfo();
                        (*itr)->OutDebugInfo();
                        ABORT();
                    }
                    ASSERT((*itr)->GetTypeId() == TYPEID_UNIT);

                    if (!(*itr)->HasUnitTypeMask(UNIT_MASK_CONTROLABLE_GUARDIAN))
                        continue;

                    if (AddGuidValue(UNIT_FIELD_SUMMON, (*itr)->GetGUID()))
                    {
                        // show another pet bar if there is no charm bar
                        if (GetTypeId() == TYPEID_PLAYER && !GetCharmedGUID())
                        {
                            if ((*itr)->IsPet())
                                ToPlayer()->PetSpellInitialize();
                            else
                                ToPlayer()->CharmSpellInitialize();
                        }
                    }
                    break;
                }
            }
        }
    }
    UpdatePetCombatState();
}

void Unit::GetAllMinionsByEntry(std::list<Creature*>& Minions, uint32 entry)
{
    for (Unit::ControlList::iterator itr = m_Controlled.begin(); itr != m_Controlled.end();)
    {
        Unit* unit = *itr;
        ++itr;
        if (unit->GetEntry() == entry && unit->GetTypeId() == TYPEID_UNIT
            && unit->IsSummon()) // minion, actually
            Minions.push_back(unit->ToCreature());
    }
}

void Unit::RemoveAllMinionsByEntry(uint32 entry)
{
    for (Unit::ControlList::iterator itr = m_Controlled.begin(); itr != m_Controlled.end();)
    {
        Unit* unit = *itr;
        ++itr;
        if (unit->GetEntry() == entry && unit->GetTypeId() == TYPEID_UNIT
            && unit->IsSummon()) // minion, actually
            unit->ToTempSummon()->UnSummon();
        // i think this is safe because i have never heard that a despawned minion will trigger a same minion
    }
}

void Unit::SetCharm(Unit* charm, bool apply)
{
    if (apply)
    {
        if (GetTypeId() == TYPEID_PLAYER)
        {
            ASSERT(AddGuidValue(UNIT_FIELD_CHARM, charm->GetGUID()),
                "Player %s is trying to charm unit %u, but it already has a charmed unit %s", GetName().c_str(), charm->GetEntry(), GetCharmedGUID().ToString().c_str());
            m_charmed = charm;

            charm->m_ControlledByPlayer = true;
            /// @todo maybe we can use this flag to check if controlled by player
            charm->SetFlag(UNIT_FIELD_FLAGS, UNIT_FLAG_PLAYER_CONTROLLED);
        }
        else
            charm->m_ControlledByPlayer = false;

        // PvP, FFAPvP
        charm->SetByteValue(UNIT_FIELD_BYTES_2, UNIT_BYTES_2_OFFSET_PVP_FLAG, GetByteValue(UNIT_FIELD_BYTES_2, UNIT_BYTES_2_OFFSET_PVP_FLAG));

        ASSERT(charm->AddGuidValue(UNIT_FIELD_CHARMEDBY, GetGUID()),
            "Unit %u is being charmed, but it already has a charmer %s", charm->GetEntry(), charm->GetCharmerGUID().ToString().c_str());
        charm->m_charmer = this;

        _isWalkingBeforeCharm = charm->IsWalking();
        if (_isWalkingBeforeCharm)
        {
            charm->SetWalk(false);
            charm->SendMovementFlagUpdate();
        }

        m_Controlled.insert(charm);
    }
    else
    {
        charm->ClearUnitState(UNIT_STATE_CHARMED);

        if (GetTypeId() == TYPEID_PLAYER)
        {
            ASSERT(RemoveGuidValue(UNIT_FIELD_CHARM, charm->GetGUID()),
                "Player %s is trying to uncharm unit %u, but it has another charmed unit %s", GetName().c_str(), charm->GetEntry(), GetCharmedGUID().ToString().c_str());
            m_charmed = nullptr;
        }

        ASSERT(charm->RemoveGuidValue(UNIT_FIELD_CHARMEDBY, GetGUID()),
            "Unit %u is being uncharmed, but it has another charmer %s", charm->GetEntry(), charm->GetCharmerGUID().ToString().c_str());
        charm->m_charmer = nullptr;

        if (charm->GetTypeId() == TYPEID_PLAYER)
        {
            charm->m_ControlledByPlayer = true;
            charm->SetFlag(UNIT_FIELD_FLAGS, UNIT_FLAG_PLAYER_CONTROLLED);
            charm->ToPlayer()->UpdatePvPState();
        }
        else if (Player* player = charm->GetCharmerOrOwnerPlayerOrPlayerItself())
        {
            charm->m_ControlledByPlayer = true;
            charm->SetFlag(UNIT_FIELD_FLAGS, UNIT_FLAG_PLAYER_CONTROLLED);
            charm->SetByteValue(UNIT_FIELD_BYTES_2, UNIT_BYTES_2_OFFSET_PVP_FLAG, player->GetByteValue(UNIT_FIELD_BYTES_2, UNIT_BYTES_2_OFFSET_PVP_FLAG));
        }
        else
        {
            charm->m_ControlledByPlayer = false;
            charm->RemoveFlag(UNIT_FIELD_FLAGS, UNIT_FLAG_PLAYER_CONTROLLED);
            charm->SetByteValue(UNIT_FIELD_BYTES_2, UNIT_BYTES_2_OFFSET_PVP_FLAG, 0);
        }

        if (charm->IsWalking() != _isWalkingBeforeCharm)
        {
            charm->SetWalk(_isWalkingBeforeCharm);
            charm->SendMovementFlagUpdate(true); // send packet to self, to update movement state on player.
        }

        if (charm->GetTypeId() == TYPEID_PLAYER
            || !charm->ToCreature()->HasUnitTypeMask(UNIT_MASK_MINION)
            || charm->GetOwnerGUID() != GetGUID())
        {
            m_Controlled.erase(charm);
        }
    }
    UpdatePetCombatState();
}

/*static*/ void Unit::DealHeal(HealInfo& healInfo)
{
    int32 gain = 0;
    Unit* healer = healInfo.GetHealer();
    Unit* victim = healInfo.GetTarget();
    uint32 addhealth = healInfo.GetHeal();

    if (UnitAI* victimAI = victim->GetAI())
        victimAI->HealReceived(healer, addhealth);

    if (UnitAI* healerAI = healer ? healer->GetAI() : nullptr)
        healerAI->HealDone(victim, addhealth);

    if (addhealth)
        gain = victim->ModifyHealth(int32(addhealth));

    // Hook for OnHeal Event
    sScriptMgr->OnHeal(healer, victim, (uint32&)gain);

    Unit* unit = healer;
    if (healer && healer->GetTypeId() == TYPEID_UNIT && healer->IsTotem())
        unit = healer->GetOwner();

    if (unit)
    {
        if (Player* player = unit->ToPlayer())
        {
            if (Battleground* bg = player->GetBattleground())
                bg->UpdatePlayerScore(player, SCORE_HEALING_DONE, gain);

            // use the actual gain, as the overheal shall not be counted, skip gain 0 (it ignored anyway in to criteria)
            if (gain)
                player->UpdateAchievementCriteria(ACHIEVEMENT_CRITERIA_TYPE_HEALING_DONE, gain, 0, victim);

            player->UpdateAchievementCriteria(ACHIEVEMENT_CRITERIA_TYPE_HIGHEST_HEAL_CAST, addhealth);
        }
    }

    if (Player* player = victim->ToPlayer())
    {
        player->UpdateAchievementCriteria(ACHIEVEMENT_CRITERIA_TYPE_TOTAL_HEALING_RECEIVED, gain);
        player->UpdateAchievementCriteria(ACHIEVEMENT_CRITERIA_TYPE_HIGHEST_HEALING_RECEIVED, addhealth);
    }

    if (gain)
        healInfo.SetEffectiveHeal(gain > 0 ? static_cast<uint32>(gain) : 0UL);
}

bool Unit::IsMagnet() const
{
    // Grounding Totem
    if (GetUInt32Value(UNIT_CREATED_BY_SPELL) == 8177) /// @todo: find a more generic solution
        return true;

    return false;
}

Unit* Unit::GetMeleeHitRedirectTarget(Unit* victim, SpellInfo const* spellInfo)
{
    AuraEffectList const& hitTriggerAuras = victim->GetAuraEffectsByType(SPELL_AURA_ADD_CASTER_HIT_TRIGGER);
    for (AuraEffectList::const_iterator i = hitTriggerAuras.begin(); i != hitTriggerAuras.end(); ++i)
    {
        if (Unit* magnet = (*i)->GetBase()->GetCaster())
            if (IsValidAttackTarget(magnet, spellInfo) && magnet->IsWithinLOSInMap(this)
                && (!spellInfo || (spellInfo->CheckExplicitTarget(this, magnet) == SPELL_CAST_OK
                && spellInfo->CheckTarget(this, magnet, false) == SPELL_CAST_OK)))
                if (roll_chance_i((*i)->GetAmount()))
                {
                    (*i)->GetBase()->DropCharge(AURA_REMOVE_BY_EXPIRE);
                    return magnet;
                }
    }
    return victim;
}

Unit* Unit::GetFirstControlled() const
{
    // Sequence: charmed, pet, other guardians
    Unit* unit = GetCharmed();
    if (!unit)
        if (ObjectGuid guid = GetMinionGUID())
            unit = ObjectAccessor::GetUnit(*this, guid);

    return unit;
}

void Unit::RemoveAllControlled()
{
    // possessed pet and vehicle
    if (GetTypeId() == TYPEID_PLAYER)
        ToPlayer()->StopCastingCharm();

    while (!m_Controlled.empty())
    {
        Unit* target = *m_Controlled.begin();
        m_Controlled.erase(m_Controlled.begin());
        if (target->GetCharmerGUID() == GetGUID())
            target->RemoveCharmAuras();
        else if (target->GetOwnerGUID() == GetGUID() && target->IsSummon())
            target->ToTempSummon()->UnSummon();
        else
            TC_LOG_ERROR("entities.unit", "Unit %u is trying to release unit %u which is neither charmed nor owned by it", GetEntry(), target->GetEntry());
    }
    if (GetPetGUID())
        TC_LOG_FATAL("entities.unit", "Unit %u is not able to release its pet %s", GetEntry(), GetPetGUID().ToString().c_str());
    if (GetMinionGUID())
        TC_LOG_FATAL("entities.unit", "Unit %u is not able to release its minion %s", GetEntry(), GetMinionGUID().ToString().c_str());
    if (GetCharmedGUID())
        TC_LOG_FATAL("entities.unit", "Unit %u is not able to release its charm %s", GetEntry(), GetCharmedGUID().ToString().c_str());
    if (!IsPet()) // pets don't use the flag for this
        RemoveFlag(UNIT_FIELD_FLAGS, UNIT_FLAG_PET_IN_COMBAT); // m_controlled is now empty, so we know none of our minions are in combat
}

bool Unit::isPossessedByPlayer() const
{
    return HasUnitState(UNIT_STATE_POSSESSED) && GetCharmerGUID().IsPlayer();
}

bool Unit::isPossessing(Unit* u) const
{
    return u->isPossessed() && GetCharmedGUID() == u->GetGUID();
}

bool Unit::isPossessing() const
{
    if (Unit* u = GetCharmed())
        return u->isPossessed();
    else
        return false;
}

Unit* Unit::GetNextRandomRaidMemberOrPet(float radius)
{
    Player* player = nullptr;
    if (GetTypeId() == TYPEID_PLAYER)
        player = ToPlayer();
    // Should we enable this also for charmed units?
    else if (GetTypeId() == TYPEID_UNIT && IsPet())
        player = GetOwner()->ToPlayer();

    if (!player)
        return nullptr;
    Group* group = player->GetGroup();
    // When there is no group check pet presence
    if (!group)
    {
        // We are pet now, return owner
        if (player != this)
            return IsWithinDistInMap(player, radius) ? player : nullptr;
        Unit* pet = GetGuardianPet();
        // No pet, no group, nothing to return
        if (!pet)
            return nullptr;
        // We are owner now, return pet
        return IsWithinDistInMap(pet, radius) ? pet : nullptr;
    }

    std::vector<Unit*> nearMembers;
    // reserve place for players and pets because resizing vector every unit push is unefficient (vector is reallocated then)
    nearMembers.reserve(group->GetMembersCount() * 2);

    for (GroupReference* itr = group->GetFirstMember(); itr != nullptr; itr = itr->next())
        if (Player* Target = itr->GetSource())
        {
            // IsHostileTo check duel and controlled by enemy
            if (Target != this && IsWithinDistInMap(Target, radius) && Target->IsAlive() && !IsHostileTo(Target))
                nearMembers.push_back(Target);

        // Push player's pet to vector
        if (Unit* pet = Target->GetGuardianPet())
            if (pet != this && IsWithinDistInMap(pet, radius) && pet->IsAlive() && !IsHostileTo(pet))
                nearMembers.push_back(pet);
        }

    if (nearMembers.empty())
        return nullptr;

    uint32 randTarget = urand(0, nearMembers.size()-1);
    return nearMembers[randTarget];
}

// only called in Player::SetSeer
// so move it to Player?
void Unit::AddPlayerToVision(Player* player)
{
    if (m_sharedVision.empty())
    {
        setActive(true);
        SetWorldObject(true);
    }
    m_sharedVision.push_back(player);
}

// only called in Player::SetSeer
void Unit::RemovePlayerFromVision(Player* player)
{
    m_sharedVision.remove(player);
    if (m_sharedVision.empty())
    {
        setActive(false);
        SetWorldObject(false);
    }
}

void Unit::RemoveBindSightAuras()
{
    RemoveAurasByType(SPELL_AURA_BIND_SIGHT);
}

void Unit::RemoveCharmAuras()
{
    RemoveAurasByType(SPELL_AURA_MOD_CHARM);
    RemoveAurasByType(SPELL_AURA_MOD_POSSESS_PET);
    RemoveAurasByType(SPELL_AURA_MOD_POSSESS);
    RemoveAurasByType(SPELL_AURA_AOE_CHARM);
}

void Unit::UnsummonAllTotems()
{
    for (uint8 i = 0; i < MAX_SUMMON_SLOT; ++i)
    {
        if (!m_SummonSlot[i])
            continue;

        if (Creature* OldTotem = GetMap()->GetCreature(m_SummonSlot[i]))
            if (OldTotem->IsSummon())
                OldTotem->ToTempSummon()->UnSummon();
    }
}

void Unit::SendHealSpellLog(HealInfo& healInfo, bool critical /*= false*/)
{
    // we guess size
    WorldPacket data(SMSG_SPELLHEALLOG, 8 + 8 + 4 + 4 + 4 + 4 + 1 + 1);
    data << healInfo.GetTarget()->GetPackGUID();
    data << healInfo.GetHealer()->GetPackGUID();
    data << uint32(healInfo.GetSpellInfo()->Id);
    data << uint32(healInfo.GetHeal());
    data << uint32(healInfo.GetHeal() - healInfo.GetEffectiveHeal());
    data << uint32(healInfo.GetAbsorb()); // Absorb amount
    data << uint8(critical ? 1 : 0);
    data << uint8(0); // unused
    SendMessageToSet(&data, true);
}

int32 Unit::HealBySpell(HealInfo& healInfo, bool critical /*= false*/)
{
    // calculate heal absorb and reduce healing
    Unit::CalcHealAbsorb(healInfo);
    Unit::DealHeal(healInfo);
    SendHealSpellLog(healInfo, critical);
    return healInfo.GetEffectiveHeal();
}

void Unit::SendEnergizeSpellLog(Unit* victim, uint32 spellId, int32 damage, Powers powerType)
{
    WorldPacket data(SMSG_SPELLENERGIZELOG, (8+8+4+4+4+1));
    data << victim->GetPackGUID();
    data << GetPackGUID();
    data << uint32(spellId);
    data << uint32(powerType);
    data << int32(damage);
    SendMessageToSet(&data, true);
}

void Unit::EnergizeBySpell(Unit* victim, uint32 spellId, int32 damage, Powers powerType)
{
    if (SpellInfo const* info = sSpellMgr->GetSpellInfo(spellId))
        EnergizeBySpell(victim, info, damage, powerType);
}

void Unit::EnergizeBySpell(Unit* victim, SpellInfo const* spellInfo, int32 damage, Powers powerType)
{
    SendEnergizeSpellLog(victim, spellInfo->Id, damage, powerType);
    // needs to be called after sending spell log
    victim->ModifyPower(powerType, damage);
    victim->GetThreatManager().ForwardThreatForAssistingMe(this, float(damage)/2, spellInfo, true);
}

uint32 Unit::SpellDamageBonusDone(Unit* victim, SpellInfo const* spellProto, uint32 pdamage, DamageEffectType damagetype, uint8 effIndex, Optional<float> const& donePctTotal, uint32 stack /*= 1*/) const
{
    if (!spellProto || !victim || damagetype == DIRECT_DAMAGE)
        return pdamage;

    // Some spells don't benefit from done mods
    if (spellProto->HasAttribute(SPELL_ATTR3_NO_DONE_BONUS))
        return pdamage;

    // For totems get damage bonus from owner
    if (GetTypeId() == TYPEID_UNIT && IsTotem())
        if (Unit* owner = GetOwner())
            return owner->SpellDamageBonusDone(victim, spellProto, pdamage, damagetype, effIndex, donePctTotal, stack);

    float ApCoeffMod = 1.0f;
    int32 DoneTotal = 0;
    float DoneTotalMod = donePctTotal ? *donePctTotal : SpellDamagePctDone(victim, spellProto, damagetype);

    // done scripted mod (take it from owner)
    Unit const* owner = GetOwner() ? GetOwner() : this;
    DoneTotal += owner->GetTotalAuraModifier(SPELL_AURA_OVERRIDE_CLASS_SCRIPTS, [spellProto](AuraEffect const* aurEff) -> bool
    {
        if (!aurEff->IsAffectedOnSpell(spellProto))
            return false;

        switch (aurEff->GetMiscValue())
        {
            case 4418: // Increased Shock Damage
            case 4554: // Increased Lightning Damage
            case 4555: // Improved Moonfire
            case 5142: // Increased Lightning Damage
            case 5147: // Improved Consecration / Libram of Resurgence
            case 5148: // Idol of the Shooting Star
            case 6008: // Increased Lightning Damage
            case 8627: // Totem of Hex
                return true;
            default:
                break;
        }

        return false;
    });

    // Some spells don't benefit from pct done mods
    if (!spellProto->HasAttribute(SPELL_ATTR6_LIMIT_PCT_DAMAGE_MODS))
        DoneTotal += GetTotalAuraModifierByMiscMask(SPELL_AURA_MOD_FLAT_SPELL_DAMAGE_VERSUS, victim->GetCreatureTypeMask());

    // Custom scripted damage
    switch (spellProto->SpellFamilyName)
    {
        case SPELLFAMILY_DEATHKNIGHT:
            // Impurity (dummy effect)
            if (GetTypeId() == TYPEID_PLAYER)
            {
                PlayerSpellMap const& playerSpells = ToPlayer()->GetSpellMap();
                for (auto itr = playerSpells.begin(); itr != playerSpells.end(); ++itr)
                {
                    if (itr->second->state == PLAYERSPELL_REMOVED || itr->second->disabled)
                        continue;

                    switch (itr->first)
                    {
                        case 49220:
                        case 49633:
                        case 49635:
                        case 49636:
                        case 49638:
                            if (SpellInfo const* proto = sSpellMgr->GetSpellInfo(itr->first))
                                AddPct(ApCoeffMod, proto->Effects[EFFECT_0].CalcValue());
                            break;
                    }
                }
            }
            break;
    }

    // Done fixed damage bonus auras
    int32 DoneAdvertisedBenefit  = SpellBaseDamageBonusDone(spellProto->GetSchoolMask());
    // modify spell power by victim's SPELL_AURA_MOD_DAMAGE_TAKEN auras (eg Amplify/Dampen Magic)
    DoneAdvertisedBenefit += victim->GetTotalAuraModifierByMiscMask(SPELL_AURA_MOD_DAMAGE_TAKEN, spellProto->GetSchoolMask());

    // Pets just add their bonus damage to their spell damage
    // note that their spell damage is just gain of their own auras
    if (HasUnitTypeMask(UNIT_MASK_GUARDIAN))
        DoneAdvertisedBenefit += static_cast<Guardian const*>(this)->GetBonusDamage();

    // Check for table values
    float coeff = spellProto->Effects[effIndex].BonusMultiplier;
    if (SpellBonusEntry const* bonus = sSpellMgr->GetSpellBonusData(spellProto->Id))
    {
        WeaponAttackType const attType = (spellProto->IsRangedWeaponSpell() && spellProto->DmgClass != SPELL_DAMAGE_CLASS_MELEE) ? RANGED_ATTACK : BASE_ATTACK;
        float APbonus = float(victim->GetTotalAuraModifier(attType == BASE_ATTACK ? SPELL_AURA_MELEE_ATTACK_POWER_ATTACKER_BONUS : SPELL_AURA_RANGED_ATTACK_POWER_ATTACKER_BONUS));
        APbonus += GetTotalAttackPowerValue(attType);

        if (damagetype == DOT)
        {
            coeff = bonus->dot_damage;
            if (bonus->ap_dot_bonus > 0)
                DoneTotal += int32(bonus->ap_dot_bonus * stack * ApCoeffMod * APbonus);
        }
        else
        {
            coeff = bonus->direct_damage;
            if (bonus->ap_bonus > 0)
                DoneTotal += int32(bonus->ap_bonus * stack * ApCoeffMod * APbonus);
        }
    }
    else
    {
        // No bonus damage for SPELL_DAMAGE_CLASS_NONE class spells by default
        if (spellProto->DmgClass == SPELL_DAMAGE_CLASS_NONE)
            return uint32(std::max(pdamage * DoneTotalMod, 0.0f));
    }

    // Default calculation
    if (DoneAdvertisedBenefit)
    {
        if (coeff < 0.f)
            coeff = CalculateDefaultCoefficient(spellProto, damagetype);  // As wowwiki says: C = (Cast Time / 3.5)

        float factorMod = CalculateSpellpowerCoefficientLevelPenalty(spellProto) * stack;
        if (Player* modOwner = GetSpellModOwner())
        {
            coeff *= 100.0f;
            modOwner->ApplySpellMod(spellProto->Id, SPELLMOD_BONUS_MULTIPLIER, coeff);
            coeff /= 100.0f;
        }

        DoneTotal += int32(DoneAdvertisedBenefit * coeff * factorMod);
    }

    float tmpDamage = float(int32(pdamage) + DoneTotal) * DoneTotalMod;

    // apply spellmod to Done damage (flat and pct)
    if (Player* modOwner = GetSpellModOwner())
        modOwner->ApplySpellMod(spellProto->Id, damagetype == DOT ? SPELLMOD_DOT : SPELLMOD_DAMAGE, tmpDamage);

    return uint32(std::max(tmpDamage, 0.0f));
}

float Unit::SpellDamagePctDone(Unit* victim, SpellInfo const* spellProto, DamageEffectType damagetype) const
{
    if (!spellProto || !victim || damagetype == DIRECT_DAMAGE)
        return 1.0f;

    // Some spells don't benefit from done mods
    if (spellProto->HasAttribute(SPELL_ATTR3_NO_DONE_BONUS))
        return 1.0f;

    // Some spells don't benefit from pct done mods
    if (spellProto->HasAttribute(SPELL_ATTR6_LIMIT_PCT_DAMAGE_MODS))
        return 1.0f;

    // For totems get damage bonus from owner
    if (GetTypeId() == TYPEID_UNIT && IsTotem())
        if (Unit* owner = GetOwner())
            return owner->SpellDamagePctDone(victim, spellProto, damagetype);

    // Done total percent damage auras
    float DoneTotalMod = 1.0f;

    // Pet damage?
    if (GetTypeId() == TYPEID_UNIT && !IsPet())
        DoneTotalMod *= ToCreature()->GetSpellDamageMod(ToCreature()->GetCreatureTemplate()->rank);

    float maxModDamagePercentSchool = 0.0f;
    if (GetTypeId() == TYPEID_PLAYER)
    {
        for (uint32 i = 0; i < MAX_SPELL_SCHOOL; ++i)
            if (spellProto->GetSchoolMask() & (1 << i))
                maxModDamagePercentSchool = std::max(maxModDamagePercentSchool, GetFloatValue(PLAYER_FIELD_MOD_DAMAGE_DONE_PCT + i));
    }
    else
        maxModDamagePercentSchool = GetTotalAuraMultiplierByMiscMask(SPELL_AURA_MOD_DAMAGE_PERCENT_DONE, spellProto->GetSchoolMask());

    DoneTotalMod *= maxModDamagePercentSchool;

    uint32 creatureTypeMask = victim->GetCreatureTypeMask();

    DoneTotalMod *= GetTotalAuraMultiplierByMiscMask(SPELL_AURA_MOD_DAMAGE_DONE_VERSUS, creatureTypeMask);

    // bonus against aurastate
    DoneTotalMod *= GetTotalAuraMultiplier(SPELL_AURA_MOD_DAMAGE_DONE_VERSUS_AURASTATE, [victim](AuraEffect const* aurEff) -> bool
    {
        if (victim->HasAuraState(static_cast<AuraStateType>(aurEff->GetMiscValue())))
            return true;
        return false;
    });

    // done scripted mod (take it from owner)
    Unit const* owner = GetOwner() ? GetOwner() : this;
    AuraEffectList const& mOverrideClassScript = owner->GetAuraEffectsByType(SPELL_AURA_OVERRIDE_CLASS_SCRIPTS);
    for (AuraEffectList::const_iterator i = mOverrideClassScript.begin(); i != mOverrideClassScript.end(); ++i)
    {
        if (!(*i)->IsAffectedOnSpell(spellProto))
            continue;

        switch ((*i)->GetMiscValue())
        {
            case 4920: // Molten Fury
            case 4919:
            case 6917: // Death's Embrace
            case 6926:
            case 6928:
            {
                if (victim->HasAuraState(AURA_STATE_HEALTHLESS_35_PERCENT, spellProto, this))
                    AddPct(DoneTotalMod, (*i)->GetAmount());
                break;
            }
            // Soul Siphon
            case 4992:
            case 4993:
            {
                // effect 1 m_amount
                int32 maxPercent = (*i)->GetAmount();
                // effect 0 m_amount
                int32 stepPercent = CalculateSpellDamage((*i)->GetSpellInfo(), EFFECT_0);
                // count affliction effects and calc additional damage in percentage
                int32 modPercent = 0;
                AuraApplicationMap const& victimAuras = victim->GetAppliedAuras();
                for (AuraApplicationMap::const_iterator itr = victimAuras.begin(); itr != victimAuras.end(); ++itr)
                {
                    Aura const* aura = itr->second->GetBase();
                    SpellInfo const* spell = aura->GetSpellInfo();
                    if (spell->SpellFamilyName != SPELLFAMILY_WARLOCK || !(spell->SpellFamilyFlags[1] & 0x0004071B || spell->SpellFamilyFlags[0] & 0x8044C402))
                        continue;
                    modPercent += stepPercent * aura->GetStackAmount();
                    if (modPercent >= maxPercent)
                    {
                        modPercent = maxPercent;
                        break;
                    }
                }
                AddPct(DoneTotalMod, modPercent);
                break;
            }
            case 6916: // Death's Embrace
            case 6925:
            case 6927:
                if (HasAuraState(AURA_STATE_HEALTHLESS_20_PERCENT, spellProto, this))
                    AddPct(DoneTotalMod, (*i)->GetAmount());
                break;
            case 5481: // Starfire Bonus
            {
                if (victim->GetAuraEffect(SPELL_AURA_PERIODIC_DAMAGE, SPELLFAMILY_DRUID, 0x200002, 0, 0))
                    AddPct(DoneTotalMod, (*i)->GetAmount());
                break;
            }
            // Tundra Stalker
            // Merciless Combat
            case 7277:
            {
                // Merciless Combat
                if ((*i)->GetSpellInfo()->SpellIconID == 2656)
                {
                    if (!victim->HealthAbovePct(35))
                        AddPct(DoneTotalMod, (*i)->GetAmount());
                }
                // Tundra Stalker
                else
                {
                    // Frost Fever (target debuff)
                    if (victim->HasAura(55095))
                        AddPct(DoneTotalMod, (*i)->GetAmount());
                    break;
                }
                break;
            }
            // Rage of Rivendare
            case 7293:
            {
                if (victim->GetAuraEffect(SPELL_AURA_PERIODIC_DAMAGE, SPELLFAMILY_DEATHKNIGHT, 0, 0x02000000, 0))
                    AddPct(DoneTotalMod, (*i)->GetSpellInfo()->GetRank() * 2.0f);
                break;
            }
            // Twisted Faith
            case 7377:
            {
                if (victim->GetAuraEffect(SPELL_AURA_PERIODIC_DAMAGE, SPELLFAMILY_PRIEST, 0x8000, 0, 0, GetGUID()))
                    AddPct(DoneTotalMod, (*i)->GetAmount());
                break;
            }
            // Marked for Death
            case 7598:
            case 7599:
            case 7600:
            case 7601:
            case 7602:
            {
                if (victim->GetAuraEffect(SPELL_AURA_MOD_STALKED, SPELLFAMILY_HUNTER, 0x400, 0, 0))
                    AddPct(DoneTotalMod, (*i)->GetAmount());
                break;
            }
            // Dirty Deeds
            case 6427:
            case 6428:
            case 6579:
            case 6580:
            {
                if (victim->HasAuraState(AURA_STATE_HEALTHLESS_35_PERCENT, spellProto, this))
                {
                    // effect 0 has expected value but in negative state
                    int32 bonus = -(*i)->GetBase()->GetEffect(0)->GetAmount();
                    AddPct(DoneTotalMod, bonus);
                }
                break;
            }
        }
    }

    // Custom scripted damage
    switch (spellProto->SpellFamilyName)
    {
        case SPELLFAMILY_MAGE:
            // Ice Lance
            if (spellProto->SpellIconID == 186)
            {
                if (victim->HasAuraState(AURA_STATE_FROZEN, spellProto, this))
                {
                    // Glyph of Ice Lance
                    if (owner->HasAura(56377) && victim->getLevel() > owner->getLevel())
                        DoneTotalMod *= 4.0f;
                    else
                        DoneTotalMod *= 3.0f;
                }
            }

            // Torment the weak
            if (spellProto->SpellFamilyFlags[0] & 0x20600021 || spellProto->SpellFamilyFlags[1] & 0x9000)
            {
                if (victim->HasAuraWithMechanic((1 << MECHANIC_SNARE) | (1 << MECHANIC_SLOW_ATTACK)))
                {
                    AuraEffectList const& mDumyAuras = GetAuraEffectsByType(SPELL_AURA_DUMMY);
                    for (AuraEffectList::const_iterator i = mDumyAuras.begin(); i != mDumyAuras.end(); ++i)
                    {
                        if ((*i)->GetSpellInfo()->SpellIconID == 3263)
                        {
                            AddPct(DoneTotalMod, (*i)->GetAmount());
                            break;
                        }
                    }
                }
            }
            break;
        case SPELLFAMILY_PRIEST:
            // Mind Flay
            if (spellProto->SpellFamilyFlags[0] & 0x800000)
            {
                // Glyph of Shadow Word: Pain
                if (AuraEffect* aurEff = GetAuraEffect(55687, 0))
                    // Increase Mind Flay damage if Shadow Word: Pain present on target
                    if (victim->GetAuraEffect(SPELL_AURA_PERIODIC_DAMAGE, SPELLFAMILY_PRIEST, 0x8000, 0, 0, GetGUID()))
                        AddPct(DoneTotalMod, aurEff->GetAmount());

                // Twisted Faith - Mind Flay part
                if (AuraEffect* aurEff = GetAuraEffect(SPELL_AURA_OVERRIDE_CLASS_SCRIPTS, SPELLFAMILY_PRIEST, 2848, 1))
                    // Increase Mind Flay damage if Shadow Word: Pain present on target
                    if (victim->GetAuraEffect(SPELL_AURA_PERIODIC_DAMAGE, SPELLFAMILY_PRIEST, 0x8000, 0, 0, GetGUID()))
                        AddPct(DoneTotalMod, aurEff->GetAmount());
            }
            // Smite
            else if (spellProto->SpellFamilyFlags[0] & 0x80)
            {
                // Glyph of Smite
                if (AuraEffect* aurEff = GetAuraEffect(55692, 0))
                    if (victim->GetAuraEffect(SPELL_AURA_PERIODIC_DAMAGE, SPELLFAMILY_PRIEST, 0x100000, 0, 0, GetGUID()))
                        AddPct(DoneTotalMod, aurEff->GetAmount());
            }
            // Shadow Word: Death
            else if (spellProto->SpellFamilyFlags[1] & 0x2)
            {
                // Glyph of Shadow Word: Death
                if (AuraEffect* aurEff = GetAuraEffect(55682, 1))
                    if (victim->HasAuraState(AURA_STATE_HEALTHLESS_35_PERCENT))
                        AddPct(DoneTotalMod, aurEff->GetAmount());
            }
            break;
        case SPELLFAMILY_PALADIN:
            // Judgement of Vengeance/Judgement of Corruption
            if ((spellProto->SpellFamilyFlags[1] & 0x400000) && spellProto->SpellIconID == 2292)
            {
                // Get stack of Holy Vengeance/Blood Corruption on the target added by caster
                uint32 stacks = 0;
                Unit::AuraEffectList const& auras = victim->GetAuraEffectsByType(SPELL_AURA_PERIODIC_DAMAGE);
                for (Unit::AuraEffectList::const_iterator itr = auras.begin(); itr != auras.end(); ++itr)
                {
                    if (((*itr)->GetId() == 31803 || (*itr)->GetId() == 53742) && (*itr)->GetCasterGUID() == GetGUID())
                    {
                        stacks = (*itr)->GetBase()->GetStackAmount();
                        break;
                    }
                }
                // + 10% for each application of Holy Vengeance/Blood Corruption on the target
                if (stacks)
                    AddPct(DoneTotalMod, 10 * stacks);
            }
            break;
        case SPELLFAMILY_DRUID:
            // Thorns
            if (spellProto->SpellFamilyFlags[0] & 0x100)
            {
                // Brambles
                if (AuraEffect* aurEff = GetAuraEffectOfRankedSpell(16836, 0))
                    AddPct(DoneTotalMod, aurEff->GetAmount());
            }
            break;
        case SPELLFAMILY_WARLOCK:
            // Fire and Brimstone
            if (spellProto->SpellFamilyFlags[1] & 0x00020040)
            {
                if (victim->HasAuraState(AURA_STATE_CONFLAGRATE, nullptr, this))
                {
                    if (AuraEffect const* aurEFf = GetDummyAuraEffect(SPELLFAMILY_WARLOCK, 3173, EFFECT_0))
                        AddPct(DoneTotalMod, aurEFf->GetAmount());
                }
            }
            // Shadow Bite (15% increase from each dot)
            if (spellProto->SpellFamilyFlags[1] & 0x00400000 && IsPet())
                if (uint8 count = victim->GetDoTsByCaster(GetOwnerGUID()))
                    AddPct(DoneTotalMod, 15 * count);

            // Drain Soul - If the target is at or below 25% health, Drain Soul causes four times the normal damage
            if (spellProto->SpellFamilyFlags[0] & 0x00004000 && !victim->HealthAbovePct(25))
                DoneTotalMod *= 4;
            break;
        case SPELLFAMILY_HUNTER:
            // Steady Shot
            if (spellProto->SpellFamilyFlags[1] & 0x1)
                if (AuraEffect* aurEff = GetAuraEffect(56826, 0))  // Glyph of Steady Shot
                    if (victim->GetAuraEffect(SPELL_AURA_PERIODIC_DAMAGE, SPELLFAMILY_HUNTER, 0x00004000, 0, 0, GetGUID()))
                        AddPct(DoneTotalMod, aurEff->GetAmount());
            break;
        case SPELLFAMILY_DEATHKNIGHT:
            // Improved Icy Touch
            if (spellProto->SpellFamilyFlags[0] & 0x2)
                if (AuraEffect* aurEff = GetDummyAuraEffect(SPELLFAMILY_DEATHKNIGHT, 2721, 0))
                    AddPct(DoneTotalMod, aurEff->GetAmount());

            // Glacier Rot
            if (spellProto->SpellFamilyFlags[0] & 0x2 || spellProto->SpellFamilyFlags[1] & 0x6)
                if (AuraEffect* aurEff = GetDummyAuraEffect(SPELLFAMILY_DEATHKNIGHT, 196, 0))
                    if (victim->GetDiseasesByCaster(owner->GetGUID()) > 0)
                        AddPct(DoneTotalMod, aurEff->GetAmount());
            break;
    }

    return DoneTotalMod;
}

uint32 Unit::SpellDamageBonusTaken(Unit* caster, SpellInfo const* spellProto, uint32 pdamage, DamageEffectType damagetype) const
{
    if (!spellProto || damagetype == DIRECT_DAMAGE)
        return pdamage;

    float TakenTotalMod = 1.0f;

    // Mod damage from spell mechanic
    if (uint32 mechanicMask = spellProto->GetAllEffectsMechanicMask())
    {
        TakenTotalMod *= GetTotalAuraMultiplier(SPELL_AURA_MOD_MECHANIC_DAMAGE_TAKEN_PERCENT, [mechanicMask](AuraEffect const* aurEff) -> bool
        {
            if (mechanicMask & uint32(1 << (aurEff->GetMiscValue())))
                return true;
            return false;
        });
    }

    //.. taken pct: dummy auras
    AuraEffectList const& mDummyAuras = GetAuraEffectsByType(SPELL_AURA_DUMMY);
    for (AuraEffectList::const_iterator i = mDummyAuras.begin(); i != mDummyAuras.end(); ++i)
    {
        switch ((*i)->GetSpellInfo()->SpellIconID)
        {
            // Cheat Death
            case 2109:
                if ((*i)->GetMiscValue() & SPELL_SCHOOL_MASK_NORMAL)
                {
                    // Patch 2.4.3: The resilience required to reach the 90% damage reduction cap
                    //  is 22.5% critical strike damage reduction, or 444 resilience.
                    // To calculate for 90%, we multiply the 100% by 4 (22.5% * 4 = 90%)
                    float mod = -1.0f * GetMeleeCritDamageReduction(400);
                    AddPct(TakenTotalMod, std::max(mod, float((*i)->GetAmount())));
                }
                break;
        }
    }

    // Spells with SPELL_ATTR4_FIXED_DAMAGE should only benefit from mechanic damage mod auras.
    if (!spellProto->HasAttribute(SPELL_ATTR4_FIXED_DAMAGE))
    {
        // from positive and negative SPELL_AURA_MOD_DAMAGE_PERCENT_TAKEN
        // multiplicative bonus, for example Dispersion + Shadowform (0.10*0.85=0.085)
        TakenTotalMod *= GetTotalAuraMultiplierByMiscMask(SPELL_AURA_MOD_DAMAGE_PERCENT_TAKEN, spellProto->GetSchoolMask());

        // From caster spells
        if (caster)
        {
            TakenTotalMod *= GetTotalAuraMultiplier(SPELL_AURA_MOD_DAMAGE_FROM_CASTER, [caster, spellProto](AuraEffect const* aurEff) -> bool
            {
                if (aurEff->GetCasterGUID() == caster->GetGUID() && aurEff->IsAffectedOnSpell(spellProto))
                    return true;
                return false;
            });
        }
    }

    // Sanctified Wrath (bypass damage reduction)
    if (caster && TakenTotalMod < 1.0f)
    {
        float damageReduction = 1.0f - TakenTotalMod;
        Unit::AuraEffectList const& casterIgnoreResist = caster->GetAuraEffectsByType(SPELL_AURA_MOD_IGNORE_TARGET_RESIST);
        for (AuraEffect const* aurEff : casterIgnoreResist)
        {
            if (!(aurEff->GetMiscValue() & spellProto->GetSchoolMask()))
                continue;

            AddPct(damageReduction, -aurEff->GetAmount());
        }

        TakenTotalMod = 1.0f - damageReduction;
    }

    float tmpDamage = pdamage * TakenTotalMod;
    return uint32(std::max(tmpDamage, 0.0f));
}

int32 Unit::SpellBaseDamageBonusDone(SpellSchoolMask schoolMask) const
{
    int32 DoneAdvertisedBenefit = GetTotalAuraModifierByMiscMask(SPELL_AURA_MOD_DAMAGE_DONE, schoolMask);

    if (GetTypeId() == TYPEID_PLAYER)
    {
        // Base value
        DoneAdvertisedBenefit += ToPlayer()->GetBaseSpellPowerBonus();

        // Damage bonus from stats
        AuraEffectList const& mDamageDoneOfStatPercent = GetAuraEffectsByType(SPELL_AURA_MOD_SPELL_DAMAGE_OF_STAT_PERCENT);
        for (AuraEffect const* aurEff : mDamageDoneOfStatPercent)
        {
            if ((aurEff->GetMiscValue() & schoolMask) != 0)
            {
                // stat used stored in miscValueB for this aura
                Stats const usedStat = static_cast<Stats>(aurEff->GetMiscValueB());
                DoneAdvertisedBenefit += static_cast<int32>(CalculatePct(GetStat(usedStat), aurEff->GetAmount()));
            }
        }

        // ... and attack power
        DoneAdvertisedBenefit += static_cast<int32>(CalculatePct(GetTotalAttackPowerValue(BASE_ATTACK), GetTotalAuraModifierByMiscMask(SPELL_AURA_MOD_SPELL_DAMAGE_OF_ATTACK_POWER, schoolMask)));
    }

    return DoneAdvertisedBenefit;
}

float Unit::SpellCritChanceDone(SpellInfo const* spellInfo, SpellSchoolMask schoolMask, WeaponAttackType attackType /*= BASE_ATTACK*/, bool isPeriodic /*= false*/) const
{
    //! Mobs can't crit with spells. (Except player controlled)
    if (GetTypeId() == TYPEID_UNIT && !GetSpellModOwner())
        return 0.0f;

    // not critting spell
    if (!isPeriodic && !spellInfo->HasAttribute(SPELL_ATTR0_CU_CAN_CRIT))
        return 0.0f;

    float crit_chance = 0.0f;
    switch (spellInfo->DmgClass)
    {
        case SPELL_DAMAGE_CLASS_MAGIC:
        {
            if (schoolMask & SPELL_SCHOOL_MASK_NORMAL)
                crit_chance = 0.0f;
            // For other schools
            else if (GetTypeId() == TYPEID_PLAYER)
                crit_chance = GetFloatValue(PLAYER_SPELL_CRIT_PERCENTAGE1 + GetFirstSchoolInMask(schoolMask));
            else
            {
                crit_chance = (float)m_baseSpellCritChance;
                crit_chance += GetTotalAuraModifierByMiscMask(SPELL_AURA_MOD_SPELL_CRIT_CHANCE_SCHOOL, schoolMask);
            }
            break;
        }
        case SPELL_DAMAGE_CLASS_MELEE:
        case SPELL_DAMAGE_CLASS_RANGED:
        {
            crit_chance += GetUnitCriticalChanceDone(attackType);
            crit_chance += GetTotalAuraModifierByMiscMask(SPELL_AURA_MOD_SPELL_CRIT_CHANCE_SCHOOL, schoolMask);
            break;
        }
        case SPELL_DAMAGE_CLASS_NONE:
        default:
            return 0.0f;
    }
    // percent done
    // only players use intelligence for critical chance computations
    if (Player* modOwner = GetSpellModOwner())
        modOwner->ApplySpellMod(spellInfo->Id, SPELLMOD_CRITICAL_CHANCE, crit_chance);

    return std::max(crit_chance, 0.0f);
}

float Unit::SpellCritChanceTaken(Unit const* caster, SpellInfo const* spellInfo, SpellSchoolMask schoolMask, float doneChance, WeaponAttackType attackType /*= BASE_ATTACK*/, bool isPeriodic /*= false*/) const
{
    // not critting spell
    if (!isPeriodic && !spellInfo->HasAttribute(SPELL_ATTR0_CU_CAN_CRIT))
        return 0.0f;

    float crit_chance = doneChance;
    switch (spellInfo->DmgClass)
    {
        case SPELL_DAMAGE_CLASS_MAGIC:
        {
            // taken
            if (!spellInfo->IsPositive())
            {
                // Modify critical chance by victim SPELL_AURA_MOD_ATTACKER_SPELL_CRIT_CHANCE
                crit_chance += GetTotalAuraModifierByMiscMask(SPELL_AURA_MOD_ATTACKER_SPELL_CRIT_CHANCE, schoolMask);

                if (caster && caster->CanApplyResilience())
                    Unit::ApplyResilience(this, &crit_chance, nullptr, false, CR_CRIT_TAKEN_SPELL);

                // Modify critical chance by victim SPELL_AURA_MOD_ATTACKER_SPELL_AND_WEAPON_CRIT_CHANCE
                // applied after resilience
                crit_chance += GetTotalAuraModifier(SPELL_AURA_MOD_ATTACKER_SPELL_AND_WEAPON_CRIT_CHANCE);
            }

            // scripted (increase crit chance ... against ... target by x%
            if (caster)
            {
                AuraEffectList const& mOverrideClassScript = caster->GetAuraEffectsByType(SPELL_AURA_OVERRIDE_CLASS_SCRIPTS);
                for (AuraEffect const* aurEff : mOverrideClassScript)
                {
                    if (!aurEff->IsAffectedOnSpell(spellInfo))
                        continue;

                    float modChance = 0.f;
                    switch (aurEff->GetMiscValue())
                    {
                        case 911: // Shatter (Rank 3)
                            modChance += 16.f;
                        case 910: // Shatter (Rank 2)
                            modChance += 17.f;
                        case 849: // Shatter (Rank 1)
                            modChance += 17.f;
                            if (!HasAuraState(AURA_STATE_FROZEN, spellInfo, caster))
                                break;

                            crit_chance += modChance;
                            break;
                        case 7917: // Glyph of Shadowburn
                            if (HasAuraState(AURA_STATE_HEALTHLESS_35_PERCENT, spellInfo, caster))
                                crit_chance += aurEff->GetAmount();
                            break;
                        case 7997: // Renewed Hope
                        case 7998:
                            if (HasAura(6788))
                                crit_chance += aurEff->GetAmount();
                            break;
                        default:
                            break;
                    }
                }
                // Custom crit by class
                switch (spellInfo->SpellFamilyName)
                {
                    case SPELLFAMILY_MAGE:
                        // Glyph of Fire Blast
                        if (spellInfo->SpellFamilyFlags[0] == 0x2 && spellInfo->SpellIconID == 12)
                            if (HasAuraWithMechanic((1 << MECHANIC_STUN) | (1 << MECHANIC_KNOCKOUT)))
                                if (AuraEffect const* aurEff = caster->GetAuraEffect(56369, EFFECT_0))
                                    crit_chance += aurEff->GetAmount();
                        break;
                    case SPELLFAMILY_DRUID:
                        // Improved Faerie Fire
                        if (HasAuraState(AURA_STATE_FAERIE_FIRE))
                            if (AuraEffect const* aurEff = caster->GetDummyAuraEffect(SPELLFAMILY_DRUID, 109, 0))
                                crit_chance += aurEff->GetAmount();

                        // cumulative effect - don't break

                        // Starfire
                        if (spellInfo->SpellFamilyFlags[0] & 0x4 && spellInfo->SpellIconID == 1485)
                        {
                            // Improved Insect Swarm
                            if (AuraEffect const* aurEff = caster->GetDummyAuraEffect(SPELLFAMILY_DRUID, 1771, 0))
                                if (GetAuraEffect(SPELL_AURA_PERIODIC_DAMAGE, SPELLFAMILY_DRUID, 0x00000002, 0, 0))
                                    crit_chance += aurEff->GetAmount();
                            break;
                        }
                        break;
                    case SPELLFAMILY_ROGUE:
                        // Shiv-applied poisons can't crit
                        if (caster->FindCurrentSpellBySpellId(5938))
                            crit_chance = 0.0f;
                        break;
                    case SPELLFAMILY_PALADIN:
                        // Flash of light
                        if (spellInfo->SpellFamilyFlags[0] & 0x40000000)
                        {
                            // Sacred Shield
                            if (AuraEffect const* aura = GetAuraEffect(58597, 1, GetGUID()))
                                crit_chance += aura->GetAmount();
                            break;
                        }
                        // Exorcism
                        else if (spellInfo->GetCategory() == 19)
                        {
                            if (GetCreatureTypeMask() & CREATURE_TYPEMASK_DEMON_OR_UNDEAD)
                                return 100.0f;
                            break;
                        }
                        break;
                    case SPELLFAMILY_SHAMAN:
                        // Lava Burst
                        if (spellInfo->SpellFamilyFlags[1] & 0x00001000)
                        {
                            if (GetAuraEffect(SPELL_AURA_PERIODIC_DAMAGE, SPELLFAMILY_SHAMAN, 0x10000000, 0, 0, caster->GetGUID()))
                                if (GetTotalAuraModifier(SPELL_AURA_MOD_ATTACKER_SPELL_AND_WEAPON_CRIT_CHANCE) > -100)
                                    return 100.0f;
                            break;
                        }
                        break;
                }

                // Spell crit suppression
                if (GetTypeId() == TYPEID_UNIT)
                {
                    int32 const levelDiff = static_cast<int32>(getLevelForTarget(caster)) - caster->getLevel();
                    crit_chance -= levelDiff * 0.7f;
                }
            }
            break;
        }
        case SPELL_DAMAGE_CLASS_MELEE:
        {
            // Custom crit by class
            if (caster)
            {
                switch (spellInfo->SpellFamilyName)
                {
                    case SPELLFAMILY_DRUID:
                        // Rend and Tear - bonus crit chance for Ferocious Bite on bleeding targets
                        if (spellInfo->SpellFamilyFlags[0] & 0x00800000
                            && spellInfo->SpellIconID == 1680
                            && HasAuraState(AURA_STATE_BLEEDING))
                        {
                            if (AuraEffect const* rendAndTear = caster->GetDummyAuraEffect(SPELLFAMILY_DRUID, 2859, 1))
                                crit_chance += rendAndTear->GetAmount();
                            break;
                        }
                        break;
                    case SPELLFAMILY_WARRIOR:
                        // Victory Rush
                        if (spellInfo->SpellFamilyFlags[1] & 0x100)
                        {
                            // Glyph of Victory Rush
                            if (AuraEffect const* aurEff = caster->GetAuraEffect(58382, 0))
                                crit_chance += aurEff->GetAmount();
                            break;
                        }
                        break;
                }
            }
        }
        /// Intentional fallback. Calculate critical strike chance for both Ranged and Melee spells
        case SPELL_DAMAGE_CLASS_RANGED:
            if (caster)
                crit_chance = GetUnitCriticalChanceTaken(caster, attackType, crit_chance);
            break;
        case SPELL_DAMAGE_CLASS_NONE:
        default:
            return 0.f;
    }

    // for this types the bonus was already added in GetUnitCriticalChance, do not add twice
    if (caster && spellInfo->DmgClass != SPELL_DAMAGE_CLASS_MELEE && spellInfo->DmgClass != SPELL_DAMAGE_CLASS_RANGED)
    {
        crit_chance += GetTotalAuraModifier(SPELL_AURA_MOD_CRIT_CHANCE_FOR_CASTER, [caster, spellInfo](AuraEffect const* aurEff) -> bool
        {
            if (aurEff->GetCasterGUID() == caster->GetGUID() && aurEff->IsAffectedOnSpell(spellInfo))
                return true;
            return false;
        });
    }

    return std::max(crit_chance, 0.0f);
}

/*static*/ uint32 Unit::SpellCriticalDamageBonus(Unit const* caster, SpellInfo const* spellProto, uint32 damage, Unit* victim)
{
    // Calculate critical bonus
    int32 crit_bonus = damage;
    float crit_mod = 0.0f;

    switch (spellProto->DmgClass)
    {
        case SPELL_DAMAGE_CLASS_MELEE:                      // for melee based spells is 100%
        case SPELL_DAMAGE_CLASS_RANGED:
            /// @todo write here full calculation for melee/ranged spells
            crit_bonus += damage;
            break;
        default:
            crit_bonus += damage / 2;                       // for spells is 50%
            break;
    }

    if (caster)
    {
        crit_mod += (caster->GetTotalAuraMultiplierByMiscMask(SPELL_AURA_MOD_CRIT_DAMAGE_BONUS, spellProto->GetSchoolMask()) - 1.0f) * 100;

        if (victim)
            crit_mod += caster->GetTotalAuraModifierByMiscMask(SPELL_AURA_MOD_CRIT_PERCENT_VERSUS, victim->GetCreatureTypeMask());

        if (crit_bonus != 0)
            AddPct(crit_bonus, crit_mod);

        crit_bonus -= damage;

        if (damage > uint32(crit_bonus))
        {
            // adds additional damage to critBonus (from talents)
            if (Player* modOwner = caster->GetSpellModOwner())
                modOwner->ApplySpellMod(spellProto->Id, SPELLMOD_CRIT_DAMAGE_BONUS, crit_bonus);
        }

        crit_bonus += damage;
    }

    return crit_bonus;
}

/*static*/ uint32 Unit::SpellCriticalHealingBonus(Unit const* caster, SpellInfo const* spellProto, uint32 damage, Unit* victim)
{
    // Calculate critical bonus
    int32 crit_bonus;
    switch (spellProto->DmgClass)
    {
        case SPELL_DAMAGE_CLASS_MELEE:                      // for melee based spells is 100%
        case SPELL_DAMAGE_CLASS_RANGED:
            /// @todo write here full calculation for melee/ranged spells
            crit_bonus = damage;
            break;
        default:
            crit_bonus = damage / 2;                        // for spells is 50%
            break;
    }

    if (caster)
    {
        if (victim)
        {
            uint32 creatureTypeMask = victim->GetCreatureTypeMask();
            crit_bonus = int32(crit_bonus * caster->GetTotalAuraMultiplierByMiscMask(SPELL_AURA_MOD_CRIT_PERCENT_VERSUS, creatureTypeMask));
        }
    }

    if (crit_bonus > 0)
        damage += crit_bonus;

    if (caster)
        damage = int32(float(damage) * caster->GetTotalAuraMultiplier(SPELL_AURA_MOD_CRITICAL_HEALING_AMOUNT));

    return damage;
}

uint32 Unit::SpellHealingBonusDone(Unit* victim, SpellInfo const* spellProto, uint32 healamount, DamageEffectType damagetype, uint8 effIndex, Optional<float> const& donePctTotal, uint32 stack /*= 1*/) const
{
    // For totems get healing bonus from owner (statue isn't totem in fact)
    if (GetTypeId() == TYPEID_UNIT && IsTotem())
        if (Unit* owner = GetOwner())
            return owner->SpellHealingBonusDone(victim, spellProto, healamount, damagetype, effIndex, donePctTotal, stack);

    // No bonus healing for potion spells
    if (spellProto->SpellFamilyName == SPELLFAMILY_POTION)
        return healamount;

    float ApCoeffMod = 1.0f;
    int32 DoneTotal = 0;
    float DoneTotalMod = donePctTotal ? *donePctTotal : SpellHealingPctDone(victim, spellProto);

    // done scripted mod (take it from owner)
    Unit const* owner = GetOwner() ? GetOwner() : this;
    AuraEffectList const& mOverrideClassScript= owner->GetAuraEffectsByType(SPELL_AURA_OVERRIDE_CLASS_SCRIPTS);
    for (AuraEffect const* aurEff : mOverrideClassScript)
    {
        if (!aurEff->IsAffectedOnSpell(spellProto))
            continue;

        switch (aurEff->GetMiscValue())
        {
            case 4415: // Increased Rejuvenation Healing
            case 4953:
            case 3736: // Hateful Totem of the Third Wind / Increased Lesser Healing Wave / LK Arena (4/5/6) Totem of the Third Wind / Savage Totem of the Third Wind
                DoneTotal += aurEff->GetAmount();
                break;
            default:
                break;
        }
    }

    // Custom scripted damage
    switch (spellProto->SpellFamilyName)
    {
        case SPELLFAMILY_DEATHKNIGHT:
            // Impurity (dummy effect)
            if (GetTypeId() == TYPEID_PLAYER)
            {
                PlayerSpellMap const& playerSpells = ToPlayer()->GetSpellMap();
                for (auto itr = playerSpells.begin(); itr != playerSpells.end(); ++itr)
                {
                    if (itr->second->state == PLAYERSPELL_REMOVED || itr->second->disabled)
                        continue;

                    switch (itr->first)
                    {
                        case 49220:
                        case 49633:
                        case 49635:
                        case 49636:
                        case 49638:
                            if (SpellInfo const* proto = sSpellMgr->GetSpellInfo(itr->first))
                                AddPct(ApCoeffMod, proto->Effects[EFFECT_0].CalcValue());
                            break;
                    }
                }
            }
            break;
    }

    // Done fixed damage bonus auras
    int32 DoneAdvertisedBenefit = SpellBaseHealingBonusDone(spellProto->GetSchoolMask());
    // modify spell power by victim's SPELL_AURA_MOD_HEALING auras (eg Amplify/Dampen Magic)
    DoneAdvertisedBenefit += victim->GetTotalAuraModifierByMiscMask(SPELL_AURA_MOD_HEALING, spellProto->GetSchoolMask());

    // Pets just add their bonus damage to their spell damage
    // note that their spell damage is just gain of their own auras
    if (HasUnitTypeMask(UNIT_MASK_GUARDIAN))
        DoneAdvertisedBenefit += static_cast<Guardian const*>(this)->GetBonusDamage();

    // Check for table values
    float coeff = spellProto->Effects[effIndex].BonusMultiplier;
    if (SpellBonusEntry const* bonus = sSpellMgr->GetSpellBonusData(spellProto->Id))
    {
        WeaponAttackType const attType = (spellProto->IsRangedWeaponSpell() && spellProto->DmgClass != SPELL_DAMAGE_CLASS_MELEE) ? RANGED_ATTACK : BASE_ATTACK;
        float APbonus = float(victim->GetTotalAuraModifier(attType == BASE_ATTACK ? SPELL_AURA_MELEE_ATTACK_POWER_ATTACKER_BONUS : SPELL_AURA_RANGED_ATTACK_POWER_ATTACKER_BONUS));
        APbonus += GetTotalAttackPowerValue(attType);

        if (damagetype == DOT)
        {
            coeff = bonus->dot_damage;
            if (bonus->ap_dot_bonus > 0)
                DoneTotal += int32(bonus->ap_dot_bonus * stack * ApCoeffMod * APbonus);
        }
        else
        {
            coeff = bonus->direct_damage;
            if (bonus->ap_bonus > 0)
                DoneTotal += int32(bonus->ap_bonus * stack * ApCoeffMod * APbonus);
        }
    }
    else
    {
        // No bonus healing for SPELL_DAMAGE_CLASS_NONE class spells by default
        if (spellProto->DmgClass == SPELL_DAMAGE_CLASS_NONE)
            return uint32(std::max(healamount * DoneTotalMod, 0.0f));
    }

    // Default calculation
    if (DoneAdvertisedBenefit)
    {
        if (coeff < 0.f)
            coeff = CalculateDefaultCoefficient(spellProto, damagetype) * 1.88f;  // As wowwiki says: C = (Cast Time / 3.5) * 1.88 (for healing spells)

        float factorMod = CalculateSpellpowerCoefficientLevelPenalty(spellProto) * stack;
        if (Player* modOwner = GetSpellModOwner())
        {
            coeff *= 100.0f;
            modOwner->ApplySpellMod(spellProto->Id, SPELLMOD_BONUS_MULTIPLIER, coeff);
            coeff /= 100.0f;
        }

        DoneTotal += int32(DoneAdvertisedBenefit * coeff * factorMod);
    }

    for (uint8 i = 0; i < MAX_SPELL_EFFECTS; ++i)
    {
        switch (spellProto->Effects[i].ApplyAuraName)
        {
            // Bonus healing does not apply to these spells
            case SPELL_AURA_PERIODIC_LEECH:
            case SPELL_AURA_PERIODIC_HEALTH_FUNNEL:
                DoneTotal = 0;
                break;
        }
        if (spellProto->Effects[i].Effect == SPELL_EFFECT_HEALTH_LEECH)
            DoneTotal = 0;
    }

    float heal = float(int32(healamount) + DoneTotal) * DoneTotalMod;

    // apply spellmod to Done amount
    if (Player* modOwner = GetSpellModOwner())
        modOwner->ApplySpellMod(spellProto->Id, damagetype == DOT ? SPELLMOD_DOT : SPELLMOD_DAMAGE, heal);

    return uint32(std::max(heal, 0.0f));
}

float Unit::SpellHealingPctDone(Unit* victim, SpellInfo const* spellProto) const
{
    // For totems get healing bonus from owner
    if (GetTypeId() == TYPEID_UNIT && IsTotem())
        if (Unit* owner = GetOwner())
            return owner->SpellHealingPctDone(victim, spellProto);

    // Some spells don't benefit from done mods
    if (spellProto->HasAttribute(SPELL_ATTR3_NO_DONE_BONUS))
        return 1.0f;

    // Some spells don't benefit from done mods
    if (spellProto->HasAttribute(SPELL_ATTR6_LIMIT_PCT_HEALING_MODS))
        return 1.0f;

    // No bonus healing for potion spells
    if (spellProto->SpellFamilyName == SPELLFAMILY_POTION)
        return 1.0f;

    float DoneTotalMod = 1.0f;

    // Healing done percent
    DoneTotalMod *= GetTotalAuraMultiplier(SPELL_AURA_MOD_HEALING_DONE_PERCENT);

    // done scripted mod (take it from owner)
    Unit const* owner = GetOwner() ? GetOwner() : this;
    AuraEffectList const& mOverrideClassScript= owner->GetAuraEffectsByType(SPELL_AURA_OVERRIDE_CLASS_SCRIPTS);
    for (AuraEffect const* aurEff : mOverrideClassScript)
    {
        if (!aurEff->IsAffectedOnSpell(spellProto))
            continue;

        switch (aurEff->GetMiscValue())
        {
            case   21: // Test of Faith
            case 6935:
            case 6918:
                if (victim->HealthBelowPct(50))
                    AddPct(DoneTotalMod, aurEff->GetAmount());
                break;
            case 7798: // Glyph of Regrowth
            {
                if (victim->GetAuraEffect(SPELL_AURA_PERIODIC_HEAL, SPELLFAMILY_DRUID, 0x40, 0, 0))
                    AddPct(DoneTotalMod, aurEff->GetAmount());
                break;
            }
            case 8477: // Nourish Heal Boost
            {
                int32 stepPercent = aurEff->GetAmount();
                int32 modPercent = 0;
                AuraApplicationMap const& victimAuras = victim->GetAppliedAuras();
                for (AuraApplicationMap::const_iterator itr = victimAuras.begin(); itr != victimAuras.end(); ++itr)
                {
                    Aura const* aura = itr->second->GetBase();
                    if (aura->GetCasterGUID() != GetGUID())
                        continue;

                    SpellInfo const* m_spell = aura->GetSpellInfo();
                    if (m_spell->SpellFamilyName != SPELLFAMILY_DRUID ||
                        !(m_spell->SpellFamilyFlags[1] & 0x00000010 || m_spell->SpellFamilyFlags[0] & 0x50))
                        continue;
                    modPercent += stepPercent * aura->GetStackAmount();
                }
                AddPct(DoneTotalMod, modPercent);
                break;
            }
            case 7871: // Glyph of Lesser Healing Wave
            {
                if (victim->GetAuraEffect(SPELL_AURA_DUMMY, SPELLFAMILY_SHAMAN, 0, 0x00000400, 0))
                    AddPct(DoneTotalMod, aurEff->GetAmount());
                break;
            }
            default:
                break;
        }
    }

    return DoneTotalMod;
}

uint32 Unit::SpellHealingBonusTaken(Unit* caster, SpellInfo const* spellProto, uint32 healamount, DamageEffectType damagetype) const
{
    float TakenTotalMod = 1.0f;

    // Healing taken percent
    float minval = float(GetMaxNegativeAuraModifier(SPELL_AURA_MOD_HEALING_PCT));
    if (minval)
        AddPct(TakenTotalMod, minval);

    float maxval = float(GetMaxPositiveAuraModifier(SPELL_AURA_MOD_HEALING_PCT));
    if (maxval)
        AddPct(TakenTotalMod, maxval);

    // Nourish cast
    if (spellProto->SpellFamilyName == SPELLFAMILY_DRUID && spellProto->SpellFamilyFlags[1] & 0x2000000)
    {
        // Rejuvenation, Regrowth, Lifebloom, or Wild Growth
        if (GetAuraEffect(SPELL_AURA_PERIODIC_HEAL, SPELLFAMILY_DRUID, 0x50, 0x4000010, 0))
            // increase healing by 20%
            TakenTotalMod *= 1.2f;
    }

    if (damagetype == DOT)
    {
        // Healing over time taken percent
        float minval_hot = float(GetMaxNegativeAuraModifier(SPELL_AURA_MOD_HOT_PCT));
        if (minval_hot)
            AddPct(TakenTotalMod, minval_hot);

        float maxval_hot = float(GetMaxPositiveAuraModifier(SPELL_AURA_MOD_HOT_PCT));
        if (maxval_hot)
            AddPct(TakenTotalMod, maxval_hot);
    }

    if (caster)
    {
        TakenTotalMod *= GetTotalAuraMultiplier(SPELL_AURA_MOD_HEALING_RECEIVED, [caster, spellProto](AuraEffect const* aurEff) -> bool
        {
            if (caster->GetGUID() == aurEff->GetCasterGUID() && aurEff->IsAffectedOnSpell(spellProto))
                return true;
            return false;
        });
    }

    float heal = healamount * TakenTotalMod;
    return uint32(std::max(heal, 0.0f));
}

int32 Unit::SpellBaseHealingBonusDone(SpellSchoolMask schoolMask) const
{
    int32 advertisedBenefit = GetTotalAuraModifier(SPELL_AURA_MOD_HEALING_DONE, [schoolMask](AuraEffect const* aurEff) -> bool
    {
        if (!aurEff->GetMiscValue() || (aurEff->GetMiscValue() & schoolMask) != 0)
            return true;
        return false;
    });

    // Healing bonus of spirit, intellect and strength
    if (GetTypeId() == TYPEID_PLAYER)
    {
        // Base value
        advertisedBenefit += ToPlayer()->GetBaseSpellPowerBonus();

        // Healing bonus from stats
        AuraEffectList const& mHealingDoneOfStatPercent = GetAuraEffectsByType(SPELL_AURA_MOD_SPELL_HEALING_OF_STAT_PERCENT);
        for (AuraEffectList::const_iterator i = mHealingDoneOfStatPercent.begin(); i != mHealingDoneOfStatPercent.end(); ++i)
        {
            // stat used dependent from misc value (stat index)
            Stats usedStat = Stats((*i)->GetSpellInfo()->Effects[(*i)->GetEffIndex()].MiscValue);
            advertisedBenefit += int32(CalculatePct(GetStat(usedStat), (*i)->GetAmount()));
        }

        // ... and attack power
        AuraEffectList const& mHealingDonebyAP = GetAuraEffectsByType(SPELL_AURA_MOD_SPELL_HEALING_OF_ATTACK_POWER);
        for (AuraEffectList::const_iterator i = mHealingDonebyAP.begin(); i != mHealingDonebyAP.end(); ++i)
            if ((*i)->GetMiscValue() & schoolMask)
                advertisedBenefit += int32(CalculatePct(GetTotalAttackPowerValue(BASE_ATTACK), (*i)->GetAmount()));
    }
    return advertisedBenefit;
}

bool Unit::IsImmunedToDamage(SpellSchoolMask schoolMask) const
{
    if (schoolMask == SPELL_SCHOOL_MASK_NONE)
        return false;

    // If m_immuneToSchool type contain this school type, IMMUNE damage.
    uint32 schoolImmunityMask = GetSchoolImmunityMask();
    if ((schoolImmunityMask & schoolMask) == schoolMask) // We need to be immune to all types
        return true;

    // If m_immuneToDamage type contain magic, IMMUNE damage.
    uint32 damageImmunityMask = GetDamageImmunityMask();
    if ((damageImmunityMask & schoolMask) == schoolMask) // We need to be immune to all types
        return true;

    return false;
}

bool Unit::IsImmunedToDamage(SpellInfo const* spellInfo) const
{
    if (!spellInfo)
        return false;

    // for example 40175
    if (spellInfo->HasAttribute(SPELL_ATTR0_UNAFFECTED_BY_INVULNERABILITY) && spellInfo->HasAttribute(SPELL_ATTR3_IGNORE_HIT_RESULT))
        return false;

    if (spellInfo->HasAttribute(SPELL_ATTR1_UNAFFECTED_BY_SCHOOL_IMMUNE) || spellInfo->HasAttribute(SPELL_ATTR2_UNAFFECTED_BY_AURA_SCHOOL_IMMUNE))
        return false;

    if (uint32 schoolMask = spellInfo->GetSchoolMask())
    {
        // If m_immuneToSchool type contain this school type, IMMUNE damage.
        uint32 schoolImmunityMask = 0;
        SpellImmuneContainer const& schoolList = m_spellImmune[IMMUNITY_SCHOOL];
        for (auto itr = schoolList.begin(); itr != schoolList.end(); ++itr)
            if ((itr->first & schoolMask) && !spellInfo->CanPierceImmuneAura(sSpellMgr->GetSpellInfo(itr->second)))
                schoolImmunityMask |= itr->first;

        // // We need to be immune to all types
        if ((schoolImmunityMask & schoolMask) == schoolMask)
            return true;

        // If m_immuneToDamage type contain magic, IMMUNE damage.
        uint32 damageImmunityMask = GetDamageImmunityMask();
        if ((damageImmunityMask & schoolMask) == schoolMask) // We need to be immune to all types
            return true;
    }

    return false;
}

bool Unit::IsImmunedToSpell(SpellInfo const* spellInfo, WorldObject const* caster) const
{
    if (!spellInfo)
        return false;

    // Single spell immunity.
    SpellImmuneContainer const& idList = m_spellImmune[IMMUNITY_ID];
    if (idList.count(spellInfo->Id) > 0)
        return true;

    if (spellInfo->HasAttribute(SPELL_ATTR0_UNAFFECTED_BY_INVULNERABILITY))
        return false;

    if (uint32 dispel = spellInfo->Dispel)
    {
        SpellImmuneContainer const& dispelList = m_spellImmune[IMMUNITY_DISPEL];
        if (dispelList.count(dispel) > 0)
            return true;
    }

    // Spells that don't have effectMechanics.
    if (uint32 mechanic = spellInfo->Mechanic)
    {
        SpellImmuneContainer const& mechanicList = m_spellImmune[IMMUNITY_MECHANIC];
        if (mechanicList.count(mechanic) > 0)
            return true;
    }

    bool immuneToAllEffects = true;
    for (uint8 i = 0; i < MAX_SPELL_EFFECTS; ++i)
    {
        // State/effect immunities applied by aura expect full spell immunity
        // Ignore effects with mechanic, they are supposed to be checked separately
        if (!spellInfo->Effects[i].IsEffect())
            continue;

        if (!IsImmunedToSpellEffect(spellInfo, i, caster))
        {
            immuneToAllEffects = false;
            break;
        }
    }

    if (immuneToAllEffects) //Return immune only if the target is immune to all spell effects.
        return true;

    if (uint32 schoolMask = spellInfo->GetSchoolMask())
    {
        uint32 schoolImmunityMask = 0;
        SpellImmuneContainer const& schoolList = m_spellImmune[IMMUNITY_SCHOOL];
        for (auto itr = schoolList.begin(); itr != schoolList.end(); ++itr)
        {
            if ((itr->first & schoolMask) == 0)
                continue;

            SpellInfo const* immuneSpellInfo = sSpellMgr->GetSpellInfo(itr->second);
            if (!(immuneSpellInfo && immuneSpellInfo->IsPositive() && spellInfo->IsPositive() && caster && IsFriendlyTo(caster)))
                if (!spellInfo->CanPierceImmuneAura(immuneSpellInfo))
                    schoolImmunityMask |= itr->first;
        }

        if ((schoolImmunityMask & schoolMask) == schoolMask)
            return true;
    }

    return false;
}

uint32 Unit::GetSchoolImmunityMask() const
{
    uint32 mask = 0;
    SpellImmuneContainer const& schoolList = m_spellImmune[IMMUNITY_SCHOOL];
    for (auto itr = schoolList.begin(); itr != schoolList.end(); ++itr)
        mask |= itr->first;

    return mask;
}

uint32 Unit::GetDamageImmunityMask() const
{
    uint32 mask = 0;
    SpellImmuneContainer const& damageList = m_spellImmune[IMMUNITY_DAMAGE];
    for (auto itr = damageList.begin(); itr != damageList.end(); ++itr)
        mask |= itr->first;

    return mask;
}

uint32 Unit::GetMechanicImmunityMask() const
{
    uint32 mask = 0;
    SpellImmuneContainer const& mechanicList = m_spellImmune[IMMUNITY_MECHANIC];
    for (auto itr = mechanicList.begin(); itr != mechanicList.end(); ++itr)
        mask |= (1 << itr->first);

    return mask;
}

bool Unit::IsImmunedToSpellEffect(SpellInfo const* spellInfo, uint32 index, WorldObject const* caster) const
{
    if (!spellInfo || !spellInfo->Effects[index].IsEffect())
        return false;

    if (spellInfo->HasAttribute(SPELL_ATTR0_UNAFFECTED_BY_INVULNERABILITY))
        return false;

    // If m_immuneToEffect type contain this effect type, IMMUNE effect.
    uint32 effect = spellInfo->Effects[index].Effect;
    SpellImmuneContainer const& effectList = m_spellImmune[IMMUNITY_EFFECT];
    if (effectList.count(effect) > 0)
        return true;

    if (uint32 mechanic = spellInfo->Effects[index].Mechanic)
    {
        SpellImmuneContainer const& mechanicList = m_spellImmune[IMMUNITY_MECHANIC];
        if (mechanicList.count(mechanic) > 0)
            return true;
    }

    if (!spellInfo->HasAttribute(SPELL_ATTR3_IGNORE_HIT_RESULT))
    {
        if (uint32 aura = spellInfo->Effects[index].ApplyAuraName)
        {
            SpellImmuneContainer const& list = m_spellImmune[IMMUNITY_STATE];
            if (list.count(aura) > 0)
                return true;

            if (!spellInfo->HasAttribute(SPELL_ATTR2_UNAFFECTED_BY_AURA_SCHOOL_IMMUNE))
            {
                // Check for immune to application of harmful magical effects
                AuraEffectList const& immuneAuraApply = GetAuraEffectsByType(SPELL_AURA_MOD_IMMUNE_AURA_APPLY_SCHOOL);
                for (AuraEffectList::const_iterator iter = immuneAuraApply.begin(); iter != immuneAuraApply.end(); ++iter)
                    if (((*iter)->GetMiscValue() & spellInfo->GetSchoolMask()) &&                   // Check school
                        ((caster && !IsFriendlyTo(caster)) || !spellInfo->IsPositiveEffect(index))) // Harmful
                        return true;
            }
        }
    }

    return false;
}

uint32 Unit::MeleeDamageBonusDone(Unit* victim, uint32 pdamage, WeaponAttackType attType, SpellInfo const* spellProto /*= nullptr*/, SpellSchoolMask damageSchoolMask /*= SPELL_SCHOOL_MASK_NORMAL*/)
{
    if (!victim || pdamage == 0)
        return 0;

    uint32 creatureTypeMask = victim->GetCreatureTypeMask();

    // Done fixed damage bonus auras
    int32 DoneFlatBenefit = 0;

    // ..done
    DoneFlatBenefit += GetTotalAuraModifierByMiscMask(SPELL_AURA_MOD_DAMAGE_DONE_CREATURE, creatureTypeMask);

    // ..done
    // SPELL_AURA_MOD_DAMAGE_DONE included in weapon damage

    // ..done (base at attack power for marked target and base at attack power for creature type)
    int32 APbonus = 0;

    if (attType == RANGED_ATTACK)
    {
        APbonus += victim->GetTotalAuraModifier(SPELL_AURA_RANGED_ATTACK_POWER_ATTACKER_BONUS);

        // ..done (base at attack power and creature type)
        APbonus += GetTotalAuraModifierByMiscMask(SPELL_AURA_MOD_RANGED_ATTACK_POWER_VERSUS, creatureTypeMask);
    }
    else
    {
        APbonus += victim->GetTotalAuraModifier(SPELL_AURA_MELEE_ATTACK_POWER_ATTACKER_BONUS);

        // ..done (base at attack power and creature type)
        APbonus += GetTotalAuraModifierByMiscMask(SPELL_AURA_MOD_MELEE_ATTACK_POWER_VERSUS, creatureTypeMask);
    }

    if (APbonus != 0)                                       // Can be negative
    {
        bool const normalized = spellProto && spellProto->HasEffect(SPELL_EFFECT_NORMALIZED_WEAPON_DMG);
        DoneFlatBenefit += int32(APbonus / 14.0f * GetAPMultiplier(attType, normalized));
    }

    // Done total percent damage auras
    float DoneTotalMod = 1.0f;

    SpellSchoolMask schoolMask = spellProto ? spellProto->GetSchoolMask() : damageSchoolMask;

    // mods for SPELL_SCHOOL_MASK_NORMAL are already factored in base melee damage calculation
    if (!(schoolMask & SPELL_SCHOOL_MASK_NORMAL))
    {
        // Some spells don't benefit from pct done mods
        if (!spellProto || !spellProto->HasAttribute(SPELL_ATTR6_LIMIT_PCT_DAMAGE_MODS))
        {
            float maxModDamagePercentSchool = 0.0f;
            if (GetTypeId() == TYPEID_PLAYER)
            {
                for (uint32 i = SPELL_SCHOOL_HOLY; i < MAX_SPELL_SCHOOL; ++i)
                    if (schoolMask & (1 << i))
                        maxModDamagePercentSchool = std::max(maxModDamagePercentSchool, GetFloatValue(PLAYER_FIELD_MOD_DAMAGE_DONE_PCT + i));
            }
            else
                maxModDamagePercentSchool = GetTotalAuraMultiplierByMiscMask(SPELL_AURA_MOD_DAMAGE_PERCENT_DONE, schoolMask);

            DoneTotalMod *= maxModDamagePercentSchool;
        }
    }

    DoneTotalMod *= GetTotalAuraMultiplierByMiscMask(SPELL_AURA_MOD_DAMAGE_DONE_VERSUS, creatureTypeMask);

    // bonus against aurastate
    DoneTotalMod *= GetTotalAuraMultiplier(SPELL_AURA_MOD_DAMAGE_DONE_VERSUS_AURASTATE, [victim](AuraEffect const* aurEff) -> bool
    {
        if (victim->HasAuraState(AuraStateType(aurEff->GetMiscValue())))
            return true;
        return false;
    });

    // done scripted mod (take it from owner)
    Unit* owner = GetOwner() ? GetOwner() : this;
    AuraEffectList const& mOverrideClassScript = owner->GetAuraEffectsByType(SPELL_AURA_OVERRIDE_CLASS_SCRIPTS);
    for (AuraEffectList::const_iterator i = mOverrideClassScript.begin(); i != mOverrideClassScript.end(); ++i)
    {
        if (!(*i)->IsAffectedOnSpell(spellProto))
            continue;

        switch ((*i)->GetMiscValue())
        {
            // Tundra Stalker
            // Merciless Combat
            case 7277:
            {
                // Merciless Combat
                if ((*i)->GetSpellInfo()->SpellIconID == 2656)
                {
                    if (!victim->HealthAbovePct(35))
                        AddPct(DoneTotalMod, (*i)->GetAmount());
                }
                // Tundra Stalker
                else
                {
                    // Frost Fever (target debuff)
                    if (victim->HasAura(55095))
                        AddPct(DoneTotalMod, (*i)->GetAmount());
                }
                break;
            }
            // Rage of Rivendare
            case 7293:
            {
                if (victim->GetAuraEffect(SPELL_AURA_PERIODIC_DAMAGE, SPELLFAMILY_DEATHKNIGHT, 0, 0x02000000, 0))
                    AddPct(DoneTotalMod, (*i)->GetSpellInfo()->GetRank() * 2.0f);
                break;
            }
            // Marked for Death
            case 7598:
            case 7599:
            case 7600:
            case 7601:
            case 7602:
            {
                if (victim->GetAuraEffect(SPELL_AURA_MOD_STALKED, SPELLFAMILY_HUNTER, 0x400, 0, 0))
                    AddPct(DoneTotalMod, (*i)->GetAmount());
                break;
            }
            // Dirty Deeds
            case 6427:
            case 6428:
            {
                if (victim->HasAuraState(AURA_STATE_HEALTHLESS_35_PERCENT, spellProto, this))
                {
                    // effect 0 has expected value but in negative state
                    int32 bonus = -(*i)->GetBase()->GetEffect(0)->GetAmount();
                    AddPct(DoneTotalMod, bonus);
                }
                break;
            }
        }
    }

    // Custom scripted damage
    if (spellProto)
    {
        switch (spellProto->SpellFamilyName)
        {
            case SPELLFAMILY_DEATHKNIGHT:
                // Glacier Rot
                if (spellProto->SpellFamilyFlags[0] & 0x2 || spellProto->SpellFamilyFlags[1] & 0x6)
                    if (AuraEffect* aurEff = GetDummyAuraEffect(SPELLFAMILY_DEATHKNIGHT, 196, 0))
                        if (victim->GetDiseasesByCaster(owner->GetGUID()) > 0)
                            AddPct(DoneTotalMod, aurEff->GetAmount());
                break;
        }
    }

    float tmpDamage = float(int32(pdamage) + DoneFlatBenefit) * DoneTotalMod;

    // bonus result can be negative
    return uint32(std::max(tmpDamage, 0.0f));
}

uint32 Unit::MeleeDamageBonusTaken(Unit* attacker, uint32 pdamage, WeaponAttackType attType, SpellInfo const* spellProto /*= nullptr*/, SpellSchoolMask damageSchoolMask /*= SPELL_SCHOOL_MASK_NORMAL*/)
{
    if (pdamage == 0)
        return 0;

    int32 TakenFlatBenefit = 0;

    // ..taken
    TakenFlatBenefit += GetTotalAuraModifierByMiscMask(SPELL_AURA_MOD_DAMAGE_TAKEN, attacker->GetMeleeDamageSchoolMask());

    if (attType != RANGED_ATTACK)
        TakenFlatBenefit += GetTotalAuraModifier(SPELL_AURA_MOD_MELEE_DAMAGE_TAKEN);
    else
        TakenFlatBenefit += GetTotalAuraModifier(SPELL_AURA_MOD_RANGED_DAMAGE_TAKEN);

    // Taken total percent damage auras
    float TakenTotalMod = 1.0f;

    // ..taken
    TakenTotalMod *= GetTotalAuraMultiplierByMiscMask(SPELL_AURA_MOD_DAMAGE_PERCENT_TAKEN, attacker->GetMeleeDamageSchoolMask());

    // .. taken pct (special attacks)
    if (spellProto)
    {
        // From caster spells
        TakenTotalMod *= GetTotalAuraMultiplier(SPELL_AURA_MOD_DAMAGE_FROM_CASTER, [attacker, spellProto](AuraEffect const* aurEff) -> bool
        {
            if (aurEff->GetCasterGUID() == attacker->GetGUID() && aurEff->IsAffectedOnSpell(spellProto))
                return true;
            return false;
        });

        // Mod damage from spell mechanic
        uint32 mechanicMask = spellProto->GetAllEffectsMechanicMask();

        // Shred, Maul - "Effects which increase Bleed damage also increase Shred damage"
        if (spellProto->SpellFamilyName == SPELLFAMILY_DRUID && spellProto->SpellFamilyFlags[0] & 0x00008800)
            mechanicMask |= (1 << MECHANIC_BLEED);

        if (mechanicMask)
        {
            TakenTotalMod *= GetTotalAuraMultiplier(SPELL_AURA_MOD_MECHANIC_DAMAGE_TAKEN_PERCENT, [mechanicMask](AuraEffect const* aurEff) -> bool
            {
                if (mechanicMask & uint32(1 << (aurEff->GetMiscValue())))
                    return true;
                return false;
            });
        }
    }

    // .. taken pct: dummy auras
    AuraEffectList const& mDummyAuras = GetAuraEffectsByType(SPELL_AURA_DUMMY);
    for (AuraEffectList::const_iterator i = mDummyAuras.begin(); i != mDummyAuras.end(); ++i)
    {
        switch ((*i)->GetSpellInfo()->SpellIconID)
        {
            // Cheat Death
            case 2109:
                if ((*i)->GetMiscValue() & SPELL_SCHOOL_MASK_NORMAL)
                {
                    // Patch 2.4.3: The resilience required to reach the 90% damage reduction cap
                    //  is 22.5% critical strike damage reduction, or 444 resilience.
                    // To calculate for 90%, we multiply the 100% by 4 (22.5% * 4 = 90%)
                    float mod = -1.0f * GetMeleeCritDamageReduction(400);
                    AddPct(TakenTotalMod, std::max(mod, float((*i)->GetAmount())));
                }
                break;
        }
    }

    // .. taken pct: class scripts
    //*AuraEffectList const& mclassScritAuras = GetAuraEffectsByType(SPELL_AURA_OVERRIDE_CLASS_SCRIPTS);
    //for (AuraEffectList::const_iterator i = mclassScritAuras.begin(); i != mclassScritAuras.end(); ++i)
    //{
    //    switch ((*i)->GetMiscValue())
    //    {
    //    }
    //}*/

    if (attType != RANGED_ATTACK)
        TakenTotalMod *= GetTotalAuraMultiplier(SPELL_AURA_MOD_MELEE_DAMAGE_TAKEN_PCT);
    else
        TakenTotalMod *= GetTotalAuraMultiplier(SPELL_AURA_MOD_RANGED_DAMAGE_TAKEN_PCT);

    // Sanctified Wrath (bypass damage reduction)
    if (TakenTotalMod < 1.0f)
    {
        SpellSchoolMask const attackSchoolMask = spellProto ? spellProto->GetSchoolMask() : damageSchoolMask;

        float damageReduction = 1.0f - TakenTotalMod;
        Unit::AuraEffectList const& casterIgnoreResist = attacker->GetAuraEffectsByType(SPELL_AURA_MOD_IGNORE_TARGET_RESIST);
        for (AuraEffect const* aurEff : casterIgnoreResist)
        {
            if (!(aurEff->GetMiscValue() & attackSchoolMask))
                continue;

            AddPct(damageReduction, -aurEff->GetAmount());
        }

        TakenTotalMod = 1.0f - damageReduction;
    }

    float tmpDamage = float(pdamage + TakenFlatBenefit) * TakenTotalMod;
    return uint32(std::max(tmpDamage, 0.0f));
}

void Unit::ApplySpellImmune(uint32 spellId, uint32 op, uint32 type, bool apply)
{
    if (apply)
        m_spellImmune[op].emplace(type, spellId);
    else
    {
        auto bounds = m_spellImmune[op].equal_range(type);
        for (auto itr = bounds.first; itr != bounds.second;)
        {
            if (itr->second == spellId)
                itr = m_spellImmune[op].erase(itr);
            else
                ++itr;
        }
    }
}

float Unit::GetWeaponProcChance() const
{
    // normalized proc chance for weapon attack speed
    // (odd formula...)
    if (isAttackReady(BASE_ATTACK))
        return (GetAttackTime(BASE_ATTACK) * 1.8f / 1000.0f);
    else if (haveOffhandWeapon() && isAttackReady(OFF_ATTACK))
        return (GetAttackTime(OFF_ATTACK) * 1.6f / 1000.0f);
    return 0;
}

float Unit::GetPPMProcChance(uint32 WeaponSpeed, float PPM, SpellInfo const* spellProto) const
{
    // proc per minute chance calculation
    if (PPM <= 0)
        return 0.0f;

    // Apply chance modifer aura
    if (spellProto)
        if (Player* modOwner = GetSpellModOwner())
            modOwner->ApplySpellMod(spellProto->Id, SPELLMOD_PROC_PER_MINUTE, PPM);

    return std::floor((WeaponSpeed * PPM) / 600.0f);   // result is chance in percents (probability = Speed_in_sec * (PPM / 60))
}

void Unit::Mount(uint32 mount, uint32 VehicleId, uint32 creatureEntry)
{
    if (mount)
        SetUInt32Value(UNIT_FIELD_MOUNTDISPLAYID, mount);

    SetFlag(UNIT_FIELD_FLAGS, UNIT_FLAG_MOUNT);

    if (Player* player = ToPlayer())
    {
        // mount as a vehicle
        if (VehicleId)
        {
            if (CreateVehicleKit(VehicleId, creatureEntry))
            {
                // Send others that we now have a vehicle
                WorldPacket data(SMSG_PLAYER_VEHICLE_DATA, GetPackGUID().size()+4);
                data << GetPackGUID();
                data << uint32(VehicleId);
                SendMessageToSet(&data, true);

                data.Initialize(SMSG_ON_CANCEL_EXPECTED_RIDE_VEHICLE_AURA, 0);
                player->SendDirectMessage(&data);

                // mounts can also have accessories
                GetVehicleKit()->InstallAllAccessories(false);
            }
        }

        // unsummon pet
        Pet* pet = player->GetPet();
        if (pet)
        {
            Battleground* bg = ToPlayer()->GetBattleground();
            // don't unsummon pet in arena but SetFlag UNIT_FLAG_STUNNED to disable pet's interface
            if (bg && bg->isArena())
                pet->SetFlag(UNIT_FIELD_FLAGS, UNIT_FLAG_STUNNED);
            else
                player->UnsummonPetTemporaryIfAny();
        }

        // if we have charmed npc, stun him also (everywhere)
        if (Unit* charm = player->GetCharmed())
            if (charm->GetTypeId() == TYPEID_UNIT)
                charm->SetFlag(UNIT_FIELD_FLAGS, UNIT_FLAG_STUNNED);

        WorldPacket data(SMSG_MOVE_SET_COLLISION_HGT, GetPackGUID().size() + 4 + 4);
        data << GetPackGUID();
        data << uint32(GameTime::GetGameTime());   // Packet counter
        data << player->GetCollisionHeight();
        player->SendDirectMessage(&data);
    }

    RemoveAurasWithInterruptFlags(AURA_INTERRUPT_FLAG_MOUNT);
}

void Unit::Dismount()
{
    if (!IsMounted())
        return;

    SetUInt32Value(UNIT_FIELD_MOUNTDISPLAYID, 0);
    RemoveFlag(UNIT_FIELD_FLAGS, UNIT_FLAG_MOUNT);

    if (Player* thisPlayer = ToPlayer())
    {
        WorldPacket data(SMSG_MOVE_SET_COLLISION_HGT, GetPackGUID().size() + 4 + 4);
        data << GetPackGUID();
        data << uint32(GameTime::GetGameTime());   // Packet counter
        data << thisPlayer->GetCollisionHeight();
        thisPlayer->SendDirectMessage(&data);
    }

    WorldPacket data(SMSG_DISMOUNT, 8);
    data << GetPackGUID();
    SendMessageToSet(&data, true);

    // dismount as a vehicle
    if (GetTypeId() == TYPEID_PLAYER && GetVehicleKit())
    {
        // Send other players that we are no longer a vehicle
        data.Initialize(SMSG_PLAYER_VEHICLE_DATA, 8+4);
        data << GetPackGUID();
        data << uint32(0);
        ToPlayer()->SendMessageToSet(&data, true);
        // Remove vehicle from player
        RemoveVehicleKit();
    }

    RemoveAurasWithInterruptFlags(AURA_INTERRUPT_FLAG_NOT_MOUNTED);

    // only resummon old pet if the player is already added to a map
    // this prevents adding a pet to a not created map which would otherwise cause a crash
    // (it could probably happen when logging in after a previous crash)
    if (Player* player = ToPlayer())
    {
        if (Pet* pPet = player->GetPet())
        {
            if (pPet->HasFlag(UNIT_FIELD_FLAGS, UNIT_FLAG_STUNNED) && !pPet->HasUnitState(UNIT_STATE_STUNNED))
                pPet->RemoveFlag(UNIT_FIELD_FLAGS, UNIT_FLAG_STUNNED);
        }
        else
            player->ResummonPetTemporaryUnSummonedIfAny();

        // if we have charmed npc, remove stun also
        if (Unit* charm = player->GetCharmed())
            if (charm->GetTypeId() == TYPEID_UNIT && charm->HasFlag(UNIT_FIELD_FLAGS, UNIT_FLAG_STUNNED) && !charm->HasUnitState(UNIT_STATE_STUNNED))
                charm->RemoveFlag(UNIT_FIELD_FLAGS, UNIT_FLAG_STUNNED);
    }
}

bool Unit::IsServiceProvider() const
{
    return HasFlag(UNIT_NPC_FLAGS,
        UNIT_NPC_FLAG_VENDOR | UNIT_NPC_FLAG_TRAINER | UNIT_NPC_FLAG_FLIGHTMASTER |
        UNIT_NPC_FLAG_PETITIONER | UNIT_NPC_FLAG_BATTLEMASTER | UNIT_NPC_FLAG_BANKER |
        UNIT_NPC_FLAG_INNKEEPER | UNIT_NPC_FLAG_SPIRITHEALER |
        UNIT_NPC_FLAG_SPIRITGUIDE | UNIT_NPC_FLAG_TABARDDESIGNER | UNIT_NPC_FLAG_AUCTIONEER);
}

void Unit::EngageWithTarget(Unit* enemy)
{
    if (!enemy)
        return;

    if (IsEngagedBy(enemy))
        return;

    if (CanHaveThreatList())
        m_threatManager.AddThreat(enemy, 0.0f, nullptr, true, true);
    else
        SetInCombatWith(enemy);
<<<<<<< HEAD

    if (Creature* creature = ToCreature())
        if (CreatureGroup* formation = creature->GetFormation())
            formation->MemberEngagingTarget(creature, enemy);

#ifdef ELUNA
    if (Player* player = ToPlayer())
        sEluna->OnPlayerEnterCombat(player, enemy);
#endif
=======
>>>>>>> 66a87c46
}

void Unit::AttackedTarget(Unit* target, bool canInitialAggro)
{
    if (!target->IsEngaged() && !canInitialAggro)
        return;
    target->EngageWithTarget(this);
    if (Unit* targetOwner = target->GetCharmerOrOwner())
        targetOwner->EngageWithTarget(this);

    Player* myPlayerOwner = GetCharmerOrOwnerPlayerOrPlayerItself();
    Player* targetPlayerOwner = target->GetCharmerOrOwnerPlayerOrPlayerItself();
    if (myPlayerOwner && targetPlayerOwner && !(myPlayerOwner->duel && myPlayerOwner->duel->opponent == targetPlayerOwner))
    {
        myPlayerOwner->UpdatePvP(true);
        myPlayerOwner->SetContestedPvP(targetPlayerOwner);
        myPlayerOwner->RemoveAurasWithInterruptFlags(AURA_INTERRUPT_FLAG_ENTER_PVP_COMBAT);
    }
}

void Unit::SetImmuneToAll(bool apply, bool keepCombat)
{
    if (apply)
    {
        SetFlag(UNIT_FIELD_FLAGS, UNIT_FLAG_IMMUNE_TO_PC | UNIT_FLAG_IMMUNE_TO_NPC);
        ValidateAttackersAndOwnTarget();
        if (!keepCombat)
            m_combatManager.EndAllCombat();
    }
    else
        RemoveFlag(UNIT_FIELD_FLAGS, UNIT_FLAG_IMMUNE_TO_PC | UNIT_FLAG_IMMUNE_TO_NPC);
}

void Unit::SetImmuneToPC(bool apply, bool keepCombat)
{
    if (apply)
    {
        SetFlag(UNIT_FIELD_FLAGS, UNIT_FLAG_IMMUNE_TO_PC);
        ValidateAttackersAndOwnTarget();
        if (!keepCombat)
        {
            std::list<CombatReference*> toEnd;
            for (auto const& pair : m_combatManager.GetPvECombatRefs())
                if (pair.second->GetOther(this)->HasFlag(UNIT_FIELD_FLAGS, UNIT_FLAG_PLAYER_CONTROLLED))
                    toEnd.push_back(pair.second);
            for (auto const& pair : m_combatManager.GetPvPCombatRefs())
                if (pair.second->GetOther(this)->HasFlag(UNIT_FIELD_FLAGS, UNIT_FLAG_PLAYER_CONTROLLED))
                    toEnd.push_back(pair.second);
            for (CombatReference* ref : toEnd)
                ref->EndCombat();
        }
    }
    else
        RemoveFlag(UNIT_FIELD_FLAGS, UNIT_FLAG_IMMUNE_TO_PC);
}

void Unit::SetImmuneToNPC(bool apply, bool keepCombat)
{
    if (apply)
    {
        SetFlag(UNIT_FIELD_FLAGS, UNIT_FLAG_IMMUNE_TO_NPC);
        ValidateAttackersAndOwnTarget();
        if (!keepCombat)
        {
            std::list<CombatReference*> toEnd;
            for (auto const& pair : m_combatManager.GetPvECombatRefs())
                if (!pair.second->GetOther(this)->HasFlag(UNIT_FIELD_FLAGS, UNIT_FLAG_PLAYER_CONTROLLED))
                    toEnd.push_back(pair.second);
            for (auto const& pair : m_combatManager.GetPvPCombatRefs())
                if (!pair.second->GetOther(this)->HasFlag(UNIT_FIELD_FLAGS, UNIT_FLAG_PLAYER_CONTROLLED))
                    toEnd.push_back(pair.second);
            for (CombatReference* ref : toEnd)
                ref->EndCombat();
        }
    }
    else
        RemoveFlag(UNIT_FIELD_FLAGS, UNIT_FLAG_IMMUNE_TO_NPC);
<<<<<<< HEAD
        m_threatManager.UpdateOnlineStates(true, true);
    }
#ifdef ELUNA
    if (Player* player = this->ToPlayer())
        sEluna->OnPlayerLeaveCombat(player);
#endif
=======
>>>>>>> 66a87c46
}

bool Unit::IsThreatened() const
{
    return !m_threatManager.IsThreatListEmpty();
}

bool Unit::isTargetableForAttack(bool checkFakeDeath) const
{
    if (!IsAlive())
        return false;

    if (HasFlag(UNIT_FIELD_FLAGS,
        UNIT_FLAG_NON_ATTACKABLE | UNIT_FLAG_NOT_SELECTABLE))
        return false;

    if (GetTypeId() == TYPEID_PLAYER && ToPlayer()->IsGameMaster())
        return false;

    return !HasUnitState(UNIT_STATE_UNATTACKABLE) && (!checkFakeDeath || !HasUnitState(UNIT_STATE_DIED));
}

int32 Unit::ModifyHealth(int32 dVal)
{
    int32 gain = 0;

    if (dVal == 0)
        return 0;

    int32 curHealth = (int32)GetHealth();

    int32 val = dVal + curHealth;
    if (val <= 0)
    {
        SetHealth(0);
        return -curHealth;
    }

    int32 maxHealth = (int32)GetMaxHealth();

    if (val < maxHealth)
    {
        SetHealth(val);
        gain = val - curHealth;
    }
    else if (curHealth != maxHealth)
    {
        SetHealth(maxHealth);
        gain = maxHealth - curHealth;
    }

    return gain;
}

int32 Unit::GetHealthGain(int32 dVal)
{
    int32 gain = 0;

    if (dVal == 0)
        return 0;

    int32 curHealth = (int32)GetHealth();

    int32 val = dVal + curHealth;
    if (val <= 0)
    {
        return -curHealth;
    }

    int32 maxHealth = (int32)GetMaxHealth();

    if (val < maxHealth)
        gain = dVal;
    else if (curHealth != maxHealth)
        gain = maxHealth - curHealth;

    return gain;
}

// returns negative amount on power reduction
int32 Unit::ModifyPower(Powers power, int32 dVal)
{
    int32 gain = 0;

    if (dVal == 0)
        return 0;

    int32 curPower = (int32)GetPower(power);

    int32 val = dVal + curPower;
    if (val <= 0)
    {
        SetPower(power, 0);
        return -curPower;
    }

    int32 maxPower = (int32)GetMaxPower(power);

    if (val < maxPower)
    {
        SetPower(power, val);
        gain = val - curPower;
    }
    else if (curPower != maxPower)
    {
        SetPower(power, maxPower);
        gain = maxPower - curPower;
    }

    return gain;
}

uint32 Unit::GetAttackTime(WeaponAttackType att) const
{
    float f_BaseAttackTime = GetFloatValue(UNIT_FIELD_BASEATTACKTIME + att) / m_modAttackSpeedPct[att];
    return (uint32)f_BaseAttackTime;
}

bool Unit::IsAlwaysVisibleFor(WorldObject const* seer) const
{
    if (WorldObject::IsAlwaysVisibleFor(seer))
        return true;

    // Always seen by owner
    if (ObjectGuid guid = GetCharmerOrOwnerGUID())
        if (seer->GetGUID() == guid)
            return true;

    if (Player const* seerPlayer = seer->ToPlayer())
        if (Unit* owner =  GetOwner())
            if (Player* ownerPlayer = owner->ToPlayer())
                if (ownerPlayer->IsGroupVisibleFor(seerPlayer))
                    return true;

    return false;
}

bool Unit::IsAlwaysDetectableFor(WorldObject const* seer) const
{
    if (WorldObject::IsAlwaysDetectableFor(seer))
        return true;

    if (HasAuraTypeWithCaster(SPELL_AURA_MOD_STALKED, seer->GetGUID()))
        return true;

    return false;
}

bool Unit::IsVisible() const
{
    return (m_serverSideVisibility.GetValue(SERVERSIDE_VISIBILITY_GM) > SEC_PLAYER) ? false : true;
}

void Unit::SetVisible(bool x)
{
    if (!x)
        m_serverSideVisibility.SetValue(SERVERSIDE_VISIBILITY_GM, SEC_GAMEMASTER);
    else
        m_serverSideVisibility.SetValue(SERVERSIDE_VISIBILITY_GM, SEC_PLAYER);

    UpdateObjectVisibility();
}

void Unit::UpdateSpeed(UnitMoveType mtype)
{
    int32 main_speed_mod  = 0;
    float stack_bonus     = 1.0f;
    float non_stack_bonus = 1.0f;

    switch (mtype)
    {
        // Only apply debuffs
        case MOVE_FLIGHT_BACK:
        case MOVE_RUN_BACK:
        case MOVE_SWIM_BACK:
            break;
        case MOVE_WALK:
            return;
        case MOVE_RUN:
        {
            if (IsMounted()) // Use on mount auras
            {
                main_speed_mod  = GetMaxPositiveAuraModifier(SPELL_AURA_MOD_INCREASE_MOUNTED_SPEED);
                stack_bonus     = GetTotalAuraMultiplier(SPELL_AURA_MOD_MOUNTED_SPEED_ALWAYS);
                non_stack_bonus += GetMaxPositiveAuraModifier(SPELL_AURA_MOD_MOUNTED_SPEED_NOT_STACK) / 100.0f;
            }
            else
            {
                main_speed_mod  = GetMaxPositiveAuraModifier(SPELL_AURA_MOD_INCREASE_SPEED);
                stack_bonus     = GetTotalAuraMultiplier(SPELL_AURA_MOD_SPEED_ALWAYS);
                non_stack_bonus += GetMaxPositiveAuraModifier(SPELL_AURA_MOD_SPEED_NOT_STACK) / 100.0f;
            }
            break;
        }
        case MOVE_SWIM:
        {
            main_speed_mod  = GetMaxPositiveAuraModifier(SPELL_AURA_MOD_INCREASE_SWIM_SPEED);
            break;
        }
        case MOVE_FLIGHT:
        {
            if (GetTypeId() == TYPEID_UNIT && IsControlledByPlayer()) // not sure if good for pet
            {
                main_speed_mod  = GetMaxPositiveAuraModifier(SPELL_AURA_MOD_INCREASE_VEHICLE_FLIGHT_SPEED);
                stack_bonus     = GetTotalAuraMultiplier(SPELL_AURA_MOD_VEHICLE_SPEED_ALWAYS);

                // for some spells this mod is applied on vehicle owner
                int32 owner_speed_mod = 0;

                if (Unit* owner = GetCharmer())
                    owner_speed_mod = owner->GetMaxPositiveAuraModifier(SPELL_AURA_MOD_INCREASE_VEHICLE_FLIGHT_SPEED);

                main_speed_mod = std::max(main_speed_mod, owner_speed_mod);
            }
            else if (IsMounted())
            {
                main_speed_mod  = GetMaxPositiveAuraModifier(SPELL_AURA_MOD_INCREASE_MOUNTED_FLIGHT_SPEED);
                stack_bonus     = GetTotalAuraMultiplier(SPELL_AURA_MOD_MOUNTED_FLIGHT_SPEED_ALWAYS);
            }
            else             // Use not mount (shapeshift for example) auras (should stack)
                main_speed_mod  = GetTotalAuraModifier(SPELL_AURA_MOD_INCREASE_FLIGHT_SPEED) + GetTotalAuraModifier(SPELL_AURA_MOD_INCREASE_VEHICLE_FLIGHT_SPEED);

            non_stack_bonus += GetMaxPositiveAuraModifier(SPELL_AURA_MOD_FLIGHT_SPEED_NOT_STACK) / 100.0f;

            // Update speed for vehicle if available
            if (GetTypeId() == TYPEID_PLAYER && GetVehicle())
                GetVehicleBase()->UpdateSpeed(MOVE_FLIGHT);
            break;
        }
        default:
            TC_LOG_ERROR("entities.unit", "Unit::UpdateSpeed: Unsupported move type (%d)", mtype);
            return;
    }

    // now we ready for speed calculation
    float speed = std::max(non_stack_bonus, stack_bonus);
    if (main_speed_mod)
        AddPct(speed, main_speed_mod);

    switch (mtype)
    {
        case MOVE_RUN:
        case MOVE_SWIM:
        case MOVE_FLIGHT:
        {
            // Set creature speed rate
            if (GetTypeId() == TYPEID_UNIT)
                speed *= ToCreature()->GetCreatureTemplate()->speed_run;    // at this point, MOVE_WALK is never reached

            // Normalize speed by 191 aura SPELL_AURA_USE_NORMAL_MOVEMENT_SPEED if need
            /// @todo possible affect only on MOVE_RUN
            if (int32 normalization = GetMaxPositiveAuraModifier(SPELL_AURA_USE_NORMAL_MOVEMENT_SPEED))
            {
                if (Creature* creature = ToCreature())
                {
                    uint32 immuneMask = creature->GetCreatureTemplate()->MechanicImmuneMask;
                    if (immuneMask & (1 << (MECHANIC_SNARE - 1)) || immuneMask & (1 << (MECHANIC_DAZE - 1)))
                        break;
                }

                // Use speed from aura
                float max_speed = normalization / (IsControlledByPlayer() ? playerBaseMoveSpeed[mtype] : baseMoveSpeed[mtype]);
                if (speed > max_speed)
                    speed = max_speed;
            }
            break;
        }
        default:
            break;
    }

    if (Creature* creature = ToCreature())
    {
        // for creature case, we check explicit if mob searched for assistance
        if (creature->HasSearchedAssistance())
            speed *= 0.66f;                                 // best guessed value, so this will be 33% reduction. Based off initial speed, mob can then "run", "walk fast" or "walk".

        if (creature->HasUnitTypeMask(UNIT_MASK_MINION) && !creature->IsInCombat())
        {
            if (GetMotionMaster()->GetCurrentMovementGeneratorType() == FOLLOW_MOTION_TYPE)
            {
                Unit* followed = ASSERT_NOTNULL(dynamic_cast<AbstractFollower*>(GetMotionMaster()->GetCurrentMovementGenerator()))->GetTarget();
                if (followed && followed->GetGUID() == GetOwnerGUID() && !followed->IsInCombat())
                {
                    float ownerSpeed = followed->GetSpeedRate(mtype);
                    if (speed < ownerSpeed || creature->IsWithinDist3d(followed, 10.0f))
                        speed = ownerSpeed;
                    speed *= std::min(std::max(1.0f, 0.75f + (GetDistance(followed) - PET_FOLLOW_DIST) * 0.05f), 1.3f);
                }
            }
        }
    }

    // Apply strongest slow aura mod to speed
    int32 slow = GetMaxNegativeAuraModifier(SPELL_AURA_MOD_DECREASE_SPEED);
    if (slow)
        AddPct(speed, slow);

    if (float minSpeedMod = (float)GetMaxPositiveAuraModifier(SPELL_AURA_MOD_MINIMUM_SPEED))
    {
        float baseMinSpeed = 1.0f;
        if (!GetOwnerGUID().IsPlayer() && !IsHunterPet() && GetTypeId() == TYPEID_UNIT)
            baseMinSpeed = ToCreature()->GetCreatureTemplate()->speed_run;

        float min_speed = CalculatePct(baseMinSpeed, minSpeedMod);
        if (speed < min_speed)
            speed = min_speed;
    }

    SetSpeedRate(mtype, speed);
}

float Unit::GetSpeed(UnitMoveType mtype) const
{
    return m_speed_rate[mtype]*(IsControlledByPlayer() ? playerBaseMoveSpeed[mtype] : baseMoveSpeed[mtype]);
}

void Unit::SetSpeed(UnitMoveType mtype, float newValue)
{
    SetSpeedRate(mtype, newValue / (IsControlledByPlayer() ? playerBaseMoveSpeed[mtype] : baseMoveSpeed[mtype]));
}

void Unit::SetSpeedRate(UnitMoveType mtype, float rate)
{
    if (rate < 0)
        rate = 0.0f;

    // Update speed only on change
    if (m_speed_rate[mtype] == rate)
        return;

    m_speed_rate[mtype] = rate;

    PropagateSpeedChange();

    // Spline packets are for units controlled by AI. "Force speed change" (wrongly named opcodes) and "move set speed" packets are for units controlled by a player.
    static Opcodes const moveTypeToOpcode[MAX_MOVE_TYPE][3] =
    {
        {SMSG_SPLINE_SET_WALK_SPEED,        SMSG_FORCE_WALK_SPEED_CHANGE,           MSG_MOVE_SET_WALK_SPEED         },
        {SMSG_SPLINE_SET_RUN_SPEED,         SMSG_FORCE_RUN_SPEED_CHANGE,            MSG_MOVE_SET_RUN_SPEED          },
        {SMSG_SPLINE_SET_RUN_BACK_SPEED,    SMSG_FORCE_RUN_BACK_SPEED_CHANGE,       MSG_MOVE_SET_RUN_BACK_SPEED     },
        {SMSG_SPLINE_SET_SWIM_SPEED,        SMSG_FORCE_SWIM_SPEED_CHANGE,           MSG_MOVE_SET_SWIM_SPEED         },
        {SMSG_SPLINE_SET_SWIM_BACK_SPEED,   SMSG_FORCE_SWIM_BACK_SPEED_CHANGE,      MSG_MOVE_SET_SWIM_BACK_SPEED    },
        {SMSG_SPLINE_SET_TURN_RATE,         SMSG_FORCE_TURN_RATE_CHANGE,            MSG_MOVE_SET_TURN_RATE          },
        {SMSG_SPLINE_SET_FLIGHT_SPEED,      SMSG_FORCE_FLIGHT_SPEED_CHANGE,         MSG_MOVE_SET_FLIGHT_SPEED       },
        {SMSG_SPLINE_SET_FLIGHT_BACK_SPEED, SMSG_FORCE_FLIGHT_BACK_SPEED_CHANGE,    MSG_MOVE_SET_FLIGHT_BACK_SPEED  },
        {SMSG_SPLINE_SET_PITCH_RATE,        SMSG_FORCE_PITCH_RATE_CHANGE,           MSG_MOVE_SET_PITCH_RATE         },
    };

    if (GetTypeId() == TYPEID_PLAYER)
    {
        // register forced speed changes for WorldSession::HandleForceSpeedChangeAck
        // and do it only for real sent packets and use run for run/mounted as client expected
        ++ToPlayer()->m_forced_speed_changes[mtype];

        if (!IsInCombat())
            if (Pet* pet = ToPlayer()->GetPet())
                pet->SetSpeedRate(mtype, m_speed_rate[mtype]);
    }

    if (Player* playerMover = GetPlayerBeingMoved()) // unit controlled by a player.
    {
        // Send notification to self. this packet is only sent to one client (the client of the player concerned by the change).
        WorldPacket self;
        self.Initialize(moveTypeToOpcode[mtype][1], mtype != MOVE_RUN ? 8 + 4 + 4 : 8 + 4 + 1 + 4);
        self << GetPackGUID();
        self << (uint32)0;                                  // Movement counter. Unimplemented at the moment! NUM_PMOVE_EVTS = 0x39Z.
        if (mtype == MOVE_RUN)
            self << uint8(1);                               // unknown byte added in 2.1.0
        self << float(GetSpeed(mtype));
        playerMover->SendDirectMessage(&self);

        // Send notification to other players. sent to every clients (if in range) except one: the client of the player concerned by the change.
        WorldPacket data;
        data.Initialize(moveTypeToOpcode[mtype][2], 8 + 30 + 4);
        data << GetPackGUID();
        BuildMovementPacket(&data);
        data << float(GetSpeed(mtype));
        playerMover->SendMessageToSet(&data, false);
    }
    else // unit controlled by AI.
    {
        // send notification to every clients.
        WorldPacket data;
        data.Initialize(moveTypeToOpcode[mtype][0], 8 + 4);
        data << GetPackGUID();
        data << float(GetSpeed(mtype));
        SendMessageToSet(&data, false);
    }
}

void Unit::RemoveAllFollowers()
{
    while (!m_followingMe.empty())
        (*m_followingMe.begin())->SetTarget(nullptr);
}

bool Unit::IsGhouled() const
{
    return HasAura(SPELL_DK_RAISE_ALLY);
}

void Unit::setDeathState(DeathState s)
{
    // Death state needs to be updated before RemoveAllAurasOnDeath() is called, to prevent entering combat
    m_deathState = s;

    if (s != ALIVE && s != JUST_RESPAWNED)
    {
        CombatStop();
        GetThreatManager().ClearAllThreat();
        ClearComboPointHolders();                           // any combo points pointed to unit lost at it death

        if (IsNonMeleeSpellCast(false))
            InterruptNonMeleeSpells(false);

        ExitVehicle();                                      // Exit vehicle before calling RemoveAllControlled
                                                            // vehicles use special type of charm that is not removed by the next function
                                                            // triggering an assert
        UnsummonAllTotems();
        RemoveAllControlled();
        RemoveAllAurasOnDeath();
    }

    if (s == JUST_DIED)
    {
        // remove aurastates allowing special moves
        ClearAllReactives();
        ClearDiminishings();
        if (IsInWorld())
        {
            // Only clear MotionMaster for entities that exists in world
            // Avoids crashes in the following conditions :
            //  * Using 'call pet' on dead pets
            //  * Using 'call stabled pet'
            //  * Logging in with dead pets
            GetMotionMaster()->Clear();
            GetMotionMaster()->MoveIdle();
        }
        StopMoving();
        DisableSpline();
        // without this when removing IncreaseMaxHealth aura player may stuck with 1 hp
        // do not why since in IncreaseMaxHealth currenthealth is checked
        SetHealth(0);
        SetPower(GetPowerType(), 0);
        SetUInt32Value(UNIT_NPC_EMOTESTATE, 0);

        // players in instance don't have ZoneScript, but they have InstanceScript
        if (ZoneScript* zoneScript = GetZoneScript() ? GetZoneScript() : GetInstanceScript())
            zoneScript->OnUnitDeath(this);
    }
    else if (s == JUST_RESPAWNED)
        RemoveFlag(UNIT_FIELD_FLAGS, UNIT_FLAG_SKINNABLE); // clear skinnable for creature and player (at battleground)
}

//======================================================================

void Unit::AtExitCombat()
{
    RemoveAurasWithInterruptFlags(AURA_INTERRUPT_FLAG_LEAVE_COMBAT);
}

void Unit::UpdatePetCombatState()
{
    ASSERT(!IsPet()); // player pets do not use UNIT_FLAG_PET_IN_COMBAT for this purpose - but player pets should also never have minions of their own to call this

    bool state = false;
    for (Unit* minion : m_Controlled)
        if (minion->IsInCombat())
        {
            state = true;
            break;
        }

    if (state)
        SetFlag(UNIT_FIELD_FLAGS, UNIT_FLAG_PET_IN_COMBAT);
    else
        RemoveFlag(UNIT_FIELD_FLAGS, UNIT_FLAG_PET_IN_COMBAT);
}

//======================================================================

DiminishingLevels Unit::GetDiminishing(DiminishingGroup group) const
{
    DiminishingReturn const& diminish = m_Diminishing[group];
    if (!diminish.hitCount)
        return DIMINISHING_LEVEL_1;

    // If last spell was cast more than 15 seconds ago - reset level
    if (!diminish.stack && GetMSTimeDiffToNow(diminish.hitTime) > 15000)
        return DIMINISHING_LEVEL_1;

    return DiminishingLevels(diminish.hitCount);
}

void Unit::IncrDiminishing(SpellInfo const* auraSpellInfo, bool triggered)
{
    DiminishingGroup group = auraSpellInfo->GetDiminishingReturnsGroupForSpell(triggered);
    uint32 currentLevel = GetDiminishing(group);
    uint32 const maxLevel = auraSpellInfo->GetDiminishingReturnsMaxLevel(triggered);

    DiminishingReturn& diminish = m_Diminishing[group];
    if (currentLevel < maxLevel)
        diminish.hitCount = currentLevel + 1;
}

bool Unit::ApplyDiminishingToDuration(SpellInfo const* auraSpellInfo, bool triggered, int32& duration, WorldObject* caster, DiminishingLevels previousLevel) const
{
    DiminishingGroup const group = auraSpellInfo->GetDiminishingReturnsGroupForSpell(triggered);
    if (duration == -1 || group == DIMINISHING_NONE)
        return true;

    int32 const limitDuration = auraSpellInfo->GetDiminishingReturnsLimitDuration(triggered);

    // test pet/charm masters instead pets/charmeds
    Unit const* targetOwner = GetCharmerOrOwner();
    Unit const* casterOwner = caster->GetCharmerOrOwner();

    // Duration of crowd control abilities on pvp target is limited by 10 sec. (2.2.0)
    if (limitDuration > 0 && duration > limitDuration)
    {
        Unit const* target = targetOwner ? targetOwner : this;
        WorldObject const* source = casterOwner ? casterOwner : caster;

        if (target->IsAffectedByDiminishingReturns() && source->GetTypeId() == TYPEID_PLAYER)
            duration = limitDuration;
    }

    float mod = 1.0f;
    if (group == DIMINISHING_TAUNT)
    {
        if (GetTypeId() == TYPEID_UNIT && (ToCreature()->GetCreatureTemplate()->flags_extra & CREATURE_FLAG_EXTRA_TAUNT_DIMINISH))
        {
            DiminishingLevels diminish = previousLevel;
            switch (diminish)
            {
                case DIMINISHING_LEVEL_1: break;
                case DIMINISHING_LEVEL_2: mod = 0.65f; break;
                case DIMINISHING_LEVEL_3: mod = 0.4225f; break;
                case DIMINISHING_LEVEL_4: mod = 0.274625f; break;
                case DIMINISHING_LEVEL_TAUNT_IMMUNE: mod = 0.0f; break;
                default: break;
            }
        }
    }
    // Some diminishings applies to mobs too (for example, Stun)
    else if (auraSpellInfo->GetDiminishingReturnsGroupType(triggered) == DRTYPE_ALL ||
        (auraSpellInfo->GetDiminishingReturnsGroupType(triggered) == DRTYPE_PLAYER &&
        (targetOwner ? targetOwner->IsAffectedByDiminishingReturns() : IsAffectedByDiminishingReturns())))
    {
        DiminishingLevels diminish = previousLevel;
        switch (diminish)
        {
            case DIMINISHING_LEVEL_1: break;
            case DIMINISHING_LEVEL_2: mod = 0.5f; break;
            case DIMINISHING_LEVEL_3: mod = 0.25f; break;
            case DIMINISHING_LEVEL_IMMUNE: mod = 0.0f; break;
            default: break;
        }
    }

    duration = int32(duration * mod);
    return (duration != 0);
}

void Unit::ApplyDiminishingAura(DiminishingGroup group, bool apply)
{
    // Checking for existing in the table
    DiminishingReturn& diminish = m_Diminishing[group];

    if (apply)
        ++diminish.stack;
    else if (diminish.stack)
    {
        --diminish.stack;

        // Remember time after last aura from group removed
        if (!diminish.stack)
            diminish.hitTime = GameTime::GetGameTimeMS();
    }
}

void Unit::ClearDiminishings()
{
    for (DiminishingReturn& dim : m_Diminishing)
        dim.Clear();
}

uint32 Unit::GetCreatureType() const
{
    if (GetTypeId() == TYPEID_PLAYER)
    {
        ShapeshiftForm form = GetShapeshiftForm();
        SpellShapeshiftEntry const* ssEntry = sSpellShapeshiftStore.LookupEntry(form);
        if (ssEntry && ssEntry->creatureType > 0)
            return ssEntry->creatureType;
        else
            return CREATURE_TYPE_HUMANOID;
    }
    else
        return ToCreature()->GetCreatureTemplate()->type;
}

uint32 Unit::GetCreatureTypeMask() const
{
    uint32 creatureType = GetCreatureType();
    return (creatureType >= 1) ? (1 << (creatureType - 1)) : 0;
}

void Unit::SetShapeshiftForm(ShapeshiftForm form)
{
    SetByteValue(UNIT_FIELD_BYTES_2, UNIT_BYTES_2_OFFSET_SHAPESHIFT_FORM, form);
}

bool Unit::IsInFeralForm() const
{
    ShapeshiftForm form = GetShapeshiftForm();
    return form == FORM_CAT || form == FORM_BEAR || form == FORM_DIREBEAR;
}

bool Unit::IsInDisallowedMountForm() const
{
    if (SpellInfo const* transformSpellInfo = sSpellMgr->GetSpellInfo(GetTransformSpell()))
        if (transformSpellInfo->HasAttribute(SPELL_ATTR0_CASTABLE_WHILE_MOUNTED))
            return false;

    if (ShapeshiftForm form = GetShapeshiftForm())
    {
        SpellShapeshiftEntry const* shapeshift = sSpellShapeshiftStore.LookupEntry(form);
        if (!shapeshift)
            return true;

        if (!(shapeshift->flags1 & 0x1))
            return true;
    }

    if (GetDisplayId() == GetNativeDisplayId())
        return false;

    CreatureDisplayInfoEntry const* display = sCreatureDisplayInfoStore.LookupEntry(GetDisplayId());
    if (!display)
        return true;

    CreatureDisplayInfoExtraEntry const* displayExtra = sCreatureDisplayInfoExtraStore.LookupEntry(display->ExtraId);
    if (!displayExtra)
        return true;

    CreatureModelDataEntry const* model = sCreatureModelDataStore.LookupEntry(display->ModelId);
    ChrRacesEntry const* race = sChrRacesStore.LookupEntry(displayExtra->Race);

    if (model && !(model->Flags & 0x80))
        if (race && !(race->Flags & 0x4))
            return true;

    return false;
}

/*#######################################
########                         ########
########       STAT SYSTEM       ########
########                         ########
#######################################*/

void Unit::HandleStatFlatModifier(UnitMods unitMod, UnitModifierFlatType modifierType, float amount, bool apply)
{
    if (unitMod >= UNIT_MOD_END || modifierType >= MODIFIER_TYPE_FLAT_END)
    {
        TC_LOG_ERROR("entities.unit", "ERROR in HandleStatFlatModifier(): non-existing UnitMods or wrong UnitModifierType!");
        return;
    }

    if (!amount)
        return;

    switch (modifierType)
    {
        case BASE_VALUE:
        case TOTAL_VALUE:
            m_auraFlatModifiersGroup[unitMod][modifierType] += apply ? amount : -amount;
            break;
        default:
            break;
    }

    UpdateUnitMod(unitMod);
}

void Unit::ApplyStatPctModifier(UnitMods unitMod, UnitModifierPctType modifierType, float pct)
{
    if (unitMod >= UNIT_MOD_END || modifierType >= MODIFIER_TYPE_PCT_END)
    {
        TC_LOG_ERROR("entities.unit", "ERROR in ApplyStatPctModifier(): non-existing UnitMods or wrong UnitModifierType!");
        return;
    }

    if (!pct)
        return;

    switch (modifierType)
    {
        case BASE_PCT:
        case TOTAL_PCT:
            AddPct(m_auraPctModifiersGroup[unitMod][modifierType], pct);
            break;
        default:
            break;
    }

    UpdateUnitMod(unitMod);
}

void Unit::SetStatFlatModifier(UnitMods unitMod, UnitModifierFlatType modifierType, float val)
{
    if (m_auraFlatModifiersGroup[unitMod][modifierType] == val)
        return;

    m_auraFlatModifiersGroup[unitMod][modifierType] = val;
    UpdateUnitMod(unitMod);
}

void Unit::SetStatPctModifier(UnitMods unitMod, UnitModifierPctType modifierType, float val)
{
    if (m_auraPctModifiersGroup[unitMod][modifierType] == val)
        return;

    m_auraPctModifiersGroup[unitMod][modifierType] = val;
    UpdateUnitMod(unitMod);
}

float Unit::GetFlatModifierValue(UnitMods unitMod, UnitModifierFlatType modifierType) const
{
    if (unitMod >= UNIT_MOD_END || modifierType >= MODIFIER_TYPE_FLAT_END)
    {
        TC_LOG_ERROR("entities.unit", "attempt to access non-existing modifier value from UnitMods!");
        return 0.0f;
    }

    return m_auraFlatModifiersGroup[unitMod][modifierType];
}

float Unit::GetPctModifierValue(UnitMods unitMod, UnitModifierPctType modifierType) const
{
    if (unitMod >= UNIT_MOD_END || modifierType >= MODIFIER_TYPE_PCT_END)
    {
        TC_LOG_ERROR("entities.unit", "attempt to access non-existing modifier value from UnitMods!");
        return 0.0f;
    }

    return m_auraPctModifiersGroup[unitMod][modifierType];
}

void Unit::UpdateUnitMod(UnitMods unitMod)
{
    if (!CanModifyStats())
        return;

    switch (unitMod)
    {
        case UNIT_MOD_STAT_STRENGTH:
        case UNIT_MOD_STAT_AGILITY:
        case UNIT_MOD_STAT_STAMINA:
        case UNIT_MOD_STAT_INTELLECT:
        case UNIT_MOD_STAT_SPIRIT:         UpdateStats(GetStatByAuraGroup(unitMod));  break;

        case UNIT_MOD_ARMOR:               UpdateArmor();           break;
        case UNIT_MOD_HEALTH:              UpdateMaxHealth();       break;

        case UNIT_MOD_MANA:
        case UNIT_MOD_RAGE:
        case UNIT_MOD_FOCUS:
        case UNIT_MOD_ENERGY:
        case UNIT_MOD_HAPPINESS:
        case UNIT_MOD_RUNE:
        case UNIT_MOD_RUNIC_POWER:          UpdateMaxPower(GetPowerTypeByAuraGroup(unitMod));          break;

        case UNIT_MOD_RESISTANCE_HOLY:
        case UNIT_MOD_RESISTANCE_FIRE:
        case UNIT_MOD_RESISTANCE_NATURE:
        case UNIT_MOD_RESISTANCE_FROST:
        case UNIT_MOD_RESISTANCE_SHADOW:
        case UNIT_MOD_RESISTANCE_ARCANE:   UpdateResistances(GetSpellSchoolByAuraGroup(unitMod));      break;

        case UNIT_MOD_ATTACK_POWER:        UpdateAttackPowerAndDamage();         break;
        case UNIT_MOD_ATTACK_POWER_RANGED: UpdateAttackPowerAndDamage(true);     break;

        case UNIT_MOD_DAMAGE_MAINHAND:     UpdateDamagePhysical(BASE_ATTACK);    break;
        case UNIT_MOD_DAMAGE_OFFHAND:      UpdateDamagePhysical(OFF_ATTACK);     break;
        case UNIT_MOD_DAMAGE_RANGED:       UpdateDamagePhysical(RANGED_ATTACK);  break;

        default:
            break;
    }
}

void Unit::UpdateDamageDoneMods(WeaponAttackType attackType)
{
    UnitMods unitMod;
    switch (attackType)
    {
        case BASE_ATTACK:
            unitMod = UNIT_MOD_DAMAGE_MAINHAND;
            break;
        case OFF_ATTACK:
            unitMod = UNIT_MOD_DAMAGE_OFFHAND;
            break;
        case RANGED_ATTACK:
            unitMod = UNIT_MOD_DAMAGE_RANGED;
            break;
        default:
            ABORT();
            break;
    }

    float amount = GetTotalAuraModifier(SPELL_AURA_MOD_DAMAGE_DONE, [&](AuraEffect const* aurEff) -> bool
    {
        if (!(aurEff->GetMiscValue() & SPELL_SCHOOL_MASK_NORMAL))
            return false;

        return CheckAttackFitToAuraRequirement(attackType, aurEff);
    });

    SetStatFlatModifier(unitMod, TOTAL_VALUE, amount);
}

void Unit::UpdateAllDamageDoneMods()
{
    for (uint8 i = BASE_ATTACK; i < MAX_ATTACK; ++i)
        UpdateDamageDoneMods(WeaponAttackType(i));
}

void Unit::UpdateDamagePctDoneMods(WeaponAttackType attackType)
{
    float factor;
    UnitMods unitMod;
    switch (attackType)
    {
        case BASE_ATTACK:
            factor = 1.0f;
            unitMod = UNIT_MOD_DAMAGE_MAINHAND;
            break;
        case OFF_ATTACK:
            // off hand has 50% penalty
            factor = 0.5f;
            unitMod = UNIT_MOD_DAMAGE_OFFHAND;
            break;
        case RANGED_ATTACK:
            factor = 1.0f;
            unitMod = UNIT_MOD_DAMAGE_RANGED;
            break;
        default:
            ABORT();
            break;
    }

    factor *= GetTotalAuraMultiplier(SPELL_AURA_MOD_DAMAGE_PERCENT_DONE, [attackType, this](AuraEffect const* aurEff) -> bool
    {
        if (!(aurEff->GetMiscValue() & SPELL_SCHOOL_MASK_NORMAL))
            return false;

        return CheckAttackFitToAuraRequirement(attackType, aurEff);
    });

    if (attackType == OFF_ATTACK)
        factor *= GetTotalAuraMultiplier(SPELL_AURA_MOD_OFFHAND_DAMAGE_PCT, std::bind(&Unit::CheckAttackFitToAuraRequirement, this, attackType, std::placeholders::_1));

    SetStatPctModifier(unitMod, TOTAL_PCT, factor);
}

void Unit::UpdateAllDamagePctDoneMods()
{
    for (uint8 i = BASE_ATTACK; i < MAX_ATTACK; ++i)
        UpdateDamagePctDoneMods(WeaponAttackType(i));
}

float Unit::GetTotalStatValue(Stats stat) const
{
    UnitMods unitMod = UnitMods(UNIT_MOD_STAT_START + stat);

    // value = ((base_value * base_pct) + total_value) * total_pct
    float value  = GetFlatModifierValue(unitMod, BASE_VALUE) + GetCreateStat(stat);
    value *= GetPctModifierValue(unitMod, BASE_PCT);
    value += GetFlatModifierValue(unitMod, TOTAL_VALUE);
    value *= GetPctModifierValue(unitMod, TOTAL_PCT);

    return value;
}

float Unit::GetTotalAuraModValue(UnitMods unitMod) const
{
    if (unitMod >= UNIT_MOD_END)
    {
        TC_LOG_ERROR("entities.unit", "attempt to access non-existing UnitMods in GetTotalAuraModValue()!");
        return 0.0f;
    }

    float value = GetFlatModifierValue(unitMod, BASE_VALUE);
    value *= GetPctModifierValue(unitMod, BASE_PCT);
    value += GetFlatModifierValue(unitMod, TOTAL_VALUE);
    value *= GetPctModifierValue(unitMod, TOTAL_PCT);

    return value;
}

SpellSchools Unit::GetSpellSchoolByAuraGroup(UnitMods unitMod) const
{
    SpellSchools school = SPELL_SCHOOL_NORMAL;

    switch (unitMod)
    {
        case UNIT_MOD_RESISTANCE_HOLY:     school = SPELL_SCHOOL_HOLY;          break;
        case UNIT_MOD_RESISTANCE_FIRE:     school = SPELL_SCHOOL_FIRE;          break;
        case UNIT_MOD_RESISTANCE_NATURE:   school = SPELL_SCHOOL_NATURE;        break;
        case UNIT_MOD_RESISTANCE_FROST:    school = SPELL_SCHOOL_FROST;         break;
        case UNIT_MOD_RESISTANCE_SHADOW:   school = SPELL_SCHOOL_SHADOW;        break;
        case UNIT_MOD_RESISTANCE_ARCANE:   school = SPELL_SCHOOL_ARCANE;        break;

        default:
            break;
    }

    return school;
}

Stats Unit::GetStatByAuraGroup(UnitMods unitMod) const
{
    Stats stat = STAT_STRENGTH;

    switch (unitMod)
    {
        case UNIT_MOD_STAT_STRENGTH:    stat = STAT_STRENGTH;      break;
        case UNIT_MOD_STAT_AGILITY:     stat = STAT_AGILITY;       break;
        case UNIT_MOD_STAT_STAMINA:     stat = STAT_STAMINA;       break;
        case UNIT_MOD_STAT_INTELLECT:   stat = STAT_INTELLECT;     break;
        case UNIT_MOD_STAT_SPIRIT:      stat = STAT_SPIRIT;        break;

        default:
            break;
    }

    return stat;
}

Powers Unit::GetPowerTypeByAuraGroup(UnitMods unitMod) const
{
    switch (unitMod)
    {
        case UNIT_MOD_RAGE:        return POWER_RAGE;
        case UNIT_MOD_FOCUS:       return POWER_FOCUS;
        case UNIT_MOD_ENERGY:      return POWER_ENERGY;
        case UNIT_MOD_HAPPINESS:   return POWER_HAPPINESS;
        case UNIT_MOD_RUNE:        return POWER_RUNE;
        case UNIT_MOD_RUNIC_POWER: return POWER_RUNIC_POWER;
        default:
        case UNIT_MOD_MANA:        return POWER_MANA;
    }
}

float Unit::GetTotalAttackPowerValue(WeaponAttackType attType) const
{
    if (attType == RANGED_ATTACK)
    {
        int32 ap = GetInt32Value(UNIT_FIELD_RANGED_ATTACK_POWER) + GetInt32Value(UNIT_FIELD_RANGED_ATTACK_POWER_MODS);
        if (ap < 0)
            return 0.0f;
        return ap * (1.0f + GetFloatValue(UNIT_FIELD_RANGED_ATTACK_POWER_MULTIPLIER));
    }
    else
    {
        int32 ap = GetInt32Value(UNIT_FIELD_ATTACK_POWER) + GetInt32Value(UNIT_FIELD_ATTACK_POWER_MODS);
        if (ap < 0)
            return 0.0f;
        return ap * (1.0f + GetFloatValue(UNIT_FIELD_ATTACK_POWER_MULTIPLIER));
    }
}

float Unit::GetWeaponDamageRange(WeaponAttackType attType, WeaponDamageRange type, uint8 damageIndex /*= 0*/) const
{
    if (attType == OFF_ATTACK && !haveOffhandWeapon())
        return 0.0f;

    return m_weaponDamage[attType][type][damageIndex];
}

bool Unit::CanFreeMove() const
{
    return !HasUnitState(UNIT_STATE_CONFUSED | UNIT_STATE_FLEEING | UNIT_STATE_IN_FLIGHT |
        UNIT_STATE_ROOT | UNIT_STATE_STUNNED | UNIT_STATE_DISTRACTED) && GetOwnerGUID().IsEmpty();
}

void Unit::SetLevel(uint8 lvl)
{
    SetUInt32Value(UNIT_FIELD_LEVEL, lvl);

    if (Player* player = ToPlayer())
    {
        // group update
        if (player->GetGroup())
            player->SetGroupUpdateFlag(GROUP_UPDATE_FLAG_LEVEL);

        sCharacterCache->UpdateCharacterLevel(GetGUID(), lvl);
    }
}

void Unit::SetHealth(uint32 val)
{
    if (getDeathState() == JUST_DIED)
        val = 0;
    else if (GetTypeId() == TYPEID_PLAYER && getDeathState() == DEAD)
        val = 1;
    else
    {
        uint32 maxHealth = GetMaxHealth();
        if (maxHealth < val)
            val = maxHealth;
    }

    SetUInt32Value(UNIT_FIELD_HEALTH, val);

    // group update
    if (Player* player = ToPlayer())
    {
        if (player->GetGroup())
            player->SetGroupUpdateFlag(GROUP_UPDATE_FLAG_CUR_HP);
    }
    else if (Pet* pet = ToCreature()->ToPet())
    {
        if (pet->isControlled())
        {
            Unit* owner = GetOwner();
            if (owner && (owner->GetTypeId() == TYPEID_PLAYER) && owner->ToPlayer()->GetGroup())
                owner->ToPlayer()->SetGroupUpdateFlag(GROUP_UPDATE_FLAG_PET_CUR_HP);
        }
    }
}

void Unit::SetMaxHealth(uint32 val)
{
    if (!val)
        val = 1;

    uint32 health = GetHealth();
    SetUInt32Value(UNIT_FIELD_MAXHEALTH, val);

    // group update
    if (GetTypeId() == TYPEID_PLAYER)
    {
        if (ToPlayer()->GetGroup())
            ToPlayer()->SetGroupUpdateFlag(GROUP_UPDATE_FLAG_MAX_HP);
    }
    else if (Pet* pet = ToCreature()->ToPet())
    {
        if (pet->isControlled())
        {
            Unit* owner = GetOwner();
            if (owner && (owner->GetTypeId() == TYPEID_PLAYER) && owner->ToPlayer()->GetGroup())
                owner->ToPlayer()->SetGroupUpdateFlag(GROUP_UPDATE_FLAG_PET_MAX_HP);
        }
    }

    if (val < health)
        SetHealth(val);
}

void Unit::SetPower(Powers power, uint32 val)
{
    if (GetPower(power) == val)
        return;

    uint32 maxPower = GetMaxPower(power);
    if (maxPower < val)
        val = maxPower;

    SetStatInt32Value(UNIT_FIELD_POWER1 + power, val);

    WorldPacket data(SMSG_POWER_UPDATE);
    data << GetPackGUID();
    data << uint8(power);
    data << uint32(val);
    SendMessageToSet(&data, GetTypeId() == TYPEID_PLAYER);

    // group update
    if (Player* player = ToPlayer())
    {
        if (player->GetGroup())
            player->SetGroupUpdateFlag(GROUP_UPDATE_FLAG_CUR_POWER);
    }
    else if (Pet* pet = ToCreature()->ToPet())
    {
        if (pet->isControlled())
        {
            Unit* owner = GetOwner();
            if (owner && (owner->GetTypeId() == TYPEID_PLAYER) && owner->ToPlayer()->GetGroup())
                owner->ToPlayer()->SetGroupUpdateFlag(GROUP_UPDATE_FLAG_PET_CUR_POWER);
        }

        // Update the pet's character sheet with happiness damage bonus
        if (pet->getPetType() == HUNTER_PET && power == POWER_HAPPINESS)
            pet->UpdateDamagePhysical(BASE_ATTACK);
    }
}

void Unit::SetMaxPower(Powers power, uint32 val)
{
    uint32 cur_power = GetPower(power);
    SetStatInt32Value(UNIT_FIELD_MAXPOWER1 + power, val);

    // group update
    if (GetTypeId() == TYPEID_PLAYER)
    {
        if (ToPlayer()->GetGroup())
            ToPlayer()->SetGroupUpdateFlag(GROUP_UPDATE_FLAG_MAX_POWER);
    }
    else if (Pet* pet = ToCreature()->ToPet())
    {
        if (pet->isControlled())
        {
            Unit* owner = GetOwner();
            if (owner && (owner->GetTypeId() == TYPEID_PLAYER) && owner->ToPlayer()->GetGroup())
                owner->ToPlayer()->SetGroupUpdateFlag(GROUP_UPDATE_FLAG_PET_MAX_POWER);
        }
    }

    if (val < cur_power)
        SetPower(power, val);
}

uint32 Unit::GetCreatePowers(Powers power) const
{
    // Only hunter pets have POWER_FOCUS and POWER_HAPPINESS
    switch (power)
    {
        case POWER_MANA:      return GetCreateMana();
        case POWER_RAGE:      return 1000;
        case POWER_FOCUS:     return (GetTypeId() == TYPEID_PLAYER || !((Creature const*)this)->IsPet() || ((Pet const*)this)->getPetType() != HUNTER_PET ? 0 : 100);
        case POWER_ENERGY:    return 100;
        case POWER_HAPPINESS: return (GetTypeId() == TYPEID_PLAYER || !((Creature const*)this)->IsPet() || ((Pet const*)this)->getPetType() != HUNTER_PET ? 0 : 1050000);
        case POWER_RUNIC_POWER: return 1000;
        case POWER_RUNE:      return 0;
        case POWER_HEALTH:    return 0;
        default:
            break;
    }

    return 0;
}

void Unit::AIUpdateTick(uint32 diff, bool /*force*/)
{
    if (!diff) // some places call with diff = 0, which does nothing (for now), see PR #22296
        return;
    if (UnitAI* ai = GetAI())
        ai->UpdateAI(diff);
}

void Unit::SetAI(UnitAI* newAI)
{
    if (i_AI)
        AIUpdateTick(0, true); // old AI gets a final tick if enabled
    i_AI.reset(newAI);
    AIUpdateTick(0, true); // new AI gets its initial tick
}

void Unit::ScheduleAIChange()
{
    bool const charmed = IsCharmed();
    // if charm is applied, we can't have disabled AI already, and vice versa
    if (charmed)
        ASSERT(!i_disabledAI, "Attempt to schedule charm AI change on unit that already has disabled AI");
    else if (GetTypeId() != TYPEID_PLAYER)
        ASSERT(i_disabledAI, "Attempt to schedule charm ID change on unit that doesn't have disabled AI");

    if (charmed)
        i_disabledAI = std::move(i_AI);
    else
        i_AI.reset();
}

void Unit::RestoreDisabledAI()
{
    ASSERT((GetTypeId() == TYPEID_PLAYER) || i_disabledAI, "Attempt to restore disabled AI on creature without disabled AI");
    i_AI = std::move(i_disabledAI);
    AIUpdateTick(0, true);
}

void Unit::AddToWorld()
{
    if (!IsInWorld())
        WorldObject::AddToWorld();
}

void Unit::RemoveFromWorld()
{
    // cleanup
    ASSERT(GetGUID());

    if (IsInWorld())
    {
        m_duringRemoveFromWorld = true;
        if (UnitAI* ai = GetAI())
            ai->LeavingWorld();

        if (IsVehicle())
            RemoveVehicleKit();

        RemoveCharmAuras();
        RemoveBindSightAuras();
        RemoveNotOwnSingleTargetAuras();

        RemoveAllGameObjects();
        RemoveAllDynObjects();

        ExitVehicle();  // Remove applied auras with SPELL_AURA_CONTROL_VEHICLE
        UnsummonAllTotems();
        RemoveAllControlled();

        RemoveAreaAurasDueToLeaveWorld();

        RemoveAllFollowers();

        if (IsCharmed())
            RemoveCharmedBy(nullptr);
          
        ASSERT(!GetCharmedGUID(), "Unit %u has charmed guid when removed from world", GetEntry());
        ASSERT(!GetCharmerGUID(), "Unit %u has charmer guid when removed from world", GetEntry());

        if (Unit* owner = GetOwner())
        {
            if (owner->m_Controlled.find(this) != owner->m_Controlled.end())
            {
                TC_LOG_FATAL("entities.unit", "Unit %u is in controlled list of %u when removed from world", GetEntry(), owner->GetEntry());
                ABORT();
            }
        }

        WorldObject::RemoveFromWorld();
        m_duringRemoveFromWorld = false;
    }
}

void Unit::CleanupBeforeRemoveFromMap(bool finalCleanup)
{
    // This needs to be before RemoveFromWorld to make GetCaster() return a valid pointer on aura removal
    InterruptNonMeleeSpells(true);

    if (IsInWorld())
        RemoveFromWorld();

    ASSERT(GetGUID());

    // A unit may be in removelist and not in world, but it is still in grid
    // and may have some references during delete
    RemoveAllAuras();
    RemoveAllGameObjects();

    if (finalCleanup)
        m_cleanupDone = true;

    m_Events.KillAllEvents(false);                      // non-delatable (currently cast spells) will not deleted now but it will deleted at call in Map::RemoveAllObjectsInRemoveList
    CombatStop();
    ClearComboPoints();
    ClearComboPointHolders();
}

void Unit::CleanupsBeforeDelete(bool finalCleanup)
{
    CleanupBeforeRemoveFromMap(finalCleanup);

    WorldObject::CleanupsBeforeDelete(finalCleanup);
}

void Unit::UpdateCharmAI()
{
    if (IsCharmed())
    {
        UnitAI* newAI = nullptr;
        if (GetTypeId() == TYPEID_PLAYER)
        {
            if (Unit* charmer = GetCharmer())
            {
                // first, we check if the creature's own AI specifies an override playerai for its owned players
                if (Creature* creatureCharmer = charmer->ToCreature())
                {
                    if (CreatureAI* charmerAI = creatureCharmer->AI())
                        newAI = charmerAI->GetAIForCharmedPlayer(ToPlayer());
                }
                else
                    TC_LOG_ERROR("misc", "Attempt to assign charm AI to player %s who is charmed by non-creature %s.", GetGUID().ToString().c_str(), GetCharmerGUID().ToString().c_str());
            }
            if (!newAI) // otherwise, we default to the generic one
                newAI = new SimpleCharmedPlayerAI(ToPlayer());
        }
        else
        {
            ASSERT(GetTypeId() == TYPEID_UNIT);
            if (isPossessed() || IsVehicle())
                newAI = new PossessedAI(ToCreature());
            else
                newAI = new PetAI(ToCreature());
        }

        ASSERT(newAI);
        i_AI.reset(newAI);
        newAI->OnCharmed(true);
        AIUpdateTick(0, true);
    }
    else
    {
        RestoreDisabledAI();
        if (i_AI)
            i_AI->OnCharmed(true);
    }
}

CharmInfo* Unit::InitCharmInfo()
{
    if (!m_charmInfo)
        m_charmInfo = new CharmInfo(this);

    return m_charmInfo;
}

void Unit::DeleteCharmInfo()
{
    if (!m_charmInfo)
        return;

    m_charmInfo->RestoreState();
    delete m_charmInfo;
    m_charmInfo = nullptr;
}

CharmInfo::CharmInfo(Unit* unit)
: _unit(unit), _CommandState(COMMAND_FOLLOW), _petnumber(0), _oldReactState(REACT_PASSIVE),
  _isCommandAttack(false), _isCommandFollow(false), _isAtStay(false), _isFollowing(false), _isReturning(false),
  _stayX(0.0f), _stayY(0.0f), _stayZ(0.0f)
{
    for (uint8 i = 0; i < MAX_SPELL_CHARM; ++i)
        _charmspells[i].SetActionAndType(0, ACT_DISABLED);

    if (Creature* creature = _unit->ToCreature())
    {
        _oldReactState = creature->GetReactState();
        creature->SetReactState(REACT_PASSIVE);
    }
}

CharmInfo::~CharmInfo() { }

void CharmInfo::RestoreState()
{
    if (Creature* creature = _unit->ToCreature())
        creature->SetReactState(_oldReactState);
}

void CharmInfo::InitPetActionBar()
{
    // the first 3 SpellOrActions are attack, follow and stay
    for (uint32 i = 0; i < ACTION_BAR_INDEX_PET_SPELL_START - ACTION_BAR_INDEX_START; ++i)
        SetActionBar(ACTION_BAR_INDEX_START + i, COMMAND_ATTACK - i, ACT_COMMAND);

    // middle 4 SpellOrActions are spells/special attacks/abilities
    for (uint32 i = 0; i < ACTION_BAR_INDEX_PET_SPELL_END-ACTION_BAR_INDEX_PET_SPELL_START; ++i)
        SetActionBar(ACTION_BAR_INDEX_PET_SPELL_START + i, 0, ACT_PASSIVE);

    // last 3 SpellOrActions are reactions
    for (uint32 i = 0; i < ACTION_BAR_INDEX_END - ACTION_BAR_INDEX_PET_SPELL_END; ++i)
        SetActionBar(ACTION_BAR_INDEX_PET_SPELL_END + i, COMMAND_ATTACK - i, ACT_REACTION);
}

void CharmInfo::InitEmptyActionBar(bool withAttack)
{
    if (withAttack)
        SetActionBar(ACTION_BAR_INDEX_START, COMMAND_ATTACK, ACT_COMMAND);
    else
        SetActionBar(ACTION_BAR_INDEX_START, 0, ACT_PASSIVE);
    for (uint32 x = ACTION_BAR_INDEX_START+1; x < ACTION_BAR_INDEX_END; ++x)
        SetActionBar(x, 0, ACT_PASSIVE);
}

void CharmInfo::InitPossessCreateSpells()
{
    if (_unit->GetTypeId() == TYPEID_UNIT)
    {
        // Adding switch until better way is found. Malcrom
        // Adding entrys to this switch will prevent COMMAND_ATTACK being added to pet bar.
        switch (_unit->GetEntry())
        {
            case 23575: // Mindless Abomination
            case 24783: // Trained Rock Falcon
            case 27664: // Crashin' Thrashin' Racer
            case 40281: // Crashin' Thrashin' Racer
            case 28511: // Eye of Acherus
                break;
            default:
                InitEmptyActionBar();
                break;
        }

        for (uint8 i = 0; i < MAX_CREATURE_SPELLS; ++i)
        {
            uint32 spellId = _unit->ToCreature()->m_spells[i];
            SpellInfo const* spellInfo = sSpellMgr->GetSpellInfo(spellId);
            if (spellInfo)
            {
                if (spellInfo->IsPassive())
                    _unit->CastSpell(_unit, spellInfo->Id, true);
                else
                    AddSpellToActionBar(spellInfo, ACT_PASSIVE, i % MAX_UNIT_ACTION_BAR_INDEX);
            }
        }
    }
    else
        InitEmptyActionBar();
}

void CharmInfo::InitCharmCreateSpells()
{
    if (_unit->GetTypeId() == TYPEID_PLAYER)                // charmed players don't have spells
    {
        InitEmptyActionBar();
        return;
    }

    InitPetActionBar();

    for (uint32 x = 0; x < MAX_SPELL_CHARM; ++x)
    {
        uint32 spellId = _unit->ToCreature()->m_spells[x];
        SpellInfo const* spellInfo = sSpellMgr->GetSpellInfo(spellId);

        if (!spellInfo)
        {
            _charmspells[x].SetActionAndType(spellId, ACT_DISABLED);
            continue;
        }

        if (spellInfo->IsPassive())
        {
            _unit->CastSpell(_unit, spellInfo->Id, true);
            _charmspells[x].SetActionAndType(spellId, ACT_PASSIVE);
        }
        else
        {
            _charmspells[x].SetActionAndType(spellId, ACT_DISABLED);

            ActiveStates newstate = ACT_PASSIVE;

            if (!spellInfo->IsAutocastable())
                newstate = ACT_PASSIVE;
            else
            {
                if (spellInfo->NeedsExplicitUnitTarget())
                {
                    newstate = ACT_ENABLED;
                    ToggleCreatureAutocast(spellInfo, true);
                }
                else
                    newstate = ACT_DISABLED;
            }

            AddSpellToActionBar(spellInfo, newstate);
        }
    }
}

bool CharmInfo::AddSpellToActionBar(SpellInfo const* spellInfo, ActiveStates newstate, uint8 preferredSlot)
{
    uint32 spell_id = spellInfo->Id;
    uint32 first_id = spellInfo->GetFirstRankSpell()->Id;

    ASSERT(preferredSlot < MAX_UNIT_ACTION_BAR_INDEX);
    // new spell rank can be already listed
    for (uint8 i = 0; i < MAX_UNIT_ACTION_BAR_INDEX; ++i)
    {
        if (uint32 action = PetActionBar[i].GetAction())
        {
            if (PetActionBar[i].IsActionBarForSpell() && sSpellMgr->GetFirstSpellInChain(action) == first_id)
            {
                PetActionBar[i].SetAction(spell_id);
                return true;
            }
        }
    }

    // or use empty slot in other case
    for (uint8 i = 0; i < MAX_UNIT_ACTION_BAR_INDEX; ++i)
    {
        uint8 j = (preferredSlot + i) % MAX_UNIT_ACTION_BAR_INDEX;
        if (!PetActionBar[j].GetAction() && PetActionBar[j].IsActionBarForSpell())
        {
            SetActionBar(j, spell_id, newstate == ACT_DECIDE ? spellInfo->IsAutocastable() ? ACT_DISABLED : ACT_PASSIVE : newstate);
            return true;
        }
    }
    return false;
}

bool CharmInfo::RemoveSpellFromActionBar(uint32 spell_id)
{
    uint32 first_id = sSpellMgr->GetFirstSpellInChain(spell_id);

    for (uint8 i = 0; i < MAX_UNIT_ACTION_BAR_INDEX; ++i)
    {
        if (uint32 action = PetActionBar[i].GetAction())
        {
            if (PetActionBar[i].IsActionBarForSpell() && sSpellMgr->GetFirstSpellInChain(action) == first_id)
            {
                SetActionBar(i, 0, ACT_PASSIVE);
                return true;
            }
        }
    }

    return false;
}

void CharmInfo::ToggleCreatureAutocast(SpellInfo const* spellInfo, bool apply)
{
    if (spellInfo->IsPassive())
        return;

    for (uint32 x = 0; x < MAX_SPELL_CHARM; ++x)
        if (spellInfo->Id == _charmspells[x].GetAction())
            _charmspells[x].SetType(apply ? ACT_ENABLED : ACT_DISABLED);
}

void CharmInfo::SetPetNumber(uint32 petnumber, bool statwindow)
{
    _petnumber = petnumber;
    if (statwindow)
        _unit->SetUInt32Value(UNIT_FIELD_PETNUMBER, _petnumber);
    else
        _unit->SetUInt32Value(UNIT_FIELD_PETNUMBER, 0);
}

void CharmInfo::LoadPetActionBar(const std::string& data)
{
    InitPetActionBar();

    Tokenizer tokens(data, ' ');

    if (tokens.size() != (ACTION_BAR_INDEX_END-ACTION_BAR_INDEX_START) * 2)
        return;                                             // non critical, will reset to default

    uint8 index = ACTION_BAR_INDEX_START;
    Tokenizer::const_iterator iter = tokens.begin();
    for (; index < ACTION_BAR_INDEX_END; ++iter, ++index)
    {
        // use unsigned cast to avoid sign negative format use at long-> ActiveStates (int) conversion
        ActiveStates type  = ActiveStates(atol(*iter));
        ++iter;
        uint32 action = atoul(*iter);

        PetActionBar[index].SetActionAndType(action, type);

        // check correctness
        if (PetActionBar[index].IsActionBarForSpell())
        {
            SpellInfo const* spelInfo = sSpellMgr->GetSpellInfo(PetActionBar[index].GetAction());
            if (!spelInfo)
                SetActionBar(index, 0, ACT_PASSIVE);
            else if (!spelInfo->IsAutocastable())
                SetActionBar(index, PetActionBar[index].GetAction(), ACT_PASSIVE);
        }
    }
}

void CharmInfo::BuildActionBar(WorldPacket* data)
{
    for (uint32 i = 0; i < MAX_UNIT_ACTION_BAR_INDEX; ++i)
        *data << uint32(PetActionBar[i].packedData);
}

void CharmInfo::SetSpellAutocast(SpellInfo const* spellInfo, bool state)
{
    for (uint8 i = 0; i < MAX_UNIT_ACTION_BAR_INDEX; ++i)
    {
        if (spellInfo->Id == PetActionBar[i].GetAction() && PetActionBar[i].IsActionBarForSpell())
        {
            PetActionBar[i].SetType(state ? ACT_ENABLED : ACT_DISABLED);
            break;
        }
    }
}

Unit* Unit::GetUnitBeingMoved() const
{
    if (Player const* player = ToPlayer())
        return player->m_unitMovedByMe;
    return nullptr;
}

Player* Unit::GetPlayerBeingMoved() const
{
    if (Unit* mover = GetUnitBeingMoved())
        return mover->ToPlayer();
    return nullptr;
}

uint32 createProcHitMask(SpellNonMeleeDamage* damageInfo, SpellMissInfo missCondition)
{
    uint32 hitMask = PROC_HIT_NONE;
    // Check victim state
    if (missCondition != SPELL_MISS_NONE)
    {
        switch (missCondition)
        {
            case SPELL_MISS_MISS:
                hitMask |= PROC_HIT_MISS;
                break;
            case SPELL_MISS_DODGE:
                hitMask |= PROC_HIT_DODGE;
                break;
            case SPELL_MISS_PARRY:
                hitMask |= PROC_HIT_PARRY;
                break;
            case SPELL_MISS_BLOCK:
                // spells can't be partially blocked (it's damage can though)
                hitMask |= PROC_HIT_BLOCK | PROC_HIT_FULL_BLOCK;
                break;
            case SPELL_MISS_EVADE:
                hitMask |= PROC_HIT_EVADE;
                break;
            case SPELL_MISS_IMMUNE:
            case SPELL_MISS_IMMUNE2:
                hitMask |= PROC_HIT_IMMUNE;
                break;
            case SPELL_MISS_DEFLECT:
                hitMask |= PROC_HIT_DEFLECT;
                break;
            case SPELL_MISS_ABSORB:
                hitMask |= PROC_HIT_ABSORB;
                break;
            case SPELL_MISS_REFLECT:
                hitMask |= PROC_HIT_REFLECT;
                break;
            case SPELL_MISS_RESIST:
                hitMask |= PROC_HIT_FULL_RESIST;
                break;
            default:
                break;
        }
    }
    else
    {
        // On block
        if (damageInfo->blocked)
        {
            hitMask |= PROC_HIT_BLOCK;
            if (damageInfo->fullBlock)
                hitMask |= PROC_HIT_FULL_BLOCK;
        }
        // On absorb
        if (damageInfo->absorb)
            hitMask |= PROC_HIT_ABSORB;

        // Don't set hit/crit hitMask if damage is nullified
        bool const damageNullified = (damageInfo->HitInfo & (HITINFO_FULL_ABSORB | HITINFO_FULL_RESIST)) != 0 || (hitMask & PROC_HIT_FULL_BLOCK) != 0;
        if (!damageNullified)
        {
            // On crit
            if (damageInfo->HitInfo & SPELL_HIT_TYPE_CRIT)
                hitMask |= PROC_HIT_CRITICAL;
            else
                hitMask |= PROC_HIT_NORMAL;
        }
        else if ((damageInfo->HitInfo & HITINFO_FULL_RESIST) != 0)
            hitMask |= PROC_HIT_FULL_RESIST;
    }

    return hitMask;
}

void Unit::ProcSkillsAndReactives(bool isVictim, Unit* procTarget, uint32 typeMask, uint32 hitMask, WeaponAttackType attType)
{
    // Player is loaded now - do not allow passive spell casts to proc
    if (GetTypeId() == TYPEID_PLAYER && ToPlayer()->GetSession()->PlayerLoading())
        return;

    // For melee/ranged based attack need update skills and set some Aura states if victim present
    if (typeMask & MELEE_BASED_TRIGGER_MASK && procTarget)
    {
        // Update skills here for players
        if (GetTypeId() == TYPEID_PLAYER)
        {
            // On melee based hit/miss/resist need update skill (for victim and attacker)
            if (hitMask & (PROC_HIT_NORMAL | PROC_HIT_MISS | PROC_HIT_FULL_RESIST))
            {
                if (procTarget->GetTypeId() != TYPEID_PLAYER && !procTarget->IsCritter())
                    ToPlayer()->UpdateCombatSkills(procTarget, attType, isVictim);
            }
            // Update defense if player is victim and parry/dodge/block
            else if (isVictim && (hitMask & (PROC_HIT_DODGE | PROC_HIT_PARRY | PROC_HIT_BLOCK)))
                ToPlayer()->UpdateCombatSkills(procTarget, attType, true);
        }
        // If exist crit/parry/dodge/block need update aura state (for victim and attacker)
        if (hitMask & (PROC_HIT_CRITICAL | PROC_HIT_PARRY | PROC_HIT_DODGE | PROC_HIT_BLOCK))
        {
            // for victim
            if (isVictim)
            {
                // if victim and dodge attack
                if (hitMask & PROC_HIT_DODGE)
                {
                    // Update AURA_STATE on dodge
                    if (getClass() != CLASS_ROGUE) // skip Rogue Riposte
                    {
                        ModifyAuraState(AURA_STATE_DEFENSE, true);
                        StartReactiveTimer(REACTIVE_DEFENSE);
                    }
                }
                // if victim and parry attack
                if (hitMask & PROC_HIT_PARRY)
                {
                    // For Hunters only Counterattack (skip Mongoose bite)
                    if (getClass() == CLASS_HUNTER)
                    {
                        ModifyAuraState(AURA_STATE_HUNTER_PARRY, true);
                        StartReactiveTimer(REACTIVE_HUNTER_PARRY);
                    }
                    else
                    {
                        ModifyAuraState(AURA_STATE_DEFENSE, true);
                        StartReactiveTimer(REACTIVE_DEFENSE);
                    }
                }
                // if and victim block attack
                if (hitMask & PROC_HIT_BLOCK)
                {
                    ModifyAuraState(AURA_STATE_DEFENSE, true);
                    StartReactiveTimer(REACTIVE_DEFENSE);
                }
            }
            else // For attacker
            {
                // Overpower on victim dodge
                if ((hitMask & PROC_HIT_DODGE) && GetTypeId() == TYPEID_PLAYER && getClass() == CLASS_WARRIOR)
                {
                    AddComboPoints(procTarget, 1);
                    StartReactiveTimer(REACTIVE_OVERPOWER);
                }
                else if ((hitMask & PROC_HIT_CRITICAL) && IsHunterPet())
                {
                    AddComboPoints(procTarget, 1);
                    StartReactiveTimer(REACTIVE_WOLVERINE_BITE);
                }
            }
        }
    }
}

void Unit::GetProcAurasTriggeredOnEvent(AuraApplicationProcContainer& aurasTriggeringProc, AuraApplicationList* procAuras, ProcEventInfo& eventInfo)
{
    std::chrono::steady_clock::time_point now = GameTime::GetGameTimeSteadyPoint();

    // use provided list of auras which can proc
    if (procAuras)
    {
        for (AuraApplication* aurApp : *procAuras)
        {
            ASSERT(aurApp->GetTarget() == this);
            if (uint8 procEffectMask = aurApp->GetBase()->GetProcEffectMask(aurApp, eventInfo, now))
            {
                aurApp->GetBase()->PrepareProcToTrigger(aurApp, eventInfo, now);
                aurasTriggeringProc.emplace_back(procEffectMask, aurApp);
            }
        }
    }
    // or generate one on our own
    else
    {
        for (AuraApplicationMap::iterator itr = GetAppliedAuras().begin(); itr != GetAppliedAuras().end(); ++itr)
        {
            if (uint8 procEffectMask = itr->second->GetBase()->GetProcEffectMask(itr->second, eventInfo, now))
            {
                itr->second->GetBase()->PrepareProcToTrigger(itr->second, eventInfo, now);
                aurasTriggeringProc.emplace_back(procEffectMask, itr->second);
            }
        }
    }
}

void Unit::TriggerAurasProcOnEvent(Unit* actionTarget, uint32 typeMaskActor, uint32 typeMaskActionTarget, uint32 spellTypeMask, uint32 spellPhaseMask, uint32 hitMask, Spell* spell, DamageInfo* damageInfo, HealInfo* healInfo)
{
    // prepare data for self trigger
    ProcEventInfo myProcEventInfo(this, actionTarget, actionTarget, typeMaskActor, spellTypeMask, spellPhaseMask, hitMask, spell, damageInfo, healInfo);
    if (typeMaskActor)
    {
        AuraApplicationProcContainer myAurasTriggeringProc;
        GetProcAurasTriggeredOnEvent(myAurasTriggeringProc, nullptr, myProcEventInfo);

        // needed for example for Cobra Strikes, pet does the attack, but aura is on owner
        if (Player* modOwner = GetSpellModOwner())
        {
            if (modOwner != this && spell)
            {
                AuraApplicationList modAuras;
                for (auto itr = modOwner->GetAppliedAuras().begin(); itr != modOwner->GetAppliedAuras().end(); ++itr)
                {
                    if (spell->m_appliedMods.count(itr->second->GetBase()) != 0)
                        modAuras.push_back(itr->second);
                }
                modOwner->GetProcAurasTriggeredOnEvent(myAurasTriggeringProc, &modAuras, myProcEventInfo);
            }
        }
        TriggerAurasProcOnEvent(myProcEventInfo, myAurasTriggeringProc);
    }

    // prepare data for target trigger
    ProcEventInfo targetProcEventInfo(this, actionTarget, this, typeMaskActionTarget, spellTypeMask, spellPhaseMask, hitMask, spell, damageInfo, healInfo);
    if (typeMaskActionTarget && actionTarget)
    {
        AuraApplicationProcContainer targetAurasTriggeringProc;
        actionTarget->GetProcAurasTriggeredOnEvent(targetAurasTriggeringProc, nullptr, targetProcEventInfo);
        actionTarget->TriggerAurasProcOnEvent(targetProcEventInfo, targetAurasTriggeringProc);
    }
}

void Unit::TriggerAurasProcOnEvent(ProcEventInfo& eventInfo, AuraApplicationProcContainer& aurasTriggeringProc)
{
    Spell const* triggeringSpell = eventInfo.GetProcSpell();
    bool const disableProcs = triggeringSpell && triggeringSpell->IsProcDisabled();
    if (disableProcs)
        SetCantProc(true);

    for (auto const& aurAppProc : aurasTriggeringProc)
    {
        AuraApplication* aurApp;
        uint8 procEffectMask;
        std::tie(procEffectMask, aurApp) = aurAppProc;

        if (aurApp->GetRemoveMode())
            continue;

        SpellInfo const* spellInfo = aurApp->GetBase()->GetSpellInfo();
        if (spellInfo->HasAttribute(SPELL_ATTR3_DISABLE_PROC))
            SetCantProc(true);

        aurApp->GetBase()->TriggerProcOnEvent(procEffectMask, aurApp, eventInfo);

        if (spellInfo->HasAttribute(SPELL_ATTR3_DISABLE_PROC))
            SetCantProc(false);
    }

    if (disableProcs)
        SetCantProc(false);
}

///----------Pet responses methods-----------------
void Unit::SendPetActionFeedback(uint8 msg)
{
    Unit* owner = GetOwner();
    if (!owner || owner->GetTypeId() != TYPEID_PLAYER)
        return;

    WorldPacket data(SMSG_PET_ACTION_FEEDBACK, 1);
    data << uint8(msg);
    owner->ToPlayer()->SendDirectMessage(&data);
}

void Unit::SendPetTalk(uint32 pettalk)
{
    Unit* owner = GetOwner();
    if (!owner || owner->GetTypeId() != TYPEID_PLAYER)
        return;

    WorldPacket data(SMSG_PET_ACTION_SOUND, 8 + 4);
    data << uint64(GetGUID());
    data << uint32(pettalk);
    owner->ToPlayer()->SendDirectMessage(&data);
}

void Unit::SendPetAIReaction(ObjectGuid guid)
{
    Unit* owner = GetOwner();
    if (!owner || owner->GetTypeId() != TYPEID_PLAYER)
        return;

    WorldPacket data(SMSG_AI_REACTION, 8 + 4);
    data << uint64(guid);
    data << uint32(AI_REACTION_HOSTILE);
    owner->ToPlayer()->SendDirectMessage(&data);
}

///----------End of Pet responses methods----------

void Unit::PropagateSpeedChange()
{
    GetMotionMaster()->PropagateSpeedChange();
}

MovementGeneratorType Unit::GetDefaultMovementType() const
{
    return IDLE_MOTION_TYPE;
}

void Unit::StopMoving()
{
    ClearUnitState(UNIT_STATE_MOVING);

    // not need send any packets if not in world or not moving
    if (!IsInWorld() || movespline->Finalized())
        return;

    // Update position now since Stop does not start a new movement that can be updated later
    UpdateSplinePosition();
    Movement::MoveSplineInit init(this);
    init.Stop();
}

void Unit::PauseMovement(uint32 timer/* = 0*/, uint8 slot/* = 0*/, bool forced/* = true*/)
{
    if (IsInvalidMovementSlot(slot))
        return;

    if (MovementGenerator* movementGenerator = GetMotionMaster()->GetCurrentMovementGenerator(MovementSlot(slot)))
        movementGenerator->Pause(timer);

    if (forced && GetMotionMaster()->GetCurrentSlot() == MovementSlot(slot))
        StopMoving();
}

void Unit::ResumeMovement(uint32 timer/* = 0*/, uint8 slot/* = 0*/)
{
    if (IsInvalidMovementSlot(slot))
        return;

    if (MovementGenerator* movementGenerator = GetMotionMaster()->GetCurrentMovementGenerator(MovementSlot(slot)))
        movementGenerator->Resume(timer);
}

void Unit::SendMovementFlagUpdate(bool self /* = false */)
{
    WorldPacket data;
    BuildHeartBeatMsg(&data);
    SendMessageToSet(&data, self);
}

bool Unit::IsSitState() const
{
    uint8 s = GetStandState();
    return
        s == UNIT_STAND_STATE_SIT_CHAIR        || s == UNIT_STAND_STATE_SIT_LOW_CHAIR  ||
        s == UNIT_STAND_STATE_SIT_MEDIUM_CHAIR || s == UNIT_STAND_STATE_SIT_HIGH_CHAIR ||
        s == UNIT_STAND_STATE_SIT;
}

bool Unit::IsStandState() const
{
    uint8 s = GetStandState();
    return !IsSitState() && s != UNIT_STAND_STATE_SLEEP && s != UNIT_STAND_STATE_KNEEL;
}

void Unit::SetStandState(uint8 state)
{
    SetByteValue(UNIT_FIELD_BYTES_1, UNIT_BYTES_1_OFFSET_STAND_STATE, state);

    if (IsStandState())
       RemoveAurasWithInterruptFlags(AURA_INTERRUPT_FLAG_NOT_SEATED);

    if (GetTypeId() == TYPEID_PLAYER)
    {
        WorldPacket data(SMSG_STANDSTATE_UPDATE, 1);
        data << (uint8)state;
        ToPlayer()->SendDirectMessage(&data);
    }
}

bool Unit::IsPolymorphed() const
{
    uint32 transformId = GetTransformSpell();
    if (!transformId)
        return false;

    SpellInfo const* spellInfo = sSpellMgr->GetSpellInfo(transformId);
    if (!spellInfo)
        return false;

    return spellInfo->GetSpellSpecific() == SPELL_SPECIFIC_MAGE_POLYMORPH;
}

void Unit::SetDisplayId(uint32 modelId)
{
    SetUInt32Value(UNIT_FIELD_DISPLAYID, modelId);
    // Set Gender by modelId
    if (CreatureModelInfo const* minfo = sObjectMgr->GetCreatureModelInfo(modelId))
        SetByteValue(UNIT_FIELD_BYTES_0, UNIT_BYTES_0_OFFSET_GENDER, minfo->gender);
}

void Unit::RestoreDisplayId()
{
    AuraEffect* handledAura = nullptr;
    // try to receive model from transform auras
    AuraEffectList const& transforms = GetAuraEffectsByType(SPELL_AURA_TRANSFORM);
    if (!transforms.empty())
    {
        // iterate over already applied transform auras - from newest to oldest
        for (auto i = transforms.rbegin(); i != transforms.rend(); ++i)
        {
            if (AuraApplication const* aurApp = (*i)->GetBase()->GetApplicationOfTarget(GetGUID()))
            {
                if (!handledAura)
                    handledAura = (*i);
                // prefer negative auras
                if (!aurApp->IsPositive())
                {
                    handledAura = (*i);
                    break;
                }
            }
        }
    }

    AuraEffectList const& shapeshiftAura = GetAuraEffectsByType(SPELL_AURA_MOD_SHAPESHIFT);

    // transform aura was found
    if (handledAura)
    {
        handledAura->HandleEffect(this, AURA_EFFECT_HANDLE_SEND_FOR_CLIENT, true);
        return;
    }
    else if (!shapeshiftAura.empty()) // we've found shapeshift
    {
        // only one such aura possible at a time
        if (uint32 modelId = GetModelForForm(GetShapeshiftForm(), shapeshiftAura.front()->GetId()))
        {
            SetDisplayId(modelId);
            return;
        }
    }

    // no auras found - set modelid to default
    SetDisplayId(GetNativeDisplayId());
}

void Unit::AddComboPoints(Unit* target, int8 count)
{
    if (!count)
        return;

    // remove Premed-like effects
    // (NB: this Aura removes the already-added CP when it expires from duration - now that we've added CP, this shouldn't happen anymore)
    RemoveAurasByType(SPELL_AURA_RETAIN_COMBO_POINTS);

    if (target && target != m_comboTarget)
    {
        if (m_comboTarget)
            m_comboTarget->RemoveComboPointHolder(this);
        m_comboTarget = target;
        m_comboPoints = count;
        target->AddComboPointHolder(this);
    }
    else
        m_comboPoints = std::max<int8>(std::min<int8>(m_comboPoints + count, 5),0);

    SendComboPoints();
}

void Unit::ClearComboPoints()
{
    if (!m_comboTarget)
        return;

    // remove Premed-like effects
    // (NB: this Aura retains the CP while it's active - now that CP have reset, it shouldn't be there anymore)
    RemoveAurasByType(SPELL_AURA_RETAIN_COMBO_POINTS);

    m_comboPoints = 0;
    SendComboPoints();
    m_comboTarget->RemoveComboPointHolder(this);
    m_comboTarget = nullptr;
}

void Unit::SendComboPoints()
{
    if (m_cleanupDone)
        return;

    PackedGuid const packGUID = m_comboTarget ? m_comboTarget->GetPackGUID() : PackedGuid();
    if (Player* playerMe = ToPlayer())
    {
        WorldPacket data;
        data.Initialize(SMSG_UPDATE_COMBO_POINTS, packGUID.size() + 1);
        data << packGUID;
        data << uint8(m_comboPoints);
        playerMe->SendDirectMessage(&data);
    }
    Player* movingMe = GetPlayerMovingMe();
    ObjectGuid ownerGuid = GetCharmerOrOwnerGUID();
    Player* owner = nullptr;
    if (ownerGuid.IsPlayer())
        owner = ObjectAccessor::GetPlayer(*this, ownerGuid);
    if (movingMe || owner)
    {
        WorldPacket data;
        data.Initialize(SMSG_PET_UPDATE_COMBO_POINTS, GetPackGUID().size() + packGUID.size() + 1);
        data << GetPackGUID();
        data << packGUID;
        data << uint8(m_comboPoints);
        if (movingMe)
            movingMe->SendDirectMessage(&data);
        if (owner && owner != movingMe)
            owner->SendDirectMessage(&data);
    }
}

void Unit::ClearComboPointHolders()
{
    while (!m_ComboPointHolders.empty())
        (*m_ComboPointHolders.begin())->ClearComboPoints(); // this also removes it from m_comboPointHolders
}

void Unit::ClearAllReactives()
{
    for (uint8 i = 0; i < MAX_REACTIVE; ++i)
        m_reactiveTimer[i] = 0;

    if (HasAuraState(AURA_STATE_DEFENSE))
        ModifyAuraState(AURA_STATE_DEFENSE, false);
    if (getClass() == CLASS_HUNTER && HasAuraState(AURA_STATE_HUNTER_PARRY))
        ModifyAuraState(AURA_STATE_HUNTER_PARRY, false);
    if (getClass() == CLASS_WARRIOR && GetTypeId() == TYPEID_PLAYER)
        ClearComboPoints();
    if (IsHunterPet())
        ClearComboPoints();
}

void Unit::UpdateReactives(uint32 p_time)
{
    for (uint8 i = 0; i < MAX_REACTIVE; ++i)
    {
        ReactiveType reactive = ReactiveType(i);

        if (!m_reactiveTimer[reactive])
            continue;

        if (m_reactiveTimer[reactive] <= p_time)
        {
            m_reactiveTimer[reactive] = 0;

            switch (reactive)
            {
                case REACTIVE_DEFENSE:
                    if (HasAuraState(AURA_STATE_DEFENSE))
                        ModifyAuraState(AURA_STATE_DEFENSE, false);
                    break;
                case REACTIVE_HUNTER_PARRY:
                    if (getClass() == CLASS_HUNTER && HasAuraState(AURA_STATE_HUNTER_PARRY))
                        ModifyAuraState(AURA_STATE_HUNTER_PARRY, false);
                    break;
                case REACTIVE_OVERPOWER:
                    if (getClass() == CLASS_WARRIOR && GetTypeId() == TYPEID_PLAYER)
                        ClearComboPoints();
                    break;
                case REACTIVE_WOLVERINE_BITE:
                    if (IsHunterPet())
                        ClearComboPoints();
                    break;
                default:
                    break;
            }
        }
        else
        {
            m_reactiveTimer[reactive] -= p_time;
        }
    }
}

Unit* Unit::SelectNearbyTarget(Unit* exclude, float dist) const
{
    std::list<Unit*> targets;
    Trinity::AnyUnfriendlyUnitInObjectRangeCheck u_check(this, this, dist);
    Trinity::UnitListSearcher<Trinity::AnyUnfriendlyUnitInObjectRangeCheck> searcher(this, targets, u_check);
    Cell::VisitAllObjects(this, searcher, dist);

    // remove current target
    if (GetVictim())
        targets.remove(GetVictim());

    if (exclude)
        targets.remove(exclude);

    // remove not LoS targets
    for (std::list<Unit*>::iterator tIter = targets.begin(); tIter != targets.end();)
    {
        if (!IsWithinLOSInMap(*tIter) || (*tIter)->IsTotem() || (*tIter)->IsSpiritService() || (*tIter)->IsCritter())
            targets.erase(tIter++);
        else
            ++tIter;
    }

    // no appropriate targets
    if (targets.empty())
        return nullptr;

    // select random
    return Trinity::Containers::SelectRandomContainerElement(targets);
}

void ApplyPercentModFloatVar(float& var, float val, bool apply)
{
    var *= (apply ? (100.0f + val) / 100.0f : 100.0f / (100.0f + val));
}

void Unit::ApplyAttackTimePercentMod(WeaponAttackType att, float val, bool apply)
{
    float amount = GetFloatValue(UNIT_FIELD_BASEATTACKTIME + att);

    float remainingTimePct = (float)m_attackTimer[att] / (GetAttackTime(att) * m_modAttackSpeedPct[att]);
    if (val > 0.f)
    {
        ApplyPercentModFloatVar(m_modAttackSpeedPct[att], val, !apply);
        ApplyPercentModFloatVar(amount, val, !apply);
    }
    else
    {
        ApplyPercentModFloatVar(m_modAttackSpeedPct[att], -val, apply);
        ApplyPercentModFloatVar(amount, -val, apply);
    }

    SetFloatValue(UNIT_FIELD_BASEATTACKTIME + att, amount);
    m_attackTimer[att] = uint32(GetAttackTime(att) * m_modAttackSpeedPct[att] * remainingTimePct);
}

void Unit::ApplyCastTimePercentMod(float val, bool apply)
{
    float amount = GetFloatValue(UNIT_MOD_CAST_SPEED);

    if (val > 0.f)
        ApplyPercentModFloatVar(amount, val, !apply);
    else
        ApplyPercentModFloatVar(amount, -val, apply);

    SetFloatValue(UNIT_MOD_CAST_SPEED, amount);
}

uint32 Unit::GetCastingTimeForBonus(SpellInfo const* spellProto, DamageEffectType damagetype, uint32 CastingTime) const
{
    // Not apply this to creature cast spells with casttime == 0
    if (CastingTime == 0 && GetTypeId() == TYPEID_UNIT && !IsPet())
        return 3500;

    if (CastingTime > 7000) CastingTime = 7000;
    if (CastingTime < 1500) CastingTime = 1500;

    if (damagetype == DOT && !spellProto->IsChanneled())
        CastingTime = 3500;

    int32 overTime    = 0;
    uint8 effects     = 0;
    bool DirectDamage = false;
    bool AreaEffect   = false;

    for (uint32 i = 0; i < MAX_SPELL_EFFECTS; i++)
    {
        switch (spellProto->Effects[i].Effect)
        {
            case SPELL_EFFECT_SCHOOL_DAMAGE:
            case SPELL_EFFECT_POWER_DRAIN:
            case SPELL_EFFECT_HEALTH_LEECH:
            case SPELL_EFFECT_ENVIRONMENTAL_DAMAGE:
            case SPELL_EFFECT_POWER_BURN:
            case SPELL_EFFECT_HEAL:
                DirectDamage = true;
                break;
            case SPELL_EFFECT_APPLY_AURA:
                switch (spellProto->Effects[i].ApplyAuraName)
                {
                    case SPELL_AURA_PERIODIC_DAMAGE:
                    case SPELL_AURA_PERIODIC_HEAL:
                    case SPELL_AURA_PERIODIC_LEECH:
                        if (spellProto->GetDuration())
                            overTime = spellProto->GetDuration();
                        break;
                    default:
                        // -5% per additional effect
                        ++effects;
                        break;
                }
            default:
                break;
        }

        if (spellProto->Effects[i].IsTargetingArea())
            AreaEffect = true;
    }

    // Combined Spells with Both Over Time and Direct Damage
    if (overTime > 0 && CastingTime > 0 && DirectDamage)
    {
        // mainly for DoTs which are 3500 here otherwise
        uint32 OriginalCastTime = spellProto->CalcCastTime();
        if (OriginalCastTime > 7000) OriginalCastTime = 7000;
        if (OriginalCastTime < 1500) OriginalCastTime = 1500;
        // Portion to Over Time
        float PtOT = (overTime / 15000.0f) / ((overTime / 15000.0f) + (OriginalCastTime / 3500.0f));

        if (damagetype == DOT)
            CastingTime = uint32(CastingTime * PtOT);
        else if (PtOT < 1.0f)
            CastingTime  = uint32(CastingTime * (1 - PtOT));
        else
            CastingTime = 0;
    }

    // Area Effect Spells receive only half of bonus
    if (AreaEffect)
        CastingTime /= 2;

    // 50% for damage and healing spells for leech spells from damage bonus and 0% from healing
    for (uint8 j = 0; j < MAX_SPELL_EFFECTS; ++j)
    {
        if (spellProto->Effects[j].Effect == SPELL_EFFECT_HEALTH_LEECH ||
            (spellProto->Effects[j].Effect == SPELL_EFFECT_APPLY_AURA && spellProto->Effects[j].ApplyAuraName == SPELL_AURA_PERIODIC_LEECH))
        {
            CastingTime /= 2;
            break;
        }
    }

    // -5% of total per any additional effect
    for (uint8 i = 0; i < effects; ++i)
        CastingTime *= 0.95f;

    return CastingTime;
}

void Unit::UpdateAuraForGroup(uint8 slot)
{
    if (slot >= MAX_AURAS)                        // slot not found, return
        return;
    if (Player* player = ToPlayer())
    {
        if (player->GetGroup())
        {
            player->SetGroupUpdateFlag(GROUP_UPDATE_FLAG_AURAS);
            player->SetAuraUpdateMaskForRaid(slot);
        }
    }
    else if (GetTypeId() == TYPEID_UNIT && IsPet())
    {
        Pet* pet = ((Pet*)this);
        if (pet->isControlled())
        {
            Unit* owner = GetOwner();
            if (owner && (owner->GetTypeId() == TYPEID_PLAYER) && owner->ToPlayer()->GetGroup())
            {
                owner->ToPlayer()->SetGroupUpdateFlag(GROUP_UPDATE_FLAG_PET_AURAS);
                pet->SetAuraUpdateMaskForRaid(slot);
            }
        }
    }
}

void Unit::SetCantProc(bool apply)
{
    if (apply)
        ++m_procDeep;
    else
    {
        ASSERT(m_procDeep);
        --m_procDeep;
    }
}

float Unit::CalculateDefaultCoefficient(SpellInfo const* spellInfo, DamageEffectType damagetype) const
{
    // Damage over Time spells bonus calculation
    float DotFactor = 1.0f;
    if (damagetype == DOT)
    {
        int32 DotDuration = spellInfo->GetDuration();
        if (!spellInfo->IsChanneled() && DotDuration > 0)
            DotFactor = DotDuration / 15000.0f;

        if (uint32 DotTicks = spellInfo->GetMaxTicks())
            DotFactor /= DotTicks;
    }

    int32 CastingTime = spellInfo->IsChanneled() ? spellInfo->GetDuration() : spellInfo->CalcCastTime();
    // Distribute Damage over multiple effects, reduce by AoE
    CastingTime = GetCastingTimeForBonus(spellInfo, damagetype, CastingTime);

    // As wowwiki says: C = (Cast Time / 3.5)
    return (CastingTime / 3500.0f) * DotFactor;
}

float Unit::GetAPMultiplier(WeaponAttackType attType, bool normalized) const
{
    if (GetTypeId() != TYPEID_PLAYER || (IsInFeralForm() && !normalized))
        return GetAttackTime(attType) / 1000.0f;

    Item* weapon = ToPlayer()->GetWeaponForAttack(attType, true);
    if (!weapon)
        return BASE_ATTACK_TIME / 1000.0f;

    if (!normalized)
        return weapon->GetTemplate()->Delay / 1000.0f;

    switch (weapon->GetTemplate()->SubClass)
    {
        case ITEM_SUBCLASS_WEAPON_AXE2:
        case ITEM_SUBCLASS_WEAPON_MACE2:
        case ITEM_SUBCLASS_WEAPON_POLEARM:
        case ITEM_SUBCLASS_WEAPON_SWORD2:
        case ITEM_SUBCLASS_WEAPON_STAFF:
        case ITEM_SUBCLASS_WEAPON_FISHING_POLE:
            return 3.3f;
        case ITEM_SUBCLASS_WEAPON_BOW:
        case ITEM_SUBCLASS_WEAPON_GUN:
        case ITEM_SUBCLASS_WEAPON_CROSSBOW:
        case ITEM_SUBCLASS_WEAPON_THROWN:
            return 2.8f;
        case ITEM_SUBCLASS_WEAPON_AXE:
        case ITEM_SUBCLASS_WEAPON_MACE:
        case ITEM_SUBCLASS_WEAPON_SWORD:
        case ITEM_SUBCLASS_WEAPON_EXOTIC:
        case ITEM_SUBCLASS_WEAPON_EXOTIC2:
        case ITEM_SUBCLASS_WEAPON_FIST:
            return 2.4f;
        case ITEM_SUBCLASS_WEAPON_DAGGER:
            return 1.7f;
        default:
            return weapon->GetTemplate()->Delay / 1000.0f;
    }
}

bool Unit::IsUnderLastManaUseEffect() const
{
    return getMSTimeDiff(m_lastManaUse, GameTime::GetGameTimeMS()) < 5000;
}

Pet* Unit::CreateTamedPetFrom(Creature* creatureTarget, uint32 spell_id)
{
    if (GetTypeId() != TYPEID_PLAYER)
        return nullptr;

    Pet* pet = new Pet(ToPlayer(), HUNTER_PET);

    if (!pet->CreateBaseAtCreature(creatureTarget))
    {
        delete pet;
        return nullptr;
    }

    uint8 level = creatureTarget->getLevel() + 5 < getLevel() ? (getLevel() - 5) : creatureTarget->getLevel();

    InitTamedPet(pet, level, spell_id);

    return pet;
}

Pet* Unit::CreateTamedPetFrom(uint32 creatureEntry, uint32 spell_id)
{
    if (GetTypeId() != TYPEID_PLAYER)
        return nullptr;

    CreatureTemplate const* creatureInfo = sObjectMgr->GetCreatureTemplate(creatureEntry);
    if (!creatureInfo)
        return nullptr;

    Pet* pet = new Pet(ToPlayer(), HUNTER_PET);

    if (!pet->CreateBaseAtCreatureInfo(creatureInfo, this) || !InitTamedPet(pet, getLevel(), spell_id))
    {
        delete pet;
        return nullptr;
    }

    return pet;
}

bool Unit::InitTamedPet(Pet* pet, uint8 level, uint32 spell_id)
{
    pet->SetCreatorGUID(GetGUID());
    pet->SetFaction(GetFaction());
    pet->SetUInt32Value(UNIT_CREATED_BY_SPELL, spell_id);

    if (GetTypeId() == TYPEID_PLAYER)
        pet->SetUInt32Value(UNIT_FIELD_FLAGS, UNIT_FLAG_PLAYER_CONTROLLED);

    if (!pet->InitStatsForLevel(level))
    {
        TC_LOG_ERROR("entities.unit", "Pet::InitStatsForLevel() failed for creature (Entry: %u)!", pet->GetEntry());
        return false;
    }

    pet->GetCharmInfo()->SetPetNumber(sObjectMgr->GeneratePetNumber(), true);
    // this enables pet details window (Shift+P)
    pet->InitPetCreateSpells();
    //pet->InitLevelupSpellsForLevel();
    pet->SetFullHealth();
    return true;
}

/*static*/ void Unit::Kill(Unit* attacker, Unit* victim, bool durabilityLoss /*= true*/)
{
    // Prevent killing unit twice (and giving reward from kill twice)
    if (!victim->GetHealth())
        return;

    if (attacker && !attacker->IsInMap(victim))
        attacker = nullptr;

    // find player: owner of controlled `this` or `this` itself maybe
    Player* player = nullptr;
    if (attacker)
        player = attacker->GetCharmerOrOwnerPlayerOrPlayerItself();

    Creature* creature = victim->ToCreature();

    bool isRewardAllowed = true;
    if (creature)
    {
        isRewardAllowed = creature->IsDamageEnoughForLootingAndReward();
        if (!isRewardAllowed)
            creature->SetLootRecipient(nullptr);
    }

    if (isRewardAllowed && creature && creature->GetLootRecipient())
        player = creature->GetLootRecipient();

    // Exploit fix
    if (creature && creature->IsPet() && creature->GetOwnerGUID().IsPlayer())
        isRewardAllowed = false;

    // Reward player, his pets, and group/raid members
    // call kill spell proc event (before real die and combat stop to triggering auras removed at death/combat stop)
    if (isRewardAllowed && player && player != victim)
    {
        WorldPacket data(SMSG_PARTYKILLLOG, (8+8)); // send event PARTY_KILL
        data << uint64(player->GetGUID()); // player with killing blow
        data << uint64(victim->GetGUID()); // victim

        Player* looter = player;
        Group* group = player->GetGroup();
        bool hasLooterGuid = false;

        if (group)
        {
            group->BroadcastPacket(&data, group->GetMemberGroup(player->GetGUID()) != 0);

            if (creature)
            {
                group->UpdateLooterGuid(creature, true);
                if (group->GetLooterGuid())
                {
                    looter = ObjectAccessor::FindPlayer(group->GetLooterGuid());
                    if (looter)
                    {
                        hasLooterGuid = true;
                        creature->SetLootRecipient(looter);   // update creature loot recipient to the allowed looter.
                    }
                }
            }
        }
        else
        {
            player->SendDirectMessage(&data);

            if (creature)
            {
                WorldPacket data2(SMSG_LOOT_LIST, 8 + 1 + 1);
                data2 << uint64(creature->GetGUID());
                data2 << uint8(0); // unk1
                data2 << uint8(0); // no group looter
                player->SendMessageToSet(&data2, true);
            }
        }

        // Generate loot before updating looter
        if (creature)
        {
            Loot* loot = &creature->loot;
            loot->clear();

            if (uint32 lootid = creature->GetCreatureTemplate()->lootid)
                loot->FillLoot(lootid, LootTemplates_Creature, looter, false, false, creature->GetLootMode());

            if (creature->GetLootMode() > 0)
                loot->generateMoneyLoot(creature->GetCreatureTemplate()->mingold, creature->GetCreatureTemplate()->maxgold);

            if (group)
            {
                if (hasLooterGuid)
                    group->SendLooter(creature, looter);
                else
                    group->SendLooter(creature, nullptr);

                // Update round robin looter only if the creature had loot
                if (!loot->empty())
                    group->UpdateLooterGuid(creature);
            }
        }

        player->RewardPlayerAndGroupAtKill(victim, false);
    }

    // Do KILL and KILLED procs. KILL proc is called only for the unit who landed the killing blow (and its owner - for pets and totems) regardless of who tapped the victim
    if (attacker && (attacker->IsPet() || attacker->IsTotem()))
    {
        // proc only once for victim
        if (Unit* owner = attacker->GetOwner())
            Unit::ProcSkillsAndAuras(owner, victim, PROC_FLAG_KILL, PROC_FLAG_NONE, PROC_SPELL_TYPE_MASK_ALL, PROC_SPELL_PHASE_NONE, PROC_HIT_NONE, nullptr, nullptr, nullptr);
    }

    if (!victim->IsCritter())
        Unit::ProcSkillsAndAuras(attacker, victim, PROC_FLAG_KILL, PROC_FLAG_KILLED, PROC_SPELL_TYPE_MASK_ALL, PROC_SPELL_PHASE_NONE, PROC_HIT_NONE, nullptr, nullptr, nullptr);

    // Proc auras on death - must be before aura/combat remove
    Unit::ProcSkillsAndAuras(victim, victim, PROC_FLAG_NONE, PROC_FLAG_DEATH, PROC_SPELL_TYPE_MASK_ALL, PROC_SPELL_PHASE_NONE, PROC_HIT_NONE, nullptr, nullptr, nullptr);

    // update get killing blow achievements, must be done before setDeathState to be able to require auras on target
    // and before Spirit of Redemption as it also removes auras
    if (attacker)
        if (Player* killerPlayer = attacker->GetCharmerOrOwnerPlayerOrPlayerItself())
            killerPlayer->UpdateAchievementCriteria(ACHIEVEMENT_CRITERIA_TYPE_GET_KILLING_BLOWS, 1, 0, victim);

    // Spirit of Redemption
    // if talent known but not triggered
    bool spiritOfRedemption = false;
    if (AuraEffect const* aurEff = victim->GetAuraEffect(SPELL_AURA_DUMMY, SPELLFAMILY_PRIEST, 0, 0, 0x200))
    {
        // save value before aura remove
        uint32 ressSpellId = victim->GetUInt32Value(PLAYER_SELF_RES_SPELL);
        if (!ressSpellId)
            ressSpellId = victim->ToPlayer()->GetResurrectionSpellId();
        // Remove all expected to remove at death auras (most important negative case like DoT or periodic triggers)
        victim->RemoveAllAurasOnDeath();
        // restore for use at real death
        victim->SetUInt32Value(PLAYER_SELF_RES_SPELL, ressSpellId);

        // FORM_SPIRITOFREDEMPTION and related auras
        victim->CastSpell(victim, 27827, aurEff);
        spiritOfRedemption = true;
    }

    if (!spiritOfRedemption)
    {
        TC_LOG_DEBUG("entities.unit", "SET JUST_DIED");
        victim->setDeathState(JUST_DIED);
    }

    // Inform pets (if any) when player kills target)
    // MUST come after victim->setDeathState(JUST_DIED); or pet next target
    // selection will get stuck on same target and break pet react state
    if (player)
    {
        Pet* pet = player->GetPet();
        if (pet && pet->IsAlive() && pet->isControlled())
            pet->AI()->KilledUnit(victim);
    }

    // 10% durability loss on death
    if (Player* plrVictim = victim->ToPlayer())
    {
        // remember victim PvP death for corpse type and corpse reclaim delay
        // at original death (not at SpiritOfRedemtionTalent timeout)
        plrVictim->SetPvPDeath(player != nullptr);

        // only if not player and not controlled by player pet. And not at BG
        if ((durabilityLoss && !player && !victim->ToPlayer()->InBattleground()) || (player && sWorld->getBoolConfig(CONFIG_DURABILITY_LOSS_IN_PVP)))
        {
            TC_LOG_DEBUG("entities.unit", "We are dead, losing %f percent durability", sWorld->getRate(RATE_DURABILITY_LOSS_ON_DEATH));
            plrVictim->DurabilityLossAll(sWorld->getRate(RATE_DURABILITY_LOSS_ON_DEATH), false);
            // durability lost message
            WorldPacket data(SMSG_DURABILITY_DAMAGE_DEATH, 0);
            plrVictim->SendDirectMessage(&data);
        }
        // Call KilledUnit for creatures
        if (attacker && attacker->GetTypeId() == TYPEID_UNIT && attacker->IsAIEnabled())
            attacker->ToCreature()->AI()->KilledUnit(victim);

        // last damage from non duel opponent or opponent controlled creature
        if (plrVictim->duel)
        {
            plrVictim->duel->opponent->CombatStopWithPets(true);
            plrVictim->CombatStopWithPets(true);
            plrVictim->DuelComplete(DUEL_INTERRUPTED);
        }
    }
    else                                                // creature died
    {
        TC_LOG_DEBUG("entities.unit", "DealDamageNotPlayer");

        if (!creature->IsPet())
        {
            creature->GetThreatManager().ClearAllThreat();

            // must be after setDeathState which resets dynamic flags
            if (!creature->loot.isLooted())
                creature->SetFlag(UNIT_DYNAMIC_FLAGS, UNIT_DYNFLAG_LOOTABLE);
            else
                creature->AllLootRemovedFromCorpse();
        }

        // Call KilledUnit for creatures, this needs to be called after the lootable flag is set
        if (attacker && attacker->GetTypeId() == TYPEID_UNIT && attacker->IsAIEnabled())
            attacker->ToCreature()->AI()->KilledUnit(victim);

        // Call creature just died function
        if (CreatureAI* ai = creature->AI())
            ai->JustDied(attacker);

        if (TempSummon* summon = creature->ToTempSummon())
            if (Unit* summoner = summon->GetSummoner())
                if (summoner->ToCreature() && summoner->IsAIEnabled())
                    summoner->ToCreature()->AI()->SummonedCreatureDies(creature, attacker);

        // Dungeon specific stuff, only applies to players killing creatures
        if (creature->GetInstanceId())
        {
            Map* instanceMap = creature->GetMap();

            /// @todo do instance binding anyway if the charmer/owner is offline
            if (instanceMap->IsDungeon() && ((attacker && attacker->GetCharmerOrOwnerPlayerOrPlayerItself()) || attacker == victim))
            {
                if (instanceMap->IsRaidOrHeroicDungeon())
                {
                    if (creature->GetCreatureTemplate()->flags_extra & CREATURE_FLAG_EXTRA_INSTANCE_BIND)
                        instanceMap->ToInstanceMap()->PermBindAllPlayers();
                }
                else
                {
                    // the reset time is set but not added to the scheduler
                    // until the players leave the instance
                    time_t resettime = GameTime::GetGameTime() + 2 * HOUR;
                    if (InstanceSave* save = sInstanceSaveMgr->GetInstanceSave(creature->GetInstanceId()))
                        if (save->GetResetTime() < resettime)
                            save->SetResetTime(resettime);
                }
            }
        }
    }

    // outdoor pvp things, do these after setting the death state, else the player activity notify won't work... doh...
    // handle player kill only if not suicide (spirit of redemption for example)
    if (player && attacker != victim)
    {
        if (OutdoorPvP* pvp = player->GetOutdoorPvP())
            pvp->HandleKill(player, victim);

        if (Battlefield* bf = sBattlefieldMgr->GetBattlefieldToZoneId(player->GetZoneId()))
            bf->HandleKill(player, victim);
    }

    //if (victim->GetTypeId() == TYPEID_PLAYER)
    //    if (OutdoorPvP* pvp = victim->ToPlayer()->GetOutdoorPvP())
    //        pvp->HandlePlayerActivityChangedpVictim->ToPlayer();

    // battleground things (do this at the end, so the death state flag will be properly set to handle in the bg->handlekill)
    if (player && player->InBattleground())
    {
        if (Battleground* bg = player->GetBattleground())
        {
            if (Player* playerVictim = victim->ToPlayer())
                bg->HandleKillPlayer(playerVictim, player);
            else
                bg->HandleKillUnit(victim->ToCreature(), player);
        }
    }

    // achievement stuff
    if (attacker && victim->GetTypeId() == TYPEID_PLAYER)
    {
        if (attacker->GetTypeId() == TYPEID_UNIT)
            victim->ToPlayer()->UpdateAchievementCriteria(ACHIEVEMENT_CRITERIA_TYPE_KILLED_BY_CREATURE, attacker->GetEntry());
        else if (attacker->GetTypeId() == TYPEID_PLAYER && victim != attacker)
            victim->ToPlayer()->UpdateAchievementCriteria(ACHIEVEMENT_CRITERIA_TYPE_KILLED_BY_PLAYER, 1, attacker->ToPlayer()->GetTeam());
    }

    // Hook for OnPVPKill Event
    if (attacker)
    {
        if (Player* killerPlr = attacker->ToPlayer())
        {
            if (Player* killedPlr = victim->ToPlayer())
                sScriptMgr->OnPVPKill(killerPlr, killedPlr);
            else if (Creature* killedCre = victim->ToCreature())
                sScriptMgr->OnCreatureKill(killerPlr, killedCre);
        }
        else if (Creature* killerCre = attacker->ToCreature())
        {
            if (Player* killed = victim->ToPlayer())
                sScriptMgr->OnPlayerKilledByCreature(killerCre, killed);
        }
    }
}

void Unit::SetControlled(bool apply, UnitState state)
{
    if (apply)
    {
        if (HasUnitState(state))
            return;

        AddUnitState(state);
        switch (state)
        {
            case UNIT_STATE_STUNNED:
                SetStunned(true);
                CastStop();
                break;
            case UNIT_STATE_ROOT:
                if (!HasUnitState(UNIT_STATE_STUNNED))
                    SetRooted(true);
                break;
            case UNIT_STATE_CONFUSED:
                if (!HasUnitState(UNIT_STATE_STUNNED))
                {
                    ClearUnitState(UNIT_STATE_MELEE_ATTACKING);
                    SendMeleeAttackStop();
                    // SendAutoRepeatCancel ?
                    SetConfused(true);
                    CastStop();
                }
                break;
            case UNIT_STATE_FLEEING:
                if (!HasUnitState(UNIT_STATE_STUNNED | UNIT_STATE_CONFUSED))
                {
                    ClearUnitState(UNIT_STATE_MELEE_ATTACKING);
                    SendMeleeAttackStop();
                    // SendAutoRepeatCancel ?
                    SetFeared(true);
                    CastStop();
                }
                break;
            default:
                break;
        }
    }
    else
    {
        switch (state)
        {
            case UNIT_STATE_STUNNED:
                if (HasAuraType(SPELL_AURA_MOD_STUN))
                    return;

                ClearUnitState(state);
                SetStunned(false);
                break;
            case UNIT_STATE_ROOT:
                if (HasAuraType(SPELL_AURA_MOD_ROOT) || GetVehicle())
                    return;

                ClearUnitState(state);
                SetRooted(false);
                break;
            case UNIT_STATE_CONFUSED:
                if (HasAuraType(SPELL_AURA_MOD_CONFUSE))
                    return;

                ClearUnitState(state);
                SetConfused(false);
                break;
            case UNIT_STATE_FLEEING:
                if (HasAuraType(SPELL_AURA_MOD_FEAR))
                    return;

                ClearUnitState(state);
                SetFeared(false);
                break;
            default:
                return;
        }

        ApplyControlStatesIfNeeded();
    }
}

void Unit::ApplyControlStatesIfNeeded()
{
    // Unit States might have been already cleared but auras still present. I need to check with HasAuraType
    if (HasUnitState(UNIT_STATE_STUNNED) || HasAuraType(SPELL_AURA_MOD_STUN))
        SetStunned(true);

    if (HasUnitState(UNIT_STATE_ROOT) || HasAuraType(SPELL_AURA_MOD_ROOT))
        SetRooted(true);

    if (HasUnitState(UNIT_STATE_CONFUSED) || HasAuraType(SPELL_AURA_MOD_CONFUSE))
        SetConfused(true);

    if (HasUnitState(UNIT_STATE_FLEEING) || HasAuraType(SPELL_AURA_MOD_FEAR))
        SetFeared(true);
}

void Unit::SetStunned(bool apply)
{
    if (apply)
    {
        SetTarget(ObjectGuid::Empty);
        SetFlag(UNIT_FIELD_FLAGS, UNIT_FLAG_STUNNED);

        // MOVEMENTFLAG_ROOT cannot be used in conjunction with MOVEMENTFLAG_MASK_MOVING (tested 3.3.5a)
        // this will freeze clients. That's why we remove MOVEMENTFLAG_MASK_MOVING before
        // setting MOVEMENTFLAG_ROOT
        RemoveUnitMovementFlag(MOVEMENTFLAG_MASK_MOVING);
        AddUnitMovementFlag(MOVEMENTFLAG_ROOT);
        StopMoving();

        if (GetTypeId() == TYPEID_PLAYER)
            SetStandState(UNIT_STAND_STATE_STAND);

        WorldPacket data(SMSG_FORCE_MOVE_ROOT, 8);
        data << GetPackGUID();
        data << uint32(0);
        SendMessageToSet(&data, true);

        CastStop();
    }
    else
    {
        if (IsAlive() && GetVictim())
            SetTarget(EnsureVictim()->GetGUID());

        // don't remove UNIT_FLAG_STUNNED for pet when owner is mounted (disabled pet's interface)
        Unit* owner = GetCharmerOrOwner();
        if (!owner || owner->GetTypeId() != TYPEID_PLAYER || !owner->ToPlayer()->IsMounted())
            RemoveFlag(UNIT_FIELD_FLAGS, UNIT_FLAG_STUNNED);

        if (!HasUnitState(UNIT_STATE_ROOT))         // prevent moving if it also has root effect
        {
            WorldPacket data(SMSG_FORCE_MOVE_UNROOT, 8+4);
            data << GetPackGUID();
            data << uint32(0);
            SendMessageToSet(&data, true);

            RemoveUnitMovementFlag(MOVEMENTFLAG_ROOT);
        }
    }
}

void Unit::SetRooted(bool apply)
{
    if (apply)
    {
        if (m_rootTimes > 0) // blizzard internal check?
            m_rootTimes++;

        // MOVEMENTFLAG_ROOT cannot be used in conjunction with MOVEMENTFLAG_MASK_MOVING (tested 3.3.5a)
        // this will freeze clients. That's why we remove MOVEMENTFLAG_MASK_MOVING before
        // setting MOVEMENTFLAG_ROOT
        RemoveUnitMovementFlag(MOVEMENTFLAG_MASK_MOVING);
        AddUnitMovementFlag(MOVEMENTFLAG_ROOT);
        StopMoving();

        if (GetTypeId() == TYPEID_PLAYER)
        {
            WorldPacket data(SMSG_FORCE_MOVE_ROOT, 10);
            data << GetPackGUID();
            data << m_rootTimes;
            SendMessageToSet(&data, true);
        }
        else
        {
            WorldPacket data(SMSG_SPLINE_MOVE_ROOT, 8);
            data << GetPackGUID();
            SendMessageToSet(&data, true);
        }
    }
    else
    {
        if (!HasUnitState(UNIT_STATE_STUNNED))      // prevent moving if it also has stun effect
        {
            if (GetTypeId() == TYPEID_PLAYER)
            {
                WorldPacket data(SMSG_FORCE_MOVE_UNROOT, 10);
                data << GetPackGUID();
                data << ++m_rootTimes;
                SendMessageToSet(&data, true);
            }
            else
            {
                WorldPacket data(SMSG_SPLINE_MOVE_UNROOT, 8);
                data << GetPackGUID();
                SendMessageToSet(&data, true);
            }

            RemoveUnitMovementFlag(MOVEMENTFLAG_ROOT);
        }
    }
}

void Unit::SetFeared(bool apply)
{
    if (apply)
    {
        SetTarget(ObjectGuid::Empty);

        Unit* caster = nullptr;
        Unit::AuraEffectList const& fearAuras = GetAuraEffectsByType(SPELL_AURA_MOD_FEAR);
        if (!fearAuras.empty())
            caster = ObjectAccessor::GetUnit(*this, fearAuras.front()->GetCasterGUID());
        if (!caster)
            caster = getAttackerForHelper();
        GetMotionMaster()->MoveFleeing(caster, fearAuras.empty() ? sWorld->getIntConfig(CONFIG_CREATURE_FAMILY_FLEE_DELAY) : 0);             // caster == NULL processed in MoveFleeing
    }
    else
    {
        if (IsAlive())
        {
            GetMotionMaster()->Remove(FLEEING_MOTION_TYPE);
            if (GetVictim())
                SetTarget(EnsureVictim()->GetGUID());
        }
    }

    // block / allow control to real player in control (eg charmer)
    if (GetTypeId() == TYPEID_PLAYER)
    {
        if (m_playerMovingMe)
            m_playerMovingMe->SetClientControl(this, !apply);
    }
}

void Unit::SetConfused(bool apply)
{
    if (apply)
    {
        SetTarget(ObjectGuid::Empty);
        GetMotionMaster()->MoveConfused();
    }
    else
    {
        if (IsAlive())
        {
            GetMotionMaster()->Remove(CONFUSED_MOTION_TYPE);
            if (GetVictim())
                SetTarget(EnsureVictim()->GetGUID());
        }
    }

    // block / allow control to real player in control (eg charmer)
    if (GetTypeId() == TYPEID_PLAYER)
    {
        if (m_playerMovingMe)
            m_playerMovingMe->SetClientControl(this, !apply);
    }
}

bool Unit::SetCharmedBy(Unit* charmer, CharmType type, AuraApplication const* aurApp)
{
    if (!charmer)
        return false;

    // dismount players when charmed
    if (GetTypeId() == TYPEID_PLAYER)
        RemoveAurasByType(SPELL_AURA_MOUNTED);

    if (charmer->GetTypeId() == TYPEID_PLAYER)
        charmer->RemoveAurasByType(SPELL_AURA_MOUNTED);

    ASSERT(type != CHARM_TYPE_POSSESS || charmer->GetTypeId() == TYPEID_PLAYER);
    ASSERT((type == CHARM_TYPE_VEHICLE) == IsVehicle());

    TC_LOG_DEBUG("entities.unit", "SetCharmedBy: charmer %u (GUID %u), charmed %u (GUID %u), type %u.", charmer->GetEntry(), charmer->GetGUID().GetCounter(), GetEntry(), GetGUID().GetCounter(), uint32(type));

    if (this == charmer)
    {
        TC_LOG_FATAL("entities.unit", "Unit::SetCharmedBy: Unit %u (GUID %u) is trying to charm itself!", GetEntry(), GetGUID().GetCounter());
        return false;
    }

    //if (HasUnitState(UNIT_STATE_UNATTACKABLE))
    //    return false;

    if (GetTypeId() == TYPEID_PLAYER && ToPlayer()->GetTransport())
    {
        TC_LOG_FATAL("entities.unit", "Unit::SetCharmedBy: Player on transport is trying to charm %u (GUID %u)", GetEntry(), GetGUID().GetCounter());
        return false;
    }

    // Already charmed
    if (GetCharmerGUID())
    {
        TC_LOG_FATAL("entities.unit", "Unit::SetCharmedBy: %u (GUID %u) has already been charmed but %u (GUID %u) is trying to charm it!", GetEntry(), GetGUID().GetCounter(), charmer->GetEntry(), charmer->GetGUID().GetCounter());
        return false;
    }

    CastStop();
    CombatStop(); /// @todo CombatStop(true) may cause crash (interrupt spells)

    Player* playerCharmer = charmer->ToPlayer();

    // Charmer stop charming
    if (playerCharmer)
    {
        playerCharmer->StopCastingCharm();
        playerCharmer->StopCastingBindSight();
    }

    // Charmed stop charming
    if (GetTypeId() == TYPEID_PLAYER)
    {
        ToPlayer()->StopCastingCharm();
        ToPlayer()->StopCastingBindSight();
    }

    // StopCastingCharm may remove a possessed pet?
    if (!IsInWorld())
    {
        TC_LOG_FATAL("entities.unit", "Unit::SetCharmedBy: %u (GUID %u) is not in world but %u (GUID %u) is trying to charm it!", GetEntry(), GetGUID().GetCounter(), charmer->GetEntry(), charmer->GetGUID().GetCounter());
        return false;
    }

    // charm is set by aura, and aura effect remove handler was called during apply handler execution
    // prevent undefined behaviour
    if (aurApp && aurApp->GetRemoveMode())
        return false;

    _oldFactionId = GetFaction();
    SetFaction(charmer->GetFaction());

    // Set charmed
    charmer->SetCharm(this, true);

    if (GetTypeId() == TYPEID_UNIT)
    {
        PauseMovement(0, 0, false);
        GetMotionMaster()->Clear(MOTION_PRIORITY_NORMAL);

        StopMoving();
    }
    else if (Player* player = ToPlayer())
    {
        if (player->isAFK())
            player->ToggleAFK();

        player->SetClientControl(this, false);
    }

    // charm is set by aura, and aura effect remove handler was called during apply handler execution
    // prevent undefined behaviour
    if (aurApp && aurApp->GetRemoveMode())
        return false;

    // Pets already have a properly initialized CharmInfo, don't overwrite it.
    if (type != CHARM_TYPE_VEHICLE && !GetCharmInfo())
    {
        InitCharmInfo();
        if (type == CHARM_TYPE_POSSESS)
            GetCharmInfo()->InitPossessCreateSpells();
        else
            GetCharmInfo()->InitCharmCreateSpells();
    }

    if (playerCharmer)
    {
        switch (type)
        {
            case CHARM_TYPE_VEHICLE:
                SetFlag(UNIT_FIELD_FLAGS, UNIT_FLAG_POSSESSED);
                playerCharmer->SetClientControl(this, true);
                playerCharmer->VehicleSpellInitialize();
                break;
            case CHARM_TYPE_POSSESS:
                SetFlag(UNIT_FIELD_FLAGS, UNIT_FLAG_POSSESSED);
                charmer->SetFlag(UNIT_FIELD_FLAGS, UNIT_FLAG_REMOVE_CLIENT_CONTROL);
                playerCharmer->SetClientControl(this, true);
                playerCharmer->PossessSpellInitialize();
                AddUnitState(UNIT_STATE_POSSESSED);
                break;
            case CHARM_TYPE_CHARM:
                if (GetTypeId() == TYPEID_UNIT && charmer->getClass() == CLASS_WARLOCK)
                {
                    CreatureTemplate const* cinfo = ToCreature()->GetCreatureTemplate();
                    if (cinfo && cinfo->type == CREATURE_TYPE_DEMON)
                    {
                        // to prevent client crash
                        SetByteValue(UNIT_FIELD_BYTES_0, UNIT_BYTES_0_OFFSET_CLASS, (uint8)CLASS_MAGE);

                        // just to enable stat window
                        if (GetCharmInfo())
                            GetCharmInfo()->SetPetNumber(sObjectMgr->GeneratePetNumber(), true);

                        // if charmed two demons the same session, the 2nd gets the 1st one's name
                        SetUInt32Value(UNIT_FIELD_PET_NAME_TIMESTAMP, uint32(GameTime::GetGameTime())); // cast can't be helped
                    }
                }
                playerCharmer->CharmSpellInitialize();
                break;
            default:
            case CHARM_TYPE_CONVERT:
                break;
        }
    }

    AddUnitState(UNIT_STATE_CHARMED);

    if ((GetTypeId() != TYPEID_PLAYER) || (charmer->GetTypeId() != TYPEID_PLAYER))
    {
        // AI will schedule its own change if appropriate
        if (UnitAI* ai = GetAI())
            ai->OnCharmed(false);
        else
            ScheduleAIChange();
    }
    return true;
}

void Unit::RemoveCharmedBy(Unit* charmer)
{
    if (!IsCharmed())
        return;

    if (charmer)
        ASSERT(charmer == GetCharmer());
    else
        charmer = GetCharmer();

    ASSERT(charmer);

    CharmType type;
    if (HasUnitState(UNIT_STATE_POSSESSED))
        type = CHARM_TYPE_POSSESS;
    else if (charmer && charmer->IsOnVehicle(this))
        type = CHARM_TYPE_VEHICLE;
    else
        type = CHARM_TYPE_CHARM;

    CastStop();
    CombatStop(); /// @todo CombatStop(true) may cause crash (interrupt spells)

    if (_oldFactionId)
    {
        SetFaction(_oldFactionId);
        _oldFactionId = 0;
    }
    else
        RestoreFaction();

    ///@todo Handle SLOT_IDLE motion resume
    GetMotionMaster()->InitializeDefault();

    // Vehicle should not attack its passenger after he exists the seat
    if (type != CHARM_TYPE_VEHICLE)
        LastCharmerGUID = charmer->GetGUID();

    ASSERT(type != CHARM_TYPE_POSSESS || charmer->GetTypeId() == TYPEID_PLAYER);
    ASSERT(type != CHARM_TYPE_VEHICLE || (GetTypeId() == TYPEID_UNIT && IsVehicle()));

    charmer->SetCharm(this, false);

    Player* playerCharmer = charmer->ToPlayer();
    if (playerCharmer)
    {
        switch (type)
        {
            case CHARM_TYPE_VEHICLE:
                playerCharmer->SetClientControl(this, false);
                playerCharmer->SetClientControl(charmer, true);
                RemoveFlag(UNIT_FIELD_FLAGS, UNIT_FLAG_POSSESSED);
                break;
            case CHARM_TYPE_POSSESS:
                ClearUnitState(UNIT_STATE_POSSESSED);
                playerCharmer->SetClientControl(this, false);
                playerCharmer->SetClientControl(charmer, true);
                charmer->RemoveFlag(UNIT_FIELD_FLAGS, UNIT_FLAG_REMOVE_CLIENT_CONTROL);
                RemoveFlag(UNIT_FIELD_FLAGS, UNIT_FLAG_POSSESSED);
                break;
            case CHARM_TYPE_CHARM:
                if (GetTypeId() == TYPEID_UNIT && charmer->getClass() == CLASS_WARLOCK)
                {
                    CreatureTemplate const* cinfo = ToCreature()->GetCreatureTemplate();
                    if (cinfo && cinfo->type == CREATURE_TYPE_DEMON)
                    {
                        SetByteValue(UNIT_FIELD_BYTES_0, UNIT_BYTES_0_OFFSET_CLASS, uint8(cinfo->unit_class));
                        if (GetCharmInfo())
                            GetCharmInfo()->SetPetNumber(0, true);
                        else
                            TC_LOG_ERROR("entities.unit", "Aura::HandleModCharm: %s has a charm aura but no charm info!", GetGUID().ToString().c_str());
                    }
                }
                break;
            case CHARM_TYPE_CONVERT:
                break;
        }
    }

    if (Player* player = ToPlayer())
        player->SetClientControl(this, true);

    if (playerCharmer && this != charmer->GetFirstControlled())
        playerCharmer->SendRemoveControlBar();

    // a guardian should always have charminfo
    if (!IsGuardian())
        DeleteCharmInfo();

    // reset confused movement for example
    ApplyControlStatesIfNeeded();

    if (GetTypeId() != TYPEID_PLAYER || charmer->GetTypeId() == TYPEID_UNIT)
    {
        if (UnitAI* charmedAI = GetAI())
            charmedAI->OnCharmed(false); // AI will potentially schedule a charm ai update
        else
            ScheduleAIChange();
    }
}

void Unit::RestoreFaction()
{
    if (GetTypeId() == TYPEID_PLAYER)
        ToPlayer()->setFactionForRace(getRace());
    else
    {
        if (HasUnitTypeMask(UNIT_MASK_MINION))
        {
            if (Unit* owner = GetOwner())
            {
                SetFaction(owner->GetFaction());
                return;
            }
        }

        if (CreatureTemplate const* cinfo = ToCreature()->GetCreatureTemplate())  // normal creature
            SetFaction(cinfo->faction);
    }
}

bool Unit::CreateVehicleKit(uint32 id, uint32 creatureEntry)
{
    VehicleEntry const* vehInfo = sVehicleStore.LookupEntry(id);
    if (!vehInfo)
        return false;

    m_vehicleKit = new Vehicle(this, vehInfo, creatureEntry);
    m_updateFlag |= UPDATEFLAG_VEHICLE;
    m_unitTypeMask |= UNIT_MASK_VEHICLE;
    return true;
}

void Unit::RemoveVehicleKit()
{
    if (!m_vehicleKit)
        return;

    m_vehicleKit->Uninstall();
    delete m_vehicleKit;

    m_vehicleKit = nullptr;

    m_updateFlag &= ~UPDATEFLAG_VEHICLE;
    m_unitTypeMask &= ~UNIT_MASK_VEHICLE;
    RemoveFlag(UNIT_NPC_FLAGS, UNIT_NPC_FLAG_SPELLCLICK | UNIT_NPC_FLAG_PLAYER_VEHICLE);
}

bool Unit::IsOnVehicle(Unit const* vehicle) const
{
    return m_vehicle && m_vehicle == vehicle->GetVehicleKit();
}

Unit* Unit::GetVehicleBase() const
{
    return m_vehicle ? m_vehicle->GetBase() : nullptr;
}

Creature* Unit::GetVehicleCreatureBase() const
{
    if (Unit* veh = GetVehicleBase())
        if (Creature* c = veh->ToCreature())
            return c;

    return nullptr;
}

ObjectGuid Unit::GetTransGUID() const
{
    if (GetVehicle())
        return GetVehicleBase()->GetGUID();
    if (GetTransport())
        return GetTransport()->GetGUID();

    return ObjectGuid::Empty;
}

TransportBase* Unit::GetDirectTransport() const
{
    if (Vehicle* veh = GetVehicle())
        return veh;
    return GetTransport();
}

bool Unit::IsInPartyWith(Unit const* unit) const
{
    if (this == unit)
        return true;

    Unit const* u1 = GetCharmerOrOwnerOrSelf();
    Unit const* u2 = unit->GetCharmerOrOwnerOrSelf();
    if (u1 == u2)
        return true;

    if (u1->GetTypeId() == TYPEID_PLAYER && u2->GetTypeId() == TYPEID_PLAYER)
        return u1->ToPlayer()->IsInSameGroupWith(u2->ToPlayer());
    else if ((u2->GetTypeId() == TYPEID_PLAYER && u1->GetTypeId() == TYPEID_UNIT && u1->ToCreature()->GetCreatureTemplate()->type_flags & CREATURE_TYPE_FLAG_TREAT_AS_RAID_UNIT) ||
        (u1->GetTypeId() == TYPEID_PLAYER && u2->GetTypeId() == TYPEID_UNIT && u2->ToCreature()->GetCreatureTemplate()->type_flags & CREATURE_TYPE_FLAG_TREAT_AS_RAID_UNIT))
        return true;

    return u1->GetTypeId() == TYPEID_UNIT && u2->GetTypeId() == TYPEID_UNIT && u1->GetFaction() == u2->GetFaction();
}

bool Unit::IsInRaidWith(Unit const* unit) const
{
    if (this == unit)
        return true;

    Unit const* u1 = GetCharmerOrOwnerOrSelf();
    Unit const* u2 = unit->GetCharmerOrOwnerOrSelf();
    if (u1 == u2)
        return true;

    if (u1->GetTypeId() == TYPEID_PLAYER && u2->GetTypeId() == TYPEID_PLAYER)
        return u1->ToPlayer()->IsInSameRaidWith(u2->ToPlayer());
    else if ((u2->GetTypeId() == TYPEID_PLAYER && u1->GetTypeId() == TYPEID_UNIT && u1->ToCreature()->GetCreatureTemplate()->type_flags & CREATURE_TYPE_FLAG_TREAT_AS_RAID_UNIT) ||
            (u1->GetTypeId() == TYPEID_PLAYER && u2->GetTypeId() == TYPEID_UNIT && u2->ToCreature()->GetCreatureTemplate()->type_flags & CREATURE_TYPE_FLAG_TREAT_AS_RAID_UNIT))
        return true;

    return u1->GetTypeId() == TYPEID_UNIT && u2->GetTypeId() == TYPEID_UNIT && u1->GetFaction() == u2->GetFaction();
}

void Unit::GetPartyMembers(std::list<Unit*> &TagUnitMap)
{
    Unit* owner = GetCharmerOrOwnerOrSelf();
    Group* group = nullptr;
    if (owner->GetTypeId() == TYPEID_PLAYER)
        group = owner->ToPlayer()->GetGroup();

    if (group)
    {
        uint8 subgroup = owner->ToPlayer()->GetSubGroup();

        for (GroupReference* itr = group->GetFirstMember(); itr != nullptr; itr = itr->next())
        {
            Player* Target = itr->GetSource();

            // IsHostileTo check duel and controlled by enemy
            if (Target && Target->IsInMap(owner) && Target->GetSubGroup() == subgroup && !IsHostileTo(Target))
            {
                if (Target->IsAlive())
                    TagUnitMap.push_back(Target);

                if (Guardian* pet = Target->GetGuardianPet())
                    if (pet->IsAlive())
                        TagUnitMap.push_back(pet);
            }
        }
    }
    else
    {
        if ((owner == this || IsInMap(owner)) && owner->IsAlive())
            TagUnitMap.push_back(owner);
        if (Guardian* pet = owner->GetGuardianPet())
            if ((pet == this || IsInMap(pet)) && pet->IsAlive())
                TagUnitMap.push_back(pet);
    }
}

bool Unit::IsContestedGuard() const
{
    if (FactionTemplateEntry const* entry = GetFactionTemplateEntry())
        return entry->IsContestedGuardFaction();

    return false;
}

void Unit::SetPvP(bool state)
{
    if (state)
        SetByteFlag(UNIT_FIELD_BYTES_2, UNIT_BYTES_2_OFFSET_PVP_FLAG, UNIT_BYTE2_FLAG_PVP);
    else
        RemoveByteFlag(UNIT_FIELD_BYTES_2, UNIT_BYTES_2_OFFSET_PVP_FLAG, UNIT_BYTE2_FLAG_PVP);
}

Aura* Unit::AddAura(uint32 spellId, Unit* target)
{
    if (!target)
        return nullptr;

    SpellInfo const* spellInfo = sSpellMgr->GetSpellInfo(spellId);
    if (!spellInfo)
        return nullptr;

    return AddAura(spellInfo, MAX_EFFECT_MASK, target);
}

Aura* Unit::AddAura(SpellInfo const* spellInfo, uint8 effMask, Unit* target)
{
    if (!spellInfo)
        return nullptr;

    if (!target->IsAlive() && !spellInfo->IsPassive() && !spellInfo->HasAttribute(SPELL_ATTR2_CAN_TARGET_DEAD))
        return nullptr;

    if (target->IsImmunedToSpell(spellInfo, this))
        return nullptr;

    for (uint32 i = 0; i < MAX_SPELL_EFFECTS; ++i)
    {
        if (!(effMask & (1 << i)))
            continue;

        if (target->IsImmunedToSpellEffect(spellInfo, i, this))
            effMask &= ~(1 << i);
    }

    if (!effMask)
        return nullptr;

    AuraCreateInfo createInfo(spellInfo, effMask, target);
    createInfo.SetCaster(this);

    if (Aura* aura = Aura::TryRefreshStackOrCreate(createInfo))
    {
        aura->ApplyForTargets();
        return aura;
    }
    return nullptr;
}

void Unit::SetAuraStack(uint32 spellId, Unit* target, uint32 stack)
{
    Aura* aura = target->GetAura(spellId, GetGUID());
    if (!aura)
        aura = AddAura(spellId, target);
    if (aura && stack)
        aura->SetStackAmount(stack);
}

void Unit::SendPlaySpellVisual(uint32 id)
{
    WorldPacket data(SMSG_PLAY_SPELL_VISUAL, 8 + 4);
    data << uint64(GetGUID());
    data << uint32(id); // SpellVisualKit.dbc index
    SendMessageToSet(&data, true);
}

void Unit::SendPlaySpellImpact(ObjectGuid guid, uint32 id)
{
    WorldPacket data(SMSG_PLAY_SPELL_IMPACT, 8 + 4);
    data << uint64(guid); // target
    data << uint32(id); // SpellVisualKit.dbc index
    SendMessageToSet(&data, false);
}

bool Unit::CanApplyResilience() const
{
    return !IsVehicle() && GetOwnerGUID().IsPlayer();
}

/*static*/ void Unit::ApplyResilience(Unit const* victim, float* crit, int32* damage, bool isCrit, CombatRating type)
{
    // player mounted on multi-passenger mount is also classified as vehicle
    if (victim->IsVehicle() && victim->GetTypeId() != TYPEID_PLAYER)
        return;

    Unit const* target = nullptr;
    if (victim->GetTypeId() == TYPEID_PLAYER)
        target = victim;
    else // victim->GetTypeId() == TYPEID_UNIT
    {
        if (Unit* owner = victim->GetOwner())
            if (owner->GetTypeId() == TYPEID_PLAYER)
                target = owner;
    }

    if (!target)
        return;

    switch (type)
    {
        case CR_CRIT_TAKEN_MELEE:
            // Crit chance reduction works against nonpets
            if (crit)
                *crit -= target->GetMeleeCritChanceReduction();
            if (damage)
            {
                if (isCrit)
                    *damage -= target->GetMeleeCritDamageReduction(*damage);
                *damage -= target->GetMeleeDamageReduction(*damage);
            }
            break;
        case CR_CRIT_TAKEN_RANGED:
            // Crit chance reduction works against nonpets
            if (crit)
                *crit -= target->GetRangedCritChanceReduction();
            if (damage)
            {
                if (isCrit)
                    *damage -= target->GetRangedCritDamageReduction(*damage);
                *damage -= target->GetRangedDamageReduction(*damage);
            }
            break;
        case CR_CRIT_TAKEN_SPELL:
            // Crit chance reduction works against nonpets
            if (crit)
                *crit -= target->GetSpellCritChanceReduction();
            if (damage)
            {
                if (isCrit)
                    *damage -= target->GetSpellCritDamageReduction(*damage);
                *damage -= target->GetSpellDamageReduction(*damage);
            }
            break;
        default:
            break;
    }
}

int32 Unit::CalculateAOEAvoidance(int32 damage, uint32 schoolMask, ObjectGuid const& casterGuid) const
{
    damage = int32(float(damage) * GetTotalAuraMultiplierByMiscMask(SPELL_AURA_MOD_AOE_DAMAGE_AVOIDANCE, schoolMask));
    if (casterGuid.IsAnyTypeCreature())
        damage = int32(float(damage) * GetTotalAuraMultiplierByMiscMask(SPELL_AURA_MOD_CREATURE_AOE_DAMAGE_AVOIDANCE, schoolMask));

    return damage;
}

// Melee based spells can be miss, parry or dodge on this step
// Crit or block - determined on damage calculation phase! (and can be both in some time)
float Unit::MeleeSpellMissChance(Unit const* victim, WeaponAttackType attType, int32 skillDiff, uint32 spellId) const
{
    //calculate miss chance
    float missChance = victim->GetUnitMissChance();

    // melee attacks while dual wielding have +19% chance to miss
    if (!spellId && haveOffhandWeapon())
        missChance += 19.0f;

    // bonus from skills is 0.04%
    //miss_chance -= skillDiff * 0.04f;
    int32 diff = -skillDiff;
    if (victim->GetTypeId() == TYPEID_PLAYER)
        missChance += diff > 0 ? diff * 0.04f : diff * 0.02f;
    else
    {
        missChance += diff > 10 ? 1 + (diff - 10) * 0.4f : diff * 0.1f;
        float levelFactor = victim->getLevelForTarget(this);
        if (levelFactor < 10.f)
            missChance *= (levelFactor / 10.f);
    }

    // Spellmod from SPELLMOD_RESIST_MISS_CHANCE
    float resistMissChance = 100.0f;
    if (spellId)
    {
        if (Player* modOwner = GetSpellModOwner())
            modOwner->ApplySpellMod(spellId, SPELLMOD_RESIST_MISS_CHANCE, resistMissChance);
    }
    missChance -= resistMissChance - 100.0f;

    if (attType == RANGED_ATTACK)
        missChance -= m_modRangedHitChance;
    else
        missChance -= m_modMeleeHitChance;

    // miss chance from auras after calculating skill based miss
    missChance -= GetTotalAuraModifier(SPELL_AURA_MOD_HIT_CHANCE);
    if (attType == RANGED_ATTACK)
        missChance -= victim->GetTotalAuraModifier(SPELL_AURA_MOD_ATTACKER_RANGED_HIT_CHANCE);
    else
        missChance -= victim->GetTotalAuraModifier(SPELL_AURA_MOD_ATTACKER_MELEE_HIT_CHANCE);

    return std::max(missChance, 0.f);
}

void Unit::SetPhaseMask(uint32 newPhaseMask, bool update)
{
    if (newPhaseMask == GetPhaseMask())
        return;

    // Phase player, dont update
    WorldObject::SetPhaseMask(newPhaseMask, false);

    // Phase pets and summons
    if (IsInWorld())
    {
        for (ControlList::const_iterator itr = m_Controlled.begin(); itr != m_Controlled.end(); ++itr)
            if ((*itr)->GetTypeId() == TYPEID_UNIT)
                (*itr)->SetPhaseMask(newPhaseMask, true);

        for (uint8 i = 0; i < MAX_SUMMON_SLOT; ++i)
            if (m_SummonSlot[i])
                if (Creature* summon = GetMap()->GetCreature(m_SummonSlot[i]))
                    summon->SetPhaseMask(newPhaseMask, true);

        RemoveNotOwnSingleTargetAuras(newPhaseMask); // we can lost access to caster or target
    }

    // Update visibility after phasing pets and summons so they wont despawn
    if (update)
        UpdateObjectVisibility();
}

void Unit::UpdateObjectVisibility(bool forced)
{
    if (!forced)
        AddToNotify(NOTIFY_VISIBILITY_CHANGED);
    else
    {
        WorldObject::UpdateObjectVisibility(true);
        // call MoveInLineOfSight for nearby creatures
        Trinity::AIRelocationNotifier notifier(*this);
        Cell::VisitAllObjects(this, notifier, GetVisibilityRange());
    }
}

void Unit::KnockbackFrom(float x, float y, float speedXY, float speedZ)
{
    Player* player = ToPlayer();
    if (!player)
    {
        if (Unit* charmer = GetCharmer())
        {
            player = charmer->ToPlayer();
            if (player && player->m_unitMovedByMe != this)
                player = nullptr;
        }
    }

    if (!player)
    {
        GetMotionMaster()->MoveKnockbackFrom(x, y, speedXY, speedZ);
    }
    else
    {
        float vcos, vsin;
        GetSinCos(x, y, vsin, vcos);

        WorldPacket data(SMSG_MOVE_KNOCK_BACK, (8 + 4 + 4 + 4 + 4 + 4));
        data << GetPackGUID();
        data << uint32(0);                                      // counter
        data << TaggedPosition<Position::XY>(vcos, vsin);
        data << float(speedXY);                                 // Horizontal speed
        data << float(-speedZ);                                 // Z Movement speed (vertical)

        player->SendDirectMessage(&data);

        if (player->HasAuraType(SPELL_AURA_MOD_INCREASE_MOUNTED_FLIGHT_SPEED) || player->HasAuraType(SPELL_AURA_FLY))
            player->SetCanFly(true, true);
    }
}

float Unit::GetCombatRatingReduction(CombatRating cr) const
{
    if (Player const* player = ToPlayer())
        return player->GetRatingBonusValue(cr);
    // Player's pet get resilience from owner
    else if (IsPet() && GetOwner())
        if (Player* owner = GetOwner()->ToPlayer())
            return owner->GetRatingBonusValue(cr);

    return 0.0f;
}

uint32 Unit::GetCombatRatingDamageReduction(CombatRating cr, float rate, float cap, uint32 damage) const
{
    float percent = std::min(GetCombatRatingReduction(cr) * rate, cap);
    return CalculatePct(damage, percent);
}

uint32 Unit::GetModelForForm(ShapeshiftForm form, uint32 spellId) const
{
    // Hardcoded cases
    switch (spellId)
    {
        case 7090: // Bear Form
            return 29414;
        case 35200: // Roc Form
            return 4877;
        default:
            break;
    }

    if (GetTypeId() == TYPEID_PLAYER)
    {
        switch (form)
        {
            case FORM_CAT:
                // Based on Hair color
                if (getRace() == RACE_NIGHTELF)
                {
                    uint8 hairColor = GetByteValue(PLAYER_BYTES, PLAYER_BYTES_OFFSET_HAIR_COLOR_ID);
                    switch (hairColor)
                    {
                        case 7: // Violet
                        case 8:
                            return 29405;
                        case 3: // Light Blue
                            return 29406;
                        case 0: // Green
                        case 1: // Light Green
                        case 2: // Dark Green
                            return 29407;
                        case 4: // White
                            return 29408;
                        default: // original - Dark Blue
                            return 892;
                    }
                }
                // Based on Skin color
                else if (getRace() == RACE_TAUREN)
                {
                    uint8 skinColor = GetByteValue(PLAYER_BYTES, PLAYER_BYTES_OFFSET_SKIN_ID);
                    // Male
                    if (getGender() == GENDER_MALE)
                    {
                        switch (skinColor)
                        {
                            case 12: // White
                            case 13:
                            case 14:
                            case 18: // Completly White
                                return 29409;
                            case 9: // Light Brown
                            case 10:
                            case 11:
                                return 29410;
                            case 6: // Brown
                            case 7:
                            case 8:
                                return 29411;
                            case 0: // Dark
                            case 1:
                            case 2:
                            case 3: // Dark Grey
                            case 4:
                            case 5:
                                return 29412;
                            default: // original - Grey
                                return 8571;
                        }
                    }
                    // Female
                    else switch (skinColor)
                    {
                        case 10: // White
                            return 29409;
                        case 6: // Light Brown
                        case 7:
                            return 29410;
                        case 4: // Brown
                        case 5:
                            return 29411;
                        case 0: // Dark
                        case 1:
                        case 2:
                        case 3:
                            return 29412;
                        default: // original - Grey
                            return 8571;
                    }
                }
                else if (Player::TeamForRace(getRace()) == ALLIANCE)
                    return 892;
                else
                    return 8571;
            case FORM_DIREBEAR:
            case FORM_BEAR:
                // Based on Hair color
                if (getRace() == RACE_NIGHTELF)
                {
                    uint8 hairColor = GetByteValue(PLAYER_BYTES, PLAYER_BYTES_OFFSET_HAIR_COLOR_ID);
                    switch (hairColor)
                    {
                        case 0: // Green
                        case 1: // Light Green
                        case 2: // Dark Green
                            return 29413; // 29415?
                        case 6: // Dark Blue
                            return 29414;
                        case 4: // White
                            return 29416;
                        case 3: // Light Blue
                            return 29417;
                        default: // original - Violet
                            return 2281;
                    }
                }
                // Based on Skin color
                else if (getRace() == RACE_TAUREN)
                {
                    uint8 skinColor = GetByteValue(PLAYER_BYTES, PLAYER_BYTES_OFFSET_SKIN_ID);
                    // Male
                    if (getGender() == GENDER_MALE)
                    {
                        switch (skinColor)
                        {
                            case 0: // Dark (Black)
                            case 1:
                            case 2:
                                return 29418;
                            case 3: // White
                            case 4:
                            case 5:
                            case 12:
                            case 13:
                            case 14:
                                return 29419;
                            case 9: // Light Brown/Grey
                            case 10:
                            case 11:
                            case 15:
                            case 16:
                            case 17:
                                return 29420;
                            case 18: // Completly White
                                return 29421;
                            default: // original - Brown
                                return 2289;
                        }
                    }
                    // Female
                    else switch (skinColor)
                    {
                        case 0: // Dark (Black)
                        case 1:
                            return 29418;
                        case 2: // White
                        case 3:
                            return 29419;
                        case 6: // Light Brown/Grey
                        case 7:
                        case 8:
                        case 9:
                            return 29420;
                        case 10: // Completly White
                            return 29421;
                        default: // original - Brown
                            return 2289;
                    }
                }
                else if (Player::TeamForRace(getRace()) == ALLIANCE)
                    return 2281;
                else
                    return 2289;
            case FORM_FLIGHT:
                if (Player::TeamForRace(getRace()) == ALLIANCE)
                    return 20857;
                return 20872;
            case FORM_FLIGHT_EPIC:
                if (Player::TeamForRace(getRace()) == ALLIANCE)
                    return 21243;
                return 21244;
            default:
                break;
        }
    }

    uint32 modelid = 0;
    SpellShapeshiftEntry const* formEntry = sSpellShapeshiftStore.LookupEntry(form);
    if (formEntry && formEntry->modelID_A)
    {
        // Take the alliance modelid as default
        if (GetTypeId() != TYPEID_PLAYER)
            return formEntry->modelID_A;
        else
        {
            if (Player::TeamForRace(getRace()) == ALLIANCE)
                modelid = formEntry->modelID_A;
            else
                modelid = formEntry->modelID_H;

            // If the player is horde but there are no values for the horde modelid - take the alliance modelid
            if (!modelid && Player::TeamForRace(getRace()) == HORDE)
                modelid = formEntry->modelID_A;
        }
    }

    return modelid;
}

uint32 Unit::GetModelForTotem(PlayerTotemType totemType)
{
    switch (getRace())
    {
        case RACE_ORC:
        {
            switch (totemType)
            {
                case SUMMON_TYPE_TOTEM_FIRE:    // fire
                    return 30758;
                case SUMMON_TYPE_TOTEM_EARTH:   // earth
                    return 30757;
                case SUMMON_TYPE_TOTEM_WATER:   // water
                    return 30759;
                case SUMMON_TYPE_TOTEM_AIR:     // air
                    return 30756;
            }
            break;
        }
        case RACE_DWARF:
        {
            switch (totemType)
            {
                case SUMMON_TYPE_TOTEM_FIRE:    // fire
                    return 30754;
                case SUMMON_TYPE_TOTEM_EARTH:   // earth
                    return 30753;
                case SUMMON_TYPE_TOTEM_WATER:   // water
                    return 30755;
                case SUMMON_TYPE_TOTEM_AIR:     // air
                    return 30736;
            }
            break;
        }
        case RACE_TROLL:
        {
            switch (totemType)
            {
                case SUMMON_TYPE_TOTEM_FIRE:    // fire
                    return 30762;
                case SUMMON_TYPE_TOTEM_EARTH:   // earth
                    return 30761;
                case SUMMON_TYPE_TOTEM_WATER:   // water
                    return 30763;
                case SUMMON_TYPE_TOTEM_AIR:     // air
                    return 30760;
            }
            break;
        }
        case RACE_TAUREN:
        {
            switch (totemType)
            {
                case SUMMON_TYPE_TOTEM_FIRE:    // fire
                    return 4589;
                case SUMMON_TYPE_TOTEM_EARTH:   // earth
                    return 4588;
                case SUMMON_TYPE_TOTEM_WATER:   // water
                    return 4587;
                case SUMMON_TYPE_TOTEM_AIR:     // air
                    return 4590;
            }
            break;
        }
        case RACE_DRAENEI:
        {
            switch (totemType)
            {
                case SUMMON_TYPE_TOTEM_FIRE:    // fire
                    return 19074;
                case SUMMON_TYPE_TOTEM_EARTH:   // earth
                    return 19073;
                case SUMMON_TYPE_TOTEM_WATER:   // water
                    return 19075;
                case SUMMON_TYPE_TOTEM_AIR:     // air
                    return 19071;
            }
            break;
        }
    }
    return 0;
}

void Unit::JumpTo(float speedXY, float speedZ, bool forward)
{
    float angle = forward ? 0 : float(M_PI);
    if (GetTypeId() == TYPEID_UNIT)
        GetMotionMaster()->MoveJumpTo(angle, speedXY, speedZ);
    else
    {
        float vcos = std::cos(angle+GetOrientation());
        float vsin = std::sin(angle+GetOrientation());

        WorldPacket data(SMSG_MOVE_KNOCK_BACK, (8+4+4+4+4+4));
        data << GetPackGUID();
        data << uint32(0);                                      // Sequence
        data << TaggedPosition<Position::XY>(vcos, vsin);
        data << float(speedXY);                                 // Horizontal speed
        data << float(-speedZ);                                 // Z Movement speed (vertical)

        ToPlayer()->SendDirectMessage(&data);
    }
}

void Unit::JumpTo(WorldObject* obj, float speedZ, bool withOrientation)
{
    float x, y, z;
    obj->GetContactPoint(this, x, y, z);
    float speedXY = GetExactDist2d(x, y) * 10.0f / speedZ;
    GetMotionMaster()->MoveJump(x, y, z, GetAbsoluteAngle(obj), speedXY, speedZ, EVENT_JUMP, withOrientation);
}

void Unit::HandleSpellClick(Unit* clicker, int8 seatId /*= -1*/)
{
    bool spellClickHandled = false;
    uint32 spellClickEntry = GetVehicleKit() ? GetVehicleKit()->GetCreatureEntry() : GetEntry();
    TriggerCastFlags const flags = GetVehicleKit() ? TRIGGERED_IGNORE_CASTER_MOUNTED_OR_ON_VEHICLE : TRIGGERED_NONE;

    auto clickBounds = sObjectMgr->GetSpellClickInfoMapBounds(spellClickEntry);
    for (auto const& clickPair : clickBounds)
    {
        //! First check simple relations from clicker to clickee
        if (!clickPair.second.IsFitToRequirements(clicker, this))
            continue;

        //! Check database conditions
        if (!sConditionMgr->IsObjectMeetingSpellClickConditions(spellClickEntry, clickPair.second.spellId, clicker, this))
            continue;

        Unit* caster = (clickPair.second.castFlags & NPC_CLICK_CAST_CASTER_CLICKER) ? clicker : this;
        Unit* target = (clickPair.second.castFlags & NPC_CLICK_CAST_TARGET_CLICKER) ? clicker : this;
        ObjectGuid origCasterGUID = (clickPair.second.castFlags & NPC_CLICK_CAST_ORIG_CASTER_OWNER) ? GetOwnerGUID() : clicker->GetGUID();

        SpellInfo const* spellEntry = sSpellMgr->GetSpellInfo(clickPair.second.spellId);
        // if (!spellEntry) should be checked at npc_spellclick load

        if (seatId > -1)
        {
            uint8 i = 0;
            bool valid = false;
            while (i < MAX_SPELL_EFFECTS && !valid)
            {
                if (spellEntry->Effects[i].ApplyAuraName == SPELL_AURA_CONTROL_VEHICLE)
                {
                    valid = true;
                    break;
                }
                ++i;
            }

            if (!valid)
            {
                TC_LOG_ERROR("sql.sql", "Spell %u specified in npc_spellclick_spells is not a valid vehicle enter aura!", clickPair.second.spellId);
                continue;
            }

            if (IsInMap(caster))
            {
                CastSpellExtraArgs args(flags);
                args.OriginalCaster = origCasterGUID;
                args.AddSpellMod(SpellValueMod(SPELLVALUE_BASE_POINT0 + i), seatId + 1);
                caster->CastSpell(target, clickPair.second.spellId, args);
            }
            else    // This can happen during Player::_LoadAuras
            {
                int32 bp[MAX_SPELL_EFFECTS] = { };
                for (uint32 j = 0; j < MAX_SPELL_EFFECTS; ++j)
                    bp[j] = spellEntry->Effects[j].BasePoints;

                bp[i] = seatId;

                AuraCreateInfo createInfo(spellEntry, MAX_EFFECT_MASK, this);
                createInfo
                    .SetCaster(clicker)
                    .SetBaseAmount(bp)
                    .SetCasterGUID(origCasterGUID);

                Aura::TryRefreshStackOrCreate(createInfo);
            }
        }
        else
        {
            if (IsInMap(caster))
                caster->CastSpell(target, spellEntry->Id, CastSpellExtraArgs().SetOriginalCaster(origCasterGUID));
            else
            {
                AuraCreateInfo createInfo(spellEntry, MAX_EFFECT_MASK, this);
                createInfo
                    .SetCaster(clicker)
                    .SetCasterGUID(origCasterGUID);

                Aura::TryRefreshStackOrCreate(createInfo);
            }
        }

        spellClickHandled = true;
    }

    Creature* creature = ToCreature();
    if (creature && creature->IsAIEnabled())
        creature->AI()->OnSpellClick(clicker, spellClickHandled);
}

void Unit::EnterVehicle(Unit* base, int8 seatId /*= -1*/)
{
    CastSpellExtraArgs args(TRIGGERED_IGNORE_CASTER_MOUNTED_OR_ON_VEHICLE);
    args.AddSpellBP0(seatId + 1);
    CastSpell(base, VEHICLE_SPELL_RIDE_HARDCODED, args);
}

void Unit::_EnterVehicle(Vehicle* vehicle, int8 seatId, AuraApplication const* aurApp)
{
    // Must be called only from aura handler
    ASSERT(aurApp);

    if (!IsAlive() || GetVehicleKit() == vehicle || vehicle->GetBase()->IsOnVehicle(this))
        return;

    if (m_vehicle)
    {
        if (m_vehicle != vehicle)
        {
            TC_LOG_DEBUG("entities.vehicle", "EnterVehicle: %u exit %u and enter %u.", GetEntry(), m_vehicle->GetBase()->GetEntry(), vehicle->GetBase()->GetEntry());
            ExitVehicle();
        }
        else if (seatId >= 0 && seatId == GetTransSeat())
            return;
    }

    if (aurApp->GetRemoveMode())
        return;

    if (Player* player = ToPlayer())
    {
        if (vehicle->GetBase()->GetTypeId() == TYPEID_PLAYER && player->IsInCombat())
        {
            vehicle->GetBase()->RemoveAura(const_cast<AuraApplication*>(aurApp));
            return;
        }
    }

    // If vehicle flag for fixed position set (cannons), or if the following hardcoded units, then set state rooted
    //  30236 | Argent Cannon
    //  39759 | Tankbuster Cannon
    if ((vehicle->GetVehicleInfo()->m_flags & VEHICLE_FLAG_FIXED_POSITION) || vehicle->GetBase()->GetEntry() == 30236 || vehicle->GetBase()->GetEntry() == 39759)
        SetControlled(true, UNIT_STATE_ROOT);

    ASSERT(!m_vehicle);
    (void)vehicle->AddPassenger(this, seatId);
}

void Unit::ChangeSeat(int8 seatId, bool next)
{
    if (!m_vehicle)
        return;

    // Don't change if current and new seat are identical
    if (seatId == GetTransSeat())
        return;

    SeatMap::const_iterator seat = (seatId < 0 ? m_vehicle->GetNextEmptySeat(GetTransSeat(), next) : m_vehicle->Seats.find(seatId));
    // The second part of the check will only return true if seatId >= 0. @Vehicle::GetNextEmptySeat makes sure of that.
    if (seat == m_vehicle->Seats.end() || !seat->second.IsEmpty())
        return;

    AuraEffect* rideVehicleEffect = nullptr;
    AuraEffectList const& vehicleAuras = m_vehicle->GetBase()->GetAuraEffectsByType(SPELL_AURA_CONTROL_VEHICLE);
    for (AuraEffectList::const_iterator itr = vehicleAuras.begin(); itr != vehicleAuras.end(); ++itr)
    {
        if ((*itr)->GetCasterGUID() != GetGUID())
            continue;

        // Make sure there is only one ride vehicle aura on target cast by the unit changing seat
        ASSERT(!rideVehicleEffect);
        rideVehicleEffect = *itr;
    }

    // Unit riding a vehicle must always have control vehicle aura on target
    ASSERT(rideVehicleEffect);

    rideVehicleEffect->ChangeAmount(seat->first + 1);
}

void Unit::ExitVehicle(Position const* /*exitPosition*/)
{
    //! This function can be called at upper level code to initialize an exit from the passenger's side.
    if (!m_vehicle)
        return;

    GetVehicleBase()->RemoveAurasByType(SPELL_AURA_CONTROL_VEHICLE, GetGUID());
    //! The following call would not even be executed successfully as the
    //! SPELL_AURA_CONTROL_VEHICLE unapply handler already calls _ExitVehicle without
    //! specifying an exitposition. The subsequent call below would return on if (!m_vehicle).
    /*_ExitVehicle(exitPosition);*/
    //! To do:
    //! We need to allow SPELL_AURA_CONTROL_VEHICLE unapply handlers in spellscripts
    //! to specify exit coordinates and either store those per passenger, or we need to
    //! init spline movement based on those coordinates in unapply handlers, and
    //! relocate exiting passengers based on Unit::moveSpline data. Either way,
    //! Coming Soon(TM)
}

void Unit::_ExitVehicle(Position const* exitPosition)
{
    /// It's possible m_vehicle is NULL, when this function is called indirectly from @VehicleJoinEvent::Abort.
    /// In that case it was not possible to add the passenger to the vehicle. The vehicle aura has already been removed
    /// from the target in the aforementioned function and we don't need to do anything else at this point.
    if (!m_vehicle)
        return;

    // This should be done before dismiss, because there may be some aura removal
    Vehicle* vehicle = m_vehicle->RemovePassenger(this);

    Player* player = ToPlayer();

    // If the player is on mounted duel and exits the mount, he should immediatly lose the duel
    if (player && player->duel && player->duel->isMounted)
        player->DuelComplete(DUEL_FLED);

    SetControlled(false, UNIT_STATE_ROOT);      // SMSG_MOVE_FORCE_UNROOT, ~MOVEMENTFLAG_ROOT

    Position pos;
    if (!exitPosition)                          // Exit position not specified
        pos = vehicle->GetBase()->GetPosition();  // This should use passenger's current position, leaving it as it is now
                                                // because we calculate positions incorrect (sometimes under map)
    else
        pos = *exitPosition;

    AddUnitState(UNIT_STATE_MOVE);

    if (player)
        player->SetFallInformation(0, GetPositionZ());
    else if (HasUnitMovementFlag(MOVEMENTFLAG_ROOT))
    {
        WorldPacket data(SMSG_SPLINE_MOVE_UNROOT, 8);
        data << GetPackGUID();
        SendMessageToSet(&data, false);
    }

    float height = pos.GetPositionZ() + vehicle->GetBase()->GetCollisionHeight();

    Movement::MoveSplineInit init(this);

    // Creatures without inhabit type air should begin falling after exiting the vehicle
    if (GetTypeId() == TYPEID_UNIT && !CanFly() && height > GetMap()->GetWaterOrGroundLevel(GetPhaseMask(), pos.GetPositionX(), pos.GetPositionY(), pos.GetPositionZ() + vehicle->GetBase()->GetCollisionHeight(), &height))
        init.SetFall();

    init.MoveTo(pos.GetPositionX(), pos.GetPositionY(), height, false);
    init.SetFacing(GetOrientation());
    init.SetTransportExit();
    GetMotionMaster()->LaunchMoveSpline(std::move(init), EVENT_VEHICLE_EXIT, MOTION_PRIORITY_HIGHEST);

    if (player)
        player->ResummonPetTemporaryUnSummonedIfAny();

    if (vehicle->GetBase()->HasUnitTypeMask(UNIT_MASK_MINION) && vehicle->GetBase()->GetTypeId() == TYPEID_UNIT)
        if (((Minion*)vehicle->GetBase())->GetOwner() == this)
            vehicle->GetBase()->ToCreature()->DespawnOrUnsummon(1);

    if (HasUnitTypeMask(UNIT_MASK_ACCESSORY))
    {
        // Vehicle just died, we die too
        if (vehicle->GetBase()->getDeathState() == JUST_DIED)
            setDeathState(JUST_DIED);
        // If for other reason we as minion are exiting the vehicle (ejected, master dismounted) - unsummon
        else
            ToTempSummon()->UnSummon(2000); // Approximation
    }
}

void Unit::BuildMovementPacket(ByteBuffer *data) const
{
    Unit::BuildMovementPacket(*this, m_movementInfo.transport.pos, m_movementInfo, data);
}

void Unit::BuildMovementPacket(Position const& pos, Position const& transportPos, MovementInfo const& movementInfo, ByteBuffer* data)
{
    *data << uint32(movementInfo.GetMovementFlags());
    *data << uint16(movementInfo.GetExtraMovementFlags());
    *data << uint32(GameTime::GetGameTimeMS());         // time / counter
    *data << TaggedPosition<Position::XYZO>(pos);

    // 0x00000200
    if (movementInfo.HasMovementFlag(MOVEMENTFLAG_ONTRANSPORT))
    {
        *data << movementInfo.transport.guid.WriteAsPacked();
        *data << TaggedPosition<Position::XYZO>(transportPos);
        *data << uint32(movementInfo.transport.time);
        *data << int8(movementInfo.transport.seat);

        if (movementInfo.HasExtraMovementFlag(MOVEMENTFLAG2_INTERPOLATED_MOVEMENT))
            *data << uint32(movementInfo.transport.time2);
    }

    // 0x02200000
    if ((movementInfo.HasMovementFlag(MOVEMENTFLAG_SWIMMING | MOVEMENTFLAG_FLYING)) || (movementInfo.HasExtraMovementFlag(MOVEMENTFLAG2_ALWAYS_ALLOW_PITCHING)))
        *data << float(movementInfo.pitch);

    *data << uint32(movementInfo.fallTime);

    // 0x00001000
    if (movementInfo.HasMovementFlag(MOVEMENTFLAG_FALLING))
    {
        *data << float(movementInfo.jump.zspeed);
        *data << float(movementInfo.jump.sinAngle);
        *data << float(movementInfo.jump.cosAngle);
        *data << float(movementInfo.jump.xyspeed);
    }

    // 0x04000000
    if (movementInfo.HasMovementFlag(MOVEMENTFLAG_SPLINE_ELEVATION))
        *data << float(movementInfo.splineElevation);
}

bool Unit::IsFalling() const
{
    return m_movementInfo.HasMovementFlag(MOVEMENTFLAG_FALLING | MOVEMENTFLAG_FALLING_FAR) || movespline->isFalling();
}

bool Unit::CanSwim() const
{
    // Mirror client behavior, if this method returns false then client will not use swimming animation and for players will apply gravity as if there was no water
    if (HasFlag(UNIT_FIELD_FLAGS, UNIT_FLAG_CANNOT_SWIM))
        return false;
    if (HasFlag(UNIT_FIELD_FLAGS, UNIT_FLAG_PLAYER_CONTROLLED)) // is player
        return true;
    if (HasFlag(UNIT_FIELD_FLAGS_2, 0x1000000))
        return false;
    if (IsPet() && HasFlag(UNIT_FIELD_FLAGS, UNIT_FLAG_PET_IN_COMBAT))
        return true;
    return HasFlag(UNIT_FIELD_FLAGS, UNIT_FLAG_RENAME | UNIT_FLAG_UNK_15);
}

void Unit::NearTeleportTo(Position const& pos, bool casting /*= false*/)
{
    DisableSpline();
    if (GetTypeId() == TYPEID_PLAYER)
    {
        WorldLocation target(GetMapId(), pos);
        ToPlayer()->TeleportTo(target, TELE_TO_NOT_LEAVE_TRANSPORT | TELE_TO_NOT_LEAVE_COMBAT | TELE_TO_NOT_UNSUMMON_PET | (casting ? TELE_TO_SPELL : 0));
    }
    else
    {
        SendTeleportPacket(pos);
        UpdatePosition(pos, true);
        UpdateObjectVisibility();
    }
}

void Unit::SendTeleportPacket(Position const& pos, bool teleportingTransport /*= false*/)
{
    // MSG_MOVE_TELEPORT is sent to nearby players to signal the teleport
    // MSG_MOVE_TELEPORT_ACK is sent to self in order to trigger ACK and update the position server side

    MovementInfo teleportMovementInfo = m_movementInfo;
    teleportMovementInfo.pos.Relocate(pos);
    Position transportPos = m_movementInfo.transport.pos;
    if (TransportBase* transportBase = GetDirectTransport())
    {
        // if its the transport that is teleported then we have old transport position here and cannot use it to calculate offsets
        // assume that both transport teleport and teleport within transport cannot happen at the same time
        if (!teleportingTransport)
        {
            float x, y, z, o;
            pos.GetPosition(x, y, z, o);
            transportBase->CalculatePassengerOffset(x, y, z, &o);
            transportPos.Relocate(x, y, z, o);
        }
    }

    WorldPacket moveUpdateTeleport(MSG_MOVE_TELEPORT, 38);
    moveUpdateTeleport << GetPackGUID();
    Unit* broadcastSource = this;

    if (Player* playerMover = GetPlayerBeingMoved())
    {
        WorldPacket moveTeleport(MSG_MOVE_TELEPORT_ACK, 41);
        moveTeleport << GetPackGUID();
        moveTeleport << uint32(0);                                     // this value increments every time
        Unit::BuildMovementPacket(pos, transportPos, teleportMovementInfo, &moveTeleport);
        playerMover->SendDirectMessage(&moveTeleport);

        broadcastSource = playerMover;
    }

    Unit::BuildMovementPacket(pos, transportPos, teleportMovementInfo, &moveUpdateTeleport);

    // Broadcast the packet to everyone except self.
    broadcastSource->SendMessageToSet(&moveUpdateTeleport, false);
}

bool Unit::UpdatePosition(float x, float y, float z, float orientation, bool teleport)
{
    // prevent crash when a bad coord is sent by the client
    if (!Trinity::IsValidMapCoord(x, y, z, orientation))
    {
        TC_LOG_DEBUG("entities.unit", "Unit::UpdatePosition(%f, %f, %f) .. bad coordinates!", x, y, z);
        return false;
    }

    // Check if angular distance changed
    bool const turn = G3D::fuzzyGt(M_PI - fabs(fabs(GetOrientation() - orientation) - M_PI), 0.0f);

    // G3D::fuzzyEq won't help here, in some cases magnitudes differ by a little more than G3D::eps, but should be considered equal
    bool const relocated = (teleport ||
        std::fabs(GetPositionX() - x) > 0.001f ||
        std::fabs(GetPositionY() - y) > 0.001f ||
        std::fabs(GetPositionZ() - z) > 0.001f);

    // TODO: Check if orientation transport offset changed instead of only global orientation
    if (turn)
        RemoveAurasWithInterruptFlags(AURA_INTERRUPT_FLAG_TURNING);

    if (relocated)
    {
        if (!GetVehicle())
            RemoveAurasWithInterruptFlags(AURA_INTERRUPT_FLAG_MOVE);

        // move and update visible state if need
        if (GetTypeId() == TYPEID_PLAYER)
            GetMap()->PlayerRelocation(ToPlayer(), x, y, z, orientation);
        else
            GetMap()->CreatureRelocation(ToCreature(), x, y, z, orientation);
    }
    else if (turn)
        UpdateOrientation(orientation);

    UpdatePositionData();

    return (relocated || turn);
}

bool Unit::UpdatePosition(Position const& pos, bool teleport)
{
    return UpdatePosition(pos.GetPositionX(), pos.GetPositionY(), pos.GetPositionZ(), pos.GetOrientation(), teleport);
}

//! Only server-side orientation update, does not broadcast to client
void Unit::UpdateOrientation(float orientation)
{
    SetOrientation(orientation);
    if (IsVehicle())
        GetVehicleKit()->RelocatePassengers();
}

//! Only server-side height update, does not broadcast to client
void Unit::UpdateHeight(float newZ)
{
    Relocate(GetPositionX(), GetPositionY(), newZ);
    if (IsVehicle())
        GetVehicleKit()->RelocatePassengers();
}

void Unit::RewardRage(uint32 damage, uint32 weaponSpeedHitFactor, bool attacker)
{
    float addRage;

    float rageconversion = ((0.0091107836f * getLevel() * getLevel()) + 3.225598133f * getLevel()) + 4.2652911f;

    // Unknown if correct, but lineary adjust rage conversion above level 70
    if (getLevel() > 70)
        rageconversion += 13.27f * (getLevel() - 70);

    if (attacker)
    {
        addRage = (damage / rageconversion * 7.5f + weaponSpeedHitFactor) / 2;

        // talent who gave more rage on attack
        AddPct(addRage, GetTotalAuraModifier(SPELL_AURA_MOD_RAGE_FROM_DAMAGE_DEALT));
    }
    else
    {
        addRage = damage / rageconversion * 2.5f;

        // Berserker Rage effect
        if (HasAura(18499))
            addRage *= 2.0f;
    }

    addRage *= sWorld->getRate(RATE_POWER_RAGE_INCOME);

    ModifyPower(POWER_RAGE, uint32(addRage * 10));
}

void Unit::StopAttackFaction(uint32 faction_id)
{
    if (Unit* victim = GetVictim())
    {
        if (victim->GetFactionTemplateEntry()->faction == faction_id)
        {
            AttackStop();
            if (IsNonMeleeSpellCast(false))
                InterruptNonMeleeSpells(false);

            // melee and ranged forced attack cancel
            if (GetTypeId() == TYPEID_PLAYER)
                ToPlayer()->SendAttackSwingCancelAttack();
        }
    }

    AttackerSet const& attackers = getAttackers();
    for (AttackerSet::const_iterator itr = attackers.begin(); itr != attackers.end();)
    {
        if ((*itr)->GetFactionTemplateEntry()->faction == faction_id)
        {
            (*itr)->AttackStop();
            itr = attackers.begin();
        }
        else
            ++itr;
    }

    std::vector<CombatReference*> refsToEnd;
    for (auto const& pair : m_combatManager.GetPvECombatRefs())
        if (pair.second->GetOther(this)->GetFactionTemplateEntry()->faction == faction_id)
            refsToEnd.push_back(pair.second);
    for (CombatReference* ref : refsToEnd)
        ref->EndCombat();

    for (Unit* minion : m_Controlled)
        minion->StopAttackFaction(faction_id);
}

void Unit::OutDebugInfo() const
{
    TC_LOG_ERROR("entities.unit", "Unit::OutDebugInfo");
    TC_LOG_DEBUG("entities.unit", "%s name %s", GetGUID().ToString().c_str(), GetName().c_str());
    TC_LOG_DEBUG("entities.unit", "Owner %s, Minion %s, Charmer %s, Charmed %s", GetOwnerGUID().ToString().c_str(), GetMinionGUID().ToString().c_str(), GetCharmerGUID().ToString().c_str(), GetCharmedGUID().ToString().c_str());
    TC_LOG_DEBUG("entities.unit", "In world %u, unit type mask %u", (uint32)(IsInWorld() ? 1 : 0), m_unitTypeMask);
    if (IsInWorld())
        TC_LOG_DEBUG("entities.unit", "Mapid %u", GetMapId());

    std::ostringstream o;
    o << "Summon Slot: ";
    for (uint32 i = 0; i < MAX_SUMMON_SLOT; ++i)
        o << m_SummonSlot[i].ToString() << ", ";

    TC_LOG_DEBUG("entities.unit", "%s", o.str().c_str());
    o.str("");

    o << "Controlled List: ";
    for (ControlList::const_iterator itr = m_Controlled.begin(); itr != m_Controlled.end(); ++itr)
        o << (*itr)->GetGUID().ToString() << ", ";
    TC_LOG_DEBUG("entities.unit", "%s", o.str().c_str());
    o.str("");

    o << "Aura List: ";
    for (AuraApplicationMap::const_iterator itr = m_appliedAuras.begin(); itr != m_appliedAuras.end(); ++itr)
        o << itr->first << ", ";
    TC_LOG_DEBUG("entities.unit", "%s", o.str().c_str());
    o.str("");

    if (IsVehicle())
    {
        o << "Passenger List: ";
        for (SeatMap::iterator itr = GetVehicleKit()->Seats.begin(); itr != GetVehicleKit()->Seats.end(); ++itr)
            if (Unit* passenger = ObjectAccessor::GetUnit(*GetVehicleBase(), itr->second.Passenger.Guid))
                o << passenger->GetGUID().ToString() << ", ";
        TC_LOG_DEBUG("entities.unit", "%s", o.str().c_str());
    }

    if (GetVehicle())
        TC_LOG_DEBUG("entities.unit", "On vehicle %u.", GetVehicleBase()->GetEntry());
}

void Unit::SendClearTarget()
{
    WorldPacket data(SMSG_BREAK_TARGET, GetPackGUID().size());
    data << GetPackGUID();
    SendMessageToSet(&data, false);
}

uint32 Unit::GetResistance(SpellSchoolMask mask) const
{
    int32 resist = -1;
    for (int32 i = SPELL_SCHOOL_NORMAL; i < MAX_SPELL_SCHOOL; ++i)
        if (mask & (1 << i) && (resist < 0 || resist > int32(GetResistance(SpellSchools(i)))))
            resist = int32(GetResistance(SpellSchools(i)));

    // resist value will never be negative here
    return uint32(resist);
}

void CharmInfo::SetIsCommandAttack(bool val)
{
    _isCommandAttack = val;
}

bool CharmInfo::IsCommandAttack()
{
    return _isCommandAttack;
}

void CharmInfo::SetIsCommandFollow(bool val)
{
    _isCommandFollow = val;
}

bool CharmInfo::IsCommandFollow()
{
    return _isCommandFollow;
}

void CharmInfo::SaveStayPosition()
{
    //! At this point a new spline destination is enabled because of Unit::StopMoving()
    G3D::Vector3 stayPos = _unit->movespline->FinalDestination();

    if (_unit->movespline->onTransport)
        if (TransportBase* transport = _unit->GetDirectTransport())
            transport->CalculatePassengerPosition(stayPos.x, stayPos.y, stayPos.z);

    _stayX = stayPos.x;
    _stayY = stayPos.y;
    _stayZ = stayPos.z;
}

void CharmInfo::GetStayPosition(float &x, float &y, float &z)
{
    x = _stayX;
    y = _stayY;
    z = _stayZ;
}

void CharmInfo::SetIsAtStay(bool val)
{
    _isAtStay = val;
}

bool CharmInfo::IsAtStay()
{
    return _isAtStay;
}

void CharmInfo::SetIsFollowing(bool val)
{
    _isFollowing = val;
}

bool CharmInfo::IsFollowing()
{
    return _isFollowing;
}

void CharmInfo::SetIsReturning(bool val)
{
    _isReturning = val;
}

bool CharmInfo::IsReturning()
{
    return _isReturning;
}

void Unit::SetInFront(WorldObject const* target)
{
    if (!HasUnitState(UNIT_STATE_CANNOT_TURN))
        SetOrientation(GetAbsoluteAngle(target));
}

void Unit::SetFacingTo(float ori, bool force)
{
    // do not face when already moving
    if (!force && (!IsStopped() || !movespline->Finalized()))
        return;

    Movement::MoveSplineInit init(this);
    init.MoveTo(GetPositionX(), GetPositionY(), GetPositionZ(), false);
    if (HasUnitMovementFlag(MOVEMENTFLAG_ONTRANSPORT) && GetTransGUID())
        init.DisableTransportPathTransformations(); // It makes no sense to target global orientation
    init.SetFacing(ori);

    //GetMotionMaster()->LaunchMoveSpline(std::move(init), EVENT_FACE, MOTION_PRIORITY_HIGHEST);
    init.Launch();
}

void Unit::SetFacingToObject(WorldObject const* object, bool force)
{
    // do not face when already moving
    if (!force && (!IsStopped() || !movespline->Finalized()))
        return;

    /// @todo figure out under what conditions creature will move towards object instead of facing it where it currently is.
    Movement::MoveSplineInit init(this);
    init.MoveTo(GetPositionX(), GetPositionY(), GetPositionZ(), false);
    init.SetFacing(GetAbsoluteAngle(object));   // when on transport, GetAbsoluteAngle will still return global coordinates (and angle) that needs transforming

    //GetMotionMaster()->LaunchMoveSpline(std::move(init), EVENT_FACE, MOTION_PRIORITY_HIGHEST);
    init.Launch();
}

bool Unit::SetWalk(bool enable)
{
    if (enable == IsWalking())
        return false;

    if (enable)
        AddUnitMovementFlag(MOVEMENTFLAG_WALKING);
    else
        RemoveUnitMovementFlag(MOVEMENTFLAG_WALKING);
    return true;
}

bool Unit::SetDisableGravity(bool disable, bool /*packetOnly = false*/)
{
    if (disable == IsLevitating())
        return false;

    if (disable)
    {
        AddUnitMovementFlag(MOVEMENTFLAG_DISABLE_GRAVITY);
        RemoveUnitMovementFlag(MOVEMENTFLAG_FALLING);
    }
    else
        RemoveUnitMovementFlag(MOVEMENTFLAG_DISABLE_GRAVITY);
    return true;
}

bool Unit::SetSwim(bool enable)
{
    if (enable == HasUnitMovementFlag(MOVEMENTFLAG_SWIMMING))
        return false;

    if (enable)
        AddUnitMovementFlag(MOVEMENTFLAG_SWIMMING);
    else
        RemoveUnitMovementFlag(MOVEMENTFLAG_SWIMMING);
    return true;
}

bool Unit::SetCanFly(bool enable, bool /*packetOnly = false */)
{
    if (enable == HasUnitMovementFlag(MOVEMENTFLAG_CAN_FLY))
        return false;

    if (enable)
    {
        AddUnitMovementFlag(MOVEMENTFLAG_CAN_FLY);
        RemoveUnitMovementFlag(MOVEMENTFLAG_FALLING);
    }
    else
        RemoveUnitMovementFlag(MOVEMENTFLAG_CAN_FLY | MOVEMENTFLAG_MASK_MOVING_FLY);
    return true;
}

bool Unit::SetWaterWalking(bool enable, bool /*packetOnly = false */)
{
    if (enable == HasUnitMovementFlag(MOVEMENTFLAG_WATERWALKING))
        return false;

    if (enable)
        AddUnitMovementFlag(MOVEMENTFLAG_WATERWALKING);
    else
        RemoveUnitMovementFlag(MOVEMENTFLAG_WATERWALKING);
    return true;
}

bool Unit::SetFeatherFall(bool enable, bool /*packetOnly = false */)
{
    if (enable == HasUnitMovementFlag(MOVEMENTFLAG_FALLING_SLOW))
        return false;

    if (enable)
        AddUnitMovementFlag(MOVEMENTFLAG_FALLING_SLOW);
    else
        RemoveUnitMovementFlag(MOVEMENTFLAG_FALLING_SLOW);
    return true;
}

bool Unit::SetHover(bool enable, bool /*packetOnly = false*/)
{
    if (enable == HasUnitMovementFlag(MOVEMENTFLAG_HOVER))
        return false;

    float hoverHeight = GetFloatValue(UNIT_FIELD_HOVERHEIGHT);

    if (enable)
    {
        //! No need to check height on ascent
        AddUnitMovementFlag(MOVEMENTFLAG_HOVER);
        if (hoverHeight)
            UpdateHeight(GetPositionZ() + hoverHeight);
    }
    else
    {
        RemoveUnitMovementFlag(MOVEMENTFLAG_HOVER);
        //! Dying creatures will MoveFall from setDeathState
        if (hoverHeight && (!isDying() || GetTypeId() != TYPEID_UNIT))
        {
            float newZ = GetPositionZ() - hoverHeight;
            UpdateAllowedPositionZ(GetPositionX(), GetPositionY(), newZ);
            UpdateHeight(newZ);
        }
    }
    return true;
}

void Unit::BuildValuesUpdate(uint8 updateType, ByteBuffer* data, Player* target) const
{
    if (!target)
        return;

    ByteBuffer fieldBuffer;

    UpdateMask updateMask;
    updateMask.SetCount(m_valuesCount);

    uint32* flags = UnitUpdateFieldFlags;
    uint32 visibleFlag = UF_FLAG_PUBLIC;

    if (target == this)
        visibleFlag |= UF_FLAG_PRIVATE;

    Player* plr = GetCharmerOrOwnerPlayerOrPlayerItself();
    if (GetOwnerGUID() == target->GetGUID())
        visibleFlag |= UF_FLAG_OWNER;

    if (HasFlag(UNIT_DYNAMIC_FLAGS, UNIT_DYNFLAG_SPECIALINFO))
        if (HasAuraTypeWithCaster(SPELL_AURA_EMPATHY, target->GetGUID()))
            visibleFlag |= UF_FLAG_SPECIAL_INFO;

    if (plr && plr->IsInSameRaidWith(target))
        visibleFlag |= UF_FLAG_PARTY_MEMBER;

    Creature const* creature = ToCreature();
    for (uint16 index = 0; index < m_valuesCount; ++index)
    {
        if (_fieldNotifyFlags & flags[index] ||
            ((flags[index] & visibleFlag) & UF_FLAG_SPECIAL_INFO) ||
            ((updateType == UPDATETYPE_VALUES ? _changesMask.GetBit(index) : m_uint32Values[index]) && (flags[index] & visibleFlag)) ||
            (index == UNIT_FIELD_AURASTATE && HasFlag(UNIT_FIELD_AURASTATE, PER_CASTER_AURA_STATE_MASK)))
        {
            updateMask.SetBit(index);

            if (index == UNIT_NPC_FLAGS)
            {
                uint32 appendValue = m_uint32Values[UNIT_NPC_FLAGS];

                if (creature)
                    if (!target->CanSeeSpellClickOn(creature))
                        appendValue &= ~UNIT_NPC_FLAG_SPELLCLICK;

                fieldBuffer << uint32(appendValue);
            }
            else if (index == UNIT_FIELD_AURASTATE)
            {
                // Check per caster aura states to not enable using a spell in client if specified aura is not by target
                fieldBuffer << BuildAuraStateUpdateForTarget(target);
            }
            // FIXME: Some values at server stored in float format but must be sent to client in uint32 format
            else if (index >= UNIT_FIELD_BASEATTACKTIME && index <= UNIT_FIELD_RANGEDATTACKTIME)
            {
                // convert from float to uint32 and send
                fieldBuffer << uint32(m_floatValues[index] < 0 ? 0 : m_floatValues[index]);
            }
            // there are some float values which may be negative or can't get negative due to other checks
            else if ((index >= UNIT_FIELD_NEGSTAT0   && index <= UNIT_FIELD_NEGSTAT4) ||
                (index >= UNIT_FIELD_RESISTANCEBUFFMODSPOSITIVE  && index <= (UNIT_FIELD_RESISTANCEBUFFMODSPOSITIVE + 6)) ||
                (index >= UNIT_FIELD_RESISTANCEBUFFMODSNEGATIVE  && index <= (UNIT_FIELD_RESISTANCEBUFFMODSNEGATIVE + 6)) ||
                (index >= UNIT_FIELD_POSSTAT0   && index <= UNIT_FIELD_POSSTAT4))
            {
                fieldBuffer << uint32(m_floatValues[index]);
            }
            // Gamemasters should be always able to select units - remove not selectable flag
            else if (index == UNIT_FIELD_FLAGS)
            {
                uint32 appendValue = m_uint32Values[UNIT_FIELD_FLAGS];
                if (target->IsGameMaster())
                    appendValue &= ~UNIT_FLAG_NOT_SELECTABLE;

                fieldBuffer << uint32(appendValue);
            }
            // use modelid_a if not gm, _h if gm for CREATURE_FLAG_EXTRA_TRIGGER creatures
            else if (index == UNIT_FIELD_DISPLAYID)
            {
                uint32 displayId = m_uint32Values[UNIT_FIELD_DISPLAYID];
                if (creature)
                {
                    CreatureTemplate const* cinfo = creature->GetCreatureTemplate();

                    // this also applies for transform auras
                    if (SpellInfo const* transform = sSpellMgr->GetSpellInfo(GetTransformSpell()))
                        for (uint8 i = 0; i < MAX_SPELL_EFFECTS; ++i)
                            if (transform->Effects[i].IsAura(SPELL_AURA_TRANSFORM))
                                if (CreatureTemplate const* transformInfo = sObjectMgr->GetCreatureTemplate(transform->Effects[i].MiscValue))
                                {
                                    cinfo = transformInfo;
                                    break;
                                }

                    if (cinfo->flags_extra & CREATURE_FLAG_EXTRA_TRIGGER)
                        if (target->IsGameMaster())
                            displayId = cinfo->GetFirstVisibleModel();
                }

                fieldBuffer << uint32(displayId);
            }
            // hide lootable animation for unallowed players
            else if (index == UNIT_DYNAMIC_FLAGS)
            {
                uint32 dynamicFlags = m_uint32Values[UNIT_DYNAMIC_FLAGS] & ~(UNIT_DYNFLAG_TAPPED | UNIT_DYNFLAG_TAPPED_BY_PLAYER);

                if (creature)
                {
                    if (creature->hasLootRecipient())
                    {
                        dynamicFlags |= UNIT_DYNFLAG_TAPPED;
                        if (creature->isTappedBy(target))
                            dynamicFlags |= UNIT_DYNFLAG_TAPPED_BY_PLAYER;
                    }

                    if (!target->isAllowedToLoot(creature))
                        dynamicFlags &= ~UNIT_DYNFLAG_LOOTABLE;
                }

                // unit UNIT_DYNFLAG_TRACK_UNIT should only be sent to caster of SPELL_AURA_MOD_STALKED auras
                if (dynamicFlags & UNIT_DYNFLAG_TRACK_UNIT)
                    if (!HasAuraTypeWithCaster(SPELL_AURA_MOD_STALKED, target->GetGUID()))
                        dynamicFlags &= ~UNIT_DYNFLAG_TRACK_UNIT;

                fieldBuffer << dynamicFlags;
            }
            // FG: pretend that OTHER players in own group are friendly ("blue")
            else if (index == UNIT_FIELD_BYTES_2 || index == UNIT_FIELD_FACTIONTEMPLATE)
            {
                if (IsControlledByPlayer() && target != this && sWorld->getBoolConfig(CONFIG_ALLOW_TWO_SIDE_INTERACTION_GROUP) && IsInRaidWith(target))
                {
                    FactionTemplateEntry const* ft1 = GetFactionTemplateEntry();
                    FactionTemplateEntry const* ft2 = target->GetFactionTemplateEntry();
                    if (!ft1->IsFriendlyTo(*ft2))
                    {
                        if (index == UNIT_FIELD_BYTES_2)
                            // Allow targetting opposite faction in party when enabled in config
                            fieldBuffer << (m_uint32Values[UNIT_FIELD_BYTES_2] & ((UNIT_BYTE2_FLAG_SANCTUARY /*| UNIT_BYTE2_FLAG_AURAS | UNIT_BYTE2_FLAG_UNK5*/) << 8)); // this flag is at uint8 offset 1 !!
                        else
                            // pretend that all other HOSTILE players have own faction, to allow follow, heal, rezz (trade wont work)
                            fieldBuffer << uint32(target->GetFaction());
                    }
                    else
                        fieldBuffer << m_uint32Values[index];
                }
                else
                    fieldBuffer << m_uint32Values[index];
            }
            else
            {
                // send in current format (float as float, uint32 as uint32)
                fieldBuffer << m_uint32Values[index];
            }
        }
    }

    *data << uint8(updateMask.GetBlockCount());
    updateMask.AppendToPacket(data);
    data->append(fieldBuffer);
}

int32 Unit::GetHighestExclusiveSameEffectSpellGroupValue(AuraEffect const* aurEff, AuraType auraType, bool checkMiscValue /*= false*/, int32 miscValue /*= 0*/) const
{
    int32 val = 0;
    SpellSpellGroupMapBounds spellGroup = sSpellMgr->GetSpellSpellGroupMapBounds(aurEff->GetSpellInfo()->GetFirstRankSpell()->Id);
    for (SpellSpellGroupMap::const_iterator itr = spellGroup.first; itr != spellGroup.second ; ++itr)
    {
        if (sSpellMgr->GetSpellGroupStackRule(itr->second) == SPELL_GROUP_STACK_RULE_EXCLUSIVE_SAME_EFFECT)
        {
            AuraEffectList const& auraEffList = GetAuraEffectsByType(auraType);
            for (AuraEffectList::const_iterator auraItr = auraEffList.begin(); auraItr != auraEffList.end(); ++auraItr)
            {
                if (aurEff != (*auraItr) && (!checkMiscValue || (*auraItr)->GetMiscValue() == miscValue) &&
                    sSpellMgr->IsSpellMemberOfSpellGroup((*auraItr)->GetSpellInfo()->Id, itr->second))
                {
                    // absolute value only
                    if (abs(val) < abs((*auraItr)->GetAmount()))
                        val = (*auraItr)->GetAmount();
                }
            }
        }
    }
    return val;
}

bool Unit::IsHighestExclusiveAura(Aura const* aura, bool removeOtherAuraApplications /*= false*/)
{
    for (uint32 i = 0 ; i < MAX_SPELL_EFFECTS; ++i)
    {
        if (AuraEffect const* aurEff = aura->GetEffect(i))
        {
            AuraType const auraType = AuraType(aura->GetSpellInfo()->Effects[i].ApplyAuraName);
            AuraEffectList const& auras = GetAuraEffectsByType(auraType);
            for (Unit::AuraEffectList::const_iterator itr = auras.begin(); itr != auras.end();)
            {
                AuraEffect const* existingAurEff = (*itr);
                ++itr;

                if (sSpellMgr->CheckSpellGroupStackRules(aura->GetSpellInfo(), existingAurEff->GetSpellInfo())
                    == SPELL_GROUP_STACK_RULE_EXCLUSIVE_HIGHEST)
                {
                    int32 diff = abs(aurEff->GetAmount()) - abs(existingAurEff->GetAmount());
                    if (!diff)
                        diff = int32(aura->GetEffectMask()) - int32(existingAurEff->GetBase()->GetEffectMask());

                    if (diff > 0)
                    {
                        Aura const* base = existingAurEff->GetBase();
                        // no removing of area auras from the original owner, as that completely cancels them
                        if (removeOtherAuraApplications && (!base->IsArea() || base->GetOwner() != this))
                        {
                            if (AuraApplication* aurApp = existingAurEff->GetBase()->GetApplicationOfTarget(GetGUID()))
                            {
                                bool hasMoreThanOneEffect = base->HasMoreThanOneEffectForType(auraType);
                                uint32 removedAuras = m_removedAurasCount;
                                RemoveAura(aurApp);
                                if (hasMoreThanOneEffect || m_removedAurasCount > removedAuras + 1)
                                    itr = auras.begin();
                            }
                        }
                    }
                    else if (diff < 0)
                        return false;
                }
            }
        }
    }

    return true;
}

void Unit::Talk(std::string const& text, ChatMsg msgType, Language language, float textRange, WorldObject const* target)
{
    Trinity::CustomChatTextBuilder builder(this, msgType, text, language, target);
    Trinity::LocalizedPacketDo<Trinity::CustomChatTextBuilder> localizer(builder);
    Trinity::PlayerDistWorker<Trinity::LocalizedPacketDo<Trinity::CustomChatTextBuilder> > worker(this, textRange, localizer);
    Cell::VisitWorldObjects(this, worker, textRange);
}

void Unit::Say(std::string const& text, Language language, WorldObject const* target /*= nullptr*/)
{
    Talk(text, CHAT_MSG_MONSTER_SAY, language, sWorld->getFloatConfig(CONFIG_LISTEN_RANGE_SAY), target);
}

void Unit::Yell(std::string const& text, Language language, WorldObject const* target /*= nullptr*/)
{
    Talk(text, CHAT_MSG_MONSTER_YELL, language, sWorld->getFloatConfig(CONFIG_LISTEN_RANGE_YELL), target);
}

void Unit::TextEmote(std::string const& text, WorldObject const* target /*= nullptr*/, bool isBossEmote /*= false*/)
{
    Talk(text, isBossEmote ? CHAT_MSG_RAID_BOSS_EMOTE : CHAT_MSG_MONSTER_EMOTE, LANG_UNIVERSAL, sWorld->getFloatConfig(CONFIG_LISTEN_RANGE_TEXTEMOTE), target);
}

void Unit::Whisper(std::string const& text, Language language, Player* target, bool isBossWhisper /*= false*/)
{
    if (!target)
        return;

    LocaleConstant locale = target->GetSession()->GetSessionDbLocaleIndex();
    WorldPacket data;
    ChatHandler::BuildChatPacket(data, isBossWhisper ? CHAT_MSG_RAID_BOSS_WHISPER : CHAT_MSG_MONSTER_WHISPER, language, this, target, text, 0, "", locale);
    target->SendDirectMessage(&data);
}

void Unit::Talk(uint32 textId, ChatMsg msgType, float textRange, WorldObject const* target)
{
    if (!sObjectMgr->GetBroadcastText(textId))
    {
        TC_LOG_ERROR("entities.unit", "WorldObject::MonsterText: `broadcast_text` (ID: %u) was not found", textId);
        return;
    }

    Trinity::BroadcastTextBuilder builder(this, msgType, textId, getGender(), target);
    Trinity::LocalizedPacketDo<Trinity::BroadcastTextBuilder> localizer(builder);
    Trinity::PlayerDistWorker<Trinity::LocalizedPacketDo<Trinity::BroadcastTextBuilder> > worker(this, textRange, localizer);
    Cell::VisitWorldObjects(this, worker, textRange);
}

void Unit::Say(uint32 textId, WorldObject const* target /*= nullptr*/)
{
    Talk(textId, CHAT_MSG_MONSTER_SAY, sWorld->getFloatConfig(CONFIG_LISTEN_RANGE_SAY), target);
}

void Unit::Yell(uint32 textId, WorldObject const* target /*= nullptr*/)
{
    Talk(textId, CHAT_MSG_MONSTER_YELL, sWorld->getFloatConfig(CONFIG_LISTEN_RANGE_YELL), target);
}

void Unit::TextEmote(uint32 textId, WorldObject const* target /*= nullptr*/, bool isBossEmote /*= false*/)
{
    Talk(textId, isBossEmote ? CHAT_MSG_RAID_BOSS_EMOTE : CHAT_MSG_MONSTER_EMOTE, sWorld->getFloatConfig(CONFIG_LISTEN_RANGE_TEXTEMOTE), target);
}

void Unit::Whisper(uint32 textId, Player* target, bool isBossWhisper /*= false*/)
{
    if (!target)
        return;

    BroadcastText const* bct = sObjectMgr->GetBroadcastText(textId);
    if (!bct)
    {
        TC_LOG_ERROR("entities.unit", "WorldObject::MonsterWhisper: `broadcast_text` was not %u found", textId);
        return;
    }

    LocaleConstant locale = target->GetSession()->GetSessionDbLocaleIndex();
    WorldPacket data;
    ChatHandler::BuildChatPacket(data, isBossWhisper ? CHAT_MSG_RAID_BOSS_WHISPER : CHAT_MSG_MONSTER_WHISPER, LANG_UNIVERSAL, this, target, bct->GetText(locale, getGender()), 0, "", locale);
    target->SendDirectMessage(&data);
}

// Returns collisionheight of the unit. If it is 0, it returns DEFAULT_COLLISION_HEIGHT.
float Unit::GetCollisionHeight() const
{
    float scaleMod = GetObjectScale(); // 99% sure about this

    if (IsMounted())
    {
        if (CreatureDisplayInfoEntry const* mountDisplayInfo = sCreatureDisplayInfoStore.LookupEntry(GetUInt32Value(UNIT_FIELD_MOUNTDISPLAYID)))
        {
            if (CreatureModelDataEntry const* mountModelData = sCreatureModelDataStore.LookupEntry(mountDisplayInfo->ModelId))
            {
                CreatureDisplayInfoEntry const* displayInfo = sCreatureDisplayInfoStore.AssertEntry(GetNativeDisplayId());
                CreatureModelDataEntry const* modelData = sCreatureModelDataStore.AssertEntry(displayInfo->ModelId);
                float const collisionHeight = scaleMod * (mountModelData->MountHeight + modelData->CollisionHeight * modelData->Scale * displayInfo->scale * 0.5f);
                return collisionHeight == 0.0f ? DEFAULT_COLLISION_HEIGHT : collisionHeight;
            }
        }
    }

    //! Dismounting case - use basic default model data
    CreatureDisplayInfoEntry const* displayInfo = sCreatureDisplayInfoStore.AssertEntry(GetNativeDisplayId());
    CreatureModelDataEntry const* modelData = sCreatureModelDataStore.AssertEntry(displayInfo->ModelId);

    float const collisionHeight = scaleMod * modelData->CollisionHeight * modelData->Scale * displayInfo->scale;
    return collisionHeight == 0.0f ? DEFAULT_COLLISION_HEIGHT : collisionHeight;
}<|MERGE_RESOLUTION|>--- conflicted
+++ resolved
@@ -8160,18 +8160,6 @@
         m_threatManager.AddThreat(enemy, 0.0f, nullptr, true, true);
     else
         SetInCombatWith(enemy);
-<<<<<<< HEAD
-
-    if (Creature* creature = ToCreature())
-        if (CreatureGroup* formation = creature->GetFormation())
-            formation->MemberEngagingTarget(creature, enemy);
-
-#ifdef ELUNA
-    if (Player* player = ToPlayer())
-        sEluna->OnPlayerEnterCombat(player, enemy);
-#endif
-=======
->>>>>>> 66a87c46
 }
 
 void Unit::AttackedTarget(Unit* target, bool canInitialAggro)
@@ -8249,15 +8237,6 @@
     }
     else
         RemoveFlag(UNIT_FIELD_FLAGS, UNIT_FLAG_IMMUNE_TO_NPC);
-<<<<<<< HEAD
-        m_threatManager.UpdateOnlineStates(true, true);
-    }
-#ifdef ELUNA
-    if (Player* player = this->ToPlayer())
-        sEluna->OnPlayerLeaveCombat(player);
-#endif
-=======
->>>>>>> 66a87c46
 }
 
 bool Unit::IsThreatened() const
