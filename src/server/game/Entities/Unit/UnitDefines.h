/*
 * Copyright (C) 2008-2017 TrinityCore <http://www.trinitycore.org/>
 *
 * This program is free software; you can redistribute it and/or modify it
 * under the terms of the GNU General Public License as published by the
 * Free Software Foundation; either version 2 of the License, or (at your
 * option) any later version.
 *
 * This program is distributed in the hope that it will be useful, but WITHOUT
 * ANY WARRANTY; without even the implied warranty of MERCHANTABILITY or
 * FITNESS FOR A PARTICULAR PURPOSE. See the GNU General Public License for
 * more details.
 *
 * You should have received a copy of the GNU General Public License along
 * with this program. If not, see <http://www.gnu.org/licenses/>.
 */

#ifndef UnitDefines_h__
#define UnitDefines_h__

#include "Define.h"
#include <string>

#define DEFAULT_COMBAT_REACH        1.5f
#define MIN_MELEE_REACH             2.0f
#define NOMINAL_MELEE_RANGE         5.0f
#define MELEE_RANGE                 (NOMINAL_MELEE_RANGE - MIN_MELEE_REACH * 2) //center to center for players
#define BASE_MINDAMAGE 1.0f
#define BASE_MAXDAMAGE 2.0f
#define BASE_ATTACK_TIME 2000

#define MAX_EQUIPMENT_ITEMS 3

// byte value (UNIT_FIELD_BYTES_1, 0)
enum UnitStandStateType : uint8
{
    UNIT_STAND_STATE_STAND             = 0,
    UNIT_STAND_STATE_SIT               = 1,
    UNIT_STAND_STATE_SIT_CHAIR         = 2,
    UNIT_STAND_STATE_SLEEP             = 3,
    UNIT_STAND_STATE_SIT_LOW_CHAIR     = 4,
    UNIT_STAND_STATE_SIT_MEDIUM_CHAIR  = 5,
    UNIT_STAND_STATE_SIT_HIGH_CHAIR    = 6,
    UNIT_STAND_STATE_DEAD              = 7,
    UNIT_STAND_STATE_KNEEL             = 8,
    UNIT_STAND_STATE_SUBMERGED         = 9
};

// byte flag value (UNIT_FIELD_BYTES_1, 2)
enum UnitStandFlags : uint8
{
    UNIT_STAND_FLAGS_UNK1         = 0x01,
    UNIT_STAND_FLAGS_CREEP        = 0x02,
    UNIT_STAND_FLAGS_UNTRACKABLE  = 0x04,
    UNIT_STAND_FLAGS_UNK4         = 0x08,
    UNIT_STAND_FLAGS_UNK5         = 0x10,
    UNIT_STAND_FLAGS_ALL          = 0xFF
};

enum UnitBytes0Offsets : uint8
{
    UNIT_BYTES_0_OFFSET_RACE            = 0,
    UNIT_BYTES_0_OFFSET_CLASS           = 1,
    UNIT_BYTES_0_OFFSET_PLAYER_CLASS    = 2,
    UNIT_BYTES_0_OFFSET_GENDER          = 3
};

enum UnitBytes1Offsets : uint8
{
    UNIT_BYTES_1_OFFSET_STAND_STATE = 0,
    UNIT_BYTES_1_OFFSET_PET_TALENTS = 1,    // unused
    UNIT_BYTES_1_OFFSET_VIS_FLAG    = 2,
    UNIT_BYTES_1_OFFSET_ANIM_TIER   = 3
};

enum UnitBytes2Offsets : uint8
{
    UNIT_BYTES_2_OFFSET_SHEATH_STATE    = 0,
    UNIT_BYTES_2_OFFSET_PVP_FLAG        = 1,
    UNIT_BYTES_2_OFFSET_PET_FLAGS       = 2,
    UNIT_BYTES_2_OFFSET_SHAPESHIFT_FORM = 3
};

// byte flags value (UNIT_FIELD_BYTES_1, 3)
enum UnitBytes1_Flags : uint8
{
    UNIT_BYTE1_FLAG_ALWAYS_STAND    = 0x01,
    UNIT_BYTE1_FLAG_HOVER           = 0x02,
    UNIT_BYTE1_FLAG_UNK_3           = 0x04,
    UNIT_BYTE1_FLAG_ALL             = 0xFF
};

// low byte (0 from 0..3) of UNIT_FIELD_BYTES_2
enum SheathState : uint8
{
    SHEATH_STATE_UNARMED  = 0,                              // non prepared weapon
    SHEATH_STATE_MELEE    = 1,                              // prepared melee weapon
    SHEATH_STATE_RANGED   = 2                               // prepared ranged weapon
};

#define MAX_SHEATH_STATE    3

// byte (1 from 0..3) of UNIT_FIELD_BYTES_2
enum UnitPVPStateFlags : uint8
{
    UNIT_BYTE2_FLAG_PVP         = 0x01,
    UNIT_BYTE2_FLAG_UNK1        = 0x02,
    UNIT_BYTE2_FLAG_FFA_PVP     = 0x04,
    UNIT_BYTE2_FLAG_SANCTUARY   = 0x08,
    UNIT_BYTE2_FLAG_UNK4        = 0x10,
    UNIT_BYTE2_FLAG_UNK5        = 0x20,
    UNIT_BYTE2_FLAG_UNK6        = 0x40,
    UNIT_BYTE2_FLAG_UNK7        = 0x80
};

// byte (2 from 0..3) of UNIT_FIELD_BYTES_2
enum UnitRename : uint8
{
    UNIT_CAN_BE_RENAMED     = 0x01,
    UNIT_CAN_BE_ABANDONED   = 0x02
};

// high byte (3 from 0..3) of UNIT_FIELD_BYTES_2
enum ShapeshiftForm
{
    FORM_NONE                       = 0,
    FORM_CAT_FORM                   = 1,
    FORM_TREE_OF_LIFE               = 2,
    FORM_TRAVEL_FORM                = 3,
    FORM_AQUATIC_FORM               = 4,
    FORM_BEAR_FORM                  = 5,
    FORM_AMBIENT                    = 6,
    FORM_GHOUL                      = 7,
    FORM_DIRE_BEAR_FORM             = 8,
    FORM_CRANE_STANCE               = 9,
    FORM_THARONJA_SKELETON          = 10,
    FORM_DARKMOON_TEST_OF_STRENGTH  = 11,
    FORM_BLB_PLAYER                 = 12,
    FORM_SHADOW_DANCE               = 13,
    FORM_CREATURE_BEAR              = 14,
    FORM_CREATURE_CAT               = 15,
    FORM_GHOST_WOLF                 = 16,
    FORM_BATTLE_STANCE              = 17,
    FORM_DEFENSIVE_STANCE           = 18,
    FORM_BERSERKER_STANCE           = 19,
    FORM_SERPENT_STANCE             = 20,
    FORM_ZOMBIE                     = 21,
    FORM_METAMORPHOSIS              = 22,
    FORM_OX_STANCE                  = 23,
    FORM_TIGER_STANCE               = 24,
    FORM_UNDEAD                     = 25,
    FORM_FRENZY                     = 26,
    FORM_FLIGHT_FORM_EPIC           = 27,
    FORM_SHADOWFORM                 = 28,
    FORM_FLIGHT_FORM                = 29,
    FORM_STEALTH                    = 30,
    FORM_MOONKIN_FORM               = 31,
    FORM_SPIRIT_OF_REDEMPTION       = 32,
    FORM_GLADIATOR_STANCE           = 33,
    FORM_METAMORPHOSIS_2            = 34,
    FORM_MOONKIN_FORM_RESTORATION   = 35,
    FORM_TREANT_FORM                = 36,
    FORM_SPIRIT_OWL_FORM            = 37,
    FORM_SPIRIT_OWL_FORM_2          = 38,
    FORM_WISP_FORM                  = 39,
    FORM_WISP_FORM_2                = 40,
};

// Value masks for UNIT_FIELD_FLAGS
enum UnitFlags : uint32
{
    UNIT_FLAG_SERVER_CONTROLLED     = 0x00000001,           // set only when unit movement is controlled by server - by SPLINE/MONSTER_MOVE packets, together with UNIT_FLAG_STUNNED; only set to units controlled by client; client function CGUnit_C::IsClientControlled returns false when set for owner
    UNIT_FLAG_NON_ATTACKABLE        = 0x00000002,           // not attackable
    UNIT_FLAG_REMOVE_CLIENT_CONTROL = 0x00000004,           // This is a legacy flag used to disable movement player's movement while controlling other units, SMSG_CLIENT_CONTROL replaces this functionality clientside now. CONFUSED and FLEEING flags have the same effect on client movement asDISABLE_MOVE_CONTROL in addition to preventing spell casts/autoattack (they all allow climbing steeper hills and emotes while moving)
    UNIT_FLAG_PVP_ATTACKABLE        = 0x00000008,           // allow apply pvp rules to attackable state in addition to faction dependent state
    UNIT_FLAG_RENAME                = 0x00000010,
    UNIT_FLAG_PREPARATION           = 0x00000020,           // don't take reagents for spells with SPELL_ATTR5_NO_REAGENT_WHILE_PREP
    UNIT_FLAG_UNK_6                 = 0x00000040,
    UNIT_FLAG_NOT_ATTACKABLE_1      = 0x00000080,           // ?? (UNIT_FLAG_PVP_ATTACKABLE | UNIT_FLAG_NOT_ATTACKABLE_1) is NON_PVP_ATTACKABLE
    UNIT_FLAG_IMMUNE_TO_PC          = 0x00000100,           // disables combat/assistance with PlayerCharacters (PC) - see Unit::_IsValidAttackTarget, Unit::_IsValidAssistTarget
    UNIT_FLAG_IMMUNE_TO_NPC         = 0x00000200,           // disables combat/assistance with NonPlayerCharacters (NPC) - see Unit::_IsValidAttackTarget, Unit::_IsValidAssistTarget
    UNIT_FLAG_LOOTING               = 0x00000400,           // loot animation
    UNIT_FLAG_PET_IN_COMBAT         = 0x00000800,           // in combat?, 2.0.8
    UNIT_FLAG_PVP                   = 0x00001000,           // changed in 3.0.3
    UNIT_FLAG_SILENCED              = 0x00002000,           // silenced, 2.1.1
    UNIT_FLAG_CANNOT_SWIM           = 0x00004000,           // 2.0.8
    UNIT_FLAG_UNK_15                = 0x00008000,
    UNIT_FLAG_UNK_16                = 0x00010000,
    UNIT_FLAG_PACIFIED              = 0x00020000,           // 3.0.3 ok
    UNIT_FLAG_STUNNED               = 0x00040000,           // 3.0.3 ok
    UNIT_FLAG_IN_COMBAT             = 0x00080000,
    UNIT_FLAG_TAXI_FLIGHT           = 0x00100000,           // disable casting at client side spell not allowed by taxi flight (mounted?), probably used with 0x4 flag
    UNIT_FLAG_DISARMED              = 0x00200000,           // 3.0.3, disable melee spells casting..., "Required melee weapon" added to melee spells tooltip.
    UNIT_FLAG_CONFUSED              = 0x00400000,
    UNIT_FLAG_FLEEING               = 0x00800000,
    UNIT_FLAG_PLAYER_CONTROLLED     = 0x01000000,           // used in spell Eyes of the Beast for pet... let attack by controlled creature
    UNIT_FLAG_NOT_SELECTABLE        = 0x02000000,
    UNIT_FLAG_SKINNABLE             = 0x04000000,
    UNIT_FLAG_MOUNT                 = 0x08000000,
    UNIT_FLAG_UNK_28                = 0x10000000,
    UNIT_FLAG_UNK_29                = 0x20000000,           // used in Feing Death spell
    UNIT_FLAG_SHEATHE               = 0x40000000,
    UNIT_FLAG_UNK_31                = 0x80000000,
    MAX_UNIT_FLAGS = 32
};

// Value masks for UNIT_FIELD_FLAGS_2
enum UnitFlags2 : uint32
{
    UNIT_FLAG2_FEIGN_DEATH                  = 0x00000001,
    UNIT_FLAG2_UNK1                         = 0x00000002,   // Hide unit model (show only player equip)
    UNIT_FLAG2_IGNORE_REPUTATION            = 0x00000004,
    UNIT_FLAG2_COMPREHEND_LANG              = 0x00000008,
    UNIT_FLAG2_MIRROR_IMAGE                 = 0x00000010,
    UNIT_FLAG2_INSTANTLY_APPEAR_MODEL       = 0x00000020,   // Unit model instantly appears when summoned (does not fade in)
    UNIT_FLAG2_FORCE_MOVEMENT               = 0x00000040,
    UNIT_FLAG2_DISARM_OFFHAND               = 0x00000080,
    UNIT_FLAG2_DISABLE_PRED_STATS           = 0x00000100,   // Player has disabled predicted stats (Used by raid frames)
    UNIT_FLAG2_DISARM_RANGED                = 0x00000400,   // this does not disable ranged weapon display (maybe additional flag needed?)
    UNIT_FLAG2_REGENERATE_POWER             = 0x00000800,
    UNIT_FLAG2_RESTRICT_PARTY_INTERACTION   = 0x00001000,   // Restrict interaction to party or raid
    UNIT_FLAG2_PREVENT_SPELL_CLICK          = 0x00002000,   // Prevent spellclick
    UNIT_FLAG2_ALLOW_ENEMY_INTERACT         = 0x00004000,
    UNIT_FLAG2_DISABLE_TURN                 = 0x00008000,
    UNIT_FLAG2_UNK2                         = 0x00010000,
    UNIT_FLAG2_PLAY_DEATH_ANIM              = 0x00020000,   // Plays special death animation upon death
    UNIT_FLAG2_ALLOW_CHEAT_SPELLS           = 0x00040000,   // Allows casting spells with AttributesEx7 & SPELL_ATTR7_IS_CHEAT_SPELL
    UNIT_FLAG2_NO_ACTIONS                   = 0x00800000,
    MAX_UNIT_FLAGS_2 = 19
};

// Value masks for UNIT_FIELD_FLAGS_3
enum UnitFlags3 : uint32
{
    UNIT_FLAG3_UNK1                         = 0x00000001,
    MAX_UNIT_FLAGS_3 = 1
};

/// Non Player Character flags
enum NPCFlags : uint64
{
    UNIT_NPC_FLAG_NONE                  = 0x0000000000,
    UNIT_NPC_FLAG_GOSSIP                = 0x0000000001,     // 100%
    UNIT_NPC_FLAG_QUESTGIVER            = 0x0000000002,     // 100%
    UNIT_NPC_FLAG_UNK1                  = 0x0000000004,
    UNIT_NPC_FLAG_UNK2                  = 0x0000000008,
    UNIT_NPC_FLAG_TRAINER               = 0x0000000010,     // 100%
    UNIT_NPC_FLAG_TRAINER_CLASS         = 0x0000000020,     // 100%
    UNIT_NPC_FLAG_TRAINER_PROFESSION    = 0x0000000040,     // 100%
    UNIT_NPC_FLAG_VENDOR                = 0x0000000080,     // 100%
    UNIT_NPC_FLAG_VENDOR_AMMO           = 0x0000000100,     // 100%, general goods vendor
    UNIT_NPC_FLAG_VENDOR_FOOD           = 0x0000000200,     // 100%
    UNIT_NPC_FLAG_VENDOR_POISON         = 0x0000000400,     // guessed
    UNIT_NPC_FLAG_VENDOR_REAGENT        = 0x0000000800,     // 100%
    UNIT_NPC_FLAG_REPAIR                = 0x0000001000,     // 100%
    UNIT_NPC_FLAG_FLIGHTMASTER          = 0x0000002000,     // 100%
    UNIT_NPC_FLAG_SPIRITHEALER          = 0x0000004000,     // guessed
    UNIT_NPC_FLAG_SPIRITGUIDE           = 0x0000008000,     // guessed
    UNIT_NPC_FLAG_INNKEEPER             = 0x0000010000,     // 100%
    UNIT_NPC_FLAG_BANKER                = 0x0000020000,     // 100%
    UNIT_NPC_FLAG_PETITIONER            = 0x0000040000,     // 100% 0xC0000 = guild petitions, 0x40000 = arena team petitions
    UNIT_NPC_FLAG_TABARDDESIGNER        = 0x0000080000,     // 100%
    UNIT_NPC_FLAG_BATTLEMASTER          = 0x0000100000,     // 100%
    UNIT_NPC_FLAG_AUCTIONEER            = 0x0000200000,     // 100%
    UNIT_NPC_FLAG_STABLEMASTER          = 0x0000400000,     // 100%
    UNIT_NPC_FLAG_GUILD_BANKER          = 0x0000800000,     // cause client to send 997 opcode
    UNIT_NPC_FLAG_SPELLCLICK            = 0x0001000000,     // cause client to send 1015 opcode (spell click)
    UNIT_NPC_FLAG_PLAYER_VEHICLE        = 0x0002000000,     // players with mounts that have vehicle data should have it set
    UNIT_NPC_FLAG_MAILBOX               = 0x0004000000,     // mailbox
    UNIT_NPC_FLAG_ARTIFACT_POWER_RESPEC = 0x0008000000,     // artifact powers reset
    UNIT_NPC_FLAG_TRANSMOGRIFIER        = 0x0010000000,     // transmogrification
    UNIT_NPC_FLAG_VAULTKEEPER           = 0x0020000000,     // void storage
<<<<<<< HEAD
    UNIT_NPC_FLAG_BATTLE_PET_CAPTURABLE = 0x0040000000,     // critter capturable for battle pet
=======
    UNIT_NPC_FLAG_WILD_BATTLE_PET       = 0x0040000000,     // Pet that player can fight (Battle Pet)
>>>>>>> 3846d7a5
    UNIT_NPC_FLAG_BLACK_MARKET          = 0x0080000000,     // black market
    UNIT_NPC_FLAG_ITEM_UPGRADE_MASTER   = 0x0100000000,
    UNIT_NPC_FLAG_GARRISON_ARCHITECT    = 0x0200000000,
    UNIT_NPC_FLAG_STEERING              = 0x0400000000,
    UNIT_NPC_FLAG_SHIPMENT_CRAFTER      = 0x1000000000,
    UNIT_NPC_FLAG_GARRISON_MISSION_NPC  = 0x2000000000,
    UNIT_NPC_FLAG_TRADESKILL_NPC        = 0x4000000000,
    UNIT_NPC_FLAG_BLACK_MARKET_VIEW     = 0x8000000000
};

enum MovementFlags : uint32
{
    MOVEMENTFLAG_NONE                  = 0x00000000,
    MOVEMENTFLAG_FORWARD               = 0x00000001,
    MOVEMENTFLAG_BACKWARD              = 0x00000002,
    MOVEMENTFLAG_STRAFE_LEFT           = 0x00000004,
    MOVEMENTFLAG_STRAFE_RIGHT          = 0x00000008,
    MOVEMENTFLAG_LEFT                  = 0x00000010,
    MOVEMENTFLAG_RIGHT                 = 0x00000020,
    MOVEMENTFLAG_PITCH_UP              = 0x00000040,
    MOVEMENTFLAG_PITCH_DOWN            = 0x00000080,
    MOVEMENTFLAG_WALKING               = 0x00000100,               // Walking
    MOVEMENTFLAG_DISABLE_GRAVITY       = 0x00000200,               // Former MOVEMENTFLAG_LEVITATING. This is used when walking is not possible.
    MOVEMENTFLAG_ROOT                  = 0x00000400,               // Must not be set along with MOVEMENTFLAG_MASK_MOVING
    MOVEMENTFLAG_FALLING               = 0x00000800,               // damage dealt on that type of falling
    MOVEMENTFLAG_FALLING_FAR           = 0x00001000,
    MOVEMENTFLAG_PENDING_STOP          = 0x00002000,
    MOVEMENTFLAG_PENDING_STRAFE_STOP   = 0x00004000,
    MOVEMENTFLAG_PENDING_FORWARD       = 0x00008000,
    MOVEMENTFLAG_PENDING_BACKWARD      = 0x00010000,
    MOVEMENTFLAG_PENDING_STRAFE_LEFT   = 0x00020000,
    MOVEMENTFLAG_PENDING_STRAFE_RIGHT  = 0x00040000,
    MOVEMENTFLAG_PENDING_ROOT          = 0x00080000,
    MOVEMENTFLAG_SWIMMING              = 0x00100000,               // appears with fly flag also
    MOVEMENTFLAG_ASCENDING             = 0x00200000,               // press "space" when flying
    MOVEMENTFLAG_DESCENDING            = 0x00400000,
    MOVEMENTFLAG_CAN_FLY               = 0x00800000,               // Appears when unit can fly AND also walk
    MOVEMENTFLAG_FLYING                = 0x01000000,               // unit is actually flying. pretty sure this is only used for players. creatures use disable_gravity
    MOVEMENTFLAG_SPLINE_ELEVATION      = 0x02000000,               // used for flight paths
    MOVEMENTFLAG_WATERWALKING          = 0x04000000,               // prevent unit from falling through water
    MOVEMENTFLAG_FALLING_SLOW          = 0x08000000,               // active rogue safe fall spell (passive)
    MOVEMENTFLAG_HOVER                 = 0x10000000,               // hover, cannot jump
    MOVEMENTFLAG_DISABLE_COLLISION     = 0x20000000,

    MOVEMENTFLAG_MASK_MOVING =
        MOVEMENTFLAG_FORWARD | MOVEMENTFLAG_BACKWARD | MOVEMENTFLAG_STRAFE_LEFT | MOVEMENTFLAG_STRAFE_RIGHT |
        MOVEMENTFLAG_FALLING | MOVEMENTFLAG_ASCENDING | MOVEMENTFLAG_DESCENDING,

    MOVEMENTFLAG_MASK_TURNING =
        MOVEMENTFLAG_LEFT | MOVEMENTFLAG_RIGHT | MOVEMENTFLAG_PITCH_UP | MOVEMENTFLAG_PITCH_DOWN,

    MOVEMENTFLAG_MASK_MOVING_FLY =
        MOVEMENTFLAG_FLYING | MOVEMENTFLAG_ASCENDING | MOVEMENTFLAG_DESCENDING,

    // Movement flags allowed for creature in CreateObject - we need to keep all other enabled serverside
    // to properly calculate all movement
    MOVEMENTFLAG_MASK_CREATURE_ALLOWED =
        MOVEMENTFLAG_FORWARD | MOVEMENTFLAG_DISABLE_GRAVITY | MOVEMENTFLAG_ROOT | MOVEMENTFLAG_SWIMMING |
        MOVEMENTFLAG_CAN_FLY | MOVEMENTFLAG_WATERWALKING | MOVEMENTFLAG_FALLING_SLOW | MOVEMENTFLAG_HOVER | MOVEMENTFLAG_DISABLE_COLLISION,

    /// @todo if needed: add more flags to this masks that are exclusive to players
    MOVEMENTFLAG_MASK_PLAYER_ONLY =
        MOVEMENTFLAG_FLYING,

    /// Movement flags that have change status opcodes associated for players
    MOVEMENTFLAG_MASK_HAS_PLAYER_STATUS_OPCODE = MOVEMENTFLAG_DISABLE_GRAVITY | MOVEMENTFLAG_ROOT |
        MOVEMENTFLAG_CAN_FLY | MOVEMENTFLAG_WATERWALKING | MOVEMENTFLAG_FALLING_SLOW | MOVEMENTFLAG_HOVER | MOVEMENTFLAG_DISABLE_COLLISION
};

enum MovementFlags2 : uint32
{
    MOVEMENTFLAG2_NONE                                      = 0x00000000,
    MOVEMENTFLAG2_NO_STRAFE                                 = 0x00000001,
    MOVEMENTFLAG2_NO_JUMPING                                = 0x00000002,
    MOVEMENTFLAG2_FULL_SPEED_TURNING                        = 0x00000004,
    MOVEMENTFLAG2_FULL_SPEED_PITCHING                       = 0x00000008,
    MOVEMENTFLAG2_ALWAYS_ALLOW_PITCHING                     = 0x00000010,
    MOVEMENTFLAG2_IS_VEHICLE_EXIT_VOLUNTARY                 = 0x00000020,
    MOVEMENTFLAG2_JUMP_SPLINE_IN_AIR                        = 0x00000040,
    MOVEMENTFLAG2_ANIM_TIER_IN_TRANS                        = 0x00000080,
    MOVEMENTFLAG2_WATERWALKING_FULL_PITCH                   = 0x00000100, // will always waterwalk, even if facing the camera directly down
    MOVEMENTFLAG2_VEHICLE_PASSENGER_IS_TRANSITION_ALLOWED   = 0x00000200,
    MOVEMENTFLAG2_CAN_SWIM_TO_FLY_TRANS                     = 0x00000400,
    MOVEMENTFLAG2_UNK11                                     = 0x00000800, // terrain normal calculation is disabled if this flag is not present, client automatically handles setting this flag
    MOVEMENTFLAG2_CAN_TURN_WHILE_FALLING                    = 0x00001000,
    MOVEMENTFLAG2_UNK13                                     = 0x00002000, // set automatically by the client for aura 373
    MOVEMENTFLAG2_IGNORE_MOVEMENT_FORCES                    = 0x00004000,
    MOVEMENTFLAG2_UNK15                                     = 0x00008000,
    MOVEMENTFLAG2_CAN_DOUBLE_JUMP                           = 0x00010000,
    MOVEMENTFLAG2_DOUBLE_JUMP                               = 0x00020000,
    // these flags cannot be sent (18 bits in packet)
    MOVEMENTFLAG2_UNK18                                     = 0x00040000,
    MOVEMENTFLAG2_UNK19                                     = 0x00080000,
    MOVEMENTFLAG2_INTERPOLATED_MOVEMENT                     = 0x00100000,
    MOVEMENTFLAG2_INTERPOLATED_TURNING                      = 0x00200000,
    MOVEMENTFLAG2_INTERPOLATED_PITCHING                     = 0x00400000
};

enum HitInfo
{
    HITINFO_NORMALSWING         = 0x00000000,
    HITINFO_UNK1                = 0x00000001,               // req correct packet structure
    HITINFO_AFFECTS_VICTIM      = 0x00000002,
    HITINFO_OFFHAND             = 0x00000004,
    HITINFO_UNK2                = 0x00000008,
    HITINFO_MISS                = 0x00000010,
    HITINFO_FULL_ABSORB         = 0x00000020,
    HITINFO_PARTIAL_ABSORB      = 0x00000040,
    HITINFO_FULL_RESIST         = 0x00000080,
    HITINFO_PARTIAL_RESIST      = 0x00000100,
    HITINFO_CRITICALHIT         = 0x00000200,               // critical hit
    HITINFO_UNK10               = 0x00000400,
    HITINFO_UNK11               = 0x00000800,
    HITINFO_UNK12               = 0x00001000,
    HITINFO_BLOCK               = 0x00002000,               // blocked damage
    HITINFO_UNK14               = 0x00004000,               // set only if meleespellid is present//  no world text when victim is hit for 0 dmg(HideWorldTextForNoDamage?)
    HITINFO_UNK15               = 0x00008000,               // player victim?// something related to blod sprut visual (BloodSpurtInBack?)
    HITINFO_GLANCING            = 0x00010000,
    HITINFO_CRUSHING            = 0x00020000,
    HITINFO_NO_ANIMATION        = 0x00040000,
    HITINFO_UNK19               = 0x00080000,
    HITINFO_UNK20               = 0x00100000,
    HITINFO_SWINGNOHITSOUND     = 0x00200000,               // unused?
    HITINFO_UNK22               = 0x00400000,
    HITINFO_RAGE_GAIN           = 0x00800000,
    HITINFO_FAKE_DAMAGE         = 0x01000000                // enables damage animation even if no damage done, set only if no damage
};

#define MAX_DECLINED_NAME_CASES 5

struct DeclinedName
{
    std::string name[MAX_DECLINED_NAME_CASES];
};

enum ActiveStates
{
    ACT_PASSIVE  = 0x01,                                    // 0x01 - passive
    ACT_DISABLED = 0x81,                                    // 0x80 - castable
    ACT_ENABLED  = 0xC1,                                    // 0x40 | 0x80 - auto cast + castable
    ACT_COMMAND  = 0x07,                                    // 0x01 | 0x02 | 0x04
    ACT_REACTION = 0x06,                                    // 0x02 | 0x04
    ACT_DECIDE   = 0x00                                     // custom
};

enum ReactStates
{
    REACT_PASSIVE    = 0,
    REACT_DEFENSIVE  = 1,
    REACT_AGGRESSIVE = 2,
    REACT_ASSIST     = 3
};

enum CommandStates : uint8
{
    COMMAND_STAY    = 0,
    COMMAND_FOLLOW  = 1,
    COMMAND_ATTACK  = 2,
    COMMAND_ABANDON = 3,
    COMMAND_MOVE_TO = 4
};

#endif // UnitDefines_h__<|MERGE_RESOLUTION|>--- conflicted
+++ resolved
@@ -270,11 +270,7 @@
     UNIT_NPC_FLAG_ARTIFACT_POWER_RESPEC = 0x0008000000,     // artifact powers reset
     UNIT_NPC_FLAG_TRANSMOGRIFIER        = 0x0010000000,     // transmogrification
     UNIT_NPC_FLAG_VAULTKEEPER           = 0x0020000000,     // void storage
-<<<<<<< HEAD
-    UNIT_NPC_FLAG_BATTLE_PET_CAPTURABLE = 0x0040000000,     // critter capturable for battle pet
-=======
     UNIT_NPC_FLAG_WILD_BATTLE_PET       = 0x0040000000,     // Pet that player can fight (Battle Pet)
->>>>>>> 3846d7a5
     UNIT_NPC_FLAG_BLACK_MARKET          = 0x0080000000,     // black market
     UNIT_NPC_FLAG_ITEM_UPGRADE_MASTER   = 0x0100000000,
     UNIT_NPC_FLAG_GARRISON_ARCHITECT    = 0x0200000000,
