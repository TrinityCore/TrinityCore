/*
 * This file is part of the TrinityCore Project. See AUTHORS file for Copyright information
 *
 * This program is free software; you can redistribute it and/or modify it
 * under the terms of the GNU General Public License as published by the
 * Free Software Foundation; either version 2 of the License, or (at your
 * option) any later version.
 *
 * This program is distributed in the hope that it will be useful, but WITHOUT
 * ANY WARRANTY; without even the implied warranty of MERCHANTABILITY or
 * FITNESS FOR A PARTICULAR PURPOSE. See the GNU General Public License for
 * more details.
 *
 * You should have received a copy of the GNU General Public License along
 * with this program. If not, see <http://www.gnu.org/licenses/>.
 */

#ifndef UnitDefines_h__
#define UnitDefines_h__

#include "Define.h"
#include <string>

#define MIN_MELEE_REACH             2.0f
#define NOMINAL_MELEE_RANGE         5.0f
#define MELEE_RANGE                 (NOMINAL_MELEE_RANGE - MIN_MELEE_REACH * 2) //center to center for players
#define BASE_MINDAMAGE 1.0f
#define BASE_MAXDAMAGE 2.0f
#define BASE_ATTACK_TIME 2000

#define MAX_EQUIPMENT_ITEMS 3

// byte value (UNIT_FIELD_BYTES_1, 0)
enum UnitStandStateType : uint8
{
    UNIT_STAND_STATE_STAND             = 0,
    UNIT_STAND_STATE_SIT               = 1,
    UNIT_STAND_STATE_SIT_CHAIR         = 2,
    UNIT_STAND_STATE_SLEEP             = 3,
    UNIT_STAND_STATE_SIT_LOW_CHAIR     = 4,
    UNIT_STAND_STATE_SIT_MEDIUM_CHAIR  = 5,
    UNIT_STAND_STATE_SIT_HIGH_CHAIR    = 6,
    UNIT_STAND_STATE_DEAD              = 7,
    UNIT_STAND_STATE_KNEEL             = 8,
    UNIT_STAND_STATE_SUBMERGED         = 9
};

// byte flag value (UNIT_FIELD_BYTES_1, 2)
enum UnitVisFlags : uint8
{
    UNIT_VIS_FLAGS_UNK1         = 0x01,
    UNIT_VIS_FLAGS_CREEP        = 0x02,
    UNIT_VIS_FLAGS_UNTRACKABLE  = 0x04,
    UNIT_VIS_FLAGS_UNK4         = 0x08,
    UNIT_VIS_FLAGS_UNK5         = 0x10,
    UNIT_VIS_FLAGS_ALL          = 0xFF
};

// byte flags value (UNIT_FIELD_BYTES_1, 3)
enum UnitBytes1_Flags : uint8
{
    UNIT_BYTE1_FLAG_NONE            = 0x00,
    UNIT_BYTE1_FLAG_ALWAYS_STAND    = 0x01,
    UNIT_BYTE1_FLAG_HOVER           = 0x02,
    UNIT_BYTE1_FLAG_UNK_3           = 0x04,
    UNIT_BYTE1_FLAG_ALL             = 0xFF
};

// low byte (0 from 0..3) of UNIT_FIELD_BYTES_2
enum SheathState : uint8
{
    SHEATH_STATE_UNARMED  = 0,                              // non prepared weapon
    SHEATH_STATE_MELEE    = 1,                              // prepared melee weapon
    SHEATH_STATE_RANGED   = 2                               // prepared ranged weapon
};

#define MAX_SHEATH_STATE    3

// byte (1 from 0..3) of UNIT_FIELD_BYTES_2
enum UnitPVPStateFlags : uint8
{
    UNIT_BYTE2_FLAG_NONE        = 0x00,
    UNIT_BYTE2_FLAG_PVP         = 0x01,
    UNIT_BYTE2_FLAG_UNK1        = 0x02,
    UNIT_BYTE2_FLAG_FFA_PVP     = 0x04,
    UNIT_BYTE2_FLAG_SANCTUARY   = 0x08,
    UNIT_BYTE2_FLAG_UNK4        = 0x10,
    UNIT_BYTE2_FLAG_UNK5        = 0x20,
    UNIT_BYTE2_FLAG_UNK6        = 0x40,
    UNIT_BYTE2_FLAG_UNK7        = 0x80
};

// byte (2 from 0..3) of UNIT_FIELD_BYTES_2
enum UnitPetFlag : uint8
{
    UNIT_PET_FLAG_NONE              = 0x0,
    UNIT_PET_FLAG_CAN_BE_RENAMED    = 0x01,
    UNIT_PET_FLAG_CAN_BE_ABANDONED  = 0x02
};

// high byte (3 from 0..3) of UNIT_FIELD_BYTES_2
enum ShapeshiftForm
{
    FORM_NONE                       = 0,
    FORM_CAT_FORM                   = 1,
    FORM_TREE_OF_LIFE               = 2,
    FORM_TRAVEL_FORM                = 3,
    FORM_AQUATIC_FORM               = 4,
    FORM_BEAR_FORM                  = 5,
    FORM_AMBIENT                    = 6,
    FORM_GHOUL                      = 7,
    FORM_DIRE_BEAR_FORM             = 8,
    FORM_CRANE_STANCE               = 9,
    FORM_THARONJA_SKELETON          = 10,
    FORM_DARKMOON_TEST_OF_STRENGTH  = 11,
    FORM_BLB_PLAYER                 = 12,
    FORM_SHADOW_DANCE               = 13,
    FORM_CREATURE_BEAR              = 14,
    FORM_CREATURE_CAT               = 15,
    FORM_GHOST_WOLF                 = 16,
    FORM_BATTLE_STANCE              = 17,
    FORM_DEFENSIVE_STANCE           = 18,
    FORM_BERSERKER_STANCE           = 19,
    FORM_SERPENT_STANCE             = 20,
    FORM_ZOMBIE                     = 21,
    FORM_METAMORPHOSIS              = 22,
    FORM_OX_STANCE                  = 23,
    FORM_TIGER_STANCE               = 24,
    FORM_UNDEAD                     = 25,
    FORM_FRENZY                     = 26,
    FORM_FLIGHT_FORM_EPIC           = 27,
    FORM_SHADOWFORM                 = 28,
    FORM_FLIGHT_FORM                = 29,
    FORM_STEALTH                    = 30,
    FORM_MOONKIN_FORM               = 31,
    FORM_SPIRIT_OF_REDEMPTION       = 32,
    FORM_GLADIATOR_STANCE           = 33,
    FORM_METAMORPHOSIS_2            = 34,
    FORM_MOONKIN_FORM_RESTORATION   = 35,
    FORM_TREANT_FORM                = 36,
    FORM_SPIRIT_OWL_FORM            = 37,
    FORM_SPIRIT_OWL_FORM_2          = 38,
    FORM_WISP_FORM                  = 39,
    FORM_WISP_FORM_2                = 40,
};

enum UnitMoveType
{
    MOVE_WALK           = 0,
    MOVE_RUN            = 1,
    MOVE_RUN_BACK       = 2,
    MOVE_SWIM           = 3,
    MOVE_SWIM_BACK      = 4,
    MOVE_TURN_RATE      = 5,
    MOVE_FLIGHT         = 6,
    MOVE_FLIGHT_BACK    = 7,
    MOVE_PITCH_RATE     = 8
};

#define MAX_MOVE_TYPE     9

// Value masks for UNIT_FIELD_FLAGS
enum UnitFlags : uint32
{
    UNIT_FLAG_SERVER_CONTROLLED     = 0x00000001,           // set only when unit movement is controlled by server - by SPLINE/MONSTER_MOVE packets, together with UNIT_FLAG_STUNNED; only set to units controlled by client; client function CGUnit_C::IsClientControlled returns false when set for owner
    UNIT_FLAG_NON_ATTACKABLE        = 0x00000002,           // not attackable
    UNIT_FLAG_REMOVE_CLIENT_CONTROL = 0x00000004,           // This is a legacy flag used to disable movement player's movement while controlling other units, SMSG_CLIENT_CONTROL replaces this functionality clientside now. CONFUSED and FLEEING flags have the same effect on client movement asDISABLE_MOVE_CONTROL in addition to preventing spell casts/autoattack (they all allow climbing steeper hills and emotes while moving)
    UNIT_FLAG_PVP_ATTACKABLE        = 0x00000008,           // allow apply pvp rules to attackable state in addition to faction dependent state
    UNIT_FLAG_RENAME                = 0x00000010,
    UNIT_FLAG_PREPARATION           = 0x00000020,           // don't take reagents for spells with SPELL_ATTR5_NO_REAGENT_WHILE_PREP
    UNIT_FLAG_UNK_6                 = 0x00000040,
    UNIT_FLAG_NOT_ATTACKABLE_1      = 0x00000080,           // ?? (UNIT_FLAG_PVP_ATTACKABLE | UNIT_FLAG_NOT_ATTACKABLE_1) is NON_PVP_ATTACKABLE
    UNIT_FLAG_IMMUNE_TO_PC          = 0x00000100,           // disables combat/assistance with PlayerCharacters (PC) - see Unit::_IsValidAttackTarget, Unit::_IsValidAssistTarget
    UNIT_FLAG_IMMUNE_TO_NPC         = 0x00000200,           // disables combat/assistance with NonPlayerCharacters (NPC) - see Unit::_IsValidAttackTarget, Unit::_IsValidAssistTarget
    UNIT_FLAG_LOOTING               = 0x00000400,           // loot animation
    UNIT_FLAG_PET_IN_COMBAT         = 0x00000800,           // on player pets: whether the pet is chasing a target to attack || on other units: whether any of the unit's minions is in combat
    UNIT_FLAG_PVP                   = 0x00001000,           // changed in 3.0.3
    UNIT_FLAG_SILENCED              = 0x00002000,           // silenced, 2.1.1
    UNIT_FLAG_CANNOT_SWIM           = 0x00004000,           // 2.0.8
    UNIT_FLAG_UNK_15                = 0x00008000,
    UNIT_FLAG_UNK_16                = 0x00010000,
    UNIT_FLAG_PACIFIED              = 0x00020000,           // 3.0.3 ok
    UNIT_FLAG_STUNNED               = 0x00040000,           // 3.0.3 ok
    UNIT_FLAG_IN_COMBAT             = 0x00080000,
    UNIT_FLAG_TAXI_FLIGHT           = 0x00100000,           // disable casting at client side spell not allowed by taxi flight (mounted?), probably used with 0x4 flag
    UNIT_FLAG_DISARMED              = 0x00200000,           // 3.0.3, disable melee spells casting..., "Required melee weapon" added to melee spells tooltip.
    UNIT_FLAG_CONFUSED              = 0x00400000,
    UNIT_FLAG_FLEEING               = 0x00800000,
    UNIT_FLAG_PLAYER_CONTROLLED     = 0x01000000,           // used in spell Eyes of the Beast for pet... let attack by controlled creature
    UNIT_FLAG_NOT_SELECTABLE        = 0x02000000,
    UNIT_FLAG_SKINNABLE             = 0x04000000,
    UNIT_FLAG_MOUNT                 = 0x08000000,
    UNIT_FLAG_UNK_28                = 0x10000000,
    UNIT_FLAG_UNK_29                = 0x20000000,           // used in Feing Death spell
    UNIT_FLAG_SHEATHE               = 0x40000000,
    UNIT_FLAG_UNK_31                = 0x80000000,
    MAX_UNIT_FLAGS = 32
};

// Value masks for UNIT_FIELD_FLAGS_2
enum UnitFlags2 : uint32
{
    UNIT_FLAG2_FEIGN_DEATH                  = 0x00000001,
    UNIT_FLAG2_UNK1                         = 0x00000002,   // Hide unit model (show only player equip)
    UNIT_FLAG2_IGNORE_REPUTATION            = 0x00000004,
    UNIT_FLAG2_COMPREHEND_LANG              = 0x00000008,
    UNIT_FLAG2_MIRROR_IMAGE                 = 0x00000010,
    UNIT_FLAG2_INSTANTLY_APPEAR_MODEL       = 0x00000020,   // Unit model instantly appears when summoned (does not fade in)
    UNIT_FLAG2_FORCE_MOVEMENT               = 0x00000040,
    UNIT_FLAG2_DISARM_OFFHAND               = 0x00000080,
    UNIT_FLAG2_DISABLE_PRED_STATS           = 0x00000100,   // Player has disabled predicted stats (Used by raid frames)
    UNIT_FLAG2_ALLOW_CHANGING_TALENTS       = 0x00000200,   // Allows changing talents outside rest area
    UNIT_FLAG2_DISARM_RANGED                = 0x00000400,   // this does not disable ranged weapon display (maybe additional flag needed?)
    UNIT_FLAG2_REGENERATE_POWER             = 0x00000800,
    UNIT_FLAG2_RESTRICT_PARTY_INTERACTION   = 0x00001000,   // Restrict interaction to party or raid
    UNIT_FLAG2_PREVENT_SPELL_CLICK          = 0x00002000,   // Prevent spellclick
    UNIT_FLAG2_ALLOW_ENEMY_INTERACT         = 0x00004000,
    UNIT_FLAG2_DISABLE_TURN                 = 0x00008000,
    UNIT_FLAG2_UNK2                         = 0x00010000,
    UNIT_FLAG2_PLAY_DEATH_ANIM              = 0x00020000,   // Plays special death animation upon death
    UNIT_FLAG2_ALLOW_CHEAT_SPELLS           = 0x00040000,   // Allows casting spells with AttributesEx7 & SPELL_ATTR7_IS_CHEAT_SPELL
    UNIT_FLAG2_NO_ACTIONS                   = 0x00800000,
    MAX_UNIT_FLAGS_2 = 19
};

// Value masks for UNIT_FIELD_FLAGS_3
enum UnitFlags3 : uint32
{
    UNIT_FLAG3_UNK1                         = 0x00000001,
    MAX_UNIT_FLAGS_3 = 1
};

/// Non Player Character flags
enum NPCFlags : uint32
{
    UNIT_NPC_FLAG_NONE                  = 0x00000000,
    UNIT_NPC_FLAG_GOSSIP                = 0x00000001,     // 100%
    UNIT_NPC_FLAG_QUESTGIVER            = 0x00000002,     // 100%
    UNIT_NPC_FLAG_UNK1                  = 0x00000004,
    UNIT_NPC_FLAG_UNK2                  = 0x00000008,
    UNIT_NPC_FLAG_TRAINER               = 0x00000010,     // 100%
    UNIT_NPC_FLAG_TRAINER_CLASS         = 0x00000020,     // 100%
    UNIT_NPC_FLAG_TRAINER_PROFESSION    = 0x00000040,     // 100%
    UNIT_NPC_FLAG_VENDOR                = 0x00000080,     // 100%
    UNIT_NPC_FLAG_VENDOR_AMMO           = 0x00000100,     // 100%, general goods vendor
    UNIT_NPC_FLAG_VENDOR_FOOD           = 0x00000200,     // 100%
    UNIT_NPC_FLAG_VENDOR_POISON         = 0x00000400,     // guessed
    UNIT_NPC_FLAG_VENDOR_REAGENT        = 0x00000800,     // 100%
    UNIT_NPC_FLAG_REPAIR                = 0x00001000,     // 100%
    UNIT_NPC_FLAG_FLIGHTMASTER          = 0x00002000,     // 100%
    UNIT_NPC_FLAG_SPIRITHEALER          = 0x00004000,     // guessed
    UNIT_NPC_FLAG_SPIRITGUIDE           = 0x00008000,     // guessed
    UNIT_NPC_FLAG_INNKEEPER             = 0x00010000,     // 100%
    UNIT_NPC_FLAG_BANKER                = 0x00020000,     // 100%
    UNIT_NPC_FLAG_PETITIONER            = 0x00040000,     // 100% 0xC0000 = guild petitions, 0x40000 = arena team petitions
    UNIT_NPC_FLAG_TABARDDESIGNER        = 0x00080000,     // 100%
    UNIT_NPC_FLAG_BATTLEMASTER          = 0x00100000,     // 100%
    UNIT_NPC_FLAG_AUCTIONEER            = 0x00200000,     // 100%
    UNIT_NPC_FLAG_STABLEMASTER          = 0x00400000,     // 100%
    UNIT_NPC_FLAG_GUILD_BANKER          = 0x00800000,     //
    UNIT_NPC_FLAG_SPELLCLICK            = 0x01000000,     //
    UNIT_NPC_FLAG_PLAYER_VEHICLE        = 0x02000000,     // players with mounts that have vehicle data should have it set
    UNIT_NPC_FLAG_MAILBOX               = 0x04000000,     // mailbox
    UNIT_NPC_FLAG_ARTIFACT_POWER_RESPEC = 0x08000000,     // artifact powers reset
    UNIT_NPC_FLAG_TRANSMOGRIFIER        = 0x10000000,     // transmogrification
    UNIT_NPC_FLAG_VAULTKEEPER           = 0x20000000,     // void storage
    UNIT_NPC_FLAG_WILD_BATTLE_PET       = 0x40000000,     // Pet that player can fight (Battle Pet)
    UNIT_NPC_FLAG_BLACK_MARKET          = 0x80000000     // black market
};

enum NPCFlags2 : uint32
{
    UNIT_NPC_FLAG_2_NONE                    = 0x000,
    UNIT_NPC_FLAG_2_ITEM_UPGRADE_MASTER     = 0x001,
    UNIT_NPC_FLAG_2_GARRISON_ARCHITECT      = 0x002,
    UNIT_NPC_FLAG_2_STEERING                = 0x004,
    UNIT_NPC_FLAG_2_SHIPMENT_CRAFTER        = 0x010,
    UNIT_NPC_FLAG_2_GARRISON_MISSION_NPC    = 0x020,
    UNIT_NPC_FLAG_2_TRADESKILL_NPC          = 0x040,
    UNIT_NPC_FLAG_2_BLACK_MARKET_VIEW       = 0x080,
    UNIT_NPC_FLAG_2_CONTRIBUTION_COLLECTOR  = 0x400
};

enum MovementFlags : uint32
{
    MOVEMENTFLAG_NONE                  = 0x00000000,
    MOVEMENTFLAG_FORWARD               = 0x00000001,
    MOVEMENTFLAG_BACKWARD              = 0x00000002,
    MOVEMENTFLAG_STRAFE_LEFT           = 0x00000004,
    MOVEMENTFLAG_STRAFE_RIGHT          = 0x00000008,
    MOVEMENTFLAG_LEFT                  = 0x00000010,
    MOVEMENTFLAG_RIGHT                 = 0x00000020,
    MOVEMENTFLAG_PITCH_UP              = 0x00000040,
    MOVEMENTFLAG_PITCH_DOWN            = 0x00000080,
    MOVEMENTFLAG_WALKING               = 0x00000100,               // Walking
    MOVEMENTFLAG_DISABLE_GRAVITY       = 0x00000200,               // Former MOVEMENTFLAG_LEVITATING. This is used when walking is not possible.
    MOVEMENTFLAG_ROOT                  = 0x00000400,               // Must not be set along with MOVEMENTFLAG_MASK_MOVING
    MOVEMENTFLAG_FALLING               = 0x00000800,               // damage dealt on that type of falling
    MOVEMENTFLAG_FALLING_FAR           = 0x00001000,
    MOVEMENTFLAG_PENDING_STOP          = 0x00002000,
    MOVEMENTFLAG_PENDING_STRAFE_STOP   = 0x00004000,
    MOVEMENTFLAG_PENDING_FORWARD       = 0x00008000,
    MOVEMENTFLAG_PENDING_BACKWARD      = 0x00010000,
    MOVEMENTFLAG_PENDING_STRAFE_LEFT   = 0x00020000,
    MOVEMENTFLAG_PENDING_STRAFE_RIGHT  = 0x00040000,
    MOVEMENTFLAG_PENDING_ROOT          = 0x00080000,
    MOVEMENTFLAG_SWIMMING              = 0x00100000,               // appears with fly flag also
    MOVEMENTFLAG_ASCENDING             = 0x00200000,               // press "space" when flying
    MOVEMENTFLAG_DESCENDING            = 0x00400000,
    MOVEMENTFLAG_CAN_FLY               = 0x00800000,               // Appears when unit can fly. For example, appears when a player sits on a mount.
    MOVEMENTFLAG_FLYING                = 0x01000000,               // unit is actually flying. pretty sure this is only used for players. creatures use disable_gravity
    MOVEMENTFLAG_SPLINE_ELEVATION      = 0x02000000,               // used for flight paths
    MOVEMENTFLAG_WATERWALKING          = 0x04000000,               // prevent unit from falling through water
    MOVEMENTFLAG_FALLING_SLOW          = 0x08000000,               // active rogue safe fall spell (passive)
    MOVEMENTFLAG_HOVER                 = 0x10000000,               // hover, cannot jump
    MOVEMENTFLAG_DISABLE_COLLISION     = 0x20000000,

    MOVEMENTFLAG_MASK_MOVING =
        MOVEMENTFLAG_FORWARD | MOVEMENTFLAG_BACKWARD | MOVEMENTFLAG_STRAFE_LEFT | MOVEMENTFLAG_STRAFE_RIGHT |
        MOVEMENTFLAG_FALLING | MOVEMENTFLAG_ASCENDING | MOVEMENTFLAG_DESCENDING,

    MOVEMENTFLAG_MASK_TURNING =
        MOVEMENTFLAG_LEFT | MOVEMENTFLAG_RIGHT | MOVEMENTFLAG_PITCH_UP | MOVEMENTFLAG_PITCH_DOWN,

    MOVEMENTFLAG_MASK_MOVING_FLY =
        MOVEMENTFLAG_FLYING | MOVEMENTFLAG_ASCENDING | MOVEMENTFLAG_DESCENDING,

    // Movement flags allowed for creature in CreateObject - we need to keep all other enabled serverside
    // to properly calculate all movement
    MOVEMENTFLAG_MASK_CREATURE_ALLOWED =
        MOVEMENTFLAG_FORWARD | MOVEMENTFLAG_DISABLE_GRAVITY | MOVEMENTFLAG_ROOT | MOVEMENTFLAG_SWIMMING |
        MOVEMENTFLAG_CAN_FLY | MOVEMENTFLAG_WATERWALKING | MOVEMENTFLAG_FALLING_SLOW | MOVEMENTFLAG_HOVER | MOVEMENTFLAG_DISABLE_COLLISION,

    /// @todo if needed: add more flags to this masks that are exclusive to players
    MOVEMENTFLAG_MASK_PLAYER_ONLY =
        MOVEMENTFLAG_FLYING,

    /// Movement flags that have change status opcodes associated for players
    MOVEMENTFLAG_MASK_HAS_PLAYER_STATUS_OPCODE = MOVEMENTFLAG_DISABLE_GRAVITY | MOVEMENTFLAG_ROOT |
        MOVEMENTFLAG_CAN_FLY | MOVEMENTFLAG_WATERWALKING | MOVEMENTFLAG_FALLING_SLOW | MOVEMENTFLAG_HOVER | MOVEMENTFLAG_DISABLE_COLLISION
};

enum MovementFlags2 : uint32
{
    MOVEMENTFLAG2_NONE                                      = 0x00000000,
    MOVEMENTFLAG2_NO_STRAFE                                 = 0x00000001,
    MOVEMENTFLAG2_NO_JUMPING                                = 0x00000002,
    MOVEMENTFLAG2_FULL_SPEED_TURNING                        = 0x00000004,
    MOVEMENTFLAG2_FULL_SPEED_PITCHING                       = 0x00000008,
    MOVEMENTFLAG2_ALWAYS_ALLOW_PITCHING                     = 0x00000010,
    MOVEMENTFLAG2_IS_VEHICLE_EXIT_VOLUNTARY                 = 0x00000020,
<<<<<<< HEAD
    MOVEMENTFLAG2_WATERWALKING_FULL_PITCH                   = 0x00000040, // will always waterwalk, even if facing the camera directly down
    MOVEMENTFLAG2_VEHICLE_PASSENGER_IS_TRANSITION_ALLOWED   = 0x00000080,
    MOVEMENTFLAG2_CAN_SWIM_TO_FLY_TRANS                     = 0x00000100,
    MOVEMENTFLAG2_UNK9                                      = 0x00000200, // terrain normal calculation is disabled if this flag is not present, client automatically handles setting this flag
    MOVEMENTFLAG2_CAN_TURN_WHILE_FALLING                    = 0x00000400,
    MOVEMENTFLAG2_IGNORE_MOVEMENT_FORCES                    = 0x00000800,
    MOVEMENTFLAG2_CAN_DOUBLE_JUMP                           = 0x00001000,
    MOVEMENTFLAG2_DOUBLE_JUMP                               = 0x00002000,
    // these flags are not sent
    MOVEMENTFLAG2_AWAITING_LOAD                             = 0x00010000,
    MOVEMENTFLAG2_INTERPOLATED_MOVEMENT                     = 0x00020000,
    MOVEMENTFLAG2_INTERPOLATED_TURNING                      = 0x00040000,
    MOVEMENTFLAG2_INTERPOLATED_PITCHING                     = 0x00080000
=======
    MOVEMENTFLAG2_JUMP_SPLINE_IN_AIR                        = 0x00000040,
    MOVEMENTFLAG2_ANIM_TIER_IN_TRANS                        = 0x00000080,
    MOVEMENTFLAG2_WATERWALKING_FULL_PITCH                   = 0x00000100, // will always waterwalk, even if facing the camera directly down
    MOVEMENTFLAG2_VEHICLE_PASSENGER_IS_TRANSITION_ALLOWED   = 0x00000200,
    MOVEMENTFLAG2_CAN_SWIM_TO_FLY_TRANS                     = 0x00000400,
    MOVEMENTFLAG2_UNK11                                     = 0x00000800, // terrain normal calculation is disabled if this flag is not present, client automatically handles setting this flag
    MOVEMENTFLAG2_CAN_TURN_WHILE_FALLING                    = 0x00001000,
    MOVEMENTFLAG2_UNK13                                     = 0x00002000, // set automatically by the client for aura 373
    MOVEMENTFLAG2_IGNORE_MOVEMENT_FORCES                    = 0x00004000,
    MOVEMENTFLAG2_UNK15                                     = 0x00008000,
    MOVEMENTFLAG2_CAN_DOUBLE_JUMP                           = 0x00010000,
    MOVEMENTFLAG2_DOUBLE_JUMP                               = 0x00020000,
    // these flags cannot be sent (18 bits in packet)
    MOVEMENTFLAG2_UNK18                                     = 0x00040000,
    MOVEMENTFLAG2_AWAITING_LOAD                             = 0x00080000,
    MOVEMENTFLAG2_INTERPOLATED_MOVEMENT                     = 0x00100000,
    MOVEMENTFLAG2_INTERPOLATED_TURNING                      = 0x00200000,
    MOVEMENTFLAG2_INTERPOLATED_PITCHING                     = 0x00400000
>>>>>>> 02fb9eed
};

enum HitInfo
{
    HITINFO_NORMALSWING         = 0x00000000,
    HITINFO_UNK1                = 0x00000001,               // req correct packet structure
    HITINFO_AFFECTS_VICTIM      = 0x00000002,
    HITINFO_OFFHAND             = 0x00000004,
    HITINFO_UNK2                = 0x00000008,
    HITINFO_MISS                = 0x00000010,
    HITINFO_FULL_ABSORB         = 0x00000020,
    HITINFO_PARTIAL_ABSORB      = 0x00000040,
    HITINFO_FULL_RESIST         = 0x00000080,
    HITINFO_PARTIAL_RESIST      = 0x00000100,
    HITINFO_CRITICALHIT         = 0x00000200,               // critical hit
    HITINFO_UNK10               = 0x00000400,
    HITINFO_UNK11               = 0x00000800,
    HITINFO_UNK12               = 0x00001000,
    HITINFO_BLOCK               = 0x00002000,               // blocked damage
    HITINFO_UNK14               = 0x00004000,               // set only if meleespellid is present//  no world text when victim is hit for 0 dmg(HideWorldTextForNoDamage?)
    HITINFO_UNK15               = 0x00008000,               // player victim?// something related to blod sprut visual (BloodSpurtInBack?)
    HITINFO_GLANCING            = 0x00010000,
    HITINFO_CRUSHING            = 0x00020000,
    HITINFO_NO_ANIMATION        = 0x00040000,
    HITINFO_UNK19               = 0x00080000,
    HITINFO_UNK20               = 0x00100000,
    HITINFO_SWINGNOHITSOUND     = 0x00200000,               // unused?
    HITINFO_UNK22               = 0x00400000,
    HITINFO_RAGE_GAIN           = 0x00800000,
    HITINFO_FAKE_DAMAGE         = 0x01000000                // enables damage animation even if no damage done, set only if no damage
};

#define MAX_DECLINED_NAME_CASES 5

struct DeclinedName
{
    std::string name[MAX_DECLINED_NAME_CASES];
};

enum ActiveStates
{
    ACT_PASSIVE  = 0x01,                                    // 0x01 - passive
    ACT_DISABLED = 0x81,                                    // 0x80 - castable
    ACT_ENABLED  = 0xC1,                                    // 0x40 | 0x80 - auto cast + castable
    ACT_COMMAND  = 0x07,                                    // 0x01 | 0x02 | 0x04
    ACT_REACTION = 0x06,                                    // 0x02 | 0x04
    ACT_DECIDE   = 0x00                                     // custom
};

enum ReactStates
{
    REACT_PASSIVE    = 0,
    REACT_DEFENSIVE  = 1,
    REACT_AGGRESSIVE = 2,
    REACT_ASSIST     = 3
};

enum CommandStates : uint8
{
    COMMAND_STAY    = 0,
    COMMAND_FOLLOW  = 1,
    COMMAND_ATTACK  = 2,
    COMMAND_ABANDON = 3,
    COMMAND_MOVE_TO = 4
};

#endif // UnitDefines_h__<|MERGE_RESOLUTION|>--- conflicted
+++ resolved
@@ -1,5 +1,5 @@
 /*
- * This file is part of the TrinityCore Project. See AUTHORS file for Copyright information
+ * Copyright (C) 2008-2018 TrinityCore <https://www.trinitycore.org/>
  *
  * This program is free software; you can redistribute it and/or modify it
  * under the terms of the GNU General Public License as published by the
@@ -21,6 +21,7 @@
 #include "Define.h"
 #include <string>
 
+#define DEFAULT_COMBAT_REACH        1.5f
 #define MIN_MELEE_REACH             2.0f
 #define NOMINAL_MELEE_RANGE         5.0f
 #define MELEE_RANGE                 (NOMINAL_MELEE_RANGE - MIN_MELEE_REACH * 2) //center to center for players
@@ -46,20 +47,43 @@
 };
 
 // byte flag value (UNIT_FIELD_BYTES_1, 2)
-enum UnitVisFlags : uint8
-{
-    UNIT_VIS_FLAGS_UNK1         = 0x01,
-    UNIT_VIS_FLAGS_CREEP        = 0x02,
-    UNIT_VIS_FLAGS_UNTRACKABLE  = 0x04,
-    UNIT_VIS_FLAGS_UNK4         = 0x08,
-    UNIT_VIS_FLAGS_UNK5         = 0x10,
-    UNIT_VIS_FLAGS_ALL          = 0xFF
+enum UnitStandFlags : uint8
+{
+    UNIT_STAND_FLAGS_UNK1         = 0x01,
+    UNIT_STAND_FLAGS_CREEP        = 0x02,
+    UNIT_STAND_FLAGS_UNTRACKABLE  = 0x04,
+    UNIT_STAND_FLAGS_UNK4         = 0x08,
+    UNIT_STAND_FLAGS_UNK5         = 0x10,
+    UNIT_STAND_FLAGS_ALL          = 0xFF
+};
+
+enum UnitBytes0Offsets : uint8
+{
+    UNIT_BYTES_0_OFFSET_RACE            = 0,
+    UNIT_BYTES_0_OFFSET_CLASS           = 1,
+    UNIT_BYTES_0_OFFSET_PLAYER_CLASS    = 2,
+    UNIT_BYTES_0_OFFSET_GENDER          = 3
+};
+
+enum UnitBytes1Offsets : uint8
+{
+    UNIT_BYTES_1_OFFSET_STAND_STATE = 0,
+    UNIT_BYTES_1_OFFSET_PET_TALENTS = 1,    // unused
+    UNIT_BYTES_1_OFFSET_VIS_FLAG    = 2,
+    UNIT_BYTES_1_OFFSET_ANIM_TIER   = 3
+};
+
+enum UnitBytes2Offsets : uint8
+{
+    UNIT_BYTES_2_OFFSET_SHEATH_STATE    = 0,
+    UNIT_BYTES_2_OFFSET_PVP_FLAG        = 1,
+    UNIT_BYTES_2_OFFSET_PET_FLAGS       = 2,
+    UNIT_BYTES_2_OFFSET_SHAPESHIFT_FORM = 3
 };
 
 // byte flags value (UNIT_FIELD_BYTES_1, 3)
 enum UnitBytes1_Flags : uint8
 {
-    UNIT_BYTE1_FLAG_NONE            = 0x00,
     UNIT_BYTE1_FLAG_ALWAYS_STAND    = 0x01,
     UNIT_BYTE1_FLAG_HOVER           = 0x02,
     UNIT_BYTE1_FLAG_UNK_3           = 0x04,
@@ -79,7 +103,6 @@
 // byte (1 from 0..3) of UNIT_FIELD_BYTES_2
 enum UnitPVPStateFlags : uint8
 {
-    UNIT_BYTE2_FLAG_NONE        = 0x00,
     UNIT_BYTE2_FLAG_PVP         = 0x01,
     UNIT_BYTE2_FLAG_UNK1        = 0x02,
     UNIT_BYTE2_FLAG_FFA_PVP     = 0x04,
@@ -91,11 +114,10 @@
 };
 
 // byte (2 from 0..3) of UNIT_FIELD_BYTES_2
-enum UnitPetFlag : uint8
-{
-    UNIT_PET_FLAG_NONE              = 0x0,
-    UNIT_PET_FLAG_CAN_BE_RENAMED    = 0x01,
-    UNIT_PET_FLAG_CAN_BE_ABANDONED  = 0x02
+enum UnitRename : uint8
+{
+    UNIT_CAN_BE_RENAMED     = 0x01,
+    UNIT_CAN_BE_ABANDONED   = 0x02
 };
 
 // high byte (3 from 0..3) of UNIT_FIELD_BYTES_2
@@ -173,7 +195,7 @@
     UNIT_FLAG_IMMUNE_TO_PC          = 0x00000100,           // disables combat/assistance with PlayerCharacters (PC) - see Unit::_IsValidAttackTarget, Unit::_IsValidAssistTarget
     UNIT_FLAG_IMMUNE_TO_NPC         = 0x00000200,           // disables combat/assistance with NonPlayerCharacters (NPC) - see Unit::_IsValidAttackTarget, Unit::_IsValidAssistTarget
     UNIT_FLAG_LOOTING               = 0x00000400,           // loot animation
-    UNIT_FLAG_PET_IN_COMBAT         = 0x00000800,           // on player pets: whether the pet is chasing a target to attack || on other units: whether any of the unit's minions is in combat
+    UNIT_FLAG_PET_IN_COMBAT         = 0x00000800,           // in combat?, 2.0.8
     UNIT_FLAG_PVP                   = 0x00001000,           // changed in 3.0.3
     UNIT_FLAG_SILENCED              = 0x00002000,           // silenced, 2.1.1
     UNIT_FLAG_CANNOT_SWIM           = 0x00004000,           // 2.0.8
@@ -231,54 +253,49 @@
 };
 
 /// Non Player Character flags
-enum NPCFlags : uint32
-{
-    UNIT_NPC_FLAG_NONE                  = 0x00000000,
-    UNIT_NPC_FLAG_GOSSIP                = 0x00000001,     // 100%
-    UNIT_NPC_FLAG_QUESTGIVER            = 0x00000002,     // 100%
-    UNIT_NPC_FLAG_UNK1                  = 0x00000004,
-    UNIT_NPC_FLAG_UNK2                  = 0x00000008,
-    UNIT_NPC_FLAG_TRAINER               = 0x00000010,     // 100%
-    UNIT_NPC_FLAG_TRAINER_CLASS         = 0x00000020,     // 100%
-    UNIT_NPC_FLAG_TRAINER_PROFESSION    = 0x00000040,     // 100%
-    UNIT_NPC_FLAG_VENDOR                = 0x00000080,     // 100%
-    UNIT_NPC_FLAG_VENDOR_AMMO           = 0x00000100,     // 100%, general goods vendor
-    UNIT_NPC_FLAG_VENDOR_FOOD           = 0x00000200,     // 100%
-    UNIT_NPC_FLAG_VENDOR_POISON         = 0x00000400,     // guessed
-    UNIT_NPC_FLAG_VENDOR_REAGENT        = 0x00000800,     // 100%
-    UNIT_NPC_FLAG_REPAIR                = 0x00001000,     // 100%
-    UNIT_NPC_FLAG_FLIGHTMASTER          = 0x00002000,     // 100%
-    UNIT_NPC_FLAG_SPIRITHEALER          = 0x00004000,     // guessed
-    UNIT_NPC_FLAG_SPIRITGUIDE           = 0x00008000,     // guessed
-    UNIT_NPC_FLAG_INNKEEPER             = 0x00010000,     // 100%
-    UNIT_NPC_FLAG_BANKER                = 0x00020000,     // 100%
-    UNIT_NPC_FLAG_PETITIONER            = 0x00040000,     // 100% 0xC0000 = guild petitions, 0x40000 = arena team petitions
-    UNIT_NPC_FLAG_TABARDDESIGNER        = 0x00080000,     // 100%
-    UNIT_NPC_FLAG_BATTLEMASTER          = 0x00100000,     // 100%
-    UNIT_NPC_FLAG_AUCTIONEER            = 0x00200000,     // 100%
-    UNIT_NPC_FLAG_STABLEMASTER          = 0x00400000,     // 100%
-    UNIT_NPC_FLAG_GUILD_BANKER          = 0x00800000,     //
-    UNIT_NPC_FLAG_SPELLCLICK            = 0x01000000,     //
-    UNIT_NPC_FLAG_PLAYER_VEHICLE        = 0x02000000,     // players with mounts that have vehicle data should have it set
-    UNIT_NPC_FLAG_MAILBOX               = 0x04000000,     // mailbox
-    UNIT_NPC_FLAG_ARTIFACT_POWER_RESPEC = 0x08000000,     // artifact powers reset
-    UNIT_NPC_FLAG_TRANSMOGRIFIER        = 0x10000000,     // transmogrification
-    UNIT_NPC_FLAG_VAULTKEEPER           = 0x20000000,     // void storage
-    UNIT_NPC_FLAG_WILD_BATTLE_PET       = 0x40000000,     // Pet that player can fight (Battle Pet)
-    UNIT_NPC_FLAG_BLACK_MARKET          = 0x80000000     // black market
-};
-
-enum NPCFlags2 : uint32
-{
-    UNIT_NPC_FLAG_2_NONE                    = 0x000,
-    UNIT_NPC_FLAG_2_ITEM_UPGRADE_MASTER     = 0x001,
-    UNIT_NPC_FLAG_2_GARRISON_ARCHITECT      = 0x002,
-    UNIT_NPC_FLAG_2_STEERING                = 0x004,
-    UNIT_NPC_FLAG_2_SHIPMENT_CRAFTER        = 0x010,
-    UNIT_NPC_FLAG_2_GARRISON_MISSION_NPC    = 0x020,
-    UNIT_NPC_FLAG_2_TRADESKILL_NPC          = 0x040,
-    UNIT_NPC_FLAG_2_BLACK_MARKET_VIEW       = 0x080,
-    UNIT_NPC_FLAG_2_CONTRIBUTION_COLLECTOR  = 0x400
+enum NPCFlags : uint64
+{
+    UNIT_NPC_FLAG_NONE                      = 0x00000000000,
+    UNIT_NPC_FLAG_GOSSIP                    = 0x00000000001,     // 100%
+    UNIT_NPC_FLAG_QUESTGIVER                = 0x00000000002,     // 100%
+    UNIT_NPC_FLAG_UNK1                      = 0x00000000004,
+    UNIT_NPC_FLAG_UNK2                      = 0x00000000008,
+    UNIT_NPC_FLAG_TRAINER                   = 0x00000000010,     // 100%
+    UNIT_NPC_FLAG_TRAINER_CLASS             = 0x00000000020,     // 100%
+    UNIT_NPC_FLAG_TRAINER_PROFESSION        = 0x00000000040,     // 100%
+    UNIT_NPC_FLAG_VENDOR                    = 0x00000000080,     // 100%
+    UNIT_NPC_FLAG_VENDOR_AMMO               = 0x00000000100,     // 100%, general goods vendor
+    UNIT_NPC_FLAG_VENDOR_FOOD               = 0x00000000200,     // 100%
+    UNIT_NPC_FLAG_VENDOR_POISON             = 0x00000000400,     // guessed
+    UNIT_NPC_FLAG_VENDOR_REAGENT            = 0x00000000800,     // 100%
+    UNIT_NPC_FLAG_REPAIR                    = 0x00000001000,     // 100%
+    UNIT_NPC_FLAG_FLIGHTMASTER              = 0x00000002000,     // 100%
+    UNIT_NPC_FLAG_SPIRITHEALER              = 0x00000004000,     // guessed
+    UNIT_NPC_FLAG_SPIRITGUIDE               = 0x00000008000,     // guessed
+    UNIT_NPC_FLAG_INNKEEPER                 = 0x00000010000,     // 100%
+    UNIT_NPC_FLAG_BANKER                    = 0x00000020000,     // 100%
+    UNIT_NPC_FLAG_PETITIONER                = 0x00000040000,     // 100% 0xC0000 = guild petitions, 0x40000 = arena team petitions
+    UNIT_NPC_FLAG_TABARDDESIGNER            = 0x00000080000,     // 100%
+    UNIT_NPC_FLAG_BATTLEMASTER              = 0x00000100000,     // 100%
+    UNIT_NPC_FLAG_AUCTIONEER                = 0x00000200000,     // 100%
+    UNIT_NPC_FLAG_STABLEMASTER              = 0x00000400000,     // 100%
+    UNIT_NPC_FLAG_GUILD_BANKER              = 0x00000800000,     //
+    UNIT_NPC_FLAG_SPELLCLICK                = 0x00001000000,     //
+    UNIT_NPC_FLAG_PLAYER_VEHICLE            = 0x00002000000,     // players with mounts that have vehicle data should have it set
+    UNIT_NPC_FLAG_MAILBOX                   = 0x00004000000,     // mailbox
+    UNIT_NPC_FLAG_ARTIFACT_POWER_RESPEC     = 0x00008000000,     // artifact powers reset
+    UNIT_NPC_FLAG_TRANSMOGRIFIER            = 0x00010000000,     // transmogrification
+    UNIT_NPC_FLAG_VAULTKEEPER               = 0x00020000000,     // void storage
+    UNIT_NPC_FLAG_WILD_BATTLE_PET           = 0x00040000000,     // Pet that player can fight (Battle Pet)
+    UNIT_NPC_FLAG_BLACK_MARKET              = 0x00080000000,     // black market
+    UNIT_NPC_FLAG_ITEM_UPGRADE_MASTER       = 0x00100000000,
+    UNIT_NPC_FLAG_GARRISON_ARCHITECT        = 0x00200000000,
+    UNIT_NPC_FLAG_STEERING                  = 0x00400000000,
+    UNIT_NPC_FLAG_SHIPMENT_CRAFTER          = 0x01000000000,
+    UNIT_NPC_FLAG_GARRISON_MISSION_NPC      = 0x02000000000,
+    UNIT_NPC_FLAG_TRADESKILL_NPC            = 0x04000000000,
+    UNIT_NPC_FLAG_BLACK_MARKET_VIEW         = 0x08000000000,
+    UNIT_NPC_FLAG_CONTRIBUTION_COLLECTOR    = 0x40000000000,
 };
 
 enum MovementFlags : uint32
@@ -307,7 +324,7 @@
     MOVEMENTFLAG_SWIMMING              = 0x00100000,               // appears with fly flag also
     MOVEMENTFLAG_ASCENDING             = 0x00200000,               // press "space" when flying
     MOVEMENTFLAG_DESCENDING            = 0x00400000,
-    MOVEMENTFLAG_CAN_FLY               = 0x00800000,               // Appears when unit can fly. For example, appears when a player sits on a mount.
+    MOVEMENTFLAG_CAN_FLY               = 0x00800000,               // Appears when unit can fly AND also walk
     MOVEMENTFLAG_FLYING                = 0x01000000,               // unit is actually flying. pretty sure this is only used for players. creatures use disable_gravity
     MOVEMENTFLAG_SPLINE_ELEVATION      = 0x02000000,               // used for flight paths
     MOVEMENTFLAG_WATERWALKING          = 0x04000000,               // prevent unit from falling through water
@@ -349,21 +366,6 @@
     MOVEMENTFLAG2_FULL_SPEED_PITCHING                       = 0x00000008,
     MOVEMENTFLAG2_ALWAYS_ALLOW_PITCHING                     = 0x00000010,
     MOVEMENTFLAG2_IS_VEHICLE_EXIT_VOLUNTARY                 = 0x00000020,
-<<<<<<< HEAD
-    MOVEMENTFLAG2_WATERWALKING_FULL_PITCH                   = 0x00000040, // will always waterwalk, even if facing the camera directly down
-    MOVEMENTFLAG2_VEHICLE_PASSENGER_IS_TRANSITION_ALLOWED   = 0x00000080,
-    MOVEMENTFLAG2_CAN_SWIM_TO_FLY_TRANS                     = 0x00000100,
-    MOVEMENTFLAG2_UNK9                                      = 0x00000200, // terrain normal calculation is disabled if this flag is not present, client automatically handles setting this flag
-    MOVEMENTFLAG2_CAN_TURN_WHILE_FALLING                    = 0x00000400,
-    MOVEMENTFLAG2_IGNORE_MOVEMENT_FORCES                    = 0x00000800,
-    MOVEMENTFLAG2_CAN_DOUBLE_JUMP                           = 0x00001000,
-    MOVEMENTFLAG2_DOUBLE_JUMP                               = 0x00002000,
-    // these flags are not sent
-    MOVEMENTFLAG2_AWAITING_LOAD                             = 0x00010000,
-    MOVEMENTFLAG2_INTERPOLATED_MOVEMENT                     = 0x00020000,
-    MOVEMENTFLAG2_INTERPOLATED_TURNING                      = 0x00040000,
-    MOVEMENTFLAG2_INTERPOLATED_PITCHING                     = 0x00080000
-=======
     MOVEMENTFLAG2_JUMP_SPLINE_IN_AIR                        = 0x00000040,
     MOVEMENTFLAG2_ANIM_TIER_IN_TRANS                        = 0x00000080,
     MOVEMENTFLAG2_WATERWALKING_FULL_PITCH                   = 0x00000100, // will always waterwalk, even if facing the camera directly down
@@ -382,7 +384,6 @@
     MOVEMENTFLAG2_INTERPOLATED_MOVEMENT                     = 0x00100000,
     MOVEMENTFLAG2_INTERPOLATED_TURNING                      = 0x00200000,
     MOVEMENTFLAG2_INTERPOLATED_PITCHING                     = 0x00400000
->>>>>>> 02fb9eed
 };
 
 enum HitInfo
