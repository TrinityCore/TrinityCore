/*
 * Copyright (C) 2008-2017 TrinityCore <http://www.trinitycore.org/>
 * Copyright (C) 2005-2009 MaNGOS <http://getmangos.com/>
 *
 * This program is free software; you can redistribute it and/or modify it
 * under the terms of the GNU General Public License as published by the
 * Free Software Foundation; either version 2 of the License, or (at your
 * option) any later version.
 *
 * This program is distributed in the hope that it will be useful, but WITHOUT
 * ANY WARRANTY; without even the implied warranty of MERCHANTABILITY or
 * FITNESS FOR A PARTICULAR PURPOSE. See the GNU General Public License for
 * more details.
 *
 * You should have received a copy of the GNU General Public License along
 * with this program. If not, see <http://www.gnu.org/licenses/>.
 */

#ifndef __UNIT_H
#define __UNIT_H

#include "Object.h"
#include "EventProcessor.h"
#include "FollowerReference.h"
#include "FollowerRefManager.h"
#include "HostileRefManager.h"
#include "MotionMaster.h"
#include "OptionalFwd.h"
#include "SpellAuraDefines.h"
#include "ThreatManager.h"
#include "Timer.h"
#include "UnitDefines.h"
#include "Util.h"
#include <map>
#include "Random.h"

#define WORLD_TRIGGER   12999

enum SpellInterruptFlags
{
    SPELL_INTERRUPT_FLAG_MOVEMENT     = 0x01, // why need this for instant?
    SPELL_INTERRUPT_FLAG_PUSH_BACK    = 0x02, // push back
    SPELL_INTERRUPT_FLAG_UNK3         = 0x04, // any info?
    SPELL_INTERRUPT_FLAG_INTERRUPT    = 0x08, // interrupt
    SPELL_INTERRUPT_FLAG_ABORT_ON_DMG = 0x10  // _complete_ interrupt on direct damage
    //SPELL_INTERRUPT_UNK             = 0x20                // unk, 564 of 727 spells having this spell start with "Glyph"
};

// See SpellAuraInterruptFlags for other values definitions
enum SpellChannelInterruptFlags
{
    CHANNEL_INTERRUPT_FLAG_INTERRUPT    = 0x08,  // interrupt
    CHANNEL_FLAG_DELAY                  = 0x4000
};

enum SpellAuraInterruptFlags
{
    AURA_INTERRUPT_FLAG_HITBYSPELL          = 0x00000001,   // 0    removed when getting hit by a negative spell?
    AURA_INTERRUPT_FLAG_TAKE_DAMAGE         = 0x00000002,   // 1    removed by any damage
    AURA_INTERRUPT_FLAG_CAST                = 0x00000004,   // 2    cast any spells
    AURA_INTERRUPT_FLAG_MOVE                = 0x00000008,   // 3    removed by any movement
    AURA_INTERRUPT_FLAG_TURNING             = 0x00000010,   // 4    removed by any turning
    AURA_INTERRUPT_FLAG_JUMP                = 0x00000020,   // 5    removed by entering combat
    AURA_INTERRUPT_FLAG_NOT_MOUNTED         = 0x00000040,   // 6    removed by dismounting
    AURA_INTERRUPT_FLAG_NOT_ABOVEWATER      = 0x00000080,   // 7    removed by entering water
    AURA_INTERRUPT_FLAG_NOT_UNDERWATER      = 0x00000100,   // 8    removed by leaving water
    AURA_INTERRUPT_FLAG_NOT_SHEATHED        = 0x00000200,   // 9    removed by unsheathing
    AURA_INTERRUPT_FLAG_TALK                = 0x00000400,   // 10   talk to npc / loot? action on creature
    AURA_INTERRUPT_FLAG_USE                 = 0x00000800,   // 11   mine/use/open action on gameobject
    AURA_INTERRUPT_FLAG_MELEE_ATTACK        = 0x00001000,   // 12   removed by attacking
    AURA_INTERRUPT_FLAG_SPELL_ATTACK        = 0x00002000,   // 13   ???
    AURA_INTERRUPT_FLAG_UNK14               = 0x00004000,   // 14
    AURA_INTERRUPT_FLAG_TRANSFORM           = 0x00008000,   // 15   removed by transform?
    AURA_INTERRUPT_FLAG_UNK16               = 0x00010000,   // 16
    AURA_INTERRUPT_FLAG_MOUNT               = 0x00020000,   // 17   misdirect, aspect, swim speed
    AURA_INTERRUPT_FLAG_NOT_SEATED          = 0x00040000,   // 18   removed by standing up (used by food and drink mostly and sleep/Fake Death like)
    AURA_INTERRUPT_FLAG_CHANGE_MAP          = 0x00080000,   // 19   leaving map/getting teleported
    AURA_INTERRUPT_FLAG_IMMUNE_OR_LOST_SELECTION    = 0x00100000,   // 20   removed by auras that make you invulnerable, or make other to lose selection on you
    AURA_INTERRUPT_FLAG_UNK21               = 0x00200000,   // 21
    AURA_INTERRUPT_FLAG_TELEPORTED          = 0x00400000,   // 22
    AURA_INTERRUPT_FLAG_ENTER_PVP_COMBAT    = 0x00800000,   // 23   removed by entering pvp combat
    AURA_INTERRUPT_FLAG_DIRECT_DAMAGE       = 0x01000000,   // 24   removed by any direct damage
    AURA_INTERRUPT_FLAG_LANDING             = 0x02000000,   // 25   removed by hitting the ground
    AURA_INTERRUPT_FLAG_LEAVE_COMBAT        = 0x80000000,   // 31   removed by leaving combat

    AURA_INTERRUPT_FLAG_NOT_VICTIM = (AURA_INTERRUPT_FLAG_HITBYSPELL | AURA_INTERRUPT_FLAG_TAKE_DAMAGE | AURA_INTERRUPT_FLAG_DIRECT_DAMAGE)
};

enum SpellModOp : uint8
{
    SPELLMOD_DAMAGE                     = 0,
    SPELLMOD_DURATION                   = 1,
    SPELLMOD_THREAT                     = 2,
    SPELLMOD_EFFECT1                    = 3,
    SPELLMOD_CHARGES                    = 4,
    SPELLMOD_RANGE                      = 5,
    SPELLMOD_RADIUS                     = 6,
    SPELLMOD_CRITICAL_CHANCE            = 7,
    SPELLMOD_ALL_EFFECTS                = 8,
    SPELLMOD_NOT_LOSE_CASTING_TIME      = 9,
    SPELLMOD_CASTING_TIME               = 10,
    SPELLMOD_COOLDOWN                   = 11,
    SPELLMOD_EFFECT2                    = 12,
    SPELLMOD_IGNORE_ARMOR               = 13,
    SPELLMOD_COST                       = 14,
    SPELLMOD_CRIT_DAMAGE_BONUS          = 15,
    SPELLMOD_RESIST_MISS_CHANCE         = 16,
    SPELLMOD_JUMP_TARGETS               = 17,
    SPELLMOD_CHANCE_OF_SUCCESS          = 18,
    SPELLMOD_ACTIVATION_TIME            = 19,
    SPELLMOD_DAMAGE_MULTIPLIER          = 20,
    SPELLMOD_GLOBAL_COOLDOWN            = 21,
    SPELLMOD_DOT                        = 22,
    SPELLMOD_EFFECT3                    = 23,
    SPELLMOD_BONUS_MULTIPLIER           = 24,
    // spellmod 25
    SPELLMOD_PROC_PER_MINUTE            = 26,
    SPELLMOD_VALUE_MULTIPLIER           = 27,
    SPELLMOD_RESIST_DISPEL_CHANCE       = 28,
    SPELLMOD_CRIT_DAMAGE_BONUS_2        = 29, //one not used spell
    SPELLMOD_SPELL_COST_REFUND_ON_FAIL  = 30,

    MAX_SPELLMOD
};

enum SpellValueMod : uint8
{
    SPELLVALUE_BASE_POINT0,
    SPELLVALUE_BASE_POINT1,
    SPELLVALUE_BASE_POINT2,
    SPELLVALUE_RADIUS_MOD,
    SPELLVALUE_MAX_TARGETS,
    SPELLVALUE_AURA_STACK
};

class CustomSpellValues
{
    typedef std::pair<SpellValueMod, int32> CustomSpellValueMod;
    typedef std::vector<CustomSpellValueMod> StorageType;

public:
    typedef StorageType::const_iterator const_iterator;

public:
    void AddSpellMod(SpellValueMod mod, int32 value)
    {
        storage_.push_back(CustomSpellValueMod(mod, value));
    }

    const_iterator begin() const
    {
        return storage_.begin();
    }

    const_iterator end() const
    {
        return storage_.end();
    }

private:
    StorageType storage_;
};

enum SpellFacingFlags
{
    SPELL_FACING_FLAG_INFRONT = 0x0001
};

// high byte (3 from 0..3) of UNIT_FIELD_BYTES_2
enum ShapeshiftForm
{
    FORM_NONE               = 0x00,
    FORM_CAT                = 0x01,
    FORM_TREE               = 0x02,
    FORM_TRAVEL             = 0x03,
    FORM_AQUA               = 0x04,
    FORM_BEAR               = 0x05,
    FORM_AMBIENT            = 0x06,
    FORM_GHOUL              = 0x07,
    FORM_DIREBEAR           = 0x08,
    FORM_STEVES_GHOUL       = 0x09,
    FORM_THARONJA_SKELETON  = 0x0A,
    FORM_TEST_OF_STRENGTH   = 0x0B,
    FORM_BLB_PLAYER         = 0x0C,
    FORM_SHADOW_DANCE       = 0x0D,
    FORM_CREATUREBEAR       = 0x0E,
    FORM_CREATURECAT        = 0x0F,
    FORM_GHOSTWOLF          = 0x10,
    FORM_BATTLESTANCE       = 0x11,
    FORM_DEFENSIVESTANCE    = 0x12,
    FORM_BERSERKERSTANCE    = 0x13,
    FORM_TEST               = 0x14,
    FORM_ZOMBIE             = 0x15,
    FORM_METAMORPHOSIS      = 0x16,
    FORM_UNDEAD             = 0x19,
    FORM_MASTER_ANGLER      = 0x1A,
    FORM_FLIGHT_EPIC        = 0x1B,
    FORM_SHADOW             = 0x1C,
    FORM_FLIGHT             = 0x1D,
    FORM_STEALTH            = 0x1E,
    FORM_MOONKIN            = 0x1F,
    FORM_SPIRITOFREDEMPTION = 0x20
};

#define MAX_SPELL_CHARM         4
#define MAX_SPELL_VEHICLE       6
#define MAX_SPELL_POSSESS       8
#define MAX_SPELL_CONTROL_BAR   10

#define MAX_AGGRO_RESET_TIME 10 // in seconds
#define MAX_AGGRO_RADIUS 45.0f  // yards

enum VictimState
{
    VICTIMSTATE_INTACT         = 0, // set when attacker misses
    VICTIMSTATE_HIT            = 1, // victim got clear/blocked hit
    VICTIMSTATE_DODGE          = 2,
    VICTIMSTATE_PARRY          = 3,
    VICTIMSTATE_INTERRUPT      = 4,
    VICTIMSTATE_BLOCKS         = 5, // unused? not set when blocked, even on full block
    VICTIMSTATE_EVADES         = 6,
    VICTIMSTATE_IS_IMMUNE      = 7,
    VICTIMSTATE_DEFLECTS       = 8
};

//i would like to remove this: (it is defined in item.h
enum InventorySlot
{
    NULL_BAG                   = 0,
    NULL_SLOT                  = 255
};

struct FactionTemplateEntry;
struct LiquidData;
struct LiquidTypeEntry;
struct SpellValue;

class Aura;
class AuraApplication;
class AuraEffect;
class Creature;
class DynamicObject;
class GameObject;
class Guardian;
class Item;
class Minion;
class MotionMaster;
class Pet;
class PetAura;
class Spell;
class SpellCastTargets;
class SpellHistory;
class SpellInfo;
class Totem;
class Transport;
class TransportBase;
class UnitAI;
class UnitAura;
class Vehicle;
class VehicleJoinEvent;

enum ZLiquidStatus : uint32;

typedef std::list<Unit*> UnitList;

class DispelableAura
{
    public:
        DispelableAura(Aura* aura, int32 dispelChance, uint8 dispelCharges);
        ~DispelableAura();

        Aura* GetAura() const { return _aura; }
        bool RollDispel() const;
        uint8 GetDispelCharges() const { return _charges; }

        void IncrementCharges() { ++_charges; }
        bool DecrementCharge()
        {
            if (!_charges)
                return false;

            --_charges;
            return _charges > 0;
        }

    private:
        Aura* _aura;
        int32 _chance;
        uint8 _charges;
};
typedef std::vector<DispelableAura> DispelChargesList;

typedef std::unordered_multimap<uint32 /*type*/, uint32 /*spellId*/> SpellImmuneContainer;

enum UnitModifierFlatType
{
    BASE_VALUE = 0,
    TOTAL_VALUE = 1,
    MODIFIER_TYPE_FLAT_END = 2
};

enum UnitModifierPctType
{
    BASE_PCT = 0,
    TOTAL_PCT = 1,
    MODIFIER_TYPE_PCT_END = 2
};

enum WeaponDamageRange
{
    MINDAMAGE,
    MAXDAMAGE
};

enum TriggerCastFlags : uint32
{
    TRIGGERED_NONE                                  = 0x00000000,   //! Not triggered
    TRIGGERED_IGNORE_GCD                            = 0x00000001,   //! Will ignore GCD
    TRIGGERED_IGNORE_SPELL_AND_CATEGORY_CD          = 0x00000002,   //! Will ignore Spell and Category cooldowns
    TRIGGERED_IGNORE_POWER_AND_REAGENT_COST         = 0x00000004,   //! Will ignore power and reagent cost
    TRIGGERED_IGNORE_CAST_ITEM                      = 0x00000008,   //! Will not take away cast item or update related achievement criteria
    TRIGGERED_IGNORE_AURA_SCALING                   = 0x00000010,   //! Will ignore aura scaling
    TRIGGERED_IGNORE_CAST_IN_PROGRESS               = 0x00000020,   //! Will not check if a current cast is in progress
    TRIGGERED_IGNORE_COMBO_POINTS                   = 0x00000040,   //! Will ignore combo point requirement
    TRIGGERED_CAST_DIRECTLY                         = 0x00000080,   //! In Spell::prepare, will be cast directly without setting containers for executed spell
    TRIGGERED_IGNORE_AURA_INTERRUPT_FLAGS           = 0x00000100,   //! Will ignore interruptible aura's at cast
    TRIGGERED_IGNORE_SET_FACING                     = 0x00000200,   //! Will not adjust facing to target (if any)
    TRIGGERED_IGNORE_SHAPESHIFT                     = 0x00000400,   //! Will ignore shapeshift checks
    TRIGGERED_IGNORE_CASTER_AURASTATE               = 0x00000800,   //! Will ignore caster aura states including combat requirements and death state
    TRIGGERED_DISALLOW_PROC_EVENTS                  = 0x00001000,   //! Disallows proc events from triggered spell (default)
    TRIGGERED_IGNORE_CASTER_MOUNTED_OR_ON_VEHICLE   = 0x00002000,   //! Will ignore mounted/on vehicle restrictions
    // reuse                                        = 0x00004000,
    // reuse                                        = 0x00008000,
    TRIGGERED_IGNORE_CASTER_AURAS                   = 0x00010000,   //! Will ignore caster aura restrictions or requirements
    TRIGGERED_DONT_RESET_PERIODIC_TIMER             = 0x00020000,   //! Will allow periodic aura timers to keep ticking (instead of resetting)
    TRIGGERED_DONT_REPORT_CAST_ERROR                = 0x00040000,   //! Will return SPELL_FAILED_DONT_REPORT in CheckCast functions
    TRIGGERED_FULL_MASK                             = 0x0007FFFF,   //! Used when doing CastSpell with triggered == true

    // debug flags (used with .cast triggered commands)
    TRIGGERED_IGNORE_EQUIPPED_ITEM_REQUIREMENT      = 0x00080000,   //! Will ignore equipped item requirements
    TRIGGERED_FULL_DEBUG_MASK                       = 0xFFFFFFFF
};

enum UnitMods
{
    UNIT_MOD_STAT_STRENGTH,                                 // UNIT_MOD_STAT_STRENGTH..UNIT_MOD_STAT_SPIRIT must be in existed order, it's accessed by index values of Stats enum.
    UNIT_MOD_STAT_AGILITY,
    UNIT_MOD_STAT_STAMINA,
    UNIT_MOD_STAT_INTELLECT,
    UNIT_MOD_STAT_SPIRIT,
    UNIT_MOD_HEALTH,
    UNIT_MOD_MANA,                                          // UNIT_MOD_MANA..UNIT_MOD_RUNIC_POWER must be in existed order, it's accessed by index values of Powers enum.
    UNIT_MOD_RAGE,
    UNIT_MOD_FOCUS,
    UNIT_MOD_ENERGY,
    UNIT_MOD_HAPPINESS,
    UNIT_MOD_RUNE,
    UNIT_MOD_RUNIC_POWER,
    UNIT_MOD_ARMOR,                                         // UNIT_MOD_ARMOR..UNIT_MOD_RESISTANCE_ARCANE must be in existed order, it's accessed by index values of SpellSchools enum.
    UNIT_MOD_RESISTANCE_HOLY,
    UNIT_MOD_RESISTANCE_FIRE,
    UNIT_MOD_RESISTANCE_NATURE,
    UNIT_MOD_RESISTANCE_FROST,
    UNIT_MOD_RESISTANCE_SHADOW,
    UNIT_MOD_RESISTANCE_ARCANE,
    UNIT_MOD_ATTACK_POWER,
    UNIT_MOD_ATTACK_POWER_RANGED,
    UNIT_MOD_DAMAGE_MAINHAND,
    UNIT_MOD_DAMAGE_OFFHAND,
    UNIT_MOD_DAMAGE_RANGED,
    UNIT_MOD_END,
    // synonyms
    UNIT_MOD_STAT_START = UNIT_MOD_STAT_STRENGTH,
    UNIT_MOD_STAT_END = UNIT_MOD_STAT_SPIRIT + 1,
    UNIT_MOD_RESISTANCE_START = UNIT_MOD_ARMOR,
    UNIT_MOD_RESISTANCE_END = UNIT_MOD_RESISTANCE_ARCANE + 1,
    UNIT_MOD_POWER_START = UNIT_MOD_MANA,
    UNIT_MOD_POWER_END = UNIT_MOD_RUNIC_POWER + 1
};

enum BaseModGroup
{
    CRIT_PERCENTAGE,
    RANGED_CRIT_PERCENTAGE,
    OFFHAND_CRIT_PERCENTAGE,
    SHIELD_BLOCK_VALUE,
    BASEMOD_END
};

enum BaseModType
{
    FLAT_MOD,
    PCT_MOD,
    MOD_END
};

enum DeathState
{
    ALIVE          = 0,
    JUST_DIED      = 1,
    CORPSE         = 2,
    DEAD           = 3,
    JUST_RESPAWNED = 4
};

enum UnitState : uint32
{
    UNIT_STATE_DIED                = 0x00000001,                     // player has fake death aura
    UNIT_STATE_MELEE_ATTACKING     = 0x00000002,                     // player is melee attacking someone
    //UNIT_STATE_MELEE_ATTACK_BY   = 0x00000004,                     // player is melee attack by someone
    UNIT_STATE_STUNNED             = 0x00000008,
    UNIT_STATE_ROAMING             = 0x00000010,
    UNIT_STATE_CHASE               = 0x00000020,
    //UNIT_STATE_SEARCHING         = 0x00000040,
    UNIT_STATE_FLEEING             = 0x00000080,
    UNIT_STATE_IN_FLIGHT           = 0x00000100,                     // player is in flight mode
    UNIT_STATE_FOLLOW              = 0x00000200,
    UNIT_STATE_ROOT                = 0x00000400,
    UNIT_STATE_CONFUSED            = 0x00000800,
    UNIT_STATE_DISTRACTED          = 0x00001000,
    UNIT_STATE_ISOLATED            = 0x00002000,                     // area auras do not affect other players
    UNIT_STATE_ATTACK_PLAYER       = 0x00004000,
    UNIT_STATE_CASTING             = 0x00008000,
    UNIT_STATE_POSSESSED           = 0x00010000,
    UNIT_STATE_CHARGING            = 0x00020000,
    UNIT_STATE_JUMPING             = 0x00040000,
    UNIT_STATE_MOVE                = 0x00100000,
    UNIT_STATE_ROTATING            = 0x00200000,
    UNIT_STATE_EVADE               = 0x00400000,
    UNIT_STATE_ROAMING_MOVE        = 0x00800000,
    UNIT_STATE_CONFUSED_MOVE       = 0x01000000,
    UNIT_STATE_FLEEING_MOVE        = 0x02000000,
    UNIT_STATE_CHASE_MOVE          = 0x04000000,
    UNIT_STATE_FOLLOW_MOVE         = 0x08000000,
    UNIT_STATE_IGNORE_PATHFINDING  = 0x10000000,                 // do not use pathfinding in any MovementGenerator

    UNIT_STATE_ALL_STATE_SUPPORTED = UNIT_STATE_DIED | UNIT_STATE_MELEE_ATTACKING | UNIT_STATE_STUNNED | UNIT_STATE_ROAMING | UNIT_STATE_CHASE
                                   | UNIT_STATE_FLEEING | UNIT_STATE_IN_FLIGHT | UNIT_STATE_FOLLOW | UNIT_STATE_ROOT | UNIT_STATE_CONFUSED
                                   | UNIT_STATE_DISTRACTED | UNIT_STATE_ISOLATED | UNIT_STATE_ATTACK_PLAYER | UNIT_STATE_CASTING
                                   | UNIT_STATE_POSSESSED | UNIT_STATE_CHARGING | UNIT_STATE_JUMPING | UNIT_STATE_MOVE | UNIT_STATE_ROTATING
                                   | UNIT_STATE_EVADE | UNIT_STATE_ROAMING_MOVE | UNIT_STATE_CONFUSED_MOVE | UNIT_STATE_FLEEING_MOVE
                                   | UNIT_STATE_CHASE_MOVE | UNIT_STATE_FOLLOW_MOVE | UNIT_STATE_IGNORE_PATHFINDING,

    UNIT_STATE_UNATTACKABLE        = UNIT_STATE_IN_FLIGHT,
    UNIT_STATE_MOVING              = UNIT_STATE_ROAMING_MOVE | UNIT_STATE_CONFUSED_MOVE | UNIT_STATE_FLEEING_MOVE | UNIT_STATE_CHASE_MOVE | UNIT_STATE_FOLLOW_MOVE,
    UNIT_STATE_CONTROLLED          = UNIT_STATE_CONFUSED | UNIT_STATE_STUNNED | UNIT_STATE_FLEEING,
    UNIT_STATE_LOST_CONTROL        = UNIT_STATE_CONTROLLED | UNIT_STATE_JUMPING | UNIT_STATE_CHARGING,
    UNIT_STATE_SIGHTLESS           = UNIT_STATE_LOST_CONTROL | UNIT_STATE_EVADE,
    UNIT_STATE_CANNOT_AUTOATTACK   = UNIT_STATE_LOST_CONTROL | UNIT_STATE_CASTING,
    UNIT_STATE_CANNOT_TURN         = UNIT_STATE_LOST_CONTROL | UNIT_STATE_ROTATING,
    UNIT_STATE_NOT_MOVE            = UNIT_STATE_ROOT | UNIT_STATE_STUNNED | UNIT_STATE_DIED | UNIT_STATE_DISTRACTED,

    UNIT_STATE_ALL_ERASABLE        = UNIT_STATE_ALL_STATE_SUPPORTED & ~(UNIT_STATE_IGNORE_PATHFINDING),
    UNIT_STATE_ALL_STATE           = 0xffffffff
};

enum UnitMoveType
{
    MOVE_WALK           = 0,
    MOVE_RUN            = 1,
    MOVE_RUN_BACK       = 2,
    MOVE_SWIM           = 3,
    MOVE_SWIM_BACK      = 4,
    MOVE_TURN_RATE      = 5,
    MOVE_FLIGHT         = 6,
    MOVE_FLIGHT_BACK    = 7,
    MOVE_PITCH_RATE     = 8
};

#define MAX_MOVE_TYPE     9

TC_GAME_API extern float baseMoveSpeed[MAX_MOVE_TYPE];
TC_GAME_API extern float playerBaseMoveSpeed[MAX_MOVE_TYPE];

enum CombatRating
{
    CR_WEAPON_SKILL             = 0,
    CR_DEFENSE_SKILL            = 1,
    CR_DODGE                    = 2,
    CR_PARRY                    = 3,
    CR_BLOCK                    = 4,
    CR_HIT_MELEE                = 5,
    CR_HIT_RANGED               = 6,
    CR_HIT_SPELL                = 7,
    CR_CRIT_MELEE               = 8,
    CR_CRIT_RANGED              = 9,
    CR_CRIT_SPELL               = 10,
    CR_HIT_TAKEN_MELEE          = 11,
    CR_HIT_TAKEN_RANGED         = 12,
    CR_HIT_TAKEN_SPELL          = 13,
    CR_CRIT_TAKEN_MELEE         = 14,
    CR_CRIT_TAKEN_RANGED        = 15,
    CR_CRIT_TAKEN_SPELL         = 16,
    CR_HASTE_MELEE              = 17,
    CR_HASTE_RANGED             = 18,
    CR_HASTE_SPELL              = 19,
    CR_WEAPON_SKILL_MAINHAND    = 20,
    CR_WEAPON_SKILL_OFFHAND     = 21,
    CR_WEAPON_SKILL_RANGED      = 22,
    CR_EXPERTISE                = 23,
    CR_ARMOR_PENETRATION        = 24
};

#define MAX_COMBAT_RATING         25

enum DamageEffectType : uint8
{
    DIRECT_DAMAGE           = 0,                            // used for normal weapon damage (not for class abilities or spells)
    SPELL_DIRECT_DAMAGE     = 1,                            // spell/class abilities damage
    DOT                     = 2,
    HEAL                    = 3,
    NODAMAGE                = 4,                            // used also in case when damage applied to health but not applied to spell channelInterruptFlags/etc
    SELF_DAMAGE             = 5
};

enum UnitTypeMask
{
    UNIT_MASK_NONE                  = 0x00000000,
    UNIT_MASK_SUMMON                = 0x00000001,
    UNIT_MASK_MINION                = 0x00000002,
    UNIT_MASK_GUARDIAN              = 0x00000004,
    UNIT_MASK_TOTEM                 = 0x00000008,
    UNIT_MASK_PET                   = 0x00000010,
    UNIT_MASK_VEHICLE               = 0x00000020,
    UNIT_MASK_PUPPET                = 0x00000040,
    UNIT_MASK_HUNTER_PET            = 0x00000080,
    UNIT_MASK_CONTROLABLE_GUARDIAN  = 0x00000100,
    UNIT_MASK_ACCESSORY             = 0x00000200
};

namespace Movement{
    class MoveSpline;
}

struct DiminishingReturn
{
    DiminishingReturn() : stack(0), hitTime(0), hitCount(DIMINISHING_LEVEL_1) { }

    void Clear()
    {
        stack = 0;
        hitTime = 0;
        hitCount = DIMINISHING_LEVEL_1;
    }

    uint16                  stack;
    uint32                  hitTime;
    uint32                  hitCount;
};

enum MeleeHitOutcome : uint8
{
    MELEE_HIT_EVADE, MELEE_HIT_MISS, MELEE_HIT_DODGE, MELEE_HIT_BLOCK, MELEE_HIT_PARRY,
    MELEE_HIT_GLANCING, MELEE_HIT_CRIT, MELEE_HIT_CRUSHING, MELEE_HIT_NORMAL
};

class DispelInfo
{
    public:
        explicit DispelInfo(Unit* dispeller, uint32 dispellerSpellId, uint8 chargesRemoved) :
        _dispellerUnit(dispeller), _dispellerSpell(dispellerSpellId), _chargesRemoved(chargesRemoved) { }

        Unit* GetDispeller() const { return _dispellerUnit; }
        uint32 GetDispellerSpellId() const { return _dispellerSpell; }
        uint8 GetRemovedCharges() const { return _chargesRemoved; }
        void SetRemovedCharges(uint8 amount) { _chargesRemoved = amount; }
    private:
        Unit* _dispellerUnit;
        uint32 _dispellerSpell;
        uint8 _chargesRemoved;
};

struct CleanDamage
{
    CleanDamage(uint32 mitigated, uint32 absorbed, WeaponAttackType _attackType, MeleeHitOutcome _hitOutCome) :
    absorbed_damage(absorbed), mitigated_damage(mitigated), attackType(_attackType), hitOutCome(_hitOutCome) { }

    uint32 absorbed_damage;
    uint32 mitigated_damage;

    WeaponAttackType attackType;
    MeleeHitOutcome hitOutCome;
};

struct CalcDamageInfo;
struct SpellNonMeleeDamage;

class TC_GAME_API DamageInfo
{
    private:
        Unit* const m_attacker;
        Unit* const m_victim;
        uint32 m_damage;
        SpellInfo const* const m_spellInfo;
        SpellSchoolMask const m_schoolMask;
        DamageEffectType const m_damageType;
        WeaponAttackType m_attackType;
        uint32 m_absorb;
        uint32 m_resist;
        uint32 m_block;
        uint32 m_hitMask;
    public:
        DamageInfo(Unit* attacker, Unit* victim, uint32 damage, SpellInfo const* spellInfo, SpellSchoolMask schoolMask, DamageEffectType damageType, WeaponAttackType attackType);
        explicit DamageInfo(CalcDamageInfo const& dmgInfo);
        DamageInfo(SpellNonMeleeDamage const& spellNonMeleeDamage, DamageEffectType damageType, WeaponAttackType attackType, uint32 hitMask);

        void ModifyDamage(int32 amount);
        void AbsorbDamage(uint32 amount);
        void ResistDamage(uint32 amount);
        void BlockDamage(uint32 amount);

        Unit* GetAttacker() const { return m_attacker; }
        Unit* GetVictim() const { return m_victim; }
        SpellInfo const* GetSpellInfo() const { return m_spellInfo; }
        SpellSchoolMask GetSchoolMask() const { return m_schoolMask; }
        DamageEffectType GetDamageType() const { return m_damageType; }
        WeaponAttackType GetAttackType() const { return m_attackType; }
        uint32 GetDamage() const { return m_damage; }
        uint32 GetAbsorb() const { return m_absorb; }
        uint32 GetResist() const { return m_resist; }
        uint32 GetBlock() const { return m_block; }

        uint32 GetHitMask() const;
};

class TC_GAME_API HealInfo
{
    private:
        Unit* const _healer;
        Unit* const _target;
        uint32 _heal;
        uint32 _effectiveHeal;
        uint32 _absorb;
        SpellInfo const* const _spellInfo;
        SpellSchoolMask const _schoolMask;
        uint32 _hitMask;

    public:
        HealInfo(Unit* healer, Unit* target, uint32 heal, SpellInfo const* spellInfo, SpellSchoolMask schoolMask);

        void AbsorbHeal(uint32 amount);
        void SetEffectiveHeal(uint32 amount) { _effectiveHeal = amount; }

        Unit* GetHealer() const { return _healer; }
        Unit* GetTarget() const { return _target; }
        uint32 GetHeal() const { return _heal; }
        uint32 GetEffectiveHeal() const { return _effectiveHeal; }
        uint32 GetAbsorb() const { return _absorb; }
        SpellInfo const* GetSpellInfo() const { return _spellInfo; };
        SpellSchoolMask GetSchoolMask() const { return _schoolMask; };

        uint32 GetHitMask() const;
};

class TC_GAME_API ProcEventInfo
{
    public:
        ProcEventInfo(Unit* actor, Unit* actionTarget, Unit* procTarget, uint32 typeMask,
                      uint32 spellTypeMask, uint32 spellPhaseMask, uint32 hitMask,
                      Spell* spell, DamageInfo* damageInfo, HealInfo* healInfo);

        Unit* GetActor() { return _actor; }
        Unit* GetActionTarget() const { return _actionTarget; }
        Unit* GetProcTarget() const { return _procTarget; }

        uint32 GetTypeMask() const { return _typeMask; }
        uint32 GetSpellTypeMask() const { return _spellTypeMask; }
        uint32 GetSpellPhaseMask() const { return _spellPhaseMask; }
        uint32 GetHitMask() const { return _hitMask; }

        SpellInfo const* GetSpellInfo() const;
        SpellSchoolMask GetSchoolMask() const;

        DamageInfo* GetDamageInfo() const { return _damageInfo; }
        HealInfo* GetHealInfo() const { return _healInfo; }

        Spell const* GetProcSpell() const { return _spell; }

    private:
        Unit* const _actor;
        Unit* const _actionTarget;
        Unit* const _procTarget;
        uint32 _typeMask;
        uint32 _spellTypeMask;
        uint32 _spellPhaseMask;
        uint32 _hitMask;
        Spell* _spell;
        DamageInfo* _damageInfo;
        HealInfo* _healInfo;
};

// Struct for use in Unit::CalculateMeleeDamage
// Need create structure like in SMSG_ATTACKERSTATEUPDATE opcode
struct CalcDamageInfo
{
    Unit  *attacker;             // Attacker
    Unit  *target;               // Target for damage
    uint32 damageSchoolMask;
    uint32 damage;
    uint32 absorb;
    uint32 resist;
    uint32 blocked_amount;
    uint32 HitInfo;
    uint32 TargetState;
// Helper
    WeaponAttackType attackType; //
    uint32 procAttacker;
    uint32 procVictim;
    uint32 cleanDamage;          // Used only for rage calculation
    MeleeHitOutcome hitOutCome;  /// @todo remove this field (need use TargetState)
};

// Spell damage info structure based on structure sending in SMSG_SPELLNONMELEEDAMAGELOG opcode
struct TC_GAME_API SpellNonMeleeDamage
{
    SpellNonMeleeDamage(Unit* _attacker, Unit* _target, uint32 _SpellID, uint32 _schoolMask)
        : target(_target), attacker(_attacker), SpellID(_SpellID), damage(0), overkill(0), schoolMask(_schoolMask),
        absorb(0), resist(0), physicalLog(false), unused(false), blocked(0), HitInfo(0), cleanDamage(0), fullBlock(false)
    { }

    Unit   *target;
    Unit   *attacker;
    uint32 SpellID;
    uint32 damage;
    uint32 overkill;
    uint32 schoolMask;
    uint32 absorb;
    uint32 resist;
    bool   physicalLog;
    bool   unused;
    uint32 blocked;
    uint32 HitInfo;
    // Used for help
    uint32 cleanDamage;
    bool   fullBlock;
};

struct SpellPeriodicAuraLogInfo
{
    SpellPeriodicAuraLogInfo(AuraEffect const* _auraEff, uint32 _damage, uint32 _overDamage, uint32 _absorb, uint32 _resist, float _multiplier, bool _critical)
        : auraEff(_auraEff), damage(_damage), overDamage(_overDamage), absorb(_absorb), resist(_resist), multiplier(_multiplier), critical(_critical){ }

    AuraEffect const* auraEff;
    uint32 damage;
    uint32 overDamage;                                      // overkill/overheal
    uint32 absorb;
    uint32 resist;
    float  multiplier;
    bool   critical;
};

uint32 createProcHitMask(SpellNonMeleeDamage* damageInfo, SpellMissInfo missCondition);

struct RedirectThreatInfo
{
    RedirectThreatInfo() : _threatPct(0) { }
    ObjectGuid _targetGUID;
    uint32 _threatPct;

    ObjectGuid GetTargetGUID() const { return _targetGUID; }
    uint32 GetThreatPct() const { return _threatPct; }

    void Set(ObjectGuid guid, uint32 pct)
    {
        _targetGUID = guid;
        _threatPct = pct;
    }

    void ModifyThreatPct(int32 amount)
    {
        amount += _threatPct;
        _threatPct = uint32(std::max(0, amount));
    }
};

enum CurrentSpellTypes : uint8
{
    CURRENT_MELEE_SPELL             = 0,
    CURRENT_GENERIC_SPELL           = 1,
    CURRENT_CHANNELED_SPELL         = 2,
    CURRENT_AUTOREPEAT_SPELL        = 3
};

#define CURRENT_FIRST_NON_MELEE_SPELL 1
#define CURRENT_MAX_SPELL             4

#define UNIT_ACTION_BUTTON_ACTION(X) (uint32(X) & 0x00FFFFFF)
#define UNIT_ACTION_BUTTON_TYPE(X)   ((uint32(X) & 0xFF000000) >> 24)
#define MAKE_UNIT_ACTION_BUTTON(A, T) (uint32(A) | (uint32(T) << 24))

struct UnitActionBarEntry
{
    UnitActionBarEntry() : packedData(uint32(ACT_DISABLED) << 24) { }

    uint32 packedData;

    // helper
    ActiveStates GetType() const { return ActiveStates(UNIT_ACTION_BUTTON_TYPE(packedData)); }
    uint32 GetAction() const { return UNIT_ACTION_BUTTON_ACTION(packedData); }
    bool IsActionBarForSpell() const
    {
        ActiveStates Type = GetType();
        return Type == ACT_DISABLED || Type == ACT_ENABLED || Type == ACT_PASSIVE;
    }

    void SetActionAndType(uint32 action, ActiveStates type)
    {
        packedData = MAKE_UNIT_ACTION_BUTTON(action, type);
    }

    void SetType(ActiveStates type)
    {
        packedData = MAKE_UNIT_ACTION_BUTTON(UNIT_ACTION_BUTTON_ACTION(packedData), type);
    }

    void SetAction(uint32 action)
    {
        packedData = (packedData & 0xFF000000) | UNIT_ACTION_BUTTON_ACTION(action);
    }
};

typedef std::list<Player*> SharedVisionList;

enum CharmType
{
    CHARM_TYPE_CHARM,
    CHARM_TYPE_POSSESS,
    CHARM_TYPE_VEHICLE,
    CHARM_TYPE_CONVERT
};

typedef UnitActionBarEntry CharmSpellInfo;

enum ActionBarIndex
{
    ACTION_BAR_INDEX_START = 0,
    ACTION_BAR_INDEX_PET_SPELL_START = 3,
    ACTION_BAR_INDEX_PET_SPELL_END = 7,
    ACTION_BAR_INDEX_END = 10
};

#define MAX_UNIT_ACTION_BAR_INDEX (ACTION_BAR_INDEX_END-ACTION_BAR_INDEX_START)

struct TC_GAME_API CharmInfo
{
    public:
        explicit CharmInfo(Unit* unit);
        ~CharmInfo();
        void RestoreState();
        uint32 GetPetNumber() const { return _petnumber; }
        void SetPetNumber(uint32 petnumber, bool statwindow);

        void SetCommandState(CommandStates st) { _CommandState = st; }
        CommandStates GetCommandState() const { return _CommandState; }
        bool HasCommandState(CommandStates state) const { return (_CommandState == state); }

        void InitPossessCreateSpells();
        void InitCharmCreateSpells();
        void InitPetActionBar();
        void InitEmptyActionBar(bool withAttack = true);

                                                            //return true if successful
        bool AddSpellToActionBar(SpellInfo const* spellInfo, ActiveStates newstate = ACT_DECIDE, uint8 preferredSlot = 0);
        bool RemoveSpellFromActionBar(uint32 spell_id);
        void LoadPetActionBar(const std::string& data);
        void BuildActionBar(WorldPacket* data);
        void SetSpellAutocast(SpellInfo const* spellInfo, bool state);
        void SetActionBar(uint8 index, uint32 spellOrAction, ActiveStates type)
        {
            PetActionBar[index].SetActionAndType(spellOrAction, type);
        }
        UnitActionBarEntry const* GetActionBarEntry(uint8 index) const { return &(PetActionBar[index]); }

        void ToggleCreatureAutocast(SpellInfo const* spellInfo, bool apply);

        CharmSpellInfo* GetCharmSpell(uint8 index) { return &(_charmspells[index]); }

        void SetIsCommandAttack(bool val);
        bool IsCommandAttack();
        void SetIsCommandFollow(bool val);
        bool IsCommandFollow();
        void SetIsAtStay(bool val);
        bool IsAtStay();
        void SetIsFollowing(bool val);
        bool IsFollowing();
        void SetIsReturning(bool val);
        bool IsReturning();
        void SaveStayPosition();
        void GetStayPosition(float &x, float &y, float &z);

    private:

        Unit* _unit;
        UnitActionBarEntry PetActionBar[MAX_UNIT_ACTION_BAR_INDEX];
        CharmSpellInfo _charmspells[4];
        CommandStates _CommandState;
        uint32 _petnumber;

        //for restoration after charmed
        ReactStates     _oldReactState;

        bool _isCommandAttack;
        bool _isCommandFollow;
        bool _isAtStay;
        bool _isFollowing;
        bool _isReturning;
        float _stayX;
        float _stayY;
        float _stayZ;
};

// for clearing special attacks
#define REACTIVE_TIMER_START 4000

enum ReactiveType
{
    REACTIVE_DEFENSE        = 0,
    REACTIVE_HUNTER_PARRY   = 1,
    REACTIVE_OVERPOWER      = 2,
    REACTIVE_WOLVERINE_BITE = 3,
    MAX_REACTIVE
};

#define SUMMON_SLOT_PET     0
#define SUMMON_SLOT_TOTEM   1
#define MAX_TOTEM_SLOT      5
#define SUMMON_SLOT_MINIPET 5
#define SUMMON_SLOT_QUEST   6
#define MAX_SUMMON_SLOT     7

#define MAX_GAMEOBJECT_SLOT 4

enum PlayerTotemType
{
    SUMMON_TYPE_TOTEM_FIRE  = 63,
    SUMMON_TYPE_TOTEM_EARTH = 81,
    SUMMON_TYPE_TOTEM_WATER = 82,
    SUMMON_TYPE_TOTEM_AIR   = 83
};

// delay time next attack to prevent client attack animation problems
#define ATTACK_DISPLAY_DELAY 200
#define MAX_PLAYER_STEALTH_DETECT_RANGE 30.0f               // max distance for detection targets by player

class TC_GAME_API Unit : public WorldObject
{
    public:
        typedef std::set<Unit*> AttackerSet;
        typedef std::set<Unit*> ControlList;
        typedef std::vector<Unit*> UnitVector;

        typedef std::multimap<uint32, Aura*> AuraMap;
        typedef std::pair<AuraMap::const_iterator, AuraMap::const_iterator> AuraMapBounds;
        typedef std::pair<AuraMap::iterator, AuraMap::iterator> AuraMapBoundsNonConst;

        typedef std::multimap<uint32,  AuraApplication*> AuraApplicationMap;
        typedef std::pair<AuraApplicationMap::const_iterator, AuraApplicationMap::const_iterator> AuraApplicationMapBounds;
        typedef std::pair<AuraApplicationMap::iterator, AuraApplicationMap::iterator> AuraApplicationMapBoundsNonConst;

        typedef std::multimap<AuraStateType,  AuraApplication*> AuraStateAurasMap;
        typedef std::pair<AuraStateAurasMap::const_iterator, AuraStateAurasMap::const_iterator> AuraStateAurasMapBounds;

        typedef std::list<AuraEffect*> AuraEffectList;
        typedef std::list<Aura*> AuraList;
        typedef std::list<AuraApplication *> AuraApplicationList;

        typedef std::vector<std::pair<uint8 /*procEffectMask*/, AuraApplication*>> AuraApplicationProcContainer;

        typedef std::map<uint8, AuraApplication*> VisibleAuraMap;

        virtual ~Unit();

        UnitAI* GetAI() { return i_AI; }
        void SetAI(UnitAI* newAI) { i_AI = newAI; }

        void AddToWorld() override;
        void RemoveFromWorld() override;

        void CleanupBeforeRemoveFromMap(bool finalCleanup);
        void CleanupsBeforeDelete(bool finalCleanup = true) override;                        // used in ~Creature/~Player (or before mass creature delete to remove cross-references to already deleted units)

        DiminishingLevels GetDiminishing(DiminishingGroup group);
        void IncrDiminishing(SpellInfo const* auraSpellInfo, bool triggered);
        bool ApplyDiminishingToDuration(SpellInfo const* auraSpellInfo, bool triggered, int32& duration, Unit* caster, DiminishingLevels previousLevel) const;
        void ApplyDiminishingAura(DiminishingGroup group, bool apply);
        void ClearDiminishings();

        // target dependent range checks
        float GetSpellMaxRangeForTarget(Unit const* target, SpellInfo const* spellInfo) const;
        float GetSpellMinRangeForTarget(Unit const* target, SpellInfo const* spellInfo) const;

        virtual void Update(uint32 time) override;

        void setAttackTimer(WeaponAttackType type, uint32 time) { m_attackTimer[type] = time; }
        void resetAttackTimer(WeaponAttackType type = BASE_ATTACK);
        uint32 getAttackTimer(WeaponAttackType type) const { return m_attackTimer[type]; }
        bool isAttackReady(WeaponAttackType type = BASE_ATTACK) const { return m_attackTimer[type] == 0; }
        bool haveOffhandWeapon() const;
        bool CanDualWield() const { return m_canDualWield; }
        virtual void SetCanDualWield(bool value) { m_canDualWield = value; }
        float GetCombatReach() const override { return m_floatValues[UNIT_FIELD_COMBATREACH]; }
        bool IsWithinCombatRange(Unit const* obj, float dist2compare) const;
        bool IsWithinMeleeRange(Unit const* obj) const;
        float GetMeleeRange(Unit const* target) const;
        virtual SpellSchoolMask GetMeleeDamageSchoolMask() const;
        void GetRandomContactPoint(Unit const* target, float& x, float& y, float& z, float distance2dMin, float distance2dMax) const;
        uint32 m_extraAttacks;
        bool m_canDualWield;

        void _addAttacker(Unit* pAttacker);                  // must be called only from Unit::Attack(Unit*)
        void _removeAttacker(Unit* pAttacker);               // must be called only from Unit::AttackStop()
        Unit* getAttackerForHelper() const;                 // If someone wants to help, who to give them
        bool Attack(Unit* victim, bool meleeAttack);
        void CastStop(uint32 except_spellid = 0);
        bool AttackStop();
        void RemoveAllAttackers();
        AttackerSet const& getAttackers() const { return m_attackers; }
        bool isAttackingPlayer() const;
        Unit* GetVictim() const { return m_attacking; }
        // Use this only when 100% sure there is a victim
        Unit* EnsureVictim() const
        {
            ASSERT(m_attacking);
            return m_attacking;
        }

        void ValidateAttackersAndOwnTarget();
        void CombatStop(bool includingCast = false);
        void CombatStopWithPets(bool includingCast = false);
        void StopAttackFaction(uint32 faction_id);
        Unit* SelectNearbyTarget(Unit* exclude = nullptr, float dist = NOMINAL_MELEE_RANGE) const;
        void SendMeleeAttackStop(Unit* victim = nullptr);
        void SendMeleeAttackStart(Unit* victim);

        void AddUnitState(uint32 f) { m_state |= f; }
        bool HasUnitState(const uint32 f) const { return (m_state & f) != 0; }
        void ClearUnitState(uint32 f) { m_state &= ~f; }
        bool CanFreeMove() const;

        uint32 HasUnitTypeMask(uint32 mask) const { return mask & m_unitTypeMask; }
        void AddUnitTypeMask(uint32 mask) { m_unitTypeMask |= mask; }
        bool IsSummon() const   { return (m_unitTypeMask & UNIT_MASK_SUMMON) != 0; }
        bool IsGuardian() const { return (m_unitTypeMask & UNIT_MASK_GUARDIAN) != 0; }
        bool IsPet() const      { return (m_unitTypeMask & UNIT_MASK_PET) != 0; }
        bool IsHunterPet() const{ return (m_unitTypeMask & UNIT_MASK_HUNTER_PET) != 0; }
        bool IsTotem() const    { return (m_unitTypeMask & UNIT_MASK_TOTEM) != 0; }
        bool IsVehicle() const  { return (m_unitTypeMask & UNIT_MASK_VEHICLE) != 0; }

        uint8 getLevel() const { return uint8(GetUInt32Value(UNIT_FIELD_LEVEL)); }
        uint8 getLevelForTarget(WorldObject const* /*target*/) const override { return getLevel(); }
        void SetLevel(uint8 lvl);
        uint8 getRace() const { return GetByteValue(UNIT_FIELD_BYTES_0, UNIT_BYTES_0_OFFSET_RACE); }
        uint32 getRaceMask() const { return 1 << (getRace()-1); }
        uint8 getClass() const { return GetByteValue(UNIT_FIELD_BYTES_0, UNIT_BYTES_0_OFFSET_CLASS); }
        uint32 getClassMask() const { return 1 << (getClass()-1); }
        uint8 getGender() const { return GetByteValue(UNIT_FIELD_BYTES_0, UNIT_BYTES_0_OFFSET_GENDER); }

        float GetStat(Stats stat) const { return float(GetUInt32Value(UNIT_FIELD_STAT0+stat)); }
        void SetStat(Stats stat, int32 val) { SetStatInt32Value(UNIT_FIELD_STAT0+stat, val); }
        uint32 GetArmor() const { return GetResistance(SPELL_SCHOOL_NORMAL); }
        void SetArmor(int32 val) { SetResistance(SPELL_SCHOOL_NORMAL, val); }

        uint32 GetResistance(SpellSchools school) const { return GetUInt32Value(UNIT_FIELD_RESISTANCES+school); }
        uint32 GetResistance(SpellSchoolMask mask) const;
        void SetResistance(SpellSchools school, int32 val) { SetStatInt32Value(UNIT_FIELD_RESISTANCES+school, val); }
        float CalculateAverageResistReduction(SpellSchoolMask schoolMask, Unit const* victim, SpellInfo const* spellInfo = nullptr) const;

        uint32 GetHealth()    const { return GetUInt32Value(UNIT_FIELD_HEALTH); }
        uint32 GetMaxHealth() const { return GetUInt32Value(UNIT_FIELD_MAXHEALTH); }

        bool IsFullHealth() const { return GetHealth() == GetMaxHealth(); }
        bool HealthBelowPct(int32 pct) const { return GetHealth() < CountPctFromMaxHealth(pct); }
        bool HealthBelowPctDamaged(int32 pct, uint32 damage) const { return int64(GetHealth()) - int64(damage) < int64(CountPctFromMaxHealth(pct)); }
        bool HealthAbovePct(int32 pct) const { return GetHealth() > CountPctFromMaxHealth(pct); }
        bool HealthAbovePctHealed(int32 pct, uint32 heal) const { return uint64(GetHealth()) + uint64(heal) > CountPctFromMaxHealth(pct); }
        float GetHealthPct() const { return GetMaxHealth() ? 100.f * GetHealth() / GetMaxHealth() : 0.0f; }
        uint32 CountPctFromMaxHealth(int32 pct) const { return CalculatePct(GetMaxHealth(), pct); }
        uint32 CountPctFromCurHealth(int32 pct) const { return CalculatePct(GetHealth(), pct); }

        void SetHealth(uint32 val);
        void SetMaxHealth(uint32 val);
        inline void SetFullHealth() { SetHealth(GetMaxHealth()); }
        int32 ModifyHealth(int32 val);
        int32 GetHealthGain(int32 dVal);

        Powers getPowerType() const { return Powers(GetByteValue(UNIT_FIELD_BYTES_0, UNIT_BYTES_0_OFFSET_POWER_TYPE)); }
        void setPowerType(Powers power);
        uint32 GetPower(Powers power) const { return GetUInt32Value(UNIT_FIELD_POWER1   +power); }
        uint32 GetMaxPower(Powers power) const { return GetUInt32Value(UNIT_FIELD_MAXPOWER1+power); }
        void SetPower(Powers power, uint32 val);
        void SetMaxPower(Powers power, uint32 val);
        // returns the change in power
        int32 ModifyPower(Powers power, int32 val);

        uint32 GetAttackTime(WeaponAttackType att) const;
        void SetAttackTime(WeaponAttackType att, uint32 val) { SetFloatValue(UNIT_FIELD_BASEATTACKTIME+att, val*m_modAttackSpeedPct[att]); }
        void ApplyAttackTimePercentMod(WeaponAttackType att, float val, bool apply);
        void ApplyCastTimePercentMod(float val, bool apply);

        SheathState GetSheath() const { return SheathState(GetByteValue(UNIT_FIELD_BYTES_2, UNIT_BYTES_2_OFFSET_SHEATH_STATE)); }
        virtual void SetSheath(SheathState sheathed) { SetByteValue(UNIT_FIELD_BYTES_2, UNIT_BYTES_2_OFFSET_SHEATH_STATE, sheathed); }

        // faction template id
        uint32 GetFaction() const { return GetUInt32Value(UNIT_FIELD_FACTIONTEMPLATE); }
        void SetFaction(uint32 faction) { SetUInt32Value(UNIT_FIELD_FACTIONTEMPLATE, faction); }
        FactionTemplateEntry const* GetFactionTemplateEntry() const;

        ReputationRank GetReactionTo(Unit const* target) const;
        ReputationRank static GetFactionReactionTo(FactionTemplateEntry const* factionTemplateEntry, Unit const* target);

        bool IsHostileTo(Unit const* unit) const;
        bool IsHostileToPlayers() const;
        bool IsFriendlyTo(Unit const* unit) const;
        bool IsNeutralToAll() const;
        bool IsInPartyWith(Unit const* unit) const;
        bool IsInRaidWith(Unit const* unit) const;
        void GetPartyMembers(std::list<Unit*> &units);
        bool IsContestedGuard() const;
        bool IsInSanctuary() const { return HasByteFlag(UNIT_FIELD_BYTES_2, UNIT_BYTES_2_OFFSET_PVP_FLAG, UNIT_BYTE2_FLAG_SANCTUARY); }
        bool IsPvP() const { return HasByteFlag(UNIT_FIELD_BYTES_2, UNIT_BYTES_2_OFFSET_PVP_FLAG, UNIT_BYTE2_FLAG_PVP); }
        bool IsFFAPvP() const { return HasByteFlag(UNIT_FIELD_BYTES_2, UNIT_BYTES_2_OFFSET_PVP_FLAG, UNIT_BYTE2_FLAG_FFA_PVP); }
        virtual void SetPvP(bool state);

        uint32 GetCreatureType() const;
        uint32 GetCreatureTypeMask() const;

        uint8 GetStandState() const { return GetByteValue(UNIT_FIELD_BYTES_1, UNIT_BYTES_1_OFFSET_STAND_STATE); }
        bool IsSitState() const;
        bool IsStandState() const;
        void SetStandState(uint8 state);

        void  SetStandFlags(uint8 flags) { SetByteFlag(UNIT_FIELD_BYTES_1, UNIT_BYTES_1_OFFSET_VIS_FLAG, flags); }
        void  RemoveStandFlags(uint8 flags) { RemoveByteFlag(UNIT_FIELD_BYTES_1, UNIT_BYTES_1_OFFSET_VIS_FLAG, flags); }

        bool IsMounted() const { return HasFlag(UNIT_FIELD_FLAGS, UNIT_FLAG_MOUNT); }
        uint32 GetMountID() const { return GetUInt32Value(UNIT_FIELD_MOUNTDISPLAYID); }
        void Mount(uint32 mount, uint32 vehicleId = 0, uint32 creatureEntry = 0);
        void Dismount();

        uint32 GetMaxSkillValueForLevel(Unit const* target = nullptr) const { return (target ? getLevelForTarget(target) : getLevel()) * 5; }
        void DealDamageMods(Unit const* victim, uint32 &damage, uint32* absorb) const;
        uint32 DealDamage(Unit* victim, uint32 damage, CleanDamage const* cleanDamage = nullptr, DamageEffectType damagetype = DIRECT_DAMAGE, SpellSchoolMask damageSchoolMask = SPELL_SCHOOL_MASK_NORMAL, SpellInfo const* spellProto = nullptr, bool durabilityLoss = true);
        void Kill(Unit* victim, bool durabilityLoss = true);
        void KillSelf(bool durabilityLoss = true) { Kill(this, durabilityLoss); }
        void DealHeal(HealInfo& healInfo);
        void ProcSkillsAndReactives(bool isVictim, Unit* procTarget, uint32 typeMask, uint32 hitMask, WeaponAttackType attType);
        void ProcSkillsAndAuras(Unit* actionTarget, uint32 typeMaskActor, uint32 typeMaskActionTarget,
                                uint32 spellTypeMask, uint32 spellPhaseMask, uint32 hitMask, Spell* spell,
                                DamageInfo* damageInfo, HealInfo* healInfo);

        void GetProcAurasTriggeredOnEvent(AuraApplicationProcContainer& aurasTriggeringProc, AuraApplicationList* procAuras, ProcEventInfo& eventInfo);
        void TriggerAurasProcOnEvent(CalcDamageInfo& damageInfo);
        void TriggerAurasProcOnEvent(Unit* actionTarget, uint32 typeMaskActor, uint32 typeMaskActionTarget,
                                     uint32 spellTypeMask, uint32 spellPhaseMask, uint32 hitMask, Spell* spell,
                                     DamageInfo* damageInfo, HealInfo* healInfo);
        void TriggerAurasProcOnEvent(ProcEventInfo& eventInfo, AuraApplicationProcContainer& procAuras);

        void HandleEmoteCommand(uint32 anim_id);
        void AttackerStateUpdate (Unit* victim, WeaponAttackType attType = BASE_ATTACK, bool extra = false);
        void FakeAttackerStateUpdate(Unit* victim, WeaponAttackType attType = BASE_ATTACK);

        void CalculateMeleeDamage(Unit* victim, uint32 damage, CalcDamageInfo* damageInfo, WeaponAttackType attackType = BASE_ATTACK);
        void DealMeleeDamage(CalcDamageInfo* damageInfo, bool durabilityLoss);
        void HandleProcExtraAttackFor(Unit* victim);

        void CalculateSpellDamageTaken(SpellNonMeleeDamage* damageInfo, int32 damage, SpellInfo const* spellInfo, WeaponAttackType attackType = BASE_ATTACK, bool crit = false);
        void DealSpellDamage(SpellNonMeleeDamage* damageInfo, bool durabilityLoss);

        // player or player's pet resilience (-1%)
        float GetMeleeCritChanceReduction() const { return GetCombatRatingReduction(CR_CRIT_TAKEN_MELEE); }
        float GetRangedCritChanceReduction() const { return GetCombatRatingReduction(CR_CRIT_TAKEN_RANGED); }
        float GetSpellCritChanceReduction() const { return GetCombatRatingReduction(CR_CRIT_TAKEN_SPELL); }

        // player or player's pet resilience (-1%)
        uint32 GetMeleeCritDamageReduction(uint32 damage) const { return GetCombatRatingDamageReduction(CR_CRIT_TAKEN_MELEE, 2.2f, 33.0f, damage); }
        uint32 GetRangedCritDamageReduction(uint32 damage) const { return GetCombatRatingDamageReduction(CR_CRIT_TAKEN_RANGED, 2.2f, 33.0f, damage); }
        uint32 GetSpellCritDamageReduction(uint32 damage) const { return GetCombatRatingDamageReduction(CR_CRIT_TAKEN_SPELL, 2.2f, 33.0f, damage); }

        // player or player's pet resilience (-1%), cap 100%
        uint32 GetMeleeDamageReduction(uint32 damage) const { return GetCombatRatingDamageReduction(CR_CRIT_TAKEN_MELEE, 2.0f, 100.0f, damage); }
        uint32 GetRangedDamageReduction(uint32 damage) const { return GetCombatRatingDamageReduction(CR_CRIT_TAKEN_RANGED, 2.0f, 100.0f, damage); }
        uint32 GetSpellDamageReduction(uint32 damage) const { return GetCombatRatingDamageReduction(CR_CRIT_TAKEN_SPELL, 2.0f, 100.0f, damage); }

        void ApplyResilience(Unit const* victim, float* crit, int32* damage, bool isCrit, CombatRating type) const;

        float MeleeSpellMissChance(Unit const* victim, WeaponAttackType attType, int32 skillDiff, uint32 spellId) const;
        SpellMissInfo MeleeSpellHitResult(Unit* victim, SpellInfo const* spellInfo) const;
        SpellMissInfo MagicSpellHitResult(Unit* victim, SpellInfo const* spellInfo) const;
        SpellMissInfo SpellHitResult(Unit* victim, SpellInfo const* spellInfo, bool canReflect = false);

        float GetUnitDodgeChance(WeaponAttackType attType, Unit const* victim) const;
        float GetUnitParryChance(WeaponAttackType attType, Unit const* victim) const;
        float GetUnitBlockChance(WeaponAttackType attType, Unit const* victim) const;
        float GetUnitMissChance(WeaponAttackType attType) const;
        float GetUnitCriticalChance(WeaponAttackType attackType, Unit const* victim) const;
        int32 GetMechanicResistChance(SpellInfo const* spellInfo) const;
        bool CanUseAttackType(uint8 attacktype) const;

        virtual uint32 GetShieldBlockValue() const = 0;
        uint32 GetShieldBlockValue(uint32 soft_cap, uint32 hard_cap) const;
        uint32 GetDefenseSkillValue(Unit const* target = nullptr) const;
        uint32 GetWeaponSkillValue(WeaponAttackType attType, Unit const* target = nullptr) const;
        float GetWeaponProcChance() const;
        float GetPPMProcChance(uint32 WeaponSpeed, float PPM, SpellInfo const* spellProto) const;

        MeleeHitOutcome RollMeleeOutcomeAgainst(Unit const* victim, WeaponAttackType attType) const;

        bool IsVendor()       const { return HasFlag(UNIT_NPC_FLAGS, UNIT_NPC_FLAG_VENDOR); }
        bool IsTrainer()      const { return HasFlag(UNIT_NPC_FLAGS, UNIT_NPC_FLAG_TRAINER); }
        bool IsQuestGiver()   const { return HasFlag(UNIT_NPC_FLAGS, UNIT_NPC_FLAG_QUESTGIVER); }
        bool IsGossip()       const { return HasFlag(UNIT_NPC_FLAGS, UNIT_NPC_FLAG_GOSSIP); }
        bool IsTaxi()         const { return HasFlag(UNIT_NPC_FLAGS, UNIT_NPC_FLAG_FLIGHTMASTER); }
        bool IsGuildMaster()  const { return HasFlag(UNIT_NPC_FLAGS, UNIT_NPC_FLAG_PETITIONER); }
        bool IsBattleMaster() const { return HasFlag(UNIT_NPC_FLAGS, UNIT_NPC_FLAG_BATTLEMASTER); }
        bool IsBanker()       const { return HasFlag(UNIT_NPC_FLAGS, UNIT_NPC_FLAG_BANKER); }
        bool IsInnkeeper()    const { return HasFlag(UNIT_NPC_FLAGS, UNIT_NPC_FLAG_INNKEEPER); }
        bool IsSpiritHealer() const { return HasFlag(UNIT_NPC_FLAGS, UNIT_NPC_FLAG_SPIRITHEALER); }
        bool IsSpiritGuide()  const { return HasFlag(UNIT_NPC_FLAGS, UNIT_NPC_FLAG_SPIRITGUIDE); }
        bool IsTabardDesigner()const { return HasFlag(UNIT_NPC_FLAGS, UNIT_NPC_FLAG_TABARDDESIGNER); }
        bool IsAuctioner()    const { return HasFlag(UNIT_NPC_FLAGS, UNIT_NPC_FLAG_AUCTIONEER); }
        bool IsArmorer()      const { return HasFlag(UNIT_NPC_FLAGS, UNIT_NPC_FLAG_REPAIR); }
        bool IsServiceProvider() const;
        bool IsSpiritService() const { return HasFlag(UNIT_NPC_FLAGS, UNIT_NPC_FLAG_SPIRITHEALER | UNIT_NPC_FLAG_SPIRITGUIDE); }
        bool IsCritter() const { return GetCreatureType() == CREATURE_TYPE_CRITTER; }

        bool IsInFlight()  const { return HasUnitState(UNIT_STATE_IN_FLIGHT); }

        bool IsEngaged() const { return IsInCombat(); }
        bool IsEngagedBy(Unit const* who) const { return IsInCombatWith(who); }
        void EngageWithTarget(Unit* who) { SetInCombatWith(who); who->SetInCombatWith(this); GetThreatManager().AddThreat(who, 0.0f); }
        bool IsThreatened() const { return CanHaveThreatList() && !GetThreatManager().IsThreatListEmpty(); }
        bool IsThreatenedBy(Unit const* who) const { return who && CanHaveThreatList() && GetThreatManager().IsThreatenedBy(who); }

        void SetImmuneToAll(bool apply, bool keepCombat = false) { SetImmuneToPC(apply, keepCombat); SetImmuneToNPC(apply, keepCombat); }
        bool IsImmuneToAll() const { return IsImmuneToPC() && IsImmuneToNPC(); }
        void SetImmuneToPC(bool apply, bool keepCombat = false);
        bool IsImmuneToPC() const { return HasFlag(UNIT_FIELD_FLAGS, UNIT_FLAG_IMMUNE_TO_PC); }
        void SetImmuneToNPC(bool apply, bool keepCombat = false);
        bool IsImmuneToNPC() const { return HasFlag(UNIT_FIELD_FLAGS, UNIT_FLAG_IMMUNE_TO_NPC); }

        bool IsInCombat()  const { return HasFlag(UNIT_FIELD_FLAGS, UNIT_FLAG_IN_COMBAT); }
        bool IsPetInCombat() const { return HasFlag(UNIT_FIELD_FLAGS, UNIT_FLAG_PET_IN_COMBAT); }
        bool IsInCombatWith(Unit const* who) const;
        void CombatStart(Unit* target, bool initialAggro = true);
        void SetInCombatState(bool PvP, Unit* enemy = nullptr);
        void SetInCombatWith(Unit* enemy);
        void ClearInCombat();
        void ClearInPetCombat();
        uint32 GetCombatTimer() const { return m_CombatTimer; }

        bool HasAuraTypeWithFamilyFlags(AuraType auraType, uint32 familyName, uint32 familyFlags) const;
        bool virtual HasSpell(uint32 /*spellID*/) const { return false; }
        bool HasBreakableByDamageAuraType(AuraType type, uint32 excludeAura = 0) const;
        bool HasBreakableByDamageCrowdControlAura(Unit* excludeCasterChannel = nullptr) const;

        bool HasStealthAura()      const { return HasAuraType(SPELL_AURA_MOD_STEALTH); }
        bool HasInvisibilityAura() const { return HasAuraType(SPELL_AURA_MOD_INVISIBILITY); }
        bool isFeared()  const { return HasAuraType(SPELL_AURA_MOD_FEAR); }
        bool isInRoots() const { return HasAuraType(SPELL_AURA_MOD_ROOT); }
        bool IsPolymorphed() const;

        bool isFrozen() const;

        bool isTargetableForAttack(bool checkFakeDeath = true) const;

        bool IsValidAttackTarget(Unit const* target) const;
        bool _IsValidAttackTarget(Unit const* target, SpellInfo const* bySpell, WorldObject const* obj = nullptr) const;

        bool IsValidAssistTarget(Unit const* target) const;
        bool _IsValidAssistTarget(Unit const* target, SpellInfo const* bySpell) const;

        virtual bool IsInWater() const;
        virtual bool IsUnderWater() const;
        bool isInAccessiblePlaceFor(Creature const* c) const;

        void SendHealSpellLog(HealInfo& healInfo, bool critical = false);
        int32 HealBySpell(HealInfo& healInfo, bool critical = false);
        void SendEnergizeSpellLog(Unit* victim, uint32 spellId, int32 damage, Powers powerType);
        void EnergizeBySpell(Unit* victim, uint32 spellId, int32 damage, Powers powerType);
        void EnergizeBySpell(Unit* victim, SpellInfo const* spellInfo, int32 damage, Powers powerType);

        void CastSpell(SpellCastTargets const& targets, SpellInfo const* spellInfo, CustomSpellValues const* value, TriggerCastFlags triggerFlags = TRIGGERED_NONE, Item* castItem = nullptr, AuraEffect const* triggeredByAura = nullptr, ObjectGuid originalCaster = ObjectGuid::Empty);
        void CastSpell(Unit* victim, uint32 spellId, bool triggered, Item* castItem = nullptr, AuraEffect const* triggeredByAura = nullptr, ObjectGuid originalCaster = ObjectGuid::Empty);
        void CastSpell(std::nullptr_t, uint32 spellId, bool triggered, Item* castItem = nullptr, AuraEffect* triggeredByAura = nullptr, ObjectGuid originalCaster = ObjectGuid::Empty) { CastSpell((Unit*)nullptr, spellId, triggered, castItem, triggeredByAura, originalCaster); }
        void CastSpell(Unit* victim, uint32 spellId, TriggerCastFlags triggerFlags = TRIGGERED_NONE, Item* castItem = nullptr, AuraEffect const* triggeredByAura = nullptr, ObjectGuid originalCaster = ObjectGuid::Empty);
        void CastSpell(std::nullptr_t, uint32 spellId, TriggerCastFlags triggerFlags = TRIGGERED_NONE, Item* castItem = nullptr, AuraEffect* triggeredByAura = nullptr, ObjectGuid originalCaster = ObjectGuid::Empty) { CastSpell((Unit*)nullptr, spellId, triggerFlags, castItem, triggeredByAura, originalCaster); }
        void CastSpell(Unit* victim, SpellInfo const* spellInfo, bool triggered, Item* castItem = nullptr, AuraEffect const* triggeredByAura = nullptr, ObjectGuid originalCaster = ObjectGuid::Empty);
        void CastSpell(Unit* victim, SpellInfo const* spellInfo, TriggerCastFlags triggerFlags = TRIGGERED_NONE, Item* castItem = nullptr, AuraEffect const* triggeredByAura = nullptr, ObjectGuid originalCaster = ObjectGuid::Empty);
        void CastSpell(float x, float y, float z, uint32 spellId, bool triggered, Item* castItem = nullptr, AuraEffect const* triggeredByAura = nullptr, ObjectGuid originalCaster = ObjectGuid::Empty);
        void CastSpell(float x, float y, float z, uint32 spellId, TriggerCastFlags triggerFlags = TRIGGERED_NONE, Item* castItem = nullptr, AuraEffect const* triggeredByAura = nullptr, ObjectGuid originalCaster = ObjectGuid::Empty);
        void CastSpell(GameObject* go, uint32 spellId, bool triggered, Item* castItem = nullptr, AuraEffect* triggeredByAura = nullptr, ObjectGuid originalCaster = ObjectGuid::Empty);
        void CastCustomSpell(Unit* victim, uint32 spellId, int32 const* bp0, int32 const* bp1, int32 const* bp2, bool triggered, Item* castItem = nullptr, AuraEffect const* triggeredByAura = nullptr, ObjectGuid originalCaster = ObjectGuid::Empty);
        void CastCustomSpell(uint32 spellId, SpellValueMod mod, int32 value, Unit* victim, bool triggered, Item* castItem = nullptr, AuraEffect const* triggeredByAura = nullptr, ObjectGuid originalCaster = ObjectGuid::Empty);
        void CastCustomSpell(uint32 spellId, SpellValueMod mod, int32 value, Unit* victim = nullptr, TriggerCastFlags triggerFlags = TRIGGERED_NONE, Item* castItem = nullptr, AuraEffect const* triggeredByAura = nullptr, ObjectGuid originalCaster = ObjectGuid::Empty);
        void CastCustomSpell(uint32 spellId, CustomSpellValues const& value, Unit* victim = nullptr, TriggerCastFlags triggerFlags = TRIGGERED_NONE, Item* castItem = nullptr, AuraEffect const* triggeredByAura = nullptr, ObjectGuid originalCaster = ObjectGuid::Empty);
        Aura* AddAura(uint32 spellId, Unit* target);
        Aura* AddAura(SpellInfo const* spellInfo, uint8 effMask, Unit* target);
        void SetAuraStack(uint32 spellId, Unit* target, uint32 stack);
        void SendPlaySpellVisual(uint32 id);
        void SendPlaySpellImpact(ObjectGuid guid, uint32 id);

        void DeMorph();

        void SendAttackStateUpdate(CalcDamageInfo* damageInfo);
        void SendAttackStateUpdate(uint32 HitInfo, Unit* target, uint8 SwingType, SpellSchoolMask damageSchoolMask, uint32 Damage, uint32 AbsorbDamage, uint32 Resist, VictimState TargetState, uint32 BlockedAmount);
        void SendSpellNonMeleeDamageLog(SpellNonMeleeDamage* log);
        void SendSpellNonMeleeDamageLog(Unit* target, uint32 SpellID, uint32 Damage, SpellSchoolMask damageSchoolMask, uint32 AbsorbedDamage, uint32 Resist, bool PhysicalDamage, uint32 Blocked, bool CriticalHit = false);
        void SendPeriodicAuraLog(SpellPeriodicAuraLogInfo* pInfo);
        void SendSpellMiss(Unit* target, uint32 spellID, SpellMissInfo missInfo);
        void SendSpellDamageResist(Unit* target, uint32 spellId);
        void SendSpellDamageImmune(Unit* target, uint32 spellId);

        void NearTeleportTo(Position const& pos, bool casting = false);
        void NearTeleportTo(float x, float y, float z, float orientation, bool casting = false) { NearTeleportTo(Position(x, y, z, orientation), casting); }
        void SendTeleportPacket(Position const& pos, bool teleportingTransport = false);
        virtual bool UpdatePosition(float x, float y, float z, float ang, bool teleport = false);
        // returns true if unit's position really changed
        virtual bool UpdatePosition(Position const& pos, bool teleport = false);
        void UpdateOrientation(float orientation);
        void UpdateHeight(float newZ);

        void KnockbackFrom(float x, float y, float speedXY, float speedZ);
        void JumpTo(float speedXY, float speedZ, bool forward = true);
        void JumpTo(WorldObject* obj, float speedZ, bool withOrientation = false);

        void MonsterMoveWithSpeed(float x, float y, float z, float speed, bool generatePath = false, bool forceDestination = false);
        //void SetFacing(float ori, WorldObject* obj = nullptr);
        //void SendMonsterMove(float NewPosX, float NewPosY, float NewPosZ, uint8 type, uint32 MovementFlags, uint32 Time, Player* player = nullptr);
        void SendMovementFlagUpdate(bool self = false);

        bool IsLevitating() const { return m_movementInfo.HasMovementFlag(MOVEMENTFLAG_DISABLE_GRAVITY); }
        bool IsWalking() const { return m_movementInfo.HasMovementFlag(MOVEMENTFLAG_WALKING); }
        bool IsHovering() const { return m_movementInfo.HasMovementFlag(MOVEMENTFLAG_HOVER); }
        virtual bool SetWalk(bool enable);
        virtual bool SetDisableGravity(bool disable, bool packetOnly = false);
        virtual bool SetSwim(bool enable);
        virtual bool SetCanFly(bool enable, bool packetOnly = false);
        virtual bool SetWaterWalking(bool enable, bool packetOnly = false);
        virtual bool SetFeatherFall(bool enable, bool packetOnly = false);
        virtual bool SetHover(bool enable, bool packetOnly = false);

        void SetInFront(WorldObject const* target);
        void SetFacingTo(float const ori, bool force = true);
        void SetFacingToObject(WorldObject const* object, bool force = true);

        void SendChangeCurrentVictimOpcode(HostileReference* pHostileReference);
        void SendClearThreatListOpcode();
        void SendRemoveFromThreatListOpcode(HostileReference* pHostileReference);
        void SendThreatListUpdate();

        void SendClearTarget();

        void BuildHeartBeatMsg(WorldPacket* data) const;

        bool IsAlive() const { return (m_deathState == ALIVE); }
        bool isDying() const { return (m_deathState == JUST_DIED); }
        bool isDead() const { return (m_deathState == DEAD || m_deathState == CORPSE); }
        bool IsGhouled() const;
        DeathState getDeathState() const { return m_deathState; }
        virtual void setDeathState(DeathState s);           // overwrited in Creature/Player/Pet

        ObjectGuid GetOwnerGUID() const { return  GetGuidValue(UNIT_FIELD_SUMMONEDBY); }
        void SetOwnerGUID(ObjectGuid owner);
        ObjectGuid GetCreatorGUID() const { return GetGuidValue(UNIT_FIELD_CREATEDBY); }
        void SetCreatorGUID(ObjectGuid creator) { SetGuidValue(UNIT_FIELD_CREATEDBY, creator); }
        ObjectGuid GetMinionGUID() const { return GetGuidValue(UNIT_FIELD_SUMMON); }
        void SetMinionGUID(ObjectGuid guid) { SetGuidValue(UNIT_FIELD_SUMMON, guid); }
        ObjectGuid GetCharmerGUID() const { return GetGuidValue(UNIT_FIELD_CHARMEDBY); }
        void SetCharmerGUID(ObjectGuid owner) { SetGuidValue(UNIT_FIELD_CHARMEDBY, owner); }
        ObjectGuid GetCharmGUID() const { return  GetGuidValue(UNIT_FIELD_CHARM); }
        void SetPetGUID(ObjectGuid guid) { m_SummonSlot[SUMMON_SLOT_PET] = guid; }
        ObjectGuid GetPetGUID() const { return m_SummonSlot[SUMMON_SLOT_PET]; }
        void SetCritterGUID(ObjectGuid guid) { SetGuidValue(UNIT_FIELD_CRITTER, guid); }
        ObjectGuid GetCritterGUID() const { return GetGuidValue(UNIT_FIELD_CRITTER); }

        bool IsControlledByPlayer() const { return m_ControlledByPlayer; }
        ObjectGuid GetCharmerOrOwnerGUID() const;
        ObjectGuid GetCharmerOrOwnerOrOwnGUID() const;
        bool IsCharmedOwnedByPlayerOrPlayer() const { return GetCharmerOrOwnerOrOwnGUID().IsPlayer(); }

        Player* GetSpellModOwner() const;

        Unit* GetOwner() const;
        Guardian* GetGuardianPet() const;
        Minion* GetFirstMinion() const;
        Unit* GetCharmer() const;
        Unit* GetCharm() const;
        Unit* GetCharmerOrOwner() const;
        Unit* GetCharmerOrOwnerOrSelf() const;
        Player* GetCharmerOrOwnerPlayerOrPlayerItself() const;
        Player* GetAffectingPlayer() const;

        void SetMinion(Minion *minion, bool apply);
        void GetAllMinionsByEntry(std::list<Creature*>& Minions, uint32 entry);
        void RemoveAllMinionsByEntry(uint32 entry);
        void SetCharm(Unit* target, bool apply);
        Unit* GetNextRandomRaidMemberOrPet(float radius);
        bool SetCharmedBy(Unit* charmer, CharmType type, AuraApplication const* aurApp = nullptr);
        void RemoveCharmedBy(Unit* charmer);
        void RestoreFaction();

        ControlList m_Controlled;
        Unit* GetFirstControlled() const;
        void RemoveAllControlled();

        bool IsCharmed() const { return !GetCharmerGUID().IsEmpty(); }
        bool isPossessed() const { return HasUnitState(UNIT_STATE_POSSESSED); }
        bool isPossessedByPlayer() const;
        bool isPossessing() const;
        bool isPossessing(Unit* u) const;

        CharmInfo* GetCharmInfo() { return m_charmInfo; }
        CharmInfo* InitCharmInfo();
        void DeleteCharmInfo();
        void UpdateCharmAI();
        // returns the unit that this player IS CONTROLLING
        Unit* GetUnitBeingMoved() const;
        // returns the player that this player IS CONTROLLING
        Player* GetPlayerBeingMoved() const;
        // returns the player that this unit is BEING CONTROLLED BY
        Player* GetPlayerMovingMe() const { return m_playerMovingMe; }
        // only set for direct client control (possess effects, vehicles and similar)
        Player* m_playerMovingMe;
        SharedVisionList const& GetSharedVisionList() { return m_sharedVision; }
        void AddPlayerToVision(Player* player);
        void RemovePlayerFromVision(Player* player);
        bool HasSharedVision() const { return !m_sharedVision.empty(); }
        void RemoveBindSightAuras();
        void RemoveCharmAuras();

        Pet* CreateTamedPetFrom(Creature* creatureTarget, uint32 spell_id = 0);
        Pet* CreateTamedPetFrom(uint32 creatureEntry, uint32 spell_id = 0);
        bool InitTamedPet(Pet* pet, uint8 level, uint32 spell_id);

        // aura apply/remove helpers - you should better not use these
        Aura* _TryStackingOrRefreshingExistingAura(SpellInfo const* newAura, uint8 effMask, Unit* caster, int32* baseAmount = nullptr, Item* castItem = nullptr, ObjectGuid casterGUID = ObjectGuid::Empty, bool resetPeriodicTimer = true);
        void _AddAura(UnitAura* aura, Unit* caster);
        AuraApplication * _CreateAuraApplication(Aura* aura, uint8 effMask);
        void _ApplyAuraEffect(Aura* aura, uint8 effIndex);
        void _ApplyAura(AuraApplication * aurApp, uint8 effMask);
        void _UnapplyAura(AuraApplicationMap::iterator &i, AuraRemoveMode removeMode);
        void _UnapplyAura(AuraApplication * aurApp, AuraRemoveMode removeMode);
        void _RemoveNoStackAurasDueToAura(Aura* aura);
        void _RegisterAuraEffect(AuraEffect* aurEff, bool apply);

        // m_ownedAuras container management
        AuraMap      & GetOwnedAuras()       { return m_ownedAuras; }
        AuraMap const& GetOwnedAuras() const { return m_ownedAuras; }

        void RemoveOwnedAura(AuraMap::iterator &i, AuraRemoveMode removeMode = AURA_REMOVE_BY_DEFAULT);
        void RemoveOwnedAura(uint32 spellId, ObjectGuid casterGUID = ObjectGuid::Empty, uint8 reqEffMask = 0, AuraRemoveMode removeMode = AURA_REMOVE_BY_DEFAULT);
        void RemoveOwnedAura(Aura* aura, AuraRemoveMode removeMode = AURA_REMOVE_BY_DEFAULT);

        Aura* GetOwnedAura(uint32 spellId, ObjectGuid casterGUID = ObjectGuid::Empty, ObjectGuid itemCasterGUID = ObjectGuid::Empty, uint8 reqEffMask = 0, Aura* except = nullptr) const;

        // m_appliedAuras container management
        AuraApplicationMap      & GetAppliedAuras()       { return m_appliedAuras; }
        AuraApplicationMap const& GetAppliedAuras() const { return m_appliedAuras; }

        void RemoveAura(AuraApplicationMap::iterator &i, AuraRemoveMode mode = AURA_REMOVE_BY_DEFAULT);
        void RemoveAura(uint32 spellId, ObjectGuid casterGUID = ObjectGuid::Empty, uint8 reqEffMask = 0, AuraRemoveMode removeMode = AURA_REMOVE_BY_DEFAULT);
        void RemoveAura(AuraApplication * aurApp, AuraRemoveMode mode = AURA_REMOVE_BY_DEFAULT);
        void RemoveAura(Aura* aur, AuraRemoveMode mode = AURA_REMOVE_BY_DEFAULT);

        // Convenience methods removing auras by predicate
        void RemoveAppliedAuras(std::function<bool(AuraApplication const*)> const& check);
        void RemoveOwnedAuras(std::function<bool(Aura const*)> const& check);

        // Optimized overloads taking advantage of map key
        void RemoveAppliedAuras(uint32 spellId, std::function<bool(AuraApplication const*)> const& check);
        void RemoveOwnedAuras(uint32 spellId, std::function<bool(Aura const*)> const& check);

        void RemoveAurasByType(AuraType auraType, std::function<bool(AuraApplication const*)> const& check);

        void RemoveAurasDueToSpell(uint32 spellId, ObjectGuid casterGUID = ObjectGuid::Empty, uint8 reqEffMask = 0, AuraRemoveMode removeMode = AURA_REMOVE_BY_DEFAULT);
        void RemoveAuraFromStack(uint32 spellId, ObjectGuid casterGUID = ObjectGuid::Empty, AuraRemoveMode removeMode = AURA_REMOVE_BY_DEFAULT);
        void RemoveAurasDueToSpellByDispel(uint32 spellId, uint32 dispellerSpellId, ObjectGuid casterGUID, Unit* dispeller, uint8 chargesRemoved = 1);
        void RemoveAurasDueToSpellBySteal(uint32 spellId, ObjectGuid casterGUID, Unit* stealer);
        void RemoveAurasDueToItemSpell(uint32 spellId, ObjectGuid castItemGuid);
        void RemoveAurasByType(AuraType auraType, ObjectGuid casterGUID = ObjectGuid::Empty, Aura* except = nullptr, bool negative = true, bool positive = true);
        void RemoveNotOwnSingleTargetAuras(uint32 newPhase = 0x0);
        void RemoveAurasWithInterruptFlags(uint32 flag, uint32 except = 0);
        void RemoveAurasWithAttribute(uint32 flags);
        void RemoveAurasWithFamily(SpellFamilyNames family, uint32 familyFlag1, uint32 familyFlag2, uint32 familyFlag3, ObjectGuid casterGUID);
        void RemoveAurasWithMechanic(uint32 mechanic_mask, AuraRemoveMode removemode = AURA_REMOVE_BY_DEFAULT, uint32 except = 0);
        void RemoveMovementImpairingAuras(bool withRoot);
        void RemoveAurasByShapeShift();

        void RemoveAreaAurasDueToLeaveWorld();
        void RemoveAllAuras();
        void RemoveArenaAuras();
        void RemoveAurasOnEvade();
        void RemoveAllAurasOnDeath();
        void RemoveAllAurasRequiringDeadTarget();
        void RemoveAllAurasExceptType(AuraType type);
        void RemoveAllAurasExceptType(AuraType type1, AuraType type2); /// @todo: once we support variadic templates use them here
        void RemoveAllGroupBuffsFromCaster(ObjectGuid casterGUID);
        void DelayOwnedAuras(uint32 spellId, ObjectGuid caster, int32 delaytime);

        void _RemoveAllAuraStatMods();
        void _ApplyAllAuraStatMods();

        AuraEffectList const& GetAuraEffectsByType(AuraType type) const { return m_modAuras[type]; }
        AuraList      & GetSingleCastAuras()       { return m_scAuras; }
        AuraList const& GetSingleCastAuras() const { return m_scAuras; }

        AuraEffect* GetAuraEffect(uint32 spellId, uint8 effIndex, ObjectGuid casterGUID = ObjectGuid::Empty) const;
        AuraEffect* GetAuraEffectOfRankedSpell(uint32 spellId, uint8 effIndex, ObjectGuid casterGUID = ObjectGuid::Empty) const;
        AuraEffect* GetAuraEffect(AuraType type, SpellFamilyNames name, uint32 iconId, uint8 effIndex) const; // spell mustn't have familyflags
        AuraEffect* GetAuraEffect(AuraType type, SpellFamilyNames family, uint32 familyFlag1, uint32 familyFlag2, uint32 familyFlag3, ObjectGuid casterGUID = ObjectGuid::Empty) const;
        AuraEffect* GetDummyAuraEffect(SpellFamilyNames name, uint32 iconId, uint8 effIndex) const;

        AuraApplication * GetAuraApplication(uint32 spellId, ObjectGuid casterGUID = ObjectGuid::Empty, ObjectGuid itemCasterGUID = ObjectGuid::Empty, uint8 reqEffMask = 0, AuraApplication * except = nullptr) const;
        Aura* GetAura(uint32 spellId, ObjectGuid casterGUID = ObjectGuid::Empty, ObjectGuid itemCasterGUID = ObjectGuid::Empty, uint8 reqEffMask = 0) const;

        AuraApplication * GetAuraApplicationOfRankedSpell(uint32 spellId, ObjectGuid casterGUID = ObjectGuid::Empty, ObjectGuid itemCasterGUID = ObjectGuid::Empty, uint8 reqEffMask = 0, AuraApplication * except = nullptr) const;
        Aura* GetAuraOfRankedSpell(uint32 spellId, ObjectGuid casterGUID = ObjectGuid::Empty, ObjectGuid itemCasterGUID = ObjectGuid::Empty, uint8 reqEffMask = 0) const;

        void GetDispellableAuraList(Unit* caster, uint32 dispelMask, DispelChargesList& dispelList, bool isReflect = false) const;

        bool HasAuraEffect(uint32 spellId, uint8 effIndex, ObjectGuid caster = ObjectGuid::Empty) const;
        uint32 GetAuraCount(uint32 spellId) const;
        bool HasAura(uint32 spellId, ObjectGuid casterGUID = ObjectGuid::Empty, ObjectGuid itemCasterGUID = ObjectGuid::Empty, uint8 reqEffMask = 0) const;
        bool HasAuraType(AuraType auraType) const;
        bool HasAuraTypeWithCaster(AuraType auratype, ObjectGuid caster) const;
        bool HasAuraTypeWithMiscvalue(AuraType auratype, int32 miscvalue) const;
        bool HasAuraTypeWithAffectMask(AuraType auratype, SpellInfo const* affectedSpell) const;
        bool HasAuraTypeWithValue(AuraType auratype, int32 value) const;
        bool HasNegativeAuraWithInterruptFlag(uint32 flag, ObjectGuid guid = ObjectGuid::Empty) const;
        bool HasNegativeAuraWithAttribute(uint32 flag, ObjectGuid guid = ObjectGuid::Empty) const;
        bool HasAuraWithMechanic(uint32 mechanicMask) const;

        AuraEffect* IsScriptOverriden(SpellInfo const* spell, int32 script) const;
        uint32 GetDiseasesByCaster(ObjectGuid casterGUID, bool remove = false);
        uint32 GetDoTsByCaster(ObjectGuid casterGUID) const;

        int32 GetTotalAuraModifier(AuraType auratype) const;
        float GetTotalAuraMultiplier(AuraType auratype) const;
        int32 GetMaxPositiveAuraModifier(AuraType auratype) const;
        int32 GetMaxNegativeAuraModifier(AuraType auratype) const;

        int32 GetTotalAuraModifier(AuraType auratype, std::function<bool(AuraEffect const*)> const& predicate) const;
        float GetTotalAuraMultiplier(AuraType auratype, std::function<bool(AuraEffect const*)> const& predicate) const;
        int32 GetMaxPositiveAuraModifier(AuraType auratype, std::function<bool(AuraEffect const*)> const& predicate) const;
        int32 GetMaxNegativeAuraModifier(AuraType auratype, std::function<bool(AuraEffect const*)> const& predicate) const;

        int32 GetTotalAuraModifierByMiscMask(AuraType auratype, uint32 misc_mask) const;
        float GetTotalAuraMultiplierByMiscMask(AuraType auratype, uint32 misc_mask) const;
        int32 GetMaxPositiveAuraModifierByMiscMask(AuraType auratype, uint32 misc_mask, AuraEffect const* except = nullptr) const;
        int32 GetMaxNegativeAuraModifierByMiscMask(AuraType auratype, uint32 misc_mask) const;

        int32 GetTotalAuraModifierByMiscValue(AuraType auratype, int32 misc_value) const;
        float GetTotalAuraMultiplierByMiscValue(AuraType auratype, int32 misc_value) const;
        int32 GetMaxPositiveAuraModifierByMiscValue(AuraType auratype, int32 misc_value) const;
        int32 GetMaxNegativeAuraModifierByMiscValue(AuraType auratype, int32 misc_value) const;

        int32 GetTotalAuraModifierByAffectMask(AuraType auratype, SpellInfo const* affectedSpell) const;
        float GetTotalAuraMultiplierByAffectMask(AuraType auratype, SpellInfo const* affectedSpell) const;
        int32 GetMaxPositiveAuraModifierByAffectMask(AuraType auratype, SpellInfo const* affectedSpell) const;
        int32 GetMaxNegativeAuraModifierByAffectMask(AuraType auratype, SpellInfo const* affectedSpell) const;

        void UpdateResistanceBuffModsMod(SpellSchools school);
        void InitStatBuffMods();
        void UpdateStatBuffMod(Stats stat);
        void SetCreateStat(Stats stat, float val) { m_createStats[stat] = val; }
        void SetCreateHealth(uint32 val) { SetUInt32Value(UNIT_FIELD_BASE_HEALTH, val); }
        uint32 GetCreateHealth() const { return GetUInt32Value(UNIT_FIELD_BASE_HEALTH); }
        void SetCreateMana(uint32 val) { SetUInt32Value(UNIT_FIELD_BASE_MANA, val); }
        uint32 GetCreateMana() const { return GetUInt32Value(UNIT_FIELD_BASE_MANA); }
        uint32 GetCreatePowers(Powers power) const;
        float GetPosStat(Stats stat) const { return GetFloatValue(UNIT_FIELD_POSSTAT0+stat); }
        float GetNegStat(Stats stat) const { return GetFloatValue(UNIT_FIELD_NEGSTAT0+stat); }
        float GetCreateStat(Stats stat) const { return m_createStats[stat]; }

        ObjectGuid GetChannelObjectGuid() const { return GetGuidValue(UNIT_FIELD_CHANNEL_OBJECT); }
        void SetChannelObjectGuid(ObjectGuid guid) { SetGuidValue(UNIT_FIELD_CHANNEL_OBJECT, guid); }

        void SetCurrentCastSpell(Spell* pSpell);
        void InterruptSpell(CurrentSpellTypes spellType, bool withDelayed = true, bool withInstant = true);
        void FinishSpell(CurrentSpellTypes spellType, bool ok = true);

        // set withDelayed to true to account delayed spells as cast
        // delayed+channeled spells are always accounted as cast
        // we can skip channeled or delayed checks using flags
        bool IsNonMeleeSpellCast(bool withDelayed, bool skipChanneled = false, bool skipAutorepeat = false, bool isAutoshoot = false, bool skipInstant = true) const;

        // set withDelayed to true to interrupt delayed spells too
        // delayed+channeled spells are always interrupted
        void InterruptNonMeleeSpells(bool withDelayed, uint32 spellid = 0, bool withInstant = true);

        Spell* GetCurrentSpell(CurrentSpellTypes spellType) const { return m_currentSpells[spellType]; }
        Spell* GetCurrentSpell(uint32 spellType) const { return m_currentSpells[spellType]; }
        Spell* FindCurrentSpellBySpellId(uint32 spell_id) const;
        int32 GetCurrentSpellCastTime(uint32 spell_id) const;

        virtual bool IsFocusing(Spell const* /*focusSpell*/ = nullptr, bool /*withDelay*/ = false) { return false; }
        virtual bool IsMovementPreventedByCasting() const;

        SpellHistory* GetSpellHistory() { return m_spellHistory; }
        SpellHistory const* GetSpellHistory() const { return m_spellHistory; }

        ObjectGuid m_SummonSlot[MAX_SUMMON_SLOT];
        ObjectGuid m_ObjectSlot[MAX_GAMEOBJECT_SLOT];

        ShapeshiftForm GetShapeshiftForm() const { return ShapeshiftForm(GetByteValue(UNIT_FIELD_BYTES_2, UNIT_BYTES_2_OFFSET_SHAPESHIFT_FORM)); }
        void SetShapeshiftForm(ShapeshiftForm form);

        bool IsInFeralForm() const;

        bool IsInDisallowedMountForm() const;

        float m_modMeleeHitChance;
        float m_modRangedHitChance;
        float m_modSpellHitChance;
        int32 m_baseSpellCritChance;

        float m_threatModifier[MAX_SPELL_SCHOOL];
        float m_modAttackSpeedPct[3];

        // Event handler
        EventProcessor m_Events;

        // stat system
        void HandleStatFlatModifier(UnitMods unitMod, UnitModifierFlatType modifierType, float amount, bool apply);
        void ApplyStatPctModifier(UnitMods unitMod, UnitModifierPctType modifierType, float amount);

        void SetStatFlatModifier(UnitMods unitMod, UnitModifierFlatType modifierType, float val);
        void SetStatPctModifier(UnitMods unitMod, UnitModifierPctType modifierType, float val);

        float GetFlatModifierValue(UnitMods unitMod, UnitModifierFlatType modifierType) const;
        float GetPctModifierValue(UnitMods unitMod, UnitModifierPctType modifierType) const;

        void UpdateUnitMod(UnitMods unitMod);

        // only players have item requirements
        virtual bool CheckAttackFitToAuraRequirement(WeaponAttackType /*attackType*/, AuraEffect const* /*aurEff*/) const { return true; }

        virtual void UpdateDamageDoneMods(WeaponAttackType attackType);
        void UpdateAllDamageDoneMods();

        void UpdateDamagePctDoneMods(WeaponAttackType attackType);
        void UpdateAllDamagePctDoneMods();
        float GetTotalStatValue(Stats stat) const;
        float GetTotalAuraModValue(UnitMods unitMod) const;
        SpellSchools GetSpellSchoolByAuraGroup(UnitMods unitMod) const;
        Stats GetStatByAuraGroup(UnitMods unitMod) const;
        Powers GetPowerTypeByAuraGroup(UnitMods unitMod) const;
        bool CanModifyStats() const { return m_canModifyStats; }
        void SetCanModifyStats(bool modifyStats) { m_canModifyStats = modifyStats; }
        virtual bool UpdateStats(Stats stat) = 0;
        virtual bool UpdateAllStats() = 0;
        virtual void UpdateResistances(uint32 school) = 0;
        virtual void UpdateAllResistances();
        virtual void UpdateArmor() = 0;
        virtual void UpdateMaxHealth() = 0;
        virtual void UpdateMaxPower(Powers power) = 0;
        virtual void UpdateAttackPowerAndDamage(bool ranged = false) = 0;
        virtual void UpdateDamagePhysical(WeaponAttackType attType);
        float GetTotalAttackPowerValue(WeaponAttackType attType) const;
        float GetWeaponDamageRange(WeaponAttackType attType, WeaponDamageRange type) const;
        void SetBaseWeaponDamage(WeaponAttackType attType, WeaponDamageRange damageRange, float value) { m_weaponDamage[attType][damageRange] = value; }
        virtual void CalculateMinMaxDamage(WeaponAttackType attType, bool normalized, bool addTotalPct, float& minDamage, float& maxDamage) const = 0;
        uint32 CalculateDamage(WeaponAttackType attType, bool normalized, bool addTotalPct) const;
        float GetAPMultiplier(WeaponAttackType attType, bool normalized) const;

        bool isInFrontInMap(Unit const* target, float distance, float arc = float(M_PI)) const;
        bool isInBackInMap(Unit const* target, float distance, float arc = float(M_PI)) const;

        // Visibility system
        bool IsVisible() const;
        void SetVisible(bool x);

        // common function for visibility checks for player/creatures with detection code
        void SetPhaseMask(uint32 newPhaseMask, bool update) override;// overwrite WorldObject::SetPhaseMask
        void UpdateObjectVisibility(bool forced = true) override;

        SpellImmuneContainer m_spellImmune[MAX_SPELL_IMMUNITY];
        uint32 m_lastSanctuaryTime;

        // Threat related methods
        bool CanHaveThreatList(bool skipAliveCheck = false) const;
        void AddThreat(Unit* victim, float fThreat, SpellSchoolMask schoolMask = SPELL_SCHOOL_MASK_NORMAL, SpellInfo const* threatSpell = NULL); //npcbot
        float ApplyTotalThreatModifier(float fThreat, SpellSchoolMask schoolMask = SPELL_SCHOOL_MASK_NORMAL);
        void DeleteThreatList(); //npcbot
        void TauntApply(Unit* victim);
        void TauntFadeOut(Unit* taunter);
        ThreatManager& GetThreatManager() { return m_ThreatManager; }
        ThreatManager const& GetThreatManager() const { return m_ThreatManager; }
        void addHatedBy(HostileReference* pHostileReference) { m_HostileRefManager.insertFirst(pHostileReference); }
        void removeHatedBy(HostileReference* /*pHostileReference*/) { /* nothing to do yet */ }
        HostileRefManager& getHostileRefManager() { return m_HostileRefManager; }

        VisibleAuraMap const* GetVisibleAuras() { return &m_visibleAuras; }
        AuraApplication * GetVisibleAura(uint8 slot) const;
        void SetVisibleAura(uint8 slot, AuraApplication * aur);
        void RemoveVisibleAura(uint8 slot);

        uint32 GetInterruptMask() const { return m_interruptMask; }
        void AddInterruptMask(uint32 mask) { m_interruptMask |= mask; }
        void UpdateInterruptMask();

        uint32 GetDisplayId() const { return GetUInt32Value(UNIT_FIELD_DISPLAYID); }
        virtual void SetDisplayId(uint32 modelId);
        uint32 GetNativeDisplayId() const { return GetUInt32Value(UNIT_FIELD_NATIVEDISPLAYID); }
        void RestoreDisplayId();
        void SetNativeDisplayId(uint32 modelId) { SetUInt32Value(UNIT_FIELD_NATIVEDISPLAYID, modelId); }
        void setTransForm(uint32 spellid) { m_transform = spellid;}
        uint32 getTransForm() const { return m_transform;}

        // DynamicObject management
        void _RegisterDynObject(DynamicObject* dynObj);
        void _UnregisterDynObject(DynamicObject* dynObj);
        DynamicObject* GetDynObject(uint32 spellId);
        void RemoveDynObject(uint32 spellId);
        void RemoveAllDynObjects();

        GameObject* GetGameObject(uint32 spellId) const;
        void AddGameObject(GameObject* gameObj);
        void RemoveGameObject(GameObject* gameObj, bool del);
        void RemoveGameObject(uint32 spellid, bool del);
        void RemoveAllGameObjects();

        void ModifyAuraState(AuraStateType flag, bool apply);
        uint32 BuildAuraStateUpdateForTarget(Unit* target) const;
        bool HasAuraState(AuraStateType flag, SpellInfo const* spellProto = nullptr, Unit const* Caster = nullptr) const;
        void UnsummonAllTotems();
        bool IsMagnet() const;
        Unit* GetMagicHitRedirectTarget(Unit* victim, SpellInfo const* spellInfo);
        Unit* GetMeleeHitRedirectTarget(Unit* victim, SpellInfo const* spellInfo = nullptr);

        int32  SpellBaseDamageBonusDone(SpellSchoolMask schoolMask) const;
        int32  SpellBaseDamageBonusTaken(SpellSchoolMask schoolMask) const;
        uint32 SpellDamageBonusDone(Unit* victim, SpellInfo const* spellProto, uint32 pdamage, DamageEffectType damagetype, uint32 stack = 1) const;
        float  SpellDamagePctDone(Unit* victim, SpellInfo const* spellProto, DamageEffectType damagetype) const;
        uint32 SpellDamageBonusTaken(Unit* caster, SpellInfo const* spellProto, uint32 pdamage, DamageEffectType damagetype, uint32 stack = 1) const;
        int32  SpellBaseHealingBonusDone(SpellSchoolMask schoolMask) const;
        int32  SpellBaseHealingBonusTaken(SpellSchoolMask schoolMask) const;
        uint32 SpellHealingBonusDone(Unit* victim, SpellInfo const* spellProto, uint32 healamount, DamageEffectType damagetype, uint32 stack = 1) const;
        float SpellHealingPctDone(Unit* victim, SpellInfo const* spellProto) const;
        uint32 SpellHealingBonusTaken(Unit* caster, SpellInfo const* spellProto, uint32 healamount, DamageEffectType damagetype, uint32 stack = 1) const;

        uint32 MeleeDamageBonusDone(Unit* pVictim, uint32 damage, WeaponAttackType attType, SpellInfo const* spellProto = nullptr);
        uint32 MeleeDamageBonusTaken(Unit* attacker, uint32 pdamage, WeaponAttackType attType, SpellInfo const* spellProto = nullptr);

        bool   isSpellBlocked(Unit* victim, SpellInfo const* spellProto, WeaponAttackType attackType = BASE_ATTACK);
        bool   isBlockCritical();
        bool   IsSpellCrit(Unit* victim, SpellInfo const* spellProto, SpellSchoolMask schoolMask, WeaponAttackType attackType = BASE_ATTACK) const;
        float  GetUnitSpellCriticalChance(Unit* victim, SpellInfo const* spellProto, SpellSchoolMask schoolMask, WeaponAttackType attackType = BASE_ATTACK) const;
        uint32 SpellCriticalDamageBonus(SpellInfo const* spellProto, uint32 damage, Unit* victim);
        uint32 SpellCriticalHealingBonus(SpellInfo const* spellProto, uint32 damage, Unit* victim);

        void SetLastManaUse(uint32 spellCastTime) { m_lastManaUse = spellCastTime; }
        bool IsUnderLastManaUseEffect() const;

        void SetContestedPvP(Player* attackedPlayer = nullptr);

        uint32 GetCastingTimeForBonus(SpellInfo const* spellProto, DamageEffectType damagetype, uint32 CastingTime) const;
        float CalculateDefaultCoefficient(SpellInfo const* spellInfo, DamageEffectType damagetype) const;

        uint32 GetRemainingPeriodicAmount(ObjectGuid caster, uint32 spellId, AuraType auraType, uint8 effectIndex = 0) const;

        void ApplySpellImmune(uint32 spellId, uint32 op, uint32 type, bool apply);
        virtual bool IsImmunedToSpell(SpellInfo const* spellInfo, Unit* caster) const; // redefined in Creature
        virtual bool IsImmunedToSpell(SpellInfo const* spellInfo) const; // redefined in Creature
        uint32 GetSchoolImmunityMask() const;
        uint32 GetDamageImmunityMask() const;
        uint32 GetMechanicImmunityMask() const;

        bool IsImmunedToDamage(SpellSchoolMask meleeSchoolMask) const;
        bool IsImmunedToDamage(SpellInfo const* spellInfo) const;
        virtual bool IsImmunedToSpellEffect(SpellInfo const* spellInfo, uint32 index, Unit* caster) const; // redefined in Creature
        virtual bool IsImmunedToSpellEffect(SpellInfo const* spellInfo, uint32 index) const; // redefined in Creature

        static bool IsDamageReducedByArmor(SpellSchoolMask damageSchoolMask, SpellInfo const* spellInfo = nullptr, int8 effIndex = -1);
        uint32 CalcArmorReducedDamage(Unit* victim, const uint32 damage, SpellInfo const* spellInfo, WeaponAttackType attackType = MAX_ATTACK) const;
        uint32 CalcSpellResistedDamage(Unit* victim, uint32 damage, SpellSchoolMask schoolMask, SpellInfo const* spellInfo) const;
        void CalcAbsorbResist(DamageInfo& damageInfo);
        void CalcHealAbsorb(HealInfo& healInfo) const;

        void  UpdateSpeed(UnitMoveType mtype);
        float GetSpeed(UnitMoveType mtype) const;
        float GetSpeedRate(UnitMoveType mtype) const { return m_speed_rate[mtype]; }
        void SetSpeed(UnitMoveType mtype, float newValue);
        void SetSpeedRate(UnitMoveType mtype, float rate);

        float ApplyEffectModifiers(SpellInfo const* spellProto, uint8 effect_index, float value) const;
        int32 CalculateSpellDamage(Unit const* target, SpellInfo const* spellProto, uint8 effect_index, int32 const* basePoints = nullptr) const;
        int32 CalcSpellDuration(SpellInfo const* spellProto);
        int32 ModSpellDuration(SpellInfo const* spellProto, Unit const* target, int32 duration, bool positive, uint32 effectMask);
        void  ModSpellCastTime(SpellInfo const* spellProto, int32& castTime, Spell* spell = nullptr);
        void  ModSpellDurationTime(SpellInfo const* spellProto, int32& castTime, Spell* spell = nullptr);
        float CalculateLevelPenalty(SpellInfo const* spellProto) const;

        void addFollower(FollowerReference* pRef) { m_FollowingRefManager.insertFirst(pRef); }
        void removeFollower(FollowerReference* /*pRef*/) { /* nothing to do yet */ }

        MotionMaster* GetMotionMaster() { return i_motionMaster; }
        MotionMaster const* GetMotionMaster() const { return i_motionMaster; }

        bool IsStopped() const { return !(HasUnitState(UNIT_STATE_MOVING)); }
        void StopMoving();
        void PauseMovement(uint32 timer = 0, uint8 slot = 0, bool forced = true); // timer in ms
        void ResumeMovement(uint32 timer = 0, uint8 slot = 0); // timer in ms

        void AddUnitMovementFlag(uint32 f) { m_movementInfo.flags |= f; }
        void RemoveUnitMovementFlag(uint32 f) { m_movementInfo.flags &= ~f; }
        bool HasUnitMovementFlag(uint32 f) const { return (m_movementInfo.flags & f) == f; }
        uint32 GetUnitMovementFlags() const { return m_movementInfo.flags; }
        void SetUnitMovementFlags(uint32 f) { m_movementInfo.flags = f; }

        void AddExtraUnitMovementFlag(uint16 f) { m_movementInfo.flags2 |= f; }
        void RemoveExtraUnitMovementFlag(uint16 f) { m_movementInfo.flags2 &= ~f; }
        uint16 HasExtraUnitMovementFlag(uint16 f) const { return m_movementInfo.flags2 & f; }
        uint16 GetExtraUnitMovementFlags() const { return m_movementInfo.flags2; }
        void SetExtraUnitMovementFlags(uint16 f) { m_movementInfo.flags2 = f; }

        float GetPositionZMinusOffset() const;

        void SetControlled(bool apply, UnitState state);

        ///-----------Combo point system-------------------
        // This unit having CP on other units
        uint8 GetComboPoints(Unit const* who = nullptr) const { return (who && m_comboTarget != who) ? 0 : m_comboPoints; }
        uint8 GetComboPoints(ObjectGuid const& guid) const { return (m_comboTarget && m_comboTarget->GetGUID() == guid) ? m_comboPoints : 0; }
        Unit* GetComboTarget() const { return m_comboTarget; }
        ObjectGuid GetComboTargetGUID() const { return m_comboTarget ? m_comboTarget->GetGUID() : ObjectGuid::Empty; }
        void AddComboPoints(Unit* target, int8 count);
        void AddComboPoints(int8 count) { AddComboPoints(nullptr, count); }
        void ClearComboPoints();
        void SendComboPoints();
        // Other units having CP on this unit
        void AddComboPointHolder(Unit* unit) { m_ComboPointHolders.insert(unit); }
        void RemoveComboPointHolder(Unit* unit) { m_ComboPointHolders.erase(unit); }
        void ClearComboPointHolders();

        ///----------Pet responses methods-----------------
        void SendPetActionFeedback (uint8 msg);
        void SendPetTalk (uint32 pettalk);
        void SendPetAIReaction(ObjectGuid guid);
        ///----------End of Pet responses methods----------

        void PropagateSpeedChange();

        // reactive attacks
        void ClearAllReactives();
        void StartReactiveTimer(ReactiveType reactive) { m_reactiveTimer[reactive] = REACTIVE_TIMER_START;}
        void UpdateReactives(uint32 p_time);

        // group updates
        void UpdateAuraForGroup(uint8 slot);

        // proc trigger system
        bool CanProc() const { return !m_procDeep; }
        void SetCantProc(bool apply);

        uint32 GetModelForForm(ShapeshiftForm form, uint32 spellId) const;
        uint32 GetModelForTotem(PlayerTotemType totemType);

        // Redirect Threat
        void SetRedirectThreat(ObjectGuid guid, uint32 pct) { _redirectThreadInfo.Set(guid, pct); }
        void ResetRedirectThreat() { SetRedirectThreat(ObjectGuid::Empty, 0); }
        void ModifyRedirectThreat(int32 amount) { _redirectThreadInfo.ModifyThreatPct(amount); }
        uint32 GetRedirectThreatPercent() const { return _redirectThreadInfo.GetThreatPct(); }
        Unit* GetRedirectThreatTarget();

        friend class VehicleJoinEvent;
        bool IsAIEnabled, NeedChangeAI;
        ObjectGuid LastCharmerGUID;
        bool CreateVehicleKit(uint32 id, uint32 creatureEntry);
        void RemoveVehicleKit();
        Vehicle* GetVehicleKit()const { return m_vehicleKit; }
        Vehicle* GetVehicle()   const { return m_vehicle; }
        void SetVehicle(Vehicle* vehicle) { m_vehicle = vehicle; }
        bool IsOnVehicle(Unit const* vehicle) const;
        Unit* GetVehicleBase()  const;
        Creature* GetVehicleCreatureBase() const;
        ObjectGuid GetTransGUID()   const override;
        /// Returns the transport this unit is on directly (if on vehicle and transport, return vehicle)
        TransportBase* GetDirectTransport() const;

        bool m_ControlledByPlayer;

        bool HandleSpellClick(Unit* clicker, int8 seatId = -1);
        void EnterVehicle(Unit* base, int8 seatId = -1);
        void ExitVehicle(Position const* exitPosition = nullptr);
        void ChangeSeat(int8 seatId, bool next = true);

        // Should only be called by AuraEffect::HandleAuraControlVehicle(AuraApplication const* auraApp, uint8 mode, bool apply) const;
        void _ExitVehicle(Position const* exitPosition = nullptr);
        void _EnterVehicle(Vehicle* vehicle, int8 seatId, AuraApplication const* aurApp = nullptr);

        void BuildMovementPacket(ByteBuffer* data) const;
        static void BuildMovementPacket(Position const& pos, Position const& transportPos, MovementInfo const& movementInfo, ByteBuffer* data);

        bool isMoving() const   { return m_movementInfo.HasMovementFlag(MOVEMENTFLAG_MASK_MOVING); }
        bool isTurning() const  { return m_movementInfo.HasMovementFlag(MOVEMENTFLAG_MASK_TURNING); }
        virtual bool CanFly() const = 0;
        bool IsFlying() const   { return m_movementInfo.HasMovementFlag(MOVEMENTFLAG_FLYING | MOVEMENTFLAG_DISABLE_GRAVITY); }
        bool IsFalling() const;
        virtual bool CanSwim() const;

        void RewardRage(uint32 damage, uint32 weaponSpeedHitFactor, bool attacker);

        virtual float GetFollowAngle() const { return static_cast<float>(M_PI/2); }

        void OutDebugInfo() const;
        virtual bool IsLoading() const { return false; }
        bool IsDuringRemoveFromWorld() const {return m_duringRemoveFromWorld;}

        Pet* ToPet() { if (IsPet()) return reinterpret_cast<Pet*>(this); else return nullptr; }
        Pet const* ToPet() const { if (IsPet()) return reinterpret_cast<Pet const*>(this); else return nullptr; }

        Totem* ToTotem() { if (IsTotem()) return reinterpret_cast<Totem*>(this); else return nullptr; }
        Totem const* ToTotem() const { if (IsTotem()) return reinterpret_cast<Totem const*>(this); else return nullptr; }

        TempSummon* ToTempSummon() { if (IsSummon()) return reinterpret_cast<TempSummon*>(this); else return nullptr; }
        TempSummon const* ToTempSummon() const { if (IsSummon()) return reinterpret_cast<TempSummon const*>(this); else return nullptr; }

        ObjectGuid GetTarget() const { return GetGuidValue(UNIT_FIELD_TARGET); }
        virtual void SetTarget(ObjectGuid /*guid*/) = 0;

        void SetInstantCast(bool set) { _instantCast = set; }
        bool CanInstantCast() const { return _instantCast; }

        // Movement info
        Movement::MoveSpline * movespline;

        int32 GetHighestExclusiveSameEffectSpellGroupValue(AuraEffect const* aurEff, AuraType auraType, bool checkMiscValue = false, int32 miscValue = 0) const;
        bool IsHighestExclusiveAura(Aura const* aura, bool removeOtherAuraApplications = false);

        virtual void Talk(std::string const& text, ChatMsg msgType, Language language, float textRange, WorldObject const* target);
        virtual void Say(std::string const& text, Language language, WorldObject const* target = nullptr);
        virtual void Yell(std::string const& text, Language language, WorldObject const* target = nullptr);
        virtual void TextEmote(std::string const& text, WorldObject const* target = nullptr, bool isBossEmote = false);
        virtual void Whisper(std::string const& text, Language language, Player* target, bool isBossWhisper = false);
        virtual void Talk(uint32 textId, ChatMsg msgType, float textRange, WorldObject const* target);
        virtual void Say(uint32 textId, WorldObject const* target = nullptr);
        virtual void Yell(uint32 textId, WorldObject const* target = nullptr);
        virtual void TextEmote(uint32 textId, WorldObject const* target = nullptr, bool isBossEmote = false);
        virtual void Whisper(uint32 textId, Player* target, bool isBossWhisper = false);

<<<<<<< HEAD
		uint8 Preference = urand(0, 9); //Random preference playerbot
        //npcbot
        bool HasReactive(ReactiveType reactive) const { return m_reactiveTimer[reactive] > 0; }
        void ClearReactive(ReactiveType reactive);

        void SuspendDelayedSwing();
        void ExecuteDelayedSwingHit(bool extra = false);
        CalcDamageInfo _damageInfo;
        uint64 _delayedTargetGuid;
        uint32 _swingDelayTimer;
        bool _swingLanded;
        //end npcbot
=======
        float GetCollisionHeight() const override;
>>>>>>> 3722a96f
    protected:
        explicit Unit (bool isWorldObject);

        void BuildValuesUpdate(uint8 updatetype, ByteBuffer* data, Player* target) const override;

        UnitAI* i_AI, *i_disabledAI;

        void _UpdateSpells(uint32 time);
        void _DeleteRemovedAuras();

        void _UpdateAutoRepeatSpell();

        bool m_AutoRepeatFirstCast;

        uint32 m_attackTimer[MAX_ATTACK];

        float m_createStats[MAX_STATS];

        AttackerSet m_attackers;
        Unit* m_attacking;

        DeathState m_deathState;

        int32 m_procDeep;

        typedef std::list<DynamicObject*> DynObjectList;
        DynObjectList m_dynObj;

        typedef std::list<GameObject*> GameObjectList;
        GameObjectList m_gameObj;

        uint32 m_transform;

        Spell* m_currentSpells[CURRENT_MAX_SPELL];

        AuraMap m_ownedAuras;
        AuraApplicationMap m_appliedAuras;
        AuraList m_removedAuras;
        AuraMap::iterator m_auraUpdateIterator;
        uint32 m_removedAurasCount;

        AuraEffectList m_modAuras[TOTAL_AURAS];
        AuraList m_scAuras;                        // cast singlecast auras
        AuraApplicationList m_interruptableAuras;  // auras which have interrupt mask applied on unit
        AuraStateAurasMap m_auraStateAuras;        // Used for improve performance of aura state checks on aura apply/remove
        uint32 m_interruptMask;

        float m_auraFlatModifiersGroup[UNIT_MOD_END][MODIFIER_TYPE_FLAT_END];
        float m_auraPctModifiersGroup[UNIT_MOD_END][MODIFIER_TYPE_PCT_END];
        float m_weaponDamage[MAX_ATTACK][2];
        bool m_canModifyStats;
        VisibleAuraMap m_visibleAuras;

        float m_speed_rate[MAX_MOVE_TYPE];

        CharmInfo* m_charmInfo;
        SharedVisionList m_sharedVision;

        MotionMaster* i_motionMaster;

        uint32 m_reactiveTimer[MAX_REACTIVE];
        uint32 m_regenTimer;

        ThreatManager m_ThreatManager;

        Vehicle* m_vehicle;
        Vehicle* m_vehicleKit;

        uint32 m_unitTypeMask;
        LiquidTypeEntry const* _lastLiquid;

        bool IsAlwaysVisibleFor(WorldObject const* seer) const override;
        bool IsAlwaysDetectableFor(WorldObject const* seer) const override;

        void DisableSpline();

        void ProcessPositionDataChanged(PositionFullTerrainStatus const& data) override;
        virtual void ProcessTerrainStatusUpdate(ZLiquidStatus status, Optional<LiquidData> const& liquidData);

    private:

        void UpdateSplineMovement(uint32 t_diff);
        void UpdateSplinePosition();

        // player or player's pet
        float GetCombatRatingReduction(CombatRating cr) const;
        uint32 GetCombatRatingDamageReduction(CombatRating cr, float rate, float cap, uint32 damage) const;



        void SetFeared(bool apply);
        void SetConfused(bool apply);
        void SetStunned(bool apply);
        void SetRooted(bool apply);

        uint32 m_rootTimes;

        uint32 m_state;                                     // Even derived shouldn't modify
        uint32 m_CombatTimer;
        uint32 m_lastManaUse;                               // msecs
        TimeTrackerSmall m_movesplineTimer;

        DiminishingReturn m_Diminishing[DIMINISHING_MAX];
        // Manage all Units that are threatened by us
        HostileRefManager m_HostileRefManager;

        FollowerRefManager m_FollowingRefManager;

        Unit* m_comboTarget;
        int8 m_comboPoints;
        std::unordered_set<Unit*> m_ComboPointHolders;

        RedirectThreatInfo _redirectThreadInfo;

        bool m_cleanupDone; // lock made to not add stuff after cleanup before delete
        bool m_duringRemoveFromWorld; // lock made to not add stuff after begining removing from world
        bool _instantCast;

        uint32 _oldFactionId;           ///< faction before charm
        bool _isWalkingBeforeCharm;     ///< Are we walking before we were charmed?

        SpellHistory* m_spellHistory;
};

namespace Trinity
{
    // Binary predicate for sorting Units based on percent value of a power
    class PowerPctOrderPred
    {
        public:
            PowerPctOrderPred(Powers power, bool ascending = true) : _power(power), _ascending(ascending) { }

            bool operator()(WorldObject const* objA, WorldObject const* objB) const
            {
                Unit const* a = objA->ToUnit();
                Unit const* b = objB->ToUnit();
                float rA = (a && a->GetMaxPower(_power)) ? float(a->GetPower(_power)) / float(a->GetMaxPower(_power)) : 0.0f;
                float rB = (b && b->GetMaxPower(_power)) ? float(b->GetPower(_power)) / float(b->GetMaxPower(_power)) : 0.0f;
                return _ascending ? rA < rB : rA > rB;
            }

            bool operator()(Unit const* a, Unit const* b) const
            {
                float rA = a->GetMaxPower(_power) ? float(a->GetPower(_power)) / float(a->GetMaxPower(_power)) : 0.0f;
                float rB = b->GetMaxPower(_power) ? float(b->GetPower(_power)) / float(b->GetMaxPower(_power)) : 0.0f;
                return _ascending ? rA < rB : rA > rB;
            }

        private:
            Powers const _power;
            bool const _ascending;
    };

    // Binary predicate for sorting Units based on percent value of health
    class HealthPctOrderPred
    {
        public:
            HealthPctOrderPred(bool ascending = true) : _ascending(ascending) { }

            bool operator()(WorldObject const* objA, WorldObject const* objB) const
            {
                Unit const* a = objA->ToUnit();
                Unit const* b = objB->ToUnit();
                float rA = (a && a->GetMaxHealth()) ? float(a->GetHealth()) / float(a->GetMaxHealth()) : 0.0f;
                float rB = (b && b->GetMaxHealth()) ? float(b->GetHealth()) / float(b->GetMaxHealth()) : 0.0f;
                return _ascending ? rA < rB : rA > rB;
            }

            bool operator() (Unit const* a, Unit const* b) const
            {
                float rA = a->GetMaxHealth() ? float(a->GetHealth()) / float(a->GetMaxHealth()) : 0.0f;
                float rB = b->GetMaxHealth() ? float(b->GetHealth()) / float(b->GetMaxHealth()) : 0.0f;
                return _ascending ? rA < rB : rA > rB;
            }

        private:
            bool const _ascending;
    };
}

#endif<|MERGE_RESOLUTION|>--- conflicted
+++ resolved
@@ -1939,7 +1939,7 @@
         virtual void TextEmote(uint32 textId, WorldObject const* target = nullptr, bool isBossEmote = false);
         virtual void Whisper(uint32 textId, Player* target, bool isBossWhisper = false);
 
-<<<<<<< HEAD
+        float GetCollisionHeight() const override;
 		uint8 Preference = urand(0, 9); //Random preference playerbot
         //npcbot
         bool HasReactive(ReactiveType reactive) const { return m_reactiveTimer[reactive] > 0; }
@@ -1952,9 +1952,6 @@
         uint32 _swingDelayTimer;
         bool _swingLanded;
         //end npcbot
-=======
-        float GetCollisionHeight() const override;
->>>>>>> 3722a96f
     protected:
         explicit Unit (bool isWorldObject);
 
