/*
 * Copyright (C) 2008-2013 TrinityCore <http://www.trinitycore.org/>
 * Copyright (C) 2005-2009 MaNGOS <http://getmangos.com/>
 *
 * This program is free software; you can redistribute it and/or modify it
 * under the terms of the GNU General Public License as published by the
 * Free Software Foundation; either version 2 of the License, or (at your
 * option) any later version.
 *
 * This program is distributed in the hope that it will be useful, but WITHOUT
 * ANY WARRANTY; without even the implied warranty of MERCHANTABILITY or
 * FITNESS FOR A PARTICULAR PURPOSE. See the GNU General Public License for
 * more details.
 *
 * You should have received a copy of the GNU General Public License along
 * with this program. If not, see <http://www.gnu.org/licenses/>.
 */

#ifndef __UNIT_H
#define __UNIT_H

#include "EventProcessor.h"
#include "FollowerReference.h"
#include "FollowerRefManager.h"
#include "HostileRefManager.h"
#include "MotionMaster.h"
#include "Object.h"
#include "SpellAuraDefines.h"
#include "ThreatManager.h"

#define WORLD_TRIGGER   12999

enum SpellInterruptFlags
{
    SPELL_INTERRUPT_FLAG_MOVEMENT     = 0x01, // why need this for instant?
    SPELL_INTERRUPT_FLAG_PUSH_BACK    = 0x02, // push back
    SPELL_INTERRUPT_FLAG_UNK3         = 0x04, // any info?
    SPELL_INTERRUPT_FLAG_INTERRUPT    = 0x08, // interrupt
    SPELL_INTERRUPT_FLAG_ABORT_ON_DMG = 0x10  // _complete_ interrupt on direct damage
    //SPELL_INTERRUPT_UNK             = 0x20                // unk, 564 of 727 spells having this spell start with "Glyph"
};

// See SpellAuraInterruptFlags for other values definitions
enum SpellChannelInterruptFlags
{
    CHANNEL_INTERRUPT_FLAG_INTERRUPT    = 0x08,  // interrupt
    CHANNEL_FLAG_DELAY                  = 0x4000
};

enum SpellAuraInterruptFlags
{
    AURA_INTERRUPT_FLAG_HITBYSPELL          = 0x00000001,   // 0    removed when getting hit by a negative spell?
    AURA_INTERRUPT_FLAG_TAKE_DAMAGE         = 0x00000002,   // 1    removed by any damage
    AURA_INTERRUPT_FLAG_CAST                = 0x00000004,   // 2    cast any spells
    AURA_INTERRUPT_FLAG_MOVE                = 0x00000008,   // 3    removed by any movement
    AURA_INTERRUPT_FLAG_TURNING             = 0x00000010,   // 4    removed by any turning
    AURA_INTERRUPT_FLAG_JUMP                = 0x00000020,   // 5    removed by entering combat
    AURA_INTERRUPT_FLAG_NOT_MOUNTED         = 0x00000040,   // 6    removed by dismounting
    AURA_INTERRUPT_FLAG_NOT_ABOVEWATER      = 0x00000080,   // 7    removed by entering water
    AURA_INTERRUPT_FLAG_NOT_UNDERWATER      = 0x00000100,   // 8    removed by leaving water
    AURA_INTERRUPT_FLAG_NOT_SHEATHED        = 0x00000200,   // 9    removed by unsheathing
    AURA_INTERRUPT_FLAG_TALK                = 0x00000400,   // 10   talk to npc / loot? action on creature
    AURA_INTERRUPT_FLAG_USE                 = 0x00000800,   // 11   mine/use/open action on gameobject
    AURA_INTERRUPT_FLAG_MELEE_ATTACK        = 0x00001000,   // 12   removed by attacking
    AURA_INTERRUPT_FLAG_SPELL_ATTACK        = 0x00002000,   // 13   ???
    AURA_INTERRUPT_FLAG_UNK14               = 0x00004000,   // 14
    AURA_INTERRUPT_FLAG_TRANSFORM           = 0x00008000,   // 15   removed by transform?
    AURA_INTERRUPT_FLAG_UNK16               = 0x00010000,   // 16
    AURA_INTERRUPT_FLAG_MOUNT               = 0x00020000,   // 17   misdirect, aspect, swim speed
    AURA_INTERRUPT_FLAG_NOT_SEATED          = 0x00040000,   // 18   removed by standing up (used by food and drink mostly and sleep/Fake Death like)
    AURA_INTERRUPT_FLAG_CHANGE_MAP          = 0x00080000,   // 19   leaving map/getting teleported
    AURA_INTERRUPT_FLAG_IMMUNE_OR_LOST_SELECTION    = 0x00100000,   // 20   removed by auras that make you invulnerable, or make other to lose selection on you
    AURA_INTERRUPT_FLAG_UNK21               = 0x00200000,   // 21
    AURA_INTERRUPT_FLAG_TELEPORTED          = 0x00400000,   // 22
    AURA_INTERRUPT_FLAG_ENTER_PVP_COMBAT    = 0x00800000,   // 23   removed by entering pvp combat
    AURA_INTERRUPT_FLAG_DIRECT_DAMAGE       = 0x01000000,   // 24   removed by any direct damage
    AURA_INTERRUPT_FLAG_LANDING             = 0x02000000,   // 25   removed by hitting the ground

    AURA_INTERRUPT_FLAG_NOT_VICTIM = (AURA_INTERRUPT_FLAG_HITBYSPELL | AURA_INTERRUPT_FLAG_TAKE_DAMAGE | AURA_INTERRUPT_FLAG_DIRECT_DAMAGE)
};

enum SpellModOp
{
    SPELLMOD_DAMAGE                 = 0,
    SPELLMOD_DURATION               = 1,
    SPELLMOD_THREAT                 = 2,
    SPELLMOD_EFFECT1                = 3,
    SPELLMOD_CHARGES                = 4,
    SPELLMOD_RANGE                  = 5,
    SPELLMOD_RADIUS                 = 6,
    SPELLMOD_CRITICAL_CHANCE        = 7,
    SPELLMOD_ALL_EFFECTS            = 8,
    SPELLMOD_NOT_LOSE_CASTING_TIME  = 9,
    SPELLMOD_CASTING_TIME           = 10,
    SPELLMOD_COOLDOWN               = 11,
    SPELLMOD_EFFECT2                = 12,
    SPELLMOD_IGNORE_ARMOR           = 13,
    SPELLMOD_COST                   = 14,
    SPELLMOD_CRIT_DAMAGE_BONUS      = 15,
    SPELLMOD_RESIST_MISS_CHANCE     = 16,
    SPELLMOD_JUMP_TARGETS           = 17,
    SPELLMOD_CHANCE_OF_SUCCESS      = 18,
    SPELLMOD_ACTIVATION_TIME        = 19,
    SPELLMOD_DAMAGE_MULTIPLIER      = 20,
    SPELLMOD_GLOBAL_COOLDOWN        = 21,
    SPELLMOD_DOT                    = 22,
    SPELLMOD_EFFECT3                = 23,
    SPELLMOD_BONUS_MULTIPLIER       = 24,
    // spellmod 25
    SPELLMOD_PROC_PER_MINUTE        = 26,
    SPELLMOD_VALUE_MULTIPLIER       = 27,
    SPELLMOD_RESIST_DISPEL_CHANCE   = 28,
    SPELLMOD_CRIT_DAMAGE_BONUS_2    = 29, //one not used spell
    SPELLMOD_SPELL_COST_REFUND_ON_FAIL = 30
};

#define MAX_SPELLMOD 32

enum SpellValueMod
{
    SPELLVALUE_BASE_POINT0,
    SPELLVALUE_BASE_POINT1,
    SPELLVALUE_BASE_POINT2,
    SPELLVALUE_RADIUS_MOD,
    SPELLVALUE_MAX_TARGETS,
    SPELLVALUE_AURA_STACK
};

typedef std::pair<SpellValueMod, int32>     CustomSpellValueMod;
class CustomSpellValues : public std::vector<CustomSpellValueMod>
{
    public:
        void AddSpellMod(SpellValueMod mod, int32 value)
        {
            push_back(std::make_pair(mod, value));
        }
};

enum SpellFacingFlags
{
    SPELL_FACING_FLAG_INFRONT = 0x0001
};

#define BASE_MINDAMAGE 1.0f
#define BASE_MAXDAMAGE 2.0f
#define BASE_ATTACK_TIME 2000

// byte value (UNIT_FIELD_BYTES_1, 0)
enum UnitStandStateType
{
    UNIT_STAND_STATE_STAND             = 0,
    UNIT_STAND_STATE_SIT               = 1,
    UNIT_STAND_STATE_SIT_CHAIR         = 2,
    UNIT_STAND_STATE_SLEEP             = 3,
    UNIT_STAND_STATE_SIT_LOW_CHAIR     = 4,
    UNIT_STAND_STATE_SIT_MEDIUM_CHAIR  = 5,
    UNIT_STAND_STATE_SIT_HIGH_CHAIR    = 6,
    UNIT_STAND_STATE_DEAD              = 7,
    UNIT_STAND_STATE_KNEEL             = 8,
    UNIT_STAND_STATE_SUBMERGED         = 9
};

// byte flag value (UNIT_FIELD_BYTES_1, 2)
enum UnitStandFlags
{
    UNIT_STAND_FLAGS_UNK1         = 0x01,
    UNIT_STAND_FLAGS_CREEP        = 0x02,
    UNIT_STAND_FLAGS_UNTRACKABLE  = 0x04,
    UNIT_STAND_FLAGS_UNK4         = 0x08,
    UNIT_STAND_FLAGS_UNK5         = 0x10,
    UNIT_STAND_FLAGS_ALL          = 0xFF
};

// byte flags value (UNIT_FIELD_BYTES_1, 3)
enum UnitBytes1_Flags
{
    UNIT_BYTE1_FLAG_ALWAYS_STAND    = 0x01,
    UNIT_BYTE1_FLAG_HOVER           = 0x02,
    UNIT_BYTE1_FLAG_UNK_3           = 0x04,
    UNIT_BYTE1_FLAG_ALL             = 0xFF
};

// high byte (3 from 0..3) of UNIT_FIELD_BYTES_2
enum ShapeshiftForm
{
    FORM_NONE               = 0x00,
    FORM_CAT                = 0x01,
    FORM_TREE               = 0x02,
    FORM_TRAVEL             = 0x03,
    FORM_AQUA               = 0x04,
    FORM_BEAR               = 0x05,
    FORM_AMBIENT            = 0x06,
    FORM_GHOUL              = 0x07,
    FORM_DIREBEAR           = 0x08, // Removed in 4.0.1
    FORM_STEVES_GHOUL       = 0x09,
    FORM_THARONJA_SKELETON  = 0x0A,
    FORM_TEST_OF_STRENGTH   = 0x0B,
    FORM_BLB_PLAYER         = 0x0C,
    FORM_SHADOW_DANCE       = 0x0D,
    FORM_CREATUREBEAR       = 0x0E,
    FORM_CREATURECAT        = 0x0F,
    FORM_GHOSTWOLF          = 0x10,
    FORM_BATTLESTANCE       = 0x11,
    FORM_DEFENSIVESTANCE    = 0x12,
    FORM_BERSERKERSTANCE    = 0x13,
    FORM_TEST               = 0x14,
    FORM_ZOMBIE             = 0x15,
    FORM_METAMORPHOSIS      = 0x16,
    FORM_UNDEAD             = 0x19,
    FORM_MASTER_ANGLER      = 0x1A,
    FORM_FLIGHT_EPIC        = 0x1B,
    FORM_SHADOW             = 0x1C,
    FORM_FLIGHT             = 0x1D,
    FORM_STEALTH            = 0x1E,
    FORM_MOONKIN            = 0x1F,
    FORM_SPIRITOFREDEMPTION = 0x20
};

// low byte (0 from 0..3) of UNIT_FIELD_BYTES_2
enum SheathState
{
    SHEATH_STATE_UNARMED  = 0,                              // non prepared weapon
    SHEATH_STATE_MELEE    = 1,                              // prepared melee weapon
    SHEATH_STATE_RANGED   = 2                               // prepared ranged weapon
};

#define MAX_SHEATH_STATE    3

// byte (1 from 0..3) of UNIT_FIELD_BYTES_2
enum UnitPVPStateFlags
{
    UNIT_BYTE2_FLAG_PVP         = 0x01,
    UNIT_BYTE2_FLAG_UNK1        = 0x02,
    UNIT_BYTE2_FLAG_FFA_PVP     = 0x04,
    UNIT_BYTE2_FLAG_SANCTUARY   = 0x08,
    UNIT_BYTE2_FLAG_UNK4        = 0x10,
    UNIT_BYTE2_FLAG_UNK5        = 0x20,
    UNIT_BYTE2_FLAG_UNK6        = 0x40,
    UNIT_BYTE2_FLAG_UNK7        = 0x80
};

// byte (2 from 0..3) of UNIT_FIELD_BYTES_2
enum UnitRename
{
    UNIT_CAN_BE_RENAMED     = 0x01,
    UNIT_CAN_BE_ABANDONED   = 0x02
};

#define CREATURE_MAX_SPELLS     8
#define MAX_SPELL_CHARM         4
#define MAX_SPELL_VEHICLE       6
#define MAX_SPELL_POSSESS       8
#define MAX_SPELL_CONTROL_BAR   10

#define MAX_AGGRO_RESET_TIME 10 // in seconds
#define MAX_AGGRO_RADIUS 45.0f  // yards

enum Swing
{
    NOSWING                    = 0,
    SINGLEHANDEDSWING          = 1,
    TWOHANDEDSWING             = 2
};

enum VictimState
{
    VICTIMSTATE_INTACT         = 0, // set when attacker misses
    VICTIMSTATE_HIT            = 1, // victim got clear/blocked hit
    VICTIMSTATE_DODGE          = 2,
    VICTIMSTATE_PARRY          = 3,
    VICTIMSTATE_INTERRUPT      = 4,
    VICTIMSTATE_BLOCKS         = 5, // unused? not set when blocked, even on full block
    VICTIMSTATE_EVADES         = 6,
    VICTIMSTATE_IS_IMMUNE      = 7,
    VICTIMSTATE_DEFLECTS       = 8
};

enum HitInfo
{
    HITINFO_NORMALSWING         = 0x00000000,
    HITINFO_UNK1                = 0x00000001,               // req correct packet structure
    HITINFO_AFFECTS_VICTIM      = 0x00000002,
    HITINFO_OFFHAND             = 0x00000004,
    HITINFO_UNK2                = 0x00000008,
    HITINFO_MISS                = 0x00000010,
    HITINFO_FULL_ABSORB         = 0x00000020,
    HITINFO_PARTIAL_ABSORB      = 0x00000040,
    HITINFO_FULL_RESIST         = 0x00000080,
    HITINFO_PARTIAL_RESIST      = 0x00000100,
    HITINFO_CRITICALHIT         = 0x00000200,               // critical hit
    // 0x00000400
    // 0x00000800
    // 0x00001000
    HITINFO_BLOCK               = 0x00002000,               // blocked damage
    // 0x00004000                                           // Hides worldtext for 0 damage
    // 0x00008000                                           // Related to blood visual
    HITINFO_GLANCING            = 0x00010000,
    HITINFO_CRUSHING            = 0x00020000,
    HITINFO_NO_ANIMATION        = 0x00040000,
    // 0x00080000
    // 0x00100000
    HITINFO_SWINGNOHITSOUND     = 0x00200000,               // unused?
    // 0x00400000
    HITINFO_RAGE_GAIN           = 0x00800000
};

//i would like to remove this: (it is defined in item.h
enum InventorySlot
{
    NULL_BAG                   = 0,
    NULL_SLOT                  = 255
};

struct FactionTemplateEntry;
struct SpellValue;

class AuraApplication;
class Aura;
class UnitAura;
class AuraEffect;
class Creature;
class Spell;
class SpellInfo;
class DynamicObject;
class GameObject;
class Item;
class Pet;
class PetAura;
class Minion;
class Guardian;
class UnitAI;
class Totem;
class Transport;
class Vehicle;
class VehicleJoinEvent;
class TransportBase;
class SpellCastTargets;

typedef std::list<Unit*> UnitList;
typedef std::list< std::pair<Aura*, uint8> > DispelChargesList;

struct SpellImmune
{
    uint32 type;
    uint32 spellId;
};

typedef std::list<SpellImmune> SpellImmuneList;

enum UnitModifierType
{
    BASE_VALUE = 0,
    BASE_PCT = 1,
    TOTAL_VALUE = 2,
    TOTAL_PCT = 3,
    MODIFIER_TYPE_END = 4
};

enum WeaponDamageRange
{
    MINDAMAGE,
    MAXDAMAGE
};

enum DamageTypeToSchool
{
    RESISTANCE,
    DAMAGE_DEALT,
    DAMAGE_TAKEN
};

enum AuraRemoveMode
{
    AURA_REMOVE_NONE = 0,
    AURA_REMOVE_BY_DEFAULT = 1,       // scripted remove, remove by stack with aura with different ids and sc aura remove
    AURA_REMOVE_BY_CANCEL,
    AURA_REMOVE_BY_ENEMY_SPELL,       // dispel and absorb aura destroy
    AURA_REMOVE_BY_EXPIRE,            // aura duration has ended
    AURA_REMOVE_BY_DEATH
};

enum TriggerCastFlags
{
    TRIGGERED_NONE                                  = 0x00000000,   //! Not triggered
    TRIGGERED_IGNORE_GCD                            = 0x00000001,   //! Will ignore GCD
    TRIGGERED_IGNORE_SPELL_AND_CATEGORY_CD          = 0x00000002,   //! Will ignore Spell and Category cooldowns
    TRIGGERED_IGNORE_POWER_AND_REAGENT_COST         = 0x00000004,   //! Will ignore power and reagent cost
    TRIGGERED_IGNORE_CAST_ITEM                      = 0x00000008,   //! Will not take away cast item or update related achievement criteria
    TRIGGERED_IGNORE_AURA_SCALING                   = 0x00000010,   //! Will ignore aura scaling
    TRIGGERED_IGNORE_CAST_IN_PROGRESS               = 0x00000020,   //! Will not check if a current cast is in progress
    TRIGGERED_IGNORE_COMBO_POINTS                   = 0x00000040,   //! Will ignore combo point requirement
    TRIGGERED_CAST_DIRECTLY                         = 0x00000080,   //! In Spell::prepare, will be cast directly without setting containers for executed spell
    TRIGGERED_IGNORE_AURA_INTERRUPT_FLAGS           = 0x00000100,   //! Will ignore interruptible aura's at cast
    TRIGGERED_IGNORE_SET_FACING                     = 0x00000200,   //! Will not adjust facing to target (if any)
    TRIGGERED_IGNORE_SHAPESHIFT                     = 0x00000400,   //! Will ignore shapeshift checks
    TRIGGERED_IGNORE_CASTER_AURASTATE               = 0x00000800,   //! Will ignore caster aura states including combat requirements and death state
    TRIGGERED_IGNORE_CASTER_MOUNTED_OR_ON_VEHICLE   = 0x00002000,   //! Will ignore mounted/on vehicle restrictions
    TRIGGERED_IGNORE_CASTER_AURAS                   = 0x00010000,   //! Will ignore caster aura restrictions or requirements
    TRIGGERED_DISALLOW_PROC_EVENTS                  = 0x00020000,   //! Disallows proc events from triggered spell (default)
    TRIGGERED_DONT_REPORT_CAST_ERROR                = 0x00040000,   //! Will return SPELL_FAILED_DONT_REPORT in CheckCast functions
    TRIGGERED_IGNORE_EQUIPPED_ITEM_REQUIREMENT      = 0x00080000,   //! Will ignore equipped item requirements
    TRIGGERED_FULL_MASK                             = 0xFFFFFFFF
};

enum UnitMods
{
    UNIT_MOD_STAT_STRENGTH,                                 // UNIT_MOD_STAT_STRENGTH..UNIT_MOD_STAT_SPIRIT must be in existed order, it's accessed by index values of Stats enum.
    UNIT_MOD_STAT_AGILITY,
    UNIT_MOD_STAT_STAMINA,
    UNIT_MOD_STAT_INTELLECT,
    UNIT_MOD_STAT_SPIRIT,
    UNIT_MOD_HEALTH,
    UNIT_MOD_MANA,                                          // UNIT_MOD_MANA..UNIT_MOD_RUNIC_POWER must be in existed order, it's accessed by index values of Powers enum.
    UNIT_MOD_RAGE,
    UNIT_MOD_FOCUS,
    UNIT_MOD_ENERGY,
    UNIT_MOD_UNUSED,                                        // Old UNIT_MOD_HAPPINESS
    UNIT_MOD_RUNE,
    UNIT_MOD_RUNIC_POWER,
    UNIT_MOD_SOUL_SHARDS,
    UNIT_MOD_ECLIPSE,
    UNIT_MOD_HOLY_POWER,
    UNIT_MOD_ALTERNATIVE,
    UNIT_MOD_ARMOR,                                         // UNIT_MOD_ARMOR..UNIT_MOD_RESISTANCE_ARCANE must be in existed order, it's accessed by index values of SpellSchools enum.
    UNIT_MOD_RESISTANCE_HOLY,
    UNIT_MOD_RESISTANCE_FIRE,
    UNIT_MOD_RESISTANCE_NATURE,
    UNIT_MOD_RESISTANCE_FROST,
    UNIT_MOD_RESISTANCE_SHADOW,
    UNIT_MOD_RESISTANCE_ARCANE,
    UNIT_MOD_ATTACK_POWER,
    UNIT_MOD_ATTACK_POWER_RANGED,
    UNIT_MOD_DAMAGE_MAINHAND,
    UNIT_MOD_DAMAGE_OFFHAND,
    UNIT_MOD_DAMAGE_RANGED,
    UNIT_MOD_END,
    // synonyms
    UNIT_MOD_STAT_START = UNIT_MOD_STAT_STRENGTH,
    UNIT_MOD_STAT_END = UNIT_MOD_STAT_SPIRIT + 1,
    UNIT_MOD_RESISTANCE_START = UNIT_MOD_ARMOR,
    UNIT_MOD_RESISTANCE_END = UNIT_MOD_RESISTANCE_ARCANE + 1,
    UNIT_MOD_POWER_START = UNIT_MOD_MANA,
    UNIT_MOD_POWER_END = UNIT_MOD_ALTERNATIVE + 1
};

enum BaseModGroup
{
    CRIT_PERCENTAGE,
    RANGED_CRIT_PERCENTAGE,
    OFFHAND_CRIT_PERCENTAGE,
    SHIELD_BLOCK_VALUE,
    BASEMOD_END
};

enum BaseModType
{
    FLAT_MOD,
    PCT_MOD
};

#define MOD_END (PCT_MOD+1)

enum DeathState
{
    ALIVE          = 0,
    JUST_DIED      = 1,
    CORPSE         = 2,
    DEAD           = 3,
    JUST_RESPAWNED = 4
};

enum UnitState
{
    UNIT_STATE_DIED            = 0x00000001,                     // player has fake death aura
    UNIT_STATE_MELEE_ATTACKING = 0x00000002,                     // player is melee attacking someone
    //UNIT_STATE_MELEE_ATTACK_BY = 0x00000004,                     // player is melee attack by someone
    UNIT_STATE_STUNNED         = 0x00000008,
    UNIT_STATE_ROAMING         = 0x00000010,
    UNIT_STATE_CHASE           = 0x00000020,
    //UNIT_STATE_SEARCHING       = 0x00000040,
    UNIT_STATE_FLEEING         = 0x00000080,
    UNIT_STATE_IN_FLIGHT       = 0x00000100,                     // player is in flight mode
    UNIT_STATE_FOLLOW          = 0x00000200,
    UNIT_STATE_ROOT            = 0x00000400,
    UNIT_STATE_CONFUSED        = 0x00000800,
    UNIT_STATE_DISTRACTED      = 0x00001000,
    UNIT_STATE_ISOLATED        = 0x00002000,                     // area auras do not affect other players
    UNIT_STATE_ATTACK_PLAYER   = 0x00004000,
    UNIT_STATE_CASTING         = 0x00008000,
    UNIT_STATE_POSSESSED       = 0x00010000,
    UNIT_STATE_CHARGING        = 0x00020000,
    UNIT_STATE_JUMPING         = 0x00040000,
    UNIT_STATE_ONVEHICLE       = 0x00080000,
    UNIT_STATE_MOVE            = 0x00100000,
    UNIT_STATE_ROTATING        = 0x00200000,
    UNIT_STATE_EVADE           = 0x00400000,
    UNIT_STATE_ROAMING_MOVE    = 0x00800000,
    UNIT_STATE_CONFUSED_MOVE   = 0x01000000,
    UNIT_STATE_FLEEING_MOVE    = 0x02000000,
    UNIT_STATE_CHASE_MOVE      = 0x04000000,
    UNIT_STATE_FOLLOW_MOVE     = 0x08000000,
    UNIT_STATE_IGNORE_PATHFINDING = 0x10000000,                 // do not use pathfinding in any MovementGenerator
    UNIT_STATE_UNATTACKABLE    = (UNIT_STATE_IN_FLIGHT | UNIT_STATE_ONVEHICLE),
    // for real move using movegen check and stop (except unstoppable flight)
    UNIT_STATE_MOVING          = UNIT_STATE_ROAMING_MOVE | UNIT_STATE_CONFUSED_MOVE | UNIT_STATE_FLEEING_MOVE | UNIT_STATE_CHASE_MOVE | UNIT_STATE_FOLLOW_MOVE,
    UNIT_STATE_CONTROLLED      = (UNIT_STATE_CONFUSED | UNIT_STATE_STUNNED | UNIT_STATE_FLEEING),
    UNIT_STATE_LOST_CONTROL    = (UNIT_STATE_CONTROLLED | UNIT_STATE_JUMPING | UNIT_STATE_CHARGING),
    UNIT_STATE_SIGHTLESS       = (UNIT_STATE_LOST_CONTROL | UNIT_STATE_EVADE),
    UNIT_STATE_CANNOT_AUTOATTACK     = (UNIT_STATE_LOST_CONTROL | UNIT_STATE_CASTING),
    UNIT_STATE_CANNOT_TURN     = (UNIT_STATE_LOST_CONTROL | UNIT_STATE_ROTATING),
    // stay by different reasons
    UNIT_STATE_NOT_MOVE        = UNIT_STATE_ROOT | UNIT_STATE_STUNNED | UNIT_STATE_DIED | UNIT_STATE_DISTRACTED,
    UNIT_STATE_ALL_STATE       = 0xffffffff                      //(UNIT_STATE_STOPPED | UNIT_STATE_MOVING | UNIT_STATE_IN_COMBAT | UNIT_STATE_IN_FLIGHT)
};

enum UnitMoveType
{
    MOVE_WALK           = 0,
    MOVE_RUN            = 1,
    MOVE_RUN_BACK       = 2,
    MOVE_SWIM           = 3,
    MOVE_SWIM_BACK      = 4,
    MOVE_TURN_RATE      = 5,
    MOVE_FLIGHT         = 6,
    MOVE_FLIGHT_BACK    = 7,
    MOVE_PITCH_RATE     = 8
};

#define MAX_MOVE_TYPE     9

extern float baseMoveSpeed[MAX_MOVE_TYPE];
extern float playerBaseMoveSpeed[MAX_MOVE_TYPE];

enum WeaponAttackType
{
    BASE_ATTACK   = 0,
    OFF_ATTACK    = 1,
    RANGED_ATTACK = 2,
    MAX_ATTACK
};

enum CombatRating
{
    CR_WEAPON_SKILL                     = 0,
    CR_DEFENSE_SKILL                    = 1, // Removed in 4.0.1
    CR_DODGE                            = 2,
    CR_PARRY                            = 3,
    CR_BLOCK                            = 4,
    CR_HIT_MELEE                        = 5,
    CR_HIT_RANGED                       = 6,
    CR_HIT_SPELL                        = 7,
    CR_CRIT_MELEE                       = 8,
    CR_CRIT_RANGED                      = 9,
    CR_CRIT_SPELL                       = 10,
    CR_HIT_TAKEN_MELEE                  = 11, // Deprecated since Cataclysm
    CR_HIT_TAKEN_RANGED                 = 12, // Deprecated since Cataclysm
    CR_HIT_TAKEN_SPELL                  = 13, // Deprecated since Cataclysm
    CR_RESILIENCE_CRIT_TAKEN            = 14,
    CR_RESILIENCE_PLAYER_DAMAGE_TAKEN   = 15,
    CR_CRIT_TAKEN_SPELL                 = 16, // Deprecated since Cataclysm
    CR_HASTE_MELEE                      = 17,
    CR_HASTE_RANGED                     = 18,
    CR_HASTE_SPELL                      = 19,
    CR_WEAPON_SKILL_MAINHAND            = 20,
    CR_WEAPON_SKILL_OFFHAND             = 21,
    CR_WEAPON_SKILL_RANGED              = 22,
    CR_EXPERTISE                        = 23,
    CR_ARMOR_PENETRATION                = 24,
    CR_MASTERY                          = 25,
};

#define MAX_COMBAT_RATING         26

enum DamageEffectType
{
    DIRECT_DAMAGE           = 0,                            // used for normal weapon damage (not for class abilities or spells)
    SPELL_DIRECT_DAMAGE     = 1,                            // spell/class abilities damage
    DOT                     = 2,
    HEAL                    = 3,
    NODAMAGE                = 4,                            // used also in case when damage applied to health but not applied to spell channelInterruptFlags/etc
    SELF_DAMAGE             = 5
};

// Value masks for UNIT_FIELD_FLAGS
enum UnitFlags
{
    UNIT_FLAG_SERVER_CONTROLLED     = 0x00000001,           // set only when unit movement is controlled by server - by SPLINE/MONSTER_MOVE packets, together with UNIT_FLAG_STUNNED; only set to units controlled by client; client function CGUnit_C::IsClientControlled returns false when set for owner
    UNIT_FLAG_NON_ATTACKABLE        = 0x00000002,           // not attackable
    UNIT_FLAG_DISABLE_MOVE          = 0x00000004,
    UNIT_FLAG_PVP_ATTACKABLE        = 0x00000008,           // allow apply pvp rules to attackable state in addition to faction dependent state
    UNIT_FLAG_RENAME                = 0x00000010,
    UNIT_FLAG_PREPARATION           = 0x00000020,           // don't take reagents for spells with SPELL_ATTR5_NO_REAGENT_WHILE_PREP
    UNIT_FLAG_UNK_6                 = 0x00000040,
    UNIT_FLAG_NOT_ATTACKABLE_1      = 0x00000080,           // ?? (UNIT_FLAG_PVP_ATTACKABLE | UNIT_FLAG_NOT_ATTACKABLE_1) is NON_PVP_ATTACKABLE
    UNIT_FLAG_IMMUNE_TO_PC          = 0x00000100,           // disables combat/assistance with PlayerCharacters (PC) - see Unit::_IsValidAttackTarget, Unit::_IsValidAssistTarget
    UNIT_FLAG_IMMUNE_TO_NPC         = 0x00000200,           // disables combat/assistance with NonPlayerCharacters (NPC) - see Unit::_IsValidAttackTarget, Unit::_IsValidAssistTarget
    UNIT_FLAG_LOOTING               = 0x00000400,           // loot animation
    UNIT_FLAG_PET_IN_COMBAT         = 0x00000800,           // in combat?, 2.0.8
    UNIT_FLAG_PVP                   = 0x00001000,           // changed in 3.0.3
    UNIT_FLAG_SILENCED              = 0x00002000,           // silenced, 2.1.1
    UNIT_FLAG_UNK_14                = 0x00004000,           // 2.0.8
    UNIT_FLAG_UNK_15                = 0x00008000,
    UNIT_FLAG_UNK_16                = 0x00010000,
    UNIT_FLAG_PACIFIED              = 0x00020000,           // 3.0.3 ok
    UNIT_FLAG_STUNNED               = 0x00040000,           // 3.0.3 ok
    UNIT_FLAG_IN_COMBAT             = 0x00080000,
    UNIT_FLAG_TAXI_FLIGHT           = 0x00100000,           // disable casting at client side spell not allowed by taxi flight (mounted?), probably used with 0x4 flag
    UNIT_FLAG_DISARMED              = 0x00200000,           // 3.0.3, disable melee spells casting..., "Required melee weapon" added to melee spells tooltip.
    UNIT_FLAG_CONFUSED              = 0x00400000,
    UNIT_FLAG_FLEEING               = 0x00800000,
    UNIT_FLAG_PLAYER_CONTROLLED     = 0x01000000,           // used in spell Eyes of the Beast for pet... let attack by controlled creature
    UNIT_FLAG_NOT_SELECTABLE        = 0x02000000,
    UNIT_FLAG_SKINNABLE             = 0x04000000,
    UNIT_FLAG_MOUNT                 = 0x08000000,
    UNIT_FLAG_UNK_28                = 0x10000000,
    UNIT_FLAG_UNK_29                = 0x20000000,           // used in Feing Death spell
    UNIT_FLAG_SHEATHE               = 0x40000000,
    UNIT_FLAG_UNK_31                = 0x80000000
};

// Value masks for UNIT_FIELD_FLAGS_2
enum UnitFlags2
{
    UNIT_FLAG2_FEIGN_DEATH                  = 0x00000001,
    UNIT_FLAG2_UNK1                         = 0x00000002,   // Hide unit model (show only player equip)
    UNIT_FLAG2_IGNORE_REPUTATION            = 0x00000004,
    UNIT_FLAG2_COMPREHEND_LANG              = 0x00000008,
    UNIT_FLAG2_MIRROR_IMAGE                 = 0x00000010,
    UNIT_FLAG2_INSTANTLY_APPEAR_MODEL       = 0x00000020,   // Unit model instantly appears when summoned (does not fade in)
    UNIT_FLAG2_FORCE_MOVEMENT               = 0x00000040,
    UNIT_FLAG2_DISARM_OFFHAND               = 0x00000080,
    UNIT_FLAG2_DISABLE_PRED_STATS           = 0x00000100,   // Player has disabled predicted stats (Used by raid frames)
    UNIT_FLAG2_DISARM_RANGED                = 0x00000400,   // this does not disable ranged weapon display (maybe additional flag needed?)
    UNIT_FLAG2_REGENERATE_POWER             = 0x00000800,
    UNIT_FLAG2_RESTRICT_PARTY_INTERACTION   = 0x00001000,   // Restrict interaction to party or raid
    UNIT_FLAG2_PREVENT_SPELL_CLICK          = 0x00002000,   // Prevent spellclick
    UNIT_FLAG2_ALLOW_ENEMY_INTERACT         = 0x00004000,
    UNIT_FLAG2_DISABLE_TURN                 = 0x00008000,
    UNIT_FLAG2_UNK2                         = 0x00010000,
    UNIT_FLAG2_PLAY_DEATH_ANIM              = 0x00020000,   // Plays special death animation upon death
    UNIT_FLAG2_ALLOW_CHEAT_SPELLS           = 0x00040000    // Allows casting spells with AttributesEx7 & SPELL_ATTR7_IS_CHEAT_SPELL
};

/// Non Player Character flags
enum NPCFlags
{
    UNIT_NPC_FLAG_NONE                  = 0x00000000,
    UNIT_NPC_FLAG_GOSSIP                = 0x00000001,       // 100%
    UNIT_NPC_FLAG_QUESTGIVER            = 0x00000002,       // 100%
    UNIT_NPC_FLAG_UNK1                  = 0x00000004,
    UNIT_NPC_FLAG_UNK2                  = 0x00000008,
    UNIT_NPC_FLAG_TRAINER               = 0x00000010,       // 100%
    UNIT_NPC_FLAG_TRAINER_CLASS         = 0x00000020,       // 100%
    UNIT_NPC_FLAG_TRAINER_PROFESSION    = 0x00000040,       // 100%
    UNIT_NPC_FLAG_VENDOR                = 0x00000080,       // 100%
    UNIT_NPC_FLAG_VENDOR_AMMO           = 0x00000100,       // 100%, general goods vendor
    UNIT_NPC_FLAG_VENDOR_FOOD           = 0x00000200,       // 100%
    UNIT_NPC_FLAG_VENDOR_POISON         = 0x00000400,       // guessed
    UNIT_NPC_FLAG_VENDOR_REAGENT        = 0x00000800,       // 100%
    UNIT_NPC_FLAG_REPAIR                = 0x00001000,       // 100%
    UNIT_NPC_FLAG_FLIGHTMASTER          = 0x00002000,       // 100%
    UNIT_NPC_FLAG_SPIRITHEALER          = 0x00004000,       // guessed
    UNIT_NPC_FLAG_SPIRITGUIDE           = 0x00008000,       // guessed
    UNIT_NPC_FLAG_INNKEEPER             = 0x00010000,       // 100%
    UNIT_NPC_FLAG_BANKER                = 0x00020000,       // 100%
    UNIT_NPC_FLAG_PETITIONER            = 0x00040000,       // 100% 0xC0000 = guild petitions, 0x40000 = arena team petitions
    UNIT_NPC_FLAG_TABARDDESIGNER        = 0x00080000,       // 100%
    UNIT_NPC_FLAG_BATTLEMASTER          = 0x00100000,       // 100%
    UNIT_NPC_FLAG_AUCTIONEER            = 0x00200000,       // 100%
    UNIT_NPC_FLAG_STABLEMASTER          = 0x00400000,       // 100%
    UNIT_NPC_FLAG_GUILD_BANKER          = 0x00800000,       // cause client to send 997 opcode
    UNIT_NPC_FLAG_SPELLCLICK            = 0x01000000,       // cause client to send 1015 opcode (spell click)
    UNIT_NPC_FLAG_PLAYER_VEHICLE        = 0x02000000,       // players with mounts that have vehicle data should have it set
    UNIT_NPC_FLAG_REFORGER              = 0x08000000,       // reforging
    UNIT_NPC_FLAG_TRANSMOGRIFIER        = 0x10000000,       // transmogrification
    UNIT_NPC_FLAG_VAULTKEEPER           = 0x20000000        // void storage
};

enum MovementFlags
{
    MOVEMENTFLAG_NONE                  = 0x00000000,
    MOVEMENTFLAG_FORWARD               = 0x00000001,
    MOVEMENTFLAG_BACKWARD              = 0x00000002,
    MOVEMENTFLAG_STRAFE_LEFT           = 0x00000004,
    MOVEMENTFLAG_STRAFE_RIGHT          = 0x00000008,
    MOVEMENTFLAG_LEFT                  = 0x00000010,
    MOVEMENTFLAG_RIGHT                 = 0x00000020,
    MOVEMENTFLAG_PITCH_UP              = 0x00000040,
    MOVEMENTFLAG_PITCH_DOWN            = 0x00000080,
    MOVEMENTFLAG_WALKING               = 0x00000100,               // Walking
    MOVEMENTFLAG_DISABLE_GRAVITY       = 0x00000200,               // Former MOVEMENTFLAG_LEVITATING. This is used when walking is not possible.
    MOVEMENTFLAG_ROOT                  = 0x00000400,               // Must not be set along with MOVEMENTFLAG_MASK_MOVING
    MOVEMENTFLAG_FALLING               = 0x00000800,               // damage dealt on that type of falling
    MOVEMENTFLAG_FALLING_FAR           = 0x00001000,
    MOVEMENTFLAG_PENDING_STOP          = 0x00002000,
    MOVEMENTFLAG_PENDING_STRAFE_STOP   = 0x00004000,
    MOVEMENTFLAG_PENDING_FORWARD       = 0x00008000,
    MOVEMENTFLAG_PENDING_BACKWARD      = 0x00010000,
    MOVEMENTFLAG_PENDING_STRAFE_LEFT   = 0x00020000,
    MOVEMENTFLAG_PENDING_STRAFE_RIGHT  = 0x00040000,
    MOVEMENTFLAG_PENDING_ROOT          = 0x00080000,
    MOVEMENTFLAG_SWIMMING              = 0x00100000,               // appears with fly flag also
    MOVEMENTFLAG_ASCENDING             = 0x00200000,               // press "space" when flying
    MOVEMENTFLAG_DESCENDING            = 0x00400000,
    MOVEMENTFLAG_CAN_FLY               = 0x00800000,               // Appears when unit can fly AND also walk
    MOVEMENTFLAG_FLYING                = 0x01000000,               // unit is actually flying. pretty sure this is only used for players. creatures use disable_gravity
    MOVEMENTFLAG_SPLINE_ELEVATION      = 0x02000000,               // used for flight paths
    MOVEMENTFLAG_WATERWALKING          = 0x04000000,               // prevent unit from falling through water
    MOVEMENTFLAG_FALLING_SLOW          = 0x08000000,               // active rogue safe fall spell (passive)
    MOVEMENTFLAG_HOVER                 = 0x10000000,               // hover, cannot jump

    /// @todo Check if PITCH_UP and PITCH_DOWN really belong here..
    MOVEMENTFLAG_MASK_MOVING =
        MOVEMENTFLAG_FORWARD | MOVEMENTFLAG_BACKWARD | MOVEMENTFLAG_STRAFE_LEFT | MOVEMENTFLAG_STRAFE_RIGHT |
        MOVEMENTFLAG_PITCH_UP | MOVEMENTFLAG_PITCH_DOWN | MOVEMENTFLAG_FALLING | MOVEMENTFLAG_FALLING_FAR | MOVEMENTFLAG_ASCENDING | MOVEMENTFLAG_DESCENDING |
        MOVEMENTFLAG_SPLINE_ELEVATION,

    MOVEMENTFLAG_MASK_TURNING =
        MOVEMENTFLAG_LEFT | MOVEMENTFLAG_RIGHT,

    MOVEMENTFLAG_MASK_MOVING_FLY =
        MOVEMENTFLAG_FLYING | MOVEMENTFLAG_ASCENDING | MOVEMENTFLAG_DESCENDING,

    // Movement flags allowed for creature in CreateObject - we need to keep all other enabled serverside
    // to properly calculate all movement
    MOVEMENTFLAG_MASK_CREATURE_ALLOWED =
        MOVEMENTFLAG_FORWARD | MOVEMENTFLAG_DISABLE_GRAVITY | MOVEMENTFLAG_ROOT | MOVEMENTFLAG_SWIMMING |
        MOVEMENTFLAG_CAN_FLY | MOVEMENTFLAG_WATERWALKING | MOVEMENTFLAG_FALLING_SLOW | MOVEMENTFLAG_HOVER,

    /// @todo if needed: add more flags to this masks that are exclusive to players
    MOVEMENTFLAG_MASK_PLAYER_ONLY =
        MOVEMENTFLAG_FLYING
};
enum MovementFlags2
{
    MOVEMENTFLAG2_NONE                     = 0x00000000,
    MOVEMENTFLAG2_NO_STRAFE                = 0x00000001,
    MOVEMENTFLAG2_NO_JUMPING               = 0x00000002,
    MOVEMENTFLAG2_FULL_SPEED_TURNING       = 0x00000004,
    MOVEMENTFLAG2_FULL_SPEED_PITCHING      = 0x00000008,
    MOVEMENTFLAG2_ALWAYS_ALLOW_PITCHING    = 0x00000010,
    MOVEMENTFLAG2_UNK7                     = 0x00000020,
    MOVEMENTFLAG2_UNK8                     = 0x00000040,
    MOVEMENTFLAG2_UNK9                     = 0x00000080,
    MOVEMENTFLAG2_UNK10                    = 0x00000100,
    MOVEMENTFLAG2_INTERPOLATED_MOVEMENT    = 0x00000200,
    MOVEMENTFLAG2_INTERPOLATED_TURNING     = 0x00000400,
    MOVEMENTFLAG2_INTERPOLATED_PITCHING    = 0x00000800
};

enum UnitTypeMask
{
    UNIT_MASK_NONE                  = 0x00000000,
    UNIT_MASK_SUMMON                = 0x00000001,
    UNIT_MASK_MINION                = 0x00000002,
    UNIT_MASK_GUARDIAN              = 0x00000004,
    UNIT_MASK_TOTEM                 = 0x00000008,
    UNIT_MASK_PET                   = 0x00000010,
    UNIT_MASK_VEHICLE               = 0x00000020,
    UNIT_MASK_PUPPET                = 0x00000040,
    UNIT_MASK_HUNTER_PET            = 0x00000080,
    UNIT_MASK_CONTROLABLE_GUARDIAN  = 0x00000100,
    UNIT_MASK_ACCESSORY             = 0x00000200
};

namespace Movement{
    class MoveSpline;
}

struct DiminishingReturn
{
    DiminishingReturn(DiminishingGroup group, uint32 t, uint32 count)
        : DRGroup(group), stack(0), hitTime(t), hitCount(count)
    {}

    DiminishingGroup        DRGroup:16;
    uint16                  stack:16;
    uint32                  hitTime;
    uint32                  hitCount;
};

enum MeleeHitOutcome
{
    MELEE_HIT_EVADE, MELEE_HIT_MISS, MELEE_HIT_DODGE, MELEE_HIT_BLOCK, MELEE_HIT_PARRY,
    MELEE_HIT_GLANCING, MELEE_HIT_CRIT, MELEE_HIT_CRUSHING, MELEE_HIT_NORMAL
};

class DispelInfo
{
public:
    explicit DispelInfo(Unit* dispeller, uint32 dispellerSpellId, uint8 chargesRemoved) :
    _dispellerUnit(dispeller), _dispellerSpell(dispellerSpellId), _chargesRemoved(chargesRemoved) {}

    Unit* GetDispeller() const { return _dispellerUnit; }
    uint32 GetDispellerSpellId() const { return _dispellerSpell; }
    uint8 GetRemovedCharges() const { return _chargesRemoved; }
    void SetRemovedCharges(uint8 amount)
    {
        _chargesRemoved = amount;
    }
private:
    Unit* _dispellerUnit;
    uint32 _dispellerSpell;
    uint8 _chargesRemoved;
};

struct CleanDamage
{
    CleanDamage(uint32 mitigated, uint32 absorbed, WeaponAttackType _attackType, MeleeHitOutcome _hitOutCome) :
    absorbed_damage(absorbed), mitigated_damage(mitigated), attackType(_attackType), hitOutCome(_hitOutCome) {}

    uint32 absorbed_damage;
    uint32 mitigated_damage;

    WeaponAttackType attackType;
    MeleeHitOutcome hitOutCome;
};

struct CalcDamageInfo;

class DamageInfo
{
private:
    Unit* const m_attacker;
    Unit* const m_victim;
    uint32 m_damage;
    SpellInfo const* const m_spellInfo;
    SpellSchoolMask const m_schoolMask;
    DamageEffectType const m_damageType;
    WeaponAttackType m_attackType;
    uint32 m_absorb;
    uint32 m_resist;
    uint32 m_block;
public:
    explicit DamageInfo(Unit* _attacker, Unit* _victim, uint32 _damage, SpellInfo const* _spellInfo, SpellSchoolMask _schoolMask, DamageEffectType _damageType);
    explicit DamageInfo(CalcDamageInfo& dmgInfo);

    void ModifyDamage(int32 amount);
    void AbsorbDamage(uint32 amount);
    void ResistDamage(uint32 amount);
    void BlockDamage(uint32 amount);

    Unit* GetAttacker() const { return m_attacker; }
    Unit* GetVictim() const { return m_victim; }
    SpellInfo const* GetSpellInfo() const { return m_spellInfo; }
    SpellSchoolMask GetSchoolMask() const { return m_schoolMask; }
    DamageEffectType GetDamageType() const { return m_damageType; }
    WeaponAttackType GetAttackType() const { return m_attackType; }
    uint32 GetDamage() const { return m_damage; }
    uint32 GetAbsorb() const { return m_absorb; }
    uint32 GetResist() const { return m_resist; }
    uint32 GetBlock() const { return m_block; }
};

class HealInfo
{
private:
    Unit* const m_healer;
    Unit* const m_target;
    uint32 m_heal;
    uint32 m_absorb;
    SpellInfo const* const m_spellInfo;
    SpellSchoolMask const m_schoolMask;
public:
    explicit HealInfo(Unit* _healer, Unit* _target, uint32 _heal, SpellInfo const* _spellInfo, SpellSchoolMask _schoolMask)
        : m_healer(_healer), m_target(_target), m_heal(_heal), m_spellInfo(_spellInfo), m_schoolMask(_schoolMask)
    {
        m_absorb = 0;
    }
    void AbsorbHeal(uint32 amount)
    {
        amount = std::min(amount, GetHeal());
        m_absorb += amount;
        m_heal -= amount;
    }

    uint32 GetHeal() const { return m_heal; }
};

class ProcEventInfo
{
public:
    ProcEventInfo(Unit* actor, Unit* actionTarget, Unit* procTarget, uint32 typeMask,
                  uint32 spellTypeMask, uint32 spellPhaseMask, uint32 hitMask,
                  Spell* spell, DamageInfo* damageInfo, HealInfo* healInfo);

    Unit* GetActor() { return _actor; }
    Unit* GetActionTarget() const { return _actionTarget; }
    Unit* GetProcTarget() const { return _procTarget; }

    uint32 GetTypeMask() const { return _typeMask; }
    uint32 GetSpellTypeMask() const { return _spellTypeMask; }
    uint32 GetSpellPhaseMask() const { return _spellPhaseMask; }
    uint32 GetHitMask() const { return _hitMask; }

    SpellInfo const* GetSpellInfo() const { return NULL; }
    SpellSchoolMask GetSchoolMask() const { return SPELL_SCHOOL_MASK_NONE; }

    DamageInfo* GetDamageInfo() const { return _damageInfo; }
    HealInfo* GetHealInfo() const { return _healInfo; }

private:
    Unit* const _actor;
    Unit* const _actionTarget;
    Unit* const _procTarget;
    uint32 _typeMask;
    uint32 _spellTypeMask;
    uint32 _spellPhaseMask;
    uint32 _hitMask;
    Spell* _spell;
    DamageInfo* _damageInfo;
    HealInfo* _healInfo;
};

// Struct for use in Unit::CalculateMeleeDamage
// Need create structure like in SMSG_ATTACKERSTATEUPDATE opcode
struct CalcDamageInfo
{
    Unit  *attacker;             // Attacker
    Unit  *target;               // Target for damage
    uint32 damageSchoolMask;
    uint32 damage;
    uint32 absorb;
    uint32 resist;
    uint32 blocked_amount;
    uint32 HitInfo;
    uint32 TargetState;
// Helper
    WeaponAttackType attackType; //
    uint32 procAttacker;
    uint32 procVictim;
    uint32 procEx;
    uint32 cleanDamage;          // Used only for rage calculation
    MeleeHitOutcome hitOutCome;  /// @todo remove this field (need use TargetState)
};

// Spell damage info structure based on structure sending in SMSG_SPELLNONMELEEDAMAGELOG opcode
struct SpellNonMeleeDamage{
    SpellNonMeleeDamage(Unit* _attacker, Unit* _target, uint32 _SpellID, uint32 _schoolMask)
        : target(_target), attacker(_attacker), SpellID(_SpellID), damage(0), overkill(0), schoolMask(_schoolMask),
        absorb(0), resist(0), physicalLog(false), unused(false), blocked(0), HitInfo(0), cleanDamage(0)
    {}

    Unit   *target;
    Unit   *attacker;
    uint32 SpellID;
    uint32 damage;
    uint32 overkill;
    uint32 schoolMask;
    uint32 absorb;
    uint32 resist;
    bool   physicalLog;
    bool   unused;
    uint32 blocked;
    uint32 HitInfo;
    // Used for help
    uint32 cleanDamage;
};

struct SpellPeriodicAuraLogInfo
{
    SpellPeriodicAuraLogInfo(AuraEffect const* _auraEff, uint32 _damage, uint32 _overDamage, uint32 _absorb, uint32 _resist, float _multiplier, bool _critical)
        : auraEff(_auraEff), damage(_damage), overDamage(_overDamage), absorb(_absorb), resist(_resist), multiplier(_multiplier), critical(_critical){}

    AuraEffect const* auraEff;
    uint32 damage;
    uint32 overDamage;                                      // overkill/overheal
    uint32 absorb;
    uint32 resist;
    float  multiplier;
    bool   critical;
};

uint32 createProcExtendMask(SpellNonMeleeDamage* damageInfo, SpellMissInfo missCondition);

struct RedirectThreatInfo
{
    RedirectThreatInfo() : _targetGUID(0), _threatPct(0) { }
    uint64 _targetGUID;
    uint32 _threatPct;

    uint64 GetTargetGUID() const { return _targetGUID; }
    uint32 GetThreatPct() const { return _threatPct; }

    void Set(uint64 guid, uint32 pct)
    {
        _targetGUID = guid;
        _threatPct = pct;
    }

    void ModifyThreatPct(int32 amount)
    {
        amount += _threatPct;
        _threatPct = uint32(std::max(0, amount));
    }
};

#define MAX_DECLINED_NAME_CASES 5

struct DeclinedName
{
    std::string name[MAX_DECLINED_NAME_CASES];
};

enum CurrentSpellTypes
{
    CURRENT_MELEE_SPELL             = 0,
    CURRENT_GENERIC_SPELL           = 1,
    CURRENT_CHANNELED_SPELL         = 2,
    CURRENT_AUTOREPEAT_SPELL        = 3
};

#define CURRENT_FIRST_NON_MELEE_SPELL 1
#define CURRENT_MAX_SPELL             4

struct GlobalCooldown
{
    explicit GlobalCooldown(uint32 _dur = 0, uint32 _time = 0) : duration(_dur), cast_time(_time) {}

    uint32 duration;
    uint32 cast_time;
};

typedef UNORDERED_MAP<uint32 /*category*/, GlobalCooldown> GlobalCooldownList;

class GlobalCooldownMgr                                     // Shared by Player and CharmInfo
{
public:
    GlobalCooldownMgr() {}

public:
    bool HasGlobalCooldown(SpellInfo const* spellInfo) const;
    void AddGlobalCooldown(SpellInfo const* spellInfo, uint32 gcd);
    void CancelGlobalCooldown(SpellInfo const* spellInfo);

private:
    GlobalCooldownList m_GlobalCooldowns;
};

enum ActiveStates
{
    ACT_PASSIVE  = 0x01,                                    // 0x01 - passive
    ACT_DISABLED = 0x81,                                    // 0x80 - castable
    ACT_ENABLED  = 0xC1,                                    // 0x40 | 0x80 - auto cast + castable
    ACT_COMMAND  = 0x07,                                    // 0x01 | 0x02 | 0x04
    ACT_REACTION = 0x06,                                    // 0x02 | 0x04
    ACT_DECIDE   = 0x00                                     // custom
};

enum ReactStates
{
    REACT_PASSIVE    = 0,
    REACT_DEFENSIVE  = 1,
    REACT_AGGRESSIVE = 2
};

enum CommandStates
{
    COMMAND_STAY    = 0,
    COMMAND_FOLLOW  = 1,
    COMMAND_ATTACK  = 2,
    COMMAND_ABANDON = 3,
    COMMAND_MOVE_TO = 4
};

#define UNIT_ACTION_BUTTON_ACTION(X) (uint32(X) & 0x00FFFFFF)
#define UNIT_ACTION_BUTTON_TYPE(X)   ((uint32(X) & 0xFF000000) >> 24)
#define MAKE_UNIT_ACTION_BUTTON(A, T) (uint32(A) | (uint32(T) << 24))

struct UnitActionBarEntry
{
    UnitActionBarEntry() : packedData(uint32(ACT_DISABLED) << 24) {}

    uint32 packedData;

    // helper
    ActiveStates GetType() const { return ActiveStates(UNIT_ACTION_BUTTON_TYPE(packedData)); }
    uint32 GetAction() const { return UNIT_ACTION_BUTTON_ACTION(packedData); }
    bool IsActionBarForSpell() const
    {
        ActiveStates Type = GetType();
        return Type == ACT_DISABLED || Type == ACT_ENABLED || Type == ACT_PASSIVE;
    }

    void SetActionAndType(uint32 action, ActiveStates type)
    {
        packedData = MAKE_UNIT_ACTION_BUTTON(action, type);
    }

    void SetType(ActiveStates type)
    {
        packedData = MAKE_UNIT_ACTION_BUTTON(UNIT_ACTION_BUTTON_ACTION(packedData), type);
    }

    void SetAction(uint32 action)
    {
        packedData = (packedData & 0xFF000000) | UNIT_ACTION_BUTTON_ACTION(action);
    }
};

typedef std::list<Player*> SharedVisionList;

enum CharmType
{
    CHARM_TYPE_CHARM,
    CHARM_TYPE_POSSESS,
    CHARM_TYPE_VEHICLE,
    CHARM_TYPE_CONVERT
};

typedef UnitActionBarEntry CharmSpellInfo;

enum ActionBarIndex
{
    ACTION_BAR_INDEX_START = 0,
    ACTION_BAR_INDEX_PET_SPELL_START = 3,
    ACTION_BAR_INDEX_PET_SPELL_END = 7,
    ACTION_BAR_INDEX_END = 10
};

#define MAX_UNIT_ACTION_BAR_INDEX (ACTION_BAR_INDEX_END-ACTION_BAR_INDEX_START)

struct CharmInfo
{
    public:
        explicit CharmInfo(Unit* unit);
        ~CharmInfo();
        void RestoreState();
        uint32 GetPetNumber() const { return _petnumber; }
        void SetPetNumber(uint32 petnumber, bool statwindow);

        void SetCommandState(CommandStates st) { _CommandState = st; }
        CommandStates GetCommandState() const { return _CommandState; }
        bool HasCommandState(CommandStates state) const { return (_CommandState == state); }

        void InitPossessCreateSpells();
        void InitCharmCreateSpells();
        void InitPetActionBar();
        void InitEmptyActionBar(bool withAttack = true);

                                                            //return true if successful
        bool AddSpellToActionBar(SpellInfo const* spellInfo, ActiveStates newstate = ACT_DECIDE);
        bool RemoveSpellFromActionBar(uint32 spell_id);
        void LoadPetActionBar(const std::string& data);
        void BuildActionBar(WorldPacket* data);
        void SetSpellAutocast(SpellInfo const* spellInfo, bool state);
        void SetActionBar(uint8 index, uint32 spellOrAction, ActiveStates type)
        {
            PetActionBar[index].SetActionAndType(spellOrAction, type);
        }
        UnitActionBarEntry const* GetActionBarEntry(uint8 index) const { return &(PetActionBar[index]); }

        void ToggleCreatureAutocast(SpellInfo const* spellInfo, bool apply);

        CharmSpellInfo* GetCharmSpell(uint8 index) { return &(_charmspells[index]); }

        GlobalCooldownMgr& GetGlobalCooldownMgr() { return m_GlobalCooldownMgr; }

        void SetIsCommandAttack(bool val);
        bool IsCommandAttack();
        void SetIsCommandFollow(bool val);
        bool IsCommandFollow();
        void SetIsAtStay(bool val);
        bool IsAtStay();
        void SetIsFollowing(bool val);
        bool IsFollowing();
        void SetIsReturning(bool val);
        bool IsReturning();
        void SaveStayPosition();
        void GetStayPosition(float &x, float &y, float &z);

    private:

        Unit* _unit;
        UnitActionBarEntry PetActionBar[MAX_UNIT_ACTION_BAR_INDEX];
        CharmSpellInfo _charmspells[4];
        CommandStates _CommandState;
        uint32 _petnumber;
        bool _barInit;

        //for restoration after charmed
        ReactStates     _oldReactState;

        bool _isCommandAttack;
        bool _isCommandFollow;
        bool _isAtStay;
        bool _isFollowing;
        bool _isReturning;
        float _stayX;
        float _stayY;
        float _stayZ;

        GlobalCooldownMgr m_GlobalCooldownMgr;
};

// for clearing special attacks
#define REACTIVE_TIMER_START 4000

enum ReactiveType
{
    REACTIVE_DEFENSE      = 0,
    REACTIVE_HUNTER_PARRY = 1,
    REACTIVE_OVERPOWER    = 2
};

#define MAX_REACTIVE 3
#define SUMMON_SLOT_PET     0
#define SUMMON_SLOT_TOTEM   1
#define MAX_TOTEM_SLOT      5
#define SUMMON_SLOT_MINIPET 5
#define SUMMON_SLOT_QUEST   6
#define MAX_SUMMON_SLOT     7

#define MAX_GAMEOBJECT_SLOT 4

enum PlayerTotemType
{
    SUMMON_TYPE_TOTEM_FIRE  = 63,
    SUMMON_TYPE_TOTEM_EARTH = 81,
    SUMMON_TYPE_TOTEM_WATER = 82,
    SUMMON_TYPE_TOTEM_AIR   = 83
};

// delay time next attack to prevent client attack animation problems
#define ATTACK_DISPLAY_DELAY 200
#define MAX_PLAYER_STEALTH_DETECT_RANGE 30.0f               // max distance for detection targets by player

struct SpellProcEventEntry;                                 // used only privately

class Unit : public WorldObject
{
    public:
        typedef std::set<Unit*> AttackerSet;
        typedef std::set<Unit*> ControlList;

        typedef std::multimap<uint32,  Aura*> AuraMap;
        typedef std::pair<AuraMap::const_iterator, AuraMap::const_iterator> AuraMapBounds;
        typedef std::pair<AuraMap::iterator, AuraMap::iterator> AuraMapBoundsNonConst;

        typedef std::multimap<uint32,  AuraApplication*> AuraApplicationMap;
        typedef std::pair<AuraApplicationMap::const_iterator, AuraApplicationMap::const_iterator> AuraApplicationMapBounds;
        typedef std::pair<AuraApplicationMap::iterator, AuraApplicationMap::iterator> AuraApplicationMapBoundsNonConst;

        typedef std::multimap<AuraStateType,  AuraApplication*> AuraStateAurasMap;
        typedef std::pair<AuraStateAurasMap::const_iterator, AuraStateAurasMap::const_iterator> AuraStateAurasMapBounds;

        typedef std::list<AuraEffect*> AuraEffectList;
        typedef std::list<Aura*> AuraList;
        typedef std::list<AuraApplication *> AuraApplicationList;
        typedef std::list<DiminishingReturn> Diminishing;
        typedef std::set<uint32> ComboPointHolderSet;

        typedef std::map<uint8, AuraApplication*> VisibleAuraMap;

        virtual ~Unit();

        UnitAI* GetAI() { return i_AI; }
        void SetAI(UnitAI* newAI) { i_AI = newAI; }

        void AddToWorld();
        void RemoveFromWorld();

        void CleanupBeforeRemoveFromMap(bool finalCleanup);
        void CleanupsBeforeDelete(bool finalCleanup = true);                        // used in ~Creature/~Player (or before mass creature delete to remove cross-references to already deleted units)

        DiminishingLevels GetDiminishing(DiminishingGroup  group);
        void IncrDiminishing(DiminishingGroup group);
        float ApplyDiminishingToDuration(DiminishingGroup  group, int32 &duration, Unit* caster, DiminishingLevels Level, int32 limitduration);
        void ApplyDiminishingAura(DiminishingGroup  group, bool apply);
        void ClearDiminishings() { m_Diminishing.clear(); }

        // target dependent range checks
        float GetSpellMaxRangeForTarget(Unit const* target, SpellInfo const* spellInfo) const;
        float GetSpellMinRangeForTarget(Unit const* target, SpellInfo const* spellInfo) const;

        virtual void Update(uint32 time);

        void setAttackTimer(WeaponAttackType type, uint32 time) { m_attackTimer[type] = time; }
        void resetAttackTimer(WeaponAttackType type = BASE_ATTACK);
        uint32 getAttackTimer(WeaponAttackType type) const { return m_attackTimer[type]; }
        bool isAttackReady(WeaponAttackType type = BASE_ATTACK) const { return m_attackTimer[type] == 0; }
        bool haveOffhandWeapon() const;
        bool CanDualWield() const { return m_canDualWield; }
        void SetCanDualWield(bool value) { m_canDualWield = value; }
        float GetCombatReach() const { return m_floatValues[UNIT_FIELD_COMBATREACH]; }
        float GetMeleeReach() const;
        bool IsWithinCombatRange(const Unit* obj, float dist2compare) const;
        bool IsWithinMeleeRange(const Unit* obj, float dist = MELEE_RANGE) const;
        void GetRandomContactPoint(const Unit* target, float &x, float &y, float &z, float distance2dMin, float distance2dMax) const;
        uint32 m_extraAttacks;
        bool m_canDualWield;

        void _addAttacker(Unit* pAttacker);                  // must be called only from Unit::Attack(Unit*)
        void _removeAttacker(Unit* pAttacker);               // must be called only from Unit::AttackStop()
        Unit* getAttackerForHelper() const;                 // If someone wants to help, who to give them
        bool Attack(Unit* victim, bool meleeAttack);
        void CastStop(uint32 except_spellid = 0);
        bool AttackStop();
        void RemoveAllAttackers();
        AttackerSet const& getAttackers() const { return m_attackers; }
        bool isAttackingPlayer() const;
        Unit* getVictim() const { return m_attacking; }

        void CombatStop(bool includingCast = false);
        void CombatStopWithPets(bool includingCast = false);
        void StopAttackFaction(uint32 faction_id);
        Unit* SelectNearbyTarget(Unit* exclude = NULL, float dist = NOMINAL_MELEE_RANGE) const;
        void SendMeleeAttackStop(Unit* victim = NULL);
        void SendMeleeAttackStart(Unit* victim);

        void AddUnitState(uint32 f) { m_state |= f; }
        bool HasUnitState(const uint32 f) const { return (m_state & f); }
        void ClearUnitState(uint32 f) { m_state &= ~f; }
        bool CanFreeMove() const;

        uint32 HasUnitTypeMask(uint32 mask) const { return mask & m_unitTypeMask; }
        void AddUnitTypeMask(uint32 mask) { m_unitTypeMask |= mask; }
        bool isSummon() const   { return m_unitTypeMask & UNIT_MASK_SUMMON; }
        bool isGuardian() const { return m_unitTypeMask & UNIT_MASK_GUARDIAN; }
        bool isPet() const      { return m_unitTypeMask & UNIT_MASK_PET; }
        bool isHunterPet() const{ return m_unitTypeMask & UNIT_MASK_HUNTER_PET; }
        bool isTotem() const    { return m_unitTypeMask & UNIT_MASK_TOTEM; }
        bool IsVehicle() const  { return m_unitTypeMask & UNIT_MASK_VEHICLE; }

        uint8 getLevel() const { return uint8(GetUInt32Value(UNIT_FIELD_LEVEL)); }
        uint8 getLevelForTarget(WorldObject const* /*target*/) const { return getLevel(); }
        void SetLevel(uint8 lvl);
        uint8 getRace() const { return GetByteValue(UNIT_FIELD_BYTES_0, 0); }
        uint32 getRaceMask() const { return 1 << (getRace()-1); }
        uint8 getClass() const { return GetByteValue(UNIT_FIELD_BYTES_0, 1); }
        uint32 getClassMask() const { return 1 << (getClass()-1); }
        uint8 getGender() const { return GetByteValue(UNIT_FIELD_BYTES_0, 2); }

        float GetStat(Stats stat) const { return float(GetUInt32Value(UNIT_FIELD_STAT0+stat)); }
        void SetStat(Stats stat, int32 val) { SetStatInt32Value(UNIT_FIELD_STAT0+stat, val); }
        uint32 GetArmor() const { return GetResistance(SPELL_SCHOOL_NORMAL); }
        void SetArmor(int32 val) { SetResistance(SPELL_SCHOOL_NORMAL, val); }

        uint32 GetResistance(SpellSchools school) const { return GetUInt32Value(UNIT_FIELD_RESISTANCES+school); }
        uint32 GetResistance(SpellSchoolMask mask) const;
        void SetResistance(SpellSchools school, int32 val) { SetStatInt32Value(UNIT_FIELD_RESISTANCES+school, val); }

        uint32 GetHealth()    const { return GetUInt32Value(UNIT_FIELD_HEALTH); }
        uint32 GetMaxHealth() const { return GetUInt32Value(UNIT_FIELD_MAXHEALTH); }

        bool IsFullHealth() const { return GetHealth() == GetMaxHealth(); }
        bool HealthBelowPct(int32 pct) const { return GetHealth() < CountPctFromMaxHealth(pct); }
        bool HealthBelowPctDamaged(int32 pct, uint32 damage) const { return int64(GetHealth()) - int64(damage) < int64(CountPctFromMaxHealth(pct)); }
        bool HealthAbovePct(int32 pct) const { return GetHealth() > CountPctFromMaxHealth(pct); }
        bool HealthAbovePctHealed(int32 pct, uint32 heal) const { return uint64(GetHealth()) + uint64(heal) > CountPctFromMaxHealth(pct); }
        float GetHealthPct() const { return GetMaxHealth() ? 100.f * GetHealth() / GetMaxHealth() : 0.0f; }
        uint32 CountPctFromMaxHealth(int32 pct) const { return CalculatePct(GetMaxHealth(), pct); }
        uint32 CountPctFromCurHealth(int32 pct) const { return CalculatePct(GetHealth(), pct); }

        void SetHealth(uint32 val);
        void SetMaxHealth(uint32 val);
        inline void SetFullHealth() { SetHealth(GetMaxHealth()); }
        int32 ModifyHealth(int32 val);
        int32 GetHealthGain(int32 dVal);

        Powers getPowerType() const { return Powers(GetByteValue(UNIT_FIELD_BYTES_0, 3)); }
        void setPowerType(Powers power);
        int32 GetPower(Powers power) const;
        int32 GetMinPower(Powers power) const { return power == POWER_ECLIPSE ? -100 : 0; }
        int32 GetMaxPower(Powers power) const;
        void SetPower(Powers power, int32 val);
        void SetMaxPower(Powers power, int32 val);
        // returns the change in power
        int32 ModifyPower(Powers power, int32 val);
        int32 ModifyPowerPct(Powers power, float pct, bool apply = true);

        uint32 GetAttackTime(WeaponAttackType att) const;
        void SetAttackTime(WeaponAttackType att, uint32 val) { SetFloatValue(UNIT_FIELD_BASEATTACKTIME+att, val*m_modAttackSpeedPct[att]); }
        void ApplyAttackTimePercentMod(WeaponAttackType att, float val, bool apply);
        void ApplyCastTimePercentMod(float val, bool apply);

        SheathState GetSheath() const { return SheathState(GetByteValue(UNIT_FIELD_BYTES_2, 0)); }
        virtual void SetSheath(SheathState sheathed) { SetByteValue(UNIT_FIELD_BYTES_2, 0, sheathed); }

        // faction template id
        uint32 getFaction() const { return GetUInt32Value(UNIT_FIELD_FACTIONTEMPLATE); }
        void setFaction(uint32 faction) { SetUInt32Value(UNIT_FIELD_FACTIONTEMPLATE, faction); }
        FactionTemplateEntry const* getFactionTemplateEntry() const;

        ReputationRank GetReactionTo(Unit const* target) const;
        ReputationRank static GetFactionReactionTo(FactionTemplateEntry const* factionTemplateEntry, Unit const* target);

        bool IsHostileTo(Unit const* unit) const;
        bool IsHostileToPlayers() const;
        bool IsFriendlyTo(Unit const* unit) const;
        bool IsNeutralToAll() const;
        bool IsInPartyWith(Unit const* unit) const;
        bool IsInRaidWith(Unit const* unit) const;
        void GetPartyMembers(std::list<Unit*> &units);
        bool IsContestedGuard() const;
        bool IsPvP() const { return HasByteFlag(UNIT_FIELD_BYTES_2, 1, UNIT_BYTE2_FLAG_PVP); }
        void SetPvP(bool state);
        uint32 GetCreatureType() const;
        uint32 GetCreatureTypeMask() const;

        uint8 getStandState() const { return GetByteValue(UNIT_FIELD_BYTES_1, 0); }
        bool IsSitState() const;
        bool IsStandState() const;
        void SetStandState(uint8 state);

        void  SetStandFlags(uint8 flags) { SetByteFlag(UNIT_FIELD_BYTES_1, 2, flags); }
        void  RemoveStandFlags(uint8 flags) { RemoveByteFlag(UNIT_FIELD_BYTES_1, 2, flags); }

        bool IsMounted() const { return HasFlag(UNIT_FIELD_FLAGS, UNIT_FLAG_MOUNT); }
        uint32 GetMountID() const { return GetUInt32Value(UNIT_FIELD_MOUNTDISPLAYID); }
        void Mount(uint32 mount, uint32 vehicleId = 0, uint32 creatureEntry = 0);
        void Dismount();
        MountCapabilityEntry const* GetMountCapability(uint32 mountType) const;

        void SendDurabilityLoss(Player* receiver, uint32 percent);
        void PlayOneShotAnimKit(uint32 id);

        uint16 GetMaxSkillValueForLevel(Unit const* target = NULL) const { return (target ? getLevelForTarget(target) : getLevel()) * 5; }
        void DealDamageMods(Unit* victim, uint32 &damage, uint32* absorb);
        uint32 DealDamage(Unit* victim, uint32 damage, CleanDamage const* cleanDamage = NULL, DamageEffectType damagetype = DIRECT_DAMAGE, SpellSchoolMask damageSchoolMask = SPELL_SCHOOL_MASK_NORMAL, SpellInfo const* spellProto = NULL, bool durabilityLoss = true);
        void Kill(Unit* victim, bool durabilityLoss = true);
        int32 DealHeal(Unit* victim, uint32 addhealth);

        void ProcDamageAndSpell(Unit* victim, uint32 procAttacker, uint32 procVictim, uint32 procEx, uint32 amount, WeaponAttackType attType = BASE_ATTACK, SpellInfo const* procSpell = NULL, SpellInfo const* procAura = NULL);
        void ProcDamageAndSpellFor(bool isVictim, Unit* target, uint32 procFlag, uint32 procExtra, WeaponAttackType attType, SpellInfo const* procSpell, uint32 damage, SpellInfo const* procAura = NULL);

        void GetProcAurasTriggeredOnEvent(std::list<AuraApplication*>& aurasTriggeringProc, std::list<AuraApplication*>* procAuras, ProcEventInfo eventInfo);
        void TriggerAurasProcOnEvent(CalcDamageInfo& damageInfo);
        void TriggerAurasProcOnEvent(std::list<AuraApplication*>* myProcAuras, std::list<AuraApplication*>* targetProcAuras, Unit* actionTarget, uint32 typeMaskActor, uint32 typeMaskActionTarget, uint32 spellTypeMask, uint32 spellPhaseMask, uint32 hitMask, Spell* spell, DamageInfo* damageInfo, HealInfo* healInfo);
        void TriggerAurasProcOnEvent(ProcEventInfo& eventInfo, std::list<AuraApplication*>& procAuras);

        void HandleEmoteCommand(uint32 anim_id);
        void AttackerStateUpdate (Unit* victim, WeaponAttackType attType = BASE_ATTACK, bool extra = false);

        void CalculateMeleeDamage(Unit* victim, uint32 damage, CalcDamageInfo* damageInfo, WeaponAttackType attackType = BASE_ATTACK);
        void DealMeleeDamage(CalcDamageInfo* damageInfo, bool durabilityLoss);
        void HandleProcExtraAttackFor(Unit* victim);

        void CalculateSpellDamageTaken(SpellNonMeleeDamage* damageInfo, int32 damage, SpellInfo const* spellInfo, WeaponAttackType attackType = BASE_ATTACK, bool crit = false);
        void DealSpellDamage(SpellNonMeleeDamage* damageInfo, bool durabilityLoss);

        // player or player's pet resilience (-1%)
        uint32 GetCritDamageReduction(uint32 damage) const { return GetCombatRatingDamageReduction(CR_RESILIENCE_CRIT_TAKEN, 2.2f, 33.0f, damage); }
        uint32 GetDamageReduction(uint32 damage) const { return GetCombatRatingDamageReduction(CR_RESILIENCE_PLAYER_DAMAGE_TAKEN, 2.0f, 100.0f, damage); }

        void ApplyResilience(const Unit* victim, int32 * damage, bool isCrit) const;

        float MeleeSpellMissChance(const Unit* victim, WeaponAttackType attType, uint32 spellId) const;
        SpellMissInfo MeleeSpellHitResult(Unit* victim, SpellInfo const* spell);
        SpellMissInfo MagicSpellHitResult(Unit* victim, SpellInfo const* spell);
        SpellMissInfo SpellHitResult(Unit* victim, SpellInfo const* spell, bool canReflect = false);

        float GetUnitDodgeChance()    const;
        float GetUnitParryChance()    const;
        float GetUnitBlockChance()    const;
        float GetUnitMissChance(WeaponAttackType attType)     const;
        float GetUnitCriticalChance(WeaponAttackType attackType, const Unit* victim) const;
        int32 GetMechanicResistChance(const SpellInfo* spell);
        bool CanUseAttackType(uint8 attacktype) const;

        virtual uint32 GetBlockPercent() { return 30; }

        uint32 GetUnitMeleeSkill(Unit const* target = NULL) const;

        float GetWeaponProcChance() const;
        float GetPPMProcChance(uint32 WeaponSpeed, float PPM,  const SpellInfo* spellProto) const;

        MeleeHitOutcome RollMeleeOutcomeAgainst (const Unit* victim, WeaponAttackType attType) const;
        MeleeHitOutcome RollMeleeOutcomeAgainst (const Unit* victim, WeaponAttackType attType, int32 crit_chance, int32 miss_chance, int32 dodge_chance, int32 parry_chance, int32 block_chance) const;

        bool isVendor()       const { return HasFlag(UNIT_NPC_FLAGS, UNIT_NPC_FLAG_VENDOR); }
        bool isTrainer()      const { return HasFlag(UNIT_NPC_FLAGS, UNIT_NPC_FLAG_TRAINER); }
        bool isQuestGiver()   const { return HasFlag(UNIT_NPC_FLAGS, UNIT_NPC_FLAG_QUESTGIVER); }
        bool isGossip()       const { return HasFlag(UNIT_NPC_FLAGS, UNIT_NPC_FLAG_GOSSIP); }
        bool isTaxi()         const { return HasFlag(UNIT_NPC_FLAGS, UNIT_NPC_FLAG_FLIGHTMASTER); }
        bool isGuildMaster()  const { return HasFlag(UNIT_NPC_FLAGS, UNIT_NPC_FLAG_PETITIONER); }
        bool isBattleMaster() const { return HasFlag(UNIT_NPC_FLAGS, UNIT_NPC_FLAG_BATTLEMASTER); }
        bool isBanker()       const { return HasFlag(UNIT_NPC_FLAGS, UNIT_NPC_FLAG_BANKER); }
        bool isInnkeeper()    const { return HasFlag(UNIT_NPC_FLAGS, UNIT_NPC_FLAG_INNKEEPER); }
        bool isSpiritHealer() const { return HasFlag(UNIT_NPC_FLAGS, UNIT_NPC_FLAG_SPIRITHEALER); }
        bool isSpiritGuide()  const { return HasFlag(UNIT_NPC_FLAGS, UNIT_NPC_FLAG_SPIRITGUIDE); }
        bool isTabardDesigner()const { return HasFlag(UNIT_NPC_FLAGS, UNIT_NPC_FLAG_TABARDDESIGNER); }
        bool isAuctioner()    const { return HasFlag(UNIT_NPC_FLAGS, UNIT_NPC_FLAG_AUCTIONEER); }
        bool isArmorer()      const { return HasFlag(UNIT_NPC_FLAGS, UNIT_NPC_FLAG_REPAIR); }
        bool isServiceProvider() const;
        bool isSpiritService() const { return HasFlag(UNIT_NPC_FLAGS, UNIT_NPC_FLAG_SPIRITHEALER | UNIT_NPC_FLAG_SPIRITGUIDE); }

        bool isInFlight()  const { return HasUnitState(UNIT_STATE_IN_FLIGHT); }

        bool isInCombat()  const { return HasFlag(UNIT_FIELD_FLAGS, UNIT_FLAG_IN_COMBAT); }
        void CombatStart(Unit* target, bool initialAggro = true);
        void SetInCombatState(bool PvP, Unit* enemy = NULL);
        void SetInCombatWith(Unit* enemy);
        void ClearInCombat();
        uint32 GetCombatTimer() const { return m_CombatTimer; }

        bool HasAuraTypeWithFamilyFlags(AuraType auraType, uint32 familyName, uint32 familyFlags) const;
        bool virtual HasSpell(uint32 /*spellID*/) const { return false; }
        bool HasBreakableByDamageAuraType(AuraType type, uint32 excludeAura = 0) const;
        bool HasBreakableByDamageCrowdControlAura(Unit* excludeCasterChannel = NULL) const;

        bool HasStealthAura()      const { return HasAuraType(SPELL_AURA_MOD_STEALTH); }
        bool HasInvisibilityAura() const { return HasAuraType(SPELL_AURA_MOD_INVISIBILITY); }
        bool isFeared()  const { return HasAuraType(SPELL_AURA_MOD_FEAR); }
        bool isInRoots() const { return HasAuraType(SPELL_AURA_MOD_ROOT); }
        bool IsPolymorphed() const;

        bool isFrozen() const;

        bool isTargetableForAttack(bool checkFakeDeath = true) const;

        bool IsValidAttackTarget(Unit const* target) const;
        bool _IsValidAttackTarget(Unit const* target, SpellInfo const* bySpell, WorldObject const* obj = NULL) const;

        bool IsValidAssistTarget(Unit const* target) const;
        bool _IsValidAssistTarget(Unit const* target, SpellInfo const* bySpell) const;

        virtual bool IsInWater() const;
        virtual bool IsUnderWater() const;
        virtual void UpdateUnderwaterState(Map* m, float x, float y, float z);
        bool isInAccessiblePlaceFor(Creature const* c) const;

        void SendHealSpellLog(Unit* victim, uint32 SpellID, uint32 Damage, uint32 OverHeal, uint32 Absorb, bool critical = false);
        int32 HealBySpell(Unit* victim, SpellInfo const* spellInfo, uint32 addHealth, bool critical = false);
<<<<<<< HEAD
        void SendEnergizeSpellLog(Unit* victim, uint32 SpellID, uint32 Damage, Powers powertype);
=======
        void SendEnergizeSpellLog(Unit* victim, uint32 spellID, int32 damage, Powers powerType);
>>>>>>> 69e81d46
        void EnergizeBySpell(Unit* victim, uint32 SpellID, int32 Damage, Powers powertype);
        uint32 SpellNonMeleeDamageLog(Unit* victim, uint32 spellID, uint32 damage);

        void CastSpell(SpellCastTargets const& targets, SpellInfo const* spellInfo, CustomSpellValues const* value, TriggerCastFlags triggerFlags = TRIGGERED_NONE, Item* castItem = NULL, AuraEffect const* triggeredByAura = NULL, uint64 originalCaster = 0);
        void CastSpell(Unit* victim, uint32 spellId, bool triggered, Item* castItem = NULL, AuraEffect const* triggeredByAura = NULL, uint64 originalCaster = 0);
        void CastSpell(Unit* victim, uint32 spellId, TriggerCastFlags triggerFlags = TRIGGERED_NONE, Item* castItem = NULL, AuraEffect const* triggeredByAura = NULL, uint64 originalCaster = 0);
        void CastSpell(Unit* victim, SpellInfo const* spellInfo, bool triggered, Item* castItem = NULL, AuraEffect const* triggeredByAura = NULL, uint64 originalCaster = 0);
        void CastSpell(Unit* victim, SpellInfo const* spellInfo, TriggerCastFlags triggerFlags = TRIGGERED_NONE, Item* castItem = NULL, AuraEffect const* triggeredByAura = NULL, uint64 originalCaster = 0);
        void CastSpell(float x, float y, float z, uint32 spellId, bool triggered, Item* castItem = NULL, AuraEffect const* triggeredByAura = NULL, uint64 originalCaster = 0);
        void CastSpell(GameObject* go, uint32 spellId, bool triggered, Item* castItem = NULL, AuraEffect* triggeredByAura = NULL, uint64 originalCaster = 0);
        void CastCustomSpell(Unit* victim, uint32 spellId, int32 const* bp0, int32 const* bp1, int32 const* bp2, bool triggered, Item* castItem = NULL, AuraEffect const* triggeredByAura = NULL, uint64 originalCaster = 0);
        void CastCustomSpell(uint32 spellId, SpellValueMod mod, int32 value, Unit* victim, bool triggered, Item* castItem = NULL, AuraEffect const* triggeredByAura = NULL, uint64 originalCaster = 0);
        void CastCustomSpell(uint32 spellId, SpellValueMod mod, int32 value, Unit* victim = NULL, TriggerCastFlags triggerFlags = TRIGGERED_NONE, Item* castItem = NULL, AuraEffect const* triggeredByAura = NULL, uint64 originalCaster = 0);
        void CastCustomSpell(uint32 spellId, CustomSpellValues const &value, Unit* victim = NULL, TriggerCastFlags triggerFlags = TRIGGERED_NONE, Item* castItem = NULL, AuraEffect const* triggeredByAura = NULL, uint64 originalCaster = 0);
        Aura* AddAura(uint32 spellId, Unit* target);
        Aura* AddAura(SpellInfo const* spellInfo, uint8 effMask, Unit* target);
        void SetAuraStack(uint32 spellId, Unit* target, uint32 stack);
        void SendPlaySpellVisualKit(uint32 id, uint32 unkParam);

        void DeMorph();

        void SendAttackStateUpdate(CalcDamageInfo* damageInfo);
        void SendAttackStateUpdate(uint32 HitInfo, Unit* target, uint8 SwingType, SpellSchoolMask damageSchoolMask, uint32 Damage, uint32 AbsorbDamage, uint32 Resist, VictimState TargetState, uint32 BlockedAmount);
        void SendSpellNonMeleeDamageLog(SpellNonMeleeDamage* log);
        void SendSpellNonMeleeDamageLog(Unit* target, uint32 SpellID, uint32 Damage, SpellSchoolMask damageSchoolMask, uint32 AbsorbedDamage, uint32 Resist, bool PhysicalDamage, uint32 Blocked, bool CriticalHit = false);
        void SendPeriodicAuraLog(SpellPeriodicAuraLogInfo* pInfo);
        void SendSpellMiss(Unit* target, uint32 spellID, SpellMissInfo missInfo);
        void SendSpellDamageResist(Unit* target, uint32 spellId);
        void SendSpellDamageImmune(Unit* target, uint32 spellId);

        void NearTeleportTo(float x, float y, float z, float orientation, bool casting = false);
        void SendTeleportPacket(Position& pos);
        virtual bool UpdatePosition(float x, float y, float z, float ang, bool teleport = false);
        // returns true if unit's position really changed
        bool UpdatePosition(const Position &pos, bool teleport = false);
        void UpdateOrientation(float orientation);
        void UpdateHeight(float newZ);

        void SendMoveKnockBack(Player* player, float speedXY, float speedZ, float vcos, float vsin);
        void KnockbackFrom(float x, float y, float speedXY, float speedZ);
        void JumpTo(float speedXY, float speedZ, bool forward = true);
        void JumpTo(WorldObject* obj, float speedZ);

        void MonsterMoveWithSpeed(float x, float y, float z, float speed, bool generatePath = false, bool forceDestination = false);
        //void SetFacing(float ori, WorldObject* obj = NULL);
        //void SendMonsterMove(float NewPosX, float NewPosY, float NewPosZ, uint8 type, uint32 MovementFlags, uint32 Time, Player* player = NULL);
        void SendMovementFlagUpdate(bool self = false);

        /*! These methods send the same packet to the client in apply and unapply case.
            The client-side interpretation of this packet depends on the presence of relevant movementflags
            which are sent with movementinfo. Furthermore, these packets are broadcast to nearby players as well
            as the current unit.
        */
        void SendMovementHover();
        void SendMovementFeatherFall();
        void SendMovementWaterWalking();
        void SendMovementGravityChange();
        void SendMovementCanFlyChange();

        bool IsLevitating() const { return m_movementInfo.HasMovementFlag(MOVEMENTFLAG_DISABLE_GRAVITY);}
        bool IsWalking() const { return m_movementInfo.HasMovementFlag(MOVEMENTFLAG_WALKING);}
        virtual bool SetWalk(bool enable);
        virtual bool SetDisableGravity(bool disable, bool packetOnly = false);
        virtual bool SetHover(bool enable);

        void SetInFront(WorldObject const* target);
        void SetFacingTo(float ori);
        void SetFacingToObject(WorldObject* object);

        void SendChangeCurrentVictimOpcode(HostileReference* pHostileReference);
        void SendClearThreatListOpcode();
        void SendRemoveFromThreatListOpcode(HostileReference* pHostileReference);
        void SendThreatListUpdate();

        void SendClearTarget();

        void BuildHeartBeatMsg(WorldPacket* data) const;

        bool isAlive() const { return (m_deathState == ALIVE); }
        bool isDying() const { return (m_deathState == JUST_DIED); }
        bool isDead() const { return (m_deathState == DEAD || m_deathState == CORPSE); }
        DeathState getDeathState() const { return m_deathState; }
        virtual void setDeathState(DeathState s);           // overwrited in Creature/Player/Pet

        uint64 GetOwnerGUID() const { return  GetUInt64Value(UNIT_FIELD_SUMMONEDBY); }
        void SetOwnerGUID(uint64 owner);
        uint64 GetCreatorGUID() const { return GetUInt64Value(UNIT_FIELD_CREATEDBY); }
        void SetCreatorGUID(uint64 creator) { SetUInt64Value(UNIT_FIELD_CREATEDBY, creator); }
        uint64 GetMinionGUID() const { return GetUInt64Value(UNIT_FIELD_SUMMON); }
        void SetMinionGUID(uint64 guid) { SetUInt64Value(UNIT_FIELD_SUMMON, guid); }
        uint64 GetCharmerGUID() const { return GetUInt64Value(UNIT_FIELD_CHARMEDBY); }
        void SetCharmerGUID(uint64 owner) { SetUInt64Value(UNIT_FIELD_CHARMEDBY, owner); }
        uint64 GetCharmGUID() const { return  GetUInt64Value(UNIT_FIELD_CHARM); }
        void SetPetGUID(uint64 guid) { m_SummonSlot[SUMMON_SLOT_PET] = guid; }
        uint64 GetPetGUID() const { return m_SummonSlot[SUMMON_SLOT_PET]; }
        void SetCritterGUID(uint64 guid) { SetUInt64Value(UNIT_FIELD_CRITTER, guid); }
        uint64 GetCritterGUID() const { return GetUInt64Value(UNIT_FIELD_CRITTER); }

        bool IsControlledByPlayer() const { return m_ControlledByPlayer; }
        uint64 GetCharmerOrOwnerGUID() const;
        uint64 GetCharmerOrOwnerOrOwnGUID() const;
        bool isCharmedOwnedByPlayerOrPlayer() const { return IS_PLAYER_GUID(GetCharmerOrOwnerOrOwnGUID()); }

        Player* GetSpellModOwner() const;

        Unit* GetOwner() const;
        Guardian *GetGuardianPet() const;
        Minion *GetFirstMinion() const;
        Unit* GetCharmer() const;
        Unit* GetCharm() const;
        Unit* GetCharmerOrOwner() const;
        Unit* GetCharmerOrOwnerOrSelf() const;
        Player* GetCharmerOrOwnerPlayerOrPlayerItself() const;
        Player* GetAffectingPlayer() const;

        void SetMinion(Minion *minion, bool apply);
        void GetAllMinionsByEntry(std::list<Creature*>& Minions, uint32 entry);
        void RemoveAllMinionsByEntry(uint32 entry);
        void SetCharm(Unit* target, bool apply);
        Unit* GetNextRandomRaidMemberOrPet(float radius);
        bool SetCharmedBy(Unit* charmer, CharmType type, AuraApplication const* aurApp = NULL);
        void RemoveCharmedBy(Unit* charmer);
        void RestoreFaction();

        ControlList m_Controlled;
        Unit* GetFirstControlled() const;
        void RemoveAllControlled();

        bool isCharmed() const { return GetCharmerGUID() != 0; }
        bool isPossessed() const { return HasUnitState(UNIT_STATE_POSSESSED); }
        bool isPossessedByPlayer() const;
        bool isPossessing() const;
        bool isPossessing(Unit* u) const;

        CharmInfo* GetCharmInfo() { return m_charmInfo; }
        CharmInfo* InitCharmInfo();
        void DeleteCharmInfo();
        void UpdateCharmAI();
        //Player* GetMoverSource() const;
        Player* m_movedPlayer;
        SharedVisionList const& GetSharedVisionList() { return m_sharedVision; }
        void AddPlayerToVision(Player* player);
        void RemovePlayerFromVision(Player* player);
        bool HasSharedVision() const { return !m_sharedVision.empty(); }
        void RemoveBindSightAuras();
        void RemoveCharmAuras();

        Pet* CreateTamedPetFrom(Creature* creatureTarget, uint32 spell_id = 0);
        Pet* CreateTamedPetFrom(uint32 creatureEntry, uint32 spell_id = 0);
        bool InitTamedPet(Pet* pet, uint8 level, uint32 spell_id);

        // aura apply/remove helpers - you should better not use these
        Aura* _TryStackingOrRefreshingExistingAura(SpellInfo const* newAura, uint8 effMask, Unit* caster, int32* baseAmount = NULL, Item* castItem = NULL, uint64 casterGUID = 0);
        void _AddAura(UnitAura* aura, Unit* caster);
        AuraApplication * _CreateAuraApplication(Aura* aura, uint8 effMask);
        void _ApplyAuraEffect(Aura* aura, uint8 effIndex);
        void _ApplyAura(AuraApplication * aurApp, uint8 effMask);
        void _UnapplyAura(AuraApplicationMap::iterator &i, AuraRemoveMode removeMode);
        void _UnapplyAura(AuraApplication * aurApp, AuraRemoveMode removeMode);
        void _RemoveNoStackAuraApplicationsDueToAura(Aura* aura);
        void _RemoveNoStackAurasDueToAura(Aura* aura);
        bool _IsNoStackAuraDueToAura(Aura* appliedAura, Aura* existingAura) const;
        void _RegisterAuraEffect(AuraEffect* aurEff, bool apply);

        // m_ownedAuras container management
        AuraMap      & GetOwnedAuras()       { return m_ownedAuras; }
        AuraMap const& GetOwnedAuras() const { return m_ownedAuras; }

        void RemoveOwnedAura(AuraMap::iterator &i, AuraRemoveMode removeMode = AURA_REMOVE_BY_DEFAULT);
        void RemoveOwnedAura(uint32 spellId, uint64 casterGUID = 0, uint8 reqEffMask = 0, AuraRemoveMode removeMode = AURA_REMOVE_BY_DEFAULT);
        void RemoveOwnedAura(Aura* aura, AuraRemoveMode removeMode = AURA_REMOVE_BY_DEFAULT);

        Aura* GetOwnedAura(uint32 spellId, uint64 casterGUID = 0, uint64 itemCasterGUID = 0, uint8 reqEffMask = 0, Aura* except = NULL) const;

        // m_appliedAuras container management
        AuraApplicationMap      & GetAppliedAuras()       { return m_appliedAuras; }
        AuraApplicationMap const& GetAppliedAuras() const { return m_appliedAuras; }

        void RemoveAura(AuraApplicationMap::iterator &i, AuraRemoveMode mode = AURA_REMOVE_BY_DEFAULT);
        void RemoveAura(uint32 spellId, uint64 casterGUID = 0, uint8 reqEffMask = 0, AuraRemoveMode removeMode = AURA_REMOVE_BY_DEFAULT);
        void RemoveAura(AuraApplication * aurApp, AuraRemoveMode mode = AURA_REMOVE_BY_DEFAULT);
        void RemoveAura(Aura* aur, AuraRemoveMode mode = AURA_REMOVE_BY_DEFAULT);

        void RemoveAurasDueToSpell(uint32 spellId, uint64 casterGUID = 0, uint8 reqEffMask = 0, AuraRemoveMode removeMode = AURA_REMOVE_BY_DEFAULT);
        void RemoveAuraFromStack(uint32 spellId, uint64 casterGUID = 0, AuraRemoveMode removeMode = AURA_REMOVE_BY_DEFAULT);
        void RemoveAurasDueToSpellByDispel(uint32 spellId, uint32 dispellerSpellId, uint64 casterGUID, Unit* dispeller, uint8 chargesRemoved = 1);
        void RemoveAurasDueToSpellBySteal(uint32 spellId, uint64 casterGUID, Unit* stealer);
        void RemoveAurasDueToItemSpell(uint32 spellId, uint64 castItemGuid);
        void RemoveAurasByType(AuraType auraType, uint64 casterGUID = 0, Aura* except = NULL, bool negative = true, bool positive = true);
        void RemoveNotOwnSingleTargetAuras(uint32 newPhase = 0x0);
        void RemoveAurasWithInterruptFlags(uint32 flag, uint32 except = 0);
        void RemoveAurasWithAttribute(uint32 flags);
        void RemoveAurasWithFamily(SpellFamilyNames family, uint32 familyFlag1, uint32 familyFlag2, uint32 familyFlag3, uint64 casterGUID);
        void RemoveAurasWithMechanic(uint32 mechanic_mask, AuraRemoveMode removemode = AURA_REMOVE_BY_DEFAULT, uint32 except=0);
        void RemoveMovementImpairingAuras();

        void RemoveAreaAurasDueToLeaveWorld();
        void RemoveAllAuras();
        void RemoveArenaAuras();
        void RemoveAllAurasOnDeath();
        void RemoveAllAurasRequiringDeadTarget();
        void RemoveAllAurasExceptType(AuraType type);
        void DelayOwnedAuras(uint32 spellId, uint64 caster, int32 delaytime);

        void _RemoveAllAuraStatMods();
        void _ApplyAllAuraStatMods();

        AuraEffectList const& GetAuraEffectsByType(AuraType type) const { return m_modAuras[type]; }
        AuraList      & GetSingleCastAuras()       { return m_scAuras; }
        AuraList const& GetSingleCastAuras() const { return m_scAuras; }

        AuraEffect* GetAuraEffect(uint32 spellId, uint8 effIndex, uint64 casterGUID = 0) const;
        AuraEffect* GetAuraEffectOfRankedSpell(uint32 spellId, uint8 effIndex, uint64 casterGUID = 0) const;
        AuraEffect* GetAuraEffect(AuraType type, SpellFamilyNames name, uint32 iconId, uint8 effIndex) const; // spell mustn't have familyflags
        AuraEffect* GetAuraEffect(AuraType type, SpellFamilyNames family, uint32 familyFlag1, uint32 familyFlag2, uint32 familyFlag3, uint64 casterGUID =0) const;
        AuraEffect* GetDummyAuraEffect(SpellFamilyNames name, uint32 iconId, uint8 effIndex) const;

        AuraApplication * GetAuraApplication(uint32 spellId, uint64 casterGUID = 0, uint64 itemCasterGUID = 0, uint8 reqEffMask = 0, AuraApplication * except = NULL) const;
        Aura* GetAura(uint32 spellId, uint64 casterGUID = 0, uint64 itemCasterGUID = 0, uint8 reqEffMask = 0) const;

        AuraApplication * GetAuraApplicationOfRankedSpell(uint32 spellId, uint64 casterGUID = 0, uint64 itemCasterGUID = 0, uint8 reqEffMask = 0, AuraApplication * except = NULL) const;
        Aura* GetAuraOfRankedSpell(uint32 spellId, uint64 casterGUID = 0, uint64 itemCasterGUID = 0, uint8 reqEffMask = 0) const;

        void GetDispellableAuraList(Unit* caster, uint32 dispelMask, DispelChargesList& dispelList);

        bool HasAuraEffect(uint32 spellId, uint8 effIndex, uint64 caster = 0) const;
        uint32 GetAuraCount(uint32 spellId) const;
        bool HasAura(uint32 spellId, uint64 casterGUID = 0, uint64 itemCasterGUID = 0, uint8 reqEffMask = 0) const;
        bool HasAuraType(AuraType auraType) const;
        bool HasAuraTypeWithCaster(AuraType auratype, uint64 caster) const;
        bool HasAuraTypeWithMiscvalue(AuraType auratype, int32 miscvalue) const;
        bool HasAuraTypeWithAffectMask(AuraType auratype, SpellInfo const* affectedSpell) const;
        bool HasAuraTypeWithValue(AuraType auratype, int32 value) const;
        bool HasNegativeAuraWithInterruptFlag(uint32 flag, uint64 guid = 0);
        bool HasNegativeAuraWithAttribute(uint32 flag, uint64 guid = 0);
        bool HasAuraWithMechanic(uint32 mechanicMask);

        AuraEffect* IsScriptOverriden(SpellInfo const* spell, int32 script) const;
        uint32 GetDiseasesByCaster(uint64 casterGUID, bool remove = false);
        uint32 GetDoTsByCaster(uint64 casterGUID) const;

        int32 GetTotalAuraModifier(AuraType auratype) const;
        float GetTotalAuraMultiplier(AuraType auratype) const;
        int32 GetMaxPositiveAuraModifier(AuraType auratype) const;
        int32 GetMaxNegativeAuraModifier(AuraType auratype) const;

        int32 GetTotalAuraModifierByMiscMask(AuraType auratype, uint32 misc_mask) const;
        float GetTotalAuraMultiplierByMiscMask(AuraType auratype, uint32 misc_mask) const;
        int32 GetMaxPositiveAuraModifierByMiscMask(AuraType auratype, uint32 misc_mask, const AuraEffect* except = NULL) const;
        int32 GetMaxNegativeAuraModifierByMiscMask(AuraType auratype, uint32 misc_mask) const;

        int32 GetTotalAuraModifierByMiscValue(AuraType auratype, int32 misc_value) const;
        float GetTotalAuraMultiplierByMiscValue(AuraType auratype, int32 misc_value) const;
        int32 GetMaxPositiveAuraModifierByMiscValue(AuraType auratype, int32 misc_value) const;
        int32 GetMaxNegativeAuraModifierByMiscValue(AuraType auratype, int32 misc_value) const;

        int32 GetTotalAuraModifierByAffectMask(AuraType auratype, SpellInfo const* affectedSpell) const;
        float GetTotalAuraMultiplierByAffectMask(AuraType auratype, SpellInfo const* affectedSpell) const;
        int32 GetMaxPositiveAuraModifierByAffectMask(AuraType auratype, SpellInfo const* affectedSpell) const;
        int32 GetMaxNegativeAuraModifierByAffectMask(AuraType auratype, SpellInfo const* affectedSpell) const;

        float GetResistanceBuffMods(SpellSchools school, bool positive) const;
        void SetResistanceBuffMods(SpellSchools school, bool positive, float val);
        void ApplyResistanceBuffModsMod(SpellSchools school, bool positive, float val, bool apply);
        void ApplyResistanceBuffModsPercentMod(SpellSchools school, bool positive, float val, bool apply);
        void InitStatBuffMods();
        void ApplyStatBuffMod(Stats stat, float val, bool apply);
        void ApplyStatPercentBuffMod(Stats stat, float val, bool apply);
        void SetCreateStat(Stats stat, float val) { m_createStats[stat] = val; }
        void SetCreateHealth(uint32 val) { SetUInt32Value(UNIT_FIELD_BASE_HEALTH, val); }
        uint32 GetCreateHealth() const { return GetUInt32Value(UNIT_FIELD_BASE_HEALTH); }
        void SetCreateMana(uint32 val) { SetUInt32Value(UNIT_FIELD_BASE_MANA, val); }
        uint32 GetCreateMana() const { return GetUInt32Value(UNIT_FIELD_BASE_MANA); }
        uint32 GetPowerIndex(uint32 powerType) const;
        int32 GetCreatePowers(Powers power) const;
        float GetPosStat(Stats stat) const { return GetFloatValue(UNIT_FIELD_POSSTAT0+stat); }
        float GetNegStat(Stats stat) const { return GetFloatValue(UNIT_FIELD_NEGSTAT0+stat); }
        float GetCreateStat(Stats stat) const { return m_createStats[stat]; }

        void SetCurrentCastedSpell(Spell* pSpell);
        virtual void ProhibitSpellSchool(SpellSchoolMask /*idSchoolMask*/, uint32 /*unTimeMs*/) { }
        void InterruptSpell(CurrentSpellTypes spellType, bool withDelayed = true, bool withInstant = true);
        void FinishSpell(CurrentSpellTypes spellType, bool ok = true);

        // set withDelayed to true to account delayed spells as casted
        // delayed+channeled spells are always accounted as casted
        // we can skip channeled or delayed checks using flags
        bool IsNonMeleeSpellCasted(bool withDelayed, bool skipChanneled = false, bool skipAutorepeat = false, bool isAutoshoot = false, bool skipInstant = true) const;

        // set withDelayed to true to interrupt delayed spells too
        // delayed+channeled spells are always interrupted
        void InterruptNonMeleeSpells(bool withDelayed, uint32 spellid = 0, bool withInstant = true);

        Spell* GetCurrentSpell(CurrentSpellTypes spellType) const { return m_currentSpells[spellType]; }
        Spell* GetCurrentSpell(uint32 spellType) const { return m_currentSpells[spellType]; }
        Spell* FindCurrentSpellBySpellId(uint32 spell_id) const;
        int32 GetCurrentSpellCastTime(uint32 spell_id) const;

        uint32 m_addDmgOnce;
        uint64 m_SummonSlot[MAX_SUMMON_SLOT];
        uint64 m_ObjectSlot[MAX_GAMEOBJECT_SLOT];

        ShapeshiftForm GetShapeshiftForm() const { return ShapeshiftForm(GetByteValue(UNIT_FIELD_BYTES_2, 3)); }
        void SetShapeshiftForm(ShapeshiftForm form);

        bool IsInFeralForm() const;

        bool IsInDisallowedMountForm() const;

        float m_modMeleeHitChance;
        float m_modRangedHitChance;
        float m_modSpellHitChance;
        int32 m_baseSpellCritChance;

        float m_threatModifier[MAX_SPELL_SCHOOL];
        float m_modAttackSpeedPct[3];

        // Event handler
        EventProcessor m_Events;

        // stat system
        bool HandleStatModifier(UnitMods unitMod, UnitModifierType modifierType, float amount, bool apply);
        void SetModifierValue(UnitMods unitMod, UnitModifierType modifierType, float value) { m_auraModifiersGroup[unitMod][modifierType] = value; }
        float GetModifierValue(UnitMods unitMod, UnitModifierType modifierType) const;
        float GetTotalStatValue(Stats stat) const;
        float GetTotalAuraModValue(UnitMods unitMod) const;
        SpellSchools GetSpellSchoolByAuraGroup(UnitMods unitMod) const;
        Stats GetStatByAuraGroup(UnitMods unitMod) const;
        Powers GetPowerTypeByAuraGroup(UnitMods unitMod) const;
        bool CanModifyStats() const { return m_canModifyStats; }
        void SetCanModifyStats(bool modifyStats) { m_canModifyStats = modifyStats; }
        virtual bool UpdateStats(Stats stat) = 0;
        virtual bool UpdateAllStats() = 0;
        virtual void UpdateResistances(uint32 school) = 0;
        virtual void UpdateArmor() = 0;
        virtual void UpdateMaxHealth() = 0;
        virtual void UpdateMaxPower(Powers power) = 0;
        virtual void UpdateAttackPowerAndDamage(bool ranged = false) = 0;
        virtual void UpdateDamagePhysical(WeaponAttackType attType) = 0;
        float GetTotalAttackPowerValue(WeaponAttackType attType) const;
        float GetWeaponDamageRange(WeaponAttackType attType, WeaponDamageRange type) const;
        void SetBaseWeaponDamage(WeaponAttackType attType, WeaponDamageRange damageRange, float value) { m_weaponDamage[attType][damageRange] = value; }

        bool isInFrontInMap(Unit const* target, float distance, float arc = M_PI) const;
        bool isInBackInMap(Unit const* target, float distance, float arc = M_PI) const;

        // Visibility system
        bool IsVisible() const;
        void SetVisible(bool x);

        // common function for visibility checks for player/creatures with detection code
        void SetPhaseMask(uint32 newPhaseMask, bool update);// overwrite WorldObject::SetPhaseMask
        void UpdateObjectVisibility(bool forced = true);

        SpellImmuneList m_spellImmune[MAX_SPELL_IMMUNITY];
        uint32 m_lastSanctuaryTime;

        // Threat related methods
        bool CanHaveThreatList() const;
        void AddThreat(Unit* victim, float fThreat, SpellSchoolMask schoolMask = SPELL_SCHOOL_MASK_NORMAL, SpellInfo const* threatSpell = NULL);
        float ApplyTotalThreatModifier(float fThreat, SpellSchoolMask schoolMask = SPELL_SCHOOL_MASK_NORMAL);
        void DeleteThreatList();
        void TauntApply(Unit* victim);
        void TauntFadeOut(Unit* taunter);
        ThreatManager& getThreatManager() { return m_ThreatManager; }
        void addHatedBy(HostileReference* pHostileReference) { m_HostileRefManager.insertFirst(pHostileReference); };
        void removeHatedBy(HostileReference* /*pHostileReference*/) { /* nothing to do yet */ }
        HostileRefManager& getHostileRefManager() { return m_HostileRefManager; }

        VisibleAuraMap const* GetVisibleAuras() { return &m_visibleAuras; }
        AuraApplication * GetVisibleAura(uint8 slot) const;
        void SetVisibleAura(uint8 slot, AuraApplication * aur);
        void RemoveVisibleAura(uint8 slot);

        uint32 GetInterruptMask() const { return m_interruptMask; }
        void AddInterruptMask(uint32 mask) { m_interruptMask |= mask; }
        void UpdateInterruptMask();

        uint32 GetDisplayId() const { return GetUInt32Value(UNIT_FIELD_DISPLAYID); }
        void SetDisplayId(uint32 modelId);
        uint32 GetNativeDisplayId() const { return GetUInt32Value(UNIT_FIELD_NATIVEDISPLAYID); }
        void RestoreDisplayId();
        void SetNativeDisplayId(uint32 modelId) { SetUInt32Value(UNIT_FIELD_NATIVEDISPLAYID, modelId); }
        void setTransForm(uint32 spellid) { m_transform = spellid;}
        uint32 getTransForm() const { return m_transform;}

        // DynamicObject management
        void _RegisterDynObject(DynamicObject* dynObj);
        void _UnregisterDynObject(DynamicObject* dynObj);
        DynamicObject* GetDynObject(uint32 spellId);
        void RemoveDynObject(uint32 spellId);
        void RemoveAllDynObjects();

        GameObject* GetGameObject(uint32 spellId) const;
        void AddGameObject(GameObject* gameObj);
        void RemoveGameObject(GameObject* gameObj, bool del);
        void RemoveGameObject(uint32 spellid, bool del);
        void RemoveAllGameObjects();

        uint32 CalculateDamage(WeaponAttackType attType, bool normalized, bool addTotalPct);
        float GetAPMultiplier(WeaponAttackType attType, bool normalized);
        void ModifyAuraState(AuraStateType flag, bool apply);
        uint32 BuildAuraStateUpdateForTarget(Unit* target) const;
        bool HasAuraState(AuraStateType flag, SpellInfo const* spellProto = NULL, Unit const* Caster = NULL) const;
        void UnsummonAllTotems();
        Unit* GetMagicHitRedirectTarget(Unit* victim, SpellInfo const* spellInfo);
        Unit* GetMeleeHitRedirectTarget(Unit* victim, SpellInfo const* spellInfo = NULL);

        int32 SpellBaseDamageBonusDone(SpellSchoolMask schoolMask) const;
        int32 SpellBaseDamageBonusTaken(SpellSchoolMask schoolMask) const;
        uint32 SpellDamageBonusDone(Unit* victim, SpellInfo const* spellProto, uint32 pdamage, DamageEffectType damagetype, uint32 stack = 1) const;
        uint32 SpellDamageBonusTaken(Unit* caster, SpellInfo const* spellProto, uint32 pdamage, DamageEffectType damagetype, uint32 stack = 1) const;
        int32 SpellBaseHealingBonusDone(SpellSchoolMask schoolMask) const;
        int32 SpellBaseHealingBonusTaken(SpellSchoolMask schoolMask) const;
        uint32 SpellHealingBonusDone(Unit* victim, SpellInfo const* spellProto, uint32 healamount, DamageEffectType damagetype, uint32 stack = 1) const;
        uint32 SpellHealingBonusTaken(Unit* caster, SpellInfo const* spellProto, uint32 healamount, DamageEffectType damagetype, uint32 stack = 1) const;

        uint32 MeleeDamageBonusDone(Unit* pVictim, uint32 damage, WeaponAttackType attType, SpellInfo const* spellProto = NULL);
        uint32 MeleeDamageBonusTaken(Unit* attacker, uint32 pdamage, WeaponAttackType attType, SpellInfo const* spellProto = NULL);


        bool   isSpellBlocked(Unit* victim, SpellInfo const* spellProto, WeaponAttackType attackType = BASE_ATTACK);
        bool   isBlockCritical();
        bool   isSpellCrit(Unit* victim, SpellInfo const* spellProto, SpellSchoolMask schoolMask, WeaponAttackType attackType = BASE_ATTACK) const;
        uint32 SpellCriticalDamageBonus(SpellInfo const* spellProto, uint32 damage, Unit* victim);
        uint32 SpellCriticalHealingBonus(SpellInfo const* spellProto, uint32 damage, Unit* victim);

        void SetContestedPvP(Player* attackedPlayer = NULL);

        uint32 GetCastingTimeForBonus(SpellInfo const* spellProto, DamageEffectType damagetype, uint32 CastingTime) const;
        float CalculateDefaultCoefficient(SpellInfo const* spellInfo, DamageEffectType damagetype) const;

        uint32 GetRemainingPeriodicAmount(uint64 caster, uint32 spellId, AuraType auraType, uint8 effectIndex = 0) const;

        void ApplySpellImmune(uint32 spellId, uint32 op, uint32 type, bool apply);
        void ApplySpellDispelImmunity(const SpellInfo* spellProto, DispelType type, bool apply);
        virtual bool IsImmunedToSpell(SpellInfo const* spellInfo) const;
                                                            // redefined in Creature
        bool IsImmunedToDamage(SpellSchoolMask meleeSchoolMask) const;
        bool IsImmunedToDamage(SpellInfo const* spellInfo) const;
        virtual bool IsImmunedToSpellEffect(SpellInfo const* spellInfo, uint32 index) const;
                                                            // redefined in Creature
        static bool IsDamageReducedByArmor(SpellSchoolMask damageSchoolMask, SpellInfo const* spellInfo = NULL, uint8 effIndex = MAX_SPELL_EFFECTS);
        uint32 CalcArmorReducedDamage(Unit* victim, const uint32 damage, SpellInfo const* spellInfo, WeaponAttackType attackType=MAX_ATTACK);
        void CalcAbsorbResist(Unit* victim, SpellSchoolMask schoolMask, DamageEffectType damagetype, const uint32 damage, uint32 *absorb, uint32 *resist, SpellInfo const* spellInfo = NULL);
        void CalcHealAbsorb(Unit* victim, const SpellInfo* spellProto, uint32 &healAmount, uint32 &absorb);

        void  UpdateSpeed(UnitMoveType mtype, bool forced);
        float GetSpeed(UnitMoveType mtype) const;
        float GetSpeedRate(UnitMoveType mtype) const { return m_speed_rate[mtype]; }
        void SetSpeed(UnitMoveType mtype, float rate, bool forced = false);
        float m_TempSpeed;

        bool isHover() const { return HasAuraType(SPELL_AURA_HOVER); }

        float ApplyEffectModifiers(SpellInfo const* spellProto, uint8 effect_index, float value) const;
        int32 CalculateSpellDamage(Unit const* target, SpellInfo const* spellProto, uint8 effect_index, int32 const* basePoints = NULL) const;
        int32 CalcSpellDuration(SpellInfo const* spellProto);
        int32 ModSpellDuration(SpellInfo const* spellProto, Unit const* target, int32 duration, bool positive, uint32 effectMask);
        void  ModSpellCastTime(SpellInfo const* spellProto, int32 & castTime, Spell* spell=NULL);
        float CalculateLevelPenalty(SpellInfo const* spellProto) const;

        void addFollower(FollowerReference* pRef) { m_FollowingRefManager.insertFirst(pRef); }
        void removeFollower(FollowerReference* /*pRef*/) { /* nothing to do yet */ }
        static Unit* GetUnit(WorldObject& object, uint64 guid);
        static Player* GetPlayer(WorldObject& object, uint64 guid);
        static Creature* GetCreature(WorldObject& object, uint64 guid);

        MotionMaster* GetMotionMaster() { return &i_motionMaster; }
        const MotionMaster* GetMotionMaster() const { return &i_motionMaster; }

        bool IsStopped() const { return !(HasUnitState(UNIT_STATE_MOVING)); }
        void StopMoving();

        void AddUnitMovementFlag(uint32 f) { m_movementInfo.flags |= f; }
        void RemoveUnitMovementFlag(uint32 f) { m_movementInfo.flags &= ~f; }
        bool HasUnitMovementFlag(uint32 f) const { return (m_movementInfo.flags & f) == f; }
        uint32 GetUnitMovementFlags() const { return m_movementInfo.flags; }
        void SetUnitMovementFlags(uint32 f) { m_movementInfo.flags = f; }

        void AddExtraUnitMovementFlag(uint16 f) { m_movementInfo.flags2 |= f; }
        void RemoveExtraUnitMovementFlag(uint16 f) { m_movementInfo.flags2 &= ~f; }
        uint16 HasExtraUnitMovementFlag(uint16 f) const { return m_movementInfo.flags2 & f; }
        uint16 GetExtraUnitMovementFlags() const { return m_movementInfo.flags2; }
        void SetExtraUnitMovementFlags(uint16 f) { m_movementInfo.flags2 = f; }
        bool IsSplineEnabled() const;

        float GetPositionZMinusOffset() const;

        void SetControlled(bool apply, UnitState state);

        void AddComboPointHolder(uint32 lowguid) { m_ComboPointHolders.insert(lowguid); }
        void RemoveComboPointHolder(uint32 lowguid) { m_ComboPointHolders.erase(lowguid); }
        void ClearComboPointHolders();

        ///----------Pet responses methods-----------------
        void SendPetCastFail(uint32 spellid, SpellCastResult msg);
        void SendPetActionFeedback (uint8 msg);
        void SendPetTalk (uint32 pettalk);
        void SendPetAIReaction(uint64 guid);
        ///----------End of Pet responses methods----------

        void propagateSpeedChange() { GetMotionMaster()->propagateSpeedChange(); }

        // reactive attacks
        void ClearAllReactives();
        void StartReactiveTimer(ReactiveType reactive) { m_reactiveTimer[reactive] = REACTIVE_TIMER_START;}
        void UpdateReactives(uint32 p_time);

        // group updates
        void UpdateAuraForGroup(uint8 slot);

        // proc trigger system
        bool CanProc() const {return !m_procDeep;}
        void SetCantProc(bool apply);

        // pet auras
        typedef std::set<PetAura const*> PetAuraSet;
        PetAuraSet m_petAuras;
        void AddPetAura(PetAura const* petSpell);
        void RemovePetAura(PetAura const* petSpell);

        uint32 GetModelForForm(ShapeshiftForm form) const;
        uint32 GetModelForTotem(PlayerTotemType totemType);

        // Redirect Threat
        void SetRedirectThreat(uint64 guid, uint32 pct) { _redirectThreadInfo.Set(guid, pct); }
        void ResetRedirectThreat() { SetRedirectThreat(0, 0); }
        void ModifyRedirectThreat(int32 amount) { _redirectThreadInfo.ModifyThreatPct(amount); }
        uint32 GetRedirectThreatPercent() const { return _redirectThreadInfo.GetThreatPct(); }
        Unit* GetRedirectThreatTarget();

        friend class VehicleJoinEvent;
        bool IsAIEnabled, NeedChangeAI;
        bool CreateVehicleKit(uint32 id, uint32 creatureEntry);
        void RemoveVehicleKit();
        Vehicle* GetVehicleKit()const { return m_vehicleKit; }
        Vehicle* GetVehicle()   const { return m_vehicle; }
        bool IsOnVehicle(const Unit* vehicle) const;
        Unit* GetVehicleBase()  const;
        Creature* GetVehicleCreatureBase() const;
        float GetTransOffsetX() const { return m_movementInfo.t_pos.GetPositionX(); }
        float GetTransOffsetY() const { return m_movementInfo.t_pos.GetPositionY(); }
        float GetTransOffsetZ() const { return m_movementInfo.t_pos.GetPositionZ(); }
        float GetTransOffsetO() const { return m_movementInfo.t_pos.GetOrientation(); }
        uint32 GetTransTime()   const { return m_movementInfo.t_time; }
        int8 GetTransSeat()     const { return m_movementInfo.t_seat; }
        uint64 GetTransGUID()   const;
        /// Returns the transport this unit is on directly (if on vehicle and transport, return vehicle)
        TransportBase* GetDirectTransport() const;

        bool m_ControlledByPlayer;

        bool HandleSpellClick(Unit* clicker, int8 seatId = -1);
        void EnterVehicle(Unit* base, int8 seatId = -1);
        void ExitVehicle(Position const* exitPosition = NULL);
        void ChangeSeat(int8 seatId, bool next = true);

        // Should only be called by AuraEffect::HandleAuraControlVehicle(AuraApplication const* auraApp, uint8 mode, bool apply) const;
        void _ExitVehicle(Position const* exitPosition = NULL);
        void _EnterVehicle(Vehicle* vehicle, int8 seatId, AuraApplication const* aurApp = NULL);

        void BuildMovementPacket(ByteBuffer *data) const;
        void ReadMovementInfo(WorldPacket& data, MovementInfo* mi);
        void WriteMovementInfo(WorldPacket& data);

        bool isMoving() const   { return m_movementInfo.HasMovementFlag(MOVEMENTFLAG_MASK_MOVING); }
        bool isTurning() const  { return m_movementInfo.HasMovementFlag(MOVEMENTFLAG_MASK_TURNING); }
        virtual bool CanFly() const = 0;
        bool IsFlying() const   { return m_movementInfo.HasMovementFlag(MOVEMENTFLAG_FLYING | MOVEMENTFLAG_DISABLE_GRAVITY); }
        void SetCanFly(bool apply);

        void RewardRage(uint32 baseRage, bool attacker);

        virtual float GetFollowAngle() const { return static_cast<float>(M_PI/2); }

        void OutDebugInfo() const;
        virtual bool isBeingLoaded() const { return false;}
        bool IsDuringRemoveFromWorld() const {return m_duringRemoveFromWorld;}

        Pet* ToPet() { if (isPet()) return reinterpret_cast<Pet*>(this); else return NULL; }
        Pet const* ToPet() const { if (isPet()) return reinterpret_cast<Pet const*>(this); else return NULL; }

        Totem* ToTotem() { if (isTotem()) return reinterpret_cast<Totem*>(this); else return NULL; }
        Totem const* ToTotem() const { if (isTotem()) return reinterpret_cast<Totem const*>(this); else return NULL; }

        TempSummon* ToTempSummon() { if (isSummon()) return reinterpret_cast<TempSummon*>(this); else return NULL; }
        TempSummon const* ToTempSummon() const { if (isSummon()) return reinterpret_cast<TempSummon const*>(this); else return NULL; }

        void SetTarget(uint64 guid);

        // Handling caster facing during spellcast
        void FocusTarget(Spell const* focusSpell, WorldObject const* target);
        void ReleaseFocus(Spell const* focusSpell);

        // Movement info
        Movement::MoveSpline * movespline;

        // Part of Evade mechanics
        time_t GetLastDamagedTime() const { return _lastDamagedTime; }
        void SetLastDamagedTime(time_t val) { _lastDamagedTime = val; }

    protected:
        explicit Unit (bool isWorldObject);

        UnitAI* i_AI, *i_disabledAI;

        void _UpdateSpells(uint32 time);
        void _DeleteRemovedAuras();

        void _UpdateAutoRepeatSpell();

        bool m_AutoRepeatFirstCast;

        uint32 m_attackTimer[MAX_ATTACK];

        float m_createStats[MAX_STATS];

        AttackerSet m_attackers;
        Unit* m_attacking;

        DeathState m_deathState;

        int32 m_procDeep;

        typedef std::list<DynamicObject*> DynObjectList;
        DynObjectList m_dynObj;

        typedef std::list<GameObject*> GameObjectList;
        GameObjectList m_gameObj;
        bool m_isSorted;
        uint32 m_transform;

        Spell* m_currentSpells[CURRENT_MAX_SPELL];

        AuraMap m_ownedAuras;
        AuraApplicationMap m_appliedAuras;
        AuraList m_removedAuras;
        AuraMap::iterator m_auraUpdateIterator;
        uint32 m_removedAurasCount;

        AuraEffectList m_modAuras[TOTAL_AURAS];
        AuraList m_scAuras;                        // casted singlecast auras
        AuraApplicationList m_interruptableAuras;             // auras which have interrupt mask applied on unit
        AuraStateAurasMap m_auraStateAuras;        // Used for improve performance of aura state checks on aura apply/remove
        uint32 m_interruptMask;

        float m_auraModifiersGroup[UNIT_MOD_END][MODIFIER_TYPE_END];
        float m_weaponDamage[MAX_ATTACK][2];
        bool m_canModifyStats;
        VisibleAuraMap m_visibleAuras;

        float m_speed_rate[MAX_MOVE_TYPE];

        CharmInfo* m_charmInfo;
        SharedVisionList m_sharedVision;

        virtual SpellSchoolMask GetMeleeDamageSchoolMask() const;

        MotionMaster i_motionMaster;

        uint32 m_reactiveTimer[MAX_REACTIVE];
        uint32 m_regenTimer;

        ThreatManager m_ThreatManager;

        Vehicle* m_vehicle;
        Vehicle* m_vehicleKit;

        uint32 m_unitTypeMask;
        LiquidTypeEntry const* _lastLiquid;

        bool IsAlwaysVisibleFor(WorldObject const* seer) const;
        bool IsAlwaysDetectableFor(WorldObject const* seer) const;

        void DisableSpline();
    private:
        bool IsTriggeredAtSpellProcEvent(Unit* victim, Aura* aura, SpellInfo const* procSpell, uint32 procFlag, uint32 procExtra, WeaponAttackType attType, bool isVictim, bool active, SpellProcEventEntry const* & spellProcEvent);
        bool HandleAuraProcOnPowerAmount(Unit* victim, uint32 damage, AuraEffect* triggeredByAura, SpellInfo const* procSpell, uint32 procFlag, uint32 procEx, uint32 cooldown);
        bool HandleDummyAuraProc(Unit* victim, uint32 damage, AuraEffect* triggeredByAura, SpellInfo const* procSpell, uint32 procFlag, uint32 procEx, uint32 cooldown);
        bool HandleAuraProc(Unit* victim, uint32 damage, Aura* triggeredByAura, SpellInfo const* procSpell, uint32 procFlag, uint32 procEx, uint32 cooldown, bool * handled);
        bool HandleProcTriggerSpell(Unit* victim, uint32 damage, AuraEffect* triggeredByAura, SpellInfo const* procSpell, uint32 procFlag, uint32 procEx, uint32 cooldown);
        bool HandleOverrideClassScriptAuraProc(Unit* victim, uint32 damage, AuraEffect* triggeredByAura, SpellInfo const* procSpell, uint32 cooldown);
        bool HandleAuraRaidProcFromChargeWithValue(AuraEffect* triggeredByAura);
        bool HandleAuraRaidProcFromCharge(AuraEffect* triggeredByAura);

        void UpdateSplineMovement(uint32 t_diff);
        void UpdateSplinePosition();

        // player or player's pet
        float GetCombatRatingReduction(CombatRating cr) const;
        uint32 GetCombatRatingDamageReduction(CombatRating cr, float rate, float cap, uint32 damage) const;

    protected:
        void SendMoveRoot(uint32 value);
        void SendMoveUnroot(uint32 value);
        void SetFeared(bool apply);
        void SetConfused(bool apply);
        void SetStunned(bool apply);
        void SetRooted(bool apply);

    private:
        uint32 m_rootTimes;

        uint32 m_state;                                     // Even derived shouldn't modify
        uint32 m_CombatTimer;
        TimeTrackerSmall m_movesplineTimer;

        Diminishing m_Diminishing;
        // Manage all Units that are threatened by us
        HostileRefManager m_HostileRefManager;

        FollowerRefManager m_FollowingRefManager;

        ComboPointHolderSet m_ComboPointHolders;

        RedirectThreatInfo _redirectThreadInfo;

        bool m_cleanupDone; // lock made to not add stuff after cleanup before delete
        bool m_duringRemoveFromWorld; // lock made to not add stuff after begining removing from world

        Spell const* _focusSpell;   ///> Locks the target during spell cast for proper facing
        bool _isWalkingBeforeCharm; // Are we walking before we were charmed?

        time_t _lastDamagedTime; // Part of Evade mechanics
};

namespace Trinity
{
    // Binary predicate for sorting Units based on percent value of a power
    class PowerPctOrderPred
    {
        public:
            PowerPctOrderPred(Powers power, bool ascending = true) : m_power(power), m_ascending(ascending) {}
            bool operator() (const Unit* a, const Unit* b) const
            {
                float rA = a->GetMaxPower(m_power) ? float(a->GetPower(m_power)) / float(a->GetMaxPower(m_power)) : 0.0f;
                float rB = b->GetMaxPower(m_power) ? float(b->GetPower(m_power)) / float(b->GetMaxPower(m_power)) : 0.0f;
                return m_ascending ? rA < rB : rA > rB;
            }
        private:
            const Powers m_power;
            const bool m_ascending;
    };

    // Binary predicate for sorting Units based on percent value of health
    class HealthPctOrderPred
    {
        public:
            HealthPctOrderPred(bool ascending = true) : m_ascending(ascending) {}
            bool operator() (const Unit* a, const Unit* b) const
            {
                float rA = a->GetMaxHealth() ? float(a->GetHealth()) / float(a->GetMaxHealth()) : 0.0f;
                float rB = b->GetMaxHealth() ? float(b->GetHealth()) / float(b->GetMaxHealth()) : 0.0f;
                return m_ascending ? rA < rB : rA > rB;
            }
        private:
            const bool m_ascending;
    };
}
#endif<|MERGE_RESOLUTION|>--- conflicted
+++ resolved
@@ -1522,11 +1522,7 @@
 
         void SendHealSpellLog(Unit* victim, uint32 SpellID, uint32 Damage, uint32 OverHeal, uint32 Absorb, bool critical = false);
         int32 HealBySpell(Unit* victim, SpellInfo const* spellInfo, uint32 addHealth, bool critical = false);
-<<<<<<< HEAD
-        void SendEnergizeSpellLog(Unit* victim, uint32 SpellID, uint32 Damage, Powers powertype);
-=======
-        void SendEnergizeSpellLog(Unit* victim, uint32 spellID, int32 damage, Powers powerType);
->>>>>>> 69e81d46
+        void SendEnergizeSpellLog(Unit* victim, uint32 spellID, int32 damage, Powers powertype);
         void EnergizeBySpell(Unit* victim, uint32 SpellID, int32 Damage, Powers powertype);
         uint32 SpellNonMeleeDamageLog(Unit* victim, uint32 spellID, uint32 damage);
 
