/*
 * Copyright (C) 2008-2013 TrinityCore <http://www.trinitycore.org/>
 * Copyright (C) 2005-2009 MaNGOS <http://getmangos.com/>
 *
 * This program is free software; you can redistribute it and/or modify it
 * under the terms of the GNU General Public License as published by the
 * Free Software Foundation; either version 2 of the License, or (at your
 * option) any later version.
 *
 * This program is distributed in the hope that it will be useful, but WITHOUT
 * ANY WARRANTY; without even the implied warranty of MERCHANTABILITY or
 * FITNESS FOR A PARTICULAR PURPOSE. See the GNU General Public License for
 * more details.
 *
 * You should have received a copy of the GNU General Public License along
 * with this program. If not, see <http://www.gnu.org/licenses/>.
 */

#ifndef __UNIT_H
#define __UNIT_H

#include "DBCStructure.h"
#include "EventProcessor.h"
#include "FollowerReference.h"
#include "FollowerRefManager.h"
#include "HostileRefManager.h"
#include "MotionMaster.h"
#include "Object.h"
#include "SpellAuraDefines.h"
#include "ThreatManager.h"

#define WORLD_TRIGGER   12999

enum SpellInterruptFlags
{
    SPELL_INTERRUPT_FLAG_MOVEMENT     = 0x01, // why need this for instant?
    SPELL_INTERRUPT_FLAG_PUSH_BACK    = 0x02, // push back
    SPELL_INTERRUPT_FLAG_UNK3         = 0x04, // any info?
    SPELL_INTERRUPT_FLAG_INTERRUPT    = 0x08, // interrupt
    SPELL_INTERRUPT_FLAG_ABORT_ON_DMG = 0x10  // _complete_ interrupt on direct damage
    //SPELL_INTERRUPT_UNK             = 0x20                // unk, 564 of 727 spells having this spell start with "Glyph"
};

// See SpellAuraInterruptFlags for other values definitions
enum SpellChannelInterruptFlags
{
    CHANNEL_INTERRUPT_FLAG_INTERRUPT    = 0x08,  // interrupt
    CHANNEL_FLAG_DELAY                  = 0x4000
};

enum SpellAuraInterruptFlags
{
    AURA_INTERRUPT_FLAG_HITBYSPELL          = 0x00000001,   // 0    removed when getting hit by a negative spell?
    AURA_INTERRUPT_FLAG_TAKE_DAMAGE         = 0x00000002,   // 1    removed by any damage
    AURA_INTERRUPT_FLAG_CAST                = 0x00000004,   // 2    cast any spells
    AURA_INTERRUPT_FLAG_MOVE                = 0x00000008,   // 3    removed by any movement
    AURA_INTERRUPT_FLAG_TURNING             = 0x00000010,   // 4    removed by any turning
    AURA_INTERRUPT_FLAG_JUMP                = 0x00000020,   // 5    removed by entering combat
    AURA_INTERRUPT_FLAG_NOT_MOUNTED         = 0x00000040,   // 6    removed by dismounting
    AURA_INTERRUPT_FLAG_NOT_ABOVEWATER      = 0x00000080,   // 7    removed by entering water
    AURA_INTERRUPT_FLAG_NOT_UNDERWATER      = 0x00000100,   // 8    removed by leaving water
    AURA_INTERRUPT_FLAG_NOT_SHEATHED        = 0x00000200,   // 9    removed by unsheathing
    AURA_INTERRUPT_FLAG_TALK                = 0x00000400,   // 10   talk to npc / loot? action on creature
    AURA_INTERRUPT_FLAG_USE                 = 0x00000800,   // 11   mine/use/open action on gameobject
    AURA_INTERRUPT_FLAG_MELEE_ATTACK        = 0x00001000,   // 12   removed by attacking
    AURA_INTERRUPT_FLAG_SPELL_ATTACK        = 0x00002000,   // 13   ???
    AURA_INTERRUPT_FLAG_UNK14               = 0x00004000,   // 14
    AURA_INTERRUPT_FLAG_TRANSFORM           = 0x00008000,   // 15   removed by transform?
    AURA_INTERRUPT_FLAG_UNK16               = 0x00010000,   // 16
    AURA_INTERRUPT_FLAG_MOUNT               = 0x00020000,   // 17   misdirect, aspect, swim speed
    AURA_INTERRUPT_FLAG_NOT_SEATED          = 0x00040000,   // 18   removed by standing up (used by food and drink mostly and sleep/Fake Death like)
    AURA_INTERRUPT_FLAG_CHANGE_MAP          = 0x00080000,   // 19   leaving map/getting teleported
    AURA_INTERRUPT_FLAG_IMMUNE_OR_LOST_SELECTION    = 0x00100000,   // 20   removed by auras that make you invulnerable, or make other to lose selection on you
    AURA_INTERRUPT_FLAG_UNK21               = 0x00200000,   // 21
    AURA_INTERRUPT_FLAG_TELEPORTED          = 0x00400000,   // 22
    AURA_INTERRUPT_FLAG_ENTER_PVP_COMBAT    = 0x00800000,   // 23   removed by entering pvp combat
    AURA_INTERRUPT_FLAG_DIRECT_DAMAGE       = 0x01000000,   // 24   removed by any direct damage
    AURA_INTERRUPT_FLAG_LANDING             = 0x02000000,   // 25   removed by hitting the ground

    AURA_INTERRUPT_FLAG_NOT_VICTIM = (AURA_INTERRUPT_FLAG_HITBYSPELL | AURA_INTERRUPT_FLAG_TAKE_DAMAGE | AURA_INTERRUPT_FLAG_DIRECT_DAMAGE)
};

enum SpellModOp
{
    SPELLMOD_DAMAGE                 = 0,
    SPELLMOD_DURATION               = 1,
    SPELLMOD_THREAT                 = 2,
    SPELLMOD_EFFECT1                = 3,
    SPELLMOD_CHARGES                = 4,
    SPELLMOD_RANGE                  = 5,
    SPELLMOD_RADIUS                 = 6,
    SPELLMOD_CRITICAL_CHANCE        = 7,
    SPELLMOD_ALL_EFFECTS            = 8,
    SPELLMOD_NOT_LOSE_CASTING_TIME  = 9,
    SPELLMOD_CASTING_TIME           = 10,
    SPELLMOD_COOLDOWN               = 11,
    SPELLMOD_EFFECT2                = 12,
    SPELLMOD_IGNORE_ARMOR           = 13,
    SPELLMOD_COST                   = 14,
    SPELLMOD_CRIT_DAMAGE_BONUS      = 15,
    SPELLMOD_RESIST_MISS_CHANCE     = 16,
    SPELLMOD_JUMP_TARGETS           = 17,
    SPELLMOD_CHANCE_OF_SUCCESS      = 18,
    SPELLMOD_ACTIVATION_TIME        = 19,
    SPELLMOD_DAMAGE_MULTIPLIER      = 20,
    SPELLMOD_GLOBAL_COOLDOWN        = 21,
    SPELLMOD_DOT                    = 22,
    SPELLMOD_EFFECT3                = 23,
    SPELLMOD_BONUS_MULTIPLIER       = 24,
    // spellmod 25
    SPELLMOD_PROC_PER_MINUTE        = 26,
    SPELLMOD_VALUE_MULTIPLIER       = 27,
    SPELLMOD_RESIST_DISPEL_CHANCE   = 28,
    SPELLMOD_CRIT_DAMAGE_BONUS_2    = 29, //one not used spell
    SPELLMOD_SPELL_COST_REFUND_ON_FAIL = 30
};

#define MAX_SPELLMOD 32

enum SpellValueMod
{
    SPELLVALUE_BASE_POINT0,
    SPELLVALUE_BASE_POINT1,
    SPELLVALUE_BASE_POINT2,
    SPELLVALUE_RADIUS_MOD,
    SPELLVALUE_MAX_TARGETS,
    SPELLVALUE_AURA_STACK
};

class CustomSpellValues
{
    typedef std::pair<SpellValueMod, int32> CustomSpellValueMod;
    typedef std::vector<CustomSpellValueMod> StorageType;

public:
    typedef StorageType::const_iterator const_iterator;

public:
    void AddSpellMod(SpellValueMod mod, int32 value)
    {
        storage_.push_back(CustomSpellValueMod(mod, value));
    }

    const_iterator begin() const
    {
        return storage_.begin();
    }

    const_iterator end() const
    {
        return storage_.end();
    }

private:
    StorageType storage_;
};

enum SpellFacingFlags
{
    SPELL_FACING_FLAG_INFRONT = 0x0001
};

#define BASE_MINDAMAGE 1.0f
#define BASE_MAXDAMAGE 2.0f
#define BASE_ATTACK_TIME 2000

// byte value (UNIT_FIELD_BYTES_1, 0)
enum UnitStandStateType
{
    UNIT_STAND_STATE_STAND             = 0,
    UNIT_STAND_STATE_SIT               = 1,
    UNIT_STAND_STATE_SIT_CHAIR         = 2,
    UNIT_STAND_STATE_SLEEP             = 3,
    UNIT_STAND_STATE_SIT_LOW_CHAIR     = 4,
    UNIT_STAND_STATE_SIT_MEDIUM_CHAIR  = 5,
    UNIT_STAND_STATE_SIT_HIGH_CHAIR    = 6,
    UNIT_STAND_STATE_DEAD              = 7,
    UNIT_STAND_STATE_KNEEL             = 8,
    UNIT_STAND_STATE_SUBMERGED         = 9
};

// byte flag value (UNIT_FIELD_BYTES_1, 2)
enum UnitStandFlags
{
    UNIT_STAND_FLAGS_UNK1         = 0x01,
    UNIT_STAND_FLAGS_CREEP        = 0x02,
    UNIT_STAND_FLAGS_UNTRACKABLE  = 0x04,
    UNIT_STAND_FLAGS_UNK4         = 0x08,
    UNIT_STAND_FLAGS_UNK5         = 0x10,
    UNIT_STAND_FLAGS_ALL          = 0xFF
};

// byte flags value (UNIT_FIELD_BYTES_1, 3)
enum UnitBytes1_Flags
{
    UNIT_BYTE1_FLAG_ALWAYS_STAND    = 0x01,
    UNIT_BYTE1_FLAG_HOVER           = 0x02,
    UNIT_BYTE1_FLAG_UNK_3           = 0x04,
    UNIT_BYTE1_FLAG_ALL             = 0xFF
};

// high byte (3 from 0..3) of UNIT_FIELD_BYTES_2
enum ShapeshiftForm
{
    FORM_NONE               = 0x00,
    FORM_CAT                = 0x01,
    FORM_TREE               = 0x02,
    FORM_TRAVEL             = 0x03,
    FORM_AQUA               = 0x04,
    FORM_BEAR               = 0x05,
    FORM_AMBIENT            = 0x06,
    FORM_GHOUL              = 0x07,
    FORM_DIREBEAR           = 0x08,
    FORM_STEVES_GHOUL       = 0x09,
    FORM_THARONJA_SKELETON  = 0x0A,
    FORM_TEST_OF_STRENGTH   = 0x0B,
    FORM_BLB_PLAYER         = 0x0C,
    FORM_SHADOW_DANCE       = 0x0D,
    FORM_CREATUREBEAR       = 0x0E,
    FORM_CREATURECAT        = 0x0F,
    FORM_GHOSTWOLF          = 0x10,
    FORM_BATTLESTANCE       = 0x11,
    FORM_DEFENSIVESTANCE    = 0x12,
    FORM_BERSERKERSTANCE    = 0x13,
    FORM_TEST               = 0x14,
    FORM_ZOMBIE             = 0x15,
    FORM_METAMORPHOSIS      = 0x16,
    FORM_UNDEAD             = 0x19,
    FORM_MASTER_ANGLER      = 0x1A,
    FORM_FLIGHT_EPIC        = 0x1B,
    FORM_SHADOW             = 0x1C,
    FORM_FLIGHT             = 0x1D,
    FORM_STEALTH            = 0x1E,
    FORM_MOONKIN            = 0x1F,
    FORM_SPIRITOFREDEMPTION = 0x20
};

// low byte (0 from 0..3) of UNIT_FIELD_BYTES_2
enum SheathState
{
    SHEATH_STATE_UNARMED  = 0,                              // non prepared weapon
    SHEATH_STATE_MELEE    = 1,                              // prepared melee weapon
    SHEATH_STATE_RANGED   = 2                               // prepared ranged weapon
};

#define MAX_SHEATH_STATE    3

// byte (1 from 0..3) of UNIT_FIELD_BYTES_2
enum UnitPVPStateFlags
{
    UNIT_BYTE2_FLAG_PVP         = 0x01,
    UNIT_BYTE2_FLAG_UNK1        = 0x02,
    UNIT_BYTE2_FLAG_FFA_PVP     = 0x04,
    UNIT_BYTE2_FLAG_SANCTUARY   = 0x08,
    UNIT_BYTE2_FLAG_UNK4        = 0x10,
    UNIT_BYTE2_FLAG_UNK5        = 0x20,
    UNIT_BYTE2_FLAG_UNK6        = 0x40,
    UNIT_BYTE2_FLAG_UNK7        = 0x80
};

// byte (2 from 0..3) of UNIT_FIELD_BYTES_2
enum UnitRename
{
    UNIT_CAN_BE_RENAMED     = 0x01,
    UNIT_CAN_BE_ABANDONED   = 0x02
};

#define CREATURE_MAX_SPELLS     8
#define MAX_SPELL_CHARM         4
#define MAX_SPELL_VEHICLE       6
#define MAX_SPELL_POSSESS       8
#define MAX_SPELL_CONTROL_BAR   10

#define MAX_AGGRO_RESET_TIME 10 // in seconds
#define MAX_AGGRO_RADIUS 45.0f  // yards

enum Swing
{
    NOSWING                    = 0,
    SINGLEHANDEDSWING          = 1,
    TWOHANDEDSWING             = 2
};

enum VictimState
{
    VICTIMSTATE_INTACT         = 0, // set when attacker misses
    VICTIMSTATE_HIT            = 1, // victim got clear/blocked hit
    VICTIMSTATE_DODGE          = 2,
    VICTIMSTATE_PARRY          = 3,
    VICTIMSTATE_INTERRUPT      = 4,
    VICTIMSTATE_BLOCKS         = 5, // unused? not set when blocked, even on full block
    VICTIMSTATE_EVADES         = 6,
    VICTIMSTATE_IS_IMMUNE      = 7,
    VICTIMSTATE_DEFLECTS       = 8
};

enum HitInfo
{
    HITINFO_NORMALSWING         = 0x00000000,
    HITINFO_UNK1                = 0x00000001,               // req correct packet structure
    HITINFO_AFFECTS_VICTIM      = 0x00000002,
    HITINFO_OFFHAND             = 0x00000004,
    HITINFO_UNK2                = 0x00000008,
    HITINFO_MISS                = 0x00000010,
    HITINFO_FULL_ABSORB         = 0x00000020,
    HITINFO_PARTIAL_ABSORB      = 0x00000040,
    HITINFO_FULL_RESIST         = 0x00000080,
    HITINFO_PARTIAL_RESIST      = 0x00000100,
    HITINFO_CRITICALHIT         = 0x00000200,               // critical hit
    // 0x00000400
    // 0x00000800
    // 0x00001000
    HITINFO_BLOCK               = 0x00002000,               // blocked damage
    // 0x00004000                                           // Hides worldtext for 0 damage
    // 0x00008000                                           // Related to blood visual
    HITINFO_GLANCING            = 0x00010000,
    HITINFO_CRUSHING            = 0x00020000,
    HITINFO_NO_ANIMATION        = 0x00040000,
    // 0x00080000
    // 0x00100000
    HITINFO_SWINGNOHITSOUND     = 0x00200000,               // unused?
    // 0x00400000
    HITINFO_RAGE_GAIN           = 0x00800000
};

//i would like to remove this: (it is defined in item.h
enum InventorySlot
{
    NULL_BAG                   = 0,
    NULL_SLOT                  = 255
};

struct FactionTemplateEntry;
struct SpellValue;

class AuraApplication;
class Aura;
class UnitAura;
class AuraEffect;
class Creature;
class Spell;
class SpellInfo;
class DynamicObject;
class GameObject;
class Item;
class Pet;
class PetAura;
class Minion;
class Guardian;
class UnitAI;
class Totem;
class Transport;
class Vehicle;
class VehicleJoinEvent;
class TransportBase;
class SpellCastTargets;

typedef std::list<Unit*> UnitList;
typedef std::list< std::pair<Aura*, uint8> > DispelChargesList;

struct SpellImmune
{
    uint32 type;
    uint32 spellId;
};

typedef std::list<SpellImmune> SpellImmuneList;

enum UnitModifierType
{
    BASE_VALUE = 0,
    BASE_PCT = 1,
    TOTAL_VALUE = 2,
    TOTAL_PCT = 3,
    MODIFIER_TYPE_END = 4
};

enum WeaponDamageRange
{
    MINDAMAGE,
    MAXDAMAGE
};

enum DamageTypeToSchool
{
    RESISTANCE,
    DAMAGE_DEALT,
    DAMAGE_TAKEN
};

enum AuraRemoveMode
{
    AURA_REMOVE_NONE = 0,
    AURA_REMOVE_BY_DEFAULT = 1,       // scripted remove, remove by stack with aura with different ids and sc aura remove
    AURA_REMOVE_BY_CANCEL,
    AURA_REMOVE_BY_ENEMY_SPELL,       // dispel and absorb aura destroy
    AURA_REMOVE_BY_EXPIRE,            // aura duration has ended
    AURA_REMOVE_BY_DEATH
};

enum TriggerCastFlags
{
    TRIGGERED_NONE                                  = 0x00000000,   //! Not triggered
    TRIGGERED_IGNORE_GCD                            = 0x00000001,   //! Will ignore GCD
    TRIGGERED_IGNORE_SPELL_AND_CATEGORY_CD          = 0x00000002,   //! Will ignore Spell and Category cooldowns
    TRIGGERED_IGNORE_POWER_AND_REAGENT_COST         = 0x00000004,   //! Will ignore power and reagent cost
    TRIGGERED_IGNORE_CAST_ITEM                      = 0x00000008,   //! Will not take away cast item or update related achievement criteria
    TRIGGERED_IGNORE_AURA_SCALING                   = 0x00000010,   //! Will ignore aura scaling
    TRIGGERED_IGNORE_CAST_IN_PROGRESS               = 0x00000020,   //! Will not check if a current cast is in progress
    TRIGGERED_IGNORE_COMBO_POINTS                   = 0x00000040,   //! Will ignore combo point requirement
    TRIGGERED_CAST_DIRECTLY                         = 0x00000080,   //! In Spell::prepare, will be cast directly without setting containers for executed spell
    TRIGGERED_IGNORE_AURA_INTERRUPT_FLAGS           = 0x00000100,   //! Will ignore interruptible aura's at cast
    TRIGGERED_IGNORE_SET_FACING                     = 0x00000200,   //! Will not adjust facing to target (if any)
    TRIGGERED_IGNORE_SHAPESHIFT                     = 0x00000400,   //! Will ignore shapeshift checks
    TRIGGERED_IGNORE_CASTER_AURASTATE               = 0x00000800,   //! Will ignore caster aura states including combat requirements and death state
    TRIGGERED_IGNORE_CASTER_MOUNTED_OR_ON_VEHICLE   = 0x00002000,   //! Will ignore mounted/on vehicle restrictions
    TRIGGERED_IGNORE_CASTER_AURAS                   = 0x00010000,   //! Will ignore caster aura restrictions or requirements
    TRIGGERED_DISALLOW_PROC_EVENTS                  = 0x00020000,   //! Disallows proc events from triggered spell (default)
    TRIGGERED_DONT_REPORT_CAST_ERROR                = 0x00040000,   //! Will return SPELL_FAILED_DONT_REPORT in CheckCast functions
    TRIGGERED_IGNORE_EQUIPPED_ITEM_REQUIREMENT      = 0x00080000,   //! Will ignore equipped item requirements
    TRIGGERED_FULL_MASK                             = 0xFFFFFFFF
};

enum UnitMods
{
    UNIT_MOD_STAT_STRENGTH,                                 // UNIT_MOD_STAT_STRENGTH..UNIT_MOD_STAT_SPIRIT must be in existed order, it's accessed by index values of Stats enum.
    UNIT_MOD_STAT_AGILITY,
    UNIT_MOD_STAT_STAMINA,
    UNIT_MOD_STAT_INTELLECT,
    UNIT_MOD_STAT_SPIRIT,
    UNIT_MOD_HEALTH,
    UNIT_MOD_MANA,                                          // UNIT_MOD_MANA..UNIT_MOD_RUNIC_POWER must be in existed order, it's accessed by index values of Powers enum.
    UNIT_MOD_RAGE,
    UNIT_MOD_FOCUS,
    UNIT_MOD_ENERGY,
    UNIT_MOD_HAPPINESS,
    UNIT_MOD_RUNE,
    UNIT_MOD_RUNIC_POWER,
    UNIT_MOD_ARMOR,                                         // UNIT_MOD_ARMOR..UNIT_MOD_RESISTANCE_ARCANE must be in existed order, it's accessed by index values of SpellSchools enum.
    UNIT_MOD_RESISTANCE_HOLY,
    UNIT_MOD_RESISTANCE_FIRE,
    UNIT_MOD_RESISTANCE_NATURE,
    UNIT_MOD_RESISTANCE_FROST,
    UNIT_MOD_RESISTANCE_SHADOW,
    UNIT_MOD_RESISTANCE_ARCANE,
    UNIT_MOD_ATTACK_POWER,
    UNIT_MOD_ATTACK_POWER_RANGED,
    UNIT_MOD_DAMAGE_MAINHAND,
    UNIT_MOD_DAMAGE_OFFHAND,
    UNIT_MOD_DAMAGE_RANGED,
    UNIT_MOD_END,
    // synonyms
    UNIT_MOD_STAT_START = UNIT_MOD_STAT_STRENGTH,
    UNIT_MOD_STAT_END = UNIT_MOD_STAT_SPIRIT + 1,
    UNIT_MOD_RESISTANCE_START = UNIT_MOD_ARMOR,
    UNIT_MOD_RESISTANCE_END = UNIT_MOD_RESISTANCE_ARCANE + 1,
    UNIT_MOD_POWER_START = UNIT_MOD_MANA,
    UNIT_MOD_POWER_END = UNIT_MOD_RUNIC_POWER + 1
};

enum BaseModGroup
{
    CRIT_PERCENTAGE,
    RANGED_CRIT_PERCENTAGE,
    OFFHAND_CRIT_PERCENTAGE,
    SHIELD_BLOCK_VALUE,
    BASEMOD_END
};

enum BaseModType
{
    FLAT_MOD,
    PCT_MOD
};

#define MOD_END (PCT_MOD+1)

enum DeathState
{
    ALIVE          = 0,
    JUST_DIED      = 1,
    CORPSE         = 2,
    DEAD           = 3,
    JUST_RESPAWNED = 4
};

enum UnitState
{
    UNIT_STATE_DIED            = 0x00000001,                     // player has fake death aura
    UNIT_STATE_MELEE_ATTACKING = 0x00000002,                     // player is melee attacking someone
    //UNIT_STATE_MELEE_ATTACK_BY = 0x00000004,                     // player is melee attack by someone
    UNIT_STATE_STUNNED         = 0x00000008,
    UNIT_STATE_ROAMING         = 0x00000010,
    UNIT_STATE_CHASE           = 0x00000020,
    //UNIT_STATE_SEARCHING       = 0x00000040,
    UNIT_STATE_FLEEING         = 0x00000080,
    UNIT_STATE_IN_FLIGHT       = 0x00000100,                     // player is in flight mode
    UNIT_STATE_FOLLOW          = 0x00000200,
    UNIT_STATE_ROOT            = 0x00000400,
    UNIT_STATE_CONFUSED        = 0x00000800,
    UNIT_STATE_DISTRACTED      = 0x00001000,
    UNIT_STATE_ISOLATED        = 0x00002000,                     // area auras do not affect other players
    UNIT_STATE_ATTACK_PLAYER   = 0x00004000,
    UNIT_STATE_CASTING         = 0x00008000,
    UNIT_STATE_POSSESSED       = 0x00010000,
    UNIT_STATE_CHARGING        = 0x00020000,
    UNIT_STATE_JUMPING         = 0x00040000,
    UNIT_STATE_ONVEHICLE       = 0x00080000,
    UNIT_STATE_MOVE            = 0x00100000,
    UNIT_STATE_ROTATING        = 0x00200000,
    UNIT_STATE_EVADE           = 0x00400000,
    UNIT_STATE_ROAMING_MOVE    = 0x00800000,
    UNIT_STATE_CONFUSED_MOVE   = 0x01000000,
    UNIT_STATE_FLEEING_MOVE    = 0x02000000,
    UNIT_STATE_CHASE_MOVE      = 0x04000000,
    UNIT_STATE_FOLLOW_MOVE     = 0x08000000,
    UNIT_STATE_IGNORE_PATHFINDING = 0x10000000,                 // do not use pathfinding in any MovementGenerator
    UNIT_STATE_UNATTACKABLE    = (UNIT_STATE_IN_FLIGHT | UNIT_STATE_ONVEHICLE),
    // for real move using movegen check and stop (except unstoppable flight)
    UNIT_STATE_MOVING          = UNIT_STATE_ROAMING_MOVE | UNIT_STATE_CONFUSED_MOVE | UNIT_STATE_FLEEING_MOVE | UNIT_STATE_CHASE_MOVE | UNIT_STATE_FOLLOW_MOVE,
    UNIT_STATE_CONTROLLED      = (UNIT_STATE_CONFUSED | UNIT_STATE_STUNNED | UNIT_STATE_FLEEING),
    UNIT_STATE_LOST_CONTROL    = (UNIT_STATE_CONTROLLED | UNIT_STATE_JUMPING | UNIT_STATE_CHARGING),
    UNIT_STATE_SIGHTLESS       = (UNIT_STATE_LOST_CONTROL | UNIT_STATE_EVADE),
    UNIT_STATE_CANNOT_AUTOATTACK     = (UNIT_STATE_LOST_CONTROL | UNIT_STATE_CASTING),
    UNIT_STATE_CANNOT_TURN     = (UNIT_STATE_LOST_CONTROL | UNIT_STATE_ROTATING),
    // stay by different reasons
    UNIT_STATE_NOT_MOVE        = UNIT_STATE_ROOT | UNIT_STATE_STUNNED | UNIT_STATE_DIED | UNIT_STATE_DISTRACTED,
    UNIT_STATE_ALL_STATE       = 0xffffffff                      //(UNIT_STATE_STOPPED | UNIT_STATE_MOVING | UNIT_STATE_IN_COMBAT | UNIT_STATE_IN_FLIGHT)
};

enum UnitMoveType
{
    MOVE_WALK           = 0,
    MOVE_RUN            = 1,
    MOVE_RUN_BACK       = 2,
    MOVE_SWIM           = 3,
    MOVE_SWIM_BACK      = 4,
    MOVE_TURN_RATE      = 5,
    MOVE_FLIGHT         = 6,
    MOVE_FLIGHT_BACK    = 7,
    MOVE_PITCH_RATE     = 8
};

#define MAX_MOVE_TYPE     9

extern float baseMoveSpeed[MAX_MOVE_TYPE];
extern float playerBaseMoveSpeed[MAX_MOVE_TYPE];

enum WeaponAttackType
{
    BASE_ATTACK   = 0,
    OFF_ATTACK    = 1,
    RANGED_ATTACK = 2,
    MAX_ATTACK
};

enum CombatRating
{
    CR_WEAPON_SKILL             = 0,
    CR_DEFENSE_SKILL            = 1,
    CR_DODGE                    = 2,
    CR_PARRY                    = 3,
    CR_BLOCK                    = 4,
    CR_HIT_MELEE                = 5,
    CR_HIT_RANGED               = 6,
    CR_HIT_SPELL                = 7,
    CR_CRIT_MELEE               = 8,
    CR_CRIT_RANGED              = 9,
    CR_CRIT_SPELL               = 10,
    CR_HIT_TAKEN_MELEE          = 11,
    CR_HIT_TAKEN_RANGED         = 12,
    CR_HIT_TAKEN_SPELL          = 13,
    CR_CRIT_TAKEN_MELEE         = 14,
    CR_CRIT_TAKEN_RANGED        = 15,
    CR_CRIT_TAKEN_SPELL         = 16,
    CR_HASTE_MELEE              = 17,
    CR_HASTE_RANGED             = 18,
    CR_HASTE_SPELL              = 19,
    CR_WEAPON_SKILL_MAINHAND    = 20,
    CR_WEAPON_SKILL_OFFHAND     = 21,
    CR_WEAPON_SKILL_RANGED      = 22,
    CR_EXPERTISE                = 23,
    CR_ARMOR_PENETRATION        = 24
};

#define MAX_COMBAT_RATING         25

enum DamageEffectType
{
    DIRECT_DAMAGE           = 0,                            // used for normal weapon damage (not for class abilities or spells)
    SPELL_DIRECT_DAMAGE     = 1,                            // spell/class abilities damage
    DOT                     = 2,
    HEAL                    = 3,
    NODAMAGE                = 4,                            // used also in case when damage applied to health but not applied to spell channelInterruptFlags/etc
    SELF_DAMAGE             = 5
};

// Value masks for UNIT_FIELD_FLAGS
enum UnitFlags
{
    UNIT_FLAG_SERVER_CONTROLLED     = 0x00000001,           // set only when unit movement is controlled by server - by SPLINE/MONSTER_MOVE packets, together with UNIT_FLAG_STUNNED; only set to units controlled by client; client function CGUnit_C::IsClientControlled returns false when set for owner
    UNIT_FLAG_NON_ATTACKABLE        = 0x00000002,           // not attackable
    UNIT_FLAG_DISABLE_MOVE          = 0x00000004,
    UNIT_FLAG_PVP_ATTACKABLE        = 0x00000008,           // allow apply pvp rules to attackable state in addition to faction dependent state
    UNIT_FLAG_RENAME                = 0x00000010,
    UNIT_FLAG_PREPARATION           = 0x00000020,           // don't take reagents for spells with SPELL_ATTR5_NO_REAGENT_WHILE_PREP
    UNIT_FLAG_UNK_6                 = 0x00000040,
    UNIT_FLAG_NOT_ATTACKABLE_1      = 0x00000080,           // ?? (UNIT_FLAG_PVP_ATTACKABLE | UNIT_FLAG_NOT_ATTACKABLE_1) is NON_PVP_ATTACKABLE
    UNIT_FLAG_IMMUNE_TO_PC          = 0x00000100,           // disables combat/assistance with PlayerCharacters (PC) - see Unit::_IsValidAttackTarget, Unit::_IsValidAssistTarget
    UNIT_FLAG_IMMUNE_TO_NPC         = 0x00000200,           // disables combat/assistance with NonPlayerCharacters (NPC) - see Unit::_IsValidAttackTarget, Unit::_IsValidAssistTarget
    UNIT_FLAG_LOOTING               = 0x00000400,           // loot animation
    UNIT_FLAG_PET_IN_COMBAT         = 0x00000800,           // in combat?, 2.0.8
    UNIT_FLAG_PVP                   = 0x00001000,           // changed in 3.0.3
    UNIT_FLAG_SILENCED              = 0x00002000,           // silenced, 2.1.1
    UNIT_FLAG_UNK_14                = 0x00004000,           // 2.0.8
    UNIT_FLAG_UNK_15                = 0x00008000,
    UNIT_FLAG_UNK_16                = 0x00010000,
    UNIT_FLAG_PACIFIED              = 0x00020000,           // 3.0.3 ok
    UNIT_FLAG_STUNNED               = 0x00040000,           // 3.0.3 ok
    UNIT_FLAG_IN_COMBAT             = 0x00080000,
    UNIT_FLAG_TAXI_FLIGHT           = 0x00100000,           // disable casting at client side spell not allowed by taxi flight (mounted?), probably used with 0x4 flag
    UNIT_FLAG_DISARMED              = 0x00200000,           // 3.0.3, disable melee spells casting..., "Required melee weapon" added to melee spells tooltip.
    UNIT_FLAG_CONFUSED              = 0x00400000,
    UNIT_FLAG_FLEEING               = 0x00800000,
    UNIT_FLAG_PLAYER_CONTROLLED     = 0x01000000,           // used in spell Eyes of the Beast for pet... let attack by controlled creature
    UNIT_FLAG_NOT_SELECTABLE        = 0x02000000,
    UNIT_FLAG_SKINNABLE             = 0x04000000,
    UNIT_FLAG_MOUNT                 = 0x08000000,
    UNIT_FLAG_UNK_28                = 0x10000000,
    UNIT_FLAG_UNK_29                = 0x20000000,           // used in Feing Death spell
    UNIT_FLAG_SHEATHE               = 0x40000000,
    UNIT_FLAG_UNK_31                = 0x80000000
};

// Value masks for UNIT_FIELD_FLAGS_2
enum UnitFlags2
{
    UNIT_FLAG2_FEIGN_DEATH                  = 0x00000001,
    UNIT_FLAG2_UNK1                         = 0x00000002,   // Hide unit model (show only player equip)
    UNIT_FLAG2_IGNORE_REPUTATION            = 0x00000004,
    UNIT_FLAG2_COMPREHEND_LANG              = 0x00000008,
    UNIT_FLAG2_MIRROR_IMAGE                 = 0x00000010,
    UNIT_FLAG2_INSTANTLY_APPEAR_MODEL       = 0x00000020,   // Unit model instantly appears when summoned (does not fade in)
    UNIT_FLAG2_FORCE_MOVEMENT               = 0x00000040,
    UNIT_FLAG2_DISARM_OFFHAND               = 0x00000080,
    UNIT_FLAG2_DISABLE_PRED_STATS           = 0x00000100,   // Player has disabled predicted stats (Used by raid frames)
    UNIT_FLAG2_DISARM_RANGED                = 0x00000400,   // this does not disable ranged weapon display (maybe additional flag needed?)
    UNIT_FLAG2_REGENERATE_POWER             = 0x00000800,
    UNIT_FLAG2_RESTRICT_PARTY_INTERACTION   = 0x00001000,   // Restrict interaction to party or raid
    UNIT_FLAG2_PREVENT_SPELL_CLICK          = 0x00002000,   // Prevent spellclick
    UNIT_FLAG2_ALLOW_ENEMY_INTERACT         = 0x00004000,
    UNIT_FLAG2_DISABLE_TURN                 = 0x00008000,
    UNIT_FLAG2_UNK2                         = 0x00010000,
    UNIT_FLAG2_PLAY_DEATH_ANIM              = 0x00020000,   // Plays special death animation upon death
    UNIT_FLAG2_ALLOW_CHEAT_SPELLS           = 0x00040000    // Allows casting spells with AttributesEx7 & SPELL_ATTR7_IS_CHEAT_SPELL
};

/// Non Player Character flags
enum NPCFlags
{
    UNIT_NPC_FLAG_NONE                  = 0x00000000,
    UNIT_NPC_FLAG_GOSSIP                = 0x00000001,       // 100%
    UNIT_NPC_FLAG_QUESTGIVER            = 0x00000002,       // guessed, probably ok
    UNIT_NPC_FLAG_UNK1                  = 0x00000004,
    UNIT_NPC_FLAG_UNK2                  = 0x00000008,
    UNIT_NPC_FLAG_TRAINER               = 0x00000010,       // 100%
    UNIT_NPC_FLAG_TRAINER_CLASS         = 0x00000020,       // 100%
    UNIT_NPC_FLAG_TRAINER_PROFESSION    = 0x00000040,       // 100%
    UNIT_NPC_FLAG_VENDOR                = 0x00000080,       // 100%
    UNIT_NPC_FLAG_VENDOR_AMMO           = 0x00000100,       // 100%, general goods vendor
    UNIT_NPC_FLAG_VENDOR_FOOD           = 0x00000200,       // 100%
    UNIT_NPC_FLAG_VENDOR_POISON         = 0x00000400,       // guessed
    UNIT_NPC_FLAG_VENDOR_REAGENT        = 0x00000800,       // 100%
    UNIT_NPC_FLAG_REPAIR                = 0x00001000,       // 100%
    UNIT_NPC_FLAG_FLIGHTMASTER          = 0x00002000,       // 100%
    UNIT_NPC_FLAG_SPIRITHEALER          = 0x00004000,       // guessed
    UNIT_NPC_FLAG_SPIRITGUIDE           = 0x00008000,       // guessed
    UNIT_NPC_FLAG_INNKEEPER             = 0x00010000,       // 100%
    UNIT_NPC_FLAG_BANKER                = 0x00020000,       // 100%
    UNIT_NPC_FLAG_PETITIONER            = 0x00040000,       // 100% 0xC0000 = guild petitions, 0x40000 = arena team petitions
    UNIT_NPC_FLAG_TABARDDESIGNER        = 0x00080000,       // 100%
    UNIT_NPC_FLAG_BATTLEMASTER          = 0x00100000,       // 100%
    UNIT_NPC_FLAG_AUCTIONEER            = 0x00200000,       // 100%
    UNIT_NPC_FLAG_STABLEMASTER          = 0x00400000,       // 100%
    UNIT_NPC_FLAG_GUILD_BANKER          = 0x00800000,       // cause client to send 997 opcode
    UNIT_NPC_FLAG_SPELLCLICK            = 0x01000000,       // cause client to send 1015 opcode (spell click)
    UNIT_NPC_FLAG_PLAYER_VEHICLE        = 0x02000000        // players with mounts that have vehicle data should have it set
};

enum MovementFlags
{
    MOVEMENTFLAG_NONE                  = 0x00000000,
    MOVEMENTFLAG_FORWARD               = 0x00000001,
    MOVEMENTFLAG_BACKWARD              = 0x00000002,
    MOVEMENTFLAG_STRAFE_LEFT           = 0x00000004,
    MOVEMENTFLAG_STRAFE_RIGHT          = 0x00000008,
    MOVEMENTFLAG_LEFT                  = 0x00000010,
    MOVEMENTFLAG_RIGHT                 = 0x00000020,
    MOVEMENTFLAG_PITCH_UP              = 0x00000040,
    MOVEMENTFLAG_PITCH_DOWN            = 0x00000080,
    MOVEMENTFLAG_WALKING               = 0x00000100,               // Walking
    MOVEMENTFLAG_ONTRANSPORT           = 0x00000200,               // Used for flying on some creatures
    MOVEMENTFLAG_DISABLE_GRAVITY       = 0x00000400,               // Former MOVEMENTFLAG_LEVITATING. This is used when walking is not possible.
    MOVEMENTFLAG_ROOT                  = 0x00000800,               // Must not be set along with MOVEMENTFLAG_MASK_MOVING
    MOVEMENTFLAG_FALLING               = 0x00001000,               // damage dealt on that type of falling
    MOVEMENTFLAG_FALLING_FAR           = 0x00002000,
    MOVEMENTFLAG_PENDING_STOP          = 0x00004000,
    MOVEMENTFLAG_PENDING_STRAFE_STOP   = 0x00008000,
    MOVEMENTFLAG_PENDING_FORWARD       = 0x00010000,
    MOVEMENTFLAG_PENDING_BACKWARD      = 0x00020000,
    MOVEMENTFLAG_PENDING_STRAFE_LEFT   = 0x00040000,
    MOVEMENTFLAG_PENDING_STRAFE_RIGHT  = 0x00080000,
    MOVEMENTFLAG_PENDING_ROOT          = 0x00100000,
    MOVEMENTFLAG_SWIMMING              = 0x00200000,               // appears with fly flag also
    MOVEMENTFLAG_ASCENDING             = 0x00400000,               // press "space" when flying
    MOVEMENTFLAG_DESCENDING            = 0x00800000,
    MOVEMENTFLAG_CAN_FLY               = 0x01000000,               // Appears when unit can fly AND also walk
    MOVEMENTFLAG_FLYING                = 0x02000000,               // unit is actually flying. pretty sure this is only used for players. creatures use disable_gravity
    MOVEMENTFLAG_SPLINE_ELEVATION      = 0x04000000,               // used for flight paths
    MOVEMENTFLAG_SPLINE_ENABLED        = 0x08000000,               // used for flight paths
    MOVEMENTFLAG_WATERWALKING          = 0x10000000,               // prevent unit from falling through water
    MOVEMENTFLAG_FALLING_SLOW          = 0x20000000,               // active rogue safe fall spell (passive)
    MOVEMENTFLAG_HOVER                 = 0x40000000,               // hover, cannot jump

    /// @todo Check if PITCH_UP and PITCH_DOWN really belong here..
    MOVEMENTFLAG_MASK_MOVING =
        MOVEMENTFLAG_FORWARD | MOVEMENTFLAG_BACKWARD | MOVEMENTFLAG_STRAFE_LEFT | MOVEMENTFLAG_STRAFE_RIGHT |
        MOVEMENTFLAG_PITCH_UP | MOVEMENTFLAG_PITCH_DOWN | MOVEMENTFLAG_FALLING | MOVEMENTFLAG_FALLING_FAR | MOVEMENTFLAG_ASCENDING | MOVEMENTFLAG_DESCENDING |
        MOVEMENTFLAG_SPLINE_ELEVATION,

    MOVEMENTFLAG_MASK_TURNING =
        MOVEMENTFLAG_LEFT | MOVEMENTFLAG_RIGHT,

    MOVEMENTFLAG_MASK_MOVING_FLY =
        MOVEMENTFLAG_FLYING | MOVEMENTFLAG_ASCENDING | MOVEMENTFLAG_DESCENDING,

    /// @todo if needed: add more flags to this masks that are exclusive to players
    MOVEMENTFLAG_MASK_PLAYER_ONLY =
        MOVEMENTFLAG_FLYING
};
enum MovementFlags2
{
    MOVEMENTFLAG2_NONE                     = 0x00000000,
    MOVEMENTFLAG2_NO_STRAFE                = 0x00000001,
    MOVEMENTFLAG2_NO_JUMPING               = 0x00000002,
    MOVEMENTFLAG2_UNK3                     = 0x00000004,        // Overrides various clientside checks
    MOVEMENTFLAG2_FULL_SPEED_TURNING       = 0x00000008,
    MOVEMENTFLAG2_FULL_SPEED_PITCHING      = 0x00000010,
    MOVEMENTFLAG2_ALWAYS_ALLOW_PITCHING    = 0x00000020,
    MOVEMENTFLAG2_UNK7                     = 0x00000040,
    MOVEMENTFLAG2_UNK8                     = 0x00000080,
    MOVEMENTFLAG2_UNK9                     = 0x00000100,
    MOVEMENTFLAG2_UNK10                    = 0x00000200,
    MOVEMENTFLAG2_INTERPOLATED_MOVEMENT    = 0x00000400,
    MOVEMENTFLAG2_INTERPOLATED_TURNING     = 0x00000800,
    MOVEMENTFLAG2_INTERPOLATED_PITCHING    = 0x00001000,
    MOVEMENTFLAG2_UNK14                    = 0x00002000,
    MOVEMENTFLAG2_UNK15                    = 0x00004000,
    MOVEMENTFLAG2_UNK16                    = 0x00008000
};

enum UnitTypeMask
{
    UNIT_MASK_NONE                  = 0x00000000,
    UNIT_MASK_SUMMON                = 0x00000001,
    UNIT_MASK_MINION                = 0x00000002,
    UNIT_MASK_GUARDIAN              = 0x00000004,
    UNIT_MASK_TOTEM                 = 0x00000008,
    UNIT_MASK_PET                   = 0x00000010,
    UNIT_MASK_VEHICLE               = 0x00000020,
    UNIT_MASK_PUPPET                = 0x00000040,
    UNIT_MASK_HUNTER_PET            = 0x00000080,
    UNIT_MASK_CONTROLABLE_GUARDIAN  = 0x00000100,
    UNIT_MASK_ACCESSORY             = 0x00000200
};

namespace Movement{
    class MoveSpline;
}

struct DiminishingReturn
{
    DiminishingReturn(DiminishingGroup group, uint32 t, uint32 count)
        : DRGroup(group), stack(0), hitTime(t), hitCount(count)
    {}

    DiminishingGroup        DRGroup:16;
    uint16                  stack:16;
    uint32                  hitTime;
    uint32                  hitCount;
};

enum MeleeHitOutcome
{
    MELEE_HIT_EVADE, MELEE_HIT_MISS, MELEE_HIT_DODGE, MELEE_HIT_BLOCK, MELEE_HIT_PARRY,
    MELEE_HIT_GLANCING, MELEE_HIT_CRIT, MELEE_HIT_CRUSHING, MELEE_HIT_NORMAL
};

class DispelInfo
{
public:
    explicit DispelInfo(Unit* dispeller, uint32 dispellerSpellId, uint8 chargesRemoved) :
    _dispellerUnit(dispeller), _dispellerSpell(dispellerSpellId), _chargesRemoved(chargesRemoved) {}

    Unit* GetDispeller() const { return _dispellerUnit; }
    uint32 GetDispellerSpellId() const { return _dispellerSpell; }
    uint8 GetRemovedCharges() const { return _chargesRemoved; }
    void SetRemovedCharges(uint8 amount)
    {
        _chargesRemoved = amount;
    }
private:
    Unit* _dispellerUnit;
    uint32 _dispellerSpell;
    uint8 _chargesRemoved;
};

struct CleanDamage
{
    CleanDamage(uint32 mitigated, uint32 absorbed, WeaponAttackType _attackType, MeleeHitOutcome _hitOutCome) :
    absorbed_damage(absorbed), mitigated_damage(mitigated), attackType(_attackType), hitOutCome(_hitOutCome) {}

    uint32 absorbed_damage;
    uint32 mitigated_damage;

    WeaponAttackType attackType;
    MeleeHitOutcome hitOutCome;
};

struct CalcDamageInfo;

class DamageInfo
{
private:
    Unit* const m_attacker;
    Unit* const m_victim;
    uint32 m_damage;
    SpellInfo const* const m_spellInfo;
    SpellSchoolMask const m_schoolMask;
    DamageEffectType const m_damageType;
    WeaponAttackType m_attackType;
    uint32 m_absorb;
    uint32 m_resist;
    uint32 m_block;
public:
    explicit DamageInfo(Unit* _attacker, Unit* _victim, uint32 _damage, SpellInfo const* _spellInfo, SpellSchoolMask _schoolMask, DamageEffectType _damageType);
    explicit DamageInfo(CalcDamageInfo& dmgInfo);

    void ModifyDamage(int32 amount);
    void AbsorbDamage(uint32 amount);
    void ResistDamage(uint32 amount);
    void BlockDamage(uint32 amount);

    Unit* GetAttacker() const { return m_attacker; }
    Unit* GetVictim() const { return m_victim; }
    SpellInfo const* GetSpellInfo() const { return m_spellInfo; }
    SpellSchoolMask GetSchoolMask() const { return m_schoolMask; }
    DamageEffectType GetDamageType() const { return m_damageType; }
    WeaponAttackType GetAttackType() const { return m_attackType; }
    uint32 GetDamage() const { return m_damage; }
    uint32 GetAbsorb() const { return m_absorb; }
    uint32 GetResist() const { return m_resist; }
    uint32 GetBlock() const { return m_block; }
};

class HealInfo
{
private:
    Unit* const m_healer;
    Unit* const m_target;
    uint32 m_heal;
    uint32 m_absorb;
    SpellInfo const* const m_spellInfo;
    SpellSchoolMask const m_schoolMask;
public:
    explicit HealInfo(Unit* _healer, Unit* _target, uint32 _heal, SpellInfo const* _spellInfo, SpellSchoolMask _schoolMask)
        : m_healer(_healer), m_target(_target), m_heal(_heal), m_spellInfo(_spellInfo), m_schoolMask(_schoolMask)
    {
        m_absorb = 0;
    }
    void AbsorbHeal(uint32 amount)
    {
        amount = std::min(amount, GetHeal());
        m_absorb += amount;
        m_heal -= amount;
    }

    uint32 GetHeal() const { return m_heal; }
};

class ProcEventInfo
{
public:
    ProcEventInfo(Unit* actor, Unit* actionTarget, Unit* procTarget, uint32 typeMask,
                  uint32 spellTypeMask, uint32 spellPhaseMask, uint32 hitMask,
                  Spell* spell, DamageInfo* damageInfo, HealInfo* healInfo);

    Unit* GetActor() { return _actor; }
    Unit* GetActionTarget() const { return _actionTarget; }
    Unit* GetProcTarget() const { return _procTarget; }

    uint32 GetTypeMask() const { return _typeMask; }
    uint32 GetSpellTypeMask() const { return _spellTypeMask; }
    uint32 GetSpellPhaseMask() const { return _spellPhaseMask; }
    uint32 GetHitMask() const { return _hitMask; }

    SpellInfo const* GetSpellInfo() const { return NULL; }
    SpellSchoolMask GetSchoolMask() const { return SPELL_SCHOOL_MASK_NONE; }

    DamageInfo* GetDamageInfo() const { return _damageInfo; }
    HealInfo* GetHealInfo() const { return _healInfo; }

private:
    Unit* const _actor;
    Unit* const _actionTarget;
    Unit* const _procTarget;
    uint32 _typeMask;
    uint32 _spellTypeMask;
    uint32 _spellPhaseMask;
    uint32 _hitMask;
    Spell* _spell;
    DamageInfo* _damageInfo;
    HealInfo* _healInfo;
};

// Struct for use in Unit::CalculateMeleeDamage
// Need create structure like in SMSG_ATTACKERSTATEUPDATE opcode
struct CalcDamageInfo
{
    Unit  *attacker;             // Attacker
    Unit  *target;               // Target for damage
    uint32 damageSchoolMask;
    uint32 damage;
    uint32 absorb;
    uint32 resist;
    uint32 blocked_amount;
    uint32 HitInfo;
    uint32 TargetState;
// Helper
    WeaponAttackType attackType; //
    uint32 procAttacker;
    uint32 procVictim;
    uint32 procEx;
    uint32 cleanDamage;          // Used only for rage calculation
    MeleeHitOutcome hitOutCome;  /// @todo remove this field (need use TargetState)
};

// Spell damage info structure based on structure sending in SMSG_SPELLNONMELEEDAMAGELOG opcode
struct SpellNonMeleeDamage{
    SpellNonMeleeDamage(Unit* _attacker, Unit* _target, uint32 _SpellID, uint32 _schoolMask)
        : target(_target), attacker(_attacker), SpellID(_SpellID), damage(0), overkill(0), schoolMask(_schoolMask),
        absorb(0), resist(0), physicalLog(false), unused(false), blocked(0), HitInfo(0), cleanDamage(0)
    {}

    Unit   *target;
    Unit   *attacker;
    uint32 SpellID;
    uint32 damage;
    uint32 overkill;
    uint32 schoolMask;
    uint32 absorb;
    uint32 resist;
    bool   physicalLog;
    bool   unused;
    uint32 blocked;
    uint32 HitInfo;
    // Used for help
    uint32 cleanDamage;
};

struct SpellPeriodicAuraLogInfo
{
    SpellPeriodicAuraLogInfo(AuraEffect const* _auraEff, uint32 _damage, uint32 _overDamage, uint32 _absorb, uint32 _resist, float _multiplier, bool _critical)
        : auraEff(_auraEff), damage(_damage), overDamage(_overDamage), absorb(_absorb), resist(_resist), multiplier(_multiplier), critical(_critical){}

    AuraEffect const* auraEff;
    uint32 damage;
    uint32 overDamage;                                      // overkill/overheal
    uint32 absorb;
    uint32 resist;
    float  multiplier;
    bool   critical;
};

uint32 createProcExtendMask(SpellNonMeleeDamage* damageInfo, SpellMissInfo missCondition);

struct RedirectThreatInfo
{
    RedirectThreatInfo() : _targetGUID(0), _threatPct(0) { }
    uint64 _targetGUID;
    uint32 _threatPct;

    uint64 GetTargetGUID() const { return _targetGUID; }
    uint32 GetThreatPct() const { return _threatPct; }

    void Set(uint64 guid, uint32 pct)
    {
        _targetGUID = guid;
        _threatPct = pct;
    }

    void ModifyThreatPct(int32 amount)
    {
        amount += _threatPct;
        _threatPct = uint32(std::max(0, amount));
    }
};

#define MAX_DECLINED_NAME_CASES 5

struct DeclinedName
{
    std::string name[MAX_DECLINED_NAME_CASES];
};

enum CurrentSpellTypes
{
    CURRENT_MELEE_SPELL             = 0,
    CURRENT_GENERIC_SPELL           = 1,
    CURRENT_CHANNELED_SPELL         = 2,
    CURRENT_AUTOREPEAT_SPELL        = 3
};

#define CURRENT_FIRST_NON_MELEE_SPELL 1
#define CURRENT_MAX_SPELL             4

struct GlobalCooldown
{
    explicit GlobalCooldown(uint32 _dur = 0, uint32 _time = 0) : duration(_dur), cast_time(_time) {}

    uint32 duration;
    uint32 cast_time;
};

typedef UNORDERED_MAP<uint32 /*category*/, GlobalCooldown> GlobalCooldownList;

class GlobalCooldownMgr                                     // Shared by Player and CharmInfo
{
public:
    GlobalCooldownMgr() {}

public:
    bool HasGlobalCooldown(SpellInfo const* spellInfo) const;
    void AddGlobalCooldown(SpellInfo const* spellInfo, uint32 gcd);
    void CancelGlobalCooldown(SpellInfo const* spellInfo);

private:
    GlobalCooldownList m_GlobalCooldowns;
};

enum ActiveStates
{
    ACT_PASSIVE  = 0x01,                                    // 0x01 - passive
    ACT_DISABLED = 0x81,                                    // 0x80 - castable
    ACT_ENABLED  = 0xC1,                                    // 0x40 | 0x80 - auto cast + castable
    ACT_COMMAND  = 0x07,                                    // 0x01 | 0x02 | 0x04
    ACT_REACTION = 0x06,                                    // 0x02 | 0x04
    ACT_DECIDE   = 0x00                                     // custom
};

enum ReactStates
{
    REACT_PASSIVE    = 0,
    REACT_DEFENSIVE  = 1,
    REACT_AGGRESSIVE = 2
};

enum CommandStates
{
    COMMAND_STAY    = 0,
    COMMAND_FOLLOW  = 1,
    COMMAND_ATTACK  = 2,
    COMMAND_ABANDON = 3
};

#define UNIT_ACTION_BUTTON_ACTION(X) (uint32(X) & 0x00FFFFFF)
#define UNIT_ACTION_BUTTON_TYPE(X)   ((uint32(X) & 0xFF000000) >> 24)
#define MAKE_UNIT_ACTION_BUTTON(A, T) (uint32(A) | (uint32(T) << 24))

struct UnitActionBarEntry
{
    UnitActionBarEntry() : packedData(uint32(ACT_DISABLED) << 24) {}

    uint32 packedData;

    // helper
    ActiveStates GetType() const { return ActiveStates(UNIT_ACTION_BUTTON_TYPE(packedData)); }
    uint32 GetAction() const { return UNIT_ACTION_BUTTON_ACTION(packedData); }
    bool IsActionBarForSpell() const
    {
        ActiveStates Type = GetType();
        return Type == ACT_DISABLED || Type == ACT_ENABLED || Type == ACT_PASSIVE;
    }

    void SetActionAndType(uint32 action, ActiveStates type)
    {
        packedData = MAKE_UNIT_ACTION_BUTTON(action, type);
    }

    void SetType(ActiveStates type)
    {
        packedData = MAKE_UNIT_ACTION_BUTTON(UNIT_ACTION_BUTTON_ACTION(packedData), type);
    }

    void SetAction(uint32 action)
    {
        packedData = (packedData & 0xFF000000) | UNIT_ACTION_BUTTON_ACTION(action);
    }
};

typedef std::list<Player*> SharedVisionList;

enum CharmType
{
    CHARM_TYPE_CHARM,
    CHARM_TYPE_POSSESS,
    CHARM_TYPE_VEHICLE,
    CHARM_TYPE_CONVERT
};

typedef UnitActionBarEntry CharmSpellInfo;

enum ActionBarIndex
{
    ACTION_BAR_INDEX_START = 0,
    ACTION_BAR_INDEX_PET_SPELL_START = 3,
    ACTION_BAR_INDEX_PET_SPELL_END = 7,
    ACTION_BAR_INDEX_END = 10
};

#define MAX_UNIT_ACTION_BAR_INDEX (ACTION_BAR_INDEX_END-ACTION_BAR_INDEX_START)

struct CharmInfo
{
    public:
        explicit CharmInfo(Unit* unit);
        ~CharmInfo();
        void RestoreState();
        uint32 GetPetNumber() const { return _petnumber; }
        void SetPetNumber(uint32 petnumber, bool statwindow);

        void SetCommandState(CommandStates st) { _CommandState = st; }
        CommandStates GetCommandState() const { return _CommandState; }
        bool HasCommandState(CommandStates state) const { return (_CommandState == state); }

        void InitPossessCreateSpells();
        void InitCharmCreateSpells();
        void InitPetActionBar();
        void InitEmptyActionBar(bool withAttack = true);

                                                            //return true if successful
        bool AddSpellToActionBar(SpellInfo const* spellInfo, ActiveStates newstate = ACT_DECIDE);
        bool RemoveSpellFromActionBar(uint32 spell_id);
        void LoadPetActionBar(const std::string& data);
        void BuildActionBar(WorldPacket* data);
        void SetSpellAutocast(SpellInfo const* spellInfo, bool state);
        void SetActionBar(uint8 index, uint32 spellOrAction, ActiveStates type)
        {
            PetActionBar[index].SetActionAndType(spellOrAction, type);
        }
        UnitActionBarEntry const* GetActionBarEntry(uint8 index) const { return &(PetActionBar[index]); }

        void ToggleCreatureAutocast(SpellInfo const* spellInfo, bool apply);

        CharmSpellInfo* GetCharmSpell(uint8 index) { return &(_charmspells[index]); }

        GlobalCooldownMgr& GetGlobalCooldownMgr() { return m_GlobalCooldownMgr; }

        void SetIsCommandAttack(bool val);
        bool IsCommandAttack();
        void SetIsCommandFollow(bool val);
        bool IsCommandFollow();
        void SetIsAtStay(bool val);
        bool IsAtStay();
        void SetIsFollowing(bool val);
        bool IsFollowing();
        void SetIsReturning(bool val);
        bool IsReturning();
        void SaveStayPosition();
        void GetStayPosition(float &x, float &y, float &z);

    private:

        Unit* _unit;
        UnitActionBarEntry PetActionBar[MAX_UNIT_ACTION_BAR_INDEX];
        CharmSpellInfo _charmspells[4];
        CommandStates _CommandState;
        uint32 _petnumber;
        bool _barInit;

        //for restoration after charmed
        ReactStates     _oldReactState;

        bool _isCommandAttack;
        bool _isCommandFollow;
        bool _isAtStay;
        bool _isFollowing;
        bool _isReturning;
        float _stayX;
        float _stayY;
        float _stayZ;

        GlobalCooldownMgr m_GlobalCooldownMgr;
};

// for clearing special attacks
#define REACTIVE_TIMER_START 4000

enum ReactiveType
{
    REACTIVE_DEFENSE      = 0,
    REACTIVE_HUNTER_PARRY = 1,
    REACTIVE_OVERPOWER    = 2
};

#define MAX_REACTIVE 3
#define SUMMON_SLOT_PET     0
#define SUMMON_SLOT_TOTEM   1
#define MAX_TOTEM_SLOT      5
#define SUMMON_SLOT_MINIPET 5
#define SUMMON_SLOT_QUEST   6
#define MAX_SUMMON_SLOT     7

#define MAX_GAMEOBJECT_SLOT 4

enum PlayerTotemType
{
    SUMMON_TYPE_TOTEM_FIRE  = 63,
    SUMMON_TYPE_TOTEM_EARTH = 81,
    SUMMON_TYPE_TOTEM_WATER = 82,
    SUMMON_TYPE_TOTEM_AIR   = 83
};

// delay time next attack to prevent client attack animation problems
#define ATTACK_DISPLAY_DELAY 200
#define MAX_PLAYER_STEALTH_DETECT_RANGE 30.0f               // max distance for detection targets by player

struct SpellProcEventEntry;                                 // used only privately

class Unit : public WorldObject
{
    public:
        typedef std::set<Unit*> AttackerSet;
        typedef std::set<Unit*> ControlList;

        typedef std::multimap<uint32,  Aura*> AuraMap;
        typedef std::pair<AuraMap::const_iterator, AuraMap::const_iterator> AuraMapBounds;
        typedef std::pair<AuraMap::iterator, AuraMap::iterator> AuraMapBoundsNonConst;

        typedef std::multimap<uint32,  AuraApplication*> AuraApplicationMap;
        typedef std::pair<AuraApplicationMap::const_iterator, AuraApplicationMap::const_iterator> AuraApplicationMapBounds;
        typedef std::pair<AuraApplicationMap::iterator, AuraApplicationMap::iterator> AuraApplicationMapBoundsNonConst;

        typedef std::multimap<AuraStateType,  AuraApplication*> AuraStateAurasMap;
        typedef std::pair<AuraStateAurasMap::const_iterator, AuraStateAurasMap::const_iterator> AuraStateAurasMapBounds;

        typedef std::list<AuraEffect*> AuraEffectList;
        typedef std::list<Aura*> AuraList;
        typedef std::list<AuraApplication *> AuraApplicationList;
        typedef std::list<DiminishingReturn> Diminishing;
        typedef std::set<uint32> ComboPointHolderSet;

        typedef std::map<uint8, AuraApplication*> VisibleAuraMap;

        virtual ~Unit();

        UnitAI* GetAI() { return i_AI; }
        void SetAI(UnitAI* newAI) { i_AI = newAI; }

        void AddToWorld();
        void RemoveFromWorld();

        void CleanupBeforeRemoveFromMap(bool finalCleanup);
        void CleanupsBeforeDelete(bool finalCleanup = true);                        // used in ~Creature/~Player (or before mass creature delete to remove cross-references to already deleted units)

        DiminishingLevels GetDiminishing(DiminishingGroup  group);
        void IncrDiminishing(DiminishingGroup group);
        float ApplyDiminishingToDuration(DiminishingGroup  group, int32 &duration, Unit* caster, DiminishingLevels Level, int32 limitduration);
        void ApplyDiminishingAura(DiminishingGroup  group, bool apply);
        void ClearDiminishings() { m_Diminishing.clear(); }

        // target dependent range checks
        float GetSpellMaxRangeForTarget(Unit const* target, SpellInfo const* spellInfo) const;
        float GetSpellMinRangeForTarget(Unit const* target, SpellInfo const* spellInfo) const;

        virtual void Update(uint32 time);

        void setAttackTimer(WeaponAttackType type, uint32 time) { m_attackTimer[type] = time; }
        void resetAttackTimer(WeaponAttackType type = BASE_ATTACK);
        uint32 getAttackTimer(WeaponAttackType type) const { return m_attackTimer[type]; }
        bool isAttackReady(WeaponAttackType type = BASE_ATTACK) const { return m_attackTimer[type] == 0; }
        bool haveOffhandWeapon() const;
        bool CanDualWield() const { return m_canDualWield; }
        void SetCanDualWield(bool value) { m_canDualWield = value; }
        float GetCombatReach() const { return m_floatValues[UNIT_FIELD_COMBATREACH]; }
        float GetMeleeReach() const;
        bool IsWithinCombatRange(const Unit* obj, float dist2compare) const;
        bool IsWithinMeleeRange(const Unit* obj, float dist = MELEE_RANGE) const;
        void GetRandomContactPoint(const Unit* target, float &x, float &y, float &z, float distance2dMin, float distance2dMax) const;
        uint32 m_extraAttacks;
        bool m_canDualWield;

        void _addAttacker(Unit* pAttacker);                  // must be called only from Unit::Attack(Unit*)
        void _removeAttacker(Unit* pAttacker);               // must be called only from Unit::AttackStop()
        Unit* getAttackerForHelper() const;                 // If someone wants to help, who to give them
        bool Attack(Unit* victim, bool meleeAttack);
        void CastStop(uint32 except_spellid = 0);
        bool AttackStop();
        void RemoveAllAttackers();
        AttackerSet const& getAttackers() const { return m_attackers; }
        bool isAttackingPlayer() const;
        Unit* getVictim() const { return m_attacking; }

        void CombatStop(bool includingCast = false);
        void CombatStopWithPets(bool includingCast = false);
        void StopAttackFaction(uint32 faction_id);
        Unit* SelectNearbyTarget(Unit* exclude = NULL, float dist = NOMINAL_MELEE_RANGE) const;
        void SendMeleeAttackStop(Unit* victim = NULL);
        void SendMeleeAttackStart(Unit* victim);

        void AddUnitState(uint32 f) { m_state |= f; }
        bool HasUnitState(const uint32 f) const { return (m_state & f); }
        void ClearUnitState(uint32 f) { m_state &= ~f; }
        bool CanFreeMove() const;

        uint32 HasUnitTypeMask(uint32 mask) const { return mask & m_unitTypeMask; }
        void AddUnitTypeMask(uint32 mask) { m_unitTypeMask |= mask; }
        bool isSummon() const   { return m_unitTypeMask & UNIT_MASK_SUMMON; }
        bool isGuardian() const { return m_unitTypeMask & UNIT_MASK_GUARDIAN; }
        bool isPet() const      { return m_unitTypeMask & UNIT_MASK_PET; }
        bool isHunterPet() const{ return m_unitTypeMask & UNIT_MASK_HUNTER_PET; }
        bool isTotem() const    { return m_unitTypeMask & UNIT_MASK_TOTEM; }
        bool IsVehicle() const  { return m_unitTypeMask & UNIT_MASK_VEHICLE; }

        uint8 getLevel() const { return uint8(GetUInt32Value(UNIT_FIELD_LEVEL)); }
        uint8 getLevelForTarget(WorldObject const* /*target*/) const { return getLevel(); }
        void SetLevel(uint8 lvl);
        uint8 getRace() const { return GetByteValue(UNIT_FIELD_BYTES_0, 0); }
        uint32 getRaceMask() const { return 1 << (getRace()-1); }
        uint8 getClass() const { return GetByteValue(UNIT_FIELD_BYTES_0, 1); }
        uint32 getClassMask() const { return 1 << (getClass()-1); }
        uint8 getGender() const { return GetByteValue(UNIT_FIELD_BYTES_0, 2); }

        float GetStat(Stats stat) const { return float(GetUInt32Value(UNIT_FIELD_STAT0+stat)); }
        void SetStat(Stats stat, int32 val) { SetStatInt32Value(UNIT_FIELD_STAT0+stat, val); }
        uint32 GetArmor() const { return GetResistance(SPELL_SCHOOL_NORMAL); }
        void SetArmor(int32 val) { SetResistance(SPELL_SCHOOL_NORMAL, val); }

        uint32 GetResistance(SpellSchools school) const { return GetUInt32Value(UNIT_FIELD_RESISTANCES+school); }
        uint32 GetResistance(SpellSchoolMask mask) const;
        void SetResistance(SpellSchools school, int32 val) { SetStatInt32Value(UNIT_FIELD_RESISTANCES+school, val); }
        uint32 GetSpellPenetration(SpellSchoolMask schoolMask) const;

        uint32 GetHealth()    const { return GetUInt32Value(UNIT_FIELD_HEALTH); }
        uint32 GetMaxHealth() const { return GetUInt32Value(UNIT_FIELD_MAXHEALTH); }

        bool IsFullHealth() const { return GetHealth() == GetMaxHealth(); }
        bool HealthBelowPct(int32 pct) const { return GetHealth() < CountPctFromMaxHealth(pct); }
        bool HealthBelowPctDamaged(int32 pct, uint32 damage) const { return int64(GetHealth()) - int64(damage) < int64(CountPctFromMaxHealth(pct)); }
        bool HealthAbovePct(int32 pct) const { return GetHealth() > CountPctFromMaxHealth(pct); }
        bool HealthAbovePctHealed(int32 pct, uint32 heal) const { return uint64(GetHealth()) + uint64(heal) > CountPctFromMaxHealth(pct); }
        float GetHealthPct() const { return GetMaxHealth() ? 100.f * GetHealth() / GetMaxHealth() : 0.0f; }
        uint32 CountPctFromMaxHealth(int32 pct) const { return CalculatePct(GetMaxHealth(), pct); }
        uint32 CountPctFromCurHealth(int32 pct) const { return CalculatePct(GetHealth(), pct); }

        void SetHealth(uint32 val);
        void SetMaxHealth(uint32 val);
        inline void SetFullHealth() { SetHealth(GetMaxHealth()); }
        int32 ModifyHealth(int32 val);
        int32 GetHealthGain(int32 dVal);

        Powers getPowerType() const { return Powers(GetByteValue(UNIT_FIELD_BYTES_0, 3)); }
        void setPowerType(Powers power);
        uint32 GetPower(Powers power) const { return GetUInt32Value(UNIT_FIELD_POWER1   +power); }
        uint32 GetMaxPower(Powers power) const { return GetUInt32Value(UNIT_FIELD_MAXPOWER1+power); }
        void SetPower(Powers power, uint32 val);
        void SetMaxPower(Powers power, uint32 val);
        // returns the change in power
        int32 ModifyPower(Powers power, int32 val);
        int32 ModifyPowerPct(Powers power, float pct, bool apply = true);

        uint32 GetAttackTime(WeaponAttackType att) const;
        void SetAttackTime(WeaponAttackType att, uint32 val) { SetFloatValue(UNIT_FIELD_BASEATTACKTIME+att, val*m_modAttackSpeedPct[att]); }
        void ApplyAttackTimePercentMod(WeaponAttackType att, float val, bool apply);
        void ApplyCastTimePercentMod(float val, bool apply);

        SheathState GetSheath() const { return SheathState(GetByteValue(UNIT_FIELD_BYTES_2, 0)); }
        virtual void SetSheath(SheathState sheathed) { SetByteValue(UNIT_FIELD_BYTES_2, 0, sheathed); }

        // faction template id
        uint32 getFaction() const { return GetUInt32Value(UNIT_FIELD_FACTIONTEMPLATE); }
        void setFaction(uint32 faction) { SetUInt32Value(UNIT_FIELD_FACTIONTEMPLATE, faction); }
        FactionTemplateEntry const* getFactionTemplateEntry() const;

        ReputationRank GetReactionTo(Unit const* target) const;
        ReputationRank static GetFactionReactionTo(FactionTemplateEntry const* factionTemplateEntry, Unit const* target);

        bool IsHostileTo(Unit const* unit) const;
        bool IsHostileToPlayers() const;
        bool IsFriendlyTo(Unit const* unit) const;
        bool IsNeutralToAll() const;
        bool IsInPartyWith(Unit const* unit) const;
        bool IsInRaidWith(Unit const* unit) const;
        void GetPartyMembers(std::list<Unit*> &units);
        bool IsContestedGuard() const;
        bool IsPvP() const { return HasByteFlag(UNIT_FIELD_BYTES_2, 1, UNIT_BYTE2_FLAG_PVP); }
        void SetPvP(bool state);
        uint32 GetCreatureType() const;
        uint32 GetCreatureTypeMask() const;

        uint8 getStandState() const { return GetByteValue(UNIT_FIELD_BYTES_1, 0); }
        bool IsSitState() const;
        bool IsStandState() const;
        void SetStandState(uint8 state);

        void  SetStandFlags(uint8 flags) { SetByteFlag(UNIT_FIELD_BYTES_1, 2, flags); }
        void  RemoveStandFlags(uint8 flags) { RemoveByteFlag(UNIT_FIELD_BYTES_1, 2, flags); }

        bool IsMounted() const { return HasFlag(UNIT_FIELD_FLAGS, UNIT_FLAG_MOUNT); }
        uint32 GetMountID() const { return GetUInt32Value(UNIT_FIELD_MOUNTDISPLAYID); }
        void Mount(uint32 mount, uint32 vehicleId = 0, uint32 creatureEntry = 0);
        void Dismount();

        uint16 GetMaxSkillValueForLevel(Unit const* target = NULL) const { return (target ? getLevelForTarget(target) : getLevel()) * 5; }
        void DealDamageMods(Unit* victim, uint32 &damage, uint32* absorb);
        uint32 DealDamage(Unit* victim, uint32 damage, CleanDamage const* cleanDamage = NULL, DamageEffectType damagetype = DIRECT_DAMAGE, SpellSchoolMask damageSchoolMask = SPELL_SCHOOL_MASK_NORMAL, SpellInfo const* spellProto = NULL, bool durabilityLoss = true);
        void Kill(Unit* victim, bool durabilityLoss = true);
        int32 DealHeal(Unit* victim, uint32 addhealth);

        void ProcDamageAndSpell(Unit* victim, uint32 procAttacker, uint32 procVictim, uint32 procEx, uint32 amount, WeaponAttackType attType = BASE_ATTACK, SpellInfo const* procSpell = NULL, SpellInfo const* procAura = NULL);
        void ProcDamageAndSpellFor(bool isVictim, Unit* target, uint32 procFlag, uint32 procExtra, WeaponAttackType attType, SpellInfo const* procSpell, uint32 damage, SpellInfo const* procAura = NULL);

        void GetProcAurasTriggeredOnEvent(AuraApplicationList& aurasTriggeringProc, AuraApplicationList* procAuras, ProcEventInfo eventInfo);
        void TriggerAurasProcOnEvent(CalcDamageInfo& damageInfo);
        void TriggerAurasProcOnEvent(AuraApplicationList* myProcAuras, AuraApplicationList* targetProcAuras,
                                     Unit* actionTarget, uint32 typeMaskActor, uint32 typeMaskActionTarget,
                                     uint32 spellTypeMask, uint32 spellPhaseMask, uint32 hitMask, Spell* spell,
                                     DamageInfo* damageInfo, HealInfo* healInfo);
        void TriggerAurasProcOnEvent(ProcEventInfo& eventInfo, AuraApplicationList& procAuras);

        void HandleEmoteCommand(uint32 anim_id);
        void AttackerStateUpdate (Unit* victim, WeaponAttackType attType = BASE_ATTACK, bool extra = false);

        void CalculateMeleeDamage(Unit* victim, uint32 damage, CalcDamageInfo* damageInfo, WeaponAttackType attackType = BASE_ATTACK);
        void DealMeleeDamage(CalcDamageInfo* damageInfo, bool durabilityLoss);
        void HandleProcExtraAttackFor(Unit* victim);

        void CalculateSpellDamageTaken(SpellNonMeleeDamage* damageInfo, int32 damage, SpellInfo const* spellInfo, WeaponAttackType attackType = BASE_ATTACK, bool crit = false, int32 calc_resist = -1);
        void DealSpellDamage(SpellNonMeleeDamage* damageInfo, bool durabilityLoss);

        // player or player's pet resilience (-1%)
        float GetMeleeCritChanceReduction() const { return GetCombatRatingReduction(CR_CRIT_TAKEN_MELEE); }
        float GetRangedCritChanceReduction() const { return GetCombatRatingReduction(CR_CRIT_TAKEN_RANGED); }
        float GetSpellCritChanceReduction() const { return GetCombatRatingReduction(CR_CRIT_TAKEN_SPELL); }

        // player or player's pet resilience (-1%)
        uint32 GetMeleeCritDamageReduction(uint32 damage) const { return GetCombatRatingDamageReduction(CR_CRIT_TAKEN_MELEE, 2.2f, 33.0f, damage); }
        uint32 GetRangedCritDamageReduction(uint32 damage) const { return GetCombatRatingDamageReduction(CR_CRIT_TAKEN_RANGED, 2.2f, 33.0f, damage); }
        uint32 GetSpellCritDamageReduction(uint32 damage) const { return GetCombatRatingDamageReduction(CR_CRIT_TAKEN_SPELL, 2.2f, 33.0f, damage); }

        // player or player's pet resilience (-1%), cap 100%
        uint32 GetMeleeDamageReduction(uint32 damage) const { return GetCombatRatingDamageReduction(CR_CRIT_TAKEN_MELEE, 2.0f, 100.0f, damage); }
        uint32 GetRangedDamageReduction(uint32 damage) const { return GetCombatRatingDamageReduction(CR_CRIT_TAKEN_RANGED, 2.0f, 100.0f, damage); }
        uint32 GetSpellDamageReduction(uint32 damage) const { return GetCombatRatingDamageReduction(CR_CRIT_TAKEN_SPELL, 2.0f, 100.0f, damage); }

        void ApplyResilience(Unit const* victim, float* crit, int32* damage, bool isCrit, CombatRating type) const;

        float MeleeSpellMissChance(Unit const* victim, WeaponAttackType attType, int32 skillDiff, uint32 spellId) const;
        SpellMissInfo MeleeSpellHitResult(Unit* victim, SpellInfo const* spell);
        SpellMissInfo MagicSpellHitResult(Unit* victim, SpellInfo const* spell);
        SpellMissInfo SpellHitResult(Unit* victim, SpellInfo const* spellInfo, bool canReflect = false);
        uint32 CalcMagicSpellHitChance(Unit* victim, SpellSchoolMask schoolMask, SpellInfo const* spellInfo);

        float GetUnitDodgeChance() const;
        float GetUnitParryChance() const;
        float GetUnitBlockChance() const;
        float GetUnitMissChance(WeaponAttackType attType) const;
        float GetUnitCriticalChance(WeaponAttackType attackType, const Unit* victim) const;
<<<<<<< HEAD
        int32 GetMechanicResistChance(const SpellInfo* spellInfo) const;
        bool CanUseAttackType(uint8 attacktype) const
        {
            switch (attacktype)
            {
                case BASE_ATTACK: return !HasFlag(UNIT_FIELD_FLAGS, UNIT_FLAG_DISARMED);
                case OFF_ATTACK: return !HasFlag(UNIT_FIELD_FLAGS_2, UNIT_FLAG2_DISARM_OFFHAND);
                case RANGED_ATTACK: return !HasFlag(UNIT_FIELD_FLAGS_2, UNIT_FLAG2_DISARM_RANGED);
            }
            return true;
        }
=======
        int32 GetMechanicResistChance(const SpellInfo* spell) const;
        bool CanUseAttackType(uint8 attacktype) const;
>>>>>>> 99680242

        virtual uint32 GetShieldBlockValue() const =0;
        uint32 GetShieldBlockValue(uint32 soft_cap, uint32 hard_cap) const;
        uint32 GetUnitMeleeSkill(Unit const* target = NULL) const;
        uint32 GetDefenseSkillValue(Unit const* target = NULL) const;
        uint32 GetWeaponSkillValue(WeaponAttackType attType, Unit const* target = NULL) const;
        float GetWeaponProcChance() const;
        float GetPPMProcChance(uint32 WeaponSpeed, float PPM,  const SpellInfo* spellProto) const;

        MeleeHitOutcome RollMeleeOutcomeAgainst (const Unit* victim, WeaponAttackType attType) const;
        MeleeHitOutcome RollMeleeOutcomeAgainst (const Unit* victim, WeaponAttackType attType, int32 crit_chance, int32 miss_chance, int32 dodge_chance, int32 parry_chance, int32 block_chance) const;

        bool isVendor()       const { return HasFlag(UNIT_NPC_FLAGS, UNIT_NPC_FLAG_VENDOR); }
        bool isTrainer()      const { return HasFlag(UNIT_NPC_FLAGS, UNIT_NPC_FLAG_TRAINER); }
        bool isQuestGiver()   const { return HasFlag(UNIT_NPC_FLAGS, UNIT_NPC_FLAG_QUESTGIVER); }
        bool isGossip()       const { return HasFlag(UNIT_NPC_FLAGS, UNIT_NPC_FLAG_GOSSIP); }
        bool isTaxi()         const { return HasFlag(UNIT_NPC_FLAGS, UNIT_NPC_FLAG_FLIGHTMASTER); }
        bool isGuildMaster()  const { return HasFlag(UNIT_NPC_FLAGS, UNIT_NPC_FLAG_PETITIONER); }
        bool isBattleMaster() const { return HasFlag(UNIT_NPC_FLAGS, UNIT_NPC_FLAG_BATTLEMASTER); }
        bool isBanker()       const { return HasFlag(UNIT_NPC_FLAGS, UNIT_NPC_FLAG_BANKER); }
        bool isInnkeeper()    const { return HasFlag(UNIT_NPC_FLAGS, UNIT_NPC_FLAG_INNKEEPER); }
        bool isSpiritHealer() const { return HasFlag(UNIT_NPC_FLAGS, UNIT_NPC_FLAG_SPIRITHEALER); }
        bool isSpiritGuide()  const { return HasFlag(UNIT_NPC_FLAGS, UNIT_NPC_FLAG_SPIRITGUIDE); }
        bool isTabardDesigner()const { return HasFlag(UNIT_NPC_FLAGS, UNIT_NPC_FLAG_TABARDDESIGNER); }
        bool isAuctioner()    const { return HasFlag(UNIT_NPC_FLAGS, UNIT_NPC_FLAG_AUCTIONEER); }
        bool isArmorer()      const { return HasFlag(UNIT_NPC_FLAGS, UNIT_NPC_FLAG_REPAIR); }
        bool isServiceProvider() const;
        bool isSpiritService() const { return HasFlag(UNIT_NPC_FLAGS, UNIT_NPC_FLAG_SPIRITHEALER | UNIT_NPC_FLAG_SPIRITGUIDE); }

        bool isInFlight()  const { return HasUnitState(UNIT_STATE_IN_FLIGHT); }

        bool isInCombat()  const { return HasFlag(UNIT_FIELD_FLAGS, UNIT_FLAG_IN_COMBAT); }
        void CombatStart(Unit* target, bool initialAggro = true);
        void SetInCombatState(bool PvP, Unit* enemy = NULL);
        void SetInCombatWith(Unit* enemy);
        void ClearInCombat();
        uint32 GetCombatTimer() const { return m_CombatTimer; }

        bool HasAuraTypeWithFamilyFlags(AuraType auraType, uint32 familyName, uint32 familyFlags) const;
        bool virtual HasSpell(uint32 /*spellID*/) const { return false; }
        bool HasBreakableByDamageAuraType(AuraType type, uint32 excludeAura = 0) const;
        bool HasBreakableByDamageCrowdControlAura(Unit* excludeCasterChannel = NULL) const;

        bool HasStealthAura()      const { return HasAuraType(SPELL_AURA_MOD_STEALTH); }
        bool HasInvisibilityAura() const { return HasAuraType(SPELL_AURA_MOD_INVISIBILITY); }
        bool isFeared()  const { return HasAuraType(SPELL_AURA_MOD_FEAR); }
        bool isInRoots() const { return HasAuraType(SPELL_AURA_MOD_ROOT); }
        bool IsPolymorphed() const;

        bool isFrozen() const;

        bool isTargetableForAttack(bool checkFakeDeath = true) const;

        bool IsValidAttackTarget(Unit const* target) const;
        bool _IsValidAttackTarget(Unit const* target, SpellInfo const* bySpell, WorldObject const* obj = NULL) const;

        bool IsValidAssistTarget(Unit const* target) const;
        bool _IsValidAssistTarget(Unit const* target, SpellInfo const* bySpell) const;

        virtual bool IsInWater() const;
        virtual bool IsUnderWater() const;
        virtual void UpdateUnderwaterState(Map* m, float x, float y, float z);
        bool isInAccessiblePlaceFor(Creature const* c) const;

        void SendHealSpellLog(Unit* victim, uint32 SpellID, uint32 Damage, uint32 OverHeal, uint32 Absorb, bool critical = false);
        int32 HealBySpell(Unit* victim, SpellInfo const* spellInfo, uint32 addHealth, bool critical = false);
        void SendEnergizeSpellLog(Unit* victim, uint32 spellID, int32 damage, Powers powerType);
        void EnergizeBySpell(Unit* victim, uint32 SpellID, int32 Damage, Powers powertype);
        uint32 SpellNonMeleeDamageLog(Unit* victim, uint32 spellID, uint32 damage);

        void CastSpell(SpellCastTargets const& targets, SpellInfo const* spellInfo, CustomSpellValues const* value, TriggerCastFlags triggerFlags = TRIGGERED_NONE, Item* castItem = NULL, AuraEffect const* triggeredByAura = NULL, uint64 originalCaster = 0);
        void CastSpell(Unit* victim, uint32 spellId, bool triggered, Item* castItem = NULL, AuraEffect const* triggeredByAura = NULL, uint64 originalCaster = 0);
        void CastSpell(Unit* victim, uint32 spellId, TriggerCastFlags triggerFlags = TRIGGERED_NONE, Item* castItem = NULL, AuraEffect const* triggeredByAura = NULL, uint64 originalCaster = 0);
        void CastSpell(Unit* victim, SpellInfo const* spellInfo, bool triggered, Item* castItem = NULL, AuraEffect const* triggeredByAura = NULL, uint64 originalCaster = 0);
        void CastSpell(Unit* victim, SpellInfo const* spellInfo, TriggerCastFlags triggerFlags = TRIGGERED_NONE, Item* castItem = NULL, AuraEffect const* triggeredByAura = NULL, uint64 originalCaster = 0);
        void CastSpell(float x, float y, float z, uint32 spellId, bool triggered, Item* castItem = NULL, AuraEffect const* triggeredByAura = NULL, uint64 originalCaster = 0);
        void CastSpell(GameObject* go, uint32 spellId, bool triggered, Item* castItem = NULL, AuraEffect* triggeredByAura = NULL, uint64 originalCaster = 0);
        void CastCustomSpell(Unit* victim, uint32 spellId, int32 const* bp0, int32 const* bp1, int32 const* bp2, bool triggered, Item* castItem = NULL, AuraEffect const* triggeredByAura = NULL, uint64 originalCaster = 0);
        void CastCustomSpell(uint32 spellId, SpellValueMod mod, int32 value, Unit* victim, bool triggered, Item* castItem = NULL, AuraEffect const* triggeredByAura = NULL, uint64 originalCaster = 0);
        void CastCustomSpell(uint32 spellId, SpellValueMod mod, int32 value, Unit* victim = NULL, TriggerCastFlags triggerFlags = TRIGGERED_NONE, Item* castItem = NULL, AuraEffect const* triggeredByAura = NULL, uint64 originalCaster = 0);
        void CastCustomSpell(uint32 spellId, CustomSpellValues const &value, Unit* victim = NULL, TriggerCastFlags triggerFlags = TRIGGERED_NONE, Item* castItem = NULL, AuraEffect const* triggeredByAura = NULL, uint64 originalCaster = 0);
        Aura* AddAura(uint32 spellId, Unit* target);
        Aura* AddAura(SpellInfo const* spellInfo, uint8 effMask, Unit* target);
        void SetAuraStack(uint32 spellId, Unit* target, uint32 stack);
        void SendPlaySpellVisual(uint32 id);
        void SendPlaySpellImpact(uint64 guid, uint32 id);

        void DeMorph();

        void SendAttackStateUpdate(CalcDamageInfo* damageInfo);
        void SendAttackStateUpdate(uint32 HitInfo, Unit* target, uint8 SwingType, SpellSchoolMask damageSchoolMask, uint32 Damage, uint32 AbsorbDamage, uint32 Resist, VictimState TargetState, uint32 BlockedAmount);
        void SendSpellNonMeleeDamageLog(SpellNonMeleeDamage* log);
        void SendSpellNonMeleeDamageLog(Unit* target, uint32 SpellID, uint32 Damage, SpellSchoolMask damageSchoolMask, uint32 AbsorbedDamage, uint32 Resist, bool PhysicalDamage, uint32 Blocked, bool CriticalHit = false);
        void SendPeriodicAuraLog(SpellPeriodicAuraLogInfo* pInfo);
        void SendSpellMiss(Unit* target, uint32 spellID, SpellMissInfo missInfo);
        void SendSpellDamageResist(Unit* target, uint32 spellId);
        void SendSpellDamageImmune(Unit* target, uint32 spellId);

        void NearTeleportTo(float x, float y, float z, float orientation, bool casting = false);
        void SendTeleportPacket(Position& pos);
        virtual bool UpdatePosition(float x, float y, float z, float ang, bool teleport = false);
        // returns true if unit's position really changed
        bool UpdatePosition(const Position &pos, bool teleport = false);
        void UpdateOrientation(float orientation);
        void UpdateHeight(float newZ);

        void KnockbackFrom(float x, float y, float speedXY, float speedZ);
        void JumpTo(float speedXY, float speedZ, bool forward = true);
        void JumpTo(WorldObject* obj, float speedZ);

        void MonsterMoveWithSpeed(float x, float y, float z, float speed, bool generatePath = false, bool forceDestination = false);
        //void SetFacing(float ori, WorldObject* obj = NULL);
        //void SendMonsterMove(float NewPosX, float NewPosY, float NewPosZ, uint8 type, uint32 MovementFlags, uint32 Time, Player* player = NULL);
        void SendMovementFlagUpdate(bool self = false);

        /*! These methods send the same packet to the client in apply and unapply case.
            The client-side interpretation of this packet depends on the presence of relevant movementflags
            which are sent with movementinfo. Furthermore, these packets are broadcast to nearby players as well
            as the current unit.
        */
        void SendMovementHover();
        void SendMovementFeatherFall();
        void SendMovementWaterWalking();
        void SendMovementGravityChange();
        void SendMovementCanFlyChange();

        bool IsLevitating() const { return m_movementInfo.HasMovementFlag(MOVEMENTFLAG_DISABLE_GRAVITY);}
        bool IsWalking() const { return m_movementInfo.HasMovementFlag(MOVEMENTFLAG_WALKING);}
        virtual bool SetWalk(bool enable);
        virtual bool SetDisableGravity(bool disable, bool packetOnly = false);
        virtual bool SetHover(bool enable);

        void SetInFront(WorldObject const* target);
        void SetFacingTo(float ori);
        void SetFacingToObject(WorldObject* object);

        void SendChangeCurrentVictimOpcode(HostileReference* pHostileReference);
        void SendClearThreatListOpcode();
        void SendRemoveFromThreatListOpcode(HostileReference* pHostileReference);
        void SendThreatListUpdate();

        void SendClearTarget();

        void BuildHeartBeatMsg(WorldPacket* data) const;

        bool isAlive() const { return (m_deathState == ALIVE); }
        bool isDying() const { return (m_deathState == JUST_DIED); }
        bool isDead() const { return (m_deathState == DEAD || m_deathState == CORPSE); }
        DeathState getDeathState() const { return m_deathState; }
        virtual void setDeathState(DeathState s);           // overwrited in Creature/Player/Pet

        uint64 GetOwnerGUID() const { return  GetUInt64Value(UNIT_FIELD_SUMMONEDBY); }
        void SetOwnerGUID(uint64 owner);
        uint64 GetCreatorGUID() const { return GetUInt64Value(UNIT_FIELD_CREATEDBY); }
        void SetCreatorGUID(uint64 creator) { SetUInt64Value(UNIT_FIELD_CREATEDBY, creator); }
        uint64 GetMinionGUID() const { return GetUInt64Value(UNIT_FIELD_SUMMON); }
        void SetMinionGUID(uint64 guid) { SetUInt64Value(UNIT_FIELD_SUMMON, guid); }
        uint64 GetCharmerGUID() const { return GetUInt64Value(UNIT_FIELD_CHARMEDBY); }
        void SetCharmerGUID(uint64 owner) { SetUInt64Value(UNIT_FIELD_CHARMEDBY, owner); }
        uint64 GetCharmGUID() const { return  GetUInt64Value(UNIT_FIELD_CHARM); }
        void SetPetGUID(uint64 guid) { m_SummonSlot[SUMMON_SLOT_PET] = guid; }
        uint64 GetPetGUID() const { return m_SummonSlot[SUMMON_SLOT_PET]; }
        void SetCritterGUID(uint64 guid) { SetUInt64Value(UNIT_FIELD_CRITTER, guid); }
        uint64 GetCritterGUID() const { return GetUInt64Value(UNIT_FIELD_CRITTER); }

        bool IsControlledByPlayer() const { return m_ControlledByPlayer; }
        uint64 GetCharmerOrOwnerGUID() const;
        uint64 GetCharmerOrOwnerOrOwnGUID() const;
        bool isCharmedOwnedByPlayerOrPlayer() const { return IS_PLAYER_GUID(GetCharmerOrOwnerOrOwnGUID()); }

        Player* GetSpellModOwner() const;

        Unit* GetOwner() const;
        Guardian *GetGuardianPet() const;
        Minion *GetFirstMinion() const;
        Unit* GetCharmer() const;
        Unit* GetCharm() const;
        Unit* GetCharmerOrOwner() const;
        Unit* GetCharmerOrOwnerOrSelf() const;
        Player* GetCharmerOrOwnerPlayerOrPlayerItself() const;
        Player* GetAffectingPlayer() const;

        void SetMinion(Minion *minion, bool apply);
        void GetAllMinionsByEntry(std::list<Creature*>& Minions, uint32 entry);
        void RemoveAllMinionsByEntry(uint32 entry);
        void SetCharm(Unit* target, bool apply);
        Unit* GetNextRandomRaidMemberOrPet(float radius);
        bool SetCharmedBy(Unit* charmer, CharmType type, AuraApplication const* aurApp = NULL);
        void RemoveCharmedBy(Unit* charmer);
        void RestoreFaction();

        ControlList m_Controlled;
        Unit* GetFirstControlled() const;
        void RemoveAllControlled();

        bool isCharmed() const { return GetCharmerGUID() != 0; }
        bool isPossessed() const { return HasUnitState(UNIT_STATE_POSSESSED); }
        bool isPossessedByPlayer() const;
        bool isPossessing() const;
        bool isPossessing(Unit* u) const;

        CharmInfo* GetCharmInfo() { return m_charmInfo; }
        CharmInfo* InitCharmInfo();
        void DeleteCharmInfo();
        void UpdateCharmAI();
        //Player* GetMoverSource() const;
        Player* m_movedPlayer;
        SharedVisionList const& GetSharedVisionList() { return m_sharedVision; }
        void AddPlayerToVision(Player* player);
        void RemovePlayerFromVision(Player* player);
        bool HasSharedVision() const { return !m_sharedVision.empty(); }
        void RemoveBindSightAuras();
        void RemoveCharmAuras();

        Pet* CreateTamedPetFrom(Creature* creatureTarget, uint32 spell_id = 0);
        Pet* CreateTamedPetFrom(uint32 creatureEntry, uint32 spell_id = 0);
        bool InitTamedPet(Pet* pet, uint8 level, uint32 spell_id);

        // aura apply/remove helpers - you should better not use these
        Aura* _TryStackingOrRefreshingExistingAura(SpellInfo const* newAura, uint8 effMask, Unit* caster, int32* baseAmount = NULL, Item* castItem = NULL, uint64 casterGUID = 0);
        void _AddAura(UnitAura* aura, Unit* caster);
        AuraApplication * _CreateAuraApplication(Aura* aura, uint8 effMask);
        void _ApplyAuraEffect(Aura* aura, uint8 effIndex);
        void _ApplyAura(AuraApplication * aurApp, uint8 effMask);
        void _UnapplyAura(AuraApplicationMap::iterator &i, AuraRemoveMode removeMode);
        void _UnapplyAura(AuraApplication * aurApp, AuraRemoveMode removeMode);
        void _RemoveNoStackAuraApplicationsDueToAura(Aura* aura);
        void _RemoveNoStackAurasDueToAura(Aura* aura);
        bool _IsNoStackAuraDueToAura(Aura* appliedAura, Aura* existingAura) const;
        void _RegisterAuraEffect(AuraEffect* aurEff, bool apply);

        // m_ownedAuras container management
        AuraMap      & GetOwnedAuras()       { return m_ownedAuras; }
        AuraMap const& GetOwnedAuras() const { return m_ownedAuras; }

        void RemoveOwnedAura(AuraMap::iterator &i, AuraRemoveMode removeMode = AURA_REMOVE_BY_DEFAULT);
        void RemoveOwnedAura(uint32 spellId, uint64 casterGUID = 0, uint8 reqEffMask = 0, AuraRemoveMode removeMode = AURA_REMOVE_BY_DEFAULT);
        void RemoveOwnedAura(Aura* aura, AuraRemoveMode removeMode = AURA_REMOVE_BY_DEFAULT);

        Aura* GetOwnedAura(uint32 spellId, uint64 casterGUID = 0, uint64 itemCasterGUID = 0, uint8 reqEffMask = 0, Aura* except = NULL) const;

        // m_appliedAuras container management
        AuraApplicationMap      & GetAppliedAuras()       { return m_appliedAuras; }
        AuraApplicationMap const& GetAppliedAuras() const { return m_appliedAuras; }

        void RemoveAura(AuraApplicationMap::iterator &i, AuraRemoveMode mode = AURA_REMOVE_BY_DEFAULT);
        void RemoveAura(uint32 spellId, uint64 casterGUID = 0, uint8 reqEffMask = 0, AuraRemoveMode removeMode = AURA_REMOVE_BY_DEFAULT);
        void RemoveAura(AuraApplication * aurApp, AuraRemoveMode mode = AURA_REMOVE_BY_DEFAULT);
        void RemoveAura(Aura* aur, AuraRemoveMode mode = AURA_REMOVE_BY_DEFAULT);

        void RemoveAurasDueToSpell(uint32 spellId, uint64 casterGUID = 0, uint8 reqEffMask = 0, AuraRemoveMode removeMode = AURA_REMOVE_BY_DEFAULT);
        void RemoveAuraFromStack(uint32 spellId, uint64 casterGUID = 0, AuraRemoveMode removeMode = AURA_REMOVE_BY_DEFAULT);
        void RemoveAurasDueToSpellByDispel(uint32 spellId, uint32 dispellerSpellId, uint64 casterGUID, Unit* dispeller, uint8 chargesRemoved = 1);
        void RemoveAurasDueToSpellBySteal(uint32 spellId, uint64 casterGUID, Unit* stealer);
        void RemoveAurasDueToItemSpell(uint32 spellId, uint64 castItemGuid);
        void RemoveAurasByType(AuraType auraType, uint64 casterGUID = 0, Aura* except = NULL, bool negative = true, bool positive = true);
        void RemoveNotOwnSingleTargetAuras(uint32 newPhase = 0x0);
        void RemoveAurasWithInterruptFlags(uint32 flag, uint32 except = 0);
        void RemoveAurasWithAttribute(uint32 flags);
        void RemoveAurasWithFamily(SpellFamilyNames family, uint32 familyFlag1, uint32 familyFlag2, uint32 familyFlag3, uint64 casterGUID);
        void RemoveAurasWithMechanic(uint32 mechanic_mask, AuraRemoveMode removemode = AURA_REMOVE_BY_DEFAULT, uint32 except=0);
        void RemoveMovementImpairingAuras();

        void RemoveAreaAurasDueToLeaveWorld();
        void RemoveAllAuras();
        void RemoveArenaAuras();
        void RemoveAllAurasOnDeath();
        void RemoveAllAurasRequiringDeadTarget();
        void RemoveAllAurasExceptType(AuraType type);
        void DelayOwnedAuras(uint32 spellId, uint64 caster, int32 delaytime);

        void _RemoveAllAuraStatMods();
        void _ApplyAllAuraStatMods();

        AuraEffectList const& GetAuraEffectsByType(AuraType type) const { return m_modAuras[type]; }
        AuraList      & GetSingleCastAuras()       { return m_scAuras; }
        AuraList const& GetSingleCastAuras() const { return m_scAuras; }

        AuraEffect* GetAuraEffect(uint32 spellId, uint8 effIndex, uint64 casterGUID = 0) const;
        AuraEffect* GetAuraEffectOfRankedSpell(uint32 spellId, uint8 effIndex, uint64 casterGUID = 0) const;
        AuraEffect* GetAuraEffect(AuraType type, SpellFamilyNames name, uint32 iconId, uint8 effIndex) const; // spell mustn't have familyflags
        AuraEffect* GetAuraEffect(AuraType type, SpellFamilyNames family, uint32 familyFlag1, uint32 familyFlag2, uint32 familyFlag3, uint64 casterGUID =0) const;
        AuraEffect* GetDummyAuraEffect(SpellFamilyNames name, uint32 iconId, uint8 effIndex) const;

        AuraApplication * GetAuraApplication(uint32 spellId, uint64 casterGUID = 0, uint64 itemCasterGUID = 0, uint8 reqEffMask = 0, AuraApplication * except = NULL) const;
        Aura* GetAura(uint32 spellId, uint64 casterGUID = 0, uint64 itemCasterGUID = 0, uint8 reqEffMask = 0) const;

        AuraApplication * GetAuraApplicationOfRankedSpell(uint32 spellId, uint64 casterGUID = 0, uint64 itemCasterGUID = 0, uint8 reqEffMask = 0, AuraApplication * except = NULL) const;
        Aura* GetAuraOfRankedSpell(uint32 spellId, uint64 casterGUID = 0, uint64 itemCasterGUID = 0, uint8 reqEffMask = 0) const;

        void GetDispellableAuraList(Unit* caster, uint32 dispelMask, DispelChargesList& dispelList);

        bool HasAuraEffect(uint32 spellId, uint8 effIndex, uint64 caster = 0) const;
        uint32 GetAuraCount(uint32 spellId) const;
        bool HasAura(uint32 spellId, uint64 casterGUID = 0, uint64 itemCasterGUID = 0, uint8 reqEffMask = 0) const;
        bool HasAuraType(AuraType auraType) const;
        bool HasAuraTypeWithCaster(AuraType auratype, uint64 caster) const;
        bool HasAuraTypeWithMiscvalue(AuraType auratype, int32 miscvalue) const;
        bool HasAuraTypeWithAffectMask(AuraType auratype, SpellInfo const* affectedSpell) const;
        bool HasAuraTypeWithValue(AuraType auratype, int32 value) const;
        bool HasNegativeAuraWithInterruptFlag(uint32 flag, uint64 guid = 0) const;
        bool HasNegativeAuraWithAttribute(uint32 flag, uint64 guid = 0) const;
        bool HasAuraWithMechanic(uint32 mechanicMask) const;

        AuraEffect* IsScriptOverriden(SpellInfo const* spell, int32 script) const;
        uint32 GetDiseasesByCaster(uint64 casterGUID, bool remove = false);
        uint32 GetDoTsByCaster(uint64 casterGUID) const;

        int32 GetTotalAuraModifier(AuraType auratype) const;
        float GetTotalAuraMultiplier(AuraType auratype) const;
        int32 GetMaxPositiveAuraModifier(AuraType auratype) const;
        int32 GetMaxNegativeAuraModifier(AuraType auratype) const;

        int32 GetTotalAuraModifierByMiscMask(AuraType auratype, uint32 misc_mask) const;
        float GetTotalAuraMultiplierByMiscMask(AuraType auratype, uint32 misc_mask) const;
        int32 GetMaxPositiveAuraModifierByMiscMask(AuraType auratype, uint32 misc_mask, const AuraEffect* except = NULL) const;
        int32 GetMaxNegativeAuraModifierByMiscMask(AuraType auratype, uint32 misc_mask) const;

        int32 GetTotalAuraModifierByMiscValue(AuraType auratype, int32 misc_value) const;
        float GetTotalAuraMultiplierByMiscValue(AuraType auratype, int32 misc_value) const;
        int32 GetMaxPositiveAuraModifierByMiscValue(AuraType auratype, int32 misc_value) const;
        int32 GetMaxNegativeAuraModifierByMiscValue(AuraType auratype, int32 misc_value) const;

        int32 GetTotalAuraModifierByAffectMask(AuraType auratype, SpellInfo const* affectedSpell) const;
        float GetTotalAuraMultiplierByAffectMask(AuraType auratype, SpellInfo const* affectedSpell) const;
        int32 GetMaxPositiveAuraModifierByAffectMask(AuraType auratype, SpellInfo const* affectedSpell) const;
        int32 GetMaxNegativeAuraModifierByAffectMask(AuraType auratype, SpellInfo const* affectedSpell) const;

        float GetResistanceBuffMods(SpellSchools school, bool positive) const;
        void SetResistanceBuffMods(SpellSchools school, bool positive, float val);
        void ApplyResistanceBuffModsMod(SpellSchools school, bool positive, float val, bool apply);
        void ApplyResistanceBuffModsPercentMod(SpellSchools school, bool positive, float val, bool apply);
        void InitStatBuffMods();
        void ApplyStatBuffMod(Stats stat, float val, bool apply);
        void ApplyStatPercentBuffMod(Stats stat, float val, bool apply);
        void SetCreateStat(Stats stat, float val) { m_createStats[stat] = val; }
        void SetCreateHealth(uint32 val) { SetUInt32Value(UNIT_FIELD_BASE_HEALTH, val); }
        uint32 GetCreateHealth() const { return GetUInt32Value(UNIT_FIELD_BASE_HEALTH); }
        void SetCreateMana(uint32 val) { SetUInt32Value(UNIT_FIELD_BASE_MANA, val); }
        uint32 GetCreateMana() const { return GetUInt32Value(UNIT_FIELD_BASE_MANA); }
        uint32 GetCreatePowers(Powers power) const;
        float GetPosStat(Stats stat) const { return GetFloatValue(UNIT_FIELD_POSSTAT0+stat); }
        float GetNegStat(Stats stat) const { return GetFloatValue(UNIT_FIELD_NEGSTAT0+stat); }
        float GetCreateStat(Stats stat) const { return m_createStats[stat]; }

        void SetCurrentCastedSpell(Spell* pSpell);
        virtual void ProhibitSpellSchool(SpellSchoolMask /*idSchoolMask*/, uint32 /*unTimeMs*/) { }
        void InterruptSpell(CurrentSpellTypes spellType, bool withDelayed = true, bool withInstant = true);
        void FinishSpell(CurrentSpellTypes spellType, bool ok = true);

        // set withDelayed to true to account delayed spells as casted
        // delayed+channeled spells are always accounted as casted
        // we can skip channeled or delayed checks using flags
        bool IsNonMeleeSpellCasted(bool withDelayed, bool skipChanneled = false, bool skipAutorepeat = false, bool isAutoshoot = false, bool skipInstant = true) const;

        // set withDelayed to true to interrupt delayed spells too
        // delayed+channeled spells are always interrupted
        void InterruptNonMeleeSpells(bool withDelayed, uint32 spellid = 0, bool withInstant = true);

        Spell* GetCurrentSpell(CurrentSpellTypes spellType) const { return m_currentSpells[spellType]; }
        Spell* GetCurrentSpell(uint32 spellType) const { return m_currentSpells[spellType]; }
        Spell* FindCurrentSpellBySpellId(uint32 spell_id) const;
        int32 GetCurrentSpellCastTime(uint32 spell_id) const;

        uint32 m_addDmgOnce;
        uint64 m_SummonSlot[MAX_SUMMON_SLOT];
        uint64 m_ObjectSlot[MAX_GAMEOBJECT_SLOT];

        ShapeshiftForm GetShapeshiftForm() const { return ShapeshiftForm(GetByteValue(UNIT_FIELD_BYTES_2, 3)); }
        void SetShapeshiftForm(ShapeshiftForm form);

        bool IsInFeralForm() const;

        bool IsInDisallowedMountForm() const;

        float m_modMeleeHitChance;
        float m_modRangedHitChance;
        float m_modSpellHitChance;
        int32 m_baseSpellCritChance;

        float m_threatModifier[MAX_SPELL_SCHOOL];
        float m_modAttackSpeedPct[3];

        // Event handler
        EventProcessor m_Events;

        // stat system
        bool HandleStatModifier(UnitMods unitMod, UnitModifierType modifierType, float amount, bool apply);
        void SetModifierValue(UnitMods unitMod, UnitModifierType modifierType, float value) { m_auraModifiersGroup[unitMod][modifierType] = value; }
        float GetModifierValue(UnitMods unitMod, UnitModifierType modifierType) const;
        float GetTotalStatValue(Stats stat) const;
        float GetTotalAuraModValue(UnitMods unitMod) const;
        SpellSchools GetSpellSchoolByAuraGroup(UnitMods unitMod) const;
        Stats GetStatByAuraGroup(UnitMods unitMod) const;
        Powers GetPowerTypeByAuraGroup(UnitMods unitMod) const;
        bool CanModifyStats() const { return m_canModifyStats; }
        void SetCanModifyStats(bool modifyStats) { m_canModifyStats = modifyStats; }
        virtual bool UpdateStats(Stats stat) = 0;
        virtual bool UpdateAllStats() = 0;
        virtual void UpdateResistances(uint32 school) = 0;
        virtual void UpdateArmor() = 0;
        virtual void UpdateMaxHealth() = 0;
        virtual void UpdateMaxPower(Powers power) = 0;
        virtual void UpdateAttackPowerAndDamage(bool ranged = false) = 0;
        virtual void UpdateDamagePhysical(WeaponAttackType attType) = 0;
        float GetTotalAttackPowerValue(WeaponAttackType attType) const;
        float GetWeaponDamageRange(WeaponAttackType attType, WeaponDamageRange type) const;
        void SetBaseWeaponDamage(WeaponAttackType attType, WeaponDamageRange damageRange, float value) { m_weaponDamage[attType][damageRange] = value; }

        bool isInFrontInMap(Unit const* target, float distance, float arc = M_PI) const;
        bool isInBackInMap(Unit const* target, float distance, float arc = M_PI) const;

        // Visibility system
        bool IsVisible() const;
        void SetVisible(bool x);

        // common function for visibility checks for player/creatures with detection code
        void SetPhaseMask(uint32 newPhaseMask, bool update);// overwrite WorldObject::SetPhaseMask
        void UpdateObjectVisibility(bool forced = true);

        SpellImmuneList m_spellImmune[MAX_SPELL_IMMUNITY];
        uint32 m_lastSanctuaryTime;

        // Threat related methods
        bool CanHaveThreatList() const;
        void AddThreat(Unit* victim, float fThreat, SpellSchoolMask schoolMask = SPELL_SCHOOL_MASK_NORMAL, SpellInfo const* threatSpell = NULL);
        float ApplyTotalThreatModifier(float fThreat, SpellSchoolMask schoolMask = SPELL_SCHOOL_MASK_NORMAL);
        void DeleteThreatList();
        void TauntApply(Unit* victim);
        void TauntFadeOut(Unit* taunter);
        ThreatManager& getThreatManager() { return m_ThreatManager; }
        void addHatedBy(HostileReference* pHostileReference) { m_HostileRefManager.insertFirst(pHostileReference); };
        void removeHatedBy(HostileReference* /*pHostileReference*/) { /* nothing to do yet */ }
        HostileRefManager& getHostileRefManager() { return m_HostileRefManager; }

        VisibleAuraMap const* GetVisibleAuras() { return &m_visibleAuras; }
        AuraApplication * GetVisibleAura(uint8 slot) const;
        void SetVisibleAura(uint8 slot, AuraApplication * aur);
        void RemoveVisibleAura(uint8 slot);

        uint32 GetInterruptMask() const { return m_interruptMask; }
        void AddInterruptMask(uint32 mask) { m_interruptMask |= mask; }
        void UpdateInterruptMask();

        uint32 GetDisplayId() const { return GetUInt32Value(UNIT_FIELD_DISPLAYID); }
        void SetDisplayId(uint32 modelId);
        uint32 GetNativeDisplayId() const { return GetUInt32Value(UNIT_FIELD_NATIVEDISPLAYID); }
        void RestoreDisplayId();
        void SetNativeDisplayId(uint32 modelId) { SetUInt32Value(UNIT_FIELD_NATIVEDISPLAYID, modelId); }
        void setTransForm(uint32 spellid) { m_transform = spellid;}
        uint32 getTransForm() const { return m_transform;}

        // DynamicObject management
        void _RegisterDynObject(DynamicObject* dynObj);
        void _UnregisterDynObject(DynamicObject* dynObj);
        DynamicObject* GetDynObject(uint32 spellId);
        void RemoveDynObject(uint32 spellId);
        void RemoveAllDynObjects();

        GameObject* GetGameObject(uint32 spellId) const;
        void AddGameObject(GameObject* gameObj);
        void RemoveGameObject(GameObject* gameObj, bool del);
        void RemoveGameObject(uint32 spellid, bool del);
        void RemoveAllGameObjects();

        uint32 CalculateDamage(WeaponAttackType attType, bool normalized, bool addTotalPct);
        float GetAPMultiplier(WeaponAttackType attType, bool normalized);
        void ModifyAuraState(AuraStateType flag, bool apply);
        uint32 BuildAuraStateUpdateForTarget(Unit* target) const;
        bool HasAuraState(AuraStateType flag, SpellInfo const* spellProto = NULL, Unit const* Caster = NULL) const;
        void UnsummonAllTotems();
        Unit* GetMagicHitRedirectTarget(Unit* victim, SpellInfo const* spellInfo);
        Unit* GetMeleeHitRedirectTarget(Unit* victim, SpellInfo const* spellInfo = NULL);

        int32 SpellBaseDamageBonusDone(SpellSchoolMask schoolMask) const;
        int32 SpellBaseDamageBonusTaken(SpellSchoolMask schoolMask) const;
        uint32 SpellDamageBonusDone(Unit* victim, SpellInfo const* spellProto, uint32 pdamage, DamageEffectType damagetype, uint32 stack = 1) const;
        uint32 SpellDamageBonusTaken(Unit* caster, SpellInfo const* spellProto, uint32 pdamage, DamageEffectType damagetype, uint32 stack = 1) const;
        int32 SpellBaseHealingBonusDone(SpellSchoolMask schoolMask) const;
        int32 SpellBaseHealingBonusTaken(SpellSchoolMask schoolMask) const;
        uint32 SpellHealingBonusDone(Unit* victim, SpellInfo const* spellProto, uint32 healamount, DamageEffectType damagetype, uint32 stack = 1) const;
        uint32 SpellHealingBonusTaken(Unit* caster, SpellInfo const* spellProto, uint32 healamount, DamageEffectType damagetype, uint32 stack = 1) const;

        uint32 MeleeDamageBonusDone(Unit* pVictim, uint32 damage, WeaponAttackType attType, SpellInfo const* spellProto = NULL);
        uint32 MeleeDamageBonusTaken(Unit* attacker, uint32 pdamage, WeaponAttackType attType, SpellInfo const* spellProto = NULL);


        bool   isSpellBlocked(Unit* victim, SpellInfo const* spellProto, WeaponAttackType attackType = BASE_ATTACK);
        bool   isBlockCritical();
        bool   isSpellCrit(Unit* victim, SpellInfo const* spellProto, SpellSchoolMask schoolMask, WeaponAttackType attackType = BASE_ATTACK) const;
        uint32 SpellCriticalDamageBonus(SpellInfo const* spellProto, uint32 damage, Unit* victim);
        uint32 SpellCriticalHealingBonus(SpellInfo const* spellProto, uint32 damage, Unit* victim);

        void SetLastManaUse(uint32 spellCastTime) { m_lastManaUse = spellCastTime; }
        bool IsUnderLastManaUseEffect() const;

        void SetContestedPvP(Player* attackedPlayer = NULL);

        uint32 GetCastingTimeForBonus(SpellInfo const* spellProto, DamageEffectType damagetype, uint32 CastingTime) const;
        float CalculateDefaultCoefficient(SpellInfo const* spellInfo, DamageEffectType damagetype) const;

        uint32 GetRemainingPeriodicAmount(uint64 caster, uint32 spellId, AuraType auraType, uint8 effectIndex = 0) const;

        void ApplySpellImmune(uint32 spellId, uint32 op, uint32 type, bool apply);
        void ApplySpellDispelImmunity(const SpellInfo* spellProto, DispelType type, bool apply);
        virtual bool IsImmunedToSpell(SpellInfo const* spellInfo) const;
                                                            // redefined in Creature
        bool IsImmunedToDamage(SpellSchoolMask meleeSchoolMask) const;
        bool IsImmunedToDamage(SpellInfo const* spellInfo) const;
        virtual bool IsImmunedToSpellEffect(SpellInfo const* spellInfo, uint32 index) const;
                                                            // redefined in Creature
        static bool IsDamageReducedByArmor(SpellSchoolMask damageSchoolMask, SpellInfo const* spellInfo = NULL, uint8 effIndex = MAX_SPELL_EFFECTS);
        uint32 CalcArmorReducedDamage(Unit* victim, const uint32 damage, SpellInfo const* spellInfo, WeaponAttackType attackType=MAX_ATTACK);
        void CalcAbsorbResist(Unit* pVictim, SpellSchoolMask schoolMask, DamageEffectType damagetype, const uint32 damage, uint32* absorb, uint32* resist, SpellInfo const* spellInfo = NULL, int32 calc_resist = -1);
        uint32 CalcSpellResistance(Unit* pVictim, SpellSchoolMask schoolMask, bool binary, SpellInfo const* spellInfo) const;
        void CalcHealAbsorb(Unit* victim, const SpellInfo* spellProto, uint32 &healAmount, uint32 &absorb);

        void  UpdateSpeed(UnitMoveType mtype, bool forced);
        float GetSpeed(UnitMoveType mtype) const;
        float GetSpeedRate(UnitMoveType mtype) const { return m_speed_rate[mtype]; }
        void SetSpeed(UnitMoveType mtype, float rate, bool forced = false);
        float m_TempSpeed;

        bool isHover() const { return HasAuraType(SPELL_AURA_HOVER); }

        float ApplyEffectModifiers(SpellInfo const* spellProto, uint8 effect_index, float value) const;
        int32 CalculateSpellDamage(Unit const* target, SpellInfo const* spellProto, uint8 effect_index, int32 const* basePoints = NULL) const;
        int32 CalcSpellDuration(SpellInfo const* spellProto);
        int32 ModSpellDuration(SpellInfo const* spellProto, Unit const* target, int32 duration, bool positive, uint32 effectMask);
        void  ModSpellCastTime(SpellInfo const* spellProto, int32 & castTime, Spell* spell=NULL);
        float CalculateLevelPenalty(SpellInfo const* spellProto) const;

        void addFollower(FollowerReference* pRef) { m_FollowingRefManager.insertFirst(pRef); }
        void removeFollower(FollowerReference* /*pRef*/) { /* nothing to do yet */ }
        static Unit* GetUnit(WorldObject& object, uint64 guid);
        static Player* GetPlayer(WorldObject& object, uint64 guid);
        static Creature* GetCreature(WorldObject& object, uint64 guid);

        MotionMaster* GetMotionMaster() { return &i_motionMaster; }
        const MotionMaster* GetMotionMaster() const { return &i_motionMaster; }

        bool IsStopped() const { return !(HasUnitState(UNIT_STATE_MOVING)); }
        void StopMoving();

        void AddUnitMovementFlag(uint32 f) { m_movementInfo.flags |= f; }
        void RemoveUnitMovementFlag(uint32 f) { m_movementInfo.flags &= ~f; }
        bool HasUnitMovementFlag(uint32 f) const { return (m_movementInfo.flags & f) == f; }
        uint32 GetUnitMovementFlags() const { return m_movementInfo.flags; }
        void SetUnitMovementFlags(uint32 f) { m_movementInfo.flags = f; }

        void AddExtraUnitMovementFlag(uint16 f) { m_movementInfo.flags2 |= f; }
        void RemoveExtraUnitMovementFlag(uint16 f) { m_movementInfo.flags2 &= ~f; }
        uint16 HasExtraUnitMovementFlag(uint16 f) const { return m_movementInfo.flags2 & f; }
        uint16 GetExtraUnitMovementFlags() const { return m_movementInfo.flags2; }
        void SetExtraUnitMovementFlags(uint16 f) { m_movementInfo.flags2 = f; }

        float GetPositionZMinusOffset() const;

        void SetControlled(bool apply, UnitState state);

        void AddComboPointHolder(uint32 lowguid) { m_ComboPointHolders.insert(lowguid); }
        void RemoveComboPointHolder(uint32 lowguid) { m_ComboPointHolders.erase(lowguid); }
        void ClearComboPointHolders();

        ///----------Pet responses methods-----------------
        void SendPetCastFail(uint32 spellid, SpellCastResult msg);
        void SendPetActionFeedback (uint8 msg);
        void SendPetTalk (uint32 pettalk);
        void SendPetAIReaction(uint64 guid);
        ///----------End of Pet responses methods----------

        void propagateSpeedChange() { GetMotionMaster()->propagateSpeedChange(); }

        // reactive attacks
        void ClearAllReactives();
        void StartReactiveTimer(ReactiveType reactive) { m_reactiveTimer[reactive] = REACTIVE_TIMER_START;}
        void UpdateReactives(uint32 p_time);

        // group updates
        void UpdateAuraForGroup(uint8 slot);

        // proc trigger system
        bool CanProc() const {return !m_procDeep;}
        void SetCantProc(bool apply);

        // pet auras
        typedef std::set<PetAura const*> PetAuraSet;
        PetAuraSet m_petAuras;
        void AddPetAura(PetAura const* petSpell);
        void RemovePetAura(PetAura const* petSpell);

        uint32 GetModelForForm(ShapeshiftForm form) const;
        uint32 GetModelForTotem(PlayerTotemType totemType);

        // Redirect Threat
        void SetRedirectThreat(uint64 guid, uint32 pct) { _redirectThreadInfo.Set(guid, pct); }
        void ResetRedirectThreat() { SetRedirectThreat(0, 0); }
        void ModifyRedirectThreat(int32 amount) { _redirectThreadInfo.ModifyThreatPct(amount); }
        uint32 GetRedirectThreatPercent() const { return _redirectThreadInfo.GetThreatPct(); }
        Unit* GetRedirectThreatTarget();

        friend class VehicleJoinEvent;
        bool IsAIEnabled, NeedChangeAI;
        bool CreateVehicleKit(uint32 id, uint32 creatureEntry);
        void RemoveVehicleKit();
        Vehicle* GetVehicleKit()const { return m_vehicleKit; }
        Vehicle* GetVehicle()   const { return m_vehicle; }
        bool IsOnVehicle(const Unit* vehicle) const;
        Unit* GetVehicleBase()  const;
        Creature* GetVehicleCreatureBase() const;
        float GetTransOffsetX() const { return m_movementInfo.t_pos.GetPositionX(); }
        float GetTransOffsetY() const { return m_movementInfo.t_pos.GetPositionY(); }
        float GetTransOffsetZ() const { return m_movementInfo.t_pos.GetPositionZ(); }
        float GetTransOffsetO() const { return m_movementInfo.t_pos.GetOrientation(); }
        uint32 GetTransTime()   const { return m_movementInfo.t_time; }
        int8 GetTransSeat()     const { return m_movementInfo.t_seat; }
        uint64 GetTransGUID()   const;
        /// Returns the transport this unit is on directly (if on vehicle and transport, return vehicle)
        TransportBase* GetDirectTransport() const;

        bool m_ControlledByPlayer;

        bool HandleSpellClick(Unit* clicker, int8 seatId = -1);
        void EnterVehicle(Unit* base, int8 seatId = -1);
        void ExitVehicle(Position const* exitPosition = NULL);
        void ChangeSeat(int8 seatId, bool next = true);

        // Should only be called by AuraEffect::HandleAuraControlVehicle(AuraApplication const* auraApp, uint8 mode, bool apply) const;
        void _ExitVehicle(Position const* exitPosition = NULL);
        void _EnterVehicle(Vehicle* vehicle, int8 seatId, AuraApplication const* aurApp = NULL);

        void BuildMovementPacket(ByteBuffer *data) const;

        bool isMoving() const   { return m_movementInfo.HasMovementFlag(MOVEMENTFLAG_MASK_MOVING); }
        bool isTurning() const  { return m_movementInfo.HasMovementFlag(MOVEMENTFLAG_MASK_TURNING); }
        virtual bool CanFly() const = 0;
        bool IsFlying() const   { return m_movementInfo.HasMovementFlag(MOVEMENTFLAG_FLYING | MOVEMENTFLAG_DISABLE_GRAVITY); }
        void SetCanFly(bool apply);

        void RewardRage(uint32 damage, uint32 weaponSpeedHitFactor, bool attacker);

        virtual float GetFollowAngle() const { return static_cast<float>(M_PI/2); }

        void OutDebugInfo() const;
        virtual bool isBeingLoaded() const { return false;}
        bool IsDuringRemoveFromWorld() const {return m_duringRemoveFromWorld;}

        Pet* ToPet() { if (isPet()) return reinterpret_cast<Pet*>(this); else return NULL; }
        Pet const* ToPet() const { if (isPet()) return reinterpret_cast<Pet const*>(this); else return NULL; }

        Totem* ToTotem() { if (isTotem()) return reinterpret_cast<Totem*>(this); else return NULL; }
        Totem const* ToTotem() const { if (isTotem()) return reinterpret_cast<Totem const*>(this); else return NULL; }

        TempSummon* ToTempSummon() { if (isSummon()) return reinterpret_cast<TempSummon*>(this); else return NULL; }
        TempSummon const* ToTempSummon() const { if (isSummon()) return reinterpret_cast<TempSummon const*>(this); else return NULL; }

        void SetTarget(uint64 guid);

        // Handling caster facing during spellcast
        void FocusTarget(Spell const* focusSpell, WorldObject const* target);
        void ReleaseFocus(Spell const* focusSpell);

        // Movement info
        Movement::MoveSpline * movespline;

        // Part of Evade mechanics
        time_t GetLastDamagedTime() const { return _lastDamagedTime; }
        void SetLastDamagedTime(time_t val) { _lastDamagedTime = val; }

    protected:
        explicit Unit (bool isWorldObject);

        UnitAI* i_AI, *i_disabledAI;

        void _UpdateSpells(uint32 time);
        void _DeleteRemovedAuras();

        void _UpdateAutoRepeatSpell();

        bool m_AutoRepeatFirstCast;

        uint32 m_attackTimer[MAX_ATTACK];

        float m_createStats[MAX_STATS];

        AttackerSet m_attackers;
        Unit* m_attacking;

        DeathState m_deathState;

        int32 m_procDeep;

        typedef std::list<DynamicObject*> DynObjectList;
        DynObjectList m_dynObj;

        typedef std::list<GameObject*> GameObjectList;
        GameObjectList m_gameObj;
        bool m_isSorted;
        uint32 m_transform;

        Spell* m_currentSpells[CURRENT_MAX_SPELL];

        AuraMap m_ownedAuras;
        AuraApplicationMap m_appliedAuras;
        AuraList m_removedAuras;
        AuraMap::iterator m_auraUpdateIterator;
        uint32 m_removedAurasCount;

        AuraEffectList m_modAuras[TOTAL_AURAS];
        AuraList m_scAuras;                        // casted singlecast auras
        AuraApplicationList m_interruptableAuras;             // auras which have interrupt mask applied on unit
        AuraStateAurasMap m_auraStateAuras;        // Used for improve performance of aura state checks on aura apply/remove
        uint32 m_interruptMask;

        float m_auraModifiersGroup[UNIT_MOD_END][MODIFIER_TYPE_END];
        float m_weaponDamage[MAX_ATTACK][2];
        bool m_canModifyStats;
        VisibleAuraMap m_visibleAuras;

        float m_speed_rate[MAX_MOVE_TYPE];

        CharmInfo* m_charmInfo;
        SharedVisionList m_sharedVision;

        virtual SpellSchoolMask GetMeleeDamageSchoolMask() const;

        MotionMaster i_motionMaster;

        uint32 m_reactiveTimer[MAX_REACTIVE];
        uint32 m_regenTimer;

        ThreatManager m_ThreatManager;

        Vehicle* m_vehicle;
        Vehicle* m_vehicleKit;

        uint32 m_unitTypeMask;
        LiquidTypeEntry const* _lastLiquid;

        bool IsAlwaysVisibleFor(WorldObject const* seer) const;
        bool IsAlwaysDetectableFor(WorldObject const* seer) const;

        void DisableSpline();
    private:
        bool IsTriggeredAtSpellProcEvent(Unit* victim, Aura* aura, SpellInfo const* procSpell, uint32 procFlag, uint32 procExtra, WeaponAttackType attType, bool isVictim, bool active, SpellProcEventEntry const* & spellProcEvent);
        bool HandleDummyAuraProc(Unit* victim, uint32 damage, AuraEffect* triggeredByAura, SpellInfo const* procSpell, uint32 procFlag, uint32 procEx, uint32 cooldown);
        bool HandleAuraProc(Unit* victim, uint32 damage, Aura* triggeredByAura, SpellInfo const* procSpell, uint32 procFlag, uint32 procEx, uint32 cooldown, bool * handled);
        bool HandleProcTriggerSpell(Unit* victim, uint32 damage, AuraEffect* triggeredByAura, SpellInfo const* procSpell, uint32 procFlag, uint32 procEx, uint32 cooldown);
        bool HandleOverrideClassScriptAuraProc(Unit* victim, uint32 damage, AuraEffect* triggeredByAura, SpellInfo const* procSpell, uint32 cooldown);
        bool HandleAuraRaidProcFromChargeWithValue(AuraEffect* triggeredByAura);
        bool HandleAuraRaidProcFromCharge(AuraEffect* triggeredByAura);

        void UpdateSplineMovement(uint32 t_diff);

        // player or player's pet
        float GetCombatRatingReduction(CombatRating cr) const;
        uint32 GetCombatRatingDamageReduction(CombatRating cr, float rate, float cap, uint32 damage) const;

        void SetFeared(bool apply);
        void SetConfused(bool apply);
        void SetStunned(bool apply);
        void SetRooted(bool apply);

        uint32 m_rootTimes;

        uint32 m_state;                                     // Even derived shouldn't modify
        uint32 m_CombatTimer;
        uint32 m_lastManaUse;                               // msecs
        TimeTrackerSmall m_movesplineTimer;

        Diminishing m_Diminishing;
        // Manage all Units that are threatened by us
        HostileRefManager m_HostileRefManager;

        FollowerRefManager m_FollowingRefManager;

        ComboPointHolderSet m_ComboPointHolders;

        RedirectThreatInfo _redirectThreadInfo;

        bool m_cleanupDone; // lock made to not add stuff after cleanup before delete
        bool m_duringRemoveFromWorld; // lock made to not add stuff after begining removing from world

        Spell const* _focusSpell;   ///> Locks the target during spell cast for proper facing
        bool _isWalkingBeforeCharm; // Are we walking before we were charmed?

        time_t _lastDamagedTime; // Part of Evade mechanics
};

namespace Trinity
{
    // Binary predicate for sorting Units based on percent value of a power
    class PowerPctOrderPred
    {
        public:
            PowerPctOrderPred(Powers power, bool ascending = true) : m_power(power), m_ascending(ascending) {}
            bool operator() (const Unit* a, const Unit* b) const
            {
                float rA = a->GetMaxPower(m_power) ? float(a->GetPower(m_power)) / float(a->GetMaxPower(m_power)) : 0.0f;
                float rB = b->GetMaxPower(m_power) ? float(b->GetPower(m_power)) / float(b->GetMaxPower(m_power)) : 0.0f;
                return m_ascending ? rA < rB : rA > rB;
            }
        private:
            const Powers m_power;
            const bool m_ascending;
    };

    // Binary predicate for sorting Units based on percent value of health
    class HealthPctOrderPred
    {
        public:
            HealthPctOrderPred(bool ascending = true) : m_ascending(ascending) {}
            bool operator() (const Unit* a, const Unit* b) const
            {
                float rA = a->GetMaxHealth() ? float(a->GetHealth()) / float(a->GetMaxHealth()) : 0.0f;
                float rB = b->GetMaxHealth() ? float(b->GetHealth()) / float(b->GetMaxHealth()) : 0.0f;
                return m_ascending ? rA < rB : rA > rB;
            }
        private:
            const bool m_ascending;
    };
}
#endif<|MERGE_RESOLUTION|>--- conflicted
+++ resolved
@@ -1476,7 +1476,6 @@
         float GetUnitBlockChance() const;
         float GetUnitMissChance(WeaponAttackType attType) const;
         float GetUnitCriticalChance(WeaponAttackType attackType, const Unit* victim) const;
-<<<<<<< HEAD
         int32 GetMechanicResistChance(const SpellInfo* spellInfo) const;
         bool CanUseAttackType(uint8 attacktype) const
         {
@@ -1488,10 +1487,6 @@
             }
             return true;
         }
-=======
-        int32 GetMechanicResistChance(const SpellInfo* spell) const;
-        bool CanUseAttackType(uint8 attacktype) const;
->>>>>>> 99680242
 
         virtual uint32 GetShieldBlockValue() const =0;
         uint32 GetShieldBlockValue(uint32 soft_cap, uint32 hard_cap) const;
