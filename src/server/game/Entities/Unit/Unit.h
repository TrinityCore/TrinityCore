--- conflicted
+++ resolved
@@ -721,17 +721,13 @@
     MOVEMENTFLAG_MASK_MOVING_FLY =
         MOVEMENTFLAG_FLYING | MOVEMENTFLAG_ASCENDING | MOVEMENTFLAG_DESCENDING,
 
-<<<<<<< HEAD
     // Movement flags allowed for creature in CreateObject - we need to keep all other enabled serverside
     // to properly calculate all movement
     MOVEMENTFLAG_MASK_CREATURE_ALLOWED =
         MOVEMENTFLAG_FORWARD | MOVEMENTFLAG_DISABLE_GRAVITY | MOVEMENTFLAG_ROOT | MOVEMENTFLAG_SWIMMING |
         MOVEMENTFLAG_CAN_FLY | MOVEMENTFLAG_WATERWALKING | MOVEMENTFLAG_FALLING_SLOW | MOVEMENTFLAG_HOVER,
 
-    //! TODO if needed: add more flags to this masks that are exclusive to players
-=======
     /// @todo if needed: add more flags to this masks that are exclusive to players
->>>>>>> f3617abd
     MOVEMENTFLAG_MASK_PLAYER_ONLY =
         MOVEMENTFLAG_FLYING
 };
