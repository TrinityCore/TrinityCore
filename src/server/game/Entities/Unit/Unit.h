--- conflicted
+++ resolved
@@ -1482,19 +1482,10 @@
 
         void ApplyResilience(Unit const* victim, int32 * damage, bool isCrit) const;
 
-<<<<<<< HEAD
         float MeleeSpellMissChance(Unit const* victim, WeaponAttackType attType, uint32 spellId) const;
-        SpellMissInfo MeleeSpellHitResult(Unit* victim, SpellInfo const* spell);
-        SpellMissInfo MagicSpellHitResult(Unit* victim, SpellInfo const* spell);
-        SpellMissInfo SpellHitResult(Unit* victim, SpellInfo const* spell, bool canReflect = false);
-=======
-        void ApplyResilience(Unit const* victim, float* crit, int32* damage, bool isCrit, CombatRating type) const;
-
-        float MeleeSpellMissChance(Unit const* victim, WeaponAttackType attType, int32 skillDiff, uint32 spellId) const;
         SpellMissInfo MeleeSpellHitResult(Unit* victim, SpellInfo const* spellInfo);
         SpellMissInfo MagicSpellHitResult(Unit* victim, SpellInfo const* spellInfo);
         SpellMissInfo SpellHitResult(Unit* victim, SpellInfo const* spellInfo, bool canReflect = false);
->>>>>>> 19343ddd
 
         float GetUnitDodgeChance() const;
         float GetUnitParryChance() const;
