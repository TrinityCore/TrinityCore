--- conflicted
+++ resolved
@@ -894,11 +894,8 @@
         bool IsTotem() const    { return (m_unitTypeMask & UNIT_MASK_TOTEM) != 0; }
         bool IsVehicle() const  { return (m_unitTypeMask & UNIT_MASK_VEHICLE) != 0; }
 
-<<<<<<< HEAD
         uint8 getLevel() const { return uint8(m_unitData->Level); }//后加 发现是大小写修改了,使用下面的,本条放弃.与此类似的还有下面的SetLevel等.后发现许多脚本调用,为了兼容,增加本条,下同
-=======
         int32 GetContentTuning() const { return m_unitData->ContentTuningID; }
->>>>>>> 562f65f3
         uint8 GetLevel() const { return uint8(m_unitData->Level); }
         uint8 GetLevelForTarget(WorldObject const* /*target*/) const override { return GetLevel(); }
         void SetLevel(uint8 lvl, bool sendUpdate = true);
@@ -906,7 +903,7 @@
         uint8 GetRace() const { return m_unitData->Race; }
         void SetRace(uint8 race) { SetUpdateFieldValue(m_values.ModifyValue(&Unit::m_unitData).ModifyValue(&UF::UnitData::Race), race); }
         uint64 GetRaceMask() const { return UI64LIT(1) << (GetRace() - 1); }
-        uint8 getClass() const { return m_unitData->ClassId; }//尝试兼容旧版本,如TCB
+        uint8 getClass() const { return m_unitData->ClassId; }//���Լ��ݾɰ汾,��TCB
         uint8 GetClass() const { return m_unitData->ClassId; }
         bool IsAlliedRace();
 
@@ -1342,7 +1339,7 @@
 
         ObjectGuid GetCharmerGUID() const { return m_unitData->CharmedBy; }
         Unit* GetCharmer() const { return m_charmer; }
-        //BrawlersGuild* GetBrawlerGuild();//暂时注释
+        //BrawlersGuild* GetBrawlerGuild();//��ʱע��
         
 
         ObjectGuid GetCharmedGUID() const { return m_unitData->Charm; }
@@ -1741,14 +1738,11 @@
 
         virtual float GetNativeObjectScale() const { return 1.0f; }
         virtual void RecalculateObjectScale();
-<<<<<<< HEAD
         virtual uint32 GetDisplayId() const { return m_unitData->DisplayID; }
         virtual void SetDisplayId(uint32 modelId, float displayScale = 1.f);
-=======
         uint32 GetDisplayId() const { return m_unitData->DisplayID; }
         float GetDisplayScale() const { return m_unitData->DisplayScale; }
         virtual void SetDisplayId(uint32 displayId, bool setNative = false);
->>>>>>> 562f65f3
         uint32 GetNativeDisplayId() const { return m_unitData->NativeDisplayID; }
         float GetNativeDisplayScale() const { return m_unitData->NativeXDisplayScale; }
         void RestoreDisplayId(bool ignorePositiveAurasPreventingMounting = false);
