/*
 * Copyright (C) 2008-2011 TrinityCore <http://www.trinitycore.org/>
 * Copyright (C) 2005-2009 MaNGOS <http://getmangos.com/>
 *
 * This program is free software; you can redistribute it and/or modify it
 * under the terms of the GNU General Public License as published by the
 * Free Software Foundation; either version 2 of the License, or (at your
 * option) any later version.
 *
 * This program is distributed in the hope that it will be useful, but WITHOUT
 * ANY WARRANTY; without even the implied warranty of MERCHANTABILITY or
 * FITNESS FOR A PARTICULAR PURPOSE. See the GNU General Public License for
 * more details.
 *
 * You should have received a copy of the GNU General Public License along
 * with this program. If not, see <http://www.gnu.org/licenses/>.
 */

#ifndef __UNIT_H
#define __UNIT_H

#include "Common.h"
#include "Object.h"
#include "Opcodes.h"
#include "SpellAuraDefines.h"
#include "UpdateFields.h"
#include "SharedDefines.h"
#include "ThreatManager.h"
#include "HostileRefManager.h"
#include "FollowerReference.h"
#include "FollowerRefManager.h"
#include "EventProcessor.h"
#include "MotionMaster.h"
#include "DBCStructure.h"
#include "Path.h"
#include "WorldPacket.h"
#include "Timer.h"
#include <list>

#define WORLD_TRIGGER   12999

enum SpellInterruptFlags
{
    SPELL_INTERRUPT_FLAG_MOVEMENT     = 0x01, // why need this for instant?
    SPELL_INTERRUPT_FLAG_PUSH_BACK    = 0x02, // push back
    SPELL_INTERRUPT_FLAG_INTERRUPT    = 0x04, // interrupt
    SPELL_INTERRUPT_FLAG_AUTOATTACK   = 0x08, // no
    SPELL_INTERRUPT_FLAG_ABORT_ON_DMG = 0x10,               // _complete_ interrupt on direct damage
    //SPELL_INTERRUPT_UNK             = 0x20                // unk, 564 of 727 spells having this spell start with "Glyph"
};

// See SpellAuraInterruptFlags for other values definitions
enum SpellChannelInterruptFlags
{
    CHANNEL_FLAG_DELAY       = 0x4000
};

enum SpellAuraInterruptFlags
{
    AURA_INTERRUPT_FLAG_HITBYSPELL          = 0x00000001,   // 0    removed when getting hit by a negative spell?
    AURA_INTERRUPT_FLAG_TAKE_DAMAGE         = 0x00000002,   // 1    removed by any damage
    AURA_INTERRUPT_FLAG_CAST                = 0x00000004,   // 2    cast any spells
    AURA_INTERRUPT_FLAG_MOVE                = 0x00000008,   // 3    removed by any movement
    AURA_INTERRUPT_FLAG_TURNING             = 0x00000010,   // 4    removed by any turning
    AURA_INTERRUPT_FLAG_JUMP                = 0x00000020,   // 5    removed by entering combat
    AURA_INTERRUPT_FLAG_NOT_MOUNTED         = 0x00000040,   // 6    removed by unmounting
    AURA_INTERRUPT_FLAG_NOT_ABOVEWATER      = 0x00000080,   // 7    removed by entering water
    AURA_INTERRUPT_FLAG_NOT_UNDERWATER      = 0x00000100,   // 8    removed by leaving water
    AURA_INTERRUPT_FLAG_NOT_SHEATHED        = 0x00000200,   // 9    removed by unsheathing
    AURA_INTERRUPT_FLAG_TALK                = 0x00000400,   // 10   talk to npc / loot? action on creature
    AURA_INTERRUPT_FLAG_USE                 = 0x00000800,   // 11   mine/use/open action on gameobject
    AURA_INTERRUPT_FLAG_MELEE_ATTACK        = 0x00001000,   // 12   removed by attacking
    AURA_INTERRUPT_FLAG_SPELL_ATTACK        = 0x00002000,   // 13   ???
    AURA_INTERRUPT_FLAG_UNK14               = 0x00004000,   // 14
    AURA_INTERRUPT_FLAG_TRANSFORM           = 0x00008000,   // 15   removed by transform?
    AURA_INTERRUPT_FLAG_UNK16               = 0x00010000,   // 16
    AURA_INTERRUPT_FLAG_MOUNT               = 0x00020000,   // 17   misdirect, aspect, swim speed
    AURA_INTERRUPT_FLAG_NOT_SEATED          = 0x00040000,   // 18   removed by standing up (used by food and drink mostly and sleep/Fake Death like)
    AURA_INTERRUPT_FLAG_CHANGE_MAP          = 0x00080000,   // 19   leaving map/getting teleported
    AURA_INTERRUPT_FLAG_IMMUNE_OR_LOST_SELECTION    = 0x00100000,   // 20   removed by auras that make you invulnerable, or make other to lose selection on you
    AURA_INTERRUPT_FLAG_UNK21               = 0x00200000,   // 21
    AURA_INTERRUPT_FLAG_TELEPORTED          = 0x00400000,   // 22
    AURA_INTERRUPT_FLAG_ENTER_PVP_COMBAT    = 0x00800000,   // 23   removed by entering pvp combat
    AURA_INTERRUPT_FLAG_DIRECT_DAMAGE       = 0x01000000,   // 24   removed by any direct damage
    AURA_INTERRUPT_FLAG_LANDING             = 0x02000000,   // 25   removed by hitting the ground

    AURA_INTERRUPT_FLAG_NOT_VICTIM = (AURA_INTERRUPT_FLAG_HITBYSPELL | AURA_INTERRUPT_FLAG_TAKE_DAMAGE | AURA_INTERRUPT_FLAG_DIRECT_DAMAGE),
};

enum SpellModOp
{
    SPELLMOD_DAMAGE                 = 0,
    SPELLMOD_DURATION               = 1,
    SPELLMOD_THREAT                 = 2,
    SPELLMOD_EFFECT1                = 3,
    SPELLMOD_CHARGES                = 4,
    SPELLMOD_RANGE                  = 5,
    SPELLMOD_RADIUS                 = 6,
    SPELLMOD_CRITICAL_CHANCE        = 7,
    SPELLMOD_ALL_EFFECTS            = 8,
    SPELLMOD_NOT_LOSE_CASTING_TIME  = 9,
    SPELLMOD_CASTING_TIME           = 10,
    SPELLMOD_COOLDOWN               = 11,
    SPELLMOD_EFFECT2                = 12,
    SPELLMOD_IGNORE_ARMOR           = 13,
    SPELLMOD_COST                   = 14,
    SPELLMOD_CRIT_DAMAGE_BONUS      = 15,
    SPELLMOD_RESIST_MISS_CHANCE     = 16,
    SPELLMOD_JUMP_TARGETS           = 17,
    SPELLMOD_CHANCE_OF_SUCCESS      = 18,
    SPELLMOD_ACTIVATION_TIME        = 19,
    SPELLMOD_DAMAGE_MULTIPLIER      = 20,
    SPELLMOD_GLOBAL_COOLDOWN        = 21,
    SPELLMOD_DOT                    = 22,
    SPELLMOD_EFFECT3                = 23,
    SPELLMOD_BONUS_MULTIPLIER       = 24,
    // spellmod 25
    SPELLMOD_PROC_PER_MINUTE        = 26,
    SPELLMOD_VALUE_MULTIPLIER       = 27,
    SPELLMOD_RESIST_DISPEL_CHANCE   = 28,
    SPELLMOD_CRIT_DAMAGE_BONUS_2    = 29, //one not used spell
    SPELLMOD_SPELL_COST_REFUND_ON_FAIL = 30
};

#define MAX_SPELLMOD 32

enum SpellValueMod
{
    SPELLVALUE_BASE_POINT0,
    SPELLVALUE_BASE_POINT1,
    SPELLVALUE_BASE_POINT2,
    SPELLVALUE_RADIUS_MOD,
    SPELLVALUE_MAX_TARGETS,
};

typedef std::pair<SpellValueMod, int32>     CustomSpellValueMod;
class CustomSpellValues : public std::vector<CustomSpellValueMod>
{
    public:
        void AddSpellMod(SpellValueMod mod, int32 value)
        {
            push_back(std::make_pair(mod, value));
        }
};

enum SpellFacingFlags
{
    SPELL_FACING_FLAG_INFRONT = 0x0001
};

#define BASE_MINDAMAGE 1.0f
#define BASE_MAXDAMAGE 2.0f
#define BASE_ATTACK_TIME 2000

// byte value (UNIT_FIELD_BYTES_1,0)
enum UnitStandStateType
{
    UNIT_STAND_STATE_STAND             = 0,
    UNIT_STAND_STATE_SIT               = 1,
    UNIT_STAND_STATE_SIT_CHAIR         = 2,
    UNIT_STAND_STATE_SLEEP             = 3,
    UNIT_STAND_STATE_SIT_LOW_CHAIR     = 4,
    UNIT_STAND_STATE_SIT_MEDIUM_CHAIR  = 5,
    UNIT_STAND_STATE_SIT_HIGH_CHAIR    = 6,
    UNIT_STAND_STATE_DEAD              = 7,
    UNIT_STAND_STATE_KNEEL             = 8,
    UNIT_STAND_STATE_SUBMERGED         = 9
};

// byte flag value (UNIT_FIELD_BYTES_1,2)
enum UnitStandFlags
{
    UNIT_STAND_FLAGS_UNK1         = 0x01,
    UNIT_STAND_FLAGS_CREEP        = 0x02,
    UNIT_STAND_FLAGS_UNK3         = 0x04,
    UNIT_STAND_FLAGS_UNK4         = 0x08,
    UNIT_STAND_FLAGS_UNK5         = 0x10,
    UNIT_STAND_FLAGS_ALL          = 0xFF
};

// byte flags value (UNIT_FIELD_BYTES_1,3)
enum UnitBytes1_Flags
{
    UNIT_BYTE1_FLAG_ALWAYS_STAND = 0x01,
    UNIT_BYTE1_FLAG_UNK_2        = 0x02,
    UNIT_BYTE1_FLAG_UNTRACKABLE  = 0x04,
    UNIT_BYTE1_FLAG_ALL          = 0xFF
};

// high byte (3 from 0..3) of UNIT_FIELD_BYTES_2
enum ShapeshiftForm
{
    FORM_NONE               = 0x00,
    FORM_CAT                = 0x01,
    FORM_TREE               = 0x02,
    FORM_TRAVEL             = 0x03,
    FORM_AQUA               = 0x04,
    FORM_BEAR               = 0x05,
    FORM_AMBIENT            = 0x06,
    FORM_GHOUL              = 0x07,
    FORM_DIREBEAR           = 0x08,
    FORM_STEVES_GHOUL       = 0x09,
    FORM_THARONJA_SKELETON  = 0x0A,
    FORM_TEST_OF_STRENGTH   = 0x0B,
    FORM_BLB_PLAYER         = 0x0C,
    FORM_SHADOW_DANCE       = 0x0D,
    FORM_CREATUREBEAR       = 0x0E,
    FORM_CREATURECAT        = 0x0F,
    FORM_GHOSTWOLF          = 0x10,
    FORM_BATTLESTANCE       = 0x11,
    FORM_DEFENSIVESTANCE    = 0x12,
    FORM_BERSERKERSTANCE    = 0x13,
    FORM_TEST               = 0x14,
    FORM_ZOMBIE             = 0x15,
    FORM_METAMORPHOSIS      = 0x16,
    FORM_UNDEAD             = 0x19,
    FORM_MASTER_ANGLER      = 0x1A,
    FORM_FLIGHT_EPIC        = 0x1B,
    FORM_SHADOW             = 0x1C,
    FORM_FLIGHT             = 0x1D,
    FORM_STEALTH            = 0x1E,
    FORM_MOONKIN            = 0x1F,
    FORM_SPIRITOFREDEMPTION = 0x20
};

// low byte (0 from 0..3) of UNIT_FIELD_BYTES_2
enum SheathState
{
    SHEATH_STATE_UNARMED  = 0,                              // non prepared weapon
    SHEATH_STATE_MELEE    = 1,                              // prepared melee weapon
    SHEATH_STATE_RANGED   = 2                               // prepared ranged weapon
};

#define MAX_SHEATH_STATE    3

// byte (1 from 0..3) of UNIT_FIELD_BYTES_2
enum UnitPVPStateFlags
{
    UNIT_BYTE2_FLAG_PVP         = 0x01,
    UNIT_BYTE2_FLAG_UNK1        = 0x02,
    UNIT_BYTE2_FLAG_FFA_PVP     = 0x04,
    UNIT_BYTE2_FLAG_SANCTUARY   = 0x08,
    UNIT_BYTE2_FLAG_UNK4        = 0x10,
    UNIT_BYTE2_FLAG_UNK5        = 0x20,
    UNIT_BYTE2_FLAG_UNK6        = 0x40,
    UNIT_BYTE2_FLAG_UNK7        = 0x80
};

// byte (2 from 0..3) of UNIT_FIELD_BYTES_2
enum UnitRename
{
    UNIT_CAN_BE_RENAMED     = 0x01,
    UNIT_CAN_BE_ABANDONED   = 0x02,
};

#define CREATURE_MAX_SPELLS     8
#define MAX_SPELL_CHARM         4
#define MAX_SPELL_VEHICLE       6
#define MAX_SPELL_POSSESS       8
#define MAX_SPELL_CONTROL_BAR   10

enum Swing
{
    NOSWING                    = 0,
    SINGLEHANDEDSWING          = 1,
    TWOHANDEDSWING             = 2
};

enum VictimState
{
    VICTIMSTATE_INTACT         = 0, // set when attacker misses
    VICTIMSTATE_HIT            = 1, // victim got clear/blocked hit
    VICTIMSTATE_DODGE          = 2,
    VICTIMSTATE_PARRY          = 3,
    VICTIMSTATE_INTERRUPT      = 4,
    VICTIMSTATE_BLOCKS         = 5, // unused? not set when blocked, even on full block
    VICTIMSTATE_EVADES         = 6,
    VICTIMSTATE_IS_IMMUNE      = 7,
    VICTIMSTATE_DEFLECTS       = 8
};

enum HitInfo
{
    HITINFO_NORMALSWING         = 0x00000000,
    HITINFO_UNK1                = 0x00000001,               // req correct packet structure
    HITINFO_NORMALSWING2        = 0x00000002,
    HITINFO_LEFTSWING           = 0x00000004,
    HITINFO_UNK2                = 0x00000008,
    HITINFO_MISS                = 0x00000010,
    HITINFO_ABSORB              = 0x00000020,               // absorbed damage
    HITINFO_ABSORB2             = 0x00000040,               // absorbed damage
    HITINFO_RESIST              = 0x00000080,               // resisted atleast some damage
    HITINFO_RESIST2             = 0x00000100,               // resisted atleast some damage
    HITINFO_CRITICALHIT         = 0x00000200,               // critical hit
    // 0x00000400
    // 0x00000800
    // 0x00001000
    HITINFO_BLOCK               = 0x00002000,               // blocked damage
    // 0x00004000
    // 0x00008000
    HITINFO_GLANCING            = 0x00010000,
    HITINFO_CRUSHING            = 0x00020000,
    HITINFO_NOACTION            = 0x00040000,               // guessed
    // 0x00080000
    // 0x00100000
    HITINFO_SWINGNOHITSOUND     = 0x00200000,               // guessed
    // 0x00400000
    HITINFO_UNK3                = 0x00800000
};

//i would like to remove this: (it is defined in item.h
enum InventorySlot
{
    NULL_BAG                   = 0,
    NULL_SLOT                  = 255
};

struct FactionTemplateEntry;
struct SpellEntry;
struct SpellValue;

class AuraApplication;
class Aura;
class UnitAura;
class AuraEffect;
class Creature;
class Spell;
class DynamicObject;
class GameObject;
class Item;
class Pet;
class PetAura;
class Minion;
class Guardian;
class UnitAI;
class Totem;
class Transport;
class Vehicle;

struct SpellImmune
{
    uint32 type;
    uint32 spellId;
};

typedef std::list<SpellImmune> SpellImmuneList;

enum UnitModifierType
{
    BASE_VALUE = 0,
    BASE_PCT = 1,
    TOTAL_VALUE = 2,
    TOTAL_PCT = 3,
    MODIFIER_TYPE_END = 4
};

enum WeaponDamageRange
{
    MINDAMAGE,
    MAXDAMAGE
};

enum DamageTypeToSchool
{
    RESISTANCE,
    DAMAGE_DEALT,
    DAMAGE_TAKEN
};

enum AuraRemoveMode
{
    AURA_REMOVE_NONE = 0,
    AURA_REMOVE_BY_DEFAULT = 1,       // scripted remove, remove by stack with aura with different ids and sc aura remove
    AURA_REMOVE_BY_STACK,             // replace by aura with same id
    AURA_REMOVE_BY_CANCEL,
    AURA_REMOVE_BY_ENEMY_SPELL,       // dispel and absorb aura destroy
    AURA_REMOVE_BY_EXPIRE,            // aura duration has ended
    AURA_REMOVE_BY_DEATH
};

enum UnitMods
{
    UNIT_MOD_STAT_STRENGTH,                                 // UNIT_MOD_STAT_STRENGTH..UNIT_MOD_STAT_SPIRIT must be in existed order, it's accessed by index values of Stats enum.
    UNIT_MOD_STAT_AGILITY,
    UNIT_MOD_STAT_STAMINA,
    UNIT_MOD_STAT_INTELLECT,
    UNIT_MOD_STAT_SPIRIT,
    UNIT_MOD_HEALTH,
    UNIT_MOD_MANA,                                          // UNIT_MOD_MANA..UNIT_MOD_RUNIC_POWER must be in existed order, it's accessed by index values of Powers enum.
    UNIT_MOD_RAGE,
    UNIT_MOD_FOCUS,
    UNIT_MOD_ENERGY,
    UNIT_MOD_HAPPINESS,
    UNIT_MOD_RUNE,
    UNIT_MOD_RUNIC_POWER,
    UNIT_MOD_ARMOR,                                         // UNIT_MOD_ARMOR..UNIT_MOD_RESISTANCE_ARCANE must be in existed order, it's accessed by index values of SpellSchools enum.
    UNIT_MOD_RESISTANCE_HOLY,
    UNIT_MOD_RESISTANCE_FIRE,
    UNIT_MOD_RESISTANCE_NATURE,
    UNIT_MOD_RESISTANCE_FROST,
    UNIT_MOD_RESISTANCE_SHADOW,
    UNIT_MOD_RESISTANCE_ARCANE,
    UNIT_MOD_ATTACK_POWER,
    UNIT_MOD_ATTACK_POWER_RANGED,
    UNIT_MOD_DAMAGE_MAINHAND,
    UNIT_MOD_DAMAGE_OFFHAND,
    UNIT_MOD_DAMAGE_RANGED,
    UNIT_MOD_END,
    // synonyms
    UNIT_MOD_STAT_START = UNIT_MOD_STAT_STRENGTH,
    UNIT_MOD_STAT_END = UNIT_MOD_STAT_SPIRIT + 1,
    UNIT_MOD_RESISTANCE_START = UNIT_MOD_ARMOR,
    UNIT_MOD_RESISTANCE_END = UNIT_MOD_RESISTANCE_ARCANE + 1,
    UNIT_MOD_POWER_START = UNIT_MOD_MANA,
    UNIT_MOD_POWER_END = UNIT_MOD_RUNIC_POWER + 1
};

enum BaseModGroup
{
    CRIT_PERCENTAGE,
    RANGED_CRIT_PERCENTAGE,
    OFFHAND_CRIT_PERCENTAGE,
    SHIELD_BLOCK_VALUE,
    BASEMOD_END
};

enum BaseModType
{
    FLAT_MOD,
    PCT_MOD
};

#define MOD_END (PCT_MOD+1)

enum DeathState
{
    ALIVE       = 0,
    JUST_DIED   = 1,
    CORPSE      = 2,
    DEAD        = 3,
    JUST_ALIVED = 4,
    DEAD_FALLING= 5
};

enum UnitState
{
    UNIT_STAT_DIED            = 0x00000001,
    UNIT_STAT_MELEE_ATTACKING = 0x00000002,                     // player is melee attacking someone
    //UNIT_STAT_MELEE_ATTACK_BY = 0x00000004,                     // player is melee attack by someone
    UNIT_STAT_STUNNED         = 0x00000008,
    UNIT_STAT_ROAMING         = 0x00000010,
    UNIT_STAT_CHASE           = 0x00000020,
    //UNIT_STAT_SEARCHING       = 0x00000040,
    UNIT_STAT_FLEEING         = 0x00000080,
    UNIT_STAT_IN_FLIGHT       = 0x00000100,                     // player is in flight mode
    UNIT_STAT_FOLLOW          = 0x00000200,
    UNIT_STAT_ROOT            = 0x00000400,
    UNIT_STAT_CONFUSED        = 0x00000800,
    UNIT_STAT_DISTRACTED      = 0x00001000,
    UNIT_STAT_ISOLATED        = 0x00002000,                     // area auras do not affect other players
    UNIT_STAT_ATTACK_PLAYER   = 0x00004000,
    UNIT_STAT_CASTING         = 0x00008000,
    UNIT_STAT_POSSESSED       = 0x00010000,
    UNIT_STAT_CHARGING        = 0x00020000,
    UNIT_STAT_JUMPING         = 0x00040000,
    UNIT_STAT_ONVEHICLE       = 0x00080000,
    UNIT_STAT_MOVE            = 0x00100000,
    UNIT_STAT_ROTATING        = 0x00200000,
    UNIT_STAT_EVADE           = 0x00400000,
    UNIT_STAT_UNATTACKABLE    = (UNIT_STAT_IN_FLIGHT | UNIT_STAT_ONVEHICLE),
    UNIT_STAT_MOVING          = (UNIT_STAT_ROAMING | UNIT_STAT_CHASE),
    UNIT_STAT_CONTROLLED      = (UNIT_STAT_CONFUSED | UNIT_STAT_STUNNED | UNIT_STAT_FLEEING),
    UNIT_STAT_LOST_CONTROL    = (UNIT_STAT_CONTROLLED | UNIT_STAT_JUMPING | UNIT_STAT_CHARGING),
    UNIT_STAT_SIGHTLESS       = (UNIT_STAT_LOST_CONTROL | UNIT_STAT_EVADE),
    UNIT_STAT_CANNOT_AUTOATTACK     = (UNIT_STAT_LOST_CONTROL | UNIT_STAT_CASTING),
    UNIT_STAT_CANNOT_TURN     = (UNIT_STAT_LOST_CONTROL | UNIT_STAT_ROTATING),
    UNIT_STAT_ALL_STATE       = 0xffffffff                      //(UNIT_STAT_STOPPED | UNIT_STAT_MOVING | UNIT_STAT_IN_COMBAT | UNIT_STAT_IN_FLIGHT)
};

enum UnitMoveType
{
    MOVE_WALK           = 0,
    MOVE_RUN            = 1,
    MOVE_RUN_BACK       = 2,
    MOVE_SWIM           = 3,
    MOVE_SWIM_BACK      = 4,
    MOVE_TURN_RATE      = 5,
    MOVE_FLIGHT         = 6,
    MOVE_FLIGHT_BACK    = 7,
    MOVE_PITCH_RATE     = 8
};

#define MAX_MOVE_TYPE     9

extern float baseMoveSpeed[MAX_MOVE_TYPE];
extern float playerBaseMoveSpeed[MAX_MOVE_TYPE];

enum WeaponAttackType
{
    BASE_ATTACK   = 0,
    OFF_ATTACK    = 1,
    RANGED_ATTACK = 2,
    MAX_ATTACK
};

enum CombatRating
{
    CR_WEAPON_SKILL             = 0,
    CR_DEFENSE_SKILL            = 1,
    CR_DODGE                    = 2,
    CR_PARRY                    = 3,
    CR_BLOCK                    = 4,
    CR_HIT_MELEE                = 5,
    CR_HIT_RANGED               = 6,
    CR_HIT_SPELL                = 7,
    CR_CRIT_MELEE               = 8,
    CR_CRIT_RANGED              = 9,
    CR_CRIT_SPELL               = 10,
    CR_HIT_TAKEN_MELEE          = 11,
    CR_HIT_TAKEN_RANGED         = 12,
    CR_HIT_TAKEN_SPELL          = 13,
    CR_CRIT_TAKEN_MELEE         = 14,
    CR_CRIT_TAKEN_RANGED        = 15,
    CR_CRIT_TAKEN_SPELL         = 16,
    CR_HASTE_MELEE              = 17,
    CR_HASTE_RANGED             = 18,
    CR_HASTE_SPELL              = 19,
    CR_WEAPON_SKILL_MAINHAND    = 20,
    CR_WEAPON_SKILL_OFFHAND     = 21,
    CR_WEAPON_SKILL_RANGED      = 22,
    CR_EXPERTISE                = 23,
    CR_ARMOR_PENETRATION        = 24
};

#define MAX_COMBAT_RATING         25

enum DamageEffectType
{
    DIRECT_DAMAGE           = 0,                            // used for normal weapon damage (not for class abilities or spells)
    SPELL_DIRECT_DAMAGE     = 1,                            // spell/class abilities damage
    DOT                     = 2,
    HEAL                    = 3,
    NODAMAGE                = 4,                            // used also in case when damage applied to health but not applied to spell channelInterruptFlags/etc
    SELF_DAMAGE             = 5
};

// Value masks for UNIT_FIELD_FLAGS
enum UnitFlags
{
    UNIT_FLAG_UNK_0                 = 0x00000001,
    UNIT_FLAG_NON_ATTACKABLE        = 0x00000002,           // not attackable
    UNIT_FLAG_DISABLE_MOVE          = 0x00000004,
    UNIT_FLAG_PVP_ATTACKABLE        = 0x00000008,           // allow apply pvp rules to attackable state in addition to faction dependent state
    UNIT_FLAG_RENAME                = 0x00000010,
    UNIT_FLAG_PREPARATION           = 0x00000020,           // don't take reagents for spells with SPELL_ATTR5_NO_REAGENT_WHILE_PREP
    UNIT_FLAG_UNK_6                 = 0x00000040,
    UNIT_FLAG_NOT_ATTACKABLE_1      = 0x00000080,           // ?? (UNIT_FLAG_PVP_ATTACKABLE | UNIT_FLAG_NOT_ATTACKABLE_1) is NON_PVP_ATTACKABLE
    UNIT_FLAG_OOC_NOT_ATTACKABLE    = 0x00000100,           // 2.0.8 - (OOC Out Of Combat) Can not be attacked when not in combat. Removed if unit for some reason enter combat.
    UNIT_FLAG_UNK_9                 = 0x00000200,           // 3.0.3 - makes you unable to attack everything
    UNIT_FLAG_LOOTING               = 0x00000400,           // loot animation
    UNIT_FLAG_PET_IN_COMBAT         = 0x00000800,           // in combat?, 2.0.8
    UNIT_FLAG_PVP                   = 0x00001000,           // changed in 3.0.3
    UNIT_FLAG_SILENCED              = 0x00002000,           // silenced, 2.1.1
    UNIT_FLAG_UNK_14                = 0x00004000,           // 2.0.8
    UNIT_FLAG_UNK_15                = 0x00008000,
    UNIT_FLAG_UNK_16                = 0x00010000,
    UNIT_FLAG_PACIFIED              = 0x00020000,           // 3.0.3 ok
    UNIT_FLAG_STUNNED               = 0x00040000,           // 3.0.3 ok
    UNIT_FLAG_IN_COMBAT             = 0x00080000,
    UNIT_FLAG_TAXI_FLIGHT           = 0x00100000,           // disable casting at client side spell not allowed by taxi flight (mounted?), probably used with 0x4 flag
    UNIT_FLAG_DISARMED              = 0x00200000,           // 3.0.3, disable melee spells casting..., "Required melee weapon" added to melee spells tooltip.
    UNIT_FLAG_CONFUSED              = 0x00400000,
    UNIT_FLAG_FLEEING               = 0x00800000,
    UNIT_FLAG_PLAYER_CONTROLLED     = 0x01000000,           // used in spell Eyes of the Beast for pet... let attack by controlled creature
    UNIT_FLAG_NOT_SELECTABLE        = 0x02000000,
    UNIT_FLAG_SKINNABLE             = 0x04000000,
    UNIT_FLAG_MOUNT                 = 0x08000000,
    UNIT_FLAG_UNK_28                = 0x10000000,
    UNIT_FLAG_UNK_29                = 0x20000000,           // used in Feing Death spell
    UNIT_FLAG_SHEATHE               = 0x40000000,
    UNIT_FLAG_UNK_31                = 0x80000000
};

// Value masks for UNIT_FIELD_FLAGS_2
enum UnitFlags2
{
    UNIT_FLAG2_FEIGN_DEATH      = 0x00000001,
    UNIT_FLAG2_UNK1             = 0x00000002,               // Hide unit model (show only player equip)
    UNIT_FLAG2_COMPREHEND_LANG  = 0x00000008,
    UNIT_FLAG2_MIRROR_IMAGE     = 0x00000010,
    UNIT_FLAG2_FORCE_MOVE       = 0x00000040,
    UNIT_FLAG2_DISARM_OFFHAND   = 0x00000080,
    UNIT_FLAG2_DISARM_RANGED    = 0x00000400,               //this does not disable ranged weapon display (maybe additional flag needed?)
    UNIT_FLAG2_REGENERATE_POWER = 0x00000800
};

/// Non Player Character flags
enum NPCFlags
{
    UNIT_NPC_FLAG_NONE                  = 0x00000000,
    UNIT_NPC_FLAG_GOSSIP                = 0x00000001,       // 100%
    UNIT_NPC_FLAG_QUESTGIVER            = 0x00000002,       // guessed, probably ok
    UNIT_NPC_FLAG_UNK1                  = 0x00000004,
    UNIT_NPC_FLAG_UNK2                  = 0x00000008,
    UNIT_NPC_FLAG_TRAINER               = 0x00000010,       // 100%
    UNIT_NPC_FLAG_TRAINER_CLASS         = 0x00000020,       // 100%
    UNIT_NPC_FLAG_TRAINER_PROFESSION    = 0x00000040,       // 100%
    UNIT_NPC_FLAG_VENDOR                = 0x00000080,       // 100%
    UNIT_NPC_FLAG_VENDOR_AMMO           = 0x00000100,       // 100%, general goods vendor
    UNIT_NPC_FLAG_VENDOR_FOOD           = 0x00000200,       // 100%
    UNIT_NPC_FLAG_VENDOR_POISON         = 0x00000400,       // guessed
    UNIT_NPC_FLAG_VENDOR_REAGENT        = 0x00000800,       // 100%
    UNIT_NPC_FLAG_REPAIR                = 0x00001000,       // 100%
    UNIT_NPC_FLAG_FLIGHTMASTER          = 0x00002000,       // 100%
    UNIT_NPC_FLAG_SPIRITHEALER          = 0x00004000,       // guessed
    UNIT_NPC_FLAG_SPIRITGUIDE           = 0x00008000,       // guessed
    UNIT_NPC_FLAG_INNKEEPER             = 0x00010000,       // 100%
    UNIT_NPC_FLAG_BANKER                = 0x00020000,       // 100%
    UNIT_NPC_FLAG_PETITIONER            = 0x00040000,       // 100% 0xC0000 = guild petitions, 0x40000 = arena team petitions
    UNIT_NPC_FLAG_TABARDDESIGNER        = 0x00080000,       // 100%
    UNIT_NPC_FLAG_BATTLEMASTER          = 0x00100000,       // 100%
    UNIT_NPC_FLAG_AUCTIONEER            = 0x00200000,       // 100%
    UNIT_NPC_FLAG_STABLEMASTER          = 0x00400000,       // 100%
    UNIT_NPC_FLAG_GUILD_BANKER          = 0x00800000,       // cause client to send 997 opcode
    UNIT_NPC_FLAG_SPELLCLICK            = 0x01000000,       // cause client to send 1015 opcode (spell click), dynamic, set at loading and don't must be set in DB
    UNIT_NPC_FLAG_PLAYER_VEHICLE        = 0x02000000,       // players with mounts that have vehicle data should have it set
};

enum MovementFlags
{
    MOVEMENTFLAG_NONE                  = 0x00000000,
    MOVEMENTFLAG_FORWARD               = 0x00000001,
    MOVEMENTFLAG_BACKWARD              = 0x00000002,
    MOVEMENTFLAG_STRAFE_LEFT           = 0x00000004,
    MOVEMENTFLAG_STRAFE_RIGHT          = 0x00000008,
    MOVEMENTFLAG_LEFT                  = 0x00000010,
    MOVEMENTFLAG_RIGHT                 = 0x00000020,
    MOVEMENTFLAG_PITCH_UP              = 0x00000040,
    MOVEMENTFLAG_PITCH_DOWN            = 0x00000080,
    MOVEMENTFLAG_WALKING               = 0x00000100,               // Walking
    MOVEMENTFLAG_ONTRANSPORT           = 0x00000200,               // Used for flying on some creatures
    MOVEMENTFLAG_LEVITATING            = 0x00000400,
    MOVEMENTFLAG_ROOT                  = 0x00000800,
    MOVEMENTFLAG_JUMPING               = 0x00001000,
    MOVEMENTFLAG_FALLING               = 0x00002000,               // damage dealt on that type of falling
    MOVEMENTFLAG_PENDING_STOP          = 0x00004000,
    MOVEMENTFLAG_PENDING_STRAFE_STOP   = 0x00008000,
    MOVEMENTFLAG_PENDING_FORWARD       = 0x00010000,
    MOVEMENTFLAG_PENDING_BACKWARD      = 0x00020000,
    MOVEMENTFLAG_PENDING_STRAFE_LEFT   = 0x00040000,
    MOVEMENTFLAG_PENDING_STRAFE_RIGHT  = 0x00080000,
    MOVEMENTFLAG_PENDING_ROOT          = 0x00100000,
    MOVEMENTFLAG_SWIMMING              = 0x00200000,               // appears with fly flag also
    MOVEMENTFLAG_ASCENDING             = 0x00400000,               // press "space" when flying
    MOVEMENTFLAG_DESCENDING            = 0x00800000,
    MOVEMENTFLAG_CAN_FLY               = 0x01000000,               // can fly
    MOVEMENTFLAG_FLYING                = 0x02000000,               // hover
    MOVEMENTFLAG_SPLINE_ELEVATION      = 0x04000000,               // used for flight paths
    MOVEMENTFLAG_SPLINE_ENABLED        = 0x08000000,               // used for flight paths
    MOVEMENTFLAG_WATERWALKING          = 0x10000000,               // prevent unit from falling through water
    MOVEMENTFLAG_FALLING_SLOW          = 0x20000000,               // active rogue safe fall spell (passive)
    MOVEMENTFLAG_HOVER                 = 0x40000000,               // hover, cannot jump

    MOVEMENTFLAG_MOVING         =
        MOVEMENTFLAG_FORWARD |MOVEMENTFLAG_BACKWARD  |MOVEMENTFLAG_STRAFE_LEFT|MOVEMENTFLAG_STRAFE_RIGHT|
        MOVEMENTFLAG_PITCH_UP|MOVEMENTFLAG_PITCH_DOWN|MOVEMENTFLAG_JUMPING
        |MOVEMENTFLAG_FALLING|MOVEMENTFLAG_ASCENDING| MOVEMENTFLAG_SPLINE_ELEVATION,
    MOVEMENTFLAG_TURNING        =
        MOVEMENTFLAG_LEFT | MOVEMENTFLAG_RIGHT,
};
enum MovementFlags2
{
    MOVEMENTFLAG2_NONE                     = 0x00000000,
    MOVEMENTFLAG2_NO_STRAFE                = 0x00000001,
    MOVEMENTFLAG2_NO_JUMPING               = 0x00000002,
    MOVEMENTFLAG2_UNK3                     = 0x00000004,        // Overrides various clientside checks
    MOVEMENTFLAG2_FULL_SPEED_TURNING       = 0x00000008,
    MOVEMENTFLAG2_FULL_SPEED_PITCHING      = 0x00000010,
    MOVEMENTFLAG2_ALWAYS_ALLOW_PITCHING    = 0x00000020,
    MOVEMENTFLAG2_UNK7                     = 0x00000040,
    MOVEMENTFLAG2_UNK8                     = 0x00000080,
    MOVEMENTFLAG2_UNK9                     = 0x00000100,
    MOVEMENTFLAG2_UNK10                    = 0x00000200,
    MOVEMENTFLAG2_INTERPOLATED_MOVEMENT    = 0x00000400,
    MOVEMENTFLAG2_INTERPOLATED_TURNING     = 0x00000800,
    MOVEMENTFLAG2_INTERPOLATED_PITCHING    = 0x00001000,
    MOVEMENTFLAG2_UNK14                    = 0x00002000,
    MOVEMENTFLAG2_UNK15                    = 0x00004000,
    MOVEMENTFLAG2_UNK16                    = 0x00008000,

    // player only?
    MOVEMENTFLAG2_INTERPOLATED =
        MOVEMENTFLAG2_INTERPOLATED_MOVEMENT |
        MOVEMENTFLAG2_INTERPOLATED_TURNING |
        MOVEMENTFLAG2_INTERPOLATED_PITCHING
};
enum SplineFlags
{
    SPLINEFLAG_NONE           = 0x00000000,
    SPLINEFLAG_FORWARD        = 0x00000001,
    SPLINEFLAG_BACKWARD       = 0x00000002,
    SPLINEFLAG_STRAFE_LEFT    = 0x00000004,
    SPLINEFLAG_STRAFE_RIGHT   = 0x00000008,
    SPLINEFLAG_LEFT           = 0x00000010,
    SPLINEFLAG_RIGHT          = 0x00000020,
    SPLINEFLAG_PITCH_UP       = 0x00000040,
    SPLINEFLAG_PITCH_DOWN     = 0x00000080,
    SPLINEFLAG_DONE           = 0x00000100,
    SPLINEFLAG_FALLING        = 0x00000200,
    SPLINEFLAG_NO_SPLINE      = 0x00000400,
    SPLINEFLAG_TRAJECTORY     = 0x00000800,
    SPLINEFLAG_WALKING        = 0x00001000,
    SPLINEFLAG_FLYING         = 0x00002000,
    SPLINEFLAG_KNOCKBACK      = 0x00004000,
    SPLINEFLAG_FINAL_POINT    = 0x00008000,
    SPLINEFLAG_FINAL_TARGET   = 0x00010000,
    SPLINEFLAG_FINAL_FACING   = 0x00020000,
    SPLINEFLAG_CATMULL_ROM    = 0x00040000,
    SPLINEFLAG_UNKNOWN20      = 0x00080000,
    SPLINEFLAG_UNKNOWN21      = 0x00100000,
    SPLINEFLAG_UNKNOWN22      = 0x00200000,
    SPLINEFLAG_UNKNOWN23      = 0x00400000,
    SPLINEFLAG_TRANSPORT      = 0x00800000,
    SPLINEFLAG_UNKNOWN25      = 0x01000000,
    SPLINEFLAG_UNKNOWN26      = 0x02000000,
    SPLINEFLAG_UNKNOWN27      = 0x04000000,
    SPLINEFLAG_UNKNOWN28      = 0x08000000,
    SPLINEFLAG_UNKNOWN29      = 0x10000000,
    SPLINEFLAG_ANIMATION      = 0x20000000,
    SPLINEFLAG_UNKNOWN31      = 0x40000000,
    SPLINEFLAG_UNKNOWN32      = 0x80000000,

    SPLINEFLAG_GLIDE = SPLINEFLAG_WALKING | SPLINEFLAG_FLYING,
};

enum SplineMode
{
    SPLINEMODE_LINEAR       = 0,
    SPLINEMODE_CATMULL_ROM  = 1,
    SPLINEMODE_BEZIER3      = 2
};

enum SplineType
{
    SPLINETYPE_NORMAL        = 0,
    SPLINETYPE_STOP          = 1,
    SPLINETYPE_FACING_SPOT   = 2,
    SPLINETYPE_FACING_TARGET = 3,
    SPLINETYPE_FACING_ANGLE  = 4
};

enum UnitTypeMask
{
    UNIT_MASK_NONE                  = 0x00000000,
    UNIT_MASK_SUMMON                = 0x00000001,
    UNIT_MASK_MINION                = 0x00000002,
    UNIT_MASK_GUARDIAN              = 0x00000004,
    UNIT_MASK_TOTEM                 = 0x00000008,
    UNIT_MASK_PET                   = 0x00000010,
    UNIT_MASK_VEHICLE               = 0x00000020,
    UNIT_MASK_PUPPET                = 0x00000040,
    UNIT_MASK_HUNTER_PET            = 0x00000080,
    UNIT_MASK_CONTROLABLE_GUARDIAN  = 0x00000100,
    UNIT_MASK_ACCESSORY             = 0x00000200,
};

enum DiminishingLevels
{
    DIMINISHING_LEVEL_1             = 0,
    DIMINISHING_LEVEL_2             = 1,
    DIMINISHING_LEVEL_3             = 2,
    DIMINISHING_LEVEL_IMMUNE        = 3,
    DIMINISHING_LEVEL_4             = 3,
    DIMINISHING_LEVEL_TAUNT_IMMUNE  = 4,
};

struct DiminishingReturn
{
    DiminishingReturn(DiminishingGroup group, uint32 t, uint32 count)
        : DRGroup(group), stack(0), hitTime(t), hitCount(count)
    {}

    DiminishingGroup        DRGroup:16;
    uint16                  stack:16;
    uint32                  hitTime;
    uint32                  hitCount;
};

enum MeleeHitOutcome
{
    MELEE_HIT_EVADE, MELEE_HIT_MISS, MELEE_HIT_DODGE, MELEE_HIT_BLOCK, MELEE_HIT_PARRY,
    MELEE_HIT_GLANCING, MELEE_HIT_CRIT, MELEE_HIT_CRUSHING, MELEE_HIT_NORMAL
};

struct CleanDamage
{
    CleanDamage(uint32 mitigated, uint32 absorbed, WeaponAttackType _attackType, MeleeHitOutcome _hitOutCome) :
    absorbed_damage(absorbed), mitigated_damage(mitigated), attackType(_attackType), hitOutCome(_hitOutCome) {}

    uint32 absorbed_damage;
    uint32 mitigated_damage;

    WeaponAttackType attackType;
    MeleeHitOutcome hitOutCome;
};

class DamageInfo
{
private:
    Unit * const m_attacker;
    Unit * const m_victim;
    uint32 m_damage;
    SpellEntry const * const m_spellInfo;
    SpellSchoolMask const m_schoolMask;
    DamageEffectType const m_damageType;
    uint32 m_absorb;
    uint32 m_resist;
    uint32 m_block;
public:
    explicit DamageInfo(Unit * _attacker, Unit * _victim, uint32 _damage, SpellEntry const * _spellInfo, SpellSchoolMask _schoolMask, DamageEffectType _damageType)
        : m_attacker(_attacker), m_victim(_victim), m_damage(_damage), m_spellInfo(_spellInfo), m_schoolMask(_schoolMask), m_damageType(_damageType)
    {
        m_absorb = 0;
        m_resist = 0;
        m_block = 0;
    }
    void ModifyDamage(int32 amount)
    {
        amount = std::min(amount, int32(GetDamage()));
        m_damage += amount;
    }
    void AbsorbDamage(uint32 amount)
    {
        amount = std::min(amount, GetDamage());
        m_absorb += amount;
        m_damage -= amount;
    }
    void ResistDamage(uint32 amount)
    {
        amount = std::min(amount, GetDamage());
        m_resist += amount;
        m_damage -= amount;
    }
    void BlockDamage(uint32 amount)
    {
        amount = std::min(amount, GetDamage());
        m_block += amount;
        m_damage -= amount;
    }
    Unit * GetAttacker() const { return m_attacker; };
    Unit * GetVictim() const { return m_victim; };
    DamageEffectType GetDamageType() const { return m_damageType; };
    SpellEntry const * GetSpellInfo() const { return m_spellInfo; };
    SpellSchoolMask GetSchoolMask() const { return m_schoolMask; };
    uint32 GetDamage() const { return m_damage; };
    uint32 GetAbsorb() const { return m_absorb; };
    uint32 GetResist() const { return m_resist; };
    uint32 GetBlock() const { return m_block; };
};

// Struct for use in Unit::CalculateMeleeDamage
// Need create structure like in SMSG_ATTACKERSTATEUPDATE opcode
struct CalcDamageInfo
{
    Unit  *attacker;             // Attacker
    Unit  *target;               // Target for damage
    uint32 damageSchoolMask;
    uint32 damage;
    uint32 absorb;
    uint32 resist;
    uint32 blocked_amount;
    uint32 HitInfo;
    uint32 TargetState;
// Helper
    WeaponAttackType attackType; //
    uint32 procAttacker;
    uint32 procVictim;
    uint32 procEx;
    uint32 cleanDamage;          // Used only for rage calculation
    MeleeHitOutcome hitOutCome;  // TODO: remove this field (need use TargetState)
};

// Spell damage info structure based on structure sending in SMSG_SPELLNONMELEEDAMAGELOG opcode
struct SpellNonMeleeDamage{
    SpellNonMeleeDamage(Unit *_attacker, Unit *_target, uint32 _SpellID, uint32 _schoolMask)
        : target(_target), attacker(_attacker), SpellID(_SpellID), damage(0), overkill(0), schoolMask(_schoolMask),
        absorb(0), resist(0), physicalLog(false), unused(false), blocked(0), HitInfo(0), cleanDamage(0)
    {}

    Unit   *target;
    Unit   *attacker;
    uint32 SpellID;
    uint32 damage;
    uint32 overkill;
    uint32 schoolMask;
    uint32 absorb;
    uint32 resist;
    bool   physicalLog;
    bool   unused;
    uint32 blocked;
    uint32 HitInfo;
    // Used for help
    uint32 cleanDamage;
};

struct SpellPeriodicAuraLogInfo
{
    SpellPeriodicAuraLogInfo(AuraEffect const *_auraEff, uint32 _damage, uint32 _overDamage, uint32 _absorb, uint32 _resist, float _multiplier, bool _critical)
        : auraEff(_auraEff), damage(_damage), overDamage(_overDamage), absorb(_absorb), resist(_resist), multiplier(_multiplier), critical(_critical){}

    AuraEffect const * auraEff;
    uint32 damage;
    uint32 overDamage;                                      // overkill/overheal
    uint32 absorb;
    uint32 resist;
    float  multiplier;
    bool   critical;
};

uint32 createProcExtendMask(SpellNonMeleeDamage *damageInfo, SpellMissInfo missCondition);

#define MAX_DECLINED_NAME_CASES 5

struct DeclinedName
{
    std::string name[MAX_DECLINED_NAME_CASES];
};

enum CurrentSpellTypes
{
    CURRENT_MELEE_SPELL             = 0,
    CURRENT_GENERIC_SPELL           = 1,
    CURRENT_AUTOREPEAT_SPELL        = 2,
    CURRENT_CHANNELED_SPELL         = 3
};

#define CURRENT_FIRST_NON_MELEE_SPELL 1
#define CURRENT_MAX_SPELL             4

struct GlobalCooldown
{
    explicit GlobalCooldown(uint32 _dur = 0, uint32 _time = 0) : duration(_dur), cast_time(_time) {}

    uint32 duration;
    uint32 cast_time;
};

typedef UNORDERED_MAP<uint32 /*category*/, GlobalCooldown> GlobalCooldownList;

class GlobalCooldownMgr                                     // Shared by Player and CharmInfo
{
<<<<<<< HEAD
    public:
        GlobalCooldownMgr() {}

    public:
        bool HasGlobalCooldown(SpellEntry const* spellInfo) const;
        void AddGlobalCooldown(SpellEntry const* spellInfo, uint32 gcd);
        void CancelGlobalCooldown(SpellEntry const* spellInfo);

    private:
        GlobalCooldownList m_GlobalCooldowns;
=======
public:
    GlobalCooldownMgr() {}

public:
    bool HasGlobalCooldown(SpellEntry const* spellInfo) const;
    void AddGlobalCooldown(SpellEntry const* spellInfo, uint32 gcd);
    void CancelGlobalCooldown(SpellEntry const* spellInfo);

private:
    GlobalCooldownList m_GlobalCooldowns;
>>>>>>> 1cdec588
};

enum ActiveStates
{
    ACT_PASSIVE  = 0x01,                                    // 0x01 - passive
    ACT_DISABLED = 0x81,                                    // 0x80 - castable
    ACT_ENABLED  = 0xC1,                                    // 0x40 | 0x80 - auto cast + castable
    ACT_COMMAND  = 0x07,                                    // 0x01 | 0x02 | 0x04
    ACT_REACTION = 0x06,                                    // 0x02 | 0x04
    ACT_DECIDE   = 0x00                                     // custom
};

enum ReactStates
{
    REACT_PASSIVE    = 0,
    REACT_DEFENSIVE  = 1,
    REACT_AGGRESSIVE = 2
};

enum CommandStates
{
    COMMAND_STAY    = 0,
    COMMAND_FOLLOW  = 1,
    COMMAND_ATTACK  = 2,
    COMMAND_ABANDON = 3
};

#define UNIT_ACTION_BUTTON_ACTION(X) (uint32(X) & 0x00FFFFFF)
#define UNIT_ACTION_BUTTON_TYPE(X)   ((uint32(X) & 0xFF000000) >> 24)
#define MAX_UNIT_ACTION_BUTTON_ACTION_VALUE (0x00FFFFFF+1)
#define MAKE_UNIT_ACTION_BUTTON(A,T) (uint32(A) | (uint32(T) << 24))

struct UnitActionBarEntry
{
    UnitActionBarEntry() : packedData(uint32(ACT_DISABLED) << 24) {}

    uint32 packedData;

    // helper
    ActiveStates GetType() const { return ActiveStates(UNIT_ACTION_BUTTON_TYPE(packedData)); }
    uint32 GetAction() const { return UNIT_ACTION_BUTTON_ACTION(packedData); }
    bool IsActionBarForSpell() const
    {
        ActiveStates Type = GetType();
        return Type == ACT_DISABLED || Type == ACT_ENABLED || Type == ACT_PASSIVE;
    }

    void SetActionAndType(uint32 action, ActiveStates type)
    {
        packedData = MAKE_UNIT_ACTION_BUTTON(action,type);
    }

    void SetType(ActiveStates type)
    {
        packedData = MAKE_UNIT_ACTION_BUTTON(UNIT_ACTION_BUTTON_ACTION(packedData),type);
    }

    void SetAction(uint32 action)
    {
        packedData = (packedData & 0xFF000000) | UNIT_ACTION_BUTTON_ACTION(action);
    }
};

typedef std::list<Player*> SharedVisionList;

enum CharmType
{
    CHARM_TYPE_CHARM,
    CHARM_TYPE_POSSESS,
    CHARM_TYPE_VEHICLE,
    CHARM_TYPE_CONVERT,
};

typedef UnitActionBarEntry CharmSpellEntry;

enum ActionBarIndex
{
    ACTION_BAR_INDEX_START = 0,
    ACTION_BAR_INDEX_PET_SPELL_START = 3,
    ACTION_BAR_INDEX_PET_SPELL_END = 7,
    ACTION_BAR_INDEX_END = 10,
};

#define MAX_UNIT_ACTION_BAR_INDEX (ACTION_BAR_INDEX_END-ACTION_BAR_INDEX_START)

struct CharmInfo
{
    public:
        explicit CharmInfo(Unit* unit);
        ~CharmInfo();
        void RestoreState();
        uint32 GetPetNumber() const { return m_petnumber; }
        void SetPetNumber(uint32 petnumber, bool statwindow);

        void SetCommandState(CommandStates st) { m_CommandState = st; }
        CommandStates GetCommandState() const { return m_CommandState; }
        bool HasCommandState(CommandStates state) const { return (m_CommandState == state); }
        //void SetReactState(ReactStates st) { m_reactState = st; }
        //ReactStates GetReactState() { return m_reactState; }
        //bool HasReactState(ReactStates state) { return (m_reactState == state); }

        void InitPossessCreateSpells();
        void InitCharmCreateSpells();
        void InitPetActionBar();
        void InitEmptyActionBar(bool withAttack = true);

                                                            //return true if successful
        bool AddSpellToActionBar(uint32 spellid, ActiveStates newstate = ACT_DECIDE);
        bool RemoveSpellFromActionBar(uint32 spell_id);
        void LoadPetActionBar(const std::string& data);
        void BuildActionBar(WorldPacket* data);
        void SetSpellAutocast(uint32 spell_id, bool state);
        void SetActionBar(uint8 index, uint32 spellOrAction,ActiveStates type)
        {
            PetActionBar[index].SetActionAndType(spellOrAction,type);
        }
        UnitActionBarEntry const* GetActionBarEntry(uint8 index) const { return &(PetActionBar[index]); }

        void ToggleCreatureAutocast(uint32 spellid, bool apply);

        CharmSpellEntry* GetCharmSpell(uint8 index) { return &(m_charmspells[index]); }

        GlobalCooldownMgr& GetGlobalCooldownMgr() { return m_GlobalCooldownMgr; }

        void SetIsCommandAttack(bool val);
        bool IsCommandAttack();
        void SetIsAtStay(bool val);
        bool IsAtStay();
        void SetIsFollowing(bool val);
        bool IsFollowing();
        void SetIsReturning(bool val);
        bool IsReturning();
        void SaveStayPosition();
        void GetStayPosition(float &x, float &y, float &z);

    private:

        Unit* m_unit;
        UnitActionBarEntry PetActionBar[MAX_UNIT_ACTION_BAR_INDEX];
        CharmSpellEntry m_charmspells[4];
        CommandStates   m_CommandState;
        //ReactStates     m_reactState;
        uint32          m_petnumber;
        bool            m_barInit;

        //for restoration after charmed
        ReactStates     m_oldReactState;

        bool m_isCommandAttack;
        bool m_isAtStay;
        bool m_isFollowing;
        bool m_isReturning;
        float m_stayX;
        float m_stayY;
        float m_stayZ;

        GlobalCooldownMgr m_GlobalCooldownMgr;
};

// for clearing special attacks
#define REACTIVE_TIMER_START 4000

enum ReactiveType
{
    REACTIVE_DEFENSE      = 0,
    REACTIVE_HUNTER_PARRY = 1,
    REACTIVE_OVERPOWER    = 2
};

#define MAX_REACTIVE 3
#define SUMMON_SLOT_PET     0
#define SUMMON_SLOT_TOTEM   1
#define MAX_TOTEM_SLOT      5
#define SUMMON_SLOT_MINIPET 5
#define SUMMON_SLOT_QUEST   6
#define MAX_SUMMON_SLOT     7

enum PlayerTotemType
{
    SUMMON_TYPE_TOTEM_FIRE  = 63,
    SUMMON_TYPE_TOTEM_EARTH = 81,
    SUMMON_TYPE_TOTEM_WATER = 82,
    SUMMON_TYPE_TOTEM_AIR   = 83,
};

// delay time next attack to prevent client attack animation problems
#define ATTACK_DISPLAY_DELAY 200
#define MAX_PLAYER_STEALTH_DETECT_RANGE 30.0f               // max distance for detection targets by player

struct SpellProcEventEntry;                                 // used only privately

class Unit : public WorldObject
{
    public:
        typedef std::set<Unit*> AttackerSet;
        typedef std::set<Unit*> ControlList;
        typedef std::pair<uint32, uint8> spellEffectPair;
        typedef std::multimap<uint32,  Aura*> AuraMap;
        typedef std::multimap<uint32,  AuraApplication*> AuraApplicationMap;
        typedef std::multimap<AuraState,  AuraApplication*> AuraStateAurasMap;
        typedef std::list<AuraEffect *> AuraEffectList;
        typedef std::list<Aura *> AuraList;
        typedef std::list<AuraApplication *> AuraApplicationList;
        typedef std::list<DiminishingReturn> Diminishing;
        typedef std::set<uint32> ComboPointHolderSet;

        typedef std::map<uint8, AuraApplication*> VisibleAuraMap;

        virtual ~Unit ();

        UnitAI* GetAI() { return i_AI; }
        void SetAI(UnitAI* newAI) { i_AI = newAI; }

        void AddToWorld();
        void RemoveFromWorld();

        void CleanupsBeforeDelete(bool finalCleanup = true);                        // used in ~Creature/~Player (or before mass creature delete to remove cross-references to already deleted units)

        DiminishingLevels GetDiminishing(DiminishingGroup  group);
        void IncrDiminishing(DiminishingGroup group);
        float ApplyDiminishingToDuration(DiminishingGroup  group, int32 &duration,Unit* caster, DiminishingLevels Level, int32 limitduration);
        void ApplyDiminishingAura(DiminishingGroup  group, bool apply);
        void ClearDiminishings() { m_Diminishing.clear(); }

        //target dependent range checks
        uint32 GetSpellMaxRangeForTarget(Unit* target,const SpellRangeEntry * rangeEntry);
        uint32 GetSpellMinRangeForTarget(Unit* target,const SpellRangeEntry * rangeEntry);
        uint32 GetSpellRadiusForTarget(Unit* target,const SpellRadiusEntry * radiusEntry);

        virtual void Update(uint32 time);

        void setAttackTimer(WeaponAttackType type, uint32 time) { m_attackTimer[type] = time; }
        void resetAttackTimer(WeaponAttackType type = BASE_ATTACK);
        uint32 getAttackTimer(WeaponAttackType type) const { return m_attackTimer[type]; }
        bool isAttackReady(WeaponAttackType type = BASE_ATTACK) const { return m_attackTimer[type] == 0; }
        bool haveOffhandWeapon() const;
        bool CanDualWield() const { return m_canDualWield; }
        void SetCanDualWield(bool value) { m_canDualWield = value; }
        float GetCombatReach() const { return m_floatValues[UNIT_FIELD_COMBATREACH]; }
        float GetMeleeReach() const { float reach = m_floatValues[UNIT_FIELD_COMBATREACH]; return reach > MIN_MELEE_REACH ? reach : MIN_MELEE_REACH; }
        bool IsWithinCombatRange(const Unit *obj, float dist2compare) const;
        bool IsWithinMeleeRange(const Unit *obj, float dist = MELEE_RANGE) const;
        void GetRandomContactPoint(const Unit* target, float &x, float &y, float &z, float distance2dMin, float distance2dMax) const;
        uint32 m_extraAttacks;
        bool m_canDualWield;

        void _addAttacker(Unit *pAttacker)                  // must be called only from Unit::Attack(Unit*)
        {
            m_attackers.insert(pAttacker);
        }
        void _removeAttacker(Unit *pAttacker)               // must be called only from Unit::AttackStop()
        {
            m_attackers.erase(pAttacker);
        }
        Unit * getAttackerForHelper() const                 // If someone wants to help, who to give them
        {
            if (getVictim() != NULL)
                return getVictim();

            if (!m_attackers.empty())
                return *(m_attackers.begin());

            return NULL;
        }
        bool Attack(Unit *victim, bool meleeAttack);
        void CastStop(uint32 except_spellid = 0);
        bool AttackStop();
        void RemoveAllAttackers();
        AttackerSet const& getAttackers() const { return m_attackers; }
        bool isAttackingPlayer() const;
        Unit* getVictim() const { return m_attacking; }

        void CombatStop(bool includingCast = false);
        void CombatStopWithPets(bool includingCast = false);
        void StopAttackFaction(uint32 faction_id);
        Unit* SelectNearbyTarget(float dist = NOMINAL_MELEE_RANGE) const;
        void SendMeleeAttackStop(Unit* victim);
        void SendMeleeAttackStart(Unit* pVictim);

        void AddUnitState(uint32 f) { m_state |= f; }
        bool HasUnitState(const uint32 f) const { return (m_state & f); }
        void ClearUnitState(uint32 f) { m_state &= ~f; }
        bool CanFreeMove() const
        {
            return !HasUnitState(UNIT_STAT_CONFUSED | UNIT_STAT_FLEEING | UNIT_STAT_IN_FLIGHT |
                UNIT_STAT_ROOT | UNIT_STAT_STUNNED | UNIT_STAT_DISTRACTED) && GetOwnerGUID() == 0;
        }

        uint32 HasUnitTypeMask(uint32 mask) const { return mask & m_unitTypeMask; }
        void AddUnitTypeMask(uint32 mask) { m_unitTypeMask |= mask; }
        bool isSummon() const   { return m_unitTypeMask & UNIT_MASK_SUMMON; }
        bool isGuardian() const { return m_unitTypeMask & UNIT_MASK_GUARDIAN; }
        bool isPet() const      { return m_unitTypeMask & UNIT_MASK_PET; }
        bool isHunterPet() const{ return m_unitTypeMask & UNIT_MASK_HUNTER_PET; }
        bool isTotem() const    { return m_unitTypeMask & UNIT_MASK_TOTEM; }
        bool IsVehicle() const  { return m_unitTypeMask & UNIT_MASK_VEHICLE; }

        uint8 getLevel() const { return uint8(GetUInt32Value(UNIT_FIELD_LEVEL)); }
        uint8 getLevelForTarget(WorldObject const* /*target*/) const { return getLevel(); }
        void SetLevel(uint8 lvl);
        uint8 getRace() const { return GetByteValue(UNIT_FIELD_BYTES_0, 0); }
        uint32 getRaceMask() const { return 1 << (getRace()-1); }
        uint8 getClass() const { return GetByteValue(UNIT_FIELD_BYTES_0, 1); }
        uint32 getClassMask() const { return 1 << (getClass()-1); }
        uint8 getGender() const { return GetByteValue(UNIT_FIELD_BYTES_0, 2); }

        float GetStat(Stats stat) const { return float(GetUInt32Value(UNIT_FIELD_STAT0+stat)); }
        void SetStat(Stats stat, int32 val) { SetStatInt32Value(UNIT_FIELD_STAT0+stat, val); }
        uint32 GetArmor() const { return GetResistance(SPELL_SCHOOL_NORMAL) ; }
        void SetArmor(int32 val) { SetResistance(SPELL_SCHOOL_NORMAL, val); }

        uint32 GetResistance(SpellSchools school) const { return GetUInt32Value(UNIT_FIELD_RESISTANCES+school); }
        void SetResistance(SpellSchools school, int32 val) { SetStatInt32Value(UNIT_FIELD_RESISTANCES+school,val); }

        uint32 GetHealth()    const { return GetUInt32Value(UNIT_FIELD_HEALTH); }
        uint32 GetMaxHealth() const { return GetUInt32Value(UNIT_FIELD_MAXHEALTH); }

        inline bool IsFullHealth() const { return GetHealth() == GetMaxHealth(); }
        inline bool HealthBelowPct(int32 pct) const { return GetHealth() * (uint64)100 < GetMaxHealth() * (uint64)pct; }
        inline bool HealthBelowPctDamaged(int32 pct, uint32 damage) const { return (int32(GetHealth()) - damage) * (int64)100 < GetMaxHealth() * (int64)pct; }
        inline bool HealthAbovePct(int32 pct) const { return GetHealth() * (uint64)100 > GetMaxHealth() * (uint64)pct; }
        inline float GetHealthPct() const { return GetMaxHealth() ? 100.f * GetHealth() / GetMaxHealth() : 0.0f; }
        inline uint32 CountPctFromMaxHealth(int32 pct) const { return CalculatePctN(GetMaxHealth(), pct); }
        inline uint32 CountPctFromCurHealth(int32 pct) const { return CalculatePctN(GetHealth(), pct); }

        void SetHealth(uint32 val);
        void SetMaxHealth(uint32 val);
        inline void SetFullHealth() { SetHealth(GetMaxHealth()); }
        int32 ModifyHealth(int32 val);
        int32 GetHealthGain(int32 dVal);

        Powers getPowerType() const { return Powers(GetByteValue(UNIT_FIELD_BYTES_0, 3)); }
        void setPowerType(Powers power);
        uint32 GetPower(Powers power) const { return GetUInt32Value(UNIT_FIELD_POWER1   +power); }
        uint32 GetMaxPower(Powers power) const { return GetUInt32Value(UNIT_FIELD_MAXPOWER1+power); }
        void SetPower(Powers power, uint32 val);
        void SetMaxPower(Powers power, uint32 val);
        // returns the change in power
        int32 ModifyPower(Powers power, int32 val);

        uint32 GetAttackTime(WeaponAttackType att) const
        {
           float f_BaseAttackTime = GetFloatValue(UNIT_FIELD_BASEATTACKTIME+att) / m_modAttackSpeedPct[att];
           return (uint32)f_BaseAttackTime;
        }

        void SetAttackTime(WeaponAttackType att, uint32 val) { SetFloatValue(UNIT_FIELD_BASEATTACKTIME+att,val*m_modAttackSpeedPct[att]); }
        void ApplyAttackTimePercentMod(WeaponAttackType att,float val, bool apply);
        void ApplyCastTimePercentMod(float val, bool apply);

        SheathState GetSheath() const { return SheathState(GetByteValue(UNIT_FIELD_BYTES_2, 0)); }
        virtual void SetSheath(SheathState sheathed) { SetByteValue(UNIT_FIELD_BYTES_2, 0, sheathed); }

        // faction template id
        uint32 getFaction() const { return GetUInt32Value(UNIT_FIELD_FACTIONTEMPLATE); }
        void setFaction(uint32 faction) { SetUInt32Value(UNIT_FIELD_FACTIONTEMPLATE, faction); }
        FactionTemplateEntry const* getFactionTemplateEntry() const;
        bool IsHostileTo(Unit const* unit) const;
        bool IsHostileToPlayers() const;
        bool IsFriendlyTo(Unit const* unit) const;
        bool IsNeutralToAll() const;
        bool IsInPartyWith(Unit const* unit) const;
        bool IsInRaidWith(Unit const* unit) const;
        void GetPartyMemberInDist(std::list<Unit*> &units, float dist);
        void GetPartyMembers(std::list<Unit*> &units);
        void GetRaidMember(std::list<Unit*> &units, float dist);
        bool IsContestedGuard() const
        {
            if (FactionTemplateEntry const* entry = getFactionTemplateEntry())
                return entry->IsContestedGuardFaction();

            return false;
        }
        bool IsPvP() const { return HasByteFlag(UNIT_FIELD_BYTES_2, 1, UNIT_BYTE2_FLAG_PVP); }
        void SetPvP(bool state)
        {
            if (state)
                SetByteFlag(UNIT_FIELD_BYTES_2, 1, UNIT_BYTE2_FLAG_PVP);
            else
                RemoveByteFlag(UNIT_FIELD_BYTES_2, 1, UNIT_BYTE2_FLAG_PVP);
        }
        uint32 GetCreatureType() const;
        uint32 GetCreatureTypeMask() const
        {
            uint32 creatureType = GetCreatureType();
            return (creatureType >= 1) ? (1 << (creatureType - 1)) : 0;
        }

        uint8 getStandState() const { return GetByteValue(UNIT_FIELD_BYTES_1, 0); }
        bool IsSitState() const;
        bool IsStandState() const;
        void SetStandState(uint8 state);

        void  SetStandFlags(uint8 flags) { SetByteFlag(UNIT_FIELD_BYTES_1, 2,flags); }
        void  RemoveStandFlags(uint8 flags) { RemoveByteFlag(UNIT_FIELD_BYTES_1, 2,flags); }

        bool IsMounted() const { return HasFlag(UNIT_FIELD_FLAGS, UNIT_FLAG_MOUNT); }
        uint32 GetMountID() const { return GetUInt32Value(UNIT_FIELD_MOUNTDISPLAYID); }
        void Mount(uint32 mount, uint32 vehicleId = 0, uint32 creatureEntry = 0);
        void Unmount();

        uint16 GetMaxSkillValueForLevel(Unit const* target = NULL) const { return (target ? getLevelForTarget(target) : getLevel()) * 5; }
        void DealDamageMods(Unit *pVictim, uint32 &damage, uint32* absorb);
        uint32 DealDamage(Unit *pVictim, uint32 damage, CleanDamage const* cleanDamage = NULL, DamageEffectType damagetype = DIRECT_DAMAGE, SpellSchoolMask damageSchoolMask = SPELL_SCHOOL_MASK_NORMAL, SpellEntry const *spellProto = NULL, bool durabilityLoss = true);
        void Kill(Unit *pVictim, bool durabilityLoss = true);
        int32 DealHeal(Unit *pVictim, uint32 addhealth);

        void ProcDamageAndSpell(Unit *pVictim, uint32 procAttacker, uint32 procVictim, uint32 procEx, uint32 amount, WeaponAttackType attType = BASE_ATTACK, SpellEntry const *procSpell = NULL, SpellEntry const * procAura = NULL);
        void ProcDamageAndSpellFor(bool isVictim, Unit * pTarget, uint32 procFlag, uint32 procExtra, WeaponAttackType attType, SpellEntry const * procSpell, uint32 damage , SpellEntry const * procAura = NULL);

        void HandleEmoteCommand(uint32 anim_id);
        void AttackerStateUpdate (Unit *pVictim, WeaponAttackType attType = BASE_ATTACK, bool extra = false);

        //float MeleeMissChanceCalc(const Unit *pVictim, WeaponAttackType attType) const;

        void CalculateMeleeDamage(Unit *pVictim, uint32 damage, CalcDamageInfo *damageInfo, WeaponAttackType attackType = BASE_ATTACK);
        void DealMeleeDamage(CalcDamageInfo *damageInfo, bool durabilityLoss);

        void CalculateSpellDamageTaken(SpellNonMeleeDamage *damageInfo, int32 damage, SpellEntry const *spellInfo, WeaponAttackType attackType = BASE_ATTACK, bool crit = false);
        void DealSpellDamage(SpellNonMeleeDamage *damageInfo, bool durabilityLoss);


        // player or player's pet resilience (-1%)
        float GetMeleeCritChanceReduction() const { return GetCombatRatingReduction(CR_CRIT_TAKEN_MELEE); }
        float GetRangedCritChanceReduction() const { return GetCombatRatingReduction(CR_CRIT_TAKEN_RANGED); }
        float GetSpellCritChanceReduction() const { return GetCombatRatingReduction(CR_CRIT_TAKEN_SPELL); }

        // player or player's pet resilience (-1%)
        uint32 GetMeleeCritDamageReduction(uint32 damage) const { return GetCombatRatingDamageReduction(CR_CRIT_TAKEN_MELEE, 2.2f, 33.0f, damage); }
        uint32 GetRangedCritDamageReduction(uint32 damage) const { return GetCombatRatingDamageReduction(CR_CRIT_TAKEN_RANGED, 2.2f, 33.0f, damage); }
        uint32 GetSpellCritDamageReduction(uint32 damage) const { return GetCombatRatingDamageReduction(CR_CRIT_TAKEN_SPELL, 2.2f, 33.0f, damage); }

        // player or player's pet resilience (-1%), cap 100%
        uint32 GetMeleeDamageReduction(uint32 damage) const { return GetCombatRatingDamageReduction(CR_CRIT_TAKEN_MELEE, 2.0f, 100.0f, damage); }
        uint32 GetRangedDamageReduction(uint32 damage) const { return GetCombatRatingDamageReduction(CR_CRIT_TAKEN_RANGED, 2.0f, 100.0f, damage); }
        uint32 GetSpellDamageReduction(uint32 damage) const { return GetCombatRatingDamageReduction(CR_CRIT_TAKEN_SPELL, 2.0f, 100.0f, damage); }

        void ApplyResilience(const Unit * pVictim, float * crit, int32 * damage, bool isCrit, CombatRating type) const;

        float MeleeSpellMissChance(const Unit *pVictim, WeaponAttackType attType, int32 skillDiff, uint32 spellId) const;
        SpellMissInfo MeleeSpellHitResult(Unit *pVictim, SpellEntry const *spell);
        SpellMissInfo MagicSpellHitResult(Unit *pVictim, SpellEntry const *spell);
        SpellMissInfo SpellHitResult(Unit *pVictim, SpellEntry const *spell, bool canReflect = false);

        float GetUnitDodgeChance()    const;
        float GetUnitParryChance()    const;
        float GetUnitBlockChance()    const;
        float GetUnitCriticalChance(WeaponAttackType attackType, const Unit *pVictim) const;
        int32 GetMechanicResistChance(const SpellEntry *spell);
        bool CanUseAttackType(uint8 attacktype) const
        {
            switch(attacktype)
            {
                case BASE_ATTACK: return !HasFlag(UNIT_FIELD_FLAGS,UNIT_FLAG_DISARMED);
                case OFF_ATTACK: return !HasFlag(UNIT_FIELD_FLAGS_2,UNIT_FLAG2_DISARM_OFFHAND);
                case RANGED_ATTACK: return !HasFlag(UNIT_FIELD_FLAGS_2,UNIT_FLAG2_DISARM_RANGED);
            }
            return true;
        }

        virtual uint32 GetShieldBlockValue() const =0;
        uint32 GetUnitMeleeSkill(Unit const* target = NULL) const { return (target ? getLevelForTarget(target) : getLevel()) * 5; }
        uint32 GetDefenseSkillValue(Unit const* target = NULL) const;
        uint32 GetWeaponSkillValue(WeaponAttackType attType, Unit const* target = NULL) const;
        float GetWeaponProcChance() const;
        float GetPPMProcChance(uint32 WeaponSpeed, float PPM,  const SpellEntry * spellProto) const;

        MeleeHitOutcome RollMeleeOutcomeAgainst (const Unit *pVictim, WeaponAttackType attType) const;
        MeleeHitOutcome RollMeleeOutcomeAgainst (const Unit *pVictim, WeaponAttackType attType, int32 crit_chance, int32 miss_chance, int32 dodge_chance, int32 parry_chance, int32 block_chance) const;

        bool isVendor()       const { return HasFlag(UNIT_NPC_FLAGS, UNIT_NPC_FLAG_VENDOR); }
        bool isTrainer()      const { return HasFlag(UNIT_NPC_FLAGS, UNIT_NPC_FLAG_TRAINER); }
        bool isQuestGiver()   const { return HasFlag(UNIT_NPC_FLAGS, UNIT_NPC_FLAG_QUESTGIVER); }
        bool isGossip()       const { return HasFlag(UNIT_NPC_FLAGS, UNIT_NPC_FLAG_GOSSIP); }
        bool isTaxi()         const { return HasFlag(UNIT_NPC_FLAGS, UNIT_NPC_FLAG_FLIGHTMASTER); }
        bool isGuildMaster()  const { return HasFlag(UNIT_NPC_FLAGS, UNIT_NPC_FLAG_PETITIONER); }
        bool isBattleMaster() const { return HasFlag(UNIT_NPC_FLAGS, UNIT_NPC_FLAG_BATTLEMASTER); }
        bool isBanker()       const { return HasFlag(UNIT_NPC_FLAGS, UNIT_NPC_FLAG_BANKER); }
        bool isInnkeeper()    const { return HasFlag(UNIT_NPC_FLAGS, UNIT_NPC_FLAG_INNKEEPER); }
        bool isSpiritHealer() const { return HasFlag(UNIT_NPC_FLAGS, UNIT_NPC_FLAG_SPIRITHEALER); }
        bool isSpiritGuide()  const { return HasFlag(UNIT_NPC_FLAGS, UNIT_NPC_FLAG_SPIRITGUIDE); }
        bool isTabardDesigner()const { return HasFlag(UNIT_NPC_FLAGS, UNIT_NPC_FLAG_TABARDDESIGNER); }
        bool isAuctioner()    const { return HasFlag(UNIT_NPC_FLAGS, UNIT_NPC_FLAG_AUCTIONEER); }
        bool isArmorer()      const { return HasFlag(UNIT_NPC_FLAGS, UNIT_NPC_FLAG_REPAIR); }
        bool isServiceProvider() const
        {
            return HasFlag(UNIT_NPC_FLAGS,
                UNIT_NPC_FLAG_VENDOR | UNIT_NPC_FLAG_TRAINER | UNIT_NPC_FLAG_FLIGHTMASTER |
                UNIT_NPC_FLAG_PETITIONER | UNIT_NPC_FLAG_BATTLEMASTER | UNIT_NPC_FLAG_BANKER |
                UNIT_NPC_FLAG_INNKEEPER | UNIT_NPC_FLAG_SPIRITHEALER |
                UNIT_NPC_FLAG_SPIRITGUIDE | UNIT_NPC_FLAG_TABARDDESIGNER | UNIT_NPC_FLAG_AUCTIONEER);
        }
        bool isSpiritService() const { return HasFlag(UNIT_NPC_FLAGS, UNIT_NPC_FLAG_SPIRITHEALER | UNIT_NPC_FLAG_SPIRITGUIDE); }

        bool isInFlight()  const { return HasUnitState(UNIT_STAT_IN_FLIGHT); }

        bool isInCombat()  const { return HasFlag(UNIT_FIELD_FLAGS, UNIT_FLAG_IN_COMBAT); }
        void CombatStart(Unit* target, bool initialAggro = true);
        void SetInCombatState(bool PvP, Unit* enemy = NULL);
        void SetInCombatWith(Unit* enemy);
        void ClearInCombat();
        uint32 GetCombatTimer() const { return m_CombatTimer; }

        bool HasAuraTypeWithFamilyFlags(AuraType auraType, uint32 familyName, uint32 familyFlags) const;
        bool virtual HasSpell(uint32 /*spellID*/) const { return false; }

        bool HasStealthAura()      const { return HasAuraType(SPELL_AURA_MOD_STEALTH); }
        bool HasInvisibilityAura() const { return HasAuraType(SPELL_AURA_MOD_INVISIBILITY); }
        bool isFeared()  const { return HasAuraType(SPELL_AURA_MOD_FEAR); }
        bool isInRoots() const { return HasAuraType(SPELL_AURA_MOD_ROOT); }
        bool IsPolymorphed() const;

        bool isFrozen() const;

        bool isTargetableForAttack() const;
        bool isAttackableByAOE(bool requireDeadTarget = false) const;
        bool canAttack(Unit const* target, bool force = true) const;
        virtual bool IsInWater() const;
        virtual bool IsUnderWater() const;
        bool isInAccessiblePlaceFor(Creature const* c) const;

        void SendHealSpellLog(Unit *pVictim, uint32 SpellID, uint32 Damage, uint32 OverHeal, uint32 Absorb, bool critical = false);
        int32 HealBySpell(Unit * pVictim, SpellEntry const * spellInfo, uint32 addHealth, bool critical = false);
        void SendEnergizeSpellLog(Unit *pVictim, uint32 SpellID, uint32 Damage,Powers powertype);
        void EnergizeBySpell(Unit *pVictim, uint32 SpellID, uint32 Damage, Powers powertype);
        uint32 SpellNonMeleeDamageLog(Unit *pVictim, uint32 spellID, uint32 damage);
        void CastSpell(Unit* Victim, uint32 spellId, bool triggered, Item *castItem = NULL, AuraEffect const * triggeredByAura = NULL, uint64 originalCaster = 0);
        void CastSpell(Unit* Victim, SpellEntry const *spellInfo, bool triggered, Item *castItem= NULL, AuraEffect const * triggeredByAura = NULL, uint64 originalCaster = 0);
        void CastSpell(float x, float y, float z, uint32 spellId, bool triggered, Item *castItem = NULL, AuraEffect const * triggeredByAura = NULL, uint64 originalCaster = 0,  Unit* originalVictim = 0);
        void CastCustomSpell(Unit* Victim, uint32 spellId, int32 const* bp0, int32 const* bp1, int32 const* bp2, bool triggered, Item *castItem= NULL, AuraEffect const * triggeredByAura = NULL, uint64 originalCaster = 0);
        void CastCustomSpell(uint32 spellId, SpellValueMod mod, int32 value, Unit* Victim = NULL, bool triggered = true, Item *castItem = NULL, AuraEffect const * triggeredByAura = NULL, uint64 originalCaster = 0);
        void CastCustomSpell(uint32 spellId, CustomSpellValues const &value, Unit* Victim = NULL, bool triggered = true, Item *castItem = NULL, AuraEffect const * triggeredByAura = NULL, uint64 originalCaster = 0);
        void CastSpell(GameObject *go, uint32 spellId, bool triggered, Item *castItem = NULL, AuraEffect* triggeredByAura = NULL, uint64 originalCaster = 0);
        Aura * AddAura(uint32 spellId, Unit *target);
        Aura * AddAura(SpellEntry const *spellInfo, uint8 effMask, Unit *target);
        void SetAuraStack(uint32 spellId, Unit *target, uint32 stack);

        bool IsDamageToThreatSpell(SpellEntry const * spellInfo) const;

        void DeMorph();

        void SendAttackStateUpdate(CalcDamageInfo *damageInfo);
        void SendAttackStateUpdate(uint32 HitInfo, Unit *target, uint8 SwingType, SpellSchoolMask damageSchoolMask, uint32 Damage, uint32 AbsorbDamage, uint32 Resist, VictimState TargetState, uint32 BlockedAmount);
        void SendSpellNonMeleeDamageLog(SpellNonMeleeDamage *log);
        void SendSpellNonMeleeDamageLog(Unit *target,uint32 SpellID, uint32 Damage, SpellSchoolMask damageSchoolMask, uint32 AbsorbedDamage, uint32 Resist, bool PhysicalDamage, uint32 Blocked, bool CriticalHit = false);
        void SendPeriodicAuraLog(SpellPeriodicAuraLogInfo *pInfo);
        void SendSpellMiss(Unit *target, uint32 spellID, SpellMissInfo missInfo);
        void SendSpellDamageImmune(Unit *target, uint32 spellId);

        void NearTeleportTo(float x, float y, float z, float orientation, bool casting = false);
        virtual bool SetPosition(float x, float y, float z, float ang, bool teleport = false);
        // returns true if unit's position really changed
        bool SetPosition(const Position &pos, bool teleport = false) { return SetPosition(pos.GetPositionX(), pos.GetPositionY(), pos.GetPositionZ(), pos.GetOrientation(), teleport); }

        void KnockbackFrom(float x, float y, float speedXY, float speedZ);
        void JumpTo(float speedXY, float speedZ, bool forward = true);
        void JumpTo(WorldObject *obj, float speedZ);

        void SetFacing(float ori, WorldObject* obj = NULL);
        void SendMonsterStop(bool on_death = false);
        void SendMonsterMove(float NewPosX, float NewPosY, float NewPosZ, uint32 Time, Player* player = NULL);
        void SendMonsterMove(float NewPosX, float NewPosY, float NewPosZ, uint32 MoveFlags, uint32 time, float speedZ, Player *player = NULL);
        //void SendMonsterMove(float NewPosX, float NewPosY, float NewPosZ, uint8 type, uint32 MovementFlags, uint32 Time, Player* player = NULL);
        void SendMonsterMoveTransport(Unit *vehicleOwner);
        void SendMonsterMoveWithSpeed(float x, float y, float z, uint32 transitTime = 0, Player* player = NULL);
        void SendMonsterMoveWithSpeedToCurrentDestination(Player* player = NULL);
        void SendMovementFlagUpdate();

        template<typename PathElem, typename PathNode>
        void SendMonsterMoveByPath(Path<PathElem,PathNode> const& path, uint32 start, uint32 end);

        void SendChangeCurrentVictimOpcode(HostileReference* pHostileReference);
        void SendClearThreatListOpcode();
        void SendRemoveFromThreatListOpcode(HostileReference* pHostileReference);
        void SendThreatListUpdate();

        void SendClearTarget();

        void BuildHeartBeatMsg(WorldPacket *data) const;

        bool isAlive() const { return (m_deathState == ALIVE); };
        bool isDying() const { return (m_deathState == JUST_DIED); };
        bool isDead() const { return (m_deathState == DEAD || m_deathState == CORPSE); };
        DeathState getDeathState() { return m_deathState; };
        virtual void setDeathState(DeathState s);           // overwrited in Creature/Player/Pet

        uint64 GetOwnerGUID() const { return  GetUInt64Value(UNIT_FIELD_SUMMONEDBY); }
        uint64 GetCreatorGUID() const { return GetUInt64Value(UNIT_FIELD_CREATEDBY); }
        void SetCreatorGUID(uint64 creator) { SetUInt64Value(UNIT_FIELD_CREATEDBY, creator); }
        uint64 GetMinionGUID() const { return GetUInt64Value(UNIT_FIELD_SUMMON); }
        void SetMinionGUID(uint64 guid) { SetUInt64Value(UNIT_FIELD_SUMMON, guid); }
        uint64 GetCharmerGUID() const { return GetUInt64Value(UNIT_FIELD_CHARMEDBY); }
        void SetCharmerGUID(uint64 owner) { SetUInt64Value(UNIT_FIELD_CHARMEDBY, owner); }
        uint64 GetCharmGUID() const { return  GetUInt64Value(UNIT_FIELD_CHARM); }
        void SetPetGUID(uint64 guid) { m_SummonSlot[SUMMON_SLOT_PET] = guid; }
        uint64 GetPetGUID() const { return m_SummonSlot[SUMMON_SLOT_PET]; }
        void SetCritterGUID(uint64 guid) { SetUInt64Value(UNIT_FIELD_CRITTER, guid); }
        uint64 GetCritterGUID() const { return GetUInt64Value(UNIT_FIELD_CRITTER); }

        bool IsControlledByPlayer() const { return m_ControlledByPlayer; }
        uint64 GetCharmerOrOwnerGUID() const { return GetCharmerGUID() ? GetCharmerGUID() : GetOwnerGUID(); }
        uint64 GetCharmerOrOwnerOrOwnGUID() const
        {
            if (uint64 guid = GetCharmerOrOwnerGUID())
                return guid;
            return GetGUID();
        }
        bool isCharmedOwnedByPlayerOrPlayer() const { return IS_PLAYER_GUID(GetCharmerOrOwnerOrOwnGUID()); }

        Player* GetSpellModOwner() const;

        Unit* GetOwner() const;
        Guardian *GetGuardianPet() const;
        Minion *GetFirstMinion() const;
        Unit* GetCharmer() const;
        Unit* GetCharm() const;
        Unit* GetCharmerOrOwner() const { return GetCharmerGUID() ? GetCharmer() : GetOwner(); }
        Unit* GetCharmerOrOwnerOrSelf() const
        {
            if (Unit *u = GetCharmerOrOwner())
                return u;

            return (Unit*)this;
        }
        Player* GetCharmerOrOwnerPlayerOrPlayerItself() const;

        void SetMinion(Minion *minion, bool apply);
        void GetAllMinionsByEntry(std::list<Creature*>& Minions, uint32 entry);
        void RemoveAllMinionsByEntry(uint32 entry);
        void SetCharm(Unit* target, bool apply);
        Unit* GetNextRandomRaidMemberOrPet(float radius);
        bool SetCharmedBy(Unit* charmer, CharmType type, AuraApplication const * aurApp = NULL);
        void RemoveCharmedBy(Unit* charmer);
        void RestoreFaction();

        ControlList m_Controlled;
        Unit* GetFirstControlled() const;
        void RemoveAllControlled();

        bool isCharmed() const { return GetCharmerGUID() != 0; }
        bool isPossessed() const { return HasUnitState(UNIT_STAT_POSSESSED); }
        bool isPossessedByPlayer() const { return HasUnitState(UNIT_STAT_POSSESSED) && IS_PLAYER_GUID(GetCharmerGUID()); }
        bool isPossessing() const
        {
            if (Unit *u = GetCharm())
                return u->isPossessed();
            else
                return false;
        }
        bool isPossessing(Unit* u) const { return u->isPossessed() && GetCharmGUID() == u->GetGUID(); }

        CharmInfo* GetCharmInfo() { return m_charmInfo; }
        CharmInfo* InitCharmInfo();
        void DeleteCharmInfo();
        void UpdateCharmAI();
        //Player * GetMoverSource() const;
        Player * m_movedPlayer;
        SharedVisionList const& GetSharedVisionList() { return m_sharedVision; }
        void AddPlayerToVision(Player* plr);
        void RemovePlayerFromVision(Player* plr);
        bool HasSharedVision() const { return !m_sharedVision.empty(); }
        void RemoveBindSightAuras();
        void RemoveCharmAuras();

        Pet* CreateTamedPetFrom(Creature* creatureTarget,uint32 spell_id = 0);
        Pet* CreateTamedPetFrom(uint32 creatureEntry,uint32 spell_id = 0);
        bool InitTamedPet(Pet * pet, uint8 level, uint32 spell_id);

        // aura apply/remove helpers - you should better not use these
        void _AddAura(UnitAura * aura, Unit * caster);
        AuraApplication * _CreateAuraApplication(Aura * aura, uint8 effMask);
        void _ApplyAuraEffect(Aura * aura, uint8 effIndex);
        void _ApplyAura(AuraApplication * aurApp, uint8 effMask);
        void _UnapplyAura(AuraApplicationMap::iterator &i, AuraRemoveMode removeMode);
        void _UnapplyAura(AuraApplication * aurApp, AuraRemoveMode removeMode);
        void _RemoveNoStackAuraApplicationsDueToAura(Aura * aura);
        void _RemoveNoStackAurasDueToAura(Aura * aura);
        bool _IsNoStackAuraDueToAura(Aura * appliedAura, Aura * existingAura) const;
        void _RegisterAuraEffect(AuraEffect * aurEff, bool apply);

        // m_ownedAuras container management
        AuraMap      & GetOwnedAuras()       { return m_ownedAuras; }
        AuraMap const& GetOwnedAuras() const { return m_ownedAuras; }

        void RemoveOwnedAura(AuraMap::iterator &i, AuraRemoveMode removeMode = AURA_REMOVE_BY_DEFAULT);
        void RemoveOwnedAura(uint32 spellId, uint64 caster = 0, uint8 reqEffMask = 0, AuraRemoveMode removeMode = AURA_REMOVE_BY_DEFAULT);
        void RemoveOwnedAura(Aura * aura, AuraRemoveMode removeMode = AURA_REMOVE_BY_DEFAULT);

        Aura * GetOwnedAura(uint32 spellId, uint64 casterGUID = 0, uint64 itemCasterGUID = 0, uint8 reqEffMask = 0, Aura* except = NULL) const;

        // m_appliedAuras container management
        AuraApplicationMap      & GetAppliedAuras()       { return m_appliedAuras; }
        AuraApplicationMap const& GetAppliedAuras() const { return m_appliedAuras; }

        void RemoveAura(AuraApplicationMap::iterator &i, AuraRemoveMode mode = AURA_REMOVE_BY_DEFAULT);
        void RemoveAura(uint32 spellId, uint64 caster = 0, uint8 reqEffMask = 0, AuraRemoveMode removeMode = AURA_REMOVE_BY_DEFAULT);
        void RemoveAura(AuraApplication * aurApp, AuraRemoveMode mode = AURA_REMOVE_BY_DEFAULT);
        void RemoveAura(Aura * aur, AuraRemoveMode mode = AURA_REMOVE_BY_DEFAULT);

        void RemoveAurasDueToSpell(uint32 spellId, uint64 caster = NULL, uint8 reqEffMask = 0, AuraRemoveMode removeMode = AURA_REMOVE_BY_DEFAULT);
        void RemoveAuraFromStack(uint32 spellId, uint64 caster = NULL, AuraRemoveMode removeMode = AURA_REMOVE_BY_DEFAULT);
        inline void RemoveAuraFromStack(AuraMap::iterator &iter, AuraRemoveMode removeMode, uint8 chargesRemoved = 1);
        void RemoveAurasDueToSpellByDispel(uint32 spellId, uint64 casterGUID, Unit *dispeller, uint8 chargesRemoved = 1);
        void RemoveAurasDueToSpellBySteal(uint32 spellId, uint64 casterGUID, Unit *stealer);
        void RemoveAurasDueToItemSpell(Item* castItem,uint32 spellId);
        void RemoveAurasByType(AuraType auraType, uint64 casterGUID = 0, Aura * except = NULL, bool negative = true, bool positive = true);
        void RemoveNotOwnSingleTargetAuras(uint32 newPhase = 0x0);
        void RemoveAurasWithInterruptFlags(uint32 flag, uint32 except = NULL);
        void RemoveAurasWithAttribute(uint32 flags);
        void RemoveAurasWithFamily(SpellFamilyNames family, uint32 familyFlag1, uint32 familyFlag2, uint32 familyFlag3, uint64 casterGUID);
        void RemoveAurasWithMechanic(uint32 mechanic_mask, AuraRemoveMode removemode = AURA_REMOVE_BY_DEFAULT, uint32 except=0);
        void RemoveMovementImpairingAuras();

        void RemoveAreaAurasDueToLeaveWorld();
        void RemoveAllAuras();
        void RemoveArenaAuras(bool onleave = false);
        void RemoveAllAurasOnDeath();
        void RemoveAllAurasRequiringDeadTarget();
        void DelayOwnedAuras(uint32 spellId, uint64 caster, int32 delaytime);

        void _RemoveAllAuraStatMods();
        void _ApplyAllAuraStatMods();

        AuraEffectList const& GetAuraEffectsByType(AuraType type) const { return m_modAuras[type]; }
        AuraList      & GetSingleCastAuras()       { return m_scAuras; }
        AuraList const& GetSingleCastAuras() const { return m_scAuras; }

        AuraEffect * GetAuraEffect(uint32 spellId, uint8 effIndex, uint64 casterGUID = 0) const;
        AuraEffect * GetAuraEffectOfRankedSpell(uint32 spellId, uint8 effIndex, uint64 casterGUID = 0) const;
        AuraEffect * GetAuraEffect(AuraType type, SpellFamilyNames name, uint32 iconId, uint8 effIndex) const; // spell mustn't have familyflags
        AuraEffect * GetAuraEffect(AuraType type, SpellFamilyNames family, uint32 familyFlag1 , uint32 familyFlag2, uint32 familyFlag3, uint64 casterGUID =0);
        inline AuraEffect* GetDummyAuraEffect(SpellFamilyNames name, uint32 iconId, uint8 effIndex) const { return GetAuraEffect(SPELL_AURA_DUMMY, name, iconId, effIndex);}

        AuraApplication * GetAuraApplication(uint32 spellId, uint64 casterGUID = 0, uint64 itemCasterGUID = 0, uint8 reqEffMask = 0, AuraApplication * except = NULL) const;
        Aura * GetAura(uint32 spellId, uint64 casterGUID = 0, uint64 itemCasterGUID = 0, uint8 reqEffMask = 0) const;

        AuraApplication * GetAuraApplicationOfRankedSpell(uint32 spellId, uint64 casterGUID = 0, uint64 itemCasterGUID = 0, uint8 reqEffMask = 0, AuraApplication * except = NULL) const;
        Aura * GetAuraOfRankedSpell(uint32 spellId, uint64 casterGUID = 0, uint64 itemCasterGUID = 0, uint8 reqEffMask = 0) const;

        bool HasAuraEffect(uint32 spellId, uint8 effIndex, uint64 caster = 0) const;
        uint32 GetAuraCount(uint32 spellId) const;
        bool HasAura(uint32 spellId, uint64 casterGUID = 0, uint64 itemCasterGUID = 0, uint8 reqEffMask = 0) const;
        bool HasAuraType(AuraType auraType) const;
        bool HasAuraTypeWithCaster(AuraType auratype, uint64 caster) const;
        bool HasAuraTypeWithMiscvalue(AuraType auratype, int32 miscvalue) const;
        bool HasAuraTypeWithAffectMask(AuraType auratype, SpellEntry const * affectedSpell) const;
        bool HasAuraTypeWithValue(AuraType auratype, int32 value) const;
        bool HasNegativeAuraWithInterruptFlag(uint32 flag, uint64 guid = 0);
        bool HasNegativeAuraWithAttribute(uint32 flag, uint64 guid = 0);

        AuraEffect * IsScriptOverriden(SpellEntry const * spell, int32 script) const;
        uint32 GetDiseasesByCaster(uint64 casterGUID, bool remove = false);
        uint32 GetDoTsByCaster(uint64 casterGUID) const;

        int32 GetTotalAuraModifier(AuraType auratype) const;
        float GetTotalAuraMultiplier(AuraType auratype) const;
        int32 GetMaxPositiveAuraModifier(AuraType auratype) const;
        int32 GetMaxNegativeAuraModifier(AuraType auratype) const;

        int32 GetTotalAuraModifierByMiscMask(AuraType auratype, uint32 misc_mask) const;
        float GetTotalAuraMultiplierByMiscMask(AuraType auratype, uint32 misc_mask) const;
        int32 GetMaxPositiveAuraModifierByMiscMask(AuraType auratype, uint32 misc_mask, const AuraEffect* except = NULL) const;
        int32 GetMaxNegativeAuraModifierByMiscMask(AuraType auratype, uint32 misc_mask) const;

        int32 GetTotalAuraModifierByMiscValue(AuraType auratype, int32 misc_value) const;
        float GetTotalAuraMultiplierByMiscValue(AuraType auratype, int32 misc_value) const;
        int32 GetMaxPositiveAuraModifierByMiscValue(AuraType auratype, int32 misc_value) const;
        int32 GetMaxNegativeAuraModifierByMiscValue(AuraType auratype, int32 misc_value) const;

        int32 GetTotalAuraModifierByAffectMask(AuraType auratype, SpellEntry const * affectedSpell) const;
        float GetTotalAuraMultiplierByAffectMask(AuraType auratype, SpellEntry const * affectedSpell) const;
        int32 GetMaxPositiveAuraModifierByAffectMask(AuraType auratype, SpellEntry const * affectedSpell) const;
        int32 GetMaxNegativeAuraModifierByAffectMask(AuraType auratype, SpellEntry const * affectedSpell) const;

        float GetResistanceBuffMods(SpellSchools school, bool positive) const { return GetFloatValue(positive ? UNIT_FIELD_RESISTANCEBUFFMODSPOSITIVE+school : UNIT_FIELD_RESISTANCEBUFFMODSNEGATIVE+school); }
        void SetResistanceBuffMods(SpellSchools school, bool positive, float val) { SetFloatValue(positive ? UNIT_FIELD_RESISTANCEBUFFMODSPOSITIVE+school : UNIT_FIELD_RESISTANCEBUFFMODSNEGATIVE+school,val); }
        void ApplyResistanceBuffModsMod(SpellSchools school, bool positive, float val, bool apply) { ApplyModSignedFloatValue(positive ? UNIT_FIELD_RESISTANCEBUFFMODSPOSITIVE+school : UNIT_FIELD_RESISTANCEBUFFMODSNEGATIVE+school, val, apply); }
        void ApplyResistanceBuffModsPercentMod(SpellSchools school, bool positive, float val, bool apply) { ApplyPercentModFloatValue(positive ? UNIT_FIELD_RESISTANCEBUFFMODSPOSITIVE+school : UNIT_FIELD_RESISTANCEBUFFMODSNEGATIVE+school, val, apply); }
        void InitStatBuffMods()
        {
            for (uint8 i = STAT_STRENGTH; i < MAX_STATS; ++i) SetFloatValue(UNIT_FIELD_POSSTAT0+i, 0);
            for (uint8 i = STAT_STRENGTH; i < MAX_STATS; ++i) SetFloatValue(UNIT_FIELD_NEGSTAT0+i, 0);
        }
        void ApplyStatBuffMod(Stats stat, float val, bool apply) { ApplyModSignedFloatValue((val > 0 ? UNIT_FIELD_POSSTAT0+stat : UNIT_FIELD_NEGSTAT0+stat), val, apply); }
        void ApplyStatPercentBuffMod(Stats stat, float val, bool apply)
        {
            ApplyPercentModFloatValue(UNIT_FIELD_POSSTAT0+stat, val, apply);
            ApplyPercentModFloatValue(UNIT_FIELD_NEGSTAT0+stat, val, apply);
        }
        void SetCreateStat(Stats stat, float val) { m_createStats[stat] = val; }
        void SetCreateHealth(uint32 val) { SetUInt32Value(UNIT_FIELD_BASE_HEALTH, val); }
        uint32 GetCreateHealth() const { return GetUInt32Value(UNIT_FIELD_BASE_HEALTH); }
        void SetCreateMana(uint32 val) { SetUInt32Value(UNIT_FIELD_BASE_MANA, val); }
        uint32 GetCreateMana() const { return GetUInt32Value(UNIT_FIELD_BASE_MANA); }
        uint32 GetCreatePowers(Powers power) const;
        float GetPosStat(Stats stat) const { return GetFloatValue(UNIT_FIELD_POSSTAT0+stat); }
        float GetNegStat(Stats stat) const { return GetFloatValue(UNIT_FIELD_NEGSTAT0+stat); }
        float GetCreateStat(Stats stat) const { return m_createStats[stat]; }

        void SetCurrentCastedSpell(Spell * pSpell);
        virtual void ProhibitSpellScholl(SpellSchoolMask /*idSchoolMask*/, uint32 /*unTimeMs*/) { }
        void InterruptSpell(CurrentSpellTypes spellType, bool withDelayed = true, bool withInstant = true);
        void FinishSpell(CurrentSpellTypes spellType, bool ok = true);

        // set withDelayed to true to account delayed spells as casted
        // delayed+channeled spells are always accounted as casted
        // we can skip channeled or delayed checks using flags
        bool IsNonMeleeSpellCasted(bool withDelayed, bool skipChanneled = false, bool skipAutorepeat = false, bool isAutoshoot = false, bool skipInstant = true) const;

        // set withDelayed to true to interrupt delayed spells too
        // delayed+channeled spells are always interrupted
        void InterruptNonMeleeSpells(bool withDelayed, uint32 spellid = 0, bool withInstant = true);

        Spell* GetCurrentSpell(CurrentSpellTypes spellType) const { return m_currentSpells[spellType]; }
        Spell* GetCurrentSpell(uint32 spellType) const { return m_currentSpells[spellType]; }
        Spell* FindCurrentSpellBySpellId(uint32 spell_id) const;
        int32 GetCurrentSpellCastTime(uint32 spell_id) const;

        uint32 m_addDmgOnce;
        uint64 m_SummonSlot[MAX_SUMMON_SLOT];
        uint64 m_ObjectSlot[4];

        ShapeshiftForm GetShapeshiftForm() const { return ShapeshiftForm(GetByteValue(UNIT_FIELD_BYTES_2, 3)); }
        void SetShapeshiftForm(ShapeshiftForm form) { SetByteValue(UNIT_FIELD_BYTES_2, 3, form); }

        inline bool IsInFeralForm() const
        {
            ShapeshiftForm form = GetShapeshiftForm();
            return form == FORM_CAT || form == FORM_BEAR || form == FORM_DIREBEAR;
        }

        inline bool IsInDisallowedMountForm() const
        {
            ShapeshiftForm form = GetShapeshiftForm();
            return form != FORM_NONE && form != FORM_BATTLESTANCE && form != FORM_BERSERKERSTANCE && form != FORM_DEFENSIVESTANCE &&
                form != FORM_SHADOW;
        }

        float m_modMeleeHitChance;
        float m_modRangedHitChance;
        float m_modSpellHitChance;
        int32 m_baseSpellCritChance;

        float m_threatModifier[MAX_SPELL_SCHOOL];
        float m_modAttackSpeedPct[3];

        // Event handler
        EventProcessor m_Events;

        // stat system
        bool HandleStatModifier(UnitMods unitMod, UnitModifierType modifierType, float amount, bool apply);
        void SetModifierValue(UnitMods unitMod, UnitModifierType modifierType, float value) { m_auraModifiersGroup[unitMod][modifierType] = value; }
        float GetModifierValue(UnitMods unitMod, UnitModifierType modifierType) const;
        float GetTotalStatValue(Stats stat) const;
        float GetTotalAuraModValue(UnitMods unitMod) const;
        SpellSchools GetSpellSchoolByAuraGroup(UnitMods unitMod) const;
        Stats GetStatByAuraGroup(UnitMods unitMod) const;
        Powers GetPowerTypeByAuraGroup(UnitMods unitMod) const;
        bool CanModifyStats() const { return m_canModifyStats; }
        void SetCanModifyStats(bool modifyStats) { m_canModifyStats = modifyStats; }
        virtual bool UpdateStats(Stats stat) = 0;
        virtual bool UpdateAllStats() = 0;
        virtual void UpdateResistances(uint32 school) = 0;
        virtual void UpdateArmor() = 0;
        virtual void UpdateMaxHealth() = 0;
        virtual void UpdateMaxPower(Powers power) = 0;
        virtual void UpdateAttackPowerAndDamage(bool ranged = false) = 0;
        virtual void UpdateDamagePhysical(WeaponAttackType attType) = 0;
        float GetTotalAttackPowerValue(WeaponAttackType attType) const;
        float GetWeaponDamageRange(WeaponAttackType attType ,WeaponDamageRange type) const;
        void SetBaseWeaponDamage(WeaponAttackType attType ,WeaponDamageRange damageRange, float value) { m_weaponDamage[attType][damageRange] = value; }

        bool isInFrontInMap(Unit const* target,float distance, float arc = M_PI) const;
        void SetInFront(Unit const* target)
        {
            if (!HasUnitState(UNIT_STAT_CANNOT_TURN))
                SetOrientation(GetAngle(target));
        }
        bool isInBackInMap(Unit const* target, float distance, float arc = M_PI) const;
        void SetFacingToObject(WorldObject* pObject);

        // Visibility system
        bool IsVisible() const { return (m_serverSideVisibility.GetValue(SERVERSIDE_VISIBILITY_GM) > SEC_PLAYER) ? false : true; }
        void SetVisible(bool x);

        // common function for visibility checks for player/creatures with detection code

        bool isValid() const { return WorldObject::isValid(); }

        void SetPhaseMask(uint32 newPhaseMask, bool update);// overwrite WorldObject::SetPhaseMask
        void UpdateObjectVisibility(bool forced = true);

        SpellImmuneList m_spellImmune[MAX_SPELL_IMMUNITY];
        uint32 m_lastSanctuaryTime;

        // Threat related methods
        bool CanHaveThreatList() const;
        void AddThreat(Unit* pVictim, float fThreat, SpellSchoolMask schoolMask = SPELL_SCHOOL_MASK_NORMAL, SpellEntry const *threatSpell = NULL);
        float ApplyTotalThreatModifier(float fThreat, SpellSchoolMask schoolMask = SPELL_SCHOOL_MASK_NORMAL);
        void DeleteThreatList();
        void TauntApply(Unit* pVictim);
        void TauntFadeOut(Unit *taunter);
        ThreatManager& getThreatManager() { return m_ThreatManager; }
        void addHatedBy(HostileReference* pHostileReference) { m_HostileRefManager.insertFirst(pHostileReference); };
        void removeHatedBy(HostileReference* /*pHostileReference*/) { /* nothing to do yet */ }
        HostileRefManager& getHostileRefManager() { return m_HostileRefManager; }

        VisibleAuraMap const *GetVisibleAuras() { return &m_visibleAuras; }
        AuraApplication * GetVisibleAura(uint8 slot)
        {
            VisibleAuraMap::iterator itr = m_visibleAuras.find(slot);
            if (itr != m_visibleAuras.end())
                return itr->second;
            return 0;
        }
        void SetVisibleAura(uint8 slot, AuraApplication * aur){ m_visibleAuras[slot]=aur; UpdateAuraForGroup(slot);}
        void RemoveVisibleAura(uint8 slot){ m_visibleAuras.erase(slot); UpdateAuraForGroup(slot);}

        uint32 GetInterruptMask() const { return m_interruptMask; }
        void AddInterruptMask(uint32 mask) { m_interruptMask |= mask; }
        void UpdateInterruptMask();

        uint32 GetDisplayId() { return GetUInt32Value(UNIT_FIELD_DISPLAYID); }
        void SetDisplayId(uint32 modelId);
        uint32 GetNativeDisplayId() { return GetUInt32Value(UNIT_FIELD_NATIVEDISPLAYID); }
        void RestoreDisplayId();
        void SetNativeDisplayId(uint32 modelId) { SetUInt32Value(UNIT_FIELD_NATIVEDISPLAYID, modelId); }
        void setTransForm(uint32 spellid) { m_transform = spellid;}
        uint32 getTransForm() const { return m_transform;}

        // DynamicObject management
        void _RegisterDynObject(DynamicObject* dynObj);
        void _UnregisterDynObject(DynamicObject* dynObj);
        DynamicObject* GetDynObject(uint32 spellId);
        void RemoveDynObject(uint32 spellId);
        void RemoveAllDynObjects();

        GameObject* GetGameObject(uint32 spellId) const;
        void AddGameObject(GameObject* gameObj);
        void RemoveGameObject(GameObject* gameObj, bool del);
        void RemoveGameObject(uint32 spellid, bool del);
        void RemoveAllGameObjects();

        uint32 CalculateDamage(WeaponAttackType attType, bool normalized, bool addTotalPct);
        float GetAPMultiplier(WeaponAttackType attType, bool normalized);
        void ModifyAuraState(AuraState flag, bool apply);
        uint32 BuildAuraStateUpdateForTarget(Unit * target) const;
        bool HasAuraState(AuraState flag, SpellEntry const *spellProto = NULL, Unit const * Caster = NULL) const ;
        void UnsummonAllTotems();
        Unit* SelectMagnetTarget(Unit *victim, SpellEntry const *spellInfo = NULL);
        int32 SpellBaseDamageBonus(SpellSchoolMask schoolMask);
        int32 SpellBaseHealingBonus(SpellSchoolMask schoolMask);
        int32 SpellBaseDamageBonusForVictim(SpellSchoolMask schoolMask, Unit *pVictim);
        int32 SpellBaseHealingBonusForVictim(SpellSchoolMask schoolMask, Unit *pVictim);
        uint32 SpellDamageBonus(Unit *pVictim, SpellEntry const *spellProto, uint32 damage, DamageEffectType damagetype, uint32 stack = 1);
        uint32 SpellHealingBonus(Unit *pVictim, SpellEntry const *spellProto, uint32 healamount, DamageEffectType damagetype, uint32 stack = 1);
        bool   isSpellBlocked(Unit *pVictim, SpellEntry const *spellProto, WeaponAttackType attackType = BASE_ATTACK);
        bool   isBlockCritical();
        bool   isSpellCrit(Unit *pVictim, SpellEntry const *spellProto, SpellSchoolMask schoolMask, WeaponAttackType attackType = BASE_ATTACK) const;
        uint32 SpellCriticalDamageBonus(SpellEntry const *spellProto, uint32 damage, Unit *pVictim);
        uint32 SpellCriticalHealingBonus(SpellEntry const *spellProto, uint32 damage, Unit *pVictim);

        void SetLastManaUse(uint32 spellCastTime) { m_lastManaUse = spellCastTime; }
        bool IsUnderLastManaUseEffect() const;

        void SetContestedPvP(Player *attackedPlayer = NULL);

        void MeleeDamageBonus(Unit *pVictim, uint32 *damage, WeaponAttackType attType, SpellEntry const *spellProto = NULL);
        uint32 GetCastingTimeForBonus(SpellEntry const *spellProto, DamageEffectType damagetype, uint32 CastingTime);

        uint32 GetRemainingDotDamage(uint64 caster, uint32 spellId, uint8 effectIndex = 0) const;

        void ApplySpellImmune(uint32 spellId, uint32 op, uint32 type, bool apply);
        void ApplySpellDispelImmunity(const SpellEntry * spellProto, DispelType type, bool apply);
        virtual bool IsImmunedToSpell(SpellEntry const* spellInfo);
                                                            // redefined in Creature
        bool IsImmunedToDamage(SpellSchoolMask meleeSchoolMask);
        bool IsImmunedToDamage(SpellEntry const* spellInfo);
        virtual bool IsImmunedToSpellEffect(SpellEntry const* spellInfo, uint32 index) const;
                                                            // redefined in Creature
        uint32 CalcNotIgnoreDamageRedunction(uint32 damage, SpellSchoolMask damageSchoolMask);
        static bool IsDamageReducedByArmor(SpellSchoolMask damageSchoolMask, SpellEntry const *spellInfo = NULL, uint8 effIndex = MAX_SPELL_EFFECTS);
        uint32 CalcArmorReducedDamage(Unit* pVictim, const uint32 damage, SpellEntry const *spellInfo, WeaponAttackType attackType=MAX_ATTACK);
        void CalcAbsorbResist(Unit *pVictim, SpellSchoolMask schoolMask, DamageEffectType damagetype, const uint32 damage, uint32 *absorb, uint32 *resist, SpellEntry const *spellInfo = NULL);
        void CalcHealAbsorb(Unit *pVictim, const SpellEntry *spellProto, uint32 &healAmount, uint32 &absorb);

        void  UpdateSpeed(UnitMoveType mtype, bool forced);
        float GetSpeed(UnitMoveType mtype) const;
        float GetSpeedRate(UnitMoveType mtype) const { return m_speed_rate[mtype]; }
        void SetSpeed(UnitMoveType mtype, float rate, bool forced = false);
        float m_TempSpeed;

        void SetHover(bool on);
        bool isHover() const { return HasAuraType(SPELL_AURA_HOVER); }

        float ApplyEffectModifiers(SpellEntry const* spellProto, uint8 effect_index, float value) const;
        int32 CalculateSpellDamage(Unit const* target, SpellEntry const* spellProto, uint8 effect_index, int32 const* basePoints = NULL) const;
        int32 CalcSpellDuration(SpellEntry const* spellProto);
        int32 ModSpellDuration(SpellEntry const* spellProto, Unit const* target, int32 duration, bool positive);
        void  ModSpellCastTime(SpellEntry const* spellProto, int32 & castTime, Spell * spell=NULL);
        float CalculateLevelPenalty(SpellEntry const* spellProto) const;

        void addFollower(FollowerReference* pRef) { m_FollowingRefManager.insertFirst(pRef); }
        void removeFollower(FollowerReference* /*pRef*/) { /* nothing to do yet */ }
        static Unit* GetUnit(WorldObject& object, uint64 guid);
        static Player* GetPlayer(WorldObject& object, uint64 guid);
        static Creature* GetCreature(WorldObject& object, uint64 guid);

        MotionMaster* GetMotionMaster(){ return &i_motionMaster; }

        bool IsStopped() const { return !(HasUnitState(UNIT_STAT_MOVING)); }
        void StopMoving();

        void AddUnitMovementFlag(uint32 f) { m_movementInfo.flags |= f; }
        void RemoveUnitMovementFlag(uint32 f) { m_movementInfo.flags &= ~f; }
        uint32 HasUnitMovementFlag(uint32 f) const { return m_movementInfo.flags & f; }
        uint32 GetUnitMovementFlags() const { return m_movementInfo.flags; }
        void SetUnitMovementFlags(uint32 f) { m_movementInfo.flags = f; }

        void AddExtraUnitMovementFlag(uint16 f) { m_movementInfo.flags2 |= f; }
        void RemoveExtraUnitMovementFlag(uint16 f) { m_movementInfo.flags2 &= ~f; }
        uint16 HasExtraUnitMovementFlag(uint16 f) const { return m_movementInfo.flags2 & f; }
        uint16 GetExtraUnitMovementFlags() const { return m_movementInfo.flags2; }
        void SetExtraUnitMovementFlags(uint16 f) { m_movementInfo.flags2 = f; }

        void SetControlled(bool apply, UnitState state);

        void AddComboPointHolder(uint32 lowguid) { m_ComboPointHolders.insert(lowguid); }
        void RemoveComboPointHolder(uint32 lowguid) { m_ComboPointHolders.erase(lowguid); }
        void ClearComboPointHolders();

        ///----------Pet responses methods-----------------
        void SendPetCastFail(uint32 spellid, SpellCastResult msg);
        void SendPetActionFeedback (uint8 msg);
        void SendPetTalk (uint32 pettalk);
        void SendPetAIReaction(uint64 guid);
        ///----------End of Pet responses methods----------

        void propagateSpeedChange() { GetMotionMaster()->propagateSpeedChange(); }

        // reactive attacks
        void ClearAllReactives();
        void StartReactiveTimer(ReactiveType reactive) { m_reactiveTimer[reactive] = REACTIVE_TIMER_START;}
        void UpdateReactives(uint32 p_time);

        // group updates
        void UpdateAuraForGroup(uint8 slot);

        // proc trigger system
        bool CanProc(){return !m_procDeep;}
        void SetCantProc(bool apply)
        {
            if (apply)
                ++m_procDeep;
            else
            {
                ASSERT(m_procDeep);
                --m_procDeep;
            }
        }

        // pet auras
        typedef std::set<PetAura const*> PetAuraSet;
        PetAuraSet m_petAuras;
        void AddPetAura(PetAura const* petSpell);
        void RemovePetAura(PetAura const* petSpell);

        uint32 GetModelForForm(ShapeshiftForm form);
        uint32 GetModelForTotem(PlayerTotemType totemType);

        void SetReducedThreatPercent(uint32 pct, uint64 guid)
        {
            m_reducedThreatPercent = pct;
            m_misdirectionTargetGUID = guid;
        }
        uint32 GetReducedThreatPercent() { return m_reducedThreatPercent; }
        Unit *GetMisdirectionTarget() { return m_misdirectionTargetGUID ? GetUnit(*this, m_misdirectionTargetGUID) : NULL; }

        bool IsAIEnabled, NeedChangeAI;
        bool CreateVehicleKit(uint32 id);
        void RemoveVehicleKit();
        Vehicle *GetVehicleKit()const { return m_vehicleKit; }
        Vehicle *GetVehicle()   const { return m_vehicle; }
        bool IsOnVehicle(const Unit *vehicle) const { return m_vehicle && m_vehicle == vehicle->GetVehicleKit(); }
        Unit *GetVehicleBase()  const;
        Creature *GetVehicleCreatureBase() const;
        float GetTransOffsetX() const { return m_movementInfo.t_pos.GetPositionX(); }
        float GetTransOffsetY() const { return m_movementInfo.t_pos.GetPositionY(); }
        float GetTransOffsetZ() const { return m_movementInfo.t_pos.GetPositionZ(); }
        float GetTransOffsetO() const { return m_movementInfo.t_pos.GetOrientation(); }
        uint32 GetTransTime()   const { return m_movementInfo.t_time; }
        int8 GetTransSeat()     const { return m_movementInfo.t_seat; }
        uint64 GetTransGUID()   const;

        bool m_ControlledByPlayer;

        bool CheckPlayerCondition(Player* pPlayer);
        void EnterVehicle(Unit *base, int8 seatId = -1, AuraApplication const * aurApp = NULL) { EnterVehicle(base->GetVehicleKit(), seatId, aurApp); }
        void EnterVehicle(Vehicle *vehicle, int8 seatId = -1, AuraApplication const * aurApp = NULL);
        void ExitVehicle();
        void ChangeSeat(int8 seatId, bool next = true);

        void BuildMovementPacket(ByteBuffer *data) const;

        bool isMoving() const   { return m_movementInfo.HasMovementFlag(MOVEMENTFLAG_MOVING); }
        bool isTurning() const  { return m_movementInfo.HasMovementFlag(MOVEMENTFLAG_TURNING); }
        bool canFly() const     { return m_movementInfo.HasMovementFlag(MOVEMENTFLAG_CAN_FLY); }
        bool IsFlying() const   { return m_movementInfo.HasMovementFlag(MOVEMENTFLAG_FLYING); }
        void SetFlying(bool apply);

        void RewardRage(uint32 damage, uint32 weaponSpeedHitFactor, bool attacker);

        virtual float GetFollowAngle() const { return static_cast<float>(M_PI/2); }

        void OutDebugInfo() const;
        virtual bool isBeingLoaded() const { return false;}
        bool IsDuringRemoveFromWorld() const {return m_duringRemoveFromWorld;}

        Pet* ToPet(){ if (isPet()) return reinterpret_cast<Pet*>(this); else return NULL; }
        Totem* ToTotem(){ if (isTotem()) return reinterpret_cast<Totem*>(this); else return NULL; }
        TempSummon* ToTempSummon() { if (isSummon()) return reinterpret_cast<TempSummon*>(this); else return NULL; }
        const TempSummon* ToTempSummon() const { if (isSummon()) return reinterpret_cast<const TempSummon*>(this); else return NULL; }

    protected:
        explicit Unit ();

        UnitAI *i_AI, *i_disabledAI;

        void _UpdateSpells(uint32 time);
        void _DeleteRemovedAuras();

        void _UpdateAutoRepeatSpell();

        bool m_AutoRepeatFirstCast;

        uint32 m_attackTimer[MAX_ATTACK];

        float m_createStats[MAX_STATS];

        AttackerSet m_attackers;
        Unit* m_attacking;

        DeathState m_deathState;

        int32 m_procDeep;

        typedef std::list<DynamicObject*> DynObjectList;
        DynObjectList m_dynObj;

        typedef std::list<GameObject*> GameObjectList;
        GameObjectList m_gameObj;
        bool m_isSorted;
        uint32 m_transform;

        AuraMap m_ownedAuras;
        AuraApplicationMap m_appliedAuras;
        AuraList m_removedAuras;
        AuraMap::iterator m_auraUpdateIterator;
        uint32 m_removedAurasCount;

        AuraEffectList m_modAuras[TOTAL_AURAS];
        AuraList m_scAuras;                        // casted singlecast auras
        AuraApplicationList m_interruptableAuras;             // auras which have interrupt mask applied on unit
        AuraStateAurasMap m_auraStateAuras;        // Used for improve performance of aura state checks on aura apply/remove
        uint32 m_interruptMask;

        float m_auraModifiersGroup[UNIT_MOD_END][MODIFIER_TYPE_END];
        float m_weaponDamage[MAX_ATTACK][2];
        bool m_canModifyStats;
        VisibleAuraMap m_visibleAuras;

        float m_speed_rate[MAX_MOVE_TYPE];

        CharmInfo *m_charmInfo;
        SharedVisionList m_sharedVision;

        virtual SpellSchoolMask GetMeleeDamageSchoolMask() const;

        MotionMaster i_motionMaster;
        //uint32 m_unit_movement_flags;

        uint32 m_reactiveTimer[MAX_REACTIVE];
        uint32 m_regenTimer;

        ThreatManager m_ThreatManager;

        Vehicle *m_vehicle;
        Vehicle *m_vehicleKit;

        uint32 m_unitTypeMask;

        bool isAlwaysVisibleFor(WorldObject const* seer) const;
        bool canSeeAlways(WorldObject const* obj) const { return WorldObject::canSeeAlways(obj); }

        bool isVisibleForInState(WorldObject const* seer) const { return WorldObject::isVisibleForInState(seer); };

        bool isAlwaysDetectableFor(WorldObject const* seer) const;
    private:
        bool IsTriggeredAtSpellProcEvent(Unit *pVictim, Aura * aura, SpellEntry const * procSpell, uint32 procFlag, uint32 procExtra, WeaponAttackType attType, bool isVictim, bool active, SpellProcEventEntry const *& spellProcEvent);
        bool HandleDummyAuraProc(Unit *pVictim, uint32 damage, AuraEffect* triggeredByAura, SpellEntry const *procSpell, uint32 procFlag, uint32 procEx, uint32 cooldown);
        bool HandleHasteAuraProc(Unit *pVictim, uint32 damage, AuraEffect* triggeredByAura, SpellEntry const *procSpell, uint32 procFlag, uint32 procEx, uint32 cooldown);
        bool HandleSpellCritChanceAuraProc(Unit *pVictim, uint32 damage, AuraEffect* triggredByAura, SpellEntry const *procSpell, uint32 procFlag, uint32 procEx, uint32 cooldown);
        bool HandleObsModEnergyAuraProc(Unit *pVictim, uint32 damage, AuraEffect* triggeredByAura, SpellEntry const *procSpell, uint32 procFlag, uint32 procEx, uint32 cooldown);
        bool HandleModDamagePctTakenAuraProc(Unit *pVictim, uint32 damage, AuraEffect* triggeredByAura, SpellEntry const *procSpell, uint32 procFlag, uint32 procEx, uint32 cooldown);
        bool HandleAuraProc(Unit *pVictim, uint32 damage, Aura* triggeredByAura, SpellEntry const * procSpell, uint32 procFlag, uint32 procEx, uint32 cooldown, bool * handled);
        bool HandleProcTriggerSpell(Unit *pVictim, uint32 damage, AuraEffect* triggeredByAura, SpellEntry const *procSpell, uint32 procFlag, uint32 procEx, uint32 cooldown);
        bool HandleOverrideClassScriptAuraProc(Unit *pVictim, uint32 damage, AuraEffect* triggeredByAura, SpellEntry const *procSpell, uint32 cooldown);
        bool HandleAuraRaidProcFromChargeWithValue(AuraEffect* triggeredByAura);
        bool HandleAuraRaidProcFromCharge(AuraEffect* triggeredByAura);

        // player or player's pet
        float GetCombatRatingReduction(CombatRating cr) const;
        uint32 GetCombatRatingDamageReduction(CombatRating cr, float rate, float cap, uint32 damage) const;

        void SetFeared(bool apply);
        void SetConfused(bool apply);
        void SetStunned(bool apply);
        void SetRooted(bool apply);

        uint32 m_rootTimes;

        uint32 m_state;                                     // Even derived shouldn't modify
        uint32 m_CombatTimer;
        uint32 m_lastManaUse;                               // msecs

        Spell* m_currentSpells[CURRENT_MAX_SPELL];

        Diminishing m_Diminishing;
        // Manage all Units threatening us
//        ThreatManager m_ThreatManager;
        // Manage all Units that are threatened by us
        HostileRefManager m_HostileRefManager;

        FollowerRefManager m_FollowingRefManager;

        ComboPointHolderSet m_ComboPointHolders;

        uint32 m_reducedThreatPercent;
        uint64 m_misdirectionTargetGUID;

        bool m_cleanupDone; // lock made to not add stuff after cleanup before delete
        bool m_duringRemoveFromWorld; // lock made to not add stuff after begining removing from world
};

namespace Trinity
{
    // Binary predicate for sorting Units based on percent value of a power
    class PowerPctOrderPred
    {
        public:
            PowerPctOrderPred(Powers power, bool ascending = true) : m_power(power), m_ascending(ascending) {}
            bool operator() (const Unit *a, const Unit *b) const
            {
                float rA = a->GetMaxPower(m_power) ? float(a->GetPower(m_power)) / float(a->GetMaxPower(m_power)) : 0.0f;
                float rB = b->GetMaxPower(m_power) ? float(b->GetPower(m_power)) / float(b->GetMaxPower(m_power)) : 0.0f;
                return m_ascending ? rA < rB : rA > rB;
            }
        private:
            const Powers m_power;
            const bool m_ascending;
    };

    // Binary predicate for sorting Units based on percent value of health
    class HealthPctOrderPred
    {
        public:
            HealthPctOrderPred(bool ascending = true) : m_ascending(ascending) {}
            bool operator() (const Unit *a, const Unit *b) const
            {
                float rA = a->GetMaxHealth() ? float(a->GetHealth()) / float(a->GetMaxHealth()) : 0.0f;
                float rB = b->GetMaxHealth() ? float(b->GetHealth()) / float(b->GetMaxHealth()) : 0.0f;
                return m_ascending ? rA < rB : rA > rB;
            }
        private:
            const bool m_ascending;
    };
}

template<typename Elem, typename Node>
inline void Unit::SendMonsterMoveByPath(Path<Elem,Node> const& path, uint32 start, uint32 end)
{
    uint32 traveltime = uint32(path.GetTotalLength(start, end) * 32);
    uint32 pathSize = end - start;
    WorldPacket data(SMSG_MONSTER_MOVE, (GetPackGUID().size()+1+4+4+4+4+1+4+4+4+pathSize*4*3));
    data.append(GetPackGUID());
    data << uint8(0);
    data << GetPositionX();
    data << GetPositionY();
    data << GetPositionZ();
    data << uint32(getMSTime());
    data << uint8(0);
    data << uint32(((GetUnitMovementFlags() & MOVEMENTFLAG_LEVITATING) || isInFlight()) ? (SPLINEFLAG_FLYING|SPLINEFLAG_WALKING) : SPLINEFLAG_WALKING);
    data << uint32(traveltime);
    data << uint32(pathSize);

    for (uint32 i = start; i < end; ++i)
    {
        data << float(path[i].x);
        data << float(path[i].y);
        data << float(path[i].z);
    }

    SendMessageToSet(&data, true);
}
#endif<|MERGE_RESOLUTION|>--- conflicted
+++ resolved
@@ -949,18 +949,6 @@
 
 class GlobalCooldownMgr                                     // Shared by Player and CharmInfo
 {
-<<<<<<< HEAD
-    public:
-        GlobalCooldownMgr() {}
-
-    public:
-        bool HasGlobalCooldown(SpellEntry const* spellInfo) const;
-        void AddGlobalCooldown(SpellEntry const* spellInfo, uint32 gcd);
-        void CancelGlobalCooldown(SpellEntry const* spellInfo);
-
-    private:
-        GlobalCooldownList m_GlobalCooldowns;
-=======
 public:
     GlobalCooldownMgr() {}
 
@@ -971,7 +959,6 @@
 
 private:
     GlobalCooldownList m_GlobalCooldowns;
->>>>>>> 1cdec588
 };
 
 enum ActiveStates
