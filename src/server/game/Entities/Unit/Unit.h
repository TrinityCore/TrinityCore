--- conflicted
+++ resolved
@@ -1770,11 +1770,7 @@
         }
         void UpdateInterruptMask();
 
-<<<<<<< HEAD
-        virtual uint32 GetDisplayId() const { return GetUInt32Value(UNIT_FIELD_DISPLAYID); }
-=======
-        uint32 GetDisplayId() const { return m_unitData->DisplayID; }
->>>>>>> f7089bab
+        virtual uint32 GetDisplayId() const { return m_unitData->DisplayID; }
         virtual void SetDisplayId(uint32 modelId, float displayScale = 1.f);
         uint32 GetNativeDisplayId() const { return m_unitData->NativeDisplayID; }
         float GetNativeDisplayScale() const { return m_unitData->NativeXDisplayScale; }
