/*
 * Copyright (C) 2008-2014 TrinityCore <http://www.trinitycore.org/>
 * Copyright (C) 2005-2009 MaNGOS <http://getmangos.com/>
 *
 * This program is free software; you can redistribute it and/or modify it
 * under the terms of the GNU General Public License as published by the
 * Free Software Foundation; either version 2 of the License, or (at your
 * option) any later version.
 *
 * This program is distributed in the hope that it will be useful, but WITHOUT
 * ANY WARRANTY; without even the implied warranty of MERCHANTABILITY or
 * FITNESS FOR A PARTICULAR PURPOSE. See the GNU General Public License for
 * more details.
 *
 * You should have received a copy of the GNU General Public License along
 * with this program. If not, see <http://www.gnu.org/licenses/>.
 */

#ifndef __UNIT_H
#define __UNIT_H

#include "DBCStructure.h"
#include "EventProcessor.h"
#include "FollowerReference.h"
#include "FollowerRefManager.h"
#include "HostileRefManager.h"
#include "MotionMaster.h"
#include "Object.h"
#include "SpellAuraDefines.h"
#include "ThreatManager.h"
#include "MoveSplineInit.h"

#define WORLD_TRIGGER   12999

enum SpellInterruptFlags
{
    SPELL_INTERRUPT_FLAG_MOVEMENT     = 0x01, // why need this for instant?
    SPELL_INTERRUPT_FLAG_PUSH_BACK    = 0x02, // push back
    SPELL_INTERRUPT_FLAG_UNK3         = 0x04, // any info?
    SPELL_INTERRUPT_FLAG_INTERRUPT    = 0x08, // interrupt
    SPELL_INTERRUPT_FLAG_ABORT_ON_DMG = 0x10  // _complete_ interrupt on direct damage
    //SPELL_INTERRUPT_UNK             = 0x20                // unk, 564 of 727 spells having this spell start with "Glyph"
};

// See SpellAuraInterruptFlags for other values definitions
enum SpellChannelInterruptFlags
{
    CHANNEL_INTERRUPT_FLAG_INTERRUPT    = 0x08,  // interrupt
    CHANNEL_FLAG_DELAY                  = 0x4000
};

enum SpellAuraInterruptFlags
{
    AURA_INTERRUPT_FLAG_HITBYSPELL          = 0x00000001,   // 0    removed when getting hit by a negative spell?
    AURA_INTERRUPT_FLAG_TAKE_DAMAGE         = 0x00000002,   // 1    removed by any damage
    AURA_INTERRUPT_FLAG_CAST                = 0x00000004,   // 2    cast any spells
    AURA_INTERRUPT_FLAG_MOVE                = 0x00000008,   // 3    removed by any movement
    AURA_INTERRUPT_FLAG_TURNING             = 0x00000010,   // 4    removed by any turning
    AURA_INTERRUPT_FLAG_JUMP                = 0x00000020,   // 5    removed by entering combat
    AURA_INTERRUPT_FLAG_NOT_MOUNTED         = 0x00000040,   // 6    removed by dismounting
    AURA_INTERRUPT_FLAG_NOT_ABOVEWATER      = 0x00000080,   // 7    removed by entering water
    AURA_INTERRUPT_FLAG_NOT_UNDERWATER      = 0x00000100,   // 8    removed by leaving water
    AURA_INTERRUPT_FLAG_NOT_SHEATHED        = 0x00000200,   // 9    removed by unsheathing
    AURA_INTERRUPT_FLAG_TALK                = 0x00000400,   // 10   talk to npc / loot? action on creature
    AURA_INTERRUPT_FLAG_USE                 = 0x00000800,   // 11   mine/use/open action on gameobject
    AURA_INTERRUPT_FLAG_MELEE_ATTACK        = 0x00001000,   // 12   removed by attacking
    AURA_INTERRUPT_FLAG_SPELL_ATTACK        = 0x00002000,   // 13   ???
    AURA_INTERRUPT_FLAG_UNK14               = 0x00004000,   // 14
    AURA_INTERRUPT_FLAG_TRANSFORM           = 0x00008000,   // 15   removed by transform?
    AURA_INTERRUPT_FLAG_UNK16               = 0x00010000,   // 16
    AURA_INTERRUPT_FLAG_MOUNT               = 0x00020000,   // 17   misdirect, aspect, swim speed
    AURA_INTERRUPT_FLAG_NOT_SEATED          = 0x00040000,   // 18   removed by standing up (used by food and drink mostly and sleep/Fake Death like)
    AURA_INTERRUPT_FLAG_CHANGE_MAP          = 0x00080000,   // 19   leaving map/getting teleported
    AURA_INTERRUPT_FLAG_IMMUNE_OR_LOST_SELECTION    = 0x00100000,   // 20   removed by auras that make you invulnerable, or make other to lose selection on you
    AURA_INTERRUPT_FLAG_UNK21               = 0x00200000,   // 21
    AURA_INTERRUPT_FLAG_TELEPORTED          = 0x00400000,   // 22
    AURA_INTERRUPT_FLAG_ENTER_PVP_COMBAT    = 0x00800000,   // 23   removed by entering pvp combat
    AURA_INTERRUPT_FLAG_DIRECT_DAMAGE       = 0x01000000,   // 24   removed by any direct damage
    AURA_INTERRUPT_FLAG_LANDING             = 0x02000000,   // 25   removed by hitting the ground

    AURA_INTERRUPT_FLAG_NOT_VICTIM = (AURA_INTERRUPT_FLAG_HITBYSPELL | AURA_INTERRUPT_FLAG_TAKE_DAMAGE | AURA_INTERRUPT_FLAG_DIRECT_DAMAGE)
};

enum SpellModOp
{
    SPELLMOD_DAMAGE                 = 0,
    SPELLMOD_DURATION               = 1,
    SPELLMOD_THREAT                 = 2,
    SPELLMOD_EFFECT1                = 3,
    SPELLMOD_CHARGES                = 4,
    SPELLMOD_RANGE                  = 5,
    SPELLMOD_RADIUS                 = 6,
    SPELLMOD_CRITICAL_CHANCE        = 7,
    SPELLMOD_ALL_EFFECTS            = 8,
    SPELLMOD_NOT_LOSE_CASTING_TIME  = 9,
    SPELLMOD_CASTING_TIME           = 10,
    SPELLMOD_COOLDOWN               = 11,
    SPELLMOD_EFFECT2                = 12,
    SPELLMOD_IGNORE_ARMOR           = 13,
    SPELLMOD_COST                   = 14,
    SPELLMOD_CRIT_DAMAGE_BONUS      = 15,
    SPELLMOD_RESIST_MISS_CHANCE     = 16,
    SPELLMOD_JUMP_TARGETS           = 17,
    SPELLMOD_CHANCE_OF_SUCCESS      = 18,
    SPELLMOD_ACTIVATION_TIME        = 19,
    SPELLMOD_DAMAGE_MULTIPLIER      = 20,
    SPELLMOD_GLOBAL_COOLDOWN        = 21,
    SPELLMOD_DOT                    = 22,
    SPELLMOD_EFFECT3                = 23,
    SPELLMOD_BONUS_MULTIPLIER       = 24,
    // spellmod 25
    SPELLMOD_PROC_PER_MINUTE        = 26,
    SPELLMOD_VALUE_MULTIPLIER       = 27,
    SPELLMOD_RESIST_DISPEL_CHANCE   = 28,
    SPELLMOD_CRIT_DAMAGE_BONUS_2    = 29, //one not used spell
    SPELLMOD_SPELL_COST_REFUND_ON_FAIL = 30
};

#define MAX_SPELLMOD 32

enum SpellValueMod
{
    SPELLVALUE_BASE_POINT0,
    SPELLVALUE_BASE_POINT1,
    SPELLVALUE_BASE_POINT2,
    SPELLVALUE_RADIUS_MOD,
    SPELLVALUE_MAX_TARGETS,
    SPELLVALUE_AURA_STACK
};

class CustomSpellValues
{
    typedef std::pair<SpellValueMod, int32> CustomSpellValueMod;
    typedef std::vector<CustomSpellValueMod> StorageType;

public:
    typedef StorageType::const_iterator const_iterator;

public:
    void AddSpellMod(SpellValueMod mod, int32 value)
    {
        storage_.push_back(CustomSpellValueMod(mod, value));
    }

    const_iterator begin() const
    {
        return storage_.begin();
    }

    const_iterator end() const
    {
        return storage_.end();
    }

private:
    StorageType storage_;
};

enum SpellFacingFlags
{
    SPELL_FACING_FLAG_INFRONT = 0x0001
};

#define BASE_MINDAMAGE 1.0f
#define BASE_MAXDAMAGE 2.0f
#define BASE_ATTACK_TIME 2000

// byte value (UNIT_FIELD_BYTES_1, 0)
enum UnitStandStateType
{
    UNIT_STAND_STATE_STAND             = 0,
    UNIT_STAND_STATE_SIT               = 1,
    UNIT_STAND_STATE_SIT_CHAIR         = 2,
    UNIT_STAND_STATE_SLEEP             = 3,
    UNIT_STAND_STATE_SIT_LOW_CHAIR     = 4,
    UNIT_STAND_STATE_SIT_MEDIUM_CHAIR  = 5,
    UNIT_STAND_STATE_SIT_HIGH_CHAIR    = 6,
    UNIT_STAND_STATE_DEAD              = 7,
    UNIT_STAND_STATE_KNEEL             = 8,
    UNIT_STAND_STATE_SUBMERGED         = 9
};

// byte flag value (UNIT_FIELD_BYTES_1, 2)
enum UnitStandFlags
{
    UNIT_STAND_FLAGS_UNK1         = 0x01,
    UNIT_STAND_FLAGS_CREEP        = 0x02,
    UNIT_STAND_FLAGS_UNTRACKABLE  = 0x04,
    UNIT_STAND_FLAGS_UNK4         = 0x08,
    UNIT_STAND_FLAGS_UNK5         = 0x10,
    UNIT_STAND_FLAGS_ALL          = 0xFF
};

// byte flags value (UNIT_FIELD_BYTES_1, 3)
enum UnitBytes1_Flags
{
    UNIT_BYTE1_FLAG_ALWAYS_STAND    = 0x01,
    UNIT_BYTE1_FLAG_HOVER           = 0x02,
    UNIT_BYTE1_FLAG_UNK_3           = 0x04,
    UNIT_BYTE1_FLAG_ALL             = 0xFF
};

// high byte (3 from 0..3) of UNIT_FIELD_BYTES_2
enum ShapeshiftForm
{
    FORM_NONE               = 0x00,
    FORM_CAT                = 0x01,
    FORM_TREE               = 0x02,
    FORM_TRAVEL             = 0x03,
    FORM_AQUA               = 0x04,
    FORM_BEAR               = 0x05,
    FORM_AMBIENT            = 0x06,
    FORM_GHOUL              = 0x07,
    FORM_DIREBEAR           = 0x08, // Removed in 4.0.1
    FORM_STEVES_GHOUL       = 0x09,
    FORM_THARONJA_SKELETON  = 0x0A,
    FORM_TEST_OF_STRENGTH   = 0x0B,
    FORM_BLB_PLAYER         = 0x0C,
    FORM_SHADOW_DANCE       = 0x0D,
    FORM_CREATUREBEAR       = 0x0E,
    FORM_CREATURECAT        = 0x0F,
    FORM_GHOSTWOLF          = 0x10,
    FORM_BATTLESTANCE       = 0x11,
    FORM_DEFENSIVESTANCE    = 0x12,
    FORM_BERSERKERSTANCE    = 0x13,
    FORM_TEST               = 0x14,
    FORM_ZOMBIE             = 0x15,
    FORM_METAMORPHOSIS      = 0x16,
    FORM_UNDEAD             = 0x19,
    FORM_MASTER_ANGLER      = 0x1A,
    FORM_FLIGHT_EPIC        = 0x1B,
    FORM_SHADOW             = 0x1C,
    FORM_FLIGHT             = 0x1D,
    FORM_STEALTH            = 0x1E,
    FORM_MOONKIN            = 0x1F,
    FORM_SPIRITOFREDEMPTION = 0x20
};

// low byte (0 from 0..3) of UNIT_FIELD_BYTES_2
enum SheathState
{
    SHEATH_STATE_UNARMED  = 0,                              // non prepared weapon
    SHEATH_STATE_MELEE    = 1,                              // prepared melee weapon
    SHEATH_STATE_RANGED   = 2                               // prepared ranged weapon
};

#define MAX_SHEATH_STATE    3

// byte (1 from 0..3) of UNIT_FIELD_BYTES_2
enum UnitPVPStateFlags
{
    UNIT_BYTE2_FLAG_PVP         = 0x01,
    UNIT_BYTE2_FLAG_UNK1        = 0x02,
    UNIT_BYTE2_FLAG_FFA_PVP     = 0x04,
    UNIT_BYTE2_FLAG_SANCTUARY   = 0x08,
    UNIT_BYTE2_FLAG_UNK4        = 0x10,
    UNIT_BYTE2_FLAG_UNK5        = 0x20,
    UNIT_BYTE2_FLAG_UNK6        = 0x40,
    UNIT_BYTE2_FLAG_UNK7        = 0x80
};

// byte (2 from 0..3) of UNIT_FIELD_BYTES_2
enum UnitRename
{
    UNIT_CAN_BE_RENAMED     = 0x01,
    UNIT_CAN_BE_ABANDONED   = 0x02
};

#define MAX_SPELL_CHARM         4
#define MAX_SPELL_VEHICLE       6
#define MAX_SPELL_POSSESS       8
#define MAX_SPELL_CONTROL_BAR   10

#define MAX_AGGRO_RESET_TIME 10 // in seconds
#define MAX_AGGRO_RADIUS 45.0f  // yards

enum Swing
{
    NOSWING                    = 0,
    SINGLEHANDEDSWING          = 1,
    TWOHANDEDSWING             = 2
};

enum VictimState
{
    VICTIMSTATE_INTACT         = 0, // set when attacker misses
    VICTIMSTATE_HIT            = 1, // victim got clear/blocked hit
    VICTIMSTATE_DODGE          = 2,
    VICTIMSTATE_PARRY          = 3,
    VICTIMSTATE_INTERRUPT      = 4,
    VICTIMSTATE_BLOCKS         = 5, // unused? not set when blocked, even on full block
    VICTIMSTATE_EVADES         = 6,
    VICTIMSTATE_IS_IMMUNE      = 7,
    VICTIMSTATE_DEFLECTS       = 8
};

enum HitInfo
{
    HITINFO_NORMALSWING         = 0x00000000,
    HITINFO_UNK1                = 0x00000001,               // req correct packet structure
    HITINFO_AFFECTS_VICTIM      = 0x00000002,
    HITINFO_OFFHAND             = 0x00000004,
    HITINFO_UNK2                = 0x00000008,
    HITINFO_MISS                = 0x00000010,
    HITINFO_FULL_ABSORB         = 0x00000020,
    HITINFO_PARTIAL_ABSORB      = 0x00000040,
    HITINFO_FULL_RESIST         = 0x00000080,
    HITINFO_PARTIAL_RESIST      = 0x00000100,
    HITINFO_CRITICALHIT         = 0x00000200,               // critical hit
    // 0x00000400
    // 0x00000800
    // 0x00001000
    HITINFO_BLOCK               = 0x00002000,               // blocked damage
    // 0x00004000                                           // Hides worldtext for 0 damage
    // 0x00008000                                           // Related to blood visual
    HITINFO_GLANCING            = 0x00010000,
    HITINFO_CRUSHING            = 0x00020000,
    HITINFO_NO_ANIMATION        = 0x00040000,
    // 0x00080000
    // 0x00100000
    HITINFO_SWINGNOHITSOUND     = 0x00200000,               // unused?
    // 0x00400000
    HITINFO_RAGE_GAIN           = 0x00800000
};

//i would like to remove this: (it is defined in item.h
enum InventorySlot
{
    NULL_BAG                   = 0,
    NULL_SLOT                  = 255
};

struct FactionTemplateEntry;
struct SpellValue;

class AuraApplication;
class Aura;
class UnitAura;
class AuraEffect;
class Creature;
class Spell;
class SpellInfo;
class DynamicObject;
class GameObject;
class Item;
class Pet;
class PetAura;
class Minion;
class Guardian;
class UnitAI;
class Totem;
class Transport;
class Vehicle;
class VehicleJoinEvent;
class TransportBase;
class SpellCastTargets;
namespace Movement
{
    class ExtraMovementStatusElement;
    class MoveSpline;
}

typedef std::list<Unit*> UnitList;
typedef std::list< std::pair<Aura*, uint8> > DispelChargesList;

struct SpellImmune
{
    uint32 type;
    uint32 spellId;
};

typedef std::list<SpellImmune> SpellImmuneList;

enum UnitModifierType
{
    BASE_VALUE = 0,
    BASE_PCT = 1,
    TOTAL_VALUE = 2,
    TOTAL_PCT = 3,
    MODIFIER_TYPE_END = 4
};

enum WeaponDamageRange
{
    MINDAMAGE,
    MAXDAMAGE
};

enum DamageTypeToSchool
{
    RESISTANCE,
    DAMAGE_DEALT,
    DAMAGE_TAKEN
};

enum AuraRemoveMode
{
    AURA_REMOVE_NONE = 0,
    AURA_REMOVE_BY_DEFAULT = 1,       // scripted remove, remove by stack with aura with different ids and sc aura remove
    AURA_REMOVE_BY_CANCEL,
    AURA_REMOVE_BY_ENEMY_SPELL,       // dispel and absorb aura destroy
    AURA_REMOVE_BY_EXPIRE,            // aura duration has ended
    AURA_REMOVE_BY_DEATH
};

enum TriggerCastFlags
{
    TRIGGERED_NONE                                  = 0x00000000,   //! Not triggered
    TRIGGERED_IGNORE_GCD                            = 0x00000001,   //! Will ignore GCD
    TRIGGERED_IGNORE_SPELL_AND_CATEGORY_CD          = 0x00000002,   //! Will ignore Spell and Category cooldowns
    TRIGGERED_IGNORE_POWER_AND_REAGENT_COST         = 0x00000004,   //! Will ignore power and reagent cost
    TRIGGERED_IGNORE_CAST_ITEM                      = 0x00000008,   //! Will not take away cast item or update related achievement criteria
    TRIGGERED_IGNORE_AURA_SCALING                   = 0x00000010,   //! Will ignore aura scaling
    TRIGGERED_IGNORE_CAST_IN_PROGRESS               = 0x00000020,   //! Will not check if a current cast is in progress
    TRIGGERED_IGNORE_COMBO_POINTS                   = 0x00000040,   //! Will ignore combo point requirement
    TRIGGERED_CAST_DIRECTLY                         = 0x00000080,   //! In Spell::prepare, will be cast directly without setting containers for executed spell
    TRIGGERED_IGNORE_AURA_INTERRUPT_FLAGS           = 0x00000100,   //! Will ignore interruptible aura's at cast
    TRIGGERED_IGNORE_SET_FACING                     = 0x00000200,   //! Will not adjust facing to target (if any)
    TRIGGERED_IGNORE_SHAPESHIFT                     = 0x00000400,   //! Will ignore shapeshift checks
    TRIGGERED_IGNORE_CASTER_AURASTATE               = 0x00000800,   //! Will ignore caster aura states including combat requirements and death state
    TRIGGERED_IGNORE_CASTER_MOUNTED_OR_ON_VEHICLE   = 0x00002000,   //! Will ignore mounted/on vehicle restrictions
    TRIGGERED_IGNORE_CASTER_AURAS                   = 0x00010000,   //! Will ignore caster aura restrictions or requirements
    TRIGGERED_DISALLOW_PROC_EVENTS                  = 0x00020000,   //! Disallows proc events from triggered spell (default)
    TRIGGERED_DONT_REPORT_CAST_ERROR                = 0x00040000,   //! Will return SPELL_FAILED_DONT_REPORT in CheckCast functions
    TRIGGERED_IGNORE_EQUIPPED_ITEM_REQUIREMENT      = 0x00080000,   //! Will ignore equipped item requirements
    TRIGGERED_IGNORE_TARGET_CHECK                   = 0x00100000,   //! Will ignore most target checks (mostly DBC target checks)
    TRIGGERED_FULL_MASK                             = 0xFFFFFFFF
};

enum UnitMods
{
    UNIT_MOD_STAT_STRENGTH,                                 // UNIT_MOD_STAT_STRENGTH..UNIT_MOD_STAT_SPIRIT must be in existed order, it's accessed by index values of Stats enum.
    UNIT_MOD_STAT_AGILITY,
    UNIT_MOD_STAT_STAMINA,
    UNIT_MOD_STAT_INTELLECT,
    UNIT_MOD_STAT_SPIRIT,
    UNIT_MOD_HEALTH,
    UNIT_MOD_MANA,                                          // UNIT_MOD_MANA..UNIT_MOD_RUNIC_POWER must be in existed order, it's accessed by index values of Powers enum.
    UNIT_MOD_RAGE,
    UNIT_MOD_FOCUS,
    UNIT_MOD_ENERGY,
    UNIT_MOD_UNUSED,                                        // Old UNIT_MOD_HAPPINESS
    UNIT_MOD_RUNE,
    UNIT_MOD_RUNIC_POWER,
    UNIT_MOD_SOUL_SHARDS,
    UNIT_MOD_ECLIPSE,
    UNIT_MOD_HOLY_POWER,
    UNIT_MOD_ALTERNATIVE,
    UNIT_MOD_ARMOR,                                         // UNIT_MOD_ARMOR..UNIT_MOD_RESISTANCE_ARCANE must be in existed order, it's accessed by index values of SpellSchools enum.
    UNIT_MOD_RESISTANCE_HOLY,
    UNIT_MOD_RESISTANCE_FIRE,
    UNIT_MOD_RESISTANCE_NATURE,
    UNIT_MOD_RESISTANCE_FROST,
    UNIT_MOD_RESISTANCE_SHADOW,
    UNIT_MOD_RESISTANCE_ARCANE,
    UNIT_MOD_ATTACK_POWER,
    UNIT_MOD_ATTACK_POWER_RANGED,
    UNIT_MOD_DAMAGE_MAINHAND,
    UNIT_MOD_DAMAGE_OFFHAND,
    UNIT_MOD_DAMAGE_RANGED,
    UNIT_MOD_END,
    // synonyms
    UNIT_MOD_STAT_START = UNIT_MOD_STAT_STRENGTH,
    UNIT_MOD_STAT_END = UNIT_MOD_STAT_SPIRIT + 1,
    UNIT_MOD_RESISTANCE_START = UNIT_MOD_ARMOR,
    UNIT_MOD_RESISTANCE_END = UNIT_MOD_RESISTANCE_ARCANE + 1,
    UNIT_MOD_POWER_START = UNIT_MOD_MANA,
    UNIT_MOD_POWER_END = UNIT_MOD_ALTERNATIVE + 1
};

enum BaseModGroup
{
    CRIT_PERCENTAGE,
    RANGED_CRIT_PERCENTAGE,
    OFFHAND_CRIT_PERCENTAGE,
    SHIELD_BLOCK_VALUE,
    BASEMOD_END
};

enum BaseModType
{
    FLAT_MOD,
    PCT_MOD,
    MOD_END
};

enum DeathState
{
    ALIVE          = 0,
    JUST_DIED      = 1,
    CORPSE         = 2,
    DEAD           = 3,
    JUST_RESPAWNED = 4
};

enum UnitState
{
    UNIT_STATE_DIED            = 0x00000001,                     // player has fake death aura
    UNIT_STATE_MELEE_ATTACKING = 0x00000002,                     // player is melee attacking someone
    //UNIT_STATE_MELEE_ATTACK_BY = 0x00000004,                     // player is melee attack by someone
    UNIT_STATE_STUNNED         = 0x00000008,
    UNIT_STATE_ROAMING         = 0x00000010,
    UNIT_STATE_CHASE           = 0x00000020,
    //UNIT_STATE_SEARCHING       = 0x00000040,
    UNIT_STATE_FLEEING         = 0x00000080,
    UNIT_STATE_IN_FLIGHT       = 0x00000100,                     // player is in flight mode
    UNIT_STATE_FOLLOW          = 0x00000200,
    UNIT_STATE_ROOT            = 0x00000400,
    UNIT_STATE_CONFUSED        = 0x00000800,
    UNIT_STATE_DISTRACTED      = 0x00001000,
    UNIT_STATE_ISOLATED        = 0x00002000,                     // area auras do not affect other players
    UNIT_STATE_ATTACK_PLAYER   = 0x00004000,
    UNIT_STATE_CASTING         = 0x00008000,
    UNIT_STATE_POSSESSED       = 0x00010000,
    UNIT_STATE_CHARGING        = 0x00020000,
    UNIT_STATE_JUMPING         = 0x00040000,
    UNIT_STATE_MOVE            = 0x00100000,
    UNIT_STATE_ROTATING        = 0x00200000,
    UNIT_STATE_EVADE           = 0x00400000,
    UNIT_STATE_ROAMING_MOVE    = 0x00800000,
    UNIT_STATE_CONFUSED_MOVE   = 0x01000000,
    UNIT_STATE_FLEEING_MOVE    = 0x02000000,
    UNIT_STATE_CHASE_MOVE      = 0x04000000,
    UNIT_STATE_FOLLOW_MOVE     = 0x08000000,
    UNIT_STATE_IGNORE_PATHFINDING = 0x10000000,                 // do not use pathfinding in any MovementGenerator
    UNIT_STATE_ALL_STATE_SUPPORTED = UNIT_STATE_DIED | UNIT_STATE_MELEE_ATTACKING | UNIT_STATE_STUNNED | UNIT_STATE_ROAMING | UNIT_STATE_CHASE
                                   | UNIT_STATE_FLEEING | UNIT_STATE_IN_FLIGHT | UNIT_STATE_FOLLOW | UNIT_STATE_ROOT | UNIT_STATE_CONFUSED
                                   | UNIT_STATE_DISTRACTED | UNIT_STATE_ISOLATED | UNIT_STATE_ATTACK_PLAYER | UNIT_STATE_CASTING
                                   | UNIT_STATE_POSSESSED | UNIT_STATE_CHARGING | UNIT_STATE_JUMPING | UNIT_STATE_MOVE | UNIT_STATE_ROTATING
                                   | UNIT_STATE_EVADE | UNIT_STATE_ROAMING_MOVE | UNIT_STATE_CONFUSED_MOVE | UNIT_STATE_FLEEING_MOVE
                                   | UNIT_STATE_CHASE_MOVE | UNIT_STATE_FOLLOW_MOVE | UNIT_STATE_IGNORE_PATHFINDING,
    UNIT_STATE_UNATTACKABLE    = UNIT_STATE_IN_FLIGHT,
    // for real move using movegen check and stop (except unstoppable flight)
    UNIT_STATE_MOVING          = UNIT_STATE_ROAMING_MOVE | UNIT_STATE_CONFUSED_MOVE | UNIT_STATE_FLEEING_MOVE | UNIT_STATE_CHASE_MOVE | UNIT_STATE_FOLLOW_MOVE,
    UNIT_STATE_CONTROLLED      = (UNIT_STATE_CONFUSED | UNIT_STATE_STUNNED | UNIT_STATE_FLEEING),
    UNIT_STATE_LOST_CONTROL    = (UNIT_STATE_CONTROLLED | UNIT_STATE_JUMPING | UNIT_STATE_CHARGING),
    UNIT_STATE_SIGHTLESS       = (UNIT_STATE_LOST_CONTROL | UNIT_STATE_EVADE),
    UNIT_STATE_CANNOT_AUTOATTACK     = (UNIT_STATE_LOST_CONTROL | UNIT_STATE_CASTING),
    UNIT_STATE_CANNOT_TURN     = (UNIT_STATE_LOST_CONTROL | UNIT_STATE_ROTATING),
    // stay by different reasons
    UNIT_STATE_NOT_MOVE        = UNIT_STATE_ROOT | UNIT_STATE_STUNNED | UNIT_STATE_DIED | UNIT_STATE_DISTRACTED,
    UNIT_STATE_ALL_STATE       = 0xffffffff                      //(UNIT_STATE_STOPPED | UNIT_STATE_MOVING | UNIT_STATE_IN_COMBAT | UNIT_STATE_IN_FLIGHT)
};

enum UnitMoveType
{
    MOVE_WALK           = 0,
    MOVE_RUN            = 1,
    MOVE_RUN_BACK       = 2,
    MOVE_SWIM           = 3,
    MOVE_SWIM_BACK      = 4,
    MOVE_TURN_RATE      = 5,
    MOVE_FLIGHT         = 6,
    MOVE_FLIGHT_BACK    = 7,
    MOVE_PITCH_RATE     = 8
};

#define MAX_MOVE_TYPE     9

extern float baseMoveSpeed[MAX_MOVE_TYPE];
extern float playerBaseMoveSpeed[MAX_MOVE_TYPE];

enum WeaponAttackType
{
    BASE_ATTACK   = 0,
    OFF_ATTACK    = 1,
    RANGED_ATTACK = 2,
    MAX_ATTACK
};

enum CombatRating
{
    CR_WEAPON_SKILL                     = 0,
    CR_DEFENSE_SKILL                    = 1, // Removed in 4.0.1
    CR_DODGE                            = 2,
    CR_PARRY                            = 3,
    CR_BLOCK                            = 4,
    CR_HIT_MELEE                        = 5,
    CR_HIT_RANGED                       = 6,
    CR_HIT_SPELL                        = 7,
    CR_CRIT_MELEE                       = 8,
    CR_CRIT_RANGED                      = 9,
    CR_CRIT_SPELL                       = 10,
    CR_HIT_TAKEN_MELEE                  = 11, // Deprecated since Cataclysm
    CR_HIT_TAKEN_RANGED                 = 12, // Deprecated since Cataclysm
    CR_HIT_TAKEN_SPELL                  = 13, // Deprecated since Cataclysm
    CR_RESILIENCE_CRIT_TAKEN            = 14,
    CR_RESILIENCE_PLAYER_DAMAGE_TAKEN   = 15,
    CR_CRIT_TAKEN_SPELL                 = 16, // Deprecated since Cataclysm
    CR_HASTE_MELEE                      = 17,
    CR_HASTE_RANGED                     = 18,
    CR_HASTE_SPELL                      = 19,
    CR_WEAPON_SKILL_MAINHAND            = 20,
    CR_WEAPON_SKILL_OFFHAND             = 21,
    CR_WEAPON_SKILL_RANGED              = 22,
    CR_EXPERTISE                        = 23,
    CR_ARMOR_PENETRATION                = 24,
    CR_MASTERY                          = 25,
};

#define MAX_COMBAT_RATING         26

enum DamageEffectType
{
    DIRECT_DAMAGE           = 0,                            // used for normal weapon damage (not for class abilities or spells)
    SPELL_DIRECT_DAMAGE     = 1,                            // spell/class abilities damage
    DOT                     = 2,
    HEAL                    = 3,
    NODAMAGE                = 4,                            // used also in case when damage applied to health but not applied to spell channelInterruptFlags/etc
    SELF_DAMAGE             = 5
};

// Value masks for UNIT_FIELD_FLAGS
enum UnitFlags
{
    UNIT_FLAG_SERVER_CONTROLLED     = 0x00000001,           // set only when unit movement is controlled by server - by SPLINE/MONSTER_MOVE packets, together with UNIT_FLAG_STUNNED; only set to units controlled by client; client function CGUnit_C::IsClientControlled returns false when set for owner
    UNIT_FLAG_NON_ATTACKABLE        = 0x00000002,           // not attackable
    UNIT_FLAG_DISABLE_MOVE          = 0x00000004,
    UNIT_FLAG_PVP_ATTACKABLE        = 0x00000008,           // allow apply pvp rules to attackable state in addition to faction dependent state
    UNIT_FLAG_RENAME                = 0x00000010,
    UNIT_FLAG_PREPARATION           = 0x00000020,           // don't take reagents for spells with SPELL_ATTR5_NO_REAGENT_WHILE_PREP
    UNIT_FLAG_UNK_6                 = 0x00000040,
    UNIT_FLAG_NOT_ATTACKABLE_1      = 0x00000080,           // ?? (UNIT_FLAG_PVP_ATTACKABLE | UNIT_FLAG_NOT_ATTACKABLE_1) is NON_PVP_ATTACKABLE
    UNIT_FLAG_IMMUNE_TO_PC          = 0x00000100,           // disables combat/assistance with PlayerCharacters (PC) - see Unit::_IsValidAttackTarget, Unit::_IsValidAssistTarget
    UNIT_FLAG_IMMUNE_TO_NPC         = 0x00000200,           // disables combat/assistance with NonPlayerCharacters (NPC) - see Unit::_IsValidAttackTarget, Unit::_IsValidAssistTarget
    UNIT_FLAG_LOOTING               = 0x00000400,           // loot animation
    UNIT_FLAG_PET_IN_COMBAT         = 0x00000800,           // in combat?, 2.0.8
    UNIT_FLAG_PVP                   = 0x00001000,           // changed in 3.0.3
    UNIT_FLAG_SILENCED              = 0x00002000,           // silenced, 2.1.1
    UNIT_FLAG_UNK_14                = 0x00004000,           // 2.0.8
    UNIT_FLAG_UNK_15                = 0x00008000,
    UNIT_FLAG_UNK_16                = 0x00010000,
    UNIT_FLAG_PACIFIED              = 0x00020000,           // 3.0.3 ok
    UNIT_FLAG_STUNNED               = 0x00040000,           // 3.0.3 ok
    UNIT_FLAG_IN_COMBAT             = 0x00080000,
    UNIT_FLAG_TAXI_FLIGHT           = 0x00100000,           // disable casting at client side spell not allowed by taxi flight (mounted?), probably used with 0x4 flag
    UNIT_FLAG_DISARMED              = 0x00200000,           // 3.0.3, disable melee spells casting..., "Required melee weapon" added to melee spells tooltip.
    UNIT_FLAG_CONFUSED              = 0x00400000,
    UNIT_FLAG_FLEEING               = 0x00800000,
    UNIT_FLAG_PLAYER_CONTROLLED     = 0x01000000,           // used in spell Eyes of the Beast for pet... let attack by controlled creature
    UNIT_FLAG_NOT_SELECTABLE        = 0x02000000,
    UNIT_FLAG_SKINNABLE             = 0x04000000,
    UNIT_FLAG_MOUNT                 = 0x08000000,
    UNIT_FLAG_UNK_28                = 0x10000000,
    UNIT_FLAG_UNK_29                = 0x20000000,           // used in Feing Death spell
    UNIT_FLAG_SHEATHE               = 0x40000000,
    UNIT_FLAG_UNK_31                = 0x80000000,
    MAX_UNIT_FLAGS = 33
};

// Value masks for UNIT_FIELD_FLAGS_2
enum UnitFlags2
{
    UNIT_FLAG2_FEIGN_DEATH                  = 0x00000001,
    UNIT_FLAG2_UNK1                         = 0x00000002,   // Hide unit model (show only player equip)
    UNIT_FLAG2_IGNORE_REPUTATION            = 0x00000004,
    UNIT_FLAG2_COMPREHEND_LANG              = 0x00000008,
    UNIT_FLAG2_MIRROR_IMAGE                 = 0x00000010,
    UNIT_FLAG2_INSTANTLY_APPEAR_MODEL       = 0x00000020,   // Unit model instantly appears when summoned (does not fade in)
    UNIT_FLAG2_FORCE_MOVEMENT               = 0x00000040,
    UNIT_FLAG2_DISARM_OFFHAND               = 0x00000080,
    UNIT_FLAG2_DISABLE_PRED_STATS           = 0x00000100,   // Player has disabled predicted stats (Used by raid frames)
    UNIT_FLAG2_DISARM_RANGED                = 0x00000400,   // this does not disable ranged weapon display (maybe additional flag needed?)
    UNIT_FLAG2_REGENERATE_POWER             = 0x00000800,
    UNIT_FLAG2_RESTRICT_PARTY_INTERACTION   = 0x00001000,   // Restrict interaction to party or raid
    UNIT_FLAG2_PREVENT_SPELL_CLICK          = 0x00002000,   // Prevent spellclick
    UNIT_FLAG2_ALLOW_ENEMY_INTERACT         = 0x00004000,
    UNIT_FLAG2_DISABLE_TURN                 = 0x00008000,
    UNIT_FLAG2_UNK2                         = 0x00010000,
    UNIT_FLAG2_PLAY_DEATH_ANIM              = 0x00020000,   // Plays special death animation upon death
    UNIT_FLAG2_ALLOW_CHEAT_SPELLS           = 0x00040000    // Allows casting spells with AttributesEx7 & SPELL_ATTR7_IS_CHEAT_SPELL
};

/// Non Player Character flags
enum NPCFlags
{
    UNIT_NPC_FLAG_NONE                  = 0x00000000,
    UNIT_NPC_FLAG_GOSSIP                = 0x00000001,       // 100%
    UNIT_NPC_FLAG_QUESTGIVER            = 0x00000002,       // 100%
    UNIT_NPC_FLAG_UNK1                  = 0x00000004,
    UNIT_NPC_FLAG_UNK2                  = 0x00000008,
    UNIT_NPC_FLAG_TRAINER               = 0x00000010,       // 100%
    UNIT_NPC_FLAG_TRAINER_CLASS         = 0x00000020,       // 100%
    UNIT_NPC_FLAG_TRAINER_PROFESSION    = 0x00000040,       // 100%
    UNIT_NPC_FLAG_VENDOR                = 0x00000080,       // 100%
    UNIT_NPC_FLAG_VENDOR_AMMO           = 0x00000100,       // 100%, general goods vendor
    UNIT_NPC_FLAG_VENDOR_FOOD           = 0x00000200,       // 100%
    UNIT_NPC_FLAG_VENDOR_POISON         = 0x00000400,       // guessed
    UNIT_NPC_FLAG_VENDOR_REAGENT        = 0x00000800,       // 100%
    UNIT_NPC_FLAG_REPAIR                = 0x00001000,       // 100%
    UNIT_NPC_FLAG_FLIGHTMASTER          = 0x00002000,       // 100%
    UNIT_NPC_FLAG_SPIRITHEALER          = 0x00004000,       // guessed
    UNIT_NPC_FLAG_SPIRITGUIDE           = 0x00008000,       // guessed
    UNIT_NPC_FLAG_INNKEEPER             = 0x00010000,       // 100%
    UNIT_NPC_FLAG_BANKER                = 0x00020000,       // 100%
    UNIT_NPC_FLAG_PETITIONER            = 0x00040000,       // 100% 0xC0000 = guild petitions, 0x40000 = arena team petitions
    UNIT_NPC_FLAG_TABARDDESIGNER        = 0x00080000,       // 100%
    UNIT_NPC_FLAG_BATTLEMASTER          = 0x00100000,       // 100%
    UNIT_NPC_FLAG_AUCTIONEER            = 0x00200000,       // 100%
    UNIT_NPC_FLAG_STABLEMASTER          = 0x00400000,       // 100%
    UNIT_NPC_FLAG_GUILD_BANKER          = 0x00800000,       // cause client to send 997 opcode
    UNIT_NPC_FLAG_SPELLCLICK            = 0x01000000,       // cause client to send 1015 opcode (spell click)
    UNIT_NPC_FLAG_PLAYER_VEHICLE        = 0x02000000,       // players with mounts that have vehicle data should have it set
    UNIT_NPC_FLAG_MAILBOX               = 0x04000000,       // mailbox
    UNIT_NPC_FLAG_REFORGER              = 0x08000000,       // reforging
    UNIT_NPC_FLAG_TRANSMOGRIFIER        = 0x10000000,       // transmogrification
    UNIT_NPC_FLAG_VAULTKEEPER           = 0x20000000        // void storage
};

enum MovementFlags
{
    MOVEMENTFLAG_NONE                  = 0x00000000,
    MOVEMENTFLAG_FORWARD               = 0x00000001,
    MOVEMENTFLAG_BACKWARD              = 0x00000002,
    MOVEMENTFLAG_STRAFE_LEFT           = 0x00000004,
    MOVEMENTFLAG_STRAFE_RIGHT          = 0x00000008,
    MOVEMENTFLAG_LEFT                  = 0x00000010,
    MOVEMENTFLAG_RIGHT                 = 0x00000020,
    MOVEMENTFLAG_PITCH_UP              = 0x00000040,
    MOVEMENTFLAG_PITCH_DOWN            = 0x00000080,
    MOVEMENTFLAG_WALKING               = 0x00000100,               // Walking
    MOVEMENTFLAG_DISABLE_GRAVITY       = 0x00000200,               // Former MOVEMENTFLAG_LEVITATING. This is used when walking is not possible.
    MOVEMENTFLAG_ROOT                  = 0x00000400,               // Must not be set along with MOVEMENTFLAG_MASK_MOVING
    MOVEMENTFLAG_FALLING               = 0x00000800,               // damage dealt on that type of falling
    MOVEMENTFLAG_FALLING_FAR           = 0x00001000,
    MOVEMENTFLAG_PENDING_STOP          = 0x00002000,
    MOVEMENTFLAG_PENDING_STRAFE_STOP   = 0x00004000,
    MOVEMENTFLAG_PENDING_FORWARD       = 0x00008000,
    MOVEMENTFLAG_PENDING_BACKWARD      = 0x00010000,
    MOVEMENTFLAG_PENDING_STRAFE_LEFT   = 0x00020000,
    MOVEMENTFLAG_PENDING_STRAFE_RIGHT  = 0x00040000,
    MOVEMENTFLAG_PENDING_ROOT          = 0x00080000,
    MOVEMENTFLAG_SWIMMING              = 0x00100000,               // appears with fly flag also
    MOVEMENTFLAG_ASCENDING             = 0x00200000,               // press "space" when flying
    MOVEMENTFLAG_DESCENDING            = 0x00400000,
    MOVEMENTFLAG_CAN_FLY               = 0x00800000,               // Appears when unit can fly AND also walk
    MOVEMENTFLAG_FLYING                = 0x01000000,               // unit is actually flying. pretty sure this is only used for players. creatures use disable_gravity
    MOVEMENTFLAG_SPLINE_ELEVATION      = 0x02000000,               // used for flight paths
    MOVEMENTFLAG_WATERWALKING          = 0x04000000,               // prevent unit from falling through water
    MOVEMENTFLAG_FALLING_SLOW          = 0x08000000,               // active rogue safe fall spell (passive)
    MOVEMENTFLAG_HOVER                 = 0x10000000,               // hover, cannot jump
    MOVEMENTFLAG_DISABLE_COLLISION     = 0x20000000,

    /// @todo Check if PITCH_UP and PITCH_DOWN really belong here..
    MOVEMENTFLAG_MASK_MOVING =
        MOVEMENTFLAG_FORWARD | MOVEMENTFLAG_BACKWARD | MOVEMENTFLAG_STRAFE_LEFT | MOVEMENTFLAG_STRAFE_RIGHT |
        MOVEMENTFLAG_PITCH_UP | MOVEMENTFLAG_PITCH_DOWN | MOVEMENTFLAG_FALLING | MOVEMENTFLAG_FALLING_FAR | MOVEMENTFLAG_ASCENDING | MOVEMENTFLAG_DESCENDING |
        MOVEMENTFLAG_SPLINE_ELEVATION,

    MOVEMENTFLAG_MASK_TURNING =
        MOVEMENTFLAG_LEFT | MOVEMENTFLAG_RIGHT,

    MOVEMENTFLAG_MASK_MOVING_FLY =
        MOVEMENTFLAG_FLYING | MOVEMENTFLAG_ASCENDING | MOVEMENTFLAG_DESCENDING,

    // Movement flags allowed for creature in CreateObject - we need to keep all other enabled serverside
    // to properly calculate all movement
    MOVEMENTFLAG_MASK_CREATURE_ALLOWED =
        MOVEMENTFLAG_FORWARD | MOVEMENTFLAG_DISABLE_GRAVITY | MOVEMENTFLAG_ROOT | MOVEMENTFLAG_SWIMMING |
        MOVEMENTFLAG_CAN_FLY | MOVEMENTFLAG_WATERWALKING | MOVEMENTFLAG_FALLING_SLOW | MOVEMENTFLAG_HOVER,

    /// @todo if needed: add more flags to this masks that are exclusive to players
    MOVEMENTFLAG_MASK_PLAYER_ONLY =
        MOVEMENTFLAG_FLYING,

    /// Movement flags that have change status opcodes associated for players
    MOVEMENTFLAG_MASK_HAS_PLAYER_STATUS_OPCODE = MOVEMENTFLAG_DISABLE_GRAVITY | MOVEMENTFLAG_ROOT |
        MOVEMENTFLAG_CAN_FLY | MOVEMENTFLAG_WATERWALKING | MOVEMENTFLAG_FALLING_SLOW | MOVEMENTFLAG_HOVER
};

enum MovementFlags2
{
    MOVEMENTFLAG2_NONE                     = 0x00000000,
    MOVEMENTFLAG2_NO_STRAFE                = 0x00000001,
    MOVEMENTFLAG2_NO_JUMPING               = 0x00000002,
    MOVEMENTFLAG2_FULL_SPEED_TURNING       = 0x00000004,
    MOVEMENTFLAG2_FULL_SPEED_PITCHING      = 0x00000008,
    MOVEMENTFLAG2_ALWAYS_ALLOW_PITCHING    = 0x00000010,
    MOVEMENTFLAG2_UNK5                     = 0x00000020,
    MOVEMENTFLAG2_UNK6                     = 0x00000040,
    MOVEMENTFLAG2_UNK7                     = 0x00000080,
    MOVEMENTFLAG2_UNK8                     = 0x00000100,
    MOVEMENTFLAG2_UNK9                     = 0x00000200,
    MOVEMENTFLAG2_CAN_SWIM_TO_FLY_TRANS    = 0x00000400,
    MOVEMENTFLAG2_UNK11                    = 0x00000800,
    MOVEMENTFLAG2_UNK12                    = 0x00001000,
    MOVEMENTFLAG2_INTERPOLATED_MOVEMENT    = 0x00002000,
    MOVEMENTFLAG2_INTERPOLATED_TURNING     = 0x00004000,
    MOVEMENTFLAG2_INTERPOLATED_PITCHING    = 0x00008000
};

enum UnitTypeMask
{
    UNIT_MASK_NONE                  = 0x00000000,
    UNIT_MASK_SUMMON                = 0x00000001,
    UNIT_MASK_MINION                = 0x00000002,
    UNIT_MASK_GUARDIAN              = 0x00000004,
    UNIT_MASK_TOTEM                 = 0x00000008,
    UNIT_MASK_PET                   = 0x00000010,
    UNIT_MASK_VEHICLE               = 0x00000020,
    UNIT_MASK_PUPPET                = 0x00000040,
    UNIT_MASK_HUNTER_PET            = 0x00000080,
    UNIT_MASK_CONTROLABLE_GUARDIAN  = 0x00000100,
    UNIT_MASK_ACCESSORY             = 0x00000200
};

struct DiminishingReturn
{
    DiminishingReturn(DiminishingGroup group, uint32 t, uint32 count)
        : DRGroup(group), stack(0), hitTime(t), hitCount(count)
    { }

    DiminishingGroup        DRGroup:16;
    uint16                  stack:16;
    uint32                  hitTime;
    uint32                  hitCount;
};

enum MeleeHitOutcome
{
    MELEE_HIT_EVADE, MELEE_HIT_MISS, MELEE_HIT_DODGE, MELEE_HIT_BLOCK, MELEE_HIT_PARRY,
    MELEE_HIT_GLANCING, MELEE_HIT_CRIT, MELEE_HIT_CRUSHING, MELEE_HIT_NORMAL
};

class DispelInfo
{
public:
    explicit DispelInfo(Unit* dispeller, uint32 dispellerSpellId, uint8 chargesRemoved) :
    _dispellerUnit(dispeller), _dispellerSpell(dispellerSpellId), _chargesRemoved(chargesRemoved) { }

    Unit* GetDispeller() const { return _dispellerUnit; }
    uint32 GetDispellerSpellId() const { return _dispellerSpell; }
    uint8 GetRemovedCharges() const { return _chargesRemoved; }
    void SetRemovedCharges(uint8 amount)
    {
        _chargesRemoved = amount;
    }
private:
    Unit* _dispellerUnit;
    uint32 _dispellerSpell;
    uint8 _chargesRemoved;
};

struct CleanDamage
{
    CleanDamage(uint32 mitigated, uint32 absorbed, WeaponAttackType _attackType, MeleeHitOutcome _hitOutCome) :
    absorbed_damage(absorbed), mitigated_damage(mitigated), attackType(_attackType), hitOutCome(_hitOutCome) { }

    uint32 absorbed_damage;
    uint32 mitigated_damage;

    WeaponAttackType attackType;
    MeleeHitOutcome hitOutCome;
};

struct CalcDamageInfo;

class DamageInfo
{
private:
    Unit* const m_attacker;
    Unit* const m_victim;
    uint32 m_damage;
    SpellInfo const* const m_spellInfo;
    SpellSchoolMask const m_schoolMask;
    DamageEffectType const m_damageType;
    WeaponAttackType m_attackType;
    uint32 m_absorb;
    uint32 m_resist;
    uint32 m_block;
public:
    explicit DamageInfo(Unit* _attacker, Unit* _victim, uint32 _damage, SpellInfo const* _spellInfo, SpellSchoolMask _schoolMask, DamageEffectType _damageType);
    explicit DamageInfo(CalcDamageInfo& dmgInfo);

    void ModifyDamage(int32 amount);
    void AbsorbDamage(uint32 amount);
    void ResistDamage(uint32 amount);
    void BlockDamage(uint32 amount);

    Unit* GetAttacker() const { return m_attacker; }
    Unit* GetVictim() const { return m_victim; }
    SpellInfo const* GetSpellInfo() const { return m_spellInfo; }
    SpellSchoolMask GetSchoolMask() const { return m_schoolMask; }
    DamageEffectType GetDamageType() const { return m_damageType; }
    WeaponAttackType GetAttackType() const { return m_attackType; }
    uint32 GetDamage() const { return m_damage; }
    uint32 GetAbsorb() const { return m_absorb; }
    uint32 GetResist() const { return m_resist; }
    uint32 GetBlock() const { return m_block; }
};

class HealInfo
{
private:
    uint32 m_heal;
    uint32 m_absorb;
public:
    explicit HealInfo(uint32 heal)
        : m_heal(heal)
    {
        m_absorb = 0;
    }
    void AbsorbHeal(uint32 amount)
    {
        amount = std::min(amount, GetHeal());
        m_absorb += amount;
        m_heal -= amount;
    }

    uint32 GetHeal() const { return m_heal; }
};

class ProcEventInfo
{
public:
    ProcEventInfo(Unit* actor, Unit* actionTarget, Unit* procTarget, uint32 typeMask,
                  uint32 spellTypeMask, uint32 spellPhaseMask, uint32 hitMask,
                  Spell* spell, DamageInfo* damageInfo, HealInfo* healInfo);

    Unit* GetActor() { return _actor; }
    Unit* GetActionTarget() const { return _actionTarget; }
    Unit* GetProcTarget() const { return _procTarget; }

    uint32 GetTypeMask() const { return _typeMask; }
    uint32 GetSpellTypeMask() const { return _spellTypeMask; }
    uint32 GetSpellPhaseMask() const { return _spellPhaseMask; }
    uint32 GetHitMask() const { return _hitMask; }

    SpellInfo const* GetSpellInfo() const { return NULL; }
    SpellSchoolMask GetSchoolMask() const { return SPELL_SCHOOL_MASK_NONE; }

    DamageInfo* GetDamageInfo() const { return _damageInfo; }
    HealInfo* GetHealInfo() const { return _healInfo; }

private:
    Unit* const _actor;
    Unit* const _actionTarget;
    Unit* const _procTarget;
    uint32 _typeMask;
    uint32 _spellTypeMask;
    uint32 _spellPhaseMask;
    uint32 _hitMask;
    Spell* _spell;
    DamageInfo* _damageInfo;
    HealInfo* _healInfo;
};

// Struct for use in Unit::CalculateMeleeDamage
// Need create structure like in SMSG_ATTACKERSTATEUPDATE opcode
struct CalcDamageInfo
{
    Unit  *attacker;             // Attacker
    Unit  *target;               // Target for damage
    uint32 damageSchoolMask;
    uint32 damage;
    uint32 absorb;
    uint32 resist;
    uint32 blocked_amount;
    uint32 HitInfo;
    uint32 TargetState;
// Helper
    WeaponAttackType attackType; //
    uint32 procAttacker;
    uint32 procVictim;
    uint32 procEx;
    uint32 cleanDamage;          // Used only for rage calculation
    MeleeHitOutcome hitOutCome;  /// @todo remove this field (need use TargetState)
};

// Spell damage info structure based on structure sending in SMSG_SPELLNONMELEEDAMAGELOG opcode
struct SpellNonMeleeDamage
{
    SpellNonMeleeDamage(Unit* _attacker, Unit* _target, uint32 _SpellID, uint32 _schoolMask)
        : target(_target), attacker(_attacker), SpellID(_SpellID), damage(0), overkill(0), schoolMask(_schoolMask),
        absorb(0), resist(0), physicalLog(false), unused(false), blocked(0), HitInfo(0), cleanDamage(0)
    { }

    Unit   *target;
    Unit   *attacker;
    uint32 SpellID;
    uint32 damage;
    uint32 overkill;
    uint32 schoolMask;
    uint32 absorb;
    uint32 resist;
    bool   physicalLog;
    bool   unused;
    uint32 blocked;
    uint32 HitInfo;
    // Used for help
    uint32 cleanDamage;
};

struct SpellPeriodicAuraLogInfo
{
    SpellPeriodicAuraLogInfo(AuraEffect const* _auraEff, uint32 _damage, uint32 _overDamage, uint32 _absorb, uint32 _resist, float _multiplier, bool _critical)
        : auraEff(_auraEff), damage(_damage), overDamage(_overDamage), absorb(_absorb), resist(_resist), multiplier(_multiplier), critical(_critical){ }

    AuraEffect const* auraEff;
    uint32 damage;
    uint32 overDamage;                                      // overkill/overheal
    uint32 absorb;
    uint32 resist;
    float  multiplier;
    bool   critical;
};

uint32 createProcExtendMask(SpellNonMeleeDamage* damageInfo, SpellMissInfo missCondition);

struct RedirectThreatInfo
{
    RedirectThreatInfo() : _targetGUID(0), _threatPct(0) { }
    uint64 _targetGUID;
    uint32 _threatPct;

    uint64 GetTargetGUID() const { return _targetGUID; }
    uint32 GetThreatPct() const { return _threatPct; }

    void Set(uint64 guid, uint32 pct)
    {
        _targetGUID = guid;
        _threatPct = pct;
    }

    void ModifyThreatPct(int32 amount)
    {
        amount += _threatPct;
        _threatPct = uint32(std::max(0, amount));
    }
};

#define MAX_DECLINED_NAME_CASES 5

struct DeclinedName
{
    std::string name[MAX_DECLINED_NAME_CASES];
};

enum CurrentSpellTypes
{
    CURRENT_MELEE_SPELL             = 0,
    CURRENT_GENERIC_SPELL           = 1,
    CURRENT_CHANNELED_SPELL         = 2,
    CURRENT_AUTOREPEAT_SPELL        = 3
};

#define CURRENT_FIRST_NON_MELEE_SPELL 1
#define CURRENT_MAX_SPELL             4

struct GlobalCooldown
{
    explicit GlobalCooldown(uint32 _dur = 0, uint32 _time = 0) : duration(_dur), cast_time(_time) { }

    uint32 duration;
    uint32 cast_time;
};

typedef std::unordered_map<uint32 /*category*/, GlobalCooldown> GlobalCooldownList;

class GlobalCooldownMgr                                     // Shared by Player and CharmInfo
{
public:
    GlobalCooldownMgr() { }

public:
    bool HasGlobalCooldown(SpellInfo const* spellInfo) const;
    void AddGlobalCooldown(SpellInfo const* spellInfo, uint32 gcd);
    void CancelGlobalCooldown(SpellInfo const* spellInfo);

private:
    GlobalCooldownList m_GlobalCooldowns;
};

enum ActiveStates
{
    ACT_PASSIVE  = 0x01,                                    // 0x01 - passive
    ACT_DISABLED = 0x81,                                    // 0x80 - castable
    ACT_ENABLED  = 0xC1,                                    // 0x40 | 0x80 - auto cast + castable
    ACT_COMMAND  = 0x07,                                    // 0x01 | 0x02 | 0x04
    ACT_REACTION = 0x06,                                    // 0x02 | 0x04
    ACT_DECIDE   = 0x00                                     // custom
};

enum ReactStates
{
    REACT_PASSIVE    = 0,
    REACT_DEFENSIVE  = 1,
    REACT_AGGRESSIVE = 2
};

enum CommandStates
{
    COMMAND_STAY    = 0,
    COMMAND_FOLLOW  = 1,
    COMMAND_ATTACK  = 2,
    COMMAND_ABANDON = 3,
    COMMAND_MOVE_TO = 4
};

#define UNIT_ACTION_BUTTON_ACTION(X) (uint32(X) & 0x00FFFFFF)
#define UNIT_ACTION_BUTTON_TYPE(X)   ((uint32(X) & 0xFF000000) >> 24)
#define MAKE_UNIT_ACTION_BUTTON(A, T) (uint32(A) | (uint32(T) << 24))

struct UnitActionBarEntry
{
    UnitActionBarEntry() : packedData(uint32(ACT_DISABLED) << 24) { }

    uint32 packedData;

    // helper
    ActiveStates GetType() const { return ActiveStates(UNIT_ACTION_BUTTON_TYPE(packedData)); }
    uint32 GetAction() const { return UNIT_ACTION_BUTTON_ACTION(packedData); }
    bool IsActionBarForSpell() const
    {
        ActiveStates Type = GetType();
        return Type == ACT_DISABLED || Type == ACT_ENABLED || Type == ACT_PASSIVE;
    }

    void SetActionAndType(uint32 action, ActiveStates type)
    {
        packedData = MAKE_UNIT_ACTION_BUTTON(action, type);
    }

    void SetType(ActiveStates type)
    {
        packedData = MAKE_UNIT_ACTION_BUTTON(UNIT_ACTION_BUTTON_ACTION(packedData), type);
    }

    void SetAction(uint32 action)
    {
        packedData = (packedData & 0xFF000000) | UNIT_ACTION_BUTTON_ACTION(action);
    }
};

typedef std::list<Player*> SharedVisionList;

enum CharmType
{
    CHARM_TYPE_CHARM,
    CHARM_TYPE_POSSESS,
    CHARM_TYPE_VEHICLE,
    CHARM_TYPE_CONVERT
};

typedef UnitActionBarEntry CharmSpellInfo;

enum ActionBarIndex
{
    ACTION_BAR_INDEX_START = 0,
    ACTION_BAR_INDEX_PET_SPELL_START = 3,
    ACTION_BAR_INDEX_PET_SPELL_END = 7,
    ACTION_BAR_INDEX_END = 10
};

#define MAX_UNIT_ACTION_BAR_INDEX (ACTION_BAR_INDEX_END-ACTION_BAR_INDEX_START)

struct CharmInfo
{
    public:
        explicit CharmInfo(Unit* unit);
        ~CharmInfo();
        void RestoreState();
        uint32 GetPetNumber() const { return _petnumber; }
        void SetPetNumber(uint32 petnumber, bool statwindow);

        void SetCommandState(CommandStates st) { _CommandState = st; }
        CommandStates GetCommandState() const { return _CommandState; }
        bool HasCommandState(CommandStates state) const { return (_CommandState == state); }

        void InitPossessCreateSpells();
        void InitCharmCreateSpells();
        void InitPetActionBar();
        void InitEmptyActionBar(bool withAttack = true);

                                                            //return true if successful
        bool AddSpellToActionBar(SpellInfo const* spellInfo, ActiveStates newstate = ACT_DECIDE);
        bool RemoveSpellFromActionBar(uint32 spell_id);
        void LoadPetActionBar(const std::string& data);
        void BuildActionBar(WorldPacket* data);
        void SetSpellAutocast(SpellInfo const* spellInfo, bool state);
        void SetActionBar(uint8 index, uint32 spellOrAction, ActiveStates type)
        {
            PetActionBar[index].SetActionAndType(spellOrAction, type);
        }
        UnitActionBarEntry const* GetActionBarEntry(uint8 index) const { return &(PetActionBar[index]); }

        void ToggleCreatureAutocast(SpellInfo const* spellInfo, bool apply);

        CharmSpellInfo* GetCharmSpell(uint8 index) { return &(_charmspells[index]); }

        GlobalCooldownMgr& GetGlobalCooldownMgr() { return m_GlobalCooldownMgr; }

        void SetIsCommandAttack(bool val);
        bool IsCommandAttack();
        void SetIsCommandFollow(bool val);
        bool IsCommandFollow();
        void SetIsAtStay(bool val);
        bool IsAtStay();
        void SetIsFollowing(bool val);
        bool IsFollowing();
        void SetIsReturning(bool val);
        bool IsReturning();
        void SaveStayPosition();
        void GetStayPosition(float &x, float &y, float &z);

    private:

        Unit* _unit;
        UnitActionBarEntry PetActionBar[MAX_UNIT_ACTION_BAR_INDEX];
        CharmSpellInfo _charmspells[4];
        CommandStates _CommandState;
        uint32 _petnumber;

        //for restoration after charmed
        ReactStates     _oldReactState;

        bool _isCommandAttack;
        bool _isCommandFollow;
        bool _isAtStay;
        bool _isFollowing;
        bool _isReturning;
        float _stayX;
        float _stayY;
        float _stayZ;

        GlobalCooldownMgr m_GlobalCooldownMgr;
};

// for clearing special attacks
#define REACTIVE_TIMER_START 4000

enum ReactiveType
{
    REACTIVE_DEFENSE      = 0,
    REACTIVE_HUNTER_PARRY = 1,
    REACTIVE_OVERPOWER    = 2
};

#define MAX_REACTIVE 3
#define SUMMON_SLOT_PET     0
#define SUMMON_SLOT_TOTEM   1
#define MAX_TOTEM_SLOT      5
#define SUMMON_SLOT_MINIPET 5
#define SUMMON_SLOT_QUEST   6
#define MAX_SUMMON_SLOT     7

#define MAX_GAMEOBJECT_SLOT 4

enum PlayerTotemType
{
    SUMMON_TYPE_TOTEM_FIRE  = 63,
    SUMMON_TYPE_TOTEM_EARTH = 81,
    SUMMON_TYPE_TOTEM_WATER = 82,
    SUMMON_TYPE_TOTEM_AIR   = 83
};

/// Spell cooldown flags sent in SMSG_SPELL_COOLDOWN
enum SpellCooldownFlags
{
    SPELL_COOLDOWN_FLAG_NONE                    = 0x0,
    SPELL_COOLDOWN_FLAG_INCLUDE_GCD             = 0x1,  ///< Starts GCD in addition to normal cooldown specified in the packet
    SPELL_COOLDOWN_FLAG_INCLUDE_EVENT_COOLDOWNS = 0x2   ///< Starts GCD for spells that should start their cooldown on events, requires SPELL_COOLDOWN_FLAG_INCLUDE_GCD set
};

typedef std::unordered_map<uint32, uint32> PacketCooldowns;

// delay time next attack to prevent client attack animation problems
#define ATTACK_DISPLAY_DELAY 200
#define MAX_PLAYER_STEALTH_DETECT_RANGE 30.0f               // max distance for detection targets by player

struct SpellProcEventEntry;                                 // used only privately

class Unit : public WorldObject
{
    public:
        typedef std::set<Unit*> AttackerSet;
        typedef std::set<Unit*> ControlList;

        typedef std::multimap<uint32,  Aura*> AuraMap;
        typedef std::pair<AuraMap::const_iterator, AuraMap::const_iterator> AuraMapBounds;
        typedef std::pair<AuraMap::iterator, AuraMap::iterator> AuraMapBoundsNonConst;

        typedef std::multimap<uint32,  AuraApplication*> AuraApplicationMap;
        typedef std::pair<AuraApplicationMap::const_iterator, AuraApplicationMap::const_iterator> AuraApplicationMapBounds;
        typedef std::pair<AuraApplicationMap::iterator, AuraApplicationMap::iterator> AuraApplicationMapBoundsNonConst;

        typedef std::multimap<AuraStateType,  AuraApplication*> AuraStateAurasMap;
        typedef std::pair<AuraStateAurasMap::const_iterator, AuraStateAurasMap::const_iterator> AuraStateAurasMapBounds;

        typedef std::list<AuraEffect*> AuraEffectList;
        typedef std::list<Aura*> AuraList;
        typedef std::list<AuraApplication *> AuraApplicationList;
        typedef std::list<DiminishingReturn> Diminishing;
        typedef std::set<uint32> ComboPointHolderSet;

        typedef std::map<uint8, AuraApplication*> VisibleAuraMap;

        virtual ~Unit();

        UnitAI* GetAI() { return i_AI; }
        void SetAI(UnitAI* newAI) { i_AI = newAI; }

        void AddToWorld() override;
        void RemoveFromWorld() override;

        void CleanupBeforeRemoveFromMap(bool finalCleanup);
        void CleanupsBeforeDelete(bool finalCleanup = true) override;                        // used in ~Creature/~Player (or before mass creature delete to remove cross-references to already deleted units)

        DiminishingLevels GetDiminishing(DiminishingGroup  group);
        void IncrDiminishing(DiminishingGroup group);
        float ApplyDiminishingToDuration(DiminishingGroup  group, int32 &duration, Unit* caster, DiminishingLevels Level, int32 limitduration);
        void ApplyDiminishingAura(DiminishingGroup  group, bool apply);
        void ClearDiminishings() { m_Diminishing.clear(); }

        // target dependent range checks
        float GetSpellMaxRangeForTarget(Unit const* target, SpellInfo const* spellInfo) const;
        float GetSpellMinRangeForTarget(Unit const* target, SpellInfo const* spellInfo) const;

        virtual void Update(uint32 time) override;

        void setAttackTimer(WeaponAttackType type, uint32 time) { m_attackTimer[type] = time; }
        void resetAttackTimer(WeaponAttackType type = BASE_ATTACK);
        uint32 getAttackTimer(WeaponAttackType type) const { return m_attackTimer[type]; }
        bool isAttackReady(WeaponAttackType type = BASE_ATTACK) const { return m_attackTimer[type] == 0; }
        bool haveOffhandWeapon() const;
        bool CanDualWield() const { return m_canDualWield; }
        virtual void SetCanDualWield(bool value) { m_canDualWield = value; }
        float GetCombatReach() const { return m_floatValues[UNIT_FIELD_COMBATREACH]; }
        float GetMeleeReach() const;
        bool IsWithinCombatRange(const Unit* obj, float dist2compare) const;
        bool IsWithinMeleeRange(const Unit* obj, float dist = MELEE_RANGE) const;
        void GetRandomContactPoint(const Unit* target, float &x, float &y, float &z, float distance2dMin, float distance2dMax) const;
        uint32 m_extraAttacks;
        bool m_canDualWield;

        void _addAttacker(Unit* pAttacker);                  // must be called only from Unit::Attack(Unit*)
        void _removeAttacker(Unit* pAttacker);               // must be called only from Unit::AttackStop()
        Unit* getAttackerForHelper() const;                 // If someone wants to help, who to give them
        bool Attack(Unit* victim, bool meleeAttack);
        void CastStop(uint32 except_spellid = 0);
        bool AttackStop();
        void RemoveAllAttackers();
        AttackerSet const& getAttackers() const { return m_attackers; }
        bool isAttackingPlayer() const;
        Unit* GetVictim() const { return m_attacking; }
        // Use this only when 100% sure there is a victim
        Unit* EnsureVictim() const
        {
            ASSERT(m_attacking);
            return m_attacking;
        }

        void CombatStop(bool includingCast = false);
        void CombatStopWithPets(bool includingCast = false);
        void StopAttackFaction(uint32 faction_id);
        Unit* SelectNearbyTarget(Unit* exclude = NULL, float dist = NOMINAL_MELEE_RANGE) const;
        void SendMeleeAttackStop(Unit* victim = NULL);
        void SendMeleeAttackStart(Unit* victim);

        void AddUnitState(uint32 f) { m_state |= f; }
        bool HasUnitState(const uint32 f) const { return (m_state & f) != 0; }
        void ClearUnitState(uint32 f) { m_state &= ~f; }
        bool CanFreeMove() const;

        uint32 HasUnitTypeMask(uint32 mask) const { return mask & m_unitTypeMask; }
        void AddUnitTypeMask(uint32 mask) { m_unitTypeMask |= mask; }
        bool IsSummon() const   { return (m_unitTypeMask & UNIT_MASK_SUMMON) != 0; }
        bool IsGuardian() const { return (m_unitTypeMask & UNIT_MASK_GUARDIAN) != 0; }
        bool IsPet() const      { return (m_unitTypeMask & UNIT_MASK_PET) != 0; }
        bool IsHunterPet() const{ return (m_unitTypeMask & UNIT_MASK_HUNTER_PET) != 0; }
        bool IsTotem() const    { return (m_unitTypeMask & UNIT_MASK_TOTEM) != 0; }
        bool IsVehicle() const  { return (m_unitTypeMask & UNIT_MASK_VEHICLE) != 0; }

        uint8 getLevel() const { return uint8(GetUInt32Value(UNIT_FIELD_LEVEL)); }
        uint8 getLevelForTarget(WorldObject const* /*target*/) const override { return getLevel(); }
        void SetLevel(uint8 lvl);
        uint8 getRace() const { return GetByteValue(UNIT_FIELD_BYTES_0, 0); }
        uint32 getRaceMask() const { return 1 << (getRace()-1); }
        uint8 getClass() const { return GetByteValue(UNIT_FIELD_BYTES_0, 1); }
        uint32 getClassMask() const { return 1 << (getClass()-1); }
        uint8 getGender() const { return GetByteValue(UNIT_FIELD_BYTES_0, 2); }

        float GetStat(Stats stat) const { return float(GetUInt32Value(UNIT_FIELD_STAT0+stat)); }
        void SetStat(Stats stat, int32 val) { SetStatInt32Value(UNIT_FIELD_STAT0+stat, val); }
        uint32 GetArmor() const { return GetResistance(SPELL_SCHOOL_NORMAL); }
        void SetArmor(int32 val) { SetResistance(SPELL_SCHOOL_NORMAL, val); }

        uint32 GetResistance(SpellSchools school) const { return GetUInt32Value(UNIT_FIELD_RESISTANCES+school); }
        uint32 GetResistance(SpellSchoolMask mask) const;
        void SetResistance(SpellSchools school, int32 val) { SetStatInt32Value(UNIT_FIELD_RESISTANCES+school, val); }

        uint32 GetHealth()    const { return GetUInt32Value(UNIT_FIELD_HEALTH); }
        uint32 GetMaxHealth() const { return GetUInt32Value(UNIT_FIELD_MAXHEALTH); }

        bool IsFullHealth() const { return GetHealth() == GetMaxHealth(); }
        bool HealthBelowPct(int32 pct) const { return GetHealth() < CountPctFromMaxHealth(pct); }
        bool HealthBelowPctDamaged(int32 pct, uint32 damage) const { return int64(GetHealth()) - int64(damage) < int64(CountPctFromMaxHealth(pct)); }
        bool HealthAbovePct(int32 pct) const { return GetHealth() > CountPctFromMaxHealth(pct); }
        bool HealthAbovePctHealed(int32 pct, uint32 heal) const { return uint64(GetHealth()) + uint64(heal) > CountPctFromMaxHealth(pct); }
        float GetHealthPct() const { return GetMaxHealth() ? 100.f * GetHealth() / GetMaxHealth() : 0.0f; }
        uint32 CountPctFromMaxHealth(int32 pct) const { return CalculatePct(GetMaxHealth(), pct); }
        uint32 CountPctFromCurHealth(int32 pct) const { return CalculatePct(GetHealth(), pct); }

        void SetHealth(uint32 val);
        void SetMaxHealth(uint32 val);
        inline void SetFullHealth() { SetHealth(GetMaxHealth()); }
        int32 ModifyHealth(int32 val);
        int32 GetHealthGain(int32 dVal);

        Powers getPowerType() const { return Powers(GetByteValue(UNIT_FIELD_BYTES_0, 3)); }
        void setPowerType(Powers power);
        int32 GetPower(Powers power) const;
        int32 GetMinPower(Powers power) const { return power == POWER_ECLIPSE ? -100 : 0; }
        int32 GetMaxPower(Powers power) const;
        int32 CountPctFromMaxPower(Powers power, int32 pct) const { return CalculatePct(GetMaxPower(power), pct); }
        void SetPower(Powers power, int32 val);
        void SetMaxPower(Powers power, int32 val);
        // returns the change in power
        int32 ModifyPower(Powers power, int32 val);
        int32 ModifyPowerPct(Powers power, float pct, bool apply = true);

        uint32 GetAttackTime(WeaponAttackType att) const;
        void SetAttackTime(WeaponAttackType att, uint32 val) { SetFloatValue(UNIT_FIELD_BASEATTACKTIME+att, val*m_modAttackSpeedPct[att]); }
        void ApplyAttackTimePercentMod(WeaponAttackType att, float val, bool apply);
        void ApplyCastTimePercentMod(float val, bool apply);

        SheathState GetSheath() const { return SheathState(GetByteValue(UNIT_FIELD_BYTES_2, 0)); }
        virtual void SetSheath(SheathState sheathed) { SetByteValue(UNIT_FIELD_BYTES_2, 0, sheathed); }

        // faction template id
        uint32 getFaction() const { return GetUInt32Value(UNIT_FIELD_FACTIONTEMPLATE); }
        void setFaction(uint32 faction) { SetUInt32Value(UNIT_FIELD_FACTIONTEMPLATE, faction); }
        FactionTemplateEntry const* GetFactionTemplateEntry() const;

        ReputationRank GetReactionTo(Unit const* target) const;
        ReputationRank static GetFactionReactionTo(FactionTemplateEntry const* factionTemplateEntry, Unit const* target);

        bool IsHostileTo(Unit const* unit) const;
        bool IsHostileToPlayers() const;
        bool IsFriendlyTo(Unit const* unit) const;
        bool IsNeutralToAll() const;
        bool IsInPartyWith(Unit const* unit) const;
        bool IsInRaidWith(Unit const* unit) const;
        void GetPartyMembers(std::list<Unit*> &units);
        bool IsContestedGuard() const;
        bool IsPvP() const { return HasByteFlag(UNIT_FIELD_BYTES_2, 1, UNIT_BYTE2_FLAG_PVP); }
        bool IsFFAPvP() const { return HasByteFlag(UNIT_FIELD_BYTES_2, 1, UNIT_BYTE2_FLAG_FFA_PVP); }
        void SetPvP(bool state);
        uint32 GetCreatureType() const;
        uint32 GetCreatureTypeMask() const;

        uint8 getStandState() const { return GetByteValue(UNIT_FIELD_BYTES_1, 0); }
        bool IsSitState() const;
        bool IsStandState() const;
        void SetStandState(uint8 state);

        void  SetStandFlags(uint8 flags) { SetByteFlag(UNIT_FIELD_BYTES_1, 2, flags); }
        void  RemoveStandFlags(uint8 flags) { RemoveByteFlag(UNIT_FIELD_BYTES_1, 2, flags); }

        bool IsMounted() const { return HasFlag(UNIT_FIELD_FLAGS, UNIT_FLAG_MOUNT); }
        uint32 GetMountID() const { return GetUInt32Value(UNIT_FIELD_MOUNTDISPLAYID); }
        void Mount(uint32 mount, uint32 vehicleId = 0, uint32 creatureEntry = 0);
        void Dismount();
        MountCapabilityEntry const* GetMountCapability(uint32 mountType) const;

        void SendDurabilityLoss(Player* receiver, uint32 percent);
        uint16 GetAIAnimKitId() const { return _aiAnimKitId; }
        void SetAIAnimKitId(uint16 animKitId);
        uint16 GetMovementAnimKitId() const { return _movementAnimKitId; }
        void SetMovementAnimKitId(uint16 animKitId);
        uint16 GetMeleeAnimKitId() const { return _meleeAnimKitId; }
        void SetMeleeAnimKitId(uint16 animKitId);
        void PlayOneShotAnimKit(uint16 animKitId);

        uint16 GetMaxSkillValueForLevel(Unit const* target = NULL) const { return (target ? getLevelForTarget(target) : getLevel()) * 5; }
        void DealDamageMods(Unit* victim, uint32 &damage, uint32* absorb);
        uint32 DealDamage(Unit* victim, uint32 damage, CleanDamage const* cleanDamage = NULL, DamageEffectType damagetype = DIRECT_DAMAGE, SpellSchoolMask damageSchoolMask = SPELL_SCHOOL_MASK_NORMAL, SpellInfo const* spellProto = NULL, bool durabilityLoss = true);
        void Kill(Unit* victim, bool durabilityLoss = true);
        int32 DealHeal(Unit* victim, uint32 addhealth);

        void ProcDamageAndSpell(Unit* victim, uint32 procAttacker, uint32 procVictim, uint32 procEx, uint32 amount, WeaponAttackType attType = BASE_ATTACK, SpellInfo const* procSpell = NULL, SpellInfo const* procAura = NULL);
        void ProcDamageAndSpellFor(bool isVictim, Unit* target, uint32 procFlag, uint32 procExtra, WeaponAttackType attType, SpellInfo const* procSpell, uint32 damage, SpellInfo const* procAura = NULL);

        void GetProcAurasTriggeredOnEvent(AuraApplicationList& aurasTriggeringProc, AuraApplicationList* procAuras, ProcEventInfo eventInfo);
        void TriggerAurasProcOnEvent(CalcDamageInfo& damageInfo);
        void TriggerAurasProcOnEvent(AuraApplicationList* myProcAuras, AuraApplicationList* targetProcAuras,
                                     Unit* actionTarget, uint32 typeMaskActor, uint32 typeMaskActionTarget,
                                     uint32 spellTypeMask, uint32 spellPhaseMask, uint32 hitMask, Spell* spell,
                                     DamageInfo* damageInfo, HealInfo* healInfo);
        void TriggerAurasProcOnEvent(ProcEventInfo& eventInfo, AuraApplicationList& procAuras);

        void HandleEmoteCommand(uint32 anim_id);
        void AttackerStateUpdate (Unit* victim, WeaponAttackType attType = BASE_ATTACK, bool extra = false);

        void CalculateMeleeDamage(Unit* victim, uint32 damage, CalcDamageInfo* damageInfo, WeaponAttackType attackType = BASE_ATTACK);
        void DealMeleeDamage(CalcDamageInfo* damageInfo, bool durabilityLoss);
        void HandleProcExtraAttackFor(Unit* victim);

        void CalculateSpellDamageTaken(SpellNonMeleeDamage* damageInfo, int32 damage, SpellInfo const* spellInfo, WeaponAttackType attackType = BASE_ATTACK, bool crit = false);
        void DealSpellDamage(SpellNonMeleeDamage* damageInfo, bool durabilityLoss);

        // player or player's pet resilience (-1%)
        uint32 GetDamageReduction(uint32 damage) const { return GetCombatRatingDamageReduction(CR_RESILIENCE_PLAYER_DAMAGE_TAKEN, 1.0f, 100.0f, damage); }

        void ApplyResilience(Unit const* victim, int32* damage) const;

        float MeleeSpellMissChance(Unit const* victim, WeaponAttackType attType, uint32 spellId) const;
        SpellMissInfo MeleeSpellHitResult(Unit* victim, SpellInfo const* spellInfo);
        SpellMissInfo MagicSpellHitResult(Unit* victim, SpellInfo const* spellInfo);
        SpellMissInfo SpellHitResult(Unit* victim, SpellInfo const* spellInfo, bool canReflect = false);

        float GetUnitDodgeChance() const;
        float GetUnitParryChance() const;
        float GetUnitBlockChance() const;
        float GetUnitMissChance(WeaponAttackType attType) const;
        float GetUnitCriticalChance(WeaponAttackType attackType, const Unit* victim) const;
        int32 GetMechanicResistChance(SpellInfo const* spellInfo) const;
        bool CanUseAttackType(uint8 attacktype) const;

        virtual uint32 GetBlockPercent() const { return 30; }

        uint32 GetUnitMeleeSkill(Unit const* target = NULL) const;

        float GetWeaponProcChance() const;
        float GetPPMProcChance(uint32 WeaponSpeed, float PPM,  const SpellInfo* spellProto) const;

        MeleeHitOutcome RollMeleeOutcomeAgainst (const Unit* victim, WeaponAttackType attType) const;
        MeleeHitOutcome RollMeleeOutcomeAgainst (const Unit* victim, WeaponAttackType attType, int32 crit_chance, int32 miss_chance, int32 dodge_chance, int32 parry_chance, int32 block_chance) const;

        bool IsVendor()       const { return HasFlag(UNIT_NPC_FLAGS, UNIT_NPC_FLAG_VENDOR); }
        bool IsTrainer()      const { return HasFlag(UNIT_NPC_FLAGS, UNIT_NPC_FLAG_TRAINER); }
        bool IsQuestGiver()   const { return HasFlag(UNIT_NPC_FLAGS, UNIT_NPC_FLAG_QUESTGIVER); }
        bool IsGossip()       const { return HasFlag(UNIT_NPC_FLAGS, UNIT_NPC_FLAG_GOSSIP); }
        bool IsTaxi()         const { return HasFlag(UNIT_NPC_FLAGS, UNIT_NPC_FLAG_FLIGHTMASTER); }
        bool IsGuildMaster()  const { return HasFlag(UNIT_NPC_FLAGS, UNIT_NPC_FLAG_PETITIONER); }
        bool IsBattleMaster() const { return HasFlag(UNIT_NPC_FLAGS, UNIT_NPC_FLAG_BATTLEMASTER); }
        bool IsBanker()       const { return HasFlag(UNIT_NPC_FLAGS, UNIT_NPC_FLAG_BANKER); }
        bool IsInnkeeper()    const { return HasFlag(UNIT_NPC_FLAGS, UNIT_NPC_FLAG_INNKEEPER); }
        bool IsSpiritHealer() const { return HasFlag(UNIT_NPC_FLAGS, UNIT_NPC_FLAG_SPIRITHEALER); }
        bool IsSpiritGuide()  const { return HasFlag(UNIT_NPC_FLAGS, UNIT_NPC_FLAG_SPIRITGUIDE); }
        bool IsTabardDesigner()const { return HasFlag(UNIT_NPC_FLAGS, UNIT_NPC_FLAG_TABARDDESIGNER); }
        bool IsAuctioner()    const { return HasFlag(UNIT_NPC_FLAGS, UNIT_NPC_FLAG_AUCTIONEER); }
        bool IsArmorer()      const { return HasFlag(UNIT_NPC_FLAGS, UNIT_NPC_FLAG_REPAIR); }
        bool IsServiceProvider() const;
        bool IsSpiritService() const { return HasFlag(UNIT_NPC_FLAGS, UNIT_NPC_FLAG_SPIRITHEALER | UNIT_NPC_FLAG_SPIRITGUIDE); }
        bool IsCritter() const { return GetCreatureType() == CREATURE_TYPE_CRITTER; }

        bool IsInFlight()  const { return HasUnitState(UNIT_STATE_IN_FLIGHT); }

        bool IsInCombat()  const { return HasFlag(UNIT_FIELD_FLAGS, UNIT_FLAG_IN_COMBAT); }
        void CombatStart(Unit* target, bool initialAggro = true);
        void SetInCombatState(bool PvP, Unit* enemy = NULL);
        void SetInCombatWith(Unit* enemy);
        void ClearInCombat();
        uint32 GetCombatTimer() const { return m_CombatTimer; }

        bool HasAuraTypeWithFamilyFlags(AuraType auraType, uint32 familyName, uint32 familyFlags) const;
        bool virtual HasSpell(uint32 /*spellID*/) const { return false; }
        bool HasBreakableByDamageAuraType(AuraType type, uint32 excludeAura = 0) const;
        bool HasBreakableByDamageCrowdControlAura(Unit* excludeCasterChannel = NULL) const;

        bool HasStealthAura()      const { return HasAuraType(SPELL_AURA_MOD_STEALTH); }
        bool HasInvisibilityAura() const { return HasAuraType(SPELL_AURA_MOD_INVISIBILITY); }
        bool isFeared()  const { return HasAuraType(SPELL_AURA_MOD_FEAR); }
        bool isInRoots() const { return HasAuraType(SPELL_AURA_MOD_ROOT); }
        bool IsPolymorphed() const;

        bool isFrozen() const;

        bool isTargetableForAttack(bool checkFakeDeath = true) const;

        bool IsValidAttackTarget(Unit const* target) const;
        bool _IsValidAttackTarget(Unit const* target, SpellInfo const* bySpell, WorldObject const* obj = NULL) const;

        bool IsValidAssistTarget(Unit const* target) const;
        bool _IsValidAssistTarget(Unit const* target, SpellInfo const* bySpell) const;

        virtual bool IsInWater() const;
        virtual bool IsUnderWater() const;
        virtual void UpdateUnderwaterState(Map* m, float x, float y, float z);
        bool isInAccessiblePlaceFor(Creature const* c) const;

        void SendHealSpellLog(Unit* victim, uint32 SpellID, uint32 Damage, uint32 OverHeal, uint32 Absorb, bool critical = false);
        int32 HealBySpell(Unit* victim, SpellInfo const* spellInfo, uint32 addHealth, bool critical = false);
        void SendEnergizeSpellLog(Unit* victim, uint32 spellID, int32 damage, Powers powertype);
        void EnergizeBySpell(Unit* victim, uint32 SpellID, int32 Damage, Powers powertype);
        uint32 SpellNonMeleeDamageLog(Unit* victim, uint32 spellID, uint32 damage);

        void CastSpell(SpellCastTargets const& targets, SpellInfo const* spellInfo, CustomSpellValues const* value, TriggerCastFlags triggerFlags = TRIGGERED_NONE, Item* castItem = NULL, AuraEffect const* triggeredByAura = NULL, uint64 originalCaster = 0);
        void CastSpell(Unit* victim, uint32 spellId, bool triggered, Item* castItem = NULL, AuraEffect const* triggeredByAura = NULL, uint64 originalCaster = 0);
        void CastSpell(Unit* victim, uint32 spellId, TriggerCastFlags triggerFlags = TRIGGERED_NONE, Item* castItem = NULL, AuraEffect const* triggeredByAura = NULL, uint64 originalCaster = 0);
        void CastSpell(Unit* victim, SpellInfo const* spellInfo, bool triggered, Item* castItem = NULL, AuraEffect const* triggeredByAura = NULL, uint64 originalCaster = 0);
        void CastSpell(Unit* victim, SpellInfo const* spellInfo, TriggerCastFlags triggerFlags = TRIGGERED_NONE, Item* castItem = NULL, AuraEffect const* triggeredByAura = NULL, uint64 originalCaster = 0);
        void CastSpell(float x, float y, float z, uint32 spellId, bool triggered, Item* castItem = NULL, AuraEffect const* triggeredByAura = NULL, uint64 originalCaster = 0);
        void CastSpell(GameObject* go, uint32 spellId, bool triggered, Item* castItem = NULL, AuraEffect* triggeredByAura = NULL, uint64 originalCaster = 0);
        void CastCustomSpell(Unit* victim, uint32 spellId, int32 const* bp0, int32 const* bp1, int32 const* bp2, bool triggered, Item* castItem = NULL, AuraEffect const* triggeredByAura = NULL, uint64 originalCaster = 0);
        void CastCustomSpell(uint32 spellId, SpellValueMod mod, int32 value, Unit* victim, bool triggered, Item* castItem = NULL, AuraEffect const* triggeredByAura = NULL, uint64 originalCaster = 0);
        void CastCustomSpell(uint32 spellId, SpellValueMod mod, int32 value, Unit* victim = NULL, TriggerCastFlags triggerFlags = TRIGGERED_NONE, Item* castItem = NULL, AuraEffect const* triggeredByAura = NULL, uint64 originalCaster = 0);
        void CastCustomSpell(uint32 spellId, CustomSpellValues const &value, Unit* victim = NULL, TriggerCastFlags triggerFlags = TRIGGERED_NONE, Item* castItem = NULL, AuraEffect const* triggeredByAura = NULL, uint64 originalCaster = 0);
        Aura* AddAura(uint32 spellId, Unit* target);
        Aura* AddAura(SpellInfo const* spellInfo, uint8 effMask, Unit* target);
        void SetAuraStack(uint32 spellId, Unit* target, uint32 stack);
        void SendPlaySpellVisualKit(uint32 id, uint32 unkParam);
        void BuildCooldownPacket(WorldPacket& data, uint8 flags, uint32 spellId, uint32 cooldown);
        void BuildCooldownPacket(WorldPacket& data, uint8 flags, PacketCooldowns const& cooldowns);

        void DeMorph();

        void SendAttackStateUpdate(CalcDamageInfo* damageInfo);
        void SendAttackStateUpdate(uint32 HitInfo, Unit* target, uint8 SwingType, SpellSchoolMask damageSchoolMask, uint32 Damage, uint32 AbsorbDamage, uint32 Resist, VictimState TargetState, uint32 BlockedAmount);
        void SendSpellNonMeleeDamageLog(SpellNonMeleeDamage* log);
        void SendSpellNonMeleeDamageLog(Unit* target, uint32 SpellID, uint32 Damage, SpellSchoolMask damageSchoolMask, uint32 AbsorbedDamage, uint32 Resist, bool PhysicalDamage, uint32 Blocked, bool CriticalHit = false);
        void SendPeriodicAuraLog(SpellPeriodicAuraLogInfo* pInfo);
        void SendSpellMiss(Unit* target, uint32 spellID, SpellMissInfo missInfo);
        void SendSpellDamageResist(Unit* target, uint32 spellId);
        void SendSpellDamageImmune(Unit* target, uint32 spellId);

        void NearTeleportTo(float x, float y, float z, float orientation, bool casting = false);
        void SendTeleportPacket(Position& pos);
        virtual bool UpdatePosition(float x, float y, float z, float ang, bool teleport = false);
        // returns true if unit's position really changed
        bool UpdatePosition(const Position &pos, bool teleport = false);
        void UpdateOrientation(float orientation);
        void UpdateHeight(float newZ);

        void SendMoveKnockBack(Player* player, float speedXY, float speedZ, float vcos, float vsin);
        void KnockbackFrom(float x, float y, float speedXY, float speedZ);
        void JumpTo(float speedXY, float speedZ, bool forward = true);
        void JumpTo(WorldObject* obj, float speedZ);

        void MonsterMoveWithSpeed(float x, float y, float z, float speed, bool generatePath = false, bool forceDestination = false);


        void SendSetPlayHoverAnim(bool enable);
        void SendMovementSetSplineAnim(Movement::AnimType anim);

        bool IsLevitating() const { return m_movementInfo.HasMovementFlag(MOVEMENTFLAG_DISABLE_GRAVITY); }
        bool IsWalking() const { return m_movementInfo.HasMovementFlag(MOVEMENTFLAG_WALKING); }
<<<<<<< HEAD
        bool SetWalk(bool enable);
        bool SetDisableGravity(bool disable, bool packetOnly = false);
        bool SetFall(bool enable);
        bool SetSwim(bool enable);
        bool SetCanFly(bool enable);
        bool SetWaterWalking(bool enable, bool packetOnly = false);
        bool SetFeatherFall(bool enable, bool packetOnly = false);
        bool SetHover(bool enable, bool packetOnly = false);
=======
        bool IsHovering() const { return m_movementInfo.HasMovementFlag(MOVEMENTFLAG_HOVER); }
        virtual bool SetWalk(bool enable);
        virtual bool SetDisableGravity(bool disable, bool packetOnly = false);
        virtual bool SetSwim(bool enable);
        virtual bool SetCanFly(bool enable);
        virtual bool SetWaterWalking(bool enable, bool packetOnly = false);
        virtual bool SetFeatherFall(bool enable, bool packetOnly = false);
        virtual bool SetHover(bool enable, bool packetOnly = false);
>>>>>>> d9fdbb06

        void SetInFront(WorldObject const* target);
        void SetFacingTo(float ori);
        void SetFacingToObject(WorldObject* object);

        void SendChangeCurrentVictimOpcode(HostileReference* pHostileReference);
        void SendClearThreatListOpcode();
        void SendRemoveFromThreatListOpcode(HostileReference* pHostileReference);
        void SendThreatListUpdate();

        void SendClearTarget();

        bool IsAlive() const { return (m_deathState == ALIVE); }
        bool isDying() const { return (m_deathState == JUST_DIED); }
        bool isDead() const { return (m_deathState == DEAD || m_deathState == CORPSE); }
        DeathState getDeathState() const { return m_deathState; }
        virtual void setDeathState(DeathState s);           // overwrited in Creature/Player/Pet

        uint64 GetOwnerGUID() const { return  GetUInt64Value(UNIT_FIELD_SUMMONEDBY); }
        void SetOwnerGUID(uint64 owner);
        uint64 GetCreatorGUID() const { return GetUInt64Value(UNIT_FIELD_CREATEDBY); }
        void SetCreatorGUID(uint64 creator) { SetUInt64Value(UNIT_FIELD_CREATEDBY, creator); }
        uint64 GetMinionGUID() const { return GetUInt64Value(UNIT_FIELD_SUMMON); }
        void SetMinionGUID(uint64 guid) { SetUInt64Value(UNIT_FIELD_SUMMON, guid); }
        uint64 GetCharmerGUID() const { return GetUInt64Value(UNIT_FIELD_CHARMEDBY); }
        void SetCharmerGUID(uint64 owner) { SetUInt64Value(UNIT_FIELD_CHARMEDBY, owner); }
        uint64 GetCharmGUID() const { return  GetUInt64Value(UNIT_FIELD_CHARM); }
        void SetPetGUID(uint64 guid) { m_SummonSlot[SUMMON_SLOT_PET] = guid; }
        uint64 GetPetGUID() const { return m_SummonSlot[SUMMON_SLOT_PET]; }
        void SetCritterGUID(uint64 guid) { SetUInt64Value(UNIT_FIELD_CRITTER, guid); }
        uint64 GetCritterGUID() const { return GetUInt64Value(UNIT_FIELD_CRITTER); }

        bool IsControlledByPlayer() const { return m_ControlledByPlayer; }
        uint64 GetCharmerOrOwnerGUID() const;
        uint64 GetCharmerOrOwnerOrOwnGUID() const;
        bool IsCharmedOwnedByPlayerOrPlayer() const { return IS_PLAYER_GUID(GetCharmerOrOwnerOrOwnGUID()); }

        Player* GetSpellModOwner() const;

        Unit* GetOwner() const;
        Guardian* GetGuardianPet() const;
        Minion* GetFirstMinion() const;
        Unit* GetCharmer() const;
        Unit* GetCharm() const;
        Unit* GetCharmerOrOwner() const;
        Unit* GetCharmerOrOwnerOrSelf() const;
        Player* GetCharmerOrOwnerPlayerOrPlayerItself() const;
        Player* GetAffectingPlayer() const;

        void SetMinion(Minion *minion, bool apply);
        void GetAllMinionsByEntry(std::list<Creature*>& Minions, uint32 entry);
        void RemoveAllMinionsByEntry(uint32 entry);
        void SetCharm(Unit* target, bool apply);
        Unit* GetNextRandomRaidMemberOrPet(float radius);
        bool SetCharmedBy(Unit* charmer, CharmType type, AuraApplication const* aurApp = NULL);
        void RemoveCharmedBy(Unit* charmer);
        void RestoreFaction();

        ControlList m_Controlled;
        Unit* GetFirstControlled() const;
        void RemoveAllControlled();

        bool IsCharmed() const { return GetCharmerGUID() != 0; }
        bool isPossessed() const { return HasUnitState(UNIT_STATE_POSSESSED); }
        bool isPossessedByPlayer() const;
        bool isPossessing() const;
        bool isPossessing(Unit* u) const;

        CharmInfo* GetCharmInfo() { return m_charmInfo; }
        CharmInfo* InitCharmInfo();
        void DeleteCharmInfo();
        void UpdateCharmAI();
        //Player* GetMoverSource() const;
        Player* m_movedPlayer;
        SharedVisionList const& GetSharedVisionList() { return m_sharedVision; }
        void AddPlayerToVision(Player* player);
        void RemovePlayerFromVision(Player* player);
        bool HasSharedVision() const { return !m_sharedVision.empty(); }
        void RemoveBindSightAuras();
        void RemoveCharmAuras();

        Pet* CreateTamedPetFrom(Creature* creatureTarget, uint32 spell_id = 0);
        Pet* CreateTamedPetFrom(uint32 creatureEntry, uint32 spell_id = 0);
        bool InitTamedPet(Pet* pet, uint8 level, uint32 spell_id);

        // aura apply/remove helpers - you should better not use these
        Aura* _TryStackingOrRefreshingExistingAura(SpellInfo const* newAura, uint8 effMask, Unit* caster, int32* baseAmount = NULL, Item* castItem = NULL, uint64 casterGUID = 0);
        void _AddAura(UnitAura* aura, Unit* caster);
        AuraApplication * _CreateAuraApplication(Aura* aura, uint8 effMask);
        void _ApplyAuraEffect(Aura* aura, uint8 effIndex);
        void _ApplyAura(AuraApplication * aurApp, uint8 effMask);
        void _UnapplyAura(AuraApplicationMap::iterator &i, AuraRemoveMode removeMode);
        void _UnapplyAura(AuraApplication * aurApp, AuraRemoveMode removeMode);
        void _RemoveNoStackAuraApplicationsDueToAura(Aura* aura);
        void _RemoveNoStackAurasDueToAura(Aura* aura);
        bool _IsNoStackAuraDueToAura(Aura* appliedAura, Aura* existingAura) const;
        void _RegisterAuraEffect(AuraEffect* aurEff, bool apply);

        // m_ownedAuras container management
        AuraMap      & GetOwnedAuras()       { return m_ownedAuras; }
        AuraMap const& GetOwnedAuras() const { return m_ownedAuras; }

        void RemoveOwnedAura(AuraMap::iterator &i, AuraRemoveMode removeMode = AURA_REMOVE_BY_DEFAULT);
        void RemoveOwnedAura(uint32 spellId, uint64 casterGUID = 0, uint8 reqEffMask = 0, AuraRemoveMode removeMode = AURA_REMOVE_BY_DEFAULT);
        void RemoveOwnedAura(Aura* aura, AuraRemoveMode removeMode = AURA_REMOVE_BY_DEFAULT);

        Aura* GetOwnedAura(uint32 spellId, uint64 casterGUID = 0, uint64 itemCasterGUID = 0, uint8 reqEffMask = 0, Aura* except = NULL) const;

        // m_appliedAuras container management
        AuraApplicationMap      & GetAppliedAuras()       { return m_appliedAuras; }
        AuraApplicationMap const& GetAppliedAuras() const { return m_appliedAuras; }

        void RemoveAura(AuraApplicationMap::iterator &i, AuraRemoveMode mode = AURA_REMOVE_BY_DEFAULT);
        void RemoveAura(uint32 spellId, uint64 casterGUID = 0, uint8 reqEffMask = 0, AuraRemoveMode removeMode = AURA_REMOVE_BY_DEFAULT);
        void RemoveAura(AuraApplication * aurApp, AuraRemoveMode mode = AURA_REMOVE_BY_DEFAULT);
        void RemoveAura(Aura* aur, AuraRemoveMode mode = AURA_REMOVE_BY_DEFAULT);

        void RemoveAurasDueToSpell(uint32 spellId, uint64 casterGUID = 0, uint8 reqEffMask = 0, AuraRemoveMode removeMode = AURA_REMOVE_BY_DEFAULT);
        void RemoveAuraFromStack(uint32 spellId, uint64 casterGUID = 0, AuraRemoveMode removeMode = AURA_REMOVE_BY_DEFAULT);
        void RemoveAurasDueToSpellByDispel(uint32 spellId, uint32 dispellerSpellId, uint64 casterGUID, Unit* dispeller, uint8 chargesRemoved = 1);
        void RemoveAurasDueToSpellBySteal(uint32 spellId, uint64 casterGUID, Unit* stealer);
        void RemoveAurasDueToItemSpell(uint32 spellId, uint64 castItemGuid);
        void RemoveAurasByType(AuraType auraType, uint64 casterGUID = 0, Aura* except = NULL, bool negative = true, bool positive = true);
        void RemoveNotOwnSingleTargetAuras(uint32 newPhase = 0x0, bool phaseid = false);
        void RemoveAurasWithInterruptFlags(uint32 flag, uint32 except = 0);
        void RemoveAurasWithAttribute(uint32 flags);
        void RemoveAurasWithFamily(SpellFamilyNames family, uint32 familyFlag1, uint32 familyFlag2, uint32 familyFlag3, uint64 casterGUID);
        void RemoveAurasWithMechanic(uint32 mechanic_mask, AuraRemoveMode removemode = AURA_REMOVE_BY_DEFAULT, uint32 except=0);
        void RemoveMovementImpairingAuras();

        void RemoveAreaAurasDueToLeaveWorld();
        void RemoveAllAuras();
        void RemoveArenaAuras();
        void RemoveAllAurasOnDeath();
        void RemoveAllAurasRequiringDeadTarget();
        void RemoveAllAurasExceptType(AuraType type);
        void RemoveAllAurasExceptType(AuraType type1, AuraType type2); /// @todo: once we support variadic templates use them here
        void DelayOwnedAuras(uint32 spellId, uint64 caster, int32 delaytime);

        void _RemoveAllAuraStatMods();
        void _ApplyAllAuraStatMods();

        AuraEffectList const& GetAuraEffectsByType(AuraType type) const { return m_modAuras[type]; }
        AuraList      & GetSingleCastAuras()       { return m_scAuras; }
        AuraList const& GetSingleCastAuras() const { return m_scAuras; }

        AuraEffect* GetAuraEffect(uint32 spellId, uint8 effIndex, uint64 casterGUID = 0) const;
        AuraEffect* GetAuraEffectOfRankedSpell(uint32 spellId, uint8 effIndex, uint64 casterGUID = 0) const;
        AuraEffect* GetAuraEffect(AuraType type, SpellFamilyNames name, uint32 iconId, uint8 effIndex) const; // spell mustn't have familyflags
        AuraEffect* GetAuraEffect(AuraType type, SpellFamilyNames family, uint32 familyFlag1, uint32 familyFlag2, uint32 familyFlag3, uint64 casterGUID =0) const;
        AuraEffect* GetDummyAuraEffect(SpellFamilyNames name, uint32 iconId, uint8 effIndex) const;

        AuraApplication * GetAuraApplication(uint32 spellId, uint64 casterGUID = 0, uint64 itemCasterGUID = 0, uint8 reqEffMask = 0, AuraApplication * except = NULL) const;
        Aura* GetAura(uint32 spellId, uint64 casterGUID = 0, uint64 itemCasterGUID = 0, uint8 reqEffMask = 0) const;

        AuraApplication * GetAuraApplicationOfRankedSpell(uint32 spellId, uint64 casterGUID = 0, uint64 itemCasterGUID = 0, uint8 reqEffMask = 0, AuraApplication * except = NULL) const;
        Aura* GetAuraOfRankedSpell(uint32 spellId, uint64 casterGUID = 0, uint64 itemCasterGUID = 0, uint8 reqEffMask = 0) const;

        void GetDispellableAuraList(Unit* caster, uint32 dispelMask, DispelChargesList& dispelList);

        bool HasAuraEffect(uint32 spellId, uint8 effIndex, uint64 caster = 0) const;
        uint32 GetAuraCount(uint32 spellId) const;
        bool HasAura(uint32 spellId, uint64 casterGUID = 0, uint64 itemCasterGUID = 0, uint8 reqEffMask = 0) const;
        bool HasAuraType(AuraType auraType) const;
        bool HasAuraTypeWithCaster(AuraType auratype, uint64 caster) const;
        bool HasAuraTypeWithMiscvalue(AuraType auratype, int32 miscvalue) const;
        bool HasAuraTypeWithAffectMask(AuraType auratype, SpellInfo const* affectedSpell) const;
        bool HasAuraTypeWithValue(AuraType auratype, int32 value) const;
        bool HasNegativeAuraWithInterruptFlag(uint32 flag, uint64 guid = 0) const;
        bool HasNegativeAuraWithAttribute(uint32 flag, uint64 guid = 0) const;
        bool HasAuraWithMechanic(uint32 mechanicMask) const;

        AuraEffect* IsScriptOverriden(SpellInfo const* spell, int32 script) const;
        uint32 GetDiseasesByCaster(uint64 casterGUID, bool remove = false);
        uint32 GetDoTsByCaster(uint64 casterGUID) const;

        int32 GetTotalAuraModifier(AuraType auratype) const;
        float GetTotalAuraMultiplier(AuraType auratype) const;
        int32 GetMaxPositiveAuraModifier(AuraType auratype) const;
        int32 GetMaxNegativeAuraModifier(AuraType auratype) const;

        int32 GetTotalAuraModifierByMiscMask(AuraType auratype, uint32 misc_mask) const;
        float GetTotalAuraMultiplierByMiscMask(AuraType auratype, uint32 misc_mask) const;
        int32 GetMaxPositiveAuraModifierByMiscMask(AuraType auratype, uint32 misc_mask, const AuraEffect* except = NULL) const;
        int32 GetMaxNegativeAuraModifierByMiscMask(AuraType auratype, uint32 misc_mask) const;

        int32 GetTotalAuraModifierByMiscValue(AuraType auratype, int32 misc_value) const;
        float GetTotalAuraMultiplierByMiscValue(AuraType auratype, int32 misc_value) const;
        int32 GetMaxPositiveAuraModifierByMiscValue(AuraType auratype, int32 misc_value) const;
        int32 GetMaxNegativeAuraModifierByMiscValue(AuraType auratype, int32 misc_value) const;

        int32 GetTotalAuraModifierByAffectMask(AuraType auratype, SpellInfo const* affectedSpell) const;
        float GetTotalAuraMultiplierByAffectMask(AuraType auratype, SpellInfo const* affectedSpell) const;
        int32 GetMaxPositiveAuraModifierByAffectMask(AuraType auratype, SpellInfo const* affectedSpell) const;
        int32 GetMaxNegativeAuraModifierByAffectMask(AuraType auratype, SpellInfo const* affectedSpell) const;

        float GetResistanceBuffMods(SpellSchools school, bool positive) const;
        void SetResistanceBuffMods(SpellSchools school, bool positive, float val);
        void ApplyResistanceBuffModsMod(SpellSchools school, bool positive, float val, bool apply);
        void ApplyResistanceBuffModsPercentMod(SpellSchools school, bool positive, float val, bool apply);
        void InitStatBuffMods();
        void ApplyStatBuffMod(Stats stat, float val, bool apply);
        void ApplyStatPercentBuffMod(Stats stat, float val, bool apply);
        void SetCreateStat(Stats stat, float val) { m_createStats[stat] = val; }
        void SetCreateHealth(uint32 val) { SetUInt32Value(UNIT_FIELD_BASE_HEALTH, val); }
        uint32 GetCreateHealth() const { return GetUInt32Value(UNIT_FIELD_BASE_HEALTH); }
        void SetCreateMana(uint32 val) { SetUInt32Value(UNIT_FIELD_BASE_MANA, val); }
        uint32 GetCreateMana() const { return GetUInt32Value(UNIT_FIELD_BASE_MANA); }
        uint32 GetPowerIndex(uint32 powerType) const;
        int32 GetCreatePowers(Powers power) const;
        float GetPosStat(Stats stat) const { return GetFloatValue(UNIT_FIELD_POSSTAT0+stat); }
        float GetNegStat(Stats stat) const { return GetFloatValue(UNIT_FIELD_NEGSTAT0+stat); }
        float GetCreateStat(Stats stat) const { return m_createStats[stat]; }

        void SetCurrentCastSpell(Spell* pSpell);
        virtual void ProhibitSpellSchool(SpellSchoolMask /*idSchoolMask*/, uint32 /*unTimeMs*/) { }
        void InterruptSpell(CurrentSpellTypes spellType, bool withDelayed = true, bool withInstant = true);
        void FinishSpell(CurrentSpellTypes spellType, bool ok = true);

        // set withDelayed to true to account delayed spells as cast
        // delayed+channeled spells are always accounted as cast
        // we can skip channeled or delayed checks using flags
        bool IsNonMeleeSpellCast(bool withDelayed, bool skipChanneled = false, bool skipAutorepeat = false, bool isAutoshoot = false, bool skipInstant = true) const;

        // set withDelayed to true to interrupt delayed spells too
        // delayed+channeled spells are always interrupted
        void InterruptNonMeleeSpells(bool withDelayed, uint32 spellid = 0, bool withInstant = true);

        Spell* GetCurrentSpell(CurrentSpellTypes spellType) const { return m_currentSpells[spellType]; }
        Spell* GetCurrentSpell(uint32 spellType) const { return m_currentSpells[spellType]; }
        Spell* FindCurrentSpellBySpellId(uint32 spell_id) const;
        int32 GetCurrentSpellCastTime(uint32 spell_id) const;

        uint64 m_SummonSlot[MAX_SUMMON_SLOT];
        uint64 m_ObjectSlot[MAX_GAMEOBJECT_SLOT];

        ShapeshiftForm GetShapeshiftForm() const { return ShapeshiftForm(GetByteValue(UNIT_FIELD_BYTES_2, 3)); }
        void SetShapeshiftForm(ShapeshiftForm form);

        bool IsInFeralForm() const;

        bool IsInDisallowedMountForm() const;

        float m_modMeleeHitChance;
        float m_modRangedHitChance;
        float m_modSpellHitChance;
        int32 m_baseSpellCritChance;

        float m_threatModifier[MAX_SPELL_SCHOOL];
        float m_modAttackSpeedPct[3];

        // Event handler
        EventProcessor m_Events;

        // stat system
        bool HandleStatModifier(UnitMods unitMod, UnitModifierType modifierType, float amount, bool apply);
        void SetModifierValue(UnitMods unitMod, UnitModifierType modifierType, float value) { m_auraModifiersGroup[unitMod][modifierType] = value; }
        float GetModifierValue(UnitMods unitMod, UnitModifierType modifierType) const;
        float GetTotalStatValue(Stats stat) const;
        float GetTotalAuraModValue(UnitMods unitMod) const;
        SpellSchools GetSpellSchoolByAuraGroup(UnitMods unitMod) const;
        Stats GetStatByAuraGroup(UnitMods unitMod) const;
        Powers GetPowerTypeByAuraGroup(UnitMods unitMod) const;
        bool CanModifyStats() const { return m_canModifyStats; }
        void SetCanModifyStats(bool modifyStats) { m_canModifyStats = modifyStats; }
        virtual bool UpdateStats(Stats stat) = 0;
        virtual bool UpdateAllStats() = 0;
        virtual void UpdateResistances(uint32 school) = 0;
        virtual void UpdateAllResistances();
        virtual void UpdateArmor() = 0;
        virtual void UpdateMaxHealth() = 0;
        virtual void UpdateMaxPower(Powers power) = 0;
        virtual void UpdateAttackPowerAndDamage(bool ranged = false) = 0;
        virtual void UpdateDamagePhysical(WeaponAttackType attType);
        float GetTotalAttackPowerValue(WeaponAttackType attType) const;
        float GetWeaponDamageRange(WeaponAttackType attType, WeaponDamageRange type) const;
        void SetBaseWeaponDamage(WeaponAttackType attType, WeaponDamageRange damageRange, float value) { m_weaponDamage[attType][damageRange] = value; }
        virtual void CalculateMinMaxDamage(WeaponAttackType attType, bool normalized, bool addTotalPct, float& minDamage, float& maxDamage) = 0;
        uint32 CalculateDamage(WeaponAttackType attType, bool normalized, bool addTotalPct);
        float GetAPMultiplier(WeaponAttackType attType, bool normalized);

        bool isInFrontInMap(Unit const* target, float distance, float arc = float(M_PI)) const;
        bool isInBackInMap(Unit const* target, float distance, float arc = float(M_PI)) const;

        // Visibility system
        bool IsVisible() const;
        void SetVisible(bool x);

        // common function for visibility checks for player/creatures with detection code
        void SetInPhase(uint32 id, bool update, bool apply);
        void UpdateObjectVisibility(bool forced = true) override;

        SpellImmuneList m_spellImmune[MAX_SPELL_IMMUNITY];
        uint32 m_lastSanctuaryTime;

        // Threat related methods
        bool CanHaveThreatList(bool skipAliveCheck = false) const;
        void AddThreat(Unit* victim, float fThreat, SpellSchoolMask schoolMask = SPELL_SCHOOL_MASK_NORMAL, SpellInfo const* threatSpell = NULL);
        float ApplyTotalThreatModifier(float fThreat, SpellSchoolMask schoolMask = SPELL_SCHOOL_MASK_NORMAL);
        void DeleteThreatList();
        void TauntApply(Unit* victim);
        void TauntFadeOut(Unit* taunter);
        ThreatManager& getThreatManager() { return m_ThreatManager; }
        void addHatedBy(HostileReference* pHostileReference) { m_HostileRefManager.insertFirst(pHostileReference); };
        void removeHatedBy(HostileReference* /*pHostileReference*/) { /* nothing to do yet */ }
        HostileRefManager& getHostileRefManager() { return m_HostileRefManager; }

        VisibleAuraMap const* GetVisibleAuras() { return &m_visibleAuras; }
        AuraApplication * GetVisibleAura(uint8 slot) const;
        void SetVisibleAura(uint8 slot, AuraApplication * aur);
        void RemoveVisibleAura(uint8 slot);

        uint32 GetInterruptMask() const { return m_interruptMask; }
        void AddInterruptMask(uint32 mask) { m_interruptMask |= mask; }
        void UpdateInterruptMask();

        uint32 GetDisplayId() const { return GetUInt32Value(UNIT_FIELD_DISPLAYID); }
        virtual void SetDisplayId(uint32 modelId);
        uint32 GetNativeDisplayId() const { return GetUInt32Value(UNIT_FIELD_NATIVEDISPLAYID); }
        void RestoreDisplayId();
        void SetNativeDisplayId(uint32 modelId) { SetUInt32Value(UNIT_FIELD_NATIVEDISPLAYID, modelId); }
        void setTransForm(uint32 spellid) { m_transform = spellid;}
        uint32 getTransForm() const { return m_transform;}

        // DynamicObject management
        void _RegisterDynObject(DynamicObject* dynObj);
        void _UnregisterDynObject(DynamicObject* dynObj);
        DynamicObject* GetDynObject(uint32 spellId);
        void RemoveDynObject(uint32 spellId);
        void RemoveAllDynObjects();

        GameObject* GetGameObject(uint32 spellId) const;
        void AddGameObject(GameObject* gameObj);
        void RemoveGameObject(GameObject* gameObj, bool del);
        void RemoveGameObject(uint32 spellid, bool del);
        void RemoveAllGameObjects();

        void ModifyAuraState(AuraStateType flag, bool apply);
        uint32 BuildAuraStateUpdateForTarget(Unit* target) const;
        bool HasAuraState(AuraStateType flag, SpellInfo const* spellProto = NULL, Unit const* Caster = NULL) const;
        void UnsummonAllTotems();
        Unit* GetMagicHitRedirectTarget(Unit* victim, SpellInfo const* spellInfo);
        Unit* GetMeleeHitRedirectTarget(Unit* victim, SpellInfo const* spellInfo = NULL);

        int32  SpellBaseDamageBonusDone(SpellSchoolMask schoolMask) const;
        int32  SpellBaseDamageBonusTaken(SpellSchoolMask schoolMask) const;
        uint32 SpellDamageBonusDone(Unit* victim, SpellInfo const* spellProto, uint32 pdamage, DamageEffectType damagetype, uint32 stack = 1) const;
        float  SpellDamagePctDone(Unit* victim, SpellInfo const* spellProto, DamageEffectType damagetype) const;
        uint32 SpellDamageBonusTaken(Unit* caster, SpellInfo const* spellProto, uint32 pdamage, DamageEffectType damagetype, uint32 stack = 1) const;
        int32  SpellBaseHealingBonusDone(SpellSchoolMask schoolMask) const;
        int32  SpellBaseHealingBonusTaken(SpellSchoolMask schoolMask) const;
        uint32 SpellHealingBonusDone(Unit* victim, SpellInfo const* spellProto, uint32 healamount, DamageEffectType damagetype, uint32 stack = 1) const;
        float SpellHealingPctDone(Unit* victim, SpellInfo const* spellProto) const;
        uint32 SpellHealingBonusTaken(Unit* caster, SpellInfo const* spellProto, uint32 healamount, DamageEffectType damagetype, uint32 stack = 1) const;

        uint32 MeleeDamageBonusDone(Unit* pVictim, uint32 damage, WeaponAttackType attType, SpellInfo const* spellProto = NULL);
        uint32 MeleeDamageBonusTaken(Unit* attacker, uint32 pdamage, WeaponAttackType attType, SpellInfo const* spellProto = NULL);

        bool   isSpellBlocked(Unit* victim, SpellInfo const* spellProto, WeaponAttackType attackType = BASE_ATTACK);
        bool   isBlockCritical();
        bool   IsSpellCrit(Unit* victim, SpellInfo const* spellProto, SpellSchoolMask schoolMask, WeaponAttackType attackType = BASE_ATTACK) const;
        float  GetUnitSpellCriticalChance(Unit* victim, SpellInfo const* spellProto, SpellSchoolMask schoolMask, WeaponAttackType attackType = BASE_ATTACK) const;
        uint32 SpellCriticalDamageBonus(SpellInfo const* spellProto, uint32 damage, Unit* victim);
        uint32 SpellCriticalHealingBonus(SpellInfo const* spellProto, uint32 damage, Unit* victim);

        void SetContestedPvP(Player* attackedPlayer = NULL);

        uint32 GetCastingTimeForBonus(SpellInfo const* spellProto, DamageEffectType damagetype, uint32 CastingTime) const;
        float CalculateDefaultCoefficient(SpellInfo const* spellInfo, DamageEffectType damagetype) const;

        uint32 GetRemainingPeriodicAmount(uint64 caster, uint32 spellId, AuraType auraType, uint8 effectIndex = 0) const;

        void ApplySpellImmune(uint32 spellId, uint32 op, uint32 type, bool apply);
        void ApplySpellDispelImmunity(const SpellInfo* spellProto, DispelType type, bool apply);
        virtual bool IsImmunedToSpell(SpellInfo const* spellInfo) const; // redefined in Creature

        bool IsImmunedToDamage(SpellSchoolMask meleeSchoolMask) const;
        bool IsImmunedToDamage(SpellInfo const* spellInfo) const;
        virtual bool IsImmunedToSpellEffect(SpellInfo const* spellInfo, uint32 index) const; // redefined in Creature

        static bool IsDamageReducedByArmor(SpellSchoolMask damageSchoolMask, SpellInfo const* spellInfo = NULL, uint8 effIndex = MAX_SPELL_EFFECTS);
        uint32 CalcArmorReducedDamage(Unit* victim, const uint32 damage, SpellInfo const* spellInfo, WeaponAttackType attackType = MAX_ATTACK);
        uint32 CalcSpellResistance(Unit* victim, SpellSchoolMask schoolMask, SpellInfo const* spellInfo) const;
        void CalcAbsorbResist(Unit* victim, SpellSchoolMask schoolMask, DamageEffectType damagetype, uint32 const damage, uint32* absorb, uint32* resist, SpellInfo const* spellInfo = NULL);
        void CalcHealAbsorb(Unit* victim, SpellInfo const* spellInfo, uint32& healAmount, uint32& absorb);

        void  UpdateSpeed(UnitMoveType mtype, bool forced);
        float GetSpeed(UnitMoveType mtype) const;
        float GetSpeedRate(UnitMoveType mtype) const { return m_speed_rate[mtype]; }
        void SetSpeed(UnitMoveType mtype, float rate, bool forced = false);

        float ApplyEffectModifiers(SpellInfo const* spellProto, uint8 effect_index, float value) const;
        int32 CalculateSpellDamage(Unit const* target, SpellInfo const* spellProto, uint8 effect_index, int32 const* basePoints = NULL) const;
        int32 CalcSpellDuration(SpellInfo const* spellProto);
        int32 ModSpellDuration(SpellInfo const* spellProto, Unit const* target, int32 duration, bool positive, uint32 effectMask);
        void  ModSpellCastTime(SpellInfo const* spellProto, int32& castTime, Spell* spell = NULL);
        float CalculateLevelPenalty(SpellInfo const* spellProto) const;

        void addFollower(FollowerReference* pRef) { m_FollowingRefManager.insertFirst(pRef); }
        void removeFollower(FollowerReference* /*pRef*/) { /* nothing to do yet */ }

        MotionMaster* GetMotionMaster() { return i_motionMaster; }
        const MotionMaster* GetMotionMaster() const { return i_motionMaster; }

        bool IsStopped() const { return !(HasUnitState(UNIT_STATE_MOVING)); }
        void StopMoving();

        void AddUnitMovementFlag(uint32 f) { m_movementInfo.AddMovementFlag(f); }
        void RemoveUnitMovementFlag(uint32 f) { m_movementInfo.RemoveMovementFlag(f); }
        bool HasUnitMovementFlag(uint32 f) const { return m_movementInfo.HasMovementFlag(f); }
        uint32 GetUnitMovementFlags() const { return m_movementInfo.GetMovementFlags(); }
        void SetUnitMovementFlags(uint32 f) { m_movementInfo.SetMovementFlags(f); }

        void AddExtraUnitMovementFlag(uint16 f) { m_movementInfo.AddExtraMovementFlag(f); }
        void RemoveExtraUnitMovementFlag(uint16 f) { m_movementInfo.RemoveExtraMovementFlag(f); }
        uint16 HasExtraUnitMovementFlag(uint16 f) const { return m_movementInfo.HasExtraMovementFlag(f); }
        uint16 GetExtraUnitMovementFlags() const { return m_movementInfo.GetExtraMovementFlags(); }
        void SetExtraUnitMovementFlags(uint16 f) { m_movementInfo.SetExtraMovementFlags(f); }
        bool IsSplineEnabled() const;

        float GetPositionZMinusOffset() const;

        void SetControlled(bool apply, UnitState state);

        void AddComboPointHolder(uint32 lowguid) { m_ComboPointHolders.insert(lowguid); }
        void RemoveComboPointHolder(uint32 lowguid) { m_ComboPointHolders.erase(lowguid); }
        void ClearComboPointHolders();

        ///----------Pet responses methods-----------------
        void SendPetActionFeedback (uint8 msg);
        void SendPetTalk (uint32 pettalk);
        void SendPetAIReaction(uint64 guid);
        ///----------End of Pet responses methods----------

        void propagateSpeedChange() { GetMotionMaster()->propagateSpeedChange(); }

        // reactive attacks
        void ClearAllReactives();
        void StartReactiveTimer(ReactiveType reactive) { m_reactiveTimer[reactive] = REACTIVE_TIMER_START;}
        void UpdateReactives(uint32 p_time);

        // group updates
        void UpdateAuraForGroup(uint8 slot);

        // proc trigger system
        bool CanProc() const {return !m_procDeep;}
        void SetCantProc(bool apply);

        // pet auras
        typedef std::set<PetAura const*> PetAuraSet;
        PetAuraSet m_petAuras;
        void AddPetAura(PetAura const* petSpell);
        void RemovePetAura(PetAura const* petSpell);

        uint32 GetModelForForm(ShapeshiftForm form) const;
        uint32 GetModelForTotem(PlayerTotemType totemType);

        // Redirect Threat
        void SetRedirectThreat(uint64 guid, uint32 pct) { _redirectThreadInfo.Set(guid, pct); }
        void ResetRedirectThreat() { SetRedirectThreat(0, 0); }
        void ModifyRedirectThreat(int32 amount) { _redirectThreadInfo.ModifyThreatPct(amount); }
        uint32 GetRedirectThreatPercent() const { return _redirectThreadInfo.GetThreatPct(); }
        Unit* GetRedirectThreatTarget();

        friend class VehicleJoinEvent;
        bool IsAIEnabled, NeedChangeAI;
        uint64 LastCharmerGUID;
        bool CreateVehicleKit(uint32 id, uint32 creatureEntry);
        void RemoveVehicleKit();
        Vehicle* GetVehicleKit()const { return m_vehicleKit; }
        Vehicle* GetVehicle()   const { return m_vehicle; }
        void SetVehicle(Vehicle* vehicle) { m_vehicle = vehicle; }
        bool IsOnVehicle(const Unit* vehicle) const;
        Unit* GetVehicleBase()  const;
        Creature* GetVehicleCreatureBase() const;
        uint64 GetTransGUID()   const override;
        /// Returns the transport this unit is on directly (if on vehicle and transport, return vehicle)
        TransportBase* GetDirectTransport() const;

        bool m_ControlledByPlayer;

        bool HandleSpellClick(Unit* clicker, int8 seatId = -1);
        void EnterVehicle(Unit* base, int8 seatId = -1);
        void ExitVehicle(Position const* exitPosition = NULL);
        void ChangeSeat(int8 seatId, bool next = true);

        // Should only be called by AuraEffect::HandleAuraControlVehicle(AuraApplication const* auraApp, uint8 mode, bool apply) const;
        void _ExitVehicle(Position const* exitPosition = NULL);
        void _EnterVehicle(Vehicle* vehicle, int8 seatId, AuraApplication const* aurApp = NULL);

        void WriteMovementInfo(WorldPacket& data, Movement::ExtraMovementStatusElement* extras = NULL);

        bool isMoving() const   { return m_movementInfo.HasMovementFlag(MOVEMENTFLAG_MASK_MOVING); }
        bool isTurning() const  { return m_movementInfo.HasMovementFlag(MOVEMENTFLAG_MASK_TURNING); }
        virtual bool CanFly() const = 0;
        bool IsFlying() const   { return m_movementInfo.HasMovementFlag(MOVEMENTFLAG_FLYING | MOVEMENTFLAG_DISABLE_GRAVITY); }
        bool IsFalling() const;

        void RewardRage(uint32 baseRage, bool attacker);

        virtual float GetFollowAngle() const { return static_cast<float>(M_PI/2); }

        void OutDebugInfo() const;
        virtual bool isBeingLoaded() const { return false;}
        bool IsDuringRemoveFromWorld() const {return m_duringRemoveFromWorld;}

        Pet* ToPet() { if (IsPet()) return reinterpret_cast<Pet*>(this); else return NULL; }
        Pet const* ToPet() const { if (IsPet()) return reinterpret_cast<Pet const*>(this); else return NULL; }

        Totem* ToTotem() { if (IsTotem()) return reinterpret_cast<Totem*>(this); else return NULL; }
        Totem const* ToTotem() const { if (IsTotem()) return reinterpret_cast<Totem const*>(this); else return NULL; }

        TempSummon* ToTempSummon() { if (IsSummon()) return reinterpret_cast<TempSummon*>(this); else return NULL; }
        TempSummon const* ToTempSummon() const { if (IsSummon()) return reinterpret_cast<TempSummon const*>(this); else return NULL; }

        uint64 GetTarget() const { return GetUInt64Value(UNIT_FIELD_TARGET); }
        virtual void SetTarget(uint64 /*guid*/) = 0;

        // Movement info
        Movement::MoveSpline * movespline;

        // Part of Evade mechanics
        time_t GetLastDamagedTime() const { return _lastDamagedTime; }
        void SetLastDamagedTime(time_t val) { _lastDamagedTime = val; }

        int32 GetHighestExclusiveSameEffectSpellGroupValue(AuraEffect const* aurEff, AuraType auraType, bool checkMiscValue = false, int32 miscValue = 0) const;
        bool IsHighestExclusiveAura(Aura const* aura, bool removeOtherAuraApplications = false);

        virtual void Talk(std::string const& text, ChatMsg msgType, Language language, float textRange, WorldObject const* target);
        virtual void Say(std::string const& text, Language language, WorldObject const* target = nullptr);
        virtual void Yell(std::string const& text, Language language, WorldObject const* target = nullptr);
        virtual void TextEmote(std::string const& text, WorldObject const* target = nullptr, bool isBossEmote = false);
        virtual void Whisper(std::string const& text, Language language, Player* target, bool isBossWhisper = false);
        void Talk(uint32 textId, ChatMsg msgType, float textRange, WorldObject const* target);
        void Say(uint32 textId, WorldObject const* target = nullptr);
        void Yell(uint32 textId, WorldObject const* target = nullptr);
        void TextEmote(uint32 textId, WorldObject const* target = nullptr, bool isBossEmote = false);
        void Whisper(uint32 textId, Player* target, bool isBossWhisper = false);

    protected:
        explicit Unit (bool isWorldObject);

        void BuildValuesUpdate(uint8 updatetype, ByteBuffer* data, Player* target) const override;

        UnitAI* i_AI, *i_disabledAI;

        void _UpdateSpells(uint32 time);
        void _DeleteRemovedAuras();

        void _UpdateAutoRepeatSpell();

        bool m_AutoRepeatFirstCast;

        uint32 m_attackTimer[MAX_ATTACK];

        float m_createStats[MAX_STATS];

        AttackerSet m_attackers;
        Unit* m_attacking;

        DeathState m_deathState;

        int32 m_procDeep;

        typedef std::list<DynamicObject*> DynObjectList;
        DynObjectList m_dynObj;

        typedef std::list<GameObject*> GameObjectList;
        GameObjectList m_gameObj;

        uint32 m_transform;

        Spell* m_currentSpells[CURRENT_MAX_SPELL];

        AuraMap m_ownedAuras;
        AuraApplicationMap m_appliedAuras;
        AuraList m_removedAuras;
        AuraMap::iterator m_auraUpdateIterator;
        uint32 m_removedAurasCount;

        AuraEffectList m_modAuras[TOTAL_AURAS];
        AuraList m_scAuras;                        // cast singlecast auras
        AuraApplicationList m_interruptableAuras;  // auras which have interrupt mask applied on unit
        AuraStateAurasMap m_auraStateAuras;        // Used for improve performance of aura state checks on aura apply/remove
        uint32 m_interruptMask;

        float m_auraModifiersGroup[UNIT_MOD_END][MODIFIER_TYPE_END];
        float m_weaponDamage[MAX_ATTACK][2];
        bool m_canModifyStats;
        VisibleAuraMap m_visibleAuras;

        float m_speed_rate[MAX_MOVE_TYPE];

        CharmInfo* m_charmInfo;
        SharedVisionList m_sharedVision;

        virtual SpellSchoolMask GetMeleeDamageSchoolMask() const;

        MotionMaster* i_motionMaster;

        uint32 m_reactiveTimer[MAX_REACTIVE];
        uint32 m_regenTimer;

        ThreatManager m_ThreatManager;

        Vehicle* m_vehicle;
        Vehicle* m_vehicleKit;

        uint32 m_unitTypeMask;
        LiquidTypeEntry const* _lastLiquid;

        bool IsAlwaysVisibleFor(WorldObject const* seer) const override;
        bool IsAlwaysDetectableFor(WorldObject const* seer) const override;

        void DisableSpline();
    private:
        bool IsTriggeredAtSpellProcEvent(Unit* victim, Aura* aura, SpellInfo const* procSpell, uint32 procFlag, uint32 procExtra, WeaponAttackType attType, bool isVictim, bool active, SpellProcEventEntry const* & spellProcEvent);
        bool HandleAuraProcOnPowerAmount(Unit* victim, uint32 damage, AuraEffect* triggeredByAura, SpellInfo const* procSpell, uint32 procFlag, uint32 procEx, uint32 cooldown);
        bool HandleDummyAuraProc(Unit* victim, uint32 damage, AuraEffect* triggeredByAura, SpellInfo const* procSpell, uint32 procFlag, uint32 procEx, uint32 cooldown);
        bool HandleAuraProc(Unit* victim, uint32 damage, Aura* triggeredByAura, SpellInfo const* procSpell, uint32 procFlag, uint32 procEx, uint32 cooldown, bool * handled);
        bool HandleProcTriggerSpell(Unit* victim, uint32 damage, AuraEffect* triggeredByAura, SpellInfo const* procSpell, uint32 procFlag, uint32 procEx, uint32 cooldown);
        bool HandleOverrideClassScriptAuraProc(Unit* victim, uint32 damage, AuraEffect* triggeredByAura, SpellInfo const* procSpell, uint32 cooldown);
        bool HandleAuraRaidProcFromChargeWithValue(AuraEffect* triggeredByAura);
        bool HandleAuraRaidProcFromCharge(AuraEffect* triggeredByAura);

        void UpdateSplineMovement(uint32 t_diff);
        void UpdateSplinePosition();

        // player or player's pet
        float GetCombatRatingReduction(CombatRating cr) const;
        uint32 GetCombatRatingDamageReduction(CombatRating cr, float rate, float cap, uint32 damage) const;

    protected:
        void SetFeared(bool apply);
        void SetConfused(bool apply);
        void SetStunned(bool apply);
        void SetRooted(bool apply, bool packetOnly = false);

        uint32 m_movementCounter;       ///< Incrementing counter used in movement packets

    private:

        uint32 m_state;                                     // Even derived shouldn't modify
        uint32 m_CombatTimer;
        TimeTrackerSmall m_movesplineTimer;

        Diminishing m_Diminishing;
        // Manage all Units that are threatened by us
        HostileRefManager m_HostileRefManager;

        FollowerRefManager m_FollowingRefManager;

        ComboPointHolderSet m_ComboPointHolders;

        RedirectThreatInfo _redirectThreadInfo;

        bool m_cleanupDone; // lock made to not add stuff after cleanup before delete
        bool m_duringRemoveFromWorld; // lock made to not add stuff after begining removing from world

        uint32 _oldFactionId;           ///< faction before charm
        bool _isWalkingBeforeCharm;     ///< Are we walking before we were charmed?

        time_t _lastDamagedTime; // Part of Evade mechanics

        uint16 _aiAnimKitId;
        uint16 _movementAnimKitId;
        uint16 _meleeAnimKitId;
};

namespace Trinity
{
    // Binary predicate for sorting Units based on percent value of a power
    class PowerPctOrderPred
    {
        public:
            PowerPctOrderPred(Powers power, bool ascending = true) : _power(power), _ascending(ascending) { }

            bool operator()(WorldObject const* objA, WorldObject const* objB) const
            {
                Unit const* a = objA->ToUnit();
                Unit const* b = objB->ToUnit();
                float rA = (a && a->GetMaxPower(_power)) ? float(a->GetPower(_power)) / float(a->GetMaxPower(_power)) : 0.0f;
                float rB = (b && b->GetMaxPower(_power)) ? float(b->GetPower(_power)) / float(b->GetMaxPower(_power)) : 0.0f;
                return _ascending ? rA < rB : rA > rB;
            }

            bool operator()(Unit const* a, Unit const* b) const
            {
                float rA = a->GetMaxPower(_power) ? float(a->GetPower(_power)) / float(a->GetMaxPower(_power)) : 0.0f;
                float rB = b->GetMaxPower(_power) ? float(b->GetPower(_power)) / float(b->GetMaxPower(_power)) : 0.0f;
                return _ascending ? rA < rB : rA > rB;
            }

        private:
            Powers const _power;
            bool const _ascending;
    };

    // Binary predicate for sorting Units based on percent value of health
    class HealthPctOrderPred
    {
        public:
            HealthPctOrderPred(bool ascending = true) : _ascending(ascending) { }

            bool operator()(WorldObject const* objA, WorldObject const* objB) const
            {
                Unit const* a = objA->ToUnit();
                Unit const* b = objB->ToUnit();
                float rA = (a && a->GetMaxHealth()) ? float(a->GetHealth()) / float(a->GetMaxHealth()) : 0.0f;
                float rB = (b && b->GetMaxHealth()) ? float(b->GetHealth()) / float(b->GetMaxHealth()) : 0.0f;
                return _ascending ? rA < rB : rA > rB;
            }

            bool operator() (Unit const* a, Unit const* b) const
            {
                float rA = a->GetMaxHealth() ? float(a->GetHealth()) / float(a->GetMaxHealth()) : 0.0f;
                float rB = b->GetMaxHealth() ? float(b->GetHealth()) / float(b->GetMaxHealth()) : 0.0f;
                return _ascending ? rA < rB : rA > rB;
            }

        private:
            bool const _ascending;
    };
}
#endif<|MERGE_RESOLUTION|>--- conflicted
+++ resolved
@@ -1636,7 +1636,7 @@
 
         bool IsLevitating() const { return m_movementInfo.HasMovementFlag(MOVEMENTFLAG_DISABLE_GRAVITY); }
         bool IsWalking() const { return m_movementInfo.HasMovementFlag(MOVEMENTFLAG_WALKING); }
-<<<<<<< HEAD
+        bool IsHovering() const { return m_movementInfo.HasMovementFlag(MOVEMENTFLAG_HOVER); }
         bool SetWalk(bool enable);
         bool SetDisableGravity(bool disable, bool packetOnly = false);
         bool SetFall(bool enable);
@@ -1645,16 +1645,6 @@
         bool SetWaterWalking(bool enable, bool packetOnly = false);
         bool SetFeatherFall(bool enable, bool packetOnly = false);
         bool SetHover(bool enable, bool packetOnly = false);
-=======
-        bool IsHovering() const { return m_movementInfo.HasMovementFlag(MOVEMENTFLAG_HOVER); }
-        virtual bool SetWalk(bool enable);
-        virtual bool SetDisableGravity(bool disable, bool packetOnly = false);
-        virtual bool SetSwim(bool enable);
-        virtual bool SetCanFly(bool enable);
-        virtual bool SetWaterWalking(bool enable, bool packetOnly = false);
-        virtual bool SetFeatherFall(bool enable, bool packetOnly = false);
-        virtual bool SetHover(bool enable, bool packetOnly = false);
->>>>>>> d9fdbb06
 
         void SetInFront(WorldObject const* target);
         void SetFacingTo(float ori);
