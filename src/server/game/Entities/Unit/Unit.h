--- conflicted
+++ resolved
@@ -1776,11 +1776,7 @@
     private:
 
         void UpdateSplineMovement(uint32 t_diff);
-<<<<<<< HEAD
-=======
-        void UpdateSplinePosition();
         void InterruptMovementBasedAuras();
->>>>>>> 02daf1bf
 
         // player or player's pet
         float GetCombatRatingReduction(CombatRating cr) const;
@@ -1828,12 +1824,11 @@
         bool _isWalkingBeforeCharm;     ///< Are we walking before we were charmed?
 
         SpellHistory* m_spellHistory;
-<<<<<<< HEAD
+
         bool _isJumping;
         bool _isCharging;
-=======
+
         PositionUpdateInfo _positionUpdateInfo;
->>>>>>> 02daf1bf
 };
 
 namespace Trinity
