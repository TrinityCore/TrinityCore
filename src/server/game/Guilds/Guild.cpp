--- conflicted
+++ resolved
@@ -1870,15 +1870,11 @@
         else if (GetLevel() >= sWorld->getIntConfig(CONFIG_GUILD_UNDELETABLE_LEVEL))
             SendCommandResult(session, GUILD_COMMAND_QUIT, ERR_GUILD_UNDELETABLE_DUE_TO_LEVEL);
         else
-<<<<<<< HEAD
-            Disband(); // Guild is disbanded if leader leaves.
-=======
         {
             // Guild is disbanded if leader leaves.
             Disband();
             disband = true;
         }
->>>>>>> be5cf42e
     }
     else
     {
