--- conflicted
+++ resolved
@@ -1304,7 +1304,7 @@
     data.WriteString(m_motd);
     data << uint32(m_accountsNumber);
     data << uint32(sWorld->getIntConfig(CONFIG_GUILD_WEEKLY_REP_CAP));
-    data << uint32(secsToTimeBitFields(m_createdDate));
+    data.AppendPackedTime(m_createdDate);
     data << uint32(0);
 
     if (session)
@@ -1951,7 +1951,6 @@
 
 void Guild::HandleGuildPartyRequest(WorldSession* session)
 {
-<<<<<<< HEAD
     Player* player = session->GetPlayer();
     Group* group = player->GetGroup();
 
@@ -1965,13 +1964,6 @@
     data << float(0.f);                                                             // Guild XP multiplier
     data << uint32(0);                                                              // Current guild members
     data << uint32(0);                                                              // Needed guild members
-=======
-    WorldPacket data(SMSG_GUILD_INFO, m_name.size() + 4 + 4 + 4);
-    data << m_name;
-    data.AppendPackedTime(m_createdDate);           // 3.x (prev. year + month + day)
-    data << uint32(m_members.size());               // Number of members
-    data << m_accountsNumber;                       // Number of accounts
->>>>>>> cf967421
 
     session->SendPacket(&data);
     sLog->outDebug(LOG_FILTER_NETWORKIO, "WORLD: Sent (SMSG_GUILD_PARTY_STATE_RESPONSE)");
@@ -3353,7 +3345,7 @@
 
     data << uint32(id);
     data << uint32(guildNew.EventType);
-    data << uint32(secsToTimeBitFields(guildNew.Date));
+    data.AppendPackedTime(guildNew.Date);
 }
 
 void Guild::GuildNewsLog::BuildNewsData(WorldPacket& data)
@@ -3397,6 +3389,6 @@
 
         data << uint32(it->first);
         data << uint32(it->second.EventType);
-        data << uint32(secsToTimeBitFields(it->second.Date));
+        data.AppendPackedTime(it->second.Date);
     }
 }