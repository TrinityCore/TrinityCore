/*
 * Copyright (C) 2008-2013 TrinityCore <http://www.trinitycore.org/>
 * Copyright (C) 2005-2009 MaNGOS <http://getmangos.com/>
 *
 * This program is free software; you can redistribute it and/or modify it
 * under the terms of the GNU General Public License as published by the
 * Free Software Foundation; either version 2 of the License, or (at your
 * option) any later version.
 *
 * This program is distributed in the hope that it will be useful, but WITHOUT
 * ANY WARRANTY; without even the implied warranty of MERCHANTABILITY or
 * FITNESS FOR A PARTICULAR PURPOSE. See the GNU General Public License for
 * more details.
 *
 * You should have received a copy of the GNU General Public License along
 * with this program. If not, see <http://www.gnu.org/licenses/>.
 */

#include "AccountMgr.h"
#include "CalendarMgr.h"
#include "Chat.h"
#include "Config.h"
#include "DatabaseEnv.h"
#include "Guild.h"
#include "GuildFinderMgr.h"
#include "GuildMgr.h"
#include "Language.h"
#include "Log.h"
#include "ScriptMgr.h"
#include "SocialMgr.h"
#include "Opcodes.h"

#define MAX_GUILD_BANK_TAB_TEXT_LEN 500
#define EMBLEM_PRICE 10 * GOLD

std::string _GetGuildEventString(GuildEvents event)
{
    switch (event)
    {
        case GE_PROMOTION:
            return "Member promotion";
        case GE_DEMOTION:
            return "Member demotion";
        case GE_MOTD:
            return "Guild MOTD";
        case GE_JOINED:
            return "Member joined";
        case GE_LEFT:
            return "Member left";
        case GE_REMOVED:
            return "Member removed";
        case GE_LEADER_IS:
            return "Leader is";
        case GE_LEADER_CHANGED:
            return "Leader changed";
        case GE_DISBANDED:
            return "Guild disbanded";
        case GE_TABARDCHANGE:
            return "Tabard change";
        case GE_RANK_UPDATED:
            return "Rank updated";
        case GE_RANK_DELETED:
            return "Rank deleted";
        case GE_SIGNED_ON:
            return "Member signed on";
        case GE_SIGNED_OFF:
            return "Member signed off";
        case GE_GUILDBANKBAGSLOTS_CHANGED:
            return "Bank bag slots changed";
        case GE_BANK_TAB_PURCHASED:
            return "Bank tab purchased";
        case GE_BANK_TAB_UPDATED:
            return "Bank tab updated";
        case GE_BANK_MONEY_SET:
            return "Bank money set";
        case GE_BANK_MONEY_CHANGED:
            return "Bank money changed";
        case GE_BANK_TEXT_CHANGED:
            return "Bank tab text changed";
        default:
            break;
    }
    return "<None>";
}

inline uint32 _GetGuildBankTabPrice(uint8 tabId)
{
    switch (tabId)
    {
        case 0: return 100;
        case 1: return 250;
        case 2: return 500;
        case 3: return 1000;
        case 4: return 2500;
        case 5: return 5000;
        default: return 0;
    }
}

void Guild::SendCommandResult(WorldSession* session, GuildCommandType type, GuildCommandError errCode, std::string const& param)
{
    WorldPacket data(SMSG_GUILD_COMMAND_RESULT, 8 + param.size() + 1);
    data << uint32(type);
    data << param;
    data << uint32(errCode);
    session->SendPacket(&data);

    TC_LOG_DEBUG(LOG_FILTER_GUILD, "SMSG_GUILD_COMMAND_RESULT [%s]: Type: %u, code: %u, param: %s"
         , session->GetPlayerInfo().c_str(), type, errCode, param.c_str());
}

void Guild::SendSaveEmblemResult(WorldSession* session, GuildEmblemError errCode)
{
    WorldPacket data(MSG_SAVE_GUILD_EMBLEM, 4);
    data << uint32(errCode);
    session->SendPacket(&data);

    TC_LOG_DEBUG(LOG_FILTER_GUILD, "MSG_SAVE_GUILD_EMBLEM [%s] Code: %u", session->GetPlayerInfo().c_str(), errCode);
}

// LogHolder
Guild::LogHolder::~LogHolder()
{
    // Cleanup
    for (GuildLog::iterator itr = m_log.begin(); itr != m_log.end(); ++itr)
        delete (*itr);
}

// Adds event loaded from database to collection
inline void Guild::LogHolder::LoadEvent(LogEntry* entry)
{
    if (m_nextGUID == uint32(GUILD_EVENT_LOG_GUID_UNDEFINED))
        m_nextGUID = entry->GetGUID();
    m_log.push_front(entry);
}

// Adds new event happened in game.
// If maximum number of events is reached, oldest event is removed from collection.
inline void Guild::LogHolder::AddEvent(SQLTransaction& trans, LogEntry* entry)
{
    // Check max records limit
    if (m_log.size() >= m_maxRecords)
    {
        LogEntry* oldEntry = m_log.front();
        delete oldEntry;
        m_log.pop_front();
    }
    // Add event to list
    m_log.push_back(entry);
    // Save to DB
    entry->SaveToDB(trans);
}

// Writes information about all events into packet.
inline void Guild::LogHolder::WritePacket(WorldPacket& data) const
{
    ByteBuffer buffer;
    data.WriteBits(m_log.size(), 23);
    for (GuildLog::const_iterator itr = m_log.begin(); itr != m_log.end(); ++itr)
        (*itr)->WritePacket(data, buffer);

    data.FlushBits();
    data.append(buffer);
}

inline uint32 Guild::LogHolder::GetNextGUID()
{
    // Next guid was not initialized. It means there are no records for this holder in DB yet.
    // Start from the beginning.
    if (m_nextGUID == uint32(GUILD_EVENT_LOG_GUID_UNDEFINED))
        m_nextGUID = 0;
    else
        m_nextGUID = (m_nextGUID + 1) % m_maxRecords;
    return m_nextGUID;
}

// EventLogEntry
void Guild::EventLogEntry::SaveToDB(SQLTransaction& trans) const
{
    PreparedStatement* stmt = CharacterDatabase.GetPreparedStatement(CHAR_DEL_GUILD_EVENTLOG);
    stmt->setUInt32(0, m_guildId);
    stmt->setUInt32(1, m_guid);
    CharacterDatabase.ExecuteOrAppend(trans, stmt);

    uint8 index = 0;
    stmt = CharacterDatabase.GetPreparedStatement(CHAR_INS_GUILD_EVENTLOG);
    stmt->setUInt32(  index, m_guildId);
    stmt->setUInt32(++index, m_guid);
    stmt->setUInt8 (++index, uint8(m_eventType));
    stmt->setUInt32(++index, m_playerGuid1);
    stmt->setUInt32(++index, m_playerGuid2);
    stmt->setUInt8 (++index, m_newRank);
    stmt->setUInt64(++index, m_timestamp);
    CharacterDatabase.ExecuteOrAppend(trans, stmt);
}

void Guild::EventLogEntry::WritePacket(WorldPacket& data, ByteBuffer& content) const
{
    ObjectGuid guid1 = MAKE_NEW_GUID(m_playerGuid1, 0, HIGHGUID_PLAYER);
    ObjectGuid guid2 = MAKE_NEW_GUID(m_playerGuid2, 0, HIGHGUID_PLAYER);

    data.WriteBit(guid1[2]);
    data.WriteBit(guid1[4]);
    data.WriteBit(guid2[7]);
    data.WriteBit(guid2[6]);
    data.WriteBit(guid1[3]);
    data.WriteBit(guid2[3]);
    data.WriteBit(guid2[5]);
    data.WriteBit(guid1[7]);
    data.WriteBit(guid1[5]);
    data.WriteBit(guid1[0]);
    data.WriteBit(guid2[4]);
    data.WriteBit(guid2[2]);
    data.WriteBit(guid2[0]);
    data.WriteBit(guid2[1]);
    data.WriteBit(guid1[1]);
    data.WriteBit(guid1[6]);

    content.WriteByteSeq(guid2[3]);
    content.WriteByteSeq(guid2[2]);
    content.WriteByteSeq(guid2[5]);

    // New Rank
    content << uint8(m_newRank);

    content.WriteByteSeq(guid2[4]);
    content.WriteByteSeq(guid1[0]);
    content.WriteByteSeq(guid1[4]);

    // Event timestamp
    content << uint32(::time(NULL) - m_timestamp);

    content.WriteByteSeq(guid1[7]);
    content.WriteByteSeq(guid1[3]);
    content.WriteByteSeq(guid2[0]);
    content.WriteByteSeq(guid2[6]);
    content.WriteByteSeq(guid2[7]);
    content.WriteByteSeq(guid1[5]);

    // Event type
    content << uint8(m_eventType);

    content.WriteByteSeq(guid2[1]);
    content.WriteByteSeq(guid1[2]);
    content.WriteByteSeq(guid1[6]);
    content.WriteByteSeq(guid1[1]);
}

// BankEventLogEntry
void Guild::BankEventLogEntry::SaveToDB(SQLTransaction& trans) const
{
    uint8 index = 0;

    PreparedStatement* stmt = CharacterDatabase.GetPreparedStatement(CHAR_DEL_GUILD_BANK_EVENTLOG);
    stmt->setUInt32(  index, m_guildId);
    stmt->setUInt32(++index, m_guid);
    stmt->setUInt8 (++index, m_bankTabId);
    CharacterDatabase.ExecuteOrAppend(trans, stmt);

    index = 0;
    stmt = CharacterDatabase.GetPreparedStatement(CHAR_INS_GUILD_BANK_EVENTLOG);
    stmt->setUInt32(  index, m_guildId);
    stmt->setUInt32(++index, m_guid);
    stmt->setUInt8 (++index, m_bankTabId);
    stmt->setUInt8 (++index, uint8(m_eventType));
    stmt->setUInt32(++index, m_playerGuid);
    stmt->setUInt32(++index, m_itemOrMoney);
    stmt->setUInt16(++index, m_itemStackCount);
    stmt->setUInt8 (++index, m_destTabId);
    stmt->setUInt64(++index, m_timestamp);
    CharacterDatabase.ExecuteOrAppend(trans, stmt);
}

void Guild::BankEventLogEntry::WritePacket(WorldPacket& data, ByteBuffer& content) const
{
    ObjectGuid logGuid = MAKE_NEW_GUID(m_playerGuid, 0, HIGHGUID_PLAYER);

    bool hasItem = m_eventType == GUILD_BANK_LOG_DEPOSIT_ITEM || m_eventType == GUILD_BANK_LOG_WITHDRAW_ITEM ||
                   m_eventType == GUILD_BANK_LOG_MOVE_ITEM || m_eventType == GUILD_BANK_LOG_MOVE_ITEM2;

    bool itemMoved = (m_eventType == GUILD_BANK_LOG_MOVE_ITEM || m_eventType == GUILD_BANK_LOG_MOVE_ITEM2);

    bool hasStack = (hasItem && m_itemStackCount > 1) || itemMoved;

    data.WriteBit(IsMoneyEvent());
    data.WriteBit(logGuid[4]);
    data.WriteBit(logGuid[1]);
    data.WriteBit(hasItem);
    data.WriteBit(hasStack);
    data.WriteBit(logGuid[2]);
    data.WriteBit(logGuid[5]);
    data.WriteBit(logGuid[3]);
    data.WriteBit(logGuid[6]);
    data.WriteBit(logGuid[0]);
    data.WriteBit(itemMoved);
    data.WriteBit(logGuid[7]);

    content.WriteByteSeq(logGuid[6]);
    content.WriteByteSeq(logGuid[1]);
    content.WriteByteSeq(logGuid[5]);
    if (hasStack)
        content << uint32(m_itemStackCount);

    content << uint8(m_eventType);
    content.WriteByteSeq(logGuid[2]);
    content.WriteByteSeq(logGuid[4]);
    content.WriteByteSeq(logGuid[0]);
    content.WriteByteSeq(logGuid[7]);
    content.WriteByteSeq(logGuid[3]);
    if (hasItem)
        content << uint32(m_itemOrMoney);

    content << uint32(time(NULL) - m_timestamp);

    if (IsMoneyEvent())
        content << uint64(m_itemOrMoney);

    if (itemMoved)
        content << uint8(m_destTabId);
}

void Guild::NewsLogEntry::SaveToDB(SQLTransaction& trans) const
{
    uint8 index = 0;
    PreparedStatement* stmt = CharacterDatabase.GetPreparedStatement(CHAR_INS_GUILD_NEWS);
    stmt->setUInt32(  index, m_guildId);
    stmt->setUInt32(++index, GetGUID());
    stmt->setUInt8 (++index, GetType());
    stmt->setUInt32(++index, GetPlayerGuid());
    stmt->setUInt32(++index, GetFlags());
    stmt->setUInt32(++index, GetValue());
    stmt->setUInt64(++index, GetTimestamp());
    CharacterDatabase.ExecuteOrAppend(trans, stmt);
}

void Guild::NewsLogEntry::WritePacket(WorldPacket& data, ByteBuffer& /*content*/) const
{
    data.WriteBits(0, 26); // Not yet implemented used for guild achievements
    ObjectGuid guid = GetPlayerGuid();

    data.WriteBit(guid[7]);
    data.WriteBit(guid[0]);
    data.WriteBit(guid[6]);
    data.WriteBit(guid[5]);
    data.WriteBit(guid[4]);
    data.WriteBit(guid[3]);
    data.WriteBit(guid[1]);
    data.WriteBit(guid[2]);

    data.FlushBits();

    data.WriteByteSeq(guid[5]);

    data << uint32(GetFlags());   // 1 sticky
    data << uint32(GetValue());
    data << uint32(0);            // always 0

    data.WriteByteSeq(guid[7]);
    data.WriteByteSeq(guid[6]);
    data.WriteByteSeq(guid[2]);
    data.WriteByteSeq(guid[3]);
    data.WriteByteSeq(guid[0]);
    data.WriteByteSeq(guid[4]);
    data.WriteByteSeq(guid[1]);

    data << uint32(GetGUID());
    data << uint32(GetType());
    data.AppendPackedTime(GetTimestamp());
}

// RankInfo
void Guild::RankInfo::LoadFromDB(Field* fields)
{
    m_rankId            = fields[1].GetUInt8();
    m_name              = fields[2].GetString();
    m_rights            = fields[3].GetUInt32();
    m_bankMoneyPerDay   = fields[4].GetUInt32();
    if (m_rankId == GR_GUILDMASTER)                     // Prevent loss of leader rights
        m_rights |= GR_RIGHT_ALL;
}

void Guild::RankInfo::SaveToDB(SQLTransaction& trans) const
{
    PreparedStatement* stmt = CharacterDatabase.GetPreparedStatement(CHAR_INS_GUILD_RANK);
    stmt->setUInt32(0, m_guildId);
    stmt->setUInt8 (1, m_rankId);
    stmt->setString(2, m_name);
    stmt->setUInt32(3, m_rights);
    CharacterDatabase.ExecuteOrAppend(trans, stmt);
}

void Guild::RankInfo::CreateMissingTabsIfNeeded(uint8 tabs, SQLTransaction& trans, bool logOnCreate /* = false */)
{
    for (uint8 i = 0; i < tabs; ++i)
    {
        GuildBankRightsAndSlots& rightsAndSlots = m_bankTabRightsAndSlots[i];
        if (rightsAndSlots.GetTabId() == i)
            continue;

        rightsAndSlots.SetTabId(i);
        if (m_rankId == GR_GUILDMASTER)
            rightsAndSlots.SetGuildMasterValues();

        if (logOnCreate)
            TC_LOG_ERROR(LOG_FILTER_GUILD, "Guild %u has broken Tab %u for rank %u. Created default tab.", m_guildId, i, m_rankId);

        PreparedStatement* stmt = CharacterDatabase.GetPreparedStatement(CHAR_INS_GUILD_BANK_RIGHT);
        stmt->setUInt32(0, m_guildId);
        stmt->setUInt8(1, i);
        stmt->setUInt8(2, m_rankId);
        stmt->setUInt8(3, rightsAndSlots.GetRights());
        stmt->setUInt32(4, rightsAndSlots.GetSlots());
        trans->Append(stmt);
    }
}

void Guild::RankInfo::SetName(std::string const& name)
{
    if (m_name == name)
        return;

    m_name = name;

    PreparedStatement* stmt = CharacterDatabase.GetPreparedStatement(CHAR_UPD_GUILD_RANK_NAME);
    stmt->setString(0, m_name);
    stmt->setUInt8 (1, m_rankId);
    stmt->setUInt32(2, m_guildId);
    CharacterDatabase.Execute(stmt);
}

void Guild::RankInfo::SetRights(uint32 rights)
{
    if (m_rankId == GR_GUILDMASTER)                     // Prevent loss of leader rights
        rights = GR_RIGHT_ALL;

    if (m_rights == rights)
        return;

    m_rights = rights;

    PreparedStatement* stmt = CharacterDatabase.GetPreparedStatement(CHAR_UPD_GUILD_RANK_RIGHTS);
    stmt->setUInt32(0, m_rights);
    stmt->setUInt8 (1, m_rankId);
    stmt->setUInt32(2, m_guildId);
    CharacterDatabase.Execute(stmt);
}

void Guild::RankInfo::SetBankMoneyPerDay(uint32 money)
{
    if (m_rankId == GR_GUILDMASTER)                     // Prevent loss of leader rights
        money = uint32(GUILD_WITHDRAW_MONEY_UNLIMITED);

    if (m_bankMoneyPerDay == money)
        return;

    m_bankMoneyPerDay = money;

    PreparedStatement* stmt = CharacterDatabase.GetPreparedStatement(CHAR_UPD_GUILD_RANK_BANK_MONEY);
    stmt->setUInt32(0, money);
    stmt->setUInt8 (1, m_rankId);
    stmt->setUInt32(2, m_guildId);
    CharacterDatabase.Execute(stmt);
}

void Guild::RankInfo::SetBankTabSlotsAndRights(GuildBankRightsAndSlots rightsAndSlots, bool saveToDB)
{
    if (m_rankId == GR_GUILDMASTER)                     // Prevent loss of leader rights
        rightsAndSlots.SetGuildMasterValues();

    GuildBankRightsAndSlots& guildBR = m_bankTabRightsAndSlots[rightsAndSlots.GetTabId()];
    guildBR = rightsAndSlots;

    if (saveToDB)
    {
        PreparedStatement* stmt = CharacterDatabase.GetPreparedStatement(CHAR_INS_GUILD_BANK_RIGHT);
        stmt->setUInt32(0, m_guildId);
        stmt->setUInt8 (1, guildBR.GetTabId());
        stmt->setUInt8 (2, m_rankId);
        stmt->setUInt8 (3, guildBR.GetRights());
        stmt->setUInt32(4, guildBR.GetSlots());
        CharacterDatabase.Execute(stmt);
    }
}

// BankTab
void Guild::BankTab::LoadFromDB(Field* fields)
{
    m_name = fields[2].GetString();
    m_icon = fields[3].GetString();
    m_text = fields[4].GetString();
}

bool Guild::BankTab::LoadItemFromDB(Field* fields)
{
    uint8 slotId = fields[13].GetUInt8();
    uint32 itemGuid = fields[14].GetUInt32();
    uint32 itemEntry = fields[15].GetUInt32();
    if (slotId >= GUILD_BANK_MAX_SLOTS)
    {
        TC_LOG_ERROR(LOG_FILTER_GUILD, "Invalid slot for item (GUID: %u, id: %u) in guild bank, skipped.", itemGuid, itemEntry);
        return false;
    }

    ItemTemplate const* proto = sObjectMgr->GetItemTemplate(itemEntry);
    if (!proto)
    {
        TC_LOG_ERROR(LOG_FILTER_GUILD, "Unknown item (GUID: %u, id: %u) in guild bank, skipped.", itemGuid, itemEntry);
        return false;
    }

    Item* pItem = NewItemOrBag(proto);
    if (!pItem->LoadFromDB(itemGuid, 0, fields, itemEntry))
    {
        TC_LOG_ERROR(LOG_FILTER_GUILD, "Item (GUID %u, id: %u) not found in item_instance, deleting from guild bank!", itemGuid, itemEntry);

        PreparedStatement* stmt = CharacterDatabase.GetPreparedStatement(CHAR_DEL_NONEXISTENT_GUILD_BANK_ITEM);
        stmt->setUInt32(0, m_guildId);
        stmt->setUInt8 (1, m_tabId);
        stmt->setUInt8 (2, slotId);
        CharacterDatabase.Execute(stmt);

        delete pItem;
        return false;
    }

    pItem->AddToWorld();
    m_items[slotId] = pItem;
    return true;
}

// Deletes contents of the tab from the world (and from DB if necessary)
void Guild::BankTab::Delete(SQLTransaction& trans, bool removeItemsFromDB)
{
    for (uint8 slotId = 0; slotId < GUILD_BANK_MAX_SLOTS; ++slotId)
        if (Item* pItem = m_items[slotId])
        {
            pItem->RemoveFromWorld();
            if (removeItemsFromDB)
                pItem->DeleteFromDB(trans);
            delete pItem;
            pItem = NULL;
        }
}

void Guild::BankTab::SetInfo(std::string const& name, std::string const& icon)
{
    if (m_name == name && m_icon == icon)
        return;

    m_name = name;
    m_icon = icon;

    PreparedStatement* stmt = CharacterDatabase.GetPreparedStatement(CHAR_UPD_GUILD_BANK_TAB_INFO);
    stmt->setString(0, m_name);
    stmt->setString(1, m_icon);
    stmt->setUInt32(2, m_guildId);
    stmt->setUInt8 (3, m_tabId);
    CharacterDatabase.Execute(stmt);
}

void Guild::BankTab::SetText(std::string const& text)
{
    if (m_text == text)
        return;

    m_text = text;
    utf8truncate(m_text, MAX_GUILD_BANK_TAB_TEXT_LEN);          // DB and client size limitation

    PreparedStatement* stmt = CharacterDatabase.GetPreparedStatement(CHAR_UPD_GUILD_BANK_TAB_TEXT);
    stmt->setString(0, m_text);
    stmt->setUInt32(1, m_guildId);
    stmt->setUInt8 (2, m_tabId);
    CharacterDatabase.Execute(stmt);
}

// Sets/removes contents of specified slot.
// If pItem == NULL contents are removed.
bool Guild::BankTab::SetItem(SQLTransaction& trans, uint8 slotId, Item* item)
{
    if (slotId >= GUILD_BANK_MAX_SLOTS)
        return false;

    m_items[slotId] = item;

    PreparedStatement* stmt = CharacterDatabase.GetPreparedStatement(CHAR_DEL_GUILD_BANK_ITEM);
    stmt->setUInt32(0, m_guildId);
    stmt->setUInt8 (1, m_tabId);
    stmt->setUInt8 (2, slotId);
    CharacterDatabase.ExecuteOrAppend(trans, stmt);

    if (item)
    {
        stmt = CharacterDatabase.GetPreparedStatement(CHAR_INS_GUILD_BANK_ITEM);
        stmt->setUInt32(0, m_guildId);
        stmt->setUInt8 (1, m_tabId);
        stmt->setUInt8 (2, slotId);
        stmt->setUInt32(3, item->GetGUIDLow());
        CharacterDatabase.ExecuteOrAppend(trans, stmt);

        item->SetUInt64Value(ITEM_FIELD_CONTAINED, 0);
        item->SetUInt64Value(ITEM_FIELD_OWNER, 0);
        item->FSetState(ITEM_NEW);
        item->SaveToDB(trans);                                 // Not in inventory and can be saved standalone
    }
    return true;
}

void Guild::BankTab::SendText(Guild const* guild, WorldSession* session) const
{
    WorldPacket data(SMSG_GUILD_BANK_QUERY_TEXT_RESULT, 1 + m_text.size() + 1);
    data.WriteBits(m_text.length(), 14);
    data << uint32(m_tabId);
    data.WriteString(m_text);

    if (session)
    {
<<<<<<< HEAD
        sLog->outDebug(LOG_FILTER_GUILD, "SMSG_GUILD_BANK_QUERY_TEXT_RESULT [%s]: Tabid: %u, Text: %s"
=======
        TC_LOG_DEBUG(LOG_FILTER_GUILD, "MSG_QUERY_GUILD_BANK_TEXT [%s]: Tabid: %u, Text: %s"
>>>>>>> d1677b2d
            , session->GetPlayerInfo().c_str(), m_tabId, m_text.c_str());
        session->SendPacket(&data);
    }
    else
    {
<<<<<<< HEAD
        sLog->outDebug(LOG_FILTER_GUILD, "SMSG_GUILD_BANK_QUERY_TEXT_RESULT [Broadcast]: Tabid: %u, Text: %s", m_tabId, m_text.c_str());
=======
        TC_LOG_DEBUG(LOG_FILTER_GUILD, "MSG_QUERY_GUILD_BANK_TEXT [Broadcast]: Tabid: %u, Text: %s", m_tabId, m_text.c_str());
>>>>>>> d1677b2d
        guild->BroadcastPacket(&data);
    }
}

// Member
void Guild::Member::SetStats(Player* player)
{
    m_name      = player->GetName();
    m_level     = player->getLevel();
    m_class     = player->getClass();
    m_zoneId    = player->GetZoneId();
    m_accountId = player->GetSession()->GetAccountId();
    m_achievementPoints = player->GetAchievementPoints();
}

void Guild::Member::SetStats(std::string const& name, uint8 level, uint8 _class, uint32 zoneId, uint32 accountId, uint32 reputation)
{
    m_name      = name;
    m_level     = level;
    m_class     = _class;
    m_zoneId    = zoneId;
    m_accountId = accountId;
    m_totalReputation = reputation;
}

void Guild::Member::SetPublicNote(std::string const& publicNote)
{
    if (m_publicNote == publicNote)
        return;

    m_publicNote = publicNote;

    PreparedStatement* stmt = CharacterDatabase.GetPreparedStatement(CHAR_UPD_GUILD_MEMBER_PNOTE);
    stmt->setString(0, publicNote);
    stmt->setUInt32(1, GUID_LOPART(m_guid));
    CharacterDatabase.Execute(stmt);
}

void Guild::Member::SetOfficerNote(std::string const& officerNote)
{
    if (m_officerNote == officerNote)
        return;

    m_officerNote = officerNote;

    PreparedStatement* stmt = CharacterDatabase.GetPreparedStatement(CHAR_UPD_GUILD_MEMBER_OFFNOTE);
    stmt->setString(0, officerNote);
    stmt->setUInt32(1, GUID_LOPART(m_guid));
    CharacterDatabase.Execute(stmt);
}

void Guild::Member::ChangeRank(uint8 newRank)
{
    m_rankId = newRank;

    // Update rank information in player's field, if he is online.
    if (Player* player = FindPlayer())
        player->SetRank(newRank);

    PreparedStatement* stmt = CharacterDatabase.GetPreparedStatement(CHAR_UPD_GUILD_MEMBER_RANK);
    stmt->setUInt8 (0, newRank);
    stmt->setUInt32(1, GUID_LOPART(m_guid));
    CharacterDatabase.Execute(stmt);
}

void Guild::Member::SaveToDB(SQLTransaction& trans) const
{
    PreparedStatement* stmt = CharacterDatabase.GetPreparedStatement(CHAR_INS_GUILD_MEMBER);
    stmt->setUInt32(0, m_guildId);
    stmt->setUInt32(1, GUID_LOPART(m_guid));
    stmt->setUInt8 (2, m_rankId);
    stmt->setString(3, m_publicNote);
    stmt->setString(4, m_officerNote);
    CharacterDatabase.ExecuteOrAppend(trans, stmt);
}

// Loads member's data from database.
// If member has broken fields (level, class) returns false.
// In this case member has to be removed from guild.
bool Guild::Member::LoadFromDB(Field* fields)
{
    m_publicNote  = fields[3].GetString();
    m_officerNote = fields[4].GetString();

    for (uint8 i = 0; i <= GUILD_BANK_MAX_TABS; ++i)
        m_bankWithdraw[i] = fields[5 + i].GetUInt32();

    SetStats(fields[14].GetString(),
             fields[15].GetUInt8(),                         // characters.level
             fields[16].GetUInt8(),                         // characters.class
             fields[17].GetUInt16(),                        // characters.zone
             fields[18].GetUInt32(),                        // characters.account
             0);
    m_logoutTime = fields[19].GetUInt32();                  // characters.logout_time
    m_totalActivity = 0;
    m_weekActivity = 0;
    m_weekReputation = 0;

    if (!CheckStats())
        return false;

    if (!m_zoneId)
    {
        TC_LOG_ERROR(LOG_FILTER_GUILD, "Player (GUID: %u) has broken zone-data", GUID_LOPART(m_guid));
        m_zoneId = Player::GetZoneIdFromDB(m_guid);
    }
    ResetFlags();
    return true;
}

// Validate player fields. Returns false if corrupted fields are found.
bool Guild::Member::CheckStats() const
{
    if (m_level < 1)
    {
        TC_LOG_ERROR(LOG_FILTER_GUILD, "Player (GUID: %u) has a broken data in field `characters`.`level`, deleting him from guild!", GUID_LOPART(m_guid));
        return false;
    }

    if (m_class < CLASS_WARRIOR || m_class >= MAX_CLASSES)
    {
        TC_LOG_ERROR(LOG_FILTER_GUILD, "Player (GUID: %u) has a broken data in field `characters`.`class`, deleting him from guild!", GUID_LOPART(m_guid));
        return false;
    }
    return true;
}

// Decreases amount of money/slots left for today.
// If (tabId == GUILD_BANK_MAX_TABS) decrease money amount.
// Otherwise decrease remaining items amount for specified tab.
void Guild::Member::UpdateBankWithdrawValue(SQLTransaction& trans, uint8 tabId, uint32 amount)
{
    m_bankWithdraw[tabId] += amount;

    PreparedStatement* stmt = CharacterDatabase.GetPreparedStatement(CHAR_INS_GUILD_MEMBER_WITHDRAW);
    stmt->setUInt32(0, GUID_LOPART(m_guid));
    for (uint8 i = 0; i <= GUILD_BANK_MAX_TABS;)
    {
        uint32 withdraw = m_bankWithdraw[i++];
        stmt->setUInt32(i, withdraw);
    }

    CharacterDatabase.ExecuteOrAppend(trans, stmt);
}

void Guild::Member::ResetValues(bool weekly /* = false*/)
{
    for (uint8 tabId = 0; tabId <= GUILD_BANK_MAX_TABS; ++tabId)
        m_bankWithdraw[tabId] = 0;

    if (weekly)
    {
        m_weekActivity = 0;
        m_weekReputation = 0;
    }
}

// Get amount of money/slots left for today.
// If (tabId == GUILD_BANK_MAX_TABS) return money amount.
// Otherwise return remaining items amount for specified tab.
int32 Guild::Member::GetBankWithdrawValue(uint8 tabId) const
{
    // Guild master has unlimited amount.
    if (IsRank(GR_GUILDMASTER))
        return tabId == GUILD_BANK_MAX_TABS ? GUILD_WITHDRAW_MONEY_UNLIMITED : GUILD_WITHDRAW_SLOT_UNLIMITED;

    return m_bankWithdraw[tabId];
}

// EmblemInfo
void EmblemInfo::ReadPacket(WorldPacket& recv)
{
    recv >> m_style >> m_color >> m_borderStyle >> m_borderColor >> m_backgroundColor;
}

void EmblemInfo::LoadFromDB(Field* fields)
{
    m_style             = fields[3].GetUInt8();
    m_color             = fields[4].GetUInt8();
    m_borderStyle       = fields[5].GetUInt8();
    m_borderColor       = fields[6].GetUInt8();
    m_backgroundColor   = fields[7].GetUInt8();
}

void EmblemInfo::WritePacket(WorldPacket& data) const
{
    data << uint32(m_style);
    data << uint32(m_color);
    data << uint32(m_borderStyle);
    data << uint32(m_borderColor);
    data << uint32(m_backgroundColor);
}

void EmblemInfo::SaveToDB(uint32 guildId) const
{
    PreparedStatement* stmt = CharacterDatabase.GetPreparedStatement(CHAR_UPD_GUILD_EMBLEM_INFO);
    stmt->setUInt32(0, m_style);
    stmt->setUInt32(1, m_color);
    stmt->setUInt32(2, m_borderStyle);
    stmt->setUInt32(3, m_borderColor);
    stmt->setUInt32(4, m_backgroundColor);
    stmt->setUInt32(5, guildId);
    CharacterDatabase.Execute(stmt);
}

// MoveItemData
bool Guild::MoveItemData::CheckItem(uint32& splitedAmount)
{
    ASSERT(m_pItem);
    if (splitedAmount > m_pItem->GetCount())
        return false;
    if (splitedAmount == m_pItem->GetCount())
        splitedAmount = 0;
    return true;
}

bool Guild::MoveItemData::CanStore(Item* pItem, bool swap, bool sendError)
{
    m_vec.clear();
    InventoryResult msg = CanStore(pItem, swap);
    if (sendError && msg != EQUIP_ERR_OK)
        m_pPlayer->SendEquipError(msg, pItem);
    return (msg == EQUIP_ERR_OK);
}

bool Guild::MoveItemData::CloneItem(uint32 count)
{
    ASSERT(m_pItem);
    m_pClonedItem = m_pItem->CloneItem(count);
    if (!m_pClonedItem)
    {
        m_pPlayer->SendEquipError(EQUIP_ERR_ITEM_NOT_FOUND, m_pItem);
        return false;
    }
    return true;
}

void Guild::MoveItemData::LogAction(MoveItemData* pFrom) const
{
    ASSERT(pFrom->GetItem());

    sScriptMgr->OnGuildItemMove(m_pGuild, m_pPlayer, pFrom->GetItem(),
        pFrom->IsBank(), pFrom->GetContainer(), pFrom->GetSlotId(),
        IsBank(), GetContainer(), GetSlotId());
}

inline void Guild::MoveItemData::CopySlots(SlotIds& ids) const
{
    for (ItemPosCountVec::const_iterator itr = m_vec.begin(); itr != m_vec.end(); ++itr)
        ids.insert(uint8(itr->pos));
}

// PlayerMoveItemData
bool Guild::PlayerMoveItemData::InitItem()
{
    m_pItem = m_pPlayer->GetItemByPos(m_container, m_slotId);
    if (m_pItem)
    {
        // Anti-WPE protection. Do not move non-empty bags to bank.
        if (m_pItem->IsNotEmptyBag())
        {
            m_pPlayer->SendEquipError(EQUIP_ERR_DESTROY_NONEMPTY_BAG, m_pItem);
            m_pItem = NULL;
        }
        // Bound items cannot be put into bank.
        else if (!m_pItem->CanBeTraded())
        {
            m_pPlayer->SendEquipError(EQUIP_ERR_CANT_SWAP, m_pItem);
            m_pItem = NULL;
        }
    }
    return (m_pItem != NULL);
}

void Guild::PlayerMoveItemData::RemoveItem(SQLTransaction& trans, MoveItemData* /*pOther*/, uint32 splitedAmount)
{
    if (splitedAmount)
    {
        m_pItem->SetCount(m_pItem->GetCount() - splitedAmount);
        m_pItem->SetState(ITEM_CHANGED, m_pPlayer);
        m_pPlayer->SaveInventoryAndGoldToDB(trans);
    }
    else
    {
        m_pPlayer->MoveItemFromInventory(m_container, m_slotId, true);
        m_pItem->DeleteFromInventoryDB(trans);
        m_pItem = NULL;
    }
}

Item* Guild::PlayerMoveItemData::StoreItem(SQLTransaction& trans, Item* pItem)
{
    ASSERT(pItem);
    m_pPlayer->MoveItemToInventory(m_vec, pItem, true);
    m_pPlayer->SaveInventoryAndGoldToDB(trans);
    return pItem;
}

void Guild::PlayerMoveItemData::LogBankEvent(SQLTransaction& trans, MoveItemData* pFrom, uint32 count) const
{
    ASSERT(pFrom);
    // Bank -> Char
    m_pGuild->_LogBankEvent(trans, GUILD_BANK_LOG_WITHDRAW_ITEM, pFrom->GetContainer(), m_pPlayer->GetGUIDLow(),
        pFrom->GetItem()->GetEntry(), count);
}

inline InventoryResult Guild::PlayerMoveItemData::CanStore(Item* pItem, bool swap)
{
    return m_pPlayer->CanStoreItem(m_container, m_slotId, m_vec, pItem, swap);
}

// BankMoveItemData
bool Guild::BankMoveItemData::InitItem()
{
    m_pItem = m_pGuild->_GetItem(m_container, m_slotId);
    return (m_pItem != NULL);
}

bool Guild::BankMoveItemData::HasStoreRights(MoveItemData* pOther) const
{
    ASSERT(pOther);
    // Do not check rights if item is being swapped within the same bank tab
    if (pOther->IsBank() && pOther->GetContainer() == m_container)
        return true;
    return m_pGuild->_MemberHasTabRights(m_pPlayer->GetGUID(), m_container, GUILD_BANK_RIGHT_DEPOSIT_ITEM);
}

bool Guild::BankMoveItemData::HasWithdrawRights(MoveItemData* pOther) const
{
    ASSERT(pOther);
    // Do not check rights if item is being swapped within the same bank tab
    if (pOther->IsBank() && pOther->GetContainer() == m_container)
        return true;

    int32 slots = 0;
    if (Member const* member = m_pGuild->GetMember(m_pPlayer->GetGUID()))
        slots = m_pGuild->_GetMemberRemainingSlots(member, m_container);

    return slots != 0;
}

void Guild::BankMoveItemData::RemoveItem(SQLTransaction& trans, MoveItemData* pOther, uint32 splitedAmount)
{
    ASSERT(m_pItem);
    if (splitedAmount)
    {
        m_pItem->SetCount(m_pItem->GetCount() - splitedAmount);
        m_pItem->FSetState(ITEM_CHANGED);
        m_pItem->SaveToDB(trans);
    }
    else
    {
        m_pGuild->_RemoveItem(trans, m_container, m_slotId);
        m_pItem = NULL;
    }
    // Decrease amount of player's remaining items (if item is moved to different tab or to player)
    if (!pOther->IsBank() || pOther->GetContainer() != m_container)
        m_pGuild->_UpdateMemberWithdrawSlots(trans, m_pPlayer->GetGUID(), m_container);
}

Item* Guild::BankMoveItemData::StoreItem(SQLTransaction& trans, Item* pItem)
{
    if (!pItem)
        return NULL;

    BankTab* pTab = m_pGuild->GetBankTab(m_container);
    if (!pTab)
        return NULL;

    Item* pLastItem = pItem;
    for (ItemPosCountVec::const_iterator itr = m_vec.begin(); itr != m_vec.end(); )
    {
        ItemPosCount pos(*itr);
        ++itr;

        TC_LOG_DEBUG(LOG_FILTER_GUILD, "GUILD STORAGE: StoreItem tab = %u, slot = %u, item = %u, count = %u",
            m_container, m_slotId, pItem->GetEntry(), pItem->GetCount());
        pLastItem = _StoreItem(trans, pTab, pItem, pos, itr != m_vec.end());
    }
    return pLastItem;
}

void Guild::BankMoveItemData::LogBankEvent(SQLTransaction& trans, MoveItemData* pFrom, uint32 count) const
{
    ASSERT(pFrom->GetItem());
    if (pFrom->IsBank())
        // Bank -> Bank
        m_pGuild->_LogBankEvent(trans, GUILD_BANK_LOG_MOVE_ITEM, pFrom->GetContainer(), m_pPlayer->GetGUIDLow(),
            pFrom->GetItem()->GetEntry(), count, m_container);
    else
        // Char -> Bank
        m_pGuild->_LogBankEvent(trans, GUILD_BANK_LOG_DEPOSIT_ITEM, m_container, m_pPlayer->GetGUIDLow(),
            pFrom->GetItem()->GetEntry(), count);
}

void Guild::BankMoveItemData::LogAction(MoveItemData* pFrom) const
{
    MoveItemData::LogAction(pFrom);
    if (!pFrom->IsBank() && m_pPlayer->GetSession()->HasPermission(RBAC_PERM_LOG_GM_TRADE)) /// @todo Move this to scripts
    {
        sLog->outCommand(m_pPlayer->GetSession()->GetAccountId(),
            "GM %s (Guid: %u) (Account: %u) deposit item: %s (Entry: %d Count: %u) to guild bank named: %s (Guild ID: %u)",
            m_pPlayer->GetName().c_str(), m_pPlayer->GetGUIDLow(), m_pPlayer->GetSession()->GetAccountId(),
            pFrom->GetItem()->GetTemplate()->Name1.c_str(), pFrom->GetItem()->GetEntry(), pFrom->GetItem()->GetCount(),
            m_pGuild->GetName().c_str(), m_pGuild->GetId());
    }
}

Item* Guild::BankMoveItemData::_StoreItem(SQLTransaction& trans, BankTab* pTab, Item* pItem, ItemPosCount& pos, bool clone) const
{
    uint8 slotId = uint8(pos.pos);
    uint32 count = pos.count;
    if (Item* pItemDest = pTab->GetItem(slotId))
    {
        pItemDest->SetCount(pItemDest->GetCount() + count);
        pItemDest->FSetState(ITEM_CHANGED);
        pItemDest->SaveToDB(trans);
        if (!clone)
        {
            pItem->RemoveFromWorld();
            pItem->DeleteFromDB(trans);
            delete pItem;
        }
        return pItemDest;
    }

    if (clone)
        pItem = pItem->CloneItem(count);
    else
        pItem->SetCount(count);

    if (pItem && pTab->SetItem(trans, slotId, pItem))
        return pItem;

    return NULL;
}

// Tries to reserve space for source item.
// If item in destination slot exists it must be the item of the same entry
// and stack must have enough space to take at least one item.
// Returns false if destination item specified and it cannot be used to reserve space.
bool Guild::BankMoveItemData::_ReserveSpace(uint8 slotId, Item* pItem, Item* pItemDest, uint32& count)
{
    uint32 requiredSpace = pItem->GetMaxStackCount();
    if (pItemDest)
    {
        // Make sure source and destination items match and destination item has space for more stacks.
        if (pItemDest->GetEntry() != pItem->GetEntry() || pItemDest->GetCount() >= pItem->GetMaxStackCount())
            return false;
        requiredSpace -= pItemDest->GetCount();
    }
    // Let's not be greedy, reserve only required space
    requiredSpace = std::min(requiredSpace, count);

    // Reserve space
    ItemPosCount pos(slotId, requiredSpace);
    if (!pos.isContainedIn(m_vec))
    {
        m_vec.push_back(pos);
        count -= requiredSpace;
    }
    return true;
}

void Guild::BankMoveItemData::CanStoreItemInTab(Item* pItem, uint8 skipSlotId, bool merge, uint32& count)
{
    for (uint8 slotId = 0; (slotId < GUILD_BANK_MAX_SLOTS) && (count > 0); ++slotId)
    {
        // Skip slot already processed in CanStore (when destination slot was specified)
        if (slotId == skipSlotId)
            continue;

        Item* pItemDest = m_pGuild->_GetItem(m_container, slotId);
        if (pItemDest == pItem)
            pItemDest = NULL;

        // If merge skip empty, if not merge skip non-empty
        if ((pItemDest != NULL) != merge)
            continue;

        _ReserveSpace(slotId, pItem, pItemDest, count);
    }
}

InventoryResult Guild::BankMoveItemData::CanStore(Item* pItem, bool swap)
{
    TC_LOG_DEBUG(LOG_FILTER_GUILD, "GUILD STORAGE: CanStore() tab = %u, slot = %u, item = %u, count = %u",
        m_container, m_slotId, pItem->GetEntry(), pItem->GetCount());

    uint32 count = pItem->GetCount();
    // Soulbound items cannot be moved
    if (pItem->IsSoulBound())
        return EQUIP_ERR_DROP_BOUND_ITEM;

    // Make sure destination bank tab exists
    if (m_container >= m_pGuild->_GetPurchasedTabsSize())
        return EQUIP_ERR_WRONG_BAG_TYPE;

    // Slot explicitely specified. Check it.
    if (m_slotId != NULL_SLOT)
    {
        Item* pItemDest = m_pGuild->_GetItem(m_container, m_slotId);
        // Ignore swapped item (this slot will be empty after move)
        if ((pItemDest == pItem) || swap)
            pItemDest = NULL;

        if (!_ReserveSpace(m_slotId, pItem, pItemDest, count))
            return EQUIP_ERR_CANT_STACK;

        if (count == 0)
            return EQUIP_ERR_OK;
    }

    // Slot was not specified or it has not enough space for all the items in stack
    // Search for stacks to merge with
    if (pItem->GetMaxStackCount() > 1)
    {
        CanStoreItemInTab(pItem, m_slotId, true, count);
        if (count == 0)
            return EQUIP_ERR_OK;
    }

    // Search free slot for item
    CanStoreItemInTab(pItem, m_slotId, false, count);
    if (count == 0)
        return EQUIP_ERR_OK;

    return EQUIP_ERR_BANK_FULL;
}

// Guild
Guild::Guild():
    m_id(0),
    m_leaderGuid(0),
    m_createdDate(0),
    m_accountsNumber(0),
    m_bankMoney(0),
    m_eventLog(NULL),
    m_newsLog(NULL),
    m_achievementMgr(this),
    _level(1),
    _experience(0),
    _todayExperience(0)
{
    memset(&m_bankEventLog, 0, (GUILD_BANK_MAX_TABS + 1) * sizeof(LogHolder*));
}

Guild::~Guild()
{
    SQLTransaction temp(NULL);
    _DeleteBankItems(temp);

    // Cleanup
    delete m_eventLog;
    m_eventLog = NULL;
    delete m_newsLog;
    m_newsLog = NULL;

    for (uint8 tabId = 0; tabId <= GUILD_BANK_MAX_TABS; ++tabId)
    {
        delete m_bankEventLog[tabId];
        m_bankEventLog[tabId] = NULL;
    }

    for (Members::iterator itr = m_members.begin(); itr != m_members.end(); ++itr)
    {
        delete itr->second;
        itr->second = NULL;
    }
}

// Creates new guild with default data and saves it to database.
bool Guild::Create(Player* pLeader, std::string const& name)
{
    // Check if guild with such name already exists
    if (sGuildMgr->GetGuildByName(name))
        return false;

    WorldSession* pLeaderSession = pLeader->GetSession();
    if (!pLeaderSession)
        return false;

    m_id = sGuildMgr->GenerateGuildId();
    m_leaderGuid = pLeader->GetGUID();
    m_name = name;
    m_info = "";
    m_motd = "No message set.";
    m_bankMoney = 0;
    m_createdDate = ::time(NULL);
    _level = 1;
    _experience = 0;
    _todayExperience = 0;
    _CreateLogHolders();

    TC_LOG_DEBUG(LOG_FILTER_GUILD, "GUILD: creating guild [%s] for leader %s (%u)",
        name.c_str(), pLeader->GetName().c_str(), GUID_LOPART(m_leaderGuid));

    SQLTransaction trans = CharacterDatabase.BeginTransaction();

    PreparedStatement* stmt = CharacterDatabase.GetPreparedStatement(CHAR_DEL_GUILD_MEMBERS);
    stmt->setUInt32(0, m_id);
    trans->Append(stmt);

    uint8 index = 0;
    stmt = CharacterDatabase.GetPreparedStatement(CHAR_INS_GUILD);
    stmt->setUInt32(  index, m_id);
    stmt->setString(++index, name);
    stmt->setUInt32(++index, GUID_LOPART(m_leaderGuid));
    stmt->setString(++index, m_info);
    stmt->setString(++index, m_motd);
    stmt->setUInt64(++index, uint32(m_createdDate));
    stmt->setUInt32(++index, m_emblemInfo.GetStyle());
    stmt->setUInt32(++index, m_emblemInfo.GetColor());
    stmt->setUInt32(++index, m_emblemInfo.GetBorderStyle());
    stmt->setUInt32(++index, m_emblemInfo.GetBorderColor());
    stmt->setUInt32(++index, m_emblemInfo.GetBackgroundColor());
    stmt->setUInt64(++index, m_bankMoney);
    trans->Append(stmt);

    CharacterDatabase.CommitTransaction(trans);
    _CreateDefaultGuildRanks(pLeaderSession->GetSessionDbLocaleIndex()); // Create default ranks
    bool ret = AddMember(m_leaderGuid, GR_GUILDMASTER);                  // Add guildmaster

    if (ret)
    {
        _BroadcastEvent(GE_FOUNDER, 0);
        sScriptMgr->OnGuildCreate(this, pLeader, name);
    }

    return ret;
}

// Disbands guild and deletes all related data from database
void Guild::Disband()
{
    // Call scripts before guild data removed from database
    sScriptMgr->OnGuildDisband(this);

    _BroadcastEvent(GE_DISBANDED, 0);
    // Remove all members
    while (!m_members.empty())
    {
        Members::const_iterator itr = m_members.begin();
        DeleteMember(itr->second->GetGUID(), true);
    }

    SQLTransaction trans = CharacterDatabase.BeginTransaction();

    PreparedStatement* stmt = CharacterDatabase.GetPreparedStatement(CHAR_DEL_GUILD);
    stmt->setUInt32(0, m_id);
    trans->Append(stmt);

    stmt = CharacterDatabase.GetPreparedStatement(CHAR_DEL_GUILD_RANKS);
    stmt->setUInt32(0, m_id);
    trans->Append(stmt);

    stmt = CharacterDatabase.GetPreparedStatement(CHAR_DEL_GUILD_BANK_TABS);
    stmt->setUInt32(0, m_id);
    trans->Append(stmt);

    // Free bank tab used memory and delete items stored in them
    _DeleteBankItems(trans, true);

    stmt = CharacterDatabase.GetPreparedStatement(CHAR_DEL_GUILD_BANK_ITEMS);
    stmt->setUInt32(0, m_id);
    trans->Append(stmt);

    stmt = CharacterDatabase.GetPreparedStatement(CHAR_DEL_GUILD_BANK_RIGHTS);
    stmt->setUInt32(0, m_id);
    trans->Append(stmt);

    stmt = CharacterDatabase.GetPreparedStatement(CHAR_DEL_GUILD_BANK_EVENTLOGS);
    stmt->setUInt32(0, m_id);
    trans->Append(stmt);

    stmt = CharacterDatabase.GetPreparedStatement(CHAR_DEL_GUILD_EVENTLOGS);
    stmt->setUInt32(0, m_id);
    trans->Append(stmt);

    CharacterDatabase.CommitTransaction(trans);

    sGuildFinderMgr->DeleteGuild(m_id);

    sGuildMgr->RemoveGuild(m_id);
}

void Guild::SaveToDB()
{
    SQLTransaction trans = CharacterDatabase.BeginTransaction();

    PreparedStatement* stmt = CharacterDatabase.GetPreparedStatement(CHAR_UPD_GUILD_EXPERIENCE);
    stmt->setUInt32(0, GetLevel());
    stmt->setUInt64(1, GetExperience());
    stmt->setUInt64(2, GetTodayExperience());
    stmt->setUInt32(3, GetId());
    trans->Append(stmt);

    m_achievementMgr.SaveToDB(trans);

    CharacterDatabase.CommitTransaction(trans);
}

void Guild::UpdateMemberData(Player* player, uint8 dataid, uint32 value)
{
    if (Member* member = GetMember(player->GetGUID()))
    {
        switch (dataid)
        {
            case GUILD_MEMBER_DATA_ZONEID:
                member->SetZoneId(value);
                break;
            case GUILD_MEMBER_DATA_ACHIEVEMENT_POINTS:
                member->SetAchievementPoints(value);
                break;
            case GUILD_MEMBER_DATA_LEVEL:
                member->SetLevel(value);
                break;
            default:
                TC_LOG_ERROR(LOG_FILTER_GUILD, "Guild::UpdateMemberData: Called with incorrect DATAID %u (value %u)", dataid, value);
                return;
        }
        //HandleRoster();
    }
}

void Guild::OnPlayerStatusChange(Player* player, uint32 flag, bool state)
{
    if (Member* member = GetMember(player->GetGUID()))
    {
        if (state)
            member->AddFlag(flag);
        else member->RemFlag(flag);
    }
}

bool Guild::SetName(std::string const& name)
{
    if (m_name == name || name.empty() || name.length() > 24 || sObjectMgr->IsReservedName(name) || !ObjectMgr::IsValidCharterName(name))
        return false;

    m_name = name;
    PreparedStatement* stmt = CharacterDatabase.GetPreparedStatement(CHAR_UPD_GUILD_NAME);
    stmt->setString(0, m_name);
    stmt->setUInt32(1, GetId());
    CharacterDatabase.Execute(stmt);
    return true;
}

void Guild::HandleRoster(WorldSession* session /*= NULL*/)
{
    ByteBuffer memberData(100);
    // Guess size
    WorldPacket data(SMSG_GUILD_ROSTER, 100);
    data.WriteBits(m_motd.length(), 11);
    data.WriteBits(m_members.size(), 18);

    for (Members::const_iterator itr = m_members.begin(); itr != m_members.end(); ++itr)
    {
        Member* member = itr->second;
        size_t pubNoteLength = member->GetPublicNote().length();
        size_t offNoteLength = member->GetOfficerNote().length();

        ObjectGuid guid = member->GetGUID();
        data.WriteBit(guid[3]);
        data.WriteBit(guid[4]);
        data.WriteBit(0); // Has Authenticator
        data.WriteBit(0); // Can Scroll of Ressurect
        data.WriteBits(pubNoteLength, 8);
        data.WriteBits(offNoteLength, 8);
        data.WriteBit(guid[0]);
        data.WriteBits(member->GetName().length(), 7);
        data.WriteBit(guid[1]);
        data.WriteBit(guid[2]);
        data.WriteBit(guid[6]);
        data.WriteBit(guid[5]);
        data.WriteBit(guid[7]);

        memberData << uint8(member->GetClass());
        memberData << uint32(member->GetTotalReputation());
        memberData.WriteByteSeq(guid[0]);
        memberData << uint64(member->GetWeekActivity());
        memberData << uint32(member->GetRankId());
        memberData << uint32(member->GetAchievementPoints());

        // for (2 professions)
        memberData << uint32(0) << uint32(0) << uint32(0);
        memberData << uint32(0) << uint32(0) << uint32(0);

        memberData.WriteByteSeq(guid[2]);
        memberData << uint8(member->GetFlags());
        memberData << uint32(member->GetZoneId());
        memberData << uint64(member->GetTotalActivity());
        memberData.WriteByteSeq(guid[7]);
        memberData << uint32(sWorld->getIntConfig(CONFIG_GUILD_WEEKLY_REP_CAP) - member->GetWeekReputation());

        if (pubNoteLength)
            memberData.WriteString(member->GetPublicNote());

        memberData.WriteByteSeq(guid[3]);
        memberData << uint8(member->GetLevel());
        memberData << int32(0);                                     // unk
        memberData.WriteByteSeq(guid[5]);
        memberData.WriteByteSeq(guid[4]);
        memberData << uint8(0);                                     // unk
        memberData.WriteByteSeq(guid[1]);
        memberData << float(member->IsOnline() ? 0.0f : float(::time(NULL) - member->GetLogoutTime()) / DAY);

        if (offNoteLength)
            memberData.WriteString(member->GetOfficerNote());

        memberData.WriteByteSeq(guid[6]);
        memberData.WriteString(member->GetName());
    }

    size_t infoLength = m_info.length();
    data.WriteBits(infoLength, 12);

    data.FlushBits();
    data.append(memberData);

    if (infoLength)
        data.WriteString(m_info);

    data.WriteString(m_motd);
    data << uint32(m_accountsNumber);
    data << uint32(sWorld->getIntConfig(CONFIG_GUILD_WEEKLY_REP_CAP));
    data.AppendPackedTime(m_createdDate);
    data << uint32(0);

    if (session)
    {
        TC_LOG_DEBUG(LOG_FILTER_GUILD, "SMSG_GUILD_ROSTER [%s]", session->GetPlayerInfo().c_str());
        session->SendPacket(&data);
    }
    else
    {
        TC_LOG_DEBUG(LOG_FILTER_GUILD, "SMSG_GUILD_ROSTER [Broadcast]");
        BroadcastPacket(&data);
    }
}

void Guild::HandleQuery(WorldSession* session)
{
    WorldPacket data(SMSG_GUILD_QUERY_RESPONSE, 8 * 32 + 200);      // Guess size

    data << uint64(GetGUID());
    data << m_name;

    // Rank name
    for (uint8 i = 0; i < GUILD_RANKS_MAX_COUNT; ++i)               // Always show 10 ranks
    {
        if (i < _GetRanksSize())
            data << m_ranks[i].GetName();
        else
            data << uint8(0);                                       // Empty string
    }

    // Rank order of creation
    for (uint8 i = 0; i < GUILD_RANKS_MAX_COUNT; ++i)
    {
        if (i < _GetRanksSize())
            data << uint32(i);
        else
            data << uint32(0);
    }

    // Rank order of "importance" (sorting by rights)
    for (uint8 i = 0; i < GUILD_RANKS_MAX_COUNT; ++i)
    {
        if (i < _GetRanksSize())
            data << uint32(m_ranks[i].GetId());
        else
            data << uint32(0);
    }

    m_emblemInfo.WritePacket(data);
    data << uint32(_GetRanksSize());                                // Number of ranks used

    session->SendPacket(&data);
    TC_LOG_DEBUG(LOG_FILTER_GUILD, "SMSG_GUILD_QUERY_RESPONSE [%s]", session->GetPlayerInfo().c_str());
}

void Guild::SendGuildRankInfo(WorldSession* session) const
{
    ByteBuffer rankData(100);
    WorldPacket data(SMSG_GUILD_RANK, 100);

    data.WriteBits(_GetRanksSize(), 18);

    for (uint8 i = 0; i < _GetRanksSize(); i++)
    {
        RankInfo const* rankInfo = GetRankInfo(i);
        if (!rankInfo)
            continue;

        data.WriteBits(rankInfo->GetName().length(), 7);

        rankData << uint32(rankInfo->GetId());

        for (uint8 j = 0; j < GUILD_BANK_MAX_TABS; ++j)
        {
            rankData << uint32(rankInfo->GetBankTabSlotsPerDay(j));
            rankData << uint32(rankInfo->GetBankTabRights(j));
        }

        rankData << uint32(rankInfo->GetBankMoneyPerDay());
        rankData << uint32(rankInfo->GetRights());

        if (rankInfo->GetName().length())
            rankData.WriteString(rankInfo->GetName());

        rankData << uint32(i);
    }

    data.FlushBits();
    data.append(rankData);
    session->SendPacket(&data);
    sLog->outDebug(LOG_FILTER_GUILD, "SMSG_GUILD_RANK [%s]", session->GetPlayerInfo().c_str());
}

void Guild::HandleSetMOTD(WorldSession* session, std::string const& motd)
{
    if (m_motd == motd)
        return;

    // Player must have rights to set MOTD
    if (!_HasRankRight(session->GetPlayer(), GR_RIGHT_SETMOTD))
        SendCommandResult(session, GUILD_COMMAND_EDIT_MOTD, ERR_GUILD_PERMISSIONS);
    else
    {
        m_motd = motd;

        sScriptMgr->OnGuildMOTDChanged(this, motd);

        PreparedStatement* stmt = CharacterDatabase.GetPreparedStatement(CHAR_UPD_GUILD_MOTD);
        stmt->setString(0, motd);
        stmt->setUInt32(1, m_id);
        CharacterDatabase.Execute(stmt);

        _BroadcastEvent(GE_MOTD, 0, motd.c_str());
    }
}

void Guild::HandleSetInfo(WorldSession* session, std::string const& info)
{
    if (m_info == info)
        return;

    // Player must have rights to set guild's info
    if (_HasRankRight(session->GetPlayer(), GR_RIGHT_MODIFY_GUILD_INFO))
    {
        m_info = info;

        sScriptMgr->OnGuildInfoChanged(this, info);

        PreparedStatement* stmt = CharacterDatabase.GetPreparedStatement(CHAR_UPD_GUILD_INFO);
        stmt->setString(0, info);
        stmt->setUInt32(1, m_id);
        CharacterDatabase.Execute(stmt);
    }
}

void Guild::HandleSetEmblem(WorldSession* session, const EmblemInfo& emblemInfo)
{
    Player* player = session->GetPlayer();
    if (!_IsLeader(player))
        SendSaveEmblemResult(session, ERR_GUILDEMBLEM_NOTGUILDMASTER); // "Only guild leaders can create emblems."
    else if (!player->HasEnoughMoney(uint64(EMBLEM_PRICE)))
        SendSaveEmblemResult(session, ERR_GUILDEMBLEM_NOTENOUGHMONEY); // "You can't afford to do that."
    else
    {
        player->ModifyMoney(-int64(EMBLEM_PRICE));

        m_emblemInfo = emblemInfo;
        m_emblemInfo.SaveToDB(m_id);

        SendSaveEmblemResult(session, ERR_GUILDEMBLEM_SUCCESS); // "Guild Emblem saved."

        HandleQuery(session);
    }
}

void Guild::HandleSetNewGuildMaster(WorldSession* session, std::string const& name)
{
    Player* player = session->GetPlayer();
    // Only the guild master can throne a new guild master
    if (!_IsLeader(player))
        SendCommandResult(session, GUILD_COMMAND_CHANGE_LEADER, ERR_GUILD_PERMISSIONS);
    // Old GM must be a guild member
    else if (Member* oldGuildMaster = GetMember(player->GetGUID()))
    {
        // Same for the new one
        if (Member* newGuildMaster = GetMember(name))
        {
            _SetLeaderGUID(newGuildMaster);
            oldGuildMaster->ChangeRank(GR_INITIATE);
            _BroadcastEvent(GE_LEADER_CHANGED, 0, player->GetName().c_str(), name.c_str());
        }
    }
}

void Guild::HandleSetBankTabInfo(WorldSession* session, uint8 tabId, std::string const& name, std::string const& icon)
{
    BankTab* tab = GetBankTab(tabId);
    if (!tab)
    {
        TC_LOG_ERROR(LOG_FILTER_GUILD, "Guild::HandleSetBankTabInfo: Player %s trying to change bank tab info from unexisting tab %d.",
                       session->GetPlayerInfo().c_str(), tabId);
        return;
    }

    char aux[2];
    sprintf(aux, "%u", tabId);

    tab->SetInfo(name, icon);
    _BroadcastEvent(GE_BANK_TAB_UPDATED, 0, aux, name.c_str(), icon.c_str());
}

void Guild::HandleSetMemberNote(WorldSession* session, std::string const& note, uint64 guid, bool isPublic)
{
    // Player must have rights to set public/officer note
    if (!_HasRankRight(session->GetPlayer(), isPublic ? GR_RIGHT_EPNOTE : GR_RIGHT_EOFFNOTE))
        SendCommandResult(session, GUILD_COMMAND_PUBLIC_NOTE, ERR_GUILD_PERMISSIONS);
    else if (Member* member = GetMember(guid))
    {
        if (isPublic)
            member->SetPublicNote(note);
        else
            member->SetOfficerNote(note);

        HandleRoster(session); // FIXME - We should send SMSG_GUILD_MEMBER_UPDATE_NOTE
    }
}

void Guild::HandleSetRankInfo(WorldSession* session, uint8 rankId, std::string const& name, uint32 rights, uint32 moneyPerDay, GuildBankRightsAndSlotsVec rightsAndSlots)
{
    // Only leader can modify ranks
    if (!_IsLeader(session->GetPlayer()))
        SendCommandResult(session, GUILD_COMMAND_CHANGE_RANK, ERR_GUILD_PERMISSIONS);
    else if (RankInfo* rankInfo = GetRankInfo(rankId))
    {
        TC_LOG_DEBUG(LOG_FILTER_GUILD, "Changed RankName to '%s', rights to 0x%08X", name.c_str(), rights);

        rankInfo->SetName(name);
        rankInfo->SetRights(rights);
        _SetRankBankMoneyPerDay(rankId, moneyPerDay);

        for (GuildBankRightsAndSlotsVec::const_iterator itr = rightsAndSlots.begin(); itr != rightsAndSlots.end(); ++itr)
            _SetRankBankTabRightsAndSlots(rankId, *itr);

        char aux[2];
        sprintf(aux, "%u", rankId);
        _BroadcastEvent(GE_RANK_UPDATED, 0, aux);
    }
}

void Guild::HandleBuyBankTab(WorldSession* session, uint8 tabId)
{
    Player* player = session->GetPlayer();
    if (!player)
        return;

    Member const* member = GetMember(player->GetGUID());
    if (!member)
        return;

    if (_GetPurchasedTabsSize() >= GUILD_BANK_MAX_TABS)
        return;

    if (tabId != _GetPurchasedTabsSize())
        return;

    uint32 tabCost = _GetGuildBankTabPrice(tabId) * GOLD;
    if (!tabCost)
        return;

    if (!player->HasEnoughMoney(uint64(tabCost)))                   // Should not happen, this is checked by client
        return;

    player->ModifyMoney(-int64(tabCost));

    _CreateNewBankTab();
    _BroadcastEvent(GE_BANK_TAB_PURCHASED, 0);
    SendPermissions(session); /// Hack to force client to update permissions
}

void Guild::HandleInviteMember(WorldSession* session, std::string const& name)
{
    Player* pInvitee = sObjectAccessor->FindPlayerByName(name);
    if (!pInvitee)
    {
        SendCommandResult(session, GUILD_COMMAND_INVITE, ERR_GUILD_PLAYER_NOT_FOUND_S, name);
        return;
    }

    Player* player = session->GetPlayer();
    // Do not show invitations from ignored players
    if (pInvitee->GetSocial()->HasIgnore(player->GetGUIDLow()))
        return;

    if (!sWorld->getBoolConfig(CONFIG_ALLOW_TWO_SIDE_INTERACTION_GUILD) && pInvitee->GetTeam() != player->GetTeam())
    {
        SendCommandResult(session, GUILD_COMMAND_INVITE, ERR_GUILD_NOT_ALLIED, name);
        return;
    }

    // Invited player cannot be in another guild
    /*if (pInvitee->GetGuildId())
    {
        SendCommandResult(session, GUILD_COMMAND_INVITE, ERR_ALREADY_IN_GUILD_S, name);
        return;
    }*/

    // Invited player cannot be invited
    if (pInvitee->GetGuildIdInvited())
    {
        SendCommandResult(session, GUILD_COMMAND_INVITE, ERR_ALREADY_INVITED_TO_GUILD_S, name);
        return;
    }
    // Inviting player must have rights to invite
    if (!_HasRankRight(player, GR_RIGHT_INVITE))
    {
        SendCommandResult(session, GUILD_COMMAND_INVITE, ERR_GUILD_PERMISSIONS);
        return;
    }

    SendCommandResult(session, GUILD_COMMAND_INVITE, ERR_GUILD_COMMAND_SUCCESS, name);

    TC_LOG_DEBUG(LOG_FILTER_GUILD, "Player %s invited %s to join his Guild", player->GetName().c_str(), name.c_str());

    pInvitee->SetGuildIdInvited(m_id);
    _LogEvent(GUILD_EVENT_LOG_INVITE_PLAYER, player->GetGUIDLow(), pInvitee->GetGUIDLow());

    WorldPacket data(SMSG_GUILD_INVITE, 100);
    data << uint32(GetLevel());
    data << uint32(m_emblemInfo.GetBorderStyle());
    data << uint32(m_emblemInfo.GetBorderColor());
    data << uint32(m_emblemInfo.GetStyle());
    data << uint32(m_emblemInfo.GetBackgroundColor());
    data << uint32(m_emblemInfo.GetColor());

    ObjectGuid oldGuildGuid = MAKE_NEW_GUID(pInvitee->GetGuildId(), 0, pInvitee->GetGuildId() ? uint32(HIGHGUID_GUILD) : 0);
    ObjectGuid newGuildGuid = GetGUID();

    data.WriteBit(newGuildGuid[3]);
    data.WriteBit(newGuildGuid[2]);
    data.WriteBits(pInvitee->GetGuildName().length(), 8);
    data.WriteBit(newGuildGuid[1]);
    data.WriteBit(oldGuildGuid[6]);
    data.WriteBit(oldGuildGuid[4]);
    data.WriteBit(oldGuildGuid[1]);
    data.WriteBit(oldGuildGuid[5]);
    data.WriteBit(oldGuildGuid[7]);
    data.WriteBit(oldGuildGuid[2]);
    data.WriteBit(newGuildGuid[7]);
    data.WriteBit(newGuildGuid[0]);
    data.WriteBit(newGuildGuid[6]);
    data.WriteBits(m_name.length(), 8);
    data.WriteBit(oldGuildGuid[3]);
    data.WriteBit(oldGuildGuid[0]);
    data.WriteBit(newGuildGuid[5]);
    data.WriteBits(player->GetName().size(), 7);
    data.WriteBit(newGuildGuid[4]);

    data.FlushBits();

    data.WriteByteSeq(newGuildGuid[1]);
    data.WriteByteSeq(oldGuildGuid[3]);
    data.WriteByteSeq(newGuildGuid[6]);
    data.WriteByteSeq(oldGuildGuid[2]);
    data.WriteByteSeq(oldGuildGuid[1]);
    data.WriteByteSeq(newGuildGuid[0]);

    if (!pInvitee->GetGuildName().empty())
        data.WriteString(pInvitee->GetGuildName());

    data.WriteByteSeq(newGuildGuid[7]);
    data.WriteByteSeq(newGuildGuid[2]);

    data.WriteString(player->GetName());

    data.WriteByteSeq(oldGuildGuid[7]);
    data.WriteByteSeq(oldGuildGuid[6]);
    data.WriteByteSeq(oldGuildGuid[5]);
    data.WriteByteSeq(oldGuildGuid[0]);
    data.WriteByteSeq(newGuildGuid[4]);

    data.WriteString(m_name);

    data.WriteByteSeq(newGuildGuid[5]);
    data.WriteByteSeq(newGuildGuid[3]);
    data.WriteByteSeq(oldGuildGuid[4]);
    pInvitee->GetSession()->SendPacket(&data);
    TC_LOG_DEBUG(LOG_FILTER_GUILD, "SMSG_GUILD_INVITE [%s]", pInvitee->GetName().c_str());
}

void Guild::HandleAcceptMember(WorldSession* session)
{
    Player* player = session->GetPlayer();
    if (!sWorld->getBoolConfig(CONFIG_ALLOW_TWO_SIDE_INTERACTION_GUILD) &&
        player->GetTeam() != sObjectMgr->GetPlayerTeamByGUID(GetLeaderGUID()))
        return;

    AddMember(player->GetGUID());
}

void Guild::HandleLeaveMember(WorldSession* session)
{
    Player* player = session->GetPlayer();
    // If leader is leaving
    if (_IsLeader(player))
    {
        if (m_members.size() > 1)
            // Leader cannot leave if he is not the last member
            SendCommandResult(session, GUILD_COMMAND_QUIT, ERR_GUILD_LEADER_LEAVE);
        else if (GetLevel() >= sWorld->getIntConfig(CONFIG_GUILD_UNDELETABLE_LEVEL))
            SendCommandResult(session, GUILD_COMMAND_QUIT, ERR_GUILD_UNDELETABLE_DUE_TO_LEVEL);
        else
            Disband(); // Guild is disbanded if leader leaves.
    }
    else
    {
        DeleteMember(player->GetGUID(), false, false);

        _LogEvent(GUILD_EVENT_LOG_LEAVE_GUILD, player->GetGUIDLow());
        _BroadcastEvent(GE_LEFT, player->GetGUID(), player->GetName().c_str());

        SendCommandResult(session, GUILD_COMMAND_QUIT, ERR_GUILD_COMMAND_SUCCESS, m_name);
    }

    sCalendarMgr->RemovePlayerGuildEventsAndSignups(player->GetGUID(), GetId());
}

void Guild::HandleRemoveMember(WorldSession* session, uint64 guid)
{
    Player* player = session->GetPlayer();

    // Player must have rights to remove members
    if (!_HasRankRight(player, GR_RIGHT_REMOVE))
        SendCommandResult(session, GUILD_COMMAND_REMOVE, ERR_GUILD_PERMISSIONS);
    else if (Member* member = GetMember(guid))
    {
        std::string name = member->GetName();

        // Guild masters cannot be removed
        if (member->IsRank(GR_GUILDMASTER))
            SendCommandResult(session, GUILD_COMMAND_REMOVE, ERR_GUILD_LEADER_LEAVE);
        // Do not allow to remove player with the same rank or higher
        else
        {
            Member const* memberMe = GetMember(player->GetGUID());
            if (!memberMe || member->IsRankNotLower(memberMe->GetRankId()))
                SendCommandResult(session, GUILD_COMMAND_REMOVE, ERR_GUILD_RANK_TOO_HIGH_S, name);
            else
            {
                // After call to DeleteMember pointer to member becomes invalid
                DeleteMember(guid, false, true);
                _LogEvent(GUILD_EVENT_LOG_UNINVITE_PLAYER, player->GetGUIDLow(), GUID_LOPART(guid));
                _BroadcastEvent(GE_REMOVED, 0, name.c_str(), player->GetName().c_str());
                SendCommandResult(session, GUILD_COMMAND_REMOVE, ERR_GUILD_COMMAND_SUCCESS, name);
            }
        }
    }
}

void Guild::HandleUpdateMemberRank(WorldSession* session, uint64 guid, bool demote)
{
    Player* player = session->GetPlayer();
    GuildCommandType type = demote ? GUILD_COMMAND_DEMOTE : GUILD_COMMAND_PROMOTE;
    // Player must have rights to promote
    if (!_HasRankRight(player, demote ? GR_RIGHT_DEMOTE : GR_RIGHT_PROMOTE))
        SendCommandResult(session, type, ERR_GUILD_PERMISSIONS);
    // Promoted player must be a member of guild
    else if (Member* member = GetMember(guid))
    {
        std::string name = member->GetName();
        // Player cannot promote himself
        if (member->IsSamePlayer(player->GetGUID()))
        {
            SendCommandResult(session, type, ERR_GUILD_NAME_INVALID);
            return;
        }

        Member const* memberMe = GetMember(player->GetGUID());
        uint8 rankId = memberMe->GetRankId();
        if (demote)
        {
            // Player can demote only lower rank members
            if (member->IsRankNotLower(rankId))
            {
                SendCommandResult(session, type, ERR_GUILD_RANK_TOO_HIGH_S, name);
                return;
            }
            // Lowest rank cannot be demoted
            if (member->GetRankId() >= _GetLowestRankId())
            {
                SendCommandResult(session, type, ERR_GUILD_RANK_TOO_LOW_S, name);
                return;
            }
        }
        else
        {
            // Allow to promote only to lower rank than member's rank
            // member->GetRankId() + 1 is the highest rank that current player can promote to
            if (member->IsRankNotLower(rankId + 1))
            {
                SendCommandResult(session, type, ERR_GUILD_RANK_TOO_HIGH_S, name);
                return;
            }
        }

        uint32 newRankId = member->GetRankId() + (demote ? 1 : -1);
        member->ChangeRank(newRankId);
        _LogEvent(demote ? GUILD_EVENT_LOG_DEMOTE_PLAYER : GUILD_EVENT_LOG_PROMOTE_PLAYER, player->GetGUIDLow(), GUID_LOPART(member->GetGUID()), newRankId);
        _BroadcastEvent(demote ? GE_DEMOTION : GE_PROMOTION, 0, player->GetName().c_str(), name.c_str(), _GetRankName(newRankId).c_str());
    }
}

void Guild::HandleSetMemberRank(WorldSession* session, uint64 targetGuid, uint64 setterGuid, uint32 rank)
{
    Player* player = session->GetPlayer();
    Member* member = GetMember(targetGuid);
    GuildRankRights rights = GR_RIGHT_PROMOTE;
    GuildCommandType type = GUILD_COMMAND_PROMOTE;

    if (rank > member->GetRankId())
    {
        rights = GR_RIGHT_DEMOTE;
        type = GUILD_COMMAND_DEMOTE;
    }

    // Promoted player must be a member of guild
    if (!_HasRankRight(player, rights))
    {
        SendCommandResult(session, type, ERR_GUILD_PERMISSIONS);
        return;
    }

    // Player cannot promote himself
    if (member->IsSamePlayer(player->GetGUID()))
    {
        SendCommandResult(session, type, ERR_GUILD_NAME_INVALID);
        return;
    }

    SendGuildRanksUpdate(setterGuid, targetGuid, rank);
}

void Guild::HandleAddNewRank(WorldSession* session, std::string const& name)
{
    uint8 size = _GetRanksSize();
    if (size >= GUILD_RANKS_MAX_COUNT)
        return;

    // Only leader can add new rank
    if (_IsLeader(session->GetPlayer()))
        if (_CreateRank(name, GR_RIGHT_GCHATLISTEN | GR_RIGHT_GCHATSPEAK))
            _BroadcastEvent(GE_RANK_CREATED, 0);
}

void Guild::HandleRemoveRank(WorldSession* session, uint8 rankId)
{
    // Cannot remove rank if total count is minimum allowed by the client or is not leader
    if (_GetRanksSize() <= GUILD_RANKS_MIN_COUNT || rankId >= _GetRanksSize() || !_IsLeader(session->GetPlayer()))
        return;

    // Delete bank rights for rank
    PreparedStatement* stmt = CharacterDatabase.GetPreparedStatement(CHAR_DEL_GUILD_BANK_RIGHTS_FOR_RANK);
    stmt->setUInt32(0, m_id);
    stmt->setUInt8(1, rankId);
    CharacterDatabase.Execute(stmt);
    // Delete rank
    stmt = CharacterDatabase.GetPreparedStatement(CHAR_DEL_GUILD_RANK);
    stmt->setUInt32(0, m_id);
    stmt->setUInt8(1, rankId);
    CharacterDatabase.Execute(stmt);

    m_ranks.erase(m_ranks.begin() + rankId);

    _BroadcastEvent(GE_RANK_DELETED, rankId);
}

void Guild::HandleMemberDepositMoney(WorldSession* session, uint64 amount, bool cashFlow /*=false*/)
{
    Player* player = session->GetPlayer();

    // Call script after validation and before money transfer.
    sScriptMgr->OnGuildMemberDepositMoney(this, player, amount);

    SQLTransaction trans = CharacterDatabase.BeginTransaction();
    _ModifyBankMoney(trans, amount, true);
    if (!cashFlow)
    {
        player->ModifyMoney(-int64(amount));
        player->SaveGoldToDB(trans);
    }

    _LogBankEvent(trans, cashFlow ? GUILD_BANK_LOG_CASH_FLOW_DEPOSIT : GUILD_BANK_LOG_DEPOSIT_MONEY, uint8(0), player->GetGUIDLow(), amount);
    CharacterDatabase.CommitTransaction(trans);

    std::string aux = ByteArrayToHexStr(reinterpret_cast<uint8*>(&amount), 8, true);
    _BroadcastEvent(GE_BANK_MONEY_CHANGED, 0, aux.c_str());

    if (player->GetSession()->HasPermission(RBAC_PERM_LOG_GM_TRADE))
    {
        sLog->outCommand(player->GetSession()->GetAccountId(),
            "GM %s (Account: %u) deposit money (Amount: " UI64FMTD ") to guild bank (Guild ID %u)",
            player->GetName().c_str(), player->GetSession()->GetAccountId(), amount, m_id);
    }
}

bool Guild::HandleMemberWithdrawMoney(WorldSession* session, uint64 amount, bool repair)
{
    if (m_bankMoney < amount)                               // Not enough money in bank
        return false;

    Player* player = session->GetPlayer();

    Member* member = GetMember(player->GetGUID());
    if (!member)
        return false;

   if (uint64(_GetMemberRemainingMoney(member)) < amount)   // Check if we have enough slot/money today
       return false;

    // Call script after validation and before money transfer.
    sScriptMgr->OnGuildMemberWitdrawMoney(this, player, amount, repair);

    SQLTransaction trans = CharacterDatabase.BeginTransaction();
    // Add money to player (if required)
    if (!repair)
    {
        if (!player->ModifyMoney(amount))
            return false;

        player->SaveGoldToDB(trans);
    }

    // Update remaining money amount
    member->UpdateBankWithdrawValue(trans, GUILD_BANK_MAX_TABS, amount);
    // Remove money from bank
    _ModifyBankMoney(trans, amount, false);

    // Log guild bank event
    _LogBankEvent(trans, repair ? GUILD_BANK_LOG_REPAIR_MONEY : GUILD_BANK_LOG_WITHDRAW_MONEY, uint8(0), player->GetGUIDLow(), amount);
    CharacterDatabase.CommitTransaction(trans);

    std::string aux = ByteArrayToHexStr(reinterpret_cast<uint8*>(&amount), 8, true);
    _BroadcastEvent(GE_BANK_MONEY_CHANGED, 0, aux.c_str());
    return true;
}

void Guild::HandleMemberLogout(WorldSession* session)
{
    Player* player = session->GetPlayer();
    if (Member* member = GetMember(player->GetGUID()))
    {
        member->SetStats(player);
        member->UpdateLogoutTime();
        member->ResetFlags();
    }
    _BroadcastEvent(GE_SIGNED_OFF, player->GetGUID(), player->GetName().c_str());

    SaveToDB();
}

void Guild::HandleDisband(WorldSession* session)
{
    // Only leader can disband guild
    if (_IsLeader(session->GetPlayer()))
    {
        Disband();
        TC_LOG_DEBUG(LOG_FILTER_GUILD, "Guild Successfully Disbanded");
    }
}

void Guild::HandleGuildPartyRequest(WorldSession* session)
{
    Player* player = session->GetPlayer();
    Group* group = player->GetGroup();

    // Make sure player is a member of the guild and that he is in a group.
    if (!IsMember(player->GetGUID()) || !group)
        return;

    WorldPacket data(SMSG_GUILD_PARTY_STATE_RESPONSE, 13);
    data.WriteBit(player->GetMap()->GetOwnerGuildId(player->GetTeam()) == GetId()); // Is guild group
    data.FlushBits();
    data << float(0.f);                                                             // Guild XP multiplier
    data << uint32(0);                                                              // Current guild members
    data << uint32(0);                                                              // Needed guild members

    session->SendPacket(&data);
<<<<<<< HEAD
    sLog->outDebug(LOG_FILTER_GUILD, "SMSG_GUILD_PARTY_STATE_RESPONSE [%s]", session->GetPlayerInfo().c_str());
=======
    TC_LOG_DEBUG(LOG_FILTER_GUILD, "SMSG_GUILD_INFO [%s]", session->GetPlayerInfo().c_str());
>>>>>>> d1677b2d
}

void Guild::SendEventLog(WorldSession* session) const
{
    WorldPacket data(SMSG_GUILD_EVENT_LOG_QUERY_RESULT, 1 + m_eventLog->GetSize() * (1 + 8 + 4));
    m_eventLog->WritePacket(data);
    session->SendPacket(&data);
<<<<<<< HEAD
    sLog->outDebug(LOG_FILTER_GUILD, "SMSG_GUILD_EVENT_LOG_QUERY_RESULT [%s]", session->GetPlayerInfo().c_str());
=======
    TC_LOG_DEBUG(LOG_FILTER_GUILD, "MSG_GUILD_EVENT_LOG_QUERY [%s]", session->GetPlayerInfo().c_str());
>>>>>>> d1677b2d
}

void Guild::SendNewsUpdate(WorldSession* session)
{
    uint32 size = m_newsLog->GetSize();
    GuildLog* logs = m_newsLog->GetGuildLog();

    if (!logs)
        return;

    WorldPacket data(SMSG_GUILD_NEWS_UPDATE, (21 + size * (26 + 8)) / 8 + (8 + 6 * 4) * size);
    data.WriteBits(size, 21);

    for (GuildLog::const_iterator itr = logs->begin(); itr != logs->end(); ++itr)
    {
<<<<<<< HEAD
        data.WriteBits(0, 26); // Not yet implemented used for guild achievements
        ObjectGuid guid = ((NewsLogEntry*)(*itr))->GetPlayerGuid();

        data.WriteBit(guid[7]);
        data.WriteBit(guid[0]);
        data.WriteBit(guid[6]);
        data.WriteBit(guid[5]);
        data.WriteBit(guid[4]);
        data.WriteBit(guid[3]);
        data.WriteBit(guid[1]);
        data.WriteBit(guid[2]);
=======
        const LogHolder* pLog = m_bankEventLog[tabId];
        WorldPacket data(MSG_GUILD_BANK_LOG_QUERY, pLog->GetSize() * (4 * 4 + 1) + 1 + 1);
        data << uint8(tabId);
        pLog->WritePacket(data);
        session->SendPacket(&data);
        TC_LOG_DEBUG(LOG_FILTER_GUILD, "MSG_GUILD_BANK_LOG_QUERY [%s]", session->GetPlayerInfo().c_str());
>>>>>>> d1677b2d
    }

    data.FlushBits();

    for (GuildLog::const_iterator itr = logs->begin(); itr != logs->end(); ++itr)
    {
        NewsLogEntry* news = (NewsLogEntry*)(*itr);
        ObjectGuid guid = news->GetPlayerGuid();
        data.WriteByteSeq(guid[5]);

        data << uint32(news->GetFlags());   // 1 sticky
        data << uint32(news->GetValue());
        data << uint32(0);

        data.WriteByteSeq(guid[7]);
        data.WriteByteSeq(guid[6]);
        data.WriteByteSeq(guid[2]);
        data.WriteByteSeq(guid[3]);
        data.WriteByteSeq(guid[0]);
        data.WriteByteSeq(guid[4]);
        data.WriteByteSeq(guid[1]);

        data << uint32(news->GetGUID());
        data << uint32(news->GetType());
        data.AppendPackedTime(news->GetTimestamp());
    }

    session->SendPacket(&data);
    sLog->outDebug(LOG_FILTER_GUILD, "SMSG_GUILD_NEWS_UPDATE [%s]", session->GetPlayerInfo().c_str());
}

void Guild::SendBankLog(WorldSession* session, uint8 tabId) const
{
    // GUILD_BANK_MAX_TABS send by client for money log
    if (tabId < _GetPurchasedTabsSize() || tabId == GUILD_BANK_MAX_TABS)
    {
        LogHolder const* log = m_bankEventLog[tabId];
        WorldPacket data(SMSG_GUILD_BANK_LOG_QUERY_RESULT, log->GetSize() * (4 * 4 + 1) + 1 + 1);
        data.WriteBit(GetLevel() >= 5 && tabId == GUILD_BANK_MAX_TABS);     // has Cash Flow perk
        log->WritePacket(data);
        data << uint32(tabId);
        //if (tabId == GUILD_BANK_MAX_TABS && hasCashFlow)
        //    data << uint64(cashFlowContribution);
        session->SendPacket(&data);
        sLog->outDebug(LOG_FILTER_GUILD, "SMSG_GUILD_BANK_LOG_QUERY_RESULT [%s] TabId: %u", session->GetPlayerInfo().c_str(), tabId);
    }
}

void Guild::SendBankTabText(WorldSession* session, uint8 tabId) const
{
    if (BankTab const* tab = GetBankTab(tabId))
        tab->SendText(this, session);
}

void Guild::SendPermissions(WorldSession* session) const
{
    Member const* member = GetMember(session->GetPlayer()->GetGUID());
    if (!member)
        return;

    uint8 rankId = member->GetRankId();

    WorldPacket data(SMSG_GUILD_PERMISSIONS_QUERY_RESULTS, 4 * 15 + 1);
    data << uint32(rankId);
    data << uint32(_GetPurchasedTabsSize());
    data << uint32(_GetRankRights(rankId));
    data << uint32(_GetMemberRemainingMoney(member));
    data.WriteBits(GUILD_BANK_MAX_TABS, 23);
    for (uint8 tabId = 0; tabId < GUILD_BANK_MAX_TABS; ++tabId)
    {
        data << uint32(_GetRankBankTabRights(rankId, tabId));
        data << uint32(_GetMemberRemainingSlots(member, tabId));
    }

    session->SendPacket(&data);
<<<<<<< HEAD
    sLog->outDebug(LOG_FILTER_GUILD, "SMSG_GUILD_PERMISSIONS_QUERY_RESULTS [%s] Rank: %u", session->GetPlayerInfo().c_str(), rankId);
=======
    TC_LOG_DEBUG(LOG_FILTER_GUILD, "MSG_GUILD_PERMISSIONS [%s] Rank: %u", session->GetPlayerInfo().c_str(), rankId);
>>>>>>> d1677b2d
}

void Guild::SendMoneyInfo(WorldSession* session) const
{
    Member const* member = GetMember(session->GetPlayer()->GetGUID());
    if (!member)
        return;

    int32 amount = _GetMemberRemainingMoney(member);
    WorldPacket data(SMSG_GUILD_BANK_MONEY_WITHDRAWN, 8);
    data << int64(amount);
    session->SendPacket(&data);
<<<<<<< HEAD
    sLog->outDebug(LOG_FILTER_GUILD, "SMSG_GUILD_BANK_MONEY_WITHDRAWN [%s] Money: %u", session->GetPlayerInfo().c_str(), amount);
=======
    TC_LOG_DEBUG(LOG_FILTER_GUILD, "MSG_GUILD_BANK_MONEY_WITHDRAWN [%s] Money: %u", session->GetPlayerInfo().c_str(), amount);
>>>>>>> d1677b2d
}

void Guild::SendLoginInfo(WorldSession* session)
{
    Player* player = session->GetPlayer();
    Member* member = GetMember(player->GetGUID());
    if (!member)
        return;

    /*
        Login sequence:
          SMSG_GUILD_EVENT - GE_MOTD
          SMSG_GUILD_RANK
          SMSG_GUILD_EVENT - GE_SIGNED_ON
          -- learn perks
          SMSG_GUILD_REPUTATION_WEEKLY_CAP
          SMSG_GUILD_ACHIEVEMENT_DATA
          SMSG_GUILD_MEMBER_DAILY_RESET // bank withdrawal reset
    */

    WorldPacket data(SMSG_GUILD_EVENT, 1 + 1 + m_motd.size() + 1);
    data << uint8(GE_MOTD);
    data << uint8(1);
    data << m_motd;
    session->SendPacket(&data);

    TC_LOG_DEBUG(LOG_FILTER_GUILD, "SMSG_GUILD_EVENT [%s] MOTD", session->GetPlayerInfo().c_str());

    SendGuildRankInfo(session);
    _BroadcastEvent(GE_SIGNED_ON, player->GetGUID(), player->GetName().c_str());

    // Send to self separately, player is not in world yet and is not found by _BroadcastEvent
    data.Initialize(SMSG_GUILD_EVENT, 1 + 1 + player->GetName().size() + 8);
    data << uint8(GE_SIGNED_ON);
    data << uint8(1);
    data << player->GetName();
    data << uint64(player->GetGUID());
    session->SendPacket(&data);

    data.Initialize(SMSG_GUILD_MEMBER_DAILY_RESET, 0);  // tells the client to request bank withdrawal limit
    session->SendPacket(&data);

    if (!sWorld->getBoolConfig(CONFIG_GUILD_LEVELING_ENABLED))
        return;

    for (uint32 i = 0; i < sGuildPerkSpellsStore.GetNumRows(); ++i)
        if (GuildPerkSpellsEntry const* entry = sGuildPerkSpellsStore.LookupEntry(i))
            if (entry->Level <= GetLevel())
                player->learnSpell(entry->SpellId, true);

    SendGuildReputationWeeklyCap(session, member->GetWeekReputation());

    m_achievementMgr.SendAllAchievementData(player);

    member->SetStats(player);
    member->AddFlag(GUILDMEMBER_STATUS_ONLINE);
}

// Loading methods
bool Guild::LoadFromDB(Field* fields)
{
    m_id            = fields[0].GetUInt32();
    m_name          = fields[1].GetString();
    m_leaderGuid    = MAKE_NEW_GUID(fields[2].GetUInt32(), 0, HIGHGUID_PLAYER);
    m_emblemInfo.LoadFromDB(fields);
    m_info          = fields[8].GetString();
    m_motd          = fields[9].GetString();
    m_createdDate   = time_t(fields[10].GetUInt32());
    m_bankMoney     = fields[11].GetUInt64();
    _level          = fields[12].GetUInt32();
    _experience     = fields[13].GetUInt64();
    _todayExperience = fields[14].GetUInt64();

    uint8 purchasedTabs = uint8(fields[15].GetUInt64());
    if (purchasedTabs > GUILD_BANK_MAX_TABS)
        purchasedTabs = GUILD_BANK_MAX_TABS;

    m_bankTabs.resize(purchasedTabs);
    for (uint8 i = 0; i < purchasedTabs; ++i)
        m_bankTabs[i] = new BankTab(m_id, i);

    _CreateLogHolders();
    return true;
}

void Guild::LoadRankFromDB(Field* fields)
{
    RankInfo rankInfo(m_id);

    rankInfo.LoadFromDB(fields);

    m_ranks.push_back(rankInfo);
}

bool Guild::LoadMemberFromDB(Field* fields)
{
    uint32 lowguid = fields[1].GetUInt32();
    Member *member = new Member(m_id, MAKE_NEW_GUID(lowguid, 0, HIGHGUID_PLAYER), fields[2].GetUInt8());
    if (!member->LoadFromDB(fields))
    {
        _DeleteMemberFromDB(lowguid);
        delete member;
        return false;
    }
    m_members[lowguid] = member;
    return true;
}

void Guild::LoadBankRightFromDB(Field* fields)
{
                                           // tabId              rights                slots
    GuildBankRightsAndSlots rightsAndSlots(fields[1].GetUInt8(), fields[3].GetUInt8(), fields[4].GetUInt32());
                                  // rankId
    _SetRankBankTabRightsAndSlots(fields[2].GetUInt8(), rightsAndSlots, false);
}

bool Guild::LoadEventLogFromDB(Field* fields)
{
    if (m_eventLog->CanInsert())
    {
        m_eventLog->LoadEvent(new EventLogEntry(
            m_id,                                       // guild id
            fields[1].GetUInt32(),                      // guid
            time_t(fields[6].GetUInt32()),              // timestamp
            GuildEventLogTypes(fields[2].GetUInt8()),   // event type
            fields[3].GetUInt32(),                      // player guid 1
            fields[4].GetUInt32(),                      // player guid 2
            fields[5].GetUInt8()));                     // rank
        return true;
    }
    return false;
}

bool Guild::LoadBankEventLogFromDB(Field* fields)
{
    uint8 dbTabId = fields[1].GetUInt8();
    bool isMoneyTab = (dbTabId == GUILD_BANK_MONEY_LOGS_TAB);
    if (dbTabId < _GetPurchasedTabsSize() || isMoneyTab)
    {
        uint8 tabId = isMoneyTab ? uint8(GUILD_BANK_MAX_TABS) : dbTabId;
        LogHolder* pLog = m_bankEventLog[tabId];
        if (pLog->CanInsert())
        {
            uint32 guid = fields[2].GetUInt32();
            GuildBankEventLogTypes eventType = GuildBankEventLogTypes(fields[3].GetUInt8());
            if (BankEventLogEntry::IsMoneyEvent(eventType))
            {
                if (!isMoneyTab)
                {
                    TC_LOG_ERROR(LOG_FILTER_GUILD, "GuildBankEventLog ERROR: MoneyEvent(LogGuid: %u, Guild: %u) does not belong to money tab (%u), ignoring...", guid, m_id, dbTabId);
                    return false;
                }
            }
            else if (isMoneyTab)
            {
                TC_LOG_ERROR(LOG_FILTER_GUILD, "GuildBankEventLog ERROR: non-money event (LogGuid: %u, Guild: %u) belongs to money tab, ignoring...", guid, m_id);
                return false;
            }
            pLog->LoadEvent(new BankEventLogEntry(
                m_id,                                   // guild id
                guid,                                   // guid
                time_t(fields[8].GetUInt32()),          // timestamp
                dbTabId,                                // tab id
                eventType,                              // event type
                fields[4].GetUInt32(),                  // player guid
                fields[5].GetUInt32(),                  // item or money
                fields[6].GetUInt16(),                  // itam stack count
                fields[7].GetUInt8()));                 // dest tab id
        }
    }
    return true;
}

void Guild::LoadGuildNewsLogFromDB(Field* fields)
{
    if (!m_newsLog->CanInsert())
        return;

    m_newsLog->LoadEvent(new NewsLogEntry(
    m_id,                                       // guild id
    fields[1].GetUInt32(),                      // guid
    fields[6].GetUInt32(),                      // timestamp //64 bits?
    GuildNews(fields[2].GetUInt8()),            // type
    fields[3].GetUInt32(),                      // player guid
    fields[4].GetUInt32(),                      // Flags
    fields[5].GetUInt32()));                    // value
}

void Guild::LoadBankTabFromDB(Field* fields)
{
    uint8 tabId = fields[1].GetUInt8();
    if (tabId >= _GetPurchasedTabsSize())
        TC_LOG_ERROR(LOG_FILTER_GUILD, "Invalid tab (tabId: %u) in guild bank, skipped.", tabId);
    else
        m_bankTabs[tabId]->LoadFromDB(fields);
}

bool Guild::LoadBankItemFromDB(Field* fields)
{
    uint8 tabId = fields[12].GetUInt8();
    if (tabId >= _GetPurchasedTabsSize())
    {
        TC_LOG_ERROR(LOG_FILTER_GUILD, "Invalid tab for item (GUID: %u, id: #%u) in guild bank, skipped.",
            fields[14].GetUInt32(), fields[15].GetUInt32());
        return false;
    }
    return m_bankTabs[tabId]->LoadItemFromDB(fields);
}

// Validates guild data loaded from database. Returns false if guild should be deleted.
bool Guild::Validate()
{
    // Validate ranks data
    // GUILD RANKS represent a sequence starting from 0 = GUILD_MASTER (ALL PRIVILEGES) to max 9 (lowest privileges).
    // The lower rank id is considered higher rank - so promotion does rank-- and demotion does rank++
    // Between ranks in sequence cannot be gaps - so 0, 1, 2, 4 is impossible
    // Min ranks count is 2 and max is 10.
    bool broken_ranks = false;
    uint8 ranks = _GetRanksSize();
    if (ranks < GUILD_RANKS_MIN_COUNT || ranks > GUILD_RANKS_MAX_COUNT)
    {
        TC_LOG_ERROR(LOG_FILTER_GUILD, "Guild %u has invalid number of ranks, creating new...", m_id);
        broken_ranks = true;
    }
    else
    {
        for (uint8 rankId = 0; rankId < ranks; ++rankId)
        {
            RankInfo* rankInfo = GetRankInfo(rankId);
            if (rankInfo->GetId() != rankId)
            {
                TC_LOG_ERROR(LOG_FILTER_GUILD, "Guild %u has broken rank id %u, creating default set of ranks...", m_id, rankId);
                broken_ranks = true;
            }
            else
            {
                SQLTransaction trans = CharacterDatabase.BeginTransaction();
                rankInfo->CreateMissingTabsIfNeeded(_GetPurchasedTabsSize(), trans, true);
                CharacterDatabase.CommitTransaction(trans);
            }
        }
    }

    if (broken_ranks)
    {
        m_ranks.clear();
        _CreateDefaultGuildRanks(DEFAULT_LOCALE);
    }

    // Validate members' data
    for (Members::iterator itr = m_members.begin(); itr != m_members.end(); ++itr)
        if (itr->second->GetRankId() > _GetRanksSize())
            itr->second->ChangeRank(_GetLowestRankId());

    // Repair the structure of the guild.
    // If the guildmaster doesn't exist or isn't member of the guild
    // attempt to promote another member.
    Member* pLeader = GetMember(m_leaderGuid);
    if (!pLeader)
    {
        DeleteMember(m_leaderGuid);
        // If no more members left, disband guild
        if (m_members.empty())
        {
            Disband();
            return false;
        }
    }
    else if (!pLeader->IsRank(GR_GUILDMASTER))
        _SetLeaderGUID(pLeader);

    // Check config if multiple guildmasters are allowed
    if (!ConfigMgr::GetBoolDefault("Guild.AllowMultipleGuildMaster", 0))
        for (Members::iterator itr = m_members.begin(); itr != m_members.end(); ++itr)
            if (itr->second->GetRankId() == GR_GUILDMASTER && !itr->second->IsSamePlayer(m_leaderGuid))
                itr->second->ChangeRank(GR_OFFICER);

    _UpdateAccountsNumber();
    return true;
}

// Broadcasts
void Guild::BroadcastToGuild(WorldSession* session, bool officerOnly, std::string const& msg, uint32 language) const
{
    if (session && session->GetPlayer() && _HasRankRight(session->GetPlayer(), officerOnly ? GR_RIGHT_OFFCHATSPEAK : GR_RIGHT_GCHATSPEAK))
    {
        WorldPacket data;
        ChatHandler::FillMessageData(&data, session, officerOnly ? CHAT_MSG_OFFICER : CHAT_MSG_GUILD, language, NULL, 0, msg.c_str(), NULL);
        for (Members::const_iterator itr = m_members.begin(); itr != m_members.end(); ++itr)
            if (Player* player = itr->second->FindPlayer())
                if (player->GetSession() && _HasRankRight(player, officerOnly ? GR_RIGHT_OFFCHATLISTEN : GR_RIGHT_GCHATLISTEN) &&
                    !player->GetSocial()->HasIgnore(session->GetPlayer()->GetGUIDLow()))
                    player->GetSession()->SendPacket(&data);
    }
}

void Guild::BroadcastAddonToGuild(WorldSession* session, bool officerOnly, std::string const& msg, std::string const& prefix) const
{
    if (session && session->GetPlayer() && _HasRankRight(session->GetPlayer(), officerOnly ? GR_RIGHT_OFFCHATSPEAK : GR_RIGHT_GCHATSPEAK))
    {
        WorldPacket data;
        ChatHandler::FillMessageData(&data, session, officerOnly ? CHAT_MSG_OFFICER : CHAT_MSG_GUILD, uint32(CHAT_MSG_ADDON), NULL, 0, msg.c_str(), NULL, prefix.c_str());
        for (Members::const_iterator itr = m_members.begin(); itr != m_members.end(); ++itr)
            if (Player* player = itr->second->FindPlayer())
                if (player->GetSession() && _HasRankRight(player, officerOnly ? GR_RIGHT_OFFCHATLISTEN : GR_RIGHT_GCHATLISTEN) &&
                    !player->GetSocial()->HasIgnore(session->GetPlayer()->GetGUIDLow()) &&
                    player->GetSession()->IsAddonRegistered(prefix))
                        player->GetSession()->SendPacket(&data);
    }
}

void Guild::BroadcastPacketToRank(WorldPacket* packet, uint8 rankId) const
{
    for (Members::const_iterator itr = m_members.begin(); itr != m_members.end(); ++itr)
        if (itr->second->IsRank(rankId))
            if (Player* player = itr->second->FindPlayer())
                player->GetSession()->SendPacket(packet);
}

void Guild::BroadcastPacket(WorldPacket* packet) const
{
    for (Members::const_iterator itr = m_members.begin(); itr != m_members.end(); ++itr)
        if (Player* player = itr->second->FindPlayer())
            player->GetSession()->SendPacket(packet);
}

void Guild::MassInviteToEvent(WorldSession* session, uint32 minLevel, uint32 maxLevel, uint32 minRank)
{
    uint32 count = 0;

    WorldPacket data(SMSG_CALENDAR_FILTER_GUILD);
    data << uint32(count); // count placeholder

    for (Members::const_iterator itr = m_members.begin(); itr != m_members.end(); ++itr)
    {
        // not sure if needed, maybe client checks it as well
        if (count >= CALENDAR_MAX_INVITES)
        {
            if (Player* player = session->GetPlayer())
                sCalendarMgr->SendCalendarCommandResult(player->GetGUID(), CALENDAR_ERROR_INVITES_EXCEEDED);
            return;
        }

        Member* member = itr->second;
        uint32 level = Player::GetLevelFromDB(member->GetGUID());

        if (member->GetGUID() != session->GetPlayer()->GetGUID() && level >= minLevel && level <= maxLevel && member->IsRankNotLower(minRank))
        {
            data.appendPackGUID(member->GetGUID());
            data << uint8(0); // unk
            ++count;
        }
    }

    data.put<uint32>(0, count);

    session->SendPacket(&data);
}

// Members handling
bool Guild::AddMember(uint64 guid, uint8 rankId)
{
    Player* player = ObjectAccessor::FindPlayer(guid);
    // Player cannot be in guild
    if (player)
    {
        if (player->GetGuildId() != 0)
            return false;
    }
    else if (Player::GetGuildIdFromDB(guid) != 0)
        return false;

    // Remove all player signs from another petitions
    // This will be prevent attempt to join many guilds and corrupt guild data integrity
    Player::RemovePetitionsAndSigns(guid, GUILD_CHARTER_TYPE);

    uint32 lowguid = GUID_LOPART(guid);

    // If rank was not passed, assign lowest possible rank
    if (rankId == GUILD_RANK_NONE)
        rankId = _GetLowestRankId();

    Member* member = new Member(m_id, guid, rankId);
    std::string name;
    if (player)
    {
        m_members[lowguid] = member;
        player->SetInGuild(m_id);
        player->SetGuildIdInvited(0);
        player->SetRank(rankId);
        player->SetGuildLevel(GetLevel());
        SendLoginInfo(player->GetSession());
        name = player->GetName();
    }
    else
    {
        member->ResetFlags();

        bool ok = false;
        // Player must exist
        PreparedStatement* stmt = CharacterDatabase.GetPreparedStatement(CHAR_SEL_CHAR_DATA_FOR_GUILD);
        stmt->setUInt32(0, lowguid);
        if (PreparedQueryResult result = CharacterDatabase.Query(stmt))
        {
            Field* fields = result->Fetch();
            name = fields[0].GetString();
            member->SetStats(
                name,
                fields[1].GetUInt8(),
                fields[2].GetUInt8(),
                fields[3].GetUInt16(),
                fields[4].GetUInt32(),
                0);

            ok = member->CheckStats();
        }

        if (!ok)
        {
            delete member;
            return false;
        }
        m_members[lowguid] = member;
    }

    SQLTransaction trans(NULL);
    member->SaveToDB(trans);

    _UpdateAccountsNumber();
    _LogEvent(GUILD_EVENT_LOG_JOIN_GUILD, lowguid);
    _BroadcastEvent(GE_JOINED, guid, name.c_str());
    sGuildFinderMgr->RemoveAllMembershipRequestsFromPlayer(lowguid);

    // Call scripts if member was succesfully added (and stored to database)
    sScriptMgr->OnGuildAddMember(this, player, rankId);

    return true;
}

void Guild::DeleteMember(uint64 guid, bool isDisbanding, bool isKicked)
{
    uint32 lowguid = GUID_LOPART(guid);
    Player* player = ObjectAccessor::FindPlayer(guid);

    // Guild master can be deleted when loading guild and guid doesn't exist in characters table
    // or when he is removed from guild by gm command
    if (m_leaderGuid == guid && !isDisbanding)
    {
        Member* oldLeader = NULL;
        Member* newLeader = NULL;
        for (Guild::Members::iterator i = m_members.begin(); i != m_members.end(); ++i)
        {
            if (i->first == lowguid)
                oldLeader = i->second;
            else if (!newLeader || newLeader->GetRankId() > i->second->GetRankId())
                newLeader = i->second;
        }

        if (!newLeader)
        {
            Disband();
            return;
        }

        _SetLeaderGUID(newLeader);

        // If player not online data in data field will be loaded from guild tabs no need to update it !!
        if (Player* newLeaderPlayer = newLeader->FindPlayer())
            newLeaderPlayer->SetRank(GR_GUILDMASTER);

        // If leader does not exist (at guild loading with deleted leader) do not send broadcasts
        if (oldLeader)
        {
            _BroadcastEvent(GE_LEADER_CHANGED, 0, oldLeader->GetName().c_str(), newLeader->GetName().c_str());
            _BroadcastEvent(GE_LEFT, guid, oldLeader->GetName().c_str());
        }
    }
    // Call script on remove before member is actually removed from guild (and database)
    sScriptMgr->OnGuildRemoveMember(this, player, isDisbanding, isKicked);

    if (Member* member = GetMember(guid))
        delete member;
    m_members.erase(lowguid);

    // If player not online data in data field will be loaded from guild tabs no need to update it !!
    if (player)
    {
        player->SetInGuild(0);
        player->SetRank(0);
        player->SetGuildLevel(0);

        for (uint32 i = 0; i < sGuildPerkSpellsStore.GetNumRows(); ++i)
            if (GuildPerkSpellsEntry const* entry = sGuildPerkSpellsStore.LookupEntry(i))
                if (entry->Level <= GetLevel())
                    player->removeSpell(entry->SpellId, false, false);
    }

    _DeleteMemberFromDB(lowguid);
    if (!isDisbanding)
        _UpdateAccountsNumber();
}

bool Guild::ChangeMemberRank(uint64 guid, uint8 newRank)
{
    if (newRank <= _GetLowestRankId())                    // Validate rank (allow only existing ranks)
        if (Member* member = GetMember(guid))
        {
            member->ChangeRank(newRank);
            return true;
        }
    return false;
}

bool Guild::IsMember(uint64 guid) const
{
    Members::const_iterator itr = m_members.find(GUID_LOPART(guid));
    return itr != m_members.end();
}

// Bank (items move)
void Guild::SwapItems(Player* player, uint8 tabId, uint8 slotId, uint8 destTabId, uint8 destSlotId, uint32 splitedAmount)
{
    if (tabId >= _GetPurchasedTabsSize() || slotId >= GUILD_BANK_MAX_SLOTS ||
        destTabId >= _GetPurchasedTabsSize() || destSlotId >= GUILD_BANK_MAX_SLOTS)
        return;

    if (tabId == destTabId && slotId == destSlotId)
        return;

    BankMoveItemData from(this, player, tabId, slotId);
    BankMoveItemData to(this, player, destTabId, destSlotId);
    _MoveItems(&from, &to, splitedAmount);
}

void Guild::SwapItemsWithInventory(Player* player, bool toChar, uint8 tabId, uint8 slotId, uint8 playerBag, uint8 playerSlotId, uint32 splitedAmount)
{
    if ((slotId >= GUILD_BANK_MAX_SLOTS && slotId != NULL_SLOT) || tabId >= _GetPurchasedTabsSize())
        return;

    BankMoveItemData bankData(this, player, tabId, slotId);
    PlayerMoveItemData charData(this, player, playerBag, playerSlotId);
    if (toChar)
        _MoveItems(&bankData, &charData, splitedAmount);
    else
        _MoveItems(&charData, &bankData, splitedAmount);
}

// Bank tabs
void Guild::SetBankTabText(uint8 tabId, std::string const& text)
{
    if (BankTab* pTab = GetBankTab(tabId))
    {
        pTab->SetText(text);
        pTab->SendText(this, NULL);
    }
}

// Private methods
void Guild::_CreateLogHolders()
{
    m_eventLog = new LogHolder(m_id, sWorld->getIntConfig(CONFIG_GUILD_EVENT_LOG_COUNT));
    m_newsLog = new LogHolder(m_id, sWorld->getIntConfig(CONFIG_GUILD_NEWS_LOG_COUNT));
    for (uint8 tabId = 0; tabId <= GUILD_BANK_MAX_TABS; ++tabId)
        m_bankEventLog[tabId] = new LogHolder(m_id, sWorld->getIntConfig(CONFIG_GUILD_BANK_EVENT_LOG_COUNT));
}

void Guild::_CreateNewBankTab()
{
    uint8 tabId = _GetPurchasedTabsSize();                      // Next free id
    m_bankTabs.push_back(new BankTab(m_id, tabId));

    SQLTransaction trans = CharacterDatabase.BeginTransaction();

    PreparedStatement* stmt = CharacterDatabase.GetPreparedStatement(CHAR_DEL_GUILD_BANK_TAB);
    stmt->setUInt32(0, m_id);
    stmt->setUInt8 (1, tabId);
    trans->Append(stmt);

    stmt = CharacterDatabase.GetPreparedStatement(CHAR_INS_GUILD_BANK_TAB);
    stmt->setUInt32(0, m_id);
    stmt->setUInt8 (1, tabId);
    trans->Append(stmt);

    ++tabId;
    for (Ranks::iterator itr = m_ranks.begin(); itr != m_ranks.end(); ++itr)
        (*itr).CreateMissingTabsIfNeeded(tabId, trans, false);

    CharacterDatabase.CommitTransaction(trans);
}

void Guild::_CreateDefaultGuildRanks(LocaleConstant loc)
{
    PreparedStatement* stmt = CharacterDatabase.GetPreparedStatement(CHAR_DEL_GUILD_RANKS);
    stmt->setUInt32(0, m_id);
    CharacterDatabase.Execute(stmt);

    stmt = CharacterDatabase.GetPreparedStatement(CHAR_DEL_GUILD_BANK_RIGHTS);
    stmt->setUInt32(0, m_id);
    CharacterDatabase.Execute(stmt);

    _CreateRank(sObjectMgr->GetTrinityString(LANG_GUILD_MASTER,   loc), GR_RIGHT_ALL);
    _CreateRank(sObjectMgr->GetTrinityString(LANG_GUILD_OFFICER,  loc), GR_RIGHT_ALL);
    _CreateRank(sObjectMgr->GetTrinityString(LANG_GUILD_VETERAN,  loc), GR_RIGHT_GCHATLISTEN | GR_RIGHT_GCHATSPEAK);
    _CreateRank(sObjectMgr->GetTrinityString(LANG_GUILD_MEMBER,   loc), GR_RIGHT_GCHATLISTEN | GR_RIGHT_GCHATSPEAK);
    _CreateRank(sObjectMgr->GetTrinityString(LANG_GUILD_INITIATE, loc), GR_RIGHT_GCHATLISTEN | GR_RIGHT_GCHATSPEAK);
}

bool Guild::_CreateRank(std::string const& name, uint32 rights)
{
    uint8 newRankId = _GetRanksSize();
    if (newRankId >= GUILD_RANKS_MAX_COUNT)
        return false;

    // Ranks represent sequence 0, 1, 2, ... where 0 means guildmaster
    RankInfo info(m_id, newRankId, name, rights, 0);
    m_ranks.push_back(info);

    SQLTransaction trans = CharacterDatabase.BeginTransaction();
    info.CreateMissingTabsIfNeeded(_GetPurchasedTabsSize(), trans);
    info.SaveToDB(trans);
    CharacterDatabase.CommitTransaction(trans);

    return true;
}

// Updates the number of accounts that are in the guild
// Player may have many characters in the guild, but with the same account
void Guild::_UpdateAccountsNumber()
{
    // We use a set to be sure each element will be unique
    std::set<uint32> accountsIdSet;
    for (Members::const_iterator itr = m_members.begin(); itr != m_members.end(); ++itr)
        accountsIdSet.insert(itr->second->GetAccountId());

    m_accountsNumber = accountsIdSet.size();
}

// Detects if player is the guild master.
// Check both leader guid and player's rank (otherwise multiple feature with
// multiple guild masters won't work)
bool Guild::_IsLeader(Player* player) const
{
    if (player->GetGUID() == m_leaderGuid)
        return true;
    if (const Member* member = GetMember(player->GetGUID()))
        return member->IsRank(GR_GUILDMASTER);
    return false;
}

void Guild::_DeleteBankItems(SQLTransaction& trans, bool removeItemsFromDB)
{
    for (uint8 tabId = 0; tabId < _GetPurchasedTabsSize(); ++tabId)
    {
        m_bankTabs[tabId]->Delete(trans, removeItemsFromDB);
        delete m_bankTabs[tabId];
        m_bankTabs[tabId] = NULL;
    }
    m_bankTabs.clear();
}

bool Guild::_ModifyBankMoney(SQLTransaction& trans, uint64 amount, bool add)
{
    if (add)
        m_bankMoney += amount;
    else
    {
        // Check if there is enough money in bank.
        if (m_bankMoney < amount)
            return false;
        m_bankMoney -= amount;
    }

    PreparedStatement* stmt = CharacterDatabase.GetPreparedStatement(CHAR_UPD_GUILD_BANK_MONEY);
    stmt->setUInt64(0, m_bankMoney);
    stmt->setUInt32(1, m_id);
    trans->Append(stmt);
    return true;
}

void Guild::_SetLeaderGUID(Member* pLeader)
{
    if (!pLeader)
        return;

    m_leaderGuid = pLeader->GetGUID();
    pLeader->ChangeRank(GR_GUILDMASTER);

    PreparedStatement* stmt = CharacterDatabase.GetPreparedStatement(CHAR_UPD_GUILD_LEADER);
    stmt->setUInt32(0, GUID_LOPART(m_leaderGuid));
    stmt->setUInt32(1, m_id);
    CharacterDatabase.Execute(stmt);
}

void Guild::_SetRankBankMoneyPerDay(uint8 rankId, uint32 moneyPerDay)
{
    if (RankInfo* rankInfo = GetRankInfo(rankId))
        rankInfo->SetBankMoneyPerDay(moneyPerDay);
}

void Guild::_SetRankBankTabRightsAndSlots(uint8 rankId, GuildBankRightsAndSlots rightsAndSlots, bool saveToDB)
{
    if (rightsAndSlots.GetTabId() >= _GetPurchasedTabsSize())
        return;

    if (RankInfo* rankInfo = GetRankInfo(rankId))
        rankInfo->SetBankTabSlotsAndRights(rightsAndSlots, saveToDB);
}

inline std::string Guild::_GetRankName(uint8 rankId) const
{
    if (const RankInfo* rankInfo = GetRankInfo(rankId))
        return rankInfo->GetName();
    return "<unknown>";
}

inline uint32 Guild::_GetRankRights(uint8 rankId) const
{
    if (const RankInfo* rankInfo = GetRankInfo(rankId))
        return rankInfo->GetRights();
    return 0;
}

inline int32 Guild::_GetRankBankMoneyPerDay(uint8 rankId) const
{
    if (const RankInfo* rankInfo = GetRankInfo(rankId))
        return rankInfo->GetBankMoneyPerDay();
    return 0;
}

inline int32 Guild::_GetRankBankTabSlotsPerDay(uint8 rankId, uint8 tabId) const
{
    if (tabId < _GetPurchasedTabsSize())
        if (const RankInfo* rankInfo = GetRankInfo(rankId))
            return rankInfo->GetBankTabSlotsPerDay(tabId);
    return 0;
}

inline int8 Guild::_GetRankBankTabRights(uint8 rankId, uint8 tabId) const
{
    if (const RankInfo* rankInfo = GetRankInfo(rankId))
        return rankInfo->GetBankTabRights(tabId);
    return 0;
}

inline int32 Guild::_GetMemberRemainingSlots(Member const* member, uint8 tabId) const
{
    if (member)
    {
        uint8 rankId = member->GetRankId();
        if (rankId == GR_GUILDMASTER)
            return GUILD_WITHDRAW_SLOT_UNLIMITED;
        if ((_GetRankBankTabRights(rankId, tabId) & GUILD_BANK_RIGHT_VIEW_TAB) != GR_RIGHT_EMPTY)
        {
            int32 remaining = _GetRankBankTabSlotsPerDay(rankId, tabId) - member->GetBankWithdrawValue(tabId);
            if (remaining > 0)
                return remaining;
        }
    }
    return 0;
}

inline int32 Guild::_GetMemberRemainingMoney(Member const* member) const
{
    if (member)
    {
        uint8 rankId = member->GetRankId();
        if (rankId == GR_GUILDMASTER)
            return GUILD_WITHDRAW_MONEY_UNLIMITED;

        if ((_GetRankRights(rankId) & (GR_RIGHT_WITHDRAW_REPAIR | GR_RIGHT_WITHDRAW_GOLD)) != GR_RIGHT_EMPTY)
        {
            int32 remaining = _GetRankBankMoneyPerDay(rankId) - member->GetBankWithdrawValue(GUILD_BANK_MAX_TABS);
            if (remaining > 0)
                return remaining;
        }
    }
    return 0;
}

inline void Guild::_UpdateMemberWithdrawSlots(SQLTransaction& trans, uint64 guid, uint8 tabId)
{
    if (Member* member = GetMember(guid))
    {
        uint8 rankId = member->GetRankId();
        if (rankId != GR_GUILDMASTER
            && member->GetBankWithdrawValue(tabId) < _GetRankBankTabSlotsPerDay(rankId, tabId))
            member->UpdateBankWithdrawValue(trans, tabId, 1);
    }
}

inline bool Guild::_MemberHasTabRights(uint64 guid, uint8 tabId, uint32 rights) const
{
    if (const Member* member = GetMember(guid))
    {
        // Leader always has full rights
        if (member->IsRank(GR_GUILDMASTER) || m_leaderGuid == guid)
            return true;
        return (_GetRankBankTabRights(member->GetRankId(), tabId) & rights) == rights;
    }
    return false;
}

// Add new event log record
inline void Guild::_LogEvent(GuildEventLogTypes eventType, uint32 playerGuid1, uint32 playerGuid2, uint8 newRank)
{
    SQLTransaction trans = CharacterDatabase.BeginTransaction();
    m_eventLog->AddEvent(trans, new EventLogEntry(m_id, m_eventLog->GetNextGUID(), eventType, playerGuid1, playerGuid2, newRank));
    CharacterDatabase.CommitTransaction(trans);

    sScriptMgr->OnGuildEvent(this, uint8(eventType), playerGuid1, playerGuid2, newRank);
}

// Add new bank event log record
void Guild::_LogBankEvent(SQLTransaction& trans, GuildBankEventLogTypes eventType, uint8 tabId, uint32 lowguid, uint32 itemOrMoney, uint16 itemStackCount, uint8 destTabId)
{
    if (tabId > GUILD_BANK_MAX_TABS)
        return;

    // not logging moves within the same tab
    if (eventType == GUILD_BANK_LOG_MOVE_ITEM && tabId == destTabId)
        return;

    uint8 dbTabId = tabId;
    if (BankEventLogEntry::IsMoneyEvent(eventType))
    {
        tabId = GUILD_BANK_MAX_TABS;
        dbTabId = GUILD_BANK_MONEY_LOGS_TAB;
    }
    LogHolder* pLog = m_bankEventLog[tabId];
    pLog->AddEvent(trans, new BankEventLogEntry(m_id, pLog->GetNextGUID(), eventType, dbTabId, lowguid, itemOrMoney, itemStackCount, destTabId));

    sScriptMgr->OnGuildBankEvent(this, uint8(eventType), tabId, lowguid, itemOrMoney, itemStackCount, destTabId);
}

inline Item* Guild::_GetItem(uint8 tabId, uint8 slotId) const
{
    if (const BankTab* tab = GetBankTab(tabId))
        return tab->GetItem(slotId);
    return NULL;
}

inline void Guild::_RemoveItem(SQLTransaction& trans, uint8 tabId, uint8 slotId)
{
    if (BankTab* pTab = GetBankTab(tabId))
        pTab->SetItem(trans, slotId, NULL);
}

void Guild::_MoveItems(MoveItemData* pSrc, MoveItemData* pDest, uint32 splitedAmount)
{
    // 1. Initialize source item
    if (!pSrc->InitItem())
        return; // No source item

    // 2. Check source item
    if (!pSrc->CheckItem(splitedAmount))
        return; // Source item or splited amount is invalid
    /*
    if (pItemSrc->GetCount() == 0)
    {
        TC_LOG_FATAL(LOG_FILTER_GUILD, "Guild::SwapItems: Player %s(GUIDLow: %u) tried to move item %u from tab %u slot %u to tab %u slot %u, but item %u has a stack of zero!",
            player->GetName(), player->GetGUIDLow(), pItemSrc->GetEntry(), tabId, slotId, destTabId, destSlotId, pItemSrc->GetEntry());
        //return; // Commented out for now, uncomment when it's verified that this causes a crash!!
    }
    // */

    // 3. Check destination rights
    if (!pDest->HasStoreRights(pSrc))
        return; // Player has no rights to store item in destination

    // 4. Check source withdraw rights
    if (!pSrc->HasWithdrawRights(pDest))
        return; // Player has no rights to withdraw items from source

    // 5. Check split
    if (splitedAmount)
    {
        // 5.1. Clone source item
        if (!pSrc->CloneItem(splitedAmount))
            return; // Item could not be cloned

        // 5.2. Move splited item to destination
        _DoItemsMove(pSrc, pDest, true, splitedAmount);
    }
    else // 6. No split
    {
        // 6.1. Try to merge items in destination (pDest->GetItem() == NULL)
        if (!_DoItemsMove(pSrc, pDest, false)) // Item could not be merged
        {
            // 6.2. Try to swap items
            // 6.2.1. Initialize destination item
            if (!pDest->InitItem())
                return;

            // 6.2.2. Check rights to store item in source (opposite direction)
            if (!pSrc->HasStoreRights(pDest))
                return; // Player has no rights to store item in source (opposite direction)

            if (!pDest->HasWithdrawRights(pSrc))
                return; // Player has no rights to withdraw item from destination (opposite direction)

            // 6.2.3. Swap items (pDest->GetItem() != NULL)
            _DoItemsMove(pSrc, pDest, true);
        }
    }
    // 7. Send changes
    _SendBankContentUpdate(pSrc, pDest);
}

bool Guild::_DoItemsMove(MoveItemData* pSrc, MoveItemData* pDest, bool sendError, uint32 splitedAmount)
{
    Item* pDestItem = pDest->GetItem();
    bool swap = (pDestItem != NULL);

    Item* pSrcItem = pSrc->GetItem(splitedAmount);
    // 1. Can store source item in destination
    if (!pDest->CanStore(pSrcItem, swap, sendError))
        return false;

    // 2. Can store destination item in source
    if (swap)
        if (!pSrc->CanStore(pDestItem, true, true))
            return false;

    // GM LOG (@todo move to scripts)
    pDest->LogAction(pSrc);
    if (swap)
        pSrc->LogAction(pDest);

    SQLTransaction trans = CharacterDatabase.BeginTransaction();
    // 3. Log bank events
    pDest->LogBankEvent(trans, pSrc, pSrcItem->GetCount());
    if (swap)
        pSrc->LogBankEvent(trans, pDest, pDestItem->GetCount());

    // 4. Remove item from source
    pSrc->RemoveItem(trans, pDest, splitedAmount);

    // 5. Remove item from destination
    if (swap)
        pDest->RemoveItem(trans, pSrc);

    // 6. Store item in destination
    pDest->StoreItem(trans, pSrcItem);

    // 7. Store item in source
    if (swap)
        pSrc->StoreItem(trans, pDestItem);

    CharacterDatabase.CommitTransaction(trans);
    return true;
}

void Guild::_SendBankContentUpdate(MoveItemData* pSrc, MoveItemData* pDest) const
{
    ASSERT(pSrc->IsBank() || pDest->IsBank());

    uint8 tabId = 0;
    SlotIds slots;
    if (pSrc->IsBank()) // B ->
    {
        tabId = pSrc->GetContainer();
        slots.insert(pSrc->GetSlotId());
        if (pDest->IsBank()) // B -> B
        {
            // Same tab - add destination slots to collection
            if (pDest->GetContainer() == pSrc->GetContainer())
                pDest->CopySlots(slots);
            else // Different tabs - send second message
            {
                SlotIds destSlots;
                pDest->CopySlots(destSlots);
                _SendBankContentUpdate(pDest->GetContainer(), destSlots);
            }
        }
    }
    else if (pDest->IsBank()) // C -> B
    {
        tabId = pDest->GetContainer();
        pDest->CopySlots(slots);
    }

    _SendBankContentUpdate(tabId, slots);
}

void Guild::_SendBankContentUpdate(uint8 tabId, SlotIds slots) const
{
    if (BankTab const* tab = GetBankTab(tabId))
    {
        ByteBuffer tabData;
        WorldPacket data(SMSG_GUILD_BANK_LIST, 1200);
        data.WriteBit(0);
        data.WriteBits(slots.size(), 20);                                           // Item count
        data.WriteBits(0, 22);                                                      // Tab count

        for (SlotIds::const_iterator itr = slots.begin(); itr != slots.end(); ++itr)
        {
            data.WriteBit(0);

            Item const* tabItem = tab->GetItem(*itr);
            uint32 enchantCount = 0;
            if (tabItem)
            {
                for (uint32 enchSlot = 0; enchSlot < MAX_ENCHANTMENT_SLOT; ++enchSlot)
                {
                    if (uint32 enchantId = tabItem->GetEnchantmentId(EnchantmentSlot(enchSlot)))
                    {
                        tabData << uint32(enchantId);
                        tabData << uint32(enchSlot);
                        ++enchantCount;
                    }
                }
            }

            data.WriteBits(enchantCount, 23);                                       // enchantment count

            tabData << uint32(0);
            tabData << uint32(0);
            tabData << uint32(0);
            tabData << uint32(tabItem ? tabItem->GetCount() : 0);                   // ITEM_FIELD_STACK_COUNT
            tabData << uint32(*itr);
            tabData << uint32(0);
            tabData << uint32(tabItem ? tabItem->GetEntry() : 0);
            tabData << uint32(tabItem ? tabItem->GetItemRandomPropertyId() : 0);
            tabData << uint32(tabItem ? abs(tabItem->GetSpellCharges()) : 0);       // Spell charges
            tabData << uint32(tabItem ? tabItem->GetItemSuffixFactor() : 0);        // SuffixFactor
        }

        data.FlushBits();

        data << uint64(m_bankMoney);
        if (!tabData.empty())
            data.append(tabData);

        data << uint32(tabId);

        size_t rempos = data.wpos();
        data << uint32(0);                                      // Item withdraw amount, will be filled later

        for (Members::const_iterator itr = m_members.begin(); itr != m_members.end(); ++itr)
            if (_MemberHasTabRights(itr->second->GetGUID(), tabId, GUILD_BANK_RIGHT_VIEW_TAB))
                if (Player* player = itr->second->FindPlayer())
                {
                    data.put<uint32>(rempos, uint32(_GetMemberRemainingSlots(itr->second, tabId)));
                    player->GetSession()->SendPacket(&data);
                }

        sLog->outDebug(LOG_FILTER_GUILD, "WORLD: Sent (SMSG_GUILD_BANK_LIST)");
    }
}

void Guild::_BroadcastEvent(GuildEvents guildEvent, uint64 guid, const char* param1, const char* param2, const char* param3) const
{
    uint8 count = !param3 ? (!param2 ? (!param1 ? 0 : 1) : 2) : 3;

    WorldPacket data(SMSG_GUILD_EVENT, 1 + 1 + count + (guid ? 8 : 0));
    data << uint8(guildEvent);
    data << uint8(count);

    if (param3)
        data << param1 << param2 << param3;
    else if (param2)
        data << param1 << param2;
    else if (param1)
        data << param1;

    if (guid)
        data << uint64(guid);

    BroadcastPacket(&data);

    if (sLog->ShouldLog(LOG_FILTER_GUILD, LOG_LEVEL_DEBUG))
        TC_LOG_DEBUG(LOG_FILTER_GUILD, "SMSG_GUILD_EVENT [Broadcast] Event: %s (%u)", _GetGuildEventString(guildEvent).c_str(), guildEvent);
}

void Guild::SendBankList(WorldSession* session, uint8 tabId, bool withContent, bool withTabInfo) const
{
    Member const* member = GetMember(session->GetPlayer()->GetGUID());
    if (!member) // Shouldn't happen, just in case
        return;

    ByteBuffer tabData;
    WorldPacket data(SMSG_GUILD_BANK_LIST, 500);
    data.WriteBit(0);
    uint32 itemCount = 0;
    if (withContent && _MemberHasTabRights(session->GetPlayer()->GetGUID(), tabId, GUILD_BANK_RIGHT_VIEW_TAB))
        if (BankTab const* tab = GetBankTab(tabId))
            for (uint8 slotId = 0; slotId < GUILD_BANK_MAX_SLOTS; ++slotId)
                if (tab->GetItem(slotId))
                    ++itemCount;

    data.WriteBits(itemCount, 20);
    data.WriteBits(withTabInfo ? _GetPurchasedTabsSize() : 0, 22);
    if (withContent && _MemberHasTabRights(session->GetPlayer()->GetGUID(), tabId, GUILD_BANK_RIGHT_VIEW_TAB))
    {
        if (BankTab const* tab = GetBankTab(tabId))
        {
            for (uint8 slotId = 0; slotId < GUILD_BANK_MAX_SLOTS; ++slotId)
            {
                if (Item* tabItem = tab->GetItem(slotId))
                {
                    data.WriteBit(0);

                    uint32 enchants = 0;
                    for (uint32 ench = 0; ench < MAX_ENCHANTMENT_SLOT; ++ench)
                    {
                        if (uint32 enchantId = tabItem->GetEnchantmentId(EnchantmentSlot(ench)))
                        {
                            tabData << uint32(enchantId);
                            tabData << uint32(ench);
                            ++enchants;
                        }
                    }

                    data.WriteBits(enchants, 23);

                    tabData << uint32(0);
                    tabData << uint32(0);
                    tabData << uint32(0);
                    tabData << uint32(tabItem->GetCount());                 // ITEM_FIELD_STACK_COUNT
                    tabData << uint32(slotId);
                    tabData << uint32(0);
                    tabData << uint32(tabItem->GetEntry());
                    tabData << uint32(tabItem->GetItemRandomPropertyId());
                    tabData << uint32(abs(tabItem->GetSpellCharges()));     // Spell charges
                    tabData << uint32(tabItem->GetItemSuffixFactor());      // SuffixFactor
                }
            }
        }
    }

    if (withTabInfo)
    {
        for (uint8 i = 0; i < _GetPurchasedTabsSize(); ++i)
        {
            data.WriteBits(m_bankTabs[i]->GetIcon().length(), 9);
            data.WriteBits(m_bankTabs[i]->GetName().length(), 7);
        }
    }

    data.FlushBits();

    if (withTabInfo)
    {
        for (uint8 i = 0; i < _GetPurchasedTabsSize(); ++i)
        {
            data.WriteString(m_bankTabs[i]->GetIcon());
            data << uint32(i);
            data.WriteString(m_bankTabs[i]->GetName());
        }
    }

    data << uint64(m_bankMoney);
    if (!tabData.empty())
        data.append(tabData);

    data << uint32(tabId);
    data << uint32(_GetMemberRemainingSlots(member, tabId));

    session->SendPacket(&data);

    sLog->outDebug(LOG_FILTER_GUILD, "WORLD: Sent (SMSG_GUILD_BANK_LIST)");
}

void Guild::SendGuildRanksUpdate(uint64 setterGuid, uint64 targetGuid, uint32 rank)
{
    ObjectGuid tarGuid = targetGuid;
    ObjectGuid setGuid = setterGuid;

    Member* member = GetMember(targetGuid);
    ASSERT(member);

    WorldPacket data(SMSG_GUILD_RANKS_UPDATE, 100);
    data.WriteBit(setGuid[7]);
    data.WriteBit(setGuid[2]);
    data.WriteBit(tarGuid[2]);
    data.WriteBit(setGuid[1]);
    data.WriteBit(tarGuid[1]);
    data.WriteBit(tarGuid[7]);
    data.WriteBit(tarGuid[0]);
    data.WriteBit(tarGuid[5]);
    data.WriteBit(tarGuid[4]);
    data.WriteBit(rank < member->GetRankId()); // 1 == higher, 0 = lower?
    data.WriteBit(setGuid[5]);
    data.WriteBit(setGuid[0]);
    data.WriteBit(tarGuid[6]);
    data.WriteBit(setGuid[3]);
    data.WriteBit(setGuid[6]);
    data.WriteBit(tarGuid[3]);
    data.WriteBit(setGuid[4]);

    data.FlushBits();

    data << uint32(rank);
    data.WriteByteSeq(setGuid[3]);
    data.WriteByteSeq(tarGuid[7]);
    data.WriteByteSeq(setGuid[6]);
    data.WriteByteSeq(setGuid[2]);
    data.WriteByteSeq(tarGuid[5]);
    data.WriteByteSeq(tarGuid[0]);
    data.WriteByteSeq(setGuid[7]);
    data.WriteByteSeq(setGuid[5]);
    data.WriteByteSeq(tarGuid[2]);
    data.WriteByteSeq(tarGuid[1]);
    data.WriteByteSeq(setGuid[0]);
    data.WriteByteSeq(setGuid[4]);
    data.WriteByteSeq(setGuid[1]);
    data.WriteByteSeq(tarGuid[3]);
    data.WriteByteSeq(tarGuid[6]);
    data.WriteByteSeq(tarGuid[4]);
    BroadcastPacket(&data);

    member->ChangeRank(rank);

    sLog->outDebug(LOG_FILTER_NETWORKIO, "SMSG_GUILD_RANKS_UPDATE [Broadcast] Target: %u, Issuer: %u, RankId: %u",
        GUID_LOPART(targetGuid), GUID_LOPART(setterGuid), rank);
}

void Guild::GiveXP(uint32 xp, Player* source)
{
    if (!sWorld->getBoolConfig(CONFIG_GUILD_LEVELING_ENABLED))
        return;

    /// @todo: Award reputation and count activity for player

    if (GetLevel() >= sWorld->getIntConfig(CONFIG_GUILD_MAX_LEVEL))
        xp = 0; // SMSG_GUILD_XP_GAIN is always sent, even for no gains

    if (GetLevel() >= GUILD_EXPERIENCE_UNCAPPED_LEVEL)
        xp = std::min(xp, sWorld->getIntConfig(CONFIG_GUILD_DAILY_XP_CAP) - uint32(_todayExperience));

    WorldPacket data(SMSG_GUILD_XP_GAIN, 8);
    data << uint64(xp);
    source->GetSession()->SendPacket(&data);

    _experience += xp;
    _todayExperience += xp;

    if (!xp)
        return;

    uint32 oldLevel = GetLevel();

    // Ding, mon!
    while (GetExperience() >= sGuildMgr->GetXPForGuildLevel(GetLevel()) && GetLevel() < sWorld->getIntConfig(CONFIG_GUILD_MAX_LEVEL))
    {
<<<<<<< HEAD
        _experience -= sGuildMgr->GetXPForGuildLevel(GetLevel());
        ++_level;

        // Find all guild perks to learn
        std::vector<uint32> perksToLearn;
        for (uint32 i = 0; i < sGuildPerkSpellsStore.GetNumRows(); ++i)
            if (GuildPerkSpellsEntry const* entry = sGuildPerkSpellsStore.LookupEntry(i))
                if (entry->Level > oldLevel && entry->Level <= GetLevel())
                    perksToLearn.push_back(entry->SpellId);

        // Notify all online players that guild level changed and learn perks
        for (Members::const_iterator itr = m_members.begin(); itr != m_members.end(); ++itr)
        {
            if (Player* player = itr->second->FindPlayer())
            {
                player->SetGuildLevel(GetLevel());
                for (size_t i = 0; i < perksToLearn.size(); ++i)
                    player->learnSpell(perksToLearn[i], true);
            }
        }

        AddGuildNews(GUILD_NEWS_LEVEL_UP, 0, 0, _level);
        UpdateAchievementCriteria(ACHIEVEMENT_CRITERIA_TYPE_REACH_GUILD_LEVEL, GetLevel(), 0, 0, NULL, source);

        ++oldLevel;
=======
        int32 numSlots = 0;
        if (Member const* member = GetMember(session->GetPlayer()->GetGUID()))
            numSlots = _GetMemberRemainingSlots(member, tabId);
        data.put<uint32>(rempos, numSlots);
        session->SendPacket(&data);
        TC_LOG_DEBUG(LOG_FILTER_GUILD, "SMSG_GUILD_BANK_LIST [%s]: TabId: %u, FullSlots: %u, slots: %d",
                       session->GetPlayerInfo().c_str(), tabId, sendAllSlots, numSlots);
>>>>>>> d1677b2d
    }
}

void Guild::SendGuildXP(WorldSession* session /* = NULL */) const
{
    //Member const* member = GetMember(session->GetGuidLow());

    WorldPacket data(SMSG_GUILD_XP, 40);
    data << uint64(/*member ? member->GetTotalActivity() :*/ 0);
    data << uint64(sGuildMgr->GetXPForGuildLevel(GetLevel()) - GetExperience());    // XP missing for next level
    data << uint64(GetTodayExperience());
    data << uint64(/*member ? member->GetWeeklyActivity() :*/ 0);
    data << uint64(GetExperience());
    session->SendPacket(&data);
}

void Guild::SendGuildReputationWeeklyCap(WorldSession* session, uint32 reputation) const
{
    uint32 cap = sWorld->getIntConfig(CONFIG_GUILD_WEEKLY_REP_CAP) - reputation;
    WorldPacket data(SMSG_GUILD_REPUTATION_WEEKLY_CAP, 4);
    data << uint32(cap);
    session->SendPacket(&data);
    sLog->outDebug(LOG_FILTER_GUILD, "SMSG_GUILD_REPUTATION_WEEKLY_CAP [%s]: Left: %u",
                   session->GetPlayerInfo().c_str(), cap);
}

void Guild::ResetTimes(bool weekly)
{
    _todayExperience = 0;
    for (Members::const_iterator itr = m_members.begin(); itr != m_members.end(); ++itr)
    {
        itr->second->ResetValues(weekly);
        if (Player* player = itr->second->FindPlayer())
        {
            //SendGuildXP(player->GetSession());
            WorldPacket data(SMSG_GUILD_MEMBER_DAILY_RESET, 0);  // tells the client to request bank withdrawal limit
            player->GetSession()->SendPacket(&data);
<<<<<<< HEAD
=======
            TC_LOG_DEBUG(LOG_FILTER_GUILD, "SMSG_GUILD_BANK_LIST [%s]: TabId: %u, FullSlots: %u, slots: %u"
                , player->GetName().c_str(), tabId, sendAllSlots, numSlots);
>>>>>>> d1677b2d
        }
    }
}

void Guild::AddGuildNews(uint8 type, uint64 guid, uint32 flags, uint32 value)
{
    uint32 lowGuid = GUID_LOPART(guid);
    NewsLogEntry* news = new NewsLogEntry(m_id, m_newsLog->GetNextGUID(), GuildNews(type), lowGuid, flags, value);

    SQLTransaction trans = CharacterDatabase.BeginTransaction();
    m_newsLog->AddEvent(trans, news);
    CharacterDatabase.CommitTransaction(trans);

    WorldPacket data(SMSG_GUILD_NEWS_UPDATE, 7 + 32);
    data.WriteBits(1, 21); // size, we are only sending 1 news here
    ByteBuffer buffer;
    news->WritePacket(data, buffer);

    BroadcastPacket(&data);
}

bool Guild::HasAchieved(uint32 achievementId) const
{
    return m_achievementMgr.HasAchieved(achievementId);
}

void Guild::UpdateAchievementCriteria(AchievementCriteriaTypes type, uint64 miscValue1, uint64 miscValue2, uint64 miscValue3, Unit* unit, Player* player)
{
    m_achievementMgr.UpdateAchievementCriteria(type, miscValue1, miscValue2, miscValue3, unit, player);
}

void Guild::HandleNewsSetSticky(WorldSession* session, uint32 newsId, bool sticky)
{
    GuildLog* logs = m_newsLog->GetGuildLog();
    GuildLog::iterator itr = logs->begin();
    while (itr != logs->end() && (*itr)->GetGUID() != newsId)
        ++itr;

    if (itr == logs->end())
    {
        sLog->outDebug(LOG_FILTER_GUILD, "HandleNewsSetSticky: [%s] requested unknown newsId %u - Sticky: %u",
            session->GetPlayerInfo().c_str(), newsId, sticky);
        return;
    }

    NewsLogEntry* news = (NewsLogEntry*)(*itr);
    news->SetSticky(sticky);

    sLog->outDebug(LOG_FILTER_GUILD, "HandleNewsSetSticky: [%s] chenged newsId %u sticky to %u",
        session->GetPlayerInfo().c_str(), newsId, sticky);

    WorldPacket data(SMSG_GUILD_NEWS_UPDATE, 7 + 32);
    data.WriteBits(1, 21);
    ByteBuffer buffer;
    news->WritePacket(data, buffer);
    session->SendPacket(&data);
}<|MERGE_RESOLUTION|>--- conflicted
+++ resolved
@@ -614,21 +614,13 @@
 
     if (session)
     {
-<<<<<<< HEAD
-        sLog->outDebug(LOG_FILTER_GUILD, "SMSG_GUILD_BANK_QUERY_TEXT_RESULT [%s]: Tabid: %u, Text: %s"
-=======
-        TC_LOG_DEBUG(LOG_FILTER_GUILD, "MSG_QUERY_GUILD_BANK_TEXT [%s]: Tabid: %u, Text: %s"
->>>>>>> d1677b2d
+        TC_LOG_DEBUG(LOG_FILTER_GUILD, "SMSG_GUILD_BANK_QUERY_TEXT_RESULT [%s]: Tabid: %u, Text: %s"
             , session->GetPlayerInfo().c_str(), m_tabId, m_text.c_str());
         session->SendPacket(&data);
     }
     else
     {
-<<<<<<< HEAD
-        sLog->outDebug(LOG_FILTER_GUILD, "SMSG_GUILD_BANK_QUERY_TEXT_RESULT [Broadcast]: Tabid: %u, Text: %s", m_tabId, m_text.c_str());
-=======
-        TC_LOG_DEBUG(LOG_FILTER_GUILD, "MSG_QUERY_GUILD_BANK_TEXT [Broadcast]: Tabid: %u, Text: %s", m_tabId, m_text.c_str());
->>>>>>> d1677b2d
+        TC_LOG_DEBUG(LOG_FILTER_GUILD, "SMSG_GUILD_BANK_QUERY_TEXT_RESULT [Broadcast]: Tabid: %u, Text: %s", m_tabId, m_text.c_str());
         guild->BroadcastPacket(&data);
     }
 }
@@ -1546,7 +1538,7 @@
     data.FlushBits();
     data.append(rankData);
     session->SendPacket(&data);
-    sLog->outDebug(LOG_FILTER_GUILD, "SMSG_GUILD_RANK [%s]", session->GetPlayerInfo().c_str());
+    TC_LOG_DEBUG(LOG_FILTER_GUILD, "SMSG_GUILD_RANK [%s]", session->GetPlayerInfo().c_str());
 }
 
 void Guild::HandleSetMOTD(WorldSession* session, std::string const& motd)
@@ -2122,11 +2114,7 @@
     data << uint32(0);                                                              // Needed guild members
 
     session->SendPacket(&data);
-<<<<<<< HEAD
-    sLog->outDebug(LOG_FILTER_GUILD, "SMSG_GUILD_PARTY_STATE_RESPONSE [%s]", session->GetPlayerInfo().c_str());
-=======
-    TC_LOG_DEBUG(LOG_FILTER_GUILD, "SMSG_GUILD_INFO [%s]", session->GetPlayerInfo().c_str());
->>>>>>> d1677b2d
+    TC_LOG_DEBUG(LOG_FILTER_GUILD, "SMSG_GUILD_PARTY_STATE_RESPONSE [%s]", session->GetPlayerInfo().c_str());
 }
 
 void Guild::SendEventLog(WorldSession* session) const
@@ -2134,11 +2122,7 @@
     WorldPacket data(SMSG_GUILD_EVENT_LOG_QUERY_RESULT, 1 + m_eventLog->GetSize() * (1 + 8 + 4));
     m_eventLog->WritePacket(data);
     session->SendPacket(&data);
-<<<<<<< HEAD
-    sLog->outDebug(LOG_FILTER_GUILD, "SMSG_GUILD_EVENT_LOG_QUERY_RESULT [%s]", session->GetPlayerInfo().c_str());
-=======
-    TC_LOG_DEBUG(LOG_FILTER_GUILD, "MSG_GUILD_EVENT_LOG_QUERY [%s]", session->GetPlayerInfo().c_str());
->>>>>>> d1677b2d
+    TC_LOG_DEBUG(LOG_FILTER_GUILD, "SMSG_GUILD_EVENT_LOG_QUERY_RESULT [%s]", session->GetPlayerInfo().c_str());
 }
 
 void Guild::SendNewsUpdate(WorldSession* session)
@@ -2154,7 +2138,6 @@
 
     for (GuildLog::const_iterator itr = logs->begin(); itr != logs->end(); ++itr)
     {
-<<<<<<< HEAD
         data.WriteBits(0, 26); // Not yet implemented used for guild achievements
         ObjectGuid guid = ((NewsLogEntry*)(*itr))->GetPlayerGuid();
 
@@ -2166,14 +2149,6 @@
         data.WriteBit(guid[3]);
         data.WriteBit(guid[1]);
         data.WriteBit(guid[2]);
-=======
-        const LogHolder* pLog = m_bankEventLog[tabId];
-        WorldPacket data(MSG_GUILD_BANK_LOG_QUERY, pLog->GetSize() * (4 * 4 + 1) + 1 + 1);
-        data << uint8(tabId);
-        pLog->WritePacket(data);
-        session->SendPacket(&data);
-        TC_LOG_DEBUG(LOG_FILTER_GUILD, "MSG_GUILD_BANK_LOG_QUERY [%s]", session->GetPlayerInfo().c_str());
->>>>>>> d1677b2d
     }
 
     data.FlushBits();
@@ -2202,7 +2177,7 @@
     }
 
     session->SendPacket(&data);
-    sLog->outDebug(LOG_FILTER_GUILD, "SMSG_GUILD_NEWS_UPDATE [%s]", session->GetPlayerInfo().c_str());
+    TC_LOG_DEBUG(LOG_FILTER_GUILD, "SMSG_GUILD_NEWS_UPDATE [%s]", session->GetPlayerInfo().c_str());
 }
 
 void Guild::SendBankLog(WorldSession* session, uint8 tabId) const
@@ -2218,7 +2193,7 @@
         //if (tabId == GUILD_BANK_MAX_TABS && hasCashFlow)
         //    data << uint64(cashFlowContribution);
         session->SendPacket(&data);
-        sLog->outDebug(LOG_FILTER_GUILD, "SMSG_GUILD_BANK_LOG_QUERY_RESULT [%s] TabId: %u", session->GetPlayerInfo().c_str(), tabId);
+        TC_LOG_DEBUG(LOG_FILTER_GUILD, "SMSG_GUILD_BANK_LOG_QUERY_RESULT [%s] TabId: %u", session->GetPlayerInfo().c_str(), tabId);
     }
 }
 
@@ -2249,11 +2224,7 @@
     }
 
     session->SendPacket(&data);
-<<<<<<< HEAD
-    sLog->outDebug(LOG_FILTER_GUILD, "SMSG_GUILD_PERMISSIONS_QUERY_RESULTS [%s] Rank: %u", session->GetPlayerInfo().c_str(), rankId);
-=======
-    TC_LOG_DEBUG(LOG_FILTER_GUILD, "MSG_GUILD_PERMISSIONS [%s] Rank: %u", session->GetPlayerInfo().c_str(), rankId);
->>>>>>> d1677b2d
+    TC_LOG_DEBUG(LOG_FILTER_GUILD, "SMSG_GUILD_PERMISSIONS_QUERY_RESULTS [%s] Rank: %u", session->GetPlayerInfo().c_str(), rankId);
 }
 
 void Guild::SendMoneyInfo(WorldSession* session) const
@@ -2266,11 +2237,7 @@
     WorldPacket data(SMSG_GUILD_BANK_MONEY_WITHDRAWN, 8);
     data << int64(amount);
     session->SendPacket(&data);
-<<<<<<< HEAD
-    sLog->outDebug(LOG_FILTER_GUILD, "SMSG_GUILD_BANK_MONEY_WITHDRAWN [%s] Money: %u", session->GetPlayerInfo().c_str(), amount);
-=======
-    TC_LOG_DEBUG(LOG_FILTER_GUILD, "MSG_GUILD_BANK_MONEY_WITHDRAWN [%s] Money: %u", session->GetPlayerInfo().c_str(), amount);
->>>>>>> d1677b2d
+    TC_LOG_DEBUG(LOG_FILTER_GUILD, "SMSG_GUILD_BANK_MONEY_WITHDRAWN [%s] Money: %u", session->GetPlayerInfo().c_str(), amount);
 }
 
 void Guild::SendLoginInfo(WorldSession* session)
@@ -3317,7 +3284,7 @@
                     player->GetSession()->SendPacket(&data);
                 }
 
-        sLog->outDebug(LOG_FILTER_GUILD, "WORLD: Sent (SMSG_GUILD_BANK_LIST)");
+        TC_LOG_DEBUG(LOG_FILTER_GUILD, "WORLD: Sent (SMSG_GUILD_BANK_LIST)");
     }
 }
 
@@ -3431,7 +3398,7 @@
 
     session->SendPacket(&data);
 
-    sLog->outDebug(LOG_FILTER_GUILD, "WORLD: Sent (SMSG_GUILD_BANK_LIST)");
+    TC_LOG_DEBUG(LOG_FILTER_GUILD, "WORLD: Sent (SMSG_GUILD_BANK_LIST)");
 }
 
 void Guild::SendGuildRanksUpdate(uint64 setterGuid, uint64 targetGuid, uint32 rank)
@@ -3484,7 +3451,7 @@
 
     member->ChangeRank(rank);
 
-    sLog->outDebug(LOG_FILTER_NETWORKIO, "SMSG_GUILD_RANKS_UPDATE [Broadcast] Target: %u, Issuer: %u, RankId: %u",
+    TC_LOG_DEBUG(LOG_FILTER_NETWORKIO, "SMSG_GUILD_RANKS_UPDATE [Broadcast] Target: %u, Issuer: %u, RankId: %u",
         GUID_LOPART(targetGuid), GUID_LOPART(setterGuid), rank);
 }
 
@@ -3516,7 +3483,6 @@
     // Ding, mon!
     while (GetExperience() >= sGuildMgr->GetXPForGuildLevel(GetLevel()) && GetLevel() < sWorld->getIntConfig(CONFIG_GUILD_MAX_LEVEL))
     {
-<<<<<<< HEAD
         _experience -= sGuildMgr->GetXPForGuildLevel(GetLevel());
         ++_level;
 
@@ -3542,15 +3508,6 @@
         UpdateAchievementCriteria(ACHIEVEMENT_CRITERIA_TYPE_REACH_GUILD_LEVEL, GetLevel(), 0, 0, NULL, source);
 
         ++oldLevel;
-=======
-        int32 numSlots = 0;
-        if (Member const* member = GetMember(session->GetPlayer()->GetGUID()))
-            numSlots = _GetMemberRemainingSlots(member, tabId);
-        data.put<uint32>(rempos, numSlots);
-        session->SendPacket(&data);
-        TC_LOG_DEBUG(LOG_FILTER_GUILD, "SMSG_GUILD_BANK_LIST [%s]: TabId: %u, FullSlots: %u, slots: %d",
-                       session->GetPlayerInfo().c_str(), tabId, sendAllSlots, numSlots);
->>>>>>> d1677b2d
     }
 }
 
@@ -3573,7 +3530,7 @@
     WorldPacket data(SMSG_GUILD_REPUTATION_WEEKLY_CAP, 4);
     data << uint32(cap);
     session->SendPacket(&data);
-    sLog->outDebug(LOG_FILTER_GUILD, "SMSG_GUILD_REPUTATION_WEEKLY_CAP [%s]: Left: %u",
+    TC_LOG_DEBUG(LOG_FILTER_GUILD, "SMSG_GUILD_REPUTATION_WEEKLY_CAP [%s]: Left: %u",
                    session->GetPlayerInfo().c_str(), cap);
 }
 
@@ -3588,11 +3545,6 @@
             //SendGuildXP(player->GetSession());
             WorldPacket data(SMSG_GUILD_MEMBER_DAILY_RESET, 0);  // tells the client to request bank withdrawal limit
             player->GetSession()->SendPacket(&data);
-<<<<<<< HEAD
-=======
-            TC_LOG_DEBUG(LOG_FILTER_GUILD, "SMSG_GUILD_BANK_LIST [%s]: TabId: %u, FullSlots: %u, slots: %u"
-                , player->GetName().c_str(), tabId, sendAllSlots, numSlots);
->>>>>>> d1677b2d
         }
     }
 }
@@ -3633,7 +3585,7 @@
 
     if (itr == logs->end())
     {
-        sLog->outDebug(LOG_FILTER_GUILD, "HandleNewsSetSticky: [%s] requested unknown newsId %u - Sticky: %u",
+        TC_LOG_DEBUG(LOG_FILTER_GUILD, "HandleNewsSetSticky: [%s] requested unknown newsId %u - Sticky: %u",
             session->GetPlayerInfo().c_str(), newsId, sticky);
         return;
     }
@@ -3641,7 +3593,7 @@
     NewsLogEntry* news = (NewsLogEntry*)(*itr);
     news->SetSticky(sticky);
 
-    sLog->outDebug(LOG_FILTER_GUILD, "HandleNewsSetSticky: [%s] chenged newsId %u sticky to %u",
+    TC_LOG_DEBUG(LOG_FILTER_GUILD, "HandleNewsSetSticky: [%s] chenged newsId %u sticky to %u",
         session->GetPlayerInfo().c_str(), newsId, sticky);
 
     WorldPacket data(SMSG_GUILD_NEWS_UPDATE, 7 + 32);
