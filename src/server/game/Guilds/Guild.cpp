--- conflicted
+++ resolved
@@ -2039,15 +2039,10 @@
         WorldPacket data;
         ChatHandler::FillMessageData(&data, session, officerOnly ? CHAT_MSG_OFFICER : CHAT_MSG_GUILD, language, NULL, 0, msg.c_str(), NULL);
         for (Members::const_iterator itr = m_members.begin(); itr != m_members.end(); ++itr)
-<<<<<<< HEAD
-            if (Player *player = itr->second->FindPlayer())
-                if (player->GetSession() && _HasRankRight(player, officerOnly ? GR_RIGHT_OFFCHATLISTEN : GR_RIGHT_GCHATLISTEN) && !player->GetSocial()->HasIgnore(session->GetPlayer()->GetGUIDLow()))
-                {
-=======
             if (Player* player = itr->second->FindPlayer())
                 if (player->GetSession() && _HasRankRight(player, officerOnly ? GR_RIGHT_OFFCHATLISTEN : GR_RIGHT_GCHATLISTEN) &&
                     !player->GetSocial()->HasIgnore(session->GetPlayer()->GetGUIDLow()))
->>>>>>> e1f7f9e5
+                {
                     player->GetSession()->SendPacket(&data);
                     player->HandleChatSpyMessage(msg, CHAT_MSG_OFFICER, language, session->GetPlayer());
                 }
