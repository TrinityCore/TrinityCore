--- conflicted
+++ resolved
@@ -369,10 +369,6 @@
 
         bool LoadFromDB(Field* fields);
         void SaveToDB(SQLTransaction& trans) const;
-<<<<<<< HEAD
-=======
-        void WritePacket(WorldPacket& data, bool sendOfficerNote) const;
->>>>>>> 504cd7f5
 
         uint64 GetGUID() const { return m_guid; }
         std::string const& GetName() const { return m_name; }
@@ -775,11 +771,7 @@
     bool SetName(std::string const& name);
 
     // Handle client commands
-<<<<<<< HEAD
-    void HandleRoster(WorldSession* session = NULL);
-=======
     void HandleRoster(WorldSession* session);
->>>>>>> 504cd7f5
     void HandleQuery(WorldSession* session);
     void HandleSetMOTD(WorldSession* session, std::string const& motd);
     void HandleSetInfo(WorldSession* session, std::string const& info);
