--- conflicted
+++ resolved
@@ -18,21 +18,12 @@
 #ifndef TRINITYCORE_GUILD_H
 #define TRINITYCORE_GUILD_H
 
-<<<<<<< HEAD
-#include "DatabaseEnvFwd.h"
-#include "ObjectGuid.h"
-#include "SharedDefines.h"
-#include <set>
-#include <unordered_map>
-#include <unordered_set>
-=======
 #include "AchievementMgr.h"
 #include "DatabaseEnvFwd.h"
 #include "ObjectGuid.h"
 #include "RaceMask.h"
 #include "SharedDefines.h"
 #include <unordered_map>
->>>>>>> 28d470c5
 
 class Item;
 class Player;
@@ -40,10 +31,6 @@
 class WorldSession;
 struct ItemPosCount;
 enum InventoryResult : uint8;
-<<<<<<< HEAD
-enum LocaleConstant : uint8;
-=======
->>>>>>> 28d470c5
 
 namespace WorldPackets
 {
@@ -51,10 +38,7 @@
     {
         class GuildBankLogQueryResults;
         class GuildEventLogQueryResults;
-<<<<<<< HEAD
-=======
         class GuildNews;
->>>>>>> 28d470c5
         class SaveGuildEmblem;
     }
 }
@@ -74,8 +58,6 @@
     TAB_UNDEFINED                       = 0xFF,
     GUILD_OLD_MAX_LEVEL                 = 25
 };
-
-constexpr uint64 GUILD_BANK_MONEY_LIMIT = UI64LIT(0x7FFFFFFFFFFFF);
 
 enum GuildMemberData
 {
@@ -169,32 +151,6 @@
     ERR_GUILD_NOT_ENOUGH_MONEY          = 26,
     ERR_GUILD_BANK_FULL                 = 28,
     ERR_GUILD_ITEM_NOT_FOUND            = 29,
-<<<<<<< HEAD
-};
-
-enum GuildEvents
-{
-    GE_PROMOTION                        = 0,
-    GE_DEMOTION                         = 1,
-    GE_MOTD                             = 2,
-    GE_JOINED                           = 3,
-    GE_LEFT                             = 4,
-    GE_REMOVED                          = 5,
-    GE_LEADER_IS                        = 6,
-    GE_LEADER_CHANGED                   = 7,
-    GE_DISBANDED                        = 8,
-    GE_TABARDCHANGE                     = 9,
-    GE_RANK_UPDATED                     = 10,
-    GE_RANK_DELETED                     = 11,
-    GE_SIGNED_ON                        = 12,
-    GE_SIGNED_OFF                       = 13,
-    GE_GUILDBANKBAGSLOTS_CHANGED        = 14,   /// TODO: Sent when items are moved in gbank - all players with bank open will send tab query
-    GE_BANK_TAB_PURCHASED               = 15,
-    GE_BANK_TAB_UPDATED                 = 16,
-    GE_BANK_MONEY_SET                   = 17,
-    GE_BANK_TAB_AND_MONEY_UPDATED       = 18,
-    GE_BANK_TEXT_CHANGED                = 19,
-=======
     ERR_GUILD_TOO_MUCH_MONEY            = 31,
     ERR_GUILD_BANK_WRONG_TAB            = 32,
     ERR_RANK_REQUIRES_AUTHENTICATOR     = 34,
@@ -203,7 +159,6 @@
     ERR_GUILD_UNDELETABLE_DUE_TO_LEVEL  = 37,
     ERR_GUILD_MOVE_STARTING             = 38,
     ERR_GUILD_REP_TOO_LOW               = 39
->>>>>>> 28d470c5
 };
 
 enum GuildBankRights
@@ -296,16 +251,10 @@
     public:
         EmblemInfo() : m_style(0), m_color(0), m_borderStyle(0), m_borderColor(0), m_backgroundColor(0) { }
 
-<<<<<<< HEAD
-        void LoadFromDB(Field* fields);
-        void SaveToDB(ObjectGuid::LowType guildId) const;
-        void ReadPacket(WorldPackets::Guild::SaveGuildEmblem& packet);
-=======
         bool LoadFromDB(Field* fields);
         void SaveToDB(ObjectGuid::LowType guildId) const;
         void ReadPacket(WorldPackets::Guild::SaveGuildEmblem& packet);
         bool ValidateEmblemColors() const;
->>>>>>> 28d470c5
 
         uint32 GetStyle() const { return m_style; }
         uint32 GetColor() const { return m_color; }
@@ -327,30 +276,17 @@
     public:
         GuildBankRightsAndSlots() : tabId(TAB_UNDEFINED), rights(0), slots(0) { }
         GuildBankRightsAndSlots(uint8 _tabId) : tabId(_tabId), rights(0), slots(0) { }
-<<<<<<< HEAD
-        GuildBankRightsAndSlots(uint8 _tabId, uint8 _rights, uint32 _slots) : tabId(_tabId), rights(_rights), slots(_slots) { }
-=======
         GuildBankRightsAndSlots(uint8 _tabId, int8 _rights, int32 _slots) : tabId(_tabId), rights(_rights), slots(_slots) { }
->>>>>>> 28d470c5
 
         void SetGuildMasterValues()
         {
             rights = GUILD_BANK_RIGHT_FULL;
-<<<<<<< HEAD
-            slots = uint32(GUILD_WITHDRAW_SLOT_UNLIMITED);
-        }
-
-        void SetTabId(uint8 _tabId) { tabId = _tabId; }
-        void SetSlots(uint32 _slots) { slots = _slots; }
-        void SetRights(uint8 _rights) { rights = _rights; }
-=======
             slots = int32(GUILD_WITHDRAW_SLOT_UNLIMITED);
         }
 
         void SetTabId(uint8 _tabId) { tabId = _tabId; }
         void SetSlots(int32 _slots) { slots = _slots; }
         void SetRights(int8 _rights) { rights = _rights; }
->>>>>>> 28d470c5
 
         int8 GetTabId() const { return tabId; }
         int32 GetSlots() const { return slots; }
@@ -358,16 +294,13 @@
 
     private:
         uint8 tabId;
-<<<<<<< HEAD
-        uint8 rights;
-        uint32 slots;
-=======
         int8  rights;
         int32 slots;
->>>>>>> 28d470c5
-};
-
-using SlotIds = std::set<uint8>;
+};
+
+typedef std::vector <GuildBankRightsAndSlots> GuildBankRightsAndSlotsVec;
+
+typedef std::set <uint8> SlotIds;
 
 class TC_GAME_API Guild
 {
@@ -379,14 +312,6 @@
                 Member(ObjectGuid::LowType guildId, ObjectGuid guid, uint8 rankId);
 
                 void SetStats(Player* player);
-<<<<<<< HEAD
-                void SetStats(std::string_view name, uint8 level, uint8 _class, uint8 gender, uint32 zoneId, uint32 accountId);
-                bool CheckStats() const;
-
-                void SetPublicNote(std::string_view publicNote);
-                void SetOfficerNote(std::string_view officerNote);
-                void SetZoneID(uint32 id) { m_zoneId = id; }
-=======
                 void SetStats(std::string const& name, uint8 level, uint8 _class, uint8 gender, uint32 zoneId, uint32 accountId, uint32 reputation);
                 bool CheckStats() const;
 
@@ -394,7 +319,6 @@
                 void SetOfficerNote(std::string const& officerNote);
                 void SetZoneId(uint32 id) { m_zoneId = id; }
                 void SetAchievementPoints(uint32 val) { m_achievementPoints = val; }
->>>>>>> 28d470c5
                 void SetLevel(uint8 var) { m_level = var; }
 
                 void AddFlag(uint8 var) { m_flags |= var; }
@@ -402,33 +326,13 @@
                 void ResetFlags() { m_flags = GUILDMEMBER_STATUS_NONE; }
 
                 bool LoadFromDB(Field* fields);
-<<<<<<< HEAD
-                void SaveToDB(CharacterDatabaseTransaction trans) const;
-
-                ObjectGuid GetGUID() const { return m_guid; }
-=======
                 void SaveToDB(CharacterDatabaseTransaction& trans) const;
 
                 ObjectGuid const& GetGUID() const { return m_guid; }
->>>>>>> 28d470c5
                 std::string const& GetName() const { return m_name; }
                 uint32 GetAccountId() const { return m_accountId; }
                 uint8 GetRankId() const { return m_rankId; }
                 uint64 GetLogoutTime() const { return m_logoutTime; }
-<<<<<<< HEAD
-                std::string GetPublicNote() const { return m_publicNote; }
-                std::string GetOfficerNote() const { return m_officerNote; }
-                uint8 GetClass() const { return m_class; }
-                uint8 GetLevel() const { return m_level; }
-                uint8 GetGender() const { return m_gender; }
-                uint8 GetFlags() const { return m_flags; }
-                uint32 GetZoneId() const { return m_zoneId; }
-                bool IsOnline() const { return (m_flags & GUILDMEMBER_STATUS_ONLINE); }
-
-                void ChangeRank(CharacterDatabaseTransaction trans, uint8 newRank);
-
-                inline void UpdateLogoutTime();
-=======
                 float GetInactiveDays() const;
                 std::string GetPublicNote() const { return m_publicNote; }
                 std::string GetOfficerNote() const { return m_officerNote; }
@@ -452,22 +356,15 @@
                 void ChangeRank(CharacterDatabaseTransaction& trans, uint8 newRank);
 
                 inline void UpdateLogoutTime() { m_logoutTime = ::time(nullptr); }
->>>>>>> 28d470c5
                 inline bool IsRank(uint8 rankId) const { return m_rankId == rankId; }
                 inline bool IsRankNotLower(uint8 rankId) const { return m_rankId <= rankId; }
                 inline bool IsSamePlayer(ObjectGuid guid) const { return m_guid == guid; }
 
-<<<<<<< HEAD
-                void UpdateBankWithdrawValue(CharacterDatabaseTransaction trans, uint8 tabId, uint32 amount);
-                int32 GetBankWithdrawValue(uint8 tabId) const;
-                void ResetValues();
-=======
                 void UpdateBankTabWithdrawValue(CharacterDatabaseTransaction& trans, uint8 tabId, uint32 amount);
                 void UpdateBankMoneyWithdrawValue(CharacterDatabaseTransaction& trans, uint64 amount);
                 uint32 GetBankTabWithdrawValue(uint8 tabId) const { return m_bankWithdraw[tabId]; };
                 uint64 GetBankMoneyWithdrawValue() const { return m_bankWithdrawMoney; };
                 void ResetValues(bool weekly = false);
->>>>>>> 28d470c5
 
                 Player* FindPlayer() const;
                 Player* FindConnectedPlayer() const;
@@ -480,11 +377,7 @@
                 uint32 m_zoneId;
                 uint8 m_level;
                 uint8 m_class;
-<<<<<<< HEAD
-                uint8 m_gender;
-=======
                 uint8 _gender;
->>>>>>> 28d470c5
                 uint8 m_flags;
                 uint64 m_logoutTime;
                 uint32 m_accountId;
@@ -493,9 +386,6 @@
                 std::string m_publicNote;
                 std::string m_officerNote;
 
-<<<<<<< HEAD
-                std::array<int32, GUILD_BANK_MAX_TABS + 1> m_bankWithdraw = {};
-=======
                 std::set<uint32> m_trackedCriteriaIds;
 
                 uint32 m_bankWithdraw[GUILD_BANK_MAX_TABS];
@@ -505,29 +395,20 @@
                 uint64 m_weekActivity;
                 uint32 m_totalReputation;
                 uint32 m_weekReputation;
->>>>>>> 28d470c5
         };
 
         // Base class for event entries
         class LogEntry
         {
             public:
-<<<<<<< HEAD
-                LogEntry(ObjectGuid::LowType guildId, uint32 guid);
-=======
                 LogEntry(ObjectGuid::LowType guildId, uint32 guid) : m_guildId(guildId), m_guid(guid), m_timestamp(::time(nullptr)) { }
->>>>>>> 28d470c5
                 LogEntry(ObjectGuid::LowType guildId, uint32 guid, time_t timestamp) : m_guildId(guildId), m_guid(guid), m_timestamp(timestamp) { }
                 virtual ~LogEntry() { }
 
                 uint32 GetGUID() const { return m_guid; }
                 uint64 GetTimestamp() const { return m_timestamp; }
 
-<<<<<<< HEAD
-                virtual void SaveToDB(CharacterDatabaseTransaction trans) const = 0;
-=======
                 virtual void SaveToDB(CharacterDatabaseTransaction& trans) const = 0;
->>>>>>> 28d470c5
 
             protected:
                 ObjectGuid::LowType m_guildId;
@@ -547,22 +428,14 @@
 
                 ~EventLogEntry() { }
 
-<<<<<<< HEAD
-                void SaveToDB(CharacterDatabaseTransaction trans) const override;
-=======
                 void SaveToDB(CharacterDatabaseTransaction& trans) const override;
->>>>>>> 28d470c5
                 void WritePacket(WorldPackets::Guild::GuildEventLogQueryResults& packet) const;
 
             private:
                 GuildEventLogTypes m_eventType;
                 ObjectGuid::LowType m_playerGuid1;
                 ObjectGuid::LowType m_playerGuid2;
-<<<<<<< HEAD
-                uint8 m_newRank;
-=======
                 uint8  m_newRank;
->>>>>>> 28d470c5
         };
 
         // Bank event log entry
@@ -574,12 +447,8 @@
                     return
                         eventType == GUILD_BANK_LOG_DEPOSIT_MONEY ||
                         eventType == GUILD_BANK_LOG_WITHDRAW_MONEY ||
-<<<<<<< HEAD
-                        eventType == GUILD_BANK_LOG_REPAIR_MONEY;
-=======
                         eventType == GUILD_BANK_LOG_REPAIR_MONEY ||
                         eventType == GUILD_BANK_LOG_CASH_FLOW_DEPOSIT;
->>>>>>> 28d470c5
                 }
 
                 bool IsMoneyEvent() const
@@ -587,250 +456,28 @@
                     return IsMoneyEvent(m_eventType);
                 }
 
-<<<<<<< HEAD
-                BankEventLogEntry(ObjectGuid::LowType guildId, uint32 guid, GuildBankEventLogTypes eventType, uint8 tabId, ObjectGuid::LowType playerGuid, uint32 itemOrMoney, uint16 itemStackCount, uint8 destTabId) :
-                    LogEntry(guildId, guid), m_eventType(eventType), m_bankTabId(tabId), m_playerGuid(playerGuid),
-                    m_itemOrMoney(itemOrMoney), m_itemStackCount(itemStackCount), m_destTabId(destTabId) { }
-
-                BankEventLogEntry(ObjectGuid::LowType guildId, uint32 guid, time_t timestamp, uint8 tabId, GuildBankEventLogTypes eventType, ObjectGuid::LowType playerGuid, uint32 itemOrMoney, uint16 itemStackCount, uint8 destTabId) :
-=======
                 BankEventLogEntry(ObjectGuid::LowType guildId, uint32 guid, GuildBankEventLogTypes eventType, uint8 tabId, ObjectGuid::LowType playerGuid, uint64 itemOrMoney, uint16 itemStackCount, uint8 destTabId) :
                     LogEntry(guildId, guid), m_eventType(eventType), m_bankTabId(tabId), m_playerGuid(playerGuid),
                     m_itemOrMoney(itemOrMoney), m_itemStackCount(itemStackCount), m_destTabId(destTabId) { }
 
                 BankEventLogEntry(ObjectGuid::LowType guildId, uint32 guid, time_t timestamp, uint8 tabId, GuildBankEventLogTypes eventType, ObjectGuid::LowType playerGuid, uint64 itemOrMoney, uint16 itemStackCount, uint8 destTabId) :
->>>>>>> 28d470c5
                     LogEntry(guildId, guid, timestamp), m_eventType(eventType), m_bankTabId(tabId), m_playerGuid(playerGuid),
                     m_itemOrMoney(itemOrMoney), m_itemStackCount(itemStackCount), m_destTabId(destTabId) { }
 
                 ~BankEventLogEntry() { }
 
-<<<<<<< HEAD
-                void SaveToDB(CharacterDatabaseTransaction trans) const override;
-=======
                 void SaveToDB(CharacterDatabaseTransaction& trans) const override;
->>>>>>> 28d470c5
                 void WritePacket(WorldPackets::Guild::GuildBankLogQueryResults& packet) const;
 
             private:
                 GuildBankEventLogTypes m_eventType;
                 uint8  m_bankTabId;
                 ObjectGuid::LowType m_playerGuid;
-<<<<<<< HEAD
-                uint32 m_itemOrMoney;
-=======
                 uint64 m_itemOrMoney;
->>>>>>> 28d470c5
                 uint16 m_itemStackCount;
                 uint8  m_destTabId;
         };
 
-<<<<<<< HEAD
-        // Class encapsulating work with events collection
-        template <typename Entry>
-        class LogHolder
-        {
-            public:
-                LogHolder();
-
-                // Checks if new log entry can be added to holder
-                bool CanInsert() const { return m_log.size() < m_maxRecords; }
-
-                // Adds event from DB to collection
-                template <typename... Ts>
-                void LoadEvent(Ts&&... args);
-
-                // Adds new event to collection and saves it to DB
-                template <typename... Ts>
-                void AddEvent(CharacterDatabaseTransaction trans, Ts&&... args);
-
-                uint32 GetNextGUID();
-                std::list<Entry>& GetGuildLog() { return m_log; }
-                std::list<Entry> const& GetGuildLog() const { return m_log; }
-
-            private:
-                std::list<Entry> m_log;
-                uint32 const m_maxRecords;
-                uint32 m_nextGUID;
-        };
-
-        // Class encapsulating guild rank data
-        class RankInfo
-        {
-            public:
-                RankInfo(): m_guildId(0), m_rankId(GUILD_RANK_NONE), m_rights(GR_RIGHT_EMPTY), m_bankMoneyPerDay(0) { }
-                RankInfo(ObjectGuid::LowType guildId) : m_guildId(guildId), m_rankId(GUILD_RANK_NONE), m_rights(GR_RIGHT_EMPTY), m_bankMoneyPerDay(0) { }
-                RankInfo(ObjectGuid::LowType guildId, uint8 rankId, std::string_view name, uint32 rights, uint32 money) :
-                    m_guildId(guildId), m_rankId(rankId), m_name(name), m_rights(rights),
-                    m_bankMoneyPerDay(rankId != GR_GUILDMASTER ? money : GUILD_WITHDRAW_MONEY_UNLIMITED) { }
-
-                void LoadFromDB(Field* fields);
-                void SaveToDB(CharacterDatabaseTransaction trans) const;
-
-                uint8 GetId() const { return m_rankId; }
-
-                std::string const& GetName() const { return m_name; }
-                void SetName(std::string_view name);
-
-                uint32 GetRights() const { return m_rights; }
-                void SetRights(uint32 rights);
-
-                int32 GetBankMoneyPerDay() const { return m_bankMoneyPerDay; }
-
-                void SetBankMoneyPerDay(uint32 money);
-
-                inline int8 GetBankTabRights(uint8 tabId) const
-                {
-                    return tabId < GUILD_BANK_MAX_TABS ? m_bankTabRightsAndSlots[tabId].GetRights() : 0;
-                }
-
-                inline int32 GetBankTabSlotsPerDay(uint8 tabId) const
-                {
-                    return tabId < GUILD_BANK_MAX_TABS ? m_bankTabRightsAndSlots[tabId].GetSlots() : 0;
-                }
-
-                void SetBankTabSlotsAndRights(GuildBankRightsAndSlots rightsAndSlots, bool saveToDB);
-                void CreateMissingTabsIfNeeded(uint8 ranks, CharacterDatabaseTransaction trans, bool logOnCreate = false);
-
-            private:
-                ObjectGuid::LowType m_guildId;
-
-                uint8  m_rankId;
-                std::string m_name;
-                uint32 m_rights;
-                uint32 m_bankMoneyPerDay;
-                std::array<GuildBankRightsAndSlots, GUILD_BANK_MAX_TABS> m_bankTabRightsAndSlots = {};
-        };
-
-        class BankTab
-        {
-            public:
-                BankTab(ObjectGuid::LowType guildId, uint8 tabId);
-
-                void LoadFromDB(Field* fields);
-                bool LoadItemFromDB(Field* fields);
-                void Delete(CharacterDatabaseTransaction trans, bool removeItemsFromDB = false);
-
-                void SetInfo(std::string_view name, std::string_view icon);
-                void SetText(std::string_view text);
-                void SendText(Guild const* guild, WorldSession* session) const;
-
-                std::string const& GetName() const { return m_name; }
-                std::string const& GetIcon() const { return m_icon; }
-                std::string const& GetText() const { return m_text; }
-
-                inline Item* GetItem(uint8 slotId) const { return slotId < GUILD_BANK_MAX_SLOTS ?  m_items[slotId] : nullptr; }
-                bool SetItem(CharacterDatabaseTransaction trans, uint8 slotId, Item* pItem);
-
-            private:
-                ObjectGuid::LowType m_guildId;
-                uint8 m_tabId;
-
-                std::array<Item*, GUILD_BANK_MAX_SLOTS> m_items = {};
-                std::string m_name;
-                std::string m_icon;
-                std::string m_text;
-        };
-
-        // Movement data
-        class MoveItemData
-        {
-            public:
-                MoveItemData(Guild* guild, Player* player, uint8 container, uint8 slotId);
-                virtual ~MoveItemData();
-
-                virtual bool IsBank() const = 0;
-                // Initializes item pointer. Returns true, if item exists, false otherwise.
-                virtual bool InitItem() = 0;
-                // Checks splited amount against item. Splited amount cannot be more that number of items in stack.
-                virtual bool CheckItem(uint32& splitedAmount);
-                // Defines if player has rights to save item in container
-                virtual bool HasStoreRights(MoveItemData* /*pOther*/) const { return true; }
-                // Defines if player has rights to withdraw item from container
-                virtual bool HasWithdrawRights(MoveItemData* /*pOther*/) const { return true; }
-                // Checks if container can store specified item
-                bool CanStore(Item* pItem, bool swap, bool sendError);
-                // Clones stored item
-                bool CloneItem(uint32 count);
-                // Remove item from container (if splited update items fields)
-                virtual void RemoveItem(CharacterDatabaseTransaction trans, MoveItemData* pOther, uint32 splitedAmount = 0) = 0;
-                // Saves item to container
-                virtual Item* StoreItem(CharacterDatabaseTransaction trans, Item* pItem) = 0;
-                // Log bank event
-                virtual void LogBankEvent(CharacterDatabaseTransaction trans, MoveItemData* pFrom, uint32 count) const = 0;
-                // Log GM action
-                virtual void LogAction(MoveItemData* pFrom) const;
-                // Copy slots id from position vector
-                void CopySlots(SlotIds& ids) const;
-
-                Item* GetItem(bool isCloned = false) const { return isCloned ? m_pClonedItem : m_pItem; }
-                uint8 GetContainer() const { return m_container; }
-                uint8 GetSlotId() const { return m_slotId; }
-
-            protected:
-                virtual InventoryResult CanStore(Item* pItem, bool swap) = 0;
-
-                Guild* m_pGuild;
-                Player* m_pPlayer;
-                uint8 m_container;
-                uint8 m_slotId;
-                Item* m_pItem;
-                Item* m_pClonedItem;
-                std::vector<ItemPosCount> m_vec;
-        };
-
-        class PlayerMoveItemData : public MoveItemData
-        {
-            public:
-                PlayerMoveItemData(Guild* guild, Player* player, uint8 container, uint8 slotId) :
-                    MoveItemData(guild, player, container, slotId) { }
-
-                bool IsBank() const override { return false; }
-                bool InitItem() override;
-                void RemoveItem(CharacterDatabaseTransaction trans, MoveItemData* pOther, uint32 splitedAmount = 0) override;
-                Item* StoreItem(CharacterDatabaseTransaction trans, Item* pItem) override;
-                void LogBankEvent(CharacterDatabaseTransaction trans, MoveItemData* pFrom, uint32 count) const override;
-            protected:
-                InventoryResult CanStore(Item* pItem, bool swap) override;
-        };
-
-        class BankMoveItemData : public MoveItemData
-        {
-            public:
-                BankMoveItemData(Guild* guild, Player* player, uint8 container, uint8 slotId) :
-                    MoveItemData(guild, player, container, slotId) { }
-
-                bool IsBank() const override { return true; }
-                bool InitItem() override;
-                bool HasStoreRights(MoveItemData* pOther) const override;
-                bool HasWithdrawRights(MoveItemData* pOther) const override;
-                void RemoveItem(CharacterDatabaseTransaction trans, MoveItemData* pOther, uint32 splitedAmount) override;
-                Item* StoreItem(CharacterDatabaseTransaction trans, Item* pItem) override;
-                void LogBankEvent(CharacterDatabaseTransaction trans, MoveItemData* pFrom, uint32 count) const override;
-                void LogAction(MoveItemData* pFrom) const override;
-
-            protected:
-                InventoryResult CanStore(Item* pItem, bool swap) override;
-
-            private:
-                Item* _StoreItem(CharacterDatabaseTransaction trans, BankTab* pTab, Item* pItem, ItemPosCount& pos, bool clone) const;
-                bool _ReserveSpace(uint8 slotId, Item* pItem, Item* pItemDest, uint32& count);
-                void CanStoreItemInTab(Item* pItem, uint8 skipSlotId, bool merge, uint32& count);
-        };
-
-    public:
-        static void SendCommandResult(WorldSession* session, GuildCommandType type, GuildCommandError errCode, std::string_view param = "");
-        static void SendSaveEmblemResult(WorldSession* session, GuildEmblemError errCode);
-
-        Guild();
-        ~Guild();
-
-        bool Create(Player* pLeader, std::string_view name);
-        void Disband();
-
-        // Getters
-        ObjectGuid::LowType GetId() const { return m_id; }
-=======
         // News log entry
         class NewsLogEntry : public LogEntry
         {
@@ -1075,42 +722,10 @@
         // Getters
         ObjectGuid::LowType GetId() const { return m_id; }
         ObjectGuid GetGUID() const { return ObjectGuid::Create<HighGuid::Guild>(m_id); }
->>>>>>> 28d470c5
         ObjectGuid GetLeaderGUID() const { return m_leaderGuid; }
         std::string const& GetName() const { return m_name; }
         std::string const& GetMOTD() const { return m_motd; }
         std::string const& GetInfo() const { return m_info; }
-<<<<<<< HEAD
-        uint32 GetMemberCount() const { return m_members.size(); }
-        time_t GetCreatedDate() const { return m_createdDate; }
-        uint64 GetBankMoney() const { return m_bankMoney; }
-
-        bool SetName(std::string_view name);
-
-        // Handle client commands
-        void HandleRoster(WorldSession* session);
-        void HandleQuery(WorldSession* session);
-        void HandleSetMOTD(WorldSession* session, std::string_view motd);
-        void HandleSetInfo(WorldSession* session, std::string_view info);
-        void HandleSetEmblem(WorldSession* session, EmblemInfo const& emblemInfo);
-        void HandleSetLeader(WorldSession* session, std::string_view name);
-        void HandleSetBankTabInfo(WorldSession* session, uint8 tabId, std::string_view name, std::string_view icon);
-        void HandleSetMemberNote(WorldSession* session, std::string_view name, std::string_view note, bool officer);
-        void HandleSetRankInfo(WorldSession* session, uint8 rankId, std::string_view name, uint32 rights, uint32 moneyPerDay, std::array<GuildBankRightsAndSlots, GUILD_BANK_MAX_TABS> const& rightsAndSlots);
-        void HandleBuyBankTab(WorldSession* session, uint8 tabId);
-        void HandleInviteMember(WorldSession* session, std::string_view name);
-        void HandleAcceptMember(WorldSession* session);
-        void HandleLeaveMember(WorldSession* session);
-        void HandleRemoveMember(WorldSession* session, std::string_view name);
-        void HandleUpdateMemberRank(WorldSession* session, std::string_view name, bool demote);
-        void HandleAddNewRank(WorldSession* session, std::string_view name);
-        void HandleRemoveRank(WorldSession* session, uint8 rankId);
-        void HandleRemoveLowestRank(WorldSession* session);
-        void HandleMemberDepositMoney(WorldSession* session, uint32 amount);
-        bool HandleMemberWithdrawMoney(WorldSession* session, uint32 amount, bool repair = false);
-        void HandleMemberLogout(WorldSession* session);
-        void HandleDisband(WorldSession* session);
-=======
         time_t GetCreatedDate() const { return m_createdDate; }
         uint64 GetBankMoney() const { return m_bankMoney; }
 
@@ -1144,36 +759,19 @@
         void HandleGuildPartyRequest(WorldSession* session) const;
         void HandleNewsSetSticky(WorldSession* session, uint32 newsId, bool sticky) const;
         void HandleGuildRequestChallengeUpdate(WorldSession* session) const;
->>>>>>> 28d470c5
 
         void UpdateMemberData(Player* player, uint8 dataid, uint32 value);
         void OnPlayerStatusChange(Player* player, uint32 flag, bool state);
 
         // Send info to client
-<<<<<<< HEAD
-        void SendInfo(WorldSession* session) const;
-        void SendEventLog(WorldSession* session) const;
-        void SendBankLog(WorldSession* session, uint8 tabId) const;
-        void SendBankTabsInfo(WorldSession* session, bool showTabs = false) const;
-        void SendBankTabData(WorldSession* session, uint8 tabId, bool sendAllSlots) const;
-=======
         void SendGuildRankInfo(WorldSession* session) const;
         void SendEventLog(WorldSession* session) const;
         void SendBankLog(WorldSession* session, uint8 tabId) const;
         void SendBankList(WorldSession* session, uint8 tabId, bool fullUpdate) const;
->>>>>>> 28d470c5
         void SendBankTabText(WorldSession* session, uint8 tabId) const;
         void SendPermissions(WorldSession* session) const;
         void SendMoneyInfo(WorldSession* session) const;
         void SendLoginInfo(WorldSession* session);
-<<<<<<< HEAD
-
-        // Load from DB
-        bool LoadFromDB(Field* fields);
-        void LoadRankFromDB(Field* fields);
-        bool LoadMemberFromDB(Field* fields);
-        bool LoadEventLogFromDB(Field* fields);
-=======
         void SendNewsUpdate(WorldSession* session) const;
 
         // Send events
@@ -1190,7 +788,6 @@
         void LoadRankFromDB(Field* fields);
         bool LoadMemberFromDB(Field* fields);
         bool LoadEventLogFromDB(Field* fields) const;
->>>>>>> 28d470c5
         void LoadBankRightFromDB(Field* fields);
         void LoadBankTabFromDB(Field* fields);
         bool LoadBankEventLogFromDB(Field* fields);
@@ -1198,17 +795,11 @@
         bool Validate();
 
         // Broadcasts
-<<<<<<< HEAD
-        void BroadcastToGuild(WorldSession* session, bool officerOnly, std::string_view msg, uint32 language = LANG_UNIVERSAL) const;
-        void BroadcastPacketToRank(WorldPacket const* packet, uint8 rankId) const;
-        void BroadcastPacket(WorldPacket const* packet) const;
-=======
         void BroadcastToGuild(WorldSession* session, bool officerOnly, std::string const& msg, uint32 language = LANG_UNIVERSAL) const;
         void BroadcastAddonToGuild(WorldSession* session, bool officerOnly, std::string const& msg, std::string const& prefix, bool isLogged) const;
         void BroadcastPacketToRank(WorldPacket const* packet, uint8 rankId) const;
         void BroadcastPacket(WorldPacket const* packet) const;
         void BroadcastPacketIfTrackingAchievement(WorldPacket const* packet, uint32 criteriaId) const;
->>>>>>> 28d470c5
 
         void MassInviteToEvent(WorldSession* session, uint32 minLevel, uint32 maxLevel, uint32 minRank);
 
@@ -1216,107 +807,24 @@
         void BroadcastWorker(Do& _do, Player* except = nullptr)
         {
             for (auto itr = m_members.begin(); itr != m_members.end(); ++itr)
-<<<<<<< HEAD
-                if (Player* player = itr->second.FindConnectedPlayer())
-=======
                 if (Player* player = itr->second->FindConnectedPlayer())
->>>>>>> 28d470c5
                     if (player != except)
                         _do(player);
         }
 
         // Members
         // Adds member to guild. If rankId == GUILD_RANK_NONE, lowest rank is assigned.
-<<<<<<< HEAD
-        bool AddMember(CharacterDatabaseTransaction trans, ObjectGuid guid, uint8 rankId = GUILD_RANK_NONE);
-        void DeleteMember(CharacterDatabaseTransaction trans, ObjectGuid guid, bool isDisbanding = false, bool isKicked = false, bool canDeleteGuild = false);
-        bool ChangeMemberRank(CharacterDatabaseTransaction trans, ObjectGuid guid, uint8 newRank);
-=======
         bool AddMember(CharacterDatabaseTransaction& trans, ObjectGuid guid, uint8 rankId = GUILD_RANK_NONE);
         void DeleteMember(CharacterDatabaseTransaction& trans, ObjectGuid guid, bool isDisbanding = false, bool isKicked = false, bool canDeleteGuild = false);
         bool ChangeMemberRank(CharacterDatabaseTransaction& trans, ObjectGuid guid, uint8 newRank);
         bool IsMember(ObjectGuid guid) const;
         uint32 GetMembersCount() const { return uint32(m_members.size()); }
->>>>>>> 28d470c5
 
         // Bank
         void SwapItems(Player* player, uint8 tabId, uint8 slotId, uint8 destTabId, uint8 destSlotId, uint32 splitedAmount);
         void SwapItemsWithInventory(Player* player, bool toChar, uint8 tabId, uint8 slotId, uint8 playerBag, uint8 playerSlotId, uint32 splitedAmount);
 
         // Bank tabs
-<<<<<<< HEAD
-        void SetBankTabText(uint8 tabId, std::string_view text);
-
-        void ResetTimes();
-
-    protected:
-        ObjectGuid::LowType m_id;
-        std::string m_name;
-        ObjectGuid m_leaderGuid;
-        std::string m_motd;
-        std::string m_info;
-        time_t m_createdDate;
-
-        EmblemInfo m_emblemInfo;
-        uint32 m_accountsNumber;
-        uint64 m_bankMoney;
-
-        std::vector<RankInfo> m_ranks;
-        std::unordered_map<uint32, Member> m_members;
-        std::vector<BankTab> m_bankTabs;
-
-        // These are actually ordered lists. The first element is the oldest entry.
-        LogHolder<EventLogEntry> m_eventLog;
-        std::array<LogHolder<BankEventLogEntry>, GUILD_BANK_MAX_TABS + 1> m_bankEventLog = {};
-
-    private:
-        inline uint8 _GetRanksSize() const { return uint8(m_ranks.size()); }
-        inline RankInfo const* GetRankInfo(uint8 rankId) const { return rankId < _GetRanksSize() ? &m_ranks[rankId] : nullptr; }
-        inline RankInfo* GetRankInfo(uint8 rankId) { return rankId < _GetRanksSize() ? &m_ranks[rankId] : nullptr; }
-        bool _HasRankRight(Player* player, uint32 right) const;
-
-        inline uint8 _GetLowestRankId() const { return uint8(m_ranks.size() - 1); }
-
-        inline uint8 _GetPurchasedTabsSize() const { return uint8(m_bankTabs.size()); }
-        inline BankTab* GetBankTab(uint8 tabId) { return tabId < m_bankTabs.size() ? &m_bankTabs[tabId] : nullptr; }
-        inline BankTab const* GetBankTab(uint8 tabId) const { return tabId < m_bankTabs.size() ? &m_bankTabs[tabId] : nullptr; }
-
-        inline Member const* GetMember(ObjectGuid guid) const
-        {
-            auto itr = m_members.find(guid.GetCounter());
-            return (itr != m_members.end()) ? &itr->second : nullptr;
-        }
-
-        inline Member* GetMember(ObjectGuid guid)
-        {
-            auto itr = m_members.find(guid.GetCounter());
-            return (itr != m_members.end()) ? &itr->second : nullptr;
-        }
-
-        inline Member* GetMember(std::string_view name)
-        {
-            for (auto itr = m_members.begin(); itr != m_members.end(); ++itr)
-                if (itr->second.GetName() == name)
-                    return &itr->second;
-
-            return nullptr;
-        }
-
-        static void _DeleteMemberFromDB(CharacterDatabaseTransaction trans, ObjectGuid::LowType lowguid);
-
-        // Tries to create new bank tab
-        void _CreateNewBankTab();
-        // Creates default guild ranks with names in given locale
-        void _CreateDefaultGuildRanks(CharacterDatabaseTransaction trans, LocaleConstant loc);
-        // Creates new rank
-        bool _CreateRank(CharacterDatabaseTransaction trans, std::string_view name, uint32 rights);
-        // Update account number when member added/removed from guild
-        void _UpdateAccountsNumber();
-        bool _IsLeader(Player* player) const;
-        void _DeleteBankItems(CharacterDatabaseTransaction trans, bool removeItemsFromDB = false);
-        bool _ModifyBankMoney(CharacterDatabaseTransaction trans, uint64 amount, bool add);
-        void _SetLeaderGUID(Member& pLeader);
-=======
         void SetBankTabText(uint8 tabId, std::string const& text);
 
         GuildAchievementMgr& GetAchievementMgr() { return m_achievementMgr; }
@@ -1404,38 +912,11 @@
         void _DeleteBankItems(CharacterDatabaseTransaction& trans, bool removeItemsFromDB = false);
         bool _ModifyBankMoney(CharacterDatabaseTransaction& trans, uint64 amount, bool add);
         void _SetLeader(CharacterDatabaseTransaction& trans, Member* leader);
->>>>>>> 28d470c5
 
         void _SetRankBankMoneyPerDay(uint8 rankId, uint32 moneyPerDay);
         void _SetRankBankTabRightsAndSlots(uint8 rankId, GuildBankRightsAndSlots rightsAndSlots, bool saveToDB = true);
         int8 _GetRankBankTabRights(uint8 rankId, uint8 tabId) const;
         uint32 _GetRankRights(uint8 rankId) const;
-<<<<<<< HEAD
-        int32 _GetRankBankMoneyPerDay(uint8 rankId) const;
-        int32 _GetRankBankTabSlotsPerDay(uint8 rankId, uint8 tabId) const;
-        std::string _GetRankName(uint8 rankId) const;
-
-        int32 _GetMemberRemainingSlots(Member const& member, uint8 tabId) const;
-        int32 _GetMemberRemainingMoney(Member const& member) const;
-        void _UpdateMemberWithdrawSlots(CharacterDatabaseTransaction trans, ObjectGuid guid, uint8 tabId);
-        bool _MemberHasTabRights(ObjectGuid guid, uint8 tabId, uint32 rights) const;
-
-        void _LogEvent(GuildEventLogTypes eventType, ObjectGuid::LowType playerGuid1, ObjectGuid::LowType playerGuid2 = 0, uint8 newRank = 0);
-        void _LogBankEvent(CharacterDatabaseTransaction trans, GuildBankEventLogTypes eventType, uint8 tabId, ObjectGuid::LowType playerGuid, uint32 itemOrMoney, uint16 itemStackCount = 0, uint8 destTabId = 0);
-
-        Item* _GetItem(uint8 tabId, uint8 slotId) const;
-        void _RemoveItem(CharacterDatabaseTransaction trans, uint8 tabId, uint8 slotId);
-        void _MoveItems(MoveItemData* pSrc, MoveItemData* pDest, uint32 splitedAmount);
-        bool _DoItemsMove(MoveItemData* pSrc, MoveItemData* pDest, bool sendError, uint32 splitedAmount = 0);
-
-        void _SendBankContent(WorldSession* session, uint8 tabId, bool sendAllSlots) const;
-        void _SendBankMoneyUpdate(WorldSession* session) const;
-        void _SendBankContentUpdate(MoveItemData* pSrc, MoveItemData* pDest) const;
-        void _SendBankContentUpdate(uint8 tabId, SlotIds slots) const;
-        void _SendBankList(WorldSession* session = nullptr, uint8 tabId = 0, bool sendFullSlots = false, SlotIds* slots = nullptr) const;
-
-        void _BroadcastEvent(GuildEvents guildEvent, ObjectGuid guid, std::string_view param1 = "", std::string_view param2 = "", std::string_view param3 = "") const;
-=======
         uint32 _GetRankBankMoneyPerDay(uint8 rankId) const;
         int32 _GetRankBankTabSlotsPerDay(uint8 rankId, uint8 tabId) const;
         std::string _GetRankName(uint8 rankId) const;
@@ -1456,6 +937,5 @@
         void _SendBankContentUpdate(MoveItemData* pSrc, MoveItemData* pDest) const;
         void _SendBankContentUpdate(uint8 tabId, SlotIds slots) const;
         void SendGuildRanksUpdate(ObjectGuid setterGuid, ObjectGuid targetGuid, uint32 rank);
->>>>>>> 28d470c5
 };
 #endif