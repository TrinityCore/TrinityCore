/*
 * Copyright (C) 2008-2016 TrinityCore <http://www.trinitycore.org/>
 * Copyright (C) 2005-2009 MaNGOS <http://getmangos.com/>
 *
 * This program is free software; you can redistribute it and/or modify it
 * under the terms of the GNU General Public License as published by the
 * Free Software Foundation; either version 2 of the License, or (at your
 * option) any later version.
 *
 * This program is distributed in the hope that it will be useful, but WITHOUT
 * ANY WARRANTY; without even the implied warranty of MERCHANTABILITY or
 * FITNESS FOR A PARTICULAR PURPOSE. See the GNU General Public License for
 * more details.
 *
 * You should have received a copy of the GNU General Public License along
 * with this program. If not, see <http://www.gnu.org/licenses/>.
 */

#ifndef TRINITYCORE_GUILD_H
#define TRINITYCORE_GUILD_H

#include "World.h"
#include "Item.h"
#include "WorldPacket.h"
#include "ObjectMgr.h"
#include "Player.h"

class Item;

enum GuildMisc
{
    GUILD_BANK_MAX_TABS                 = 6,                    // send by client for money log also
    GUILD_BANK_MAX_SLOTS                = 98,
    GUILD_BANK_MONEY_LOGS_TAB           = 100,                  // used for money log in DB
    GUILD_RANKS_MIN_COUNT               = 5,
    GUILD_RANKS_MAX_COUNT               = 10,
    GUILD_RANK_NONE                     = 0xFF,
    GUILD_WITHDRAW_MONEY_UNLIMITED      = 0xFFFFFFFF,
    GUILD_WITHDRAW_SLOT_UNLIMITED       = 0xFFFFFFFF,
    GUILD_EVENT_LOG_GUID_UNDEFINED      = 0xFFFFFFFF,
    TAB_UNDEFINED                       = 0xFF,
};

enum GuildMemberData
{
    GUILD_MEMBER_DATA_ZONEID,
    GUILD_MEMBER_DATA_LEVEL,
};

enum GuildDefaultRanks
{
    // These ranks can be modified, but they cannot be deleted
    GR_GUILDMASTER  = 0,
    GR_OFFICER      = 1,
    GR_VETERAN      = 2,
    GR_MEMBER       = 3,
    GR_INITIATE     = 4
    // When promoting member server does: rank--
    // When demoting member server does: rank++
};

enum GuildRankRights
{
    GR_RIGHT_EMPTY                      = 0x00000040,
    GR_RIGHT_GCHATLISTEN                = GR_RIGHT_EMPTY | 0x00000001,
    GR_RIGHT_GCHATSPEAK                 = GR_RIGHT_EMPTY | 0x00000002,
    GR_RIGHT_OFFCHATLISTEN              = GR_RIGHT_EMPTY | 0x00000004,
    GR_RIGHT_OFFCHATSPEAK               = GR_RIGHT_EMPTY | 0x00000008,
    GR_RIGHT_INVITE                     = GR_RIGHT_EMPTY | 0x00000010,
    GR_RIGHT_REMOVE                     = GR_RIGHT_EMPTY | 0x00000020,
    GR_RIGHT_PROMOTE                    = GR_RIGHT_EMPTY | 0x00000080,
    GR_RIGHT_DEMOTE                     = GR_RIGHT_EMPTY | 0x00000100,
    GR_RIGHT_SETMOTD                    = GR_RIGHT_EMPTY | 0x00001000,
    GR_RIGHT_EPNOTE                     = GR_RIGHT_EMPTY | 0x00002000,
    GR_RIGHT_VIEWOFFNOTE                = GR_RIGHT_EMPTY | 0x00004000,
    GR_RIGHT_EOFFNOTE                   = GR_RIGHT_EMPTY | 0x00008000,
    GR_RIGHT_MODIFY_GUILD_INFO          = GR_RIGHT_EMPTY | 0x00010000,
    GR_RIGHT_WITHDRAW_GOLD_LOCK         = 0x00020000,                   // remove money withdraw capacity
    GR_RIGHT_WITHDRAW_REPAIR            = 0x00040000,                   // withdraw for repair
    GR_RIGHT_WITHDRAW_GOLD              = 0x00080000,                   // withdraw gold
    GR_RIGHT_CREATE_GUILD_EVENT         = 0x00100000,                   // wotlk
    GR_RIGHT_ALL                        = 0x001DF1FF
};

enum GuildCommandType
{
    GUILD_COMMAND_CREATE                = 0,
    GUILD_COMMAND_INVITE                = 1,
    GUILD_COMMAND_QUIT                  = 3,
    GUILD_COMMAND_ROSTER                = 5,
    GUILD_COMMAND_PROMOTE               = 6,
    GUILD_COMMAND_DEMOTE                = 7,
    GUILD_COMMAND_REMOVE                = 8,
    GUILD_COMMAND_CHANGE_LEADER         = 10,
    GUILD_COMMAND_EDIT_MOTD             = 11,
    GUILD_COMMAND_GUILD_CHAT            = 13,
    GUILD_COMMAND_FOUNDER               = 14,
    GUILD_COMMAND_CHANGE_RANK           = 16,
    GUILD_COMMAND_PUBLIC_NOTE           = 19,
    GUILD_COMMAND_VIEW_TAB              = 21,
    GUILD_COMMAND_MOVE_ITEM             = 22,
    GUILD_COMMAND_REPAIR                = 25,
};

enum GuildCommandError
{
    ERR_GUILD_COMMAND_SUCCESS           = 0,
    ERR_GUILD_INTERNAL                  = 1,
    ERR_ALREADY_IN_GUILD                = 2,
    ERR_ALREADY_IN_GUILD_S              = 3,
    ERR_INVITED_TO_GUILD                = 4,
    ERR_ALREADY_INVITED_TO_GUILD_S      = 5,
    ERR_GUILD_NAME_INVALID              = 6,
    ERR_GUILD_NAME_EXISTS_S             = 7,
    ERR_GUILD_LEADER_LEAVE              = 8,
    ERR_GUILD_PERMISSIONS               = 8,
    ERR_GUILD_PLAYER_NOT_IN_GUILD       = 9,
    ERR_GUILD_PLAYER_NOT_IN_GUILD_S     = 10,
    ERR_GUILD_PLAYER_NOT_FOUND_S        = 11,
    ERR_GUILD_NOT_ALLIED                = 12,
    ERR_GUILD_RANK_TOO_HIGH_S           = 13,
    ERR_GUILD_RANK_TOO_LOW_S            = 14,
    ERR_GUILD_RANKS_LOCKED              = 17,
    ERR_GUILD_RANK_IN_USE               = 18,
    ERR_GUILD_IGNORING_YOU_S            = 19,
    ERR_GUILD_UNK1                      = 20, // Forces roster update
    ERR_GUILD_WITHDRAW_LIMIT            = 25,
    ERR_GUILD_NOT_ENOUGH_MONEY          = 26,
    ERR_GUILD_BANK_FULL                 = 28,
    ERR_GUILD_ITEM_NOT_FOUND            = 29,
};

enum GuildEvents
{
    GE_PROMOTION                        = 0,
    GE_DEMOTION                         = 1,
    GE_MOTD                             = 2,
    GE_JOINED                           = 3,
    GE_LEFT                             = 4,
    GE_REMOVED                          = 5,
    GE_LEADER_IS                        = 6,
    GE_LEADER_CHANGED                   = 7,
    GE_DISBANDED                        = 8,
    GE_TABARDCHANGE                     = 9,
    GE_RANK_UPDATED                     = 10,
    GE_RANK_DELETED                     = 11,
    GE_SIGNED_ON                        = 12,
    GE_SIGNED_OFF                       = 13,
    GE_GUILDBANKBAGSLOTS_CHANGED        = 14,   /// TODO: Sent when items are moved in gbank - all players with bank open will send tab query
    GE_BANK_TAB_PURCHASED               = 15,
    GE_BANK_TAB_UPDATED                 = 16,
    GE_BANK_MONEY_SET                   = 17,
    GE_BANK_TAB_AND_MONEY_UPDATED       = 18,
    GE_BANK_TEXT_CHANGED                = 19,
};

enum PetitionTurns
{
    PETITION_TURN_OK                    = 0,
    PETITION_TURN_ALREADY_IN_GUILD      = 2,
    PETITION_TURN_NEED_MORE_SIGNATURES  = 4
};

enum PetitionSigns
{
    PETITION_SIGN_OK                    = 0,
    PETITION_SIGN_ALREADY_SIGNED        = 1,
    PETITION_SIGN_ALREADY_IN_GUILD      = 2,
    PETITION_SIGN_CANT_SIGN_OWN         = 3,
    PETITION_SIGN_NOT_SERVER            = 4
};

enum GuildBankRights
{
    GUILD_BANK_RIGHT_VIEW_TAB           = 0x01,
    GUILD_BANK_RIGHT_PUT_ITEM           = 0x02,
    GUILD_BANK_RIGHT_UPDATE_TEXT        = 0x04,

    GUILD_BANK_RIGHT_DEPOSIT_ITEM       = GUILD_BANK_RIGHT_VIEW_TAB | GUILD_BANK_RIGHT_PUT_ITEM,
    GUILD_BANK_RIGHT_FULL               = 0xFF
};

enum GuildBankEventLogTypes
{
    GUILD_BANK_LOG_DEPOSIT_ITEM         = 1,
    GUILD_BANK_LOG_WITHDRAW_ITEM        = 2,
    GUILD_BANK_LOG_MOVE_ITEM            = 3,
    GUILD_BANK_LOG_DEPOSIT_MONEY        = 4,
    GUILD_BANK_LOG_WITHDRAW_MONEY       = 5,
    GUILD_BANK_LOG_REPAIR_MONEY         = 6,
    GUILD_BANK_LOG_MOVE_ITEM2           = 7,
    GUILD_BANK_LOG_UNK1                 = 8,
    GUILD_BANK_LOG_BUY_SLOT             = 9
};

enum GuildEventLogTypes
{
    GUILD_EVENT_LOG_INVITE_PLAYER       = 1,
    GUILD_EVENT_LOG_JOIN_GUILD          = 2,
    GUILD_EVENT_LOG_PROMOTE_PLAYER      = 3,
    GUILD_EVENT_LOG_DEMOTE_PLAYER       = 4,
    GUILD_EVENT_LOG_UNINVITE_PLAYER     = 5,
    GUILD_EVENT_LOG_LEAVE_GUILD         = 6
};

enum GuildEmblemError
{
    ERR_GUILDEMBLEM_SUCCESS               = 0,
    ERR_GUILDEMBLEM_INVALID_TABARD_COLORS = 1,
    ERR_GUILDEMBLEM_NOGUILD               = 2,
    ERR_GUILDEMBLEM_NOTGUILDMASTER        = 3,
    ERR_GUILDEMBLEM_NOTENOUGHMONEY        = 4,
    ERR_GUILDEMBLEM_INVALIDVENDOR         = 5
};

enum GuildMemberFlags
{
    GUILDMEMBER_STATUS_NONE             = 0x0000,
    GUILDMEMBER_STATUS_ONLINE           = 0x0001,
    GUILDMEMBER_STATUS_AFK              = 0x0002,
    GUILDMEMBER_STATUS_DND              = 0x0004,
    GUILDMEMBER_STATUS_MOBILE           = 0x0008, // remote chat from mobile app
};

// Emblem info
class TC_GAME_API EmblemInfo
{
    public:
        EmblemInfo() : m_style(0), m_color(0), m_borderStyle(0), m_borderColor(0), m_backgroundColor(0) { }

        void LoadFromDB(Field* fields);
        void SaveToDB(ObjectGuid::LowType guildId) const;
        void ReadPacket(WorldPacket& recv);
        void WritePacket(WorldPacket& data) const;

        uint32 GetStyle() const { return m_style; }
        uint32 GetColor() const { return m_color; }
        uint32 GetBorderStyle() const { return m_borderStyle; }
        uint32 GetBorderColor() const { return m_borderColor; }
        uint32 GetBackgroundColor() const { return m_backgroundColor; }

    private:
        uint32 m_style;
        uint32 m_color;
        uint32 m_borderStyle;
        uint32 m_borderColor;
        uint32 m_backgroundColor;
};

// Structure for storing guild bank rights and remaining slots together.
class GuildBankRightsAndSlots
{
    public:
        GuildBankRightsAndSlots() : tabId(TAB_UNDEFINED), rights(0), slots(0) { }
        GuildBankRightsAndSlots(uint8 _tabId) : tabId(_tabId), rights(0), slots(0) { }
        GuildBankRightsAndSlots(uint8 _tabId, uint8 _rights, uint32 _slots) : tabId(_tabId), rights(_rights), slots(_slots) { }

        void SetGuildMasterValues()
        {
            rights = GUILD_BANK_RIGHT_FULL;
            slots = uint32(GUILD_WITHDRAW_SLOT_UNLIMITED);
        }

        void SetTabId(uint8 _tabId) { tabId = _tabId; }
        void SetSlots(uint32 _slots) { slots = _slots; }
        void SetRights(uint8 _rights) { rights = _rights; }

        int8 GetTabId() const { return tabId; }
        int32 GetSlots() const { return slots; }
        int8 GetRights() const { return rights; }

    private:
        uint8  tabId;
        uint8  rights;
        uint32 slots;
};

typedef std::vector <GuildBankRightsAndSlots> GuildBankRightsAndSlotsVec;

typedef std::set <uint8> SlotIds;

class TC_GAME_API Guild
{
    private:
        // Class representing guild member
        class Member
        {
            public:
                Member(ObjectGuid::LowType guildId, ObjectGuid guid, uint8 rankId) :
                    m_guildId(guildId),
                    m_guid(guid),
                    m_zoneId(0),
                    m_level(0),
                    m_class(0),
                    m_flags(GUILDMEMBER_STATUS_NONE),
                    m_logoutTime(::time(nullptr)),
                    m_accountId(0),
                    m_rankId(rankId)
                {
                    memset(m_bankWithdraw, 0, (GUILD_BANK_MAX_TABS + 1) * sizeof(int32));
                }

                void SetStats(Player* player);
                void SetStats(std::string const& name, uint8 level, uint8 _class, uint32 zoneId, uint32 accountId);
                bool CheckStats() const;

                void SetPublicNote(std::string const& publicNote);
                void SetOfficerNote(std::string const& officerNote);
                void SetZoneID(uint32 id) { m_zoneId = id; }
                void SetLevel(uint8 var) { m_level = var; }

                void AddFlag(uint8 var) { m_flags |= var; }
                void RemFlag(uint8 var) { m_flags &= ~var; }
                void ResetFlags() { m_flags = GUILDMEMBER_STATUS_NONE; }

                bool LoadFromDB(Field* fields);
                void SaveToDB(SQLTransaction& trans) const;
                void WritePacket(WorldPacket& data, bool sendOfficerNote) const;

                ObjectGuid GetGUID() const { return m_guid; }
                std::string const& GetName() const { return m_name; }
                uint32 GetAccountId() const { return m_accountId; }
                uint8 GetRankId() const { return m_rankId; }
                uint64 GetLogoutTime() const { return m_logoutTime; }
                std::string GetPublicNote() const { return m_publicNote; }
                std::string GetOfficerNote() const { return m_officerNote; }
                uint8 GetClass() const { return m_class; }
                uint8 GetLevel() const { return m_level; }
                uint8 GetFlags() const { return m_flags; }
                uint32 GetZoneId() const { return m_zoneId; }
                bool IsOnline() const { return (m_flags & GUILDMEMBER_STATUS_ONLINE); }

                void ChangeRank(SQLTransaction& trans, uint8 newRank);

                inline void UpdateLogoutTime() { m_logoutTime = ::time(nullptr); }
                inline bool IsRank(uint8 rankId) const { return m_rankId == rankId; }
                inline bool IsRankNotLower(uint8 rankId) const { return m_rankId <= rankId; }
                inline bool IsSamePlayer(ObjectGuid guid) const { return m_guid == guid; }

                void UpdateBankWithdrawValue(SQLTransaction& trans, uint8 tabId, uint32 amount);
                int32 GetBankWithdrawValue(uint8 tabId) const;
                void ResetValues();

                inline Player* FindPlayer() const { return ObjectAccessor::FindPlayer(m_guid); }
                inline Player* FindConnectedPlayer() const { return ObjectAccessor::FindConnectedPlayer(m_guid); }

            private:
                ObjectGuid::LowType m_guildId;
                // Fields from characters table
                ObjectGuid m_guid;
                std::string m_name;
                uint32 m_zoneId;
                uint8 m_level;
                uint8 m_class;
                uint8 m_flags;
                uint64 m_logoutTime;
                uint32 m_accountId;
                // Fields from guild_member table
                uint8 m_rankId;
                std::string m_publicNote;
                std::string m_officerNote;

                int32 m_bankWithdraw[GUILD_BANK_MAX_TABS + 1];
        };

        // Base class for event entries
        class LogEntry
        {
            public:
                LogEntry(ObjectGuid::LowType guildId, uint32 guid) : m_guildId(guildId), m_guid(guid), m_timestamp(::time(nullptr)) { }
                LogEntry(ObjectGuid::LowType guildId, uint32 guid, time_t timestamp) : m_guildId(guildId), m_guid(guid), m_timestamp(timestamp) { }
                virtual ~LogEntry() { }

                uint32 GetGUID() const { return m_guid; }
                uint64 GetTimestamp() const { return m_timestamp; }

                virtual void SaveToDB(SQLTransaction& trans) const = 0;
                virtual void WritePacket(WorldPacket& data) const = 0;

            protected:
                ObjectGuid::LowType m_guildId;
                uint32 m_guid;
                uint64 m_timestamp;
        };

        // Event log entry
        class EventLogEntry : public LogEntry
        {
            public:
                EventLogEntry(ObjectGuid::LowType guildId, uint32 guid, GuildEventLogTypes eventType, ObjectGuid::LowType playerGuid1, ObjectGuid::LowType playerGuid2, uint8 newRank) :
                    LogEntry(guildId, guid), m_eventType(eventType), m_playerGuid1(playerGuid1), m_playerGuid2(playerGuid2), m_newRank(newRank) { }

                EventLogEntry(ObjectGuid::LowType guildId, uint32 guid, time_t timestamp, GuildEventLogTypes eventType, ObjectGuid::LowType playerGuid1, ObjectGuid::LowType playerGuid2, uint8 newRank) :
                    LogEntry(guildId, guid, timestamp), m_eventType(eventType), m_playerGuid1(playerGuid1), m_playerGuid2(playerGuid2), m_newRank(newRank) { }

                ~EventLogEntry() { }

                void SaveToDB(SQLTransaction& trans) const override;
                void WritePacket(WorldPacket& data) const override;

            private:
                GuildEventLogTypes m_eventType;
                ObjectGuid::LowType m_playerGuid1;
                ObjectGuid::LowType m_playerGuid2;
                uint8  m_newRank;
        };

        // Bank event log entry
        class BankEventLogEntry : public LogEntry
        {
            public:
                static bool IsMoneyEvent(GuildBankEventLogTypes eventType)
                {
                    return
                        eventType == GUILD_BANK_LOG_DEPOSIT_MONEY ||
                        eventType == GUILD_BANK_LOG_WITHDRAW_MONEY ||
                        eventType == GUILD_BANK_LOG_REPAIR_MONEY;
                }

                BankEventLogEntry(ObjectGuid::LowType guildId, uint32 guid, GuildBankEventLogTypes eventType, uint8 tabId, ObjectGuid::LowType playerGuid, uint32 itemOrMoney, uint16 itemStackCount, uint8 destTabId) :
                    LogEntry(guildId, guid), m_eventType(eventType), m_bankTabId(tabId), m_playerGuid(playerGuid),
                    m_itemOrMoney(itemOrMoney), m_itemStackCount(itemStackCount), m_destTabId(destTabId) { }

                BankEventLogEntry(ObjectGuid::LowType guildId, uint32 guid, time_t timestamp, uint8 tabId, GuildBankEventLogTypes eventType, ObjectGuid::LowType playerGuid, uint32 itemOrMoney, uint16 itemStackCount, uint8 destTabId) :
                    LogEntry(guildId, guid, timestamp), m_eventType(eventType), m_bankTabId(tabId), m_playerGuid(playerGuid),
                    m_itemOrMoney(itemOrMoney), m_itemStackCount(itemStackCount), m_destTabId(destTabId) { }

                ~BankEventLogEntry() { }

                void SaveToDB(SQLTransaction& trans) const override;
                void WritePacket(WorldPacket& data) const override;

            private:
                GuildBankEventLogTypes m_eventType;
                uint8  m_bankTabId;
                ObjectGuid::LowType m_playerGuid;
                uint32 m_itemOrMoney;
                uint16 m_itemStackCount;
                uint8  m_destTabId;
        };

        // Class encapsulating work with events collection
        typedef std::list<LogEntry*> GuildLog;

        class LogHolder
        {
            public:
                LogHolder(uint32 maxRecords) : m_maxRecords(maxRecords), m_nextGUID(uint32(GUILD_EVENT_LOG_GUID_UNDEFINED)) { }
                ~LogHolder();

                uint8 GetSize() const { return uint8(m_log.size()); }
                // Checks if new log entry can be added to holder when loading from DB
                inline bool CanInsert() const { return m_log.size() < m_maxRecords; }
                // Adds event from DB to collection
                void LoadEvent(LogEntry* entry);
                // Adds new event to collection and saves it to DB
                void AddEvent(SQLTransaction& trans, LogEntry* entry);
                // Writes information about all events to packet
                void WritePacket(WorldPacket& data) const;
                uint32 GetNextGUID();

            private:
                GuildLog m_log;
                uint32 m_maxRecords;
                uint32 m_nextGUID;
        };

        // Class encapsulating guild rank data
        class RankInfo
        {
            public:
                RankInfo(): m_guildId(0), m_rankId(GUILD_RANK_NONE), m_rights(GR_RIGHT_EMPTY), m_bankMoneyPerDay(0) { }
                RankInfo(ObjectGuid::LowType guildId) : m_guildId(guildId), m_rankId(GUILD_RANK_NONE), m_rights(GR_RIGHT_EMPTY), m_bankMoneyPerDay(0) { }
                RankInfo(ObjectGuid::LowType guildId, uint8 rankId, std::string const& name, uint32 rights, uint32 money) :
                    m_guildId(guildId), m_rankId(rankId), m_name(name), m_rights(rights),
                    m_bankMoneyPerDay(rankId != GR_GUILDMASTER ? money : GUILD_WITHDRAW_MONEY_UNLIMITED) { }

                void LoadFromDB(Field* fields);
                void SaveToDB(SQLTransaction& trans) const;
                void WritePacket(WorldPacket& data) const;

                uint8 GetId() const { return m_rankId; }

                std::string const& GetName() const { return m_name; }
                void SetName(std::string const& name);

                uint32 GetRights() const { return m_rights; }
                void SetRights(uint32 rights);

                int32 GetBankMoneyPerDay() const { return m_bankMoneyPerDay; }

                void SetBankMoneyPerDay(uint32 money);

                inline int8 GetBankTabRights(uint8 tabId) const
                {
                    return tabId < GUILD_BANK_MAX_TABS ? m_bankTabRightsAndSlots[tabId].GetRights() : 0;
                }

                inline int32 GetBankTabSlotsPerDay(uint8 tabId) const
                {
                    return tabId < GUILD_BANK_MAX_TABS ? m_bankTabRightsAndSlots[tabId].GetSlots() : 0;
                }

                void SetBankTabSlotsAndRights(GuildBankRightsAndSlots rightsAndSlots, bool saveToDB);
                void CreateMissingTabsIfNeeded(uint8 ranks, SQLTransaction& trans, bool logOnCreate = false);

            private:
                ObjectGuid::LowType m_guildId;

                uint8  m_rankId;
                std::string m_name;
                uint32 m_rights;
                uint32 m_bankMoneyPerDay;
                GuildBankRightsAndSlots m_bankTabRightsAndSlots[GUILD_BANK_MAX_TABS];
        };

        class BankTab
        {
            public:
                BankTab(ObjectGuid::LowType guildId, uint8 tabId) : m_guildId(guildId), m_tabId(tabId)
                {
                    memset(m_items, 0, GUILD_BANK_MAX_SLOTS * sizeof(Item*));
                }

                void LoadFromDB(Field* fields);
                bool LoadItemFromDB(Field* fields);
                void Delete(SQLTransaction& trans, bool removeItemsFromDB = false);

                void WritePacket(WorldPacket& data) const;
                bool WriteSlotPacket(WorldPacket& data, uint8 slotId, bool ignoreEmpty = true) const;
                void WriteInfoPacket(WorldPacket& data) const
                {
                    data << m_name;
                    data << m_icon;
                }

                void SetInfo(std::string const& name, std::string const& icon);
                void SetText(std::string const& text);
                void SendText(const Guild* guild, WorldSession* session) const;

                inline Item* GetItem(uint8 slotId) const { return slotId < GUILD_BANK_MAX_SLOTS ?  m_items[slotId] : NULL; }
                bool SetItem(SQLTransaction& trans, uint8 slotId, Item* pItem);

            private:
                ObjectGuid::LowType m_guildId;
                uint8 m_tabId;

                Item* m_items[GUILD_BANK_MAX_SLOTS];
                std::string m_name;
                std::string m_icon;
                std::string m_text;
        };

        // Movement data
        class MoveItemData
        {
            public:
                MoveItemData(Guild* guild, Player* player, uint8 container, uint8 slotId) : m_pGuild(guild), m_pPlayer(player),
                    m_container(container), m_slotId(slotId), m_pItem(NULL), m_pClonedItem(NULL) { }
                virtual ~MoveItemData() { }

                virtual bool IsBank() const = 0;
                // Initializes item pointer. Returns true, if item exists, false otherwise.
                virtual bool InitItem() = 0;
                // Checks splited amount against item. Splited amount cannot be more that number of items in stack.
                virtual bool CheckItem(uint32& splitedAmount);
                // Defines if player has rights to save item in container
                virtual bool HasStoreRights(MoveItemData* /*pOther*/) const { return true; }
                // Defines if player has rights to withdraw item from container
                virtual bool HasWithdrawRights(MoveItemData* /*pOther*/) const { return true; }
                // Checks if container can store specified item
                bool CanStore(Item* pItem, bool swap, bool sendError);
                // Clones stored item
                bool CloneItem(uint32 count);
                // Remove item from container (if splited update items fields)
                virtual void RemoveItem(SQLTransaction& trans, MoveItemData* pOther, uint32 splitedAmount = 0) = 0;
                // Saves item to container
                virtual Item* StoreItem(SQLTransaction& trans, Item* pItem) = 0;
                // Log bank event
                virtual void LogBankEvent(SQLTransaction& trans, MoveItemData* pFrom, uint32 count) const = 0;
                // Log GM action
                virtual void LogAction(MoveItemData* pFrom) const;
                // Copy slots id from position vector
                void CopySlots(SlotIds& ids) const;

                Item* GetItem(bool isCloned = false) const { return isCloned ? m_pClonedItem : m_pItem; }
                uint8 GetContainer() const { return m_container; }
                uint8 GetSlotId() const { return m_slotId; }

            protected:
                virtual InventoryResult CanStore(Item* pItem, bool swap) = 0;

                Guild* m_pGuild;
                Player* m_pPlayer;
                uint8 m_container;
                uint8 m_slotId;
                Item* m_pItem;
                Item* m_pClonedItem;
                ItemPosCountVec m_vec;
        };

        class PlayerMoveItemData : public MoveItemData
        {
            public:
                PlayerMoveItemData(Guild* guild, Player* player, uint8 container, uint8 slotId) :
                    MoveItemData(guild, player, container, slotId) { }

                bool IsBank() const override { return false; }
                bool InitItem() override;
                void RemoveItem(SQLTransaction& trans, MoveItemData* pOther, uint32 splitedAmount = 0) override;
                Item* StoreItem(SQLTransaction& trans, Item* pItem) override;
                void LogBankEvent(SQLTransaction& trans, MoveItemData* pFrom, uint32 count) const override;
            protected:
                InventoryResult CanStore(Item* pItem, bool swap) override;
        };

        class BankMoveItemData : public MoveItemData
        {
            public:
                BankMoveItemData(Guild* guild, Player* player, uint8 container, uint8 slotId) :
                    MoveItemData(guild, player, container, slotId) { }

                bool IsBank() const override { return true; }
                bool InitItem() override;
                bool HasStoreRights(MoveItemData* pOther) const override;
                bool HasWithdrawRights(MoveItemData* pOther) const override;
                void RemoveItem(SQLTransaction& trans, MoveItemData* pOther, uint32 splitedAmount) override;
                Item* StoreItem(SQLTransaction& trans, Item* pItem) override;
                void LogBankEvent(SQLTransaction& trans, MoveItemData* pFrom, uint32 count) const override;
                void LogAction(MoveItemData* pFrom) const override;

            protected:
                InventoryResult CanStore(Item* pItem, bool swap) override;

            private:
                Item* _StoreItem(SQLTransaction& trans, BankTab* pTab, Item* pItem, ItemPosCount& pos, bool clone) const;
                bool _ReserveSpace(uint8 slotId, Item* pItem, Item* pItemDest, uint32& count);
                void CanStoreItemInTab(Item* pItem, uint8 skipSlotId, bool merge, uint32& count);
        };

        typedef std::unordered_map<uint32, Member*> Members;
        typedef std::vector<RankInfo> Ranks;
        typedef std::vector<BankTab*> BankTabs;

    public:
        static void SendCommandResult(WorldSession* session, GuildCommandType type, GuildCommandError errCode, std::string const& param = "");
        static void SendSaveEmblemResult(WorldSession* session, GuildEmblemError errCode);

        Guild();
        ~Guild();

        bool Create(Player* pLeader, std::string const& name);
        void Disband();

        // Getters
        ObjectGuid::LowType GetId() const { return m_id; }
        ObjectGuid GetLeaderGUID() const { return m_leaderGuid; }
        std::string const& GetName() const { return m_name; }
        std::string const& GetMOTD() const { return m_motd; }
        std::string const& GetInfo() const { return m_info; }
        uint32 GetMemberCount() const { return m_members.size(); }
        time_t GetCreatedDate() const { return m_createdDate; }
        uint64 GetBankMoney() const { return m_bankMoney; }

        bool SetName(std::string const& name);

        // Handle client commands
        void HandleRoster(WorldSession* session);
        void HandleQuery(WorldSession* session);
        void HandleSetMOTD(WorldSession* session, std::string const& motd);
        void HandleSetInfo(WorldSession* session, std::string const& info);
        void HandleSetEmblem(WorldSession* session, const EmblemInfo& emblemInfo);
        void HandleSetLeader(WorldSession* session, std::string const& name);
        void HandleSetBankTabInfo(WorldSession* session, uint8 tabId, std::string const& name, std::string const& icon);
        void HandleSetMemberNote(WorldSession* session, std::string const& name, std::string const& note, bool officer);
        void HandleSetRankInfo(WorldSession* session, uint8 rankId, std::string const& name, uint32 rights, uint32 moneyPerDay, const GuildBankRightsAndSlotsVec& rightsAndSlots);
        void HandleBuyBankTab(WorldSession* session, uint8 tabId);
        void HandleInviteMember(WorldSession* session, std::string const& name);
        void HandleAcceptMember(WorldSession* session);
        void HandleLeaveMember(WorldSession* session);
        void HandleRemoveMember(WorldSession* session, std::string const& name);
        void HandleUpdateMemberRank(WorldSession* session, std::string const& name, bool demote);
        void HandleAddNewRank(WorldSession* session, std::string const& name);
        void HandleRemoveRank(WorldSession* session, uint8 rankId);
        void HandleRemoveLowestRank(WorldSession* session);
        void HandleMemberDepositMoney(WorldSession* session, uint32 amount);
        bool HandleMemberWithdrawMoney(WorldSession* session, uint32 amount, bool repair = false);
        void HandleMemberLogout(WorldSession* session);
        void HandleDisband(WorldSession* session);

        void UpdateMemberData(Player* player, uint8 dataid, uint32 value);
        void OnPlayerStatusChange(Player* player, uint32 flag, bool state);

        // Send info to client
        void SendInfo(WorldSession* session) const;
        void SendEventLog(WorldSession* session) const;
        void SendBankLog(WorldSession* session, uint8 tabId) const;
        void SendBankTabsInfo(WorldSession* session, bool showTabs = false) const;
        void SendBankTabData(WorldSession* session, uint8 tabId) const;
        void SendBankTabText(WorldSession* session, uint8 tabId) const;
        void SendPermissions(WorldSession* session) const;
        void SendMoneyInfo(WorldSession* session) const;
        void SendLoginInfo(WorldSession* session);

        // Load from DB
        bool LoadFromDB(Field* fields);
        void LoadRankFromDB(Field* fields);
        bool LoadMemberFromDB(Field* fields);
        bool LoadEventLogFromDB(Field* fields);
        void LoadBankRightFromDB(Field* fields);
        void LoadBankTabFromDB(Field* fields);
        bool LoadBankEventLogFromDB(Field* fields);
        bool LoadBankItemFromDB(Field* fields);
        bool Validate();

        // Broadcasts
        void BroadcastToGuild(WorldSession* session, bool officerOnly, std::string const& msg, uint32 language = LANG_UNIVERSAL) const;
        void BroadcastPacketToRank(WorldPacket* packet, uint8 rankId) const;
        void BroadcastPacket(WorldPacket* packet) const;

        void MassInviteToEvent(WorldSession* session, uint32 minLevel, uint32 maxLevel, uint32 minRank);

        template<class Do>
        void BroadcastWorker(Do& _do, Player* except = nullptr)
        {
            for (auto itr = m_members.begin(); itr != m_members.end(); ++itr)
                if (Player* player = itr->second->FindConnectedPlayer())
                    if (player != except)
                        _do(player);
        }

        // Members
        // Adds member to guild. If rankId == GUILD_RANK_NONE, lowest rank is assigned.
        bool AddMember(SQLTransaction& trans, ObjectGuid guid, uint8 rankId = GUILD_RANK_NONE);
        void DeleteMember(SQLTransaction& trans, ObjectGuid guid, bool isDisbanding = false, bool isKicked = false, bool canDeleteGuild = false);
        bool ChangeMemberRank(SQLTransaction& trans, ObjectGuid guid, uint8 newRank);

        // Bank
        void SwapItems(Player* player, uint8 tabId, uint8 slotId, uint8 destTabId, uint8 destSlotId, uint32 splitedAmount);
        void SwapItemsWithInventory(Player* player, bool toChar, uint8 tabId, uint8 slotId, uint8 playerBag, uint8 playerSlotId, uint32 splitedAmount);

        // Bank tabs
        void SetBankTabText(uint8 tabId, std::string const& text);

        void ResetTimes();

    protected:
        ObjectGuid::LowType m_id;
        std::string m_name;
        ObjectGuid m_leaderGuid;
        std::string m_motd;
        std::string m_info;
        time_t m_createdDate;

        EmblemInfo m_emblemInfo;
        uint32 m_accountsNumber;
        uint64 m_bankMoney;

        Ranks m_ranks;
        Members m_members;
        BankTabs m_bankTabs;

        // These are actually ordered lists. The first element is the oldest entry.
        LogHolder* m_eventLog;
        LogHolder* m_bankEventLog[GUILD_BANK_MAX_TABS + 1];

    private:
        inline uint8 _GetRanksSize() const { return uint8(m_ranks.size()); }
        inline RankInfo const* GetRankInfo(uint8 rankId) const { return rankId < _GetRanksSize() ? &m_ranks[rankId] : nullptr; }
        inline RankInfo* GetRankInfo(uint8 rankId) { return rankId < _GetRanksSize() ? &m_ranks[rankId] : nullptr; }
        inline bool _HasRankRight(Player* player, uint32 right) const
        {
            if (player)
                if (Member const* member = GetMember(player->GetGUID()))
                    return (_GetRankRights(member->GetRankId()) & right) != GR_RIGHT_EMPTY;
            return false;
        }

        inline uint8 _GetLowestRankId() const { return uint8(m_ranks.size() - 1); }

        inline uint8 _GetPurchasedTabsSize() const { return uint8(m_bankTabs.size()); }
        inline BankTab* GetBankTab(uint8 tabId) { return tabId < m_bankTabs.size() ? m_bankTabs[tabId] : nullptr; }
        inline BankTab const* GetBankTab(uint8 tabId) const { return tabId < m_bankTabs.size() ? m_bankTabs[tabId] : nullptr; }

        inline Member const* GetMember(ObjectGuid guid) const
        {
            auto itr = m_members.find(guid.GetCounter());
            return itr != m_members.end() ? itr->second : nullptr;
        }

        inline Member* GetMember(ObjectGuid guid)
        {
            auto itr = m_members.find(guid.GetCounter());
            return itr != m_members.end() ? itr->second : nullptr;
        }

        inline Member* GetMember(std::string const& name)
        {
            for (auto itr = m_members.begin(); itr != m_members.end(); ++itr)
                if (itr->second->GetName() == name)
                    return itr->second;

            return nullptr;
        }

        inline void _DeleteMemberFromDB(SQLTransaction& trans, ObjectGuid::LowType lowguid) const
        {
            PreparedStatement* stmt = CharacterDatabase.GetPreparedStatement(CHAR_DEL_GUILD_MEMBER);
            stmt->setUInt32(0, lowguid);
            CharacterDatabase.ExecuteOrAppend(trans, stmt);
        }

<<<<<<< HEAD
    private:
        Item* _StoreItem(SQLTransaction& trans, BankTab* pTab, Item* pItem, ItemPosCount& pos, bool clone) const;
        bool _ReserveSpace(uint8 slotId, Item* pItem, Item* pItemDest, uint32& count);
        void CanStoreItemInTab(Item* pItem, uint8 skipSlotId, bool merge, uint32& count);
    };

    typedef std::unordered_map<uint32, Member*> Members;
    typedef std::vector<RankInfo> Ranks;
    typedef std::vector<BankTab*> BankTabs;

public:
    static void SendCommandResult(WorldSession* session, GuildCommandType type, GuildCommandError errCode, std::string const& param = "");
    static void SendSaveEmblemResult(WorldSession* session, GuildEmblemError errCode);

    Guild();
    ~Guild();

    bool Create(Player* pLeader, std::string const& name);
    void Disband();

    // Getters
    ObjectGuid::LowType GetId() const { return m_id; }
    ObjectGuid GetLeaderGUID() const { return m_leaderGuid; }
    std::string const& GetName() const { return m_name; }
    std::string const& GetMOTD() const { return m_motd; }
    std::string const& GetInfo() const { return m_info; }
    uint32 GetMemberCount() const { return m_members.size(); }
    time_t GetCreatedDate() const { return m_createdDate; }
    uint64 GetBankMoney() const { return m_bankMoney; }

#ifdef ELUNA
    uint32 GetMemberSize() const { return m_members.size(); }
#endif

    bool SetName(std::string const& name);

    // Handle client commands
    void HandleRoster(WorldSession* session);
    void HandleQuery(WorldSession* session);
    void HandleSetMOTD(WorldSession* session, std::string const& motd);
    void HandleSetInfo(WorldSession* session, std::string const& info);
    void HandleSetEmblem(WorldSession* session, const EmblemInfo& emblemInfo);
    void HandleSetLeader(WorldSession* session, std::string const& name);
    void HandleSetBankTabInfo(WorldSession* session, uint8 tabId, std::string const& name, std::string const& icon);
    void HandleSetMemberNote(WorldSession* session, std::string const& name, std::string const& note, bool officer);
    void HandleSetRankInfo(WorldSession* session, uint8 rankId, std::string const& name, uint32 rights, uint32 moneyPerDay, const GuildBankRightsAndSlotsVec& rightsAndSlots);
    void HandleBuyBankTab(WorldSession* session, uint8 tabId);
    void HandleInviteMember(WorldSession* session, std::string const& name);
    void HandleAcceptMember(WorldSession* session);
    void HandleLeaveMember(WorldSession* session);
    void HandleRemoveMember(WorldSession* session, std::string const& name);
    void HandleUpdateMemberRank(WorldSession* session, std::string const& name, bool demote);
    void HandleAddNewRank(WorldSession* session, std::string const& name);
    void HandleRemoveRank(WorldSession* session, uint8 rankId);
    void HandleRemoveLowestRank(WorldSession* session);
    void HandleMemberDepositMoney(WorldSession* session, uint32 amount);
    bool HandleMemberWithdrawMoney(WorldSession* session, uint32 amount, bool repair = false);
    void HandleMemberLogout(WorldSession* session);
    void HandleDisband(WorldSession* session);

    void UpdateMemberData(Player* player, uint8 dataid, uint32 value);
    void OnPlayerStatusChange(Player* player, uint32 flag, bool state);

    // Send info to client
    void SendInfo(WorldSession* session) const;
    void SendEventLog(WorldSession* session) const;
    void SendBankLog(WorldSession* session, uint8 tabId) const;
    void SendBankTabsInfo(WorldSession* session, bool showTabs = false) const;
    void SendBankTabData(WorldSession* session, uint8 tabId) const;
    void SendBankTabText(WorldSession* session, uint8 tabId) const;
    void SendPermissions(WorldSession* session) const;
    void SendMoneyInfo(WorldSession* session) const;
    void SendLoginInfo(WorldSession* session);

    // Load from DB
    bool LoadFromDB(Field* fields);
    void LoadRankFromDB(Field* fields);
    bool LoadMemberFromDB(Field* fields);
    bool LoadEventLogFromDB(Field* fields);
    void LoadBankRightFromDB(Field* fields);
    void LoadBankTabFromDB(Field* fields);
    bool LoadBankEventLogFromDB(Field* fields);
    bool LoadBankItemFromDB(Field* fields);
    bool Validate();

    // Broadcasts
    void BroadcastToGuild(WorldSession* session, bool officerOnly, std::string const& msg, uint32 language = LANG_UNIVERSAL) const;
    void BroadcastPacketToRank(WorldPacket* packet, uint8 rankId) const;
    void BroadcastPacket(WorldPacket* packet) const;

    void MassInviteToEvent(WorldSession* session, uint32 minLevel, uint32 maxLevel, uint32 minRank);

    template<class Do>
    void BroadcastWorker(Do& _do, Player* except = NULL)
    {
        for (Members::iterator itr = m_members.begin(); itr != m_members.end(); ++itr)
            if (Player* player = itr->second->FindConnectedPlayer())
                if (player != except)
                    _do(player);
    }

    // Members
    // Adds member to guild. If rankId == GUILD_RANK_NONE, lowest rank is assigned.
    bool AddMember(ObjectGuid guid, uint8 rankId = GUILD_RANK_NONE);
    void DeleteMember(ObjectGuid guid, bool isDisbanding = false, bool isKicked = false, bool canDeleteGuild = false);
    bool ChangeMemberRank(ObjectGuid guid, uint8 newRank);

    // Bank
    void SwapItems(Player* player, uint8 tabId, uint8 slotId, uint8 destTabId, uint8 destSlotId, uint32 splitedAmount);
    void SwapItemsWithInventory(Player* player, bool toChar, uint8 tabId, uint8 slotId, uint8 playerBag, uint8 playerSlotId, uint32 splitedAmount);

    // Bank tabs
    void SetBankTabText(uint8 tabId, std::string const& text);

    void ResetTimes();

protected:
    ObjectGuid::LowType m_id;
    std::string m_name;
    ObjectGuid m_leaderGuid;
    std::string m_motd;
    std::string m_info;
    time_t m_createdDate;

    EmblemInfo m_emblemInfo;
    uint32 m_accountsNumber;
    uint64 m_bankMoney;

    Ranks m_ranks;
    Members m_members;
    BankTabs m_bankTabs;

    // These are actually ordered lists. The first element is the oldest entry.
    LogHolder* m_eventLog;
    LogHolder* m_bankEventLog[GUILD_BANK_MAX_TABS + 1];

private:
    inline uint8 _GetRanksSize() const { return uint8(m_ranks.size()); }
    inline const RankInfo* GetRankInfo(uint8 rankId) const { return rankId < _GetRanksSize() ? &m_ranks[rankId] : NULL; }
    inline RankInfo* GetRankInfo(uint8 rankId) { return rankId < _GetRanksSize() ? &m_ranks[rankId] : NULL; }
    inline bool _HasRankRight(Player* player, uint32 right) const
    {
        if (player)
            if (Member const* member = GetMember(player->GetGUID()))
                return (_GetRankRights(member->GetRankId()) & right) != GR_RIGHT_EMPTY;
        return false;
    }

    inline uint8 _GetLowestRankId() const { return uint8(m_ranks.size() - 1); }

    inline uint8 _GetPurchasedTabsSize() const { return uint8(m_bankTabs.size()); }
    inline BankTab* GetBankTab(uint8 tabId) { return tabId < m_bankTabs.size() ? m_bankTabs[tabId] : NULL; }
    inline const BankTab* GetBankTab(uint8 tabId) const { return tabId < m_bankTabs.size() ? m_bankTabs[tabId] : NULL; }

    inline const Member* GetMember(ObjectGuid guid) const
    {
        Members::const_iterator itr = m_members.find(guid.GetCounter());
        return itr != m_members.end() ? itr->second : NULL;
    }

    inline Member* GetMember(ObjectGuid guid)
    {
        Members::iterator itr = m_members.find(guid.GetCounter());
        return itr != m_members.end() ? itr->second : NULL;
    }

    inline Member* GetMember(std::string const& name)
    {
        for (Members::iterator itr = m_members.begin(); itr != m_members.end(); ++itr)
            if (itr->second->GetName() == name)
                return itr->second;

        return NULL;
    }

    inline void _DeleteMemberFromDB(ObjectGuid::LowType lowguid) const
    {
        PreparedStatement* stmt = CharacterDatabase.GetPreparedStatement(CHAR_DEL_GUILD_MEMBER);
        stmt->setUInt32(0, lowguid);
        CharacterDatabase.Execute(stmt);
    }

    // Creates log holders (either when loading or when creating guild)
    void _CreateLogHolders();
    // Tries to create new bank tab
    void _CreateNewBankTab();
    // Creates default guild ranks with names in given locale
    void _CreateDefaultGuildRanks(LocaleConstant loc);
    // Creates new rank
    bool _CreateRank(std::string const& name, uint32 rights);
    // Update account number when member added/removed from guild
    void _UpdateAccountsNumber();
    bool _IsLeader(Player* player) const;
    void _DeleteBankItems(SQLTransaction& trans, bool removeItemsFromDB = false);
    bool _ModifyBankMoney(SQLTransaction& trans, uint64 amount, bool add);
    void _SetLeaderGUID(Member* pLeader);

    void _SetRankBankMoneyPerDay(uint8 rankId, uint32 moneyPerDay);
    void _SetRankBankTabRightsAndSlots(uint8 rankId, GuildBankRightsAndSlots rightsAndSlots, bool saveToDB = true);
    int8 _GetRankBankTabRights(uint8 rankId, uint8 tabId) const;
    uint32 _GetRankRights(uint8 rankId) const;
    int32 _GetRankBankMoneyPerDay(uint8 rankId) const;
    int32 _GetRankBankTabSlotsPerDay(uint8 rankId, uint8 tabId) const;
    std::string _GetRankName(uint8 rankId) const;

    int32 _GetMemberRemainingSlots(Member const* member, uint8 tabId) const;
    int32 _GetMemberRemainingMoney(Member const* member) const;
    void _UpdateMemberWithdrawSlots(SQLTransaction& trans, ObjectGuid guid, uint8 tabId);
    bool _MemberHasTabRights(ObjectGuid guid, uint8 tabId, uint32 rights) const;

    void _LogEvent(GuildEventLogTypes eventType, ObjectGuid::LowType playerGuid1, ObjectGuid::LowType playerGuid2 = 0, uint8 newRank = 0);
    void _LogBankEvent(SQLTransaction& trans, GuildBankEventLogTypes eventType, uint8 tabId, ObjectGuid::LowType playerGuid, uint32 itemOrMoney, uint16 itemStackCount = 0, uint8 destTabId = 0);

    Item* _GetItem(uint8 tabId, uint8 slotId) const;
    void _RemoveItem(SQLTransaction& trans, uint8 tabId, uint8 slotId);
    void _MoveItems(MoveItemData* pSrc, MoveItemData* pDest, uint32 splitedAmount);
    bool _DoItemsMove(MoveItemData* pSrc, MoveItemData* pDest, bool sendError, uint32 splitedAmount = 0);

    void _SendBankContent(WorldSession* session, uint8 tabId) const;
    void _SendBankMoneyUpdate(WorldSession* session) const;
    void _SendBankContentUpdate(MoveItemData* pSrc, MoveItemData* pDest) const;
    void _SendBankContentUpdate(uint8 tabId, SlotIds slots) const;
    void _SendBankList(WorldSession* session = NULL, uint8 tabId = 0, bool sendFullSlots = false, SlotIds *slots = NULL) const;

    void _BroadcastEvent(GuildEvents guildEvent, ObjectGuid guid, const char* param1 = NULL, const char* param2 = NULL, const char* param3 = NULL) const;
=======
        // Creates log holders (either when loading or when creating guild)
        void _CreateLogHolders();
        // Tries to create new bank tab
        void _CreateNewBankTab();
        // Creates default guild ranks with names in given locale
        void _CreateDefaultGuildRanks(SQLTransaction& trans, LocaleConstant loc);
        // Creates new rank
        bool _CreateRank(SQLTransaction& trans, std::string const& name, uint32 rights);
        // Update account number when member added/removed from guild
        void _UpdateAccountsNumber();
        bool _IsLeader(Player* player) const;
        void _DeleteBankItems(SQLTransaction& trans, bool removeItemsFromDB = false);
        bool _ModifyBankMoney(SQLTransaction& trans, uint64 amount, bool add);
        void _SetLeaderGUID(Member* pLeader);

        void _SetRankBankMoneyPerDay(uint8 rankId, uint32 moneyPerDay);
        void _SetRankBankTabRightsAndSlots(uint8 rankId, GuildBankRightsAndSlots rightsAndSlots, bool saveToDB = true);
        int8 _GetRankBankTabRights(uint8 rankId, uint8 tabId) const;
        uint32 _GetRankRights(uint8 rankId) const;
        int32 _GetRankBankMoneyPerDay(uint8 rankId) const;
        int32 _GetRankBankTabSlotsPerDay(uint8 rankId, uint8 tabId) const;
        std::string _GetRankName(uint8 rankId) const;

        int32 _GetMemberRemainingSlots(Member const* member, uint8 tabId) const;
        int32 _GetMemberRemainingMoney(Member const* member) const;
        void _UpdateMemberWithdrawSlots(SQLTransaction& trans, ObjectGuid guid, uint8 tabId);
        bool _MemberHasTabRights(ObjectGuid guid, uint8 tabId, uint32 rights) const;

        void _LogEvent(GuildEventLogTypes eventType, ObjectGuid::LowType playerGuid1, ObjectGuid::LowType playerGuid2 = 0, uint8 newRank = 0);
        void _LogBankEvent(SQLTransaction& trans, GuildBankEventLogTypes eventType, uint8 tabId, ObjectGuid::LowType playerGuid, uint32 itemOrMoney, uint16 itemStackCount = 0, uint8 destTabId = 0);

        Item* _GetItem(uint8 tabId, uint8 slotId) const;
        void _RemoveItem(SQLTransaction& trans, uint8 tabId, uint8 slotId);
        void _MoveItems(MoveItemData* pSrc, MoveItemData* pDest, uint32 splitedAmount);
        bool _DoItemsMove(MoveItemData* pSrc, MoveItemData* pDest, bool sendError, uint32 splitedAmount = 0);

        void _SendBankContent(WorldSession* session, uint8 tabId) const;
        void _SendBankMoneyUpdate(WorldSession* session) const;
        void _SendBankContentUpdate(MoveItemData* pSrc, MoveItemData* pDest) const;
        void _SendBankContentUpdate(uint8 tabId, SlotIds slots) const;
        void _SendBankList(WorldSession* session = NULL, uint8 tabId = 0, bool sendFullSlots = false, SlotIds *slots = NULL) const;

        void _BroadcastEvent(GuildEvents guildEvent, ObjectGuid guid, const char* param1 = NULL, const char* param2 = NULL, const char* param3 = NULL) const;
>>>>>>> 46ee3881
};
#endif<|MERGE_RESOLUTION|>--- conflicted
+++ resolved
@@ -810,233 +810,6 @@
             CharacterDatabase.ExecuteOrAppend(trans, stmt);
         }
 
-<<<<<<< HEAD
-    private:
-        Item* _StoreItem(SQLTransaction& trans, BankTab* pTab, Item* pItem, ItemPosCount& pos, bool clone) const;
-        bool _ReserveSpace(uint8 slotId, Item* pItem, Item* pItemDest, uint32& count);
-        void CanStoreItemInTab(Item* pItem, uint8 skipSlotId, bool merge, uint32& count);
-    };
-
-    typedef std::unordered_map<uint32, Member*> Members;
-    typedef std::vector<RankInfo> Ranks;
-    typedef std::vector<BankTab*> BankTabs;
-
-public:
-    static void SendCommandResult(WorldSession* session, GuildCommandType type, GuildCommandError errCode, std::string const& param = "");
-    static void SendSaveEmblemResult(WorldSession* session, GuildEmblemError errCode);
-
-    Guild();
-    ~Guild();
-
-    bool Create(Player* pLeader, std::string const& name);
-    void Disband();
-
-    // Getters
-    ObjectGuid::LowType GetId() const { return m_id; }
-    ObjectGuid GetLeaderGUID() const { return m_leaderGuid; }
-    std::string const& GetName() const { return m_name; }
-    std::string const& GetMOTD() const { return m_motd; }
-    std::string const& GetInfo() const { return m_info; }
-    uint32 GetMemberCount() const { return m_members.size(); }
-    time_t GetCreatedDate() const { return m_createdDate; }
-    uint64 GetBankMoney() const { return m_bankMoney; }
-
-#ifdef ELUNA
-    uint32 GetMemberSize() const { return m_members.size(); }
-#endif
-
-    bool SetName(std::string const& name);
-
-    // Handle client commands
-    void HandleRoster(WorldSession* session);
-    void HandleQuery(WorldSession* session);
-    void HandleSetMOTD(WorldSession* session, std::string const& motd);
-    void HandleSetInfo(WorldSession* session, std::string const& info);
-    void HandleSetEmblem(WorldSession* session, const EmblemInfo& emblemInfo);
-    void HandleSetLeader(WorldSession* session, std::string const& name);
-    void HandleSetBankTabInfo(WorldSession* session, uint8 tabId, std::string const& name, std::string const& icon);
-    void HandleSetMemberNote(WorldSession* session, std::string const& name, std::string const& note, bool officer);
-    void HandleSetRankInfo(WorldSession* session, uint8 rankId, std::string const& name, uint32 rights, uint32 moneyPerDay, const GuildBankRightsAndSlotsVec& rightsAndSlots);
-    void HandleBuyBankTab(WorldSession* session, uint8 tabId);
-    void HandleInviteMember(WorldSession* session, std::string const& name);
-    void HandleAcceptMember(WorldSession* session);
-    void HandleLeaveMember(WorldSession* session);
-    void HandleRemoveMember(WorldSession* session, std::string const& name);
-    void HandleUpdateMemberRank(WorldSession* session, std::string const& name, bool demote);
-    void HandleAddNewRank(WorldSession* session, std::string const& name);
-    void HandleRemoveRank(WorldSession* session, uint8 rankId);
-    void HandleRemoveLowestRank(WorldSession* session);
-    void HandleMemberDepositMoney(WorldSession* session, uint32 amount);
-    bool HandleMemberWithdrawMoney(WorldSession* session, uint32 amount, bool repair = false);
-    void HandleMemberLogout(WorldSession* session);
-    void HandleDisband(WorldSession* session);
-
-    void UpdateMemberData(Player* player, uint8 dataid, uint32 value);
-    void OnPlayerStatusChange(Player* player, uint32 flag, bool state);
-
-    // Send info to client
-    void SendInfo(WorldSession* session) const;
-    void SendEventLog(WorldSession* session) const;
-    void SendBankLog(WorldSession* session, uint8 tabId) const;
-    void SendBankTabsInfo(WorldSession* session, bool showTabs = false) const;
-    void SendBankTabData(WorldSession* session, uint8 tabId) const;
-    void SendBankTabText(WorldSession* session, uint8 tabId) const;
-    void SendPermissions(WorldSession* session) const;
-    void SendMoneyInfo(WorldSession* session) const;
-    void SendLoginInfo(WorldSession* session);
-
-    // Load from DB
-    bool LoadFromDB(Field* fields);
-    void LoadRankFromDB(Field* fields);
-    bool LoadMemberFromDB(Field* fields);
-    bool LoadEventLogFromDB(Field* fields);
-    void LoadBankRightFromDB(Field* fields);
-    void LoadBankTabFromDB(Field* fields);
-    bool LoadBankEventLogFromDB(Field* fields);
-    bool LoadBankItemFromDB(Field* fields);
-    bool Validate();
-
-    // Broadcasts
-    void BroadcastToGuild(WorldSession* session, bool officerOnly, std::string const& msg, uint32 language = LANG_UNIVERSAL) const;
-    void BroadcastPacketToRank(WorldPacket* packet, uint8 rankId) const;
-    void BroadcastPacket(WorldPacket* packet) const;
-
-    void MassInviteToEvent(WorldSession* session, uint32 minLevel, uint32 maxLevel, uint32 minRank);
-
-    template<class Do>
-    void BroadcastWorker(Do& _do, Player* except = NULL)
-    {
-        for (Members::iterator itr = m_members.begin(); itr != m_members.end(); ++itr)
-            if (Player* player = itr->second->FindConnectedPlayer())
-                if (player != except)
-                    _do(player);
-    }
-
-    // Members
-    // Adds member to guild. If rankId == GUILD_RANK_NONE, lowest rank is assigned.
-    bool AddMember(ObjectGuid guid, uint8 rankId = GUILD_RANK_NONE);
-    void DeleteMember(ObjectGuid guid, bool isDisbanding = false, bool isKicked = false, bool canDeleteGuild = false);
-    bool ChangeMemberRank(ObjectGuid guid, uint8 newRank);
-
-    // Bank
-    void SwapItems(Player* player, uint8 tabId, uint8 slotId, uint8 destTabId, uint8 destSlotId, uint32 splitedAmount);
-    void SwapItemsWithInventory(Player* player, bool toChar, uint8 tabId, uint8 slotId, uint8 playerBag, uint8 playerSlotId, uint32 splitedAmount);
-
-    // Bank tabs
-    void SetBankTabText(uint8 tabId, std::string const& text);
-
-    void ResetTimes();
-
-protected:
-    ObjectGuid::LowType m_id;
-    std::string m_name;
-    ObjectGuid m_leaderGuid;
-    std::string m_motd;
-    std::string m_info;
-    time_t m_createdDate;
-
-    EmblemInfo m_emblemInfo;
-    uint32 m_accountsNumber;
-    uint64 m_bankMoney;
-
-    Ranks m_ranks;
-    Members m_members;
-    BankTabs m_bankTabs;
-
-    // These are actually ordered lists. The first element is the oldest entry.
-    LogHolder* m_eventLog;
-    LogHolder* m_bankEventLog[GUILD_BANK_MAX_TABS + 1];
-
-private:
-    inline uint8 _GetRanksSize() const { return uint8(m_ranks.size()); }
-    inline const RankInfo* GetRankInfo(uint8 rankId) const { return rankId < _GetRanksSize() ? &m_ranks[rankId] : NULL; }
-    inline RankInfo* GetRankInfo(uint8 rankId) { return rankId < _GetRanksSize() ? &m_ranks[rankId] : NULL; }
-    inline bool _HasRankRight(Player* player, uint32 right) const
-    {
-        if (player)
-            if (Member const* member = GetMember(player->GetGUID()))
-                return (_GetRankRights(member->GetRankId()) & right) != GR_RIGHT_EMPTY;
-        return false;
-    }
-
-    inline uint8 _GetLowestRankId() const { return uint8(m_ranks.size() - 1); }
-
-    inline uint8 _GetPurchasedTabsSize() const { return uint8(m_bankTabs.size()); }
-    inline BankTab* GetBankTab(uint8 tabId) { return tabId < m_bankTabs.size() ? m_bankTabs[tabId] : NULL; }
-    inline const BankTab* GetBankTab(uint8 tabId) const { return tabId < m_bankTabs.size() ? m_bankTabs[tabId] : NULL; }
-
-    inline const Member* GetMember(ObjectGuid guid) const
-    {
-        Members::const_iterator itr = m_members.find(guid.GetCounter());
-        return itr != m_members.end() ? itr->second : NULL;
-    }
-
-    inline Member* GetMember(ObjectGuid guid)
-    {
-        Members::iterator itr = m_members.find(guid.GetCounter());
-        return itr != m_members.end() ? itr->second : NULL;
-    }
-
-    inline Member* GetMember(std::string const& name)
-    {
-        for (Members::iterator itr = m_members.begin(); itr != m_members.end(); ++itr)
-            if (itr->second->GetName() == name)
-                return itr->second;
-
-        return NULL;
-    }
-
-    inline void _DeleteMemberFromDB(ObjectGuid::LowType lowguid) const
-    {
-        PreparedStatement* stmt = CharacterDatabase.GetPreparedStatement(CHAR_DEL_GUILD_MEMBER);
-        stmt->setUInt32(0, lowguid);
-        CharacterDatabase.Execute(stmt);
-    }
-
-    // Creates log holders (either when loading or when creating guild)
-    void _CreateLogHolders();
-    // Tries to create new bank tab
-    void _CreateNewBankTab();
-    // Creates default guild ranks with names in given locale
-    void _CreateDefaultGuildRanks(LocaleConstant loc);
-    // Creates new rank
-    bool _CreateRank(std::string const& name, uint32 rights);
-    // Update account number when member added/removed from guild
-    void _UpdateAccountsNumber();
-    bool _IsLeader(Player* player) const;
-    void _DeleteBankItems(SQLTransaction& trans, bool removeItemsFromDB = false);
-    bool _ModifyBankMoney(SQLTransaction& trans, uint64 amount, bool add);
-    void _SetLeaderGUID(Member* pLeader);
-
-    void _SetRankBankMoneyPerDay(uint8 rankId, uint32 moneyPerDay);
-    void _SetRankBankTabRightsAndSlots(uint8 rankId, GuildBankRightsAndSlots rightsAndSlots, bool saveToDB = true);
-    int8 _GetRankBankTabRights(uint8 rankId, uint8 tabId) const;
-    uint32 _GetRankRights(uint8 rankId) const;
-    int32 _GetRankBankMoneyPerDay(uint8 rankId) const;
-    int32 _GetRankBankTabSlotsPerDay(uint8 rankId, uint8 tabId) const;
-    std::string _GetRankName(uint8 rankId) const;
-
-    int32 _GetMemberRemainingSlots(Member const* member, uint8 tabId) const;
-    int32 _GetMemberRemainingMoney(Member const* member) const;
-    void _UpdateMemberWithdrawSlots(SQLTransaction& trans, ObjectGuid guid, uint8 tabId);
-    bool _MemberHasTabRights(ObjectGuid guid, uint8 tabId, uint32 rights) const;
-
-    void _LogEvent(GuildEventLogTypes eventType, ObjectGuid::LowType playerGuid1, ObjectGuid::LowType playerGuid2 = 0, uint8 newRank = 0);
-    void _LogBankEvent(SQLTransaction& trans, GuildBankEventLogTypes eventType, uint8 tabId, ObjectGuid::LowType playerGuid, uint32 itemOrMoney, uint16 itemStackCount = 0, uint8 destTabId = 0);
-
-    Item* _GetItem(uint8 tabId, uint8 slotId) const;
-    void _RemoveItem(SQLTransaction& trans, uint8 tabId, uint8 slotId);
-    void _MoveItems(MoveItemData* pSrc, MoveItemData* pDest, uint32 splitedAmount);
-    bool _DoItemsMove(MoveItemData* pSrc, MoveItemData* pDest, bool sendError, uint32 splitedAmount = 0);
-
-    void _SendBankContent(WorldSession* session, uint8 tabId) const;
-    void _SendBankMoneyUpdate(WorldSession* session) const;
-    void _SendBankContentUpdate(MoveItemData* pSrc, MoveItemData* pDest) const;
-    void _SendBankContentUpdate(uint8 tabId, SlotIds slots) const;
-    void _SendBankList(WorldSession* session = NULL, uint8 tabId = 0, bool sendFullSlots = false, SlotIds *slots = NULL) const;
-
-    void _BroadcastEvent(GuildEvents guildEvent, ObjectGuid guid, const char* param1 = NULL, const char* param2 = NULL, const char* param3 = NULL) const;
-=======
         // Creates log holders (either when loading or when creating guild)
         void _CreateLogHolders();
         // Tries to create new bank tab
@@ -1080,6 +853,5 @@
         void _SendBankList(WorldSession* session = NULL, uint8 tabId = 0, bool sendFullSlots = false, SlotIds *slots = NULL) const;
 
         void _BroadcastEvent(GuildEvents guildEvent, ObjectGuid guid, const char* param1 = NULL, const char* param2 = NULL, const char* param3 = NULL) const;
->>>>>>> 46ee3881
 };
 #endif