--- conflicted
+++ resolved
@@ -328,9 +328,8 @@
         }
     }
 
-<<<<<<< HEAD
     // 7. Load all news event logs
-    TC_LOG_INFO(LOG_FILTER_SERVER_LOADING, "Loading Guild News...");
+    TC_LOG_INFO("server.loading", "Loading Guild News...");
     {
         uint32 oldMSTime = getMSTime();
 
@@ -340,7 +339,7 @@
         QueryResult result = CharacterDatabase.Query("SELECT guildid, LogGuid, EventType, PlayerGuid, Flags, Value, Timestamp FROM guild_newslog ORDER BY TimeStamp DESC, LogGuid DESC");
 
         if (!result)
-            TC_LOG_INFO(LOG_FILTER_SERVER_LOADING, ">> Loaded 0 guild event logs. DB table `guild_newslog` is empty.");
+            TC_LOG_INFO("server.loading", ">> Loaded 0 guild event logs. DB table `guild_newslog` is empty.");
         else
         {
             uint32 count = 0;
@@ -356,17 +355,13 @@
             }
             while (result->NextRow());
 
-            TC_LOG_INFO(LOG_FILTER_SERVER_LOADING, ">> Loaded %u guild new logs in %u ms", count, GetMSTimeDiffToNow(oldMSTime));
+            TC_LOG_INFO("server.loading", ">> Loaded %u guild new logs in %u ms", count, GetMSTimeDiffToNow(oldMSTime));
         }
     }
 
 
     // 8. Load all guild bank tabs
-    TC_LOG_INFO(LOG_FILTER_SERVER_LOADING, "Loading guild bank tabs...");
-=======
-    // 7. Load all guild bank tabs
     TC_LOG_INFO("server.loading", "Loading guild bank tabs...");
->>>>>>> 2275d323
     {
         uint32 oldMSTime = getMSTime();
 
@@ -399,13 +394,8 @@
         }
     }
 
-<<<<<<< HEAD
     // 9. Fill all guild bank tabs
-    TC_LOG_INFO(LOG_FILTER_GUILD, "Filling bank tabs with items...");
-=======
-    // 8. Fill all guild bank tabs
     TC_LOG_INFO("guild", "Filling bank tabs with items...");
->>>>>>> 2275d323
     {
         uint32 oldMSTime = getMSTime();
 
@@ -440,7 +430,6 @@
         }
     }
 
-<<<<<<< HEAD
     // 10. Load guild achievements
     {
         PreparedQueryResult achievementResult;
@@ -459,11 +448,7 @@
     }
 
     // 11. Validate loaded guild data
-    TC_LOG_INFO(LOG_FILTER_GENERAL, "Validating data of loaded guilds...");
-=======
-    // 9. Validate loaded guild data
-    TC_LOG_INFO("guild", "Validating data of loaded guilds...");
->>>>>>> 2275d323
+    TC_LOG_INFO("misc", "Validating data of loaded guilds...");
     {
         uint32 oldMSTime = getMSTime();
 
@@ -492,7 +477,7 @@
 
     if (!result)
     {
-        TC_LOG_ERROR(LOG_FILTER_SERVER_LOADING, ">> Loaded 0 xp for guild level definitions. DB table `guild_xp_for_level` is empty.");
+        TC_LOG_ERROR("server.loading", ">> Loaded 0 xp for guild level definitions. DB table `guild_xp_for_level` is empty.");
         return;
     }
 
@@ -507,7 +492,7 @@
 
         if (level >= sWorld->getIntConfig(CONFIG_GUILD_MAX_LEVEL))
         {
-            TC_LOG_INFO(LOG_FILTER_GENERAL, "Unused (> Guild.MaxLevel in worldserver.conf) level %u in `guild_xp_for_level` table, ignoring.", uint32(level));
+            TC_LOG_INFO("misc", "Unused (> Guild.MaxLevel in worldserver.conf) level %u in `guild_xp_for_level` table, ignoring.", uint32(level));
             continue;
         }
 
@@ -521,12 +506,12 @@
     {
         if (!GuildXPperLevel[level])
         {
-            TC_LOG_ERROR(LOG_FILTER_SQL, "Level %i does not have XP for guild level data. Using data of level [%i] + 1660000.", level+1, level);
+            TC_LOG_ERROR("sql.sql", "Level %i does not have XP for guild level data. Using data of level [%i] + 1660000.", level+1, level);
             GuildXPperLevel[level] = GuildXPperLevel[level - 1] + 1660000;
         }
     }
 
-    TC_LOG_INFO(LOG_FILTER_SERVER_LOADING, ">> Loaded %u xp for guild level definitions in %u ms", count, GetMSTimeDiffToNow(oldMSTime));
+    TC_LOG_INFO("server.loading", ">> Loaded %u xp for guild level definitions in %u ms", count, GetMSTimeDiffToNow(oldMSTime));
 }
 
 void GuildMgr::LoadGuildRewards()
@@ -538,7 +523,7 @@
 
     if (!result)
     {
-        TC_LOG_ERROR(LOG_FILTER_SERVER_LOADING, ">> Loaded 0 guild reward definitions. DB table `guild_rewards` is empty.");
+        TC_LOG_ERROR("server.loading", ">> Loaded 0 guild reward definitions. DB table `guild_rewards` is empty.");
         return;
     }
 
@@ -556,19 +541,19 @@
 
         if (!sObjectMgr->GetItemTemplate(reward.Entry))
         {
-            TC_LOG_ERROR(LOG_FILTER_SERVER_LOADING, "Guild rewards constains not existing item entry %u", reward.Entry);
+            TC_LOG_ERROR("server.loading", "Guild rewards constains not existing item entry %u", reward.Entry);
             continue;
         }
 
         if (reward.AchievementId != 0 && (!sAchievementMgr->GetAchievement(reward.AchievementId)))
         {
-            TC_LOG_ERROR(LOG_FILTER_SERVER_LOADING, "Guild rewards constains not existing achievement entry %u", reward.AchievementId);
+            TC_LOG_ERROR("server.loading", "Guild rewards constains not existing achievement entry %u", reward.AchievementId);
             continue;
         }
 
         if (reward.Standing >= MAX_REPUTATION_RANK)
         {
-            TC_LOG_ERROR(LOG_FILTER_SERVER_LOADING, "Guild rewards contains wrong reputation standing %u, max is %u", uint32(reward.Standing), MAX_REPUTATION_RANK - 1);
+            TC_LOG_ERROR("server.loading", "Guild rewards contains wrong reputation standing %u, max is %u", uint32(reward.Standing), MAX_REPUTATION_RANK - 1);
             continue;
         }
 
@@ -576,7 +561,7 @@
         ++count;
     } while (result->NextRow());
 
-    TC_LOG_INFO(LOG_FILTER_SERVER_LOADING, ">> Loaded %u guild reward definitions in %u ms", count, GetMSTimeDiffToNow(oldMSTime));
+    TC_LOG_INFO("server.loading", ">> Loaded %u guild reward definitions in %u ms", count, GetMSTimeDiffToNow(oldMSTime));
 }
 
 void GuildMgr::ResetTimes(bool week)
