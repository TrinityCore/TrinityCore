--- conflicted
+++ resolved
@@ -405,7 +405,6 @@
         }
     }
 
-<<<<<<< HEAD
     // 9. Load guild achievements
     {
         PreparedQueryResult achievementResult;
@@ -425,11 +424,7 @@
     }
 
     // 10. Validate loaded guild data
-    sLog->outString("Validating data of loaded guilds...");
-=======
-    // 9. Validate loaded guild data
-    sLog->outInfo(LOG_FILTER_GUILD, "Validating data of loaded guilds...");
->>>>>>> f8cd39b2
+    sLog->outInfo(LOG_FILTER_GENERAL, "Validating data of loaded guilds...");
     {
         uint32 oldMSTime = getMSTime();
 
