--- conflicted
+++ resolved
@@ -29,10 +29,6 @@
 #include "WorldSession.h"
 
 #include <openssl/md5.h>
-<<<<<<< HEAD
-#include <array>
-=======
->>>>>>> 28d470c5
 
 WardenMac::WardenMac() : Warden() { }
 
@@ -43,13 +39,8 @@
     _session = pClient;
     // Generate Warden Key
     SessionKeyGenerator<Trinity::Crypto::SHA1> WK(K);
-<<<<<<< HEAD
-    WK.Generate(_inputKey.data(), 16);
-    WK.Generate(_outputKey.data(), 16);
-=======
     WK.Generate(_inputKey, 16);
     WK.Generate(_outputKey, 16);
->>>>>>> 28d470c5
     /*
     Seed: 4D808D2C77D905C41A6380EC08586AFE (0x05 packet)
     Hash: <?> (0x04 packet)
@@ -57,29 +48,44 @@
     New Client Key: <?>
     New Cerver Key: <?>
     */
-
-    _seed = { 0x4D, 0x80, 0x8D, 0x2C, 0x77, 0xD9, 0x05, 0xC4, 0x1A, 0x63, 0x80, 0xEC, 0x08, 0x58, 0x6A, 0xFE };
+    uint8 mod_seed[16] = { 0x4D, 0x80, 0x8D, 0x2C, 0x77, 0xD9, 0x05, 0xC4, 0x1A, 0x63, 0x80, 0xEC, 0x08, 0x58, 0x6A, 0xFE };
+
+    memcpy(_seed, mod_seed, 16);
 
     _inputCrypto.Init(_inputKey);
     _outputCrypto.Init(_outputKey);
     TC_LOG_DEBUG("warden", "Server side warden for client %u initializing...", pClient->GetAccountId());
-    TC_LOG_DEBUG("warden", "C->S Key: %s", ByteArrayToHexStr(_inputKey).c_str());
-    TC_LOG_DEBUG("warden", "S->C Key: %s", ByteArrayToHexStr(_outputKey).c_str());
-    TC_LOG_DEBUG("warden", "  Seed: %s", ByteArrayToHexStr(_seed).c_str());
+    TC_LOG_DEBUG("warden", "C->S Key: %s", ByteArrayToHexStr(_inputKey, 16).c_str());
+    TC_LOG_DEBUG("warden", "S->C Key: %s", ByteArrayToHexStr(_outputKey, 16).c_str());
+    TC_LOG_DEBUG("warden", "  Seed: %s", ByteArrayToHexStr(_seed, 16).c_str());
     TC_LOG_DEBUG("warden", "Loading Module...");
 
-    MakeModuleForClient();
-
-    TC_LOG_DEBUG("warden", "Module Key: %s", ByteArrayToHexStr(_module->Key).c_str());
-    TC_LOG_DEBUG("warden", "Module ID: %s", ByteArrayToHexStr(_module->Id).c_str());
+    _module = GetModuleForClient();
+
+    TC_LOG_DEBUG("warden", "Module Key: %s", ByteArrayToHexStr(_module->Key, 16).c_str());
+    TC_LOG_DEBUG("warden", "Module ID: %s", ByteArrayToHexStr(_module->Id, 16).c_str());
     RequestModule();
 }
 
-void WardenMac::InitializeModuleForClient(ClientWardenModule& module)
-{
+ClientWardenModule* WardenMac::GetModuleForClient()
+{
+    ClientWardenModule *mod = new ClientWardenModule;
+
+    uint32 len = sizeof(Module_0DBBF209A27B1E279A9FEC5C168A15F7_Data);
+
     // data assign
-    module.CompressedData = Module_0DBBF209A27B1E279A9FEC5C168A15F7_Data.data();
-    module.CompressedSize = Module_0DBBF209A27B1E279A9FEC5C168A15F7_Data.size();
+    mod->CompressedSize = len;
+    mod->CompressedData = new uint8[len];
+    memcpy(mod->CompressedData, Module_0DBBF209A27B1E279A9FEC5C168A15F7_Data, len);
+    memcpy(mod->Key, Module_0DBBF209A27B1E279A9FEC5C168A15F7_Key, 16);
+
+    // md5 hash
+    MD5_CTX ctx;
+    MD5_Init(&ctx);
+    MD5_Update(&ctx, mod->CompressedData, len);
+    MD5_Final((uint8*)&mod->Id, &ctx);
+
+    return mod;
 }
 
 void WardenMac::InitializeModule()
@@ -94,7 +100,7 @@
     // Create packet structure
     WardenHashRequest Request;
     Request.Command = WARDEN_SMSG_HASH_REQUEST;
-    Request.Seed = _seed;
+    memcpy(Request.Seed, _seed, 16);
 
     // Encrypt with warden RC4 key.
     EncryptData((uint8*)&Request, sizeof(WardenHashRequest));
@@ -146,14 +152,6 @@
     keyOut[3] = 0x1337F00D * keyIn[3];
     // end test
 
-<<<<<<< HEAD
-    //const uint8 validHash[20] = { 0x56, 0x8C, 0x05, 0x4C, 0x78, 0x1A, 0x97, 0x2A, 0x60, 0x37, 0xA2, 0x29, 0x0C, 0x22, 0xB5, 0x25, 0x71, 0xA0, 0x6F, 0x4E };
-
-    // Verify key
-    Trinity::Crypto::SHA1::Digest result;
-    buff.read(result);
-    if (result != Trinity::Crypto::SHA1::GetDigestOf(reinterpret_cast<uint8*>(keyIn), 16))
-=======
     buff.rpos(buff.wpos());
 
     Trinity::Crypto::SHA1 sha1;
@@ -164,10 +162,8 @@
 
     // Verify key
     if (memcmp(buff.contents() + 1, sha1.GetDigest().data(), 20) != 0)
->>>>>>> 28d470c5
-    {
-        char const* penalty = ApplyPenalty(nullptr);
-        TC_LOG_WARN("warden", "%s failed hash reply. Action: %s", _session->GetPlayerInfo().c_str(), penalty);
+    {
+        TC_LOG_WARN("warden", "%s failed hash reply. Action: %s", _session->GetPlayerInfo().c_str(), Penalty().c_str());
         return;
     }
 
@@ -180,21 +176,18 @@
     //const uint8 server_key[16] = { 0xC2, 0xB7, 0xAD, 0xED, 0xFC, 0xCC, 0xA9, 0xC2, 0xBF, 0xB3, 0xF8, 0x56, 0x02, 0xBA, 0x80, 0x9B };
 
     // change keys here
-    memcpy(_inputKey.data(), keyIn, 16);
-    memcpy(_outputKey.data(), keyOut, 16);
+    memcpy(_inputKey, keyIn, 16);
+    memcpy(_outputKey, keyOut, 16);
 
     _inputCrypto.Init(_inputKey);
     _outputCrypto.Init(_outputKey);
 
     _initialized = true;
-<<<<<<< HEAD
-=======
 
     _previousTimestamp = GameTime::GetGameTimeMS();
->>>>>>> 28d470c5
-}
-
-void WardenMac::RequestChecks()
+}
+
+void WardenMac::RequestData()
 {
     TC_LOG_DEBUG("warden", "Request data");
 
@@ -218,7 +211,7 @@
     _dataSent = true;
 }
 
-void WardenMac::HandleCheckResult(ByteBuffer &buff)
+void WardenMac::HandleData(ByteBuffer &buff)
 {
     TC_LOG_DEBUG("warden", "Handle data");
 
@@ -260,17 +253,17 @@
     MD5_CTX ctx;
     MD5_Init(&ctx);
     MD5_Update(&ctx, str.c_str(), str.size());
-    std::array<uint8, 16> ourMD5Hash;
-    MD5_Final(ourMD5Hash.data(), &ctx);
-
-    std::array<uint8, 16> theirsMD5Hash;
-    buff.read(theirsMD5Hash);
-
-    if (ourMD5Hash != theirsMD5Hash)
+    uint8 ourMD5Hash[16];
+    MD5_Final(ourMD5Hash, &ctx);
+
+    uint8 theirsMD5Hash[16];
+    buff.read(theirsMD5Hash, 16);
+
+    if (memcmp(ourMD5Hash, theirsMD5Hash, 16) != 0)
     {
         TC_LOG_DEBUG("warden", "Handle data failed: MD5 hash is wrong!");
         //found = true;
     }
 
-    _session->KickPlayer("WardenMac::HandleCheckResult");
+    _session->KickPlayer();
 }