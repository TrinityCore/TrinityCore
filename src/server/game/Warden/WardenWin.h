--- conflicted
+++ resolved
@@ -22,13 +22,7 @@
 #include "Cryptography/BigNumber.h"
 #include "ByteBuffer.h"
 #include "Warden.h"
-<<<<<<< HEAD
-#include <array>
 #include <list>
-#include <utility>
-=======
-#include <list>
->>>>>>> 28d470c5
 
 #pragma pack(push, 1)
 
@@ -61,7 +55,6 @@
     uint32 Function3;
     uint8 Function3_set;
 };
-static_assert(sizeof(WardenInitModuleRequest) == (1 + 2 + 4 + 1 + 1 + 1 + 1 + (4 * 4) + 1 + 2 + 4 + 1 + 1 + 1 + 4 + 1 + 1 + 2 + 4 + 1 + 1 + 1 + 4 + 1));
 
 #pragma pack(pop)
 
@@ -72,25 +65,21 @@
 {
     public:
         WardenWin();
+        ~WardenWin();
 
         void Init(WorldSession* session, SessionKey const& K) override;
-<<<<<<< HEAD
-        void InitializeModuleForClient(ClientWardenModule& module) override;
-=======
         ClientWardenModule* GetModuleForClient() override;
->>>>>>> 28d470c5
         void InitializeModule() override;
         void RequestHash() override;
         void HandleHashResult(ByteBuffer &buff) override;
-        void RequestChecks() override;
-        void HandleCheckResult(ByteBuffer &buff) override;
-
-        size_t DEBUG_ForceSpecificChecks(std::vector<uint16> const& checks) override;
+        void RequestData() override;
+        void HandleData(ByteBuffer &buff) override;
 
     private:
         uint32 _serverTicks;
-        std::array<std::pair<std::vector<uint16>, std::vector<uint16>::const_iterator>, NUM_CHECK_CATEGORIES> _checks;
-        std::vector<uint16> _currentChecks;
+        std::list<uint16> _otherChecksTodo;
+        std::list<uint16> _memChecksTodo;
+        std::list<uint16> _currentChecks;
 };
 
 #endif