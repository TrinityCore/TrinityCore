/*
 * This file is part of the TrinityCore Project. See AUTHORS file for Copyright information
 *
 * This program is free software; you can redistribute it and/or modify it
 * under the terms of the GNU General Public License as published by the
 * Free Software Foundation; either version 2 of the License, or (at your
 * option) any later version.
 *
 * This program is distributed in the hope that it will be useful, but WITHOUT
 * ANY WARRANTY; without even the implied warranty of MERCHANTABILITY or
 * FITNESS FOR A PARTICULAR PURPOSE. See the GNU General Public License for
 * more details.
 *
 * You should have received a copy of the GNU General Public License along
 * with this program. If not, see <http://www.gnu.org/licenses/>.
 */

#ifndef _WARDEN_MAC_H
#define _WARDEN_MAC_H

#include "ARC4.h"
#include "ByteBuffer.h"
#include "Warden.h"

class WorldSession;
class Warden;

class TC_GAME_API WardenMac : public Warden
{
    public:
        WardenMac();
        ~WardenMac();

        void Init(WorldSession* session, SessionKey const& k) override;
<<<<<<< HEAD
        void InitializeModuleForClient(ClientWardenModule& module) override;
=======
        ClientWardenModule* GetModuleForClient() override;
>>>>>>> 28d470c5
        void InitializeModule() override;
        void RequestHash() override;
        void HandleHashResult(ByteBuffer& buff) override;
        void RequestChecks() override;
        size_t DEBUG_ForceSpecificChecks(std::vector<uint16> const& /*checks*/) override { return 0; }
        void HandleCheckResult(ByteBuffer& buff) override;
};

#endif<|MERGE_RESOLUTION|>--- conflicted
+++ resolved
@@ -32,17 +32,12 @@
         ~WardenMac();
 
         void Init(WorldSession* session, SessionKey const& k) override;
-<<<<<<< HEAD
-        void InitializeModuleForClient(ClientWardenModule& module) override;
-=======
         ClientWardenModule* GetModuleForClient() override;
->>>>>>> 28d470c5
         void InitializeModule() override;
         void RequestHash() override;
         void HandleHashResult(ByteBuffer& buff) override;
-        void RequestChecks() override;
-        size_t DEBUG_ForceSpecificChecks(std::vector<uint16> const& /*checks*/) override { return 0; }
-        void HandleCheckResult(ByteBuffer& buff) override;
+        void RequestData() override;
+        void HandleData(ByteBuffer& buff) override;
 };
 
 #endif