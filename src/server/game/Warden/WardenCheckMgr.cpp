/*
 * This file is part of the TrinityCore Project. See AUTHORS file for Copyright information
 *
 * This program is free software; you can redistribute it and/or modify it
 * under the terms of the GNU General Public License as published by the
 * Free Software Foundation; either version 2 of the License, or (at your
 * option) any later version.
 *
 * This program is distributed in the hope that it will be useful, but WITHOUT
 * ANY WARRANTY; without even the implied warranty of MERCHANTABILITY or
 * FITNESS FOR A PARTICULAR PURPOSE. See the GNU General Public License for
 * more details.
 *
 * You should have received a copy of the GNU General Public License along
 * with this program. If not, see <http://www.gnu.org/licenses/>.
 */

#include "WardenCheckMgr.h"

#include "Common.h"
#include "DatabaseEnv.h"
#include "Errors.h"
#include "Log.h"
<<<<<<< HEAD
#include "Warden.h"
#include "World.h"
#include "WorldPacket.h"
#include "WorldSession.h"
=======
#include "Database/DatabaseEnv.h"
#include "WardenCheckMgr.h"
#include "Warden.h"
#include "World.h"
#include <boost/thread/locks.hpp>
#include <boost/thread/shared_mutex.hpp>
>>>>>>> 28d470c5

WardenCheckMgr::WardenCheckMgr() : _checkStoreLock(new boost::shared_mutex())
{
}

<<<<<<< HEAD
=======
WardenCheckMgr::~WardenCheckMgr()
{
    for (uint16 i = 0; i < CheckStore.size(); ++i)
        delete CheckStore[i];

    for (CheckResultContainer::iterator itr = CheckResultStore.begin(); itr != CheckResultStore.end(); ++itr)
        delete itr->second;

    delete _checkStoreLock;
}

>>>>>>> 28d470c5
void WardenCheckMgr::LoadWardenChecks()
{
    uint32 oldMSTime = getMSTime();

    // Check if Warden is enabled by config before loading anything
    if (!sWorld->getBoolConfig(CONFIG_WARDEN_ENABLED))
    {
        TC_LOG_INFO("warden", ">> Warden disabled, loading checks skipped.");
        return;
    }

    QueryResult result = WorldDatabase.Query("SELECT MAX(id) FROM warden_checks");

    if (!result)
    {
        TC_LOG_INFO("server.loading", ">> Loaded 0 Warden checks. DB table `warden_checks` is empty!");
        return;
    }

    Field* fields = result->Fetch();

    uint16 maxCheckId = fields[0].GetUInt16();

    _checks.resize(maxCheckId+1);

    //                                    0    1     2     3        4       5      6      7
    result = WorldDatabase.Query("SELECT id, type, data, result, address, length, str, comment FROM warden_checks ORDER BY id ASC");

    uint32 count = 0;
    do
    {
        fields = result->Fetch();

        uint16 const id  = fields[0].GetUInt16();
        WardenCheckType const type = static_cast<WardenCheckType>(fields[1].GetUInt8());
        WardenCheckCategory const category = GetWardenCheckCategory(type);

<<<<<<< HEAD
        if (category == NUM_CHECK_CATEGORIES)
        {
            TC_LOG_ERROR("sql.sql", "Warden check with id %u lists check type %u in `warden_checks`, which is not supported. Skipped.", id, type);
            continue;
        }
=======
        WardenCheck* wardenCheck = new WardenCheck();
        wardenCheck->Type = checkType;
        wardenCheck->CheckId = id;

        // Initialize action with default action from config
        wardenCheck->Action = WardenActions(sWorld->getIntConfig(CONFIG_WARDEN_CLIENT_FAIL_ACTION));

        if (checkType == PAGE_CHECK_A || checkType == PAGE_CHECK_B || checkType == DRIVER_CHECK)
            wardenCheck->Data.SetHexStr(data.c_str());
>>>>>>> 28d470c5

        if ((type == LUA_EVAL_CHECK) && (id > 9999))
        {
            TC_LOG_ERROR("sql.sql", "Warden Lua check with id %u found in `warden_checks`. Lua checks may have four-digit IDs at most. Skipped.", id);
            continue;
        }

        WardenCheck& wardenCheck = _checks[id];
        wardenCheck.CheckId = id;
        wardenCheck.Type = type;

        if (type == PAGE_CHECK_A || type == PAGE_CHECK_B || type == DRIVER_CHECK)
            wardenCheck.Data = fields[2].GetBinary();

        if (type == MPQ_CHECK || type == MEM_CHECK)
            _checkResults.emplace(id, fields[3].GetBinary());

        if (type == MEM_CHECK || type == PAGE_CHECK_A || type == PAGE_CHECK_B || type == PROC_CHECK)
            wardenCheck.Address = fields[4].GetUInt32();

        if (type == PAGE_CHECK_A || type == PAGE_CHECK_B || type == PROC_CHECK)
            wardenCheck.Length = fields[5].GetUInt8();

        // PROC_CHECK support missing
        if (type == MEM_CHECK || type == MPQ_CHECK || type == LUA_EVAL_CHECK || type == DRIVER_CHECK || type == MODULE_CHECK)
            wardenCheck.Str = fields[6].GetString();

        wardenCheck.Comment = fields[7].GetString();
        if (wardenCheck.Comment.empty())
            wardenCheck.Comment = "Undocumented Check";

        if (type == LUA_EVAL_CHECK)
        {
<<<<<<< HEAD
            if (wardenCheck.Str.size() > WARDEN_MAX_LUA_CHECK_LENGTH)
            {
                TC_LOG_ERROR("sql.sql", "Found over-long Lua check for Warden check with id %u in `warden_checks`. Max length is %u. Skipped.", id, WARDEN_MAX_LUA_CHECK_LENGTH);
                continue;
            }

            std::string str = fmt::sprintf("%04u", id);
            ASSERT(str.size() == 4);
            std::copy(str.begin(), str.end(), wardenCheck.IdStr.begin());
=======
            WardenCheckResult* wr = new WardenCheckResult();
            wr->Result.SetHexStr(checkResult.c_str());
            CheckResultStore[id] = wr;
>>>>>>> 28d470c5
        }

        // initialize action with default action from config, this may be overridden later
        wardenCheck.Action = WardenActions(sWorld->getIntConfig(CONFIG_WARDEN_CLIENT_FAIL_ACTION));

        _pools[category].push_back(id);
        ++count;
    }
    while (result->NextRow());

    TC_LOG_INFO("server.loading", ">> Loaded %u warden checks in %u ms", count, GetMSTimeDiffToNow(oldMSTime));
}

void WardenCheckMgr::LoadWardenOverrides()
{
    uint32 oldMSTime = getMSTime();

    // Check if Warden is enabled by config before loading anything
    if (!sWorld->getBoolConfig(CONFIG_WARDEN_ENABLED))
    {
        TC_LOG_INFO("warden", ">> Warden disabled, loading check overrides skipped.");
        return;
    }

    //                                                      0        1
    QueryResult result = CharacterDatabase.Query("SELECT wardenId, action FROM warden_action");

    if (!result)
    {
        TC_LOG_INFO("server.loading", ">> Loaded 0 Warden action overrides. DB table `warden_action` is empty!");
        return;
    }

    uint32 count = 0;

<<<<<<< HEAD
=======
    boost::unique_lock<boost::shared_mutex> lock(*sWardenCheckMgr->_checkStoreLock);

>>>>>>> 28d470c5
    do
    {
        Field* fields = result->Fetch();

        uint16 checkId = fields[0].GetUInt16();
        uint8  action  = fields[1].GetUInt8();

        // Check if action value is in range (0-2, see WardenActions enum)
        if (action > WARDEN_ACTION_BAN)
            TC_LOG_ERROR("warden", "Warden check override action out of range (ID: %u, action: %u)", checkId, action);
        // Check if check actually exists before accessing the _checks vector
        else if (checkId >= _checks.size())
            TC_LOG_ERROR("warden", "Warden check action override for non-existing check (ID: %u, action: %u), skipped", checkId, action);
        else
        {
            _checks[checkId].Action = WardenActions(action);
            ++count;
        }
    }
    while (result->NextRow());

    TC_LOG_INFO("server.loading", ">> Loaded %u warden action overrides in %u ms", count, GetMSTimeDiffToNow(oldMSTime));
}

WardenCheckMgr* WardenCheckMgr::instance()
<<<<<<< HEAD
=======
{
    static WardenCheckMgr instance;
    return &instance;
}

WardenCheck* WardenCheckMgr::GetWardenDataById(uint16 Id)
>>>>>>> 28d470c5
{
    static WardenCheckMgr instance;
    return &instance;
}

<<<<<<< HEAD
WardenCheck const& WardenCheckMgr::GetCheckData(uint16 Id) const
{
    ASSERT(Id < _checks.size(), "Requested Warden data for invalid check ID %u", uint32(Id));
    return _checks[Id];
=======
    return nullptr;
>>>>>>> 28d470c5
}

WardenCheckResult const& WardenCheckMgr::GetCheckResult(uint16 Id) const
{
<<<<<<< HEAD
    auto it = _checkResults.find(Id);
    ASSERT(it != _checkResults.end(), "Requested Warden result for invalid check ID %u", uint32(Id));
    return it->second;
=======
    CheckResultContainer::const_iterator itr = CheckResultStore.find(Id);
    if (itr != CheckResultStore.end())
        return itr->second;
    return nullptr;
>>>>>>> 28d470c5
}<|MERGE_RESOLUTION|>--- conflicted
+++ resolved
@@ -15,32 +15,21 @@
  * with this program. If not, see <http://www.gnu.org/licenses/>.
  */
 
-#include "WardenCheckMgr.h"
-
 #include "Common.h"
-#include "DatabaseEnv.h"
-#include "Errors.h"
-#include "Log.h"
-<<<<<<< HEAD
-#include "Warden.h"
-#include "World.h"
 #include "WorldPacket.h"
 #include "WorldSession.h"
-=======
+#include "Log.h"
 #include "Database/DatabaseEnv.h"
 #include "WardenCheckMgr.h"
 #include "Warden.h"
 #include "World.h"
 #include <boost/thread/locks.hpp>
 #include <boost/thread/shared_mutex.hpp>
->>>>>>> 28d470c5
 
 WardenCheckMgr::WardenCheckMgr() : _checkStoreLock(new boost::shared_mutex())
 {
 }
 
-<<<<<<< HEAD
-=======
 WardenCheckMgr::~WardenCheckMgr()
 {
     for (uint16 i = 0; i < CheckStore.size(); ++i)
@@ -52,11 +41,8 @@
     delete _checkStoreLock;
 }
 
->>>>>>> 28d470c5
 void WardenCheckMgr::LoadWardenChecks()
 {
-    uint32 oldMSTime = getMSTime();
-
     // Check if Warden is enabled by config before loading anything
     if (!sWorld->getBoolConfig(CONFIG_WARDEN_ENABLED))
     {
@@ -76,7 +62,7 @@
 
     uint16 maxCheckId = fields[0].GetUInt16();
 
-    _checks.resize(maxCheckId+1);
+    CheckStore.resize(maxCheckId + 1);
 
     //                                    0    1     2     3        4       5      6      7
     result = WorldDatabase.Query("SELECT id, type, data, result, address, length, str, comment FROM warden_checks ORDER BY id ASC");
@@ -86,17 +72,15 @@
     {
         fields = result->Fetch();
 
-        uint16 const id  = fields[0].GetUInt16();
-        WardenCheckType const type = static_cast<WardenCheckType>(fields[1].GetUInt8());
-        WardenCheckCategory const category = GetWardenCheckCategory(type);
+        uint16 id               = fields[0].GetUInt16();
+        uint8 checkType         = fields[1].GetUInt8();
+        std::string data        = fields[2].GetString();
+        std::string checkResult = fields[3].GetString();
+        uint32 address          = fields[4].GetUInt32();
+        uint8 length            = fields[5].GetUInt8();
+        std::string str         = fields[6].GetString();
+        std::string comment     = fields[7].GetString();
 
-<<<<<<< HEAD
-        if (category == NUM_CHECK_CATEGORIES)
-        {
-            TC_LOG_ERROR("sql.sql", "Warden check with id %u lists check type %u in `warden_checks`, which is not supported. Skipped.", id, type);
-            continue;
-        }
-=======
         WardenCheck* wardenCheck = new WardenCheck();
         wardenCheck->Type = checkType;
         wardenCheck->CheckId = id;
@@ -106,72 +90,45 @@
 
         if (checkType == PAGE_CHECK_A || checkType == PAGE_CHECK_B || checkType == DRIVER_CHECK)
             wardenCheck->Data.SetHexStr(data.c_str());
->>>>>>> 28d470c5
 
-        if ((type == LUA_EVAL_CHECK) && (id > 9999))
+        if (checkType == MEM_CHECK || checkType == MODULE_CHECK)
+            MemChecksIdPool.push_back(id);
+        else
+            OtherChecksIdPool.push_back(id);
+
+        if (checkType == MEM_CHECK || checkType == PAGE_CHECK_A || checkType == PAGE_CHECK_B || checkType == PROC_CHECK)
         {
-            TC_LOG_ERROR("sql.sql", "Warden Lua check with id %u found in `warden_checks`. Lua checks may have four-digit IDs at most. Skipped.", id);
-            continue;
+            wardenCheck->Address = address;
+            wardenCheck->Length = length;
         }
 
-        WardenCheck& wardenCheck = _checks[id];
-        wardenCheck.CheckId = id;
-        wardenCheck.Type = type;
+        // PROC_CHECK support missing
+        if (checkType == MEM_CHECK || checkType == MPQ_CHECK || checkType == LUA_STR_CHECK || checkType == DRIVER_CHECK || checkType == MODULE_CHECK)
+            wardenCheck->Str = str;
 
-        if (type == PAGE_CHECK_A || type == PAGE_CHECK_B || type == DRIVER_CHECK)
-            wardenCheck.Data = fields[2].GetBinary();
+        CheckStore[id] = wardenCheck;
 
-        if (type == MPQ_CHECK || type == MEM_CHECK)
-            _checkResults.emplace(id, fields[3].GetBinary());
-
-        if (type == MEM_CHECK || type == PAGE_CHECK_A || type == PAGE_CHECK_B || type == PROC_CHECK)
-            wardenCheck.Address = fields[4].GetUInt32();
-
-        if (type == PAGE_CHECK_A || type == PAGE_CHECK_B || type == PROC_CHECK)
-            wardenCheck.Length = fields[5].GetUInt8();
-
-        // PROC_CHECK support missing
-        if (type == MEM_CHECK || type == MPQ_CHECK || type == LUA_EVAL_CHECK || type == DRIVER_CHECK || type == MODULE_CHECK)
-            wardenCheck.Str = fields[6].GetString();
-
-        wardenCheck.Comment = fields[7].GetString();
-        if (wardenCheck.Comment.empty())
-            wardenCheck.Comment = "Undocumented Check";
-
-        if (type == LUA_EVAL_CHECK)
+        if (checkType == MPQ_CHECK || checkType == MEM_CHECK)
         {
-<<<<<<< HEAD
-            if (wardenCheck.Str.size() > WARDEN_MAX_LUA_CHECK_LENGTH)
-            {
-                TC_LOG_ERROR("sql.sql", "Found over-long Lua check for Warden check with id %u in `warden_checks`. Max length is %u. Skipped.", id, WARDEN_MAX_LUA_CHECK_LENGTH);
-                continue;
-            }
-
-            std::string str = fmt::sprintf("%04u", id);
-            ASSERT(str.size() == 4);
-            std::copy(str.begin(), str.end(), wardenCheck.IdStr.begin());
-=======
             WardenCheckResult* wr = new WardenCheckResult();
             wr->Result.SetHexStr(checkResult.c_str());
             CheckResultStore[id] = wr;
->>>>>>> 28d470c5
         }
 
-        // initialize action with default action from config, this may be overridden later
-        wardenCheck.Action = WardenActions(sWorld->getIntConfig(CONFIG_WARDEN_CLIENT_FAIL_ACTION));
+        if (comment.empty())
+            wardenCheck->Comment = "Undocumented Check";
+        else
+            wardenCheck->Comment = comment;
 
-        _pools[category].push_back(id);
         ++count;
     }
     while (result->NextRow());
 
-    TC_LOG_INFO("server.loading", ">> Loaded %u warden checks in %u ms", count, GetMSTimeDiffToNow(oldMSTime));
+    TC_LOG_INFO("server.loading", ">> Loaded %u warden checks.", count);
 }
 
 void WardenCheckMgr::LoadWardenOverrides()
 {
-    uint32 oldMSTime = getMSTime();
-
     // Check if Warden is enabled by config before loading anything
     if (!sWorld->getBoolConfig(CONFIG_WARDEN_ENABLED))
     {
@@ -190,11 +147,8 @@
 
     uint32 count = 0;
 
-<<<<<<< HEAD
-=======
     boost::unique_lock<boost::shared_mutex> lock(*sWardenCheckMgr->_checkStoreLock);
 
->>>>>>> 28d470c5
     do
     {
         Field* fields = result->Fetch();
@@ -205,55 +159,38 @@
         // Check if action value is in range (0-2, see WardenActions enum)
         if (action > WARDEN_ACTION_BAN)
             TC_LOG_ERROR("warden", "Warden check override action out of range (ID: %u, action: %u)", checkId, action);
-        // Check if check actually exists before accessing the _checks vector
-        else if (checkId >= _checks.size())
+        // Check if check actually exists before accessing the CheckStore vector
+        else if (checkId > CheckStore.size())
             TC_LOG_ERROR("warden", "Warden check action override for non-existing check (ID: %u, action: %u), skipped", checkId, action);
         else
         {
-            _checks[checkId].Action = WardenActions(action);
+            CheckStore[checkId]->Action = WardenActions(action);
             ++count;
         }
     }
     while (result->NextRow());
 
-    TC_LOG_INFO("server.loading", ">> Loaded %u warden action overrides in %u ms", count, GetMSTimeDiffToNow(oldMSTime));
+    TC_LOG_INFO("server.loading", ">> Loaded %u warden action overrides.", count);
 }
 
 WardenCheckMgr* WardenCheckMgr::instance()
-<<<<<<< HEAD
-=======
 {
     static WardenCheckMgr instance;
     return &instance;
 }
 
 WardenCheck* WardenCheckMgr::GetWardenDataById(uint16 Id)
->>>>>>> 28d470c5
 {
-    static WardenCheckMgr instance;
-    return &instance;
+    if (Id < CheckStore.size())
+        return CheckStore[Id];
+
+    return nullptr;
 }
 
-<<<<<<< HEAD
-WardenCheck const& WardenCheckMgr::GetCheckData(uint16 Id) const
+WardenCheckResult* WardenCheckMgr::GetWardenResultById(uint16 Id)
 {
-    ASSERT(Id < _checks.size(), "Requested Warden data for invalid check ID %u", uint32(Id));
-    return _checks[Id];
-=======
-    return nullptr;
->>>>>>> 28d470c5
-}
-
-WardenCheckResult const& WardenCheckMgr::GetCheckResult(uint16 Id) const
-{
-<<<<<<< HEAD
-    auto it = _checkResults.find(Id);
-    ASSERT(it != _checkResults.end(), "Requested Warden result for invalid check ID %u", uint32(Id));
-    return it->second;
-=======
     CheckResultContainer::const_iterator itr = CheckResultStore.find(Id);
     if (itr != CheckResultStore.end())
         return itr->second;
     return nullptr;
->>>>>>> 28d470c5
 }