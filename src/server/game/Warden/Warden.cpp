--- conflicted
+++ resolved
@@ -30,41 +30,20 @@
 
 #include <openssl/sha.h>
 
-<<<<<<< HEAD
-#include <openssl/sha.h>
-#include <openssl/md5.h>
-
-#include <charconv>
-
-Warden::Warden() : _session(nullptr), _checkTimer(10 * IN_MILLISECONDS), _clientResponseTimer(0),
-                   _dataSent(false), _initialized(false)
-=======
 Warden::Warden() : _session(nullptr), _checkTimer(10000/*10 sec*/), _clientResponseTimer(0),
                    _dataSent(false), _previousTimestamp(0), _module(nullptr), _initialized(false)
->>>>>>> 28d470c5
-{
+{
+    memset(_inputKey, 0, sizeof(_inputKey));
+    memset(_outputKey, 0, sizeof(_outputKey));
+    memset(_seed, 0, sizeof(_seed));
 }
 
 Warden::~Warden()
 {
-<<<<<<< HEAD
-=======
     delete[] _module->CompressedData;
     delete _module;
     _module = nullptr;
->>>>>>> 28d470c5
     _initialized = false;
-}
-
-void Warden::MakeModuleForClient()
-{
-    TC_LOG_DEBUG("warden", "Make module for client");
-    InitializeModuleForClient(_module.emplace());
-
-    MD5_CTX ctx;
-    MD5_Init(&ctx);
-    MD5_Update(&ctx, _module->CompressedData, _module->CompressedSize);
-    MD5_Final(_module->Id.data(), &ctx);
 }
 
 void Warden::SendModuleToClient()
@@ -82,21 +61,13 @@
         burstSize = sizeLeft < 500 ? sizeLeft : 500;
         packet.Command = WARDEN_SMSG_MODULE_CACHE;
         packet.DataSize = burstSize;
-        memcpy(packet.Data, _module->CompressedData + pos, burstSize);
+        memcpy(packet.Data, &_module->CompressedData[pos], burstSize);
         sizeLeft -= burstSize;
         pos += burstSize;
 
-<<<<<<< HEAD
-        EndianConvert(packet.DataSize);
-
-        EncryptData(reinterpret_cast<uint8*>(&packet), burstSize + 3);
-        WorldPacket pkt1(SMSG_WARDEN_DATA, burstSize + 3);
-        pkt1.append(reinterpret_cast<uint8*>(&packet), burstSize + 3);
-=======
         EncryptData((uint8*)&packet, burstSize + 3);
         WorldPacket pkt1(SMSG_WARDEN3_DATA, burstSize + 3);
         pkt1.append((uint8*)&packet, burstSize + 3);
->>>>>>> 28d470c5
         _session->SendPacket(&pkt1);
     }
 }
@@ -109,59 +80,52 @@
     WardenModuleUse request;
     request.Command = WARDEN_SMSG_MODULE_USE;
 
-    request.ModuleId = _module->Id;
-    request.ModuleKey = _module->Key;
+    memcpy(request.ModuleId, _module->Id, 16);
+    memcpy(request.ModuleKey, _module->Key, 16);
     request.Size = _module->CompressedSize;
 
-    EndianConvert(request.Size);
-
     // Encrypt with warden RC4 key.
-    EncryptData(reinterpret_cast<uint8*>(&request), sizeof(WardenModuleUse));
-
-<<<<<<< HEAD
-    WorldPacket pkt(SMSG_WARDEN_DATA, sizeof(WardenModuleUse));
-    pkt.append(reinterpret_cast<uint8*>(&request), sizeof(WardenModuleUse));
-=======
+    EncryptData((uint8*)&request, sizeof(WardenModuleUse));
+
     WorldPacket pkt(SMSG_WARDEN3_DATA, sizeof(WardenModuleUse));
     pkt.append((uint8*)&request, sizeof(WardenModuleUse));
->>>>>>> 28d470c5
     _session->SendPacket(&pkt);
 }
 
-void Warden::Update(uint32 diff)
-{
-    if (!_initialized)
-        return;
-
-    if (_dataSent)
-    {
-<<<<<<< HEAD
-        uint32 maxClientResponseDelay = sWorld->getIntConfig(CONFIG_WARDEN_CLIENT_RESPONSE_DELAY);
-=======
+void Warden::Update()
+{
+    if (_initialized)
+    {
         uint32 currentTimestamp = GameTime::GetGameTimeMS();
         uint32 diff = currentTimestamp - _previousTimestamp;
         _previousTimestamp = currentTimestamp;
->>>>>>> 28d470c5
-
-        if (maxClientResponseDelay > 0)
-        {
-            // Kick player if client response delays more than set in config
-            if (_clientResponseTimer > maxClientResponseDelay * IN_MILLISECONDS)
+
+        if (_dataSent)
+        {
+            uint32 maxClientResponseDelay = sWorld->getIntConfig(CONFIG_WARDEN_CLIENT_RESPONSE_DELAY);
+
+            if (maxClientResponseDelay > 0)
             {
-                TC_LOG_WARN("warden", "%s (latency: %u, IP: %s) exceeded Warden module response delay (%s) - disconnecting client",
-                                _session->GetPlayerInfo().c_str(), _session->GetLatency(), _session->GetRemoteAddress().c_str(), secsToTimeString(maxClientResponseDelay, TimeFormat::ShortText).c_str());
-                _session->KickPlayer("Warden::Update Warden module response delay exceeded");
+                // Kick player if client response delays more than set in config
+                if (_clientResponseTimer > maxClientResponseDelay * IN_MILLISECONDS)
+                {
+                    TC_LOG_WARN("warden", "%s (latency: %u, IP: %s) exceeded Warden module response delay for more than %s - disconnecting client",
+                                   _session->GetPlayerInfo().c_str(), _session->GetLatency(), _session->GetRemoteAddress().c_str(), secsToTimeString(maxClientResponseDelay, true).c_str());
+                    _session->KickPlayer();
+                }
+                else
+                    _clientResponseTimer += diff;
+            }
+        }
+        else
+        {
+            if (diff >= _checkTimer)
+            {
+                RequestData();
             }
             else
-                _clientResponseTimer += diff;
+                _checkTimer -= diff;
         }
-    }
-    else
-    {
-        if (diff >= _checkTimer)
-            RequestChecks();
-        else
-            _checkTimer -= diff;
     }
 }
 
@@ -217,11 +181,7 @@
     return checkSum;
 }
 
-<<<<<<< HEAD
-char const* Warden::ApplyPenalty(WardenCheck const* check)
-=======
 std::string Warden::Penalty(WardenCheck* check /*= nullptr*/)
->>>>>>> 28d470c5
 {
     WardenActions action;
 
@@ -232,17 +192,12 @@
 
     switch (action)
     {
-<<<<<<< HEAD
-        case WARDEN_ACTION_KICK:
-            _session->KickPlayer("Warden::Penalty");
-=======
         case WARDEN_ACTION_LOG:
             return "None";
             break;
         case WARDEN_ACTION_KICK:
             _session->KickPlayer();
             return "Kick";
->>>>>>> 28d470c5
             break;
         case WARDEN_ACTION_BAN:
         {
@@ -253,83 +208,14 @@
             if (check)
                 banReason += Trinity::StringFormat(": %s (CheckId: %u", check->Comment, uint32(check->CheckId));
 
-<<<<<<< HEAD
-            sWorld->BanAccount(BAN_ACCOUNT, accountName, sWorld->getIntConfig(CONFIG_WARDEN_CLIENT_BAN_DURATION), banReason.str(),"Server");
-=======
             sWorld->BanAccount(BAN_ACCOUNT, accountName, Trinity::StringFormat("%ds", sWorld->getIntConfig(CONFIG_WARDEN_CLIENT_BAN_DURATION)), banReason, "Server");
->>>>>>> 28d470c5
-
-            break;
+
+            return "Ban";
         }
-<<<<<<< HEAD
-        case WARDEN_ACTION_LOG:
         default:
-            return "None";
-    }
-    return EnumUtils::ToTitle(action);
-}
-
-void Warden::HandleData(ByteBuffer& buff)
-{
-    DecryptData(buff.contents(), buff.size());
-    uint8 opcode;
-    buff >> opcode;
-    TC_LOG_DEBUG("warden", "Got packet, opcode %02X, size %u", opcode, uint32(buff.size() - 1));
-    buff.hexlike();
-
-    switch (opcode)
-    {
-    case WARDEN_CMSG_MODULE_MISSING:
-        SendModuleToClient();
-        break;
-    case WARDEN_CMSG_MODULE_OK:
-        RequestHash();
-        break;
-    case WARDEN_CMSG_CHEAT_CHECKS_RESULT:
-        HandleCheckResult(buff);
-        break;
-    case WARDEN_CMSG_MEM_CHECKS_RESULT:
-        TC_LOG_DEBUG("warden", "NYI WARDEN_CMSG_MEM_CHECKS_RESULT received!");
-        break;
-    case WARDEN_CMSG_HASH_RESULT:
-        HandleHashResult(buff);
-        InitializeModule();
-        break;
-    case WARDEN_CMSG_MODULE_FAILED:
-        TC_LOG_DEBUG("warden", "NYI WARDEN_CMSG_MODULE_FAILED received!");
-        break;
-    default:
-        TC_LOG_WARN("warden", "Got unknown warden opcode %02X of size %u.", opcode, uint32(buff.size() - 1));
-        break;
-=======
-        default:
-            break;
->>>>>>> 28d470c5
-    }
-}
-
-bool Warden::ProcessLuaCheckResponse(std::string const& msg)
-{
-    static constexpr char WARDEN_TOKEN[] = "_TW\t";
-    if (!StringStartsWith(msg, WARDEN_TOKEN))
-        return false;
-
-    uint16 id = 0;
-    std::from_chars(msg.data() + sizeof(WARDEN_TOKEN) - 1, msg.data() + msg.size(), id, 10);
-    if (id < sWardenCheckMgr->GetMaxValidCheckId())
-    {
-        WardenCheck const& check = sWardenCheckMgr->GetCheckData(id);
-        if (check.Type == LUA_EVAL_CHECK)
-        {
-            char const* penalty = ApplyPenalty(&check);
-            TC_LOG_WARN("warden", "%s failed Warden check %u (%s). Action: %s", _session->GetPlayerInfo().c_str(), id, EnumUtils::ToConstant(check.Type), penalty);
-            return true;
-        }
-    }
-
-    char const* penalty = ApplyPenalty(nullptr);
-    TC_LOG_WARN("warden", "%s sent bogus Lua check response for Warden. Action: %s", _session->GetPlayerInfo().c_str(), penalty);
-    return true;
+            break;
+    }
+    return "Undefined";
 }
 
 void WorldSession::HandleWardenData(WorldPackets::Warden::WardenData& packet)
@@ -337,9 +223,6 @@
     if (!_warden || packet.Data.empty())
         return;
 
-<<<<<<< HEAD
-    _warden->HandleData(recvData);
-=======
     _warden->DecryptData(packet.Data.contents(), packet.Data.size());
     uint8 opcode;
     packet.Data >> opcode;
@@ -371,5 +254,4 @@
             TC_LOG_DEBUG("warden", "Got unknown warden opcode %02X of size %u.", opcode, uint32(packet.Data.size() - 1));
             break;
     }
->>>>>>> 28d470c5
 }