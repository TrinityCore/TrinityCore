--- conflicted
+++ resolved
@@ -18,13 +18,8 @@
 #ifndef OUTDOOR_PVP_H_
 #define OUTDOOR_PVP_H_
 
-<<<<<<< HEAD
-#include "GameObjectData.h"
-#include "Position.h"
-=======
 #include "Position.h"
 #include "QuaternionData.h"
->>>>>>> 28d470c5
 #include "SharedDefines.h"
 #include "ZoneScript.h"
 #include <map>
@@ -36,10 +31,6 @@
     OUTDOOR_PVP_TF,
     OUTDOOR_PVP_ZM,
     OUTDOOR_PVP_SI,
-<<<<<<< HEAD
-    OUTDOOR_PVP_EP,
-=======
->>>>>>> 28d470c5
 
     MAX_OUTDOORPVP_TYPES
 };
@@ -74,17 +65,6 @@
     Position pos;
 };
 
-<<<<<<< HEAD
-namespace WorldPackets
-{
-    namespace WorldState
-    {
-        class InitWorldStates;
-    }
-}
-
-=======
->>>>>>> 28d470c5
 class Creature;
 class GameObject;
 class Map;
@@ -94,8 +74,6 @@
 class WorldPacket;
 struct GossipMenuItems;
 
-<<<<<<< HEAD
-=======
 namespace WorldPackets
 {
     namespace WorldState
@@ -104,7 +82,6 @@
     }
 }
 
->>>>>>> 28d470c5
 class TC_GAME_API OPvPCapturePoint
 {
     public:
@@ -141,11 +118,7 @@
 
         virtual void SendChangePhase();
 
-<<<<<<< HEAD
-        virtual bool HandleGossipOption(Player* player, Creature* guid, uint32 gossipid);
-=======
         virtual bool HandleGossipOption(Player* /*player*/, Creature* /*guid*/, uint32 /*gossipId*/) { return false; }
->>>>>>> 28d470c5
 
         virtual bool CanTalkTo(Player* /*player*/, Creature* /*creature*/, GossipMenuItems const& /*gso*/) { return false; }
 
@@ -157,13 +130,8 @@
 
         GameObject* m_capturePoint;
 
-<<<<<<< HEAD
-        void AddGO(uint32 type, ObjectGuid::LowType guid, uint32 entry = 0);
-        void AddCre(uint32 type, ObjectGuid::LowType guid, uint32 entry = 0);
-=======
         void AddGO(uint32 type, ObjectGuid::LowType guid);
         void AddCre(uint32 type, ObjectGuid::LowType guid);
->>>>>>> 28d470c5
 
         bool SetCapturePointData(uint32 entry, uint32 map, Position const& pos, QuaternionData const& rot);
 
@@ -229,15 +197,8 @@
         void DeleteSpawns();
 
         typedef std::map<ObjectGuid::LowType/*spawnId*/, OPvPCapturePoint*> OPvPCapturePointMap;
-<<<<<<< HEAD
-        typedef std::pair<ObjectGuid::LowType, GameObject*> GoScriptPair;
-        typedef std::pair<ObjectGuid::LowType, Creature*> CreatureScriptPair;
-
-        virtual void FillInitialWorldStates(WorldPackets::WorldState::InitWorldStates& /*packet*/) { }
-=======
 
         virtual void FillInitialWorldStates(WorldPackets::WorldState::InitWorldStates & /*packet*/) { }
->>>>>>> 28d470c5
 
         // called when a player triggers an areatrigger
         virtual bool HandleAreaTrigger(Player* /*player*/, uint32 /*trigger*/, bool /*entered*/) { return false; }
@@ -253,8 +214,7 @@
 
         void OnGameObjectCreate(GameObject* go) override;
         void OnGameObjectRemove(GameObject* go) override;
-        void OnCreatureCreate(Creature*) override;
-        void OnCreatureRemove(Creature*) override;
+        void OnCreatureCreate(Creature*) override { }
 
         // send world state update to all players present
         void SendUpdateWorldState(uint32 field, uint32 value);
@@ -320,24 +280,9 @@
 
         virtual void HandlePlayerResurrects(Player* player, uint32 zone);
 
-<<<<<<< HEAD
-        void AddCapturePoint(OPvPCapturePoint* cp)
-        {
-            m_capturePoints[cp->m_capturePointSpawnId] = cp;
-        }
-
-        OPvPCapturePoint* GetCapturePoint(ObjectGuid::LowType guid) const
-        {
-            OutdoorPvP::OPvPCapturePointMap::const_iterator itr = m_capturePoints.find(guid);
-            if (itr != m_capturePoints.end())
-                return itr->second;
-            return nullptr;
-        }
-=======
         void AddCapturePoint(OPvPCapturePoint* cp);
 
         OPvPCapturePoint* GetCapturePoint(ObjectGuid::LowType guid) const;
->>>>>>> 28d470c5
 
         void RegisterZone(uint32 zoneid);
 
@@ -350,11 +295,6 @@
 
         // Hack to store map because this code is just shit
         void SetMapFromZone(uint32 zone);
-<<<<<<< HEAD
-        std::map<ObjectGuid::LowType, GameObject*> m_GoScriptStore;
-        std::map<ObjectGuid::LowType, Creature*> m_CreatureScriptStore;
-=======
->>>>>>> 28d470c5
 
         Map* m_map;
 };
