--- conflicted
+++ resolved
@@ -17,14 +17,9 @@
 
 #include "OutdoorPvP.h"
 #include "CellImpl.h"
-<<<<<<< HEAD
-#include "DatabaseEnv.h"
-#include "DBCStores.h"
-=======
 #include "ChatPackets.h"
 #include "DatabaseEnv.h"
 #include "DB2Stores.h"
->>>>>>> 28d470c5
 #include "GridNotifiersImpl.h"
 #include "Group.h"
 #include "Log.h"
@@ -34,10 +29,7 @@
 #include "ObjectMgr.h"
 #include "OutdoorPvPMgr.h"
 #include "WorldPacket.h"
-<<<<<<< HEAD
-=======
 #include "WorldSession.h"
->>>>>>> 28d470c5
 
 class DefenseMessageBuilder
 {
@@ -97,33 +89,17 @@
     SendUpdateWorldState(m_capturePoint->GetGOInfo()->controlZone.worldstate3, m_neutralValuePct);
 }
 
-<<<<<<< HEAD
-void OPvPCapturePoint::AddGO(uint32 type, ObjectGuid::LowType guid, uint32 entry)
-{
-    if (!entry)
-    {
-        GameObjectData const* data = sObjectMgr->GetGameObjectData(guid);
-        if (!data)
-            return;
-        entry = data->id;
-    }
-=======
 void OPvPCapturePoint::AddGO(uint32 type, ObjectGuid::LowType guid)
 {
     GameObjectData const* data = sObjectMgr->GetGameObjectData(guid);
     if (!data)
         return;
->>>>>>> 28d470c5
 
     m_Objects[type] = guid;
     m_ObjectTypes[m_Objects[type]] = type;
 }
 
-<<<<<<< HEAD
-void OPvPCapturePoint::AddCre(uint32 type, ObjectGuid::LowType guid, uint32 entry)
-=======
 void OPvPCapturePoint::AddCre(uint32 type, ObjectGuid::LowType guid)
->>>>>>> 28d470c5
 {
     CreatureData const* data = sObjectMgr->GetCreatureData(guid);
     if (!data)
@@ -168,12 +144,7 @@
     }
 
     m_capturePointSpawnId = sObjectMgr->AddGameObjectData(entry, map, pos, rot, 0);
-<<<<<<< HEAD
-
-    if (m_capturePointSpawnId == 0)
-=======
     if (!m_capturePointSpawnId)
->>>>>>> 28d470c5
         return false;
 
     // get the needed values from goinfo
@@ -187,23 +158,12 @@
 
 bool OPvPCapturePoint::DelCreature(uint32 type)
 {
-<<<<<<< HEAD
-    uint32 spawnId = m_Creatures[type];
-=======
     ObjectGuid::LowType spawnId = m_Creatures[type];
->>>>>>> 28d470c5
     if (!spawnId)
     {
         TC_LOG_DEBUG("outdoorpvp", "opvp creature type %u was already deleted", type);
         return false;
     }
-<<<<<<< HEAD
-    TC_LOG_DEBUG("outdoorpvp", "deleting opvp creature type %u", type);
-    m_CreatureTypes[m_Creatures[type]] = 0;
-    m_Creatures[type] = 0;
-
-    return Creature::DeleteFromDB(spawnId);
-=======
 
     auto bounds = m_PvP->GetMap()->GetCreatureBySpawnIdStore().equal_range(spawnId);
     for (auto itr = bounds.first; itr != bounds.second;)
@@ -233,21 +193,13 @@
     m_CreatureTypes[m_Creatures[type]] = 0;
     m_Creatures[type] = 0;
     return true;
->>>>>>> 28d470c5
 }
 
 bool OPvPCapturePoint::DelObject(uint32 type)
 {
-    uint32 spawnId = m_Objects[type];
-    if (!spawnId)
+    if (!m_Objects[type])
         return false;
 
-<<<<<<< HEAD
-    m_ObjectTypes[m_Objects[type]] = 0;
-    m_Objects[type] = 0;
-
-    return GameObject::DeleteFromDB(spawnId);
-=======
     ObjectGuid::LowType spawnId = m_Objects[type];
     auto bounds = m_PvP->GetMap()->GetGameObjectBySpawnIdStore().equal_range(spawnId);
     for (auto itr = bounds.first; itr != bounds.second;)
@@ -262,7 +214,6 @@
     m_ObjectTypes[m_Objects[type]] = 0;
     m_Objects[type] = 0;
     return true;
->>>>>>> 28d470c5
 }
 
 bool OPvPCapturePoint::DelCapturePoint()
@@ -290,21 +241,6 @@
 
 void OutdoorPvP::DeleteSpawns()
 {
-    // Remove script from any registered gameobjects/creatures
-    for (auto itr = m_GoScriptStore.begin(); itr != m_GoScriptStore.end(); ++itr)
-    {
-        if (GameObject* go = itr->second)
-            go->ClearZoneScript();
-    }
-    m_GoScriptStore.clear();
-
-    for (auto itr = m_CreatureScriptStore.begin(); itr != m_CreatureScriptStore.end(); ++itr)
-    {
-        if (Creature* creature = itr->second)
-            creature->ClearZoneScript();
-    }
-    m_CreatureScriptStore.clear();
-
     for (OPvPCapturePointMap::iterator itr = m_capturePoints.begin(); itr != m_capturePoints.end(); ++itr)
     {
         itr->second->DeleteSpawns();
@@ -609,11 +545,7 @@
     return false;
 }
 
-<<<<<<< HEAD
-bool OPvPCapturePoint::HandleGossipOption(Player* /*player*/, Creature* /*guid*/, uint32 /*id*/)
-=======
 int32 OPvPCapturePoint::HandleOpenGo(Player* /*player*/, GameObject* go)
->>>>>>> 28d470c5
 {
     std::map<ObjectGuid::LowType, uint32>::iterator itr = m_ObjectTypes.find(go->GetSpawnId());
     if (itr != m_ObjectTypes.end())
@@ -631,15 +563,6 @@
                 player->SendDirectMessage(data);
 }
 
-<<<<<<< HEAD
-int32 OPvPCapturePoint::HandleOpenGo(Player* /*player*/, GameObject* go)
-{
-    std::map<ObjectGuid::LowType, uint32>::iterator itr = m_ObjectTypes.find(go->GetSpawnId());
-    if (itr != m_ObjectTypes.end())
-        return itr->second;
-
-    return -1;
-=======
 void OutdoorPvP::AddCapturePoint(OPvPCapturePoint* cp)
 {
     OPvPCapturePointMap::iterator i = m_capturePoints.find(cp->m_capturePointSpawnId);
@@ -649,28 +572,14 @@
         delete i->second;
     }
     m_capturePoints[cp->m_capturePointSpawnId] = cp;
->>>>>>> 28d470c5
 }
 
 OPvPCapturePoint* OutdoorPvP::GetCapturePoint(ObjectGuid::LowType guid) const
 {
-<<<<<<< HEAD
-    return false;
-}
-
-void OutdoorPvP::BroadcastPacket(WorldPacket &data) const
-{
-    // This is faster than sWorld->SendZoneMessage
-    for (uint32 team = 0; team < PVP_TEAMS_COUNT; ++team)
-        for (GuidSet::const_iterator itr = m_players[team].begin(); itr != m_players[team].end(); ++itr)
-            if (Player* const player = ObjectAccessor::FindPlayer(*itr))
-                player->SendDirectMessage(&data);
-=======
     OutdoorPvP::OPvPCapturePointMap::const_iterator itr = m_capturePoints.find(guid);
     if (itr != m_capturePoints.end())
         return itr->second;
     return nullptr;
->>>>>>> 28d470c5
 }
 
 void OutdoorPvP::RegisterZone(uint32 zoneId)
@@ -708,13 +617,7 @@
 
 void OutdoorPvP::OnGameObjectCreate(GameObject* go)
 {
-<<<<<<< HEAD
-    GoScriptPair sp(go->GetGUID().GetCounter(), go);
-    m_GoScriptStore.insert(sp);
-    if (go->GetGoType() != GAMEOBJECT_TYPE_CAPTURE_POINT)
-=======
     if (go->GetGoType() != GAMEOBJECT_TYPE_CONTROL_ZONE)
->>>>>>> 28d470c5
         return;
 
     if (OPvPCapturePoint *cp = GetCapturePoint(go->GetSpawnId()))
@@ -723,31 +626,11 @@
 
 void OutdoorPvP::OnGameObjectRemove(GameObject* go)
 {
-<<<<<<< HEAD
-    m_GoScriptStore.erase(go->GetGUID().GetCounter());
-
-    if (go->GetGoType() != GAMEOBJECT_TYPE_CAPTURE_POINT)
-=======
     if (go->GetGoType() != GAMEOBJECT_TYPE_CONTROL_ZONE)
->>>>>>> 28d470c5
         return;
 
     if (OPvPCapturePoint *cp = GetCapturePoint(go->GetSpawnId()))
         cp->m_capturePoint = nullptr;
-<<<<<<< HEAD
-}
-
-void OutdoorPvP::OnCreatureCreate(Creature* creature)
-{
-    CreatureScriptPair sp(creature->GetGUID().GetCounter(), creature);
-    m_CreatureScriptStore.insert(sp);
-}
-
-void OutdoorPvP::OnCreatureRemove(Creature* creature)
-{
-    m_CreatureScriptStore.erase(creature->GetGUID().GetCounter());
-=======
->>>>>>> 28d470c5
 }
 
 void OutdoorPvP::SendDefenseMessage(uint32 zoneId, uint32 id)
@@ -760,7 +643,7 @@
 template<class Worker>
 void OutdoorPvP::BroadcastWorker(Worker& _worker, uint32 zoneId)
 {
-    for (uint32 i = 0; i < PVP_TEAMS_COUNT; ++i)
+    for (uint32 i = 0; i < BG_TEAMS_COUNT; ++i)
         for (GuidSet::iterator itr = m_players[i].begin(); itr != m_players[i].end(); ++itr)
             if (Player* player = ObjectAccessor::FindPlayer(*itr))
                 if (player->GetZoneId() == zoneId)
