--- conflicted
+++ resolved
@@ -392,13 +392,8 @@
     // The parameter: allowAutoSelect lets us disable aggressive pet auto targeting for certain situations
 
     // Passive pets don't do next target selection
-<<<<<<< HEAD
     if (me->HasReactState(REACT_PASSIVE) || me->HasReactState(REACT_ASSIST))
-=======
-    if (me->HasReactState(REACT_PASSIVE))
->>>>>>> ad07191b
         return nullptr;
-
     // Check pet attackers first so we don't drag a bunch of targets to the owner
     if (Unit* myAttacker = me->getAttackerForHelper())
         if (!myAttacker->HasBreakableByDamageCrowdControlAura())
