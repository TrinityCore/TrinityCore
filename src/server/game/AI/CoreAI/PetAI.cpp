--- conflicted
+++ resolved
@@ -439,18 +439,14 @@
     {
         if (!me->GetCharmInfo()->IsFollowing() && !me->GetCharmInfo()->IsReturning())
         {
-<<<<<<< HEAD
-            //if (!me->GetCharmInfo()->IsCommandAttack())
-            //{
-=======
             if (!me->GetCharmInfo()->IsCommandAttack())
             {
                 ClearCharmInfoFlags();
->>>>>>> 225ddb68
+
                 me->GetCharmInfo()->SetIsReturning(true);
                 me->GetMotionMaster()->Clear();
                 me->GetMotionMaster()->MoveFollow(me->GetCharmerOrOwner(), PET_FOLLOW_DIST, me->GetFollowAngle());
-            //}
+            }
         }
     }
 }
