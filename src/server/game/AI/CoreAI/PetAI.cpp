--- conflicted
+++ resolved
@@ -445,21 +445,11 @@
     {
         if (!me->GetCharmInfo()->IsFollowing() && !me->GetCharmInfo()->IsReturning())
         {
-<<<<<<< HEAD
-            if (!me->GetCharmInfo()->IsCommandAttack())
-            {
-                ClearCharmInfoFlags();
-
-                me->GetCharmInfo()->SetIsReturning(true);
-                me->GetMotionMaster()->Clear();
-                me->GetMotionMaster()->MoveFollow(me->GetCharmerOrOwner(), PET_FOLLOW_DIST, me->GetFollowAngle());
-            }
-=======
             ClearCharmInfoFlags();
+
             me->GetCharmInfo()->SetIsReturning(true);
             me->GetMotionMaster()->Clear();
             me->GetMotionMaster()->MoveFollow(me->GetCharmerOrOwner(), PET_FOLLOW_DIST, me->GetFollowAngle());
->>>>>>> 5b45a87d
         }
     }
 }
