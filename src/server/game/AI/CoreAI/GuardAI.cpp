--- conflicted
+++ resolved
@@ -56,30 +56,23 @@
     {
         me->GetMotionMaster()->MoveIdle();
         me->CombatStop(true);
-<<<<<<< HEAD
-        EngagementOver();
-=======
         me->GetThreatManager().ClearAllThreat();
->>>>>>> 28d470c5
         return;
     }
 
-    TC_LOG_TRACE("scripts.ai", "GuardAI::EnterEvadeMode: %s enters evade mode.", me->GetGUID().ToString().c_str());
+    TC_LOG_DEBUG("entities.unit", "Guard entry: %u enters evade mode.", me->GetEntry());
 
     me->RemoveAllAuras();
-<<<<<<< HEAD
-=======
     me->GetThreatManager().ClearAllThreat();
->>>>>>> 28d470c5
     me->CombatStop(true);
-    EngagementOver();
 
-    me->GetMotionMaster()->MoveTargetedHome();
+    // Remove ChaseMovementGenerator from MotionMaster stack list, and add HomeMovementGenerator instead
+    if (me->GetMotionMaster()->GetCurrentMovementGeneratorType() == CHASE_MOTION_TYPE)
+        me->GetMotionMaster()->MoveTargetedHome();
 }
 
 void GuardAI::JustDied(Unit* killer)
 {
-    if (killer)
-        if (Player* player = killer->GetCharmerOrOwnerPlayerOrPlayerItself())
-            me->SendZoneUnderAttackMessage(player);
+    if (Player* player = killer->GetCharmerOrOwnerPlayerOrPlayerItself())
+        me->SendZoneUnderAttackMessage(player);
 }