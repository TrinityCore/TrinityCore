--- conflicted
+++ resolved
@@ -16,19 +16,13 @@
  */
 
 #include "TotemAI.h"
-#include "CellImpl.h"
+#include "Totem.h"
 #include "Creature.h"
-<<<<<<< HEAD
-=======
 #include "ObjectAccessor.h"
 #include "SpellMgr.h"
->>>>>>> 28d470c5
 #include "GridNotifiers.h"
 #include "GridNotifiersImpl.h"
-#include "ObjectAccessor.h"
-#include "SpellInfo.h"
-#include "SpellMgr.h"
-#include "Totem.h"
+#include "CellImpl.h"
 
 int32 TotemAI::Permissible(Creature const* creature)
 {
@@ -38,11 +32,8 @@
     return PERMIT_BASE_NO;
 }
 
-TotemAI::TotemAI(Creature* creature) : NullCreatureAI(creature), _victimGUID()
+TotemAI::TotemAI(Creature* c) : CreatureAI(c), i_victimGuid()
 {
-<<<<<<< HEAD
-    ASSERT(creature->IsTotem(), "TotemAI: AI assigned to a non-totem creature (%s)!", creature->GetGUID().ToString().c_str());
-=======
     ASSERT(c->IsTotem());
 }
 
@@ -51,7 +42,6 @@
 void TotemAI::EnterEvadeMode(EvadeReason /*why*/)
 {
     me->CombatStop(true);
->>>>>>> 28d470c5
 }
 
 void TotemAI::UpdateAI(uint32 /*diff*/)
@@ -73,14 +63,12 @@
     // SPELLMOD_RANGE not applied in this place just because not existence range mods for attacking totems
 
     // pointer to appropriate target if found any
-<<<<<<< HEAD
-    Unit* victim = _victimGUID ? ObjectAccessor::GetUnit(*me, _victimGUID) : nullptr;
-=======
     Unit* victim = !i_victimGuid.IsEmpty() ? ObjectAccessor::GetUnit(*me, i_victimGuid) : nullptr;
->>>>>>> 28d470c5
 
     // Search victim if no, not attackable, or out of range, or friendly (possible in case duel end)
-    if (!victim || !victim->isTargetableForAttack() || !me->IsWithinDistInMap(victim, max_range) || me->IsFriendlyTo(victim) || !me->CanSeeOrDetect(victim))
+    if (!victim ||
+        !victim->isTargetableForAttack() || !me->IsWithinDistInMap(victim, max_range) ||
+        me->IsFriendlyTo(victim) || !me->CanSeeOrDetect(victim))
     {
         victim = nullptr;
         Trinity::NearestAttackableUnitInObjectRangeCheck u_check(me, me->GetCharmerOrOwnerOrSelf(), max_range);
@@ -92,31 +80,15 @@
     if (victim)
     {
         // remember
-        _victimGUID = victim->GetGUID();
+        i_victimGuid = victim->GetGUID();
 
         // attack
         me->CastSpell(victim, me->ToTotem()->GetSpell());
     }
     else
-        _victimGUID.Clear();
+        i_victimGuid.Clear();
 }
 
 void TotemAI::AttackStart(Unit* /*victim*/)
 {
-<<<<<<< HEAD
-    // Sentry totem sends ping on attack
-    if (me->GetEntry() == SENTRY_TOTEM_ENTRY)
-    {
-        if (Unit* owner = me->GetOwner())
-            if (Player* player = owner->ToPlayer())
-            {
-                WorldPacket data(MSG_MINIMAP_PING, (8 + 4 + 4));
-                data << me->GetGUID();
-                data << me->GetPositionX();
-                data << me->GetPositionY();
-                player->SendDirectMessage(&data);
-            }
-    }
-=======
->>>>>>> 28d470c5
 }