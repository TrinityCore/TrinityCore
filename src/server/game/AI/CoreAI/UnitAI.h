/*
 * This file is part of the TrinityCore Project. See AUTHORS file for Copyright information
 *
 * This program is free software; you can redistribute it and/or modify it
 * under the terms of the GNU General Public License as published by the
 * Free Software Foundation; either version 2 of the License, or (at your
 * option) any later version.
 *
 * This program is distributed in the hope that it will be useful, but WITHOUT
 * ANY WARRANTY; without even the implied warranty of MERCHANTABILITY or
 * FITNESS FOR A PARTICULAR PURPOSE. See the GNU General Public License for
 * more details.
 *
 * You should have received a copy of the GNU General Public License along
 * with this program. If not, see <http://www.gnu.org/licenses/>.
 */

#ifndef TRINITY_UNITAI_H
#define TRINITY_UNITAI_H

#include "Containers.h"
<<<<<<< HEAD
#include "Errors.h"
=======
>>>>>>> 28d470c5
#include "EventMap.h"
#include "ObjectGuid.h"
#include "SpellDefines.h"
#include "ThreatManager.h"
<<<<<<< HEAD
=======
#include <unordered_map>
>>>>>>> 28d470c5

#define CAST_AI(a, b)   (dynamic_cast<a*>(b))
#define ENSURE_AI(a,b)  (EnsureAI<a>(b))

template<class T, class U>
T* EnsureAI(U* ai)
{
    T* cast_ai = dynamic_cast<T*>(ai);
    ASSERT(cast_ai);
    return cast_ai;
<<<<<<< HEAD
}
=======
};
>>>>>>> 28d470c5

class Player;
class Quest;
class SpellInfo;
class Unit;
struct AISpellInfoType;
enum DamageEffectType : uint8;
<<<<<<< HEAD
enum MovementGeneratorType : uint8;
enum SpellEffIndex : uint8;
=======
enum Difficulty : uint8;
enum SpellEffIndex : uint8;
enum class LootItemType : uint8;
enum class QuestGiverStatus : uint32;
>>>>>>> 28d470c5

// Selection method used by SelectTarget
enum class SelectTargetMethod
{
<<<<<<< HEAD
    Random,      // just pick a random target
    MaxThreat,   // prefer targets higher in the threat list
    MinThreat,   // prefer targets lower in the threat list
    MaxDistance, // prefer targets further from us
    MinDistance  // prefer targets closer to us
=======
    SELECT_TARGET_RANDOM = 0,  // just pick a random target
    SELECT_TARGET_MAXTHREAT,   // prefer targets higher in the threat list
    SELECT_TARGET_MINTHREAT,   // prefer targets lower in the threat list
    SELECT_TARGET_MAXDISTANCE, // prefer targets further from us
    SELECT_TARGET_MINDISTANCE  // prefer targets closer to us
>>>>>>> 28d470c5
};

// default predicate function to select target based on distance, player and/or aura criteria
struct TC_GAME_API DefaultTargetSelector
{
<<<<<<< HEAD
    public:
        // unit: the reference unit
        // dist: if 0: ignored, if > 0: maximum distance to the reference unit, if < 0: minimum distance to the reference unit
        // playerOnly: self explaining
        // withMainTank: allow current tank to be selected
        // aura: if 0: ignored, if > 0: the target shall have the aura, if < 0, the target shall NOT have the aura
        DefaultTargetSelector(Unit const* unit, float dist, bool playerOnly, bool withMainTank, int32 aura);
        bool operator()(Unit const* target) const;

    private:
        Unit const* _me;
        float _dist;
        bool _playerOnly;
        Unit const* _exception;
        int32 _aura;
=======
    Unit const* me;
    float m_dist;
    bool m_playerOnly;
    Unit const* except;
    int32 m_aura;

    // unit: the reference unit
    // dist: if 0: ignored, if > 0: maximum distance to the reference unit, if < 0: minimum distance to the reference unit
    // playerOnly: self explaining
    // withMainTank: allow current tank to be selected
    // aura: if 0: ignored, if > 0: the target shall have the aura, if < 0, the target shall NOT have the aura
    DefaultTargetSelector(Unit const* unit, float dist, bool playerOnly, bool withMainTank, int32 aura);
    bool operator()(Unit const* target) const;
>>>>>>> 28d470c5
};

// Target selector for spell casts checking range, auras and attributes
/// @todo Add more checks from Spell::CheckCast
struct TC_GAME_API SpellTargetSelector
{
    public:
        SpellTargetSelector(Unit* caster, uint32 spellId);
        bool operator()(Unit const* target) const;

    private:
        Unit const* _caster;
        SpellInfo const* _spellInfo;
};

// Very simple target selector, will just skip main target
// NOTE: When passing to UnitAI::SelectTarget remember to use 0 as position for random selection
//       because tank will not be in the temporary list
struct TC_GAME_API NonTankTargetSelector
<<<<<<< HEAD
{
    public:
        NonTankTargetSelector(Unit* source, bool playerOnly = true) : _source(source), _playerOnly(playerOnly) { }
        bool operator()(Unit const* target) const;

    private:
        Unit* _source;
        bool _playerOnly;
};

// Simple selector for units using mana
struct TC_GAME_API PowerUsersSelector
{
    public:
        PowerUsersSelector(Unit const* unit, Powers power, float dist, bool playerOnly) : _me(unit), _power(power), _dist(dist), _playerOnly(playerOnly) { }
        bool operator()(Unit const* target) const;

    private:
        Unit const* _me;
        Powers const _power;
        float const _dist;
        bool const _playerOnly;
};

struct TC_GAME_API FarthestTargetSelector
{
    public:
        FarthestTargetSelector(Unit const* unit, float dist, bool playerOnly, bool inLos) : _me(unit), _dist(dist), _playerOnly(playerOnly), _inLos(inLos) {}
        bool operator()(Unit const* target) const;

    private:
        Unit const* _me;
        float _dist;
=======
{
    public:
        NonTankTargetSelector(Unit* source, bool playerOnly = true) : _source(source), _playerOnly(playerOnly) { }
        bool operator()(Unit const* target) const;

    private:
        Unit* _source;
>>>>>>> 28d470c5
        bool _playerOnly;
        bool _inLos;
};

<<<<<<< HEAD
=======
// Simple selector for units using mana
struct TC_GAME_API PowerUsersSelector
{
public:
    PowerUsersSelector(Unit const* unit, Powers power, float dist, bool playerOnly) : _me(unit), _power(power), _dist(dist), _playerOnly(playerOnly) { }
    bool operator()(Unit const* target) const;

private:
    Unit const* _me;
    Powers const _power;
    float const _dist;
    bool const _playerOnly;
};

struct TC_GAME_API FarthestTargetSelector
{
public:
    FarthestTargetSelector(Unit const* unit, float dist, bool playerOnly, bool inLos) : _me(unit), _dist(dist), _playerOnly(playerOnly), _inLos(inLos) {}
    bool operator()(Unit const* target) const;

    private:
        Unit const* _me;
        float _dist;
        bool _playerOnly;
        bool _inLos;
};

>>>>>>> 28d470c5
class TC_GAME_API UnitAI
{
    protected:
        Unit* const me;
    public:
        explicit UnitAI(Unit* unit) : me(unit) { }
        virtual ~UnitAI() { }

        virtual bool CanAIAttack(Unit const* /*target*/) const { return true; }
        virtual void AttackStart(Unit* /*target*/);
        virtual void UpdateAI(uint32 diff) = 0;

        virtual void InitializeAI();

        virtual void Reset() { }

        // Called when unit's charm state changes with isNew = false
        // Implementation should call me->ScheduleAIChange() if AI replacement is desired
        // If this call is made, AI will be replaced on the next tick
        // When replacement is made, OnCharmed is called with isNew = true
        virtual void OnCharmed(bool isNew);

        // Pass parameters between AI
        virtual void DoAction(int32 /*param*/) { }
        virtual uint32 GetData(uint32 /*id = 0*/) const { return 0; }
        virtual void SetData(uint32 /*id*/, uint32 /*value*/) { }
        virtual void SetGUID(ObjectGuid const& /*guid*/, int32 /*id*/ = 0) { }
        virtual ObjectGuid GetGUID(int32 /*id*/ = 0) const { return ObjectGuid::Empty; }

        // Select the best target (in <targetType> order) from the threat list that fulfill the following:
<<<<<<< HEAD
        // - Not among the first <offset> entries in <targetType> order (or SelectTargetMethod::MaxThreat order,
        //   if <targetType> is SelectTargetMethod::Random).
=======
        // - Not among the first <offset> entries in <targetType> order (or MAXTHREAT order, if <targetType> is RANDOM).
>>>>>>> 28d470c5
        // - Within at most <dist> yards (if dist > 0.0f)
        // - At least -<dist> yards away (if dist < 0.0f)
        // - Is a player (if playerOnly = true)
        // - Not the current tank (if withTank = false)
        // - Has aura with ID <aura> (if aura > 0)
        // - Does not have aura with ID -<aura> (if aura < 0)
<<<<<<< HEAD
        Unit* SelectTarget(SelectTargetMethod targetType, uint32 offset = 0, float dist = 0.0f, bool playerOnly = false, bool withTank = true, int32 aura = 0);

        // Select the best target (in <targetType> order) satisfying <predicate> from the threat list.
        // If <offset> is nonzero, the first <offset> entries in <targetType> order (or SelectTargetMethod::MaxThreat
        // order, if <targetType> is SelectTargetMethod::Random) are skipped.
        template<class PREDICATE>
        Unit* SelectTarget(SelectTargetMethod targetType, uint32 offset, PREDICATE const& predicate)
=======
        Unit* SelectTarget(SelectAggroTarget targetType, uint32 offset = 0, float dist = 0.0f, bool playerOnly = false, bool withTank = true, int32 aura = 0);
        // Select the best target (in <targetType> order) satisfying <predicate> from the threat list.
        // If <offset> is nonzero, the first <offset> entries in <targetType> order (or MAXTHREAT order, if <targetType> is RANDOM) are skipped.
        template<class PREDICATE>
        Unit* SelectTarget(SelectAggroTarget targetType, uint32 offset, PREDICATE const& predicate)
>>>>>>> 28d470c5
        {
            ThreatManager& mgr = GetThreatManager();
            // shortcut: if we ignore the first <offset> elements, and there are at most <offset> elements, then we ignore ALL elements
            if (mgr.GetThreatListSize() <= offset)
                return nullptr;

            std::list<Unit*> targetList;
            SelectTargetList(targetList, mgr.GetThreatListSize(), targetType, offset, predicate);

            // maybe nothing fulfills the predicate
            if (targetList.empty())
                return nullptr;

            switch (targetType)
            {
<<<<<<< HEAD
                case SelectTargetMethod::MaxThreat:
                case SelectTargetMethod::MinThreat:
                case SelectTargetMethod::MaxDistance:
                case SelectTargetMethod::MinDistance:
                    return targetList.front();
                case SelectTargetMethod::Random:
=======
                case SELECT_TARGET_MAXTHREAT:
                case SELECT_TARGET_MINTHREAT:
                case SELECT_TARGET_MAXDISTANCE:
                case SELECT_TARGET_MINDISTANCE:
                    return targetList.front();
                case SELECT_TARGET_RANDOM:
>>>>>>> 28d470c5
                    return Trinity::Containers::SelectRandomContainerElement(targetList);
                default:
                    return nullptr;
            }
        }

        // Select the best (up to) <num> targets (in <targetType> order) from the threat list that fulfill the following:
<<<<<<< HEAD
        // - Not among the first <offset> entries in <targetType> order (or SelectTargetMethod::MaxThreat order,
        //   if <targetType> is SelectTargetMethod::Random).
=======
        // - Not among the first <offset> entries in <targetType> order (or MAXTHREAT order, if <targetType> is RANDOM).
>>>>>>> 28d470c5
        // - Within at most <dist> yards (if dist > 0.0f)
        // - At least -<dist> yards away (if dist < 0.0f)
        // - Is a player (if playerOnly = true)
        // - Not the current tank (if withTank = false)
        // - Has aura with ID <aura> (if aura > 0)
        // - Does not have aura with ID -<aura> (if aura < 0)
        // The resulting targets are stored in <targetList> (which is cleared first).
<<<<<<< HEAD
        void SelectTargetList(std::list<Unit*>& targetList, uint32 num, SelectTargetMethod targetType, uint32 offset = 0, float dist = 0.0f, bool playerOnly = false, bool withTank = true, int32 aura = 0);

        // Select the best (up to) <num> targets (in <targetType> order) satisfying <predicate> from the threat list and stores them in <targetList> (which is cleared first).
        // If <offset> is nonzero, the first <offset> entries in <targetType> order (or SelectTargetMethod::MaxThreat
        // order, if <targetType> is SelectTargetMethod::Random) are skipped.
        template <class PREDICATE>
        void SelectTargetList(std::list<Unit*>& targetList, uint32 num, SelectTargetMethod targetType, uint32 offset, PREDICATE const& predicate)
=======
        void SelectTargetList(std::list<Unit*>& targetList, uint32 num, SelectAggroTarget targetType, uint32 offset = 0, float dist = 0.0f, bool playerOnly = false, bool withTank = true, int32 aura = 0);

        // Select the best (up to) <num> targets (in <targetType> order) satisfying <predicate> from the threat list and stores them in <targetList> (which is cleared first).
        // If <offset> is nonzero, the first <offset> entries in <targetType> order (or MAXTHREAT order, if <targetType> is RANDOM) are skipped.
        template <class PREDICATE>
        void SelectTargetList(std::list<Unit*>& targetList, uint32 num, SelectAggroTarget targetType, uint32 offset, PREDICATE const& predicate)
>>>>>>> 28d470c5
        {
            targetList.clear();
            ThreatManager& mgr = GetThreatManager();
            // shortcut: we're gonna ignore the first <offset> elements, and there's at most <offset> elements, so we ignore them all - nothing to do here
            if (mgr.GetThreatListSize() <= offset)
                return;

<<<<<<< HEAD
            if (targetType == SelectTargetMethod::MaxDistance || targetType == SelectTargetMethod::MinDistance)
=======
            if (targetType == SELECT_TARGET_MAXDISTANCE || targetType == SELECT_TARGET_MINDISTANCE)
>>>>>>> 28d470c5
            {
                for (ThreatReference const* ref : mgr.GetUnsortedThreatList())
                {
                    if (ref->IsOffline())
                        continue;

                    targetList.push_back(ref->GetVictim());
                }
            }
            else
            {
                Unit* currentVictim = mgr.GetCurrentVictim();
                if (currentVictim)
                    targetList.push_back(currentVictim);

                for (ThreatReference const* ref : mgr.GetSortedThreatList())
                {
                    if (ref->IsOffline())
                        continue;
<<<<<<< HEAD

                    Unit* thisTarget = ref->GetVictim();
                    if (thisTarget != currentVictim)
                        targetList.push_back(thisTarget);
                }
            }

=======

                    Unit* thisTarget = ref->GetVictim();
                    if (thisTarget != currentVictim)
                        targetList.push_back(thisTarget);
                }
            }

>>>>>>> 28d470c5
            // shortcut: the list isn't gonna get any larger
            if (targetList.size() <= offset)
            {
                targetList.clear();
                return;
            }

<<<<<<< HEAD
            // right now, list is unsorted for DISTANCE types - re-sort by SelectTargetMethod::MaxDistance
            if (targetType == SelectTargetMethod::MaxDistance || targetType == SelectTargetMethod::MinDistance)
                SortByDistance(targetList, targetType == SelectTargetMethod::MinDistance);

            // now the list is MAX sorted, reverse for MIN types
            if (targetType == SelectTargetMethod::MinThreat)
=======
            // right now, list is unsorted for DISTANCE types - re-sort by MAXDISTANCE
            if (targetType == SELECT_TARGET_MAXDISTANCE || targetType == SELECT_TARGET_MINDISTANCE)
                SortByDistance(targetList, targetType == SELECT_TARGET_MINDISTANCE);

            // now the list is MAX sorted, reverse for MIN types
            if (targetType == SELECT_TARGET_MINTHREAT)
>>>>>>> 28d470c5
                targetList.reverse();

            // ignore the first <offset> elements
            while (offset)
            {
                targetList.pop_front();
                --offset;
            }

            // then finally filter by predicate
            targetList.remove_if([&predicate](Unit* target) { return !predicate(target); });

            if (targetList.size() <= num)
                return;

<<<<<<< HEAD
            if (targetType == SelectTargetMethod::Random)
=======
            if (targetType == SELECT_TARGET_RANDOM)
>>>>>>> 28d470c5
                Trinity::Containers::RandomResize(targetList, num);
            else
                targetList.resize(num);
        }

        // Called when the unit enters combat
        // (NOTE: Creature engage logic should NOT be here, but in JustEngagedWith, which happens once threat is established!)
        virtual void JustEnteredCombat(Unit* /*who*/) { }

        // Called when the unit leaves combat
        virtual void JustExitedCombat() { }

        // Called when the unit is about to be removed from the world (despawn, grid unload, corpse disappearing, player logging out etc.)
        virtual void LeavingWorld() { }

        // Called at any Damage to any victim (before damage apply)
        virtual void DamageDealt(Unit* /*victim*/, uint32& /*damage*/, DamageEffectType /*damageType*/) { }

        // Called at any Damage from any attacker (before damage apply)
        // Note: it for recalculation damage or special reaction at damage
        virtual void DamageTaken(Unit* /*attacker*/, uint32& /*damage*/) { }

        // Called when the creature receives heal
        virtual void HealReceived(Unit* /*done_by*/, uint32& /*addhealth*/) { }

        // Called when the unit heals
        virtual void HealDone(Unit* /*done_to*/, uint32& /*addhealth*/) { }

        /// Called when a spell is interrupted by Spell::EffectInterruptCast
        /// Use to reschedule next planned cast of spell.
        virtual void SpellInterrupted(uint32 /*spellId*/, uint32 /*unTimeMs*/) { }

        void AttackStartCaster(Unit* victim, float dist);

<<<<<<< HEAD
        SpellCastResult DoCast(uint32 spellId);
        SpellCastResult DoCast(Unit* victim, uint32 spellId, CastSpellExtraArgs const& args = {});
        SpellCastResult DoCastSelf(uint32 spellId, CastSpellExtraArgs const& args = {}) { return DoCast(me, spellId, args); }
        SpellCastResult DoCastVictim(uint32 spellId, CastSpellExtraArgs const& args = {});
        SpellCastResult DoCastAOE(uint32 spellId, CastSpellExtraArgs const& args = {}) { return DoCast(nullptr, spellId, args); }
=======
        void DoCast(uint32 spellId);
        void DoCast(Unit* victim, uint32 spellId, bool triggered = false);
        void DoCastSelf(uint32 spellId, bool triggered = false) { DoCast(me, spellId, triggered); }
        void DoCastVictim(uint32 spellId, bool triggered = false);
        void DoCastAOE(uint32 spellId, bool triggered = false);
>>>>>>> 28d470c5

        virtual bool ShouldSparWith(Unit const* /*target*/) const { return false; }

        virtual bool ShouldSparWith(Unit const* /*target*/) const { return false; }

        void DoMeleeAttackIfReady();
        bool DoSpellAttackIfReady(uint32 spellId);

        static std::unordered_map<std::pair<uint32, Difficulty>, AISpellInfoType> AISpellInfo;
        static void FillAISpellInfo();

<<<<<<< HEAD
        // Called when a game event starts or ends
        virtual void OnGameEvent(bool /*start*/, uint16 /*eventId*/) { }

        virtual void OnMovementGeneratorFinalized(MovementGeneratorType /*type*/) { }

        virtual std::string GetDebugInfo() const;
=======
        // Called when a player opens a gossip dialog with the creature.
        virtual bool GossipHello(Player* /*player*/) { return false; }

        // Called when a player selects a gossip item in the creature's gossip menu.
        virtual bool GossipSelect(Player* /*player*/, uint32 /*menuId*/, uint32 /*gossipListId*/) { return false; }

        // Called when a player selects a gossip with a code in the creature's gossip menu.
        virtual bool GossipSelectCode(Player* /*player*/, uint32 /*menuId*/, uint32 /*gossipListId*/, char const* /*code*/) { return false; }

        // Called when a player accepts a quest from the creature.
        virtual void QuestAccept(Player* /*player*/, Quest const* /*quest*/) { }

        // Called when a player completes a quest and is rewarded, opt is the selected item's index or 0
        virtual void QuestReward(Player* player, Quest const* quest, uint32 opt);
        virtual void QuestReward(Player* /*player*/, Quest const* /*quest*/, LootItemType /*type*/, uint32 /*opt*/) { }

        // Called when a game event starts or ends
        virtual void OnGameEvent(bool /*start*/, uint16 /*eventId*/) { }

        // Called when the dialog status between a player and the creature is requested.
        virtual QuestGiverStatus GetDialogStatus(Player* player);

        virtual void WaypointStarted(uint32 /*nodeId*/, uint32 /*pathId*/) { }
        virtual void WaypointReached(uint32 /*nodeId*/, uint32 /*pathId*/) { }
>>>>>>> 28d470c5

    private:
        UnitAI(UnitAI const& right) = delete;
        UnitAI& operator=(UnitAI const& right) = delete;

        ThreatManager& GetThreatManager();
<<<<<<< HEAD
        void SortByDistance(std::list<Unit*>& list, bool ascending = true);
=======
        void SortByDistance(std::list<Unit*> list, bool ascending = true);
>>>>>>> 28d470c5
};

#endif<|MERGE_RESOLUTION|>--- conflicted
+++ resolved
@@ -19,18 +19,11 @@
 #define TRINITY_UNITAI_H
 
 #include "Containers.h"
-<<<<<<< HEAD
-#include "Errors.h"
-=======
->>>>>>> 28d470c5
 #include "EventMap.h"
 #include "ObjectGuid.h"
 #include "SpellDefines.h"
 #include "ThreatManager.h"
-<<<<<<< HEAD
-=======
 #include <unordered_map>
->>>>>>> 28d470c5
 
 #define CAST_AI(a, b)   (dynamic_cast<a*>(b))
 #define ENSURE_AI(a,b)  (EnsureAI<a>(b))
@@ -41,11 +34,7 @@
     T* cast_ai = dynamic_cast<T*>(ai);
     ASSERT(cast_ai);
     return cast_ai;
-<<<<<<< HEAD
-}
-=======
-};
->>>>>>> 28d470c5
+};
 
 class Player;
 class Quest;
@@ -53,54 +42,24 @@
 class Unit;
 struct AISpellInfoType;
 enum DamageEffectType : uint8;
-<<<<<<< HEAD
-enum MovementGeneratorType : uint8;
-enum SpellEffIndex : uint8;
-=======
 enum Difficulty : uint8;
 enum SpellEffIndex : uint8;
 enum class LootItemType : uint8;
 enum class QuestGiverStatus : uint32;
->>>>>>> 28d470c5
-
-// Selection method used by SelectTarget
-enum class SelectTargetMethod
-{
-<<<<<<< HEAD
-    Random,      // just pick a random target
-    MaxThreat,   // prefer targets higher in the threat list
-    MinThreat,   // prefer targets lower in the threat list
-    MaxDistance, // prefer targets further from us
-    MinDistance  // prefer targets closer to us
-=======
+
+//Selection method used by SelectTarget
+enum SelectAggroTarget
+{
     SELECT_TARGET_RANDOM = 0,  // just pick a random target
     SELECT_TARGET_MAXTHREAT,   // prefer targets higher in the threat list
     SELECT_TARGET_MINTHREAT,   // prefer targets lower in the threat list
     SELECT_TARGET_MAXDISTANCE, // prefer targets further from us
     SELECT_TARGET_MINDISTANCE  // prefer targets closer to us
->>>>>>> 28d470c5
 };
 
 // default predicate function to select target based on distance, player and/or aura criteria
 struct TC_GAME_API DefaultTargetSelector
 {
-<<<<<<< HEAD
-    public:
-        // unit: the reference unit
-        // dist: if 0: ignored, if > 0: maximum distance to the reference unit, if < 0: minimum distance to the reference unit
-        // playerOnly: self explaining
-        // withMainTank: allow current tank to be selected
-        // aura: if 0: ignored, if > 0: the target shall have the aura, if < 0, the target shall NOT have the aura
-        DefaultTargetSelector(Unit const* unit, float dist, bool playerOnly, bool withMainTank, int32 aura);
-        bool operator()(Unit const* target) const;
-
-    private:
-        Unit const* _me;
-        float _dist;
-        bool _playerOnly;
-        Unit const* _exception;
-        int32 _aura;
-=======
     Unit const* me;
     float m_dist;
     bool m_playerOnly;
@@ -114,7 +73,6 @@
     // aura: if 0: ignored, if > 0: the target shall have the aura, if < 0, the target shall NOT have the aura
     DefaultTargetSelector(Unit const* unit, float dist, bool playerOnly, bool withMainTank, int32 aura);
     bool operator()(Unit const* target) const;
->>>>>>> 28d470c5
 };
 
 // Target selector for spell casts checking range, auras and attributes
@@ -134,7 +92,6 @@
 // NOTE: When passing to UnitAI::SelectTarget remember to use 0 as position for random selection
 //       because tank will not be in the temporary list
 struct TC_GAME_API NonTankTargetSelector
-<<<<<<< HEAD
 {
     public:
         NonTankTargetSelector(Unit* source, bool playerOnly = true) : _source(source), _playerOnly(playerOnly) { }
@@ -145,44 +102,6 @@
         bool _playerOnly;
 };
 
-// Simple selector for units using mana
-struct TC_GAME_API PowerUsersSelector
-{
-    public:
-        PowerUsersSelector(Unit const* unit, Powers power, float dist, bool playerOnly) : _me(unit), _power(power), _dist(dist), _playerOnly(playerOnly) { }
-        bool operator()(Unit const* target) const;
-
-    private:
-        Unit const* _me;
-        Powers const _power;
-        float const _dist;
-        bool const _playerOnly;
-};
-
-struct TC_GAME_API FarthestTargetSelector
-{
-    public:
-        FarthestTargetSelector(Unit const* unit, float dist, bool playerOnly, bool inLos) : _me(unit), _dist(dist), _playerOnly(playerOnly), _inLos(inLos) {}
-        bool operator()(Unit const* target) const;
-
-    private:
-        Unit const* _me;
-        float _dist;
-=======
-{
-    public:
-        NonTankTargetSelector(Unit* source, bool playerOnly = true) : _source(source), _playerOnly(playerOnly) { }
-        bool operator()(Unit const* target) const;
-
-    private:
-        Unit* _source;
->>>>>>> 28d470c5
-        bool _playerOnly;
-        bool _inLos;
-};
-
-<<<<<<< HEAD
-=======
 // Simple selector for units using mana
 struct TC_GAME_API PowerUsersSelector
 {
@@ -210,7 +129,6 @@
         bool _inLos;
 };
 
->>>>>>> 28d470c5
 class TC_GAME_API UnitAI
 {
     protected:
@@ -227,47 +145,29 @@
 
         virtual void Reset() { }
 
-        // Called when unit's charm state changes with isNew = false
-        // Implementation should call me->ScheduleAIChange() if AI replacement is desired
-        // If this call is made, AI will be replaced on the next tick
-        // When replacement is made, OnCharmed is called with isNew = true
-        virtual void OnCharmed(bool isNew);
+        // Called when unit is charmed
+        virtual void OnCharmed(bool apply) = 0;
 
         // Pass parameters between AI
         virtual void DoAction(int32 /*param*/) { }
         virtual uint32 GetData(uint32 /*id = 0*/) const { return 0; }
         virtual void SetData(uint32 /*id*/, uint32 /*value*/) { }
-        virtual void SetGUID(ObjectGuid const& /*guid*/, int32 /*id*/ = 0) { }
+        virtual void SetGUID(ObjectGuid /*guid*/, int32 /*id*/ = 0) { }
         virtual ObjectGuid GetGUID(int32 /*id*/ = 0) const { return ObjectGuid::Empty; }
 
         // Select the best target (in <targetType> order) from the threat list that fulfill the following:
-<<<<<<< HEAD
-        // - Not among the first <offset> entries in <targetType> order (or SelectTargetMethod::MaxThreat order,
-        //   if <targetType> is SelectTargetMethod::Random).
-=======
         // - Not among the first <offset> entries in <targetType> order (or MAXTHREAT order, if <targetType> is RANDOM).
->>>>>>> 28d470c5
         // - Within at most <dist> yards (if dist > 0.0f)
         // - At least -<dist> yards away (if dist < 0.0f)
         // - Is a player (if playerOnly = true)
         // - Not the current tank (if withTank = false)
         // - Has aura with ID <aura> (if aura > 0)
         // - Does not have aura with ID -<aura> (if aura < 0)
-<<<<<<< HEAD
-        Unit* SelectTarget(SelectTargetMethod targetType, uint32 offset = 0, float dist = 0.0f, bool playerOnly = false, bool withTank = true, int32 aura = 0);
-
-        // Select the best target (in <targetType> order) satisfying <predicate> from the threat list.
-        // If <offset> is nonzero, the first <offset> entries in <targetType> order (or SelectTargetMethod::MaxThreat
-        // order, if <targetType> is SelectTargetMethod::Random) are skipped.
-        template<class PREDICATE>
-        Unit* SelectTarget(SelectTargetMethod targetType, uint32 offset, PREDICATE const& predicate)
-=======
         Unit* SelectTarget(SelectAggroTarget targetType, uint32 offset = 0, float dist = 0.0f, bool playerOnly = false, bool withTank = true, int32 aura = 0);
         // Select the best target (in <targetType> order) satisfying <predicate> from the threat list.
         // If <offset> is nonzero, the first <offset> entries in <targetType> order (or MAXTHREAT order, if <targetType> is RANDOM) are skipped.
         template<class PREDICATE>
         Unit* SelectTarget(SelectAggroTarget targetType, uint32 offset, PREDICATE const& predicate)
->>>>>>> 28d470c5
         {
             ThreatManager& mgr = GetThreatManager();
             // shortcut: if we ignore the first <offset> elements, and there are at most <offset> elements, then we ignore ALL elements
@@ -283,21 +183,12 @@
 
             switch (targetType)
             {
-<<<<<<< HEAD
-                case SelectTargetMethod::MaxThreat:
-                case SelectTargetMethod::MinThreat:
-                case SelectTargetMethod::MaxDistance:
-                case SelectTargetMethod::MinDistance:
-                    return targetList.front();
-                case SelectTargetMethod::Random:
-=======
                 case SELECT_TARGET_MAXTHREAT:
                 case SELECT_TARGET_MINTHREAT:
                 case SELECT_TARGET_MAXDISTANCE:
                 case SELECT_TARGET_MINDISTANCE:
                     return targetList.front();
                 case SELECT_TARGET_RANDOM:
->>>>>>> 28d470c5
                     return Trinity::Containers::SelectRandomContainerElement(targetList);
                 default:
                     return nullptr;
@@ -305,12 +196,7 @@
         }
 
         // Select the best (up to) <num> targets (in <targetType> order) from the threat list that fulfill the following:
-<<<<<<< HEAD
-        // - Not among the first <offset> entries in <targetType> order (or SelectTargetMethod::MaxThreat order,
-        //   if <targetType> is SelectTargetMethod::Random).
-=======
         // - Not among the first <offset> entries in <targetType> order (or MAXTHREAT order, if <targetType> is RANDOM).
->>>>>>> 28d470c5
         // - Within at most <dist> yards (if dist > 0.0f)
         // - At least -<dist> yards away (if dist < 0.0f)
         // - Is a player (if playerOnly = true)
@@ -318,22 +204,12 @@
         // - Has aura with ID <aura> (if aura > 0)
         // - Does not have aura with ID -<aura> (if aura < 0)
         // The resulting targets are stored in <targetList> (which is cleared first).
-<<<<<<< HEAD
-        void SelectTargetList(std::list<Unit*>& targetList, uint32 num, SelectTargetMethod targetType, uint32 offset = 0, float dist = 0.0f, bool playerOnly = false, bool withTank = true, int32 aura = 0);
-
-        // Select the best (up to) <num> targets (in <targetType> order) satisfying <predicate> from the threat list and stores them in <targetList> (which is cleared first).
-        // If <offset> is nonzero, the first <offset> entries in <targetType> order (or SelectTargetMethod::MaxThreat
-        // order, if <targetType> is SelectTargetMethod::Random) are skipped.
-        template <class PREDICATE>
-        void SelectTargetList(std::list<Unit*>& targetList, uint32 num, SelectTargetMethod targetType, uint32 offset, PREDICATE const& predicate)
-=======
         void SelectTargetList(std::list<Unit*>& targetList, uint32 num, SelectAggroTarget targetType, uint32 offset = 0, float dist = 0.0f, bool playerOnly = false, bool withTank = true, int32 aura = 0);
 
         // Select the best (up to) <num> targets (in <targetType> order) satisfying <predicate> from the threat list and stores them in <targetList> (which is cleared first).
         // If <offset> is nonzero, the first <offset> entries in <targetType> order (or MAXTHREAT order, if <targetType> is RANDOM) are skipped.
         template <class PREDICATE>
         void SelectTargetList(std::list<Unit*>& targetList, uint32 num, SelectAggroTarget targetType, uint32 offset, PREDICATE const& predicate)
->>>>>>> 28d470c5
         {
             targetList.clear();
             ThreatManager& mgr = GetThreatManager();
@@ -341,11 +217,7 @@
             if (mgr.GetThreatListSize() <= offset)
                 return;
 
-<<<<<<< HEAD
-            if (targetType == SelectTargetMethod::MaxDistance || targetType == SelectTargetMethod::MinDistance)
-=======
             if (targetType == SELECT_TARGET_MAXDISTANCE || targetType == SELECT_TARGET_MINDISTANCE)
->>>>>>> 28d470c5
             {
                 for (ThreatReference const* ref : mgr.GetUnsortedThreatList())
                 {
@@ -365,7 +237,6 @@
                 {
                     if (ref->IsOffline())
                         continue;
-<<<<<<< HEAD
 
                     Unit* thisTarget = ref->GetVictim();
                     if (thisTarget != currentVictim)
@@ -373,15 +244,6 @@
                 }
             }
 
-=======
-
-                    Unit* thisTarget = ref->GetVictim();
-                    if (thisTarget != currentVictim)
-                        targetList.push_back(thisTarget);
-                }
-            }
-
->>>>>>> 28d470c5
             // shortcut: the list isn't gonna get any larger
             if (targetList.size() <= offset)
             {
@@ -389,21 +251,12 @@
                 return;
             }
 
-<<<<<<< HEAD
-            // right now, list is unsorted for DISTANCE types - re-sort by SelectTargetMethod::MaxDistance
-            if (targetType == SelectTargetMethod::MaxDistance || targetType == SelectTargetMethod::MinDistance)
-                SortByDistance(targetList, targetType == SelectTargetMethod::MinDistance);
-
-            // now the list is MAX sorted, reverse for MIN types
-            if (targetType == SelectTargetMethod::MinThreat)
-=======
             // right now, list is unsorted for DISTANCE types - re-sort by MAXDISTANCE
             if (targetType == SELECT_TARGET_MAXDISTANCE || targetType == SELECT_TARGET_MINDISTANCE)
                 SortByDistance(targetList, targetType == SELECT_TARGET_MINDISTANCE);
 
             // now the list is MAX sorted, reverse for MIN types
             if (targetType == SELECT_TARGET_MINTHREAT)
->>>>>>> 28d470c5
                 targetList.reverse();
 
             // ignore the first <offset> elements
@@ -419,26 +272,12 @@
             if (targetList.size() <= num)
                 return;
 
-<<<<<<< HEAD
-            if (targetType == SelectTargetMethod::Random)
-=======
             if (targetType == SELECT_TARGET_RANDOM)
->>>>>>> 28d470c5
                 Trinity::Containers::RandomResize(targetList, num);
             else
                 targetList.resize(num);
         }
 
-        // Called when the unit enters combat
-        // (NOTE: Creature engage logic should NOT be here, but in JustEngagedWith, which happens once threat is established!)
-        virtual void JustEnteredCombat(Unit* /*who*/) { }
-
-        // Called when the unit leaves combat
-        virtual void JustExitedCombat() { }
-
-        // Called when the unit is about to be removed from the world (despawn, grid unload, corpse disappearing, player logging out etc.)
-        virtual void LeavingWorld() { }
-
         // Called at any Damage to any victim (before damage apply)
         virtual void DamageDealt(Unit* /*victim*/, uint32& /*damage*/, DamageEffectType /*damageType*/) { }
 
@@ -458,21 +297,11 @@
 
         void AttackStartCaster(Unit* victim, float dist);
 
-<<<<<<< HEAD
-        SpellCastResult DoCast(uint32 spellId);
-        SpellCastResult DoCast(Unit* victim, uint32 spellId, CastSpellExtraArgs const& args = {});
-        SpellCastResult DoCastSelf(uint32 spellId, CastSpellExtraArgs const& args = {}) { return DoCast(me, spellId, args); }
-        SpellCastResult DoCastVictim(uint32 spellId, CastSpellExtraArgs const& args = {});
-        SpellCastResult DoCastAOE(uint32 spellId, CastSpellExtraArgs const& args = {}) { return DoCast(nullptr, spellId, args); }
-=======
         void DoCast(uint32 spellId);
         void DoCast(Unit* victim, uint32 spellId, bool triggered = false);
         void DoCastSelf(uint32 spellId, bool triggered = false) { DoCast(me, spellId, triggered); }
         void DoCastVictim(uint32 spellId, bool triggered = false);
         void DoCastAOE(uint32 spellId, bool triggered = false);
->>>>>>> 28d470c5
-
-        virtual bool ShouldSparWith(Unit const* /*target*/) const { return false; }
 
         virtual bool ShouldSparWith(Unit const* /*target*/) const { return false; }
 
@@ -482,14 +311,6 @@
         static std::unordered_map<std::pair<uint32, Difficulty>, AISpellInfoType> AISpellInfo;
         static void FillAISpellInfo();
 
-<<<<<<< HEAD
-        // Called when a game event starts or ends
-        virtual void OnGameEvent(bool /*start*/, uint16 /*eventId*/) { }
-
-        virtual void OnMovementGeneratorFinalized(MovementGeneratorType /*type*/) { }
-
-        virtual std::string GetDebugInfo() const;
-=======
         // Called when a player opens a gossip dialog with the creature.
         virtual bool GossipHello(Player* /*player*/) { return false; }
 
@@ -514,18 +335,13 @@
 
         virtual void WaypointStarted(uint32 /*nodeId*/, uint32 /*pathId*/) { }
         virtual void WaypointReached(uint32 /*nodeId*/, uint32 /*pathId*/) { }
->>>>>>> 28d470c5
 
     private:
         UnitAI(UnitAI const& right) = delete;
         UnitAI& operator=(UnitAI const& right) = delete;
 
         ThreatManager& GetThreatManager();
-<<<<<<< HEAD
-        void SortByDistance(std::list<Unit*>& list, bool ascending = true);
-=======
         void SortByDistance(std::list<Unit*> list, bool ascending = true);
->>>>>>> 28d470c5
 };
 
 #endif