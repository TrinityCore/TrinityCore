--- conflicted
+++ resolved
@@ -420,14 +420,10 @@
     if (!movePoints)
         return;
 
-<<<<<<< HEAD
     int32 entry = -int32(me->GetEntry());
 
     WaypointPathContainer::iterator itr = sWaypointMgr->GetWaypointPathContainer().find(entry);
     if (itr != sWaypointMgr->GetWaypointPathContainer().end())
-=======
-    for (ScriptPointVector::const_iterator itr = movePoints->begin(); itr != movePoints->end(); ++itr)
->>>>>>> e1bafd62
     {
         for (WaypointPath::const_iterator it = itr->second.begin(); it != itr->second.end(); ++it)
             delete *it;
@@ -555,21 +551,7 @@
         AddEscortState(STATE_ESCORT_PAUSED);
         me->StopMoving();
     }
-<<<<<<< HEAD
     else
-=======
-
-    return false;
-}
-
-bool npc_escortAI::GetWaypointPosition(uint32 pointId, float& x, float& y, float& z)
-{
-    ScriptPointVector const* waypoints = sScriptSystemMgr->GetPointMoveList(me->GetEntry());
-    if (!waypoints)
-        return false;
-
-    for (ScriptPointVector::const_iterator itr = waypoints->begin(); itr != waypoints->end(); ++itr)
->>>>>>> e1bafd62
     {
         RemoveEscortState(STATE_ESCORT_PAUSED);
         if (WaypointMovementGenerator<Creature>* move = (WaypointMovementGenerator<Creature>*)(me->GetMotionMaster()->top()))
