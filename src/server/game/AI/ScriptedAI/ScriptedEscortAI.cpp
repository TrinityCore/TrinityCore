--- conflicted
+++ resolved
@@ -205,22 +205,7 @@
         {
             if (!HasEscortState(STATE_ESCORT_PAUSED))
             {
-<<<<<<< HEAD
-                LastWaypointReached();
-
-                if (DespawnAtEnd)
-                {
-                    TC_LOG_DEBUG("scripts", "EscortAI reached end of waypoints");
-
-                    if (m_bCanReturnToStart)
-                    {
-                        float fRetX, fRetY, fRetZ;
-                        me->GetRespawnPosition(fRetX, fRetY, fRetZ);
-
-                        me->GetMotionMaster()->MovePoint(POINT_HOME, fRetX, fRetY, fRetZ);
-=======
                 m_uiWPWaitTimer = 0;
->>>>>>> 5f46b1e9
 
                 if (m_bEnded)
                 {
@@ -233,6 +218,7 @@
                     if (DespawnAtEnd)
                     {
                         TC_LOG_DEBUG("scripts", "EscortAI reached end of waypoints");
+                        LastWaypointReached();
 
                         if (m_bCanReturnToStart)
                         {
