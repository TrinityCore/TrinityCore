/*
 * This file is part of the TrinityCore Project. See AUTHORS file for Copyright information
 *
 * This program is free software; you can redistribute it and/or modify it
 * under the terms of the GNU General Public License as published by the
 * Free Software Foundation; either version 2 of the License, or (at your
 * option) any later version.
 *
 * This program is distributed in the hope that it will be useful, but WITHOUT
 * ANY WARRANTY; without even the implied warranty of MERCHANTABILITY or
 * FITNESS FOR A PARTICULAR PURPOSE. See the GNU General Public License for
 * more details.
 *
 * You should have received a copy of the GNU General Public License along
 * with this program. If not, see <http://www.gnu.org/licenses/>.
 */

#include "ScriptedEscortAI.h"
#include "Creature.h"
#include "Group.h"
#include "Log.h"
#include "Map.h"
#include "MotionMaster.h"
#include "MovementGenerator.h"
#include "ObjectAccessor.h"
#include "Player.h"
#include "ScriptSystem.h"
#include "World.h"

enum Points
{
    POINT_LAST_POINT    = 0xFFFFFF,
    POINT_HOME          = 0xFFFFFE
};

<<<<<<< HEAD
EscortAI::EscortAI(Creature* creature) : ScriptedAI(creature), _pauseTimer(2500ms), _playerCheckTimer(1000), _escortState(STATE_ESCORT_NONE), _maxPlayerDistance(DEFAULT_MAX_PLAYER_DISTANCE),
    _escortQuest(nullptr), _activeAttacker(true), _running(false), _instantRespawn(false), _returnToStart(false), _despawnAtEnd(true), _despawnAtFar(true), _manualPath(false),
    _hasImmuneToNPCFlags(false), _started(false), _ended(false), _resume(false)
{
=======
EscortAI::EscortAI(Creature* creature) : ScriptedAI(creature), _pauseTimer(2500), _playerCheckTimer(1000), _escortState(STATE_ESCORT_NONE), _maxPlayerDistance(DEFAULT_MAX_PLAYER_DISTANCE),
    _escortQuest(nullptr), _activeAttacker(true), _running(false), _instantRespawn(false), _returnToStart(false), _despawnAtEnd(true), _despawnAtFar(true), _manualPath(false),
    _hasImmuneToNPCFlags(false), _started(false), _ended(false), _resume(false)
{
}

Player* EscortAI::GetPlayerForEscort()
{
    return ObjectAccessor::GetPlayer(*me, _playerGUID);
}

// see followerAI
bool EscortAI::AssistPlayerInCombatAgainst(Unit* who)
{
    if (!who || !who->GetVictim())
        return false;

    if (me->HasReactState(REACT_PASSIVE))
        return false;

    // experimental (unknown) flag not present
    if (!(me->GetCreatureTemplate()->type_flags & CREATURE_TYPE_FLAG_CAN_ASSIST))
        return false;

    // not a player
    if (!who->EnsureVictim()->GetCharmerOrOwnerPlayerOrPlayerItself())
        return false;

    if (!who->isInAccessiblePlaceFor(me))
        return false;

    if (!CanAIAttack(who))
        return false;

    // we cannot attack in evade mode
    if (me->IsInEvadeMode())
        return false;

    // or if enemy is in evade mode
    if (who->GetTypeId() == TYPEID_UNIT && who->ToCreature()->IsInEvadeMode())
        return false;

    if (!me->IsValidAssistTarget(who->GetVictim()))
        return false;

    // too far away and no free sight
    if (me->IsWithinDistInMap(who, GetMaxPlayerDistance()) && me->IsWithinLOSInMap(who))
    {
        me->EngageWithTarget(who);
        return true;
    }

    return false;
>>>>>>> 28d470c5
}

void EscortAI::MoveInLineOfSight(Unit* who)
{
    if (!who)
        return;

    if (HasEscortState(STATE_ESCORT_ESCORTING) && AssistPlayerInCombatAgainst(who))
        return;

    ScriptedAI::MoveInLineOfSight(who);
}

void EscortAI::JustDied(Unit* /*killer*/)
{
    if (!HasEscortState(STATE_ESCORT_ESCORTING) || !_playerGUID || !_escortQuest)
        return;

    if (Player* player = GetPlayerForEscort())
    {
        if (Group* group = player->GetGroup())
        {
            for (GroupReference* groupRef = group->GetFirstMember(); groupRef != nullptr; groupRef = groupRef->next())
<<<<<<< HEAD
            {
                if (Player* member = groupRef->GetSource())
                    if (member->IsInMap(player))
                        member->FailQuest(_escortQuest->GetQuestId());
            }
=======
                if (Player* member = groupRef->GetSource())
                    if (member->IsInMap(player))
                        member->FailQuest(_escortQuest->GetQuestId());
>>>>>>> 28d470c5
        }
        else
            player->FailQuest(_escortQuest->GetQuestId());
    }
}

<<<<<<< HEAD
void EscortAI::InitializeAI()
=======
void EscortAI::JustAppeared()
>>>>>>> 28d470c5
{
    _escortState = STATE_ESCORT_NONE;

    if (!IsCombatMovementAllowed())
        SetCombatMovement(true);

    // add a small delay before going to first waypoint, normal in near all cases
<<<<<<< HEAD
    _pauseTimer = 2s;
=======
    _pauseTimer = 2000;
>>>>>>> 28d470c5

    if (me->GetFaction() != me->GetCreatureTemplate()->faction)
        me->RestoreFaction();

    Reset();
}

void EscortAI::ReturnToLastPoint()
{
<<<<<<< HEAD
    me->GetMotionMaster()->MovePoint(POINT_LAST_POINT, me->GetHomePosition(), true, me->GetHomePosition().GetOrientation());
=======
    me->GetMotionMaster()->MovePoint(POINT_LAST_POINT, me->GetHomePosition());
>>>>>>> 28d470c5
}

void EscortAI::EnterEvadeMode(EvadeReason /*why*/)
{
    me->RemoveAllAuras();
<<<<<<< HEAD
    me->CombatStop(true);
    me->SetLootRecipient(nullptr);

    EngagementOver();
=======
    me->GetThreatManager().ClearAllThreat();
    me->CombatStop(true);
    me->SetLootRecipient(nullptr);
>>>>>>> 28d470c5

    if (HasEscortState(STATE_ESCORT_ESCORTING))
    {
        AddEscortState(STATE_ESCORT_RETURNING);
        ReturnToLastPoint();
<<<<<<< HEAD
        TC_LOG_DEBUG("scripts.ai.escortai", "EscortAI::EnterEvadeMode: left combat and is now returning to last point (%s)", me->GetGUID().ToString().c_str());
=======
        TC_LOG_DEBUG("scripts", "EscortAI::EnterEvadeMode: left combat and is now returning to last point");
>>>>>>> 28d470c5
    }
    else
    {
        me->GetMotionMaster()->MoveTargetedHome();
        if (_hasImmuneToNPCFlags)
            me->SetImmuneToNPC(true);
        Reset();
    }
}

<<<<<<< HEAD
void EscortAI::MovementInform(uint32 type, uint32 id)
=======
bool EscortAI::IsPlayerOrGroupInRange()
>>>>>>> 28d470c5
{
    // no action allowed if there is no escort
    if (!HasEscortState(STATE_ESCORT_ESCORTING))
        return;

    if (type == POINT_MOTION_TYPE)
    {
        if (_pauseTimer == 0s)
            _pauseTimer = 2s;

        // continue waypoint movement
        if (id == POINT_LAST_POINT)
        {
<<<<<<< HEAD
            TC_LOG_DEBUG("scripts.ai.escortai", "EscortAI::MovementInform: returned to before combat position (%s)", me->GetGUID().ToString().c_str());
            me->SetWalk(!_running);
            RemoveEscortState(STATE_ESCORT_RETURNING);
        }
        else if (id == POINT_HOME)
        {
            TC_LOG_DEBUG("scripts.ai.escortai", "EscortAI::MovementInform: returned to home location and restarting waypoint path (%s)", me->GetGUID().ToString().c_str());
            _started = false;
=======
            for (GroupReference* groupRef = group->GetFirstMember(); groupRef != nullptr; groupRef = groupRef->next())
                if (Player* member = groupRef->GetSource())
                    if (me->IsWithinDistInMap(member, GetMaxPlayerDistance()))
                        return true;
>>>>>>> 28d470c5
        }
    }
    else if (type == WAYPOINT_MOTION_TYPE)
    {
        ASSERT(id < _path.nodes.size(), "EscortAI::MovementInform: referenced movement id (%u) points to non-existing node in loaded path (%s)", id, me->GetGUID().ToString().c_str());
        WaypointNode waypoint = _path.nodes[id];

        TC_LOG_DEBUG("scripts.ai.escortai", "EscortAI::MovementInform: waypoint node %u reached (%s)", waypoint.id, me->GetGUID().ToString().c_str());

        // last point
        if (id == _path.nodes.size() - 1)
        {
            _started = false;
            _ended = true;
            _pauseTimer = 1s;
        }
    }
}

void EscortAI::UpdateAI(uint32 diff)
{
    // Waypoint Updating
    if (HasEscortState(STATE_ESCORT_ESCORTING) && !me->IsEngaged() && !HasEscortState(STATE_ESCORT_RETURNING))
    {
<<<<<<< HEAD
        if (_pauseTimer.count() <= diff)
        {
            if (!HasEscortState(STATE_ESCORT_PAUSED))
            {
                _pauseTimer = 0s;
=======
        if (_pauseTimer <= diff)
        {
            if (!HasEscortState(STATE_ESCORT_PAUSED))
            {
                _pauseTimer = 0;
>>>>>>> 28d470c5

                if (_ended)
                {
                    _ended = false;
                    me->GetMotionMaster()->MoveIdle();

                    if (_despawnAtEnd)
                    {
<<<<<<< HEAD
                        TC_LOG_DEBUG("scripts.ai.escortai", "EscortAI::UpdateAI: reached end of waypoints, despawning at end (%s)", me->GetGUID().ToString().c_str());
=======
                        TC_LOG_DEBUG("scripts", "EscortAI::UpdateAI: reached end of waypoints, despawning at end");
>>>>>>> 28d470c5
                        if (_returnToStart)
                        {
                            Position respawnPosition;
                            float orientation = 0.f;
                            me->GetRespawnPosition(respawnPosition.m_positionX, respawnPosition.m_positionY, respawnPosition.m_positionZ, &orientation);
                            respawnPosition.SetOrientation(orientation);
                            me->GetMotionMaster()->MovePoint(POINT_HOME, respawnPosition);
<<<<<<< HEAD
                            TC_LOG_DEBUG("scripts.ai.escortai", "EscortAI::UpdateAI: returning to spawn location: %s (%s)", respawnPosition.ToString().c_str(), me->GetGUID().ToString().c_str());
=======
                            TC_LOG_DEBUG("scripts", "EscortAI::UpdateAI: returning to spawn location: %s", respawnPosition.ToString().c_str());
>>>>>>> 28d470c5
                        }
                        else if (_instantRespawn)
                            me->Respawn(true);
                        else
                            me->DespawnOrUnsummon();
                    }
<<<<<<< HEAD
                    TC_LOG_DEBUG("scripts.ai.escortai", "EscortAI::UpdateAI: reached end of waypoints (%s)", me->GetGUID().ToString().c_str());
=======
                    TC_LOG_DEBUG("scripts", "EscortAI::UpdateAI: reached end of waypoints");
>>>>>>> 28d470c5
                    RemoveEscortState(STATE_ESCORT_ESCORTING);
                    return;
                }

                if (!_started)
                {
                    _started = true;
                    me->GetMotionMaster()->MovePath(_path, false);
                }
                else if (_resume)
                {
                    _resume = false;
<<<<<<< HEAD
                    if (MovementGenerator* movementGenerator = me->GetMotionMaster()->GetCurrentMovementGenerator(MOTION_SLOT_DEFAULT))
=======
                    if (MovementGenerator* movementGenerator = me->GetMotionMaster()->GetMotionSlot(MOTION_SLOT_IDLE))
>>>>>>> 28d470c5
                        movementGenerator->Resume(0);
                }
            }
        }
        else
<<<<<<< HEAD
            _pauseTimer -= Milliseconds(diff);
    }

    // Check if player or any member of his group is within range
    if (_despawnAtFar && HasEscortState(STATE_ESCORT_ESCORTING) && _playerGUID && !me->IsEngaged() && !HasEscortState(STATE_ESCORT_RETURNING))
=======
            _pauseTimer -= diff;
    }

    // Check if player or any member of his group is within range
    if (_despawnAtFar && HasEscortState(STATE_ESCORT_ESCORTING) && !_playerGUID.IsEmpty() && !me->GetVictim() && !HasEscortState(STATE_ESCORT_RETURNING))
>>>>>>> 28d470c5
    {
        if (_playerCheckTimer <= diff)
        {
            if (!IsPlayerOrGroupInRange())
            {
<<<<<<< HEAD
                TC_LOG_DEBUG("scripts.ai.escortai", "EscortAI::UpdateAI: failed because player/group was to far away or not found (%s)", me->GetGUID().ToString().c_str());

                bool isEscort = false;
                if (CreatureData const* creatureData = me->GetCreatureData())
                    isEscort = (sWorld->getBoolConfig(CONFIG_RESPAWN_DYNAMIC_ESCORTNPC) && (creatureData->spawnGroupData->flags & SPAWNGROUP_FLAG_ESCORTQUESTNPC));

                if (_instantRespawn)
                {
                    if (!isEscort)
                      me->DespawnOrUnsummon(0s, 1s);
                    else
                      me->GetMap()->Respawn(SPAWN_TYPE_CREATURE, me->GetSpawnId());
                }
=======
                TC_LOG_DEBUG("scripts", "EscortAI::UpdateAI: failed because player/group was to far away or not found");

                bool isEscort = false;
                if (CreatureData const* creatureData = me->GetCreatureData())
                    isEscort = (sWorld->getBoolConfig(CONFIG_RESPAWN_DYNAMIC_ESCORTNPC) && (creatureData->spawnGroupData->flags & SPAWNGROUP_FLAG_ESCORTQUESTNPC));

                if (_instantRespawn && !isEscort)
                    me->DespawnOrUnsummon(0, Seconds(1));
                else if (_instantRespawn && isEscort)
                    me->GetMap()->RemoveRespawnTime(SPAWN_TYPE_CREATURE, me->GetSpawnId(), true);
>>>>>>> 28d470c5
                else
                    me->DespawnOrUnsummon();

                return;
            }

            _playerCheckTimer = 1000;
        }
        else
            _playerCheckTimer -= diff;
    }

    UpdateEscortAI(diff);
}

void EscortAI::UpdateEscortAI(uint32 /*diff*/)
{
    if (!UpdateVictim())
        return;

    DoMeleeAttackIfReady();
}

<<<<<<< HEAD
void EscortAI::AddWaypoint(uint32 id, float x, float y, float z, float orientation/* = 0*/, Milliseconds waitTime/* = 0s*/)
{
    Trinity::NormalizeMapCoord(x);
    Trinity::NormalizeMapCoord(y);

    WaypointNode waypoint;
    waypoint.id = id;
    waypoint.x = x;
    waypoint.y = y;
    waypoint.z = z;
    waypoint.orientation = orientation;
    waypoint.moveType = _running ? WAYPOINT_MOVE_TYPE_RUN : WAYPOINT_MOVE_TYPE_WALK;
    waypoint.delay = waitTime.count();
    waypoint.eventId = 0;
    waypoint.eventChance = 100;
    _path.nodes.push_back(std::move(waypoint));

    _manualPath = true;
}

/// @todo get rid of this many variables passed in function.
void EscortAI::Start(bool isActiveAttacker /* = true*/, bool run /* = false */, ObjectGuid playerGUID /* = 0 */, Quest const* quest /* = nullptr */, bool instantRespawn /* = false */, bool canLoopPath /* = false */, bool resetWaypoints /* = true */)
{
    // Queue respawn from the point it starts
    if (CreatureData const* cdata = me->GetCreatureData())
    {
        if (sWorld->getBoolConfig(CONFIG_RESPAWN_DYNAMIC_ESCORTNPC) && (cdata->spawnGroupData->flags & SPAWNGROUP_FLAG_ESCORTQUESTNPC))
            me->SaveRespawnTime(me->GetRespawnDelay());
    }

    if (me->IsEngaged())
    {
        TC_LOG_ERROR("scripts.ai.escortai", "EscortAI::Start: (script: %s) attempts to Start while in combat (%s)", me->GetScriptName().c_str(), me->GetGUID().ToString().c_str());
=======
void EscortAI::MovementInform(uint32 type, uint32 id)
{
    // no action allowed if there is no escort
    if (!HasEscortState(STATE_ESCORT_ESCORTING))
        return;

    if (type == POINT_MOTION_TYPE)
    {
        if (!_pauseTimer)
            _pauseTimer = 2000;

        // continue waypoint movement
        if (id == POINT_LAST_POINT)
        {
            TC_LOG_DEBUG("scripts", "EscortAI::MovementInform: returned to before combat position");
            me->SetWalk(!_running);
            RemoveEscortState(STATE_ESCORT_RETURNING);
        }
        else if (id == POINT_HOME)
        {
            TC_LOG_DEBUG("scripts", "EscortAI::MovementInform: returned to home location and restarting waypoint path");
            _started = false;
        }
    }
    else if (type == WAYPOINT_MOTION_TYPE)
    {
        ASSERT(id < _path.nodes.size(), "EscortAI::MovementInform: referenced movement id (%u) points to non-existing node in loaded path", id);
        WaypointNode waypoint = _path.nodes[id];

        TC_LOG_DEBUG("scripts", "EscortAI::MovementInform: waypoint node %u reached", waypoint.id);

        // last point
        if (id == _path.nodes.size() - 1)
        {
            _started = false;
            _ended = true;
            _pauseTimer = 1000;
        }
    }
}

///@todo investigate whether if its necessary to handle anything on charm
/*
void EscortAI::OnCharmed(bool apply)
{
}
*/

void EscortAI::AddWaypoint(uint32 id, float x, float y, float z, float orientation/* = 0*/, uint32 waitTime/* = 0*/)
{
    Trinity::NormalizeMapCoord(x);
    Trinity::NormalizeMapCoord(y);

    WaypointNode waypoint;
    waypoint.id = id;
    waypoint.x = x;
    waypoint.y = y;
    waypoint.z = z;
    waypoint.orientation = orientation;
    waypoint.moveType = _running ? WAYPOINT_MOVE_TYPE_RUN : WAYPOINT_MOVE_TYPE_WALK;
    waypoint.delay = waitTime;
    waypoint.eventId = 0;
    waypoint.eventChance = 100;
    _path.nodes.push_back(std::move(waypoint));

    _manualPath = true;
}

void EscortAI::FillPointMovementListForCreature()
{
    WaypointPath const* path = sScriptSystemMgr->GetPath(me->GetEntry());
    if (!path)
        return;

    for (WaypointNode const& value : path->nodes)
    {
        WaypointNode node = value;
        Trinity::NormalizeMapCoord(node.x);
        Trinity::NormalizeMapCoord(node.y);
        node.moveType = _running ? WAYPOINT_MOVE_TYPE_RUN : WAYPOINT_MOVE_TYPE_WALK;

        _path.nodes.push_back(std::move(node));
    }
}

void EscortAI::SetRun(bool on)
{
    if (on && !_running)
        me->SetWalk(false);
    else if (!on && _running)
        me->SetWalk(true);

    _running = on;
}

/// @todo get rid of this many variables passed in function.
void EscortAI::Start(bool isActiveAttacker /* = true*/, bool run /* = false */, ObjectGuid playerGUID /* = 0 */, Quest const* quest /* = nullptr */, bool instantRespawn /* = false */, bool canLoopPath /* = false */, bool resetWaypoints /* = true */)
{
    // Queue respawn from the point it starts
    if (Map* map = me->GetMap())
    {
        if (CreatureData const* cdata = me->GetCreatureData())
        {
            if (SpawnGroupTemplateData const* groupdata = cdata->spawnGroupData)
            {
                if (sWorld->getBoolConfig(CONFIG_RESPAWN_DYNAMIC_ESCORTNPC) && (groupdata->flags & SPAWNGROUP_FLAG_ESCORTQUESTNPC) && !map->GetCreatureRespawnTime(me->GetSpawnId()))
                {
                    me->SetRespawnTime(me->GetRespawnDelay());
                    me->SaveRespawnTime();
                }
            }
        }
    }

    if (me->GetVictim())
    {
        TC_LOG_ERROR("scripts", "EscortAI::Start: (script: %s, creature entry: %u) attempts to Start while in combat", me->GetScriptName().c_str(), me->GetEntry());
>>>>>>> 28d470c5
        return;
    }

    if (HasEscortState(STATE_ESCORT_ESCORTING))
    {
<<<<<<< HEAD
        TC_LOG_ERROR("scripts.ai.escortai", "EscortAI::Start: (script: %s) attempts to Start while already escorting (%s)", me->GetScriptName().c_str(), me->GetGUID().ToString().c_str());
        return;
    }

    _running = run;

=======
        TC_LOG_ERROR("scripts", "EscortAI::Start: (script: %s, creature entry: %u) attempts to Start while already escorting", me->GetScriptName().c_str(), me->GetEntry());
        return;
    }

>>>>>>> 28d470c5
    if (!_manualPath && resetWaypoints)
        FillPointMovementListForCreature();

    if (_path.nodes.empty())
    {
<<<<<<< HEAD
        TC_LOG_ERROR("scripts.ai.escortai", "EscortAI::Start: (script: %s) is set to return home after waypoint end and instant respawn at waypoint end. Creature will never despawn (%s)", me->GetScriptName().c_str(), me->GetGUID().ToString().c_str());
=======
        TC_LOG_ERROR("scripts", "EscortAI::Start: (script: %s, creature entry: %u) starts with 0 waypoints (possible missing entry in script_waypoint. Quest: %u).", me->GetScriptName().c_str(), me->GetEntry(), quest ? quest->GetQuestId() : 0);
>>>>>>> 28d470c5
        return;
    }

    // set variables
    _activeAttacker = isActiveAttacker;
<<<<<<< HEAD
=======
    _running = run;
>>>>>>> 28d470c5
    _playerGUID = playerGUID;
    _escortQuest = quest;
    _instantRespawn = instantRespawn;
    _returnToStart = canLoopPath;

    if (_returnToStart && _instantRespawn)
<<<<<<< HEAD
        TC_LOG_ERROR("scripts.ai.escortai", "EscortAI::Start: (script: %s) is set to return home after waypoint end and instant respawn at waypoint end. Creature will never despawn (%s)", me->GetScriptName().c_str(), me->GetGUID().ToString().c_str());

    me->GetMotionMaster()->MoveIdle();
    me->GetMotionMaster()->Clear(MOTION_PRIORITY_NORMAL);

    // disable npcflags
    me->SetUInt32Value(UNIT_NPC_FLAGS, UNIT_NPC_FLAG_NONE);
=======
        TC_LOG_DEBUG("scripts", "EscortAI::Start: (script: %s, creature entry: %u) is set to return home after waypoint end and instant respawn at waypoint end. Creature will never despawn.", me->GetScriptName().c_str(), me->GetEntry());

    me->GetMotionMaster()->MoveIdle();
    me->GetMotionMaster()->Clear(MOTION_SLOT_ACTIVE);

    // disable npcflags
    me->SetNpcFlags(UNIT_NPC_FLAG_NONE);
    me->SetNpcFlags2(UNIT_NPC_FLAG_2_NONE);
>>>>>>> 28d470c5
    if (me->IsImmuneToNPC())
    {
        _hasImmuneToNPCFlags = true;
        me->SetImmuneToNPC(false);
    }
<<<<<<< HEAD

    TC_LOG_DEBUG("scripts.ai.escortai", "EscortAI::Start: (script: %s) started with %u waypoints. ActiveAttacker = %d, Run = %d, Player = %s (%s)",
        me->GetScriptName().c_str(), uint32(_path.nodes.size()), _activeAttacker, _running, _playerGUID.ToString().c_str(), me->GetGUID().ToString().c_str());

=======

    TC_LOG_DEBUG("scripts", "EscortAI::Start: (script: %s, creature entry: %u) started with %u waypoints. ActiveAttacker = %d, Run = %d, Player = %s", me->GetScriptName().c_str(), me->GetEntry(), uint32(_path.nodes.size()), _activeAttacker, _running, _playerGUID.ToString().c_str());

>>>>>>> 28d470c5
    // set initial speed
    me->SetWalk(!_running);

    _started = false;
    AddEscortState(STATE_ESCORT_ESCORTING);
}

<<<<<<< HEAD
void EscortAI::SetRun(bool on)
{
    if (on == _running)
        return;

    for (auto& node : _path.nodes)
        node.moveType = on ? WAYPOINT_MOVE_TYPE_RUN : WAYPOINT_MOVE_TYPE_WALK;

    me->SetWalk(!on);
    _running = on;
}

=======
>>>>>>> 28d470c5
void EscortAI::SetEscortPaused(bool on)
{
    if (!HasEscortState(STATE_ESCORT_ESCORTING))
        return;

    if (on)
    {
        AddEscortState(STATE_ESCORT_PAUSED);
<<<<<<< HEAD
        if (MovementGenerator* movementGenerator = me->GetMotionMaster()->GetCurrentMovementGenerator(MOTION_SLOT_DEFAULT))
=======
        if (MovementGenerator* movementGenerator = me->GetMotionMaster()->GetMotionSlot(MOTION_SLOT_IDLE))
>>>>>>> 28d470c5
            movementGenerator->Pause(0);
    }
    else
    {
        RemoveEscortState(STATE_ESCORT_PAUSED);
        _resume = true;
<<<<<<< HEAD
    }
}

Player* EscortAI::GetPlayerForEscort()
{
    return ObjectAccessor::GetPlayer(*me, _playerGUID);
}

// see followerAI
bool EscortAI::AssistPlayerInCombatAgainst(Unit* who)
{
    if (!who || !who->GetVictim())
        return false;

    if (me->HasReactState(REACT_PASSIVE))
        return false;

    // experimental (unknown) flag not present
    if (!(me->GetCreatureTemplate()->type_flags & CREATURE_TYPE_FLAG_CAN_ASSIST))
        return false;

    // not a player
    if (!who->EnsureVictim()->GetCharmerOrOwnerPlayerOrPlayerItself())
        return false;

    if (!who->isInAccessiblePlaceFor(me))
        return false;

    if (!CanAIAttack(who))
        return false;

    // we cannot attack in evade mode
    if (me->IsInEvadeMode())
        return false;

    // or if enemy is in evade mode
    if (who->GetTypeId() == TYPEID_UNIT && who->ToCreature()->IsInEvadeMode())
        return false;

    if (!me->IsValidAssistTarget(who->GetVictim()))
        return false;

    // too far away and no free sight
    if (me->IsWithinDistInMap(who, GetMaxPlayerDistance()) && me->IsWithinLOSInMap(who))
    {
        me->EngageWithTarget(who);
        return true;
=======
>>>>>>> 28d470c5
    }
}

<<<<<<< HEAD
bool EscortAI::IsPlayerOrGroupInRange()
{
    if (Player* player = GetPlayerForEscort())
    {
        if (Group* group = player->GetGroup())
        {
            for (GroupReference* groupRef = group->GetFirstMember(); groupRef != nullptr; groupRef = groupRef->next())
            {
                if (Player* member = groupRef->GetSource())
                    if (me->IsWithinDistInMap(member, GetMaxPlayerDistance()))
                        return true;
            }
        }
        else if (me->IsWithinDistInMap(player, GetMaxPlayerDistance()))
            return true;
    }
=======
bool EscortAI::IsEscortNPC(bool onlyIfActive) const
{
    if (!onlyIfActive)
        return true;

    if (!GetEventStarterGUID().IsEmpty())
        return true;
>>>>>>> 28d470c5

    return false;
}

void EscortAI::FillPointMovementListForCreature()
{
    WaypointPath const* path = sScriptSystemMgr->GetPath(me->GetEntry());
    if (!path)
        return;

    for (WaypointNode const& value : path->nodes)
    {
        WaypointNode node = value;
        Trinity::NormalizeMapCoord(node.x);
        Trinity::NormalizeMapCoord(node.y);
        node.moveType = _running ? WAYPOINT_MOVE_TYPE_RUN : WAYPOINT_MOVE_TYPE_WALK;

        _path.nodes.push_back(std::move(node));
    }
}<|MERGE_RESOLUTION|>--- conflicted
+++ resolved
@@ -33,12 +33,6 @@
     POINT_HOME          = 0xFFFFFE
 };
 
-<<<<<<< HEAD
-EscortAI::EscortAI(Creature* creature) : ScriptedAI(creature), _pauseTimer(2500ms), _playerCheckTimer(1000), _escortState(STATE_ESCORT_NONE), _maxPlayerDistance(DEFAULT_MAX_PLAYER_DISTANCE),
-    _escortQuest(nullptr), _activeAttacker(true), _running(false), _instantRespawn(false), _returnToStart(false), _despawnAtEnd(true), _despawnAtFar(true), _manualPath(false),
-    _hasImmuneToNPCFlags(false), _started(false), _ended(false), _resume(false)
-{
-=======
 EscortAI::EscortAI(Creature* creature) : ScriptedAI(creature), _pauseTimer(2500), _playerCheckTimer(1000), _escortState(STATE_ESCORT_NONE), _maxPlayerDistance(DEFAULT_MAX_PLAYER_DISTANCE),
     _escortQuest(nullptr), _activeAttacker(true), _running(false), _instantRespawn(false), _returnToStart(false), _despawnAtEnd(true), _despawnAtFar(true), _manualPath(false),
     _hasImmuneToNPCFlags(false), _started(false), _ended(false), _resume(false)
@@ -92,7 +86,6 @@
     }
 
     return false;
->>>>>>> 28d470c5
 }
 
 void EscortAI::MoveInLineOfSight(Unit* who)
@@ -116,28 +109,16 @@
         if (Group* group = player->GetGroup())
         {
             for (GroupReference* groupRef = group->GetFirstMember(); groupRef != nullptr; groupRef = groupRef->next())
-<<<<<<< HEAD
-            {
                 if (Player* member = groupRef->GetSource())
                     if (member->IsInMap(player))
                         member->FailQuest(_escortQuest->GetQuestId());
-            }
-=======
-                if (Player* member = groupRef->GetSource())
-                    if (member->IsInMap(player))
-                        member->FailQuest(_escortQuest->GetQuestId());
->>>>>>> 28d470c5
         }
         else
             player->FailQuest(_escortQuest->GetQuestId());
     }
 }
 
-<<<<<<< HEAD
-void EscortAI::InitializeAI()
-=======
 void EscortAI::JustAppeared()
->>>>>>> 28d470c5
 {
     _escortState = STATE_ESCORT_NONE;
 
@@ -145,11 +126,7 @@
         SetCombatMovement(true);
 
     // add a small delay before going to first waypoint, normal in near all cases
-<<<<<<< HEAD
-    _pauseTimer = 2s;
-=======
     _pauseTimer = 2000;
->>>>>>> 28d470c5
 
     if (me->GetFaction() != me->GetCreatureTemplate()->faction)
         me->RestoreFaction();
@@ -159,36 +136,21 @@
 
 void EscortAI::ReturnToLastPoint()
 {
-<<<<<<< HEAD
-    me->GetMotionMaster()->MovePoint(POINT_LAST_POINT, me->GetHomePosition(), true, me->GetHomePosition().GetOrientation());
-=======
     me->GetMotionMaster()->MovePoint(POINT_LAST_POINT, me->GetHomePosition());
->>>>>>> 28d470c5
 }
 
 void EscortAI::EnterEvadeMode(EvadeReason /*why*/)
 {
     me->RemoveAllAuras();
-<<<<<<< HEAD
-    me->CombatStop(true);
-    me->SetLootRecipient(nullptr);
-
-    EngagementOver();
-=======
     me->GetThreatManager().ClearAllThreat();
     me->CombatStop(true);
     me->SetLootRecipient(nullptr);
->>>>>>> 28d470c5
 
     if (HasEscortState(STATE_ESCORT_ESCORTING))
     {
         AddEscortState(STATE_ESCORT_RETURNING);
         ReturnToLastPoint();
-<<<<<<< HEAD
-        TC_LOG_DEBUG("scripts.ai.escortai", "EscortAI::EnterEvadeMode: left combat and is now returning to last point (%s)", me->GetGUID().ToString().c_str());
-=======
         TC_LOG_DEBUG("scripts", "EscortAI::EnterEvadeMode: left combat and is now returning to last point");
->>>>>>> 28d470c5
     }
     else
     {
@@ -199,56 +161,22 @@
     }
 }
 
-<<<<<<< HEAD
-void EscortAI::MovementInform(uint32 type, uint32 id)
-=======
 bool EscortAI::IsPlayerOrGroupInRange()
->>>>>>> 28d470c5
-{
-    // no action allowed if there is no escort
-    if (!HasEscortState(STATE_ESCORT_ESCORTING))
-        return;
-
-    if (type == POINT_MOTION_TYPE)
-    {
-        if (_pauseTimer == 0s)
-            _pauseTimer = 2s;
-
-        // continue waypoint movement
-        if (id == POINT_LAST_POINT)
-        {
-<<<<<<< HEAD
-            TC_LOG_DEBUG("scripts.ai.escortai", "EscortAI::MovementInform: returned to before combat position (%s)", me->GetGUID().ToString().c_str());
-            me->SetWalk(!_running);
-            RemoveEscortState(STATE_ESCORT_RETURNING);
-        }
-        else if (id == POINT_HOME)
-        {
-            TC_LOG_DEBUG("scripts.ai.escortai", "EscortAI::MovementInform: returned to home location and restarting waypoint path (%s)", me->GetGUID().ToString().c_str());
-            _started = false;
-=======
+{
+    if (Player* player = GetPlayerForEscort())
+    {
+        if (Group* group = player->GetGroup())
+        {
             for (GroupReference* groupRef = group->GetFirstMember(); groupRef != nullptr; groupRef = groupRef->next())
                 if (Player* member = groupRef->GetSource())
                     if (me->IsWithinDistInMap(member, GetMaxPlayerDistance()))
                         return true;
->>>>>>> 28d470c5
-        }
-    }
-    else if (type == WAYPOINT_MOTION_TYPE)
-    {
-        ASSERT(id < _path.nodes.size(), "EscortAI::MovementInform: referenced movement id (%u) points to non-existing node in loaded path (%s)", id, me->GetGUID().ToString().c_str());
-        WaypointNode waypoint = _path.nodes[id];
-
-        TC_LOG_DEBUG("scripts.ai.escortai", "EscortAI::MovementInform: waypoint node %u reached (%s)", waypoint.id, me->GetGUID().ToString().c_str());
-
-        // last point
-        if (id == _path.nodes.size() - 1)
-        {
-            _started = false;
-            _ended = true;
-            _pauseTimer = 1s;
-        }
-    }
+        }
+        else if (me->IsWithinDistInMap(player, GetMaxPlayerDistance()))
+            return true;
+    }
+
+    return false;
 }
 
 void EscortAI::UpdateAI(uint32 diff)
@@ -256,19 +184,11 @@
     // Waypoint Updating
     if (HasEscortState(STATE_ESCORT_ESCORTING) && !me->IsEngaged() && !HasEscortState(STATE_ESCORT_RETURNING))
     {
-<<<<<<< HEAD
-        if (_pauseTimer.count() <= diff)
-        {
-            if (!HasEscortState(STATE_ESCORT_PAUSED))
-            {
-                _pauseTimer = 0s;
-=======
         if (_pauseTimer <= diff)
         {
             if (!HasEscortState(STATE_ESCORT_PAUSED))
             {
                 _pauseTimer = 0;
->>>>>>> 28d470c5
 
                 if (_ended)
                 {
@@ -277,11 +197,7 @@
 
                     if (_despawnAtEnd)
                     {
-<<<<<<< HEAD
-                        TC_LOG_DEBUG("scripts.ai.escortai", "EscortAI::UpdateAI: reached end of waypoints, despawning at end (%s)", me->GetGUID().ToString().c_str());
-=======
                         TC_LOG_DEBUG("scripts", "EscortAI::UpdateAI: reached end of waypoints, despawning at end");
->>>>>>> 28d470c5
                         if (_returnToStart)
                         {
                             Position respawnPosition;
@@ -289,22 +205,14 @@
                             me->GetRespawnPosition(respawnPosition.m_positionX, respawnPosition.m_positionY, respawnPosition.m_positionZ, &orientation);
                             respawnPosition.SetOrientation(orientation);
                             me->GetMotionMaster()->MovePoint(POINT_HOME, respawnPosition);
-<<<<<<< HEAD
-                            TC_LOG_DEBUG("scripts.ai.escortai", "EscortAI::UpdateAI: returning to spawn location: %s (%s)", respawnPosition.ToString().c_str(), me->GetGUID().ToString().c_str());
-=======
                             TC_LOG_DEBUG("scripts", "EscortAI::UpdateAI: returning to spawn location: %s", respawnPosition.ToString().c_str());
->>>>>>> 28d470c5
                         }
                         else if (_instantRespawn)
                             me->Respawn(true);
                         else
                             me->DespawnOrUnsummon();
                     }
-<<<<<<< HEAD
-                    TC_LOG_DEBUG("scripts.ai.escortai", "EscortAI::UpdateAI: reached end of waypoints (%s)", me->GetGUID().ToString().c_str());
-=======
                     TC_LOG_DEBUG("scripts", "EscortAI::UpdateAI: reached end of waypoints");
->>>>>>> 28d470c5
                     RemoveEscortState(STATE_ESCORT_ESCORTING);
                     return;
                 }
@@ -317,49 +225,22 @@
                 else if (_resume)
                 {
                     _resume = false;
-<<<<<<< HEAD
-                    if (MovementGenerator* movementGenerator = me->GetMotionMaster()->GetCurrentMovementGenerator(MOTION_SLOT_DEFAULT))
-=======
                     if (MovementGenerator* movementGenerator = me->GetMotionMaster()->GetMotionSlot(MOTION_SLOT_IDLE))
->>>>>>> 28d470c5
                         movementGenerator->Resume(0);
                 }
             }
         }
         else
-<<<<<<< HEAD
-            _pauseTimer -= Milliseconds(diff);
-    }
-
-    // Check if player or any member of his group is within range
-    if (_despawnAtFar && HasEscortState(STATE_ESCORT_ESCORTING) && _playerGUID && !me->IsEngaged() && !HasEscortState(STATE_ESCORT_RETURNING))
-=======
             _pauseTimer -= diff;
     }
 
     // Check if player or any member of his group is within range
     if (_despawnAtFar && HasEscortState(STATE_ESCORT_ESCORTING) && !_playerGUID.IsEmpty() && !me->GetVictim() && !HasEscortState(STATE_ESCORT_RETURNING))
->>>>>>> 28d470c5
     {
         if (_playerCheckTimer <= diff)
         {
             if (!IsPlayerOrGroupInRange())
             {
-<<<<<<< HEAD
-                TC_LOG_DEBUG("scripts.ai.escortai", "EscortAI::UpdateAI: failed because player/group was to far away or not found (%s)", me->GetGUID().ToString().c_str());
-
-                bool isEscort = false;
-                if (CreatureData const* creatureData = me->GetCreatureData())
-                    isEscort = (sWorld->getBoolConfig(CONFIG_RESPAWN_DYNAMIC_ESCORTNPC) && (creatureData->spawnGroupData->flags & SPAWNGROUP_FLAG_ESCORTQUESTNPC));
-
-                if (_instantRespawn)
-                {
-                    if (!isEscort)
-                      me->DespawnOrUnsummon(0s, 1s);
-                    else
-                      me->GetMap()->Respawn(SPAWN_TYPE_CREATURE, me->GetSpawnId());
-                }
-=======
                 TC_LOG_DEBUG("scripts", "EscortAI::UpdateAI: failed because player/group was to far away or not found");
 
                 bool isEscort = false;
@@ -370,7 +251,6 @@
                     me->DespawnOrUnsummon(0, Seconds(1));
                 else if (_instantRespawn && isEscort)
                     me->GetMap()->RemoveRespawnTime(SPAWN_TYPE_CREATURE, me->GetSpawnId(), true);
->>>>>>> 28d470c5
                 else
                     me->DespawnOrUnsummon();
 
@@ -394,41 +274,6 @@
     DoMeleeAttackIfReady();
 }
 
-<<<<<<< HEAD
-void EscortAI::AddWaypoint(uint32 id, float x, float y, float z, float orientation/* = 0*/, Milliseconds waitTime/* = 0s*/)
-{
-    Trinity::NormalizeMapCoord(x);
-    Trinity::NormalizeMapCoord(y);
-
-    WaypointNode waypoint;
-    waypoint.id = id;
-    waypoint.x = x;
-    waypoint.y = y;
-    waypoint.z = z;
-    waypoint.orientation = orientation;
-    waypoint.moveType = _running ? WAYPOINT_MOVE_TYPE_RUN : WAYPOINT_MOVE_TYPE_WALK;
-    waypoint.delay = waitTime.count();
-    waypoint.eventId = 0;
-    waypoint.eventChance = 100;
-    _path.nodes.push_back(std::move(waypoint));
-
-    _manualPath = true;
-}
-
-/// @todo get rid of this many variables passed in function.
-void EscortAI::Start(bool isActiveAttacker /* = true*/, bool run /* = false */, ObjectGuid playerGUID /* = 0 */, Quest const* quest /* = nullptr */, bool instantRespawn /* = false */, bool canLoopPath /* = false */, bool resetWaypoints /* = true */)
-{
-    // Queue respawn from the point it starts
-    if (CreatureData const* cdata = me->GetCreatureData())
-    {
-        if (sWorld->getBoolConfig(CONFIG_RESPAWN_DYNAMIC_ESCORTNPC) && (cdata->spawnGroupData->flags & SPAWNGROUP_FLAG_ESCORTQUESTNPC))
-            me->SaveRespawnTime(me->GetRespawnDelay());
-    }
-
-    if (me->IsEngaged())
-    {
-        TC_LOG_ERROR("scripts.ai.escortai", "EscortAI::Start: (script: %s) attempts to Start while in combat (%s)", me->GetScriptName().c_str(), me->GetGUID().ToString().c_str());
-=======
 void EscortAI::MovementInform(uint32 type, uint32 id)
 {
     // no action allowed if there is no escort
@@ -546,59 +391,33 @@
     if (me->GetVictim())
     {
         TC_LOG_ERROR("scripts", "EscortAI::Start: (script: %s, creature entry: %u) attempts to Start while in combat", me->GetScriptName().c_str(), me->GetEntry());
->>>>>>> 28d470c5
         return;
     }
 
     if (HasEscortState(STATE_ESCORT_ESCORTING))
     {
-<<<<<<< HEAD
-        TC_LOG_ERROR("scripts.ai.escortai", "EscortAI::Start: (script: %s) attempts to Start while already escorting (%s)", me->GetScriptName().c_str(), me->GetGUID().ToString().c_str());
-        return;
-    }
-
-    _running = run;
-
-=======
         TC_LOG_ERROR("scripts", "EscortAI::Start: (script: %s, creature entry: %u) attempts to Start while already escorting", me->GetScriptName().c_str(), me->GetEntry());
         return;
     }
 
->>>>>>> 28d470c5
     if (!_manualPath && resetWaypoints)
         FillPointMovementListForCreature();
 
     if (_path.nodes.empty())
     {
-<<<<<<< HEAD
-        TC_LOG_ERROR("scripts.ai.escortai", "EscortAI::Start: (script: %s) is set to return home after waypoint end and instant respawn at waypoint end. Creature will never despawn (%s)", me->GetScriptName().c_str(), me->GetGUID().ToString().c_str());
-=======
         TC_LOG_ERROR("scripts", "EscortAI::Start: (script: %s, creature entry: %u) starts with 0 waypoints (possible missing entry in script_waypoint. Quest: %u).", me->GetScriptName().c_str(), me->GetEntry(), quest ? quest->GetQuestId() : 0);
->>>>>>> 28d470c5
         return;
     }
 
     // set variables
     _activeAttacker = isActiveAttacker;
-<<<<<<< HEAD
-=======
     _running = run;
->>>>>>> 28d470c5
     _playerGUID = playerGUID;
     _escortQuest = quest;
     _instantRespawn = instantRespawn;
     _returnToStart = canLoopPath;
 
     if (_returnToStart && _instantRespawn)
-<<<<<<< HEAD
-        TC_LOG_ERROR("scripts.ai.escortai", "EscortAI::Start: (script: %s) is set to return home after waypoint end and instant respawn at waypoint end. Creature will never despawn (%s)", me->GetScriptName().c_str(), me->GetGUID().ToString().c_str());
-
-    me->GetMotionMaster()->MoveIdle();
-    me->GetMotionMaster()->Clear(MOTION_PRIORITY_NORMAL);
-
-    // disable npcflags
-    me->SetUInt32Value(UNIT_NPC_FLAGS, UNIT_NPC_FLAG_NONE);
-=======
         TC_LOG_DEBUG("scripts", "EscortAI::Start: (script: %s, creature entry: %u) is set to return home after waypoint end and instant respawn at waypoint end. Creature will never despawn.", me->GetScriptName().c_str(), me->GetEntry());
 
     me->GetMotionMaster()->MoveIdle();
@@ -607,22 +426,14 @@
     // disable npcflags
     me->SetNpcFlags(UNIT_NPC_FLAG_NONE);
     me->SetNpcFlags2(UNIT_NPC_FLAG_2_NONE);
->>>>>>> 28d470c5
     if (me->IsImmuneToNPC())
     {
         _hasImmuneToNPCFlags = true;
         me->SetImmuneToNPC(false);
     }
-<<<<<<< HEAD
-
-    TC_LOG_DEBUG("scripts.ai.escortai", "EscortAI::Start: (script: %s) started with %u waypoints. ActiveAttacker = %d, Run = %d, Player = %s (%s)",
-        me->GetScriptName().c_str(), uint32(_path.nodes.size()), _activeAttacker, _running, _playerGUID.ToString().c_str(), me->GetGUID().ToString().c_str());
-
-=======
 
     TC_LOG_DEBUG("scripts", "EscortAI::Start: (script: %s, creature entry: %u) started with %u waypoints. ActiveAttacker = %d, Run = %d, Player = %s", me->GetScriptName().c_str(), me->GetEntry(), uint32(_path.nodes.size()), _activeAttacker, _running, _playerGUID.ToString().c_str());
 
->>>>>>> 28d470c5
     // set initial speed
     me->SetWalk(!_running);
 
@@ -630,21 +441,6 @@
     AddEscortState(STATE_ESCORT_ESCORTING);
 }
 
-<<<<<<< HEAD
-void EscortAI::SetRun(bool on)
-{
-    if (on == _running)
-        return;
-
-    for (auto& node : _path.nodes)
-        node.moveType = on ? WAYPOINT_MOVE_TYPE_RUN : WAYPOINT_MOVE_TYPE_WALK;
-
-    me->SetWalk(!on);
-    _running = on;
-}
-
-=======
->>>>>>> 28d470c5
 void EscortAI::SetEscortPaused(bool on)
 {
     if (!HasEscortState(STATE_ESCORT_ESCORTING))
@@ -653,88 +449,16 @@
     if (on)
     {
         AddEscortState(STATE_ESCORT_PAUSED);
-<<<<<<< HEAD
-        if (MovementGenerator* movementGenerator = me->GetMotionMaster()->GetCurrentMovementGenerator(MOTION_SLOT_DEFAULT))
-=======
         if (MovementGenerator* movementGenerator = me->GetMotionMaster()->GetMotionSlot(MOTION_SLOT_IDLE))
->>>>>>> 28d470c5
             movementGenerator->Pause(0);
     }
     else
     {
         RemoveEscortState(STATE_ESCORT_PAUSED);
         _resume = true;
-<<<<<<< HEAD
-    }
-}
-
-Player* EscortAI::GetPlayerForEscort()
-{
-    return ObjectAccessor::GetPlayer(*me, _playerGUID);
-}
-
-// see followerAI
-bool EscortAI::AssistPlayerInCombatAgainst(Unit* who)
-{
-    if (!who || !who->GetVictim())
-        return false;
-
-    if (me->HasReactState(REACT_PASSIVE))
-        return false;
-
-    // experimental (unknown) flag not present
-    if (!(me->GetCreatureTemplate()->type_flags & CREATURE_TYPE_FLAG_CAN_ASSIST))
-        return false;
-
-    // not a player
-    if (!who->EnsureVictim()->GetCharmerOrOwnerPlayerOrPlayerItself())
-        return false;
-
-    if (!who->isInAccessiblePlaceFor(me))
-        return false;
-
-    if (!CanAIAttack(who))
-        return false;
-
-    // we cannot attack in evade mode
-    if (me->IsInEvadeMode())
-        return false;
-
-    // or if enemy is in evade mode
-    if (who->GetTypeId() == TYPEID_UNIT && who->ToCreature()->IsInEvadeMode())
-        return false;
-
-    if (!me->IsValidAssistTarget(who->GetVictim()))
-        return false;
-
-    // too far away and no free sight
-    if (me->IsWithinDistInMap(who, GetMaxPlayerDistance()) && me->IsWithinLOSInMap(who))
-    {
-        me->EngageWithTarget(who);
-        return true;
-=======
->>>>>>> 28d470c5
-    }
-}
-
-<<<<<<< HEAD
-bool EscortAI::IsPlayerOrGroupInRange()
-{
-    if (Player* player = GetPlayerForEscort())
-    {
-        if (Group* group = player->GetGroup())
-        {
-            for (GroupReference* groupRef = group->GetFirstMember(); groupRef != nullptr; groupRef = groupRef->next())
-            {
-                if (Player* member = groupRef->GetSource())
-                    if (me->IsWithinDistInMap(member, GetMaxPlayerDistance()))
-                        return true;
-            }
-        }
-        else if (me->IsWithinDistInMap(player, GetMaxPlayerDistance()))
-            return true;
-    }
-=======
+    }
+}
+
 bool EscortAI::IsEscortNPC(bool onlyIfActive) const
 {
     if (!onlyIfActive)
@@ -742,24 +466,6 @@
 
     if (!GetEventStarterGUID().IsEmpty())
         return true;
->>>>>>> 28d470c5
 
     return false;
-}
-
-void EscortAI::FillPointMovementListForCreature()
-{
-    WaypointPath const* path = sScriptSystemMgr->GetPath(me->GetEntry());
-    if (!path)
-        return;
-
-    for (WaypointNode const& value : path->nodes)
-    {
-        WaypointNode node = value;
-        Trinity::NormalizeMapCoord(node.x);
-        Trinity::NormalizeMapCoord(node.y);
-        node.moveType = _running ? WAYPOINT_MOVE_TYPE_RUN : WAYPOINT_MOVE_TYPE_WALK;
-
-        _path.nodes.push_back(std::move(node));
-    }
 }