/*
 * This file is part of the TrinityCore Project. See AUTHORS file for Copyright information
 *
 * This program is free software; you can redistribute it and/or modify it
 * under the terms of the GNU General Public License as published by the
 * Free Software Foundation; either version 2 of the License, or (at your
 * option) any later version.
 *
 * This program is distributed in the hope that it will be useful, but WITHOUT
 * ANY WARRANTY; without even the implied warranty of MERCHANTABILITY or
 * FITNESS FOR A PARTICULAR PURPOSE. See the GNU General Public License for
 * more details.
 *
 * You should have received a copy of the GNU General Public License along
 * with this program. If not, see <http://www.gnu.org/licenses/>.
 */

#ifndef TRINITY_SCRIPTEDFOLLOWERAI_H
#define TRINITY_SCRIPTEDFOLLOWERAI_H

#include "ScriptedCreature.h"
<<<<<<< HEAD

class Quest;

enum FollowerState : uint32
=======
#include "ScriptSystem.h"

class Quest;

enum eFollowState
>>>>>>> 28d470c5
{
    STATE_FOLLOW_NONE       = 0x000,
    STATE_FOLLOW_INPROGRESS = 0x001, // must always have this state for any follow
    STATE_FOLLOW_PAUSED     = 0x002, // disables following
    STATE_FOLLOW_COMPLETE   = 0x004, // follow is completed and may end
    STATE_FOLLOW_PREEVENT   = 0x008, // not implemented (allow pre event to run, before follow is initiated)
    STATE_FOLLOW_POSTEVENT  = 0x010  // can be set at complete and allow post event to run
};

class TC_GAME_API FollowerAI : public ScriptedAI
{
    public:
        explicit FollowerAI(Creature* creature);
        ~FollowerAI() { }

<<<<<<< HEAD
        void MoveInLineOfSight(Unit*) override;
=======
        void MovementInform(uint32 motionType, uint32 pointId) override;

        void AttackStart(Unit*) override;

        void MoveInLineOfSight(Unit*) override;

        void EnterEvadeMode(EvadeReason /*why*/ = EVADE_REASON_OTHER) override;

>>>>>>> 28d470c5
        void JustDied(Unit*) override;
        void JustReachedHome() override;
        void OwnerAttackedBy(Unit* other) override;

<<<<<<< HEAD
        // the "internal" update, calls UpdateFollowerAI()
        void UpdateAI(uint32) override;
        // used when it's needed to add code in update (abilities, scripted events, etc)
        virtual void UpdateFollowerAI(uint32);
=======
        void JustAppeared() override;
>>>>>>> 28d470c5

        void StartFollow(Player* player, uint32 factionForFollower = 0, uint32 quest = 0);
        // if special event require follow mode to hold/resume during the follow
        void SetFollowPaused(bool paused);
        void SetFollowComplete(bool withEndEvent = false);

<<<<<<< HEAD
        bool IsEscorted() const override { return HasFollowState(STATE_FOLLOW_INPROGRESS); }
        bool HasFollowState(uint32 uiFollowState) const { return (_followState & uiFollowState) != 0; }
=======
        void StartFollow(Player* player, uint32 factionForFollower = 0, Quest const* quest = nullptr);

        void SetFollowPaused(bool bPaused);                 //if special event require follow mode to hold/resume during the follow
        void SetFollowComplete(bool bWithEndEvent = false);

        bool HasFollowState(uint32 uiFollowState) { return (m_uiFollowState & uiFollowState) != 0; }
>>>>>>> 28d470c5

    protected:
        Player* GetLeaderForFollower();

    private:
<<<<<<< HEAD
        void AddFollowState(uint32 followState) { _followState |= followState; }
        void RemoveFollowState(uint32 followState) { _followState &= ~followState; }
        bool ShouldAssistPlayerInCombatAgainst(Unit* who) const;

        ObjectGuid _leaderGUID;
        uint32 _updateFollowTimer;
        uint32 _followState;
        uint32 _questForFollow;
=======
        void AddFollowState(uint32 uiFollowState) { m_uiFollowState |= uiFollowState; }
        void RemoveFollowState(uint32 uiFollowState) { m_uiFollowState &= ~uiFollowState; }

        bool AssistPlayerInCombatAgainst(Unit* who);

        ObjectGuid m_uiLeaderGUID;
        uint32 m_uiUpdateFollowTimer;
        uint32 m_uiFollowState;

        Quest const* m_pQuestForFollow;                     //normally we have a quest
>>>>>>> 28d470c5
};

#endif<|MERGE_RESOLUTION|>--- conflicted
+++ resolved
@@ -15,29 +15,23 @@
  * with this program. If not, see <http://www.gnu.org/licenses/>.
  */
 
-#ifndef TRINITY_SCRIPTEDFOLLOWERAI_H
-#define TRINITY_SCRIPTEDFOLLOWERAI_H
+#ifndef SC_FOLLOWERAI_H
+#define SC_FOLLOWERAI_H
 
 #include "ScriptedCreature.h"
-<<<<<<< HEAD
-
-class Quest;
-
-enum FollowerState : uint32
-=======
 #include "ScriptSystem.h"
 
 class Quest;
 
 enum eFollowState
->>>>>>> 28d470c5
 {
     STATE_FOLLOW_NONE       = 0x000,
-    STATE_FOLLOW_INPROGRESS = 0x001, // must always have this state for any follow
-    STATE_FOLLOW_PAUSED     = 0x002, // disables following
-    STATE_FOLLOW_COMPLETE   = 0x004, // follow is completed and may end
-    STATE_FOLLOW_PREEVENT   = 0x008, // not implemented (allow pre event to run, before follow is initiated)
-    STATE_FOLLOW_POSTEVENT  = 0x010  // can be set at complete and allow post event to run
+    STATE_FOLLOW_INPROGRESS = 0x001,                        //must always have this state for any follow
+    STATE_FOLLOW_RETURNING  = 0x002,                        //when returning to combat start after being in combat
+    STATE_FOLLOW_PAUSED     = 0x004,                        //disables following
+    STATE_FOLLOW_COMPLETE   = 0x008,                        //follow is completed and may end
+    STATE_FOLLOW_PREEVENT   = 0x010,                        //not implemented (allow pre event to run, before follow is initiated)
+    STATE_FOLLOW_POSTEVENT  = 0x020                         //can be set at complete and allow post event to run
 };
 
 class TC_GAME_API FollowerAI : public ScriptedAI
@@ -46,9 +40,6 @@
         explicit FollowerAI(Creature* creature);
         ~FollowerAI() { }
 
-<<<<<<< HEAD
-        void MoveInLineOfSight(Unit*) override;
-=======
         void MovementInform(uint32 motionType, uint32 pointId) override;
 
         void AttackStart(Unit*) override;
@@ -57,51 +48,24 @@
 
         void EnterEvadeMode(EvadeReason /*why*/ = EVADE_REASON_OTHER) override;
 
->>>>>>> 28d470c5
         void JustDied(Unit*) override;
-        void JustReachedHome() override;
-        void OwnerAttackedBy(Unit* other) override;
 
-<<<<<<< HEAD
-        // the "internal" update, calls UpdateFollowerAI()
-        void UpdateAI(uint32) override;
-        // used when it's needed to add code in update (abilities, scripted events, etc)
-        virtual void UpdateFollowerAI(uint32);
-=======
         void JustAppeared() override;
->>>>>>> 28d470c5
 
-        void StartFollow(Player* player, uint32 factionForFollower = 0, uint32 quest = 0);
-        // if special event require follow mode to hold/resume during the follow
-        void SetFollowPaused(bool paused);
-        void SetFollowComplete(bool withEndEvent = false);
+        void UpdateAI(uint32) override;                        //the "internal" update, calls UpdateFollowerAI()
+        virtual void UpdateFollowerAI(uint32);        //used when it's needed to add code in update (abilities, scripted events, etc)
 
-<<<<<<< HEAD
-        bool IsEscorted() const override { return HasFollowState(STATE_FOLLOW_INPROGRESS); }
-        bool HasFollowState(uint32 uiFollowState) const { return (_followState & uiFollowState) != 0; }
-=======
         void StartFollow(Player* player, uint32 factionForFollower = 0, Quest const* quest = nullptr);
 
         void SetFollowPaused(bool bPaused);                 //if special event require follow mode to hold/resume during the follow
         void SetFollowComplete(bool bWithEndEvent = false);
 
         bool HasFollowState(uint32 uiFollowState) { return (m_uiFollowState & uiFollowState) != 0; }
->>>>>>> 28d470c5
 
     protected:
         Player* GetLeaderForFollower();
 
     private:
-<<<<<<< HEAD
-        void AddFollowState(uint32 followState) { _followState |= followState; }
-        void RemoveFollowState(uint32 followState) { _followState &= ~followState; }
-        bool ShouldAssistPlayerInCombatAgainst(Unit* who) const;
-
-        ObjectGuid _leaderGUID;
-        uint32 _updateFollowTimer;
-        uint32 _followState;
-        uint32 _questForFollow;
-=======
         void AddFollowState(uint32 uiFollowState) { m_uiFollowState |= uiFollowState; }
         void RemoveFollowState(uint32 uiFollowState) { m_uiFollowState &= ~uiFollowState; }
 
@@ -112,7 +76,6 @@
         uint32 m_uiFollowState;
 
         Quest const* m_pQuestForFollow;                     //normally we have a quest
->>>>>>> 28d470c5
 };
 
 #endif