--- conflicted
+++ resolved
@@ -15,8 +15,8 @@
  * with this program. If not, see <http://www.gnu.org/licenses/>.
  */
 
-#ifndef TRINITY_SCRIPTEDGOSSIP_H
-#define TRINITY_SCRIPTEDGOSSIP_H
+#ifndef SC_GOSSIP_H
+#define SC_GOSSIP_H
 
 #include "Define.h"
 #include "GossipDef.h"
@@ -86,12 +86,6 @@
     GOSSIP_SENDER_SEC_STABLEMASTER      = 10
 };
 
-<<<<<<< HEAD
-class Creature;
-
-uint32 TC_GAME_API GetGossipSenderFor(Player* player, uint32 menuId);
-=======
->>>>>>> 28d470c5
 uint32 TC_GAME_API GetGossipActionFor(Player* player, uint32 gossipListId);
 void TC_GAME_API ClearGossipMenuFor(Player* player);
 // Using provided text, not from DB
