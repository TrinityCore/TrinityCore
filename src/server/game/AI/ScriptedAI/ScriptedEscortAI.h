--- conflicted
+++ resolved
@@ -15,19 +15,15 @@
  * with this program. If not, see <http://www.gnu.org/licenses/>.
  */
 
-#ifndef TRINITY_SCRIPTEDESCORTAI_H
-#define TRINITY_SCRIPTEDESCORTAI_H
+#ifndef SC_ESCORTAI_H
+#define SC_ESCORTAI_H
 
 #include "ScriptedCreature.h"
 #include "WaypointDefines.h"
 
 class Quest;
 
-<<<<<<< HEAD
-#define DEFAULT_MAX_PLAYER_DISTANCE 100
-=======
 #define DEFAULT_MAX_PLAYER_DISTANCE 50
->>>>>>> 28d470c5
 
 enum EscortState : uint32
 {
@@ -43,39 +39,15 @@
         explicit EscortAI(Creature* creature);
         ~EscortAI() { }
 
-<<<<<<< HEAD
-        void InitializeAI() override;
-        void MoveInLineOfSight(Unit* who) override;
-        void JustDied(Unit*) override;
-=======
         void UpdateAI(uint32 diff) override; // the "internal" update, calls UpdateEscortAI()
         void MoveInLineOfSight(Unit* who) override;
         void JustDied(Unit*) override;
         void JustAppeared() override;
->>>>>>> 28d470c5
         void ReturnToLastPoint();
         void EnterEvadeMode(EvadeReason /*why*/ = EVADE_REASON_OTHER) override;
         void MovementInform(uint32, uint32) override;
-        void UpdateAI(uint32 diff) override; // the "internal" update, calls UpdateEscortAI()
 
         virtual void UpdateEscortAI(uint32 diff); // used when it's needed to add code in update (abilities, scripted events, etc)
-<<<<<<< HEAD
-        void AddWaypoint(uint32 id, float x, float y, float z, float orientation = 0.f, Milliseconds waitTime = 0s);
-        void Start(bool isActiveAttacker = true, bool run = false, ObjectGuid playerGUID = ObjectGuid::Empty, Quest const* quest = nullptr, bool instantRespawn = false, bool canLoopPath = false, bool resetWaypoints = true);
-
-        void SetRun(bool on = true);
-        void SetEscortPaused(bool on);
-        void SetPauseTimer(Milliseconds timer) { _pauseTimer = timer; }
-        bool HasEscortState(uint32 escortState) { return (_escortState & escortState) != 0; }
-        bool IsEscorted() const override { return !_playerGUID.IsEmpty(); }
-        void SetMaxPlayerDistance(float newMax) { _maxPlayerDistance = newMax; }
-        float GetMaxPlayerDistance() const { return _maxPlayerDistance; }
-        void SetDespawnAtEnd(bool despawn) { _despawnAtEnd = despawn; }
-        void SetDespawnAtFar(bool despawn) { _despawnAtFar = despawn; }
-        bool IsActiveAttacker() const { return _activeAttacker; } // obsolete
-        void SetActiveAttacker(bool enable) { _activeAttacker = enable; }
-        ObjectGuid GetEventStarterGUID() const { return _playerGUID; }
-=======
 
         void AddWaypoint(uint32 id, float x, float y, float z, float orientation = 0.f, uint32 waitTime = 0); // waitTime is in ms
 
@@ -101,7 +73,6 @@
         ObjectGuid GetEventStarterGUID() const { return _playerGUID; }
 
         virtual bool IsEscortNPC(bool isEscorting) const override;
->>>>>>> 28d470c5
 
     protected:
         Player* GetPlayerForEscort();
@@ -115,11 +86,7 @@
         void RemoveEscortState(uint32 escortState) { _escortState &= ~escortState; }
 
         ObjectGuid _playerGUID;
-<<<<<<< HEAD
-        Milliseconds _pauseTimer;
-=======
         uint32 _pauseTimer;
->>>>>>> 28d470c5
         uint32 _playerCheckTimer;
         uint32 _escortState;
         float _maxPlayerDistance;
@@ -140,5 +107,4 @@
         bool _ended;
         bool _resume;
 };
-
 #endif