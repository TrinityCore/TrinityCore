/*
 * Copyright (C) 2008-2018 TrinityCore <https://www.trinitycore.org/>
 * Copyright (C) 2006-2009 ScriptDev2 <https://scriptdev2.svn.sourceforge.net/>
 *
 * This program is free software; you can redistribute it and/or modify it
 * under the terms of the GNU General Public License as published by the
 * Free Software Foundation; either version 2 of the License, or (at your
 * option) any later version.
 *
 * This program is distributed in the hope that it will be useful, but WITHOUT
 * ANY WARRANTY; without even the implied warranty of MERCHANTABILITY or
 * FITNESS FOR A PARTICULAR PURPOSE. See the GNU General Public License for
 * more details.
 *
 * You should have received a copy of the GNU General Public License along
 * with this program. If not, see <http://www.gnu.org/licenses/>.
 */

#include "ScriptedCreature.h"
#include "AreaBoundary.h"
#include "DB2Stores.h"
#include "Cell.h"
#include "CellImpl.h"
#include "GridNotifiers.h"
#include "GridNotifiersImpl.h"
#include "InstanceScript.h"
#include "Log.h"
#include "MotionMaster.h"
#include "ObjectAccessor.h"
#include "Spell.h"
#include "SpellMgr.h"
#include "TemporarySummon.h"

// Spell summary for ScriptedAI::SelectSpell
struct TSpellSummary
{
    uint8 Targets;                                          // set of enum SelectTarget
    uint8 Effects;                                          // set of enum SelectEffect
} extern* SpellSummary;

void SummonList::Summon(Creature const* summon)
{
    storage_.push_back(summon->GetGUID());
}

void SummonList::Despawn(Creature const* summon)
{
    storage_.remove(summon->GetGUID());
}

void SummonList::DoZoneInCombat(uint32 entry, float maxRangeToNearestTarget)
{
    for (StorageType::iterator i = storage_.begin(); i != storage_.end();)
    {
        Creature* summon = ObjectAccessor::GetCreature(*me, *i);
        ++i;
        if (summon && summon->IsAIEnabled
                && (!entry || summon->GetEntry() == entry))
        {
            summon->AI()->DoZoneInCombat(nullptr, maxRangeToNearestTarget);
        }
    }
}

void SummonList::DespawnEntry(uint32 entry)
{
    for (StorageType::iterator i = storage_.begin(); i != storage_.end();)
    {
        Creature* summon = ObjectAccessor::GetCreature(*me, *i);
        if (!summon)
            i = storage_.erase(i);
        else if (summon->GetEntry() == entry)
        {
            i = storage_.erase(i);
            summon->DespawnOrUnsummon();
        }
        else
            ++i;
    }
}

void SummonList::DespawnAll()
{
    while (!storage_.empty())
    {
        Creature* summon = ObjectAccessor::GetCreature(*me, storage_.front());
        storage_.pop_front();
        if (summon)
            summon->DespawnOrUnsummon();
    }
}

void SummonList::RemoveNotExisting()
{
    for (StorageType::iterator i = storage_.begin(); i != storage_.end();)
    {
        if (ObjectAccessor::GetCreature(*me, *i))
            ++i;
        else
            i = storage_.erase(i);
    }
}

bool SummonList::HasEntry(uint32 entry) const
{
    for (StorageType::const_iterator i = storage_.begin(); i != storage_.end(); ++i)
    {
        Creature* summon = ObjectAccessor::GetCreature(*me, *i);
        if (summon && summon->GetEntry() == entry)
            return true;
    }

    return false;
}

void SummonList::DoActionImpl(int32 action, StorageType const& summons)
{
    for (auto const& guid : summons)
    {
        Creature* summon = ObjectAccessor::GetCreature(*me, guid);
        if (summon && summon->IsAIEnabled)
            summon->AI()->DoAction(action);
    }
}

ScriptedAI::ScriptedAI(Creature* creature) : CreatureAI(creature),
    IsFleeing(false),
    summons(creature),
    _isCombatMovementAllowed(true)
{
    _isHeroic = me->GetMap()->IsHeroic();
    _difficulty = Difficulty(me->GetMap()->GetSpawnMode());
}

void ScriptedAI::AttackStartNoMove(Unit* who)
{
    if (!who)
        return;

    if (me->Attack(who, true))
        DoStartNoMovement(who);
}

void ScriptedAI::AttackStart(Unit* who)
{
    if (IsCombatMovementAllowed())
        CreatureAI::AttackStart(who);
    else
        AttackStartNoMove(who);
}

void ScriptedAI::UpdateAI(uint32 /*diff*/)
{
    //Check if we have a current target
    if (!UpdateVictim())
        return;

    DoMeleeAttackIfReady();
}

void ScriptedAI::DoStartMovement(Unit* victim, float distance, float angle)
{
    if (victim)
        me->GetMotionMaster()->MoveChase(victim, distance, angle);
}

void ScriptedAI::DoStartNoMovement(Unit* victim)
{
    if (!victim)
        return;

    me->GetMotionMaster()->MoveIdle();
}

void ScriptedAI::DoStopAttack()
{
    if (me->GetVictim())
        me->AttackStop();
}

void ScriptedAI::DoCastSpell(Unit* target, SpellInfo const* spellInfo, bool triggered)
{
    if (!target || me->IsNonMeleeSpellCast(false))
        return;

    me->StopMoving();
    me->CastSpell(target, spellInfo, triggered ? TRIGGERED_FULL_MASK : TRIGGERED_NONE);
}

void ScriptedAI::DoPlaySoundToSet(WorldObject* source, uint32 soundId)
{
    if (!source)
        return;

    if (!sSoundKitStore.LookupEntry(soundId))
    {
        TC_LOG_ERROR("scripts", "Invalid soundId %u used in DoPlaySoundToSet (Source: %s)", soundId, source->GetGUID().ToString().c_str());
        return;
    }

    source->PlayDirectSound(soundId);
}

Creature* ScriptedAI::DoSpawnCreature(uint32 entry, float offsetX, float offsetY, float offsetZ, float angle, uint32 type, uint32 despawntime)
{
    return me->SummonCreature(entry, me->GetPositionX() + offsetX, me->GetPositionY() + offsetY, me->GetPositionZ() + offsetZ, angle, TempSummonType(type), despawntime);
}

bool ScriptedAI::HealthBelowPct(uint32 pct) const
{
    return me->HealthBelowPct(pct);
}

bool ScriptedAI::HealthAbovePct(uint32 pct) const
{
    return me->HealthAbovePct(pct);
}

SpellInfo const* ScriptedAI::SelectSpell(Unit* target, uint32 school, uint32 mechanic, SelectTargetType targets, float rangeMin, float rangeMax, SelectEffect effect)
{
    //No target so we can't cast
    if (!target)
        return nullptr;

    //Silenced so we can't cast
    if (me->HasFlag(UNIT_FIELD_FLAGS, UNIT_FLAG_SILENCED))
        return nullptr;

    //Using the extended script system we first create a list of viable spells
    SpellInfo const* apSpell[MAX_CREATURE_SPELLS];
    memset(apSpell, 0, MAX_CREATURE_SPELLS * sizeof(SpellInfo*));

    uint32 spellCount = 0;

    SpellInfo const* tempSpell = nullptr;

    //Check if each spell is viable(set it to null if not)
    for (uint32 i = 0; i < MAX_CREATURE_SPELLS; i++)
    {
        tempSpell = sSpellMgr->GetSpellInfo(me->m_spells[i]);

        //This spell doesn't exist
        if (!tempSpell)
            continue;

        // Targets and Effects checked first as most used restrictions
        //Check the spell targets if specified
        if (targets && !(SpellSummary[me->m_spells[i]].Targets & (1 << (targets-1))))
            continue;

        //Check the type of spell if we are looking for a specific spell type
        if (effect && !(SpellSummary[me->m_spells[i]].Effects & (1 << (effect-1))))
            continue;

        //Check for school if specified
        if (school && (tempSpell->SchoolMask & school) == 0)
            continue;

        //Check for spell mechanic if specified
        if (mechanic && tempSpell->Mechanic != mechanic)
            continue;

        //Check if the spell meets our range requirements
        if (rangeMin && me->GetSpellMinRangeForTarget(target, tempSpell) < rangeMin)
            continue;
        if (rangeMax && me->GetSpellMaxRangeForTarget(target, tempSpell) > rangeMax)
            continue;

        //Check if our target is in range
        if (me->IsWithinDistInMap(target, float(me->GetSpellMinRangeForTarget(target, tempSpell))) || !me->IsWithinDistInMap(target, float(me->GetSpellMaxRangeForTarget(target, tempSpell))))
            continue;

        //All good so lets add it to the spell list
        apSpell[spellCount] = tempSpell;
        ++spellCount;
    }

    //We got our usable spells so now lets randomly pick one
    if (!spellCount)
        return nullptr;

    return apSpell[urand(0, spellCount - 1)];
}

void ScriptedAI::DoResetThreat()
{
    if (!me->CanHaveThreatList() || me->getThreatManager().isThreatListEmpty())
    {
        TC_LOG_ERROR("scripts", "DoResetThreat called for creature that either cannot have threat list or has empty threat list (me entry = %d)", me->GetEntry());
        return;
    }

    ThreatContainer::StorageType threatlist = me->getThreatManager().getThreatList();

    for (ThreatContainer::StorageType::const_iterator itr = threatlist.begin(); itr != threatlist.end(); ++itr)
    {
        Unit* unit = ObjectAccessor::GetUnit(*me, (*itr)->getUnitGuid());
        if (unit && DoGetThreat(unit))
            DoModifyThreatPercent(unit, -100);
    }
}

float ScriptedAI::DoGetThreat(Unit* unit)
{
    if (!unit)
        return 0.0f;
    return me->getThreatManager().getThreat(unit);
}

void ScriptedAI::DoModifyThreatPercent(Unit* unit, int32 pct)
{
    if (!unit)
        return;
    me->getThreatManager().modifyThreatPercent(unit, pct);
}

void ScriptedAI::DoTeleportTo(float x, float y, float z, uint32 time)
{
    me->Relocate(x, y, z);
    float speed = me->GetDistance(x, y, z) / ((float)time * 0.001f);
    me->MonsterMoveWithSpeed(x, y, z, speed);
}

void ScriptedAI::DoTeleportTo(const float position[4])
{
    me->NearTeleportTo(position[0], position[1], position[2], position[3]);
}

void ScriptedAI::DoTeleportPlayer(Unit* unit, float x, float y, float z, float o)
{
    if (!unit)
        return;

    if (Player* player = unit->ToPlayer())
        player->TeleportTo(unit->GetMapId(), x, y, z, o, TELE_TO_NOT_LEAVE_COMBAT);
    else
        TC_LOG_ERROR("scripts", "Creature %s Tried to teleport non-player unit (%s) to x: %f y:%f z: %f o: %f. Aborted.",
            me->GetGUID().ToString().c_str(), unit->GetGUID().ToString().c_str(), x, y, z, o);
}

void ScriptedAI::DoTeleportAll(float x, float y, float z, float o)
{
    Map* map = me->GetMap();
    if (!map->IsDungeon())
        return;

    Map::PlayerList const& PlayerList = map->GetPlayers();
    for (Map::PlayerList::const_iterator itr = PlayerList.begin(); itr != PlayerList.end(); ++itr)
        if (Player* player = itr->GetSource())
            if (player->IsAlive())
                player->TeleportTo(me->GetMapId(), x, y, z, o, TELE_TO_NOT_LEAVE_COMBAT);
}

Unit* ScriptedAI::DoSelectLowestHpFriendly(float range, uint32 minHPDiff)
{
    Unit* unit = nullptr;
    Trinity::MostHPMissingInRange u_check(me, range, minHPDiff);
    Trinity::UnitLastSearcher<Trinity::MostHPMissingInRange> searcher(me, unit, u_check);
    Cell::VisitAllObjects(me, searcher, range);

    return unit;
}

Unit* ScriptedAI::DoSelectBelowHpPctFriendlyWithEntry(uint32 entry, float range, uint8 minHPDiff, bool excludeSelf)
{
    Unit* unit = nullptr;
    Trinity::FriendlyBelowHpPctEntryInRange u_check(me, entry, range, minHPDiff, excludeSelf);
    Trinity::UnitLastSearcher<Trinity::FriendlyBelowHpPctEntryInRange> searcher(me, unit, u_check);
    Cell::VisitAllObjects(me, searcher, range);

    return unit;
}

std::list<Creature*> ScriptedAI::DoFindFriendlyCC(float range)
{
    std::list<Creature*> list;
    Trinity::FriendlyCCedInRange u_check(me, range);
    Trinity::CreatureListSearcher<Trinity::FriendlyCCedInRange> searcher(me, list, u_check);
    Cell::VisitAllObjects(me, searcher, range);

    return list;
}

std::list<Creature*> ScriptedAI::DoFindFriendlyMissingBuff(float range, uint32 uiSpellid)
{
    std::list<Creature*> list;
    Trinity::FriendlyMissingBuffInRange u_check(me, range, uiSpellid);
    Trinity::CreatureListSearcher<Trinity::FriendlyMissingBuffInRange> searcher(me, list, u_check);
    Cell::VisitAllObjects(me, searcher, range);

    return list;
}

Player* ScriptedAI::GetPlayerAtMinimumRange(float minimumRange)
{
    Player* player = nullptr;

    Trinity::PlayerAtMinimumRangeAway check(me, minimumRange);
    Trinity::PlayerSearcher<Trinity::PlayerAtMinimumRangeAway> searcher(me, player, check);
    Cell::VisitWorldObjects(me, searcher, minimumRange);

    return player;
}

void ScriptedAI::SetEquipmentSlots(bool loadDefault, int32 mainHand /*= EQUIP_NO_CHANGE*/, int32 offHand /*= EQUIP_NO_CHANGE*/, int32 ranged /*= EQUIP_NO_CHANGE*/)
{
    if (loadDefault)
    {
        me->LoadEquipment(me->GetOriginalEquipmentId(), true);
        return;
    }

    if (mainHand >= 0)
        me->SetVirtualItem(0, uint32(mainHand));

    if (offHand >= 0)
        me->SetVirtualItem(1, uint32(offHand));

    if (ranged >= 0)
        me->SetVirtualItem(2, uint32(ranged));
}

void ScriptedAI::SetCombatMovement(bool allowMovement)
{
    _isCombatMovementAllowed = allowMovement;
}

enum NPCs
{
    NPC_BROODLORD   = 12017,
    NPC_VOID_REAVER = 19516,
    NPC_JAN_ALAI    = 23578,
    NPC_SARTHARION  = 28860
};

<<<<<<< HEAD
// Hacklike storage used for misc creatures that are expected to evade of outside of a certain area.
// It is assumed the information is found elswehere and can be handled by the core. So far no luck finding such information/way to extract it.
/*bool ScriptedAI::EnterEvadeIfOutOfCombatArea(uint32 const diff)
{
    if (_evadeCheckCooldown <= diff)
        _evadeCheckCooldown = 2500;
    else
    {
        _evadeCheckCooldown -= diff;
        return false;
    }

    if (me->IsInEvadeMode() || !me->GetVictim())
        return false;

    float x = me->GetPositionX();
    float y = me->GetPositionY();
    float z = me->GetPositionZ();

    switch (me->GetEntry())
    {
        case NPC_BROODLORD:                                         // broodlord (not move down stairs)
            if (z > 448.60f)
                return false;
            break;
        case NPC_VOID_REAVER:                                         // void reaver (calculate from center of room)
            if (me->GetDistance2d(432.59f, 371.93f) < 105.0f)
                return false;
            break;
        case NPC_JAN_ALAI:                                         // jan'alai (calculate by Z)
            if (z > 12.0f)
                return false;
            break;
        case NPC_SARTHARION:                                         // sartharion (calculate box)
            if (x > 3218.86f && x < 3275.69f && y < 572.40f && y > 484.68f)
                return false;
            break;
        default: // For most of creatures that certain area is their home area.
            TC_LOG_INFO("misc", "TSCR: EnterEvadeIfOutOfCombatArea used for creature entry %u, but does not have any definition. Using the default one.", me->GetEntry());
            uint32 homeAreaId = me->GetMap()->GetAreaId(me->GetHomePosition().GetPositionX(), me->GetHomePosition().GetPositionY(), me->GetHomePosition().GetPositionZ());
            if (me->GetAreaId() == homeAreaId)
                return false;
    }

    EnterEvadeMode();
    return true;
}*/

void Scripted_NoMovementAI::AttackStart(Unit* target)
{
    if (!target)
        return;

    if (me->Attack(target, true))
        DoStartNoMovement(target);
}

=======
>>>>>>> 7817811c
// BossAI - for instanced bosses
BossAI::BossAI(Creature* creature, uint32 bossId) : ScriptedAI(creature),
    instance(creature->GetInstanceScript()),
    summons(creature),
    _bossId(bossId)
{
    if (instance)
        SetBoundary(instance->GetBossBoundary(bossId));
    scheduler.SetValidator([this]
    {
        return !me->HasUnitState(UNIT_STATE_CASTING);
    });
}

void BossAI::_Reset()
{
    if (!me->IsAlive())
        return;

    me->SetCombatPulseDelay(0);
    me->ResetLootMode();
    events.Reset();
    summons.DespawnAll();
    scheduler.CancelAll();
    if (instance)
        instance->SetBossState(_bossId, NOT_STARTED);
}

void BossAI::_JustDied()
{
    events.Reset();
    summons.DespawnAll();
    scheduler.CancelAll();
    if (instance)
        instance->SetBossState(_bossId, DONE);
}

void BossAI::_JustReachedHome()
{
    me->setActive(false);
}

void BossAI::_EnterCombat()
{
    if (instance)
    {
        // bosses do not respawn, check only on enter combat
        if (!instance->CheckRequiredBosses(_bossId))
        {
            EnterEvadeMode(EVADE_REASON_SEQUENCE_BREAK);
            return;
        }
        instance->SetBossState(_bossId, IN_PROGRESS);
    }

    me->SetCombatPulseDelay(5);
    me->setActive(true);
    DoZoneInCombat();
    ScheduleTasks();
}

void BossAI::TeleportCheaters()
{
    float x, y, z;
    me->GetPosition(x, y, z);

    ThreatContainer::StorageType threatList = me->getThreatManager().getThreatList();
    for (ThreatContainer::StorageType::const_iterator itr = threatList.begin(); itr != threatList.end(); ++itr)
        if (Unit* target = (*itr)->getTarget())
            if (target->GetTypeId() == TYPEID_PLAYER && !CheckBoundary(target))
                target->NearTeleportTo(x, y, z, 0);
}

void BossAI::JustSummoned(Creature* summon)
{
    summons.Summon(summon);
    if (me->IsInCombat())
        DoZoneInCombat(summon);
}

void BossAI::SummonedCreatureDespawn(Creature* summon)
{
    summons.Despawn(summon);
}

void BossAI::UpdateAI(uint32 diff)
{
    if (!UpdateVictim())
        return;

    events.Update(diff);

    if (me->HasUnitState(UNIT_STATE_CASTING))
        return;

    while (uint32 eventId = events.ExecuteEvent())
    {
        ExecuteEvent(eventId);
        if (me->HasUnitState(UNIT_STATE_CASTING))
            return;
    }

    DoMeleeAttackIfReady();
}

bool BossAI::CanAIAttack(Unit const* target) const
{
    return CheckBoundary(target);
}

void BossAI::_DespawnAtEvade(uint32 delayToRespawn, Creature* who)
{
    if (delayToRespawn < 2)
    {
        TC_LOG_ERROR("scripts", "_DespawnAtEvade called with delay of %u seconds, defaulting to 2.", delayToRespawn);
        delayToRespawn = 2;
    }

    if (!who)
        who = me;

    if (TempSummon* whoSummon = who->ToTempSummon())
    {
        TC_LOG_WARN("scripts", "_DespawnAtEvade called on a temporary summon.");
        whoSummon->UnSummon();
        return;
    }

    who->DespawnOrUnsummon(0, Seconds(delayToRespawn));

    if (instance && who == me)
        instance->SetBossState(_bossId, FAIL);
}

// WorldBossAI - for non-instanced bosses

WorldBossAI::WorldBossAI(Creature* creature) :
    ScriptedAI(creature),
    summons(creature) { }

void WorldBossAI::_Reset()
{
    if (!me->IsAlive())
        return;

    events.Reset();
    summons.DespawnAll();
}

void WorldBossAI::_JustDied()
{
    events.Reset();
    summons.DespawnAll();
}

void WorldBossAI::_EnterCombat()
{
    Unit* target = SelectTarget(SELECT_TARGET_RANDOM, 0, 0.0f, true);
    if (target)
        AttackStart(target);
}

void WorldBossAI::JustSummoned(Creature* summon)
{
    summons.Summon(summon);
    Unit* target = SelectTarget(SELECT_TARGET_RANDOM, 0, 0.0f, true);
    if (target)
        summon->AI()->AttackStart(target);
}

void WorldBossAI::SummonedCreatureDespawn(Creature* summon)
{
    summons.Despawn(summon);
}

void WorldBossAI::UpdateAI(uint32 diff)
{
    if (!UpdateVictim())
        return;

    events.Update(diff);

    if (me->HasUnitState(UNIT_STATE_CASTING))
        return;

    while (uint32 eventId = events.ExecuteEvent())
    {
        ExecuteEvent(eventId);
        if (me->HasUnitState(UNIT_STATE_CASTING))
            return;
    }

    DoMeleeAttackIfReady();
}

void GetPositionWithDistInOrientation(Position* pUnit, float dist, float orientation, float& x, float& y)
{
    x = pUnit->GetPositionX() + (dist * cos(orientation));
    y = pUnit->GetPositionY() + (dist * sin(orientation));
}

void GetPositionWithDistInOrientation(Position* fromPos, float dist, float orientation, Position& movePosition)
{
    float x = 0.0f;
    float y = 0.0f;

    GetPositionWithDistInOrientation(fromPos, dist, orientation, x, y);

    movePosition.m_positionX = x;
    movePosition.m_positionY = y;
}

void GetRandPosFromCenterInDist(float centerX, float centerY, float dist, float& x, float& y)
{
    float randOrientation = frand(0.0f, 2.0f * (float)M_PI);

    x = centerX + (dist * cos(randOrientation));
    y = centerY + (dist * sin(randOrientation));
}

void GetRandPosFromCenterInDist(Position* centerPos, float dist, Position& movePosition)
{
    GetPositionWithDistInOrientation(centerPos, dist, frand(0, 2 * float(M_PI)), movePosition);
}

void GetPositionWithDistInFront(Position* centerPos, float dist, Position& movePosition)
{
    GetPositionWithDistInOrientation(centerPos, dist, centerPos->GetOrientation(), movePosition);
}<|MERGE_RESOLUTION|>--- conflicted
+++ resolved
@@ -433,55 +433,6 @@
     NPC_SARTHARION  = 28860
 };
 
-<<<<<<< HEAD
-// Hacklike storage used for misc creatures that are expected to evade of outside of a certain area.
-// It is assumed the information is found elswehere and can be handled by the core. So far no luck finding such information/way to extract it.
-/*bool ScriptedAI::EnterEvadeIfOutOfCombatArea(uint32 const diff)
-{
-    if (_evadeCheckCooldown <= diff)
-        _evadeCheckCooldown = 2500;
-    else
-    {
-        _evadeCheckCooldown -= diff;
-        return false;
-    }
-
-    if (me->IsInEvadeMode() || !me->GetVictim())
-        return false;
-
-    float x = me->GetPositionX();
-    float y = me->GetPositionY();
-    float z = me->GetPositionZ();
-
-    switch (me->GetEntry())
-    {
-        case NPC_BROODLORD:                                         // broodlord (not move down stairs)
-            if (z > 448.60f)
-                return false;
-            break;
-        case NPC_VOID_REAVER:                                         // void reaver (calculate from center of room)
-            if (me->GetDistance2d(432.59f, 371.93f) < 105.0f)
-                return false;
-            break;
-        case NPC_JAN_ALAI:                                         // jan'alai (calculate by Z)
-            if (z > 12.0f)
-                return false;
-            break;
-        case NPC_SARTHARION:                                         // sartharion (calculate box)
-            if (x > 3218.86f && x < 3275.69f && y < 572.40f && y > 484.68f)
-                return false;
-            break;
-        default: // For most of creatures that certain area is their home area.
-            TC_LOG_INFO("misc", "TSCR: EnterEvadeIfOutOfCombatArea used for creature entry %u, but does not have any definition. Using the default one.", me->GetEntry());
-            uint32 homeAreaId = me->GetMap()->GetAreaId(me->GetHomePosition().GetPositionX(), me->GetHomePosition().GetPositionY(), me->GetHomePosition().GetPositionZ());
-            if (me->GetAreaId() == homeAreaId)
-                return false;
-    }
-
-    EnterEvadeMode();
-    return true;
-}*/
-
 void Scripted_NoMovementAI::AttackStart(Unit* target)
 {
     if (!target)
@@ -491,8 +442,6 @@
         DoStartNoMovement(target);
 }
 
-=======
->>>>>>> 7817811c
 // BossAI - for instanced bosses
 BossAI::BossAI(Creature* creature, uint32 bossId) : ScriptedAI(creature),
     instance(creature->GetInstanceScript()),
