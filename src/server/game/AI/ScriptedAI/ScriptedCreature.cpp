--- conflicted
+++ resolved
@@ -125,7 +125,6 @@
     }
 }
 
-<<<<<<< HEAD
 GuidVector SummonList::GetGUIDs() const
 {
     GuidVector guids;
@@ -137,12 +136,7 @@
     return guids;
 }
 
-ScriptedAI::ScriptedAI(Creature* creature) : CreatureAI(creature),
-    IsFleeing(false),
-    _isCombatMovementAllowed(true)
-=======
 ScriptedAI::ScriptedAI(Creature* creature) : CreatureAI(creature), IsFleeing(false), _isCombatMovementAllowed(true)
->>>>>>> 01a17037
 {
     _isHeroic = me->GetMap()->IsHeroic();
     _difficulty = Difficulty(me->GetMap()->GetSpawnMode());
