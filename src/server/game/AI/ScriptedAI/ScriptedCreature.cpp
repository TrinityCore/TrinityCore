--- conflicted
+++ resolved
@@ -17,16 +17,10 @@
 
 #include "ScriptedCreature.h"
 #include "AreaBoundary.h"
-<<<<<<< HEAD
-#include "Cell.h"
-#include "CellImpl.h"
-#include "DBCStores.h"
-=======
 #include "DB2Stores.h"
 #include "Cell.h"
 #include "CellImpl.h"
 #include "CreatureAIImpl.h"
->>>>>>> 28d470c5
 #include "GridNotifiers.h"
 #include "GridNotifiersImpl.h"
 #include "InstanceScript.h"
@@ -39,58 +33,38 @@
 
 void SummonList::Summon(Creature const* summon)
 {
-<<<<<<< HEAD
-    uint8 Targets; // set of enum SelectTarget
-    uint8 Effects; // set of enum SelectEffect
-};
-
-extern TSpellSummary* SpellSummary;
-
-void SummonList::Summon(Creature const* summon)
-{
-    _storage.push_back(summon->GetGUID());
-=======
     storage_.push_back(summon->GetGUID());
->>>>>>> 28d470c5
 }
 
 void SummonList::Despawn(Creature const* summon)
 {
-<<<<<<< HEAD
-    _storage.remove(summon->GetGUID());
-=======
     storage_.remove(summon->GetGUID());
->>>>>>> 28d470c5
 }
 
 void SummonList::DoZoneInCombat(uint32 entry, float maxRangeToNearestTarget)
 {
-    for (StorageType::iterator i = _storage.begin(); i != _storage.end();)
-    {
-        Creature* summon = ObjectAccessor::GetCreature(*_me, *i);
+    for (StorageType::iterator i = storage_.begin(); i != storage_.end();)
+    {
+        Creature* summon = ObjectAccessor::GetCreature(*me, *i);
         ++i;
-        if (summon && summon->IsAIEnabled()
+        if (summon && summon->IsAIEnabled
                 && (!entry || summon->GetEntry() == entry))
         {
-<<<<<<< HEAD
-            summon->AI()->DoZoneInCombat(nullptr);
-=======
             summon->AI()->DoZoneInCombat(nullptr, maxRangeToNearestTarget);
->>>>>>> 28d470c5
         }
     }
 }
 
 void SummonList::DespawnEntry(uint32 entry)
 {
-    for (StorageType::iterator i = _storage.begin(); i != _storage.end();)
-    {
-        Creature* summon = ObjectAccessor::GetCreature(*_me, *i);
+    for (StorageType::iterator i = storage_.begin(); i != storage_.end();)
+    {
+        Creature* summon = ObjectAccessor::GetCreature(*me, *i);
         if (!summon)
-            i = _storage.erase(i);
+            i = storage_.erase(i);
         else if (summon->GetEntry() == entry)
         {
-            i = _storage.erase(i);
+            i = storage_.erase(i);
             summon->DespawnOrUnsummon();
         }
         else
@@ -100,10 +74,10 @@
 
 void SummonList::DespawnAll()
 {
-    while (!_storage.empty())
-    {
-        Creature* summon = ObjectAccessor::GetCreature(*_me, _storage.front());
-        _storage.pop_front();
+    while (!storage_.empty())
+    {
+        Creature* summon = ObjectAccessor::GetCreature(*me, storage_.front());
+        storage_.pop_front();
         if (summon)
             summon->DespawnOrUnsummon();
     }
@@ -111,20 +85,20 @@
 
 void SummonList::RemoveNotExisting()
 {
-    for (StorageType::iterator i = _storage.begin(); i != _storage.end();)
-    {
-        if (ObjectAccessor::GetCreature(*_me, *i))
+    for (StorageType::iterator i = storage_.begin(); i != storage_.end();)
+    {
+        if (ObjectAccessor::GetCreature(*me, *i))
             ++i;
         else
-            i = _storage.erase(i);
+            i = storage_.erase(i);
     }
 }
 
 bool SummonList::HasEntry(uint32 entry) const
 {
-    for (ObjectGuid const& guid : _storage)
-    {
-        Creature* summon = ObjectAccessor::GetCreature(*_me, guid);
+    for (StorageType::const_iterator i = storage_.begin(); i != storage_.end(); ++i)
+    {
+        Creature* summon = ObjectAccessor::GetCreature(*me, *i);
         if (summon && summon->GetEntry() == entry)
             return true;
     }
@@ -134,28 +108,17 @@
 
 void SummonList::DoActionImpl(int32 action, StorageType const& summons)
 {
-<<<<<<< HEAD
-    for (ObjectGuid const& guid : summons)
-    {
-        Creature* summon = ObjectAccessor::GetCreature(*_me, guid);
-        if (summon && summon->IsAIEnabled())
-=======
     for (auto const& guid : summons)
     {
         Creature* summon = ObjectAccessor::GetCreature(*me, guid);
         if (summon && summon->IsAIEnabled)
->>>>>>> 28d470c5
             summon->AI()->DoAction(action);
     }
 }
 
-<<<<<<< HEAD
-ScriptedAI::ScriptedAI(Creature* creature) : CreatureAI(creature), IsFleeing(false), _isCombatMovementAllowed(true)
-=======
 ScriptedAI::ScriptedAI(Creature* creature) : CreatureAI(creature),
     IsFleeing(false),
     _isCombatMovementAllowed(true)
->>>>>>> 28d470c5
 {
     _isHeroic = me->GetMap()->IsHeroic();
     _difficulty = me->GetMap()->GetDifficultyID();
@@ -180,7 +143,7 @@
 
 void ScriptedAI::UpdateAI(uint32 /*diff*/)
 {
-    // Check if we have a current target
+    //Check if we have a current target
     if (!UpdateVictim())
         return;
 
@@ -213,7 +176,7 @@
         return;
 
     me->StopMoving();
-    me->CastSpell(target, spellInfo->Id, triggered ? TRIGGERED_FULL_MASK : TRIGGERED_NONE);
+    me->CastSpell(target, spellInfo, triggered ? TRIGGERED_FULL_MASK : TRIGGERED_NONE);
 }
 
 void ScriptedAI::DoPlaySoundToSet(WorldObject* source, uint32 soundId)
@@ -223,11 +186,7 @@
 
     if (!sSoundKitStore.LookupEntry(soundId))
     {
-<<<<<<< HEAD
-        TC_LOG_ERROR("scripts.ai", "ScriptedAI::DoPlaySoundToSet: Invalid soundId %u used in DoPlaySoundToSet (Source: %s)", soundId, source->GetGUID().ToString().c_str());
-=======
         TC_LOG_ERROR("scripts", "Invalid soundId %u used in DoPlaySoundToSet (Source: %s)", soundId, source->GetGUID().ToString().c_str());
->>>>>>> 28d470c5
         return;
     }
 
@@ -277,52 +236,7 @@
     return who->GetThreatManager().GetThreat(victim);
 }
 
-<<<<<<< HEAD
-void ScriptedAI::ForceCombatStop(Creature* who, bool reset /*= true*/)
-{
-    if (!who || !who->IsInCombat())
-        return;
-
-    who->CombatStop(true);
-    who->DoNotReacquireSpellFocusTarget();
-    who->GetMotionMaster()->Clear(MOTION_PRIORITY_NORMAL);
-
-    if (reset) {
-        who->LoadCreaturesAddon();
-        who->SetLootRecipient(nullptr);
-        who->ResetPlayerDamageReq();
-        who->SetLastDamagedTime(0);
-        who->SetCannotReachTarget(false);
-    }
-}
-
-void ScriptedAI::ForceCombatStopForCreatureEntry(uint32 entry, float maxSearchRange /*= 250.0f*/, bool samePhase /*= true*/, bool reset /*= true*/)
-{
-    TC_LOG_DEBUG("scripts.ai", "ScriptedAI::ForceCombatStopForCreatureEntry: called on '%s'. Debug info: %s", me->GetGUID().ToString().c_str(), me->GetDebugInfo().c_str());
-
-    std::list<Creature*> creatures;
-    Trinity::AllCreaturesOfEntryInRange check(me, entry, maxSearchRange);
-    Trinity::CreatureListSearcher<Trinity::AllCreaturesOfEntryInRange> searcher(me, creatures, check);
-
-    if (!samePhase)
-        searcher.i_phaseMask = PHASEMASK_ANYWHERE;
-
-    Cell::VisitGridObjects(me, searcher, maxSearchRange);
-
-    for (Creature* creature : creatures)
-        ForceCombatStop(creature, reset);
-}
-
-void ScriptedAI::ForceCombatStopForCreatureEntry(std::vector<uint32> creatureEntries, float maxSearchRange /*= 250.0f*/, bool samePhase /*= true*/, bool reset /*= true*/)
-{
-    for (uint32 const entry : creatureEntries)
-        ForceCombatStopForCreatureEntry(entry, maxSearchRange, samePhase, reset);
-}
-
-Creature* ScriptedAI::DoSpawnCreature(uint32 entry, float offsetX, float offsetY, float offsetZ, float angle, uint32 type, Milliseconds despawntime)
-=======
 Creature* ScriptedAI::DoSpawnCreature(uint32 entry, float offsetX, float offsetY, float offsetZ, float angle, uint32 type, uint32 despawntime)
->>>>>>> 28d470c5
 {
     return me->SummonCreature(entry, me->GetPositionX() + offsetX, me->GetPositionY() + offsetY, me->GetPositionZ() + offsetZ, angle, TempSummonType(type), despawntime);
 }
@@ -337,54 +251,23 @@
     return me->HealthAbovePct(pct);
 }
 
-<<<<<<< HEAD
-SpellInfo const* ScriptedAI::SelectSpell(Unit* target, uint32 school, uint32 mechanic, SelectTargetType targets, uint32 powerCostMin, uint32 powerCostMax, float rangeMin, float rangeMax, SelectEffect effects)
-=======
 SpellInfo const* ScriptedAI::SelectSpell(Unit* target, uint32 school, uint32 mechanic, SelectTargetType targets, float rangeMin, float rangeMax, SelectEffect effect)
->>>>>>> 28d470c5
-{
-    // No target so we can't cast
+{
+    //No target so we can't cast
     if (!target)
         return nullptr;
 
-<<<<<<< HEAD
-    // Silenced so we can't cast
-    if (me->HasFlag(UNIT_FIELD_FLAGS, UNIT_FLAG_SILENCED))
-        return nullptr;
-
-    // Using the extended script system we first create a list of viable spells
-=======
     //Silenced so we can't cast
     if (me->HasUnitFlag(UNIT_FLAG_SILENCED))
         return nullptr;
 
     //Using the extended script system we first create a list of viable spells
->>>>>>> 28d470c5
     SpellInfo const* apSpell[MAX_CREATURE_SPELLS];
     memset(apSpell, 0, MAX_CREATURE_SPELLS * sizeof(SpellInfo*));
 
     uint32 spellCount = 0;
 
     SpellInfo const* tempSpell = nullptr;
-<<<<<<< HEAD
-
-    // Check if each spell is viable(set it to null if not)
-    for (uint32 spell : me->m_spells)
-    {
-        tempSpell = sSpellMgr->GetSpellInfo(spell);
-
-        // This spell doesn't exist
-        if (!tempSpell)
-            continue;
-
-        // Targets and Effects checked first as most used restrictions
-        // Check the spell targets if specified
-        if (targets && !(SpellSummary[spell].Targets & (1 << (targets-1))))
-            continue;
-
-        // Check the type of spell if we are looking for a specific spell type
-        if (effects && !(SpellSummary[spell].Effects & (1 << (effects-1))))
-=======
     AISpellInfoType const* aiSpell = nullptr;
 
     //Check if each spell is viable(set it to null if not)
@@ -404,48 +287,32 @@
 
         //Check the type of spell if we are looking for a specific spell type
         if (effect && !(aiSpell->Effects & (1 << (effect-1))))
->>>>>>> 28d470c5
-            continue;
-
-        // Check for school if specified
+            continue;
+
+        //Check for school if specified
         if (school && (tempSpell->SchoolMask & school) == 0)
             continue;
 
-        // Check for spell mechanic if specified
+        //Check for spell mechanic if specified
         if (mechanic && tempSpell->Mechanic != mechanic)
             continue;
 
-<<<<<<< HEAD
-        // Make sure that the spell uses the requested amount of power
-        if (powerCostMin && tempSpell->ManaCost < powerCostMin)
-            continue;
-
-        if (powerCostMax && tempSpell->ManaCost > powerCostMax)
-            continue;
-
-        // Continue if we don't have the mana to actually cast this spell
-        if (tempSpell->ManaCost > me->GetPower(tempSpell->PowerType))
-            continue;
-
-        // Check if the spell meets our range requirements
-=======
         //Check if the spell meets our range requirements
->>>>>>> 28d470c5
         if (rangeMin && me->GetSpellMinRangeForTarget(target, tempSpell) < rangeMin)
             continue;
         if (rangeMax && me->GetSpellMaxRangeForTarget(target, tempSpell) > rangeMax)
             continue;
 
-        // Check if our target is in range
+        //Check if our target is in range
         if (me->IsWithinDistInMap(target, float(me->GetSpellMinRangeForTarget(target, tempSpell))) || !me->IsWithinDistInMap(target, float(me->GetSpellMaxRangeForTarget(target, tempSpell))))
             continue;
 
-        // All good so lets add it to the spell list
+        //All good so lets add it to the spell list
         apSpell[spellCount] = tempSpell;
         ++spellCount;
     }
 
-    // We got our usable spells so now lets randomly pick one
+    //We got our usable spells so now lets randomly pick one
     if (!spellCount)
         return nullptr;
 
@@ -472,7 +339,7 @@
     if (Player* player = unit->ToPlayer())
         player->TeleportTo(unit->GetMapId(), x, y, z, o, TELE_TO_NOT_LEAVE_COMBAT);
     else
-        TC_LOG_ERROR("scripts.ai", "ScriptedAI::DoTeleportPlayer: Creature %s Tried to teleport non-player unit (%s) to x: %f y:%f z: %f o: %f. Aborted.",
+        TC_LOG_ERROR("scripts", "Creature %s Tried to teleport non-player unit (%s) to x: %f y:%f z: %f o: %f. Aborted.",
             me->GetGUID().ToString().c_str(), unit->GetGUID().ToString().c_str(), x, y, z, o);
 }
 
@@ -482,8 +349,9 @@
     if (!map->IsDungeon())
         return;
 
-    for (MapReference const& mapref : map->GetPlayers())
-        if (Player* player = mapref.GetSource())
+    Map::PlayerList const& PlayerList = map->GetPlayers();
+    for (Map::PlayerList::const_iterator itr = PlayerList.begin(); itr != PlayerList.end(); ++itr)
+        if (Player* player = itr->GetSource())
             if (player->IsAlive())
                 player->TeleportTo(me->GetMapId(), x, y, z, o, TELE_TO_NOT_LEAVE_COMBAT);
 }
@@ -491,21 +359,7 @@
 Unit* ScriptedAI::DoSelectLowestHpFriendly(float range, uint32 minHPDiff)
 {
     Unit* unit = nullptr;
-<<<<<<< HEAD
-    Trinity::MostHPMissingInRange u_check(me, range, minHPDiff, true);
-    Trinity::UnitLastSearcher<Trinity::MostHPMissingInRange> searcher(me, unit, u_check);
-    Cell::VisitAllObjects(me, searcher, range);
-
-    return unit;
-}
-
-Unit* ScriptedAI::DoSelectLowestHpEnemy(float range, uint32 minHPDiff)
-{
-    Unit* unit = nullptr;
-    Trinity::MostHPMissingInRange u_check(me, range, minHPDiff, false);
-=======
     Trinity::MostHPMissingInRange u_check(me, range, minHPDiff);
->>>>>>> 28d470c5
     Trinity::UnitLastSearcher<Trinity::MostHPMissingInRange> searcher(me, unit, u_check);
     Cell::VisitAllObjects(me, searcher, range);
 
@@ -518,29 +372,6 @@
     Trinity::FriendlyBelowHpPctEntryInRange u_check(me, entry, range, minHPDiff, excludeSelf);
     Trinity::UnitLastSearcher<Trinity::FriendlyBelowHpPctEntryInRange> searcher(me, unit, u_check);
     Cell::VisitAllObjects(me, searcher, range);
-<<<<<<< HEAD
-
-    return unit;
-}
-
-Unit* ScriptedAI::DoSelectBelowHpPctFriendly(float range, uint8 pct, bool excludeSelf)
-{
-    Unit* unit = nullptr;
-    Trinity::FriendlyBelowHpPctInRange u_check(me, range, pct, excludeSelf);
-    Trinity::UnitLastSearcher<Trinity::FriendlyBelowHpPctInRange> searcher(me, unit, u_check);
-    Cell::VisitAllObjects(me, searcher, range);
-
-    return unit;
-}
-
-Unit* ScriptedAI::DoSelectCastingUnit(uint32 uiSpellid, float range)
-{
-    Unit* unit = nullptr;
-    Trinity::CastingUnitInRange u_check(me, uiSpellid, range);
-    Trinity::UnitLastSearcher<Trinity::CastingUnitInRange> searcher(me, unit, u_check);
-    Cell::VisitAllObjects(me, searcher, range);
-=======
->>>>>>> 28d470c5
 
     return unit;
 }
@@ -565,21 +396,8 @@
     return list;
 }
 
-Unit* ScriptedAI::DoFindEnemyMissingDot(float range, SpellInfo const* spellInfo)
-{
-<<<<<<< HEAD
-    Unit* unit = nullptr;
-    Trinity::EnemyMissingDotInRange u_check(me, spellInfo);
-    Trinity::UnitLastSearcher<Trinity::EnemyMissingDotInRange> searcher(me, unit, u_check);
-    Cell::VisitAllObjects(me, searcher, range);
-
-    return unit;
-}
-
 Player* ScriptedAI::GetPlayerAtMinimumRange(float minimumRange)
 {
-=======
->>>>>>> 28d470c5
     Player* player = nullptr;
 
     Trinity::PlayerAtMinimumRangeAway check(me, minimumRange);
@@ -612,10 +430,6 @@
     _isCombatMovementAllowed = allowMovement;
 }
 
-<<<<<<< HEAD
-// BossAI - for instanced bosses
-BossAI::BossAI(Creature* creature, uint32 bossId) : ScriptedAI(creature), instance(creature->GetInstanceScript()), summons(creature), _bossId(bossId)
-=======
 enum NPCs
 {
     NPC_BROODLORD   = 12017,
@@ -629,7 +443,6 @@
     instance(creature->GetInstanceScript()),
     summons(creature),
     _bossId(bossId)
->>>>>>> 28d470c5
 {
     if (instance)
         SetBoundary(instance->GetBossBoundary(bossId));
@@ -667,16 +480,12 @@
     me->setActive(false);
 }
 
-<<<<<<< HEAD
-void BossAI::_JustEngagedWith(Unit* who)
-=======
 void BossAI::_EnterCombat()
->>>>>>> 28d470c5
 {
     if (instance)
     {
         // bosses do not respawn, check only on enter combat
-        if (!instance->CheckRequiredBosses(_bossId, who->ToPlayer()))
+        if (!instance->CheckRequiredBosses(_bossId))
         {
             EnterEvadeMode(EVADE_REASON_SEQUENCE_BREAK);
             return;
@@ -695,20 +504,11 @@
     float x, y, z;
     me->GetPosition(x, y, z);
 
-<<<<<<< HEAD
-    for (auto const& pair : me->GetCombatManager().GetPvECombatRefs())
-    {
-        Unit* target = pair.second->GetOther(me);
-        if (target->IsControlledByPlayer() && !IsInBoundary(target))
-            target->NearTeleportTo(x, y, z, 0);
-    }
-=======
     ThreatContainer::StorageType threatList = me->GetThreatManager().getThreatList();
     for (ThreatContainer::StorageType::const_iterator itr = threatList.begin(); itr != threatList.end(); ++itr)
         if (Unit* target = (*itr)->getTarget())
             if (target->GetTypeId() == TYPEID_PLAYER && !CheckBoundary(target))
                 target->NearTeleportTo(x, y, z, 0);
->>>>>>> 28d470c5
 }
 
 void BossAI::JustSummoned(Creature* summon)
@@ -745,32 +545,19 @@
 
 bool BossAI::CanAIAttack(Unit const* target) const
 {
-<<<<<<< HEAD
-    return IsInBoundary(target);
-=======
     return CheckBoundary(target);
->>>>>>> 28d470c5
 }
 
 void BossAI::_DespawnAtEvade(Seconds delayToRespawn /*= 30s*/, Creature* who /*= nullptr*/)
 {
-<<<<<<< HEAD
-    if (delayToRespawn < 2s)
-    {
-        TC_LOG_ERROR("scripts.ai", "BossAI::_DespawnAtEvade: called with delay of %ld seconds, defaulting to 2 (me: %s)", delayToRespawn.count(), me->GetGUID().ToString().c_str());
-        delayToRespawn = 2s;
-=======
     if (delayToRespawn < Seconds(2))
     {
         TC_LOG_ERROR("scripts", "_DespawnAtEvade called with delay of " SI64FMTD " seconds, defaulting to 2.", delayToRespawn.count());
         delayToRespawn = Seconds(2);
->>>>>>> 28d470c5
     }
 
     if (!who)
         who = me;
-<<<<<<< HEAD
-=======
 
     if (TempSummon* whoSummon = who->ToTempSummon())
     {
@@ -786,23 +573,10 @@
 }
 
 // WorldBossAI - for non-instanced bosses
->>>>>>> 28d470c5
-
-    if (TempSummon* whoSummon = who->ToTempSummon())
-    {
-        TC_LOG_WARN("scripts.ai", "BossAI::_DespawnAtEvade: called on a temporary summon (who: %s)", who->GetGUID().ToString().c_str());
-        whoSummon->UnSummon();
-        return;
-    }
-
-    who->DespawnOrUnsummon(0s, delayToRespawn);
-
-    if (instance && who == me)
-        instance->SetBossState(_bossId, FAIL);
-}
-
-// WorldBossAI - for non-instanced bosses
-WorldBossAI::WorldBossAI(Creature* creature) : ScriptedAI(creature), summons(creature) { }
+
+WorldBossAI::WorldBossAI(Creature* creature) :
+    ScriptedAI(creature),
+    summons(creature) { }
 
 void WorldBossAI::_Reset()
 {
@@ -819,9 +593,9 @@
     summons.DespawnAll();
 }
 
-void WorldBossAI::_JustEngagedWith()
-{
-    Unit* target = SelectTarget(SelectTargetMethod::Random, 0, 0.0f, true);
+void WorldBossAI::_EnterCombat()
+{
+    Unit* target = SelectTarget(SELECT_TARGET_RANDOM, 0, 0.0f, true);
     if (target)
         AttackStart(target);
 }
@@ -829,7 +603,7 @@
 void WorldBossAI::JustSummoned(Creature* summon)
 {
     summons.Summon(summon);
-    Unit* target = SelectTarget(SelectTargetMethod::Random, 0, 0.0f, true);
+    Unit* target = SelectTarget(SELECT_TARGET_RANDOM, 0, 0.0f, true);
     if (target)
         summon->AI()->AttackStart(target);
 }
