/*
 * This file is part of the TrinityCore Project. See AUTHORS file for Copyright information
 *
 * This program is free software; you can redistribute it and/or modify it
 * under the terms of the GNU General Public License as published by the
 * Free Software Foundation; either version 2 of the License, or (at your
 * option) any later version.
 *
 * This program is distributed in the hope that it will be useful, but WITHOUT
 * ANY WARRANTY; without even the implied warranty of MERCHANTABILITY or
 * FITNESS FOR A PARTICULAR PURPOSE. See the GNU General Public License for
 * more details.
 *
 * You should have received a copy of the GNU General Public License along
 * with this program. If not, see <http://www.gnu.org/licenses/>.
 */

#ifndef TRINITY_CREATUREAIFACTORY_H
#define TRINITY_CREATUREAIFACTORY_H

#include "ObjectRegistry.h"
<<<<<<< HEAD
#include "SelectableAI.h"
=======
#include "FactoryHolder.h"
>>>>>>> 28d470c5

class Creature;
class CreatureAI;

<<<<<<< HEAD
template <class REAL_AI, bool is_db_allowed = true>
struct CreatureAIFactory : public SelectableAI<Creature, CreatureAI, is_db_allowed>
{
    CreatureAIFactory(std::string const& name) : SelectableAI<Creature, CreatureAI, is_db_allowed>(name) { }

    inline CreatureAI* Create(Creature* c) const override
    {
        return new REAL_AI(c);
    }

    int32 Permit(Creature const* c) const override
    {
        return REAL_AI::Permissible(c);
    }
};

typedef SelectableAI<Creature, CreatureAI>::FactoryHolderRegistry CreatureAIRegistry;

=======
typedef FactoryHolder<CreatureAI, Creature> CreatureAICreator;

struct SelectableAI : public CreatureAICreator, public Permissible<Creature>
{
    SelectableAI(std::string const& name) : CreatureAICreator(name), Permissible<Creature>() { }
};

template<class REAL_AI>
struct CreatureAIFactory : public SelectableAI
{
    CreatureAIFactory(std::string const& name) : SelectableAI(name) { }

    inline CreatureAI* Create(Creature* c) const override
    {
        return new REAL_AI(c);
    }

    int32 Permit(Creature const* c) const override
    {
        return REAL_AI::Permissible(c);
    }
};

typedef CreatureAICreator::FactoryHolderRegistry CreatureAIRegistry;

>>>>>>> 28d470c5
#define sCreatureAIRegistry CreatureAIRegistry::instance()

#endif<|MERGE_RESOLUTION|>--- conflicted
+++ resolved
@@ -19,35 +19,11 @@
 #define TRINITY_CREATUREAIFACTORY_H
 
 #include "ObjectRegistry.h"
-<<<<<<< HEAD
-#include "SelectableAI.h"
-=======
 #include "FactoryHolder.h"
->>>>>>> 28d470c5
 
 class Creature;
 class CreatureAI;
 
-<<<<<<< HEAD
-template <class REAL_AI, bool is_db_allowed = true>
-struct CreatureAIFactory : public SelectableAI<Creature, CreatureAI, is_db_allowed>
-{
-    CreatureAIFactory(std::string const& name) : SelectableAI<Creature, CreatureAI, is_db_allowed>(name) { }
-
-    inline CreatureAI* Create(Creature* c) const override
-    {
-        return new REAL_AI(c);
-    }
-
-    int32 Permit(Creature const* c) const override
-    {
-        return REAL_AI::Permissible(c);
-    }
-};
-
-typedef SelectableAI<Creature, CreatureAI>::FactoryHolderRegistry CreatureAIRegistry;
-
-=======
 typedef FactoryHolder<CreatureAI, Creature> CreatureAICreator;
 
 struct SelectableAI : public CreatureAICreator, public Permissible<Creature>
@@ -73,7 +49,6 @@
 
 typedef CreatureAICreator::FactoryHolderRegistry CreatureAIRegistry;
 
->>>>>>> 28d470c5
 #define sCreatureAIRegistry CreatureAIRegistry::instance()
 
 #endif