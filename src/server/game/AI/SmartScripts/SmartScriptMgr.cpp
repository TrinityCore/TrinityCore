--- conflicted
+++ resolved
@@ -1562,9 +1562,7 @@
         case SMART_ACTION_MOVE_OFFSET:
         case SMART_ACTION_SET_CORPSE_DELAY:
         case SMART_ACTION_DISABLE_EVADE:
-<<<<<<< HEAD
         case SMART_ACTION_PLAY_SPELL_VISUAL_KIT:
-=======
         case SMART_ACTION_SET_SIGHT_DIST:
         case SMART_ACTION_FLEE:
         case SMART_ACTION_ADD_THREAT:
@@ -1572,7 +1570,6 @@
         case SMART_ACTION_TRIGGER_RANDOM_TIMED_EVENT:
         case SMART_ACTION_SET_COUNTER:
         case SMART_ACTION_REMOVE_ALL_GAMEOBJECTS:
->>>>>>> 70721a94
             break;
         default:
             TC_LOG_ERROR("sql.sql", "SmartAIMgr: Not handled action_type(%u), event_type(%u), Entry " SI64FMTD " SourceType %u Event %u, skipped.", e.GetActionType(), e.GetEventType(), e.entryOrGuid, e.GetScriptType(), e.event_id);
