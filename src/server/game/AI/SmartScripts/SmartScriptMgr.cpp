/*
 * This file is part of the TrinityCore Project. See AUTHORS file for Copyright information
 *
 * This program is free software; you can redistribute it and/or modify it
 * under the terms of the GNU General Public License as published by the
 * Free Software Foundation; either version 2 of the License, or (at your
 * option) any later version.
 *
 * This program is distributed in the hope that it will be useful, but WITHOUT
 * ANY WARRANTY; without even the implied warranty of MERCHANTABILITY or
 * FITNESS FOR A PARTICULAR PURPOSE. See the GNU General Public License for
 * more details.
 *
 * You should have received a copy of the GNU General Public License along
 * with this program. If not, see <http://www.gnu.org/licenses/>.
 */

#include "SmartScriptMgr.h"
#include "AreaTriggerDataStore.h"
#include "AreaTriggerTemplate.h"
#include "ConversationDataStore.h"
#include "CreatureTextMgr.h"
#include "DB2Stores.h"
#include "DatabaseEnv.h"
#include "GameEventMgr.h"
#include "InstanceScript.h"
#include "Log.h"
#include "MovementDefines.h"
#include "ObjectAccessor.h"
#include "ObjectMgr.h"
#include "SpellInfo.h"
#include "SpellMgr.h"
#include "Timer.h"
#include "UnitDefines.h"
#include "WaypointDefines.h"
#include <algorithm>

SmartWaypointMgr* SmartWaypointMgr::instance()
{
    static SmartWaypointMgr instance;
    return &instance;
}

void SmartWaypointMgr::LoadFromDB()
{
    uint32 oldMSTime = getMSTime();

    _waypointStore.clear();

    WorldDatabasePreparedStatement* stmt = WorldDatabase.GetPreparedStatement(WORLD_SEL_SMARTAI_WP);
    PreparedQueryResult result = WorldDatabase.Query(stmt);

    if (!result)
    {
        TC_LOG_INFO("server.loading", ">> Loaded 0 SmartAI Waypoint Paths. DB table `waypoints` is empty.");

        return;
    }

    uint32 count = 0;
    uint32 total = 0;
    uint32 lastEntry = 0;
    uint32 lastId = 1;

    do
    {
        Field* fields = result->Fetch();
        uint32 entry = fields[0].GetUInt32();
        uint32 id = fields[1].GetUInt32();
        float x = fields[2].GetFloat();
        float y = fields[3].GetFloat();
        float z = fields[4].GetFloat();

        if (lastEntry != entry)
        {
            lastId = 1;
            ++count;
        }

        if (lastId != id)
            TC_LOG_ERROR("sql.sql", "SmartWaypointMgr::LoadFromDB: Path entry %u, unexpected point id %u, expected %u.", entry, id, lastId);

        ++lastId;

        WaypointPath& path = _waypointStore[entry];
        path.id = entry;
        path.nodes.emplace_back(id, x, y, z);

        lastEntry = entry;
        ++total;
    }
    while (result->NextRow());

    TC_LOG_INFO("server.loading", ">> Loaded %u SmartAI waypoint paths (total %u waypoints) in %u ms", count, total, GetMSTimeDiffToNow(oldMSTime));
}

WaypointPath const* SmartWaypointMgr::GetPath(uint32 id)
{
    auto itr = _waypointStore.find(id);
    if (itr != _waypointStore.end())
        return &itr->second;
    return nullptr;
}

SmartAIMgr* SmartAIMgr::instance()
{
    static SmartAIMgr instance;
    return &instance;
}

void SmartAIMgr::LoadSmartAIFromDB()
{
    LoadHelperStores();

    uint32 oldMSTime = getMSTime();

    for (SmartAIEventMap& eventmap : mEventMap)
        eventmap.clear();  //Drop Existing SmartAI List

    WorldDatabasePreparedStatement* stmt = WorldDatabase.GetPreparedStatement(WORLD_SEL_SMART_SCRIPTS);
    PreparedQueryResult result = WorldDatabase.Query(stmt);

    if (!result)
    {
        TC_LOG_INFO("server.loading", ">> Loaded 0 SmartAI scripts. DB table `smartai_scripts` is empty.");
        return;
    }

    uint32 count = 0;

    do
    {
        Field* fields = result->Fetch();

        SmartScriptHolder temp;

        temp.entryOrGuid = fields[0].GetInt64();
        SmartScriptType source_type = (SmartScriptType)fields[1].GetUInt8();
        if (source_type >= SMART_SCRIPT_TYPE_MAX)
        {
            TC_LOG_ERROR("sql.sql", "SmartAIMgr::LoadSmartAIFromDB: invalid source_type (%u), skipped loading.", uint32(source_type));
            continue;
        }
        if (temp.entryOrGuid >= 0)
        {
            switch (source_type)
            {
                case SMART_SCRIPT_TYPE_CREATURE:
                {
                    CreatureTemplate const* creatureInfo = sObjectMgr->GetCreatureTemplate((uint32)temp.entryOrGuid);
                    if (!creatureInfo)
                    {
                        TC_LOG_ERROR("sql.sql", "SmartAIMgr::LoadSmartAIFromDB: Creature entry (%u) does not exist, skipped loading.", uint32(temp.entryOrGuid));
                        continue;
                    }

                    if (creatureInfo->AIName != "SmartAI")
                    {
                        TC_LOG_ERROR("sql.sql", "SmartAIMgr::LoadSmartAIFromDB: Creature entry (%u) is not using SmartAI, skipped loading.", uint32(temp.entryOrGuid));
                        continue;
                    }
                    break;
                }
                case SMART_SCRIPT_TYPE_GAMEOBJECT:
                {
                    GameObjectTemplate const* gameObjectInfo = sObjectMgr->GetGameObjectTemplate((uint32)temp.entryOrGuid);
                    if (!gameObjectInfo)
                    {
                        TC_LOG_ERROR("sql.sql", "SmartAIMgr::LoadSmartAIFromDB: GameObject entry (%u) does not exist, skipped loading.", uint32(temp.entryOrGuid));
                        continue;
                    }

                    if (gameObjectInfo->AIName != "SmartGameObjectAI")
                    {
                        TC_LOG_ERROR("sql.sql", "SmartAIMgr::LoadSmartAIFromDB: GameObject entry (%u) is not using SmartGameObjectAI, skipped loading.", uint32(temp.entryOrGuid));
                        continue;
                    }
                    break;
                }
                case SMART_SCRIPT_TYPE_AREATRIGGER:
                {
                    if (!sAreaTriggerStore.LookupEntry((uint32)temp.entryOrGuid))
                    {
                        TC_LOG_ERROR("sql.sql", "SmartAIMgr::LoadSmartAIFromDB: AreaTrigger entry (%u) does not exist, skipped loading.", uint32(temp.entryOrGuid));
                        continue;
                    }
                    break;
                }
                case SMART_SCRIPT_TYPE_QUEST:
                {
                    if (!sObjectMgr->GetQuestTemplate((uint32)temp.entryOrGuid))
                    {
                        TC_LOG_ERROR("sql.sql", "SmartAIMgr::LoadSmartAIFromDB: Quest entry (%u) does not exist, skipped loading.", uint32(temp.entryOrGuid));
                        continue;
                    }
                    break;
                }
                case SMART_SCRIPT_TYPE_SCENE:
                {
                    if (!sObjectMgr->GetSceneTemplate((uint32)temp.entryOrGuid))
                    {
                        TC_LOG_ERROR("sql.sql", "SmartAIMgr::LoadSmartAIFromDB: Scene id (%u) does not exist, skipped loading.", uint32(temp.entryOrGuid));
                        continue;
                    }
                    break;
                }
                case SMART_SCRIPT_TYPE_TIMED_ACTIONLIST:
                    break;//nothing to check, really
                case SMART_SCRIPT_TYPE_AREATRIGGER_ENTITY:
                {
                    if (!sAreaTriggerDataStore->GetAreaTriggerTemplate({ (uint32)temp.entryOrGuid, false }))
                    {
                        TC_LOG_ERROR("sql.sql", "SmartAIMgr::LoadSmartAIFromDB: AreaTrigger entry (%u IsServerSide false) does not exist, skipped loading.", uint32(temp.entryOrGuid));
                        continue;
                    }
                    break;
                }
                case SMART_SCRIPT_TYPE_AREATRIGGER_ENTITY_SERVERSIDE:
                {
                    if (!sAreaTriggerDataStore->GetAreaTriggerTemplate({ (uint32)temp.entryOrGuid, true }))
                    {
                        TC_LOG_ERROR("sql.sql", "SmartAIMgr::LoadSmartAIFromDB: AreaTrigger entry (%u IsServerSide true) does not exist, skipped loading.", uint32(temp.entryOrGuid));
                        continue;
                    }
                    break;
                }
                default:
                    TC_LOG_ERROR("sql.sql", "SmartAIMgr::LoadSmartAIFromDB: not yet implemented source_type %u", (uint32)source_type);
                    continue;
            }
        }
        else
        {
            switch (source_type)
            {
                case SMART_SCRIPT_TYPE_CREATURE:
                {
                    CreatureData const* creature = sObjectMgr->GetCreatureData(uint64(-temp.entryOrGuid));
                    if (!creature)
                    {
                        TC_LOG_ERROR("sql.sql", "SmartAIMgr::LoadSmartAIFromDB: Creature guid (" SI64FMTD ") does not exist, skipped loading.", -temp.entryOrGuid);
                        continue;
                    }

                    CreatureTemplate const* creatureInfo = sObjectMgr->GetCreatureTemplate(creature->id);
                    if (!creatureInfo)
                    {
                        TC_LOG_ERROR("sql.sql", "SmartAIMgr::LoadSmartAIFromDB: Creature entry (%u) guid (" SI64FMTD ") does not exist, skipped loading.", creature->id, -temp.entryOrGuid);
                        continue;
                    }

                    if (creatureInfo->AIName != "SmartAI")
                    {
                        TC_LOG_ERROR("sql.sql", "SmartAIMgr::LoadSmartAIFromDB: Creature entry (%u) guid (" SI64FMTD ") is not using SmartAI, skipped loading.", creature->id, -temp.entryOrGuid);
                        continue;
                    }
                    break;
                }
                case SMART_SCRIPT_TYPE_GAMEOBJECT:
                {
                    GameObjectData const* gameObject = sObjectMgr->GetGameObjectData(uint64(-temp.entryOrGuid));
                    if (!gameObject)
                    {
                        TC_LOG_ERROR("sql.sql", "SmartAIMgr::LoadSmartAIFromDB: GameObject guid (" SI64FMTD ") does not exist, skipped loading.", -temp.entryOrGuid);
                        continue;
                    }

                    GameObjectTemplate const* gameObjectInfo = sObjectMgr->GetGameObjectTemplate(gameObject->id);
                    if (!gameObjectInfo)
                    {
                        TC_LOG_ERROR("sql.sql", "SmartAIMgr::LoadSmartAIFromDB: GameObject entry (%u) guid (" SI64FMTD ") does not exist, skipped loading.", gameObject->id, -temp.entryOrGuid);
                        continue;
                    }

                    if (gameObjectInfo->AIName != "SmartGameObjectAI")
                    {
                        TC_LOG_ERROR("sql.sql", "SmartAIMgr::LoadSmartAIFromDB: GameObject entry (%u) guid (" SI64FMTD ") is not using SmartGameObjectAI, skipped loading.", gameObject->id, -temp.entryOrGuid);
                        continue;
                    }
                    break;
                }
                default:
                    TC_LOG_ERROR("sql.sql", "SmartAIMgr::LoadSmartAIFromDB: GUID-specific scripting not yet implemented for source_type %u", (uint32)source_type);
                    continue;
            }
        }

        temp.source_type = source_type;
        temp.event_id = fields[2].GetUInt16();
        temp.link = fields[3].GetUInt16();
        temp.event.type = (SMART_EVENT)fields[4].GetUInt8();
        temp.event.event_phase_mask = fields[5].GetUInt16();
        temp.event.event_chance = fields[6].GetUInt8();
        temp.event.event_flags = fields[7].GetUInt16();

        temp.event.raw.param1 = fields[8].GetUInt32();
        temp.event.raw.param2 = fields[9].GetUInt32();
        temp.event.raw.param3 = fields[10].GetUInt32();
        temp.event.raw.param4 = fields[11].GetUInt32();
        temp.event.raw.param5 = fields[12].GetUInt32();

        temp.event.param_string = fields[13].GetString();

        temp.action.type = (SMART_ACTION)fields[14].GetUInt8();
        temp.action.raw.param1 = fields[15].GetUInt32();
        temp.action.raw.param2 = fields[16].GetUInt32();
        temp.action.raw.param3 = fields[17].GetUInt32();
        temp.action.raw.param4 = fields[18].GetUInt32();
        temp.action.raw.param5 = fields[19].GetUInt32();
        temp.action.raw.param6 = fields[20].GetUInt32();

        temp.target.type = (SMARTAI_TARGETS)fields[21].GetUInt8();
        temp.target.raw.param1 = fields[22].GetUInt32();
        temp.target.raw.param2 = fields[23].GetUInt32();
        temp.target.raw.param3 = fields[24].GetUInt32();
        temp.target.raw.param4 = fields[25].GetUInt32();
        temp.target.x = fields[26].GetFloat();
        temp.target.y = fields[27].GetFloat();
        temp.target.z = fields[28].GetFloat();
        temp.target.o = fields[29].GetFloat();

        //check target
        if (!IsTargetValid(temp))
            continue;

        // check all event and action params
        if (!IsEventValid(temp))
            continue;

        // specific check for timed events
        switch (temp.event.type)
        {
        case SMART_EVENT_UPDATE:
        case SMART_EVENT_UPDATE_OOC:
        case SMART_EVENT_UPDATE_IC:
        case SMART_EVENT_HEALTH_PCT:
        case SMART_EVENT_TARGET_HEALTH_PCT:
        case SMART_EVENT_MANA_PCT:
        case SMART_EVENT_TARGET_MANA_PCT:
        case SMART_EVENT_RANGE:
        case SMART_EVENT_FRIENDLY_HEALTH:
        case SMART_EVENT_FRIENDLY_HEALTH_PCT:
        case SMART_EVENT_FRIENDLY_MISSING_BUFF:
        case SMART_EVENT_HAS_AURA:
        case SMART_EVENT_TARGET_BUFFED:
            if (temp.event.minMaxRepeat.repeatMin == 0 && temp.event.minMaxRepeat.repeatMax == 0 && !(temp.event.event_flags & SMART_EVENT_FLAG_NOT_REPEATABLE) && temp.source_type != SMART_SCRIPT_TYPE_TIMED_ACTIONLIST)
            {
                temp.event.event_flags |= SMART_EVENT_FLAG_NOT_REPEATABLE;
                TC_LOG_ERROR("sql.sql", "SmartAIMgr::LoadSmartAIFromDB: Entry " SI64FMTD " SourceType %u, Event %u, Missing Repeat flag.",
                    temp.entryOrGuid, temp.GetScriptType(), temp.event_id);
            }
            break;
        case SMART_EVENT_VICTIM_CASTING:
        case SMART_EVENT_IS_BEHIND_TARGET:
            if (temp.event.minMaxRepeat.min == 0 && temp.event.minMaxRepeat.max == 0 && !(temp.event.event_flags & SMART_EVENT_FLAG_NOT_REPEATABLE) && temp.source_type != SMART_SCRIPT_TYPE_TIMED_ACTIONLIST)
            {
                temp.event.event_flags |= SMART_EVENT_FLAG_NOT_REPEATABLE;
                TC_LOG_ERROR("sql.sql", "SmartAIMgr::LoadSmartAIFromDB: Entry " SI64FMTD " SourceType %u, Event %u, Missing Repeat flag.",
                    temp.entryOrGuid, temp.GetScriptType(), temp.event_id);
            }
            break;
        case SMART_EVENT_FRIENDLY_IS_CC:
            if (temp.event.friendlyCC.repeatMin == 0 && temp.event.friendlyCC.repeatMax == 0 && !(temp.event.event_flags & SMART_EVENT_FLAG_NOT_REPEATABLE) && temp.source_type != SMART_SCRIPT_TYPE_TIMED_ACTIONLIST)
            {
                temp.event.event_flags |= SMART_EVENT_FLAG_NOT_REPEATABLE;
                TC_LOG_ERROR("sql.sql", "SmartAIMgr::LoadSmartAIFromDB: Entry " SI64FMTD " SourceType %u, Event %u, Missing Repeat flag.",
                    temp.entryOrGuid, temp.GetScriptType(), temp.event_id);
            }
            break;
        default:
            break;
        }

        // creature entry / guid not found in storage, create empty event list for it and increase counters
        if (mEventMap[source_type].find(temp.entryOrGuid) == mEventMap[source_type].end())
        {
            ++count;
            SmartAIEventList eventList;
            mEventMap[source_type][temp.entryOrGuid] = eventList;
        }
        // store the new event
        mEventMap[source_type][temp.entryOrGuid].push_back(temp);
    }
    while (result->NextRow());

    // Post Loading Validation
    for (SmartAIEventMap& eventmap : mEventMap)
    {
        for (std::pair<int64 const, SmartAIEventList>& eventlistpair : eventmap)
        {
            for (SmartScriptHolder const& e : eventlistpair.second)
            {
                if (e.link)
                {
                    if (!FindLinkedEvent(eventlistpair.second, e.link))
                    {
                        TC_LOG_ERROR("sql.sql", "SmartAIMgr::LoadSmartAIFromDB: Entry " SI64FMTD " SourceType %u, Event %u, Link Event %u not found or invalid.",
                            e.entryOrGuid, e.GetScriptType(), e.event_id, e.link);
                    }
                }

                if (e.GetEventType() == SMART_EVENT_LINK)
                {
                    if (!FindLinkedSourceEvent(eventlistpair.second, e.event_id))
                    {
                        TC_LOG_ERROR("sql.sql", "SmartAIMgr::LoadSmartAIFromDB: Entry " SI64FMTD " SourceType %u, Event %u, Link Source Event not found or invalid. Event will never trigger.",
                            e.entryOrGuid, e.GetScriptType(), e.event_id);
                    }
                }
            }
        }
    }

    TC_LOG_INFO("server.loading", ">> Loaded %u SmartAI scripts in %u ms", count, GetMSTimeDiffToNow(oldMSTime));

    UnLoadHelperStores();
}

SmartAIEventList SmartAIMgr::GetScript(int32 entry, SmartScriptType type)
{
    SmartAIEventList temp;
    if (mEventMap[uint32(type)].find(entry) != mEventMap[uint32(type)].end())
        return mEventMap[uint32(type)][entry];
    else
    {
        if (entry > 0)//first search is for guid (negative), do not drop error if not found
            TC_LOG_DEBUG("scripts.ai", "SmartAIMgr::GetScript: Could not load Script for Entry %d ScriptType %u.", entry, uint32(type));
        return temp;
    }
}

SmartScriptHolder& SmartAIMgr::FindLinkedSourceEvent(SmartAIEventList& list, uint32 eventId)
{
    SmartAIEventList::iterator itr = std::find_if(list.begin(), list.end(),
        [eventId](SmartScriptHolder& source) { return source.link == eventId; });

    if (itr != list.end())
        return *itr;

    static SmartScriptHolder SmartScriptHolderDummy;
    return SmartScriptHolderDummy;
}

SmartScriptHolder& SmartAIMgr::FindLinkedEvent(SmartAIEventList& list, uint32 link)
{
    SmartAIEventList::iterator itr = std::find_if(list.begin(), list.end(),
        [link](SmartScriptHolder& linked) { return linked.event_id == link && linked.GetEventType() == SMART_EVENT_LINK; });

    if (itr != list.end())
        return *itr;

    static SmartScriptHolder SmartScriptHolderDummy;
    return SmartScriptHolderDummy;
}

/*static*/ bool SmartAIMgr::EventHasInvoker(SMART_EVENT event)
{
    switch (event)
    { // white list of events that actually have an invoker passed to them
        case SMART_EVENT_AGGRO:
        case SMART_EVENT_DEATH:
        case SMART_EVENT_KILL:
        case SMART_EVENT_SUMMONED_UNIT:
        case SMART_EVENT_SPELLHIT:
        case SMART_EVENT_SPELLHIT_TARGET:
        case SMART_EVENT_DAMAGED:
        case SMART_EVENT_RECEIVE_HEAL:
        case SMART_EVENT_RECEIVE_EMOTE:
        case SMART_EVENT_JUST_SUMMONED:
        case SMART_EVENT_DAMAGED_TARGET:
        case SMART_EVENT_SUMMON_DESPAWNED:
        case SMART_EVENT_PASSENGER_BOARDED:
        case SMART_EVENT_PASSENGER_REMOVED:
        case SMART_EVENT_GOSSIP_HELLO:
        case SMART_EVENT_GOSSIP_SELECT:
        case SMART_EVENT_ACCEPTED_QUEST:
        case SMART_EVENT_REWARD_QUEST:
        case SMART_EVENT_FOLLOW_COMPLETED:
        case SMART_EVENT_ON_SPELLCLICK:
        case SMART_EVENT_GO_LOOT_STATE_CHANGED:
        case SMART_EVENT_AREATRIGGER_ONTRIGGER:
        case SMART_EVENT_IC_LOS:
        case SMART_EVENT_OOC_LOS:
        case SMART_EVENT_DISTANCE_CREATURE:
        case SMART_EVENT_FRIENDLY_HEALTH:
        case SMART_EVENT_FRIENDLY_HEALTH_PCT:
        case SMART_EVENT_FRIENDLY_IS_CC:
        case SMART_EVENT_FRIENDLY_MISSING_BUFF:
        case SMART_EVENT_ACTION_DONE:
        case SMART_EVENT_TARGET_HEALTH_PCT:
        case SMART_EVENT_TARGET_MANA_PCT:
        case SMART_EVENT_RANGE:
        case SMART_EVENT_VICTIM_CASTING:
        case SMART_EVENT_TARGET_BUFFED:
        case SMART_EVENT_IS_BEHIND_TARGET:
        case SMART_EVENT_INSTANCE_PLAYER_ENTER:
        case SMART_EVENT_TRANSPORT_ADDCREATURE:
        case SMART_EVENT_DATA_SET:
        case SMART_EVENT_QUEST_ACCEPTED:
        case SMART_EVENT_QUEST_OBJ_COPLETETION:
        case SMART_EVENT_QUEST_COMPLETION:
        case SMART_EVENT_QUEST_FAIL:
        case SMART_EVENT_QUEST_REWARDED:
        case SMART_EVENT_SCENE_START:
        case SMART_EVENT_SCENE_TRIGGER:
        case SMART_EVENT_SCENE_CANCEL:
        case SMART_EVENT_SCENE_COMPLETE:
            return true;
        default:
            return false;
    }
}

bool SmartAIMgr::IsTargetValid(SmartScriptHolder const& e)
{
    if (std::abs(e.target.o) > 2 * float(M_PI))
        TC_LOG_ERROR("sql.sql", "SmartAIMgr: Entry " SI64FMTD " SourceType %u Event %u Action %u has abs(`target.o` = %f) > 2*PI (orientation is expressed in radians)",
            e.entryOrGuid, e.GetScriptType(), e.event_id, e.GetActionType(), e.target.o);

    if (e.GetActionType() == SMART_ACTION_INSTALL_AI_TEMPLATE)
        return true; // AI template has special handling

    switch (e.GetTargetType())
    {
        case SMART_TARGET_CREATURE_DISTANCE:
        case SMART_TARGET_CREATURE_RANGE:
        {
            if (e.target.unitDistance.creature && !sObjectMgr->GetCreatureTemplate(e.target.unitDistance.creature))
            {
                TC_LOG_ERROR("sql.sql", "SmartAIMgr: Entry " SI64FMTD " SourceType %u Event %u Action %u uses non-existent Creature entry %u as target_param1, skipped.", e.entryOrGuid, e.GetScriptType(), e.event_id, e.GetActionType(), e.target.unitDistance.creature);
                return false;
            }
            break;
        }
        case SMART_TARGET_GAMEOBJECT_DISTANCE:
        case SMART_TARGET_GAMEOBJECT_RANGE:
        {
            if (e.target.goDistance.entry && !sObjectMgr->GetGameObjectTemplate(e.target.goDistance.entry))
            {
                TC_LOG_ERROR("sql.sql", "SmartAIMgr: Entry " SI64FMTD " SourceType %u Event %u Action %u uses non-existent GameObject entry %u as target_param1, skipped.", e.entryOrGuid, e.GetScriptType(), e.event_id, e.GetActionType(), e.target.goDistance.entry);
                return false;
            }
            break;
        }
        case SMART_TARGET_CREATURE_GUID:
        {
            if (e.target.unitGUID.entry && !IsCreatureValid(e, e.target.unitGUID.entry))
                return false;
            break;
        }
        case SMART_TARGET_GAMEOBJECT_GUID:
        {
            if (e.target.goGUID.entry && !IsGameObjectValid(e, e.target.goGUID.entry))
                return false;
            break;
        }
        case SMART_TARGET_PLAYER_DISTANCE:
        case SMART_TARGET_CLOSEST_PLAYER:
        {
            if (e.target.playerDistance.dist == 0)
            {
                TC_LOG_ERROR("sql.sql", "SmartAIMgr: Entry " SI64FMTD " SourceType %u Event %u Action %u has maxDist 0 as target_param1, skipped.", e.entryOrGuid, e.GetScriptType(), e.event_id, e.GetActionType());
                return false;
            }
            break;
        }
        case SMART_TARGET_ACTION_INVOKER:
        case SMART_TARGET_ACTION_INVOKER_VEHICLE:
        case SMART_TARGET_INVOKER_PARTY:
            if (e.GetScriptType() != SMART_SCRIPT_TYPE_TIMED_ACTIONLIST && e.GetEventType() != SMART_EVENT_LINK && !EventHasInvoker(e.event.type))
            {
                TC_LOG_ERROR("sql.sql", "SmartAIMgr: Entry " SI64FMTD " SourceType %u Event %u Action %u has invoker target, but event does not provide any invoker!", e.entryOrGuid, e.GetScriptType(), e.GetEventType(), e.GetActionType());
                return false;
            }
            break;
        case SMART_TARGET_PLAYER_RANGE:
        case SMART_TARGET_SELF:
        case SMART_TARGET_VICTIM:
        case SMART_TARGET_HOSTILE_SECOND_AGGRO:
        case SMART_TARGET_HOSTILE_LAST_AGGRO:
        case SMART_TARGET_HOSTILE_RANDOM:
        case SMART_TARGET_HOSTILE_RANDOM_NOT_TOP:
        case SMART_TARGET_POSITION:
        case SMART_TARGET_NONE:
        case SMART_TARGET_OWNER_OR_SUMMONER:
        case SMART_TARGET_THREAT_LIST:
        case SMART_TARGET_CLOSEST_GAMEOBJECT:
        case SMART_TARGET_CLOSEST_CREATURE:
        case SMART_TARGET_CLOSEST_ENEMY:
        case SMART_TARGET_CLOSEST_FRIENDLY:
        case SMART_TARGET_STORED:
        case SMART_TARGET_LOOT_RECIPIENTS:
        case SMART_TARGET_FARTHEST:
        case SMART_TARGET_VEHICLE_PASSENGER:
            break;
        default:
            TC_LOG_ERROR("sql.sql", "SmartAIMgr: Not handled target_type(%u), Entry " SI64FMTD " SourceType %u Event %u Action %u, skipped.", e.GetTargetType(), e.entryOrGuid, e.GetScriptType(), e.event_id, e.GetActionType());
            return false;
    }
    return true;
}

bool SmartAIMgr::IsMinMaxValid(SmartScriptHolder const& e, uint32 min, uint32 max)
{
    if (max < min)
    {
        TC_LOG_ERROR("sql.sql", "SmartAIMgr: Entry " SI64FMTD " SourceType %u Event %u Action %u uses min/max params wrong (%u/%u), skipped.", e.entryOrGuid, e.GetScriptType(), e.event_id, e.GetActionType(), min, max);
        return false;
    }
    return true;
}

bool SmartAIMgr::NotNULL(SmartScriptHolder const& e, uint32 data)
{
    if (!data)
    {
        TC_LOG_ERROR("sql.sql", "SmartAIMgr: Entry " SI64FMTD " SourceType %u Event %u Action %u Parameter can not be NULL, skipped.", e.entryOrGuid, e.GetScriptType(), e.event_id, e.GetActionType());
        return false;
    }
    return true;
}

bool SmartAIMgr::IsCreatureValid(SmartScriptHolder const& e, uint32 entry)
{
    if (!sObjectMgr->GetCreatureTemplate(entry))
    {
        TC_LOG_ERROR("sql.sql", "SmartAIMgr: Entry " SI64FMTD " SourceType %u Event %u Action %u uses non-existent Creature entry %u, skipped.", e.entryOrGuid, e.GetScriptType(), e.event_id, e.GetActionType(), entry);
        return false;
    }
    return true;
}

bool SmartAIMgr::IsQuestValid(SmartScriptHolder const& e, uint32 entry)
{
    if (!sObjectMgr->GetQuestTemplate(entry))
    {
        TC_LOG_ERROR("sql.sql", "SmartAIMgr: Entry " SI64FMTD " SourceType %u Event %u Action %u uses non-existent Quest entry %u, skipped.", e.entryOrGuid, e.GetScriptType(), e.event_id, e.GetActionType(), entry);
        return false;
    }
    return true;
}

bool SmartAIMgr::IsGameObjectValid(SmartScriptHolder const& e, uint32 entry)
{
    if (!sObjectMgr->GetGameObjectTemplate(entry))
    {
        TC_LOG_ERROR("sql.sql", "SmartAIMgr: Entry " SI64FMTD " SourceType %u Event %u Action %u uses non-existent GameObject entry %u, skipped.", e.entryOrGuid, e.GetScriptType(), e.event_id, e.GetActionType(), entry);
        return false;
    }
    return true;
}

bool SmartAIMgr::IsSpellValid(SmartScriptHolder const& e, uint32 entry)
{
    if (!sSpellMgr->GetSpellInfo(entry, DIFFICULTY_NONE))
    {
        TC_LOG_ERROR("sql.sql", "SmartAIMgr: Entry " SI64FMTD " SourceType %u Event %u Action %u uses non-existent Spell entry %u, skipped.", e.entryOrGuid, e.GetScriptType(), e.event_id, e.GetActionType(), entry);
        return false;
    }
    return true;
}

bool SmartAIMgr::IsItemValid(SmartScriptHolder const& e, uint32 entry)
{
    if (!sItemStore.LookupEntry(entry))
    {
        TC_LOG_ERROR("sql.sql", "SmartAIMgr: Entry " SI64FMTD " SourceType %u Event %u Action %u uses non-existent Item entry %u, skipped.", e.entryOrGuid, e.GetScriptType(), e.event_id, e.GetActionType(), entry);
        return false;
    }
    return true;
}

bool SmartAIMgr::IsTextEmoteValid(SmartScriptHolder const& e, uint32 entry)
{
    if (!sEmotesTextStore.LookupEntry(entry))
    {
        TC_LOG_ERROR("sql.sql", "SmartAIMgr: Entry " SI64FMTD " SourceType %u Event %u Action %u uses non-existent Text Emote entry %u, skipped.", e.entryOrGuid, e.GetScriptType(), e.event_id, e.GetActionType(), entry);
        return false;
    }
    return true;
}

bool SmartAIMgr::IsEmoteValid(SmartScriptHolder const& e, uint32 entry)
{
    if (!sEmotesStore.LookupEntry(entry))
    {
        TC_LOG_ERROR("sql.sql", "SmartAIMgr: Entry " SI64FMTD " SourceType %u Event %u Action %u uses non-existent Emote entry %u, skipped.", e.entryOrGuid, e.GetScriptType(), e.event_id, e.GetActionType(), entry);
        return false;
    }
    return true;
}

bool SmartAIMgr::IsAreaTriggerValid(SmartScriptHolder const& e, uint32 entry)
{
    if (!sAreaTriggerStore.LookupEntry(entry))
    {
        TC_LOG_ERROR("sql.sql", "SmartAIMgr: Entry " SI64FMTD " SourceType %u Event %u Action %u uses non-existent AreaTrigger entry %u, skipped.", e.entryOrGuid, e.GetScriptType(), e.event_id, e.GetActionType(), entry);
        return false;
    }
    return true;
}

bool SmartAIMgr::IsSoundValid(SmartScriptHolder const& e, uint32 entry)
{
    if (!sSoundKitStore.LookupEntry(entry))
    {
        TC_LOG_ERROR("sql.sql", "SmartAIMgr: Entry " SI64FMTD " SourceType %u Event %u Action %u uses non-existent Sound entry %u, skipped.", e.entryOrGuid, e.GetScriptType(), e.event_id, e.GetActionType(), entry);
        return false;
    }
    return true;
}

bool SmartAIMgr::IsAnimKitValid(SmartScriptHolder const& e, uint32 entry)
{
    if (!sAnimKitStore.LookupEntry(entry))
    {
        TC_LOG_ERROR("sql.sql", "SmartAIMgr: Entry " SI64FMTD " SourceType %u Event %u Action %u uses non-existent AnimKit entry %u, skipped.", e.entryOrGuid, e.GetScriptType(), e.event_id, e.GetActionType(), entry);
        return false;
    }
    return true;
}

bool SmartAIMgr::IsSpellVisualKitValid(SmartScriptHolder const& e, uint32 entry)
{
    if (!sSpellVisualKitStore.LookupEntry(entry))
    {
        TC_LOG_ERROR("sql.sql", "SmartAIMgr: Entry " SI64FMTD " SourceType %u Event %u Action %u uses non-existent SpellVisualKit entry %u, skipped.", e.entryOrGuid, e.GetScriptType(), e.event_id, e.GetActionType(), entry);
        return false;
    }
    return true;
}

bool SmartAIMgr::IsEventValid(SmartScriptHolder& e)
{
    if (e.event.type >= SMART_EVENT_END)
    {
        TC_LOG_ERROR("sql.sql", "SmartAIMgr: EntryOrGuid " SI64FMTD " using event(%u) has invalid event type (%u), skipped.", e.entryOrGuid, e.event_id, e.GetEventType());
        return false;
    }

    // in SMART_SCRIPT_TYPE_TIMED_ACTIONLIST all event types are overriden by core
    if (e.GetScriptType() != SMART_SCRIPT_TYPE_TIMED_ACTIONLIST && !(SmartAIEventMask[e.event.type][1] & SmartAITypeMask[e.GetScriptType()][1]))
    {
        TC_LOG_ERROR("sql.sql", "SmartAIMgr: EntryOrGuid " SI64FMTD ", event type %u can not be used for Script type %u", e.entryOrGuid, e.GetEventType(), e.GetScriptType());
        return false;
    }

    if (e.action.type <= 0 || e.action.type >= SMART_ACTION_END)
    {
        TC_LOG_ERROR("sql.sql", "SmartAIMgr: EntryOrGuid " SI64FMTD " using event(%u) has invalid action type (%u), skipped.", e.entryOrGuid, e.event_id, e.GetActionType());
        return false;
    }

    if (e.event.event_phase_mask > SMART_EVENT_PHASE_ALL)
    {
        TC_LOG_ERROR("sql.sql", "SmartAIMgr: EntryOrGuid " SI64FMTD " using event(%u) has invalid phase mask (%u), skipped.", e.entryOrGuid, e.event_id, e.event.event_phase_mask);
        return false;
    }

    if (e.event.event_flags > SMART_EVENT_FLAGS_ALL)
    {
        TC_LOG_ERROR("sql.sql", "SmartAIMgr: EntryOrGuid " SI64FMTD " using event(%u) has invalid event flags (%u), skipped.", e.entryOrGuid, e.event_id, e.event.event_flags);
        return false;
    }

    if (e.link && e.link == e.event_id)
    {
        TC_LOG_ERROR("sql.sql", "SmartAIMgr: EntryOrGuid " SI64FMTD " SourceType %u, Event %u, Event is linking self (infinite loop), skipped.", e.entryOrGuid, e.GetScriptType(), e.event_id);
        return false;
    }

    if (e.GetScriptType() == SMART_SCRIPT_TYPE_TIMED_ACTIONLIST)
    {
        e.event.type = SMART_EVENT_UPDATE_OOC;//force default OOC, can change when calling the script!
        if (!IsMinMaxValid(e, e.event.minMaxRepeat.min, e.event.minMaxRepeat.max))
            return false;

        if (!IsMinMaxValid(e, e.event.minMaxRepeat.repeatMin, e.event.minMaxRepeat.repeatMax))
            return false;
    }
    else
    {
        switch (e.GetEventType())
        {
            case SMART_EVENT_UPDATE:
            case SMART_EVENT_UPDATE_IC:
            case SMART_EVENT_UPDATE_OOC:
            case SMART_EVENT_HEALTH_PCT:
            case SMART_EVENT_MANA_PCT:
            case SMART_EVENT_TARGET_HEALTH_PCT:
            case SMART_EVENT_TARGET_MANA_PCT:
            case SMART_EVENT_RANGE:
            case SMART_EVENT_DAMAGED:
            case SMART_EVENT_DAMAGED_TARGET:
            case SMART_EVENT_RECEIVE_HEAL:
                if (!IsMinMaxValid(e, e.event.minMaxRepeat.min, e.event.minMaxRepeat.max))
                    return false;

                if (!IsMinMaxValid(e, e.event.minMaxRepeat.repeatMin, e.event.minMaxRepeat.repeatMax))
                    return false;
                break;
            case SMART_EVENT_SPELLHIT:
            case SMART_EVENT_SPELLHIT_TARGET:
                if (e.event.spellHit.spell)
                {
                    SpellInfo const* spellInfo = sSpellMgr->GetSpellInfo(e.event.spellHit.spell, DIFFICULTY_NONE);
                    if (!spellInfo)
                    {
                        TC_LOG_ERROR("sql.sql", "SmartAIMgr: Entry " SI64FMTD " SourceType %u Event %u Action %u uses non-existent Spell entry %u, skipped.", e.entryOrGuid, e.GetScriptType(), e.event_id, e.GetActionType(), e.event.spellHit.spell);
                        return false;
                    }
                    if (e.event.spellHit.school && (e.event.spellHit.school & spellInfo->SchoolMask) != spellInfo->SchoolMask)
                    {
                        TC_LOG_ERROR("sql.sql", "SmartAIMgr: Entry " SI64FMTD " SourceType %u Event %u Action %u uses Spell entry %u with invalid school mask, skipped.", e.entryOrGuid, e.GetScriptType(), e.event_id, e.GetActionType(), e.event.spellHit.spell);
                        return false;
                    }
                }
                if (!IsMinMaxValid(e, e.event.spellHit.cooldownMin, e.event.spellHit.cooldownMax))
                    return false;
                break;
            case SMART_EVENT_OOC_LOS:
            case SMART_EVENT_IC_LOS:
                if (!IsMinMaxValid(e, e.event.los.cooldownMin, e.event.los.cooldownMax))
                    return false;
                break;
            case SMART_EVENT_RESPAWN:
                if (e.event.respawn.type == SMART_SCRIPT_RESPAWN_CONDITION_MAP && !sMapStore.LookupEntry(e.event.respawn.map))
                {
                    TC_LOG_ERROR("sql.sql", "SmartAIMgr: Entry " SI64FMTD " SourceType %u Event %u Action %u uses non-existent Map entry %u, skipped.", e.entryOrGuid, e.GetScriptType(), e.event_id, e.GetActionType(), e.event.respawn.map);
                    return false;
                }
                if (e.event.respawn.type == SMART_SCRIPT_RESPAWN_CONDITION_AREA && !sAreaTableStore.LookupEntry(e.event.respawn.area))
                {
                    TC_LOG_ERROR("sql.sql", "SmartAIMgr: Entry " SI64FMTD " SourceType %u Event %u Action %u uses non-existent Area entry %u, skipped.", e.entryOrGuid, e.GetScriptType(), e.event_id, e.GetActionType(), e.event.respawn.area);
                    return false;
                }
                break;
            case SMART_EVENT_FRIENDLY_HEALTH:
                if (!NotNULL(e, e.event.friendlyHealth.radius))
                    return false;

                if (!IsMinMaxValid(e, e.event.friendlyHealth.repeatMin, e.event.friendlyHealth.repeatMax))
                    return false;
                break;
            case SMART_EVENT_FRIENDLY_IS_CC:
                if (!IsMinMaxValid(e, e.event.friendlyCC.repeatMin, e.event.friendlyCC.repeatMax))
                    return false;
                break;
            case SMART_EVENT_FRIENDLY_MISSING_BUFF:
            {
                if (!IsSpellValid(e, e.event.missingBuff.spell))
                    return false;

                if (!NotNULL(e, e.event.missingBuff.radius))
                    return false;

                if (!IsMinMaxValid(e, e.event.missingBuff.repeatMin, e.event.missingBuff.repeatMax))
                    return false;
                break;
            }
            case SMART_EVENT_KILL:
                if (!IsMinMaxValid(e, e.event.kill.cooldownMin, e.event.kill.cooldownMax))
                    return false;

                if (e.event.kill.creature && !IsCreatureValid(e, e.event.kill.creature))
                    return false;
                break;
            case SMART_EVENT_VICTIM_CASTING:
                if (e.event.targetCasting.spellId > 0 && !sSpellMgr->GetSpellInfo(e.event.targetCasting.spellId, DIFFICULTY_NONE))
                {
                    TC_LOG_ERROR("sql.sql", "SmartAIMgr: Entry " SI64FMTD " SourceType %u Event %u Action %u uses non-existent Spell entry %u, skipped.", e.entryOrGuid, e.GetScriptType(), e.event_id, e.GetActionType(), e.event.spellHit.spell);
                    return false;
                }

                if (!IsMinMaxValid(e, e.event.targetCasting.repeatMin, e.event.targetCasting.repeatMax))
                    return false;
                break;
            case SMART_EVENT_PASSENGER_BOARDED:
            case SMART_EVENT_PASSENGER_REMOVED:
                if (!IsMinMaxValid(e, e.event.minMax.repeatMin, e.event.minMax.repeatMax))
                    return false;
                break;
            case SMART_EVENT_SUMMON_DESPAWNED:
            case SMART_EVENT_SUMMONED_UNIT:
                if (e.event.summoned.creature && !IsCreatureValid(e, e.event.summoned.creature))
                    return false;

                if (!IsMinMaxValid(e, e.event.summoned.cooldownMin, e.event.summoned.cooldownMax))
                    return false;
                break;
            case SMART_EVENT_ACCEPTED_QUEST:
            case SMART_EVENT_REWARD_QUEST:
                if (e.event.quest.quest && !IsQuestValid(e, e.event.quest.quest))
                    return false;

                if (!IsMinMaxValid(e, e.event.quest.cooldownMin, e.event.quest.cooldownMax))
                    return false;
                break;
            case SMART_EVENT_RECEIVE_EMOTE:
            {
                if (e.event.emote.emote && !IsTextEmoteValid(e, e.event.emote.emote))
                    return false;

                if (!IsMinMaxValid(e, e.event.emote.cooldownMin, e.event.emote.cooldownMax))
                    return false;
                break;
            }
            case SMART_EVENT_HAS_AURA:
            case SMART_EVENT_TARGET_BUFFED:
            {
                if (!IsSpellValid(e, e.event.aura.spell))
                    return false;

                if (!IsMinMaxValid(e, e.event.aura.repeatMin, e.event.aura.repeatMax))
                    return false;
                break;
            }
            case SMART_EVENT_TRANSPORT_ADDCREATURE:
            {
                if (e.event.transportAddCreature.creature && !IsCreatureValid(e, e.event.transportAddCreature.creature))
                    return false;
                break;
            }
            case SMART_EVENT_MOVEMENTINFORM:
            {
                if (IsInvalidMovementGeneratorType(e.event.movementInform.type))
                {
                    TC_LOG_ERROR("sql.sql", "SmartAIMgr: Entry " SI64FMTD " SourceType %u Event %u Action %u uses invalid Motion type %u, skipped.", e.entryOrGuid, e.GetScriptType(), e.event_id, e.GetActionType(), e.event.movementInform.type);
                    return false;
                }
                break;
            }
            case SMART_EVENT_DATA_SET:
            {
                if (!IsMinMaxValid(e, e.event.dataSet.cooldownMin, e.event.dataSet.cooldownMax))
                    return false;
                break;
            }
            case SMART_EVENT_AREATRIGGER_ONTRIGGER:
            {
                if (e.event.areatrigger.id && (e.GetScriptType() == SMART_SCRIPT_TYPE_AREATRIGGER_ENTITY || e.GetScriptType() == SMART_SCRIPT_TYPE_AREATRIGGER_ENTITY_SERVERSIDE))
                {
                    TC_LOG_ERROR("sql.sql", "SmartAIMgr: Entry " SI64FMTD " SourceType %u Event %u Action %u areatrigger param not supported for SMART_SCRIPT_TYPE_AREATRIGGER_ENTITY and SMART_SCRIPT_TYPE_AREATRIGGER_ENTITY_SERVERSIDE, skipped.", e.entryOrGuid, e.GetScriptType(), e.event_id, e.GetActionType());
                    return false;
                }
                if (e.event.areatrigger.id && !IsAreaTriggerValid(e, e.event.areatrigger.id))
                    return false;
                break;
            }
            case SMART_EVENT_TEXT_OVER:
                if (!IsTextValid(e, e.event.textOver.textGroupID))
                    return false;
                break;
            case SMART_EVENT_EVENT_PHASE_CHANGE:
            {
                if (!e.event.eventPhaseChange.phasemask)
                {
                    TC_LOG_ERROR("sql.sql", "SmartAIMgr: Entry " SI64FMTD " SourceType %u Event %u Action %u has no param set, event won't be executed!.", e.entryOrGuid, e.GetScriptType(), e.event_id, e.GetActionType());
                    return false;
                }

                if (e.event.eventPhaseChange.phasemask > SMART_EVENT_PHASE_ALL)
                {
                    TC_LOG_ERROR("sql.sql", "SmartAIMgr: Entry " SI64FMTD " SourceType %u Event %u Action %u uses invalid phasemask %u, skipped.", e.entryOrGuid, e.GetScriptType(), e.event_id, e.GetActionType(), e.event.eventPhaseChange.phasemask);
                    return false;
                }

                if (e.event.event_phase_mask && !(e.event.event_phase_mask & e.event.eventPhaseChange.phasemask))
                {
                    TC_LOG_ERROR("sql.sql", "SmartAIMgr: Entry " SI64FMTD " SourceType %u Event %u Action %u uses event phasemask %u and incompatible event_param1 %u, skipped.", e.entryOrGuid, e.GetScriptType(), e.event_id, e.GetActionType(), e.event.event_phase_mask, e.event.eventPhaseChange.phasemask);
                    return false;
                }
                break;
            }
            case SMART_EVENT_IS_BEHIND_TARGET:
            {
                if (!IsMinMaxValid(e, e.event.behindTarget.cooldownMin, e.event.behindTarget.cooldownMax))
                    return false;
                break;
            }
            case SMART_EVENT_GAME_EVENT_START:
            case SMART_EVENT_GAME_EVENT_END:
            {
                GameEventMgr::GameEventDataMap const& events = sGameEventMgr->GetEventMap();
                if (e.event.gameEvent.gameEventId >= events.size() || !events[e.event.gameEvent.gameEventId].isValid())
                    return false;
                break;
            }
            case SMART_EVENT_ACTION_DONE:
            {
                if (e.event.doAction.eventId > EVENT_CHARGE)
                {
                    TC_LOG_ERROR("sql.sql", "SmartAIMgr: Entry " SI64FMTD " SourceType %u Event %u Action %u uses invalid event id %u, skipped.", e.entryOrGuid, e.GetScriptType(), e.event_id, e.GetActionType(), e.event.doAction.eventId);
                    return false;
                }
                break;
            }
            case SMART_EVENT_FRIENDLY_HEALTH_PCT:
                if (!IsMinMaxValid(e, e.event.friendlyHealthPct.repeatMin, e.event.friendlyHealthPct.repeatMax))
                    return false;

                if (e.event.friendlyHealthPct.maxHpPct > 100 || e.event.friendlyHealthPct.minHpPct > 100)
                {
                    TC_LOG_ERROR("sql.sql", "SmartAIMgr: Entry " SI64FMTD " SourceType %u Event %u Action %u has pct value above 100, skipped.", e.entryOrGuid, e.GetScriptType(), e.event_id, e.GetActionType());
                    return false;
                }

                switch (e.GetTargetType())
                {
                    case SMART_TARGET_CREATURE_RANGE:
                    case SMART_TARGET_CREATURE_GUID:
                    case SMART_TARGET_CREATURE_DISTANCE:
                    case SMART_TARGET_CLOSEST_CREATURE:
                    case SMART_TARGET_CLOSEST_PLAYER:
                    case SMART_TARGET_PLAYER_RANGE:
                    case SMART_TARGET_PLAYER_DISTANCE:
                        break;
                    default:
                        TC_LOG_ERROR("sql.sql", "SmartAIMgr: Entry " SI64FMTD " SourceType %u Event %u Action %u uses invalid target_type %u, skipped.", e.entryOrGuid, e.GetScriptType(), e.event_id, e.GetActionType(), e.GetTargetType());
                        return false;
                }
                break;
            case SMART_EVENT_DISTANCE_CREATURE:
                if (e.event.distance.guid == 0 && e.event.distance.entry == 0)
                {
                    TC_LOG_ERROR("sql.sql", "SmartAIMgr: Event SMART_EVENT_DISTANCE_CREATURE did not provide creature guid or entry, skipped.");
                    return false;
                }

                if (e.event.distance.guid != 0 && e.event.distance.entry != 0)
                {
                    TC_LOG_ERROR("sql.sql", "SmartAIMgr: Event SMART_EVENT_DISTANCE_CREATURE provided both an entry and guid, skipped.");
                    return false;
                }

                if (e.event.distance.guid != 0 && !sObjectMgr->GetCreatureData(e.event.distance.guid))
                {
                    TC_LOG_ERROR("sql.sql", "SmartAIMgr: Event SMART_EVENT_DISTANCE_CREATURE using invalid creature guid %u, skipped.", e.event.distance.guid);
                    return false;
                }

                if (e.event.distance.entry != 0 && !sObjectMgr->GetCreatureTemplate(e.event.distance.entry))
                {
                    TC_LOG_ERROR("sql.sql", "SmartAIMgr: Event SMART_EVENT_DISTANCE_CREATURE using invalid creature entry %u, skipped.", e.event.distance.entry);
                    return false;
                }
                break;
            case SMART_EVENT_DISTANCE_GAMEOBJECT:
                if (e.event.distance.guid == 0 && e.event.distance.entry == 0)
                {
                    TC_LOG_ERROR("sql.sql", "SmartAIMgr: Event SMART_EVENT_DISTANCE_GAMEOBJECT did not provide gameobject guid or entry, skipped.");
                    return false;
                }

                if (e.event.distance.guid != 0 && e.event.distance.entry != 0)
                {
                    TC_LOG_ERROR("sql.sql", "SmartAIMgr: Event SMART_EVENT_DISTANCE_GAMEOBJECT provided both an entry and guid, skipped.");
                    return false;
                }

                if (e.event.distance.guid != 0 && !sObjectMgr->GetGameObjectData(e.event.distance.guid))
                {
                    TC_LOG_ERROR("sql.sql", "SmartAIMgr: Event SMART_EVENT_DISTANCE_GAMEOBJECT using invalid gameobject guid %u, skipped.", e.event.distance.guid);
                    return false;
                }

                if (e.event.distance.entry != 0 && !sObjectMgr->GetGameObjectTemplate(e.event.distance.entry))
                {
                    TC_LOG_ERROR("sql.sql", "SmartAIMgr: Event SMART_EVENT_DISTANCE_GAMEOBJECT using invalid gameobject entry %u, skipped.", e.event.distance.entry);
                    return false;
                }
                break;
            case SMART_EVENT_COUNTER_SET:
                if (!IsMinMaxValid(e, e.event.counter.cooldownMin, e.event.counter.cooldownMax))
                    return false;

                if (e.event.counter.id == 0)
                {
                    TC_LOG_ERROR("sql.sql", "SmartAIMgr: Event SMART_EVENT_COUNTER_SET using invalid counter id %u, skipped.", e.event.counter.id);
                    return false;
                }

                if (e.event.counter.value == 0)
                {
                    TC_LOG_ERROR("sql.sql", "SmartAIMgr: Event SMART_EVENT_COUNTER_SET using invalid value %u, skipped.", e.event.counter.value);
                    return false;
                }
                break;
            case SMART_EVENT_QUEST_OBJ_COPLETETION:
                if (!sObjectMgr->GetQuestObjective(e.event.questObjective.id))
                {
                    TC_LOG_ERROR("sql.sql", "SmartAIMgr: Event SMART_EVENT_QUEST_OBJ_COPLETETION using invalid objective id %u, skipped.", e.event.questObjective.id);
                    return false;
                }
                break;
            case SMART_EVENT_QUEST_ACCEPTED:
            case SMART_EVENT_QUEST_COMPLETION:
            case SMART_EVENT_QUEST_REWARDED:
            case SMART_EVENT_QUEST_FAIL:
                break;
            case SMART_EVENT_LINK:
            case SMART_EVENT_GO_LOOT_STATE_CHANGED:
            case SMART_EVENT_GO_EVENT_INFORM:
            case SMART_EVENT_TIMED_EVENT_TRIGGERED:
            case SMART_EVENT_INSTANCE_PLAYER_ENTER:
            case SMART_EVENT_TRANSPORT_RELOCATE:
            case SMART_EVENT_CHARMED:
            case SMART_EVENT_CHARMED_TARGET:
            case SMART_EVENT_CORPSE_REMOVED:
            case SMART_EVENT_AI_INIT:
            case SMART_EVENT_TRANSPORT_ADDPLAYER:
            case SMART_EVENT_TRANSPORT_REMOVE_PLAYER:
            case SMART_EVENT_AGGRO:
            case SMART_EVENT_DEATH:
            case SMART_EVENT_EVADE:
            case SMART_EVENT_REACHED_HOME:
            case SMART_EVENT_RESET:
            case SMART_EVENT_JUST_SUMMONED:
            case SMART_EVENT_WAYPOINT_START:
            case SMART_EVENT_WAYPOINT_REACHED:
            case SMART_EVENT_WAYPOINT_PAUSED:
            case SMART_EVENT_WAYPOINT_RESUMED:
            case SMART_EVENT_WAYPOINT_STOPPED:
            case SMART_EVENT_WAYPOINT_ENDED:
            case SMART_EVENT_GOSSIP_SELECT:
            case SMART_EVENT_GOSSIP_HELLO:
            case SMART_EVENT_JUST_CREATED:
            case SMART_EVENT_FOLLOW_COMPLETED:
            case SMART_EVENT_ON_SPELLCLICK:
            case SMART_EVENT_SCENE_START:
            case SMART_EVENT_SCENE_CANCEL:
            case SMART_EVENT_SCENE_COMPLETE:
            case SMART_EVENT_SCENE_TRIGGER:
                break;
            default:
                TC_LOG_ERROR("sql.sql", "SmartAIMgr: Not handled event_type(%u), Entry " SI64FMTD " SourceType %u Event %u Action %u, skipped.", e.GetEventType(), e.entryOrGuid, e.GetScriptType(), e.event_id, e.GetActionType());
                return false;
        }
    }

    switch (e.GetActionType())
    {
        case SMART_ACTION_TALK:
        case SMART_ACTION_SIMPLE_TALK:
            if (!IsTextValid(e, e.action.talk.textGroupID))
                return false;
            break;
        case SMART_ACTION_SET_FACTION:
            if (e.action.faction.factionID && !sFactionTemplateStore.LookupEntry(e.action.faction.factionID))
            {
                TC_LOG_ERROR("sql.sql", "SmartAIMgr: Entry " SI64FMTD " SourceType %u Event %u Action %u uses non-existent Faction %u, skipped.", e.entryOrGuid, e.GetScriptType(), e.event_id, e.GetActionType(), e.action.faction.factionID);
                return false;
            }
            break;
        case SMART_ACTION_MORPH_TO_ENTRY_OR_MODEL:
        case SMART_ACTION_MOUNT_TO_ENTRY_OR_MODEL:
            if (e.action.morphOrMount.creature || e.action.morphOrMount.model)
            {
                if (e.action.morphOrMount.creature > 0 && !sObjectMgr->GetCreatureTemplate(e.action.morphOrMount.creature))
                {
                    TC_LOG_ERROR("sql.sql", "SmartAIMgr: Entry " SI64FMTD " SourceType %u Event %u Action %u uses non-existent Creature entry %u, skipped.", e.entryOrGuid, e.GetScriptType(), e.event_id, e.GetActionType(), e.action.morphOrMount.creature);
                    return false;
                }

                if (e.action.morphOrMount.model)
                {
                    if (e.action.morphOrMount.creature)
                    {
                        TC_LOG_ERROR("sql.sql", "SmartAIMgr: Entry " SI64FMTD " SourceType %u Event %u Action %u has ModelID set with also set CreatureId, skipped.", e.entryOrGuid, e.GetScriptType(), e.event_id, e.GetActionType());
                        return false;
                    }
                    else if (!sCreatureDisplayInfoStore.LookupEntry(e.action.morphOrMount.model))
                    {
                        TC_LOG_ERROR("sql.sql", "SmartAIMgr: Entry " SI64FMTD " SourceType %u Event %u Action %u uses non-existent Model id %u, skipped.", e.entryOrGuid, e.GetScriptType(), e.event_id, e.GetActionType(), e.action.morphOrMount.model);
                        return false;
                    }
                }
            }
            break;
        case SMART_ACTION_SOUND:
            if (!IsSoundValid(e, e.action.sound.sound))
                return false;
            break;
        case SMART_ACTION_SET_EMOTE_STATE:
        case SMART_ACTION_PLAY_EMOTE:
            if (!IsEmoteValid(e, e.action.emote.emote))
                return false;
            break;
        case SMART_ACTION_PLAY_ANIMKIT:
            if (e.action.animKit.animKit && !IsAnimKitValid(e, e.action.animKit.animKit))
                return false;

            if (e.action.animKit.type > 3)
            {
                TC_LOG_ERROR("sql.sql", "SmartAIMgr: Entry " SI64FMTD " SourceType %u Event %u Action %u uses invalid AnimKit type %u, skipped.", e.entryOrGuid, e.GetScriptType(), e.event_id, e.GetActionType(), e.action.animKit.type);
                return false;
            }
            break;
        case SMART_ACTION_PLAY_SPELL_VISUAL_KIT:
            if (e.action.spellVisualKit.spellVisualKitId && !IsSpellVisualKitValid(e, e.action.spellVisualKit.spellVisualKitId))
                return false;
            break;
        case SMART_ACTION_FAIL_QUEST:
        case SMART_ACTION_OFFER_QUEST:
            if (!e.action.quest.quest || !IsQuestValid(e, e.action.quest.quest))
                return false;
            break;
        case SMART_ACTION_ACTIVATE_TAXI:
            {
                if (!sTaxiPathStore.LookupEntry(e.action.taxi.id))
                {
                    TC_LOG_ERROR("sql.sql", "SmartAIMgr: Entry " SI64FMTD " SourceType %u Event %u Action %u uses invalid Taxi path ID %u, skipped.", e.entryOrGuid, e.GetScriptType(), e.event_id, e.GetActionType(), e.action.taxi.id);
                    return false;
                }
                break;
            }
        case SMART_ACTION_RANDOM_EMOTE:
        {
            if (std::all_of(std::begin(e.action.randomEmote.emotes), std::end(e.action.randomEmote.emotes), [](uint32 emote) { return emote == 0; }))
            {
                TC_LOG_ERROR("sql.sql", "SmartAIMgr: Entry " SI64FMTD " SourceType %u Event %u Action %u does not have any non-zero emote",
                    e.entryOrGuid, e.GetScriptType(), e.event_id, e.GetActionType());
                return false;
            }

            for (uint32 emote : e.action.randomEmote.emotes)
                if (emote && !IsEmoteValid(e, emote))
                    return false;
            break;
        }
        case SMART_ACTION_CALL_RANDOM_TIMED_ACTIONLIST:
        {
            if (std::all_of(std::begin(e.action.randTimedActionList.actionLists), std::end(e.action.randTimedActionList.actionLists), [](uint32 actionList) { return actionList == 0; }))
            {
                TC_LOG_ERROR("sql.sql", "SmartAIMgr: Entry " SI64FMTD " SourceType %u Event %u Action %u does not have any non-zero action list",
                    e.entryOrGuid, e.GetScriptType(), e.event_id, e.GetActionType());
                return false;
            }
            break;
        }
        case SMART_ACTION_START_CLOSEST_WAYPOINT:
        {
            if (std::all_of(std::begin(e.action.closestWaypointFromList.wps), std::end(e.action.closestWaypointFromList.wps), [](uint32 wp) { return wp == 0; }))
            {
                TC_LOG_ERROR("sql.sql", "SmartAIMgr: Entry " SI64FMTD " SourceType %u Event %u Action %u does not have any non-zero waypoint id",
                    e.entryOrGuid, e.GetScriptType(), e.event_id, e.GetActionType());
                return false;
            }
            break;
        }
        case SMART_ACTION_RANDOM_SOUND:
        {
            if (std::all_of(std::begin(e.action.randomSound.sounds), std::end(e.action.randomSound.sounds), [](uint32 sound) { return sound == 0; }))
            {
                TC_LOG_ERROR("sql.sql", "SmartAIMgr: Entry " SI64FMTD " SourceType %u Event %u Action %u does not have any non-zero sound",
                    e.entryOrGuid, e.GetScriptType(), e.event_id, e.GetActionType());
                return false;
            }

            for (uint32 sound : e.action.randomSound.sounds)
                if (sound && !IsSoundValid(e, sound))
                    return false;

            break;
        }
        case SMART_ACTION_CAST:
        {
            if (!IsSpellValid(e, e.action.cast.spell))
                return false;

            for (SpellEffectInfo const& spellEffectInfo : sSpellMgr->AssertSpellInfo(e.action.cast.spell, DIFFICULTY_NONE)->GetEffects())
            {
                if (spellEffectInfo.IsEffect(SPELL_EFFECT_KILL_CREDIT) || spellEffectInfo.IsEffect(SPELL_EFFECT_KILL_CREDIT2))
                {
                    if (spellEffectInfo.TargetA.GetTarget() == TARGET_UNIT_CASTER)
                        TC_LOG_ERROR("sql.sql", "SmartAIMgr: Entry " SI64FMTD " SourceType %u Event %u Action %u Effect: SPELL_EFFECT_KILL_CREDIT: (SpellId: %u targetA: %u - targetB: %u) has invalid target for this Action",
                        e.entryOrGuid, e.GetScriptType(), e.event_id, e.GetActionType(), e.action.cast.spell, spellEffectInfo.TargetA.GetTarget(), spellEffectInfo.TargetB.GetTarget());
                }
            }
            break;
        }
        case SMART_ACTION_CROSS_CAST:
        {
            if (!IsSpellValid(e, e.action.crossCast.spell))
                return false;
            break;
        }
        case SMART_ACTION_INVOKER_CAST:
            if (e.GetScriptType() != SMART_SCRIPT_TYPE_TIMED_ACTIONLIST && e.GetEventType() != SMART_EVENT_LINK && !EventHasInvoker(e.event.type))
            {
                TC_LOG_ERROR("sql.sql", "SmartAIMgr: Entry " SI64FMTD " SourceType %u Event %u Action %u has invoker cast action, but event does not provide any invoker!", e.entryOrGuid, e.GetScriptType(), e.GetEventType(), e.GetActionType());
                return false;
            }
            /* fallthrough */
        case SMART_ACTION_SELF_CAST:
        case SMART_ACTION_ADD_AURA:
            if (!IsSpellValid(e, e.action.cast.spell))
                return false;
            break;
        case SMART_ACTION_CALL_AREAEXPLOREDOREVENTHAPPENS:
        case SMART_ACTION_CALL_GROUPEVENTHAPPENS:
            if (Quest const* qid = sObjectMgr->GetQuestTemplate(e.action.quest.quest))
            {
                if (!qid->HasSpecialFlag(QUEST_SPECIAL_FLAGS_EXPLORATION_OR_EVENT))
                {
                    TC_LOG_ERROR("sql.sql", "SmartAIMgr: Entry " SI64FMTD " SourceType %u Event %u Action %u SpecialFlags for Quest entry %u does not include FLAGS_EXPLORATION_OR_EVENT(2), skipped.", e.entryOrGuid, e.GetScriptType(), e.event_id, e.GetActionType(), e.action.quest.quest);
                    return false;
                }
            }
            else
            {
                TC_LOG_ERROR("sql.sql", "SmartAIMgr: Entry " SI64FMTD " SourceType %u Event %u Action %u uses non-existent Quest entry %u, skipped.", e.entryOrGuid, e.GetScriptType(), e.event_id, e.GetActionType(), e.action.quest.quest);
                return false;
            }
            break;
        case SMART_ACTION_SET_EVENT_PHASE:
            if (e.action.setEventPhase.phase >= SMART_EVENT_PHASE_MAX)
            {
                TC_LOG_ERROR("sql.sql", "SmartAIMgr: Entry " SI64FMTD " SourceType %u Event %u Action %u attempts to set phase %u. Phase mask cannot be used past phase %u, skipped.", e.entryOrGuid, e.GetScriptType(), e.event_id, e.GetActionType(), e.action.setEventPhase.phase, SMART_EVENT_PHASE_MAX - 1);
                return false;
            }
            break;
        case SMART_ACTION_INC_EVENT_PHASE:
            if (!e.action.incEventPhase.inc && !e.action.incEventPhase.dec)
            {
                TC_LOG_ERROR("sql.sql", "SmartAIMgr: Entry " SI64FMTD " SourceType %u Event %u Action %u is incrementing phase by 0, skipped.", e.entryOrGuid, e.GetScriptType(), e.event_id, e.GetActionType());
                return false;
            }
            else if (e.action.incEventPhase.inc > SMART_EVENT_PHASE_MAX || e.action.incEventPhase.dec > SMART_EVENT_PHASE_MAX)
            {
                TC_LOG_ERROR("sql.sql", "SmartAIMgr: Entry " SI64FMTD " SourceType %u Event %u Action %u attempts to increment phase by too large value, skipped.", e.entryOrGuid, e.GetScriptType(), e.event_id, e.GetActionType());
                return false;
            }
            break;
        case SMART_ACTION_REMOVEAURASFROMSPELL:
            if (e.action.removeAura.spell != 0 && !IsSpellValid(e, e.action.removeAura.spell))
                return false;
            break;
        case SMART_ACTION_RANDOM_PHASE:
        {
            if (std::all_of(std::begin(e.action.randomPhase.phases), std::end(e.action.randomPhase.phases), [](uint32 phase) { return phase == 0; }))
            {
                TC_LOG_ERROR("sql.sql", "SmartAIMgr: Entry " SI64FMTD " SourceType %u Event %u Action %u does not have any non-zero phase",
                    e.entryOrGuid, e.GetScriptType(), e.event_id, e.GetActionType());
                return false;
            }

            if (std::any_of(std::begin(e.action.randomPhase.phases), std::end(e.action.randomPhase.phases), [](uint32 phase) { return phase >= SMART_EVENT_PHASE_MAX; }))
            {
                TC_LOG_ERROR("sql.sql", "SmartAIMgr: Entry " SI64FMTD " SourceType %u Event %u Action %u attempts to set invalid phase, skipped.", e.entryOrGuid, e.GetScriptType(), e.event_id, e.GetActionType());
                return false;
            }
            break;
        }
        case SMART_ACTION_RANDOM_PHASE_RANGE:       //PhaseMin, PhaseMax
        {
            if (e.action.randomPhaseRange.phaseMin >= SMART_EVENT_PHASE_MAX ||
                e.action.randomPhaseRange.phaseMax >= SMART_EVENT_PHASE_MAX)
            {
                TC_LOG_ERROR("sql.sql", "SmartAIMgr: Entry " SI64FMTD " SourceType %u Event %u Action %u attempts to set invalid phase, skipped.", e.entryOrGuid, e.GetScriptType(), e.event_id, e.GetActionType());
                return false;
            }

            if (!IsMinMaxValid(e, e.action.randomPhaseRange.phaseMin, e.action.randomPhaseRange.phaseMax))
                return false;
            break;
        }
        case SMART_ACTION_SUMMON_CREATURE:
        {
            if (!IsCreatureValid(e, e.action.summonCreature.creature))
                return false;

            CacheSpellContainerBounds sBounds = GetSummonCreatureSpellContainerBounds(e.action.summonCreature.creature);
            for (CacheSpellContainer::const_iterator itr = sBounds.first; itr != sBounds.second; ++itr)
                TC_LOG_ERROR("sql.sql", "SmartAIMgr: Entry " SI64FMTD " SourceType %u Event %u Action %u creature summon: There is a summon spell for creature entry %u (SpellId: %u, effect: %u)",
                                e.entryOrGuid, e.GetScriptType(), e.event_id, e.GetActionType(), e.action.summonCreature.creature, itr->second.first, itr->second.second);

            if (e.action.summonCreature.type < TEMPSUMMON_TIMED_OR_DEAD_DESPAWN || e.action.summonCreature.type > TEMPSUMMON_MANUAL_DESPAWN)
            {
                TC_LOG_ERROR("sql.sql", "SmartAIMgr: Entry " SI64FMTD " SourceType %u Event %u Action %u uses incorrect TempSummonType %u, skipped.", e.entryOrGuid, e.GetScriptType(), e.event_id, e.GetActionType(), e.action.summonCreature.type);
                return false;
            }
            break;
        }
        case SMART_ACTION_CALL_KILLEDMONSTER:
        {
            if (!IsCreatureValid(e, e.action.killedMonster.creature))
                return false;

            CacheSpellContainerBounds sBounds = GetKillCreditSpellContainerBounds(e.action.killedMonster.creature);
            for (CacheSpellContainer::const_iterator itr = sBounds.first; itr != sBounds.second; ++itr)
                TC_LOG_ERROR("sql.sql", "SmartAIMgr: Entry " SI64FMTD " SourceType %u Event %u Action %u Kill Credit: There is a killcredit spell for creatureEntry %u (SpellId: %u effect: %u)",
                                e.entryOrGuid, e.GetScriptType(), e.event_id, e.GetActionType(), e.action.killedMonster.creature, itr->second.first, itr->second.second);

            if (e.GetTargetType() == SMART_TARGET_POSITION)
            {
                TC_LOG_ERROR("sql.sql", "SmartAIMgr: Entry " SI64FMTD " SourceType %u Event %u Action %u uses incorrect TargetType %u, skipped.", e.entryOrGuid, e.GetScriptType(), e.event_id, e.GetActionType(), e.GetTargetType());
                return false;
            }
            break;
        }
        case SMART_ACTION_UPDATE_TEMPLATE:
            if (!IsCreatureValid(e, e.action.updateTemplate.creature))
                return false;
            break;
        case SMART_ACTION_SET_SHEATH:
            if (e.action.setSheath.sheath && e.action.setSheath.sheath >= MAX_SHEATH_STATE)
            {
                TC_LOG_ERROR("sql.sql", "SmartAIMgr: Entry " SI64FMTD " SourceType %u Event %u Action %u uses incorrect Sheath state %u, skipped.", e.entryOrGuid, e.GetScriptType(), e.event_id, e.GetActionType(), e.action.setSheath.sheath);
                return false;
            }
            break;
        case SMART_ACTION_SET_REACT_STATE:
            {
                if (e.action.react.state > REACT_AGGRESSIVE)
                {
                    TC_LOG_ERROR("sql.sql", "SmartAIMgr: Creature " SI64FMTD " Event %u Action %u uses invalid React State %u, skipped.", e.entryOrGuid, e.event_id, e.GetActionType(), e.action.react.state);
                    return false;
                }
                break;
            }
        case SMART_ACTION_SUMMON_GO:
        {
            if (!IsGameObjectValid(e, e.action.summonGO.entry))
                return false;

            CacheSpellContainerBounds sBounds = GetSummonGameObjectSpellContainerBounds(e.action.summonGO.entry);
            for (CacheSpellContainer::const_iterator itr = sBounds.first; itr != sBounds.second; ++itr)
                TC_LOG_ERROR("sql.sql", "SmartAIMgr: Entry " SI64FMTD " SourceType %u Event %u Action %u gameobject summon: There is a summon spell for gameobject entry %u (SpellId: %u, effect: %u)",
                    e.entryOrGuid, e.GetScriptType(), e.event_id, e.GetActionType(), e.action.summonGO.entry, itr->second.first, itr->second.second);
            break;
        }
        case SMART_ACTION_REMOVE_ITEM:
            if (!IsItemValid(e, e.action.item.entry))
                return false;

            if (!NotNULL(e, e.action.item.count))
                return false;
            break;
        case SMART_ACTION_ADD_ITEM:
        {
            if (!IsItemValid(e, e.action.item.entry))
                return false;

            if (!NotNULL(e, e.action.item.count))
                return false;

            CacheSpellContainerBounds sBounds = GetCreateItemSpellContainerBounds(e.action.item.entry);
            for (CacheSpellContainer::const_iterator itr = sBounds.first; itr != sBounds.second; ++itr)
                TC_LOG_ERROR("sql.sql", "SmartAIMgr: Entry " SI64FMTD " SourceType %u Event %u Action %u Create Item: There is a create item spell for item %u (SpellId: %u effect: %u)",
                    e.entryOrGuid, e.GetScriptType(), e.event_id, e.GetActionType(), e.action.item.entry, itr->second.first, itr->second.second);
            break;
        }
        case SMART_ACTION_TELEPORT:
            if (!sMapStore.LookupEntry(e.action.teleport.mapID))
            {
                TC_LOG_ERROR("sql.sql", "SmartAIMgr: Entry " SI64FMTD " SourceType %u Event %u Action %u uses non-existent Map entry %u, skipped.", e.entryOrGuid, e.GetScriptType(), e.event_id, e.GetActionType(), e.action.teleport.mapID);
                return false;
            }
            break;
        case SMART_ACTION_INSTALL_AI_TEMPLATE:
            if (e.action.installTtemplate.id >= SMARTAI_TEMPLATE_END)
            {
                TC_LOG_ERROR("sql.sql", "SmartAIMgr: Creature " SI64FMTD " Event %u Action %u uses non-existent AI template id %u, skipped.", e.entryOrGuid, e.event_id, e.GetActionType(), e.action.installTtemplate.id);
                return false;
            }
            break;
        case SMART_ACTION_WP_STOP:
            if (e.action.wpStop.quest && !IsQuestValid(e, e.action.wpStop.quest))
                return false;
            break;
        case SMART_ACTION_WP_START:
        {
            WaypointPath const* path = sSmartWaypointMgr->GetPath(e.action.wpStart.pathID);
            if (!path || path->nodes.empty())
            {
                TC_LOG_ERROR("sql.sql", "SmartAIMgr: Creature " SI64FMTD " Event %u Action %u uses non-existent WaypointPath id %u, skipped.", e.entryOrGuid, e.event_id, e.GetActionType(), e.action.wpStart.pathID);
                return false;
            }
            if (e.action.wpStart.quest && !IsQuestValid(e, e.action.wpStart.quest))
                return false;
            if (e.action.wpStart.reactState > REACT_AGGRESSIVE)
            {
                TC_LOG_ERROR("sql.sql", "SmartAIMgr: Creature " SI64FMTD " Event %u Action %u uses invalid React State %u, skipped.", e.entryOrGuid, e.event_id, e.GetActionType(), e.action.wpStart.reactState);
                return false;
            }
            break;
        }
        case SMART_ACTION_CREATE_TIMED_EVENT:
        {
            if (!IsMinMaxValid(e, e.action.timeEvent.min, e.action.timeEvent.max))
                return false;

            if (!IsMinMaxValid(e, e.action.timeEvent.repeatMin, e.action.timeEvent.repeatMax))
                return false;
            break;
        }
        case SMART_ACTION_CALL_RANDOM_RANGE_TIMED_ACTIONLIST:
        {
            if (!IsMinMaxValid(e, e.action.randTimedActionList.actionLists[0], e.action.randTimedActionList.actionLists[1]))
                return false;
            break;
        }
        case SMART_ACTION_SET_POWER:
        case SMART_ACTION_ADD_POWER:
        case SMART_ACTION_REMOVE_POWER:
            if (e.action.power.powerType > MAX_POWERS)
            {
                TC_LOG_ERROR("sql.sql", "SmartAIMgr: Entry " SI64FMTD " SourceType %u Event %u Action %u uses non-existent Power %u, skipped.", e.entryOrGuid, e.GetScriptType(), e.event_id, e.GetActionType(), e.action.power.powerType);
                return false;
            }
            break;
        case SMART_ACTION_GAME_EVENT_STOP:
        {
            uint32 eventId = e.action.gameEventStop.id;

            GameEventMgr::GameEventDataMap const& events = sGameEventMgr->GetEventMap();
            if (eventId < 1 || eventId >= events.size())
            {
                TC_LOG_ERROR("sql.sql", "SmartAIMgr: Entry " SI64FMTD " SourceType %u Event %u Action %u uses non-existent event, eventId %u, skipped.", e.entryOrGuid, e.GetScriptType(), e.event_id, e.GetActionType(), e.action.gameEventStop.id);
                return false;
            }

            GameEventData const& eventData = events[eventId];
            if (!eventData.isValid())
            {
                TC_LOG_ERROR("sql.sql", "SmartAIMgr: Entry " SI64FMTD " SourceType %u Event %u Action %u uses non-existent event, eventId %u, skipped.", e.entryOrGuid, e.GetScriptType(), e.event_id, e.GetActionType(), e.action.gameEventStop.id);
                return false;
            }
            break;
        }
        case SMART_ACTION_GAME_EVENT_START:
        {
            uint32 eventId = e.action.gameEventStart.id;

            GameEventMgr::GameEventDataMap const& events = sGameEventMgr->GetEventMap();
            if (eventId < 1 || eventId >= events.size())
            {
                TC_LOG_ERROR("sql.sql", "SmartAIMgr: Entry " SI64FMTD " SourceType %u Event %u Action %u uses non-existent event, eventId %u, skipped.", e.entryOrGuid, e.GetScriptType(), e.event_id, e.GetActionType(), e.action.gameEventStart.id);
                return false;
            }

            GameEventData const& eventData = events[eventId];
            if (!eventData.isValid())
            {
                TC_LOG_ERROR("sql.sql", "SmartAIMgr: Entry " SI64FMTD " SourceType %u Event %u Action %u uses non-existent event, eventId %u, skipped.", e.entryOrGuid, e.GetScriptType(), e.event_id, e.GetActionType(), e.action.gameEventStart.id);
                return false;
            }
            break;
        }
        case SMART_ACTION_EQUIP:
        {
            if (e.GetScriptType() == SMART_SCRIPT_TYPE_CREATURE)
            {
                if (int8 equipId = static_cast<int8>(e.action.equip.entry))
                {
                    EquipmentInfo const* eInfo = sObjectMgr->GetEquipmentInfo(e.entryOrGuid, equipId);
                    if (!eInfo)
                    {
                        TC_LOG_ERROR("sql.sql", "SmartScript: SMART_ACTION_EQUIP uses non-existent equipment info id %u for creature " SI64FMTD ", skipped.", equipId, e.entryOrGuid);
                        return false;
                    }
                }
            }
            break;
        }
        case SMART_ACTION_SET_INST_DATA:
        {
            if (e.action.setInstanceData.type > 1)
            {
                TC_LOG_ERROR("sql.sql", "SmartAIMgr: Entry " SI64FMTD " SourceType %u Event %u Action %u uses invalid data type %u (value range 0-1), skipped.", e.entryOrGuid, e.GetScriptType(), e.event_id, e.GetActionType(), e.action.setInstanceData.type);
                return false;
            }
            else if (e.action.setInstanceData.type == 1)
            {
                if (e.action.setInstanceData.data > TO_BE_DECIDED)
                {
                    TC_LOG_ERROR("sql.sql", "SmartAIMgr: Entry " SI64FMTD " SourceType %u Event %u Action %u uses invalid boss state %u (value range 0-5), skipped.", e.entryOrGuid, e.GetScriptType(), e.event_id, e.GetActionType(), e.action.setInstanceData.data);
                    return false;
                }
            }
            break;
        }
        case SMART_ACTION_SET_INGAME_PHASE_ID:
        {
            uint32 phaseId = e.action.ingamePhaseId.id;
            uint32 apply = e.action.ingamePhaseId.apply;

            if (apply != 0 && apply != 1)
            {
                TC_LOG_ERROR("sql.sql", "SmartScript: SMART_ACTION_SET_INGAME_PHASE_ID uses invalid apply value %u (Should be 0 or 1) for creature " SI64FMTD ", skipped", apply, e.entryOrGuid);
                return false;
            }

            if (!sPhaseStore.LookupEntry(phaseId))
            {
                TC_LOG_ERROR("sql.sql", "SmartScript: SMART_ACTION_SET_INGAME_PHASE_ID uses invalid phaseid %u for creature " SI64FMTD ", skipped", phaseId, e.entryOrGuid);
                return false;
            }
            break;
        }
        case SMART_ACTION_SET_INGAME_PHASE_GROUP:
        {
            uint32 phaseGroup = e.action.ingamePhaseGroup.groupId;
            uint32 apply = e.action.ingamePhaseGroup.apply;

            if (apply != 0 && apply != 1)
            {
                TC_LOG_ERROR("sql.sql", "SmartScript: SMART_ACTION_SET_INGAME_PHASE_GROUP uses invalid apply value %u (Should be 0 or 1) for creature " SI64FMTD ", skipped", apply, e.entryOrGuid);
                return false;
            }

            if (!sDB2Manager.GetPhasesForGroup(phaseGroup))
            {
                TC_LOG_ERROR("sql.sql", "SmartScript: SMART_ACTION_SET_INGAME_PHASE_GROUP uses invalid phase group id %u for creature " SI64FMTD ", skipped", phaseGroup, e.entryOrGuid);
                return false;
            }
            break;
        }
        case SMART_ACTION_SCENE_PLAY:
        {
            if (!sObjectMgr->GetSceneTemplate(e.action.scene.sceneId))
            {
                TC_LOG_ERROR("sql.sql", "SmartScript: SMART_ACTION_SCENE_PLAY uses sceneId %u but scene don't exist, skipped", e.action.scene.sceneId);
                return false;
            }

            break;
        }
        case SMART_ACTION_SCENE_CANCEL:
        {
            if (!sObjectMgr->GetSceneTemplate(e.action.scene.sceneId))
            {
                TC_LOG_ERROR("sql.sql", "SmartScript: SMART_ACTION_SCENE_CANCEL uses sceneId %u but scene don't exist, skipped", e.action.scene.sceneId);
                return false;
            }

            break;
        }
        case SMART_ACTION_REMOVE_AURAS_BY_TYPE:
        {
            if (e.action.auraType.type >= TOTAL_AURAS)
            {
                TC_LOG_ERROR("sql.sql", "Entry " SI64FMTD " SourceType %u Event %u Action %u uses invalid data type %u (value range 0-TOTAL_AURAS), skipped.", e.entryOrGuid, e.GetScriptType(), e.event_id, e.GetActionType(), e.action.auraType.type);
                return false;
            }
            break;
        }
        case SMART_ACTION_RESPAWN_BY_SPAWNID:
        {
            if (!sObjectMgr->GetSpawnData(SpawnObjectType(e.action.respawnData.spawnType), e.action.respawnData.spawnId))
            {
                TC_LOG_ERROR("sql.sql", "Entry " SI64FMTD " SourceType %u Event %u Action %u specifies invalid spawn data (%u,%u)", e.entryOrGuid, e.GetScriptType(), e.event_id, e.GetActionType(), e.action.respawnData.spawnType, e.action.respawnData.spawnId);
                return false;
            }
            break;
        }
        case SMART_ACTION_ENABLE_TEMP_GOBJ:
        {
            if (!e.action.enableTempGO.duration)
            {
                TC_LOG_ERROR("sql.sql", "Entry " SI64FMTD " SourceType %u Event %u Action %u does not specify duration", e.entryOrGuid, e.GetScriptType(), e.event_id, e.GetActionType());
                return false;
            }

            break;
        }
        case SMART_ACTION_PLAY_CINEMATIC:
        {
            if (!sCinematicSequencesStore.LookupEntry(e.action.cinematic.entry))
            {
                TC_LOG_ERROR("sql.sql", "SmartAIMgr: SMART_ACTION_PLAY_CINEMATIC Entry " SI64FMTD " SourceType %u Event %u Action %u uses invalid entry %u, skipped.", e.entryOrGuid, e.GetScriptType(), e.event_id, e.GetActionType(), e.action.cinematic.entry);
                return false;
            }

            break;
        }
        case SMART_ACTION_PAUSE_MOVEMENT:
        {
            if (!e.action.pauseMovement.pauseTimer)
            {
                TC_LOG_ERROR("sql.sql", "SmartAIMgr: Entry " SI64FMTD " SourceType %u Event %u Action %u does not specify pause duration", e.entryOrGuid, e.GetScriptType(), e.event_id, e.GetActionType());
                return false;
            }
            break;
        }
        case SMART_ACTION_SET_MOVEMENT_SPEED:
        {
            if (e.action.movementSpeed.movementType >= MAX_MOVE_TYPE)
            {
                TC_LOG_ERROR("sql.sql", "SmartAIMgr: Entry " SI64FMTD " SourceType %u Event %u Action %u uses invalid movementType %u, skipped.", e.entryOrGuid, e.GetScriptType(), e.event_id, e.GetActionType(), e.action.movementSpeed.movementType);
                return false;
            }

            if (!e.action.movementSpeed.speedInteger && !e.action.movementSpeed.speedFraction)
            {
                TC_LOG_ERROR("sql.sql", "SmartAIMgr: Entry " SI64FMTD " SourceType %u Event %u Action %u uses speed 0, skipped.", e.entryOrGuid, e.GetScriptType(), e.event_id, e.GetActionType());
                return false;
            }

            break;
        }
        case SMART_ACTION_OVERRIDE_LIGHT:
        {
            AreaTableEntry const* areaEntry = sAreaTableStore.LookupEntry(e.action.overrideLight.zoneId);
            if (!areaEntry)
            {
                TC_LOG_ERROR("sql.sql", "SmartAIMgr: Entry " SI64FMTD " SourceType %u Event %u Action %u uses non-existent zoneId %u, skipped.", e.entryOrGuid, e.GetScriptType(), e.event_id, e.GetActionType(), e.action.overrideLight.zoneId);
                return false;
            }

            if (areaEntry->ParentAreaID != 0)
            {
                TC_LOG_ERROR("sql.sql", "SmartAIMgr: Entry " SI64FMTD " SourceType %u Event %u Action %u uses subzone (ID: %u) instead of zone, skipped.", e.entryOrGuid, e.GetScriptType(), e.event_id, e.GetActionType(), e.action.overrideLight.zoneId);
                return false;
            }

            if (!sLightStore.LookupEntry(e.action.overrideLight.areaLightId))
            {
                TC_LOG_ERROR("sql.sql", "SmartAIMgr: Entry " SI64FMTD " SourceType %u Event %u Action %u uses non-existent areaLightId %u, skipped.", e.entryOrGuid, e.GetScriptType(), e.event_id, e.GetActionType(), e.action.overrideLight.areaLightId);
                return false;
            }

            if (e.action.overrideLight.overrideLightId && !sLightStore.LookupEntry(e.action.overrideLight.overrideLightId))
            {
                TC_LOG_ERROR("sql.sql", "SmartAIMgr: Entry " SI64FMTD " SourceType %u Event %u Action %u uses non-existent overrideLightId %u, skipped.", e.entryOrGuid, e.GetScriptType(), e.event_id, e.GetActionType(), e.action.overrideLight.overrideLightId);
                return false;
            }

            break;
        }
        case SMART_ACTION_OVERRIDE_WEATHER:
        {
            AreaTableEntry const* areaEntry = sAreaTableStore.LookupEntry(e.action.overrideWeather.zoneId);
            if (!areaEntry)
            {
                TC_LOG_ERROR("sql.sql", "SmartAIMgr: Entry " SI64FMTD " SourceType %u Event %u Action %u uses non-existent zoneId %u, skipped.", e.entryOrGuid, e.GetScriptType(), e.event_id, e.GetActionType(), e.action.overrideWeather.zoneId);
                return false;
            }

            if (areaEntry->ParentAreaID != 0)
            {
                TC_LOG_ERROR("sql.sql", "SmartAIMgr: Entry " SI64FMTD " SourceType %u Event %u Action %u uses subzone (ID: %u) instead of zone, skipped.", e.entryOrGuid, e.GetScriptType(), e.event_id, e.GetActionType(), e.action.overrideWeather.zoneId);
                return false;
            }

            break;
        }
        case SMART_ACTION_CREATE_CONVERSATION:
        {
            if (!sConversationDataStore->GetConversationTemplate(e.action.conversation.id))
            {
                TC_LOG_ERROR("sql.sql", "SmartAIMgr: SMART_ACTION_CREATE_CONVERSATION Entry " SI64FMTD " SourceType %u Event %u Action %u uses invalid entry %u, skipped.", e.entryOrGuid, e.GetScriptType(), e.event_id, e.GetActionType(), e.action.conversation.id);
                return false;
            }

            break;
        }
        case SMART_ACTION_FOLLOW:
        case SMART_ACTION_SET_ORIENTATION:
        case SMART_ACTION_STORE_TARGET_LIST:
        case SMART_ACTION_EVADE:
        case SMART_ACTION_FLEE_FOR_ASSIST:
        case SMART_ACTION_COMBAT_STOP:
        case SMART_ACTION_DIE:
        case SMART_ACTION_SET_IN_COMBAT_WITH_ZONE:
        case SMART_ACTION_SET_ACTIVE:
        case SMART_ACTION_WP_RESUME:
        case SMART_ACTION_KILL_UNIT:
        case SMART_ACTION_SET_INVINCIBILITY_HP_LEVEL:
        case SMART_ACTION_RESET_GOBJECT:
        case SMART_ACTION_ATTACK_START:
        case SMART_ACTION_THREAT_ALL_PCT:
        case SMART_ACTION_THREAT_SINGLE_PCT:
        case SMART_ACTION_SET_INST_DATA64:
        case SMART_ACTION_AUTO_ATTACK:
        case SMART_ACTION_ALLOW_COMBAT_MOVEMENT:
        case SMART_ACTION_CALL_FOR_HELP:
        case SMART_ACTION_SET_DATA:
        case SMART_ACTION_SET_VISIBILITY:
        case SMART_ACTION_WP_PAUSE:
        case SMART_ACTION_SET_DISABLE_GRAVITY:
        case SMART_ACTION_SET_CAN_FLY:
        case SMART_ACTION_SET_RUN:
        case SMART_ACTION_SET_SWIM:
        case SMART_ACTION_FORCE_DESPAWN:
        case SMART_ACTION_SET_UNIT_FLAG:
        case SMART_ACTION_REMOVE_UNIT_FLAG:
        case SMART_ACTION_PLAYMOVIE:
        case SMART_ACTION_MOVE_TO_POS:
        case SMART_ACTION_CLOSE_GOSSIP:
        case SMART_ACTION_TRIGGER_TIMED_EVENT:
        case SMART_ACTION_REMOVE_TIMED_EVENT:
        case SMART_ACTION_OVERRIDE_SCRIPT_BASE_OBJECT:
        case SMART_ACTION_RESET_SCRIPT_BASE_OBJECT:
        case SMART_ACTION_ACTIVATE_GOBJECT:
        case SMART_ACTION_CALL_SCRIPT_RESET:
        case SMART_ACTION_SET_RANGED_MOVEMENT:
        case SMART_ACTION_CALL_TIMED_ACTIONLIST:
        case SMART_ACTION_SET_NPC_FLAG:
        case SMART_ACTION_ADD_NPC_FLAG:
        case SMART_ACTION_REMOVE_NPC_FLAG:
        case SMART_ACTION_RANDOM_MOVE:
        case SMART_ACTION_SET_UNIT_FIELD_BYTES_1:
        case SMART_ACTION_REMOVE_UNIT_FIELD_BYTES_1:
        case SMART_ACTION_INTERRUPT_SPELL:
        case SMART_ACTION_SEND_GO_CUSTOM_ANIM:
        case SMART_ACTION_SET_DYNAMIC_FLAG:
        case SMART_ACTION_ADD_DYNAMIC_FLAG:
        case SMART_ACTION_REMOVE_DYNAMIC_FLAG:
        case SMART_ACTION_JUMP_TO_POS:
        case SMART_ACTION_SEND_GOSSIP_MENU:
        case SMART_ACTION_GO_SET_LOOT_STATE:
        case SMART_ACTION_GO_SET_GO_STATE:
        case SMART_ACTION_SEND_TARGET_TO_TARGET:
        case SMART_ACTION_SET_HOME_POS:
        case SMART_ACTION_SET_HEALTH_REGEN:
        case SMART_ACTION_SET_ROOT:
        case SMART_ACTION_SET_GO_FLAG:
        case SMART_ACTION_ADD_GO_FLAG:
        case SMART_ACTION_REMOVE_GO_FLAG:
        case SMART_ACTION_SUMMON_CREATURE_GROUP:
        case SMART_ACTION_MOVE_OFFSET:
        case SMART_ACTION_SET_CORPSE_DELAY:
        case SMART_ACTION_DISABLE_EVADE:
        case SMART_ACTION_SET_SIGHT_DIST:
        case SMART_ACTION_FLEE:
        case SMART_ACTION_ADD_THREAT:
        case SMART_ACTION_LOAD_EQUIPMENT:
        case SMART_ACTION_TRIGGER_RANDOM_TIMED_EVENT:
        case SMART_ACTION_SET_COUNTER:
        case SMART_ACTION_REMOVE_ALL_GAMEOBJECTS:
        case SMART_ACTION_SPAWN_SPAWNGROUP:
        case SMART_ACTION_DESPAWN_SPAWNGROUP:
<<<<<<< HEAD
        case SMART_ACTION_REMOVE_MOVEMENT:
        case SMART_ACTION_ADD_TO_STORED_TARGET_LIST:
=======
>>>>>>> 924182f6
            break;
        default:
            TC_LOG_ERROR("sql.sql", "SmartAIMgr: Not handled action_type(%u), event_type(%u), Entry " SI64FMTD " SourceType %u Event %u, skipped.", e.GetActionType(), e.GetEventType(), e.entryOrGuid, e.GetScriptType(), e.event_id);
            return false;
    }

    return true;
}

bool SmartAIMgr::IsTextValid(SmartScriptHolder const& e, uint32 id)
{
    if (e.GetScriptType() != SMART_SCRIPT_TYPE_CREATURE)
        return true;

    uint32 entry = 0;

    if (e.GetEventType() == SMART_EVENT_TEXT_OVER)
    {
        entry = e.event.textOver.creatureEntry;
    }
    else
    {
        switch (e.GetTargetType())
        {
            case SMART_TARGET_CREATURE_DISTANCE:
            case SMART_TARGET_CREATURE_RANGE:
            case SMART_TARGET_CLOSEST_CREATURE:
                return true; // ignore
            default:
                if (e.entryOrGuid < 0)
                {
                    ObjectGuid::LowType guid = ObjectGuid::LowType(-e.entryOrGuid);
                    CreatureData const* data = sObjectMgr->GetCreatureData(guid);
                    if (!data)
                    {
                        TC_LOG_ERROR("sql.sql", "SmartAIMgr: Entry " SI64FMTD " SourceType %u Event %u Action %u using non-existent Creature guid " UI64FMTD ", skipped.", e.entryOrGuid, e.GetScriptType(), e.event_id, e.GetActionType(), guid);
                        return false;
                    }
                    else
                        entry = data->id;
                }
                else
                    entry = uint32(e.entryOrGuid);
                break;
        }
    }

    if (!entry || !sCreatureTextMgr->TextExist(entry, uint8(id)))
    {
        TC_LOG_ERROR("sql.sql", "SmartAIMgr: Entry " SI64FMTD "SourceType %u Event %u Action %u using non-existent Text id %d, skipped.", e.entryOrGuid, e.GetScriptType(), e.event_id, e.GetActionType(), id);
        return false;
    }

    return true;
}

void SmartAIMgr::LoadHelperStores()
{
    uint32 oldMSTime = getMSTime();

    sSpellMgr->ForEachSpellInfo([this](SpellInfo const* spellInfo)
    {
        for (SpellEffectInfo const& spellEffectInfo : spellInfo->GetEffects())
        {
            if (spellEffectInfo.IsEffect(SPELL_EFFECT_SUMMON))
                SummonCreatureSpellStore.insert(std::make_pair(uint32(spellEffectInfo.MiscValue), std::make_pair(spellInfo->Id, spellEffectInfo.EffectIndex)));
            else if (spellEffectInfo.IsEffect(SPELL_EFFECT_SUMMON_OBJECT_WILD))
                SummonGameObjectSpellStore.insert(std::make_pair(uint32(spellEffectInfo.MiscValue), std::make_pair(spellInfo->Id, spellEffectInfo.EffectIndex)));
            else if (spellEffectInfo.IsEffect(SPELL_EFFECT_KILL_CREDIT) || spellEffectInfo.IsEffect(SPELL_EFFECT_KILL_CREDIT2))
                KillCreditSpellStore.insert(std::make_pair(uint32(spellEffectInfo.MiscValue), std::make_pair(spellInfo->Id, spellEffectInfo.EffectIndex)));
            else if (spellEffectInfo.IsEffect(SPELL_EFFECT_CREATE_ITEM))
                CreateItemSpellStore.insert(std::make_pair(uint32(spellEffectInfo.ItemType), std::make_pair(spellInfo->Id, spellEffectInfo.EffectIndex)));
        }
    });

    TC_LOG_INFO("server.loading", ">> Loaded SmartAIMgr Helpers in %u ms", GetMSTimeDiffToNow(oldMSTime));
}

void SmartAIMgr::UnLoadHelperStores()
{
    SummonCreatureSpellStore.clear();
    SummonGameObjectSpellStore.clear();
    KillCreditSpellStore.clear();
    CreateItemSpellStore.clear();
}

CacheSpellContainerBounds SmartAIMgr::GetSummonCreatureSpellContainerBounds(uint32 creatureEntry) const
{
    return SummonCreatureSpellStore.equal_range(creatureEntry);
}

CacheSpellContainerBounds SmartAIMgr::GetSummonGameObjectSpellContainerBounds(uint32 gameObjectEntry) const
{
    return SummonGameObjectSpellStore.equal_range(gameObjectEntry);
}

CacheSpellContainerBounds SmartAIMgr::GetKillCreditSpellContainerBounds(uint32 killCredit) const
{
    return KillCreditSpellStore.equal_range(killCredit);
}

CacheSpellContainerBounds SmartAIMgr::GetCreateItemSpellContainerBounds(uint32 itemId) const
{
    return CreateItemSpellStore.equal_range(itemId);
}

ObjectGuidVector::ObjectGuidVector(ObjectVector const& objectVector) : _objectVector(objectVector)
{
    _guidVector.reserve(_objectVector.size());
    for (WorldObject* obj : _objectVector)
        _guidVector.push_back(obj->GetGUID());
}

void ObjectGuidVector::UpdateObjects(WorldObject const& ref) const
{
    _objectVector.clear();

    for (ObjectGuid const& guid : _guidVector)
        if (WorldObject* obj = ObjectAccessor::GetWorldObject(ref, guid))
            _objectVector.push_back(obj);
}<|MERGE_RESOLUTION|>--- conflicted
+++ resolved
@@ -1832,11 +1832,7 @@
         case SMART_ACTION_REMOVE_ALL_GAMEOBJECTS:
         case SMART_ACTION_SPAWN_SPAWNGROUP:
         case SMART_ACTION_DESPAWN_SPAWNGROUP:
-<<<<<<< HEAD
-        case SMART_ACTION_REMOVE_MOVEMENT:
         case SMART_ACTION_ADD_TO_STORED_TARGET_LIST:
-=======
->>>>>>> 924182f6
             break;
         default:
             TC_LOG_ERROR("sql.sql", "SmartAIMgr: Not handled action_type(%u), event_type(%u), Entry " SI64FMTD " SourceType %u Event %u, skipped.", e.GetActionType(), e.GetEventType(), e.entryOrGuid, e.GetScriptType(), e.event_id);
