--- conflicted
+++ resolved
@@ -1063,7 +1063,7 @@
     // @tswow-begin - don't try to read special type mask
     // in SMART_SCRIPT_TYPE_TIMED_ACTIONLIST all event types are overriden by core
     if (e.event.type < TSWOW_EVENT_OFFSET && e.GetScriptType() != SMART_SCRIPT_TYPE_TIMED_ACTIONLIST && !(SmartAIEventMask[e.event.type][1] & SmartAITypeMask[e.GetScriptType()][1]))
-    // @tswow-end   
+    // @tswow-end
     {
         TC_LOG_ERROR("sql.sql", "SmartAIMgr: EntryOrGuid %d, event type %u can not be used for Script type %u", e.entryOrGuid, e.GetEventType(), e.GetScriptType());
         return false;
@@ -1490,15 +1490,12 @@
         }
     }
 
-<<<<<<< HEAD
     // @tswow-begin don't check custom actions
     if(e.GetActionType() < TSWOW_ACTION_OFFSET)
     // @tswow-end
-=======
     if (!CheckUnusedEventParams(e))
         return false;
 
->>>>>>> 83ae8fc5
     switch (e.GetActionType())
     {
         case SMART_ACTION_TALK:
@@ -2232,14 +2229,10 @@
         case SMART_ACTION_SPAWN_SPAWNGROUP:
         case SMART_ACTION_DESPAWN_SPAWNGROUP:
         case SMART_ACTION_PLAY_CINEMATIC:
-<<<<<<< HEAD
-        case SMART_ACTION_SET_HOVER:
         // @tswow-begin tswow actions
         case SMART_ACTION_SEND_WORLDSTATE:
         case SMART_ACTION_SEND_GAME_EVENT_STATE:
         // @tswow-end
-=======
->>>>>>> 83ae8fc5
             break;
         // No longer supported
         case SMART_ACTION_INSTALL_AI_TEMPLATE:
