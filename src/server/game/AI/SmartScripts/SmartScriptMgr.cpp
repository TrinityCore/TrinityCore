/*
 * Copyright (C) 2008-2017 TrinityCore <http://www.trinitycore.org/>
 *
 * This program is free software; you can redistribute it and/or modify it
 * under the terms of the GNU General Public License as published by the
 * Free Software Foundation; either version 2 of the License, or (at your
 * option) any later version.
 *
 * This program is distributed in the hope that it will be useful, but WITHOUT
 * ANY WARRANTY; without even the implied warranty of MERCHANTABILITY or
 * FITNESS FOR A PARTICULAR PURPOSE. See the GNU General Public License for
 * more details.
 *
 * You should have received a copy of the GNU General Public License along
 * with this program. If not, see <http://www.gnu.org/licenses/>.
 */

#include "DatabaseEnv.h"
#include "ObjectMgr.h"
#include "GridDefines.h"
#include "GridNotifiers.h"
#include "InstanceScript.h"
#include "SpellMgr.h"
#include "Cell.h"
#include "GameEventMgr.h"
#include "CreatureTextMgr.h"
#include "SpellInfo.h"

#include "SmartScriptMgr.h"

SmartWaypointMgr* SmartWaypointMgr::instance()
{
    static SmartWaypointMgr instance;
    return &instance;
}

void SmartWaypointMgr::LoadFromDB()
{
    uint32 oldMSTime = getMSTime();

    for (std::unordered_map<uint32, WPPath*>::iterator itr = waypoint_map.begin(); itr != waypoint_map.end(); ++itr)
    {
        for (WPPath::iterator pathItr = itr->second->begin(); pathItr != itr->second->end(); ++pathItr)
            delete pathItr->second;

        delete itr->second;
    }

    waypoint_map.clear();

    PreparedStatement* stmt = WorldDatabase.GetPreparedStatement(WORLD_SEL_SMARTAI_WP);
    PreparedQueryResult result = WorldDatabase.Query(stmt);

    if (!result)
    {
        TC_LOG_INFO("server.loading", ">> Loaded 0 SmartAI Waypoint Paths. DB table `waypoints` is empty.");

        return;
    }

    uint32 count = 0;
    uint32 total = 0;
    uint32 last_entry = 0;
    uint32 last_id = 1;

    do
    {
        Field* fields = result->Fetch();
        uint32 entry = fields[0].GetUInt32();
        uint32 id = fields[1].GetUInt32();
        float x, y, z;
        x = fields[2].GetFloat();
        y = fields[3].GetFloat();
        z = fields[4].GetFloat();

        if (last_entry != entry)
        {
            waypoint_map[entry] = new WPPath();
            last_id = 1;
            count++;
        }

        if (last_id != id)
            TC_LOG_ERROR("sql.sql", "SmartWaypointMgr::LoadFromDB: Path entry %u, unexpected point id %u, expected %u.", entry, id, last_id);

        last_id++;
        (*waypoint_map[entry])[id] = new WayPoint(id, x, y, z);


        last_entry = entry;
        total++;
    }
    while (result->NextRow());

    TC_LOG_INFO("server.loading", ">> Loaded %u SmartAI waypoint paths (total %u waypoints) in %u ms", count, total, GetMSTimeDiffToNow(oldMSTime));
}

SmartWaypointMgr::~SmartWaypointMgr()
{
    for (std::unordered_map<uint32, WPPath*>::iterator itr = waypoint_map.begin(); itr != waypoint_map.end(); ++itr)
    {
        for (WPPath::iterator pathItr = itr->second->begin(); pathItr != itr->second->end(); ++pathItr)
            delete pathItr->second;

        delete itr->second;
    }
}

SmartAIMgr* SmartAIMgr::instance()
{
    static SmartAIMgr instance;
    return &instance;
}

void SmartAIMgr::LoadSmartAIFromDB()
{
    LoadHelperStores();

    uint32 oldMSTime = getMSTime();

    for (uint8 i = 0; i < SMART_SCRIPT_TYPE_MAX; i++)
        mEventMap[i].clear();  //Drop Existing SmartAI List

    PreparedStatement* stmt = WorldDatabase.GetPreparedStatement(WORLD_SEL_SMART_SCRIPTS);
    PreparedQueryResult result = WorldDatabase.Query(stmt);

    if (!result)
    {
        TC_LOG_INFO("server.loading", ">> Loaded 0 SmartAI scripts. DB table `smartai_scripts` is empty.");
        return;
    }

    uint32 count = 0;

    do
    {
        Field* fields = result->Fetch();

        SmartScriptHolder temp;

        temp.entryOrGuid = fields[0].GetInt32();
        SmartScriptType source_type = (SmartScriptType)fields[1].GetUInt8();
        if (source_type >= SMART_SCRIPT_TYPE_MAX)
        {
            TC_LOG_ERROR("sql.sql", "SmartAIMgr::LoadSmartAIFromDB: invalid source_type (%u), skipped loading.", uint32(source_type));
            continue;
        }
        if (temp.entryOrGuid >= 0)
        {
            switch (source_type)
            {
                case SMART_SCRIPT_TYPE_CREATURE:
                {
                    CreatureTemplate const* creatureInfo = sObjectMgr->GetCreatureTemplate((uint32)temp.entryOrGuid);
                    if (!creatureInfo)
                    {
                        TC_LOG_ERROR("sql.sql", "SmartAIMgr::LoadSmartAIFromDB: Creature entry (%u) does not exist, skipped loading.", uint32(temp.entryOrGuid));
                        continue;
                    }

                    if (creatureInfo->AIName != "SmartAI")
                    {
                        TC_LOG_ERROR("sql.sql", "SmartAIMgr::LoadSmartAIFromDB: Creature entry (%u) is not using SmartAI, skipped loading.", uint32(temp.entryOrGuid));
                        continue;
                    }
                    break;
                }
                case SMART_SCRIPT_TYPE_GAMEOBJECT:
                {
                    GameObjectTemplate const* gameObjectInfo = sObjectMgr->GetGameObjectTemplate((uint32)temp.entryOrGuid);
                    if (!gameObjectInfo)
                    {
                        TC_LOG_ERROR("sql.sql", "SmartAIMgr::LoadSmartAIFromDB: GameObject entry (%u) does not exist, skipped loading.", uint32(temp.entryOrGuid));
                        continue;
                    }

                    if (gameObjectInfo->AIName != "SmartGameObjectAI")
                    {
                        TC_LOG_ERROR("sql.sql", "SmartAIMgr::LoadSmartAIFromDB: GameObject entry (%u) is not using SmartGameObjectAI, skipped loading.", uint32(temp.entryOrGuid));
                        continue;
                    }
                    break;
                }
                case SMART_SCRIPT_TYPE_AREATRIGGER:
                {
                    if (!sAreaTriggerStore.LookupEntry((uint32)temp.entryOrGuid))
                    {
                        TC_LOG_ERROR("sql.sql", "SmartAIMgr::LoadSmartAIFromDB: AreaTrigger entry (%u) does not exist, skipped loading.", uint32(temp.entryOrGuid));
                        continue;
                    }
                    break;
                }
                case SMART_SCRIPT_TYPE_TIMED_ACTIONLIST:
                    break;//nothing to check, really
                default:
                    TC_LOG_ERROR("sql.sql", "SmartAIMgr::LoadSmartAIFromDB: not yet implemented source_type %u", (uint32)source_type);
                    continue;
            }
        }
        else
        {
            CreatureData const* creature = sObjectMgr->GetCreatureData(uint32(std::abs(temp.entryOrGuid)));
            if (!creature)
            {
                TC_LOG_ERROR("sql.sql", "SmartAIMgr::LoadSmartAIFromDB: Creature guid (%u) does not exist, skipped loading.", uint32(std::abs(temp.entryOrGuid)));
                continue;
            }

            CreatureTemplate const* creatureInfo = sObjectMgr->GetCreatureTemplate(creature->id);
            if (!creatureInfo)
            {
                TC_LOG_ERROR("sql.sql", "SmartAIMgr::LoadSmartAIFromDB: Creature entry (%u) guid (%u) does not exist, skipped loading.", creature->id, uint32(std::abs(temp.entryOrGuid)));
                continue;
            }

            if (creatureInfo->AIName != "SmartAI")
            {
                TC_LOG_ERROR("sql.sql", "SmartAIMgr::LoadSmartAIFromDB: Creature entry (%u) guid (%u) is not using SmartAI, skipped loading.", creature->id, uint32(std::abs(temp.entryOrGuid)));
                continue;
            }
        }

        temp.source_type = source_type;
        temp.event_id = fields[2].GetUInt16();
        temp.link = fields[3].GetUInt16();
        temp.event.type = (SMART_EVENT)fields[4].GetUInt8();
        temp.event.event_phase_mask = fields[5].GetUInt16();
        temp.event.event_chance = fields[6].GetUInt8();
        temp.event.event_flags = fields[7].GetUInt16();

        temp.event.raw.param1 = fields[8].GetUInt32();
        temp.event.raw.param2 = fields[9].GetUInt32();
        temp.event.raw.param3 = fields[10].GetUInt32();
        temp.event.raw.param4 = fields[11].GetUInt32();

        temp.action.type = (SMART_ACTION)fields[12].GetUInt8();
        temp.action.raw.param1 = fields[13].GetUInt32();
        temp.action.raw.param2 = fields[14].GetUInt32();
        temp.action.raw.param3 = fields[15].GetUInt32();
        temp.action.raw.param4 = fields[16].GetUInt32();
        temp.action.raw.param5 = fields[17].GetUInt32();
        temp.action.raw.param6 = fields[18].GetUInt32();

        temp.target.type = (SMARTAI_TARGETS)fields[19].GetUInt8();
        temp.target.raw.param1 = fields[20].GetUInt32();
        temp.target.raw.param2 = fields[21].GetUInt32();
        temp.target.raw.param3 = fields[22].GetUInt32();
        temp.target.x = fields[23].GetFloat();
        temp.target.y = fields[24].GetFloat();
        temp.target.z = fields[25].GetFloat();
        temp.target.o = fields[26].GetFloat();

        //check target
        if (!IsTargetValid(temp))
            continue;

        // check all event and action params
        if (!IsEventValid(temp))
            continue;

        // specific check for timed events
        switch (temp.event.type)
        {
            case SMART_EVENT_UPDATE:
            case SMART_EVENT_UPDATE_OOC:
            case SMART_EVENT_UPDATE_IC:
            case SMART_EVENT_HEALT_PCT:
            case SMART_EVENT_TARGET_HEALTH_PCT:
            case SMART_EVENT_MANA_PCT:
            case SMART_EVENT_TARGET_MANA_PCT:
            case SMART_EVENT_RANGE:
            case SMART_EVENT_FRIENDLY_HEALTH:
            case SMART_EVENT_FRIENDLY_HEALTH_PCT:
            case SMART_EVENT_FRIENDLY_MISSING_BUFF:
            case SMART_EVENT_HAS_AURA:
            case SMART_EVENT_TARGET_BUFFED:
                if (temp.event.minMaxRepeat.repeatMin == 0 && temp.event.minMaxRepeat.repeatMax == 0 && !(temp.event.event_flags & SMART_EVENT_FLAG_NOT_REPEATABLE) && temp.source_type != SMART_SCRIPT_TYPE_TIMED_ACTIONLIST)
                {
                    temp.event.event_flags |= SMART_EVENT_FLAG_NOT_REPEATABLE;
                    TC_LOG_ERROR("sql.sql", "SmartAIMgr::LoadSmartAIFromDB: Entry %d SourceType %u, Event %u, Missing Repeat flag.",
                        temp.entryOrGuid, temp.GetScriptType(), temp.event_id);
                }
                break;
            case SMART_EVENT_VICTIM_CASTING:
            case SMART_EVENT_IS_BEHIND_TARGET:
                if (temp.event.minMaxRepeat.min == 0 && temp.event.minMaxRepeat.max == 0 && !(temp.event.event_flags & SMART_EVENT_FLAG_NOT_REPEATABLE) && temp.source_type != SMART_SCRIPT_TYPE_TIMED_ACTIONLIST)
                {
                    temp.event.event_flags |= SMART_EVENT_FLAG_NOT_REPEATABLE;
                    TC_LOG_ERROR("sql.sql", "SmartAIMgr::LoadSmartAIFromDB: Entry %d SourceType %u, Event %u, Missing Repeat flag.",
                        temp.entryOrGuid, temp.GetScriptType(), temp.event_id);
                }
                break;
            case SMART_EVENT_FRIENDLY_IS_CC:
                if (temp.event.friendlyCC.repeatMin == 0 && temp.event.friendlyCC.repeatMax == 0 && !(temp.event.event_flags & SMART_EVENT_FLAG_NOT_REPEATABLE) && temp.source_type != SMART_SCRIPT_TYPE_TIMED_ACTIONLIST)
                {
                    temp.event.event_flags |= SMART_EVENT_FLAG_NOT_REPEATABLE;
                    TC_LOG_ERROR("sql.sql", "SmartAIMgr::LoadSmartAIFromDB: Entry %d SourceType %u, Event %u, Missing Repeat flag.",
                        temp.entryOrGuid, temp.GetScriptType(), temp.event_id);
                }
                break;
            default:
                break;
        }

        // creature entry / guid not found in storage, create empty event list for it and increase counters
        if (mEventMap[source_type].find(temp.entryOrGuid) == mEventMap[source_type].end())
        {
            ++count;
            SmartAIEventList eventList;
            mEventMap[source_type][temp.entryOrGuid] = eventList;
        }
        // store the new event
        mEventMap[source_type][temp.entryOrGuid].push_back(temp);
    }
    while (result->NextRow());

    // Post Loading Validation
    for (uint8 i = 0; i < SMART_SCRIPT_TYPE_MAX; ++i)
    {
        for (SmartAIEventMap::iterator itr = mEventMap[i].begin(); itr != mEventMap[i].end(); ++itr)
        {
            for (SmartScriptHolder const& e : itr->second)
            {
                if (e.link)
                {
                    if (!FindLinkedEvent(itr->second, e.link))
                    {
                        TC_LOG_ERROR("sql.sql", "SmartAIMgr::LoadSmartAIFromDB: Entry %d SourceType %u, Event %u, Link Event %u not found or invalid.",
                            e.entryOrGuid, e.GetScriptType(), e.event_id, e.link);
                    }
                }

                if (e.GetEventType() == SMART_EVENT_LINK)
                {
                    if (!FindLinkedSourceEvent(itr->second, e.event_id))
                    {
                        TC_LOG_ERROR("sql.sql", "SmartAIMgr::LoadSmartAIFromDB: Entry %d SourceType %u, Event %u, Link Source Event not found or invalid. Event will never trigger.",
                            e.entryOrGuid, e.GetScriptType(), e.event_id);
                    }
                }
            }
        }
    }

    TC_LOG_INFO("server.loading", ">> Loaded %u SmartAI scripts in %u ms", count, GetMSTimeDiffToNow(oldMSTime));

    UnLoadHelperStores();
}

bool SmartAIMgr::IsTargetValid(SmartScriptHolder const& e)
{
    if (std::abs(e.target.o) > 2 * float(M_PI))
        TC_LOG_ERROR("sql.sql", "SmartAIMgr: Entry %d SourceType %u Event %u Action %u has abs(`target.o` = %f) > 2*PI (orientation is expressed in radians)",
            e.entryOrGuid, e.GetScriptType(), e.event_id, e.GetActionType(), e.target.o);

    if (e.GetActionType() == SMART_ACTION_INSTALL_AI_TEMPLATE)
        return true; // AI template has special handling

    switch (e.GetTargetType())
    {
        case SMART_TARGET_CREATURE_DISTANCE:
        case SMART_TARGET_CREATURE_RANGE:
        {
            if (e.target.unitDistance.creature && !sObjectMgr->GetCreatureTemplate(e.target.unitDistance.creature))
            {
                TC_LOG_ERROR("sql.sql", "SmartAIMgr: Entry %d SourceType %u Event %u Action %u uses non-existent Creature entry %u as target_param1, skipped.", e.entryOrGuid, e.GetScriptType(), e.event_id, e.GetActionType(), e.target.unitDistance.creature);
                return false;
            }
            break;
        }
        case SMART_TARGET_GAMEOBJECT_DISTANCE:
        case SMART_TARGET_GAMEOBJECT_RANGE:
        {
            if (e.target.goDistance.entry && !sObjectMgr->GetGameObjectTemplate(e.target.goDistance.entry))
            {
                TC_LOG_ERROR("sql.sql", "SmartAIMgr: Entry %d SourceType %u Event %u Action %u uses non-existent GameObject entry %u as target_param1, skipped.", e.entryOrGuid, e.GetScriptType(), e.event_id, e.GetActionType(), e.target.goDistance.entry);
                return false;
            }
            break;
        }
        case SMART_TARGET_CREATURE_GUID:
        {
            if (e.target.unitGUID.entry && !IsCreatureValid(e, e.target.unitGUID.entry))
                return false;
            break;
        }
        case SMART_TARGET_GAMEOBJECT_GUID:
        {
            if (e.target.goGUID.entry && !IsGameObjectValid(e, e.target.goGUID.entry))
                return false;
            break;
        }
        case SMART_TARGET_PLAYER_DISTANCE:
        case SMART_TARGET_CLOSEST_PLAYER:
        {
            if (e.target.playerDistance.dist == 0)
            {
                TC_LOG_ERROR("sql.sql", "SmartAIMgr: Entry %d SourceType %u Event %u Action %u has maxDist 0 as target_param1, skipped.", e.entryOrGuid, e.GetScriptType(), e.event_id, e.GetActionType());
                return false;
            }
            break;
        }
        case SMART_TARGET_PLAYER_RANGE:
        case SMART_TARGET_SELF:
        case SMART_TARGET_VICTIM:
        case SMART_TARGET_HOSTILE_SECOND_AGGRO:
        case SMART_TARGET_HOSTILE_LAST_AGGRO:
        case SMART_TARGET_HOSTILE_RANDOM:
        case SMART_TARGET_HOSTILE_RANDOM_NOT_TOP:
        case SMART_TARGET_ACTION_INVOKER:
        case SMART_TARGET_INVOKER_PARTY:
        case SMART_TARGET_POSITION:
        case SMART_TARGET_NONE:
        case SMART_TARGET_ACTION_INVOKER_VEHICLE:
        case SMART_TARGET_OWNER_OR_SUMMONER:
        case SMART_TARGET_THREAT_LIST:
        case SMART_TARGET_CLOSEST_GAMEOBJECT:
        case SMART_TARGET_CLOSEST_CREATURE:
        case SMART_TARGET_CLOSEST_ENEMY:
        case SMART_TARGET_CLOSEST_FRIENDLY:
        case SMART_TARGET_STORED:
        case SMART_TARGET_LOOT_RECIPIENTS:
        case SMART_TARGET_FARTHEST:
            break;
        default:
            TC_LOG_ERROR("sql.sql", "SmartAIMgr: Not handled target_type(%u), Entry %d SourceType %u Event %u Action %u, skipped.", e.GetTargetType(), e.entryOrGuid, e.GetScriptType(), e.event_id, e.GetActionType());
            return false;
    }
    return true;
}

bool SmartAIMgr::IsEventValid(SmartScriptHolder& e)
{
    if (e.event.type >= SMART_EVENT_END)
    {
        TC_LOG_ERROR("sql.sql", "SmartAIMgr: EntryOrGuid %d using event(%u) has invalid event type (%u), skipped.", e.entryOrGuid, e.event_id, e.GetEventType());
        return false;
    }

    // in SMART_SCRIPT_TYPE_TIMED_ACTIONLIST all event types are overriden by core
    if (e.GetScriptType() != SMART_SCRIPT_TYPE_TIMED_ACTIONLIST && !(SmartAIEventMask[e.event.type][1] & SmartAITypeMask[e.GetScriptType()][1]))
    {
        TC_LOG_ERROR("sql.sql", "SmartAIMgr: EntryOrGuid %d, event type %u can not be used for Script type %u", e.entryOrGuid, e.GetEventType(), e.GetScriptType());
        return false;
    }

    if (e.action.type <= 0 || e.action.type >= SMART_ACTION_END)
    {
        TC_LOG_ERROR("sql.sql", "SmartAIMgr: EntryOrGuid %d using event(%u) has invalid action type (%u), skipped.", e.entryOrGuid, e.event_id, e.GetActionType());
        return false;
    }

    if (e.event.event_phase_mask > SMART_EVENT_PHASE_ALL)
    {
        TC_LOG_ERROR("sql.sql", "SmartAIMgr: EntryOrGuid %d using event(%u) has invalid phase mask (%u), skipped.", e.entryOrGuid, e.event_id, e.event.event_phase_mask);
        return false;
    }

    if (e.event.event_flags > SMART_EVENT_FLAGS_ALL)
    {
        TC_LOG_ERROR("sql.sql", "SmartAIMgr: EntryOrGuid %d using event(%u) has invalid event flags (%u), skipped.", e.entryOrGuid, e.event_id, e.event.event_flags);
        return false;
    }

    if (e.link && e.link == e.event_id)
    {
        TC_LOG_ERROR("sql.sql", "SmartAIMgr: EntryOrGuid %d SourceType %u, Event %u, Event is linking self (infinite loop), skipped.", e.entryOrGuid, e.GetScriptType(), e.event_id);
        return false;
    }

    if (e.GetScriptType() == SMART_SCRIPT_TYPE_TIMED_ACTIONLIST)
    {
        e.event.type = SMART_EVENT_UPDATE_OOC;//force default OOC, can change when calling the script!
        if (!IsMinMaxValid(e, e.event.minMaxRepeat.min, e.event.minMaxRepeat.max))
            return false;

        if (!IsMinMaxValid(e, e.event.minMaxRepeat.repeatMin, e.event.minMaxRepeat.repeatMax))
            return false;
    }
    else
    {
        switch (e.GetEventType())
        {
            case SMART_EVENT_UPDATE:
            case SMART_EVENT_UPDATE_IC:
            case SMART_EVENT_UPDATE_OOC:
            case SMART_EVENT_HEALT_PCT:
            case SMART_EVENT_MANA_PCT:
            case SMART_EVENT_TARGET_HEALTH_PCT:
            case SMART_EVENT_TARGET_MANA_PCT:
            case SMART_EVENT_RANGE:
            case SMART_EVENT_DAMAGED:
            case SMART_EVENT_DAMAGED_TARGET:
            case SMART_EVENT_RECEIVE_HEAL:
                if (!IsMinMaxValid(e, e.event.minMaxRepeat.min, e.event.minMaxRepeat.max))
                    return false;

                if (!IsMinMaxValid(e, e.event.minMaxRepeat.repeatMin, e.event.minMaxRepeat.repeatMax))
                    return false;
                break;
            case SMART_EVENT_SPELLHIT:
            case SMART_EVENT_SPELLHIT_TARGET:
                if (e.event.spellHit.spell)
                {
                    SpellInfo const* spellInfo = sSpellMgr->GetSpellInfo(e.event.spellHit.spell);
                    if (!spellInfo)
                    {
                        TC_LOG_ERROR("sql.sql", "SmartAIMgr: Entry %d SourceType %u Event %u Action %u uses non-existent Spell entry %u, skipped.", e.entryOrGuid, e.GetScriptType(), e.event_id, e.GetActionType(), e.event.spellHit.spell);
                        return false;
                    }
                    if (e.event.spellHit.school && (e.event.spellHit.school & spellInfo->SchoolMask) != spellInfo->SchoolMask)
                    {
                        TC_LOG_ERROR("sql.sql", "SmartAIMgr: Entry %d SourceType %u Event %u Action %u uses Spell entry %u with invalid school mask, skipped.", e.entryOrGuid, e.GetScriptType(), e.event_id, e.GetActionType(), e.event.spellHit.spell);
                        return false;
                    }
                }
                if (!IsMinMaxValid(e, e.event.spellHit.cooldownMin, e.event.spellHit.cooldownMax))
                    return false;
                break;
            case SMART_EVENT_OOC_LOS:
            case SMART_EVENT_IC_LOS:
                if (!IsMinMaxValid(e, e.event.los.cooldownMin, e.event.los.cooldownMax))
                    return false;
                break;
            case SMART_EVENT_RESPAWN:
                if (e.event.respawn.type == SMART_SCRIPT_RESPAWN_CONDITION_MAP && !sMapStore.LookupEntry(e.event.respawn.map))
                {
                    TC_LOG_ERROR("sql.sql", "SmartAIMgr: Entry %d SourceType %u Event %u Action %u uses non-existent Map entry %u, skipped.", e.entryOrGuid, e.GetScriptType(), e.event_id, e.GetActionType(), e.event.respawn.map);
                    return false;
                }
                if (e.event.respawn.type == SMART_SCRIPT_RESPAWN_CONDITION_AREA && !sAreaTableStore.LookupEntry(e.event.respawn.area))
                {
                    TC_LOG_ERROR("sql.sql", "SmartAIMgr: Entry %d SourceType %u Event %u Action %u uses non-existent Area entry %u, skipped.", e.entryOrGuid, e.GetScriptType(), e.event_id, e.GetActionType(), e.event.respawn.area);
                    return false;
                }
                break;
            case SMART_EVENT_FRIENDLY_HEALTH:
                if (!NotNULL(e, e.event.friendlyHealth.radius))
                    return false;

                if (!IsMinMaxValid(e, e.event.friendlyHealth.repeatMin, e.event.friendlyHealth.repeatMax))
                    return false;
                break;
            case SMART_EVENT_FRIENDLY_IS_CC:
                if (!IsMinMaxValid(e, e.event.friendlyCC.repeatMin, e.event.friendlyCC.repeatMax))
                    return false;
                break;
            case SMART_EVENT_FRIENDLY_MISSING_BUFF:
            {
                if (!IsSpellValid(e, e.event.missingBuff.spell))
                    return false;

                if (!NotNULL(e, e.event.missingBuff.radius))
                    return false;

                if (!IsMinMaxValid(e, e.event.missingBuff.repeatMin, e.event.missingBuff.repeatMax))
                    return false;
                break;
            }
            case SMART_EVENT_KILL:
                if (!IsMinMaxValid(e, e.event.kill.cooldownMin, e.event.kill.cooldownMax))
                    return false;

                if (e.event.kill.creature && !IsCreatureValid(e, e.event.kill.creature))
                    return false;
                break;
            case SMART_EVENT_VICTIM_CASTING:
                if (e.event.targetCasting.spellId > 0 && !sSpellMgr->GetSpellInfo(e.event.targetCasting.spellId))
                {
                    TC_LOG_ERROR("sql.sql", "SmartAIMgr: Entry %d SourceType %u Event %u Action %u uses non-existent Spell entry %u, skipped.", e.entryOrGuid, e.GetScriptType(), e.event_id, e.GetActionType(), e.event.spellHit.spell);
                    return false;
                }

                if (!IsMinMaxValid(e, e.event.targetCasting.repeatMin, e.event.targetCasting.repeatMax))
                    return false;
                break;
            case SMART_EVENT_PASSENGER_BOARDED:
            case SMART_EVENT_PASSENGER_REMOVED:
                if (!IsMinMaxValid(e, e.event.minMax.repeatMin, e.event.minMax.repeatMax))
                    return false;
                break;
            case SMART_EVENT_SUMMON_DESPAWNED:
            case SMART_EVENT_SUMMONED_UNIT:
                if (e.event.summoned.creature && !IsCreatureValid(e, e.event.summoned.creature))
                    return false;

                if (!IsMinMaxValid(e, e.event.summoned.cooldownMin, e.event.summoned.cooldownMax))
                    return false;
                break;
            case SMART_EVENT_ACCEPTED_QUEST:
            case SMART_EVENT_REWARD_QUEST:
                if (e.event.quest.quest && !IsQuestValid(e, e.event.quest.quest))
                    return false;
                break;
            case SMART_EVENT_RECEIVE_EMOTE:
            {
                if (e.event.emote.emote && !IsTextEmoteValid(e, e.event.emote.emote))
                    return false;

                if (!IsMinMaxValid(e, e.event.emote.cooldownMin, e.event.emote.cooldownMax))
                    return false;
                break;
            }
            case SMART_EVENT_HAS_AURA:
            case SMART_EVENT_TARGET_BUFFED:
            {
                if (!IsSpellValid(e, e.event.aura.spell))
                    return false;

                if (!IsMinMaxValid(e, e.event.aura.repeatMin, e.event.aura.repeatMax))
                    return false;
                break;
            }
            case SMART_EVENT_TRANSPORT_ADDCREATURE:
            {
                if (e.event.transportAddCreature.creature && !IsCreatureValid(e, e.event.transportAddCreature.creature))
                    return false;
                break;
            }
            case SMART_EVENT_MOVEMENTINFORM:
            {
                if (e.event.movementInform.type >= MAX_MOTION_TYPE)
                {
                    TC_LOG_ERROR("sql.sql", "SmartAIMgr: Entry %d SourceType %u Event %u Action %u uses invalid Motion type %u, skipped.", e.entryOrGuid, e.GetScriptType(), e.event_id, e.GetActionType(), e.event.movementInform.type);
                    return false;
                }
                break;
            }
            case SMART_EVENT_DATA_SET:
            {
                if (!IsMinMaxValid(e, e.event.dataSet.cooldownMin, e.event.dataSet.cooldownMax))
                    return false;
                break;
            }
            case SMART_EVENT_AREATRIGGER_ONTRIGGER:
            {
                if (e.event.areatrigger.id && !IsAreaTriggerValid(e, e.event.areatrigger.id))
                    return false;
                break;
            }
            case SMART_EVENT_TEXT_OVER:
                if (!IsTextValid(e, e.event.textOver.textGroupID))
                    return false;
                break;
            case SMART_EVENT_DUMMY_EFFECT:
            {
                if (!IsSpellValid(e, e.event.dummy.spell))
                    return false;

                if (e.event.dummy.effIndex > EFFECT_2)
                    return false;
                break;
            }
            case SMART_EVENT_IS_BEHIND_TARGET:
            {
                if (!IsMinMaxValid(e, e.event.behindTarget.cooldownMin, e.event.behindTarget.cooldownMax))
                    return false;
                break;
            }
            case SMART_EVENT_GAME_EVENT_START:
            case SMART_EVENT_GAME_EVENT_END:
            {
                GameEventMgr::GameEventDataMap const& events = sGameEventMgr->GetEventMap();
                if (e.event.gameEvent.gameEventId >= events.size() || !events[e.event.gameEvent.gameEventId].isValid())
                    return false;
                break;
            }
            case SMART_EVENT_ACTION_DONE:
            {
                if (e.event.doAction.eventId > EVENT_CHARGE)
                {
                    TC_LOG_ERROR("sql.sql", "SmartAIMgr: Entry %d SourceType %u Event %u Action %u uses invalid event id %u, skipped.", e.entryOrGuid, e.GetScriptType(), e.event_id, e.GetActionType(), e.event.doAction.eventId);
                    return false;
                }
                break;
            }
            case SMART_EVENT_FRIENDLY_HEALTH_PCT:
                if (!IsMinMaxValid(e, e.event.friendlyHealthPct.repeatMin, e.event.friendlyHealthPct.repeatMax))
                    return false;

                if (e.event.friendlyHealthPct.maxHpPct > 100 || e.event.friendlyHealthPct.minHpPct > 100)
                {
                    TC_LOG_ERROR("sql.sql", "SmartAIMgr: Entry %d SourceType %u Event %u Action %u has pct value above 100, skipped.", e.entryOrGuid, e.GetScriptType(), e.event_id, e.GetActionType());
                    return false;
                }

                switch (e.GetTargetType())
                {
                    case SMART_TARGET_CREATURE_RANGE:
                    case SMART_TARGET_CREATURE_GUID:
                    case SMART_TARGET_CREATURE_DISTANCE:
                    case SMART_TARGET_CLOSEST_CREATURE:
                    case SMART_TARGET_CLOSEST_PLAYER:
                    case SMART_TARGET_PLAYER_RANGE:
                    case SMART_TARGET_PLAYER_DISTANCE:
                        break;
                    default:
                        TC_LOG_ERROR("sql.sql", "SmartAIMgr: Entry %d SourceType %u Event %u Action %u uses invalid target_type %u, skipped.", e.entryOrGuid, e.GetScriptType(), e.event_id, e.GetActionType(), e.GetTargetType());
                        return false;
                }
                break;
            case SMART_EVENT_DISTANCE_CREATURE:
                if (e.event.distance.guid == 0 && e.event.distance.entry == 0)
                {
                    TC_LOG_ERROR("sql.sql", "SmartAIMgr: Event SMART_EVENT_DISTANCE_CREATURE did not provide creature guid or entry, skipped.");
                    return false;
                }

                if (e.event.distance.guid != 0 && e.event.distance.entry != 0)
                {
                    TC_LOG_ERROR("sql.sql", "SmartAIMgr: Event SMART_EVENT_DISTANCE_CREATURE provided both an entry and guid, skipped.");
                    return false;
                }

                if (e.event.distance.guid != 0 && !sObjectMgr->GetCreatureData(e.event.distance.guid))
                {
                    TC_LOG_ERROR("sql.sql", "SmartAIMgr: Event SMART_EVENT_DISTANCE_CREATURE using invalid creature guid %u, skipped.", e.event.distance.guid);
                    return false;
                }

                if (e.event.distance.entry != 0 && !sObjectMgr->GetCreatureTemplate(e.event.distance.entry))
                {
                    TC_LOG_ERROR("sql.sql", "SmartAIMgr: Event SMART_EVENT_DISTANCE_CREATURE using invalid creature entry %u, skipped.", e.event.distance.entry);
                    return false;
                }
                break;
            case SMART_EVENT_DISTANCE_GAMEOBJECT:
                if (e.event.distance.guid == 0 && e.event.distance.entry == 0)
                {
                    TC_LOG_ERROR("sql.sql", "SmartAIMgr: Event SMART_EVENT_DISTANCE_GAMEOBJECT did not provide gameobject guid or entry, skipped.");
                    return false;
                }

                if (e.event.distance.guid != 0 && e.event.distance.entry != 0)
                {
                    TC_LOG_ERROR("sql.sql", "SmartAIMgr: Event SMART_EVENT_DISTANCE_GAMEOBJECT provided both an entry and guid, skipped.");
                    return false;
                }

                if (e.event.distance.guid != 0 && !sObjectMgr->GetGOData(e.event.distance.guid))
                {
                    TC_LOG_ERROR("sql.sql", "SmartAIMgr: Event SMART_EVENT_DISTANCE_GAMEOBJECT using invalid gameobject guid %u, skipped.", e.event.distance.guid);
                    return false;
                }

                if (e.event.distance.entry != 0 && !sObjectMgr->GetGameObjectTemplate(e.event.distance.entry))
                {
                    TC_LOG_ERROR("sql.sql", "SmartAIMgr: Event SMART_EVENT_DISTANCE_GAMEOBJECT using invalid gameobject entry %u, skipped.", e.event.distance.entry);
                    return false;
                }
                break;
            case SMART_EVENT_COUNTER_SET:
                if (!IsMinMaxValid(e, e.event.counter.cooldownMin, e.event.counter.cooldownMax))
                    return false;

                if (e.event.counter.id == 0)
                {
                    TC_LOG_ERROR("sql.sql", "SmartAIMgr: Event SMART_EVENT_COUNTER_SET using invalid counter id %u, skipped.", e.event.counter.id);
                    return false;
                }

                if (e.event.counter.value == 0)
                {
                    TC_LOG_ERROR("sql.sql", "SmartAIMgr: Event SMART_EVENT_COUNTER_SET using invalid value %u, skipped.", e.event.counter.value);
                    return false;
                }
                break;
            case SMART_EVENT_LINK:
            case SMART_EVENT_GO_STATE_CHANGED:
            case SMART_EVENT_GO_EVENT_INFORM:
            case SMART_EVENT_TIMED_EVENT_TRIGGERED:
            case SMART_EVENT_INSTANCE_PLAYER_ENTER:
            case SMART_EVENT_TRANSPORT_RELOCATE:
            case SMART_EVENT_CHARMED:
            case SMART_EVENT_CHARMED_TARGET:
            case SMART_EVENT_CORPSE_REMOVED:
            case SMART_EVENT_AI_INIT:
            case SMART_EVENT_TRANSPORT_ADDPLAYER:
            case SMART_EVENT_TRANSPORT_REMOVE_PLAYER:
            case SMART_EVENT_AGGRO:
            case SMART_EVENT_DEATH:
            case SMART_EVENT_EVADE:
            case SMART_EVENT_REACHED_HOME:
            case SMART_EVENT_RESET:
            case SMART_EVENT_QUEST_ACCEPTED:
            case SMART_EVENT_QUEST_OBJ_COPLETETION:
            case SMART_EVENT_QUEST_COMPLETION:
            case SMART_EVENT_QUEST_REWARDED:
            case SMART_EVENT_QUEST_FAIL:
            case SMART_EVENT_JUST_SUMMONED:
            case SMART_EVENT_WAYPOINT_START:
            case SMART_EVENT_WAYPOINT_REACHED:
            case SMART_EVENT_WAYPOINT_PAUSED:
            case SMART_EVENT_WAYPOINT_RESUMED:
            case SMART_EVENT_WAYPOINT_STOPPED:
            case SMART_EVENT_WAYPOINT_ENDED:
            case SMART_EVENT_GOSSIP_SELECT:
            case SMART_EVENT_GOSSIP_HELLO:
            case SMART_EVENT_JUST_CREATED:
            case SMART_EVENT_FOLLOW_COMPLETED:
            case SMART_EVENT_ON_SPELLCLICK:
                break;
            default:
                TC_LOG_ERROR("sql.sql", "SmartAIMgr: Not handled event_type(%u), Entry %d SourceType %u Event %u Action %u, skipped.", e.GetEventType(), e.entryOrGuid, e.GetScriptType(), e.event_id, e.GetActionType());
                return false;
        }
    }

    switch (e.GetActionType())
    {
        case SMART_ACTION_TALK:
        case SMART_ACTION_SIMPLE_TALK:
            if (!IsTextValid(e, e.action.talk.textGroupID))
                return false;
            break;
        case SMART_ACTION_SET_FACTION:
            if (e.action.faction.factionID && !sFactionTemplateStore.LookupEntry(e.action.faction.factionID))
            {
                TC_LOG_ERROR("sql.sql", "SmartAIMgr: Entry %d SourceType %u Event %u Action %u uses non-existent Faction %u, skipped.", e.entryOrGuid, e.GetScriptType(), e.event_id, e.GetActionType(), e.action.faction.factionID);
                return false;
            }
            break;
        case SMART_ACTION_MORPH_TO_ENTRY_OR_MODEL:
        case SMART_ACTION_MOUNT_TO_ENTRY_OR_MODEL:
            if (e.action.morphOrMount.creature || e.action.morphOrMount.model)
            {
                if (e.action.morphOrMount.creature > 0 && !sObjectMgr->GetCreatureTemplate(e.action.morphOrMount.creature))
                {
                    TC_LOG_ERROR("sql.sql", "SmartAIMgr: Entry %d SourceType %u Event %u Action %u uses non-existent Creature entry %u, skipped.", e.entryOrGuid, e.GetScriptType(), e.event_id, e.GetActionType(), e.action.morphOrMount.creature);
                    return false;
                }

                if (e.action.morphOrMount.model)
                {
                    if (e.action.morphOrMount.creature)
                    {
                        TC_LOG_ERROR("sql.sql", "SmartAIMgr: Entry %d SourceType %u Event %u Action %u has ModelID set with also set CreatureId, skipped.", e.entryOrGuid, e.GetScriptType(), e.event_id, e.GetActionType());
                        return false;
                    }
                    else if (!sCreatureDisplayInfoStore.LookupEntry(e.action.morphOrMount.model))
                    {
                        TC_LOG_ERROR("sql.sql", "SmartAIMgr: Entry %d SourceType %u Event %u Action %u uses non-existent Model id %u, skipped.", e.entryOrGuid, e.GetScriptType(), e.event_id, e.GetActionType(), e.action.morphOrMount.model);
                        return false;
                    }
                }
            }
            break;
        case SMART_ACTION_SOUND:
            if (!IsSoundValid(e, e.action.sound.sound))
                return false;
            break;
        case SMART_ACTION_SET_EMOTE_STATE:
        case SMART_ACTION_PLAY_EMOTE:
            if (!IsEmoteValid(e, e.action.emote.emote))
                return false;
            break;
        case SMART_ACTION_FAIL_QUEST:
        case SMART_ACTION_OFFER_QUEST:
            if (!e.action.quest.quest || !IsQuestValid(e, e.action.quest.quest))
                return false;
            break;
        case SMART_ACTION_ACTIVATE_TAXI:
            {
                if (!sTaxiPathStore.LookupEntry(e.action.taxi.id))
                {
                    TC_LOG_ERROR("sql.sql", "SmartAIMgr: Entry %d SourceType %u Event %u Action %u uses invalid Taxi path ID %u, skipped.", e.entryOrGuid, e.GetScriptType(), e.event_id, e.GetActionType(), e.action.taxi.id);
                    return false;
                }
                break;
            }
        case SMART_ACTION_RANDOM_EMOTE:
            if (e.action.randomEmote.emote1 && !IsEmoteValid(e, e.action.randomEmote.emote1))
                return false;

            if (e.action.randomEmote.emote2 && !IsEmoteValid(e, e.action.randomEmote.emote2))
                return false;

            if (e.action.randomEmote.emote3 && !IsEmoteValid(e, e.action.randomEmote.emote3))
                return false;

            if (e.action.randomEmote.emote4 && !IsEmoteValid(e, e.action.randomEmote.emote4))
                return false;

            if (e.action.randomEmote.emote5 && !IsEmoteValid(e, e.action.randomEmote.emote5))
                return false;

            if (e.action.randomEmote.emote6 && !IsEmoteValid(e, e.action.randomEmote.emote6))
                return false;
            break;
        case SMART_ACTION_RANDOM_SOUND:
        {
            if (std::all_of(e.action.randomSound.sounds.begin(), e.action.randomSound.sounds.end(), [](uint32 sound) { return sound == 0; }))
            {
                TC_LOG_ERROR("sql.sql", "SmartAIMgr: Entry %d SourceType %u Event %u Action %u does not have any non-zero sound",
                    e.entryOrGuid, e.GetScriptType(), e.event_id, e.GetActionType());
                return false;
            }

            for (uint32 sound : e.action.randomSound.sounds)
                if (sound && !IsSoundValid(e, sound))
                    return false;

            break;
        }
        case SMART_ACTION_CAST:
        {
            if (!IsSpellValid(e, e.action.cast.spell))
                return false;

            SpellInfo const* spellInfo = sSpellMgr->AssertSpellInfo(e.action.cast.spell);
            for (uint32 j = 0; j < MAX_SPELL_EFFECTS; ++j)
            {
                if (spellInfo->Effects[j].IsEffect(SPELL_EFFECT_KILL_CREDIT) || spellInfo->Effects[j].IsEffect(SPELL_EFFECT_KILL_CREDIT2))
                {
                    if (spellInfo->Effects[j].TargetA.GetTarget() == TARGET_UNIT_CASTER)
                        TC_LOG_ERROR("sql.sql", "SmartAIMgr: Entry %d SourceType %u Event %u Action %u Effect: SPELL_EFFECT_KILL_CREDIT: (SpellId: %u targetA: %u - targetB: %u) has invalid target for this Action",
                            e.entryOrGuid, e.GetScriptType(), e.event_id, e.GetActionType(), e.action.cast.spell, spellInfo->Effects[j].TargetA.GetTarget(), spellInfo->Effects[j].TargetB.GetTarget());
                }
            }
            break;
        }
        case SMART_ACTION_CROSS_CAST:
        {
            if (!IsSpellValid(e, e.action.crossCast.spell))
                return false;
            break;
        }
        case SMART_ACTION_ADD_AURA:
        case SMART_ACTION_INVOKER_CAST:
            if (!IsSpellValid(e, e.action.cast.spell))
                return false;
            break;
        case SMART_ACTION_CALL_AREAEXPLOREDOREVENTHAPPENS:
        case SMART_ACTION_CALL_GROUPEVENTHAPPENS:
            if (Quest const* qid = sObjectMgr->GetQuestTemplate(e.action.quest.quest))
            {
                if (!qid->HasSpecialFlag(QUEST_SPECIAL_FLAGS_EXPLORATION_OR_EVENT))
                {
                    TC_LOG_ERROR("sql.sql", "SmartAIMgr: Entry %d SourceType %u Event %u Action %u SpecialFlags for Quest entry %u does not include FLAGS_EXPLORATION_OR_EVENT(2), skipped.", e.entryOrGuid, e.GetScriptType(), e.event_id, e.GetActionType(), e.action.quest.quest);
                    return false;
                }
            }
            else
            {
                TC_LOG_ERROR("sql.sql", "SmartAIMgr: Entry %d SourceType %u Event %u Action %u uses non-existent Quest entry %u, skipped.", e.entryOrGuid, e.GetScriptType(), e.event_id, e.GetActionType(), e.action.quest.quest);
                return false;
            }
            break;
        case SMART_ACTION_SET_EVENT_PHASE:
            if (e.action.setEventPhase.phase >= SMART_EVENT_PHASE_MAX)
            {
                TC_LOG_ERROR("sql.sql", "SmartAIMgr: Entry %d SourceType %u Event %u Action %u attempts to set phase %u. Phase mask cannot be used past phase %u, skipped.", e.entryOrGuid, e.GetScriptType(), e.event_id, e.GetActionType(), e.action.setEventPhase.phase, SMART_EVENT_PHASE_MAX-1);
                return false;
            }
            break;
        case SMART_ACTION_INC_EVENT_PHASE:
            if (!e.action.incEventPhase.inc && !e.action.incEventPhase.dec)
            {
                TC_LOG_ERROR("sql.sql", "SmartAIMgr: Entry %d SourceType %u Event %u Action %u is incrementing phase by 0, skipped.", e.entryOrGuid, e.GetScriptType(), e.event_id, e.GetActionType());
                return false;
            }
            else if (e.action.incEventPhase.inc > SMART_EVENT_PHASE_MAX || e.action.incEventPhase.dec > SMART_EVENT_PHASE_MAX)
            {
                TC_LOG_ERROR("sql.sql", "SmartAIMgr: Entry %d SourceType %u Event %u Action %u attempts to increment phase by too large value, skipped.", e.entryOrGuid, e.GetScriptType(), e.event_id, e.GetActionType());
                return false;
            }
            break;
        case SMART_ACTION_REMOVEAURASFROMSPELL:
            if (e.action.removeAura.spell != 0 && !IsSpellValid(e, e.action.removeAura.spell))
                return false;
            break;
        case SMART_ACTION_RANDOM_PHASE:
            {
                if (e.action.randomPhase.phase1 >= SMART_EVENT_PHASE_MAX ||
                    e.action.randomPhase.phase2 >= SMART_EVENT_PHASE_MAX ||
                    e.action.randomPhase.phase3 >= SMART_EVENT_PHASE_MAX ||
                    e.action.randomPhase.phase4 >= SMART_EVENT_PHASE_MAX ||
                    e.action.randomPhase.phase5 >= SMART_EVENT_PHASE_MAX ||
                    e.action.randomPhase.phase6 >= SMART_EVENT_PHASE_MAX)
                {
                    TC_LOG_ERROR("sql.sql", "SmartAIMgr: Entry %d SourceType %u Event %u Action %u attempts to set invalid phase, skipped.", e.entryOrGuid, e.GetScriptType(), e.event_id, e.GetActionType());
                    return false;
                }
            }
            break;
        case SMART_ACTION_RANDOM_PHASE_RANGE:       //PhaseMin, PhaseMax
            {
                if (e.action.randomPhaseRange.phaseMin >= SMART_EVENT_PHASE_MAX ||
                    e.action.randomPhaseRange.phaseMax >= SMART_EVENT_PHASE_MAX)
                {
                    TC_LOG_ERROR("sql.sql", "SmartAIMgr: Entry %d SourceType %u Event %u Action %u attempts to set invalid phase, skipped.", e.entryOrGuid, e.GetScriptType(), e.event_id, e.GetActionType());
                    return false;
                }

                if (!IsMinMaxValid(e, e.action.randomPhaseRange.phaseMin, e.action.randomPhaseRange.phaseMax))
                    return false;
                break;
            }
        case SMART_ACTION_SUMMON_CREATURE:
        {
            if (!IsCreatureValid(e, e.action.summonCreature.creature))
                return false;

            CacheSpellContainerBounds sBounds = GetSummonCreatureSpellContainerBounds(e.action.summonCreature.creature);
            for (CacheSpellContainer::const_iterator itr = sBounds.first; itr != sBounds.second; ++itr)
                TC_LOG_ERROR("sql.sql", "SmartAIMgr: Entry %d SourceType %u Event %u Action %u creature summon: There is a summon spell for creature entry %u (SpellId: %u, effect: %u)",
                                e.entryOrGuid, e.GetScriptType(), e.event_id, e.GetActionType(), e.action.summonCreature.creature, itr->second.first, itr->second.second);

            if (e.action.summonCreature.type < TEMPSUMMON_TIMED_OR_DEAD_DESPAWN || e.action.summonCreature.type > TEMPSUMMON_MANUAL_DESPAWN)
            {
                TC_LOG_ERROR("sql.sql", "SmartAIMgr: Entry %d SourceType %u Event %u Action %u uses incorrect TempSummonType %u, skipped.", e.entryOrGuid, e.GetScriptType(), e.event_id, e.GetActionType(), e.action.summonCreature.type);
                return false;
            }
            break;
        }
        case SMART_ACTION_CALL_KILLEDMONSTER:
        {
            if (!IsCreatureValid(e, e.action.killedMonster.creature))
                return false;

            CacheSpellContainerBounds sBounds = GetKillCreditSpellContainerBounds(e.action.killedMonster.creature);
            for (CacheSpellContainer::const_iterator itr = sBounds.first; itr != sBounds.second; ++itr)
                TC_LOG_ERROR("sql.sql", "SmartAIMgr: Entry %d SourceType %u Event %u Action %u Kill Credit: There is a killcredit spell for creatureEntry %u (SpellId: %u effect: %u)",
                                e.entryOrGuid, e.GetScriptType(), e.event_id, e.GetActionType(), e.action.killedMonster.creature, itr->second.first, itr->second.second);

            if (e.GetTargetType() == SMART_TARGET_POSITION)
            {
                TC_LOG_ERROR("sql.sql", "SmartAIMgr: Entry %d SourceType %u Event %u Action %u uses incorrect TargetType %u, skipped.", e.entryOrGuid, e.GetScriptType(), e.event_id, e.GetActionType(), e.GetTargetType());
                return false;
            }
            break;
        }
        case SMART_ACTION_UPDATE_TEMPLATE:
            if (!IsCreatureValid(e, e.action.updateTemplate.creature))
                return false;
            break;
        case SMART_ACTION_SET_SHEATH:
            if (e.action.setSheath.sheath && e.action.setSheath.sheath >= MAX_SHEATH_STATE)
            {
                TC_LOG_ERROR("sql.sql", "SmartAIMgr: Entry %d SourceType %u Event %u Action %u uses incorrect Sheath state %u, skipped.", e.entryOrGuid, e.GetScriptType(), e.event_id, e.GetActionType(), e.action.setSheath.sheath);
                return false;
            }
            break;
        case SMART_ACTION_SET_REACT_STATE:
            {
                if (e.action.react.state > REACT_AGGRESSIVE)
                {
                    TC_LOG_ERROR("sql.sql", "SmartAIMgr: Creature %d Event %u Action %u uses invalid React State %u, skipped.", e.entryOrGuid, e.event_id, e.GetActionType(), e.action.react.state);
                    return false;
                }
                break;
            }
        case SMART_ACTION_SUMMON_GO:
        {
            if (!IsGameObjectValid(e, e.action.summonGO.entry))
                return false;

            CacheSpellContainerBounds sBounds = GetSummonGameObjectSpellContainerBounds(e.action.summonGO.entry);
            for (CacheSpellContainer::const_iterator itr = sBounds.first; itr != sBounds.second; ++itr)
                TC_LOG_ERROR("sql.sql", "SmartAIMgr: Entry %d SourceType %u Event %u Action %u gameobject summon: There is a summon spell for gameobject entry %u (SpellId: %u, effect: %u)",
                    e.entryOrGuid, e.GetScriptType(), e.event_id, e.GetActionType(), e.action.summonGO.entry, itr->second.first, itr->second.second);
            break;
        }
        case SMART_ACTION_REMOVE_ITEM:
            if (!IsItemValid(e, e.action.item.entry))
                return false;

            if (!NotNULL(e, e.action.item.count))
                return false;
            break;
        case SMART_ACTION_ADD_ITEM:
        {
            if (!IsItemValid(e, e.action.item.entry))
                return false;

            if (!NotNULL(e, e.action.item.count))
                return false;

            CacheSpellContainerBounds sBounds = GetCreateItemSpellContainerBounds(e.action.item.entry);
            for (CacheSpellContainer::const_iterator itr = sBounds.first; itr != sBounds.second; ++itr)
                TC_LOG_ERROR("sql.sql", "SmartAIMgr: Entry %d SourceType %u Event %u Action %u Create Item: There is a create item spell for item %u (SpellId: %u effect: %u)",
                    e.entryOrGuid, e.GetScriptType(), e.event_id, e.GetActionType(), e.action.item.entry, itr->second.first, itr->second.second);
            break;
        }
        case SMART_ACTION_TELEPORT:
            if (!sMapStore.LookupEntry(e.action.teleport.mapID))
            {
                TC_LOG_ERROR("sql.sql", "SmartAIMgr: Entry %d SourceType %u Event %u Action %u uses non-existent Map entry %u, skipped.", e.entryOrGuid, e.GetScriptType(), e.event_id, e.GetActionType(), e.action.teleport.mapID);
                return false;
            }
            break;
        case SMART_ACTION_INSTALL_AI_TEMPLATE:
            if (e.action.installTtemplate.id >= SMARTAI_TEMPLATE_END)
            {
                TC_LOG_ERROR("sql.sql", "SmartAIMgr: Creature %d Event %u Action %u uses non-existent AI template id %u, skipped.", e.entryOrGuid, e.event_id, e.GetActionType(), e.action.installTtemplate.id);
                return false;
            }
            break;
        case SMART_ACTION_WP_STOP:
            if (e.action.wpStop.quest && !IsQuestValid(e, e.action.wpStop.quest))
                return false;
            break;
        case SMART_ACTION_WP_START:
            {
                if (!sSmartWaypointMgr->GetPath(e.action.wpStart.pathID))
                {
                    TC_LOG_ERROR("sql.sql", "SmartAIMgr: Creature %d Event %u Action %u uses non-existent WaypointPath id %u, skipped.", e.entryOrGuid, e.event_id, e.GetActionType(), e.action.wpStart.pathID);
                    return false;
                }
                if (e.action.wpStart.quest && !IsQuestValid(e, e.action.wpStart.quest))
                    return false;
                if (e.action.wpStart.reactState > REACT_AGGRESSIVE)
                {
                    TC_LOG_ERROR("sql.sql", "SmartAIMgr: Creature %d Event %u Action %u uses invalid React State %u, skipped.", e.entryOrGuid, e.event_id, e.GetActionType(), e.action.wpStart.reactState);
                    return false;
                }
                break;
            }
        case SMART_ACTION_CREATE_TIMED_EVENT:
        {
            if (!IsMinMaxValid(e, e.action.timeEvent.min, e.action.timeEvent.max))
                return false;

            if (!IsMinMaxValid(e, e.action.timeEvent.repeatMin, e.action.timeEvent.repeatMax))
                return false;
            break;
        }
        case SMART_ACTION_CALL_RANDOM_RANGE_TIMED_ACTIONLIST:
        {
            if (!IsMinMaxValid(e, e.action.randTimedActionList.entry1, e.action.randTimedActionList.entry2))
                return false;
            break;
        }
        case SMART_ACTION_SET_POWER:
        case SMART_ACTION_ADD_POWER:
        case SMART_ACTION_REMOVE_POWER:
            if (e.action.power.powerType > MAX_POWERS)
            {
                TC_LOG_ERROR("sql.sql", "SmartAIMgr: Entry %d SourceType %u Event %u Action %u uses non-existent Power %u, skipped.", e.entryOrGuid, e.GetScriptType(), e.event_id, e.GetActionType(), e.action.power.powerType);
                return false;
            }
            break;
        case SMART_ACTION_GAME_EVENT_STOP:
        {
            uint32 eventId = e.action.gameEventStop.id;

            GameEventMgr::GameEventDataMap const& events = sGameEventMgr->GetEventMap();
            if (eventId < 1 || eventId >= events.size())
            {
                TC_LOG_ERROR("sql.sql", "SmartAIMgr: Entry %u SourceType %u Event %u Action %u uses non-existent event, eventId %u, skipped.", e.entryOrGuid, e.GetScriptType(), e.event_id, e.GetActionType(), e.action.gameEventStop.id);
                return false;
            }

            GameEventData const& eventData = events[eventId];
            if (!eventData.isValid())
            {
                TC_LOG_ERROR("sql.sql", "SmartAIMgr: Entry %u SourceType %u Event %u Action %u uses non-existent event, eventId %u, skipped.", e.entryOrGuid, e.GetScriptType(), e.event_id, e.GetActionType(), e.action.gameEventStop.id);
                return false;
            }
            break;
        }
        case SMART_ACTION_GAME_EVENT_START:
        {
            uint32 eventId = e.action.gameEventStart.id;

            GameEventMgr::GameEventDataMap const& events = sGameEventMgr->GetEventMap();
            if (eventId < 1 || eventId >= events.size())
            {
                TC_LOG_ERROR("sql.sql", "SmartAIMgr: Entry %u SourceType %u Event %u Action %u uses non-existent event, eventId %u, skipped.", e.entryOrGuid, e.GetScriptType(), e.event_id, e.GetActionType(), e.action.gameEventStart.id);
                return false;
            }

            GameEventData const& eventData = events[eventId];
            if (!eventData.isValid())
            {
                TC_LOG_ERROR("sql.sql", "SmartAIMgr: Entry %u SourceType %u Event %u Action %u uses non-existent event, eventId %u, skipped.", e.entryOrGuid, e.GetScriptType(), e.event_id, e.GetActionType(), e.action.gameEventStart.id);
                return false;
            }
            break;
        }
        case SMART_ACTION_EQUIP:
        {
            if (e.GetScriptType() == SMART_SCRIPT_TYPE_CREATURE)
            {
                int8 equipId = (int8)e.action.equip.entry;

                if (equipId)
                {
                    EquipmentInfo const* einfo = sObjectMgr->GetEquipmentInfo(e.entryOrGuid, equipId);
                    if (!einfo)
                    {
                        TC_LOG_ERROR("sql.sql", "SmartScript: SMART_ACTION_EQUIP uses non-existent equipment info id %u for creature %u, skipped.", equipId, e.entryOrGuid);
                        return false;
                    }
                }
            }
            break;
        }
        case SMART_ACTION_SET_INST_DATA:
        {
            if (e.action.setInstanceData.type > 1)
            {
                TC_LOG_ERROR("sql.sql", "Entry %u SourceType %u Event %u Action %u uses invalid data type %u (value range 0-1), skipped.", e.entryOrGuid, e.GetScriptType(), e.event_id, e.GetActionType(), e.action.setInstanceData.type);
                return false;
            }
            else if (e.action.setInstanceData.type == 1)
            {
                if (e.action.setInstanceData.data > TO_BE_DECIDED)
                {
                    TC_LOG_ERROR("sql.sql", "Entry %u SourceType %u Event %u Action %u uses invalid boss state %u (value range 0-5), skipped.", e.entryOrGuid, e.GetScriptType(), e.event_id, e.GetActionType(), e.action.setInstanceData.data);
                    return false;
                }
            }
            break;
        }
<<<<<<< HEAD
        case SMART_ACTION_REMOVE_AURAS_BY_TYPE:
        {
            if (e.action.auraType.type >= TOTAL_AURAS)
            {
                TC_LOG_ERROR("sql.sql", "Entry %u SourceType %u Event %u Action %u uses invalid data type %u (value range 0-TOTAL_AURAS), skipped.", e.entryOrGuid, e.GetScriptType(), e.event_id, e.GetActionType(), e.action.auraType.type);
                return false;
            }
            break;
        }
=======
        case SMART_ACTION_START_CLOSEST_WAYPOINT:
>>>>>>> da3e38d5
        case SMART_ACTION_FOLLOW:
        case SMART_ACTION_SET_ORIENTATION:
        case SMART_ACTION_STORE_TARGET_LIST:
        case SMART_ACTION_EVADE:
        case SMART_ACTION_FLEE_FOR_ASSIST:
        case SMART_ACTION_COMBAT_STOP:
        case SMART_ACTION_DIE:
        case SMART_ACTION_SET_IN_COMBAT_WITH_ZONE:
        case SMART_ACTION_SET_ACTIVE:
        case SMART_ACTION_WP_RESUME:
        case SMART_ACTION_KILL_UNIT:
        case SMART_ACTION_SET_INVINCIBILITY_HP_LEVEL:
        case SMART_ACTION_RESET_GOBJECT:
        case SMART_ACTION_ATTACK_START:
        case SMART_ACTION_THREAT_ALL_PCT:
        case SMART_ACTION_THREAT_SINGLE_PCT:
        case SMART_ACTION_SET_INST_DATA64:
        case SMART_ACTION_AUTO_ATTACK:
        case SMART_ACTION_ALLOW_COMBAT_MOVEMENT:
        case SMART_ACTION_CALL_FOR_HELP:
        case SMART_ACTION_SET_DATA:
        case SMART_ACTION_SET_VISIBILITY:
        case SMART_ACTION_WP_PAUSE:
        case SMART_ACTION_SET_DISABLE_GRAVITY:
        case SMART_ACTION_SET_CAN_FLY:
        case SMART_ACTION_SET_RUN:
        case SMART_ACTION_SET_SWIM:
        case SMART_ACTION_FORCE_DESPAWN:
        case SMART_ACTION_SET_INGAME_PHASE_MASK:
        case SMART_ACTION_SET_UNIT_FLAG:
        case SMART_ACTION_REMOVE_UNIT_FLAG:
        case SMART_ACTION_PLAYMOVIE:
        case SMART_ACTION_MOVE_TO_POS:
        case SMART_ACTION_RESPAWN_TARGET:
        case SMART_ACTION_CLOSE_GOSSIP:
        case SMART_ACTION_TRIGGER_TIMED_EVENT:
        case SMART_ACTION_REMOVE_TIMED_EVENT:
        case SMART_ACTION_OVERRIDE_SCRIPT_BASE_OBJECT:
        case SMART_ACTION_RESET_SCRIPT_BASE_OBJECT:
        case SMART_ACTION_ACTIVATE_GOBJECT:
        case SMART_ACTION_CALL_SCRIPT_RESET:
        case SMART_ACTION_SET_RANGED_MOVEMENT:
        case SMART_ACTION_CALL_TIMED_ACTIONLIST:
        case SMART_ACTION_SET_NPC_FLAG:
        case SMART_ACTION_ADD_NPC_FLAG:
        case SMART_ACTION_REMOVE_NPC_FLAG:
        case SMART_ACTION_CALL_RANDOM_TIMED_ACTIONLIST:
        case SMART_ACTION_RANDOM_MOVE:
        case SMART_ACTION_SET_UNIT_FIELD_BYTES_1:
        case SMART_ACTION_REMOVE_UNIT_FIELD_BYTES_1:
        case SMART_ACTION_INTERRUPT_SPELL:
        case SMART_ACTION_SEND_GO_CUSTOM_ANIM:
        case SMART_ACTION_SET_DYNAMIC_FLAG:
        case SMART_ACTION_ADD_DYNAMIC_FLAG:
        case SMART_ACTION_REMOVE_DYNAMIC_FLAG:
        case SMART_ACTION_JUMP_TO_POS:
        case SMART_ACTION_SEND_GOSSIP_MENU:
        case SMART_ACTION_GO_SET_LOOT_STATE:
        case SMART_ACTION_GO_SET_GO_STATE:
        case SMART_ACTION_SEND_TARGET_TO_TARGET:
        case SMART_ACTION_SET_HOME_POS:
        case SMART_ACTION_SET_HEALTH_REGEN:
        case SMART_ACTION_SET_ROOT:
        case SMART_ACTION_SET_GO_FLAG:
        case SMART_ACTION_ADD_GO_FLAG:
        case SMART_ACTION_REMOVE_GO_FLAG:
        case SMART_ACTION_SUMMON_CREATURE_GROUP:
        case SMART_ACTION_MOVE_OFFSET:
        case SMART_ACTION_SET_CORPSE_DELAY:
        case SMART_ACTION_DISABLE_EVADE:
        case SMART_ACTION_SET_SIGHT_DIST:
        case SMART_ACTION_FLEE:
        case SMART_ACTION_ADD_THREAT:
        case SMART_ACTION_LOAD_EQUIPMENT:
        case SMART_ACTION_TRIGGER_RANDOM_TIMED_EVENT:
        case SMART_ACTION_SET_COUNTER:
        case SMART_ACTION_REMOVE_ALL_GAMEOBJECTS:
            break;
        default:
            TC_LOG_ERROR("sql.sql", "SmartAIMgr: Not handled action_type(%u), event_type(%u), Entry %d SourceType %u Event %u, skipped.", e.GetActionType(), e.GetEventType(), e.entryOrGuid, e.GetScriptType(), e.event_id);
            return false;
    }

    return true;
}

bool SmartAIMgr::IsTextValid(SmartScriptHolder const& e, uint32 id)
{
    if (e.GetScriptType() != SMART_SCRIPT_TYPE_CREATURE)
        return true;

    uint32 entry = 0;

    if (e.GetEventType() == SMART_EVENT_TEXT_OVER)
    {
        entry = e.event.textOver.creatureEntry;
    }
    else
    {
        switch (e.GetTargetType())
        {
            case SMART_TARGET_CREATURE_DISTANCE:
            case SMART_TARGET_CREATURE_RANGE:
            case SMART_TARGET_CLOSEST_CREATURE:
                return true; // ignore
            default:
                if (e.entryOrGuid < 0)
                {
                    ObjectGuid::LowType guid = ObjectGuid::LowType(-e.entryOrGuid);
                    CreatureData const* data = sObjectMgr->GetCreatureData(guid);
                    if (!data)
                    {
                        TC_LOG_ERROR("sql.sql", "SmartAIMgr: Entry %d SourceType %u Event %u Action %u using non-existent Creature guid %d, skipped.", e.entryOrGuid, e.GetScriptType(), e.event_id, e.GetActionType(), guid);
                        return false;
                    }
                    else
                        entry = data->id;
                }
                else
                    entry = uint32(e.entryOrGuid);
                break;
        }
    }

    if (!entry || !sCreatureTextMgr->TextExist(entry, uint8(id)))
    {
        TC_LOG_ERROR("sql.sql", "SmartAIMgr: Entry %d SourceType %u Event %u Action %u using non-existent Text id %d, skipped.", e.entryOrGuid, e.GetScriptType(), e.event_id, e.GetActionType(), id);
        return false;
    }

    return true;
}

void SmartAIMgr::LoadHelperStores()
{
    uint32 oldMSTime = getMSTime();

    SpellInfo const* spellInfo = NULL;
    for (uint32 i = 0; i < sSpellMgr->GetSpellInfoStoreSize(); ++i)
    {
        spellInfo = sSpellMgr->GetSpellInfo(i);
        if (!spellInfo)
            continue;

        for (uint32 j = 0; j < MAX_SPELL_EFFECTS; ++j)
        {
            if (spellInfo->Effects[j].IsEffect(SPELL_EFFECT_SUMMON))
                SummonCreatureSpellStore.insert(std::make_pair(uint32(spellInfo->Effects[j].MiscValue), std::make_pair(i, SpellEffIndex(j))));

            else if (spellInfo->Effects[j].IsEffect(SPELL_EFFECT_SUMMON_OBJECT_WILD))
                SummonGameObjectSpellStore.insert(std::make_pair(uint32(spellInfo->Effects[j].MiscValue), std::make_pair(i, SpellEffIndex(j))));

            else if (spellInfo->Effects[j].IsEffect(SPELL_EFFECT_KILL_CREDIT) || spellInfo->Effects[j].IsEffect(SPELL_EFFECT_KILL_CREDIT2))
                KillCreditSpellStore.insert(std::make_pair(uint32(spellInfo->Effects[j].MiscValue), std::make_pair(i, SpellEffIndex(j))));

            else if (spellInfo->Effects[j].IsEffect(SPELL_EFFECT_CREATE_ITEM))
                CreateItemSpellStore.insert(std::make_pair(uint32(spellInfo->Effects[j].ItemType), std::make_pair(i, SpellEffIndex(j))));
        }
    }

    TC_LOG_INFO("server.loading", ">> Loaded SmartAIMgr Helpers in %u ms", GetMSTimeDiffToNow(oldMSTime));
}

void SmartAIMgr::UnLoadHelperStores()
{
    SummonCreatureSpellStore.clear();
    SummonGameObjectSpellStore.clear();
    KillCreditSpellStore.clear();
    CreateItemSpellStore.clear();
}

CacheSpellContainerBounds SmartAIMgr::GetSummonCreatureSpellContainerBounds(uint32 creatureEntry) const
{
    return SummonCreatureSpellStore.equal_range(creatureEntry);
}

CacheSpellContainerBounds SmartAIMgr::GetSummonGameObjectSpellContainerBounds(uint32 gameObjectEntry) const
{
    return SummonGameObjectSpellStore.equal_range(gameObjectEntry);
}

CacheSpellContainerBounds SmartAIMgr::GetKillCreditSpellContainerBounds(uint32 killCredit) const
{
    return KillCreditSpellStore.equal_range(killCredit);
}

CacheSpellContainerBounds SmartAIMgr::GetCreateItemSpellContainerBounds(uint32 itemId) const
{
    return CreateItemSpellStore.equal_range(itemId);
}
<|MERGE_RESOLUTION|>--- conflicted
+++ resolved
@@ -1213,7 +1213,6 @@
             }
             break;
         }
-<<<<<<< HEAD
         case SMART_ACTION_REMOVE_AURAS_BY_TYPE:
         {
             if (e.action.auraType.type >= TOTAL_AURAS)
@@ -1223,9 +1222,7 @@
             }
             break;
         }
-=======
         case SMART_ACTION_START_CLOSEST_WAYPOINT:
->>>>>>> da3e38d5
         case SMART_ACTION_FOLLOW:
         case SMART_ACTION_SET_ORIENTATION:
         case SMART_ACTION_STORE_TARGET_LIST:
