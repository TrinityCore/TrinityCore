/*
 * This file is part of the TrinityCore Project. See AUTHORS file for Copyright information
 *
 * This program is free software; you can redistribute it and/or modify it
 * under the terms of the GNU General Public License as published by the
 * Free Software Foundation; either version 2 of the License, or (at your
 * option) any later version.
 *
 * This program is distributed in the hope that it will be useful, but WITHOUT
 * ANY WARRANTY; without even the implied warranty of MERCHANTABILITY or
 * FITNESS FOR A PARTICULAR PURPOSE. See the GNU General Public License for
 * more details.
 *
 * You should have received a copy of the GNU General Public License along
 * with this program. If not, see <http://www.gnu.org/licenses/>.
 */

#include "SmartAI.h"
#include "Creature.h"
#include "CreatureGroups.h"
<<<<<<< HEAD
#include "DBCStructure.h"
=======
#include "DB2Structure.h"
>>>>>>> 28d470c5
#include "GameObject.h"
#include "Group.h"
#include "Log.h"
#include "MotionMaster.h"
#include "ObjectAccessor.h"
#include "PetDefines.h"
#include "Player.h"
#include "ScriptMgr.h"
#include "Vehicle.h"

<<<<<<< HEAD
SmartAI::SmartAI(Creature* creature) : CreatureAI(creature), _charmed(false), _followCreditType(0), _followArrivedTimer(0), _followCredit(0), _followArrivedEntry(0), _followDistance(0.f), _followAngle(0.f),
    _escortState(SMART_ESCORT_NONE), _escortNPCFlags(0), _escortInvokerCheckTimer(1000), _currentWaypointNode(0), _waypointReached(false), _waypointPauseTimer(0), _waypointPauseForced(false), _repeatWaypointPath(false),
    _OOCReached(false), _waypointPathEnded(false), _run(true), _evadeDisabled(false), _canAutoAttack(true), _canCombatMove(true), _invincibilityHPLevel(0), _despawnTime(0), _despawnState(0), _vehicleConditionsTimer(0),
    _gossipReturn(false), _escortQuestId(0)
{
    _vehicleConditions = sConditionMgr->HasConditionsForNotGroupedEntry(CONDITION_SOURCE_TYPE_CREATURE_TEMPLATE_VEHICLE, creature->GetEntry());
}

bool SmartAI::IsAIControlled() const
{
    return !_charmed;
=======
SmartAI::SmartAI(Creature* creature) : CreatureAI(creature), mIsCharmed(false), mFollowCreditType(0), mFollowArrivedTimer(0), mFollowCredit(0), mFollowArrivedEntry(0), mFollowDist(0.f), mFollowAngle(0.f),
    _escortState(SMART_ESCORT_NONE), _escortNPCFlags(0), _escortInvokerCheckTimer(1000), _currentWaypointNode(0), _waypointReached(false), _waypointPauseTimer(0), _waypointPauseForced(false), _repeatWaypointPath(false),
    _OOCReached(false), _waypointPathEnded(false), mRun(true), mEvadeDisabled(false), mCanAutoAttack(true), mCanCombatMove(true), mInvincibilityHpLevel(0), mDespawnTime(0), mDespawnState(0), mJustReset(false),
    mConditionsTimer(0), _gossipReturn(false), mEscortQuestID(0)
{
    mHasConditions = sConditionMgr->HasConditionsForNotGroupedEntry(CONDITION_SOURCE_TYPE_CREATURE_TEMPLATE_VEHICLE, creature->GetEntry());
}

bool SmartAI::IsAIControlled() const
{
    return !mIsCharmed;
}

void SmartAI::UpdateDespawn(uint32 diff)
{
    if (mDespawnState <= 1 || mDespawnState > 3)
        return;

    if (mDespawnTime < diff)
    {
        if (mDespawnState == 2)
        {
            me->SetVisible(false);
            mDespawnTime = 5000;
            mDespawnState++;
        }
        else
            me->DespawnOrUnsummon(0, Seconds(mRespawnTime));
    } else mDespawnTime -= diff;
>>>>>>> 28d470c5
}

void SmartAI::StartPath(bool run/* = false*/, uint32 pathId/* = 0*/, bool repeat/* = false*/, Unit* invoker/* = nullptr*/, uint32 nodeId/* = 1*/)
{
<<<<<<< HEAD
=======
    if (me->IsInCombat()) // no wp movement in combat
    {
        TC_LOG_ERROR("misc", "SmartAI::StartPath: Creature entry %u wanted to start waypoint movement (%u) while in combat, ignoring.", me->GetEntry(), pathId);
        return;
    }

>>>>>>> 28d470c5
    if (HasEscortState(SMART_ESCORT_ESCORTING))
        StopPath();

    SetRun(run);

    if (pathId)
    {
        if (!LoadPath(pathId))
            return;
    }

    if (_path.nodes.empty())
        return;

    _currentWaypointNode = nodeId;
    _waypointPathEnded = false;

    _repeatWaypointPath = repeat;

    // Do not use AddEscortState, removing everything from previous
    _escortState = SMART_ESCORT_ESCORTING;

    if (invoker && invoker->GetTypeId() == TYPEID_PLAYER)
    {
<<<<<<< HEAD
        _escortNPCFlags = me->GetUInt32Value(UNIT_NPC_FLAGS);
        me->SetFlag(UNIT_NPC_FLAGS, 0);
    }

=======
        _escortNPCFlags = me->m_unitData->NpcFlags[0];
        me->SetNpcFlags((NPCFlags)0);
    }

    GetScript()->ProcessEventsFor(SMART_EVENT_WAYPOINT_START, nullptr, _currentWaypointNode, GetScript()->GetPathId());

>>>>>>> 28d470c5
    me->GetMotionMaster()->MovePath(_path, _repeatWaypointPath);
}

bool SmartAI::LoadPath(uint32 entry)
{
    if (HasEscortState(SMART_ESCORT_ESCORTING))
        return false;

    WaypointPath const* path = sSmartWaypointMgr->GetPath(entry);
    if (!path || path->nodes.empty())
    {
        GetScript()->SetPathId(0);
        return false;
    }

    _path.id = path->id;
    _path.nodes = path->nodes;
    for (WaypointNode& waypoint : _path.nodes)
    {
        Trinity::NormalizeMapCoord(waypoint.x);
        Trinity::NormalizeMapCoord(waypoint.y);
<<<<<<< HEAD
        waypoint.moveType = _run ? WAYPOINT_MOVE_TYPE_RUN : WAYPOINT_MOVE_TYPE_WALK;
=======
        waypoint.moveType = mRun ? WAYPOINT_MOVE_TYPE_RUN : WAYPOINT_MOVE_TYPE_WALK;
>>>>>>> 28d470c5
    }

    GetScript()->SetPathId(entry);
    return true;
}

void SmartAI::PausePath(uint32 delay, bool forced)
{
<<<<<<< HEAD
    if (!HasEscortState(SMART_ESCORT_ESCORTING))
    {
        me->PauseMovement(delay, MOTION_SLOT_DEFAULT, forced);
        if (me->GetMotionMaster()->GetCurrentMovementGeneratorType() == WAYPOINT_MOTION_TYPE)
        {
            std::pair<uint32, uint32> waypointInfo = me->GetCurrentWaypointInfo();
            GetScript()->ProcessEventsFor(SMART_EVENT_WAYPOINT_PAUSED, nullptr, waypointInfo.first, waypointInfo.second);
        }
        return;
    }

    if (HasEscortState(SMART_ESCORT_PAUSED))
    {
        TC_LOG_ERROR("scripts.ai.sai", "SmartAI::PausePath: Creature wanted to pause waypoint (current waypoint: %u) movement while already paused, ignoring. (%s)", _currentWaypointNode, me->GetGUID().ToString().c_str());
=======
    if (HasEscortState(SMART_ESCORT_PAUSED))
    {
        TC_LOG_ERROR("misc", "SmartAI::PausePath: Creature entry %u wanted to pause waypoint (current waypoint: %u) movement while already paused, ignoring.", me->GetEntry(), _currentWaypointNode);
>>>>>>> 28d470c5
        return;
    }

    _waypointPauseTimer = delay;

    if (forced)
    {
        _waypointPauseForced = forced;
<<<<<<< HEAD
        SetRun(_run);
        me->PauseMovement();
        me->SetHomePosition(me->GetPosition());
    }
    else
        _waypointReached = false;

    AddEscortState(SMART_ESCORT_PAUSED);
    GetScript()->ProcessEventsFor(SMART_EVENT_WAYPOINT_PAUSED, nullptr, _currentWaypointNode, GetScript()->GetPathId());
}

bool SmartAI::CanResumePath()
{
    if (!HasEscortState(SMART_ESCORT_ESCORTING))
    {
        // The whole resume logic doesn't support this case
        return false;
    }

    return HasEscortState(SMART_ESCORT_PAUSED);
=======
        SetRun(mRun);
        me->PauseMovement();
        me->SetHomePosition(me->GetPosition());
    }
    else
        _waypointReached = false;

    AddEscortState(SMART_ESCORT_PAUSED);
    GetScript()->ProcessEventsFor(SMART_EVENT_WAYPOINT_PAUSED, nullptr, _currentWaypointNode, GetScript()->GetPathId());
>>>>>>> 28d470c5
}

void SmartAI::StopPath(uint32 DespawnTime, uint32 quest, bool fail)
{
<<<<<<< HEAD
    if (!HasEscortState(SMART_ESCORT_ESCORTING))
    {
        std::pair<uint32, uint32> waypointInfo = { 0, 0 };
        if (me->GetMotionMaster()->GetCurrentMovementGeneratorType() == WAYPOINT_MOTION_TYPE)
            waypointInfo = me->GetCurrentWaypointInfo();

        if (_despawnState != 2)
            SetDespawnTime(DespawnTime);

        me->GetMotionMaster()->MoveIdle();

        if (waypointInfo.first)
            GetScript()->ProcessEventsFor(SMART_EVENT_WAYPOINT_STOPPED, nullptr, waypointInfo.first, waypointInfo.second);

        if (!fail)
        {
            if (waypointInfo.first)
                GetScript()->ProcessEventsFor(SMART_EVENT_WAYPOINT_ENDED, nullptr, waypointInfo.first, waypointInfo.second);
            if (_despawnState == 1)
                StartDespawn();
        }
        return;
    }

    if (quest)
        _escortQuestId = quest;

    if (_despawnState != 2)
        SetDespawnTime(DespawnTime);

=======
    if (quest)
        mEscortQuestID = quest;

    if (mDespawnState != 2)
        SetDespawnTime(DespawnTime);

>>>>>>> 28d470c5
    me->GetMotionMaster()->MoveIdle();

    GetScript()->ProcessEventsFor(SMART_EVENT_WAYPOINT_STOPPED, nullptr, _currentWaypointNode, GetScript()->GetPathId());

    EndPath(fail);
}

void SmartAI::EndPath(bool fail)
{
    RemoveEscortState(SMART_ESCORT_ESCORTING | SMART_ESCORT_PAUSED | SMART_ESCORT_RETURNING);
    _path.nodes.clear();
    _waypointPauseTimer = 0;

    if (_escortNPCFlags)
    {
<<<<<<< HEAD
        me->SetFlag(UNIT_NPC_FLAGS, _escortNPCFlags);
=======
        me->SetNpcFlags((NPCFlags)_escortNPCFlags);
>>>>>>> 28d470c5
        _escortNPCFlags = 0;
    }

    ObjectVector const* targets = GetScript()->GetStoredTargetVector(SMART_ESCORT_TARGETS, *me);
<<<<<<< HEAD
    if (targets && _escortQuestId)
=======
    if (targets && mEscortQuestID)
>>>>>>> 28d470c5
    {
        if (targets->size() == 1 && GetScript()->IsPlayer((*targets->begin())))
        {
            Player* player = targets->front()->ToPlayer();
            if (!fail && player->IsAtGroupRewardDistance(me) && !player->HasCorpse())
<<<<<<< HEAD
                player->GroupEventHappens(_escortQuestId, me);

            if (fail)
                player->FailQuest(_escortQuestId);
=======
                player->GroupEventHappens(mEscortQuestID, me);

            if (fail)
                player->FailQuest(mEscortQuestID);
>>>>>>> 28d470c5

            if (Group* group = player->GetGroup())
            {
                for (GroupReference* groupRef = group->GetFirstMember(); groupRef != nullptr; groupRef = groupRef->next())
                {
                    Player* groupGuy = groupRef->GetSource();
                    if (!groupGuy->IsInMap(player))
                        continue;

                    if (!fail && groupGuy->IsAtGroupRewardDistance(me) && !groupGuy->HasCorpse())
<<<<<<< HEAD
                        groupGuy->AreaExploredOrEventHappens(_escortQuestId);
                    else if (fail)
                        groupGuy->FailQuest(_escortQuestId);
=======
                        groupGuy->AreaExploredOrEventHappens(mEscortQuestID);
                    else if (fail)
                        groupGuy->FailQuest(mEscortQuestID);
>>>>>>> 28d470c5
                }
            }
        }
        else
        {
            for (WorldObject* target : *targets)
            {
                if (GetScript()->IsPlayer(target))
                {
                    Player* player = target->ToPlayer();
                    if (!fail && player->IsAtGroupRewardDistance(me) && !player->HasCorpse())
<<<<<<< HEAD
                        player->AreaExploredOrEventHappens(_escortQuestId);
                    else if (fail)
                        player->FailQuest(_escortQuestId);
=======
                        player->AreaExploredOrEventHappens(mEscortQuestID);
                    else if (fail)
                        player->FailQuest(mEscortQuestID);
>>>>>>> 28d470c5
                }
            }
        }
    }

    // End Path events should be only processed if it was SUCCESSFUL stop or stop called by SMART_ACTION_WAYPOINT_STOP
    if (fail)
        return;

    GetScript()->ProcessEventsFor(SMART_EVENT_WAYPOINT_ENDED, nullptr, _currentWaypointNode, GetScript()->GetPathId());

    if (_repeatWaypointPath)
    {
        if (IsAIControlled())
<<<<<<< HEAD
            StartPath(_run, GetScript()->GetPathId(), _repeatWaypointPath);
=======
            StartPath(mRun, GetScript()->GetPathId(), _repeatWaypointPath);
>>>>>>> 28d470c5
    }
    else
        GetScript()->SetPathId(0);

<<<<<<< HEAD
    if (_despawnState == 1)
=======
    if (mDespawnState == 1)
>>>>>>> 28d470c5
        StartDespawn();
}

void SmartAI::ResumePath()
{
    GetScript()->ProcessEventsFor(SMART_EVENT_WAYPOINT_RESUMED, nullptr, _currentWaypointNode, GetScript()->GetPathId());

    RemoveEscortState(SMART_ESCORT_PAUSED);

    _waypointPauseForced = false;
    _waypointReached = false;
    _waypointPauseTimer = 0;

<<<<<<< HEAD
    SetRun(_run);
=======
    SetRun(mRun);
>>>>>>> 28d470c5
    me->ResumeMovement();
}

void SmartAI::ReturnToLastOOCPos()
{
    if (!IsAIControlled())
        return;

    me->SetWalk(false);
    me->GetMotionMaster()->MovePoint(SMART_ESCORT_LAST_OOC_POINT, me->GetHomePosition());
}

void SmartAI::UpdateAI(uint32 diff)
{
<<<<<<< HEAD
    if (!me->IsAlive())
    {
        if (IsEngaged())
            EngagementOver();
        return;
=======
    if (_escortInvokerCheckTimer < diff)
    {
        if (!IsEscortInvokerInRange())
        {
            StopPath(0, mEscortQuestID, true);

            // allow to properly hook out of range despawn action, which in most cases should perform the same operation as dying
            GetScript()->ProcessEventsFor(SMART_EVENT_DEATH, me);
            me->DespawnOrUnsummon();
            return;
        }
        _escortInvokerCheckTimer = 1000;
    }
    else
        _escortInvokerCheckTimer -= diff;

    // handle pause
    if (HasEscortState(SMART_ESCORT_PAUSED) && (_waypointReached || _waypointPauseForced))
    {
        if (_waypointPauseTimer <= diff)
        {
            if (!me->IsInCombat() && !HasEscortState(SMART_ESCORT_RETURNING))
                ResumePath();
        }
        else
            _waypointPauseTimer -= diff;
    }
    else if (_waypointPathEnded) // end path
    {
        _waypointPathEnded = false;
        StopPath();
        return;
    }

    if (HasEscortState(SMART_ESCORT_RETURNING))
    {
        if (_OOCReached) // reached OOC WP
        {
            _OOCReached = false;
            RemoveEscortState(SMART_ESCORT_RETURNING);
            if (!HasEscortState(SMART_ESCORT_PAUSED))
                ResumePath();
        }
>>>>>>> 28d470c5
    }

<<<<<<< HEAD
    CheckConditions(diff);

    bool hasVictim = UpdateVictim();

=======
void SmartAI::UpdateAI(uint32 diff)
{
    CheckConditions(diff);
>>>>>>> 28d470c5
    GetScript()->OnUpdate(diff);

    UpdatePath(diff);
    UpdateFollow(diff);
    UpdateDespawn(diff);

<<<<<<< HEAD
    if (!IsAIControlled())
        return;

    if (!hasVictim)
=======
    /// @todo move to void
    if (!mFollowGuid.IsEmpty())
    {
        if (mFollowArrivedTimer < diff)
        {
            if (me->FindNearestCreature(mFollowArrivedEntry, INTERACTION_DISTANCE, true))
            {
                StopFollow(true);
                return;
            }

            mFollowArrivedTimer = 1000;
        }
        else
            mFollowArrivedTimer -= diff;
    }

    if (!IsAIControlled())
        return;

    if (!UpdateVictim())
>>>>>>> 28d470c5
        return;

    if (_canAutoAttack)
        DoMeleeAttackIfReady();
}

bool SmartAI::IsEscortInvokerInRange()
{
    if (ObjectVector const* targets = GetScript()->GetStoredTargetVector(SMART_ESCORT_TARGETS, *me))
    {
        float checkDist = me->GetInstanceScript() ? SMART_ESCORT_MAX_PLAYER_DIST * 2 : SMART_ESCORT_MAX_PLAYER_DIST;
        if (targets->size() == 1 && GetScript()->IsPlayer((*targets->begin())))
        {
            Player* player = (*targets->begin())->ToPlayer();
            if (me->GetDistance(player) <= checkDist)
                return true;

            if (Group* group = player->GetGroup())
            {
                for (GroupReference* groupRef = group->GetFirstMember(); groupRef != nullptr; groupRef = groupRef->next())
                {
                    Player* groupGuy = groupRef->GetSource();
                    if (groupGuy->IsInMap(player) && me->GetDistance(groupGuy) <= checkDist)
                        return true;
                }
            }
        }
        else
        {
            for (WorldObject* target : *targets)
            {
                if (GetScript()->IsPlayer(target))
                {
                    if (me->GetDistance(target->ToPlayer()) <= checkDist)
                        return true;
                }
            }
        }

        // no valid target found
        return false;
    }

    // no player invoker was stored, just ignore range check
    return true;
}

<<<<<<< HEAD
void SmartAI::WaypointStarted(uint32 nodeId, uint32 pathId)
{
    GetScript()->ProcessEventsFor(SMART_EVENT_WAYPOINT_START, nullptr, nodeId, pathId);
=======
///@todo Implement new smart event SMART_EVENT_WAYPOINT_STARTED
void SmartAI::WaypointStarted(uint32 /*nodeId*/, uint32 /*pathId*/)
{
>>>>>>> 28d470c5
}

void SmartAI::WaypointReached(uint32 nodeId, uint32 pathId)
{
<<<<<<< HEAD
    if (!HasEscortState(SMART_ESCORT_ESCORTING))
    {
        GetScript()->ProcessEventsFor(SMART_EVENT_WAYPOINT_REACHED, nullptr, nodeId, pathId);
        return;
    }

    _currentWaypointNode = nodeId;

    GetScript()->ProcessEventsFor(SMART_EVENT_WAYPOINT_REACHED, nullptr, _currentWaypointNode, pathId);

=======
    _currentWaypointNode = nodeId;

    GetScript()->ProcessEventsFor(SMART_EVENT_WAYPOINT_REACHED, nullptr, _currentWaypointNode, pathId);

>>>>>>> 28d470c5
    if (_waypointPauseTimer && !_waypointPauseForced)
    {
        _waypointReached = true;
        me->PauseMovement();
        me->SetHomePosition(me->GetPosition());
    }
    else if (HasEscortState(SMART_ESCORT_ESCORTING) && me->GetMotionMaster()->GetCurrentMovementGeneratorType() == WAYPOINT_MOTION_TYPE)
    {
        if (_currentWaypointNode == _path.nodes.size())
            _waypointPathEnded = true;
        else
<<<<<<< HEAD
            SetRun(_run);
    }
}

///@todo move escort related logic
void SmartAI::WaypointPathEnded(uint32 nodeId, uint32 pathId)
{
    if (!HasEscortState(SMART_ESCORT_ESCORTING))
    {
        GetScript()->ProcessEventsFor(SMART_EVENT_WAYPOINT_ENDED, nullptr, nodeId, pathId);
        return;
    }
}

void SmartAI::MovementInform(uint32 type, uint32 id)
{
=======
            SetRun(mRun);
    }
}

void SmartAI::MovementInform(uint32 type, uint32 id)
{
>>>>>>> 28d470c5
    if (type == POINT_MOTION_TYPE && id == SMART_ESCORT_LAST_OOC_POINT)
        me->ClearUnitState(UNIT_STATE_EVADE);

    GetScript()->ProcessEventsFor(SMART_EVENT_MOVEMENTINFORM, nullptr, type, id);

    if (!HasEscortState(SMART_ESCORT_ESCORTING))
        return;

    if (type == POINT_MOTION_TYPE && id == SMART_ESCORT_LAST_OOC_POINT)
        _OOCReached = true;
}

void SmartAI::EnterEvadeMode(EvadeReason /*why*/)
{
<<<<<<< HEAD
    if (_evadeDisabled)
    {
        GetScript()->ProcessEventsFor(SMART_EVENT_EVADE);
        return;
    }

    if (!IsAIControlled())
    {
        me->AttackStop();
        return;
    }

=======
    if (mEvadeDisabled)
    {
        GetScript()->ProcessEventsFor(SMART_EVENT_EVADE);
        return;
    }

    if (!IsAIControlled())
    {
        me->AttackStop();
        return;
    }

>>>>>>> 28d470c5
    if (!_EnterEvadeMode())
        return;

    me->AddUnitState(UNIT_STATE_EVADE);

    GetScript()->ProcessEventsFor(SMART_EVENT_EVADE); // must be after _EnterEvadeMode (spells, auras, ...)

    SetRun(_run);

    if (Unit* owner = me->GetCharmerOrOwner())
    {
        me->GetMotionMaster()->MoveFollow(owner, PET_FOLLOW_DIST, PET_FOLLOW_ANGLE);
        me->ClearUnitState(UNIT_STATE_EVADE);
    }
    else if (HasEscortState(SMART_ESCORT_ESCORTING))
    {
        AddEscortState(SMART_ESCORT_RETURNING);
        ReturnToLastOOCPos();
    }
<<<<<<< HEAD
    else if (Unit* target = _followGUID ? ObjectAccessor::GetUnit(*me, _followGUID) : nullptr)
    {
        me->GetMotionMaster()->MoveFollow(target, _followDistance, _followAngle);
=======
    else if (Unit* target = !mFollowGuid.IsEmpty() ? ObjectAccessor::GetUnit(*me, mFollowGuid) : nullptr)
    {
        me->GetMotionMaster()->MoveFollow(target, mFollowDist, mFollowAngle);
>>>>>>> 28d470c5
        // evade is not cleared in MoveFollow, so we can't keep it
        me->ClearUnitState(UNIT_STATE_EVADE);
    }
    else if (Unit* owner = me->GetCharmerOrOwner())
    {
        me->GetMotionMaster()->MoveFollow(owner, PET_FOLLOW_DIST, PET_FOLLOW_ANGLE);
        me->ClearUnitState(UNIT_STATE_EVADE);
    }
    else
        me->GetMotionMaster()->MoveTargetedHome();

    if (!me->HasUnitState(UNIT_STATE_EVADE))
        GetScript()->OnReset();
}

void SmartAI::MoveInLineOfSight(Unit* who)
{
    if (!who)
        return;

    GetScript()->OnMoveInLineOfSight(who);

    if (!IsAIControlled())
<<<<<<< HEAD
        return;

    if (HasEscortState(SMART_ESCORT_ESCORTING) && AssistPlayerInCombatAgainst(who))
        return;

    CreatureAI::MoveInLineOfSight(who);
}

bool SmartAI::AssistPlayerInCombatAgainst(Unit* who)
{
    if (me->HasReactState(REACT_PASSIVE) || !IsAIControlled())
        return false;

=======
        return;

    if (HasEscortState(SMART_ESCORT_ESCORTING) && AssistPlayerInCombatAgainst(who))
        return;

    CreatureAI::MoveInLineOfSight(who);
}

bool SmartAI::CanAIAttack(Unit const* /*who*/) const
{
    return !(me->HasReactState(REACT_PASSIVE));
}

bool SmartAI::AssistPlayerInCombatAgainst(Unit* who)
{
    if (me->HasReactState(REACT_PASSIVE) || !IsAIControlled())
        return false;

>>>>>>> 28d470c5
    if (!who || !who->GetVictim())
        return false;

    // experimental (unknown) flag not present
    if (!(me->GetCreatureTemplate()->type_flags & CREATURE_TYPE_FLAG_CAN_ASSIST))
        return false;

    // not a player
    if (!who->EnsureVictim()->GetCharmerOrOwnerPlayerOrPlayerItself())
        return false;

    if (!who->isInAccessiblePlaceFor(me))
        return false;

    if (!CanAIAttack(who))
        return false;

    // we cannot attack in evade mode
    if (me->IsInEvadeMode())
        return false;

    // or if enemy is in evade mode
    if (who->GetTypeId() == TYPEID_UNIT && who->ToCreature()->IsInEvadeMode())
        return false;

    if (!me->IsValidAssistTarget(who->GetVictim()))
        return false;

    // too far away and no free sight
    if (me->IsWithinDistInMap(who, SMART_MAX_AID_DIST) && me->IsWithinLOSInMap(who))
    {
        me->EngageWithTarget(who);
        return true;
    }

    return false;
}

<<<<<<< HEAD
void SmartAI::InitializeAI()
{
    GetScript()->OnInitialize(me);

    _despawnTime = 0;
    _despawnState = 0;
    _escortState = SMART_ESCORT_NONE;
    _followGUID.Clear(); // do not reset follower on Reset(), we need it after combat evade
    _followDistance = 0;
    _followAngle = 0;
    _followCredit = 0;
    _followArrivedTimer = 1000;
    _followArrivedEntry = 0;
    _followCreditType = 0;
}

void SmartAI::JustAppeared()
{
    CreatureAI::JustAppeared();

    if (me->isDead())
        return;

    GetScript()->ProcessEventsFor(SMART_EVENT_RESPAWN);
    GetScript()->OnReset();
}

=======
void SmartAI::JustAppeared()
{
    mDespawnTime = 0;
    mRespawnTime = 0;
    mDespawnState = 0;
    _escortState = SMART_ESCORT_NONE;
    me->SetVisible(true);
    if (me->GetFaction() != me->GetCreatureTemplate()->faction)
        me->RestoreFaction();
    mJustReset = true;
    JustReachedHome();
    GetScript()->ProcessEventsFor(SMART_EVENT_RESPAWN);
    mFollowGuid.Clear(); // do not reset follower on Reset(), we need it after combat evade
    mFollowDist = 0;
    mFollowAngle = 0;
    mFollowCredit = 0;
    mFollowArrivedTimer = 1000;
    mFollowArrivedEntry = 0;
    mFollowCreditType = 0;
}

>>>>>>> 28d470c5
void SmartAI::JustReachedHome()
{
    GetScript()->OnReset();
    GetScript()->ProcessEventsFor(SMART_EVENT_REACHED_HOME);

    CreatureGroup* formation = me->GetFormation();
    if (!formation || formation->GetLeader() == me || !formation->IsFormed())
    {
        if (me->GetMotionMaster()->GetCurrentMovementGeneratorType(MOTION_SLOT_DEFAULT) != WAYPOINT_MOTION_TYPE)
        {
            if (me->GetWaypointPath())
                me->GetMotionMaster()->MovePath(me->GetWaypointPath(), true);
        }

<<<<<<< HEAD
        me->ResumeMovement();
=======
        CreatureGroup* formation = me->GetFormation();
        if (!formation || formation->getLeader() == me || !formation->isFormed())
        {
            if (me->GetMotionMaster()->GetCurrentMovementGeneratorType() == IDLE_MOTION_TYPE && me->GetWaypointPath())
                me->GetMotionMaster()->MovePath(me->GetWaypointPath(), true);
            else
                me->ResumeMovement();
        }
        else if (formation->isFormed())
            me->GetMotionMaster()->MoveIdle(); // wait the order of leader
>>>>>>> 28d470c5
    }
    else if (formation->IsFormed())
        me->GetMotionMaster()->MoveIdle(); // wait the order of leader
}

void SmartAI::JustEngagedWith(Unit* enemy)
{
    if (IsAIControlled())
        me->InterruptNonMeleeSpells(false); // must be before ProcessEvents

    GetScript()->ProcessEventsFor(SMART_EVENT_AGGRO, enemy);
}

void SmartAI::JustDied(Unit* killer)
{
    if (HasEscortState(SMART_ESCORT_ESCORTING))
        EndPath(true);

    GetScript()->ProcessEventsFor(SMART_EVENT_DEATH, killer);
}

void SmartAI::KilledUnit(Unit* victim)
{
    GetScript()->ProcessEventsFor(SMART_EVENT_KILL, victim);
}

void SmartAI::JustSummoned(Creature* creature)
{
    GetScript()->ProcessEventsFor(SMART_EVENT_SUMMONED_UNIT, creature);
}

void SmartAI::SummonedCreatureDies(Creature* summon, Unit* /*killer*/)
{
    GetScript()->ProcessEventsFor(SMART_EVENT_SUMMONED_UNIT_DIES, summon);
}

void SmartAI::AttackStart(Unit* who)
{
    // dont allow charmed npcs to act on their own
    if (!IsAIControlled())
<<<<<<< HEAD
    {
        if (who)
            me->Attack(who, _canAutoAttack);
        return;
    }

    if (who && me->Attack(who, _canAutoAttack))
    {
        me->GetMotionMaster()->Clear(MOTION_PRIORITY_NORMAL);
        me->PauseMovement();

        if (_canCombatMove)
        {
            SetRun(_run);
=======
    {
        if (who)
            me->Attack(who, mCanAutoAttack);
        return;
    }

    if (who && me->Attack(who, mCanAutoAttack))
    {
        me->GetMotionMaster()->Clear(MOTION_SLOT_ACTIVE);
        me->PauseMovement();

        if (mCanCombatMove)
        {
            SetRun(mRun);
>>>>>>> 28d470c5
            me->GetMotionMaster()->MoveChase(who);
        }
    }
}

<<<<<<< HEAD
void SmartAI::SpellHit(WorldObject* caster, SpellInfo const* spellInfo)
=======
void SmartAI::SpellHit(Unit* unit, SpellInfo const* spellInfo)
>>>>>>> 28d470c5
{
    GetScript()->ProcessEventsFor(SMART_EVENT_SPELLHIT, caster->ToUnit(), 0, 0, false, spellInfo, caster->ToGameObject());
}

<<<<<<< HEAD
void SmartAI::SpellHitTarget(WorldObject* target, SpellInfo const* spellInfo)
=======
void SmartAI::SpellHitTarget(Unit* target, SpellInfo const* spellInfo)
>>>>>>> 28d470c5
{
    GetScript()->ProcessEventsFor(SMART_EVENT_SPELLHIT_TARGET, target->ToUnit(), 0, 0, false, spellInfo, target->ToGameObject());
}

void SmartAI::DamageTaken(Unit* doneBy, uint32& damage)
{
    GetScript()->ProcessEventsFor(SMART_EVENT_DAMAGED, doneBy, damage);

    if (!IsAIControlled()) // don't allow players to use unkillable units
        return;

<<<<<<< HEAD
    if (_invincibilityHPLevel && (damage >= me->GetHealth() - _invincibilityHPLevel))
        damage = me->GetHealth() - _invincibilityHPLevel; // damage should not be nullified, because of player damage req.
=======
    if (mInvincibilityHpLevel && (damage >= me->GetHealth() - mInvincibilityHpLevel))
        damage = me->GetHealth() - mInvincibilityHpLevel; // damage should not be nullified, because of player damage req.
>>>>>>> 28d470c5
}

void SmartAI::HealReceived(Unit* doneBy, uint32& addhealth)
{
    GetScript()->ProcessEventsFor(SMART_EVENT_RECEIVE_HEAL, doneBy, addhealth);
}

void SmartAI::ReceiveEmote(Player* player, uint32 textEmote)
{
    GetScript()->ProcessEventsFor(SMART_EVENT_RECEIVE_EMOTE, player, textEmote);
}

void SmartAI::IsSummonedBy(WorldObject* summoner)
{
    GetScript()->ProcessEventsFor(SMART_EVENT_JUST_SUMMONED, summoner->ToUnit(), 0, 0, false, nullptr, summoner->ToGameObject());
}

void SmartAI::DamageDealt(Unit* doneTo, uint32& damage, DamageEffectType /*damagetype*/)
{
    GetScript()->ProcessEventsFor(SMART_EVENT_DAMAGED_TARGET, doneTo, damage);
}

void SmartAI::SummonedCreatureDespawn(Creature* unit)
{
    GetScript()->ProcessEventsFor(SMART_EVENT_SUMMON_DESPAWNED, unit, unit->GetEntry());
}

void SmartAI::CorpseRemoved(uint32& respawnDelay)
{
    GetScript()->ProcessEventsFor(SMART_EVENT_CORPSE_REMOVED, nullptr, respawnDelay);
}

void SmartAI::PassengerBoarded(Unit* who, int8 seatId, bool apply)
{
    GetScript()->ProcessEventsFor(apply ? SMART_EVENT_PASSENGER_BOARDED : SMART_EVENT_PASSENGER_REMOVED, who, uint32(seatId), 0, apply);
}

void SmartAI::OnCharmed(bool /*isNew*/)
{
<<<<<<< HEAD
    bool const charmed = me->IsCharmed();
    if (charmed) // do this before we change charmed state, as charmed state might prevent these things from processing
    {
        if (HasEscortState(SMART_ESCORT_ESCORTING | SMART_ESCORT_PAUSED | SMART_ESCORT_RETURNING))
            EndPath(true);
    }

    _charmed = charmed;

    if (charmed && !me->isPossessed() && !me->IsVehicle())
        me->GetMotionMaster()->MoveFollow(me->GetCharmer(), PET_FOLLOW_DIST, me->GetFollowAngle());

    if (!charmed && !me->IsInEvadeMode())
    {
        if (_repeatWaypointPath)
            StartPath(_run, GetScript()->GetPathId(), true);
        else
            me->SetWalk(!_run);

        if (me->LastCharmerGUID)
        {
            if (!me->HasReactState(REACT_PASSIVE))
                if (Unit* lastCharmer = ObjectAccessor::GetUnit(*me, me->LastCharmerGUID))
                    me->EngageWithTarget(lastCharmer);
            me->LastCharmerGUID.Clear();

            if (!me->IsInCombat())
                EnterEvadeMode(EVADE_REASON_NO_HOSTILES);
        }
    }

    GetScript()->ProcessEventsFor(SMART_EVENT_CHARMED, nullptr, 0, 0, charmed);
=======
    GetScript()->OnInitialize(me);

    if (!me->isDead())
        GetScript()->OnReset();
}

void SmartAI::OnCharmed(bool apply)
{
    if (apply) // do this before we change charmed state, as charmed state might prevent these things from processing
    {
        if (HasEscortState(SMART_ESCORT_ESCORTING | SMART_ESCORT_PAUSED | SMART_ESCORT_RETURNING))
            EndPath(true);
    }

    mIsCharmed = apply;

    if (!apply && !me->IsInEvadeMode())
    {
        if (_repeatWaypointPath)
            StartPath(mRun, GetScript()->GetPathId(), true);
        else
            me->SetWalk(!mRun);

        if (Unit* charmer = me->GetCharmer())
            AttackStart(charmer);
    }

    GetScript()->ProcessEventsFor(SMART_EVENT_CHARMED, nullptr, 0, 0, apply);
>>>>>>> 28d470c5
}

void SmartAI::DoAction(int32 param)
{
    GetScript()->ProcessEventsFor(SMART_EVENT_ACTION_DONE, nullptr, param);
}

uint32 SmartAI::GetData(uint32 /*id*/) const
{
    return 0;
}

void SmartAI::SetData(uint32 id, uint32 value, Unit* invoker)
{
<<<<<<< HEAD
    GetScript()->ProcessEventsFor(SMART_EVENT_DATA_SET, invoker, id, value);
=======
    GetScript()->ProcessEventsFor(SMART_EVENT_DATA_SET, nullptr, id, value);
>>>>>>> 28d470c5
}

void SmartAI::SetGUID(ObjectGuid const& /*guid*/, int32 /*id*/) { }

ObjectGuid SmartAI::GetGUID(int32 /*id*/) const
{
    return ObjectGuid::Empty;
}

void SmartAI::SetRun(bool run)
{
    me->SetWalk(!run);
    _run = run;
    for (auto& node : _path.nodes)
        node.moveType = run ? WAYPOINT_MOVE_TYPE_RUN : WAYPOINT_MOVE_TYPE_WALK;
}

void SmartAI::SetDisableGravity(bool fly)
{
    me->SetDisableGravity(fly);
}

void SmartAI::SetCanFly(bool fly)
{
    me->SetCanFly(fly);
}

void SmartAI::SetSwim(bool swim)
{
    me->SetSwim(swim);
}

void SmartAI::SetEvadeDisabled(bool disable)
<<<<<<< HEAD
{
    _evadeDisabled = disable;
}

bool SmartAI::OnGossipHello(Player* player)
{
    _gossipReturn = false;
    GetScript()->ProcessEventsFor(SMART_EVENT_GOSSIP_HELLO, player);
    return _gossipReturn;
}

bool SmartAI::OnGossipSelect(Player* player, uint32 menuId, uint32 gossipListId)
{
    _gossipReturn = false;
    GetScript()->ProcessEventsFor(SMART_EVENT_GOSSIP_SELECT, player, menuId, gossipListId);
    return _gossipReturn;
}

bool SmartAI::OnGossipSelectCode(Player* /*player*/, uint32 /*menuId*/, uint32 /*gossipListId*/, char const* /*code*/)
{
    return false;
}

void SmartAI::OnQuestAccept(Player* player, Quest const* quest)
=======
{
    mEvadeDisabled = disable;
}

bool SmartAI::GossipHello(Player* player)
{
    _gossipReturn = false;
    GetScript()->ProcessEventsFor(SMART_EVENT_GOSSIP_HELLO, player);
    return _gossipReturn;
}

bool SmartAI::GossipSelect(Player* player, uint32 menuId, uint32 gossipListId)
{
    _gossipReturn = false;
    GetScript()->ProcessEventsFor(SMART_EVENT_GOSSIP_SELECT, player, menuId, gossipListId);
    return _gossipReturn;
}

bool SmartAI::GossipSelectCode(Player* /*player*/, uint32 /*menuId*/, uint32 /*gossipListId*/, char const* /*code*/)
>>>>>>> 28d470c5
{
    return false;
}

<<<<<<< HEAD
void SmartAI::OnQuestReward(Player* player, Quest const* quest, uint32 opt)
=======
void SmartAI::QuestAccept(Player* player, Quest const* quest)
>>>>>>> 28d470c5
{
    GetScript()->ProcessEventsFor(SMART_EVENT_ACCEPTED_QUEST, player, quest->GetQuestId());
}

<<<<<<< HEAD
void SmartAI::SetCombatMove(bool on, bool stopMoving)
{
    if (_canCombatMove == on)
        return;
=======
void SmartAI::QuestReward(Player* player, Quest const* quest, uint32 opt)
{
    GetScript()->ProcessEventsFor(SMART_EVENT_REWARD_QUEST, player, quest->GetQuestId(), opt);
}
>>>>>>> 28d470c5

    _canCombatMove = on;

    if (!IsAIControlled())
        return;

<<<<<<< HEAD
    if (me->IsEngaged())
    {
        if (on)
        {
            if (!me->HasReactState(REACT_PASSIVE) && me->GetVictim() && !me->GetMotionMaster()->HasMovementGenerator([](MovementGenerator const* movement) -> bool
                {
                    return movement->GetMovementGeneratorType() == CHASE_MOTION_TYPE && movement->Mode == MOTION_MODE_DEFAULT && movement->Priority == MOTION_PRIORITY_NORMAL;
                }))
            {
                SetRun(_run);
                me->GetMotionMaster()->MoveChase(me->GetVictim());
            }
        }
        else if (MovementGenerator* movement = me->GetMotionMaster()->GetMovementGenerator([](MovementGenerator const* a) -> bool
            {
                return a->GetMovementGeneratorType() == CHASE_MOTION_TYPE && a->Mode == MOTION_MODE_DEFAULT && a->Priority == MOTION_PRIORITY_NORMAL;
            }))
        {
            me->GetMotionMaster()->Remove(movement);
            if (stopMoving)
                me->StopMoving();
=======
    mCanCombatMove = on;

    if (!IsAIControlled())
        return;

    if (me->IsEngaged())
    {
        if (on && !me->HasReactState(REACT_PASSIVE) && me->GetVictim() && me->GetMotionMaster()->GetMotionSlotType(MOTION_SLOT_ACTIVE) == MAX_MOTION_TYPE)
        {
            SetRun(mRun);
            me->GetMotionMaster()->MoveChase(me->GetVictim());
>>>>>>> 28d470c5
        }
        else if (!on && me->GetMotionMaster()->GetMotionSlotType(MOTION_SLOT_ACTIVE) == CHASE_MOTION_TYPE)
            me->GetMotionMaster()->Clear(MOTION_SLOT_ACTIVE);
    }
}

void SmartAI::SetFollow(Unit* target, float dist, float angle, uint32 credit, uint32 end, uint32 creditType)
{
    if (!target)
    {
        StopFollow(false);
        return;
    }

<<<<<<< HEAD
    _followGUID = target->GetGUID();
    _followDistance = dist;
    _followAngle = angle;
    _followArrivedTimer = 1000;
    _followCredit = credit;
    _followArrivedEntry = end;
    _followCreditType = creditType;
    SetRun(_run);
    me->GetMotionMaster()->MoveFollow(target, _followDistance, _followAngle);
}

void SmartAI::StopFollow(bool complete)
{
    _followGUID.Clear();
    _followDistance = 0;
    _followAngle = 0;
    _followCredit = 0;
    _followArrivedTimer = 1000;
    _followArrivedEntry = 0;
    _followCreditType = 0;
    me->GetMotionMaster()->MoveIdle();

    if (!complete)
        return;

    Player* player = ObjectAccessor::GetPlayer(*me, _followGUID);
    if (player)
    {
        if (!_followCreditType)
            player->RewardPlayerAndGroupAtEvent(_followCredit, me);
        else
            player->GroupEventHappens(_followCredit, me);
=======
    mFollowGuid = target->GetGUID();
    mFollowDist = dist;
    mFollowAngle = angle;
    mFollowArrivedTimer = 1000;
    mFollowCredit = credit;
    mFollowArrivedEntry = end;
    mFollowCreditType = creditType;
    SetRun(mRun);
    me->GetMotionMaster()->MoveFollow(target, mFollowDist, mFollowAngle);
}

void SmartAI::StopFollow(bool complete)
{
    mFollowGuid.Clear();
    mFollowDist = 0;
    mFollowAngle = 0;
    mFollowCredit = 0;
    mFollowArrivedTimer = 1000;
    mFollowArrivedEntry = 0;
    mFollowCreditType = 0;
    me->GetMotionMaster()->MoveIdle();

    if (!complete)
        return;

    if (Player * player = ObjectAccessor::GetPlayer(*me, mFollowGuid))
    {
        if (!mFollowCreditType)
            player->RewardPlayerAndGroupAtEvent(mFollowCredit, me);
        else
            player->GroupEventHappens(mFollowCredit, me);
>>>>>>> 28d470c5
    }

    SetDespawnTime(5000);
    StartDespawn();
    GetScript()->ProcessEventsFor(SMART_EVENT_FOLLOW_COMPLETED, player);
}

<<<<<<< HEAD
void SmartAI::SetTimedActionList(SmartScriptHolder& e, uint32 entry, Unit* invoker)
=======
void SmartAI::SetScript9(SmartScriptHolder& e, uint32 entry, Unit* invoker)
>>>>>>> 28d470c5
{
    GetScript()->SetTimedActionList(e, entry, invoker);
}

void SmartAI::OnGameEvent(bool start, uint16 eventId)
{
    GetScript()->ProcessEventsFor(start ? SMART_EVENT_GAME_EVENT_START : SMART_EVENT_GAME_EVENT_END, nullptr, eventId);
}

void SmartAI::OnSpellClick(Unit* clicker, bool spellClickHandled)
{
    if (!spellClickHandled)
        return;

    GetScript()->ProcessEventsFor(SMART_EVENT_ON_SPELLCLICK, clicker);
}

void SmartAI::CheckConditions(uint32 diff)
<<<<<<< HEAD
{
    if (!_vehicleConditions)
        return;

    if (_vehicleConditionsTimer <= diff)
    {
        if (Vehicle* vehicleKit = me->GetVehicleKit())
        {
            for (std::pair<int8 const, VehicleSeat>& seat : vehicleKit->Seats)
                if (Unit* passenger = ObjectAccessor::GetUnit(*me, seat.second.Passenger.Guid))
                {
                    if (Player* player = passenger->ToPlayer())
                    {
                        if (!sConditionMgr->IsObjectMeetingNotGroupedConditions(CONDITION_SOURCE_TYPE_CREATURE_TEMPLATE_VEHICLE, me->GetEntry(), player, me))
                        {
                            player->ExitVehicle();
                            return; // check other pessanger in next tick
                        }
                    }
                }
        }

        _vehicleConditionsTimer = 1000;
    }
    else
        _vehicleConditionsTimer -= diff;
}

void SmartAI::UpdatePath(uint32 diff)
{
    if (!HasEscortState(SMART_ESCORT_ESCORTING))
        return;

    if (_escortInvokerCheckTimer < diff)
    {
        if (!IsEscortInvokerInRange())
        {
            StopPath(0, _escortQuestId, true);

            // allow to properly hook out of range despawn action, which in most cases should perform the same operation as dying
            GetScript()->ProcessEventsFor(SMART_EVENT_DEATH, me);
            me->DespawnOrUnsummon();
            return;
        }
        _escortInvokerCheckTimer = 1000;
    }
    else
        _escortInvokerCheckTimer -= diff;

    // handle pause
    if (HasEscortState(SMART_ESCORT_PAUSED) && (_waypointReached || _waypointPauseForced))
    {
        // Resume only if there was a pause timer set
        if (_waypointPauseTimer && !me->IsInCombat() && !HasEscortState(SMART_ESCORT_RETURNING))
        {
            if (_waypointPauseTimer <= diff)
                ResumePath();
            else
                _waypointPauseTimer -= diff;
        }
    }
    else if (_waypointPathEnded) // end path
    {
        _waypointPathEnded = false;
        StopPath();
        return;
    }

    if (HasEscortState(SMART_ESCORT_RETURNING))
    {
        if (_OOCReached) // reached OOC WP
        {
            _OOCReached = false;
            RemoveEscortState(SMART_ESCORT_RETURNING);
            if (!HasEscortState(SMART_ESCORT_PAUSED))
                ResumePath();
        }
    }
}

void SmartAI::UpdateFollow(uint32 diff)
{
    if (_followGUID)
    {
        if (_followArrivedTimer < diff)
        {
            if (me->FindNearestCreature(_followArrivedEntry, INTERACTION_DISTANCE, true))
            {
                StopFollow(true);
                return;
            }

            _followArrivedTimer = 1000;
        }
        else
            _followArrivedTimer -= diff;
    }
}

void SmartAI::UpdateDespawn(uint32 diff)
{
    if (_despawnState <= 1 || _despawnState > 3)
        return;

    if (_despawnTime < diff)
    {
        if (_despawnState == 2)
        {
            me->SetVisible(false);
            _despawnTime = 5000;
            _despawnState++;
        }
        else
            me->DespawnOrUnsummon();
    }
    else
        _despawnTime -= diff;
=======
{
    if (!mHasConditions)
        return;

    if (mConditionsTimer <= diff)
    {
        if (Vehicle * vehicleKit = me->GetVehicleKit())
        {
            for (SeatMap::iterator itr = vehicleKit->Seats.begin(); itr != vehicleKit->Seats.end(); ++itr)
                if (Unit * passenger = ObjectAccessor::GetUnit(*me, itr->second.Passenger.Guid))
                {
                    if (Player * player = passenger->ToPlayer())
                    {
                        if (!sConditionMgr->IsObjectMeetingNotGroupedConditions(CONDITION_SOURCE_TYPE_CREATURE_TEMPLATE_VEHICLE, me->GetEntry(), player, me))
                        {
                            player->ExitVehicle();
                            return; // check other pessanger in next tick
                        }
                    }
                }
        }

        mConditionsTimer = 1000;
    }
    else
        mConditionsTimer -= diff;
>>>>>>> 28d470c5
}

void SmartGameObjectAI::UpdateAI(uint32 diff)
{
    GetScript()->OnUpdate(diff);
}

void SmartGameObjectAI::InitializeAI()
{
    GetScript()->OnInitialize(me);
<<<<<<< HEAD
    // do not call respawn event if go is not spawned
    if (me->isSpawned())
        GetScript()->ProcessEventsFor(SMART_EVENT_RESPAWN);
=======
>>>>>>> 28d470c5
    //Reset();
}

void SmartGameObjectAI::Reset()
{
    // call respawn event on reset
    GetScript()->ProcessEventsFor(SMART_EVENT_RESPAWN);

    GetScript()->OnReset();
}

// Called when a player opens a gossip dialog with the gameobject.
bool SmartGameObjectAI::OnGossipHello(Player* player)
{
    _gossipReturn = false;
    GetScript()->ProcessEventsFor(SMART_EVENT_GOSSIP_HELLO, player, 0, 0, false, nullptr, me);
    return _gossipReturn;
<<<<<<< HEAD
=======
}

bool SmartGameObjectAI::OnReportUse(Player* player)
{
    _gossipReturn = false;
    GetScript()->ProcessEventsFor(SMART_EVENT_GOSSIP_HELLO, player, 1, 0, false, nullptr, me);
    return _gossipReturn;
>>>>>>> 28d470c5
}

// Called when a player selects a gossip item in the gameobject's gossip menu.
bool SmartGameObjectAI::OnGossipSelect(Player* player, uint32 sender, uint32 action)
{
    _gossipReturn = false;
    GetScript()->ProcessEventsFor(SMART_EVENT_GOSSIP_SELECT, player, sender, action, false, nullptr, me);
    return _gossipReturn;
}

// Called when a player selects a gossip with a code in the gameobject's gossip menu.
<<<<<<< HEAD
bool SmartGameObjectAI::OnGossipSelectCode(Player* /*player*/, uint32 /*menuId*/, uint32 /*gossipListId*/, char const* /*code*/)
=======
bool SmartGameObjectAI::GossipSelectCode(Player* /*player*/, uint32 /*menuId*/, uint32 /*gossipListId*/, char const* /*code*/)
>>>>>>> 28d470c5
{
    return false;
}

// Called when a player accepts a quest from the gameobject.
<<<<<<< HEAD
void SmartGameObjectAI::OnQuestAccept(Player* player, Quest const* quest)
=======
void SmartGameObjectAI::QuestAccept(Player* player, Quest const* quest)
>>>>>>> 28d470c5
{
    GetScript()->ProcessEventsFor(SMART_EVENT_ACCEPTED_QUEST, player, quest->GetQuestId(), 0, false, nullptr, me);
}

// Called when a player selects a quest reward.
<<<<<<< HEAD
void SmartGameObjectAI::OnQuestReward(Player* player, Quest const* quest, uint32 opt)
{
    GetScript()->ProcessEventsFor(SMART_EVENT_REWARD_QUEST, player, quest->GetQuestId(), opt, false, nullptr, me);
}

bool SmartGameObjectAI::OnReportUse(Player* player)
{
    _gossipReturn = false;
    GetScript()->ProcessEventsFor(SMART_EVENT_GOSSIP_HELLO, player, 1, 0, false, nullptr, me);
    return _gossipReturn;
=======
void SmartGameObjectAI::QuestReward(Player* player, Quest const* quest, uint32 opt)
{
    GetScript()->ProcessEventsFor(SMART_EVENT_REWARD_QUEST, player, quest->GetQuestId(), opt, false, nullptr, me);
>>>>>>> 28d470c5
}

// Called when the gameobject is destroyed (destructible buildings only).
void SmartGameObjectAI::Destroyed(WorldObject* attacker, uint32 eventId)
{
<<<<<<< HEAD
    GetScript()->ProcessEventsFor(SMART_EVENT_DEATH, attacker ? attacker->ToUnit() : nullptr, eventId, 0, false, nullptr, me);
=======
    GetScript()->ProcessEventsFor(SMART_EVENT_DEATH, player, eventId, 0, false, nullptr, me);
>>>>>>> 28d470c5
}

void SmartGameObjectAI::SetData(uint32 id, uint32 value, Unit* invoker)
{
<<<<<<< HEAD
    GetScript()->ProcessEventsFor(SMART_EVENT_DATA_SET, invoker, id, value);
=======
    GetScript()->ProcessEventsFor(SMART_EVENT_DATA_SET, nullptr, id, value);
>>>>>>> 28d470c5
}

void SmartGameObjectAI::SetTimedActionList(SmartScriptHolder& e, uint32 entry, Unit* invoker)
{
    GetScript()->SetTimedActionList(e, entry, invoker);
}

void SmartGameObjectAI::OnGameEvent(bool start, uint16 eventId)
{
    GetScript()->ProcessEventsFor(start ? SMART_EVENT_GAME_EVENT_START : SMART_EVENT_GAME_EVENT_END, nullptr, eventId);
}

void SmartGameObjectAI::OnLootStateChanged(uint32 state, Unit* unit)
{
    GetScript()->ProcessEventsFor(SMART_EVENT_GO_LOOT_STATE_CHANGED, unit, state);
}

void SmartGameObjectAI::EventInform(uint32 eventId)
{
    GetScript()->ProcessEventsFor(SMART_EVENT_GO_EVENT_INFORM, nullptr, eventId);
}

<<<<<<< HEAD
void SmartGameObjectAI::SpellHit(WorldObject* caster, SpellInfo const* spellInfo)
{
    GetScript()->ProcessEventsFor(SMART_EVENT_SPELLHIT, caster->ToUnit(), 0, 0, false, spellInfo);
}

void SmartGameObjectAI::JustSummoned(Creature* creature)
{
    GetScript()->ProcessEventsFor(SMART_EVENT_SUMMONED_UNIT, creature);
}

void SmartGameObjectAI::SummonedCreatureDies(Creature* summon, Unit* /*killer*/)
{
    GetScript()->ProcessEventsFor(SMART_EVENT_SUMMONED_UNIT_DIES, summon);
}

void SmartGameObjectAI::SummonedCreatureDespawn(Creature* unit)
{
    GetScript()->ProcessEventsFor(SMART_EVENT_SUMMON_DESPAWNED, unit, unit->GetEntry());
=======
void SmartGameObjectAI::SpellHit(Unit* unit, SpellInfo const* spellInfo)
{
    GetScript()->ProcessEventsFor(SMART_EVENT_SPELLHIT, unit, 0, 0, false, spellInfo);
>>>>>>> 28d470c5
}

class SmartTrigger : public AreaTriggerScript
{
    public:

        SmartTrigger() : AreaTriggerScript("SmartTrigger") { }

        bool OnTrigger(Player* player, AreaTriggerEntry const* trigger, bool /*entered*/) override
        {
            if (!player->IsAlive())
                return false;

            TC_LOG_DEBUG("scripts.ai", "AreaTrigger %u is using SmartTrigger script", trigger->ID);
            SmartScript script;
<<<<<<< HEAD
            script.OnInitialize(player, trigger);
=======
            script.OnInitialize(nullptr, trigger);
>>>>>>> 28d470c5
            script.ProcessEventsFor(SMART_EVENT_AREATRIGGER_ONTRIGGER, player, trigger->ID);
            return true;
        }
};

class SmartScene : public SceneScript
{
public:
    SmartScene() : SceneScript("SmartScene") { }

    void OnSceneStart(Player* player, uint32 /*sceneInstanceID*/, SceneTemplate const* sceneTemplate) override
    {
        SmartScript smartScript;
        smartScript.OnInitialize(nullptr, nullptr, sceneTemplate);
        smartScript.ProcessEventsFor(SMART_EVENT_SCENE_START, player);
    }

    void OnSceneTriggerEvent(Player* player, uint32 /*sceneInstanceID*/, SceneTemplate const* sceneTemplate, std::string const& triggerName) override
    {
        SmartScript smartScript;
        smartScript.OnInitialize(nullptr, nullptr, sceneTemplate);
        smartScript.ProcessEventsFor(SMART_EVENT_SCENE_TRIGGER, player, 0, 0, false, nullptr, nullptr, triggerName);
    }

    void OnSceneCancel(Player* player, uint32 /*sceneInstanceID*/, SceneTemplate const* sceneTemplate) override
    {
        SmartScript smartScript;
        smartScript.OnInitialize(nullptr, nullptr, sceneTemplate);
        smartScript.ProcessEventsFor(SMART_EVENT_SCENE_CANCEL, player);
    }

    void OnSceneComplete(Player* player, uint32 /*sceneInstanceID*/, SceneTemplate const* sceneTemplate) override
    {
        SmartScript smartScript;
        smartScript.OnInitialize(nullptr, nullptr, sceneTemplate);
        smartScript.ProcessEventsFor(SMART_EVENT_SCENE_COMPLETE, player);
    }
};

void AddSC_SmartScripts()
{
    new SmartTrigger();
    new SmartScene();
}<|MERGE_RESOLUTION|>--- conflicted
+++ resolved
@@ -18,11 +18,7 @@
 #include "SmartAI.h"
 #include "Creature.h"
 #include "CreatureGroups.h"
-<<<<<<< HEAD
-#include "DBCStructure.h"
-=======
 #include "DB2Structure.h"
->>>>>>> 28d470c5
 #include "GameObject.h"
 #include "Group.h"
 #include "Log.h"
@@ -33,19 +29,6 @@
 #include "ScriptMgr.h"
 #include "Vehicle.h"
 
-<<<<<<< HEAD
-SmartAI::SmartAI(Creature* creature) : CreatureAI(creature), _charmed(false), _followCreditType(0), _followArrivedTimer(0), _followCredit(0), _followArrivedEntry(0), _followDistance(0.f), _followAngle(0.f),
-    _escortState(SMART_ESCORT_NONE), _escortNPCFlags(0), _escortInvokerCheckTimer(1000), _currentWaypointNode(0), _waypointReached(false), _waypointPauseTimer(0), _waypointPauseForced(false), _repeatWaypointPath(false),
-    _OOCReached(false), _waypointPathEnded(false), _run(true), _evadeDisabled(false), _canAutoAttack(true), _canCombatMove(true), _invincibilityHPLevel(0), _despawnTime(0), _despawnState(0), _vehicleConditionsTimer(0),
-    _gossipReturn(false), _escortQuestId(0)
-{
-    _vehicleConditions = sConditionMgr->HasConditionsForNotGroupedEntry(CONDITION_SOURCE_TYPE_CREATURE_TEMPLATE_VEHICLE, creature->GetEntry());
-}
-
-bool SmartAI::IsAIControlled() const
-{
-    return !_charmed;
-=======
 SmartAI::SmartAI(Creature* creature) : CreatureAI(creature), mIsCharmed(false), mFollowCreditType(0), mFollowArrivedTimer(0), mFollowCredit(0), mFollowArrivedEntry(0), mFollowDist(0.f), mFollowAngle(0.f),
     _escortState(SMART_ESCORT_NONE), _escortNPCFlags(0), _escortInvokerCheckTimer(1000), _currentWaypointNode(0), _waypointReached(false), _waypointPauseTimer(0), _waypointPauseForced(false), _repeatWaypointPath(false),
     _OOCReached(false), _waypointPathEnded(false), mRun(true), mEvadeDisabled(false), mCanAutoAttack(true), mCanCombatMove(true), mInvincibilityHpLevel(0), mDespawnTime(0), mDespawnState(0), mJustReset(false),
@@ -75,20 +58,16 @@
         else
             me->DespawnOrUnsummon(0, Seconds(mRespawnTime));
     } else mDespawnTime -= diff;
->>>>>>> 28d470c5
 }
 
 void SmartAI::StartPath(bool run/* = false*/, uint32 pathId/* = 0*/, bool repeat/* = false*/, Unit* invoker/* = nullptr*/, uint32 nodeId/* = 1*/)
 {
-<<<<<<< HEAD
-=======
     if (me->IsInCombat()) // no wp movement in combat
     {
         TC_LOG_ERROR("misc", "SmartAI::StartPath: Creature entry %u wanted to start waypoint movement (%u) while in combat, ignoring.", me->GetEntry(), pathId);
         return;
     }
 
->>>>>>> 28d470c5
     if (HasEscortState(SMART_ESCORT_ESCORTING))
         StopPath();
 
@@ -113,19 +92,12 @@
 
     if (invoker && invoker->GetTypeId() == TYPEID_PLAYER)
     {
-<<<<<<< HEAD
-        _escortNPCFlags = me->GetUInt32Value(UNIT_NPC_FLAGS);
-        me->SetFlag(UNIT_NPC_FLAGS, 0);
-    }
-
-=======
         _escortNPCFlags = me->m_unitData->NpcFlags[0];
         me->SetNpcFlags((NPCFlags)0);
     }
 
     GetScript()->ProcessEventsFor(SMART_EVENT_WAYPOINT_START, nullptr, _currentWaypointNode, GetScript()->GetPathId());
 
->>>>>>> 28d470c5
     me->GetMotionMaster()->MovePath(_path, _repeatWaypointPath);
 }
 
@@ -147,11 +119,7 @@
     {
         Trinity::NormalizeMapCoord(waypoint.x);
         Trinity::NormalizeMapCoord(waypoint.y);
-<<<<<<< HEAD
-        waypoint.moveType = _run ? WAYPOINT_MOVE_TYPE_RUN : WAYPOINT_MOVE_TYPE_WALK;
-=======
         waypoint.moveType = mRun ? WAYPOINT_MOVE_TYPE_RUN : WAYPOINT_MOVE_TYPE_WALK;
->>>>>>> 28d470c5
     }
 
     GetScript()->SetPathId(entry);
@@ -160,26 +128,9 @@
 
 void SmartAI::PausePath(uint32 delay, bool forced)
 {
-<<<<<<< HEAD
-    if (!HasEscortState(SMART_ESCORT_ESCORTING))
-    {
-        me->PauseMovement(delay, MOTION_SLOT_DEFAULT, forced);
-        if (me->GetMotionMaster()->GetCurrentMovementGeneratorType() == WAYPOINT_MOTION_TYPE)
-        {
-            std::pair<uint32, uint32> waypointInfo = me->GetCurrentWaypointInfo();
-            GetScript()->ProcessEventsFor(SMART_EVENT_WAYPOINT_PAUSED, nullptr, waypointInfo.first, waypointInfo.second);
-        }
-        return;
-    }
-
     if (HasEscortState(SMART_ESCORT_PAUSED))
     {
-        TC_LOG_ERROR("scripts.ai.sai", "SmartAI::PausePath: Creature wanted to pause waypoint (current waypoint: %u) movement while already paused, ignoring. (%s)", _currentWaypointNode, me->GetGUID().ToString().c_str());
-=======
-    if (HasEscortState(SMART_ESCORT_PAUSED))
-    {
         TC_LOG_ERROR("misc", "SmartAI::PausePath: Creature entry %u wanted to pause waypoint (current waypoint: %u) movement while already paused, ignoring.", me->GetEntry(), _currentWaypointNode);
->>>>>>> 28d470c5
         return;
     }
 
@@ -188,28 +139,6 @@
     if (forced)
     {
         _waypointPauseForced = forced;
-<<<<<<< HEAD
-        SetRun(_run);
-        me->PauseMovement();
-        me->SetHomePosition(me->GetPosition());
-    }
-    else
-        _waypointReached = false;
-
-    AddEscortState(SMART_ESCORT_PAUSED);
-    GetScript()->ProcessEventsFor(SMART_EVENT_WAYPOINT_PAUSED, nullptr, _currentWaypointNode, GetScript()->GetPathId());
-}
-
-bool SmartAI::CanResumePath()
-{
-    if (!HasEscortState(SMART_ESCORT_ESCORTING))
-    {
-        // The whole resume logic doesn't support this case
-        return false;
-    }
-
-    return HasEscortState(SMART_ESCORT_PAUSED);
-=======
         SetRun(mRun);
         me->PauseMovement();
         me->SetHomePosition(me->GetPosition());
@@ -219,50 +148,16 @@
 
     AddEscortState(SMART_ESCORT_PAUSED);
     GetScript()->ProcessEventsFor(SMART_EVENT_WAYPOINT_PAUSED, nullptr, _currentWaypointNode, GetScript()->GetPathId());
->>>>>>> 28d470c5
 }
 
 void SmartAI::StopPath(uint32 DespawnTime, uint32 quest, bool fail)
 {
-<<<<<<< HEAD
-    if (!HasEscortState(SMART_ESCORT_ESCORTING))
-    {
-        std::pair<uint32, uint32> waypointInfo = { 0, 0 };
-        if (me->GetMotionMaster()->GetCurrentMovementGeneratorType() == WAYPOINT_MOTION_TYPE)
-            waypointInfo = me->GetCurrentWaypointInfo();
-
-        if (_despawnState != 2)
-            SetDespawnTime(DespawnTime);
-
-        me->GetMotionMaster()->MoveIdle();
-
-        if (waypointInfo.first)
-            GetScript()->ProcessEventsFor(SMART_EVENT_WAYPOINT_STOPPED, nullptr, waypointInfo.first, waypointInfo.second);
-
-        if (!fail)
-        {
-            if (waypointInfo.first)
-                GetScript()->ProcessEventsFor(SMART_EVENT_WAYPOINT_ENDED, nullptr, waypointInfo.first, waypointInfo.second);
-            if (_despawnState == 1)
-                StartDespawn();
-        }
-        return;
-    }
-
-    if (quest)
-        _escortQuestId = quest;
-
-    if (_despawnState != 2)
-        SetDespawnTime(DespawnTime);
-
-=======
     if (quest)
         mEscortQuestID = quest;
 
     if (mDespawnState != 2)
         SetDespawnTime(DespawnTime);
 
->>>>>>> 28d470c5
     me->GetMotionMaster()->MoveIdle();
 
     GetScript()->ProcessEventsFor(SMART_EVENT_WAYPOINT_STOPPED, nullptr, _currentWaypointNode, GetScript()->GetPathId());
@@ -278,36 +173,21 @@
 
     if (_escortNPCFlags)
     {
-<<<<<<< HEAD
-        me->SetFlag(UNIT_NPC_FLAGS, _escortNPCFlags);
-=======
         me->SetNpcFlags((NPCFlags)_escortNPCFlags);
->>>>>>> 28d470c5
         _escortNPCFlags = 0;
     }
 
     ObjectVector const* targets = GetScript()->GetStoredTargetVector(SMART_ESCORT_TARGETS, *me);
-<<<<<<< HEAD
-    if (targets && _escortQuestId)
-=======
     if (targets && mEscortQuestID)
->>>>>>> 28d470c5
     {
         if (targets->size() == 1 && GetScript()->IsPlayer((*targets->begin())))
         {
             Player* player = targets->front()->ToPlayer();
             if (!fail && player->IsAtGroupRewardDistance(me) && !player->HasCorpse())
-<<<<<<< HEAD
-                player->GroupEventHappens(_escortQuestId, me);
-
-            if (fail)
-                player->FailQuest(_escortQuestId);
-=======
                 player->GroupEventHappens(mEscortQuestID, me);
 
             if (fail)
                 player->FailQuest(mEscortQuestID);
->>>>>>> 28d470c5
 
             if (Group* group = player->GetGroup())
             {
@@ -318,15 +198,9 @@
                         continue;
 
                     if (!fail && groupGuy->IsAtGroupRewardDistance(me) && !groupGuy->HasCorpse())
-<<<<<<< HEAD
-                        groupGuy->AreaExploredOrEventHappens(_escortQuestId);
-                    else if (fail)
-                        groupGuy->FailQuest(_escortQuestId);
-=======
                         groupGuy->AreaExploredOrEventHappens(mEscortQuestID);
                     else if (fail)
                         groupGuy->FailQuest(mEscortQuestID);
->>>>>>> 28d470c5
                 }
             }
         }
@@ -338,15 +212,9 @@
                 {
                     Player* player = target->ToPlayer();
                     if (!fail && player->IsAtGroupRewardDistance(me) && !player->HasCorpse())
-<<<<<<< HEAD
-                        player->AreaExploredOrEventHappens(_escortQuestId);
-                    else if (fail)
-                        player->FailQuest(_escortQuestId);
-=======
                         player->AreaExploredOrEventHappens(mEscortQuestID);
                     else if (fail)
                         player->FailQuest(mEscortQuestID);
->>>>>>> 28d470c5
                 }
             }
         }
@@ -361,20 +229,12 @@
     if (_repeatWaypointPath)
     {
         if (IsAIControlled())
-<<<<<<< HEAD
-            StartPath(_run, GetScript()->GetPathId(), _repeatWaypointPath);
-=======
             StartPath(mRun, GetScript()->GetPathId(), _repeatWaypointPath);
->>>>>>> 28d470c5
     }
     else
         GetScript()->SetPathId(0);
 
-<<<<<<< HEAD
-    if (_despawnState == 1)
-=======
     if (mDespawnState == 1)
->>>>>>> 28d470c5
         StartDespawn();
 }
 
@@ -388,11 +248,7 @@
     _waypointReached = false;
     _waypointPauseTimer = 0;
 
-<<<<<<< HEAD
-    SetRun(_run);
-=======
     SetRun(mRun);
->>>>>>> 28d470c5
     me->ResumeMovement();
 }
 
@@ -405,15 +261,8 @@
     me->GetMotionMaster()->MovePoint(SMART_ESCORT_LAST_OOC_POINT, me->GetHomePosition());
 }
 
-void SmartAI::UpdateAI(uint32 diff)
-{
-<<<<<<< HEAD
-    if (!me->IsAlive())
-    {
-        if (IsEngaged())
-            EngagementOver();
-        return;
-=======
+void SmartAI::UpdatePath(const uint32 diff)
+{
     if (_escortInvokerCheckTimer < diff)
     {
         if (!IsEscortInvokerInRange())
@@ -457,31 +306,16 @@
             if (!HasEscortState(SMART_ESCORT_PAUSED))
                 ResumePath();
         }
->>>>>>> 28d470c5
-    }
-
-<<<<<<< HEAD
+    }
+}
+
+void SmartAI::UpdateAI(uint32 diff)
+{
     CheckConditions(diff);
-
-    bool hasVictim = UpdateVictim();
-
-=======
-void SmartAI::UpdateAI(uint32 diff)
-{
-    CheckConditions(diff);
->>>>>>> 28d470c5
     GetScript()->OnUpdate(diff);
-
     UpdatePath(diff);
-    UpdateFollow(diff);
     UpdateDespawn(diff);
 
-<<<<<<< HEAD
-    if (!IsAIControlled())
-        return;
-
-    if (!hasVictim)
-=======
     /// @todo move to void
     if (!mFollowGuid.IsEmpty())
     {
@@ -503,10 +337,9 @@
         return;
 
     if (!UpdateVictim())
->>>>>>> 28d470c5
-        return;
-
-    if (_canAutoAttack)
+        return;
+
+    if (mCanAutoAttack)
         DoMeleeAttackIfReady();
 }
 
@@ -551,36 +384,17 @@
     return true;
 }
 
-<<<<<<< HEAD
-void SmartAI::WaypointStarted(uint32 nodeId, uint32 pathId)
-{
-    GetScript()->ProcessEventsFor(SMART_EVENT_WAYPOINT_START, nullptr, nodeId, pathId);
-=======
 ///@todo Implement new smart event SMART_EVENT_WAYPOINT_STARTED
 void SmartAI::WaypointStarted(uint32 /*nodeId*/, uint32 /*pathId*/)
 {
->>>>>>> 28d470c5
 }
 
 void SmartAI::WaypointReached(uint32 nodeId, uint32 pathId)
 {
-<<<<<<< HEAD
-    if (!HasEscortState(SMART_ESCORT_ESCORTING))
-    {
-        GetScript()->ProcessEventsFor(SMART_EVENT_WAYPOINT_REACHED, nullptr, nodeId, pathId);
-        return;
-    }
-
     _currentWaypointNode = nodeId;
 
     GetScript()->ProcessEventsFor(SMART_EVENT_WAYPOINT_REACHED, nullptr, _currentWaypointNode, pathId);
 
-=======
-    _currentWaypointNode = nodeId;
-
-    GetScript()->ProcessEventsFor(SMART_EVENT_WAYPOINT_REACHED, nullptr, _currentWaypointNode, pathId);
-
->>>>>>> 28d470c5
     if (_waypointPauseTimer && !_waypointPauseForced)
     {
         _waypointReached = true;
@@ -592,31 +406,12 @@
         if (_currentWaypointNode == _path.nodes.size())
             _waypointPathEnded = true;
         else
-<<<<<<< HEAD
-            SetRun(_run);
-    }
-}
-
-///@todo move escort related logic
-void SmartAI::WaypointPathEnded(uint32 nodeId, uint32 pathId)
-{
-    if (!HasEscortState(SMART_ESCORT_ESCORTING))
-    {
-        GetScript()->ProcessEventsFor(SMART_EVENT_WAYPOINT_ENDED, nullptr, nodeId, pathId);
-        return;
+            SetRun(mRun);
     }
 }
 
 void SmartAI::MovementInform(uint32 type, uint32 id)
 {
-=======
-            SetRun(mRun);
-    }
-}
-
-void SmartAI::MovementInform(uint32 type, uint32 id)
-{
->>>>>>> 28d470c5
     if (type == POINT_MOTION_TYPE && id == SMART_ESCORT_LAST_OOC_POINT)
         me->ClearUnitState(UNIT_STATE_EVADE);
 
@@ -631,8 +426,7 @@
 
 void SmartAI::EnterEvadeMode(EvadeReason /*why*/)
 {
-<<<<<<< HEAD
-    if (_evadeDisabled)
+    if (mEvadeDisabled)
     {
         GetScript()->ProcessEventsFor(SMART_EVENT_EVADE);
         return;
@@ -644,56 +438,30 @@
         return;
     }
 
-=======
-    if (mEvadeDisabled)
-    {
-        GetScript()->ProcessEventsFor(SMART_EVENT_EVADE);
-        return;
-    }
-
-    if (!IsAIControlled())
-    {
-        me->AttackStop();
-        return;
-    }
-
->>>>>>> 28d470c5
     if (!_EnterEvadeMode())
         return;
 
     me->AddUnitState(UNIT_STATE_EVADE);
 
-    GetScript()->ProcessEventsFor(SMART_EVENT_EVADE); // must be after _EnterEvadeMode (spells, auras, ...)
-
-    SetRun(_run);
-
-    if (Unit* owner = me->GetCharmerOrOwner())
+    GetScript()->ProcessEventsFor(SMART_EVENT_EVADE);//must be after aura clear so we can cast spells from db
+
+    SetRun(mRun);
+    if (HasEscortState(SMART_ESCORT_ESCORTING))
+    {
+        AddEscortState(SMART_ESCORT_RETURNING);
+        ReturnToLastOOCPos();
+    }
+    else if (Unit* target = !mFollowGuid.IsEmpty() ? ObjectAccessor::GetUnit(*me, mFollowGuid) : nullptr)
+    {
+        me->GetMotionMaster()->MoveFollow(target, mFollowDist, mFollowAngle);
+        // evade is not cleared in MoveFollow, so we can't keep it
+        me->ClearUnitState(UNIT_STATE_EVADE);
+    }
+    else if (Unit* owner = me->GetCharmerOrOwner())
     {
         me->GetMotionMaster()->MoveFollow(owner, PET_FOLLOW_DIST, PET_FOLLOW_ANGLE);
         me->ClearUnitState(UNIT_STATE_EVADE);
     }
-    else if (HasEscortState(SMART_ESCORT_ESCORTING))
-    {
-        AddEscortState(SMART_ESCORT_RETURNING);
-        ReturnToLastOOCPos();
-    }
-<<<<<<< HEAD
-    else if (Unit* target = _followGUID ? ObjectAccessor::GetUnit(*me, _followGUID) : nullptr)
-    {
-        me->GetMotionMaster()->MoveFollow(target, _followDistance, _followAngle);
-=======
-    else if (Unit* target = !mFollowGuid.IsEmpty() ? ObjectAccessor::GetUnit(*me, mFollowGuid) : nullptr)
-    {
-        me->GetMotionMaster()->MoveFollow(target, mFollowDist, mFollowAngle);
->>>>>>> 28d470c5
-        // evade is not cleared in MoveFollow, so we can't keep it
-        me->ClearUnitState(UNIT_STATE_EVADE);
-    }
-    else if (Unit* owner = me->GetCharmerOrOwner())
-    {
-        me->GetMotionMaster()->MoveFollow(owner, PET_FOLLOW_DIST, PET_FOLLOW_ANGLE);
-        me->ClearUnitState(UNIT_STATE_EVADE);
-    }
     else
         me->GetMotionMaster()->MoveTargetedHome();
 
@@ -709,7 +477,6 @@
     GetScript()->OnMoveInLineOfSight(who);
 
     if (!IsAIControlled())
-<<<<<<< HEAD
         return;
 
     if (HasEscortState(SMART_ESCORT_ESCORTING) && AssistPlayerInCombatAgainst(who))
@@ -718,31 +485,16 @@
     CreatureAI::MoveInLineOfSight(who);
 }
 
+bool SmartAI::CanAIAttack(Unit const* /*who*/) const
+{
+    return !(me->HasReactState(REACT_PASSIVE));
+}
+
 bool SmartAI::AssistPlayerInCombatAgainst(Unit* who)
 {
     if (me->HasReactState(REACT_PASSIVE) || !IsAIControlled())
         return false;
 
-=======
-        return;
-
-    if (HasEscortState(SMART_ESCORT_ESCORTING) && AssistPlayerInCombatAgainst(who))
-        return;
-
-    CreatureAI::MoveInLineOfSight(who);
-}
-
-bool SmartAI::CanAIAttack(Unit const* /*who*/) const
-{
-    return !(me->HasReactState(REACT_PASSIVE));
-}
-
-bool SmartAI::AssistPlayerInCombatAgainst(Unit* who)
-{
-    if (me->HasReactState(REACT_PASSIVE) || !IsAIControlled())
-        return false;
-
->>>>>>> 28d470c5
     if (!who || !who->GetVictim())
         return false;
 
@@ -781,35 +533,6 @@
     return false;
 }
 
-<<<<<<< HEAD
-void SmartAI::InitializeAI()
-{
-    GetScript()->OnInitialize(me);
-
-    _despawnTime = 0;
-    _despawnState = 0;
-    _escortState = SMART_ESCORT_NONE;
-    _followGUID.Clear(); // do not reset follower on Reset(), we need it after combat evade
-    _followDistance = 0;
-    _followAngle = 0;
-    _followCredit = 0;
-    _followArrivedTimer = 1000;
-    _followArrivedEntry = 0;
-    _followCreditType = 0;
-}
-
-void SmartAI::JustAppeared()
-{
-    CreatureAI::JustAppeared();
-
-    if (me->isDead())
-        return;
-
-    GetScript()->ProcessEventsFor(SMART_EVENT_RESPAWN);
-    GetScript()->OnReset();
-}
-
-=======
 void SmartAI::JustAppeared()
 {
     mDespawnTime = 0;
@@ -831,24 +554,14 @@
     mFollowCreditType = 0;
 }
 
->>>>>>> 28d470c5
 void SmartAI::JustReachedHome()
 {
     GetScript()->OnReset();
-    GetScript()->ProcessEventsFor(SMART_EVENT_REACHED_HOME);
-
-    CreatureGroup* formation = me->GetFormation();
-    if (!formation || formation->GetLeader() == me || !formation->IsFormed())
-    {
-        if (me->GetMotionMaster()->GetCurrentMovementGeneratorType(MOTION_SLOT_DEFAULT) != WAYPOINT_MOTION_TYPE)
-        {
-            if (me->GetWaypointPath())
-                me->GetMotionMaster()->MovePath(me->GetWaypointPath(), true);
-        }
-
-<<<<<<< HEAD
-        me->ResumeMovement();
-=======
+
+    if (!mJustReset)
+    {
+        GetScript()->ProcessEventsFor(SMART_EVENT_REACHED_HOME);
+
         CreatureGroup* formation = me->GetFormation();
         if (!formation || formation->getLeader() == me || !formation->isFormed())
         {
@@ -859,13 +572,12 @@
         }
         else if (formation->isFormed())
             me->GetMotionMaster()->MoveIdle(); // wait the order of leader
->>>>>>> 28d470c5
-    }
-    else if (formation->IsFormed())
-        me->GetMotionMaster()->MoveIdle(); // wait the order of leader
-}
-
-void SmartAI::JustEngagedWith(Unit* enemy)
+    }
+
+    mJustReset = false;
+}
+
+void SmartAI::EnterCombat(Unit* enemy)
 {
     if (IsAIControlled())
         me->InterruptNonMeleeSpells(false); // must be before ProcessEvents
@@ -891,31 +603,10 @@
     GetScript()->ProcessEventsFor(SMART_EVENT_SUMMONED_UNIT, creature);
 }
 
-void SmartAI::SummonedCreatureDies(Creature* summon, Unit* /*killer*/)
-{
-    GetScript()->ProcessEventsFor(SMART_EVENT_SUMMONED_UNIT_DIES, summon);
-}
-
 void SmartAI::AttackStart(Unit* who)
 {
     // dont allow charmed npcs to act on their own
     if (!IsAIControlled())
-<<<<<<< HEAD
-    {
-        if (who)
-            me->Attack(who, _canAutoAttack);
-        return;
-    }
-
-    if (who && me->Attack(who, _canAutoAttack))
-    {
-        me->GetMotionMaster()->Clear(MOTION_PRIORITY_NORMAL);
-        me->PauseMovement();
-
-        if (_canCombatMove)
-        {
-            SetRun(_run);
-=======
     {
         if (who)
             me->Attack(who, mCanAutoAttack);
@@ -930,28 +621,19 @@
         if (mCanCombatMove)
         {
             SetRun(mRun);
->>>>>>> 28d470c5
             me->GetMotionMaster()->MoveChase(who);
         }
     }
 }
 
-<<<<<<< HEAD
-void SmartAI::SpellHit(WorldObject* caster, SpellInfo const* spellInfo)
-=======
 void SmartAI::SpellHit(Unit* unit, SpellInfo const* spellInfo)
->>>>>>> 28d470c5
-{
-    GetScript()->ProcessEventsFor(SMART_EVENT_SPELLHIT, caster->ToUnit(), 0, 0, false, spellInfo, caster->ToGameObject());
-}
-
-<<<<<<< HEAD
-void SmartAI::SpellHitTarget(WorldObject* target, SpellInfo const* spellInfo)
-=======
+{
+    GetScript()->ProcessEventsFor(SMART_EVENT_SPELLHIT, unit, 0, 0, false, spellInfo);
+}
+
 void SmartAI::SpellHitTarget(Unit* target, SpellInfo const* spellInfo)
->>>>>>> 28d470c5
-{
-    GetScript()->ProcessEventsFor(SMART_EVENT_SPELLHIT_TARGET, target->ToUnit(), 0, 0, false, spellInfo, target->ToGameObject());
+{
+    GetScript()->ProcessEventsFor(SMART_EVENT_SPELLHIT_TARGET, target, 0, 0, false, spellInfo);
 }
 
 void SmartAI::DamageTaken(Unit* doneBy, uint32& damage)
@@ -961,13 +643,8 @@
     if (!IsAIControlled()) // don't allow players to use unkillable units
         return;
 
-<<<<<<< HEAD
-    if (_invincibilityHPLevel && (damage >= me->GetHealth() - _invincibilityHPLevel))
-        damage = me->GetHealth() - _invincibilityHPLevel; // damage should not be nullified, because of player damage req.
-=======
     if (mInvincibilityHpLevel && (damage >= me->GetHealth() - mInvincibilityHpLevel))
         damage = me->GetHealth() - mInvincibilityHpLevel; // damage should not be nullified, because of player damage req.
->>>>>>> 28d470c5
 }
 
 void SmartAI::HealReceived(Unit* doneBy, uint32& addhealth)
@@ -980,9 +657,9 @@
     GetScript()->ProcessEventsFor(SMART_EVENT_RECEIVE_EMOTE, player, textEmote);
 }
 
-void SmartAI::IsSummonedBy(WorldObject* summoner)
-{
-    GetScript()->ProcessEventsFor(SMART_EVENT_JUST_SUMMONED, summoner->ToUnit(), 0, 0, false, nullptr, summoner->ToGameObject());
+void SmartAI::IsSummonedBy(Unit* summoner)
+{
+    GetScript()->ProcessEventsFor(SMART_EVENT_JUST_SUMMONED, summoner);
 }
 
 void SmartAI::DamageDealt(Unit* doneTo, uint32& damage, DamageEffectType /*damagetype*/)
@@ -992,7 +669,7 @@
 
 void SmartAI::SummonedCreatureDespawn(Creature* unit)
 {
-    GetScript()->ProcessEventsFor(SMART_EVENT_SUMMON_DESPAWNED, unit, unit->GetEntry());
+    GetScript()->ProcessEventsFor(SMART_EVENT_SUMMON_DESPAWNED, unit);
 }
 
 void SmartAI::CorpseRemoved(uint32& respawnDelay)
@@ -1005,42 +682,8 @@
     GetScript()->ProcessEventsFor(apply ? SMART_EVENT_PASSENGER_BOARDED : SMART_EVENT_PASSENGER_REMOVED, who, uint32(seatId), 0, apply);
 }
 
-void SmartAI::OnCharmed(bool /*isNew*/)
-{
-<<<<<<< HEAD
-    bool const charmed = me->IsCharmed();
-    if (charmed) // do this before we change charmed state, as charmed state might prevent these things from processing
-    {
-        if (HasEscortState(SMART_ESCORT_ESCORTING | SMART_ESCORT_PAUSED | SMART_ESCORT_RETURNING))
-            EndPath(true);
-    }
-
-    _charmed = charmed;
-
-    if (charmed && !me->isPossessed() && !me->IsVehicle())
-        me->GetMotionMaster()->MoveFollow(me->GetCharmer(), PET_FOLLOW_DIST, me->GetFollowAngle());
-
-    if (!charmed && !me->IsInEvadeMode())
-    {
-        if (_repeatWaypointPath)
-            StartPath(_run, GetScript()->GetPathId(), true);
-        else
-            me->SetWalk(!_run);
-
-        if (me->LastCharmerGUID)
-        {
-            if (!me->HasReactState(REACT_PASSIVE))
-                if (Unit* lastCharmer = ObjectAccessor::GetUnit(*me, me->LastCharmerGUID))
-                    me->EngageWithTarget(lastCharmer);
-            me->LastCharmerGUID.Clear();
-
-            if (!me->IsInCombat())
-                EnterEvadeMode(EVADE_REASON_NO_HOSTILES);
-        }
-    }
-
-    GetScript()->ProcessEventsFor(SMART_EVENT_CHARMED, nullptr, 0, 0, charmed);
-=======
+void SmartAI::InitializeAI()
+{
     GetScript()->OnInitialize(me);
 
     if (!me->isDead())
@@ -1069,7 +712,6 @@
     }
 
     GetScript()->ProcessEventsFor(SMART_EVENT_CHARMED, nullptr, 0, 0, apply);
->>>>>>> 28d470c5
 }
 
 void SmartAI::DoAction(int32 param)
@@ -1082,16 +724,12 @@
     return 0;
 }
 
-void SmartAI::SetData(uint32 id, uint32 value, Unit* invoker)
-{
-<<<<<<< HEAD
-    GetScript()->ProcessEventsFor(SMART_EVENT_DATA_SET, invoker, id, value);
-=======
+void SmartAI::SetData(uint32 id, uint32 value)
+{
     GetScript()->ProcessEventsFor(SMART_EVENT_DATA_SET, nullptr, id, value);
->>>>>>> 28d470c5
-}
-
-void SmartAI::SetGUID(ObjectGuid const& /*guid*/, int32 /*id*/) { }
+}
+
+void SmartAI::SetGUID(ObjectGuid /*guid*/, int32 /*id*/) { }
 
 ObjectGuid SmartAI::GetGUID(int32 /*id*/) const
 {
@@ -1101,9 +739,7 @@
 void SmartAI::SetRun(bool run)
 {
     me->SetWalk(!run);
-    _run = run;
-    for (auto& node : _path.nodes)
-        node.moveType = run ? WAYPOINT_MOVE_TYPE_RUN : WAYPOINT_MOVE_TYPE_WALK;
+    mRun = run;
 }
 
 void SmartAI::SetDisableGravity(bool fly)
@@ -1122,105 +758,44 @@
 }
 
 void SmartAI::SetEvadeDisabled(bool disable)
-<<<<<<< HEAD
-{
-    _evadeDisabled = disable;
-}
-
-bool SmartAI::OnGossipHello(Player* player)
+{
+    mEvadeDisabled = disable;
+}
+
+bool SmartAI::GossipHello(Player* player)
 {
     _gossipReturn = false;
     GetScript()->ProcessEventsFor(SMART_EVENT_GOSSIP_HELLO, player);
     return _gossipReturn;
 }
 
-bool SmartAI::OnGossipSelect(Player* player, uint32 menuId, uint32 gossipListId)
+bool SmartAI::GossipSelect(Player* player, uint32 menuId, uint32 gossipListId)
 {
     _gossipReturn = false;
     GetScript()->ProcessEventsFor(SMART_EVENT_GOSSIP_SELECT, player, menuId, gossipListId);
     return _gossipReturn;
 }
 
-bool SmartAI::OnGossipSelectCode(Player* /*player*/, uint32 /*menuId*/, uint32 /*gossipListId*/, char const* /*code*/)
+bool SmartAI::GossipSelectCode(Player* /*player*/, uint32 /*menuId*/, uint32 /*gossipListId*/, char const* /*code*/)
 {
     return false;
 }
 
-void SmartAI::OnQuestAccept(Player* player, Quest const* quest)
-=======
-{
-    mEvadeDisabled = disable;
-}
-
-bool SmartAI::GossipHello(Player* player)
-{
-    _gossipReturn = false;
-    GetScript()->ProcessEventsFor(SMART_EVENT_GOSSIP_HELLO, player);
-    return _gossipReturn;
-}
-
-bool SmartAI::GossipSelect(Player* player, uint32 menuId, uint32 gossipListId)
-{
-    _gossipReturn = false;
-    GetScript()->ProcessEventsFor(SMART_EVENT_GOSSIP_SELECT, player, menuId, gossipListId);
-    return _gossipReturn;
-}
-
-bool SmartAI::GossipSelectCode(Player* /*player*/, uint32 /*menuId*/, uint32 /*gossipListId*/, char const* /*code*/)
->>>>>>> 28d470c5
-{
-    return false;
-}
-
-<<<<<<< HEAD
-void SmartAI::OnQuestReward(Player* player, Quest const* quest, uint32 opt)
-=======
 void SmartAI::QuestAccept(Player* player, Quest const* quest)
->>>>>>> 28d470c5
 {
     GetScript()->ProcessEventsFor(SMART_EVENT_ACCEPTED_QUEST, player, quest->GetQuestId());
 }
 
-<<<<<<< HEAD
-void SmartAI::SetCombatMove(bool on, bool stopMoving)
-{
-    if (_canCombatMove == on)
-        return;
-=======
 void SmartAI::QuestReward(Player* player, Quest const* quest, uint32 opt)
 {
     GetScript()->ProcessEventsFor(SMART_EVENT_REWARD_QUEST, player, quest->GetQuestId(), opt);
 }
->>>>>>> 28d470c5
-
-    _canCombatMove = on;
-
-    if (!IsAIControlled())
-        return;
-
-<<<<<<< HEAD
-    if (me->IsEngaged())
-    {
-        if (on)
-        {
-            if (!me->HasReactState(REACT_PASSIVE) && me->GetVictim() && !me->GetMotionMaster()->HasMovementGenerator([](MovementGenerator const* movement) -> bool
-                {
-                    return movement->GetMovementGeneratorType() == CHASE_MOTION_TYPE && movement->Mode == MOTION_MODE_DEFAULT && movement->Priority == MOTION_PRIORITY_NORMAL;
-                }))
-            {
-                SetRun(_run);
-                me->GetMotionMaster()->MoveChase(me->GetVictim());
-            }
-        }
-        else if (MovementGenerator* movement = me->GetMotionMaster()->GetMovementGenerator([](MovementGenerator const* a) -> bool
-            {
-                return a->GetMovementGeneratorType() == CHASE_MOTION_TYPE && a->Mode == MOTION_MODE_DEFAULT && a->Priority == MOTION_PRIORITY_NORMAL;
-            }))
-        {
-            me->GetMotionMaster()->Remove(movement);
-            if (stopMoving)
-                me->StopMoving();
-=======
+
+void SmartAI::SetCombatMove(bool on)
+{
+    if (mCanCombatMove == on)
+        return;
+
     mCanCombatMove = on;
 
     if (!IsAIControlled())
@@ -1232,7 +807,6 @@
         {
             SetRun(mRun);
             me->GetMotionMaster()->MoveChase(me->GetVictim());
->>>>>>> 28d470c5
         }
         else if (!on && me->GetMotionMaster()->GetMotionSlotType(MOTION_SLOT_ACTIVE) == CHASE_MOTION_TYPE)
             me->GetMotionMaster()->Clear(MOTION_SLOT_ACTIVE);
@@ -1247,40 +821,6 @@
         return;
     }
 
-<<<<<<< HEAD
-    _followGUID = target->GetGUID();
-    _followDistance = dist;
-    _followAngle = angle;
-    _followArrivedTimer = 1000;
-    _followCredit = credit;
-    _followArrivedEntry = end;
-    _followCreditType = creditType;
-    SetRun(_run);
-    me->GetMotionMaster()->MoveFollow(target, _followDistance, _followAngle);
-}
-
-void SmartAI::StopFollow(bool complete)
-{
-    _followGUID.Clear();
-    _followDistance = 0;
-    _followAngle = 0;
-    _followCredit = 0;
-    _followArrivedTimer = 1000;
-    _followArrivedEntry = 0;
-    _followCreditType = 0;
-    me->GetMotionMaster()->MoveIdle();
-
-    if (!complete)
-        return;
-
-    Player* player = ObjectAccessor::GetPlayer(*me, _followGUID);
-    if (player)
-    {
-        if (!_followCreditType)
-            player->RewardPlayerAndGroupAtEvent(_followCredit, me);
-        else
-            player->GroupEventHappens(_followCredit, me);
-=======
     mFollowGuid = target->GetGUID();
     mFollowDist = dist;
     mFollowAngle = angle;
@@ -1312,21 +852,18 @@
             player->RewardPlayerAndGroupAtEvent(mFollowCredit, me);
         else
             player->GroupEventHappens(mFollowCredit, me);
->>>>>>> 28d470c5
     }
 
     SetDespawnTime(5000);
     StartDespawn();
-    GetScript()->ProcessEventsFor(SMART_EVENT_FOLLOW_COMPLETED, player);
-}
-
-<<<<<<< HEAD
-void SmartAI::SetTimedActionList(SmartScriptHolder& e, uint32 entry, Unit* invoker)
-=======
+    GetScript()->ProcessEventsFor(SMART_EVENT_FOLLOW_COMPLETED);
+}
+
 void SmartAI::SetScript9(SmartScriptHolder& e, uint32 entry, Unit* invoker)
->>>>>>> 28d470c5
-{
-    GetScript()->SetTimedActionList(e, entry, invoker);
+{
+    if (invoker)
+        GetScript()->mLastInvoker = invoker->GetGUID();
+    GetScript()->SetScript9(e, entry);
 }
 
 void SmartAI::OnGameEvent(bool start, uint16 eventId)
@@ -1334,134 +871,15 @@
     GetScript()->ProcessEventsFor(start ? SMART_EVENT_GAME_EVENT_START : SMART_EVENT_GAME_EVENT_END, nullptr, eventId);
 }
 
-void SmartAI::OnSpellClick(Unit* clicker, bool spellClickHandled)
-{
-    if (!spellClickHandled)
+void SmartAI::OnSpellClick(Unit* clicker, bool& result)
+{
+    if (!result)
         return;
 
     GetScript()->ProcessEventsFor(SMART_EVENT_ON_SPELLCLICK, clicker);
 }
 
 void SmartAI::CheckConditions(uint32 diff)
-<<<<<<< HEAD
-{
-    if (!_vehicleConditions)
-        return;
-
-    if (_vehicleConditionsTimer <= diff)
-    {
-        if (Vehicle* vehicleKit = me->GetVehicleKit())
-        {
-            for (std::pair<int8 const, VehicleSeat>& seat : vehicleKit->Seats)
-                if (Unit* passenger = ObjectAccessor::GetUnit(*me, seat.second.Passenger.Guid))
-                {
-                    if (Player* player = passenger->ToPlayer())
-                    {
-                        if (!sConditionMgr->IsObjectMeetingNotGroupedConditions(CONDITION_SOURCE_TYPE_CREATURE_TEMPLATE_VEHICLE, me->GetEntry(), player, me))
-                        {
-                            player->ExitVehicle();
-                            return; // check other pessanger in next tick
-                        }
-                    }
-                }
-        }
-
-        _vehicleConditionsTimer = 1000;
-    }
-    else
-        _vehicleConditionsTimer -= diff;
-}
-
-void SmartAI::UpdatePath(uint32 diff)
-{
-    if (!HasEscortState(SMART_ESCORT_ESCORTING))
-        return;
-
-    if (_escortInvokerCheckTimer < diff)
-    {
-        if (!IsEscortInvokerInRange())
-        {
-            StopPath(0, _escortQuestId, true);
-
-            // allow to properly hook out of range despawn action, which in most cases should perform the same operation as dying
-            GetScript()->ProcessEventsFor(SMART_EVENT_DEATH, me);
-            me->DespawnOrUnsummon();
-            return;
-        }
-        _escortInvokerCheckTimer = 1000;
-    }
-    else
-        _escortInvokerCheckTimer -= diff;
-
-    // handle pause
-    if (HasEscortState(SMART_ESCORT_PAUSED) && (_waypointReached || _waypointPauseForced))
-    {
-        // Resume only if there was a pause timer set
-        if (_waypointPauseTimer && !me->IsInCombat() && !HasEscortState(SMART_ESCORT_RETURNING))
-        {
-            if (_waypointPauseTimer <= diff)
-                ResumePath();
-            else
-                _waypointPauseTimer -= diff;
-        }
-    }
-    else if (_waypointPathEnded) // end path
-    {
-        _waypointPathEnded = false;
-        StopPath();
-        return;
-    }
-
-    if (HasEscortState(SMART_ESCORT_RETURNING))
-    {
-        if (_OOCReached) // reached OOC WP
-        {
-            _OOCReached = false;
-            RemoveEscortState(SMART_ESCORT_RETURNING);
-            if (!HasEscortState(SMART_ESCORT_PAUSED))
-                ResumePath();
-        }
-    }
-}
-
-void SmartAI::UpdateFollow(uint32 diff)
-{
-    if (_followGUID)
-    {
-        if (_followArrivedTimer < diff)
-        {
-            if (me->FindNearestCreature(_followArrivedEntry, INTERACTION_DISTANCE, true))
-            {
-                StopFollow(true);
-                return;
-            }
-
-            _followArrivedTimer = 1000;
-        }
-        else
-            _followArrivedTimer -= diff;
-    }
-}
-
-void SmartAI::UpdateDespawn(uint32 diff)
-{
-    if (_despawnState <= 1 || _despawnState > 3)
-        return;
-
-    if (_despawnTime < diff)
-    {
-        if (_despawnState == 2)
-        {
-            me->SetVisible(false);
-            _despawnTime = 5000;
-            _despawnState++;
-        }
-        else
-            me->DespawnOrUnsummon();
-    }
-    else
-        _despawnTime -= diff;
-=======
 {
     if (!mHasConditions)
         return;
@@ -1488,7 +906,6 @@
     }
     else
         mConditionsTimer -= diff;
->>>>>>> 28d470c5
 }
 
 void SmartGameObjectAI::UpdateAI(uint32 diff)
@@ -1499,12 +916,6 @@
 void SmartGameObjectAI::InitializeAI()
 {
     GetScript()->OnInitialize(me);
-<<<<<<< HEAD
-    // do not call respawn event if go is not spawned
-    if (me->isSpawned())
-        GetScript()->ProcessEventsFor(SMART_EVENT_RESPAWN);
-=======
->>>>>>> 28d470c5
     //Reset();
 }
 
@@ -1517,13 +928,11 @@
 }
 
 // Called when a player opens a gossip dialog with the gameobject.
-bool SmartGameObjectAI::OnGossipHello(Player* player)
+bool SmartGameObjectAI::GossipHello(Player* player)
 {
     _gossipReturn = false;
     GetScript()->ProcessEventsFor(SMART_EVENT_GOSSIP_HELLO, player, 0, 0, false, nullptr, me);
     return _gossipReturn;
-<<<<<<< HEAD
-=======
 }
 
 bool SmartGameObjectAI::OnReportUse(Player* player)
@@ -1531,11 +940,10 @@
     _gossipReturn = false;
     GetScript()->ProcessEventsFor(SMART_EVENT_GOSSIP_HELLO, player, 1, 0, false, nullptr, me);
     return _gossipReturn;
->>>>>>> 28d470c5
 }
 
 // Called when a player selects a gossip item in the gameobject's gossip menu.
-bool SmartGameObjectAI::OnGossipSelect(Player* player, uint32 sender, uint32 action)
+bool SmartGameObjectAI::GossipSelect(Player* player, uint32 sender, uint32 action)
 {
     _gossipReturn = false;
     GetScript()->ProcessEventsFor(SMART_EVENT_GOSSIP_SELECT, player, sender, action, false, nullptr, me);
@@ -1543,66 +951,39 @@
 }
 
 // Called when a player selects a gossip with a code in the gameobject's gossip menu.
-<<<<<<< HEAD
-bool SmartGameObjectAI::OnGossipSelectCode(Player* /*player*/, uint32 /*menuId*/, uint32 /*gossipListId*/, char const* /*code*/)
-=======
 bool SmartGameObjectAI::GossipSelectCode(Player* /*player*/, uint32 /*menuId*/, uint32 /*gossipListId*/, char const* /*code*/)
->>>>>>> 28d470c5
 {
     return false;
 }
 
 // Called when a player accepts a quest from the gameobject.
-<<<<<<< HEAD
-void SmartGameObjectAI::OnQuestAccept(Player* player, Quest const* quest)
-=======
 void SmartGameObjectAI::QuestAccept(Player* player, Quest const* quest)
->>>>>>> 28d470c5
 {
     GetScript()->ProcessEventsFor(SMART_EVENT_ACCEPTED_QUEST, player, quest->GetQuestId(), 0, false, nullptr, me);
 }
 
 // Called when a player selects a quest reward.
-<<<<<<< HEAD
-void SmartGameObjectAI::OnQuestReward(Player* player, Quest const* quest, uint32 opt)
+void SmartGameObjectAI::QuestReward(Player* player, Quest const* quest, uint32 opt)
 {
     GetScript()->ProcessEventsFor(SMART_EVENT_REWARD_QUEST, player, quest->GetQuestId(), opt, false, nullptr, me);
 }
 
-bool SmartGameObjectAI::OnReportUse(Player* player)
-{
-    _gossipReturn = false;
-    GetScript()->ProcessEventsFor(SMART_EVENT_GOSSIP_HELLO, player, 1, 0, false, nullptr, me);
-    return _gossipReturn;
-=======
-void SmartGameObjectAI::QuestReward(Player* player, Quest const* quest, uint32 opt)
-{
-    GetScript()->ProcessEventsFor(SMART_EVENT_REWARD_QUEST, player, quest->GetQuestId(), opt, false, nullptr, me);
->>>>>>> 28d470c5
-}
-
 // Called when the gameobject is destroyed (destructible buildings only).
-void SmartGameObjectAI::Destroyed(WorldObject* attacker, uint32 eventId)
-{
-<<<<<<< HEAD
-    GetScript()->ProcessEventsFor(SMART_EVENT_DEATH, attacker ? attacker->ToUnit() : nullptr, eventId, 0, false, nullptr, me);
-=======
+void SmartGameObjectAI::Destroyed(Player* player, uint32 eventId)
+{
     GetScript()->ProcessEventsFor(SMART_EVENT_DEATH, player, eventId, 0, false, nullptr, me);
->>>>>>> 28d470c5
-}
-
-void SmartGameObjectAI::SetData(uint32 id, uint32 value, Unit* invoker)
-{
-<<<<<<< HEAD
-    GetScript()->ProcessEventsFor(SMART_EVENT_DATA_SET, invoker, id, value);
-=======
+}
+
+void SmartGameObjectAI::SetData(uint32 id, uint32 value)
+{
     GetScript()->ProcessEventsFor(SMART_EVENT_DATA_SET, nullptr, id, value);
->>>>>>> 28d470c5
-}
-
-void SmartGameObjectAI::SetTimedActionList(SmartScriptHolder& e, uint32 entry, Unit* invoker)
-{
-    GetScript()->SetTimedActionList(e, entry, invoker);
+}
+
+void SmartGameObjectAI::SetScript9(SmartScriptHolder& e, uint32 entry, Unit* invoker)
+{
+    if (invoker)
+        GetScript()->mLastInvoker = invoker->GetGUID();
+    GetScript()->SetScript9(e, entry);
 }
 
 void SmartGameObjectAI::OnGameEvent(bool start, uint16 eventId)
@@ -1620,30 +1001,9 @@
     GetScript()->ProcessEventsFor(SMART_EVENT_GO_EVENT_INFORM, nullptr, eventId);
 }
 
-<<<<<<< HEAD
-void SmartGameObjectAI::SpellHit(WorldObject* caster, SpellInfo const* spellInfo)
-{
-    GetScript()->ProcessEventsFor(SMART_EVENT_SPELLHIT, caster->ToUnit(), 0, 0, false, spellInfo);
-}
-
-void SmartGameObjectAI::JustSummoned(Creature* creature)
-{
-    GetScript()->ProcessEventsFor(SMART_EVENT_SUMMONED_UNIT, creature);
-}
-
-void SmartGameObjectAI::SummonedCreatureDies(Creature* summon, Unit* /*killer*/)
-{
-    GetScript()->ProcessEventsFor(SMART_EVENT_SUMMONED_UNIT_DIES, summon);
-}
-
-void SmartGameObjectAI::SummonedCreatureDespawn(Creature* unit)
-{
-    GetScript()->ProcessEventsFor(SMART_EVENT_SUMMON_DESPAWNED, unit, unit->GetEntry());
-=======
 void SmartGameObjectAI::SpellHit(Unit* unit, SpellInfo const* spellInfo)
 {
     GetScript()->ProcessEventsFor(SMART_EVENT_SPELLHIT, unit, 0, 0, false, spellInfo);
->>>>>>> 28d470c5
 }
 
 class SmartTrigger : public AreaTriggerScript
@@ -1659,11 +1019,7 @@
 
             TC_LOG_DEBUG("scripts.ai", "AreaTrigger %u is using SmartTrigger script", trigger->ID);
             SmartScript script;
-<<<<<<< HEAD
-            script.OnInitialize(player, trigger);
-=======
             script.OnInitialize(nullptr, trigger);
->>>>>>> 28d470c5
             script.ProcessEventsFor(SMART_EVENT_AREATRIGGER_ONTRIGGER, player, trigger->ID);
             return true;
         }
