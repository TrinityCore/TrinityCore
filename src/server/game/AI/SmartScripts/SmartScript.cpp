--- conflicted
+++ resolved
@@ -2415,7 +2415,6 @@
                     targetUnit->SetHealth(targetUnit->CountPctFromMaxHealth(e.action.setHealthPct.percent));
             break;
         }
-<<<<<<< HEAD
         // @tswow-begin tswow smart actions
         case SMART_ACTION_SEND_WORLDSTATE:
             for (WorldObject* target : targets)
@@ -2435,7 +2434,6 @@
             break;
 
         // @tswow-end
-=======
         case SMART_ACTION_SET_IMMUNE_PC:
         {
             for (WorldObject* target : targets)
@@ -2478,7 +2476,6 @@
             }
             break;
         }
->>>>>>> 83ae8fc5
         default:
             TC_LOG_ERROR("sql.sql", "SmartScript::ProcessAction: Entry %d SourceType %u, Event %u, Unhandled Action type %u", e.entryOrGuid, e.GetScriptType(), e.event_id, e.GetActionType());
             break;
