--- conflicted
+++ resolved
@@ -547,11 +547,7 @@
         }
         case SMART_ACTION_INVOKER_CAST:
         {
-<<<<<<< HEAD
-            Unit* tempLastInvoker = GetLastInvoker(unit); // can be used for area triggers cast
-=======
             Unit* tempLastInvoker = GetLastInvoker(unit);
->>>>>>> da3e38d5
             if (!tempLastInvoker)
                 break;
 
@@ -1608,19 +1604,14 @@
 
                 me->GetMotionMaster()->MovePoint(e.action.MoveToPos.pointId, dest.x, dest.y, dest.z, e.action.MoveToPos.disablePathfinding == 0);
             }
-<<<<<<< HEAD
-            else // we can use dest.x, dest.y, dest.z to make offset :)
-                me->GetMotionMaster()->MovePoint(e.action.MoveToPos.pointId, target->GetPositionX() + e.target.x, target->GetPositionY() + e.target.y, target->GetPositionZ() + e.target.z, e.action.MoveToPos.disablePathfinding == 0);
-=======
             else
             {
                 float x, y, z;
                 target->GetPosition(x, y, z);
                 if (e.action.MoveToPos.ContactDistance > 0)
                     target->GetContactPoint(me, x, y, z, e.action.MoveToPos.ContactDistance);
-                me->GetMotionMaster()->MovePoint(e.action.MoveToPos.pointId, x, y, z, e.action.MoveToPos.disablePathfinding == 0);
-            }
->>>>>>> da3e38d5
+                me->GetMotionMaster()->MovePoint(e.action.MoveToPos.pointId, x + e.target.x, y + e.target.y, z + e.target.z, e.action.MoveToPos.disablePathfinding == 0);
+            }
             break;
         }
         case SMART_ACTION_RESPAWN_TARGET:
@@ -2845,11 +2836,7 @@
                     {
                         for (GroupReference* groupRef = group->GetFirstMember(); groupRef != nullptr; groupRef = groupRef->next())
                             if (Player* member = groupRef->GetSource())
-<<<<<<< HEAD
-                                if (member->IsInMap(player)) // do not allow to modify player on other map
-=======
                                 if (member->IsInMap(player))
->>>>>>> da3e38d5
                                     l->push_back(member);
                     }
                     // We still add the player to the list if there is no group. If we do
@@ -4058,20 +4045,11 @@
 
 Unit* SmartScript::GetLastInvoker(Unit* invoker)
 {
-<<<<<<< HEAD
-    // Look for invoker only on map of base object
-    if (GetBaseObject())
-        return ObjectAccessor::GetUnit(*GetBaseObject(), mLastInvoker);
-
-    // used for area triggers invoker cast
-    if (invoker)
-=======
     // Look for invoker only on map of base object... Prevents multithreaded crashes
     if (WorldObject* baseObject = GetBaseObject())
         return ObjectAccessor::GetUnit(*baseObject, mLastInvoker);
     // used for area triggers invoker cast
     else if (invoker)
->>>>>>> da3e38d5
         return ObjectAccessor::GetUnit(*invoker, mLastInvoker);
 
     return nullptr;
