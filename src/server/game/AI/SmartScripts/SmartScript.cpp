/*
 * Copyright (C) 2008-2017 TrinityCore <http://www.trinitycore.org/>
 *
 * This program is free software; you can redistribute it and/or modify it
 * under the terms of the GNU General Public License as published by the
 * Free Software Foundation; either version 2 of the License, or (at your
 * option) any later version.
 *
 * This program is distributed in the hope that it will be useful, but WITHOUT
 * ANY WARRANTY; without even the implied warranty of MERCHANTABILITY or
 * FITNESS FOR A PARTICULAR PURPOSE. See the GNU General Public License for
 * more details.
 *
 * You should have received a copy of the GNU General Public License along
 * with this program. If not, see <http://www.gnu.org/licenses/>.
 */

#include "Cell.h"
#include "CellImpl.h"
#include "ChatTextBuilder.h"
#include "CreatureTextMgr.h"
#include "DatabaseEnv.h"
#include "GossipDef.h"
#include "GridDefines.h"
#include "GridNotifiers.h"
#include "GridNotifiersImpl.h"
#include "Group.h"
#include "InstanceScript.h"
#include "Language.h"
#include "ObjectDefines.h"
#include "ObjectMgr.h"
#include "ScriptedCreature.h"
#include "ScriptedGossip.h"
#include "SmartAI.h"
#include "SmartScript.h"
#include "SpellMgr.h"
#include "Vehicle.h"
#include "GameEventMgr.h"

SmartScript::SmartScript()
{
    go = nullptr;
    me = nullptr;
    trigger = nullptr;
    mEventPhase = 0;
    mPathId = 0;
    mTargetStorage = new ObjectListMap();
    mTextTimer = 0;
    mLastTextID = 0;
    mUseTextTimer = false;
    mTalkerEntry = 0;
    mTemplate = SMARTAI_TEMPLATE_BASIC;
    mScriptType = SMART_SCRIPT_TYPE_CREATURE;
    isProcessingTimedActionList = false;
}

SmartScript::~SmartScript()
{
    for (ObjectListMap::iterator itr = mTargetStorage->begin(); itr != mTargetStorage->end(); ++itr)
        delete itr->second;

    delete mTargetStorage;
    mCounterList.clear();
}

void SmartScript::OnReset()
{
    SetPhase(0);
    ResetBaseObject();
    for (SmartAIEventList::iterator i = mEvents.begin(); i != mEvents.end(); ++i)
    {
        if (!((*i).event.event_flags & SMART_EVENT_FLAG_DONT_RESET))
        {
            InitTimer((*i));
            (*i).runOnce = false;
        }
    }
    ProcessEventsFor(SMART_EVENT_RESET);
    mLastInvoker.Clear();
    mCounterList.clear();
}

void SmartScript::ProcessEventsFor(SMART_EVENT e, Unit* unit, uint32 var0, uint32 var1, bool bvar, const SpellInfo* spell, GameObject* gob, std::string varString)
{
    for (SmartAIEventList::iterator i = mEvents.begin(); i != mEvents.end(); ++i)
    {
        SMART_EVENT eventType = SMART_EVENT(i->GetEventType());
        if (eventType == SMART_EVENT_LINK)//special handling
            continue;

        if (eventType == e /*&& (!i->event.event_phase_mask || IsInPhase(i->event.event_phase_mask)) && !(i->event.event_flags & SMART_EVENT_FLAG_NOT_REPEATABLE && i->runOnce)*/)
            if (sConditionMgr->IsObjectMeetingSmartEventConditions(i->entryOrGuid, i->event_id, i->source_type, unit, GetBaseObject()))
                ProcessEvent(*i, unit, var0, var1, bvar, spell, gob, varString);
    }
}

void SmartScript::ProcessAction(SmartScriptHolder& e, Unit* unit, uint32 var0, uint32 var1, bool bvar, const SpellInfo* spell, GameObject* gob, std::string varString)
{
    //calc random
    if (e.GetEventType() != SMART_EVENT_LINK && e.event.event_chance < 100 && e.event.event_chance)
    {
        uint32 rnd = urand(1, 100);
        if (e.event.event_chance <= rnd)
            return;
    }
    e.runOnce = true;//used for repeat check

    if (unit)
        mLastInvoker = unit->GetGUID();

    if (Unit* tempInvoker = GetLastInvoker())
        TC_LOG_DEBUG("scripts.ai", "SmartScript::ProcessAction: Invoker: %s (%s)", tempInvoker->GetName().c_str(), tempInvoker->GetGUID().ToString().c_str());

    switch (e.GetActionType())
    {
        case SMART_ACTION_TALK:
        {
            ObjectList* targets = GetTargets(e, unit);
            Creature* talker = me;
            Player* targetPlayer = nullptr;
            Unit* talkTarget = nullptr;

            if (targets)
            {
                for (ObjectList::const_iterator itr = targets->begin(); itr != targets->end(); ++itr)
                {
                    if (IsCreature(*itr) && !(*itr)->ToCreature()->IsPet()) // Prevented sending text to pets.
                    {
                        if (e.action.talk.useTalkTarget)
                            talkTarget = (*itr)->ToCreature();
                        else
                            talker = (*itr)->ToCreature();
                        break;
                    }
                    else if (IsPlayer(*itr))
                    {
                        targetPlayer = (*itr)->ToPlayer();
                        break;
                    }
                }

                delete targets;
            }

            if (!talker)
                break;

            mTalkerEntry = talker->GetEntry();
            mLastTextID = e.action.talk.textGroupID;
            mTextTimer = e.action.talk.duration;

            if (IsPlayer(GetLastInvoker())) // used for $vars in texts and whisper target
                talkTarget = GetLastInvoker();
            else if (targetPlayer)
                talkTarget = targetPlayer;

            mUseTextTimer = true;
            sCreatureTextMgr->SendChat(talker, uint8(e.action.talk.textGroupID), talkTarget);
            TC_LOG_DEBUG("scripts.ai", "SmartScript::ProcessAction: SMART_ACTION_TALK: talker: %s (%s), textGuid: %s",
                talker->GetName().c_str(), talker->GetGUID().ToString().c_str(), talkTarget ? talkTarget->GetGUID().ToString().c_str() : "Empty");
            break;
        }
        case SMART_ACTION_SIMPLE_TALK:
        {
            ObjectList* targets = GetTargets(e, unit);
            if (targets)
            {
                for (ObjectList::const_iterator itr = targets->begin(); itr != targets->end(); ++itr)
                {
                    if (IsCreature(*itr))
                        sCreatureTextMgr->SendChat((*itr)->ToCreature(), uint8(e.action.talk.textGroupID), IsPlayer(GetLastInvoker()) ? GetLastInvoker() : 0);
                    else if (IsPlayer(*itr) && me)
                    {
                        Unit* templastInvoker = GetLastInvoker();
                        sCreatureTextMgr->SendChat(me, uint8(e.action.talk.textGroupID), IsPlayer(templastInvoker) ? templastInvoker : 0, CHAT_MSG_ADDON, LANG_ADDON, TEXT_RANGE_NORMAL, 0, TEAM_OTHER, false, (*itr)->ToPlayer());
                    }
                    TC_LOG_DEBUG("scripts.ai", "SmartScript::ProcessAction:: SMART_ACTION_SIMPLE_TALK: talker: %s (%s), textGroupId: %u",
                        (*itr)->GetName().c_str(), (*itr)->GetGUID().ToString().c_str(), uint8(e.action.talk.textGroupID));
                }

                delete targets;
            }
            break;
        }
        case SMART_ACTION_PLAY_EMOTE:
        {
            ObjectList* targets = GetTargets(e, unit);
            if (targets)
            {
                for (ObjectList::const_iterator itr = targets->begin(); itr != targets->end(); ++itr)
                {
                    if (IsUnit(*itr))
                    {
                        (*itr)->ToUnit()->HandleEmoteCommand(e.action.emote.emote);
                        TC_LOG_DEBUG("scripts.ai", "SmartScript::ProcessAction:: SMART_ACTION_PLAY_EMOTE: target: %s (%s), emote: %u",
                            (*itr)->GetName().c_str(), (*itr)->GetGUID().ToString().c_str(), e.action.emote.emote);
                    }
                }

                delete targets;
            }
            break;
        }
        case SMART_ACTION_SOUND:
        {
            ObjectList* targets = GetTargets(e, unit);
            if (targets)
            {
                for (ObjectList::const_iterator itr = targets->begin(); itr != targets->end(); ++itr)
                {
                    if (IsUnit(*itr))
                    {
                        (*itr)->PlayDirectSound(e.action.sound.sound, e.action.sound.onlySelf ? (*itr)->ToPlayer() : nullptr);
                        TC_LOG_DEBUG("scripts.ai", "SmartScript::ProcessAction:: SMART_ACTION_SOUND: target: %s (%s), sound: %u, onlyself: %u",
                            (*itr)->GetName().c_str(), (*itr)->GetGUID().ToString().c_str(), e.action.sound.sound, e.action.sound.onlySelf);
                    }
                }

                delete targets;
            }
            break;
        }
        case SMART_ACTION_SET_FACTION:
        {
            ObjectList* targets = GetTargets(e, unit);
            if (targets)
            {
                for (ObjectList::const_iterator itr = targets->begin(); itr != targets->end(); ++itr)
                {
                    if (IsCreature(*itr))
                    {
                        if (e.action.faction.factionID)
                        {
                            (*itr)->ToCreature()->setFaction(e.action.faction.factionID);
                            TC_LOG_DEBUG("scripts.ai", "SmartScript::ProcessAction:: SMART_ACTION_SET_FACTION: Creature entry %u, %s set faction to %u",
                                (*itr)->GetEntry(), (*itr)->GetGUID().ToString().c_str(), e.action.faction.factionID);
                        }
                        else
                        {
                            if (CreatureTemplate const* ci = sObjectMgr->GetCreatureTemplate((*itr)->ToCreature()->GetEntry()))
                            {
                                if ((*itr)->ToCreature()->getFaction() != ci->faction)
                                {
                                    (*itr)->ToCreature()->setFaction(ci->faction);
                                    TC_LOG_DEBUG("scripts.ai", "SmartScript::ProcessAction:: SMART_ACTION_SET_FACTION: Creature entry %u, %s set faction to %u",
                                        (*itr)->GetEntry(), (*itr)->GetGUID().ToString().c_str(), ci->faction);
                                }
                            }
                        }
                    }
                }

                delete targets;
            }
            break;
        }
        case SMART_ACTION_MORPH_TO_ENTRY_OR_MODEL:
        {
            ObjectList* targets = GetTargets(e, unit);
            if (!targets)
                break;

            for (ObjectList::const_iterator itr = targets->begin(); itr != targets->end(); ++itr)
            {
                if (!IsCreature(*itr))
                    continue;

                if (e.action.morphOrMount.creature || e.action.morphOrMount.model)
                {
                    //set model based on entry from creature_template
                    if (e.action.morphOrMount.creature)
                    {
                        if (CreatureTemplate const* ci = sObjectMgr->GetCreatureTemplate(e.action.morphOrMount.creature))
                        {
                            uint32 displayId = ObjectMgr::ChooseDisplayId(ci);
                            (*itr)->ToCreature()->SetDisplayId(displayId);
                            TC_LOG_DEBUG("scripts.ai", "SmartScript::ProcessAction:: SMART_ACTION_MORPH_TO_ENTRY_OR_MODEL: Creature entry %u, %s set displayid to %u",
                                (*itr)->GetEntry(), (*itr)->GetGUID().ToString().c_str(), displayId);
                        }
                    }
                    //if no param1, then use value from param2 (modelId)
                    else
                    {
                        (*itr)->ToCreature()->SetDisplayId(e.action.morphOrMount.model);
                        TC_LOG_DEBUG("scripts.ai", "SmartScript::ProcessAction:: SMART_ACTION_MORPH_TO_ENTRY_OR_MODEL: Creature entry %u, %s set displayid to %u",
                            (*itr)->GetEntry(), (*itr)->GetGUID().ToString().c_str(), e.action.morphOrMount.model);
                    }
                }
                else
                {
                    (*itr)->ToCreature()->DeMorph();
                    TC_LOG_DEBUG("scripts.ai", "SmartScript::ProcessAction:: SMART_ACTION_MORPH_TO_ENTRY_OR_MODEL: Creature entry %u, %s demorphs.",
                        (*itr)->GetEntry(), (*itr)->GetGUID().ToString().c_str());
                }
            }

            delete targets;
            break;
        }
        case SMART_ACTION_FAIL_QUEST:
        {
            ObjectList* targets = GetTargets(e, unit);
            if (!targets)
                break;

            for (ObjectList::const_iterator itr = targets->begin(); itr != targets->end(); ++itr)
            {
                if (IsPlayer(*itr))
                {
                    (*itr)->ToPlayer()->FailQuest(e.action.quest.quest);
                    TC_LOG_DEBUG("scripts.ai", "SmartScript::ProcessAction:: SMART_ACTION_FAIL_QUEST: Player %s fails quest %u",
                        (*itr)->GetGUID().ToString().c_str(), e.action.quest.quest);
                }
            }

            delete targets;
            break;
        }
        case SMART_ACTION_OFFER_QUEST:
        {
            ObjectList* targets = GetTargets(e, unit);
            if (!targets)
                break;

            for (ObjectList::const_iterator itr = targets->begin(); itr != targets->end(); ++itr)
            {
                if (Player* pTarget = (*itr)->ToPlayer())
                {
                    if (Quest const* q = sObjectMgr->GetQuestTemplate(e.action.questOffer.questID))
                    {
                        if (me && e.action.questOffer.directAdd == 0)
                        {
                            if (pTarget->CanTakeQuest(q, true))
                                if (WorldSession* session = pTarget->GetSession())
                                {
                                    PlayerMenu menu(session);
                                    menu.SendQuestGiverQuestDetails(q, me->GetGUID(), true);
                                    TC_LOG_DEBUG("scripts.ai", "SmartScript::ProcessAction:: SMART_ACTION_OFFER_QUEST: Player %s - offering quest %u", pTarget->GetGUID().ToString().c_str(), e.action.questOffer.questID);
                                }
                        }
                        else
                        {
                            (*itr)->ToPlayer()->AddQuestAndCheckCompletion(q, nullptr);
                            TC_LOG_DEBUG("scripts.ai", "SmartScript::ProcessAction:: SMART_ACTION_ADD_QUEST: Player %s add quest %u",
                                (*itr)->GetGUID().ToString().c_str(), e.action.questOffer.questID);
                        }
                    }
                }
            }

            delete targets;
            break;
        }
        case SMART_ACTION_SET_REACT_STATE:
        {
            ObjectList* targets = GetTargets(e, unit);
            if (!targets)
                break;

            for (ObjectList::const_iterator itr = targets->begin(); itr != targets->end(); ++itr)
            {
                if (!IsCreature(*itr))
                    continue;

                (*itr)->ToCreature()->SetReactState(ReactStates(e.action.react.state));
            }

            delete targets;
            break;
        }
        case SMART_ACTION_RANDOM_EMOTE:
        {
            ObjectList* targets = GetTargets(e, unit);
            if (!targets)
                break;

            uint32 emotes[SMART_ACTION_PARAM_COUNT];
            emotes[0] = e.action.randomEmote.emote1;
            emotes[1] = e.action.randomEmote.emote2;
            emotes[2] = e.action.randomEmote.emote3;
            emotes[3] = e.action.randomEmote.emote4;
            emotes[4] = e.action.randomEmote.emote5;
            emotes[5] = e.action.randomEmote.emote6;
            uint32 temp[SMART_ACTION_PARAM_COUNT];
            uint32 count = 0;
            for (uint8 i = 0; i < SMART_ACTION_PARAM_COUNT; i++)
            {
                if (emotes[i])
                {
                    temp[count] = emotes[i];
                    ++count;
                }
            }

            if (count == 0)
            {
                delete targets;
                break;
            }

            for (ObjectList::const_iterator itr = targets->begin(); itr != targets->end(); ++itr)
            {
                if (IsUnit(*itr))
                {
                    uint32 emote = temp[urand(0, count - 1)];
                    (*itr)->ToUnit()->HandleEmoteCommand(emote);
                    TC_LOG_DEBUG("scripts.ai", "SmartScript::ProcessAction:: SMART_ACTION_RANDOM_EMOTE: Creature %s handle random emote %u",
                        (*itr)->GetGUID().ToString().c_str(), emote);
                }
            }

            delete targets;
            break;
        }
        case SMART_ACTION_THREAT_ALL_PCT:
        {
            if (!me)
                break;

            ThreatContainer::StorageType threatList = me->getThreatManager().getThreatList();
            for (ThreatContainer::StorageType::const_iterator i = threatList.begin(); i != threatList.end(); ++i)
            {
                if (Unit* target = ObjectAccessor::GetUnit(*me, (*i)->getUnitGuid()))
                {
                    me->getThreatManager().modifyThreatPercent(target, e.action.threatPCT.threatINC ? (int32)e.action.threatPCT.threatINC : -(int32)e.action.threatPCT.threatDEC);
                    TC_LOG_DEBUG("scripts.ai", "SmartScript::ProcessAction:: SMART_ACTION_THREAT_ALL_PCT: Creature %s modify threat for %s, value %i",
                        me->GetGUID().ToString().c_str(), target->GetGUID().ToString().c_str(),
                        e.action.threatPCT.threatINC ? (int32)e.action.threatPCT.threatINC : -(int32)e.action.threatPCT.threatDEC);
                }
            }
            break;
        }
        case SMART_ACTION_THREAT_SINGLE_PCT:
        {
            if (!me)
                break;

            ObjectList* targets = GetTargets(e, unit);
            if (!targets)
                break;

            for (ObjectList::const_iterator itr = targets->begin(); itr != targets->end(); ++itr)
            {
                if (IsUnit(*itr))
                {
                    me->getThreatManager().modifyThreatPercent((*itr)->ToUnit(), e.action.threatPCT.threatINC ? (int32)e.action.threatPCT.threatINC : -(int32)e.action.threatPCT.threatDEC);
                    TC_LOG_DEBUG("scripts.ai", "SmartScript::ProcessAction:: SMART_ACTION_THREAT_SINGLE_PCT: Creature %s modify threat for %s, value %i",
                        me->GetGUID().ToString().c_str(), (*itr)->GetGUID().ToString().c_str(),
                        e.action.threatPCT.threatINC ? (int32)e.action.threatPCT.threatINC : -(int32)e.action.threatPCT.threatDEC);
                }
            }

            delete targets;
            break;
        }
        case SMART_ACTION_CALL_AREAEXPLOREDOREVENTHAPPENS:
        {
            ObjectList* targets = GetTargets(e, unit);
            if (!targets)
                break;

            for (ObjectList::const_iterator itr = targets->begin(); itr != targets->end(); ++itr)
            {
                // Special handling for vehicles
                if (IsUnit(*itr))
                    if (Vehicle* vehicle = (*itr)->ToUnit()->GetVehicleKit())
                        for (SeatMap::iterator it = vehicle->Seats.begin(); it != vehicle->Seats.end(); ++it)
                            if (Player* player = ObjectAccessor::FindPlayer(it->second.Passenger.Guid))
                                player->AreaExploredOrEventHappens(e.action.quest.quest);

                if (IsPlayer(*itr))
                {
                    (*itr)->ToPlayer()->AreaExploredOrEventHappens(e.action.quest.quest);

                    TC_LOG_DEBUG("scripts.ai", "SmartScript::ProcessAction:: SMART_ACTION_CALL_AREAEXPLOREDOREVENTHAPPENS: %s credited quest %u",
                        (*itr)->GetGUID().ToString().c_str(), e.action.quest.quest);
                }
            }

            delete targets;
            break;
        }
        case SMART_ACTION_CAST:
        {
            ObjectList* targets = GetTargets(e, unit);
            if (!targets)
                break;

            for (ObjectList::const_iterator itr = targets->begin(); itr != targets->end(); ++itr)
            {
                if (!IsUnit(*itr))
                    continue;

                if (!(e.action.cast.castFlags & SMARTCAST_AURA_NOT_PRESENT) || !(*itr)->ToUnit()->HasAura(e.action.cast.spell))
                {
                    TriggerCastFlags triggerFlag = TRIGGERED_NONE;
                    if (e.action.cast.castFlags & SMARTCAST_TRIGGERED)
                    {
                        if (e.action.cast.triggerFlags)
                            triggerFlag = TriggerCastFlags(e.action.cast.triggerFlags);
                        else
                            triggerFlag = TRIGGERED_FULL_MASK;
                    }

                    if (me)
                    {
                        if (e.action.cast.castFlags & SMARTCAST_INTERRUPT_PREVIOUS)
                            me->InterruptNonMeleeSpells(false);

                        if (e.action.cast.castFlags & SMARTCAST_COMBAT_MOVE)
                        {
                            // If cast flag SMARTCAST_COMBAT_MOVE is set combat movement will not be allowed
                            // unless target is outside spell range, out of mana, or LOS.

                            bool _allowMove = false;
                            SpellInfo const* spellInfo = sSpellMgr->AssertSpellInfo(e.action.cast.spell);
                            std::vector<SpellInfo::CostData> costs = spellInfo->CalcPowerCost(me, spellInfo->GetSchoolMask());
                            bool hasPower = true;
                            for (SpellInfo::CostData const& cost : costs)
                            {
                                if (cost.Power == POWER_HEALTH)
                                {
                                    if (me->GetHealth() <= uint32(cost.Amount))
                                    {
                                        hasPower = false;
                                        break;
                                    }
                                }
                                else
                                {
                                    if (me->GetPower(cost.Power) < cost.Amount)
                                    {
                                        hasPower = false;
                                        break;
                                    }
                                }

                            }

                            if (me->GetDistance(*itr) > spellInfo->GetMaxRange(true) ||
                                me->GetDistance(*itr) < spellInfo->GetMinRange(true) ||
                                !me->IsWithinLOSInMap(*itr) || !hasPower)
                                _allowMove = true;

                            ENSURE_AI(SmartAI, me->AI())->SetCombatMove(_allowMove);
                        }

                        me->CastSpell((*itr)->ToUnit(), e.action.cast.spell, triggerFlag);
                    }
                    else if (go)
                        go->CastSpell((*itr)->ToUnit(), e.action.cast.spell, triggerFlag);

                    TC_LOG_DEBUG("scripts.ai", "SmartScript::ProcessAction:: SMART_ACTION_CAST:: %s casts spell %u on target %s with castflags %u",
                        (me ? me->GetGUID() : go->GetGUID()).ToString().c_str(), e.action.cast.spell, (*itr)->GetGUID().ToString().c_str(), e.action.cast.castFlags);
                }
                else
                    TC_LOG_DEBUG("scripts.ai", "Spell %u not cast because it has flag SMARTCAST_AURA_NOT_PRESENT and the target (%s) already has the aura", e.action.cast.spell, (*itr)->GetGUID().ToString().c_str());
            }

            delete targets;
            break;
        }
        case SMART_ACTION_INVOKER_CAST:
        {
            Unit* tempLastInvoker = GetLastInvoker();
            if (!tempLastInvoker)
                break;

            ObjectList* targets = GetTargets(e, unit);
            if (!targets)
                break;

            for (ObjectList::const_iterator itr = targets->begin(); itr != targets->end(); ++itr)
            {
                if (!IsUnit(*itr))
                    continue;

                if (!(e.action.cast.castFlags & SMARTCAST_AURA_NOT_PRESENT) || !(*itr)->ToUnit()->HasAura(e.action.cast.spell))
                {
                    if (e.action.cast.castFlags & SMARTCAST_INTERRUPT_PREVIOUS)
                        tempLastInvoker->InterruptNonMeleeSpells(false);

                    TriggerCastFlags triggerFlag = TRIGGERED_NONE;
                    if (e.action.cast.castFlags & SMARTCAST_TRIGGERED)
                    {
                        if (e.action.cast.triggerFlags)
                            triggerFlag = TriggerCastFlags(e.action.cast.triggerFlags);
                        else
                            triggerFlag = TRIGGERED_FULL_MASK;
                    }

                    tempLastInvoker->CastSpell((*itr)->ToUnit(), e.action.cast.spell, triggerFlag);
                    TC_LOG_DEBUG("scripts.ai", "SmartScript::ProcessAction:: SMART_ACTION_INVOKER_CAST: Invoker %s casts spell %u on target %s with castflags %u",
                        tempLastInvoker->GetGUID().ToString().c_str(), e.action.cast.spell, (*itr)->GetGUID().ToString().c_str(), e.action.cast.castFlags);
                }
                else
                    TC_LOG_DEBUG("scripts.ai", "Spell %u not cast because it has flag SMARTCAST_AURA_NOT_PRESENT and the target (%s) already has the aura", e.action.cast.spell, (*itr)->GetGUID().ToString().c_str());
            }

            delete targets;
            break;
        }
        case SMART_ACTION_ADD_AURA:
        {
            ObjectList* targets = GetTargets(e, unit);
            if (!targets)
                break;

            for (ObjectList::const_iterator itr = targets->begin(); itr != targets->end(); ++itr)
            {
                if (IsUnit(*itr))
                {
                    (*itr)->ToUnit()->AddAura(e.action.cast.spell, (*itr)->ToUnit());
                    TC_LOG_DEBUG("scripts.ai", "SmartScript::ProcessAction:: SMART_ACTION_ADD_AURA: Adding aura %u to %s",
                        e.action.cast.spell, (*itr)->GetGUID().ToString().c_str());
                }
            }

            delete targets;
            break;
        }
        case SMART_ACTION_ACTIVATE_GOBJECT:
        {
            ObjectList* targets = GetTargets(e, unit);
            if (!targets)
                break;

            for (ObjectList::const_iterator itr = targets->begin(); itr != targets->end(); ++itr)
            {
                if (IsGameObject(*itr))
                {
                    // Activate
                    (*itr)->ToGameObject()->SetLootState(GO_READY);
                    (*itr)->ToGameObject()->UseDoorOrButton(0, false, unit);
                    TC_LOG_DEBUG("scripts.ai", "SmartScript::ProcessAction:: SMART_ACTION_ACTIVATE_GOBJECT. %s (entry: %u) activated",
                        (*itr)->GetGUID().ToString().c_str(), (*itr)->GetEntry());
                }
            }

            delete targets;
            break;
        }
        case SMART_ACTION_RESET_GOBJECT:
        {
            ObjectList* targets = GetTargets(e, unit);
            if (!targets)
                break;

            for (ObjectList::const_iterator itr = targets->begin(); itr != targets->end(); ++itr)
            {
                if (IsGameObject(*itr))
                {
                    (*itr)->ToGameObject()->ResetDoorOrButton();
                    TC_LOG_DEBUG("scripts.ai", "SmartScript::ProcessAction:: SMART_ACTION_RESET_GOBJECT. %s (entry: %u) reset",
                        (*itr)->GetGUID().ToString().c_str(), (*itr)->GetEntry());
                }
            }

            delete targets;
            break;
        }
        case SMART_ACTION_SET_EMOTE_STATE:
        {
            ObjectList* targets = GetTargets(e, unit);
            if (!targets)
                break;

            for (ObjectList::const_iterator itr = targets->begin(); itr != targets->end(); ++itr)
            {
                if (IsUnit(*itr))
                {
                    (*itr)->ToUnit()->SetUInt32Value(UNIT_NPC_EMOTESTATE, e.action.emote.emote);
                    TC_LOG_DEBUG("scripts.ai", "SmartScript::ProcessAction:: SMART_ACTION_SET_EMOTE_STATE. %s set emotestate to %u",
                        (*itr)->GetGUID().ToString().c_str(), e.action.emote.emote);
                }
            }

            delete targets;
            break;
        }
        case SMART_ACTION_SET_UNIT_FLAG:
        {
            ObjectList* targets = GetTargets(e, unit);
            if (!targets)
                break;

            for (ObjectList::const_iterator itr = targets->begin(); itr != targets->end(); ++itr)
            {
                if (IsUnit(*itr))
                {
                    if (!e.action.unitFlag.type)
                    {
                        (*itr)->ToUnit()->SetFlag(UNIT_FIELD_FLAGS, e.action.unitFlag.flag);
                        TC_LOG_DEBUG("scripts.ai", "SmartScript::ProcessAction:: SMART_ACTION_SET_UNIT_FLAG. %s added flag %u to UNIT_FIELD_FLAGS",
                            (*itr)->GetGUID().ToString().c_str(), e.action.unitFlag.flag);
                    }
                    else
                    {
                        (*itr)->ToUnit()->SetFlag(UNIT_FIELD_FLAGS_2, e.action.unitFlag.flag);
                        TC_LOG_DEBUG("scripts.ai", "SmartScript::ProcessAction:: SMART_ACTION_SET_UNIT_FLAG. %s added flag %u to UNIT_FIELD_FLAGS_2",
                            (*itr)->GetGUID().ToString().c_str(), e.action.unitFlag.flag);
                    }
                }
            }

            delete targets;
            break;
        }
        case SMART_ACTION_REMOVE_UNIT_FLAG:
        {
            ObjectList* targets = GetTargets(e, unit);
            if (!targets)
                break;

            for (ObjectList::const_iterator itr = targets->begin(); itr != targets->end(); ++itr)
            {
                if (IsUnit(*itr))
                {
                    if (!e.action.unitFlag.type)
                    {
                        (*itr)->ToUnit()->RemoveFlag(UNIT_FIELD_FLAGS, e.action.unitFlag.flag);
                        TC_LOG_DEBUG("scripts.ai", "SmartScript::ProcessAction:: SMART_ACTION_REMOVE_UNIT_FLAG. %s removed flag %u to UNIT_FIELD_FLAGS",
                            (*itr)->GetGUID().ToString().c_str(), e.action.unitFlag.flag);
                    }
                    else
                    {
                        (*itr)->ToUnit()->RemoveFlag(UNIT_FIELD_FLAGS_2, e.action.unitFlag.flag);
                        TC_LOG_DEBUG("scripts.ai", "SmartScript::ProcessAction:: SMART_ACTION_REMOVE_UNIT_FLAG. %s removed flag %u to UNIT_FIELD_FLAGS_2",
                            (*itr)->GetGUID().ToString().c_str(), e.action.unitFlag.flag);
                    }
                }
            }

            delete targets;
            break;
        }
        case SMART_ACTION_AUTO_ATTACK:
        {
            if (!IsSmart())
                break;

            ENSURE_AI(SmartAI, me->AI())->SetAutoAttack(e.action.autoAttack.attack != 0);
            TC_LOG_DEBUG("scripts.ai", "SmartScript::ProcessAction:: SMART_ACTION_AUTO_ATTACK: %s bool on = %u",
                me->GetGUID().ToString().c_str(), e.action.autoAttack.attack);
            break;
        }
        case SMART_ACTION_ALLOW_COMBAT_MOVEMENT:
        {
            if (!IsSmart())
                break;

            bool move = e.action.combatMove.move != 0;
            ENSURE_AI(SmartAI, me->AI())->SetCombatMove(move);
            TC_LOG_DEBUG("scripts.ai", "SmartScript::ProcessAction:: SMART_ACTION_ALLOW_COMBAT_MOVEMENT: %s bool on = %u",
                me->GetGUID().ToString().c_str(), e.action.combatMove.move);
            break;
        }
        case SMART_ACTION_SET_EVENT_PHASE:
        {
            if (!GetBaseObject())
                break;

            SetPhase(e.action.setEventPhase.phase);
            TC_LOG_DEBUG("scripts.ai", "SmartScript::ProcessAction:: SMART_ACTION_SET_EVENT_PHASE: %s set event phase %u",
                GetBaseObject()->GetGUID().ToString().c_str(), e.action.setEventPhase.phase);
            break;
        }
        case SMART_ACTION_INC_EVENT_PHASE:
        {
            if (!GetBaseObject())
                break;

            IncPhase(e.action.incEventPhase.inc);
            DecPhase(e.action.incEventPhase.dec);
            TC_LOG_DEBUG("scripts.ai", "SmartScript::ProcessAction:: SMART_ACTION_INC_EVENT_PHASE: %s inc event phase by %u, "
                "decrease by %u", GetBaseObject()->GetGUID().ToString().c_str(), e.action.incEventPhase.inc, e.action.incEventPhase.dec);
            break;
        }
        case SMART_ACTION_EVADE:
        {
            if (!me)
                break;

            me->AI()->EnterEvadeMode();
            TC_LOG_DEBUG("scripts.ai", "SmartScript::ProcessAction:: SMART_ACTION_EVADE: %s EnterEvadeMode", me->GetGUID().ToString().c_str());
            break;
        }
        case SMART_ACTION_FLEE_FOR_ASSIST:
        {
            if (!me)
                break;

            me->DoFleeToGetAssistance();

            if (e.action.flee.withEmote)
            {
                Trinity::BroadcastTextBuilder builder(me, CHAT_MSG_MONSTER_EMOTE, BROADCAST_TEXT_FLEE_FOR_ASSIST);
                CreatureTextMgr::SendChatPacket(me, builder, CHAT_MSG_MONSTER_EMOTE);
            }
            TC_LOG_DEBUG("scripts.ai", "SmartScript::ProcessAction:: SMART_ACTION_FLEE_FOR_ASSIST: %s DoFleeToGetAssistance", me->GetGUID().ToString().c_str());
            break;
        }
        case SMART_ACTION_CALL_GROUPEVENTHAPPENS:
        {
            if (!unit)
                break;

            if (IsPlayer(unit) && GetBaseObject())
            {
                unit->ToPlayer()->GroupEventHappens(e.action.quest.quest, GetBaseObject());
                TC_LOG_DEBUG("scripts.ai", "SmartScript::ProcessAction: SMART_ACTION_CALL_GROUPEVENTHAPPENS: %s, group credit for quest %u",
                    unit->GetGUID().ToString().c_str(), e.action.quest.quest);
            }

            // Special handling for vehicles
            if (Vehicle* vehicle = unit->GetVehicleKit())
                for (SeatMap::iterator it = vehicle->Seats.begin(); it != vehicle->Seats.end(); ++it)
                    if (Player* player = ObjectAccessor::FindPlayer(it->second.Passenger.Guid))
                        player->GroupEventHappens(e.action.quest.quest, GetBaseObject());
            break;
        }
        case SMART_ACTION_COMBAT_STOP:
        {
            if (!me)
                break;

            me->CombatStop(true);
            TC_LOG_DEBUG("scripts.ai", "SmartScript::ProcessAction:: SMART_ACTION_COMBAT_STOP: %s CombatStop", me->GetGUID().ToString().c_str());
            break;
        }
        case SMART_ACTION_REMOVEAURASFROMSPELL:
        {
            ObjectList* targets = GetTargets(e, unit);
            if (!targets)
                break;

            for (ObjectList::const_iterator itr = targets->begin(); itr != targets->end(); ++itr)
            {
                if (!IsUnit(*itr))
                    continue;

                if (e.action.removeAura.spell)
                {
                    if (e.action.removeAura.charges)
                    {
                        if (Aura* aur = (*itr)->ToUnit()->GetAura(e.action.removeAura.spell))
                            aur->ModCharges(-static_cast<int32>(e.action.removeAura.charges), AURA_REMOVE_BY_EXPIRE);
                    }
                    else
                        (*itr)->ToUnit()->RemoveAurasDueToSpell(e.action.removeAura.spell);
                }
                else
                    (*itr)->ToUnit()->RemoveAllAuras();

                TC_LOG_DEBUG("scripts.ai", "SmartScript::ProcessAction: SMART_ACTION_REMOVEAURASFROMSPELL: %s, spell %u",
                    (*itr)->GetGUID().ToString().c_str(), e.action.removeAura.spell);
            }

            delete targets;
            break;
        }
        case SMART_ACTION_FOLLOW:
        {
            if (!IsSmart())
                break;

            ObjectList* targets = GetTargets(e, unit);
            if (!targets)
            {
                ENSURE_AI(SmartAI, me->AI())->StopFollow();
                break;
            }

            for (ObjectList::const_iterator itr = targets->begin(); itr != targets->end(); ++itr)
            {
                if (IsUnit(*itr))
                {
                    ENSURE_AI(SmartAI, me->AI())->SetFollow((*itr)->ToUnit(), (float)e.action.follow.dist, (float)e.action.follow.angle, e.action.follow.credit, e.action.follow.entry, e.action.follow.creditType);
                    TC_LOG_DEBUG("scripts.ai", "SmartScript::ProcessAction: SMART_ACTION_FOLLOW: %s following target %s",
                        me->GetGUID().ToString().c_str(), (*itr)->GetGUID().ToString().c_str());
                    break;
                }
            }

            delete targets;
            break;
        }
        case SMART_ACTION_RANDOM_PHASE:
        {
            if (!GetBaseObject())
                break;

            uint32 phases[SMART_ACTION_PARAM_COUNT];
            phases[0] = e.action.randomPhase.phase1;
            phases[1] = e.action.randomPhase.phase2;
            phases[2] = e.action.randomPhase.phase3;
            phases[3] = e.action.randomPhase.phase4;
            phases[4] = e.action.randomPhase.phase5;
            phases[5] = e.action.randomPhase.phase6;
            uint32 temp[SMART_ACTION_PARAM_COUNT];
            uint32 count = 0;
            for (uint8 i = 0; i < SMART_ACTION_PARAM_COUNT; i++)
            {
                if (phases[i] > 0)
                {
                    temp[count] = phases[i];
                    ++count;
                }
            }

            if (count == 0)
                break;

            uint32 phase = temp[urand(0, count - 1)];
            SetPhase(phase);
            TC_LOG_DEBUG("scripts.ai", "SmartScript::ProcessAction: SMART_ACTION_RANDOM_PHASE: %s sets event phase to %u",
                GetBaseObject()->GetGUID().ToString().c_str(), phase);
            break;
        }
        case SMART_ACTION_RANDOM_PHASE_RANGE:
        {
            if (!GetBaseObject())
                break;

            uint32 phase = urand(e.action.randomPhaseRange.phaseMin, e.action.randomPhaseRange.phaseMax);
            SetPhase(phase);
            TC_LOG_DEBUG("scripts.ai", "SmartScript::ProcessAction: SMART_ACTION_RANDOM_PHASE_RANGE: %s sets event phase to %u",
                GetBaseObject()->GetGUID().ToString().c_str(), phase);
            break;
        }
        case SMART_ACTION_CALL_KILLEDMONSTER:
        {
            if (e.target.type == SMART_TARGET_NONE || e.target.type == SMART_TARGET_SELF) // Loot recipient and his group members
            {
                if (!me)
                    break;

                if (Player* player = me->GetLootRecipient())
                {
                    player->RewardPlayerAndGroupAtEvent(e.action.killedMonster.creature, player);
                    TC_LOG_DEBUG("scripts.ai", "SmartScript::ProcessAction: SMART_ACTION_CALL_KILLEDMONSTER: %s, Killcredit: %u",
                        player->GetGUID().ToString().c_str(), e.action.killedMonster.creature);
                }
            }
            else // Specific target type
            {
                ObjectList* targets = GetTargets(e, unit);
                if (!targets)
                    break;

                for (ObjectList::const_iterator itr = targets->begin(); itr != targets->end(); ++itr)
                {
                    if (IsPlayer(*itr))
                    {
                        (*itr)->ToPlayer()->KilledMonsterCredit(e.action.killedMonster.creature);
                        TC_LOG_DEBUG("scripts.ai", "SmartScript::ProcessAction: SMART_ACTION_CALL_KILLEDMONSTER: %s, Killcredit: %u",
                            (*itr)->GetGUID().ToString().c_str(), e.action.killedMonster.creature);
                    }
                    else if (IsUnit(*itr)) // Special handling for vehicles
                        if (Vehicle* vehicle = (*itr)->ToUnit()->GetVehicleKit())
                            for (SeatMap::iterator seatItr = vehicle->Seats.begin(); seatItr != vehicle->Seats.end(); ++seatItr)
                                if (Player* player = ObjectAccessor::FindPlayer(seatItr->second.Passenger.Guid))
                                    player->KilledMonsterCredit(e.action.killedMonster.creature);
                }

                delete targets;
            }
            break;
        }
        case SMART_ACTION_SET_INST_DATA:
        {
            WorldObject* obj = GetBaseObject();
            if (!obj)
                obj = unit;

            if (!obj)
                break;

            InstanceScript* instance = obj->GetInstanceScript();
            if (!instance)
            {
                TC_LOG_ERROR("sql.sql", "SmartScript: Event %u attempt to set instance data without instance script. EntryOrGuid " SI64FMTD "", e.GetEventType(), e.entryOrGuid);
                break;
            }

            switch (e.action.setInstanceData.type)
            {
                case 0:
                    instance->SetData(e.action.setInstanceData.field, e.action.setInstanceData.data);
                    TC_LOG_DEBUG("scripts.ai", "SmartScript::ProcessAction: SMART_ACTION_SET_INST_DATA: SetData Field: %u, data: %u",
                        e.action.setInstanceData.field, e.action.setInstanceData.data);
                    break;
                case 1:
                    instance->SetBossState(e.action.setInstanceData.field, static_cast<EncounterState>(e.action.setInstanceData.data));
                    TC_LOG_DEBUG("scripts.ai", "SmartScript::ProcessAction: SMART_ACTION_SET_INST_DATA: SetBossState BossId: %u, State: %u (%s)",
                        e.action.setInstanceData.field, e.action.setInstanceData.data, InstanceScript::GetBossStateName(e.action.setInstanceData.data).c_str());
                    break;
                default: // Static analysis
                    break;
            }
            break;
        }
        case SMART_ACTION_SET_INST_DATA64:
        {
            WorldObject* obj = GetBaseObject();
            if (!obj)
                obj = unit;

            if (!obj)
                break;

            InstanceScript* instance = obj->GetInstanceScript();
            if (!instance)
            {
                TC_LOG_ERROR("sql.sql", "SmartScript: Event %u attempt to set instance data without instance script. EntryOrGuid " SI64FMTD "", e.GetEventType(), e.entryOrGuid);
                break;
            }

            ObjectList* targets = GetTargets(e, unit);
            if (!targets)
                break;

            instance->SetGuidData(e.action.setInstanceData64.field, targets->front()->GetGUID());
            TC_LOG_DEBUG("scripts.ai", "SmartScript::ProcessAction: SMART_ACTION_SET_INST_DATA64: Field: %u, data: %s",
                e.action.setInstanceData64.field, targets->front()->GetGUID().ToString().c_str());

            delete targets;
            break;
        }
        case SMART_ACTION_UPDATE_TEMPLATE:
        {
            ObjectList* targets = GetTargets(e, unit);

            if (!targets)
                break;

            for (ObjectList::const_iterator itr = targets->begin(); itr != targets->end(); ++itr)
                if (IsCreature(*itr))
                    (*itr)->ToCreature()->UpdateEntry(e.action.updateTemplate.creature, nullptr, e.action.updateTemplate.updateLevel != 0);

            delete targets;
            break;
        }
        case SMART_ACTION_DIE:
        {
            if (me && !me->isDead())
            {
                me->KillSelf();
                TC_LOG_DEBUG("scripts.ai", "SmartScript::ProcessAction: SMART_ACTION_DIE: %s", me->GetGUID().ToString().c_str());
            }
            break;
        }
        case SMART_ACTION_SET_IN_COMBAT_WITH_ZONE:
        {
            if (me)
            {
                me->SetInCombatWithZone();
                TC_LOG_DEBUG("scripts.ai", "SmartScript::ProcessAction: SMART_ACTION_SET_IN_COMBAT_WITH_ZONE: %s", me->GetGUID().ToString().c_str());
            }
            break;
        }
        case SMART_ACTION_CALL_FOR_HELP:
        {
            if (me)
            {
                me->CallForHelp((float)e.action.callHelp.range);
                if (e.action.callHelp.withEmote)
                {
                    Trinity::BroadcastTextBuilder builder(me, CHAT_MSG_MONSTER_EMOTE, BROADCAST_TEXT_CALL_FOR_HELP);
                    CreatureTextMgr::SendChatPacket(me, builder, CHAT_MSG_MONSTER_EMOTE);
                }
                TC_LOG_DEBUG("scripts.ai", "SmartScript::ProcessAction: SMART_ACTION_CALL_FOR_HELP: %s", me->GetGUID().ToString().c_str());
            }
            break;
        }
        case SMART_ACTION_SET_SHEATH:
        {
            if (me)
            {
                me->SetSheath(SheathState(e.action.setSheath.sheath));
                TC_LOG_DEBUG("scripts.ai", "SmartScript::ProcessAction: SMART_ACTION_SET_SHEATH: %s, State: %u",
                    me->GetGUID().ToString().c_str(), e.action.setSheath.sheath);
            }
            break;
        }
        case SMART_ACTION_FORCE_DESPAWN:
        {
            ObjectList* targets = GetTargets(e, unit);

            if (!targets)
                break;

            for (ObjectList::const_iterator itr = targets->begin(); itr != targets->end(); ++itr)
            {
                if (Creature* target = (*itr)->ToCreature())
                {
                    if (target->IsAlive() && IsSmart(target))
                    {
                        ENSURE_AI(SmartAI, target->AI())->SetDespawnTime(e.action.forceDespawn.delay + 1); // Next tick
                        ENSURE_AI(SmartAI, target->AI())->StartDespawn();
                    }
                    else
                        target->DespawnOrUnsummon(e.action.forceDespawn.delay);
                }
                else if (GameObject* goTarget = (*itr)->ToGameObject())
                    goTarget->SetRespawnTime(e.action.forceDespawn.delay + 1);
            }

            delete targets;
            break;
        }
        case SMART_ACTION_SET_INGAME_PHASE_ID:
        {
            ObjectList* targets = GetTargets(e, unit);

            if (!targets)
                break;

            for (ObjectList::const_iterator itr = targets->begin(); itr != targets->end(); ++itr)
                (*itr)->SetInPhase(e.action.ingamePhaseId.id, true, e.action.ingamePhaseId.apply == 1);

            delete targets;
            break;
        }
        case SMART_ACTION_SET_INGAME_PHASE_GROUP:
        {
            ObjectList* targets = GetTargets(e, unit);

            if (!targets)
                break;

            std::set<uint32> phases = sDB2Manager.GetPhasesForGroup(e.action.ingamePhaseGroup.groupId);

            for (ObjectList::const_iterator itr = targets->begin(); itr != targets->end(); ++itr)
                for (auto phase : phases)
                    (*itr)->SetInPhase(phase, true, e.action.ingamePhaseGroup.apply == 1);

            delete targets;
            break;
        }
        case SMART_ACTION_MOUNT_TO_ENTRY_OR_MODEL:
        {
            ObjectList* targets = GetTargets(e, unit);
            if (!targets)
                break;

            for (ObjectList::const_iterator itr = targets->begin(); itr != targets->end(); ++itr)
            {
                if (!IsUnit(*itr))
                    continue;

                if (e.action.morphOrMount.creature || e.action.morphOrMount.model)
                {
                    if (e.action.morphOrMount.creature > 0)
                    {
                        if (CreatureTemplate const* cInfo = sObjectMgr->GetCreatureTemplate(e.action.morphOrMount.creature))
                            (*itr)->ToUnit()->Mount(ObjectMgr::ChooseDisplayId(cInfo));
                    }
                    else
                        (*itr)->ToUnit()->Mount(e.action.morphOrMount.model);
                }
                else
                    (*itr)->ToUnit()->Dismount();
            }

            delete targets;
            break;
        }
        case SMART_ACTION_SET_INVINCIBILITY_HP_LEVEL:
        {
            if (!me)
                break;

            SmartAI* ai = CAST_AI(SmartAI, me->AI());

            if (!ai)
                break;

            if (e.action.invincHP.percent)
                ai->SetInvincibilityHpLevel(me->CountPctFromMaxHealth(e.action.invincHP.percent));
            else
                ai->SetInvincibilityHpLevel(e.action.invincHP.minHP);

            break;
        }
        case SMART_ACTION_SET_DATA:
        {
            ObjectList* targets = GetTargets(e, unit);
            if (!targets)
                break;

            for (ObjectList::const_iterator itr = targets->begin(); itr != targets->end(); ++itr)
            {
                if (IsCreature(*itr))
                    (*itr)->ToCreature()->AI()->SetData(e.action.setData.field, e.action.setData.data);
                else if (IsGameObject(*itr))
                    (*itr)->ToGameObject()->AI()->SetData(e.action.setData.field, e.action.setData.data);
            }

            delete targets;
            break;
        }
        case SMART_ACTION_MOVE_OFFSET:
        {
            if (ObjectList* targets = GetTargets(e, unit))
            {
                for (ObjectList::const_iterator itr = targets->begin(); itr != targets->end(); ++itr)
                {
                    if (!IsCreature(*itr))
                        continue;

                    if (!(e.event.event_flags & SMART_EVENT_FLAG_WHILE_CHARMED) && !IsCreatureInControlOfSelf(*itr))
                        continue;

                    Position pos = (*itr)->GetPosition();

                    // Use forward/backward/left/right cartesian plane movement
                    float x, y, z, o;
                    o = pos.GetOrientation();
                    x = pos.GetPositionX() + (std::cos(o - (M_PI / 2))*e.target.x) + (std::cos(o)*e.target.y);
                    y = pos.GetPositionY() + (std::sin(o - (M_PI / 2))*e.target.x) + (std::sin(o)*e.target.y);
                    z = pos.GetPositionZ() + e.target.z;
                    (*itr)->ToCreature()->GetMotionMaster()->MovePoint(SMART_RANDOM_POINT, x, y, z);
                }

                delete targets;
            }

            break;
        }
        case SMART_ACTION_SET_VISIBILITY:
        {
            if (me)
                me->SetVisible(e.action.visibility.state != 0);
            break;
        }
        case SMART_ACTION_SET_ACTIVE:
        {
            if (WorldObject* baseObj = GetBaseObject())
                baseObj->setActive(e.action.active.state != 0);

            break;
        }
        case SMART_ACTION_ATTACK_START:
        {
            if (!me)
                break;

            ObjectList* targets = GetTargets(e, unit);
            if (!targets)
                break;

            for (ObjectList::const_iterator itr = targets->begin(); itr != targets->end(); ++itr)
            {
                if (IsUnit(*itr))
                {
                    me->AI()->AttackStart((*itr)->ToUnit());
                    break;
                }
            }

            delete targets;
            break;
        }
        case SMART_ACTION_SUMMON_CREATURE:
        {
            WorldObject* summoner = GetBaseObjectOrUnit(unit);
            if (!summoner)
                break;

            ObjectList* targets = GetTargets(e, unit);

            if (targets)
            {
                float x, y, z, o;
                for (ObjectList::const_iterator itr = targets->begin(); itr != targets->end(); ++itr)
                {
                    (*itr)->GetPosition(x, y, z, o);
                    x += e.target.x;
                    y += e.target.y;
                    z += e.target.z;
                    o += e.target.o;
                    if (Creature* summon = summoner->SummonCreature(e.action.summonCreature.creature, x, y, z, o, (TempSummonType)e.action.summonCreature.type, e.action.summonCreature.duration))
                        if (e.action.summonCreature.attackInvoker)
                            summon->AI()->AttackStart((*itr)->ToUnit());
                }

                delete targets;
            }

            if (e.GetTargetType() != SMART_TARGET_POSITION)
                break;

            if (Creature* summon = summoner->SummonCreature(e.action.summonCreature.creature, e.target.x, e.target.y, e.target.z, e.target.o, (TempSummonType)e.action.summonCreature.type, e.action.summonCreature.duration))
                if (unit && e.action.summonCreature.attackInvoker)
                    summon->AI()->AttackStart(unit);
            break;
        }
        case SMART_ACTION_SUMMON_GO:
        {
            WorldObject* summoner = GetBaseObjectOrUnit(unit);
            if (!summoner)
                break;

            ObjectList* targets = GetTargets(e, unit);
            if (targets)
            {
                for (ObjectList::const_iterator itr = targets->begin(); itr != targets->end(); ++itr)
                {
                    if (!IsUnit(*itr))
                        continue;

                    Position pos = (*itr)->GetPositionWithOffset(Position(e.target.x, e.target.y, e.target.z, e.target.o));
                    G3D::Quat rot = G3D::Matrix3::fromEulerAnglesZYX(pos.GetOrientation(), 0.f, 0.f);
                    summoner->SummonGameObject(e.action.summonGO.entry, pos, rot, e.action.summonGO.despawnTime);
                }

                delete targets;
            }

            if (e.GetTargetType() != SMART_TARGET_POSITION)
                break;

            G3D::Quat rot = G3D::Matrix3::fromEulerAnglesZYX(e.target.o, 0.f, 0.f);
            summoner->SummonGameObject(e.action.summonGO.entry, Position(e.target.x, e.target.y, e.target.z, e.target.o), rot, e.action.summonGO.despawnTime);
            break;
        }
        case SMART_ACTION_KILL_UNIT:
        {
            ObjectList* targets = GetTargets(e, unit);
            if (!targets)
                break;

            for (ObjectList::const_iterator itr = targets->begin(); itr != targets->end(); ++itr)
            {
                if (!IsUnit(*itr))
                    continue;

                (*itr)->ToUnit()->KillSelf();
            }

            delete targets;
            break;
        }
        case SMART_ACTION_INSTALL_AI_TEMPLATE:
        {
            InstallTemplate(e);
            break;
        }
        case SMART_ACTION_ADD_ITEM:
        {
            ObjectList* targets = GetTargets(e, unit);
            if (!targets)
                break;

            for (ObjectList::const_iterator itr = targets->begin(); itr != targets->end(); ++itr)
            {
                if (!IsPlayer(*itr))
                    continue;

                (*itr)->ToPlayer()->AddItem(e.action.item.entry, e.action.item.count);
            }

            delete targets;
            break;
        }
        case SMART_ACTION_REMOVE_ITEM:
        {
            ObjectList* targets = GetTargets(e, unit);
            if (!targets)
                break;

            for (ObjectList::const_iterator itr = targets->begin(); itr != targets->end(); ++itr)
            {
                if (!IsPlayer(*itr))
                    continue;

                (*itr)->ToPlayer()->DestroyItemCount(e.action.item.entry, e.action.item.count, true);
            }

            delete targets;
            break;
        }
        case SMART_ACTION_STORE_TARGET_LIST:
        {
            ObjectList* targets = GetTargets(e, unit);
            StoreTargetList(targets, e.action.storeTargets.id);
            break;
        }
        case SMART_ACTION_TELEPORT:
        {
            ObjectList* targets = GetTargets(e, unit);
            if (!targets)
                break;

            for (ObjectList::const_iterator itr = targets->begin(); itr != targets->end(); ++itr)
            {
                if (IsPlayer(*itr))
                    (*itr)->ToPlayer()->TeleportTo(e.action.teleport.mapID, e.target.x, e.target.y, e.target.z, e.target.o);
                else if (IsCreature(*itr))
                    (*itr)->ToCreature()->NearTeleportTo(e.target.x, e.target.y, e.target.z, e.target.o);
            }

            delete targets;
            break;
        }
        case SMART_ACTION_SET_FLY:
        {
            if (!IsSmart())
                break;

            ENSURE_AI(SmartAI, me->AI())->SetFly(e.action.setFly.fly != 0);
            break;
        }
        case SMART_ACTION_SET_RUN:
        {
            if (!IsSmart())
                break;

            ENSURE_AI(SmartAI, me->AI())->SetRun(e.action.setRun.run != 0);
            break;
        }
        case SMART_ACTION_SET_SWIM:
        {
            if (!IsSmart())
                break;

            ENSURE_AI(SmartAI, me->AI())->SetSwim(e.action.setSwim.swim != 0);
            break;
        }
        case SMART_ACTION_SET_COUNTER:
        {
            if (ObjectList* targets = GetTargets(e, unit))
            {
                for (ObjectList::const_iterator itr = targets->begin(); itr != targets->end(); ++itr)
                {
                    if (IsCreature(*itr))
                    {
                        if (SmartAI* ai = CAST_AI(SmartAI, (*itr)->ToCreature()->AI()))
                            ai->GetScript()->StoreCounter(e.action.setCounter.counterId, e.action.setCounter.value, e.action.setCounter.reset);
                        else
                            TC_LOG_ERROR("sql.sql", "SmartScript: Action target for SMART_ACTION_SET_COUNTER is not using SmartAI, skipping");
                    }
                    else if (IsGameObject(*itr))
                    {
                        if (SmartGameObjectAI* ai = CAST_AI(SmartGameObjectAI, (*itr)->ToGameObject()->AI()))
                            ai->GetScript()->StoreCounter(e.action.setCounter.counterId, e.action.setCounter.value, e.action.setCounter.reset);
                        else
                            TC_LOG_ERROR("sql.sql", "SmartScript: Action target for SMART_ACTION_SET_COUNTER is not using SmartGameObjectAI, skipping");
                    }
                }

                delete targets;
            }
            else
                StoreCounter(e.action.setCounter.counterId, e.action.setCounter.value, e.action.setCounter.reset);

            break;
        }
        case SMART_ACTION_WP_START:
        {
            if (!IsSmart())
                break;

            bool run = e.action.wpStart.run != 0;
            uint32 entry = e.action.wpStart.pathID;
            bool repeat = e.action.wpStart.repeat != 0;
            ObjectList* targets = GetTargets(e, unit);
            StoreTargetList(targets, SMART_ESCORT_TARGETS);
            me->SetReactState((ReactStates)e.action.wpStart.reactState);
            ENSURE_AI(SmartAI, me->AI())->StartPath(run, entry, repeat, unit);

            uint32 quest = e.action.wpStart.quest;
            uint32 DespawnTime = e.action.wpStart.despawnTime;
            ENSURE_AI(SmartAI, me->AI())->mEscortQuestID = quest;
            ENSURE_AI(SmartAI, me->AI())->SetDespawnTime(DespawnTime);
            break;
        }
        case SMART_ACTION_WP_PAUSE:
        {
            if (!IsSmart())
                break;

            uint32 delay = e.action.wpPause.delay;
            ENSURE_AI(SmartAI, me->AI())->PausePath(delay, e.GetEventType() == SMART_EVENT_WAYPOINT_REACHED ? false : true);
            break;
        }
        case SMART_ACTION_WP_STOP:
        {
            if (!IsSmart())
                break;

            uint32 DespawnTime = e.action.wpStop.despawnTime;
            uint32 quest = e.action.wpStop.quest;
            bool fail = e.action.wpStop.fail != 0;
            ENSURE_AI(SmartAI, me->AI())->StopPath(DespawnTime, quest, fail);
            break;
        }
        case SMART_ACTION_WP_RESUME:
        {
            if (!IsSmart())
                break;

            ENSURE_AI(SmartAI, me->AI())->ResumePath();
            break;
        }
        case SMART_ACTION_SET_ORIENTATION:
        {
            if (!me)
                break;

            if (e.GetTargetType() == SMART_TARGET_SELF)
                me->SetFacingTo((me->GetTransport() ? me->GetTransportHomePosition() : me->GetHomePosition()).GetOrientation());
            else if (e.GetTargetType() == SMART_TARGET_POSITION)
                me->SetFacingTo(e.target.o);
            else if (ObjectList* targets = GetTargets(e, unit))
            {
                if (!targets->empty())
                    me->SetFacingToObject(*targets->begin());

                delete targets;
            }

            break;
        }
        case SMART_ACTION_PLAYMOVIE:
        {
            ObjectList* targets = GetTargets(e, unit);
            if (!targets)
                break;

            for (ObjectList::const_iterator itr = targets->begin(); itr != targets->end(); ++itr)
            {
                if (!IsPlayer(*itr))
                    continue;

                (*itr)->ToPlayer()->SendMovieStart(e.action.movie.entry);
            }

            delete targets;
            break;
        }
        case SMART_ACTION_MOVE_TO_POS:
        {
            if (!IsSmart())
                break;

            WorldObject* target = nullptr;

            if (e.GetTargetType() == SMART_TARGET_CREATURE_RANGE || e.GetTargetType() == SMART_TARGET_CREATURE_GUID ||
                e.GetTargetType() == SMART_TARGET_CREATURE_DISTANCE || e.GetTargetType() == SMART_TARGET_GAMEOBJECT_RANGE ||
                e.GetTargetType() == SMART_TARGET_GAMEOBJECT_GUID || e.GetTargetType() == SMART_TARGET_GAMEOBJECT_DISTANCE ||
                e.GetTargetType() == SMART_TARGET_CLOSEST_CREATURE || e.GetTargetType() == SMART_TARGET_CLOSEST_GAMEOBJECT ||
                e.GetTargetType() == SMART_TARGET_OWNER_OR_SUMMONER || e.GetTargetType() == SMART_TARGET_ACTION_INVOKER ||
                e.GetTargetType() == SMART_TARGET_CLOSEST_ENEMY || e.GetTargetType() == SMART_TARGET_CLOSEST_FRIENDLY)
            {
                ObjectList* targets = GetTargets(e, unit);
                if (!targets)
                    break;

                target = targets->front();
                delete targets;
            }

            if (!target)
            {
                G3D::Vector3 dest(e.target.x, e.target.y, e.target.z);
                if (e.action.MoveToPos.transport)
                    if (TransportBase* trans = me->GetDirectTransport())
                        trans->CalculatePassengerPosition(dest.x, dest.y, dest.z);

                me->GetMotionMaster()->MovePoint(e.action.MoveToPos.pointId, dest.x, dest.y, dest.z, e.action.MoveToPos.disablePathfinding == 0);
            }
            else
                me->GetMotionMaster()->MovePoint(e.action.MoveToPos.pointId, target->GetPositionX(), target->GetPositionY(), target->GetPositionZ(), e.action.MoveToPos.disablePathfinding == 0);
            break;
        }
        case SMART_ACTION_RESPAWN_TARGET:
        {
            ObjectList* targets = GetTargets(e, unit);
            if (!targets)
                break;

            for (ObjectList::const_iterator itr = targets->begin(); itr != targets->end(); ++itr)
            {
                if (IsCreature(*itr))
                    (*itr)->ToCreature()->Respawn();
                else if (IsGameObject(*itr))
                    (*itr)->ToGameObject()->SetRespawnTime(e.action.RespawnTarget.goRespawnTime);
            }

            delete targets;
            break;
        }
        case SMART_ACTION_CLOSE_GOSSIP:
        {
            ObjectList* targets = GetTargets(e, unit);
            if (!targets)
                break;

            for (ObjectList::const_iterator itr = targets->begin(); itr != targets->end(); ++itr)
                if (IsPlayer(*itr))
                    (*itr)->ToPlayer()->PlayerTalkClass->SendCloseGossip();

            delete targets;
            break;
        }
        case SMART_ACTION_EQUIP:
        {
            ObjectList* targets = GetTargets(e, unit);
            if (!targets)
                break;

            for (ObjectList::const_iterator itr = targets->begin(); itr != targets->end(); ++itr)
            {
                if (Creature* npc = (*itr)->ToCreature())
                {
                    EquipmentItem slot[3];
                    int8 equipId = (int8)e.action.equip.entry;
                    if (equipId)
                    {
                        EquipmentInfo const* einfo = sObjectMgr->GetEquipmentInfo(npc->GetEntry(), equipId);
                        if (!einfo)
                        {
                            TC_LOG_ERROR("sql.sql", "SmartScript: SMART_ACTION_EQUIP uses non-existent equipment info id %u for creature %u", equipId, npc->GetEntry());
                            break;
                        }

                        npc->SetCurrentEquipmentId(equipId);
                        slot[0] = einfo->Items[0];
                        slot[1] = einfo->Items[1];
                        slot[2] = einfo->Items[2];
                    }
                    else
                    {
                        slot[0].ItemId = e.action.equip.slot1;
                        slot[1].ItemId = e.action.equip.slot2;
                        slot[2].ItemId = e.action.equip.slot3;
                    }
                    if (!e.action.equip.mask || (e.action.equip.mask & 1))
                        npc->SetVirtualItem(0, slot[0].ItemId, slot[0].AppearanceModId, slot[0].ItemVisual);
                    if (!e.action.equip.mask || (e.action.equip.mask & 2))
                        npc->SetVirtualItem(1, slot[1].ItemId, slot[1].AppearanceModId, slot[1].ItemVisual);
                    if (!e.action.equip.mask || (e.action.equip.mask & 4))
                        npc->SetVirtualItem(2, slot[2].ItemId, slot[2].AppearanceModId, slot[2].ItemVisual);
                }
            }

            delete targets;
            break;
        }
        case SMART_ACTION_CREATE_TIMED_EVENT:
        {
            SmartEvent ne = SmartEvent();
            ne.type = (SMART_EVENT)SMART_EVENT_UPDATE;
            ne.event_chance = e.action.timeEvent.chance;
            if (!ne.event_chance) ne.event_chance = 100;

            ne.minMaxRepeat.min = e.action.timeEvent.min;
            ne.minMaxRepeat.max = e.action.timeEvent.max;
            ne.minMaxRepeat.repeatMin = e.action.timeEvent.repeatMin;
            ne.minMaxRepeat.repeatMax = e.action.timeEvent.repeatMax;

            ne.event_flags = 0;
            if (!ne.minMaxRepeat.repeatMin && !ne.minMaxRepeat.repeatMax)
                ne.event_flags |= SMART_EVENT_FLAG_NOT_REPEATABLE;

            SmartAction ac = SmartAction();
            ac.type = (SMART_ACTION)SMART_ACTION_TRIGGER_TIMED_EVENT;
            ac.timeEvent.id = e.action.timeEvent.id;

            SmartScriptHolder ev = SmartScriptHolder();
            ev.event = ne;
            ev.event_id = e.action.timeEvent.id;
            ev.target = e.target;
            ev.action = ac;
            InitTimer(ev);
            mStoredEvents.push_back(ev);
            break;
        }
        case SMART_ACTION_TRIGGER_TIMED_EVENT:
            ProcessEventsFor((SMART_EVENT)SMART_EVENT_TIMED_EVENT_TRIGGERED, nullptr, e.action.timeEvent.id);
            break;
        case SMART_ACTION_REMOVE_TIMED_EVENT:
            mRemIDs.push_back(e.action.timeEvent.id);
            break;
        case SMART_ACTION_OVERRIDE_SCRIPT_BASE_OBJECT:
        {
            ObjectList* targets = GetTargets(e, unit);
            if (!targets)
                break;

            for (ObjectList::iterator itr = targets->begin(); itr != targets->end(); ++itr)
            {
                if (IsCreature(*itr))
                {
                    if (!meOrigGUID && me)
                        meOrigGUID = me->GetGUID();
                    if (!goOrigGUID && go)
                        goOrigGUID = go->GetGUID();
                    go = nullptr;
                    me = (*itr)->ToCreature();
                    break;
                }
                else if (IsGameObject(*itr))
                {
                    if (!meOrigGUID && me)
                        meOrigGUID = me->GetGUID();
                    if (!goOrigGUID && go)
                        goOrigGUID = go->GetGUID();
                    go = (*itr)->ToGameObject();
                    me = nullptr;
                    break;
                }
            }

            delete targets;
            break;
        }
        case SMART_ACTION_RESET_SCRIPT_BASE_OBJECT:
            ResetBaseObject();
            break;
        case SMART_ACTION_CALL_SCRIPT_RESET:
            OnReset();
            break;
        case SMART_ACTION_SET_RANGED_MOVEMENT:
        {
            if (!IsSmart())
                break;

            float attackDistance = float(e.action.setRangedMovement.distance);
            float attackAngle = float(e.action.setRangedMovement.angle) / 180.0f * float(M_PI);

            ObjectList* targets = GetTargets(e, unit);
            if (targets)
            {
                for (ObjectList::iterator itr = targets->begin(); itr != targets->end(); ++itr)
                    if (Creature* target = (*itr)->ToCreature())
                        if (IsSmart(target) && target->GetVictim())
                            if (ENSURE_AI(SmartAI, target->AI())->CanCombatMove())
                                target->GetMotionMaster()->MoveChase(target->GetVictim(), attackDistance, attackAngle);

                delete targets;
            }
            break;
        }
        case SMART_ACTION_CALL_TIMED_ACTIONLIST:
        {
            if (e.GetTargetType() == SMART_TARGET_NONE)
            {
                TC_LOG_ERROR("sql.sql", "SmartScript: Entry " SI64FMTD " SourceType %u Event %u Action %u is using TARGET_NONE(0) for Script9 target. Please correct target_type in database.", e.entryOrGuid, e.GetScriptType(), e.GetEventType(), e.GetActionType());
                break;
            }

            if (ObjectList* targets = GetTargets(e, unit))
            {
                for (ObjectList::iterator itr = targets->begin(); itr != targets->end(); ++itr)
                {
                    if (Creature* target = (*itr)->ToCreature())
                    {
                        if (IsSmart(target))
                            ENSURE_AI(SmartAI, target->AI())->SetScript9(e, e.action.timedActionList.id, GetLastInvoker());
                    }
                    else if (GameObject* goTarget = (*itr)->ToGameObject())
                    {
                        if (IsSmartGO(goTarget))
                            ENSURE_AI(SmartGameObjectAI, goTarget->AI())->SetScript9(e, e.action.timedActionList.id, GetLastInvoker());
                    }
                }

                delete targets;
            }
            break;
        }
        case SMART_ACTION_SET_NPC_FLAG:
        {
            ObjectList* targets = GetTargets(e, unit);
            if (!targets)
                break;

            for (ObjectList::const_iterator itr = targets->begin(); itr != targets->end(); ++itr)
                if (IsCreature(*itr))
                    (*itr)->ToUnit()->SetUInt64Value(UNIT_NPC_FLAGS, e.action.unitFlag.flag);

            delete targets;
            break;
        }
        case SMART_ACTION_ADD_NPC_FLAG:
        {
            ObjectList* targets = GetTargets(e, unit);
            if (!targets)
                break;

            for (ObjectList::const_iterator itr = targets->begin(); itr != targets->end(); ++itr)
                if (IsCreature(*itr))
                    (*itr)->ToUnit()->SetFlag64(UNIT_NPC_FLAGS, e.action.unitFlag.flag);

            delete targets;
            break;
        }
        case SMART_ACTION_REMOVE_NPC_FLAG:
        {
            ObjectList* targets = GetTargets(e, unit);
            if (!targets)
                break;

            for (ObjectList::const_iterator itr = targets->begin(); itr != targets->end(); ++itr)
                if (IsCreature(*itr))
                    (*itr)->ToUnit()->RemoveFlag64(UNIT_NPC_FLAGS, e.action.unitFlag.flag);

            delete targets;
            break;
        }
        case SMART_ACTION_CROSS_CAST:
        {
            ObjectList* casters = GetTargets(CreateEvent(SMART_EVENT_UPDATE_IC, 0, 0, 0, 0, 0, SMART_ACTION_NONE, 0, 0, 0, 0, 0, 0, (SMARTAI_TARGETS)e.action.crossCast.targetType, e.action.crossCast.targetParam1, e.action.crossCast.targetParam2, e.action.crossCast.targetParam3, 0), unit);
            if (!casters)
                break;

            ObjectList* targets = GetTargets(e, unit);
            if (!targets)
            {
                delete casters; // casters already validated, delete now
                break;
            }

            for (ObjectList::const_iterator itr = casters->begin(); itr != casters->end(); ++itr)
            {
                if (!IsUnit(*itr))
                    continue;

                Unit* targetUnit = (*itr)->ToUnit();

                bool interruptedSpell = false;

                for (ObjectList::const_iterator it = targets->begin(); it != targets->end(); ++it)
                {
                    if (!IsUnit(*it))
                        continue;

                    if (!(e.action.crossCast.castFlags & SMARTCAST_AURA_NOT_PRESENT) || !(*it)->ToUnit()->HasAura(e.action.crossCast.spell))
                    {
                        if (!interruptedSpell && e.action.crossCast.castFlags & SMARTCAST_INTERRUPT_PREVIOUS)
                        {
                            targetUnit->InterruptNonMeleeSpells(false);
                            interruptedSpell = true;
                        }

                        targetUnit->CastSpell((*it)->ToUnit(), e.action.crossCast.spell, (e.action.crossCast.castFlags & SMARTCAST_TRIGGERED) != 0);
                    }
                    else
                        TC_LOG_DEBUG("scripts.ai", "Spell %u not cast because it has flag SMARTCAST_AURA_NOT_PRESENT and the target (%s) already has the aura", e.action.crossCast.spell, (*it)->GetGUID().ToString().c_str());
                }
            }

            delete targets;
            delete casters;
            break;
        }
        case SMART_ACTION_CALL_RANDOM_TIMED_ACTIONLIST:
        {
            uint32 actions[SMART_ACTION_PARAM_COUNT];
            actions[0] = e.action.randTimedActionList.entry1;
            actions[1] = e.action.randTimedActionList.entry2;
            actions[2] = e.action.randTimedActionList.entry3;
            actions[3] = e.action.randTimedActionList.entry4;
            actions[4] = e.action.randTimedActionList.entry5;
            actions[5] = e.action.randTimedActionList.entry6;
            uint32 temp[SMART_ACTION_PARAM_COUNT];
            uint32 count = 0;
            for (uint8 i = 0; i < SMART_ACTION_PARAM_COUNT; i++)
            {
                if (actions[i] > 0)
                {
                    temp[count] = actions[i];
                    ++count;
                }
            }

            if (count == 0)
                break;

            uint32 id = temp[urand(0, count - 1)];
            if (e.GetTargetType() == SMART_TARGET_NONE)
            {
                TC_LOG_ERROR("sql.sql", "SmartScript: Entry " SI64FMTD " SourceType %u Event %u Action %u is using TARGET_NONE(0) for Script9 target. Please correct target_type in database.", e.entryOrGuid, e.GetScriptType(), e.GetEventType(), e.GetActionType());
                break;
            }

            ObjectList* targets = GetTargets(e, unit);
            if (targets)
            {
                for (ObjectList::iterator itr = targets->begin(); itr != targets->end(); ++itr)
                {
                    if (Creature* target = (*itr)->ToCreature())
                    {
                        if (IsSmart(target))
                            ENSURE_AI(SmartAI, target->AI())->SetScript9(e, id, GetLastInvoker());
                    }
                    else if (GameObject* goTarget = (*itr)->ToGameObject())
                    {
                        if (IsSmartGO(goTarget))
                            ENSURE_AI(SmartGameObjectAI, goTarget->AI())->SetScript9(e, id, GetLastInvoker());
                    }
                }

                delete targets;
            }
            break;
        }
        case SMART_ACTION_CALL_RANDOM_RANGE_TIMED_ACTIONLIST:
        {
            uint32 id = urand(e.action.randTimedActionList.entry1, e.action.randTimedActionList.entry2);
            if (e.GetTargetType() == SMART_TARGET_NONE)
            {
                TC_LOG_ERROR("sql.sql", "SmartScript: Entry " SI64FMTD " SourceType %u Event %u Action %u is using TARGET_NONE(0) for Script9 target. Please correct target_type in database.", e.entryOrGuid, e.GetScriptType(), e.GetEventType(), e.GetActionType());
                break;
            }

            ObjectList* targets = GetTargets(e, unit);
            if (targets)
            {
                for (ObjectList::iterator itr = targets->begin(); itr != targets->end(); ++itr)
                {
                    if (Creature* target = (*itr)->ToCreature())
                    {
                        if (IsSmart(target))
                            ENSURE_AI(SmartAI, target->AI())->SetScript9(e, id, GetLastInvoker());
                    }
                    else if (GameObject* goTarget = (*itr)->ToGameObject())
                    {
                        if (IsSmartGO(goTarget))
                            ENSURE_AI(SmartGameObjectAI, goTarget->AI())->SetScript9(e, id, GetLastInvoker());
                    }
                }

                delete targets;
            }
            break;
        }
        case SMART_ACTION_ACTIVATE_TAXI:
        {
            ObjectList* targets = GetTargets(e, unit);
            if (!targets)
                break;

            for (ObjectList::const_iterator itr = targets->begin(); itr != targets->end(); ++itr)
                if (IsPlayer(*itr))
                    (*itr)->ToPlayer()->ActivateTaxiPathTo(e.action.taxi.id);

            delete targets;
            break;
        }
        case SMART_ACTION_RANDOM_MOVE:
        {
            ObjectList* targets = GetTargets(e, unit);
            if (!targets)
                break;

            bool foundTarget = false;

            for (ObjectList::const_iterator itr = targets->begin(); itr != targets->end(); ++itr)
            {
                if (IsCreature((*itr)))
                {
                    foundTarget = true;

                    if (e.action.moveRandom.distance)
                        (*itr)->ToCreature()->GetMotionMaster()->MoveRandom((float)e.action.moveRandom.distance);
                    else
                        (*itr)->ToCreature()->GetMotionMaster()->MoveIdle();
                }
            }

            if (!foundTarget && me && IsCreature(me))
            {
                if (e.action.moveRandom.distance)
                    me->GetMotionMaster()->MoveRandom((float)e.action.moveRandom.distance);
                else
                    me->GetMotionMaster()->MoveIdle();
            }

            delete targets;
            break;
        }
        case SMART_ACTION_SET_UNIT_FIELD_BYTES_1:
        {
            ObjectList* targets = GetTargets(e, unit);
            if (!targets)
                break;
            for (ObjectList::const_iterator itr = targets->begin(); itr != targets->end(); ++itr)
                if (IsUnit(*itr))
                    (*itr)->ToUnit()->SetByteFlag(UNIT_FIELD_BYTES_1, e.action.setunitByte.type, e.action.setunitByte.byte1);

            delete targets;
            break;
        }
        case SMART_ACTION_REMOVE_UNIT_FIELD_BYTES_1:
        {
            ObjectList* targets = GetTargets(e, unit);
            if (!targets)
                break;

            for (ObjectList::const_iterator itr = targets->begin(); itr != targets->end(); ++itr)
                if (IsUnit(*itr))
                    (*itr)->ToUnit()->RemoveByteFlag(UNIT_FIELD_BYTES_1, e.action.delunitByte.type, e.action.delunitByte.byte1);

            delete targets;
            break;
        }
        case SMART_ACTION_INTERRUPT_SPELL:
        {
            ObjectList* targets = GetTargets(e, unit);
            if (!targets)
                break;

            for (ObjectList::const_iterator itr = targets->begin(); itr != targets->end(); ++itr)
                if (IsUnit(*itr))
                    (*itr)->ToUnit()->InterruptNonMeleeSpells(e.action.interruptSpellCasting.withDelayed != 0, e.action.interruptSpellCasting.spell_id, e.action.interruptSpellCasting.withInstant != 0);

            delete targets;
            break;
        }
        case SMART_ACTION_SEND_GO_CUSTOM_ANIM:
        {
            ObjectList* targets = GetTargets(e, unit);
            if (!targets)
                break;

            for (ObjectList::const_iterator itr = targets->begin(); itr != targets->end(); ++itr)
                if (IsGameObject(*itr))
                    (*itr)->ToGameObject()->SendCustomAnim(e.action.sendGoCustomAnim.anim);

            delete targets;
            break;
        }
        case SMART_ACTION_SET_DYNAMIC_FLAG:
        {
            ObjectList* targets = GetTargets(e, unit);
            if (!targets)
                break;

            for (ObjectList::const_iterator itr = targets->begin(); itr != targets->end(); ++itr)
                if (IsUnit(*itr))
                    (*itr)->ToUnit()->SetUInt32Value(OBJECT_DYNAMIC_FLAGS, e.action.unitFlag.flag);

            delete targets;
            break;
        }
        case SMART_ACTION_ADD_DYNAMIC_FLAG:
        {
            ObjectList* targets = GetTargets(e, unit);
            if (!targets)
                break;

            for (ObjectList::const_iterator itr = targets->begin(); itr != targets->end(); ++itr)
                if (IsUnit(*itr))
                    (*itr)->ToUnit()->SetFlag(OBJECT_DYNAMIC_FLAGS, e.action.unitFlag.flag);

            delete targets;
            break;
        }
        case SMART_ACTION_REMOVE_DYNAMIC_FLAG:
        {
            ObjectList* targets = GetTargets(e, unit);
            if (!targets)
                break;

            for (ObjectList::const_iterator itr = targets->begin(); itr != targets->end(); ++itr)
                if (IsUnit(*itr))
                    (*itr)->ToUnit()->RemoveFlag(OBJECT_DYNAMIC_FLAGS, e.action.unitFlag.flag);

            delete targets;
            break;
        }
        case SMART_ACTION_JUMP_TO_POS:
        {
            ObjectList* targets = GetTargets(e, unit);
            if (!targets)
                break;

            for (ObjectList::const_iterator itr = targets->begin(); itr != targets->end(); ++itr)
            {
                if (Creature* creature = (*itr)->ToCreature())
                {
                    creature->GetMotionMaster()->Clear();
                    creature->GetMotionMaster()->MoveJump(e.target.x, e.target.y, e.target.z, 0.0f, (float)e.action.jump.speedxy, (float)e.action.jump.speedz); // @todo add optional jump orientation support?
                }
            }
            /// @todo Resume path when reached jump location

            delete targets;
            break;
        }
        case SMART_ACTION_GO_SET_LOOT_STATE:
        {
            ObjectList* targets = GetTargets(e, unit);

            if (!targets)
                break;

            for (ObjectList::const_iterator itr = targets->begin(); itr != targets->end(); ++itr)
                if (IsGameObject(*itr))
                    (*itr)->ToGameObject()->SetLootState((LootState)e.action.setGoLootState.state);

            delete targets;
            break;
        }
        case SMART_ACTION_SEND_TARGET_TO_TARGET:
        {
            ObjectList* targets = GetTargets(e, unit);
            if (!targets)
                break;

            ObjectList* storedTargets = GetTargetList(e.action.sendTargetToTarget.id);
            if (!storedTargets)
            {
                delete targets;
                break;
            }

            for (ObjectList::const_iterator itr = targets->begin(); itr != targets->end(); ++itr)
            {
                if (IsCreature(*itr))
                {
                    if (SmartAI* ai = CAST_AI(SmartAI, (*itr)->ToCreature()->AI()))
                        ai->GetScript()->StoreTargetList(new ObjectList(*storedTargets), e.action.sendTargetToTarget.id);   // store a copy of target list
                    else
                        TC_LOG_ERROR("sql.sql", "SmartScript: Action target for SMART_ACTION_SEND_TARGET_TO_TARGET is not using SmartAI, skipping");
                }
                else if (IsGameObject(*itr))
                {
                    if (SmartGameObjectAI* ai = CAST_AI(SmartGameObjectAI, (*itr)->ToGameObject()->AI()))
                        ai->GetScript()->StoreTargetList(new ObjectList(*storedTargets), e.action.sendTargetToTarget.id);   // store a copy of target list
                    else
                        TC_LOG_ERROR("sql.sql", "SmartScript: Action target for SMART_ACTION_SEND_TARGET_TO_TARGET is not using SmartGameObjectAI, skipping");
                }
            }

            delete targets;
            break;
        }
        case SMART_ACTION_SEND_GOSSIP_MENU:
        {
            if (!GetBaseObject())
                break;

            TC_LOG_DEBUG("scripts.ai", "SmartScript::ProcessAction:: SMART_ACTION_SEND_GOSSIP_MENU: gossipMenuId %d, gossipNpcTextId %d",
                e.action.sendGossipMenu.gossipMenuId, e.action.sendGossipMenu.gossipNpcTextId);

            ObjectList* targets = GetTargets(e, unit);
            if (!targets)
                break;

            for (ObjectList::const_iterator itr = targets->begin(); itr != targets->end(); ++itr)
            {
                if (Player* player = (*itr)->ToPlayer())
                {
                    if (e.action.sendGossipMenu.gossipMenuId)
                        player->PrepareGossipMenu(GetBaseObject(), e.action.sendGossipMenu.gossipMenuId, true);
                    else
                        ClearGossipMenuFor(player);

                    SendGossipMenuFor(player, e.action.sendGossipMenu.gossipNpcTextId, GetBaseObject()->GetGUID());
                }
            }

            delete targets;
            break;
        }
        case SMART_ACTION_SET_HOME_POS:
        {
            ObjectList* targets = GetTargets(e, unit);
            if (!targets)
                break;

            for (ObjectList::const_iterator itr = targets->begin(); itr != targets->end(); ++itr)
            {
                if (IsCreature(*itr))
                {
                    if (e.GetTargetType() == SMART_TARGET_SELF)
                        (*itr)->ToCreature()->SetHomePosition(me->GetPositionX(), me->GetPositionY(), me->GetPositionZ(), me->GetOrientation());
                    else if (e.GetTargetType() == SMART_TARGET_POSITION)
                        (*itr)->ToCreature()->SetHomePosition(e.target.x, e.target.y, e.target.z, e.target.o);
                    else if (e.GetTargetType() == SMART_TARGET_CREATURE_RANGE || e.GetTargetType() == SMART_TARGET_CREATURE_GUID ||
                             e.GetTargetType() == SMART_TARGET_CREATURE_DISTANCE || e.GetTargetType() == SMART_TARGET_GAMEOBJECT_RANGE ||
                             e.GetTargetType() == SMART_TARGET_GAMEOBJECT_GUID || e.GetTargetType() == SMART_TARGET_GAMEOBJECT_DISTANCE ||
                             e.GetTargetType() == SMART_TARGET_CLOSEST_CREATURE || e.GetTargetType() == SMART_TARGET_CLOSEST_GAMEOBJECT ||
                             e.GetTargetType() == SMART_TARGET_OWNER_OR_SUMMONER || e.GetTargetType() == SMART_TARGET_ACTION_INVOKER ||
                             e.GetTargetType() == SMART_TARGET_CLOSEST_ENEMY || e.GetTargetType() == SMART_TARGET_CLOSEST_FRIENDLY)
                    {
                        (*itr)->ToCreature()->SetHomePosition((*itr)->GetPositionX(), (*itr)->GetPositionY(), (*itr)->GetPositionZ(), (*itr)->GetOrientation());
                    }
                    else
                        TC_LOG_ERROR("sql.sql", "SmartScript: Action target for SMART_ACTION_SET_HOME_POS is invalid, skipping");
                }
            }

            delete targets;
            break;
        }
        case SMART_ACTION_SET_HEALTH_REGEN:
        {
            ObjectList* targets = GetTargets(e, unit);
            if (!targets)
                break;

            for (ObjectList::const_iterator itr = targets->begin(); itr != targets->end(); ++itr)
                if (IsCreature(*itr))
                    (*itr)->ToCreature()->setRegeneratingHealth(e.action.setHealthRegen.regenHealth != 0);

            delete targets;
            break;
        }
        case SMART_ACTION_SET_ROOT:
        {
            ObjectList* targets = GetTargets(e, unit);
            if (!targets)
                break;

            for (ObjectList::const_iterator itr = targets->begin(); itr != targets->end(); ++itr)
                if (IsCreature(*itr))
                    (*itr)->ToCreature()->SetControlled(e.action.setRoot.root != 0, UNIT_STATE_ROOT);

            delete targets;
            break;
        }
        case SMART_ACTION_SET_GO_FLAG:
        {
            ObjectList* targets = GetTargets(e, unit);
            if (!targets)
                break;

            for (ObjectList::const_iterator itr = targets->begin(); itr != targets->end(); ++itr)
                if (IsGameObject(*itr))
                    (*itr)->ToGameObject()->SetUInt32Value(GAMEOBJECT_FLAGS, e.action.goFlag.flag);

            delete targets;
            break;
        }
        case SMART_ACTION_ADD_GO_FLAG:
        {
            ObjectList* targets = GetTargets(e, unit);
            if (!targets)
                break;

            for (ObjectList::const_iterator itr = targets->begin(); itr != targets->end(); ++itr)
                if (IsGameObject(*itr))
                    (*itr)->ToGameObject()->SetFlag(GAMEOBJECT_FLAGS, e.action.goFlag.flag);

            delete targets;
            break;
        }
        case SMART_ACTION_REMOVE_GO_FLAG:
        {
            ObjectList* targets = GetTargets(e, unit);
            if (!targets)
                break;

            for (ObjectList::const_iterator itr = targets->begin(); itr != targets->end(); ++itr)
                if (IsGameObject(*itr))
                    (*itr)->ToGameObject()->RemoveFlag(GAMEOBJECT_FLAGS, e.action.goFlag.flag);

            delete targets;
            break;
        }
        case SMART_ACTION_SUMMON_CREATURE_GROUP:
        {
            std::list<TempSummon*> summonList;
            GetBaseObject()->SummonCreatureGroup(e.action.creatureGroup.group, &summonList);

            for (std::list<TempSummon*>::const_iterator itr = summonList.begin(); itr != summonList.end(); ++itr)
                if (unit && e.action.creatureGroup.attackInvoker)
                    (*itr)->AI()->AttackStart(unit);

            break;
        }
        case SMART_ACTION_SET_POWER:
        {
            ObjectList* targets = GetTargets(e, unit);

            if (targets)
                for (ObjectList::const_iterator itr = targets->begin(); itr != targets->end(); ++itr)
                    if (IsUnit(*itr))
                        (*itr)->ToUnit()->SetPower(Powers(e.action.power.powerType), e.action.power.newPower);

            delete targets;
            break;
        }
        case SMART_ACTION_ADD_POWER:
        {
            ObjectList* targets = GetTargets(e, unit);

            if (targets)
                for (ObjectList::const_iterator itr = targets->begin(); itr != targets->end(); ++itr)
                    if (IsUnit(*itr))
                        (*itr)->ToUnit()->SetPower(Powers(e.action.power.powerType), (*itr)->ToUnit()->GetPower(Powers(e.action.power.powerType)) + e.action.power.newPower);

            delete targets;
            break;
        }
        case SMART_ACTION_REMOVE_POWER:
        {
            ObjectList* targets = GetTargets(e, unit);

            if (targets)
                for (ObjectList::const_iterator itr = targets->begin(); itr != targets->end(); ++itr)
                    if (IsUnit(*itr))
                        (*itr)->ToUnit()->SetPower(Powers(e.action.power.powerType), (*itr)->ToUnit()->GetPower(Powers(e.action.power.powerType)) - e.action.power.newPower);

            delete targets;
            break;
        }
        case SMART_ACTION_GAME_EVENT_STOP:
        {
            uint32 eventId = e.action.gameEventStop.id;
            if (!sGameEventMgr->IsActiveEvent(eventId))
            {
                TC_LOG_ERROR("sql.sql", "SmartScript::ProcessAction: At case SMART_ACTION_GAME_EVENT_STOP, inactive event (id: %u)", eventId);
                break;
            }
            sGameEventMgr->StopEvent(eventId, true);
            break;
        }
        case SMART_ACTION_GAME_EVENT_START:
        {
            uint32 eventId = e.action.gameEventStart.id;
            if (sGameEventMgr->IsActiveEvent(eventId))
            {
                TC_LOG_ERROR("sql.sql", "SmartScript::ProcessAction: At case SMART_ACTION_GAME_EVENT_START, already activated event (id: %u)", eventId);
                break;
            }
            sGameEventMgr->StartEvent(eventId, true);
            break;
        }
        case SMART_ACTION_START_CLOSEST_WAYPOINT:
        {
            uint32 waypoints[SMART_ACTION_PARAM_COUNT];
            waypoints[0] = e.action.closestWaypointFromList.wp1;
            waypoints[1] = e.action.closestWaypointFromList.wp2;
            waypoints[2] = e.action.closestWaypointFromList.wp3;
            waypoints[3] = e.action.closestWaypointFromList.wp4;
            waypoints[4] = e.action.closestWaypointFromList.wp5;
            waypoints[5] = e.action.closestWaypointFromList.wp6;
            float distanceToClosest = std::numeric_limits<float>::max();
            WayPoint* closestWp = nullptr;

            ObjectList* targets = GetTargets(e, unit);
            if (targets)
            {
                for (ObjectList::iterator itr = targets->begin(); itr != targets->end(); ++itr)
                {
                    if (Creature* target = (*itr)->ToCreature())
                    {
                        if (IsSmart(target))
                        {
                            for (uint8 i = 0; i < SMART_ACTION_PARAM_COUNT; i++)
                            {
                                if (!waypoints[i])
                                    continue;

                                WPPath* path = sSmartWaypointMgr->GetPath(waypoints[i]);

                                if (!path || path->empty())
                                    continue;

                                WPPath::const_iterator itrWp = path->find(0);

                                if (itrWp != path->end())
                                {
                                    if (WayPoint* wp = itrWp->second)
                                    {
                                        float distToThisPath = target->GetDistance(wp->x, wp->y, wp->z);

                                        if (distToThisPath < distanceToClosest)
                                        {
                                            distanceToClosest = distToThisPath;
                                            closestWp = wp;
                                        }
                                    }
                                }
                            }

                            if (closestWp)
                                CAST_AI(SmartAI, target->AI())->StartPath(false, closestWp->id, true);
                        }
                    }
                }

                delete targets;
            }
            break;
        }
        case SMART_ACTION_RANDOM_SOUND:
        {
            std::vector<uint32> sounds;
            std::copy_if(e.action.randomSound.sounds.begin(), e.action.randomSound.sounds.end(),
                std::back_inserter(sounds), [](uint32 sound) { return sound != 0; });

            bool onlySelf = e.action.randomSound.onlySelf != 0;

            if (ObjectList* targets = GetTargets(e, unit))
            {
                for (WorldObject* const obj : *targets)
                {
                    if (IsUnit(obj))
                    {
                        uint32 sound = Trinity::Containers::SelectRandomContainerElement(sounds);
                        obj->PlayDirectSound(sound, onlySelf ? obj->ToPlayer() : nullptr);
                        TC_LOG_DEBUG("scripts.ai", "SmartScript::ProcessAction:: SMART_ACTION_RANDOM_SOUND: target: %s (%s), sound: %u, onlyself: %s",
                            obj->GetName().c_str(), obj->GetGUID().ToString().c_str(), sound, onlySelf ? "true" : "false");
                    }
                }

                delete targets;
                break;
            }
        }
        case SMART_ACTION_SET_CORPSE_DELAY:
        {
            ObjectList* targets = GetTargets(e, unit);
            if (!targets)
                break;

            for (ObjectList::const_iterator itr = targets->begin(); itr != targets->end(); ++itr)
            {
                if (IsCreature(*itr))
                    (*itr)->ToCreature()->SetCorpseDelay(e.action.corpseDelay.timer);
            }

            delete targets;
            break;
        }
        case SMART_ACTION_DISABLE_EVADE:
        {
            if (!IsSmart())
                break;

            ENSURE_AI(SmartAI, me->AI())->SetEvadeDisabled(e.action.disableEvade.disable != 0);
            break;
        }
<<<<<<< HEAD
        case SMART_ACTION_SCENE_PLAY:
=======
        case SMART_ACTION_PLAY_ANIMKIT:
>>>>>>> e13f82d1
        {
            ObjectList* targets = GetTargets(e, unit);
            if (!targets)
                break;

            for (ObjectList::const_iterator itr = targets->begin(); itr != targets->end(); ++itr)
            {
<<<<<<< HEAD
                if (IsPlayer(*itr))
                    (*itr)->ToPlayer()->GetSceneMgr().PlayScene(e.action.scene.sceneId);
            }

            break;
        }
        case SMART_ACTION_SCENE_CANCEL:
        {
            ObjectList* targets = GetTargets(e, unit);
            if (!targets)
                break;

            for (ObjectList::const_iterator itr = targets->begin(); itr != targets->end(); ++itr)
            {
                if (IsPlayer(*itr))
                    (*itr)->ToPlayer()->GetSceneMgr().CancelSceneBySceneId(e.action.scene.sceneId);
            }

=======
                if (IsCreature(*itr))
                {
                    if (e.action.animKit.type == 0)
                        (*itr)->ToCreature()->PlayOneShotAnimKitId(e.action.animKit.animKit);
                    else if (e.action.animKit.type == 1)
                        (*itr)->ToCreature()->SetAIAnimKitId(e.action.animKit.animKit);
                    else if (e.action.animKit.type == 2)
                        (*itr)->ToCreature()->SetMeleeAnimKitId(e.action.animKit.animKit);
                    else if (e.action.animKit.type == 3)
                        (*itr)->ToCreature()->SetMovementAnimKitId(e.action.animKit.animKit);
                    else
                    {
                        TC_LOG_ERROR("sql.sql", "SmartScript: Invalid type for SMART_ACTION_PLAY_ANIMKIT, skipping");
                        break;
                    }

                    TC_LOG_DEBUG("scripts.ai", "SmartScript::ProcessAction:: SMART_ACTION_PLAY_ANIMKIT: target: %s (%s), AnimKit: %u, Type: %u",
                        (*itr)->GetName().c_str(), (*itr)->GetGUID().ToString().c_str(), e.action.animKit.animKit, e.action.animKit.type);
                }
            }

            delete targets;
>>>>>>> e13f82d1
            break;
        }
        default:
            TC_LOG_ERROR("sql.sql", "SmartScript::ProcessAction: Entry " SI64FMTD " SourceType %u, Event %u, Unhandled Action type %u", e.entryOrGuid, e.GetScriptType(), e.event_id, e.GetActionType());
            break;
    }

    if (e.link && e.link != e.event_id)
    {
        SmartScriptHolder& linked = SmartAIMgr::FindLinkedEvent(mEvents, e.link);
        if (linked)
            ProcessEvent(linked, unit, var0, var1, bvar, spell, gob, varString);
        else
            TC_LOG_DEBUG("sql.sql", "SmartScript::ProcessAction: Entry " SI64FMTD " SourceType %u, Event %u, Link Event %u not found or invalid, skipped.", e.entryOrGuid, e.GetScriptType(), e.event_id, e.link);
    }
}

void SmartScript::ProcessTimedAction(SmartScriptHolder& e, uint32 const& min, uint32 const& max, Unit* unit, uint32 var0, uint32 var1, bool bvar, const SpellInfo* spell, GameObject* gob, std::string varString)
{
    if (sConditionMgr->IsObjectMeetingSmartEventConditions(e.entryOrGuid, e.event_id, e.source_type, unit, GetBaseObject()))
        ProcessAction(e, unit, var0, var1, bvar, spell, gob, varString);

    RecalcTimer(e, min, max);
}

void SmartScript::InstallTemplate(SmartScriptHolder const& e)
{
    if (!GetBaseObject())
        return;
    if (mTemplate)
    {
        TC_LOG_ERROR("sql.sql", "SmartScript::InstallTemplate: Entry " SI64FMTD " SourceType %u AI Template can not be set more then once, skipped.", e.entryOrGuid, e.GetScriptType());
        return;
    }
    mTemplate = (SMARTAI_TEMPLATE)e.action.installTtemplate.id;
    switch ((SMARTAI_TEMPLATE)e.action.installTtemplate.id)
    {
        case SMARTAI_TEMPLATE_CASTER:
            {
                AddEvent(SMART_EVENT_UPDATE_IC, 0, 0, 0, e.action.installTtemplate.param2, e.action.installTtemplate.param3, SMART_ACTION_CAST, e.action.installTtemplate.param1, e.target.raw.param1, 0, 0, 0, 0, SMART_TARGET_VICTIM, 0, 0, 0, 1);
                AddEvent(SMART_EVENT_RANGE, 0, e.action.installTtemplate.param4, 300, 0, 0, SMART_ACTION_ALLOW_COMBAT_MOVEMENT, 1, 0, 0, 0, 0, 0, SMART_TARGET_NONE, 0, 0, 0, 1);
                AddEvent(SMART_EVENT_RANGE, 0, 0, e.action.installTtemplate.param4>10?e.action.installTtemplate.param4-10:0, 0, 0, SMART_ACTION_ALLOW_COMBAT_MOVEMENT, 0, 0, 0, 0, 0, 0, SMART_TARGET_NONE, 0, 0, 0, 1);
                AddEvent(SMART_EVENT_MANA_PCT, 0, e.action.installTtemplate.param5-15>100?100:e.action.installTtemplate.param5+15, 100, 1000, 1000, SMART_ACTION_SET_EVENT_PHASE, 1, 0, 0, 0, 0, 0, SMART_TARGET_NONE, 0, 0, 0, 0);
                AddEvent(SMART_EVENT_MANA_PCT, 0, 0, e.action.installTtemplate.param5, 1000, 1000, SMART_ACTION_SET_EVENT_PHASE, 0, 0, 0, 0, 0, 0, SMART_TARGET_NONE, 0, 0, 0, 0);
                AddEvent(SMART_EVENT_MANA_PCT, 0, 0, e.action.installTtemplate.param5, 1000, 1000, SMART_ACTION_ALLOW_COMBAT_MOVEMENT, 1, 0, 0, 0, 0, 0, SMART_TARGET_NONE, 0, 0, 0, 0);
                break;
            }
        case SMARTAI_TEMPLATE_TURRET:
            {
                AddEvent(SMART_EVENT_UPDATE_IC, 0, 0, 0, e.action.installTtemplate.param2, e.action.installTtemplate.param3, SMART_ACTION_CAST, e.action.installTtemplate.param1, e.target.raw.param1, 0, 0, 0, 0, SMART_TARGET_VICTIM, 0, 0, 0, 0);
                AddEvent(SMART_EVENT_JUST_CREATED, 0, 0, 0, 0, 0, SMART_ACTION_ALLOW_COMBAT_MOVEMENT, 0, 0, 0, 0, 0, 0, SMART_TARGET_NONE, 0, 0, 0, 0);
                break;
            }
        case SMARTAI_TEMPLATE_CAGED_NPC_PART:
            {
                if (!me)
                    return;
                //store cage as id1
                AddEvent(SMART_EVENT_DATA_SET, 0, 0, 0, 0, 0, SMART_ACTION_STORE_TARGET_LIST, 1, 0, 0, 0, 0, 0, SMART_TARGET_CLOSEST_GAMEOBJECT, e.action.installTtemplate.param1, 10, 0, 0);

                 //reset(close) cage on hostage(me) respawn
                AddEvent(SMART_EVENT_UPDATE, SMART_EVENT_FLAG_NOT_REPEATABLE, 0, 0, 0, 0, SMART_ACTION_RESET_GOBJECT, 0, 0, 0, 0, 0, 0, SMART_TARGET_GAMEOBJECT_DISTANCE, e.action.installTtemplate.param1, 5, 0, 0);

                AddEvent(SMART_EVENT_DATA_SET, 0, 0, 0, 0, 0, SMART_ACTION_SET_RUN, e.action.installTtemplate.param3, 0, 0, 0, 0, 0, SMART_TARGET_NONE, 0, 0, 0, 0);
                AddEvent(SMART_EVENT_DATA_SET, 0, 0, 0, 0, 0, SMART_ACTION_SET_EVENT_PHASE, 1, 0, 0, 0, 0, 0, SMART_TARGET_NONE, 0, 0, 0, 0);

                AddEvent(SMART_EVENT_UPDATE, SMART_EVENT_FLAG_NOT_REPEATABLE, 1000, 1000, 0, 0, SMART_ACTION_MOVE_OFFSET, 0, 0, 0, 0, 0, 0, SMART_TARGET_SELF, 0, e.action.installTtemplate.param4, 0, 1);
                 //phase 1: give quest credit on movepoint reached
                AddEvent(SMART_EVENT_MOVEMENTINFORM, 0, POINT_MOTION_TYPE, SMART_RANDOM_POINT, 0, 0, SMART_ACTION_SET_DATA, 0, 0, 0, 0, 0, 0, SMART_TARGET_STORED, 1, 0, 0, 1);
                //phase 1: despawn after time on movepoint reached
                AddEvent(SMART_EVENT_MOVEMENTINFORM, 0, POINT_MOTION_TYPE, SMART_RANDOM_POINT, 0, 0, SMART_ACTION_FORCE_DESPAWN, e.action.installTtemplate.param2, 0, 0, 0, 0, 0, SMART_TARGET_NONE, 0, 0, 0, 1);

                if (sCreatureTextMgr->TextExist(me->GetEntry(), (uint8)e.action.installTtemplate.param5))
                    AddEvent(SMART_EVENT_MOVEMENTINFORM, 0, POINT_MOTION_TYPE, SMART_RANDOM_POINT, 0, 0, SMART_ACTION_TALK, e.action.installTtemplate.param5, 0, 0, 0, 0, 0, SMART_TARGET_NONE, 0, 0, 0, 1);
                break;
            }
        case SMARTAI_TEMPLATE_CAGED_GO_PART:
            {
                if (!go)
                    return;
                //store hostage as id1
                AddEvent(SMART_EVENT_GO_STATE_CHANGED, 0, 2, 0, 0, 0, SMART_ACTION_STORE_TARGET_LIST, 1, 0, 0, 0, 0, 0, SMART_TARGET_CLOSEST_CREATURE, e.action.installTtemplate.param1, 10, 0, 0);
                //store invoker as id2
                AddEvent(SMART_EVENT_GO_STATE_CHANGED, 0, 2, 0, 0, 0, SMART_ACTION_STORE_TARGET_LIST, 2, 0, 0, 0, 0, 0, SMART_TARGET_NONE, 0, 0, 0, 0);
                //signal hostage
                AddEvent(SMART_EVENT_GO_STATE_CHANGED, 0, 2, 0, 0, 0, SMART_ACTION_SET_DATA, 0, 0, 0, 0, 0, 0, SMART_TARGET_STORED, 1, 0, 0, 0);
                //when hostage raeched end point, give credit to invoker
                if (e.action.installTtemplate.param2)
                    AddEvent(SMART_EVENT_DATA_SET, 0, 0, 0, 0, 0, SMART_ACTION_CALL_KILLEDMONSTER, e.action.installTtemplate.param1, 0, 0, 0, 0, 0, SMART_TARGET_STORED, 2, 0, 0, 0);
                else
                    AddEvent(SMART_EVENT_GO_STATE_CHANGED, 0, 2, 0, 0, 0, SMART_ACTION_CALL_KILLEDMONSTER, e.action.installTtemplate.param1, 0, 0, 0, 0, 0, SMART_TARGET_STORED, 2, 0, 0, 0);
                break;
            }
        case SMARTAI_TEMPLATE_BASIC:
        default:
            return;
    }
}

void SmartScript::AddEvent(SMART_EVENT e, uint32 event_flags, uint32 event_param1, uint32 event_param2, uint32 event_param3, uint32 event_param4, SMART_ACTION action, uint32 action_param1, uint32 action_param2, uint32 action_param3, uint32 action_param4, uint32 action_param5, uint32 action_param6, SMARTAI_TARGETS t, uint32 target_param1, uint32 target_param2, uint32 target_param3, uint32 phaseMask)
{
    mInstallEvents.push_back(CreateEvent(e, event_flags, event_param1, event_param2, event_param3, event_param4, action, action_param1, action_param2, action_param3, action_param4, action_param5, action_param6, t, target_param1, target_param2, target_param3, phaseMask));
}

SmartScriptHolder SmartScript::CreateEvent(SMART_EVENT e, uint32 event_flags, uint32 event_param1, uint32 event_param2, uint32 event_param3, uint32 event_param4, SMART_ACTION action, uint32 action_param1, uint32 action_param2, uint32 action_param3, uint32 action_param4, uint32 action_param5, uint32 action_param6, SMARTAI_TARGETS t, uint32 target_param1, uint32 target_param2, uint32 target_param3, uint32 phaseMask)
{
    SmartScriptHolder script;
    script.event.type = e;
    script.event.raw.param1 = event_param1;
    script.event.raw.param2 = event_param2;
    script.event.raw.param3 = event_param3;
    script.event.raw.param4 = event_param4;
    script.event.event_phase_mask = phaseMask;
    script.event.event_flags = event_flags;
    script.event.event_chance = 100;

    script.action.type = action;
    script.action.raw.param1 = action_param1;
    script.action.raw.param2 = action_param2;
    script.action.raw.param3 = action_param3;
    script.action.raw.param4 = action_param4;
    script.action.raw.param5 = action_param5;
    script.action.raw.param6 = action_param6;

    script.target.type = t;
    script.target.raw.param1 = target_param1;
    script.target.raw.param2 = target_param2;
    script.target.raw.param3 = target_param3;

    script.source_type = SMART_SCRIPT_TYPE_CREATURE;
    InitTimer(script);
    return script;
}

ObjectList* SmartScript::GetTargets(SmartScriptHolder const& e, Unit* invoker /*= nullptr*/)
{
    Unit* scriptTrigger = nullptr;
    if (invoker)
        scriptTrigger = invoker;
    else if (Unit* tempLastInvoker = GetLastInvoker())
        scriptTrigger = tempLastInvoker;

    WorldObject* baseObject = GetBaseObject();

    ObjectList* l = new ObjectList();
    switch (e.GetTargetType())
    {
        case SMART_TARGET_SELF:
            if (baseObject)
                l->push_back(baseObject);
            break;
        case SMART_TARGET_VICTIM:
            if (me)
                if (Unit* victim = me->GetVictim())
                    l->push_back(victim);
            break;
        case SMART_TARGET_HOSTILE_SECOND_AGGRO:
            if (me)
                if (Unit* u = me->AI()->SelectTarget(SELECT_TARGET_TOPAGGRO, 1))
                    l->push_back(u);
            break;
        case SMART_TARGET_HOSTILE_LAST_AGGRO:
            if (me)
                if (Unit* u = me->AI()->SelectTarget(SELECT_TARGET_BOTTOMAGGRO, 0))
                    l->push_back(u);
            break;
        case SMART_TARGET_HOSTILE_RANDOM:
            if (me)
                if (Unit* u = me->AI()->SelectTarget(SELECT_TARGET_RANDOM, 0))
                    l->push_back(u);
            break;
        case SMART_TARGET_HOSTILE_RANDOM_NOT_TOP:
            if (me)
                if (Unit* u = me->AI()->SelectTarget(SELECT_TARGET_RANDOM, 1))
                    l->push_back(u);
            break;
        case SMART_TARGET_ACTION_INVOKER:
            if (scriptTrigger)
                l->push_back(scriptTrigger);
            break;
        case SMART_TARGET_ACTION_INVOKER_VEHICLE:
            if (scriptTrigger && scriptTrigger->GetVehicle() && scriptTrigger->GetVehicle()->GetBase())
                l->push_back(scriptTrigger->GetVehicle()->GetBase());
            break;
        case SMART_TARGET_INVOKER_PARTY:
            if (scriptTrigger)
            {
                if (Player* player = scriptTrigger->ToPlayer())
                {
                    if (Group* group = player->GetGroup())
                    {
                        for (GroupReference* groupRef = group->GetFirstMember(); groupRef != nullptr; groupRef = groupRef->next())
                            if (Player* member = groupRef->GetSource())
                                l->push_back(member);
                    }
                    // We still add the player to the list if there is no group. If we do
                    // this even if there is a group (thus the else-check), it will add the
                    // same player to the list twice. We don't want that to happen.
                    else
                        l->push_back(scriptTrigger);
                }
            }
            break;
        case SMART_TARGET_CREATURE_RANGE:
        {
            // will always return a valid pointer, even if empty list
            ObjectList* units = GetWorldObjectsInDist((float)e.target.unitRange.maxDist);
            for (ObjectList::const_iterator itr = units->begin(); itr != units->end(); ++itr)
            {
                if (!IsCreature(*itr))
                    continue;

                if (me && me->GetGUID() == (*itr)->GetGUID())
                    continue;

                if ((!e.target.unitRange.creature || (*itr)->ToCreature()->GetEntry() == e.target.unitRange.creature) && baseObject->IsInRange(*itr, float(e.target.unitRange.minDist), float(e.target.unitRange.maxDist)))
                    l->push_back(*itr);
            }

            delete units;
            break;
        }
        case SMART_TARGET_CREATURE_DISTANCE:
        {
            // will always return a valid pointer, even if empty list
            ObjectList* units = GetWorldObjectsInDist((float)e.target.unitDistance.dist);
            for (ObjectList::const_iterator itr = units->begin(); itr != units->end(); ++itr)
            {
                if (!IsCreature(*itr))
                    continue;

                if (me && me->GetGUID() == (*itr)->GetGUID())
                    continue;

                if (!e.target.unitDistance.creature || (*itr)->ToCreature()->GetEntry() == e.target.unitDistance.creature)
                    l->push_back(*itr);
            }

            delete units;
            break;
        }
        case SMART_TARGET_GAMEOBJECT_DISTANCE:
        {
            // will always return a valid pointer, even if empty list
            ObjectList* units = GetWorldObjectsInDist((float)e.target.goDistance.dist);
            for (ObjectList::const_iterator itr = units->begin(); itr != units->end(); ++itr)
            {
                if (!IsGameObject(*itr))
                    continue;

                if (go && go->GetGUID() == (*itr)->GetGUID())
                    continue;

                if (!e.target.goDistance.entry || (*itr)->ToGameObject()->GetEntry() == e.target.goDistance.entry)
                    l->push_back(*itr);
            }

            delete units;
            break;
        }
        case SMART_TARGET_GAMEOBJECT_RANGE:
        {
            // will always return a valid pointer, even if empty list
            ObjectList* units = GetWorldObjectsInDist((float)e.target.goRange.maxDist);
            for (ObjectList::const_iterator itr = units->begin(); itr != units->end(); ++itr)
            {
                if (!IsGameObject(*itr))
                    continue;

                if (go && go->GetGUID() == (*itr)->GetGUID())
                    continue;

                if ((!e.target.goRange.entry && (*itr)->ToGameObject()->GetEntry() == e.target.goRange.entry) && baseObject->IsInRange(*itr, float(e.target.goRange.minDist), float(e.target.goRange.maxDist)))
                    l->push_back(*itr);
            }

            delete units;
            break;
        }
        case SMART_TARGET_CREATURE_GUID:
        {
            if (!scriptTrigger && !baseObject)
            {
                TC_LOG_ERROR("sql.sql", "SMART_TARGET_CREATURE_GUID can not be used without invoker");
                break;
            }

            if (Creature* target = FindCreatureNear(scriptTrigger ? scriptTrigger : baseObject, e.target.unitGUID.dbGuid))
                if (!e.target.unitGUID.entry || target->GetEntry() == e.target.unitGUID.entry)
                    l->push_back(target);
            break;
        }
        case SMART_TARGET_GAMEOBJECT_GUID:
        {
            if (!scriptTrigger && !baseObject)
            {
                TC_LOG_ERROR("sql.sql", "SMART_TARGET_GAMEOBJECT_GUID can not be used without invoker");
                break;
            }

            if (GameObject* target = FindGameObjectNear(scriptTrigger ? scriptTrigger : baseObject, e.target.goGUID.dbGuid))
                if (!e.target.goGUID.entry || target->GetEntry() == e.target.goGUID.entry)
                    l->push_back(target);
            break;
        }
        case SMART_TARGET_PLAYER_RANGE:
        {
            // will always return a valid pointer, even if empty list
            ObjectList* units = GetWorldObjectsInDist((float)e.target.playerRange.maxDist);
            if (!units->empty() && baseObject)
                for (ObjectList::const_iterator itr = units->begin(); itr != units->end(); ++itr)
                    if (IsPlayer(*itr) && baseObject->IsInRange(*itr, (float)e.target.playerRange.minDist, (float)e.target.playerRange.maxDist))
                        l->push_back(*itr);

            delete units;
            break;
        }
        case SMART_TARGET_PLAYER_DISTANCE:
        {
            // will always return a valid pointer, even if empty list
            ObjectList* units = GetWorldObjectsInDist((float)e.target.playerDistance.dist);
            for (ObjectList::const_iterator itr = units->begin(); itr != units->end(); ++itr)
                if (IsPlayer(*itr))
                    l->push_back(*itr);

            delete units;
            break;
        }
        case SMART_TARGET_STORED:
        {
            ObjectListMap::iterator itr = mTargetStorage->find(e.target.stored.id);
            if (itr != mTargetStorage->end())
            {
                ObjectList* objectList = itr->second->GetObjectList();
                l->assign(objectList->begin(), objectList->end());
            }

            return l;
        }
        case SMART_TARGET_CLOSEST_CREATURE:
        {
            if (Creature* target = GetClosestCreatureWithEntry(baseObject, e.target.closest.entry, float(e.target.closest.dist ? e.target.closest.dist : 100), !e.target.closest.dead))
                l->push_back(target);
            break;
        }
        case SMART_TARGET_CLOSEST_GAMEOBJECT:
        {
            if (GameObject* target = GetClosestGameObjectWithEntry(baseObject, e.target.closest.entry, float(e.target.closest.dist ? e.target.closest.dist : 100)))
                l->push_back(target);
            break;
        }
        case SMART_TARGET_CLOSEST_PLAYER:
        {
            if (me)
                if (Player* target = me->SelectNearestPlayer(float(e.target.playerDistance.dist)))
                    l->push_back(target);
            break;
        }
        case SMART_TARGET_OWNER_OR_SUMMONER:
        {
            if (me)
            {
                ObjectGuid charmerOrOwnerGuid = me->GetCharmerOrOwnerGUID();

                if (!charmerOrOwnerGuid)
                    if (TempSummon* tempSummon = me->ToTempSummon())
                        if (Unit* summoner = tempSummon->GetSummoner())
                            charmerOrOwnerGuid = summoner->GetGUID();

                if (!charmerOrOwnerGuid)
                    charmerOrOwnerGuid = me->GetCreatorGUID();

                if (Unit* owner = ObjectAccessor::GetUnit(*me, charmerOrOwnerGuid))
                    l->push_back(owner);
            }
            break;
        }
        case SMART_TARGET_THREAT_LIST:
        {
            if (me)
            {
                ThreatContainer::StorageType threatList = me->getThreatManager().getThreatList();
                for (ThreatContainer::StorageType::const_iterator i = threatList.begin(); i != threatList.end(); ++i)
                    if (Unit* temp = ObjectAccessor::GetUnit(*me, (*i)->getUnitGuid()))
                        l->push_back(temp);
            }
            break;
        }
        case SMART_TARGET_CLOSEST_ENEMY:
        {
            if (me)
                if (Unit* target = me->SelectNearestTarget(e.target.closestAttackable.maxDist, e.target.closestAttackable.playerOnly != 0))
                    l->push_back(target);
            break;
        }
        case SMART_TARGET_CLOSEST_FRIENDLY:
        {
            if (me)
                if (Unit* target = DoFindClosestFriendlyInRange(e.target.closestFriendly.maxDist, e.target.closestFriendly.playerOnly != 0))
                    l->push_back(target);
            break;
        }
        case SMART_TARGET_LOOT_RECIPIENTS:
        {
            if (me)
            {
                if (Group* lootGroup = me->GetLootRecipientGroup())
                {
                    for (GroupReference* it = lootGroup->GetFirstMember(); it != nullptr; it = it->next())
                        if (Player* recipient = it->GetSource())
                            l->push_back(recipient);
                }
                else
                {
                    if (Player* recipient = me->GetLootRecipient())
                        l->push_back(recipient);
                }
            }
        }
        case SMART_TARGET_POSITION:
        case SMART_TARGET_NONE:
        default:
            break;
    }

    if (l->empty())
    {
        delete l;
        l = nullptr;
    }

    return l;
}

ObjectList* SmartScript::GetWorldObjectsInDist(float dist)
{
    ObjectList* targets = new ObjectList();
    WorldObject* obj = GetBaseObject();
    if (obj)
    {
        Trinity::AllWorldObjectsInRange u_check(obj, dist);
        Trinity::WorldObjectListSearcher<Trinity::AllWorldObjectsInRange> searcher(obj, *targets, u_check);
        obj->VisitNearbyObject(dist, searcher);
    }
    return targets;
}

void SmartScript::ProcessEvent(SmartScriptHolder& e, Unit* unit, uint32 var0, uint32 var1, bool bvar, const SpellInfo* spell, GameObject* gob, std::string varString)
{
    if (!e.active && e.GetEventType() != SMART_EVENT_LINK)
        return;

    if ((e.event.event_phase_mask && !IsInPhase(e.event.event_phase_mask)) || ((e.event.event_flags & SMART_EVENT_FLAG_NOT_REPEATABLE) && e.runOnce))
        return;

    if (!(e.event.event_flags & SMART_EVENT_FLAG_WHILE_CHARMED) && IsCreature(me) && !IsCreatureInControlOfSelf(me))
        return;

    switch (e.GetEventType())
    {
        case SMART_EVENT_LINK://special handling
            ProcessAction(e, unit, var0, var1, bvar, spell, gob);
            break;
        //called from Update tick
        case SMART_EVENT_UPDATE:
            ProcessTimedAction(e, e.event.minMaxRepeat.repeatMin, e.event.minMaxRepeat.repeatMax);
            break;
        case SMART_EVENT_UPDATE_OOC:
            if (me && me->IsInCombat())
                return;
            ProcessTimedAction(e, e.event.minMaxRepeat.repeatMin, e.event.minMaxRepeat.repeatMax);
            break;
        case SMART_EVENT_UPDATE_IC:
            if (!me || !me->IsInCombat())
                return;
            ProcessTimedAction(e, e.event.minMaxRepeat.repeatMin, e.event.minMaxRepeat.repeatMax);
            break;
        case SMART_EVENT_HEALT_PCT:
        {
            if (!me || !me->IsInCombat() || !me->GetMaxHealth())
                return;
            uint32 perc = (uint32)me->GetHealthPct();
            if (perc > e.event.minMaxRepeat.max || perc < e.event.minMaxRepeat.min)
                return;
            ProcessTimedAction(e, e.event.minMaxRepeat.repeatMin, e.event.minMaxRepeat.repeatMax);
            break;
        }
        case SMART_EVENT_TARGET_HEALTH_PCT:
        {
            if (!me || !me->IsInCombat() || !me->GetVictim() || !me->EnsureVictim()->GetMaxHealth())
                return;
            uint32 perc = (uint32)me->EnsureVictim()->GetHealthPct();
            if (perc > e.event.minMaxRepeat.max || perc < e.event.minMaxRepeat.min)
                return;
            ProcessTimedAction(e, e.event.minMaxRepeat.repeatMin, e.event.minMaxRepeat.repeatMax, me->GetVictim());
            break;
        }
        case SMART_EVENT_MANA_PCT:
        {
            if (!me || !me->IsInCombat() || !me->GetMaxPower(POWER_MANA))
                return;
            uint32 perc = uint32(100.0f * me->GetPower(POWER_MANA) / me->GetMaxPower(POWER_MANA));
            if (perc > e.event.minMaxRepeat.max || perc < e.event.minMaxRepeat.min)
                return;
            ProcessTimedAction(e, e.event.minMaxRepeat.repeatMin, e.event.minMaxRepeat.repeatMax);
            break;
        }
        case SMART_EVENT_TARGET_MANA_PCT:
        {
            if (!me || !me->IsInCombat() || !me->GetVictim() || !me->EnsureVictim()->GetMaxPower(POWER_MANA))
                return;
            uint32 perc = uint32(100.0f * me->EnsureVictim()->GetPower(POWER_MANA) / me->EnsureVictim()->GetMaxPower(POWER_MANA));
            if (perc > e.event.minMaxRepeat.max || perc < e.event.minMaxRepeat.min)
                return;
            ProcessTimedAction(e, e.event.minMaxRepeat.repeatMin, e.event.minMaxRepeat.repeatMax, me->GetVictim());
            break;
        }
        case SMART_EVENT_RANGE:
        {
            if (!me || !me->IsInCombat() || !me->GetVictim())
                return;

            if (me->IsInRange(me->GetVictim(), (float)e.event.minMaxRepeat.min, (float)e.event.minMaxRepeat.max))
                ProcessTimedAction(e, e.event.minMaxRepeat.repeatMin, e.event.minMaxRepeat.repeatMax, me->GetVictim());
            break;
        }
        case SMART_EVENT_VICTIM_CASTING:
        {
            if (!me || !me->IsInCombat())
                return;

            Unit* victim = me->GetVictim();

            if (!victim || !victim->IsNonMeleeSpellCast(false, false, true))
                return;

            if (e.event.targetCasting.spellId > 0)
                if (Spell* currSpell = victim->GetCurrentSpell(CURRENT_GENERIC_SPELL))
                    if (currSpell->m_spellInfo->Id != e.event.targetCasting.spellId)
                        return;

            ProcessTimedAction(e, e.event.targetCasting.repeatMin, e.event.targetCasting.repeatMax, me->GetVictim());
            break;
        }
        case SMART_EVENT_FRIENDLY_HEALTH:
        {
            if (!me || !me->IsInCombat())
                return;

            Unit* target = DoSelectLowestHpFriendly((float)e.event.friendlyHealth.radius, e.event.friendlyHealth.hpDeficit);
            if (!target || !target->IsInCombat())
                return;
            ProcessTimedAction(e, e.event.friendlyHealth.repeatMin, e.event.friendlyHealth.repeatMax, target);
            break;
        }
        case SMART_EVENT_FRIENDLY_IS_CC:
        {
            if (!me || !me->IsInCombat())
                return;

            std::list<Creature*> pList;
            DoFindFriendlyCC(pList, (float)e.event.friendlyCC.radius);
            if (pList.empty())
                return;
            ProcessTimedAction(e, e.event.friendlyCC.repeatMin, e.event.friendlyCC.repeatMax, *pList.begin());
            break;
        }
        case SMART_EVENT_FRIENDLY_MISSING_BUFF:
        {
            std::list<Creature*> pList;
            DoFindFriendlyMissingBuff(pList, (float)e.event.missingBuff.radius, e.event.missingBuff.spell);

            if (pList.empty())
                return;

            ProcessTimedAction(e, e.event.missingBuff.repeatMin, e.event.missingBuff.repeatMax, *pList.begin());
            break;
        }
        case SMART_EVENT_HAS_AURA:
        {
            if (!me)
                return;
            uint32 count = me->GetAuraCount(e.event.aura.spell);
            if ((!e.event.aura.count && !count) || (e.event.aura.count && count >= e.event.aura.count))
                ProcessTimedAction(e, e.event.aura.repeatMin, e.event.aura.repeatMax);
            break;
        }
        case SMART_EVENT_TARGET_BUFFED:
        {
            if (!me || !me->GetVictim())
                return;
            uint32 count = me->EnsureVictim()->GetAuraCount(e.event.aura.spell);
            if (count < e.event.aura.count)
                return;
            ProcessTimedAction(e, e.event.aura.repeatMin, e.event.aura.repeatMax);
            break;
        }
        case SMART_EVENT_CHARMED:
        {
            if (bvar == (e.event.charm.onRemove != 1))
                ProcessAction(e, unit, var0, var1, bvar, spell, gob);
            break;
        }
        //no params
        case SMART_EVENT_AGGRO:
        case SMART_EVENT_DEATH:
        case SMART_EVENT_EVADE:
        case SMART_EVENT_REACHED_HOME:
        case SMART_EVENT_CHARMED_TARGET:
        case SMART_EVENT_CORPSE_REMOVED:
        case SMART_EVENT_AI_INIT:
        case SMART_EVENT_TRANSPORT_ADDPLAYER:
        case SMART_EVENT_TRANSPORT_REMOVE_PLAYER:
        case SMART_EVENT_QUEST_ACCEPTED:
        case SMART_EVENT_QUEST_OBJ_COPLETETION:
        case SMART_EVENT_QUEST_COMPLETION:
        case SMART_EVENT_QUEST_REWARDED:
        case SMART_EVENT_QUEST_FAIL:
        case SMART_EVENT_JUST_SUMMONED:
        case SMART_EVENT_RESET:
        case SMART_EVENT_JUST_CREATED:
        case SMART_EVENT_GOSSIP_HELLO:
        case SMART_EVENT_FOLLOW_COMPLETED:
        case SMART_EVENT_ON_SPELLCLICK:
            ProcessAction(e, unit, var0, var1, bvar, spell, gob);
            break;
        case SMART_EVENT_IS_BEHIND_TARGET:
            {
                if (!me)
                    return;

                if (Unit* victim = me->GetVictim())
                {
                    if (!victim->HasInArc(static_cast<float>(M_PI), me))
                        ProcessTimedAction(e, e.event.behindTarget.cooldownMin, e.event.behindTarget.cooldownMax, victim);
                }
                break;
            }
        case SMART_EVENT_RECEIVE_EMOTE:
            if (e.event.emote.emote == var0)
            {
                ProcessAction(e, unit);
                RecalcTimer(e, e.event.emote.cooldownMin, e.event.emote.cooldownMax);
            }
            break;
        case SMART_EVENT_KILL:
        {
            if (!me || !unit)
                return;
            if (e.event.kill.playerOnly && unit->GetTypeId() != TYPEID_PLAYER)
                return;
            if (e.event.kill.creature && unit->GetEntry() != e.event.kill.creature)
                return;
            ProcessAction(e, unit);
            RecalcTimer(e, e.event.kill.cooldownMin, e.event.kill.cooldownMax);
            break;
        }
        case SMART_EVENT_SPELLHIT_TARGET:
        case SMART_EVENT_SPELLHIT:
        {
            if (!spell)
                return;
            if ((!e.event.spellHit.spell || spell->Id == e.event.spellHit.spell) &&
                (!e.event.spellHit.school || (spell->SchoolMask & e.event.spellHit.school)))
                {
                    ProcessAction(e, unit, 0, 0, bvar, spell);
                    RecalcTimer(e, e.event.spellHit.cooldownMin, e.event.spellHit.cooldownMax);
                }
            break;
        }
        case SMART_EVENT_OOC_LOS:
        {
            if (!me || me->IsInCombat())
                return;
            //can trigger if closer than fMaxAllowedRange
            float range = (float)e.event.los.maxDist;

            //if range is ok and we are actually in LOS
            if (me->IsWithinDistInMap(unit, range) && me->IsWithinLOSInMap(unit))
            {
                //if friendly event&&who is not hostile OR hostile event&&who is hostile
                if ((e.event.los.noHostile && !me->IsHostileTo(unit)) ||
                    (!e.event.los.noHostile && me->IsHostileTo(unit)))
                {
                    ProcessAction(e, unit);
                    RecalcTimer(e, e.event.los.cooldownMin, e.event.los.cooldownMax);
                }
            }
            break;
        }
        case SMART_EVENT_IC_LOS:
        {
            if (!me || !me->IsInCombat())
                return;
            //can trigger if closer than fMaxAllowedRange
            float range = (float)e.event.los.maxDist;

            //if range is ok and we are actually in LOS
            if (me->IsWithinDistInMap(unit, range) && me->IsWithinLOSInMap(unit))
            {
                //if friendly event&&who is not hostile OR hostile event&&who is hostile
                if ((e.event.los.noHostile && !me->IsHostileTo(unit)) ||
                    (!e.event.los.noHostile && me->IsHostileTo(unit)))
                {
                    ProcessAction(e, unit);
                    RecalcTimer(e, e.event.los.cooldownMin, e.event.los.cooldownMax);
                }
            }
            break;
        }
        case SMART_EVENT_RESPAWN:
        {
            if (!GetBaseObject())
                return;
            if (e.event.respawn.type == SMART_SCRIPT_RESPAWN_CONDITION_MAP && GetBaseObject()->GetMapId() != e.event.respawn.map)
                return;
            if (e.event.respawn.type == SMART_SCRIPT_RESPAWN_CONDITION_AREA && GetBaseObject()->GetZoneId() != e.event.respawn.area)
                return;
            ProcessAction(e);
            break;
        }
        case SMART_EVENT_SUMMONED_UNIT:
        {
            if (!IsCreature(unit))
                return;
            if (e.event.summoned.creature && unit->GetEntry() != e.event.summoned.creature)
                return;
            ProcessAction(e, unit);
            RecalcTimer(e, e.event.summoned.cooldownMin, e.event.summoned.cooldownMax);
            break;
        }
        case SMART_EVENT_RECEIVE_HEAL:
        case SMART_EVENT_DAMAGED:
        case SMART_EVENT_DAMAGED_TARGET:
        {
            if (var0 > e.event.minMaxRepeat.max || var0 < e.event.minMaxRepeat.min)
                return;
            ProcessAction(e, unit);
            RecalcTimer(e, e.event.minMaxRepeat.repeatMin, e.event.minMaxRepeat.repeatMax);
            break;
        }
        case SMART_EVENT_MOVEMENTINFORM:
        {
            if ((e.event.movementInform.type && var0 != e.event.movementInform.type) || (e.event.movementInform.id && var1 != e.event.movementInform.id))
                return;
            ProcessAction(e, unit, var0, var1);
            break;
        }
        case SMART_EVENT_TRANSPORT_RELOCATE:
        case SMART_EVENT_WAYPOINT_START:
        {
            if (e.event.waypoint.pathID && var0 != e.event.waypoint.pathID)
                return;
            ProcessAction(e, unit, var0);
            break;
        }
        case SMART_EVENT_WAYPOINT_REACHED:
        case SMART_EVENT_WAYPOINT_RESUMED:
        case SMART_EVENT_WAYPOINT_PAUSED:
        case SMART_EVENT_WAYPOINT_STOPPED:
        case SMART_EVENT_WAYPOINT_ENDED:
        {
            if (!me || (e.event.waypoint.pointID && var0 != e.event.waypoint.pointID) || (e.event.waypoint.pathID && GetPathId() != e.event.waypoint.pathID))
                return;
            ProcessAction(e, unit);
            break;
        }
        case SMART_EVENT_SUMMON_DESPAWNED:
        case SMART_EVENT_INSTANCE_PLAYER_ENTER:
        {
            if (e.event.instancePlayerEnter.team && var0 != e.event.instancePlayerEnter.team)
                return;
            ProcessAction(e, unit, var0);
            RecalcTimer(e, e.event.instancePlayerEnter.cooldownMin, e.event.instancePlayerEnter.cooldownMax);
            break;
        }
        case SMART_EVENT_ACCEPTED_QUEST:
        case SMART_EVENT_REWARD_QUEST:
        {
            if (e.event.quest.quest && var0 != e.event.quest.quest)
                return;
            ProcessAction(e, unit, var0);
            break;
        }
        case SMART_EVENT_TRANSPORT_ADDCREATURE:
        {
            if (e.event.transportAddCreature.creature && var0 != e.event.transportAddCreature.creature)
                return;
            ProcessAction(e, unit, var0);
            break;
        }
        case SMART_EVENT_AREATRIGGER_ONTRIGGER:
        {
            if (e.event.areatrigger.id && var0 != e.event.areatrigger.id)
                return;
            ProcessAction(e, unit, var0);
            break;
        }
        case SMART_EVENT_TEXT_OVER:
        {
            if (var0 != e.event.textOver.textGroupID || (e.event.textOver.creatureEntry && e.event.textOver.creatureEntry != var1))
                return;
            ProcessAction(e, unit, var0);
            break;
        }
        case SMART_EVENT_DATA_SET:
        {
            if (e.event.dataSet.id != var0 || e.event.dataSet.value != var1)
                return;
            ProcessAction(e, unit, var0, var1);
            RecalcTimer(e, e.event.dataSet.cooldownMin, e.event.dataSet.cooldownMax);
            break;
        }
        case SMART_EVENT_PASSENGER_REMOVED:
        case SMART_EVENT_PASSENGER_BOARDED:
        {
            if (!unit)
                return;
            ProcessAction(e, unit);
            RecalcTimer(e, e.event.minMax.repeatMin, e.event.minMax.repeatMax);
            break;
        }
        case SMART_EVENT_TIMED_EVENT_TRIGGERED:
        {
            if (e.event.timedEvent.id == var0)
                ProcessAction(e, unit);
            break;
        }
        case SMART_EVENT_GOSSIP_SELECT:
        {
            TC_LOG_DEBUG("scripts.ai", "SmartScript: Gossip Select:  menu %u action %u", var0, var1);//little help for scripters
            if (e.event.gossip.sender != var0 || e.event.gossip.action != var1)
                return;
            ProcessAction(e, unit, var0, var1);
            break;
        }
        case SMART_EVENT_DUMMY_EFFECT:
        {
            if (e.event.dummy.spell != var0 || e.event.dummy.effIndex != var1)
                return;
            ProcessAction(e, unit, var0, var1);
            break;
        }
        case SMART_EVENT_GAME_EVENT_START:
        case SMART_EVENT_GAME_EVENT_END:
        {
            if (e.event.gameEvent.gameEventId != var0)
                return;
            ProcessAction(e, nullptr, var0);
            break;
        }
        case SMART_EVENT_GO_STATE_CHANGED:
        {
            if (e.event.goStateChanged.state != var0)
                return;
            ProcessAction(e, unit, var0, var1);
            break;
        }
        case SMART_EVENT_GO_EVENT_INFORM:
        {
            if (e.event.eventInform.eventId != var0)
                return;
            ProcessAction(e, nullptr, var0);
            break;
        }
        case SMART_EVENT_ACTION_DONE:
        {
            if (e.event.doAction.eventId != var0)
                return;
            ProcessAction(e, unit, var0);
            break;
        }
        case SMART_EVENT_FRIENDLY_HEALTH_PCT:
        {
            if (!me || !me->IsInCombat())
                return;

            ObjectList* _targets = nullptr;

            switch (e.GetTargetType())
            {
                case SMART_TARGET_CREATURE_RANGE:
                case SMART_TARGET_CREATURE_GUID:
                case SMART_TARGET_CREATURE_DISTANCE:
                case SMART_TARGET_CLOSEST_CREATURE:
                case SMART_TARGET_CLOSEST_PLAYER:
                case SMART_TARGET_PLAYER_RANGE:
                case SMART_TARGET_PLAYER_DISTANCE:
                    _targets = GetTargets(e);
                    break;
                default:
                    return;
            }

            if (!_targets)
                return;

            Unit* target = nullptr;

            for (ObjectList::const_iterator itr = _targets->begin(); itr != _targets->end(); ++itr)
            {
                if (IsUnit(*itr) && me->IsFriendlyTo((*itr)->ToUnit()) && (*itr)->ToUnit()->IsAlive() && (*itr)->ToUnit()->IsInCombat())
                {
                    uint32 healthPct = uint32((*itr)->ToUnit()->GetHealthPct());

                    if (healthPct > e.event.friendlyHealthPct.maxHpPct || healthPct < e.event.friendlyHealthPct.minHpPct)
                        continue;

                    target = (*itr)->ToUnit();
                    break;
                }
            }

            delete _targets;

            if (!target)
                return;

            ProcessTimedAction(e, e.event.friendlyHealthPct.repeatMin, e.event.friendlyHealthPct.repeatMax, target);
            break;
        }
        case SMART_EVENT_DISTANCE_CREATURE:
        {
            if (!me)
                return;

            Creature* creature = nullptr;

            if (e.event.distance.guid != 0)
            {
                creature = FindCreatureNear(me, e.event.distance.guid);
                if (!creature)
                    return;

                if (!me->IsInRange(creature, 0, static_cast<float>(e.event.distance.dist)))
                    return;
            }
            else if (e.event.distance.entry != 0)
            {
                std::list<Creature*> list;
                me->GetCreatureListWithEntryInGrid(list, e.event.distance.entry, static_cast<float>(e.event.distance.dist));

                if (!list.empty())
                    creature = list.front();
            }

            if (creature)
                ProcessTimedAction(e, e.event.distance.repeat, e.event.distance.repeat, creature);

            break;
        }
        case SMART_EVENT_DISTANCE_GAMEOBJECT:
        {
            if (!me)
                return;

            GameObject* gameobject = nullptr;

            if (e.event.distance.guid != 0)
            {
                gameobject = FindGameObjectNear(me, e.event.distance.guid);
                if (!gameobject)
                    return;

                if (!me->IsInRange(gameobject, 0, static_cast<float>(e.event.distance.dist)))
                    return;
            }
            else if (e.event.distance.entry != 0)
            {
                std::list<GameObject*> list;
                me->GetGameObjectListWithEntryInGrid(list, e.event.distance.entry, static_cast<float>(e.event.distance.dist));

                if (!list.empty())
                    gameobject = list.front();
            }

            if (gameobject)
                ProcessTimedAction(e, e.event.distance.repeat, e.event.distance.repeat, nullptr, 0, 0, false, nullptr, gameobject);

            break;
        }
        case SMART_EVENT_COUNTER_SET:
            if (GetCounterId(e.event.counter.id) != 0 && GetCounterValue(e.event.counter.id) == e.event.counter.value)
                ProcessTimedAction(e, e.event.counter.cooldownMin, e.event.counter.cooldownMax);
            break;
        case SMART_EVENT_SCENE_START:
        case SMART_EVENT_SCENE_CANCEL:
        case SMART_EVENT_SCENE_COMPLETE:
        {
            ProcessAction(e, unit);
            break;
        }
        case SMART_EVENT_SCENE_TRIGGER:
        {
            if (e.event.param_string != varString)
                return;

            ProcessAction(e, unit, var0, 0, false, nullptr, nullptr, varString);
            break;
        }
        default:
            TC_LOG_ERROR("sql.sql", "SmartScript::ProcessEvent: Unhandled Event type %u", e.GetEventType());
            break;
    }
}

void SmartScript::InitTimer(SmartScriptHolder& e)
{
    switch (e.GetEventType())
    {
        //set only events which have initial timers
        case SMART_EVENT_UPDATE:
        case SMART_EVENT_UPDATE_IC:
        case SMART_EVENT_UPDATE_OOC:
            RecalcTimer(e, e.event.minMaxRepeat.min, e.event.minMaxRepeat.max);
            break;
        case SMART_EVENT_DISTANCE_CREATURE:
        case SMART_EVENT_DISTANCE_GAMEOBJECT:
            RecalcTimer(e, e.event.distance.repeat, e.event.distance.repeat);
            break;
        default:
            e.active = true;
            break;
    }
}
void SmartScript::RecalcTimer(SmartScriptHolder& e, uint32 min, uint32 max)
{
    // min/max was checked at loading!
    e.timer = urand(min, max);
    e.active = e.timer ? false : true;
}

void SmartScript::UpdateTimer(SmartScriptHolder& e, uint32 const diff)
{
    if (e.GetEventType() == SMART_EVENT_LINK)
        return;

    if (e.event.event_phase_mask && !IsInPhase(e.event.event_phase_mask))
        return;

    if (e.GetEventType() == SMART_EVENT_UPDATE_IC && (!me || !me->IsInCombat()))
        return;

    if (e.GetEventType() == SMART_EVENT_UPDATE_OOC && (me && me->IsInCombat())) //can be used with me=nullptr (go script)
        return;

    if (e.timer < diff)
    {
        // delay spell cast event if another spell is being cast
        if (e.GetActionType() == SMART_ACTION_CAST)
        {
            if (!(e.action.cast.castFlags & SMARTCAST_INTERRUPT_PREVIOUS))
            {
                if (me && me->HasUnitState(UNIT_STATE_CASTING))
                {
                    e.timer = 1;
                    return;
                }
            }
        }

        // Delay flee for assist event if stunned or rooted
        if (e.GetActionType() == SMART_ACTION_FLEE_FOR_ASSIST)
        {
            if (me && me->HasUnitState(UNIT_STATE_ROOT | UNIT_STATE_STUNNED))
            {
                e.timer = 1;
                return;
            }
        }

        e.active = true;//activate events with cooldown
        switch (e.GetEventType())//process ONLY timed events
        {
            case SMART_EVENT_UPDATE:
            case SMART_EVENT_UPDATE_OOC:
            case SMART_EVENT_UPDATE_IC:
            case SMART_EVENT_HEALT_PCT:
            case SMART_EVENT_TARGET_HEALTH_PCT:
            case SMART_EVENT_MANA_PCT:
            case SMART_EVENT_TARGET_MANA_PCT:
            case SMART_EVENT_RANGE:
            case SMART_EVENT_VICTIM_CASTING:
            case SMART_EVENT_FRIENDLY_HEALTH:
            case SMART_EVENT_FRIENDLY_IS_CC:
            case SMART_EVENT_FRIENDLY_MISSING_BUFF:
            case SMART_EVENT_HAS_AURA:
            case SMART_EVENT_TARGET_BUFFED:
            case SMART_EVENT_IS_BEHIND_TARGET:
            case SMART_EVENT_FRIENDLY_HEALTH_PCT:
            case SMART_EVENT_DISTANCE_CREATURE:
            case SMART_EVENT_DISTANCE_GAMEOBJECT:
            {
                ProcessEvent(e);
                if (e.GetScriptType() == SMART_SCRIPT_TYPE_TIMED_ACTIONLIST)
                {
                    e.enableTimed = false;//disable event if it is in an ActionList and was processed once
                    for (SmartAIEventList::iterator i = mTimedActionList.begin(); i != mTimedActionList.end(); ++i)
                    {
                        //find the first event which is not the current one and enable it
                        if (i->event_id > e.event_id)
                        {
                            i->enableTimed = true;
                            break;
                        }
                    }
                }
                break;
            }
        }
    }
    else
        e.timer -= diff;
}

bool SmartScript::CheckTimer(SmartScriptHolder const& e) const
{
    return e.active;
}

void SmartScript::InstallEvents()
{
    if (!mInstallEvents.empty())
    {
        for (SmartAIEventList::iterator i = mInstallEvents.begin(); i != mInstallEvents.end(); ++i)
            mEvents.push_back(*i);//must be before UpdateTimers

        mInstallEvents.clear();
    }
}

void SmartScript::OnUpdate(uint32 const diff)
{
    if ((mScriptType == SMART_SCRIPT_TYPE_CREATURE || mScriptType == SMART_SCRIPT_TYPE_GAMEOBJECT) && !GetBaseObject())
        return;

    InstallEvents();//before UpdateTimers

    for (SmartAIEventList::iterator i = mEvents.begin(); i != mEvents.end(); ++i)
        UpdateTimer(*i, diff);

    if (!mStoredEvents.empty())
        for (SmartAIEventList::iterator i = mStoredEvents.begin(); i != mStoredEvents.end(); ++i)
             UpdateTimer(*i, diff);

    bool needCleanup = true;
    if (!mTimedActionList.empty())
    {
        isProcessingTimedActionList = true;
        for (SmartAIEventList::iterator i = mTimedActionList.begin(); i != mTimedActionList.end(); ++i)
        {
            if ((*i).enableTimed)
            {
                UpdateTimer(*i, diff);
                needCleanup = false;
            }
        }

        isProcessingTimedActionList = false;
    }
    if (needCleanup)
        mTimedActionList.clear();

    if (!mRemIDs.empty())
    {
        for (std::list<uint32>::iterator i = mRemIDs.begin(); i != mRemIDs.end(); ++i)
        {
             RemoveStoredEvent((*i));
        }
    }
    if (mUseTextTimer && me)
    {
        if (mTextTimer < diff)
        {
            uint32 textID = mLastTextID;
            mLastTextID = 0;
            uint32 entry = mTalkerEntry;
            mTalkerEntry = 0;
            mTextTimer = 0;
            mUseTextTimer = false;
            ProcessEventsFor(SMART_EVENT_TEXT_OVER, nullptr, textID, entry);
        } else mTextTimer -= diff;
    }
}

void SmartScript::FillScript(SmartAIEventList e, WorldObject* obj, AreaTriggerEntry const* at, SceneTemplate const* scene)
{
    if (e.empty())
    {
        if (obj)
            TC_LOG_DEBUG("scripts.ai", "SmartScript: EventMap for Entry %u is empty but is using SmartScript.", obj->GetEntry());
        if (at)
            TC_LOG_DEBUG("scripts.ai", "SmartScript: EventMap for AreaTrigger %u is empty but is using SmartScript.", at->ID);
        if (scene)
            TC_LOG_DEBUG("scripts.ai", "SmartScript: EventMap for SceneId %u is empty but is using SmartScript.", scene->SceneId);
        return;
    }
    for (SmartAIEventList::iterator i = e.begin(); i != e.end(); ++i)
    {
        #ifndef TRINITY_DEBUG
            if ((*i).event.event_flags & SMART_EVENT_FLAG_DEBUG_ONLY)
                continue;
        #endif

        if ((*i).event.event_flags & SMART_EVENT_FLAG_DIFFICULTY_ALL)//if has instance flag add only if in it
        {
            if (obj && obj->GetMap()->IsDungeon())
            {
                if ((1 << (obj->GetMap()->GetSpawnMode()+1)) & (*i).event.event_flags)
                {
                    mEvents.push_back((*i));
                }
            }
            continue;
        }
        mEvents.push_back((*i));//NOTE: 'world(0)' events still get processed in ANY instance mode
    }
    if (mEvents.empty() && obj)
        TC_LOG_ERROR("sql.sql", "SmartScript: Entry %u has events but no events added to list because of instance flags.", obj->GetEntry());
    if (mEvents.empty() && at)
        TC_LOG_ERROR("sql.sql", "SmartScript: AreaTrigger %u has events but no events added to list because of instance flags. NOTE: triggers can not handle any instance flags.", at->ID);
    if (mEvents.empty() && scene)
        TC_LOG_ERROR("sql.sql", "SmartScript: SceneId %u has events but no events added to list because of instance flags. NOTE: scenes can not handle any instance flags.", scene->SceneId);
}

void SmartScript::GetScript()
{
    SmartAIEventList e;
    if (me)
    {
        e = sSmartScriptMgr->GetScript(-((int32)me->GetSpawnId()), mScriptType);
        if (e.empty())
            e = sSmartScriptMgr->GetScript((int32)me->GetEntry(), mScriptType);
        FillScript(e, me, nullptr, nullptr);
    }
    else if (go)
    {
        e = sSmartScriptMgr->GetScript(-((int32)go->GetSpawnId()), mScriptType);
        if (e.empty())
            e = sSmartScriptMgr->GetScript((int32)go->GetEntry(), mScriptType);
        FillScript(e, go, nullptr, nullptr);
    }
    else if (trigger)
    {
        e = sSmartScriptMgr->GetScript((int32)trigger->ID, mScriptType);
        FillScript(e, nullptr, trigger, nullptr);
    }
    else if (sceneTemplate)
    {
        e = sSmartScriptMgr->GetScript(sceneTemplate->SceneId, mScriptType);
        FillScript(e, nullptr, nullptr, sceneTemplate);
    }
}

void SmartScript::OnInitialize(WorldObject* obj, AreaTriggerEntry const* at, SceneTemplate const* scene)
{
    if (obj)//handle object based scripts
    {
        switch (obj->GetTypeId())
        {
            case TYPEID_UNIT:
                mScriptType = SMART_SCRIPT_TYPE_CREATURE;
                me = obj->ToCreature();
                TC_LOG_DEBUG("scripts.ai", "SmartScript::OnInitialize: source is Creature %u", me->GetEntry());
                break;
            case TYPEID_GAMEOBJECT:
                mScriptType = SMART_SCRIPT_TYPE_GAMEOBJECT;
                go = obj->ToGameObject();
                TC_LOG_DEBUG("scripts.ai", "SmartScript::OnInitialize: source is GameObject %u", go->GetEntry());
                break;
            default:
                TC_LOG_ERROR("misc", "SmartScript::OnInitialize: Unhandled TypeID !WARNING!");
                return;
        }
    }
    else if (at)
    {
        mScriptType = SMART_SCRIPT_TYPE_AREATRIGGER;
        trigger = at;
        TC_LOG_DEBUG("scripts.ai", "SmartScript::OnInitialize: source is AreaTrigger %u", trigger->ID);
    }
    else if (scene)
    {
        mScriptType = SMART_SCRIPT_TYPE_SCENE;
        sceneTemplate = scene;
        TC_LOG_DEBUG("scripts.ai", "SmartScript::OnInitialize: source is Scene with id %u", scene->SceneId);
    }
    else
    {
        TC_LOG_ERROR("misc", "SmartScript::OnInitialize: !WARNING! Initialized objects are NULL.");
        return;
    }

    GetScript();//load copy of script

    for (SmartAIEventList::iterator i = mEvents.begin(); i != mEvents.end(); ++i)
        InitTimer((*i));//calculate timers for first time use

    ProcessEventsFor(SMART_EVENT_AI_INIT);
    InstallEvents();
    ProcessEventsFor(SMART_EVENT_JUST_CREATED);
}

void SmartScript::OnMoveInLineOfSight(Unit* who)
{
    if (!me)
        return;

    ProcessEventsFor(me->IsInCombat() ? SMART_EVENT_IC_LOS : SMART_EVENT_OOC_LOS, who);
}
// SmartScript end

Unit* SmartScript::DoSelectLowestHpFriendly(float range, uint32 MinHPDiff)
{
    if (!me)
        return nullptr;

    CellCoord p(Trinity::ComputeCellCoord(me->GetPositionX(), me->GetPositionY()));
    Cell cell(p);
    cell.SetNoCreate();

    Unit* unit = nullptr;

    Trinity::MostHPMissingInRange u_check(me, range, MinHPDiff);
    Trinity::UnitLastSearcher<Trinity::MostHPMissingInRange> searcher(me, unit, u_check);

    TypeContainerVisitor<Trinity::UnitLastSearcher<Trinity::MostHPMissingInRange>, GridTypeMapContainer >  grid_unit_searcher(searcher);

    cell.Visit(p, grid_unit_searcher, *me->GetMap(), *me, range);
    return unit;
}

void SmartScript::DoFindFriendlyCC(std::list<Creature*>& _list, float range)
{
    if (!me)
        return;

    CellCoord p(Trinity::ComputeCellCoord(me->GetPositionX(), me->GetPositionY()));
    Cell cell(p);
    cell.SetNoCreate();

    Trinity::FriendlyCCedInRange u_check(me, range);
    Trinity::CreatureListSearcher<Trinity::FriendlyCCedInRange> searcher(me, _list, u_check);

    TypeContainerVisitor<Trinity::CreatureListSearcher<Trinity::FriendlyCCedInRange>, GridTypeMapContainer >  grid_creature_searcher(searcher);

    cell.Visit(p, grid_creature_searcher, *me->GetMap(), *me, range);
}

void SmartScript::DoFindFriendlyMissingBuff(std::list<Creature*>& list, float range, uint32 spellid)
{
    if (!me)
        return;

    CellCoord p(Trinity::ComputeCellCoord(me->GetPositionX(), me->GetPositionY()));
    Cell cell(p);
    cell.SetNoCreate();

    Trinity::FriendlyMissingBuffInRange u_check(me, range, spellid);
    Trinity::CreatureListSearcher<Trinity::FriendlyMissingBuffInRange> searcher(me, list, u_check);

    TypeContainerVisitor<Trinity::CreatureListSearcher<Trinity::FriendlyMissingBuffInRange>, GridTypeMapContainer >  grid_creature_searcher(searcher);

    cell.Visit(p, grid_creature_searcher, *me->GetMap(), *me, range);
}

Unit* SmartScript::DoFindClosestFriendlyInRange(float range, bool playerOnly)
{
    if (!me)
        return nullptr;

    Unit* unit = nullptr;
    Trinity::AnyFriendlyUnitInObjectRangeCheck u_check(me, me, range, playerOnly);
    Trinity::UnitLastSearcher<Trinity::AnyFriendlyUnitInObjectRangeCheck> searcher(me, unit, u_check);
    me->VisitNearbyObject(range, searcher);
    return unit;
}

void SmartScript::SetScript9(SmartScriptHolder& e, uint32 entry)
{
    //do NOT clear mTimedActionList if it's being iterated because it will invalidate the iterator and delete
    // any SmartScriptHolder contained like the "e" parameter passed to this function
    if (isProcessingTimedActionList)
    {
        TC_LOG_ERROR("scripts.ai", "Entry " SI64FMTD " SourceType %u Event %u Action %u is trying to overwrite timed action list from a timed action, this is not allowed!.", e.entryOrGuid, e.GetScriptType(), e.GetEventType(), e.GetActionType());
        return;
    }

    mTimedActionList.clear();
    mTimedActionList = sSmartScriptMgr->GetScript(entry, SMART_SCRIPT_TYPE_TIMED_ACTIONLIST);
    if (mTimedActionList.empty())
        return;
    for (SmartAIEventList::iterator i = mTimedActionList.begin(); i != mTimedActionList.end(); ++i)
    {
        i->enableTimed = i == mTimedActionList.begin();//enable processing only for the first action

        if (e.action.timedActionList.timerType == 0)
            i->event.type = SMART_EVENT_UPDATE_OOC;
        else if (e.action.timedActionList.timerType == 1)
            i->event.type = SMART_EVENT_UPDATE_IC;
        else if (e.action.timedActionList.timerType > 1)
            i->event.type = SMART_EVENT_UPDATE;

        InitTimer((*i));
    }
}

Unit* SmartScript::GetLastInvoker()
{
    WorldObject* lookupRoot = me;
    if (!lookupRoot)
        lookupRoot = go;

    if (lookupRoot)
        return ObjectAccessor::GetUnit(*lookupRoot, mLastInvoker);

    return ObjectAccessor::FindPlayer(mLastInvoker);
}<|MERGE_RESOLUTION|>--- conflicted
+++ resolved
@@ -2439,38 +2439,14 @@
             ENSURE_AI(SmartAI, me->AI())->SetEvadeDisabled(e.action.disableEvade.disable != 0);
             break;
         }
-<<<<<<< HEAD
-        case SMART_ACTION_SCENE_PLAY:
-=======
         case SMART_ACTION_PLAY_ANIMKIT:
->>>>>>> e13f82d1
-        {
-            ObjectList* targets = GetTargets(e, unit);
-            if (!targets)
-                break;
-
-            for (ObjectList::const_iterator itr = targets->begin(); itr != targets->end(); ++itr)
-            {
-<<<<<<< HEAD
-                if (IsPlayer(*itr))
-                    (*itr)->ToPlayer()->GetSceneMgr().PlayScene(e.action.scene.sceneId);
-            }
-
-            break;
-        }
-        case SMART_ACTION_SCENE_CANCEL:
-        {
-            ObjectList* targets = GetTargets(e, unit);
-            if (!targets)
-                break;
-
-            for (ObjectList::const_iterator itr = targets->begin(); itr != targets->end(); ++itr)
-            {
-                if (IsPlayer(*itr))
-                    (*itr)->ToPlayer()->GetSceneMgr().CancelSceneBySceneId(e.action.scene.sceneId);
-            }
-
-=======
+        {
+            ObjectList* targets = GetTargets(e, unit);
+            if (!targets)
+                break;
+
+            for (ObjectList::const_iterator itr = targets->begin(); itr != targets->end(); ++itr)
+            {
                 if (IsCreature(*itr))
                 {
                     if (e.action.animKit.type == 0)
@@ -2493,7 +2469,33 @@
             }
 
             delete targets;
->>>>>>> e13f82d1
+            break;
+        }
+        case SMART_ACTION_SCENE_PLAY:
+        {
+            ObjectList* targets = GetTargets(e, unit);
+            if (!targets)
+                break;
+
+            for (ObjectList::const_iterator itr = targets->begin(); itr != targets->end(); ++itr)
+            {
+                if (IsPlayer(*itr))
+                    (*itr)->ToPlayer()->GetSceneMgr().PlayScene(e.action.scene.sceneId);
+            }
+
+            break;
+        }
+        case SMART_ACTION_SCENE_CANCEL:
+        {
+            ObjectList* targets = GetTargets(e, unit);
+            if (!targets)
+                break;
+
+            for (ObjectList::const_iterator itr = targets->begin(); itr != targets->end(); ++itr)
+            {
+                if (IsPlayer(*itr))
+                    (*itr)->ToPlayer()->GetSceneMgr().CancelSceneBySceneId(e.action.scene.sceneId);
+            }
             break;
         }
         default:
