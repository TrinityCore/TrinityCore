--- conflicted
+++ resolved
@@ -303,7 +303,7 @@
                 else if (IsPlayer(target) && me)
                 {
                     Unit* templastInvoker = GetLastInvoker();
-                    sCreatureTextMgr->SendChat(me, uint8(e.action.talk.textGroupID), IsPlayer(templastInvoker) ? templastInvoker : nullptr, CHAT_MSG_ADDON, LANG_ADDON, TEXT_RANGE_NORMAL, 0, SoundKitPlayType::Normal, TEAM_OTHER, false, target->ToPlayer());
+                    sCreatureTextMgr->SendChat(me, uint8(e.action.talk.textGroupID), IsPlayer(templastInvoker) ? templastInvoker : nullptr, CHAT_MSG_ADDON, LANG_ADDON, TEXT_RANGE_NORMAL, 0, TEAM_OTHER, false, target->ToPlayer());
                 }
                 TC_LOG_DEBUG("scripts.ai", "SmartScript::ProcessAction:: SMART_ACTION_SIMPLE_TALK: talker: %s (%s), textGroupId: %u",
                     target->GetName().c_str(), target->GetGUID().ToString().c_str(), uint8(e.action.talk.textGroupID));
@@ -614,39 +614,6 @@
             }
             break;
         }
-        case SMART_ACTION_SELF_CAST:
-        {
-            if (targets.empty())
-                break;
-
-            if (e.action.cast.targetsLimit)
-                Trinity::Containers::RandomResize(targets, e.action.cast.targetsLimit);
-
-            TriggerCastFlags triggerFlags = TRIGGERED_NONE;
-            if (e.action.cast.castFlags & SMARTCAST_TRIGGERED)
-            {
-                if (e.action.cast.triggerFlags)
-                    triggerFlags = TriggerCastFlags(e.action.cast.triggerFlags);
-                else
-                    triggerFlags = TRIGGERED_FULL_MASK;
-            }
-
-            for (WorldObject* target : targets)
-            {
-                Unit* uTarget = target->ToUnit();
-                if (!uTarget)
-                    continue;
-
-                if (!(e.action.cast.castFlags & SMARTCAST_AURA_NOT_PRESENT) || !uTarget->HasAura(e.action.cast.spell))
-                {
-                    if (e.action.cast.castFlags & SMARTCAST_INTERRUPT_PREVIOUS)
-                        uTarget->InterruptNonMeleeSpells(false);
-
-                    uTarget->CastSpell(uTarget, e.action.cast.spell, triggerFlags);
-                }
-            }
-            break;
-        }
         case SMART_ACTION_INVOKER_CAST:
         {
             Unit* tempLastInvoker = GetLastInvoker(unit);
@@ -656,7 +623,7 @@
             if (targets.empty())
                 break;
 
-            if (e.action.cast.targetsLimit)
+            if (e.action.cast.targetsLimit > 0 && targets.size() > e.action.cast.targetsLimit)
                 Trinity::Containers::RandomResize(targets, e.action.cast.targetsLimit);
 
             for (WorldObject* target : targets)
@@ -1064,24 +1031,32 @@
         }
         case SMART_ACTION_SET_IN_COMBAT_WITH_ZONE:
         {
-            if (me && me->IsAIEnabled())
-            {
-                me->AI()->DoZoneInCombat();
-                TC_LOG_DEBUG("scripts.ai", "SmartScript::ProcessAction: SMART_ACTION_SET_IN_COMBAT_WITH_ZONE: Creature %s", me->GetGUID().ToString().c_str());
+            for (WorldObject* target : targets)
+            {
+                if (IsCreature(target))
+                {
+                    Creature* creature = target->ToCreature();
+                    if (creature->IsAIEnabled)
+                        creature->AI()->DoZoneInCombat();
+                    TC_LOG_DEBUG("scripts.ai", "SmartScript::ProcessAction: SMART_ACTION_SET_IN_COMBAT_WITH_ZONE: Creature %s, target: %s", me->GetGUID().ToString().c_str(), target->GetGUID().ToString().c_str());
+                }
             }
             break;
         }
         case SMART_ACTION_CALL_FOR_HELP:
         {
-            if (me)
-            {
-                me->CallForHelp(float(e.action.callHelp.range));
-                if (e.action.callHelp.withEmote)
-                {
-                    Trinity::BroadcastTextBuilder builder(me, CHAT_MSG_MONSTER_EMOTE, BROADCAST_TEXT_CALL_FOR_HELP, me->getGender());
-                    sCreatureTextMgr->SendChatPacket(me, builder, CHAT_MSG_MONSTER_EMOTE);
-                }
-                TC_LOG_DEBUG("scripts.ai", "SmartScript::ProcessAction: SMART_ACTION_CALL_FOR_HELP: Creature %s", me->GetGUID().ToString().c_str());
+            for (WorldObject* target : targets)
+            {
+                if (IsCreature(target))
+                {
+                    target->ToCreature()->CallForHelp(float(e.action.callHelp.range));
+                    if (e.action.callHelp.withEmote)
+                    {
+                        Trinity::BroadcastTextBuilder builder(me, CHAT_MSG_MONSTER_EMOTE, BROADCAST_TEXT_CALL_FOR_HELP, me->getGender());
+                        sCreatureTextMgr->SendChatPacket(me, builder, CHAT_MSG_MONSTER_EMOTE);
+                    }
+                    TC_LOG_DEBUG("scripts.ai", "SmartScript::ProcessAction: SMART_ACTION_CALL_FOR_HELP: Creature %s, target: %s", me->GetGUID().ToString().c_str(), target->GetGUID().ToString().c_str());
+                }
             }
             break;
         }
@@ -1580,7 +1555,7 @@
 
                     for (uint32 i = 0; i < MAX_EQUIPMENT_ITEMS; ++i)
                         if (!e.action.equip.mask || (e.action.equip.mask & (1 << i)))
-                            npc->SetVirtualItem(i, slot[i].ItemId, slot[i].AppearanceModId, slot[i].ItemVisual);
+                            npc->SetVirtualItem(0, slot[i].ItemId, slot[i].AppearanceModId, slot[i].ItemVisual);
                 }
             }
             break;
@@ -1729,7 +1704,7 @@
                 break;
 
             ObjectVector casters;
-            GetTargets(casters, CreateSmartEvent(SMART_EVENT_UPDATE_IC, 0, 0, 0, 0, 0, 0, SMART_ACTION_NONE, 0, 0, 0, 0, 0, 0, (SMARTAI_TARGETS)e.action.crossCast.targetType, e.action.crossCast.targetParam1, e.action.crossCast.targetParam2, e.action.crossCast.targetParam3, 0, 0), unit);
+            GetTargets(casters, CreateSmartEvent(SMART_EVENT_UPDATE_IC, 0, 0, 0, 0, 0, 0, SMART_ACTION_NONE, 0, 0, 0, 0, 0, 0, (SMARTAI_TARGETS)e.action.crossCast.targetType, e.action.crossCast.targetParam1, e.action.crossCast.targetParam2, e.action.crossCast.targetParam3, 0), unit);
 
             for (WorldObject* caster : casters)
             {
@@ -2460,18 +2435,10 @@
                 // first player in target list will implicitly be creator
                 if (!creator && target->IsPlayer())
                 {
-<<<<<<< HEAD
-                    Conversation* conversation = Conversation::CreateConversation(e.action.conversation.id, playerTarget,
-                        *playerTarget, playerTarget->GetGUID(), nullptr);
-                    if (!conversation)
-                        TC_LOG_WARN("scripts.ai", "SmartScript::ProcessAction:: SMART_ACTION_CREATE_CONVERSATION: id %u, baseObject %s, target %s - failed to create conversation",
-                            e.action.conversation.id, !baseObject ? "" : baseObject->GetName().c_str(), playerTarget->GetName().c_str());
-=======
                     creator = target->ToPlayer();
 
                     if (e.action.conversation.includeCreatorAsActor)
                         dynamicActors.push_back(target->GetGUID());
->>>>>>> 0216562b
                 }
                 else
                     dynamicActors.push_back(target->GetGUID());
@@ -2489,17 +2456,6 @@
                 TC_LOG_WARN("scripts.ai", "SmartScript::ProcessAction:: SMART_ACTION_CREATE_CONVERSATION: id %u, baseObject %s, target %s - failed to create conversation",
                     e.action.conversation.id, !baseObject ? "" : baseObject->GetName().c_str(), creator->GetName().c_str());
 
-            break;
-        }
-        case SMART_ACTION_PLAY_CINEMATIC:
-        {
-            for (WorldObject* target : targets)
-            {
-                if (!IsPlayer(target))
-                    continue;
-
-                target->ToPlayer()->SendCinematicStart(e.action.cinematic.entry);
-            }
             break;
         }
         default:
@@ -2545,18 +2501,18 @@
     {
         case SMARTAI_TEMPLATE_CASTER:
             {
-                AddEvent(SMART_EVENT_UPDATE_IC, 0, 0, 0, e.action.installTtemplate.param2, e.action.installTtemplate.param3, 0, SMART_ACTION_CAST, e.action.installTtemplate.param1, e.target.raw.param1, 0, 0, 0, 0, SMART_TARGET_VICTIM, 0, 0, 0, 0, 1);
-                AddEvent(SMART_EVENT_RANGE, 0, e.action.installTtemplate.param4, 300, 0, 0, 0, SMART_ACTION_ALLOW_COMBAT_MOVEMENT, 1, 0, 0, 0, 0, 0, SMART_TARGET_NONE, 0, 0, 0, 0, 1);
-                AddEvent(SMART_EVENT_RANGE, 0, 0, e.action.installTtemplate.param4>10?e.action.installTtemplate.param4-10:0, 0, 0, 0, SMART_ACTION_ALLOW_COMBAT_MOVEMENT, 0, 0, 0, 0, 0, 0, SMART_TARGET_NONE, 0, 0, 0, 0, 1);
-                AddEvent(SMART_EVENT_MANA_PCT, 0, e.action.installTtemplate.param5-15>100?100:e.action.installTtemplate.param5+15, 100, 1000, 1000, 0, SMART_ACTION_SET_EVENT_PHASE, 1, 0, 0, 0, 0, 0, SMART_TARGET_NONE, 0, 0, 0, 0, 0);
-                AddEvent(SMART_EVENT_MANA_PCT, 0, 0, e.action.installTtemplate.param5, 1000, 1000, 0, SMART_ACTION_SET_EVENT_PHASE, 0, 0, 0, 0, 0, 0, SMART_TARGET_NONE, 0, 0, 0, 0, 0);
-                AddEvent(SMART_EVENT_MANA_PCT, 0, 0, e.action.installTtemplate.param5, 1000, 1000, 0, SMART_ACTION_ALLOW_COMBAT_MOVEMENT, 1, 0, 0, 0, 0, 0, SMART_TARGET_NONE, 0, 0, 0, 0, 0);
+                AddEvent(SMART_EVENT_UPDATE_IC, 0, 0, 0, e.action.installTtemplate.param2, e.action.installTtemplate.param3, 0, SMART_ACTION_CAST, e.action.installTtemplate.param1, e.target.raw.param1, 0, 0, 0, 0, SMART_TARGET_VICTIM, 0, 0, 0, 1);
+                AddEvent(SMART_EVENT_RANGE, 0, e.action.installTtemplate.param4, 300, 0, 0, 0, SMART_ACTION_ALLOW_COMBAT_MOVEMENT, 1, 0, 0, 0, 0, 0, SMART_TARGET_NONE, 0, 0, 0, 1);
+                AddEvent(SMART_EVENT_RANGE, 0, 0, e.action.installTtemplate.param4>10?e.action.installTtemplate.param4-10:0, 0, 0, 0, SMART_ACTION_ALLOW_COMBAT_MOVEMENT, 0, 0, 0, 0, 0, 0, SMART_TARGET_NONE, 0, 0, 0, 1);
+                AddEvent(SMART_EVENT_MANA_PCT, 0, e.action.installTtemplate.param5-15>100?100:e.action.installTtemplate.param5+15, 100, 1000, 1000, 0, SMART_ACTION_SET_EVENT_PHASE, 1, 0, 0, 0, 0, 0, SMART_TARGET_NONE, 0, 0, 0, 0);
+                AddEvent(SMART_EVENT_MANA_PCT, 0, 0, e.action.installTtemplate.param5, 1000, 1000, 0, SMART_ACTION_SET_EVENT_PHASE, 0, 0, 0, 0, 0, 0, SMART_TARGET_NONE, 0, 0, 0, 0);
+                AddEvent(SMART_EVENT_MANA_PCT, 0, 0, e.action.installTtemplate.param5, 1000, 1000, 0, SMART_ACTION_ALLOW_COMBAT_MOVEMENT, 1, 0, 0, 0, 0, 0, SMART_TARGET_NONE, 0, 0, 0, 0);
                 break;
             }
         case SMARTAI_TEMPLATE_TURRET:
             {
-                AddEvent(SMART_EVENT_UPDATE_IC, 0, 0, 0, e.action.installTtemplate.param2, e.action.installTtemplate.param3, 0, SMART_ACTION_CAST, e.action.installTtemplate.param1, e.target.raw.param1, 0, 0, 0, 0, SMART_TARGET_VICTIM, 0, 0, 0, 0, 0);
-                AddEvent(SMART_EVENT_JUST_CREATED, 0, 0, 0, 0, 0, 0, SMART_ACTION_ALLOW_COMBAT_MOVEMENT, 0, 0, 0, 0, 0, 0, SMART_TARGET_NONE, 0, 0, 0, 0, 0);
+                AddEvent(SMART_EVENT_UPDATE_IC, 0, 0, 0, e.action.installTtemplate.param2, e.action.installTtemplate.param3, 0, SMART_ACTION_CAST, e.action.installTtemplate.param1, e.target.raw.param1, 0, 0, 0, 0, SMART_TARGET_VICTIM, 0, 0, 0, 0);
+                AddEvent(SMART_EVENT_JUST_CREATED, 0, 0, 0, 0, 0, 0, SMART_ACTION_ALLOW_COMBAT_MOVEMENT, 0, 0, 0, 0, 0, 0, SMART_TARGET_NONE, 0, 0, 0, 0);
                 break;
             }
         case SMARTAI_TEMPLATE_CAGED_NPC_PART:
@@ -2564,22 +2520,22 @@
                 if (!me)
                     return;
                 //store cage as id1
-                AddEvent(SMART_EVENT_DATA_SET, 0, 0, 0, 0, 0, 0, SMART_ACTION_STORE_TARGET_LIST, 1, 0, 0, 0, 0, 0, SMART_TARGET_CLOSEST_GAMEOBJECT, e.action.installTtemplate.param1, 10, 0, 0, 0);
+                AddEvent(SMART_EVENT_DATA_SET, 0, 0, 0, 0, 0, 0, SMART_ACTION_STORE_TARGET_LIST, 1, 0, 0, 0, 0, 0, SMART_TARGET_CLOSEST_GAMEOBJECT, e.action.installTtemplate.param1, 10, 0, 0);
 
                  //reset(close) cage on hostage(me) respawn
-                AddEvent(SMART_EVENT_UPDATE, SMART_EVENT_FLAG_NOT_REPEATABLE, 0, 0, 0, 0, 0, SMART_ACTION_RESET_GOBJECT, 0, 0, 0, 0, 0, 0, SMART_TARGET_GAMEOBJECT_DISTANCE, e.action.installTtemplate.param1, 5, 0, 0, 0);
-
-                AddEvent(SMART_EVENT_DATA_SET, 0, 0, 0, 0, 0, 0, SMART_ACTION_SET_RUN, e.action.installTtemplate.param3, 0, 0, 0, 0, 0, SMART_TARGET_NONE, 0, 0, 0, 0, 0);
-                AddEvent(SMART_EVENT_DATA_SET, 0, 0, 0, 0, 0, 0, SMART_ACTION_SET_EVENT_PHASE, 1, 0, 0, 0, 0, 0, SMART_TARGET_NONE, 0, 0, 0, 0, 0);
-
-                AddEvent(SMART_EVENT_UPDATE, SMART_EVENT_FLAG_NOT_REPEATABLE, 1000, 1000, 0, 0, 0, SMART_ACTION_MOVE_OFFSET, 0, 0, 0, 0, 0, 0, SMART_TARGET_SELF, 0, e.action.installTtemplate.param4, 0, 0, 1);
+                AddEvent(SMART_EVENT_UPDATE, SMART_EVENT_FLAG_NOT_REPEATABLE, 0, 0, 0, 0, 0, SMART_ACTION_RESET_GOBJECT, 0, 0, 0, 0, 0, 0, SMART_TARGET_GAMEOBJECT_DISTANCE, e.action.installTtemplate.param1, 5, 0, 0);
+
+                AddEvent(SMART_EVENT_DATA_SET, 0, 0, 0, 0, 0, 0, SMART_ACTION_SET_RUN, e.action.installTtemplate.param3, 0, 0, 0, 0, 0, SMART_TARGET_NONE, 0, 0, 0, 0);
+                AddEvent(SMART_EVENT_DATA_SET, 0, 0, 0, 0, 0, 0, SMART_ACTION_SET_EVENT_PHASE, 1, 0, 0, 0, 0, 0, SMART_TARGET_NONE, 0, 0, 0, 0);
+
+                AddEvent(SMART_EVENT_UPDATE, SMART_EVENT_FLAG_NOT_REPEATABLE, 1000, 1000, 0, 0, 0, SMART_ACTION_MOVE_OFFSET, 0, 0, 0, 0, 0, 0, SMART_TARGET_SELF, 0, e.action.installTtemplate.param4, 0, 1);
                  //phase 1: give quest credit on movepoint reached
-                AddEvent(SMART_EVENT_MOVEMENTINFORM, 0, POINT_MOTION_TYPE, SMART_RANDOM_POINT, 0, 0, 0, SMART_ACTION_SET_DATA, 0, 0, 0, 0, 0, 0, SMART_TARGET_STORED, 1, 0, 0, 0, 1);
+                AddEvent(SMART_EVENT_MOVEMENTINFORM, 0, POINT_MOTION_TYPE, SMART_RANDOM_POINT, 0, 0, 0, SMART_ACTION_SET_DATA, 0, 0, 0, 0, 0, 0, SMART_TARGET_STORED, 1, 0, 0, 1);
                 //phase 1: despawn after time on movepoint reached
-                AddEvent(SMART_EVENT_MOVEMENTINFORM, 0, POINT_MOTION_TYPE, SMART_RANDOM_POINT, 0, 0, 0, SMART_ACTION_FORCE_DESPAWN, e.action.installTtemplate.param2, 0, 0, 0, 0, 0, SMART_TARGET_NONE, 0, 0, 0, 0, 1);
+                AddEvent(SMART_EVENT_MOVEMENTINFORM, 0, POINT_MOTION_TYPE, SMART_RANDOM_POINT, 0, 0, 0, SMART_ACTION_FORCE_DESPAWN, e.action.installTtemplate.param2, 0, 0, 0, 0, 0, SMART_TARGET_NONE, 0, 0, 0, 1);
 
                 if (sCreatureTextMgr->TextExist(me->GetEntry(), (uint8)e.action.installTtemplate.param5))
-                    AddEvent(SMART_EVENT_MOVEMENTINFORM, 0, POINT_MOTION_TYPE, SMART_RANDOM_POINT, 0, 0, 0, SMART_ACTION_TALK, e.action.installTtemplate.param5, 0, 0, 0, 0, 0, SMART_TARGET_NONE, 0, 0, 0, 0, 1);
+                    AddEvent(SMART_EVENT_MOVEMENTINFORM, 0, POINT_MOTION_TYPE, SMART_RANDOM_POINT, 0, 0, 0, SMART_ACTION_TALK, e.action.installTtemplate.param5, 0, 0, 0, 0, 0, SMART_TARGET_NONE, 0, 0, 0, 1);
                 break;
             }
         case SMARTAI_TEMPLATE_CAGED_GO_PART:
@@ -2587,16 +2543,16 @@
                 if (!go)
                     return;
                 //store hostage as id1
-                AddEvent(SMART_EVENT_GO_LOOT_STATE_CHANGED, 0, GO_ACTIVATED, 0, 0, 0, 0, SMART_ACTION_STORE_TARGET_LIST, 1, 0, 0, 0, 0, 0, SMART_TARGET_CLOSEST_CREATURE, e.action.installTtemplate.param1, 10, 0, 0, 0);
+                AddEvent(SMART_EVENT_GO_LOOT_STATE_CHANGED, 0, GO_ACTIVATED, 0, 0, 0, 0, SMART_ACTION_STORE_TARGET_LIST, 1, 0, 0, 0, 0, 0, SMART_TARGET_CLOSEST_CREATURE, e.action.installTtemplate.param1, 10, 0, 0);
                 //store invoker as id2
-                AddEvent(SMART_EVENT_GO_LOOT_STATE_CHANGED, 0, GO_ACTIVATED, 0, 0, 0, 0, SMART_ACTION_STORE_TARGET_LIST, 2, 0, 0, 0, 0, 0, SMART_TARGET_NONE, 0, 0, 0, 0, 0);
+                AddEvent(SMART_EVENT_GO_LOOT_STATE_CHANGED, 0, GO_ACTIVATED, 0, 0, 0, 0, SMART_ACTION_STORE_TARGET_LIST, 2, 0, 0, 0, 0, 0, SMART_TARGET_NONE, 0, 0, 0, 0);
                 //signal hostage
-                AddEvent(SMART_EVENT_GO_LOOT_STATE_CHANGED, 0, GO_ACTIVATED, 0, 0, 0, 0, SMART_ACTION_SET_DATA, 0, 0, 0, 0, 0, 0, SMART_TARGET_STORED, 1, 0, 0, 0, 0);
+                AddEvent(SMART_EVENT_GO_LOOT_STATE_CHANGED, 0, GO_ACTIVATED, 0, 0, 0, 0, SMART_ACTION_SET_DATA, 0, 0, 0, 0, 0, 0, SMART_TARGET_STORED, 1, 0, 0, 0);
                 //when hostage raeched end point, give credit to invoker
                 if (e.action.installTtemplate.param2)
-                    AddEvent(SMART_EVENT_DATA_SET, 0, 0, 0, 0, 0, 0, SMART_ACTION_CALL_KILLEDMONSTER, e.action.installTtemplate.param1, 0, 0, 0, 0, 0, SMART_TARGET_STORED, 2, 0, 0, 0, 0);
+                    AddEvent(SMART_EVENT_DATA_SET, 0, 0, 0, 0, 0, 0, SMART_ACTION_CALL_KILLEDMONSTER, e.action.installTtemplate.param1, 0, 0, 0, 0, 0, SMART_TARGET_STORED, 2, 0, 0, 0);
                 else
-                    AddEvent(SMART_EVENT_GO_LOOT_STATE_CHANGED, 0, GO_ACTIVATED, 0, 0, 0, 0, SMART_ACTION_CALL_KILLEDMONSTER, e.action.installTtemplate.param1, 0, 0, 0, 0, 0, SMART_TARGET_STORED, 2, 0, 0, 0, 0);
+                    AddEvent(SMART_EVENT_GO_LOOT_STATE_CHANGED, 0, GO_ACTIVATED, 0, 0, 0, 0, SMART_ACTION_CALL_KILLEDMONSTER, e.action.installTtemplate.param1, 0, 0, 0, 0, 0, SMART_TARGET_STORED, 2, 0, 0, 0);
                 break;
             }
         case SMARTAI_TEMPLATE_BASIC:
@@ -2605,12 +2561,12 @@
     }
 }
 
-void SmartScript::AddEvent(SMART_EVENT e, uint32 event_flags, uint32 event_param1, uint32 event_param2, uint32 event_param3, uint32 event_param4, uint32 event_param5, SMART_ACTION action, uint32 action_param1, uint32 action_param2, uint32 action_param3, uint32 action_param4, uint32 action_param5, uint32 action_param6, SMARTAI_TARGETS t, uint32 target_param1, uint32 target_param2, uint32 target_param3, uint32 target_param4, uint32 phaseMask)
-{
-    mInstallEvents.push_back(CreateSmartEvent(e, event_flags, event_param1, event_param2, event_param3, event_param4, event_param5, action, action_param1, action_param2, action_param3, action_param4, action_param5, action_param6, t, target_param1, target_param2, target_param3, target_param4, phaseMask));
-}
-
-SmartScriptHolder SmartScript::CreateSmartEvent(SMART_EVENT e, uint32 event_flags, uint32 event_param1, uint32 event_param2, uint32 event_param3, uint32 event_param4, uint32 event_param5, SMART_ACTION action, uint32 action_param1, uint32 action_param2, uint32 action_param3, uint32 action_param4, uint32 action_param5, uint32 action_param6, SMARTAI_TARGETS t, uint32 target_param1, uint32 target_param2, uint32 target_param3, uint32 target_param4, uint32 phaseMask)
+void SmartScript::AddEvent(SMART_EVENT e, uint32 event_flags, uint32 event_param1, uint32 event_param2, uint32 event_param3, uint32 event_param4, uint32 event_param5, SMART_ACTION action, uint32 action_param1, uint32 action_param2, uint32 action_param3, uint32 action_param4, uint32 action_param5, uint32 action_param6, SMARTAI_TARGETS t, uint32 target_param1, uint32 target_param2, uint32 target_param3, uint32 phaseMask)
+{
+    mInstallEvents.push_back(CreateSmartEvent(e, event_flags, event_param1, event_param2, event_param3, event_param4, event_param5, action, action_param1, action_param2, action_param3, action_param4, action_param5, action_param6, t, target_param1, target_param2, target_param3, phaseMask));
+}
+
+SmartScriptHolder SmartScript::CreateSmartEvent(SMART_EVENT e, uint32 event_flags, uint32 event_param1, uint32 event_param2, uint32 event_param3, uint32 event_param4, uint32 event_param5, SMART_ACTION action, uint32 action_param1, uint32 action_param2, uint32 action_param3, uint32 action_param4, uint32 action_param5, uint32 action_param6, SMARTAI_TARGETS t, uint32 target_param1, uint32 target_param2, uint32 target_param3, uint32 phaseMask)
 {
     SmartScriptHolder script;
     script.event.type = e;
@@ -2635,7 +2591,6 @@
     script.target.raw.param1 = target_param1;
     script.target.raw.param2 = target_param2;
     script.target.raw.param3 = target_param3;
-    script.target.raw.param4 = target_param4;
 
     script.source_type = SMART_SCRIPT_TYPE_CREATURE;
     InitTimer(script);
@@ -2761,9 +2716,6 @@
                 if ((!e.target.unitRange.creature || unit->ToCreature()->GetEntry() == e.target.unitRange.creature) && baseObject->IsInRange(unit, float(e.target.unitRange.minDist), float(e.target.unitRange.maxDist)))
                     targets.push_back(unit);
             }
-
-            if (e.target.unitRange.maxSize)
-                Trinity::Containers::RandomResize(targets, e.target.unitRange.maxSize);
             break;
         }
         case SMART_TARGET_CREATURE_DISTANCE:
@@ -2782,9 +2734,6 @@
                 if (!e.target.unitDistance.creature || unit->ToCreature()->GetEntry() == e.target.unitDistance.creature)
                     targets.push_back(unit);
             }
-
-            if (e.target.unitDistance.maxSize)
-                Trinity::Containers::RandomResize(targets, e.target.unitDistance.maxSize);
             break;
         }
         case SMART_TARGET_GAMEOBJECT_DISTANCE:
@@ -2803,9 +2752,6 @@
                 if (!e.target.goDistance.entry || unit->ToGameObject()->GetEntry() == e.target.goDistance.entry)
                     targets.push_back(unit);
             }
-
-            if (e.target.goDistance.maxSize)
-                Trinity::Containers::RandomResize(targets, e.target.goDistance.maxSize);
             break;
         }
         case SMART_TARGET_GAMEOBJECT_RANGE:
@@ -2824,9 +2770,6 @@
                 if ((!e.target.goRange.entry && unit->ToGameObject()->GetEntry() == e.target.goRange.entry) && baseObject->IsInRange(unit, float(e.target.goRange.minDist), float(e.target.goRange.maxDist)))
                     targets.push_back(unit);
             }
-
-            if (e.target.goRange.maxSize)
-                Trinity::Containers::RandomResize(targets, e.target.goRange.maxSize);
             break;
         }
         case SMART_TARGET_CREATURE_GUID:
