--- conflicted
+++ resolved
@@ -2580,17 +2580,6 @@
             delete targets;
             break;
         }
-<<<<<<< HEAD
-=======
-        case SMART_ACTION_DISABLE_EVADE:
-        {
-            if (!IsSmart())
-                break;
-
-            ENSURE_AI(SmartAI, me->AI())->SetEvadeDisabled(e.action.disableEvade.disable != 0);
-            break;
-        }
->>>>>>> ea54b5fa
         case SMART_ACTION_PLAY_ANIMKIT:
         {
             ObjectList* targets = GetTargets(e, unit);
@@ -2623,8 +2612,46 @@
             delete targets;
             break;
         }
-<<<<<<< HEAD
-=======
+        case SMART_ACTION_DISABLE_EVADE:
+        {
+            if (!IsSmart())
+                break;
+
+            ENSURE_AI(SmartAI, me->AI())->SetEvadeDisabled(e.action.disableEvade.disable != 0);
+            break;
+        }
+        case SMART_ACTION_PLAY_ANIMKIT:
+        {
+            ObjectList* targets = GetTargets(e, unit);
+            if (!targets)
+                break;
+
+            for (ObjectList::const_iterator itr = targets->begin(); itr != targets->end(); ++itr)
+            {
+                if (IsCreature(*itr))
+                {
+                    if (e.action.animKit.type == 0)
+                        (*itr)->ToCreature()->PlayOneShotAnimKitId(e.action.animKit.animKit);
+                    else if (e.action.animKit.type == 1)
+                        (*itr)->ToCreature()->SetAIAnimKitId(e.action.animKit.animKit);
+                    else if (e.action.animKit.type == 2)
+                        (*itr)->ToCreature()->SetMeleeAnimKitId(e.action.animKit.animKit);
+                    else if (e.action.animKit.type == 3)
+                        (*itr)->ToCreature()->SetMovementAnimKitId(e.action.animKit.animKit);
+                    else
+                    {
+                        TC_LOG_ERROR("sql.sql", "SmartScript: Invalid type for SMART_ACTION_PLAY_ANIMKIT, skipping");
+                        break;
+                    }
+
+                    TC_LOG_DEBUG("scripts.ai", "SmartScript::ProcessAction:: SMART_ACTION_PLAY_ANIMKIT: target: %s (%s), AnimKit: %u, Type: %u",
+                        (*itr)->GetName().c_str(), (*itr)->GetGUID().ToString().c_str(), e.action.animKit.animKit, e.action.animKit.type);
+                }
+            }
+
+            delete targets;
+            break;
+        }
         case SMART_ACTION_SCENE_PLAY:
         {
             ObjectList* targets = GetTargets(e, unit);
@@ -2651,7 +2678,6 @@
             delete targets;
             break;
         }
->>>>>>> ea54b5fa
         default:
             TC_LOG_ERROR("sql.sql", "SmartScript::ProcessAction: Entry " SI64FMTD " SourceType %u, Event %u, Unhandled Action type %u", e.entryOrGuid, e.GetScriptType(), e.event_id, e.GetActionType());
             break;
