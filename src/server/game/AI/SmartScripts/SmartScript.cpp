/*
 * Copyright (C) 2008-2018 TrinityCore <https://www.trinitycore.org/>
 *
 * This program is free software; you can redistribute it and/or modify it
 * under the terms of the GNU General Public License as published by the
 * Free Software Foundation; either version 2 of the License, or (at your
 * option) any later version.
 *
 * This program is distributed in the hope that it will be useful, but WITHOUT
 * ANY WARRANTY; without even the implied warranty of MERCHANTABILITY or
 * FITNESS FOR A PARTICULAR PURPOSE. See the GNU General Public License for
 * more details.
 *
 * You should have received a copy of the GNU General Public License along
 * with this program. If not, see <http://www.gnu.org/licenses/>.
 */

#include "SmartScript.h"
#include "CellImpl.h"
#include "ChatTextBuilder.h"
#include "Creature.h"
#include "CreatureTextMgr.h"
#include "CreatureTextMgrImpl.h"
#include "DB2Stores.h"
#include "GameEventMgr.h"
#include "GameObject.h"
#include "GossipDef.h"
#include "GridNotifiersImpl.h"
#include "Group.h"
#include "InstanceScript.h"
#include "Language.h"
#include "Log.h"
#include "Map.h"
#include "MotionMaster.h"
#include "ObjectAccessor.h"
#include "ObjectMgr.h"
#include "PhasingHandler.h"
#include "Random.h"
#include "SmartAI.h"
#include "SpellAuras.h"
#include "SpellMgr.h"
#include "TemporarySummon.h"
#include "Vehicle.h"

SmartScript::SmartScript()
{
    go = nullptr;
    me = nullptr;
    trigger = nullptr;
    sceneTemplate = nullptr;
    mEventPhase = 0;
    mPathId = 0;
    mTargetStorage = new ObjectListMap();
    mTextTimer = 0;
    mLastTextID = 0;
    mUseTextTimer = false;
    mTalkerEntry = 0;
    mTemplate = SMARTAI_TEMPLATE_BASIC;
    mScriptType = SMART_SCRIPT_TYPE_CREATURE;
    isProcessingTimedActionList = false;
}

SmartScript::~SmartScript()
{
    for (ObjectListMap::iterator itr = mTargetStorage->begin(); itr != mTargetStorage->end(); ++itr)
        delete itr->second;

    delete mTargetStorage;
    mCounterList.clear();
}

bool SmartScript::IsSmart(Creature* c /*= NULL*/)
{
    bool smart = true;
    if (c && c->GetAIName() != "SmartAI")
        smart = false;

    if (!me || me->GetAIName() != "SmartAI")
        smart = false;

    if (!smart)
        TC_LOG_ERROR("sql.sql", "SmartScript: Action target Creature (GUID: " UI64FMTD " Entry: %u) is not using SmartAI, action called by Creature (GUID: " UI64FMTD " Entry: %u) skipped to prevent crash.", uint64(c ? c->GetSpawnId() : UI64LIT(0)), c ? c->GetEntry() : 0, uint64(me ? me->GetSpawnId() : UI64LIT(0)), me ? me->GetEntry() : 0);

    return smart;
}

bool SmartScript::IsSmartGO(GameObject* g /*= NULL*/)
{
    bool smart = true;
    if (g && g->GetAIName() != "SmartGameObjectAI")
        smart = false;

    if (!go || go->GetAIName() != "SmartGameObjectAI")
        smart = false;
    if (!smart)
        TC_LOG_ERROR("sql.sql", "SmartScript: Action target GameObject (GUID: " UI64FMTD " Entry: %u) is not using SmartGameObjectAI, action called by GameObject (GUID: " UI64FMTD " Entry: %u) skipped to prevent crash.", uint64(g ? g->GetSpawnId() : UI64LIT(0)), g ? g->GetEntry() : 0, uint64(go ? go->GetSpawnId() : UI64LIT(0)), go ? go->GetEntry() : 0);

    return smart;
}

void SmartScript::StoreTargetList(ObjectList* targets, uint32 id)
{
    if (!targets)
        return;

    if (mTargetStorage->find(id) != mTargetStorage->end())
    {
        // check if already stored
        if ((*mTargetStorage)[id]->Equals(targets))
            return;

        delete (*mTargetStorage)[id];
    }

    (*mTargetStorage)[id] = new ObjectGuidList(targets, GetBaseObject());
}

ObjectList* SmartScript::GetTargetList(uint32 id)
{
    ObjectListMap::iterator itr = mTargetStorage->find(id);
    if (itr != mTargetStorage->end())
        return (*itr).second->GetObjectList();
    return NULL;
}

void SmartScript::StoreCounter(uint32 id, uint32 value, uint32 reset)
{
    CounterMap::const_iterator itr = mCounterList.find(id);
    if (itr != mCounterList.end())
    {
        if (reset == 0)
            value += GetCounterValue(id);
        mCounterList.erase(id);
    }

    mCounterList.insert(std::make_pair(id, value));
    ProcessEventsFor(SMART_EVENT_COUNTER_SET);
}

uint32 SmartScript::GetCounterId(uint32 id)
{
    CounterMap::iterator itr = mCounterList.find(id);
    if (itr != mCounterList.end())
        return itr->first;
    return 0;
}

uint32 SmartScript::GetCounterValue(uint32 id)
{
    CounterMap::iterator itr = mCounterList.find(id);
    if (itr != mCounterList.end())
        return itr->second;
    return 0;
}

GameObject* SmartScript::FindGameObjectNear(WorldObject* searchObject, ObjectGuid::LowType guid) const
{
    auto bounds = searchObject->GetMap()->GetGameObjectBySpawnIdStore().equal_range(guid);
    if (bounds.first == bounds.second)
        return nullptr;

    return bounds.first->second;
}

Creature* SmartScript::FindCreatureNear(WorldObject* searchObject, ObjectGuid::LowType guid) const
{
    auto bounds = searchObject->GetMap()->GetCreatureBySpawnIdStore().equal_range(guid);
    if (bounds.first == bounds.second)
        return nullptr;

    auto creatureItr = std::find_if(bounds.first, bounds.second, [](Map::CreatureBySpawnIdContainer::value_type const& pair)
    {
        return pair.second->IsAlive();
    });

    return creatureItr != bounds.second ? creatureItr->second : bounds.first->second;
}

void SmartScript::OnReset()
{
    ResetBaseObject();
    for (SmartAIEventList::iterator i = mEvents.begin(); i != mEvents.end(); ++i)
    {
        if (!((*i).event.event_flags & SMART_EVENT_FLAG_DONT_RESET))
        {
            InitTimer((*i));
            (*i).runOnce = false;
        }
    }
    ProcessEventsFor(SMART_EVENT_RESET);
    mLastInvoker.Clear();
    mCounterList.clear();
}

void SmartScript::ResetBaseObject()
{
    WorldObject* lookupRoot = me;
    if (!lookupRoot)
        lookupRoot = go;

    if (lookupRoot)
    {
        if (!meOrigGUID.IsEmpty())
        {
            if (Creature* m = ObjectAccessor::GetCreature(*lookupRoot, meOrigGUID))
            {
                me = m;
                go = NULL;
            }
        }
        if (!goOrigGUID.IsEmpty())
        {
            if (GameObject* o = ObjectAccessor::GetGameObject(*lookupRoot, goOrigGUID))
            {
                me = NULL;
                go = o;
            }
        }
    }
    goOrigGUID.Clear();
    meOrigGUID.Clear();
}

void SmartScript::ProcessEventsFor(SMART_EVENT e, Unit* unit, uint32 var0, uint32 var1, bool bvar, const SpellInfo* spell, GameObject* gob, std::string const& varString)
{
    for (SmartAIEventList::iterator i = mEvents.begin(); i != mEvents.end(); ++i)
    {
        SMART_EVENT eventType = SMART_EVENT(i->GetEventType());
        if (eventType == SMART_EVENT_LINK)//special handling
            continue;

        if (eventType == e /*&& (!i->event.event_phase_mask || IsInPhase(i->event.event_phase_mask)) && !(i->event.event_flags & SMART_EVENT_FLAG_NOT_REPEATABLE && i->runOnce)*/)
            if (sConditionMgr->IsObjectMeetingSmartEventConditions(i->entryOrGuid, i->event_id, i->source_type, unit, GetBaseObject()))
                ProcessEvent(*i, unit, var0, var1, bvar, spell, gob, varString);
    }
}

void SmartScript::ProcessAction(SmartScriptHolder& e, Unit* unit, uint32 var0, uint32 var1, bool bvar, const SpellInfo* spell, GameObject* gob, std::string const& varString)
{
    //calc random
    if (e.GetEventType() != SMART_EVENT_LINK && e.event.event_chance < 100 && e.event.event_chance)
    {
        if (!roll_chance_i(e.event.event_chance))
            return;
    }
    e.runOnce = true;//used for repeat check

    if (unit)
        mLastInvoker = unit->GetGUID();

    if (Unit* tempInvoker = GetLastInvoker())
        TC_LOG_DEBUG("scripts.ai", "SmartScript::ProcessAction: Invoker: %s (%s)", tempInvoker->GetName().c_str(), tempInvoker->GetGUID().ToString().c_str());

    switch (e.GetActionType())
    {
        case SMART_ACTION_TALK:
        {
            ObjectList* targets = GetTargets(e, unit);
            Creature* talker = me;
            Player* targetPlayer = nullptr;
            Unit* talkTarget = nullptr;

            if (targets)
            {
                for (ObjectList::const_iterator itr = targets->begin(); itr != targets->end(); ++itr)
                {
                    if (IsCreature(*itr) && !(*itr)->ToCreature()->IsPet()) // Prevented sending text to pets.
                    {
                        if (e.action.talk.useTalkTarget)
                            talkTarget = (*itr)->ToCreature();
                        else
                            talker = (*itr)->ToCreature();
                        break;
                    }
                    else if (IsPlayer(*itr))
                    {
                        targetPlayer = (*itr)->ToPlayer();
                        break;
                    }
                }

                delete targets;
            }

            if (!talker)
                break;

            mTalkerEntry = talker->GetEntry();
            mLastTextID = e.action.talk.textGroupID;
            mTextTimer = e.action.talk.duration;

            if (IsPlayer(GetLastInvoker())) // used for $vars in texts and whisper target
                talkTarget = GetLastInvoker();
            else if (targetPlayer)
                talkTarget = targetPlayer;

            mUseTextTimer = true;
            sCreatureTextMgr->SendChat(talker, uint8(e.action.talk.textGroupID), talkTarget);
            TC_LOG_DEBUG("scripts.ai", "SmartScript::ProcessAction: SMART_ACTION_TALK: talker: %s (%s), textGuid: %s",
                talker->GetName().c_str(), talker->GetGUID().ToString().c_str(), talkTarget ? talkTarget->GetGUID().ToString().c_str() : "Empty");
            break;
        }
        case SMART_ACTION_SIMPLE_TALK:
        {
            ObjectList* targets = GetTargets(e, unit);
            if (targets)
            {
                for (ObjectList::const_iterator itr = targets->begin(); itr != targets->end(); ++itr)
                {
                    if (IsCreature(*itr))
                        sCreatureTextMgr->SendChat((*itr)->ToCreature(), uint8(e.action.talk.textGroupID), IsPlayer(GetLastInvoker()) ? GetLastInvoker() : 0);
                    else if (IsPlayer(*itr) && me)
                    {
                        Unit* templastInvoker = GetLastInvoker();
                        sCreatureTextMgr->SendChat(me, uint8(e.action.talk.textGroupID), IsPlayer(templastInvoker) ? templastInvoker : 0, CHAT_MSG_ADDON, LANG_ADDON, TEXT_RANGE_NORMAL, 0, TEAM_OTHER, false, (*itr)->ToPlayer());
                    }
                    TC_LOG_DEBUG("scripts.ai", "SmartScript::ProcessAction:: SMART_ACTION_SIMPLE_TALK: talker: %s (%s), textGroupId: %u",
                        (*itr)->GetName().c_str(), (*itr)->GetGUID().ToString().c_str(), uint8(e.action.talk.textGroupID));
                }

                delete targets;
            }
            break;
        }
        case SMART_ACTION_PLAY_EMOTE:
        {
            ObjectList* targets = GetTargets(e, unit);
            if (targets)
            {
                for (ObjectList::const_iterator itr = targets->begin(); itr != targets->end(); ++itr)
                {
                    if (IsUnit(*itr))
                    {
                        (*itr)->ToUnit()->HandleEmoteCommand(e.action.emote.emote);
                        TC_LOG_DEBUG("scripts.ai", "SmartScript::ProcessAction:: SMART_ACTION_PLAY_EMOTE: target: %s (%s), emote: %u",
                            (*itr)->GetName().c_str(), (*itr)->GetGUID().ToString().c_str(), e.action.emote.emote);
                    }
                }

                delete targets;
            }
            break;
        }
        case SMART_ACTION_SOUND:
        {
            ObjectList* targets = GetTargets(e, unit);
            if (targets)
            {
                for (ObjectList::const_iterator itr = targets->begin(); itr != targets->end(); ++itr)
                {
                    if (IsUnit(*itr))
                    {
                        (*itr)->PlayDirectSound(e.action.sound.sound, e.action.sound.onlySelf ? (*itr)->ToPlayer() : nullptr);
                        TC_LOG_DEBUG("scripts.ai", "SmartScript::ProcessAction:: SMART_ACTION_SOUND: target: %s (%s), sound: %u, onlyself: %u",
                            (*itr)->GetName().c_str(), (*itr)->GetGUID().ToString().c_str(), e.action.sound.sound, e.action.sound.onlySelf);
                    }
                }

                delete targets;
            }
            break;
        }
        case SMART_ACTION_SET_FACTION:
        {
            ObjectList* targets = GetTargets(e, unit);
            if (targets)
            {
                for (ObjectList::const_iterator itr = targets->begin(); itr != targets->end(); ++itr)
                {
                    if (IsCreature(*itr))
                    {
                        if (e.action.faction.factionID)
                        {
                            (*itr)->ToCreature()->setFaction(e.action.faction.factionID);
                            TC_LOG_DEBUG("scripts.ai", "SmartScript::ProcessAction:: SMART_ACTION_SET_FACTION: Creature entry %u, %s set faction to %u",
                                (*itr)->GetEntry(), (*itr)->GetGUID().ToString().c_str(), e.action.faction.factionID);
                        }
                        else
                        {
                            if (CreatureTemplate const* ci = sObjectMgr->GetCreatureTemplate((*itr)->ToCreature()->GetEntry()))
                            {
                                if ((*itr)->ToCreature()->getFaction() != ci->faction)
                                {
                                    (*itr)->ToCreature()->setFaction(ci->faction);
                                    TC_LOG_DEBUG("scripts.ai", "SmartScript::ProcessAction:: SMART_ACTION_SET_FACTION: Creature entry %u, %s set faction to %u",
                                        (*itr)->GetEntry(), (*itr)->GetGUID().ToString().c_str(), ci->faction);
                                }
                            }
                        }
                    }
                }

                delete targets;
            }
            break;
        }
        case SMART_ACTION_MORPH_TO_ENTRY_OR_MODEL:
        {
            ObjectList* targets = GetTargets(e, unit);
            if (!targets)
                break;

            for (ObjectList::const_iterator itr = targets->begin(); itr != targets->end(); ++itr)
            {
                if (!IsCreature(*itr))
                    continue;

                if (e.action.morphOrMount.creature || e.action.morphOrMount.model)
                {
                    //set model based on entry from creature_template
                    if (e.action.morphOrMount.creature)
                    {
                        if (CreatureTemplate const* ci = sObjectMgr->GetCreatureTemplate(e.action.morphOrMount.creature))
                        {
                            uint32 displayId = ObjectMgr::ChooseDisplayId(ci);
                            (*itr)->ToCreature()->SetDisplayId(displayId);
                            TC_LOG_DEBUG("scripts.ai", "SmartScript::ProcessAction:: SMART_ACTION_MORPH_TO_ENTRY_OR_MODEL: Creature entry %u, %s set displayid to %u",
                                (*itr)->GetEntry(), (*itr)->GetGUID().ToString().c_str(), displayId);
                        }
                    }
                    //if no param1, then use value from param2 (modelId)
                    else
                    {
                        (*itr)->ToCreature()->SetDisplayId(e.action.morphOrMount.model);
                        TC_LOG_DEBUG("scripts.ai", "SmartScript::ProcessAction:: SMART_ACTION_MORPH_TO_ENTRY_OR_MODEL: Creature entry %u, %s set displayid to %u",
                            (*itr)->GetEntry(), (*itr)->GetGUID().ToString().c_str(), e.action.morphOrMount.model);
                    }
                }
                else
                {
                    (*itr)->ToCreature()->DeMorph();
                    TC_LOG_DEBUG("scripts.ai", "SmartScript::ProcessAction:: SMART_ACTION_MORPH_TO_ENTRY_OR_MODEL: Creature entry %u, %s demorphs.",
                        (*itr)->GetEntry(), (*itr)->GetGUID().ToString().c_str());
                }
            }

            delete targets;
            break;
        }
        case SMART_ACTION_FAIL_QUEST:
        {
            ObjectList* targets = GetTargets(e, unit);
            if (!targets)
                break;

            for (ObjectList::const_iterator itr = targets->begin(); itr != targets->end(); ++itr)
            {
                if (IsPlayer(*itr))
                {
                    (*itr)->ToPlayer()->FailQuest(e.action.quest.quest);
                    TC_LOG_DEBUG("scripts.ai", "SmartScript::ProcessAction:: SMART_ACTION_FAIL_QUEST: Player %s fails quest %u",
                        (*itr)->GetGUID().ToString().c_str(), e.action.quest.quest);
                }
            }

            delete targets;
            break;
        }
        case SMART_ACTION_OFFER_QUEST:
        {
            ObjectList* targets = GetTargets(e, unit);
            if (!targets)
                break;

            for (ObjectList::const_iterator itr = targets->begin(); itr != targets->end(); ++itr)
            {
                if (Player* pTarget = (*itr)->ToPlayer())
                {
                    if (Quest const* q = sObjectMgr->GetQuestTemplate(e.action.questOffer.questID))
                    {
                        if (me && e.action.questOffer.directAdd == 0)
                        {
                            if (pTarget->CanTakeQuest(q, true))
                                if (WorldSession* session = pTarget->GetSession())
                                {
                                    PlayerMenu menu(session);
                                    menu.SendQuestGiverQuestDetails(q, me->GetGUID(), true, false);
                                    TC_LOG_DEBUG("scripts.ai", "SmartScript::ProcessAction:: SMART_ACTION_OFFER_QUEST: Player %s - offering quest %u", pTarget->GetGUID().ToString().c_str(), e.action.questOffer.questID);
                                }
                        }
                        else
                        {
                            (*itr)->ToPlayer()->AddQuestAndCheckCompletion(q, nullptr);
                            TC_LOG_DEBUG("scripts.ai", "SmartScript::ProcessAction:: SMART_ACTION_ADD_QUEST: Player %s add quest %u",
                                (*itr)->GetGUID().ToString().c_str(), e.action.questOffer.questID);
                        }
                    }
                }
            }

            delete targets;
            break;
        }
        case SMART_ACTION_SET_REACT_STATE:
        {
            ObjectList* targets = GetTargets(e, unit);
            if (!targets)
                break;

            for (ObjectList::const_iterator itr = targets->begin(); itr != targets->end(); ++itr)
            {
                if (!IsCreature(*itr))
                    continue;

                (*itr)->ToCreature()->SetReactState(ReactStates(e.action.react.state));
            }

            delete targets;
            break;
        }
        case SMART_ACTION_RANDOM_EMOTE:
        {
            ObjectList* targets = GetTargets(e, unit);
            if (!targets)
                break;

            uint32 emotes[SMART_ACTION_PARAM_COUNT];
            emotes[0] = e.action.randomEmote.emote1;
            emotes[1] = e.action.randomEmote.emote2;
            emotes[2] = e.action.randomEmote.emote3;
            emotes[3] = e.action.randomEmote.emote4;
            emotes[4] = e.action.randomEmote.emote5;
            emotes[5] = e.action.randomEmote.emote6;
            uint32 temp[SMART_ACTION_PARAM_COUNT];
            uint32 count = 0;
            for (uint8 i = 0; i < SMART_ACTION_PARAM_COUNT; i++)
            {
                if (emotes[i])
                {
                    temp[count] = emotes[i];
                    ++count;
                }
            }

            if (count == 0)
            {
                delete targets;
                break;
            }

            for (ObjectList::const_iterator itr = targets->begin(); itr != targets->end(); ++itr)
            {
                if (IsUnit(*itr))
                {
                    uint32 emote = temp[urand(0, count - 1)];
                    (*itr)->ToUnit()->HandleEmoteCommand(emote);
                    TC_LOG_DEBUG("scripts.ai", "SmartScript::ProcessAction:: SMART_ACTION_RANDOM_EMOTE: Creature %s handle random emote %u",
                        (*itr)->GetGUID().ToString().c_str(), emote);
                }
            }

            delete targets;
            break;
        }
        case SMART_ACTION_THREAT_ALL_PCT:
        {
            if (!me)
                break;

            ThreatContainer::StorageType threatList = me->getThreatManager().getThreatList();
            for (ThreatContainer::StorageType::const_iterator i = threatList.begin(); i != threatList.end(); ++i)
            {
                if (Unit* target = ObjectAccessor::GetUnit(*me, (*i)->getUnitGuid()))
                {
                    me->getThreatManager().modifyThreatPercent(target, e.action.threatPCT.threatINC ? (int32)e.action.threatPCT.threatINC : -(int32)e.action.threatPCT.threatDEC);
                    TC_LOG_DEBUG("scripts.ai", "SmartScript::ProcessAction:: SMART_ACTION_THREAT_ALL_PCT: Creature %s modify threat for %s, value %i",
                        me->GetGUID().ToString().c_str(), target->GetGUID().ToString().c_str(),
                        e.action.threatPCT.threatINC ? (int32)e.action.threatPCT.threatINC : -(int32)e.action.threatPCT.threatDEC);
                }
            }
            break;
        }
        case SMART_ACTION_THREAT_SINGLE_PCT:
        {
            if (!me)
                break;

            ObjectList* targets = GetTargets(e, unit);
            if (!targets)
                break;

            for (ObjectList::const_iterator itr = targets->begin(); itr != targets->end(); ++itr)
            {
                if (IsUnit(*itr))
                {
                    me->getThreatManager().modifyThreatPercent((*itr)->ToUnit(), e.action.threatPCT.threatINC ? (int32)e.action.threatPCT.threatINC : -(int32)e.action.threatPCT.threatDEC);
                    TC_LOG_DEBUG("scripts.ai", "SmartScript::ProcessAction:: SMART_ACTION_THREAT_SINGLE_PCT: Creature %s modify threat for %s, value %i",
                        me->GetGUID().ToString().c_str(), (*itr)->GetGUID().ToString().c_str(),
                        e.action.threatPCT.threatINC ? (int32)e.action.threatPCT.threatINC : -(int32)e.action.threatPCT.threatDEC);
                }
            }

            delete targets;
            break;
        }
        case SMART_ACTION_CALL_AREAEXPLOREDOREVENTHAPPENS:
        {
            ObjectList* targets = GetTargets(e, unit);
            if (!targets)
                break;

            for (ObjectList::const_iterator itr = targets->begin(); itr != targets->end(); ++itr)
            {
                // Special handling for vehicles
                if (IsUnit(*itr))
                    if (Vehicle* vehicle = (*itr)->ToUnit()->GetVehicleKit())
                        for (SeatMap::iterator it = vehicle->Seats.begin(); it != vehicle->Seats.end(); ++it)
                            if (Player* player = ObjectAccessor::FindPlayer(it->second.Passenger.Guid))
                                player->AreaExploredOrEventHappens(e.action.quest.quest);

                if (IsPlayer(*itr))
                {
                    (*itr)->ToPlayer()->AreaExploredOrEventHappens(e.action.quest.quest);

                    TC_LOG_DEBUG("scripts.ai", "SmartScript::ProcessAction:: SMART_ACTION_CALL_AREAEXPLOREDOREVENTHAPPENS: %s credited quest %u",
                        (*itr)->GetGUID().ToString().c_str(), e.action.quest.quest);
                }
            }

            delete targets;
            break;
        }
        case SMART_ACTION_CAST:
        {
            ObjectList* targets = GetTargets(e, unit);
            if (!targets)
                break;

            for (ObjectList::const_iterator itr = targets->begin(); itr != targets->end(); ++itr)
            {
                if (!IsUnit(*itr))
                    continue;

                if (!(e.action.cast.castFlags & SMARTCAST_AURA_NOT_PRESENT) || !(*itr)->ToUnit()->HasAura(e.action.cast.spell))
                {
                    TriggerCastFlags triggerFlag = TRIGGERED_NONE;
                    if (e.action.cast.castFlags & SMARTCAST_TRIGGERED)
                    {
                        if (e.action.cast.triggerFlags)
                            triggerFlag = TriggerCastFlags(e.action.cast.triggerFlags);
                        else
                            triggerFlag = TRIGGERED_FULL_MASK;
                    }

                    if (me)
                    {
                        if (e.action.cast.castFlags & SMARTCAST_INTERRUPT_PREVIOUS)
                            me->InterruptNonMeleeSpells(false);

                        if (e.action.cast.castFlags & SMARTCAST_COMBAT_MOVE)
                        {
                            // If cast flag SMARTCAST_COMBAT_MOVE is set combat movement will not be allowed
                            // unless target is outside spell range, out of mana, or LOS.

                            bool _allowMove = false;
                            SpellInfo const* spellInfo = sSpellMgr->AssertSpellInfo(e.action.cast.spell);
                            std::vector<SpellPowerCost> costs = spellInfo->CalcPowerCost(me, spellInfo->GetSchoolMask());
                            bool hasPower = true;
                            for (SpellPowerCost const& cost : costs)
                            {
                                if (cost.Power == POWER_HEALTH)
                                {
                                    if (me->GetHealth() <= uint32(cost.Amount))
                                    {
                                        hasPower = false;
                                        break;
                                    }
                                }
                                else
                                {
                                    if (me->GetPower(cost.Power) < cost.Amount)
                                    {
                                        hasPower = false;
                                        break;
                                    }
                                }

                            }

                            if (me->GetDistance(*itr) > spellInfo->GetMaxRange(true) ||
                                me->GetDistance(*itr) < spellInfo->GetMinRange(true) ||
                                !me->IsWithinLOSInMap(*itr) || !hasPower)
                                _allowMove = true;

                            ENSURE_AI(SmartAI, me->AI())->SetCombatMove(_allowMove);
                        }

                        me->CastSpell((*itr)->ToUnit(), e.action.cast.spell, triggerFlag);
                    }
                    else if (go)
                        go->CastSpell((*itr)->ToUnit(), e.action.cast.spell, triggerFlag);

                    TC_LOG_DEBUG("scripts.ai", "SmartScript::ProcessAction:: SMART_ACTION_CAST:: %s casts spell %u on target %s with castflags %u",
                        (me ? me->GetGUID() : go->GetGUID()).ToString().c_str(), e.action.cast.spell, (*itr)->GetGUID().ToString().c_str(), e.action.cast.castFlags);
                }
                else
                    TC_LOG_DEBUG("scripts.ai", "Spell %u not cast because it has flag SMARTCAST_AURA_NOT_PRESENT and the target (%s) already has the aura", e.action.cast.spell, (*itr)->GetGUID().ToString().c_str());
            }

            delete targets;
            break;
        }
        case SMART_ACTION_INVOKER_CAST:
        {
            Unit* tempLastInvoker = GetLastInvoker();
            if (!tempLastInvoker)
                break;

            ObjectList* targets = GetTargets(e, unit);
            if (!targets)
                break;

            for (ObjectList::const_iterator itr = targets->begin(); itr != targets->end(); ++itr)
            {
                if (!IsUnit(*itr))
                    continue;

                if (!(e.action.cast.castFlags & SMARTCAST_AURA_NOT_PRESENT) || !(*itr)->ToUnit()->HasAura(e.action.cast.spell))
                {
                    if (e.action.cast.castFlags & SMARTCAST_INTERRUPT_PREVIOUS)
                        tempLastInvoker->InterruptNonMeleeSpells(false);

                    TriggerCastFlags triggerFlag = TRIGGERED_NONE;
                    if (e.action.cast.castFlags & SMARTCAST_TRIGGERED)
                    {
                        if (e.action.cast.triggerFlags)
                            triggerFlag = TriggerCastFlags(e.action.cast.triggerFlags);
                        else
                            triggerFlag = TRIGGERED_FULL_MASK;
                    }

                    tempLastInvoker->CastSpell((*itr)->ToUnit(), e.action.cast.spell, triggerFlag);
                    TC_LOG_DEBUG("scripts.ai", "SmartScript::ProcessAction:: SMART_ACTION_INVOKER_CAST: Invoker %s casts spell %u on target %s with castflags %u",
                        tempLastInvoker->GetGUID().ToString().c_str(), e.action.cast.spell, (*itr)->GetGUID().ToString().c_str(), e.action.cast.castFlags);
                }
                else
                    TC_LOG_DEBUG("scripts.ai", "Spell %u not cast because it has flag SMARTCAST_AURA_NOT_PRESENT and the target (%s) already has the aura", e.action.cast.spell, (*itr)->GetGUID().ToString().c_str());
            }

            delete targets;
            break;
        }
        case SMART_ACTION_ADD_AURA:
        {
            ObjectList* targets = GetTargets(e, unit);
            if (!targets)
                break;

            for (ObjectList::const_iterator itr = targets->begin(); itr != targets->end(); ++itr)
            {
                if (IsUnit(*itr))
                {
                    (*itr)->ToUnit()->AddAura(e.action.cast.spell, (*itr)->ToUnit());
                    TC_LOG_DEBUG("scripts.ai", "SmartScript::ProcessAction:: SMART_ACTION_ADD_AURA: Adding aura %u to %s",
                        e.action.cast.spell, (*itr)->GetGUID().ToString().c_str());
                }
            }

            delete targets;
            break;
        }
        case SMART_ACTION_ACTIVATE_GOBJECT:
        {
            ObjectList* targets = GetTargets(e, unit);
            if (!targets)
                break;

            for (ObjectList::const_iterator itr = targets->begin(); itr != targets->end(); ++itr)
            {
                if (IsGameObject(*itr))
                {
                    // Activate
                    (*itr)->ToGameObject()->SetLootState(GO_READY);
                    (*itr)->ToGameObject()->UseDoorOrButton(0, false, unit);
                    TC_LOG_DEBUG("scripts.ai", "SmartScript::ProcessAction:: SMART_ACTION_ACTIVATE_GOBJECT. %s (entry: %u) activated",
                        (*itr)->GetGUID().ToString().c_str(), (*itr)->GetEntry());
                }
            }

            delete targets;
            break;
        }
        case SMART_ACTION_RESET_GOBJECT:
        {
            ObjectList* targets = GetTargets(e, unit);
            if (!targets)
                break;

            for (ObjectList::const_iterator itr = targets->begin(); itr != targets->end(); ++itr)
            {
                if (IsGameObject(*itr))
                {
                    (*itr)->ToGameObject()->ResetDoorOrButton();
                    TC_LOG_DEBUG("scripts.ai", "SmartScript::ProcessAction:: SMART_ACTION_RESET_GOBJECT. %s (entry: %u) reset",
                        (*itr)->GetGUID().ToString().c_str(), (*itr)->GetEntry());
                }
            }

            delete targets;
            break;
        }
        case SMART_ACTION_SET_EMOTE_STATE:
        {
            ObjectList* targets = GetTargets(e, unit);
            if (!targets)
                break;

            for (ObjectList::const_iterator itr = targets->begin(); itr != targets->end(); ++itr)
            {
                if (IsUnit(*itr))
                {
                    (*itr)->ToUnit()->SetUInt32Value(UNIT_NPC_EMOTESTATE, e.action.emote.emote);
                    TC_LOG_DEBUG("scripts.ai", "SmartScript::ProcessAction:: SMART_ACTION_SET_EMOTE_STATE. %s set emotestate to %u",
                        (*itr)->GetGUID().ToString().c_str(), e.action.emote.emote);
                }
            }

            delete targets;
            break;
        }
        case SMART_ACTION_SET_UNIT_FLAG:
        {
            ObjectList* targets = GetTargets(e, unit);
            if (!targets)
                break;

            for (ObjectList::const_iterator itr = targets->begin(); itr != targets->end(); ++itr)
            {
                if (IsUnit(*itr))
                {
                    if (!e.action.unitFlag.type)
                    {
                        (*itr)->ToUnit()->SetFlag(UNIT_FIELD_FLAGS, e.action.unitFlag.flag);
                        TC_LOG_DEBUG("scripts.ai", "SmartScript::ProcessAction:: SMART_ACTION_SET_UNIT_FLAG. %s added flag %u to UNIT_FIELD_FLAGS",
                            (*itr)->GetGUID().ToString().c_str(), e.action.unitFlag.flag);
                    }
                    else
                    {
                        (*itr)->ToUnit()->SetFlag(UNIT_FIELD_FLAGS_2, e.action.unitFlag.flag);
                        TC_LOG_DEBUG("scripts.ai", "SmartScript::ProcessAction:: SMART_ACTION_SET_UNIT_FLAG. %s added flag %u to UNIT_FIELD_FLAGS_2",
                            (*itr)->GetGUID().ToString().c_str(), e.action.unitFlag.flag);
                    }
                }
            }

            delete targets;
            break;
        }
        case SMART_ACTION_REMOVE_UNIT_FLAG:
        {
            ObjectList* targets = GetTargets(e, unit);
            if (!targets)
                break;

            for (ObjectList::const_iterator itr = targets->begin(); itr != targets->end(); ++itr)
            {
                if (IsUnit(*itr))
                {
                    if (!e.action.unitFlag.type)
                    {
                        (*itr)->ToUnit()->RemoveFlag(UNIT_FIELD_FLAGS, e.action.unitFlag.flag);
                        TC_LOG_DEBUG("scripts.ai", "SmartScript::ProcessAction:: SMART_ACTION_REMOVE_UNIT_FLAG. %s removed flag %u to UNIT_FIELD_FLAGS",
                            (*itr)->GetGUID().ToString().c_str(), e.action.unitFlag.flag);
                    }
                    else
                    {
                        (*itr)->ToUnit()->RemoveFlag(UNIT_FIELD_FLAGS_2, e.action.unitFlag.flag);
                        TC_LOG_DEBUG("scripts.ai", "SmartScript::ProcessAction:: SMART_ACTION_REMOVE_UNIT_FLAG. %s removed flag %u to UNIT_FIELD_FLAGS_2",
                            (*itr)->GetGUID().ToString().c_str(), e.action.unitFlag.flag);
                    }
                }
            }

            delete targets;
            break;
        }
        case SMART_ACTION_AUTO_ATTACK:
        {
            if (!IsSmart())
                break;

            ENSURE_AI(SmartAI, me->AI())->SetAutoAttack(e.action.autoAttack.attack != 0);
            TC_LOG_DEBUG("scripts.ai", "SmartScript::ProcessAction:: SMART_ACTION_AUTO_ATTACK: %s bool on = %u",
                me->GetGUID().ToString().c_str(), e.action.autoAttack.attack);
            break;
        }
        case SMART_ACTION_ALLOW_COMBAT_MOVEMENT:
        {
            if (!IsSmart())
                break;

            bool move = e.action.combatMove.move != 0;
            ENSURE_AI(SmartAI, me->AI())->SetCombatMove(move);
            TC_LOG_DEBUG("scripts.ai", "SmartScript::ProcessAction:: SMART_ACTION_ALLOW_COMBAT_MOVEMENT: %s bool on = %u",
                me->GetGUID().ToString().c_str(), e.action.combatMove.move);
            break;
        }
        case SMART_ACTION_SET_EVENT_PHASE:
        {
            if (!GetBaseObject())
                break;

            SetPhase(e.action.setEventPhase.phase);
            TC_LOG_DEBUG("scripts.ai", "SmartScript::ProcessAction:: SMART_ACTION_SET_EVENT_PHASE: %s set event phase %u",
                GetBaseObject()->GetGUID().ToString().c_str(), e.action.setEventPhase.phase);
            break;
        }
        case SMART_ACTION_INC_EVENT_PHASE:
        {
            if (!GetBaseObject())
                break;

            IncPhase(e.action.incEventPhase.inc);
            DecPhase(e.action.incEventPhase.dec);
            TC_LOG_DEBUG("scripts.ai", "SmartScript::ProcessAction:: SMART_ACTION_INC_EVENT_PHASE: %s inc event phase by %u, "
                "decrease by %u", GetBaseObject()->GetGUID().ToString().c_str(), e.action.incEventPhase.inc, e.action.incEventPhase.dec);
            break;
        }
        case SMART_ACTION_EVADE:
        {
            if (!me)
                break;

            me->AI()->EnterEvadeMode();
            TC_LOG_DEBUG("scripts.ai", "SmartScript::ProcessAction:: SMART_ACTION_EVADE: %s EnterEvadeMode", me->GetGUID().ToString().c_str());
            break;
        }
        case SMART_ACTION_FLEE_FOR_ASSIST:
        {
            if (!me)
                break;

            me->DoFleeToGetAssistance();

            if (e.action.flee.withEmote)
            {
                Trinity::BroadcastTextBuilder builder(me, CHAT_MSG_MONSTER_EMOTE, BROADCAST_TEXT_FLEE_FOR_ASSIST, me->getGender());
                CreatureTextMgr::SendChatPacket(me, builder, CHAT_MSG_MONSTER_EMOTE);
            }
            TC_LOG_DEBUG("scripts.ai", "SmartScript::ProcessAction:: SMART_ACTION_FLEE_FOR_ASSIST: %s DoFleeToGetAssistance", me->GetGUID().ToString().c_str());
            break;
        }
        case SMART_ACTION_CALL_GROUPEVENTHAPPENS:
        {
            if (!unit)
                break;

            if (IsPlayer(unit) && GetBaseObject())
            {
                unit->ToPlayer()->GroupEventHappens(e.action.quest.quest, GetBaseObject());
                TC_LOG_DEBUG("scripts.ai", "SmartScript::ProcessAction: SMART_ACTION_CALL_GROUPEVENTHAPPENS: %s, group credit for quest %u",
                    unit->GetGUID().ToString().c_str(), e.action.quest.quest);
            }

            // Special handling for vehicles
            if (Vehicle* vehicle = unit->GetVehicleKit())
                for (SeatMap::iterator it = vehicle->Seats.begin(); it != vehicle->Seats.end(); ++it)
                    if (Player* player = ObjectAccessor::FindPlayer(it->second.Passenger.Guid))
                        player->GroupEventHappens(e.action.quest.quest, GetBaseObject());
            break;
        }
        case SMART_ACTION_COMBAT_STOP:
        {
            if (!me)
                break;

            me->CombatStop(true);
            TC_LOG_DEBUG("scripts.ai", "SmartScript::ProcessAction:: SMART_ACTION_COMBAT_STOP: %s CombatStop", me->GetGUID().ToString().c_str());
            break;
        }
        case SMART_ACTION_REMOVEAURASFROMSPELL:
        {
            ObjectList* targets = GetTargets(e, unit);
            if (!targets)
                break;

            for (ObjectList::const_iterator itr = targets->begin(); itr != targets->end(); ++itr)
            {
                if (!IsUnit(*itr))
                    continue;

                if (e.action.removeAura.spell)
                {
                    if (e.action.removeAura.charges)
                    {
                        if (Aura* aur = (*itr)->ToUnit()->GetAura(e.action.removeAura.spell))
                            aur->ModCharges(-static_cast<int32>(e.action.removeAura.charges), AURA_REMOVE_BY_EXPIRE);
                    }
                    else
                        (*itr)->ToUnit()->RemoveAurasDueToSpell(e.action.removeAura.spell);
                }
                else
                    (*itr)->ToUnit()->RemoveAllAuras();

                TC_LOG_DEBUG("scripts.ai", "SmartScript::ProcessAction: SMART_ACTION_REMOVEAURASFROMSPELL: %s, spell %u",
                    (*itr)->GetGUID().ToString().c_str(), e.action.removeAura.spell);
            }

            delete targets;
            break;
        }
        case SMART_ACTION_FOLLOW:
        {
            if (!IsSmart())
                break;

            ObjectList* targets = GetTargets(e, unit);
            if (!targets)
            {
                ENSURE_AI(SmartAI, me->AI())->StopFollow();
                break;
            }

            for (ObjectList::const_iterator itr = targets->begin(); itr != targets->end(); ++itr)
            {
                if (IsUnit(*itr))
                {
                    ENSURE_AI(SmartAI, me->AI())->SetFollow((*itr)->ToUnit(), (float)e.action.follow.dist, (float)e.action.follow.angle, e.action.follow.credit, e.action.follow.entry, e.action.follow.creditType);
                    TC_LOG_DEBUG("scripts.ai", "SmartScript::ProcessAction: SMART_ACTION_FOLLOW: %s following target %s",
                        me->GetGUID().ToString().c_str(), (*itr)->GetGUID().ToString().c_str());
                    break;
                }
            }

            delete targets;
            break;
        }
        case SMART_ACTION_RANDOM_PHASE:
        {
            if (!GetBaseObject())
                break;

            uint32 phases[SMART_ACTION_PARAM_COUNT];
            phases[0] = e.action.randomPhase.phase1;
            phases[1] = e.action.randomPhase.phase2;
            phases[2] = e.action.randomPhase.phase3;
            phases[3] = e.action.randomPhase.phase4;
            phases[4] = e.action.randomPhase.phase5;
            phases[5] = e.action.randomPhase.phase6;
            uint32 temp[SMART_ACTION_PARAM_COUNT];
            uint32 count = 0;
            for (uint8 i = 0; i < SMART_ACTION_PARAM_COUNT; i++)
            {
                if (phases[i] > 0)
                {
                    temp[count] = phases[i];
                    ++count;
                }
            }

            if (count == 0)
                break;

            uint32 phase = temp[urand(0, count - 1)];
            SetPhase(phase);
            TC_LOG_DEBUG("scripts.ai", "SmartScript::ProcessAction: SMART_ACTION_RANDOM_PHASE: %s sets event phase to %u",
                GetBaseObject()->GetGUID().ToString().c_str(), phase);
            break;
        }
        case SMART_ACTION_RANDOM_PHASE_RANGE:
        {
            if (!GetBaseObject())
                break;

            uint32 phase = urand(e.action.randomPhaseRange.phaseMin, e.action.randomPhaseRange.phaseMax);
            SetPhase(phase);
            TC_LOG_DEBUG("scripts.ai", "SmartScript::ProcessAction: SMART_ACTION_RANDOM_PHASE_RANGE: %s sets event phase to %u",
                GetBaseObject()->GetGUID().ToString().c_str(), phase);
            break;
        }
        case SMART_ACTION_CALL_KILLEDMONSTER:
        {
            if (e.target.type == SMART_TARGET_NONE || e.target.type == SMART_TARGET_SELF) // Loot recipient and his group members
            {
                if (!me)
                    break;

                if (Player* player = me->GetLootRecipient())
                {
                    player->RewardPlayerAndGroupAtEvent(e.action.killedMonster.creature, player);
                    TC_LOG_DEBUG("scripts.ai", "SmartScript::ProcessAction: SMART_ACTION_CALL_KILLEDMONSTER: %s, Killcredit: %u",
                        player->GetGUID().ToString().c_str(), e.action.killedMonster.creature);
                }
            }
            else // Specific target type
            {
                ObjectList* targets = GetTargets(e, unit);
                if (!targets)
                    break;

                for (ObjectList::const_iterator itr = targets->begin(); itr != targets->end(); ++itr)
                {
                    if (IsPlayer(*itr))
                    {
                        (*itr)->ToPlayer()->KilledMonsterCredit(e.action.killedMonster.creature);
                        TC_LOG_DEBUG("scripts.ai", "SmartScript::ProcessAction: SMART_ACTION_CALL_KILLEDMONSTER: %s, Killcredit: %u",
                            (*itr)->GetGUID().ToString().c_str(), e.action.killedMonster.creature);
                    }
                    else if (IsUnit(*itr)) // Special handling for vehicles
                        if (Vehicle* vehicle = (*itr)->ToUnit()->GetVehicleKit())
                            for (SeatMap::iterator seatItr = vehicle->Seats.begin(); seatItr != vehicle->Seats.end(); ++seatItr)
                                if (Player* player = ObjectAccessor::FindPlayer(seatItr->second.Passenger.Guid))
                                    player->KilledMonsterCredit(e.action.killedMonster.creature);
                }

                delete targets;
            }
            break;
        }
        case SMART_ACTION_SET_INST_DATA:
        {
            WorldObject* obj = GetBaseObject();
            if (!obj)
                obj = unit;

            if (!obj)
                break;

            InstanceScript* instance = obj->GetInstanceScript();
            if (!instance)
            {
                TC_LOG_ERROR("sql.sql", "SmartScript: Event %u attempt to set instance data without instance script. EntryOrGuid " SI64FMTD "", e.GetEventType(), e.entryOrGuid);
                break;
            }

            switch (e.action.setInstanceData.type)
            {
                case 0:
                    instance->SetData(e.action.setInstanceData.field, e.action.setInstanceData.data);
                    TC_LOG_DEBUG("scripts.ai", "SmartScript::ProcessAction: SMART_ACTION_SET_INST_DATA: SetData Field: %u, data: %u",
                        e.action.setInstanceData.field, e.action.setInstanceData.data);
                    break;
                case 1:
                    instance->SetBossState(e.action.setInstanceData.field, static_cast<EncounterState>(e.action.setInstanceData.data));
                    TC_LOG_DEBUG("scripts.ai", "SmartScript::ProcessAction: SMART_ACTION_SET_INST_DATA: SetBossState BossId: %u, State: %u (%s)",
                        e.action.setInstanceData.field, e.action.setInstanceData.data, InstanceScript::GetBossStateName(e.action.setInstanceData.data).c_str());
                    break;
                default: // Static analysis
                    break;
            }
            break;
        }
        case SMART_ACTION_SET_INST_DATA64:
        {
            WorldObject* obj = GetBaseObject();
            if (!obj)
                obj = unit;

            if (!obj)
                break;

            InstanceScript* instance = obj->GetInstanceScript();
            if (!instance)
            {
                TC_LOG_ERROR("sql.sql", "SmartScript: Event %u attempt to set instance data without instance script. EntryOrGuid " SI64FMTD "", e.GetEventType(), e.entryOrGuid);
                break;
            }

            ObjectList* targets = GetTargets(e, unit);
            if (!targets)
                break;

            instance->SetGuidData(e.action.setInstanceData64.field, targets->front()->GetGUID());
            TC_LOG_DEBUG("scripts.ai", "SmartScript::ProcessAction: SMART_ACTION_SET_INST_DATA64: Field: %u, data: %s",
                e.action.setInstanceData64.field, targets->front()->GetGUID().ToString().c_str());

            delete targets;
            break;
        }
        case SMART_ACTION_UPDATE_TEMPLATE:
        {
            ObjectList* targets = GetTargets(e, unit);

            if (!targets)
                break;

            for (ObjectList::const_iterator itr = targets->begin(); itr != targets->end(); ++itr)
                if (IsCreature(*itr))
                    (*itr)->ToCreature()->UpdateEntry(e.action.updateTemplate.creature, nullptr, e.action.updateTemplate.updateLevel != 0);

            delete targets;
            break;
        }
        case SMART_ACTION_DIE:
        {
            if (me && !me->isDead())
            {
                me->KillSelf();
                TC_LOG_DEBUG("scripts.ai", "SmartScript::ProcessAction: SMART_ACTION_DIE: %s", me->GetGUID().ToString().c_str());
            }
            break;
        }
        case SMART_ACTION_SET_IN_COMBAT_WITH_ZONE:
        {
            if (me)
            {
                me->SetInCombatWithZone();
                TC_LOG_DEBUG("scripts.ai", "SmartScript::ProcessAction: SMART_ACTION_SET_IN_COMBAT_WITH_ZONE: %s", me->GetGUID().ToString().c_str());
            }
            break;
        }
        case SMART_ACTION_CALL_FOR_HELP:
        {
            if (me)
            {
                me->CallForHelp((float)e.action.callHelp.range);
                if (e.action.callHelp.withEmote)
                {
                    Trinity::BroadcastTextBuilder builder(me, CHAT_MSG_MONSTER_EMOTE, BROADCAST_TEXT_CALL_FOR_HELP, me->getGender());
                    CreatureTextMgr::SendChatPacket(me, builder, CHAT_MSG_MONSTER_EMOTE);
                }
                TC_LOG_DEBUG("scripts.ai", "SmartScript::ProcessAction: SMART_ACTION_CALL_FOR_HELP: %s", me->GetGUID().ToString().c_str());
            }
            break;
        }
        case SMART_ACTION_SET_SHEATH:
        {
            if (me)
            {
                me->SetSheath(SheathState(e.action.setSheath.sheath));
                TC_LOG_DEBUG("scripts.ai", "SmartScript::ProcessAction: SMART_ACTION_SET_SHEATH: %s, State: %u",
                    me->GetGUID().ToString().c_str(), e.action.setSheath.sheath);
            }
            break;
        }
        case SMART_ACTION_FORCE_DESPAWN:
        {
            ObjectList* targets = GetTargets(e, unit);

            if (!targets)
                break;

            for (ObjectList::const_iterator itr = targets->begin(); itr != targets->end(); ++itr)
                if (Creature* target = (*itr)->ToCreature())
                    target->DespawnOrUnsummon(e.action.forceDespawn.delay, Seconds(e.action.forceDespawn.respawn));
                else if (GameObject* goTarget = (*itr)->ToGameObject())
                    goTarget->SetRespawnTime(e.action.forceDespawn.delay + 1);

            delete targets;
            break;
        }
        case SMART_ACTION_SET_INGAME_PHASE_ID:
        {
            ObjectList* targets = GetTargets(e, unit);

            if (!targets)
                break;

            for (ObjectList::const_iterator itr = targets->begin(); itr != targets->end(); ++itr)
            {
                if (e.action.ingamePhaseId.apply == 1)
                    PhasingHandler::AddPhase(*itr, e.action.ingamePhaseId.id, true);
                else
                    PhasingHandler::RemovePhase(*itr, e.action.ingamePhaseId.id, true);
            }

            delete targets;
            break;
        }
        case SMART_ACTION_SET_INGAME_PHASE_GROUP:
        {
            ObjectList* targets = GetTargets(e, unit);

            if (!targets)
                break;

            for (ObjectList::const_iterator itr = targets->begin(); itr != targets->end(); ++itr)
            {
                if (e.action.ingamePhaseGroup.apply == 1)
                    PhasingHandler::AddPhaseGroup(*itr, e.action.ingamePhaseGroup.groupId, true);
                else
                    PhasingHandler::RemovePhaseGroup(*itr, e.action.ingamePhaseGroup.groupId, true);
            }

            delete targets;
            break;
        }
        case SMART_ACTION_MOUNT_TO_ENTRY_OR_MODEL:
        {
            ObjectList* targets = GetTargets(e, unit);
            if (!targets)
                break;

            for (ObjectList::const_iterator itr = targets->begin(); itr != targets->end(); ++itr)
            {
                if (!IsUnit(*itr))
                    continue;

                if (e.action.morphOrMount.creature || e.action.morphOrMount.model)
                {
                    if (e.action.morphOrMount.creature > 0)
                    {
                        if (CreatureTemplate const* cInfo = sObjectMgr->GetCreatureTemplate(e.action.morphOrMount.creature))
                            (*itr)->ToUnit()->Mount(ObjectMgr::ChooseDisplayId(cInfo));
                    }
                    else
                        (*itr)->ToUnit()->Mount(e.action.morphOrMount.model);
                }
                else
                    (*itr)->ToUnit()->Dismount();
            }

            delete targets;
            break;
        }
        case SMART_ACTION_SET_INVINCIBILITY_HP_LEVEL:
        {
            if (!me)
                break;

            SmartAI* ai = CAST_AI(SmartAI, me->AI());

            if (!ai)
                break;

            if (e.action.invincHP.percent)
                ai->SetInvincibilityHpLevel(me->CountPctFromMaxHealth(e.action.invincHP.percent));
            else
                ai->SetInvincibilityHpLevel(e.action.invincHP.minHP);

            break;
        }
        case SMART_ACTION_SET_DATA:
        {
            ObjectList* targets = GetTargets(e, unit);
            if (!targets)
                break;

            for (ObjectList::const_iterator itr = targets->begin(); itr != targets->end(); ++itr)
            {
                if (IsCreature(*itr))
                    (*itr)->ToCreature()->AI()->SetData(e.action.setData.field, e.action.setData.data);
                else if (IsGameObject(*itr))
                    (*itr)->ToGameObject()->AI()->SetData(e.action.setData.field, e.action.setData.data);
            }

            delete targets;
            break;
        }
        case SMART_ACTION_MOVE_OFFSET:
        {
            if (ObjectList* targets = GetTargets(e, unit))
            {
                for (ObjectList::const_iterator itr = targets->begin(); itr != targets->end(); ++itr)
                {
                    if (!IsCreature(*itr))
                        continue;

                    if (!(e.event.event_flags & SMART_EVENT_FLAG_WHILE_CHARMED) && IsCharmedCreature(*itr))
                        continue;

                    Position pos = (*itr)->GetPosition();

                    // Use forward/backward/left/right cartesian plane movement
                    float x, y, z, o;
                    o = pos.GetOrientation();
                    x = pos.GetPositionX() + (std::cos(o - (M_PI / 2))*e.target.x) + (std::cos(o)*e.target.y);
                    y = pos.GetPositionY() + (std::sin(o - (M_PI / 2))*e.target.x) + (std::sin(o)*e.target.y);
                    z = pos.GetPositionZ() + e.target.z;
                    (*itr)->ToCreature()->GetMotionMaster()->MovePoint(SMART_RANDOM_POINT, x, y, z);
                }

                delete targets;
            }

            break;
        }
        case SMART_ACTION_SET_VISIBILITY:
        {
            if (me)
                me->SetVisible(e.action.visibility.state != 0);
            break;
        }
        case SMART_ACTION_SET_ACTIVE:
        {
            if (WorldObject* baseObj = GetBaseObject())
                baseObj->setActive(e.action.active.state != 0);

            break;
        }
        case SMART_ACTION_ATTACK_START:
        {
            if (!me)
                break;

            ObjectList* targets = GetTargets(e, unit);
            if (!targets)
                break;

            for (ObjectList::const_iterator itr = targets->begin(); itr != targets->end(); ++itr)
            {
                if (IsUnit(*itr))
                {
                    me->AI()->AttackStart((*itr)->ToUnit());
                    break;
                }
            }

            delete targets;
            break;
        }
        case SMART_ACTION_SUMMON_CREATURE:
        {
            WorldObject* summoner = GetBaseObjectOrUnit(unit);
            if (!summoner)
                break;

            ObjectList* targets = GetTargets(e, unit);

            if (targets)
            {
                float x, y, z, o;
                for (ObjectList::const_iterator itr = targets->begin(); itr != targets->end(); ++itr)
                {
                    (*itr)->GetPosition(x, y, z, o);
                    x += e.target.x;
                    y += e.target.y;
                    z += e.target.z;
                    o += e.target.o;
                    if (Creature* summon = summoner->SummonCreature(e.action.summonCreature.creature, x, y, z, o, (TempSummonType)e.action.summonCreature.type, e.action.summonCreature.duration))
                        if (e.action.summonCreature.attackInvoker)
                            summon->AI()->AttackStart((*itr)->ToUnit());
                }

                delete targets;
            }

            if (e.GetTargetType() != SMART_TARGET_POSITION)
                break;

            if (Creature* summon = summoner->SummonCreature(e.action.summonCreature.creature, e.target.x, e.target.y, e.target.z, e.target.o, (TempSummonType)e.action.summonCreature.type, e.action.summonCreature.duration))
                if (unit && e.action.summonCreature.attackInvoker)
                    summon->AI()->AttackStart(unit);
            break;
        }
        case SMART_ACTION_SUMMON_GO:
        {
            WorldObject* summoner = GetBaseObjectOrUnit(unit);
            if (!summoner)
                break;

            ObjectList* targets = GetTargets(e, unit);
            if (targets)
            {
                for (ObjectList::const_iterator itr = targets->begin(); itr != targets->end(); ++itr)
                {
                    if (!IsUnit(*itr))
                        continue;

                    Position pos = (*itr)->GetPositionWithOffset(Position(e.target.x, e.target.y, e.target.z, e.target.o));
                    summoner->SummonGameObject(e.action.summonGO.entry, pos, QuaternionData::fromEulerAnglesZYX(pos.GetOrientation(), 0.f, 0.f), e.action.summonGO.despawnTime);
                }

                delete targets;
            }

            if (e.GetTargetType() != SMART_TARGET_POSITION)
                break;

            summoner->SummonGameObject(e.action.summonGO.entry, Position(e.target.x, e.target.y, e.target.z, e.target.o), QuaternionData::fromEulerAnglesZYX(e.target.o, 0.f, 0.f), e.action.summonGO.despawnTime);
            break;
        }
        case SMART_ACTION_KILL_UNIT:
        {
            ObjectList* targets = GetTargets(e, unit);
            if (!targets)
                break;

            for (ObjectList::const_iterator itr = targets->begin(); itr != targets->end(); ++itr)
            {
                if (!IsUnit(*itr))
                    continue;

                (*itr)->ToUnit()->KillSelf();
            }

            delete targets;
            break;
        }
        case SMART_ACTION_INSTALL_AI_TEMPLATE:
        {
            InstallTemplate(e);
            break;
        }
        case SMART_ACTION_ADD_ITEM:
        {
            ObjectList* targets = GetTargets(e, unit);
            if (!targets)
                break;

            for (ObjectList::const_iterator itr = targets->begin(); itr != targets->end(); ++itr)
            {
                if (!IsPlayer(*itr))
                    continue;

                (*itr)->ToPlayer()->AddItem(e.action.item.entry, e.action.item.count);
            }

            delete targets;
            break;
        }
        case SMART_ACTION_REMOVE_ITEM:
        {
            ObjectList* targets = GetTargets(e, unit);
            if (!targets)
                break;

            for (ObjectList::const_iterator itr = targets->begin(); itr != targets->end(); ++itr)
            {
                if (!IsPlayer(*itr))
                    continue;

                (*itr)->ToPlayer()->DestroyItemCount(e.action.item.entry, e.action.item.count, true);
            }

            delete targets;
            break;
        }
        case SMART_ACTION_STORE_TARGET_LIST:
        {
            ObjectList* targets = GetTargets(e, unit);
            StoreTargetList(targets, e.action.storeTargets.id);
            break;
        }
        case SMART_ACTION_TELEPORT:
        {
            ObjectList* targets = GetTargets(e, unit);
            if (!targets)
                break;

            for (ObjectList::const_iterator itr = targets->begin(); itr != targets->end(); ++itr)
            {
                if (IsPlayer(*itr))
                    (*itr)->ToPlayer()->TeleportTo(e.action.teleport.mapID, e.target.x, e.target.y, e.target.z, e.target.o);
                else if (IsCreature(*itr))
                    (*itr)->ToCreature()->NearTeleportTo(e.target.x, e.target.y, e.target.z, e.target.o);
            }

            delete targets;
            break;
        }
        case SMART_ACTION_SET_FLY:
        {
            if (!IsSmart())
                break;

            ENSURE_AI(SmartAI, me->AI())->SetFly(e.action.setFly.fly != 0);
            break;
        }
        case SMART_ACTION_SET_RUN:
        {
            if (!IsSmart())
                break;

            ENSURE_AI(SmartAI, me->AI())->SetRun(e.action.setRun.run != 0);
            if (e.action.setRun.speed && e.action.setRun.speedDivider)
                me->SetSpeed(MOVE_RUN, float(e.action.setRun.speed) / float(e.action.setRun.speedDivider));
            break;
        }
        case SMART_ACTION_SET_SWIM:
        {
            if (!IsSmart())
                break;

            ENSURE_AI(SmartAI, me->AI())->SetSwim(e.action.setSwim.swim != 0);
            break;
        }
        case SMART_ACTION_SET_COUNTER:
        {
            if (ObjectList* targets = GetTargets(e, unit))
            {
                for (ObjectList::const_iterator itr = targets->begin(); itr != targets->end(); ++itr)
                {
                    if (IsCreature(*itr))
                    {
                        if (SmartAI* ai = CAST_AI(SmartAI, (*itr)->ToCreature()->AI()))
                            ai->GetScript()->StoreCounter(e.action.setCounter.counterId, e.action.setCounter.value, e.action.setCounter.reset);
                        else
                            TC_LOG_ERROR("sql.sql", "SmartScript: Action target for SMART_ACTION_SET_COUNTER is not using SmartAI, skipping");
                    }
                    else if (IsGameObject(*itr))
                    {
                        if (SmartGameObjectAI* ai = CAST_AI(SmartGameObjectAI, (*itr)->ToGameObject()->AI()))
                            ai->GetScript()->StoreCounter(e.action.setCounter.counterId, e.action.setCounter.value, e.action.setCounter.reset);
                        else
                            TC_LOG_ERROR("sql.sql", "SmartScript: Action target for SMART_ACTION_SET_COUNTER is not using SmartGameObjectAI, skipping");
                    }
                }

                delete targets;
            }
            else
                StoreCounter(e.action.setCounter.counterId, e.action.setCounter.value, e.action.setCounter.reset);

            break;
        }
        case SMART_ACTION_WP_START:
        {
            if (!IsSmart())
                break;

            bool run = e.action.wpStart.run != 0;
            uint32 entry = e.action.wpStart.pathID;
            bool repeat = e.action.wpStart.repeat != 0;
            ObjectList* targets = GetTargets(e, unit);
            StoreTargetList(targets, SMART_ESCORT_TARGETS);
            me->SetReactState((ReactStates)e.action.wpStart.reactState);
            ENSURE_AI(SmartAI, me->AI())->StartPath(run, entry, repeat, unit);

            uint32 quest = e.action.wpStart.quest;
            uint32 DespawnTime = e.action.wpStart.despawnTime;
            ENSURE_AI(SmartAI, me->AI())->mEscortQuestID = quest;
            ENSURE_AI(SmartAI, me->AI())->SetDespawnTime(DespawnTime);
            break;
        }
        case SMART_ACTION_WP_PAUSE:
        {
            if (!IsSmart())
                break;

            uint32 delay = e.action.wpPause.delay;
            ENSURE_AI(SmartAI, me->AI())->PausePath(delay, e.GetEventType() == SMART_EVENT_WAYPOINT_REACHED ? false : true);
            break;
        }
        case SMART_ACTION_WP_STOP:
        {
            if (!IsSmart())
                break;

            uint32 DespawnTime = e.action.wpStop.despawnTime;
            uint32 quest = e.action.wpStop.quest;
            bool fail = e.action.wpStop.fail != 0;
            ENSURE_AI(SmartAI, me->AI())->StopPath(DespawnTime, quest, fail);
            break;
        }
        case SMART_ACTION_WP_RESUME:
        {
            if (!IsSmart())
                break;

            ENSURE_AI(SmartAI, me->AI())->ResumePath();
            break;
        }
        case SMART_ACTION_SET_ORIENTATION:
        {
            if (!me)
                break;

            if (e.GetTargetType() == SMART_TARGET_SELF)
                me->SetFacingTo((me->GetTransport() ? me->GetTransportHomePosition() : me->GetHomePosition()).GetOrientation());
            else if (e.GetTargetType() == SMART_TARGET_POSITION)
                me->SetFacingTo(e.target.o);
            else if (ObjectList* targets = GetTargets(e, unit))
            {
                if (!targets->empty())
                    me->SetFacingToObject(*targets->begin());

                delete targets;
            }

            break;
        }
        case SMART_ACTION_PLAYMOVIE:
        {
            ObjectList* targets = GetTargets(e, unit);
            if (!targets)
                break;

            for (ObjectList::const_iterator itr = targets->begin(); itr != targets->end(); ++itr)
            {
                if (!IsPlayer(*itr))
                    continue;

                (*itr)->ToPlayer()->SendMovieStart(e.action.movie.entry);
            }

            delete targets;
            break;
        }
        case SMART_ACTION_MOVE_TO_POS:
        {
            if (!IsSmart())
                break;

            WorldObject* target = nullptr;

            if (e.GetTargetType() == SMART_TARGET_CREATURE_RANGE || e.GetTargetType() == SMART_TARGET_CREATURE_GUID ||
                e.GetTargetType() == SMART_TARGET_CREATURE_DISTANCE || e.GetTargetType() == SMART_TARGET_GAMEOBJECT_RANGE ||
                e.GetTargetType() == SMART_TARGET_GAMEOBJECT_GUID || e.GetTargetType() == SMART_TARGET_GAMEOBJECT_DISTANCE ||
                e.GetTargetType() == SMART_TARGET_CLOSEST_CREATURE || e.GetTargetType() == SMART_TARGET_CLOSEST_GAMEOBJECT ||
                e.GetTargetType() == SMART_TARGET_OWNER_OR_SUMMONER || e.GetTargetType() == SMART_TARGET_ACTION_INVOKER ||
                e.GetTargetType() == SMART_TARGET_CLOSEST_ENEMY || e.GetTargetType() == SMART_TARGET_CLOSEST_FRIENDLY)
            {
                ObjectList* targets = GetTargets(e, unit);
                if (!targets)
                    break;

                target = targets->front();
                delete targets;
            }

            if (!target)
            {
                Position dest(e.target.x, e.target.y, e.target.z);
                if (e.action.MoveToPos.transport)
                    if (TransportBase* trans = me->GetDirectTransport())
                        trans->CalculatePassengerPosition(dest.m_positionX, dest.m_positionY, dest.m_positionZ);

                me->GetMotionMaster()->MovePoint(e.action.MoveToPos.pointId, dest, e.action.MoveToPos.disablePathfinding == 0);
            }
            else
            {
                float x, y, z;
<<<<<<< HEAD
                if (e.action.MoveToPos.closePoint)
                    target->GetClosePoint(x, y, z, target->GetObjectSize(), e.action.MoveToPos.distance, frand(0, 2 * (float)M_PI));
                else
                    target->GetPosition(x, y, z);

=======
                target->GetPosition(x, y, z);
                if (e.action.MoveToPos.ContactDistance > 0)
                    target->GetContactPoint(me, x, y, z, e.action.MoveToPos.ContactDistance);
>>>>>>> 4d4873e8
                me->GetMotionMaster()->MovePoint(e.action.MoveToPos.pointId, x, y, z, e.action.MoveToPos.disablePathfinding == 0);
            }
            break;
        }
        case SMART_ACTION_RESPAWN_TARGET:
        {
            ObjectList* targets = GetTargets(e, unit);
            if (!targets)
                break;

            for (ObjectList::const_iterator itr = targets->begin(); itr != targets->end(); ++itr)
            {
                if (IsCreature(*itr))
                    (*itr)->ToCreature()->Respawn();
                else if (IsGameObject(*itr))
                    (*itr)->ToGameObject()->SetRespawnTime(e.action.RespawnTarget.goRespawnTime);
            }

            delete targets;
            break;
        }
        case SMART_ACTION_CLOSE_GOSSIP:
        {
            ObjectList* targets = GetTargets(e, unit);
            if (!targets)
                break;

            for (ObjectList::const_iterator itr = targets->begin(); itr != targets->end(); ++itr)
                if (IsPlayer(*itr))
                    (*itr)->ToPlayer()->PlayerTalkClass->SendCloseGossip();

            delete targets;
            break;
        }
        case SMART_ACTION_EQUIP:
        {
            ObjectList* targets = GetTargets(e, unit);
            if (!targets)
                break;

            for (ObjectList::const_iterator itr = targets->begin(); itr != targets->end(); ++itr)
            {
                if (Creature* npc = (*itr)->ToCreature())
                {
                    EquipmentItem slot[3];
                    int8 equipId = (int8)e.action.equip.entry;
                    if (equipId)
                    {
                        EquipmentInfo const* einfo = sObjectMgr->GetEquipmentInfo(npc->GetEntry(), equipId);
                        if (!einfo)
                        {
                            TC_LOG_ERROR("sql.sql", "SmartScript: SMART_ACTION_EQUIP uses non-existent equipment info id %u for creature %u", equipId, npc->GetEntry());
                            break;
                        }

                        npc->SetCurrentEquipmentId(equipId);
                        slot[0] = einfo->Items[0];
                        slot[1] = einfo->Items[1];
                        slot[2] = einfo->Items[2];
                    }
                    else
                    {
                        slot[0].ItemId = e.action.equip.slot1;
                        slot[1].ItemId = e.action.equip.slot2;
                        slot[2].ItemId = e.action.equip.slot3;
                    }
                    if (!e.action.equip.mask || (e.action.equip.mask & 1))
                        npc->SetVirtualItem(0, slot[0].ItemId, slot[0].AppearanceModId, slot[0].ItemVisual);
                    if (!e.action.equip.mask || (e.action.equip.mask & 2))
                        npc->SetVirtualItem(1, slot[1].ItemId, slot[1].AppearanceModId, slot[1].ItemVisual);
                    if (!e.action.equip.mask || (e.action.equip.mask & 4))
                        npc->SetVirtualItem(2, slot[2].ItemId, slot[2].AppearanceModId, slot[2].ItemVisual);
                }
            }

            delete targets;
            break;
        }
        case SMART_ACTION_CREATE_TIMED_EVENT:
        {
            SmartEvent ne = SmartEvent();
            ne.type = (SMART_EVENT)SMART_EVENT_UPDATE;
            ne.event_chance = e.action.timeEvent.chance;
            if (!ne.event_chance) ne.event_chance = 100;

            ne.minMaxRepeat.min = e.action.timeEvent.min;
            ne.minMaxRepeat.max = e.action.timeEvent.max;
            ne.minMaxRepeat.repeatMin = e.action.timeEvent.repeatMin;
            ne.minMaxRepeat.repeatMax = e.action.timeEvent.repeatMax;

            ne.event_flags = 0;
            if (!ne.minMaxRepeat.repeatMin && !ne.minMaxRepeat.repeatMax)
                ne.event_flags |= SMART_EVENT_FLAG_NOT_REPEATABLE;

            SmartAction ac = SmartAction();
            ac.type = (SMART_ACTION)SMART_ACTION_TRIGGER_TIMED_EVENT;
            ac.timeEvent.id = e.action.timeEvent.id;

            SmartScriptHolder ev = SmartScriptHolder();
            ev.event = ne;
            ev.event_id = e.action.timeEvent.id;
            ev.target = e.target;
            ev.action = ac;
            InitTimer(ev);
            mStoredEvents.push_back(ev);
            break;
        }
        case SMART_ACTION_TRIGGER_TIMED_EVENT:
            ProcessEventsFor((SMART_EVENT)SMART_EVENT_TIMED_EVENT_TRIGGERED, nullptr, e.action.timeEvent.id);
            break;
        case SMART_ACTION_REMOVE_TIMED_EVENT:
            mRemIDs.push_back(e.action.timeEvent.id);
            break;
        case SMART_ACTION_OVERRIDE_SCRIPT_BASE_OBJECT:
        {
            ObjectList* targets = GetTargets(e, unit);
            if (!targets)
                break;

            for (ObjectList::iterator itr = targets->begin(); itr != targets->end(); ++itr)
            {
                if (IsCreature(*itr))
                {
                    if (!meOrigGUID && me)
                        meOrigGUID = me->GetGUID();
                    if (!goOrigGUID && go)
                        goOrigGUID = go->GetGUID();
                    go = nullptr;
                    me = (*itr)->ToCreature();
                    break;
                }
                else if (IsGameObject(*itr))
                {
                    if (!meOrigGUID && me)
                        meOrigGUID = me->GetGUID();
                    if (!goOrigGUID && go)
                        goOrigGUID = go->GetGUID();
                    go = (*itr)->ToGameObject();
                    me = nullptr;
                    break;
                }
            }

            delete targets;
            break;
        }
        case SMART_ACTION_RESET_SCRIPT_BASE_OBJECT:
            ResetBaseObject();
            break;
        case SMART_ACTION_CALL_SCRIPT_RESET:
            SetPhase(0);
            OnReset();
            break;
        case SMART_ACTION_SET_RANGED_MOVEMENT:
        {
            if (!IsSmart())
                break;

            float attackDistance = float(e.action.setRangedMovement.distance);
            float attackAngle = float(e.action.setRangedMovement.angle) / 180.0f * float(M_PI);

            ObjectList* targets = GetTargets(e, unit);
            if (targets)
            {
                for (ObjectList::iterator itr = targets->begin(); itr != targets->end(); ++itr)
                    if (Creature* target = (*itr)->ToCreature())
                        if (IsSmart(target) && target->GetVictim())
                            if (ENSURE_AI(SmartAI, target->AI())->CanCombatMove())
                                target->GetMotionMaster()->MoveChase(target->GetVictim(), attackDistance, attackAngle);

                delete targets;
            }
            break;
        }
        case SMART_ACTION_CALL_TIMED_ACTIONLIST:
        {
            if (e.GetTargetType() == SMART_TARGET_NONE)
            {
                TC_LOG_ERROR("sql.sql", "SmartScript: Entry " SI64FMTD " SourceType %u Event %u Action %u is using TARGET_NONE(0) for Script9 target. Please correct target_type in database.", e.entryOrGuid, e.GetScriptType(), e.GetEventType(), e.GetActionType());
                break;
            }

            if (ObjectList* targets = GetTargets(e, unit))
            {
                for (ObjectList::iterator itr = targets->begin(); itr != targets->end(); ++itr)
                {
                    if (Creature* target = (*itr)->ToCreature())
                    {
                        if (IsSmart(target))
                            ENSURE_AI(SmartAI, target->AI())->SetScript9(e, e.action.timedActionList.id, GetLastInvoker());
                    }
                    else if (GameObject* goTarget = (*itr)->ToGameObject())
                    {
                        if (IsSmartGO(goTarget))
                            ENSURE_AI(SmartGameObjectAI, goTarget->AI())->SetScript9(e, e.action.timedActionList.id, GetLastInvoker());
                    }
                }

                delete targets;
            }
            break;
        }
        case SMART_ACTION_SET_NPC_FLAG:
        {
            ObjectList* targets = GetTargets(e, unit);
            if (!targets)
                break;

            for (ObjectList::const_iterator itr = targets->begin(); itr != targets->end(); ++itr)
                if (IsCreature(*itr))
                    (*itr)->ToUnit()->SetUInt64Value(UNIT_NPC_FLAGS, e.action.unitFlag.flag);

            delete targets;
            break;
        }
        case SMART_ACTION_ADD_NPC_FLAG:
        {
            ObjectList* targets = GetTargets(e, unit);
            if (!targets)
                break;

            for (ObjectList::const_iterator itr = targets->begin(); itr != targets->end(); ++itr)
                if (IsCreature(*itr))
                    (*itr)->ToUnit()->SetFlag64(UNIT_NPC_FLAGS, e.action.unitFlag.flag);

            delete targets;
            break;
        }
        case SMART_ACTION_REMOVE_NPC_FLAG:
        {
            ObjectList* targets = GetTargets(e, unit);
            if (!targets)
                break;

            for (ObjectList::const_iterator itr = targets->begin(); itr != targets->end(); ++itr)
                if (IsCreature(*itr))
                    (*itr)->ToUnit()->RemoveFlag64(UNIT_NPC_FLAGS, e.action.unitFlag.flag);

            delete targets;
            break;
        }
        case SMART_ACTION_CROSS_CAST:
        {
            ObjectList* casters = GetTargets(CreateSmartEvent(SMART_EVENT_UPDATE_IC, 0, 0, 0, 0, 0, SMART_ACTION_NONE, 0, 0, 0, 0, 0, 0, (SMARTAI_TARGETS)e.action.crossCast.targetType, e.action.crossCast.targetParam1, e.action.crossCast.targetParam2, e.action.crossCast.targetParam3, 0), unit);
            if (!casters)
                break;

            ObjectList* targets = GetTargets(e, unit);
            if (!targets)
            {
                delete casters; // casters already validated, delete now
                break;
            }

            for (ObjectList::const_iterator itr = casters->begin(); itr != casters->end(); ++itr)
            {
                if (!IsUnit(*itr))
                    continue;

                Unit* targetUnit = (*itr)->ToUnit();

                bool interruptedSpell = false;

                for (ObjectList::const_iterator it = targets->begin(); it != targets->end(); ++it)
                {
                    if (!IsUnit(*it))
                        continue;

                    if (!(e.action.crossCast.castFlags & SMARTCAST_AURA_NOT_PRESENT) || !(*it)->ToUnit()->HasAura(e.action.crossCast.spell))
                    {
                        if (!interruptedSpell && e.action.crossCast.castFlags & SMARTCAST_INTERRUPT_PREVIOUS)
                        {
                            targetUnit->InterruptNonMeleeSpells(false);
                            interruptedSpell = true;
                        }

                        targetUnit->CastSpell((*it)->ToUnit(), e.action.crossCast.spell, (e.action.crossCast.castFlags & SMARTCAST_TRIGGERED) != 0);
                    }
                    else
                        TC_LOG_DEBUG("scripts.ai", "Spell %u not cast because it has flag SMARTCAST_AURA_NOT_PRESENT and the target (%s) already has the aura", e.action.crossCast.spell, (*it)->GetGUID().ToString().c_str());
                }
            }

            delete targets;
            delete casters;
            break;
        }
        case SMART_ACTION_CALL_RANDOM_TIMED_ACTIONLIST:
        {
            uint32 actions[SMART_ACTION_PARAM_COUNT];
            actions[0] = e.action.randTimedActionList.entry1;
            actions[1] = e.action.randTimedActionList.entry2;
            actions[2] = e.action.randTimedActionList.entry3;
            actions[3] = e.action.randTimedActionList.entry4;
            actions[4] = e.action.randTimedActionList.entry5;
            actions[5] = e.action.randTimedActionList.entry6;
            uint32 temp[SMART_ACTION_PARAM_COUNT];
            uint32 count = 0;
            for (uint8 i = 0; i < SMART_ACTION_PARAM_COUNT; i++)
            {
                if (actions[i] > 0)
                {
                    temp[count] = actions[i];
                    ++count;
                }
            }

            if (count == 0)
                break;

            uint32 id = temp[urand(0, count - 1)];
            if (e.GetTargetType() == SMART_TARGET_NONE)
            {
                TC_LOG_ERROR("sql.sql", "SmartScript: Entry " SI64FMTD " SourceType %u Event %u Action %u is using TARGET_NONE(0) for Script9 target. Please correct target_type in database.", e.entryOrGuid, e.GetScriptType(), e.GetEventType(), e.GetActionType());
                break;
            }

            ObjectList* targets = GetTargets(e, unit);
            if (targets)
            {
                for (ObjectList::iterator itr = targets->begin(); itr != targets->end(); ++itr)
                {
                    if (Creature* target = (*itr)->ToCreature())
                    {
                        if (IsSmart(target))
                            ENSURE_AI(SmartAI, target->AI())->SetScript9(e, id, GetLastInvoker());
                    }
                    else if (GameObject* goTarget = (*itr)->ToGameObject())
                    {
                        if (IsSmartGO(goTarget))
                            ENSURE_AI(SmartGameObjectAI, goTarget->AI())->SetScript9(e, id, GetLastInvoker());
                    }
                }

                delete targets;
            }
            break;
        }
        case SMART_ACTION_CALL_RANDOM_RANGE_TIMED_ACTIONLIST:
        {
            uint32 id = urand(e.action.randTimedActionList.entry1, e.action.randTimedActionList.entry2);
            if (e.GetTargetType() == SMART_TARGET_NONE)
            {
                TC_LOG_ERROR("sql.sql", "SmartScript: Entry " SI64FMTD " SourceType %u Event %u Action %u is using TARGET_NONE(0) for Script9 target. Please correct target_type in database.", e.entryOrGuid, e.GetScriptType(), e.GetEventType(), e.GetActionType());
                break;
            }

            ObjectList* targets = GetTargets(e, unit);
            if (targets)
            {
                for (ObjectList::iterator itr = targets->begin(); itr != targets->end(); ++itr)
                {
                    if (Creature* target = (*itr)->ToCreature())
                    {
                        if (IsSmart(target))
                            ENSURE_AI(SmartAI, target->AI())->SetScript9(e, id, GetLastInvoker());
                    }
                    else if (GameObject* goTarget = (*itr)->ToGameObject())
                    {
                        if (IsSmartGO(goTarget))
                            ENSURE_AI(SmartGameObjectAI, goTarget->AI())->SetScript9(e, id, GetLastInvoker());
                    }
                }

                delete targets;
            }
            break;
        }
        case SMART_ACTION_ACTIVATE_TAXI:
        {
            ObjectList* targets = GetTargets(e, unit);
            if (!targets)
                break;

            for (ObjectList::const_iterator itr = targets->begin(); itr != targets->end(); ++itr)
                if (IsPlayer(*itr))
                    (*itr)->ToPlayer()->ActivateTaxiPathTo(e.action.taxi.id);

            delete targets;
            break;
        }
        case SMART_ACTION_RANDOM_MOVE:
        {
            ObjectList* targets = GetTargets(e, unit);
            if (!targets)
                break;

            bool foundTarget = false;

            for (ObjectList::const_iterator itr = targets->begin(); itr != targets->end(); ++itr)
            {
                if (IsCreature((*itr)))
                {
                    foundTarget = true;

                    if (e.action.moveRandom.distance)
                        (*itr)->ToCreature()->GetMotionMaster()->MoveRandom((float)e.action.moveRandom.distance);
                    else
                        (*itr)->ToCreature()->GetMotionMaster()->MoveIdle();
                }
            }

            if (!foundTarget && me && IsCreature(me))
            {
                if (e.action.moveRandom.distance)
                    me->GetMotionMaster()->MoveRandom((float)e.action.moveRandom.distance);
                else
                    me->GetMotionMaster()->MoveIdle();
            }

            delete targets;
            break;
        }
        case SMART_ACTION_SET_UNIT_FIELD_BYTES_1:
        {
            ObjectList* targets = GetTargets(e, unit);
            if (!targets)
                break;
            for (ObjectList::const_iterator itr = targets->begin(); itr != targets->end(); ++itr)
                if (IsUnit(*itr))
                    (*itr)->ToUnit()->SetByteFlag(UNIT_FIELD_BYTES_1, e.action.setunitByte.type, e.action.setunitByte.byte1);

            delete targets;
            break;
        }
        case SMART_ACTION_REMOVE_UNIT_FIELD_BYTES_1:
        {
            ObjectList* targets = GetTargets(e, unit);
            if (!targets)
                break;

            for (ObjectList::const_iterator itr = targets->begin(); itr != targets->end(); ++itr)
                if (IsUnit(*itr))
                    (*itr)->ToUnit()->RemoveByteFlag(UNIT_FIELD_BYTES_1, e.action.delunitByte.type, e.action.delunitByte.byte1);

            delete targets;
            break;
        }
        case SMART_ACTION_INTERRUPT_SPELL:
        {
            ObjectList* targets = GetTargets(e, unit);
            if (!targets)
                break;

            for (ObjectList::const_iterator itr = targets->begin(); itr != targets->end(); ++itr)
                if (IsUnit(*itr))
                    (*itr)->ToUnit()->InterruptNonMeleeSpells(e.action.interruptSpellCasting.withDelayed != 0, e.action.interruptSpellCasting.spell_id, e.action.interruptSpellCasting.withInstant != 0);

            delete targets;
            break;
        }
        case SMART_ACTION_SEND_GO_CUSTOM_ANIM:
        {
            ObjectList* targets = GetTargets(e, unit);
            if (!targets)
                break;

            for (ObjectList::const_iterator itr = targets->begin(); itr != targets->end(); ++itr)
                if (IsGameObject(*itr))
                    (*itr)->ToGameObject()->SendCustomAnim(e.action.sendGoCustomAnim.anim);

            delete targets;
            break;
        }
        case SMART_ACTION_SET_DYNAMIC_FLAG:
        {
            ObjectList* targets = GetTargets(e, unit);
            if (!targets)
                break;

            for (ObjectList::const_iterator itr = targets->begin(); itr != targets->end(); ++itr)
                if (IsUnit(*itr))
                    (*itr)->ToUnit()->SetUInt32Value(OBJECT_DYNAMIC_FLAGS, e.action.unitFlag.flag);

            delete targets;
            break;
        }
        case SMART_ACTION_ADD_DYNAMIC_FLAG:
        {
            ObjectList* targets = GetTargets(e, unit);
            if (!targets)
                break;

            for (ObjectList::const_iterator itr = targets->begin(); itr != targets->end(); ++itr)
                if (IsUnit(*itr))
                    (*itr)->ToUnit()->SetFlag(OBJECT_DYNAMIC_FLAGS, e.action.unitFlag.flag);

            delete targets;
            break;
        }
        case SMART_ACTION_REMOVE_DYNAMIC_FLAG:
        {
            ObjectList* targets = GetTargets(e, unit);
            if (!targets)
                break;

            for (ObjectList::const_iterator itr = targets->begin(); itr != targets->end(); ++itr)
                if (IsUnit(*itr))
                    (*itr)->ToUnit()->RemoveFlag(OBJECT_DYNAMIC_FLAGS, e.action.unitFlag.flag);

            delete targets;
            break;
        }
        case SMART_ACTION_JUMP_TO_POS:
        {
            ObjectList* targets = GetTargets(e, unit);
            if (!targets)
                break;

            for (ObjectList::const_iterator itr = targets->begin(); itr != targets->end(); ++itr)
            {
                if (Creature* creature = (*itr)->ToCreature())
                {
                    creature->GetMotionMaster()->Clear();
                    creature->GetMotionMaster()->MoveJump(e.target.x, e.target.y, e.target.z, 0.0f, (float)e.action.jump.speedxy, (float)e.action.jump.speedz); // @todo add optional jump orientation support?
                }
            }
            /// @todo Resume path when reached jump location

            delete targets;
            break;
        }
        case SMART_ACTION_GO_SET_LOOT_STATE:
        {
            ObjectList* targets = GetTargets(e, unit);

            if (!targets)
                break;

            for (ObjectList::const_iterator itr = targets->begin(); itr != targets->end(); ++itr)
                if (IsGameObject(*itr))
                    (*itr)->ToGameObject()->SetLootState((LootState)e.action.setGoLootState.state);

            delete targets;
            break;
        }
        case SMART_ACTION_GO_SET_GO_STATE:
        {
            ObjectList* targets = GetTargets(e, unit);

            if (!targets)
                break;

            for (ObjectList::const_iterator itr = targets->begin(); itr != targets->end(); ++itr)
                if (IsGameObject(*itr))
                    (*itr)->ToGameObject()->SetGoState((GOState)e.action.goState.state);

            delete targets;
            break;
        }
        case SMART_ACTION_SEND_TARGET_TO_TARGET:
        {
            ObjectList* targets = GetTargets(e, unit);
            if (!targets)
                break;

            ObjectList* storedTargets = GetTargetList(e.action.sendTargetToTarget.id);
            if (!storedTargets)
            {
                delete targets;
                break;
            }

            for (ObjectList::const_iterator itr = targets->begin(); itr != targets->end(); ++itr)
            {
                if (IsCreature(*itr))
                {
                    if (SmartAI* ai = CAST_AI(SmartAI, (*itr)->ToCreature()->AI()))
                        ai->GetScript()->StoreTargetList(new ObjectList(*storedTargets), e.action.sendTargetToTarget.id);   // store a copy of target list
                    else
                        TC_LOG_ERROR("sql.sql", "SmartScript: Action target for SMART_ACTION_SEND_TARGET_TO_TARGET is not using SmartAI, skipping");
                }
                else if (IsGameObject(*itr))
                {
                    if (SmartGameObjectAI* ai = CAST_AI(SmartGameObjectAI, (*itr)->ToGameObject()->AI()))
                        ai->GetScript()->StoreTargetList(new ObjectList(*storedTargets), e.action.sendTargetToTarget.id);   // store a copy of target list
                    else
                        TC_LOG_ERROR("sql.sql", "SmartScript: Action target for SMART_ACTION_SEND_TARGET_TO_TARGET is not using SmartGameObjectAI, skipping");
                }
            }

            delete targets;
            break;
        }
        case SMART_ACTION_SEND_GOSSIP_MENU:
        {
            if (!GetBaseObject())
                break;

            TC_LOG_DEBUG("scripts.ai", "SmartScript::ProcessAction:: SMART_ACTION_SEND_GOSSIP_MENU: gossipMenuId %d, gossipNpcTextId %d",
                e.action.sendGossipMenu.gossipMenuId, e.action.sendGossipMenu.gossipNpcTextId);

            ObjectList* targets = GetTargets(e, unit);
            if (!targets)
                break;

            for (ObjectList::const_iterator itr = targets->begin(); itr != targets->end(); ++itr)
            {
                if (Player* player = (*itr)->ToPlayer())
                {
                    if (e.action.sendGossipMenu.gossipMenuId)
                        player->PrepareGossipMenu(GetBaseObject(), e.action.sendGossipMenu.gossipMenuId, true);
                    else
                        player->PlayerTalkClass->ClearMenus();

                    player->PlayerTalkClass->SendGossipMenu(e.action.sendGossipMenu.gossipNpcTextId, GetBaseObject()->GetGUID());
                }
            }

            delete targets;
            break;
        }
        case SMART_ACTION_SET_HOME_POS:
        {
            ObjectList* targets = GetTargets(e, unit);
            if (!targets)
                break;

            for (ObjectList::const_iterator itr = targets->begin(); itr != targets->end(); ++itr)
            {
                if (IsCreature(*itr))
                {
                    if (e.GetTargetType() == SMART_TARGET_SELF)
                        (*itr)->ToCreature()->SetHomePosition(me->GetPositionX(), me->GetPositionY(), me->GetPositionZ(), me->GetOrientation());
                    else if (e.GetTargetType() == SMART_TARGET_POSITION)
                        (*itr)->ToCreature()->SetHomePosition(e.target.x, e.target.y, e.target.z, e.target.o);
                    else if (e.GetTargetType() == SMART_TARGET_CREATURE_RANGE || e.GetTargetType() == SMART_TARGET_CREATURE_GUID ||
                             e.GetTargetType() == SMART_TARGET_CREATURE_DISTANCE || e.GetTargetType() == SMART_TARGET_GAMEOBJECT_RANGE ||
                             e.GetTargetType() == SMART_TARGET_GAMEOBJECT_GUID || e.GetTargetType() == SMART_TARGET_GAMEOBJECT_DISTANCE ||
                             e.GetTargetType() == SMART_TARGET_CLOSEST_CREATURE || e.GetTargetType() == SMART_TARGET_CLOSEST_GAMEOBJECT ||
                             e.GetTargetType() == SMART_TARGET_OWNER_OR_SUMMONER || e.GetTargetType() == SMART_TARGET_ACTION_INVOKER ||
                             e.GetTargetType() == SMART_TARGET_CLOSEST_ENEMY || e.GetTargetType() == SMART_TARGET_CLOSEST_FRIENDLY)
                    {
                        (*itr)->ToCreature()->SetHomePosition((*itr)->GetPositionX(), (*itr)->GetPositionY(), (*itr)->GetPositionZ(), (*itr)->GetOrientation());
                    }
                    else
                        TC_LOG_ERROR("sql.sql", "SmartScript: Action target for SMART_ACTION_SET_HOME_POS is invalid, skipping");
                }
            }

            delete targets;
            break;
        }
        case SMART_ACTION_SET_HEALTH_REGEN:
        {
            ObjectList* targets = GetTargets(e, unit);
            if (!targets)
                break;

            for (ObjectList::const_iterator itr = targets->begin(); itr != targets->end(); ++itr)
                if (IsCreature(*itr))
                    (*itr)->ToCreature()->setRegeneratingHealth(e.action.setHealthRegen.regenHealth != 0);

            delete targets;
            break;
        }
        case SMART_ACTION_SET_ROOT:
        {
            ObjectList* targets = GetTargets(e, unit);
            if (!targets)
                break;

            for (ObjectList::const_iterator itr = targets->begin(); itr != targets->end(); ++itr)
                if (IsCreature(*itr))
                    (*itr)->ToCreature()->SetControlled(e.action.setRoot.root != 0, UNIT_STATE_ROOT);

            delete targets;
            break;
        }
        case SMART_ACTION_SET_GO_FLAG:
        {
            ObjectList* targets = GetTargets(e, unit);
            if (!targets)
                break;

            for (ObjectList::const_iterator itr = targets->begin(); itr != targets->end(); ++itr)
                if (IsGameObject(*itr))
                    (*itr)->ToGameObject()->SetUInt32Value(GAMEOBJECT_FLAGS, e.action.goFlag.flag);

            delete targets;
            break;
        }
        case SMART_ACTION_ADD_GO_FLAG:
        {
            ObjectList* targets = GetTargets(e, unit);
            if (!targets)
                break;

            for (ObjectList::const_iterator itr = targets->begin(); itr != targets->end(); ++itr)
                if (IsGameObject(*itr))
                    (*itr)->ToGameObject()->SetFlag(GAMEOBJECT_FLAGS, e.action.goFlag.flag);

            delete targets;
            break;
        }
        case SMART_ACTION_REMOVE_GO_FLAG:
        {
            ObjectList* targets = GetTargets(e, unit);
            if (!targets)
                break;

            for (ObjectList::const_iterator itr = targets->begin(); itr != targets->end(); ++itr)
                if (IsGameObject(*itr))
                    (*itr)->ToGameObject()->RemoveFlag(GAMEOBJECT_FLAGS, e.action.goFlag.flag);

            delete targets;
            break;
        }
        case SMART_ACTION_SUMMON_CREATURE_GROUP:
        {
            std::list<TempSummon*> summonList;
            GetBaseObject()->SummonCreatureGroup(e.action.creatureGroup.group, &summonList);

            for (std::list<TempSummon*>::const_iterator itr = summonList.begin(); itr != summonList.end(); ++itr)
                if (unit && e.action.creatureGroup.attackInvoker)
                    (*itr)->AI()->AttackStart(unit);

            break;
        }
        case SMART_ACTION_SET_POWER:
        {
            ObjectList* targets = GetTargets(e, unit);

            if (targets)
                for (ObjectList::const_iterator itr = targets->begin(); itr != targets->end(); ++itr)
                    if (IsUnit(*itr))
                        (*itr)->ToUnit()->SetPower(Powers(e.action.power.powerType), e.action.power.newPower);

            delete targets;
            break;
        }
        case SMART_ACTION_ADD_POWER:
        {
            ObjectList* targets = GetTargets(e, unit);

            if (targets)
                for (ObjectList::const_iterator itr = targets->begin(); itr != targets->end(); ++itr)
                    if (IsUnit(*itr))
                        (*itr)->ToUnit()->SetPower(Powers(e.action.power.powerType), (*itr)->ToUnit()->GetPower(Powers(e.action.power.powerType)) + e.action.power.newPower);

            delete targets;
            break;
        }
        case SMART_ACTION_REMOVE_POWER:
        {
            ObjectList* targets = GetTargets(e, unit);

            if (targets)
                for (ObjectList::const_iterator itr = targets->begin(); itr != targets->end(); ++itr)
                    if (IsUnit(*itr))
                        (*itr)->ToUnit()->SetPower(Powers(e.action.power.powerType), (*itr)->ToUnit()->GetPower(Powers(e.action.power.powerType)) - e.action.power.newPower);

            delete targets;
            break;
        }
        case SMART_ACTION_GAME_EVENT_STOP:
        {
            uint32 eventId = e.action.gameEventStop.id;
            if (!sGameEventMgr->IsActiveEvent(eventId))
            {
                TC_LOG_ERROR("sql.sql", "SmartScript::ProcessAction: At case SMART_ACTION_GAME_EVENT_STOP, inactive event (id: %u)", eventId);
                break;
            }
            sGameEventMgr->StopEvent(eventId, true);
            break;
        }
        case SMART_ACTION_GAME_EVENT_START:
        {
            uint32 eventId = e.action.gameEventStart.id;
            if (sGameEventMgr->IsActiveEvent(eventId))
            {
                TC_LOG_ERROR("sql.sql", "SmartScript::ProcessAction: At case SMART_ACTION_GAME_EVENT_START, already activated event (id: %u)", eventId);
                break;
            }
            sGameEventMgr->StartEvent(eventId, true);
            break;
        }
        case SMART_ACTION_RANDOM_SOUND:
        {
            std::vector<uint32> sounds;
            std::copy_if(std::begin(e.action.randomSound.sounds), std::end(e.action.randomSound.sounds),
                std::back_inserter(sounds), [](uint32 sound) { return sound != 0; });

            bool onlySelf = e.action.randomSound.onlySelf != 0;

            if (ObjectList* targets = GetTargets(e, unit))
            {
                for (WorldObject* const obj : *targets)
                {
                    if (IsUnit(obj))
                    {
                        uint32 sound = Trinity::Containers::SelectRandomContainerElement(sounds);
                        obj->PlayDirectSound(sound, onlySelf ? obj->ToPlayer() : nullptr);
                        TC_LOG_DEBUG("scripts.ai", "SmartScript::ProcessAction:: SMART_ACTION_RANDOM_SOUND: target: %s (%s), sound: %u, onlyself: %s",
                            obj->GetName().c_str(), obj->GetGUID().ToString().c_str(), sound, onlySelf ? "true" : "false");
                    }
                }

                delete targets;
                break;
            }
        }
        case SMART_ACTION_SET_CORPSE_DELAY:
        {
            ObjectList* targets = GetTargets(e, unit);
            if (!targets)
                break;

            for (ObjectList::const_iterator itr = targets->begin(); itr != targets->end(); ++itr)
            {
                if (IsCreature(*itr))
                    (*itr)->ToCreature()->SetCorpseDelay(e.action.corpseDelay.timer);
            }

            delete targets;
            break;
        }
        case SMART_ACTION_DISABLE_EVADE:
        {
            if (!IsSmart())
                break;

            ENSURE_AI(SmartAI, me->AI())->SetEvadeDisabled(e.action.disableEvade.disable != 0);
            break;
        }
        case SMART_ACTION_PLAY_ANIMKIT:
        {
            ObjectList* targets = GetTargets(e, unit);
            if (!targets)
                break;

            for (ObjectList::const_iterator itr = targets->begin(); itr != targets->end(); ++itr)
            {
                if (IsCreature(*itr))
                {
<<<<<<< HEAD
                    switch (e.action.animKit.type)
                    {
                        case 0:
                            (*itr)->ToCreature()->PlayOneShotAnimKitId(e.action.animKit.animKit);
                            break;
                        case 1:
                            (*itr)->ToCreature()->SetAIAnimKitId(e.action.animKit.animKit);
                            break;
                        case 2:
                            (*itr)->ToCreature()->SetMeleeAnimKitId(e.action.animKit.animKit);
                            break;
                        case 3:
                            (*itr)->ToCreature()->SetMovementAnimKitId(e.action.animKit.animKit);
                            break;
                        case 4:
                            (*itr)->ToCreature()->SendPlaySpellVisualKit(e.action.animKit.animKit, 0, 0);
                            break;
                    }
=======
                    if (e.action.animKit.type == 0)
                        (*itr)->ToCreature()->PlayOneShotAnimKitId(e.action.animKit.animKit);
                    else if (e.action.animKit.type == 1)
                        (*itr)->ToCreature()->SetAIAnimKitId(e.action.animKit.animKit);
                    else if (e.action.animKit.type == 2)
                        (*itr)->ToCreature()->SetMeleeAnimKitId(e.action.animKit.animKit);
                    else if (e.action.animKit.type == 3)
                        (*itr)->ToCreature()->SetMovementAnimKitId(e.action.animKit.animKit);
                    else if (e.action.animKit.type == 4)
                        (*itr)->ToCreature()->SendPlaySpellVisualKit(e.action.animKit.animKit, 0, 0);
>>>>>>> 4d4873e8

                    TC_LOG_DEBUG("scripts.ai", "SmartScript::ProcessAction:: SMART_ACTION_PLAY_ANIMKIT: target: %s (%s), AnimKit: %u, Type: %u",
                        (*itr)->GetName().c_str(), (*itr)->GetGUID().ToString().c_str(), e.action.animKit.animKit, e.action.animKit.type);
                }
            }

            delete targets;
            break;
        }
        case SMART_ACTION_SCENE_PLAY:
        {
            ObjectList* targets = GetTargets(e, unit);
            if (!targets)
                break;

            for (WorldObject* target : *targets)
                if (Player* playerTarget = target->ToPlayer())
                    playerTarget->GetSceneMgr().PlayScene(e.action.scene.sceneId);

            delete targets;
            break;
        }
        case SMART_ACTION_SCENE_CANCEL:
        {
            ObjectList* targets = GetTargets(e, unit);
            if (!targets)
                break;

            for (WorldObject* target : *targets)
                if (Player* playerTarget = target->ToPlayer())
                    playerTarget->GetSceneMgr().CancelSceneBySceneId(e.action.scene.sceneId);

            delete targets;
            break;
        }
        default:
            TC_LOG_ERROR("sql.sql", "SmartScript::ProcessAction: Entry " SI64FMTD " SourceType %u, Event %u, Unhandled Action type %u", e.entryOrGuid, e.GetScriptType(), e.event_id, e.GetActionType());
            break;
    }

    if (e.link && e.link != e.event_id)
    {
        SmartScriptHolder& linked = SmartAIMgr::FindLinkedEvent(mEvents, e.link);
        if (linked)
            ProcessEvent(linked, unit, var0, var1, bvar, spell, gob, varString);
        else
            TC_LOG_DEBUG("sql.sql", "SmartScript::ProcessAction: Entry " SI64FMTD " SourceType %u, Event %u, Link Event %u not found or invalid, skipped.", e.entryOrGuid, e.GetScriptType(), e.event_id, e.link);
    }
}

void SmartScript::ProcessTimedAction(SmartScriptHolder& e, uint32 const& min, uint32 const& max, Unit* unit, uint32 var0, uint32 var1, bool bvar, const SpellInfo* spell, GameObject* gob, std::string const& varString)
{
    if (sConditionMgr->IsObjectMeetingSmartEventConditions(e.entryOrGuid, e.event_id, e.source_type, unit, GetBaseObject()))
        ProcessAction(e, unit, var0, var1, bvar, spell, gob, varString);

    RecalcTimer(e, min, max);
}

void SmartScript::InstallTemplate(SmartScriptHolder const& e)
{
    if (!GetBaseObject())
        return;
    if (mTemplate)
    {
        TC_LOG_ERROR("sql.sql", "SmartScript::InstallTemplate: Entry " SI64FMTD " SourceType %u AI Template can not be set more then once, skipped.", e.entryOrGuid, e.GetScriptType());
        return;
    }
    mTemplate = (SMARTAI_TEMPLATE)e.action.installTtemplate.id;
    switch ((SMARTAI_TEMPLATE)e.action.installTtemplate.id)
    {
        case SMARTAI_TEMPLATE_CASTER:
            {
                AddEvent(SMART_EVENT_UPDATE_IC, 0, 0, 0, e.action.installTtemplate.param2, e.action.installTtemplate.param3, SMART_ACTION_CAST, e.action.installTtemplate.param1, e.target.raw.param1, 0, 0, 0, 0, SMART_TARGET_VICTIM, 0, 0, 0, 1);
                AddEvent(SMART_EVENT_RANGE, 0, e.action.installTtemplate.param4, 300, 0, 0, SMART_ACTION_ALLOW_COMBAT_MOVEMENT, 1, 0, 0, 0, 0, 0, SMART_TARGET_NONE, 0, 0, 0, 1);
                AddEvent(SMART_EVENT_RANGE, 0, 0, e.action.installTtemplate.param4>10?e.action.installTtemplate.param4-10:0, 0, 0, SMART_ACTION_ALLOW_COMBAT_MOVEMENT, 0, 0, 0, 0, 0, 0, SMART_TARGET_NONE, 0, 0, 0, 1);
                AddEvent(SMART_EVENT_MANA_PCT, 0, e.action.installTtemplate.param5-15>100?100:e.action.installTtemplate.param5+15, 100, 1000, 1000, SMART_ACTION_SET_EVENT_PHASE, 1, 0, 0, 0, 0, 0, SMART_TARGET_NONE, 0, 0, 0, 0);
                AddEvent(SMART_EVENT_MANA_PCT, 0, 0, e.action.installTtemplate.param5, 1000, 1000, SMART_ACTION_SET_EVENT_PHASE, 0, 0, 0, 0, 0, 0, SMART_TARGET_NONE, 0, 0, 0, 0);
                AddEvent(SMART_EVENT_MANA_PCT, 0, 0, e.action.installTtemplate.param5, 1000, 1000, SMART_ACTION_ALLOW_COMBAT_MOVEMENT, 1, 0, 0, 0, 0, 0, SMART_TARGET_NONE, 0, 0, 0, 0);
                break;
            }
        case SMARTAI_TEMPLATE_TURRET:
            {
                AddEvent(SMART_EVENT_UPDATE_IC, 0, 0, 0, e.action.installTtemplate.param2, e.action.installTtemplate.param3, SMART_ACTION_CAST, e.action.installTtemplate.param1, e.target.raw.param1, 0, 0, 0, 0, SMART_TARGET_VICTIM, 0, 0, 0, 0);
                AddEvent(SMART_EVENT_JUST_CREATED, 0, 0, 0, 0, 0, SMART_ACTION_ALLOW_COMBAT_MOVEMENT, 0, 0, 0, 0, 0, 0, SMART_TARGET_NONE, 0, 0, 0, 0);
                break;
            }
        case SMARTAI_TEMPLATE_CAGED_NPC_PART:
            {
                if (!me)
                    return;
                //store cage as id1
                AddEvent(SMART_EVENT_DATA_SET, 0, 0, 0, 0, 0, SMART_ACTION_STORE_TARGET_LIST, 1, 0, 0, 0, 0, 0, SMART_TARGET_CLOSEST_GAMEOBJECT, e.action.installTtemplate.param1, 10, 0, 0);

                 //reset(close) cage on hostage(me) respawn
                AddEvent(SMART_EVENT_UPDATE, SMART_EVENT_FLAG_NOT_REPEATABLE, 0, 0, 0, 0, SMART_ACTION_RESET_GOBJECT, 0, 0, 0, 0, 0, 0, SMART_TARGET_GAMEOBJECT_DISTANCE, e.action.installTtemplate.param1, 5, 0, 0);

                AddEvent(SMART_EVENT_DATA_SET, 0, 0, 0, 0, 0, SMART_ACTION_SET_RUN, e.action.installTtemplate.param3, 0, 0, 0, 0, 0, SMART_TARGET_NONE, 0, 0, 0, 0);
                AddEvent(SMART_EVENT_DATA_SET, 0, 0, 0, 0, 0, SMART_ACTION_SET_EVENT_PHASE, 1, 0, 0, 0, 0, 0, SMART_TARGET_NONE, 0, 0, 0, 0);

                AddEvent(SMART_EVENT_UPDATE, SMART_EVENT_FLAG_NOT_REPEATABLE, 1000, 1000, 0, 0, SMART_ACTION_MOVE_OFFSET, 0, 0, 0, 0, 0, 0, SMART_TARGET_SELF, 0, e.action.installTtemplate.param4, 0, 1);
                 //phase 1: give quest credit on movepoint reached
                AddEvent(SMART_EVENT_MOVEMENTINFORM, 0, POINT_MOTION_TYPE, SMART_RANDOM_POINT, 0, 0, SMART_ACTION_SET_DATA, 0, 0, 0, 0, 0, 0, SMART_TARGET_STORED, 1, 0, 0, 1);
                //phase 1: despawn after time on movepoint reached
                AddEvent(SMART_EVENT_MOVEMENTINFORM, 0, POINT_MOTION_TYPE, SMART_RANDOM_POINT, 0, 0, SMART_ACTION_FORCE_DESPAWN, e.action.installTtemplate.param2, 0, 0, 0, 0, 0, SMART_TARGET_NONE, 0, 0, 0, 1);

                if (sCreatureTextMgr->TextExist(me->GetEntry(), (uint8)e.action.installTtemplate.param5))
                    AddEvent(SMART_EVENT_MOVEMENTINFORM, 0, POINT_MOTION_TYPE, SMART_RANDOM_POINT, 0, 0, SMART_ACTION_TALK, e.action.installTtemplate.param5, 0, 0, 0, 0, 0, SMART_TARGET_NONE, 0, 0, 0, 1);
                break;
            }
        case SMARTAI_TEMPLATE_CAGED_GO_PART:
            {
                if (!go)
                    return;
                //store hostage as id1
                AddEvent(SMART_EVENT_GO_STATE_CHANGED, 0, 2, 0, 0, 0, SMART_ACTION_STORE_TARGET_LIST, 1, 0, 0, 0, 0, 0, SMART_TARGET_CLOSEST_CREATURE, e.action.installTtemplate.param1, 10, 0, 0);
                //store invoker as id2
                AddEvent(SMART_EVENT_GO_STATE_CHANGED, 0, 2, 0, 0, 0, SMART_ACTION_STORE_TARGET_LIST, 2, 0, 0, 0, 0, 0, SMART_TARGET_NONE, 0, 0, 0, 0);
                //signal hostage
                AddEvent(SMART_EVENT_GO_STATE_CHANGED, 0, 2, 0, 0, 0, SMART_ACTION_SET_DATA, 0, 0, 0, 0, 0, 0, SMART_TARGET_STORED, 1, 0, 0, 0);
                //when hostage raeched end point, give credit to invoker
                if (e.action.installTtemplate.param2)
                    AddEvent(SMART_EVENT_DATA_SET, 0, 0, 0, 0, 0, SMART_ACTION_CALL_KILLEDMONSTER, e.action.installTtemplate.param1, 0, 0, 0, 0, 0, SMART_TARGET_STORED, 2, 0, 0, 0);
                else
                    AddEvent(SMART_EVENT_GO_STATE_CHANGED, 0, 2, 0, 0, 0, SMART_ACTION_CALL_KILLEDMONSTER, e.action.installTtemplate.param1, 0, 0, 0, 0, 0, SMART_TARGET_STORED, 2, 0, 0, 0);
                break;
            }
        case SMARTAI_TEMPLATE_BASIC:
        default:
            return;
    }
}

void SmartScript::AddEvent(SMART_EVENT e, uint32 event_flags, uint32 event_param1, uint32 event_param2, uint32 event_param3, uint32 event_param4, SMART_ACTION action, uint32 action_param1, uint32 action_param2, uint32 action_param3, uint32 action_param4, uint32 action_param5, uint32 action_param6, SMARTAI_TARGETS t, uint32 target_param1, uint32 target_param2, uint32 target_param3, uint32 phaseMask)
{
    mInstallEvents.push_back(CreateSmartEvent(e, event_flags, event_param1, event_param2, event_param3, event_param4, action, action_param1, action_param2, action_param3, action_param4, action_param5, action_param6, t, target_param1, target_param2, target_param3, phaseMask));
}

SmartScriptHolder SmartScript::CreateSmartEvent(SMART_EVENT e, uint32 event_flags, uint32 event_param1, uint32 event_param2, uint32 event_param3, uint32 event_param4, SMART_ACTION action, uint32 action_param1, uint32 action_param2, uint32 action_param3, uint32 action_param4, uint32 action_param5, uint32 action_param6, SMARTAI_TARGETS t, uint32 target_param1, uint32 target_param2, uint32 target_param3, uint32 phaseMask)
{
    SmartScriptHolder script;
    script.event.type = e;
    script.event.raw.param1 = event_param1;
    script.event.raw.param2 = event_param2;
    script.event.raw.param3 = event_param3;
    script.event.raw.param4 = event_param4;
    script.event.event_phase_mask = phaseMask;
    script.event.event_flags = event_flags;
    script.event.event_chance = 100;

    script.action.type = action;
    script.action.raw.param1 = action_param1;
    script.action.raw.param2 = action_param2;
    script.action.raw.param3 = action_param3;
    script.action.raw.param4 = action_param4;
    script.action.raw.param5 = action_param5;
    script.action.raw.param6 = action_param6;

    script.target.type = t;
    script.target.raw.param1 = target_param1;
    script.target.raw.param2 = target_param2;
    script.target.raw.param3 = target_param3;

    script.source_type = SMART_SCRIPT_TYPE_CREATURE;
    InitTimer(script);
    return script;
}

ObjectList* SmartScript::GetTargets(SmartScriptHolder const& e, Unit* invoker /*= nullptr*/)
{
    Unit* scriptTrigger = nullptr;
    if (invoker)
        scriptTrigger = invoker;
    else if (Unit* tempLastInvoker = GetLastInvoker())
        scriptTrigger = tempLastInvoker;

    WorldObject* baseObject = GetBaseObject();

    ObjectList* l = new ObjectList();
    switch (e.GetTargetType())
    {
        case SMART_TARGET_SELF:
            if (baseObject)
                l->push_back(baseObject);
            break;
        case SMART_TARGET_VICTIM:
            if (me)
                if (Unit* victim = me->GetVictim())
                    l->push_back(victim);
            break;
        case SMART_TARGET_HOSTILE_SECOND_AGGRO:
            if (me)
                if (Unit* u = me->AI()->SelectTarget(SELECT_TARGET_TOPAGGRO, 1))
                    l->push_back(u);
            break;
        case SMART_TARGET_HOSTILE_LAST_AGGRO:
            if (me)
                if (Unit* u = me->AI()->SelectTarget(SELECT_TARGET_BOTTOMAGGRO, 0))
                    l->push_back(u);
            break;
        case SMART_TARGET_HOSTILE_RANDOM:
            if (me)
                if (Unit* u = me->AI()->SelectTarget(SELECT_TARGET_RANDOM, 0))
                    l->push_back(u);
            break;
        case SMART_TARGET_HOSTILE_RANDOM_NOT_TOP:
            if (me)
                if (Unit* u = me->AI()->SelectTarget(SELECT_TARGET_RANDOM, 1))
                    l->push_back(u);
            break;
        case SMART_TARGET_ACTION_INVOKER:
            if (scriptTrigger)
                l->push_back(scriptTrigger);
            break;
        case SMART_TARGET_ACTION_INVOKER_VEHICLE:
            if (scriptTrigger && scriptTrigger->GetVehicle() && scriptTrigger->GetVehicle()->GetBase())
                l->push_back(scriptTrigger->GetVehicle()->GetBase());
            break;
        case SMART_TARGET_INVOKER_PARTY:
            if (scriptTrigger)
            {
                if (Player* player = scriptTrigger->ToPlayer())
                {
                    if (Group* group = player->GetGroup())
                    {
                        for (GroupReference* groupRef = group->GetFirstMember(); groupRef != nullptr; groupRef = groupRef->next())
                            if (Player* member = groupRef->GetSource())
                                l->push_back(member);
                    }
                    // We still add the player to the list if there is no group. If we do
                    // this even if there is a group (thus the else-check), it will add the
                    // same player to the list twice. We don't want that to happen.
                    else
                        l->push_back(scriptTrigger);
                }
            }
            break;
        case SMART_TARGET_CREATURE_RANGE:
        {
            // will always return a valid pointer, even if empty list
            ObjectList* units = GetWorldObjectsInDist((float)e.target.unitRange.maxDist);
            for (ObjectList::const_iterator itr = units->begin(); itr != units->end(); ++itr)
            {
                if (!IsCreature(*itr))
                    continue;

                if (me && me->GetGUID() == (*itr)->GetGUID())
                    continue;

                if ((!e.target.unitRange.creature || (*itr)->ToCreature()->GetEntry() == e.target.unitRange.creature) && baseObject->IsInRange(*itr, float(e.target.unitRange.minDist), float(e.target.unitRange.maxDist)))
                    l->push_back(*itr);
            }

            delete units;
            break;
        }
        case SMART_TARGET_CREATURE_DISTANCE:
        {
            // will always return a valid pointer, even if empty list
            ObjectList* units = GetWorldObjectsInDist((float)e.target.unitDistance.dist);
            for (ObjectList::const_iterator itr = units->begin(); itr != units->end(); ++itr)
            {
                if (!IsCreature(*itr))
                    continue;

                if (me && me->GetGUID() == (*itr)->GetGUID())
                    continue;

                if (!e.target.unitDistance.creature || (*itr)->ToCreature()->GetEntry() == e.target.unitDistance.creature)
                    l->push_back(*itr);
            }

            delete units;
            break;
        }
        case SMART_TARGET_GAMEOBJECT_DISTANCE:
        {
            // will always return a valid pointer, even if empty list
            ObjectList* units = GetWorldObjectsInDist((float)e.target.goDistance.dist);
            for (ObjectList::const_iterator itr = units->begin(); itr != units->end(); ++itr)
            {
                if (!IsGameObject(*itr))
                    continue;

                if (go && go->GetGUID() == (*itr)->GetGUID())
                    continue;

                if (!e.target.goDistance.entry || (*itr)->ToGameObject()->GetEntry() == e.target.goDistance.entry)
                    l->push_back(*itr);
            }

            delete units;
            break;
        }
        case SMART_TARGET_GAMEOBJECT_RANGE:
        {
            // will always return a valid pointer, even if empty list
            ObjectList* units = GetWorldObjectsInDist((float)e.target.goRange.maxDist);
            for (ObjectList::const_iterator itr = units->begin(); itr != units->end(); ++itr)
            {
                if (!IsGameObject(*itr))
                    continue;

                if (go && go->GetGUID() == (*itr)->GetGUID())
                    continue;

                if ((!e.target.goRange.entry && (*itr)->ToGameObject()->GetEntry() == e.target.goRange.entry) && baseObject->IsInRange(*itr, float(e.target.goRange.minDist), float(e.target.goRange.maxDist)))
                    l->push_back(*itr);
            }

            delete units;
            break;
        }
        case SMART_TARGET_CREATURE_GUID:
        {
            if (!scriptTrigger && !baseObject)
            {
                TC_LOG_ERROR("sql.sql", "SMART_TARGET_CREATURE_GUID can not be used without invoker");
                break;
            }

            if (Creature* target = FindCreatureNear(scriptTrigger ? scriptTrigger : baseObject, e.target.unitGUID.dbGuid))
                if (!e.target.unitGUID.entry || target->GetEntry() == e.target.unitGUID.entry)
                    l->push_back(target);
            break;
        }
        case SMART_TARGET_GAMEOBJECT_GUID:
        {
            if (!scriptTrigger && !baseObject)
            {
                TC_LOG_ERROR("sql.sql", "SMART_TARGET_GAMEOBJECT_GUID can not be used without invoker");
                break;
            }

            if (GameObject* target = FindGameObjectNear(scriptTrigger ? scriptTrigger : baseObject, e.target.goGUID.dbGuid))
                if (!e.target.goGUID.entry || target->GetEntry() == e.target.goGUID.entry)
                    l->push_back(target);
            break;
        }
        case SMART_TARGET_PLAYER_RANGE:
        {
            // will always return a valid pointer, even if empty list
            ObjectList* units = GetWorldObjectsInDist((float)e.target.playerRange.maxDist);
            if (!units->empty() && baseObject)
                for (ObjectList::const_iterator itr = units->begin(); itr != units->end(); ++itr)
                    if (IsPlayer(*itr) && baseObject->IsInRange(*itr, (float)e.target.playerRange.minDist, (float)e.target.playerRange.maxDist))
                        l->push_back(*itr);

            delete units;
            break;
        }
        case SMART_TARGET_PLAYER_DISTANCE:
        {
            // will always return a valid pointer, even if empty list
            ObjectList* units = GetWorldObjectsInDist((float)e.target.playerDistance.dist);
            for (ObjectList::const_iterator itr = units->begin(); itr != units->end(); ++itr)
                if (IsPlayer(*itr))
                    l->push_back(*itr);

            delete units;
            break;
        }
        case SMART_TARGET_STORED:
        {
            ObjectListMap::iterator itr = mTargetStorage->find(e.target.stored.id);
            if (itr != mTargetStorage->end())
            {
                ObjectList* objectList = itr->second->GetObjectList();
                l->assign(objectList->begin(), objectList->end());
            }

            return l;
        }
        case SMART_TARGET_CLOSEST_CREATURE:
        {
            if (Creature* target = baseObject->FindNearestCreature(e.target.closest.entry, float(e.target.closest.dist ? e.target.closest.dist : 100), !e.target.closest.dead))
                l->push_back(target);
            break;
        }
        case SMART_TARGET_CLOSEST_GAMEOBJECT:
        {
            if (GameObject* target = baseObject->FindNearestGameObject(e.target.closest.entry, float(e.target.closest.dist ? e.target.closest.dist : 100)))
                l->push_back(target);
            break;
        }
        case SMART_TARGET_CLOSEST_PLAYER:
        {
            if (me)
                if (Player* target = me->SelectNearestPlayer(float(e.target.playerDistance.dist)))
                    l->push_back(target);
            break;
        }
        case SMART_TARGET_OWNER_OR_SUMMONER:
        {
            if (me)
            {
                ObjectGuid charmerOrOwnerGuid = me->GetCharmerOrOwnerGUID();

                if (!charmerOrOwnerGuid)
                    if (TempSummon* tempSummon = me->ToTempSummon())
                        if (Unit* summoner = tempSummon->GetSummoner())
                            charmerOrOwnerGuid = summoner->GetGUID();

                if (!charmerOrOwnerGuid)
                    charmerOrOwnerGuid = me->GetCreatorGUID();

                if (Unit* owner = ObjectAccessor::GetUnit(*me, charmerOrOwnerGuid))
                    l->push_back(owner);
            }
            break;
        }
        case SMART_TARGET_THREAT_LIST:
        {
            if (me)
            {
                ThreatContainer::StorageType threatList = me->getThreatManager().getThreatList();
                for (ThreatContainer::StorageType::const_iterator i = threatList.begin(); i != threatList.end(); ++i)
                    if (Unit* temp = ObjectAccessor::GetUnit(*me, (*i)->getUnitGuid()))
                        l->push_back(temp);
            }
            break;
        }
        case SMART_TARGET_CLOSEST_ENEMY:
        {
            if (me)
                if (Unit* target = me->SelectNearestTarget(e.target.closestAttackable.maxDist, e.target.closestAttackable.playerOnly != 0))
                    l->push_back(target);
            break;
        }
        case SMART_TARGET_CLOSEST_FRIENDLY:
        {
            if (me)
                if (Unit* target = DoFindClosestFriendlyInRange(e.target.closestFriendly.maxDist, e.target.closestFriendly.playerOnly != 0))
                    l->push_back(target);
            break;
        }
        case SMART_TARGET_LOOT_RECIPIENTS:
        {
            if (me)
            {
                if (Group* lootGroup = me->GetLootRecipientGroup())
                {
                    for (GroupReference* it = lootGroup->GetFirstMember(); it != nullptr; it = it->next())
                        if (Player* recipient = it->GetSource())
                            l->push_back(recipient);
                }
                else
                {
                    if (Player* recipient = me->GetLootRecipient())
                        l->push_back(recipient);
                }
            }
            break;
        }
        case SMART_TARGET_VEHICLE_ACCESSORY:
        {
            if (me && me->IsVehicle())
            {
                if (Unit* target = me->GetVehicleKit()->GetPassenger(e.target.vehicle.seat))
                    l->push_back(target);
            }
            break;
        }
        case SMART_TARGET_POSITION:
        case SMART_TARGET_NONE:
        default:
            break;
    }

    if (l->empty())
    {
        delete l;
        l = nullptr;
    }

    return l;
}

ObjectList* SmartScript::GetWorldObjectsInDist(float dist)
{
    ObjectList* targets = new ObjectList();
    WorldObject* obj = GetBaseObject();
    if (obj)
    {
        Trinity::AllWorldObjectsInRange u_check(obj, dist);
        Trinity::WorldObjectListSearcher<Trinity::AllWorldObjectsInRange> searcher(obj, *targets, u_check);
        Cell::VisitAllObjects(obj, searcher, dist);
    }
    return targets;
}

void SmartScript::ProcessEvent(SmartScriptHolder& e, Unit* unit, uint32 var0, uint32 var1, bool bvar, const SpellInfo* spell, GameObject* gob, std::string const& varString)
{
    if (!e.active && e.GetEventType() != SMART_EVENT_LINK)
        return;

    if ((e.event.event_phase_mask && !IsInPhase(e.event.event_phase_mask)) || ((e.event.event_flags & SMART_EVENT_FLAG_NOT_REPEATABLE) && e.runOnce))
        return;

    if (!(e.event.event_flags & SMART_EVENT_FLAG_WHILE_CHARMED) && IsCharmedCreature(me))
        return;

    switch (e.GetEventType())
    {
        case SMART_EVENT_LINK://special handling
            ProcessAction(e, unit, var0, var1, bvar, spell, gob);
            break;
        //called from Update tick
        case SMART_EVENT_UPDATE:
            ProcessTimedAction(e, e.event.minMaxRepeat.repeatMin, e.event.minMaxRepeat.repeatMax);
            break;
        case SMART_EVENT_UPDATE_OOC:
            if (me && me->IsInCombat())
                return;
            ProcessTimedAction(e, e.event.minMaxRepeat.repeatMin, e.event.minMaxRepeat.repeatMax);
            break;
        case SMART_EVENT_UPDATE_IC:
            if (!me || !me->IsInCombat())
                return;
            ProcessTimedAction(e, e.event.minMaxRepeat.repeatMin, e.event.minMaxRepeat.repeatMax);
            break;
        case SMART_EVENT_HEALT_PCT:
        {
            if (!me || !me->IsInCombat() || !me->GetMaxHealth())
                return;
            uint32 perc = (uint32)me->GetHealthPct();
            if (perc > e.event.minMaxRepeat.max || perc < e.event.minMaxRepeat.min)
                return;
            ProcessTimedAction(e, e.event.minMaxRepeat.repeatMin, e.event.minMaxRepeat.repeatMax);
            break;
        }
        case SMART_EVENT_TARGET_HEALTH_PCT:
        {
            if (!me || !me->IsInCombat() || !me->GetVictim() || !me->EnsureVictim()->GetMaxHealth())
                return;
            uint32 perc = (uint32)me->EnsureVictim()->GetHealthPct();
            if (perc > e.event.minMaxRepeat.max || perc < e.event.minMaxRepeat.min)
                return;
            ProcessTimedAction(e, e.event.minMaxRepeat.repeatMin, e.event.minMaxRepeat.repeatMax, me->GetVictim());
            break;
        }
        case SMART_EVENT_MANA_PCT:
        {
            if (!me || !me->IsInCombat() || !me->GetMaxPower(POWER_MANA))
                return;
            uint32 perc = uint32(me->GetPowerPct(POWER_MANA));
            if (perc > e.event.minMaxRepeat.max || perc < e.event.minMaxRepeat.min)
                return;
            ProcessTimedAction(e, e.event.minMaxRepeat.repeatMin, e.event.minMaxRepeat.repeatMax);
            break;
        }
        case SMART_EVENT_TARGET_MANA_PCT:
        {
            if (!me || !me->IsInCombat() || !me->GetVictim() || !me->EnsureVictim()->GetMaxPower(POWER_MANA))
                return;
            uint32 perc = uint32(me->EnsureVictim()->GetPowerPct(POWER_MANA));
            if (perc > e.event.minMaxRepeat.max || perc < e.event.minMaxRepeat.min)
                return;
            ProcessTimedAction(e, e.event.minMaxRepeat.repeatMin, e.event.minMaxRepeat.repeatMax, me->GetVictim());
            break;
        }
        case SMART_EVENT_RANGE:
        {
            if (!me || !me->IsInCombat() || !me->GetVictim())
                return;

            if (me->IsInRange(me->GetVictim(), (float)e.event.minMaxRepeat.min, (float)e.event.minMaxRepeat.max))
                ProcessTimedAction(e, e.event.minMaxRepeat.repeatMin, e.event.minMaxRepeat.repeatMax, me->GetVictim());
            break;
        }
        case SMART_EVENT_VICTIM_CASTING:
        {
            if (!me || !me->IsInCombat())
                return;

            Unit* victim = me->GetVictim();

            if (!victim || !victim->IsNonMeleeSpellCast(false, false, true))
                return;

            if (e.event.targetCasting.spellId > 0)
                if (Spell* currSpell = victim->GetCurrentSpell(CURRENT_GENERIC_SPELL))
                    if (currSpell->m_spellInfo->Id != e.event.targetCasting.spellId)
                        return;

            ProcessTimedAction(e, e.event.targetCasting.repeatMin, e.event.targetCasting.repeatMax, me->GetVictim());
            break;
        }
        case SMART_EVENT_FRIENDLY_HEALTH:
        {
            if (!me || !me->IsInCombat())
                return;

            Unit* target = DoSelectLowestHpFriendly((float)e.event.friendlyHealth.radius, e.event.friendlyHealth.hpDeficit);
            if (!target || !target->IsInCombat())
                return;
            ProcessTimedAction(e, e.event.friendlyHealth.repeatMin, e.event.friendlyHealth.repeatMax, target);
            break;
        }
        case SMART_EVENT_FRIENDLY_IS_CC:
        {
            if (!me || !me->IsInCombat())
                return;

            std::list<Creature*> pList;
            DoFindFriendlyCC(pList, (float)e.event.friendlyCC.radius);
            if (pList.empty())
                return;
            ProcessTimedAction(e, e.event.friendlyCC.repeatMin, e.event.friendlyCC.repeatMax, *pList.begin());
            break;
        }
        case SMART_EVENT_FRIENDLY_MISSING_BUFF:
        {
            std::list<Creature*> pList;
            DoFindFriendlyMissingBuff(pList, (float)e.event.missingBuff.radius, e.event.missingBuff.spell);

            if (pList.empty())
                return;

            ProcessTimedAction(e, e.event.missingBuff.repeatMin, e.event.missingBuff.repeatMax, *pList.begin());
            break;
        }
        case SMART_EVENT_HAS_AURA:
        {
            if (!me)
                return;
            uint32 count = me->GetAuraCount(e.event.aura.spell);
            if ((!e.event.aura.count && !count) || (e.event.aura.count && count >= e.event.aura.count))
                ProcessTimedAction(e, e.event.aura.repeatMin, e.event.aura.repeatMax);
            break;
        }
        case SMART_EVENT_TARGET_BUFFED:
        {
            if (!me || !me->GetVictim())
                return;
            uint32 count = me->EnsureVictim()->GetAuraCount(e.event.aura.spell);
            if (count < e.event.aura.count)
                return;
            ProcessTimedAction(e, e.event.aura.repeatMin, e.event.aura.repeatMax);
            break;
        }
        case SMART_EVENT_CHARMED:
        {
            if (bvar == (e.event.charm.onRemove != 1))
                ProcessAction(e, unit, var0, var1, bvar, spell, gob);
            break;
        }
        //no params
        case SMART_EVENT_AGGRO:
        case SMART_EVENT_DEATH:
        case SMART_EVENT_EVADE:
        case SMART_EVENT_REACHED_HOME:
        case SMART_EVENT_CHARMED_TARGET:
        case SMART_EVENT_CORPSE_REMOVED:
        case SMART_EVENT_AI_INIT:
        case SMART_EVENT_TRANSPORT_ADDPLAYER:
        case SMART_EVENT_TRANSPORT_REMOVE_PLAYER:
        case SMART_EVENT_QUEST_ACCEPTED:
        case SMART_EVENT_QUEST_OBJ_COPLETETION:
        case SMART_EVENT_QUEST_COMPLETION:
        case SMART_EVENT_QUEST_REWARDED:
        case SMART_EVENT_QUEST_FAIL:
        case SMART_EVENT_JUST_SUMMONED:
        case SMART_EVENT_RESET:
        case SMART_EVENT_JUST_CREATED:
        case SMART_EVENT_GOSSIP_HELLO:
        case SMART_EVENT_FOLLOW_COMPLETED:
        case SMART_EVENT_ON_SPELLCLICK:
            ProcessAction(e, unit, var0, var1, bvar, spell, gob);
            break;
        case SMART_EVENT_IS_BEHIND_TARGET:
            {
                if (!me)
                    return;

                if (Unit* victim = me->GetVictim())
                {
                    if (!victim->HasInArc(static_cast<float>(M_PI), me))
                        ProcessTimedAction(e, e.event.behindTarget.cooldownMin, e.event.behindTarget.cooldownMax, victim);
                }
                break;
            }
        case SMART_EVENT_RECEIVE_EMOTE:
            if (e.event.emote.emote == var0)
            {
                ProcessAction(e, unit);
                RecalcTimer(e, e.event.emote.cooldownMin, e.event.emote.cooldownMax);
            }
            break;
        case SMART_EVENT_KILL:
        {
            if (!me || !unit)
                return;
            if (e.event.kill.playerOnly && unit->GetTypeId() != TYPEID_PLAYER)
                return;
            if (e.event.kill.creature && unit->GetEntry() != e.event.kill.creature)
                return;
            ProcessAction(e, unit);
            RecalcTimer(e, e.event.kill.cooldownMin, e.event.kill.cooldownMax);
            break;
        }
        case SMART_EVENT_SPELLHIT_TARGET:
        case SMART_EVENT_SPELLHIT:
        {
            if (!spell)
                return;
            if ((!e.event.spellHit.spell || spell->Id == e.event.spellHit.spell) &&
                (!e.event.spellHit.school || (spell->SchoolMask & e.event.spellHit.school)))
                {
                    ProcessAction(e, unit, 0, 0, bvar, spell);
                    RecalcTimer(e, e.event.spellHit.cooldownMin, e.event.spellHit.cooldownMax);
                }
            break;
        }
        case SMART_EVENT_OOC_LOS:
        {
            if (!me || me->IsInCombat())
                return;
            //can trigger if closer than fMaxAllowedRange
            float range = (float)e.event.los.maxDist;

            //if range is ok and we are actually in LOS
            if (me->IsWithinDistInMap(unit, range) && me->IsWithinLOSInMap(unit))
            {
                //if friendly event&&who is not hostile OR hostile event&&who is hostile
                if ((e.event.los.noHostile && !me->IsHostileTo(unit)) ||
                    (!e.event.los.noHostile && me->IsHostileTo(unit)))
                {
                    ProcessAction(e, unit);
                    RecalcTimer(e, e.event.los.cooldownMin, e.event.los.cooldownMax);
                }
            }
            break;
        }
        case SMART_EVENT_IC_LOS:
        {
            if (!me || !me->IsInCombat())
                return;
            //can trigger if closer than fMaxAllowedRange
            float range = (float)e.event.los.maxDist;

            //if range is ok and we are actually in LOS
            if (me->IsWithinDistInMap(unit, range) && me->IsWithinLOSInMap(unit))
            {
                //if friendly event&&who is not hostile OR hostile event&&who is hostile
                if ((e.event.los.noHostile && !me->IsHostileTo(unit)) ||
                    (!e.event.los.noHostile && me->IsHostileTo(unit)))
                {
                    ProcessAction(e, unit);
                    RecalcTimer(e, e.event.los.cooldownMin, e.event.los.cooldownMax);
                }
            }
            break;
        }
        case SMART_EVENT_RESPAWN:
        {
            if (!GetBaseObject())
                return;
            if (e.event.respawn.type == SMART_SCRIPT_RESPAWN_CONDITION_MAP && GetBaseObject()->GetMapId() != e.event.respawn.map)
                return;
            if (e.event.respawn.type == SMART_SCRIPT_RESPAWN_CONDITION_AREA && GetBaseObject()->GetZoneId() != e.event.respawn.area)
                return;
            ProcessAction(e);
            break;
        }
        case SMART_EVENT_SUMMONED_UNIT:
        {
            if (!IsCreature(unit))
                return;
            if (e.event.summoned.creature && unit->GetEntry() != e.event.summoned.creature)
                return;
            ProcessAction(e, unit);
            RecalcTimer(e, e.event.summoned.cooldownMin, e.event.summoned.cooldownMax);
            break;
        }
        case SMART_EVENT_RECEIVE_HEAL:
        case SMART_EVENT_DAMAGED:
        case SMART_EVENT_DAMAGED_TARGET:
        {
            if (var0 > e.event.minMaxRepeat.max || var0 < e.event.minMaxRepeat.min)
                return;
            ProcessAction(e, unit);
            RecalcTimer(e, e.event.minMaxRepeat.repeatMin, e.event.minMaxRepeat.repeatMax);
            break;
        }
        case SMART_EVENT_MOVEMENTINFORM:
        {
            if ((e.event.movementInform.type && var0 != e.event.movementInform.type) || (e.event.movementInform.id && var1 != e.event.movementInform.id))
                return;
            ProcessAction(e, unit, var0, var1);
            break;
        }
        case SMART_EVENT_TRANSPORT_RELOCATE:
        case SMART_EVENT_WAYPOINT_START:
        {
            if (e.event.waypoint.pathID && var0 != e.event.waypoint.pathID)
                return;
            ProcessAction(e, unit, var0);
            break;
        }
        case SMART_EVENT_WAYPOINT_REACHED:
        case SMART_EVENT_WAYPOINT_RESUMED:
        case SMART_EVENT_WAYPOINT_PAUSED:
        case SMART_EVENT_WAYPOINT_STOPPED:
        case SMART_EVENT_WAYPOINT_ENDED:
        {
            if (!me || (e.event.waypoint.pointID && var0 != e.event.waypoint.pointID) || (e.event.waypoint.pathID && GetPathId() != e.event.waypoint.pathID))
                return;
            ProcessAction(e, unit);
            break;
        }
        case SMART_EVENT_SUMMON_DESPAWNED:
        case SMART_EVENT_INSTANCE_PLAYER_ENTER:
        {
            if (e.event.instancePlayerEnter.team && var0 != e.event.instancePlayerEnter.team)
                return;
            ProcessAction(e, unit, var0);
            RecalcTimer(e, e.event.instancePlayerEnter.cooldownMin, e.event.instancePlayerEnter.cooldownMax);
            break;
        }
        case SMART_EVENT_ACCEPTED_QUEST:
        case SMART_EVENT_REWARD_QUEST:
        {
            if (e.event.quest.quest && var0 != e.event.quest.quest)
                return;
            ProcessAction(e, unit, var0);
            break;
        }
        case SMART_EVENT_TRANSPORT_ADDCREATURE:
        {
            if (e.event.transportAddCreature.creature && var0 != e.event.transportAddCreature.creature)
                return;
            ProcessAction(e, unit, var0);
            break;
        }
        case SMART_EVENT_AREATRIGGER_ONTRIGGER:
        {
            if (e.event.areatrigger.id && var0 != e.event.areatrigger.id)
                return;
            ProcessAction(e, unit, var0);
            break;
        }
        case SMART_EVENT_TEXT_OVER:
        {
            if (var0 != e.event.textOver.textGroupID || (e.event.textOver.creatureEntry && e.event.textOver.creatureEntry != var1))
                return;
            ProcessAction(e, unit, var0);
            break;
        }
        case SMART_EVENT_DATA_SET:
        {
            if (e.event.dataSet.id != var0 || e.event.dataSet.value != var1)
                return;
            ProcessAction(e, unit, var0, var1);
            RecalcTimer(e, e.event.dataSet.cooldownMin, e.event.dataSet.cooldownMax);
            break;
        }
        case SMART_EVENT_PASSENGER_REMOVED:
        case SMART_EVENT_PASSENGER_BOARDED:
        {
            if (!unit)
                return;
            ProcessAction(e, unit);
            RecalcTimer(e, e.event.minMax.repeatMin, e.event.minMax.repeatMax);
            break;
        }
        case SMART_EVENT_TIMED_EVENT_TRIGGERED:
        {
            if (e.event.timedEvent.id == var0)
                ProcessAction(e, unit);
            break;
        }
        case SMART_EVENT_GOSSIP_SELECT:
        {
            TC_LOG_DEBUG("scripts.ai", "SmartScript: Gossip Select:  menu %u action %u", var0, var1);//little help for scripters
            if (e.event.gossip.sender != var0 || e.event.gossip.action != var1)
                return;
            ProcessAction(e, unit, var0, var1);
            break;
        }
        case SMART_EVENT_DUMMY_EFFECT:
        {
            if (e.event.dummy.spell != var0 || e.event.dummy.effIndex != var1)
                return;
            ProcessAction(e, unit, var0, var1);
            break;
        }
        case SMART_EVENT_GAME_EVENT_START:
        case SMART_EVENT_GAME_EVENT_END:
        {
            if (e.event.gameEvent.gameEventId != var0)
                return;
            ProcessAction(e, nullptr, var0);
            break;
        }
        case SMART_EVENT_GO_STATE_CHANGED:
        {
            if (e.event.goStateChanged.state != var0)
                return;
            ProcessAction(e, unit, var0, var1);
            break;
        }
        case SMART_EVENT_GO_EVENT_INFORM:
        {
            if (e.event.eventInform.eventId != var0)
                return;
            ProcessAction(e, nullptr, var0);
            break;
        }
        case SMART_EVENT_ACTION_DONE:
        {
            if (e.event.doAction.eventId != var0)
                return;
            ProcessAction(e, unit, var0);
            break;
        }
        case SMART_EVENT_FRIENDLY_HEALTH_PCT:
        {
            if (!me || !me->IsInCombat())
                return;

            ObjectList* _targets = nullptr;

            switch (e.GetTargetType())
            {
                case SMART_TARGET_CREATURE_RANGE:
                case SMART_TARGET_CREATURE_GUID:
                case SMART_TARGET_CREATURE_DISTANCE:
                case SMART_TARGET_CLOSEST_CREATURE:
                case SMART_TARGET_CLOSEST_PLAYER:
                case SMART_TARGET_PLAYER_RANGE:
                case SMART_TARGET_PLAYER_DISTANCE:
                    _targets = GetTargets(e);
                    break;
                default:
                    return;
            }

            if (!_targets)
                return;

            Unit* target = nullptr;

            for (ObjectList::const_iterator itr = _targets->begin(); itr != _targets->end(); ++itr)
            {
                if (IsUnit(*itr) && me->IsFriendlyTo((*itr)->ToUnit()) && (*itr)->ToUnit()->IsAlive() && (*itr)->ToUnit()->IsInCombat())
                {
                    uint32 healthPct = uint32((*itr)->ToUnit()->GetHealthPct());

                    if (healthPct > e.event.friendlyHealthPct.maxHpPct || healthPct < e.event.friendlyHealthPct.minHpPct)
                        continue;

                    target = (*itr)->ToUnit();
                    break;
                }
            }

            delete _targets;

            if (!target)
                return;

            ProcessTimedAction(e, e.event.friendlyHealthPct.repeatMin, e.event.friendlyHealthPct.repeatMax, target);
            break;
        }
        case SMART_EVENT_DISTANCE_CREATURE:
        {
            if (!me)
                return;

            Creature* creature = nullptr;

            if (e.event.distance.guid != 0)
            {
                creature = FindCreatureNear(me, e.event.distance.guid);
                if (!creature)
                    return;

                if (!me->IsInRange(creature, 0, static_cast<float>(e.event.distance.dist)))
                    return;
            }
            else if (e.event.distance.entry != 0)
            {
                std::list<Creature*> list;
                me->GetCreatureListWithEntryInGrid(list, e.event.distance.entry, static_cast<float>(e.event.distance.dist));

                if (!list.empty())
                    creature = list.front();
            }

            if (creature)
                ProcessTimedAction(e, e.event.distance.repeat, e.event.distance.repeat, creature);

            break;
        }
        case SMART_EVENT_DISTANCE_GAMEOBJECT:
        {
            if (!me)
                return;

            GameObject* gameobject = nullptr;

            if (e.event.distance.guid != 0)
            {
                gameobject = FindGameObjectNear(me, e.event.distance.guid);
                if (!gameobject)
                    return;

                if (!me->IsInRange(gameobject, 0, static_cast<float>(e.event.distance.dist)))
                    return;
            }
            else if (e.event.distance.entry != 0)
            {
                std::list<GameObject*> list;
                me->GetGameObjectListWithEntryInGrid(list, e.event.distance.entry, static_cast<float>(e.event.distance.dist));

                if (!list.empty())
                    gameobject = list.front();
            }

            if (gameobject)
                ProcessTimedAction(e, e.event.distance.repeat, e.event.distance.repeat, nullptr, 0, 0, false, nullptr, gameobject);

            break;
        }
        case SMART_EVENT_COUNTER_SET:
            if (GetCounterId(e.event.counter.id) != 0 && GetCounterValue(e.event.counter.id) == e.event.counter.value)
                ProcessTimedAction(e, e.event.counter.cooldownMin, e.event.counter.cooldownMax);
            break;
        case SMART_EVENT_SCENE_START:
        case SMART_EVENT_SCENE_CANCEL:
        case SMART_EVENT_SCENE_COMPLETE:
        {
            ProcessAction(e, unit);
            break;
        }
        case SMART_EVENT_SCENE_TRIGGER:
        {
            if (e.event.param_string != varString)
                return;

            ProcessAction(e, unit, var0, 0, false, nullptr, nullptr, varString);
            break;
        }
        default:
            TC_LOG_ERROR("sql.sql", "SmartScript::ProcessEvent: Unhandled Event type %u", e.GetEventType());
            break;
    }
}

void SmartScript::InitTimer(SmartScriptHolder& e)
{
    switch (e.GetEventType())
    {
        //set only events which have initial timers
        case SMART_EVENT_UPDATE:
        case SMART_EVENT_UPDATE_IC:
        case SMART_EVENT_UPDATE_OOC:
            RecalcTimer(e, e.event.minMaxRepeat.min, e.event.minMaxRepeat.max);
            break;
        case SMART_EVENT_DISTANCE_CREATURE:
        case SMART_EVENT_DISTANCE_GAMEOBJECT:
            RecalcTimer(e, e.event.distance.repeat, e.event.distance.repeat);
            break;
        default:
            e.active = true;
            break;
    }
}
void SmartScript::RecalcTimer(SmartScriptHolder& e, uint32 min, uint32 max)
{
    // min/max was checked at loading!
    e.timer = urand(min, max);
    e.active = e.timer ? false : true;
}

void SmartScript::UpdateTimer(SmartScriptHolder& e, uint32 const diff)
{
    if (e.GetEventType() == SMART_EVENT_LINK)
        return;

    if (e.event.event_phase_mask && !IsInPhase(e.event.event_phase_mask))
        return;

    if (e.GetEventType() == SMART_EVENT_UPDATE_IC && (!me || !me->IsInCombat()))
        return;

    if (e.GetEventType() == SMART_EVENT_UPDATE_OOC && (me && me->IsInCombat())) //can be used with me=nullptr (go script)
        return;

    if (e.timer < diff)
    {
        // delay spell cast event if another spell is being cast
        if (e.GetActionType() == SMART_ACTION_CAST)
        {
            if (!(e.action.cast.castFlags & SMARTCAST_INTERRUPT_PREVIOUS))
            {
                if (me && me->HasUnitState(UNIT_STATE_CASTING))
                {
                    e.timer = 1;
                    return;
                }
            }
        }

        // Delay flee for assist event if stunned or rooted
        if (e.GetActionType() == SMART_ACTION_FLEE_FOR_ASSIST)
        {
            if (me && me->HasUnitState(UNIT_STATE_ROOT | UNIT_STATE_STUNNED))
            {
                e.timer = 1;
                return;
            }
        }

        e.active = true;//activate events with cooldown
        switch (e.GetEventType())//process ONLY timed events
        {
            case SMART_EVENT_UPDATE:
            case SMART_EVENT_UPDATE_OOC:
            case SMART_EVENT_UPDATE_IC:
            case SMART_EVENT_HEALT_PCT:
            case SMART_EVENT_TARGET_HEALTH_PCT:
            case SMART_EVENT_MANA_PCT:
            case SMART_EVENT_TARGET_MANA_PCT:
            case SMART_EVENT_RANGE:
            case SMART_EVENT_VICTIM_CASTING:
            case SMART_EVENT_FRIENDLY_HEALTH:
            case SMART_EVENT_FRIENDLY_IS_CC:
            case SMART_EVENT_FRIENDLY_MISSING_BUFF:
            case SMART_EVENT_HAS_AURA:
            case SMART_EVENT_TARGET_BUFFED:
            case SMART_EVENT_IS_BEHIND_TARGET:
            case SMART_EVENT_FRIENDLY_HEALTH_PCT:
            case SMART_EVENT_DISTANCE_CREATURE:
            case SMART_EVENT_DISTANCE_GAMEOBJECT:
            {
                ProcessEvent(e);
                if (e.GetScriptType() == SMART_SCRIPT_TYPE_TIMED_ACTIONLIST)
                {
                    e.enableTimed = false;//disable event if it is in an ActionList and was processed once
                    for (SmartAIEventList::iterator i = mTimedActionList.begin(); i != mTimedActionList.end(); ++i)
                    {
                        //find the first event which is not the current one and enable it
                        if (i->event_id > e.event_id)
                        {
                            i->enableTimed = true;
                            break;
                        }
                    }
                }
                break;
            }
        }
    }
    else
        e.timer -= diff;
}

bool SmartScript::CheckTimer(SmartScriptHolder const& e) const
{
    return e.active;
}

void SmartScript::InstallEvents()
{
    if (!mInstallEvents.empty())
    {
        for (SmartAIEventList::iterator i = mInstallEvents.begin(); i != mInstallEvents.end(); ++i)
            mEvents.push_back(*i);//must be before UpdateTimers

        mInstallEvents.clear();
    }
}

void SmartScript::RemoveStoredEvent(uint32 id)
{
    if (!mStoredEvents.empty())
    {
        for (SmartAIEventList::iterator i = mStoredEvents.begin(); i != mStoredEvents.end(); ++i)
        {
            if (i->event_id == id)
            {
                mStoredEvents.erase(i);
                return;
            }
        }
    }
}

WorldObject* SmartScript::GetBaseObject()
{
    WorldObject* obj = nullptr;
    if (me)
        obj = me;
    else if (go)
        obj = go;
    return obj;
}

WorldObject* SmartScript::GetBaseObjectOrUnit(Unit* unit)
{
    WorldObject* summoner = GetBaseObject();

    if (!summoner && unit)
        return unit;

    return summoner;
}

bool SmartScript::IsUnit(WorldObject* obj)
{
    return obj && (obj->GetTypeId() == TYPEID_UNIT || obj->GetTypeId() == TYPEID_PLAYER);
}

bool SmartScript::IsPlayer(WorldObject* obj)
{
    return obj && obj->GetTypeId() == TYPEID_PLAYER;
}

bool SmartScript::IsCreature(WorldObject* obj)
{
    return obj && obj->GetTypeId() == TYPEID_UNIT;
}

bool SmartScript::IsCharmedCreature(WorldObject* obj)
{
    if (!obj)
        return false;

    if (Creature* creatureObj = obj->ToCreature())
        return creatureObj->IsCharmed();

    return false;
}

bool SmartScript::IsGameObject(WorldObject* obj)
{
    return obj && obj->GetTypeId() == TYPEID_GAMEOBJECT;
}

void SmartScript::OnUpdate(uint32 const diff)
{
    if ((mScriptType == SMART_SCRIPT_TYPE_CREATURE || mScriptType == SMART_SCRIPT_TYPE_GAMEOBJECT) && !GetBaseObject())
        return;

    InstallEvents();//before UpdateTimers

    for (SmartAIEventList::iterator i = mEvents.begin(); i != mEvents.end(); ++i)
        UpdateTimer(*i, diff);

    if (!mStoredEvents.empty())
        for (SmartAIEventList::iterator i = mStoredEvents.begin(); i != mStoredEvents.end(); ++i)
             UpdateTimer(*i, diff);

    bool needCleanup = true;
    if (!mTimedActionList.empty())
    {
        isProcessingTimedActionList = true;
        for (SmartAIEventList::iterator i = mTimedActionList.begin(); i != mTimedActionList.end(); ++i)
        {
            if ((*i).enableTimed)
            {
                UpdateTimer(*i, diff);
                needCleanup = false;
            }
        }

        isProcessingTimedActionList = false;
    }
    if (needCleanup)
        mTimedActionList.clear();

    if (!mRemIDs.empty())
    {
        for (std::list<uint32>::iterator i = mRemIDs.begin(); i != mRemIDs.end(); ++i)
        {
             RemoveStoredEvent((*i));
        }
    }
    if (mUseTextTimer && me)
    {
        if (mTextTimer < diff)
        {
            uint32 textID = mLastTextID;
            mLastTextID = 0;
            uint32 entry = mTalkerEntry;
            mTalkerEntry = 0;
            mTextTimer = 0;
            mUseTextTimer = false;
            ProcessEventsFor(SMART_EVENT_TEXT_OVER, nullptr, textID, entry);
        } else mTextTimer -= diff;
    }
}

void SmartScript::FillScript(SmartAIEventList e, WorldObject* obj, AreaTriggerEntry const* at, SceneTemplate const* scene)
{
    if (e.empty())
    {
        if (obj)
            TC_LOG_DEBUG("scripts.ai", "SmartScript: EventMap for Entry %u is empty but is using SmartScript.", obj->GetEntry());
        if (at)
            TC_LOG_DEBUG("scripts.ai", "SmartScript: EventMap for AreaTrigger %u is empty but is using SmartScript.", at->ID);
        if (scene)
            TC_LOG_DEBUG("scripts.ai", "SmartScript: EventMap for SceneId %u is empty but is using SmartScript.", scene->SceneId);
        return;
    }
    for (SmartAIEventList::iterator i = e.begin(); i != e.end(); ++i)
    {
        #ifndef TRINITY_DEBUG
            if ((*i).event.event_flags & SMART_EVENT_FLAG_DEBUG_ONLY)
                continue;
        #endif

        if ((*i).event.event_flags & SMART_EVENT_FLAG_DIFFICULTY_ALL)//if has instance flag add only if in it
        {
            if (obj && obj->GetMap()->IsDungeon())
            {
                if ((1 << (obj->GetMap()->GetSpawnMode()+1)) & (*i).event.event_flags)
                {
                    mEvents.push_back((*i));
                }
            }
            continue;
        }
        mEvents.push_back((*i));//NOTE: 'world(0)' events still get processed in ANY instance mode
    }
}

void SmartScript::GetScript()
{
    SmartAIEventList e;
    if (me)
    {
        e = sSmartScriptMgr->GetScript(-((int32)me->GetSpawnId()), mScriptType);
        if (e.empty())
            e = sSmartScriptMgr->GetScript((int32)me->GetEntry(), mScriptType);
        FillScript(e, me, nullptr, nullptr);
    }
    else if (go)
    {
        e = sSmartScriptMgr->GetScript(-((int32)go->GetSpawnId()), mScriptType);
        if (e.empty())
            e = sSmartScriptMgr->GetScript((int32)go->GetEntry(), mScriptType);
        FillScript(e, go, nullptr, nullptr);
    }
    else if (trigger)
    {
        e = sSmartScriptMgr->GetScript((int32)trigger->ID, mScriptType);
        FillScript(e, nullptr, trigger, nullptr);
    }
    else if (sceneTemplate)
    {
        e = sSmartScriptMgr->GetScript(sceneTemplate->SceneId, mScriptType);
        FillScript(e, nullptr, nullptr, sceneTemplate);
    }
}

void SmartScript::OnInitialize(WorldObject* obj, AreaTriggerEntry const* at, SceneTemplate const* scene)
{
    if (obj)//handle object based scripts
    {
        switch (obj->GetTypeId())
        {
            case TYPEID_UNIT:
                mScriptType = SMART_SCRIPT_TYPE_CREATURE;
                me = obj->ToCreature();
                TC_LOG_DEBUG("scripts.ai", "SmartScript::OnInitialize: source is Creature %u", me->GetEntry());
                break;
            case TYPEID_GAMEOBJECT:
                mScriptType = SMART_SCRIPT_TYPE_GAMEOBJECT;
                go = obj->ToGameObject();
                TC_LOG_DEBUG("scripts.ai", "SmartScript::OnInitialize: source is GameObject %u", go->GetEntry());
                break;
            default:
                TC_LOG_ERROR("misc", "SmartScript::OnInitialize: Unhandled TypeID !WARNING!");
                return;
        }
    }
    else if (at)
    {
        mScriptType = SMART_SCRIPT_TYPE_AREATRIGGER;
        trigger = at;
        TC_LOG_DEBUG("scripts.ai", "SmartScript::OnInitialize: source is AreaTrigger %u", trigger->ID);
    }
    else if (scene)
    {
        mScriptType = SMART_SCRIPT_TYPE_SCENE;
        sceneTemplate = scene;
        TC_LOG_DEBUG("scripts.ai", "SmartScript::OnInitialize: source is Scene with id %u", scene->SceneId);
    }
    else
    {
        TC_LOG_ERROR("misc", "SmartScript::OnInitialize: !WARNING! Initialized objects are NULL.");
        return;
    }

    GetScript();//load copy of script

    for (SmartAIEventList::iterator i = mEvents.begin(); i != mEvents.end(); ++i)
        InitTimer((*i));//calculate timers for first time use

    ProcessEventsFor(SMART_EVENT_AI_INIT);
    InstallEvents();
    ProcessEventsFor(SMART_EVENT_JUST_CREATED);
}

void SmartScript::OnMoveInLineOfSight(Unit* who)
{
    if (!me)
        return;

    ProcessEventsFor(me->IsInCombat() ? SMART_EVENT_IC_LOS : SMART_EVENT_OOC_LOS, who);
}
// SmartScript end

Unit* SmartScript::DoSelectLowestHpFriendly(float range, uint32 MinHPDiff)
{
    if (!me)
        return nullptr;

    Unit* unit = nullptr;
    Trinity::MostHPMissingInRange u_check(me, range, MinHPDiff);
    Trinity::UnitLastSearcher<Trinity::MostHPMissingInRange> searcher(me, unit, u_check);
    Cell::VisitGridObjects(me, searcher, range);
    return unit;
}

void SmartScript::DoFindFriendlyCC(std::list<Creature*>& _list, float range)
{
    if (!me)
        return;

    Trinity::FriendlyCCedInRange u_check(me, range);
    Trinity::CreatureListSearcher<Trinity::FriendlyCCedInRange> searcher(me, _list, u_check);
    Cell::VisitGridObjects(me, searcher, range);
}

void SmartScript::DoFindFriendlyMissingBuff(std::list<Creature*>& list, float range, uint32 spellid)
{
    if (!me)
        return;

    Trinity::FriendlyMissingBuffInRange u_check(me, range, spellid);
    Trinity::CreatureListSearcher<Trinity::FriendlyMissingBuffInRange> searcher(me, list, u_check);
    Cell::VisitGridObjects(me, searcher, range);
}

Unit* SmartScript::DoFindClosestFriendlyInRange(float range, bool playerOnly)
{
    if (!me)
        return nullptr;

    Unit* unit = nullptr;
    Trinity::AnyFriendlyUnitInObjectRangeCheck u_check(me, me, range, playerOnly);
    Trinity::UnitLastSearcher<Trinity::AnyFriendlyUnitInObjectRangeCheck> searcher(me, unit, u_check);
    Cell::VisitAllObjects(me, searcher, range);
    return unit;
}

void SmartScript::SetScript9(SmartScriptHolder& e, uint32 entry)
{
    //do NOT clear mTimedActionList if it's being iterated because it will invalidate the iterator and delete
    // any SmartScriptHolder contained like the "e" parameter passed to this function
    if (isProcessingTimedActionList)
    {
        TC_LOG_ERROR("scripts.ai", "Entry " SI64FMTD " SourceType %u Event %u Action %u is trying to overwrite timed action list from a timed action, this is not allowed!.", e.entryOrGuid, e.GetScriptType(), e.GetEventType(), e.GetActionType());
        return;
    }

    mTimedActionList.clear();
    mTimedActionList = sSmartScriptMgr->GetScript(entry, SMART_SCRIPT_TYPE_TIMED_ACTIONLIST);
    if (mTimedActionList.empty())
        return;
    for (SmartAIEventList::iterator i = mTimedActionList.begin(); i != mTimedActionList.end(); ++i)
    {
        i->enableTimed = i == mTimedActionList.begin();//enable processing only for the first action

        if (e.action.timedActionList.timerType == 0)
            i->event.type = SMART_EVENT_UPDATE_OOC;
        else if (e.action.timedActionList.timerType == 1)
            i->event.type = SMART_EVENT_UPDATE_IC;
        else if (e.action.timedActionList.timerType > 1)
            i->event.type = SMART_EVENT_UPDATE;

        InitTimer((*i));
    }
}

Unit* SmartScript::GetLastInvoker()
{
    WorldObject* lookupRoot = me;
    if (!lookupRoot)
        lookupRoot = go;

    if (lookupRoot)
        return ObjectAccessor::GetUnit(*lookupRoot, mLastInvoker);

    return ObjectAccessor::FindPlayer(mLastInvoker);
}<|MERGE_RESOLUTION|>--- conflicted
+++ resolved
@@ -1711,17 +1711,9 @@
             else
             {
                 float x, y, z;
-<<<<<<< HEAD
-                if (e.action.MoveToPos.closePoint)
-                    target->GetClosePoint(x, y, z, target->GetObjectSize(), e.action.MoveToPos.distance, frand(0, 2 * (float)M_PI));
-                else
-                    target->GetPosition(x, y, z);
-
-=======
                 target->GetPosition(x, y, z);
                 if (e.action.MoveToPos.ContactDistance > 0)
                     target->GetContactPoint(me, x, y, z, e.action.MoveToPos.ContactDistance);
->>>>>>> 4d4873e8
                 me->GetMotionMaster()->MovePoint(e.action.MoveToPos.pointId, x, y, z, e.action.MoveToPos.disablePathfinding == 0);
             }
             break;
@@ -2557,7 +2549,6 @@
             {
                 if (IsCreature(*itr))
                 {
-<<<<<<< HEAD
                     switch (e.action.animKit.type)
                     {
                         case 0:
@@ -2576,18 +2567,6 @@
                             (*itr)->ToCreature()->SendPlaySpellVisualKit(e.action.animKit.animKit, 0, 0);
                             break;
                     }
-=======
-                    if (e.action.animKit.type == 0)
-                        (*itr)->ToCreature()->PlayOneShotAnimKitId(e.action.animKit.animKit);
-                    else if (e.action.animKit.type == 1)
-                        (*itr)->ToCreature()->SetAIAnimKitId(e.action.animKit.animKit);
-                    else if (e.action.animKit.type == 2)
-                        (*itr)->ToCreature()->SetMeleeAnimKitId(e.action.animKit.animKit);
-                    else if (e.action.animKit.type == 3)
-                        (*itr)->ToCreature()->SetMovementAnimKitId(e.action.animKit.animKit);
-                    else if (e.action.animKit.type == 4)
-                        (*itr)->ToCreature()->SendPlaySpellVisualKit(e.action.animKit.animKit, 0, 0);
->>>>>>> 4d4873e8
 
                     TC_LOG_DEBUG("scripts.ai", "SmartScript::ProcessAction:: SMART_ACTION_PLAY_ANIMKIT: target: %s (%s), AnimKit: %u, Type: %u",
                         (*itr)->GetName().c_str(), (*itr)->GetGUID().ToString().c_str(), e.action.animKit.animKit, e.action.animKit.type);
