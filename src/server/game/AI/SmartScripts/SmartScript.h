--- conflicted
+++ resolved
@@ -28,10 +28,7 @@
 class Unit;
 class WorldObject;
 struct AreaTriggerEntry;
-<<<<<<< HEAD
-=======
 struct SceneTemplate;
->>>>>>> 28d470c5
 
 class TC_GAME_API SmartScript
 {
@@ -39,38 +36,16 @@
         SmartScript();
         ~SmartScript();
 
-<<<<<<< HEAD
-        void OnInitialize(WorldObject* obj, AreaTriggerEntry const* at = nullptr);
-=======
         void OnInitialize(WorldObject* obj, AreaTriggerEntry const* at = nullptr, SceneTemplate const* scene = nullptr);
->>>>>>> 28d470c5
         void GetScript();
         void FillScript(SmartAIEventList e, WorldObject* obj, AreaTriggerEntry const* at, SceneTemplate const* scene);
 
-<<<<<<< HEAD
-        void ProcessEventsFor(SMART_EVENT e, Unit* unit = nullptr, uint32 var0 = 0, uint32 var1 = 0, bool bvar = false, SpellInfo const* spell = nullptr, GameObject* gob = nullptr);
-        void ProcessEvent(SmartScriptHolder& e, Unit* unit = nullptr, uint32 var0 = 0, uint32 var1 = 0, bool bvar = false, SpellInfo const* spell = nullptr, GameObject* gob = nullptr);
-=======
         void ProcessEventsFor(SMART_EVENT e, Unit* unit = nullptr, uint32 var0 = 0, uint32 var1 = 0, bool bvar = false, SpellInfo const* spell = nullptr, GameObject* gob = nullptr, std::string const& varString = "");
         void ProcessEvent(SmartScriptHolder& e, Unit* unit = nullptr, uint32 var0 = 0, uint32 var1 = 0, bool bvar = false, SpellInfo const* spell = nullptr, GameObject* gob = nullptr, std::string const& varString = "");
->>>>>>> 28d470c5
         bool CheckTimer(SmartScriptHolder const& e) const;
         static void RecalcTimer(SmartScriptHolder& e, uint32 min, uint32 max);
         void UpdateTimer(SmartScriptHolder& e, uint32 const diff);
         static void InitTimer(SmartScriptHolder& e);
-<<<<<<< HEAD
-        void ProcessAction(SmartScriptHolder& e, Unit* unit = nullptr, uint32 var0 = 0, uint32 var1 = 0, bool bvar = false, SpellInfo const* spell = nullptr, GameObject* gob = nullptr);
-        void ProcessTimedAction(SmartScriptHolder& e, uint32 const& min, uint32 const& max, Unit* unit = nullptr, uint32 var0 = 0, uint32 var1 = 0, bool bvar = false, SpellInfo const* spell = nullptr, GameObject* gob = nullptr);
-        void GetTargets(ObjectVector& targets, SmartScriptHolder const& e, WorldObject* invoker = nullptr) const;
-        void GetWorldObjectsInDist(ObjectVector& objects, float dist) const;
-        void InstallTemplate(SmartScriptHolder const& e);
-        static SmartScriptHolder CreateSmartEvent(SMART_EVENT e, uint32 event_flags, uint32 event_param1, uint32 event_param2, uint32 event_param3, uint32 event_param4, uint32 event_param5, SMART_ACTION action, uint32 action_param1, uint32 action_param2, uint32 action_param3, uint32 action_param4, uint32 action_param5, uint32 action_param6, SMARTAI_TARGETS t, uint32 target_param1, uint32 target_param2, uint32 target_param3, uint32 target_param4, uint32 phaseMask);
-        void AddEvent(SMART_EVENT e, uint32 event_flags, uint32 event_param1, uint32 event_param2, uint32 event_param3, uint32 event_param4, uint32 event_param5, SMART_ACTION action, uint32 action_param1, uint32 action_param2, uint32 action_param3, uint32 action_param4, uint32 action_param5, uint32 action_param6, SMARTAI_TARGETS t, uint32 target_param1, uint32 target_param2, uint32 target_param3, uint32 target_param4, uint32 phaseMask);
-        void SetPathId(uint32 id) { mPathId = id; }
-        uint32 GetPathId() const { return mPathId; }
-        WorldObject* GetBaseObject() const;
-        WorldObject* GetBaseObjectOrPlayerTrigger() const;
-=======
         void ProcessAction(SmartScriptHolder& e, Unit* unit = nullptr, uint32 var0 = 0, uint32 var1 = 0, bool bvar = false, SpellInfo const* spell = nullptr, GameObject* gob = nullptr, std::string const& varString = "");
         void ProcessTimedAction(SmartScriptHolder& e, uint32 const& min, uint32 const& max, Unit* unit = nullptr, uint32 var0 = 0, uint32 var1 = 0, bool bvar = false, SpellInfo const* spell = nullptr, GameObject* gob = nullptr, std::string const& varString = "");
         void GetTargets(ObjectVector& targets, SmartScriptHolder const& e, Unit* invoker = nullptr) const;
@@ -82,7 +57,6 @@
         uint32 GetPathId() const { return mPathId; }
         WorldObject* GetBaseObject() const;
         WorldObject* GetBaseObjectOrUnit(Unit* unit);
->>>>>>> 28d470c5
         static bool IsUnit(WorldObject* obj);
         static bool IsPlayer(WorldObject* obj);
         static bool IsCreature(WorldObject* obj);
@@ -93,19 +67,6 @@
         void OnMoveInLineOfSight(Unit* who);
 
         Unit* DoSelectLowestHpFriendly(float range, uint32 MinHPDiff) const;
-<<<<<<< HEAD
-        Unit* DoSelectLowestHpPercentFriendly(float range, uint32 minHpPct, uint32 maxHpPct) const;
-        void DoFindFriendlyCC(std::vector<Creature*>& creatures, float range) const;
-        void DoFindFriendlyMissingBuff(std::vector<Creature*>& creatures, float range, uint32 spellid) const;
-        Unit* DoFindClosestFriendlyInRange(float range, bool playerOnly) const;
-
-        bool IsSmart(Creature* c, bool silent = false) const;
-        bool IsSmart(GameObject* g, bool silent = false) const;
-        bool IsSmart(bool silent = false) const;
-
-        void StoreTargetList(ObjectVector const& targets, uint32 id);
-        ObjectVector const* GetStoredTargetVector(uint32 id, WorldObject const& ref) const;
-=======
         void DoFindFriendlyCC(std::vector<Creature*>& creatures, float range) const;
         void DoFindFriendlyMissingBuff(std::vector<Creature*>& creatures, float range, uint32 spellid) const;
         Unit* DoFindClosestFriendlyInRange(float range, bool playerOnly) const;
@@ -127,7 +88,6 @@
                 return itr->second.GetObjectVector(ref);
             return nullptr;
         }
->>>>>>> 28d470c5
 
         void StoreCounter(uint32 id, uint32 value, uint32 reset);
         uint32 GetCounterValue(uint32 id) const;
@@ -138,12 +98,8 @@
         void OnReset();
         void ResetBaseObject();
 
-<<<<<<< HEAD
-        void SetTimedActionList(SmartScriptHolder& e, uint32 entry, Unit* invoker);
-=======
         //TIMED_ACTIONLIST (script type 9 aka script9)
         void SetScript9(SmartScriptHolder& e, uint32 entry);
->>>>>>> 28d470c5
         Unit* GetLastInvoker(Unit* invoker = nullptr) const;
         ObjectGuid mLastInvoker;
         typedef std::unordered_map<uint32, uint32> CounterMap;
@@ -156,23 +112,15 @@
 
         void SetPhase(uint32 p);
         bool IsInPhase(uint32 p) const;
-<<<<<<< HEAD
-
-        void SortEvents(SmartAIEventList& events);
-        void RaisePriority(SmartScriptHolder& e);
-=======
->>>>>>> 28d470c5
 
         SmartAIEventList mEvents;
         SmartAIEventList mInstallEvents;
         SmartAIEventList mTimedActionList;
-        ObjectGuid mTimedActionListInvoker;
         bool isProcessingTimedActionList;
         Creature* me;
         ObjectGuid meOrigGUID;
         GameObject* go;
         ObjectGuid goOrigGUID;
-        Player* atPlayer;
         AreaTriggerEntry const* trigger;
         SceneTemplate const* sceneTemplate;
         SmartScriptType mScriptType;
@@ -186,14 +134,6 @@
         uint32 mLastTextID;
         uint32 mTalkerEntry;
         bool mUseTextTimer;
-        uint32 mCurrentPriority;
-        bool mEventSortingRequired;
-        uint32 mNestedEventsCounter;
-
-        // Max number of nested ProcessEventsFor() calls to avoid infinite loops
-        static constexpr uint32 MAX_NESTED_EVENTS = 10;
-
-        ObjectVectorMap _storedTargets;
 
         ObjectVectorMap _storedTargets;
 
