--- conflicted
+++ resolved
@@ -178,17 +178,10 @@
         GameObject* FindGameObjectNear(WorldObject* searchObject, ObjectGuid::LowType guid) const
         {
             auto bounds = searchObject->GetMap()->GetGameObjectBySpawnIdStore().equal_range(guid);
-<<<<<<< HEAD
             if (bounds.first != bounds.second)
                 return bounds.first->second;
 
             return nullptr;
-=======
-            if (bounds.first == bounds.second)
-                return nullptr;
-
-            return bounds.first->second;
->>>>>>> 233297c5
         }
 
         Creature* FindCreatureNear(WorldObject* searchObject, ObjectGuid::LowType guid) const
@@ -197,15 +190,8 @@
             if (bounds.first == bounds.second)
                 return nullptr;
 
-<<<<<<< HEAD
+
             auto creatureItr = std::find_if(bounds.first, bounds.second, [](Map::CreatureBySpawnIdContainer::value_type const& pair) -> bool { return pair.second->IsAlive(); });
-=======
-            auto creatureItr = std::find_if(bounds.first, bounds.second, [](Map::CreatureBySpawnIdContainer::value_type const& pair)
-            {
-                return pair.second->IsAlive();
-            });
-
->>>>>>> 233297c5
             return creatureItr != bounds.second ? creatureItr->second : bounds.first->second;
         }
 
@@ -225,11 +211,7 @@
                     if (Creature* m = ObjectAccessor::GetCreature(*lookupRoot, meOrigGUID))
                     {
                         me = m;
-<<<<<<< HEAD
                         go = nullptr;
-=======
-                        go = NULL;
->>>>>>> 233297c5
                     }
                 }
 
@@ -237,11 +219,7 @@
                 {
                     if (GameObject* o = ObjectAccessor::GetGameObject(*lookupRoot, goOrigGUID))
                     {
-<<<<<<< HEAD
                         me = nullptr;
-=======
-                        me = NULL;
->>>>>>> 233297c5
                         go = o;
                     }
                 }
