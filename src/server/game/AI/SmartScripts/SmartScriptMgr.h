--- conflicted
+++ resolved
@@ -1010,13 +1010,9 @@
     SMART_TARGET_OWNER_OR_SUMMONER              = 23,   // Unit's owner or summoner
     SMART_TARGET_THREAT_LIST                    = 24,   // All units on creature's threat list
     SMART_TARGET_CLOSEST_ENEMY                  = 25,   // maxDist
-<<<<<<< HEAD
-    SMART_TARGET_END                            = 26
-=======
     SMART_TARGET_CLOSEST_FRIENDLY               = 26,   // maxDist
 
     SMART_TARGET_END                            = 27
->>>>>>> 1ad954e2
 };
 
 struct SmartTarget
@@ -1105,14 +1101,11 @@
 
         struct
         {
-<<<<<<< HEAD
-=======
             uint32 maxDist;
         } closestFriendly;
 
         struct
         {
->>>>>>> 1ad954e2
             uint32 param1;
             uint32 param2;
             uint32 param3;
