/*
 * This file is part of the TrinityCore Project. See AUTHORS file for Copyright information
 *
 * This program is free software; you can redistribute it and/or modify it
 * under the terms of the GNU General Public License as published by the
 * Free Software Foundation; either version 2 of the License, or (at your
 * option) any later version.
 *
 * This program is distributed in the hope that it will be useful, but WITHOUT
 * ANY WARRANTY; without even the implied warranty of MERCHANTABILITY or
 * FITNESS FOR A PARTICULAR PURPOSE. See the GNU General Public License for
 * more details.
 *
 * You should have received a copy of the GNU General Public License along
 * with this program. If not, see <http://www.gnu.org/licenses/>.
 */

#ifndef TRINITY_SMARTSCRIPTMGR_H
#define TRINITY_SMARTSCRIPTMGR_H

#include "Define.h"
#include "EnumFlag.h"
#include "ObjectGuid.h"
#include "WaypointDefines.h"
#include <map>
#include <string>
#include <unordered_map>

class WorldObject;
enum SpellEffIndex : uint8;
typedef uint32 SAIBool;

enum eSmartAI
{
    SMART_EVENT_PARAM_COUNT = 4,
    SMART_ACTION_PARAM_COUNT = 6,
    SMART_SUMMON_COUNTER = 0xFFFFFF,
    SMART_ESCORT_LAST_OOC_POINT = 0xFFFFFF,
    SMART_RANDOM_POINT = 0xFFFFFE,
    SMART_ESCORT_TARGETS = 0xFFFFFF
};

enum SMART_EVENT_PHASE
{
    SMART_EVENT_PHASE_ALWAYS  = 0,
    SMART_EVENT_PHASE_1       = 1,
    SMART_EVENT_PHASE_2       = 2,
    SMART_EVENT_PHASE_3       = 3,
    SMART_EVENT_PHASE_4       = 4,
    SMART_EVENT_PHASE_5       = 5,
    SMART_EVENT_PHASE_6       = 6,
    SMART_EVENT_PHASE_7       = 7,
    SMART_EVENT_PHASE_8       = 8,
    SMART_EVENT_PHASE_9       = 9,
    SMART_EVENT_PHASE_10      = 10,
    SMART_EVENT_PHASE_11      = 11,
    SMART_EVENT_PHASE_12      = 12,
    SMART_EVENT_PHASE_MAX     = 13,

    SMART_EVENT_PHASE_COUNT   = 12
};

enum SMART_EVENT_PHASE_BITS
{
    SMART_EVENT_PHASE_ALWAYS_BIT   = 0,
    SMART_EVENT_PHASE_1_BIT        = 1,
    SMART_EVENT_PHASE_2_BIT        = 2,
    SMART_EVENT_PHASE_3_BIT        = 4,
    SMART_EVENT_PHASE_4_BIT        = 8,
    SMART_EVENT_PHASE_5_BIT        = 16,
    SMART_EVENT_PHASE_6_BIT        = 32,
    SMART_EVENT_PHASE_7_BIT        = 64,
    SMART_EVENT_PHASE_8_BIT        = 128,
    SMART_EVENT_PHASE_9_BIT        = 256,
    SMART_EVENT_PHASE_10_BIT       = 512,
    SMART_EVENT_PHASE_11_BIT       = 1024,
    SMART_EVENT_PHASE_12_BIT       = 2048,
    SMART_EVENT_PHASE_ALL          = SMART_EVENT_PHASE_1_BIT + SMART_EVENT_PHASE_2_BIT + SMART_EVENT_PHASE_3_BIT + SMART_EVENT_PHASE_4_BIT + SMART_EVENT_PHASE_5_BIT +
                                     SMART_EVENT_PHASE_6_BIT + SMART_EVENT_PHASE_7_BIT + SMART_EVENT_PHASE_8_BIT + SMART_EVENT_PHASE_9_BIT + SMART_EVENT_PHASE_10_BIT +
                                     SMART_EVENT_PHASE_11_BIT + SMART_EVENT_PHASE_12_BIT
};

const uint32 SmartPhaseMask[SMART_EVENT_PHASE_COUNT][2] =
{
    {SMART_EVENT_PHASE_1, SMART_EVENT_PHASE_1_BIT },
    {SMART_EVENT_PHASE_2, SMART_EVENT_PHASE_2_BIT },
    {SMART_EVENT_PHASE_3, SMART_EVENT_PHASE_3_BIT },
    {SMART_EVENT_PHASE_4, SMART_EVENT_PHASE_4_BIT },
    {SMART_EVENT_PHASE_5, SMART_EVENT_PHASE_5_BIT },
    {SMART_EVENT_PHASE_6, SMART_EVENT_PHASE_6_BIT },
    {SMART_EVENT_PHASE_7, SMART_EVENT_PHASE_7_BIT },
    {SMART_EVENT_PHASE_8, SMART_EVENT_PHASE_8_BIT },
    {SMART_EVENT_PHASE_9, SMART_EVENT_PHASE_9_BIT },
    {SMART_EVENT_PHASE_10, SMART_EVENT_PHASE_10_BIT },
    {SMART_EVENT_PHASE_11, SMART_EVENT_PHASE_11_BIT },
    {SMART_EVENT_PHASE_12, SMART_EVENT_PHASE_12_BIT }
};

enum SMART_EVENT
{
    SMART_EVENT_UPDATE_IC                = 0,       // InitialMin, InitialMax, RepeatMin, RepeatMax
    SMART_EVENT_UPDATE_OOC               = 1,       // InitialMin, InitialMax, RepeatMin, RepeatMax
    SMART_EVENT_HEALTH_PCT               = 2,       // HPMin%, HPMax%,  RepeatMin, RepeatMax
    SMART_EVENT_MANA_PCT                 = 3,       // ManaMin%, ManaMax%, RepeatMin, RepeatMax
    SMART_EVENT_AGGRO                    = 4,       // NONE
    SMART_EVENT_KILL                     = 5,       // CooldownMin0, CooldownMax1, playerOnly2, else creature entry3
    SMART_EVENT_DEATH                    = 6,       // NONE
    SMART_EVENT_EVADE                    = 7,       // NONE
    SMART_EVENT_SPELLHIT                 = 8,       // SpellID, School, CooldownMin, CooldownMax
    SMART_EVENT_RANGE                    = 9,       // MinDist, MaxDist, RepeatMin, RepeatMax
    SMART_EVENT_OOC_LOS                  = 10,      // HostilityMode, MaxRnage, CooldownMin, CooldownMax
    SMART_EVENT_RESPAWN                  = 11,      // type, MapId, ZoneId
    SMART_EVENT_TARGET_HEALTH_PCT        = 12,      // HPMin%, HPMax%, RepeatMin, RepeatMax
    SMART_EVENT_VICTIM_CASTING           = 13,      // RepeatMin, RepeatMax, spellid
    SMART_EVENT_FRIENDLY_HEALTH          = 14,      // HPDeficit, Radius, RepeatMin, RepeatMax
    SMART_EVENT_FRIENDLY_IS_CC           = 15,      // Radius, RepeatMin, RepeatMax
    SMART_EVENT_FRIENDLY_MISSING_BUFF    = 16,      // SpellId, Radius, RepeatMin, RepeatMax
    SMART_EVENT_SUMMONED_UNIT            = 17,      // CreatureId(0 all), CooldownMin, CooldownMax
    SMART_EVENT_TARGET_MANA_PCT          = 18,      // ManaMin%, ManaMax%, RepeatMin, RepeatMax
    SMART_EVENT_ACCEPTED_QUEST           = 19,      // QuestID (0 = any), CooldownMin, CooldownMax
    SMART_EVENT_REWARD_QUEST             = 20,      // QuestID (0 = any), CooldownMin, CooldownMax
    SMART_EVENT_REACHED_HOME             = 21,      // NONE
    SMART_EVENT_RECEIVE_EMOTE            = 22,      // EmoteId, CooldownMin, CooldownMax, condition, val1, val2, val3
    SMART_EVENT_HAS_AURA                 = 23,      // Param1 = SpellID, Param2 = Stack amount, Param3/4 RepeatMin, RepeatMax
    SMART_EVENT_TARGET_BUFFED            = 24,      // Param1 = SpellID, Param2 = Stack amount, Param3/4 RepeatMin, RepeatMax
    SMART_EVENT_RESET                    = 25,      // Called after combat, when the creature respawn and spawn.
    SMART_EVENT_IC_LOS                   = 26,      // HostilityMode, MaxRnage, CooldownMin, CooldownMax
    SMART_EVENT_PASSENGER_BOARDED        = 27,      // CooldownMin, CooldownMax
    SMART_EVENT_PASSENGER_REMOVED        = 28,      // CooldownMin, CooldownMax
    SMART_EVENT_CHARMED                  = 29,      // onRemove (0 - on apply, 1 - on remove)
    SMART_EVENT_CHARMED_TARGET           = 30,      // NONE
    SMART_EVENT_SPELLHIT_TARGET          = 31,      // SpellID, School, CooldownMin, CooldownMax
    SMART_EVENT_DAMAGED                  = 32,      // MinDmg, MaxDmg, CooldownMin, CooldownMax
    SMART_EVENT_DAMAGED_TARGET           = 33,      // MinDmg, MaxDmg, CooldownMin, CooldownMax
    SMART_EVENT_MOVEMENTINFORM           = 34,      // MovementType(any), PointID
    SMART_EVENT_SUMMON_DESPAWNED         = 35,      // Entry, CooldownMin, CooldownMax
    SMART_EVENT_CORPSE_REMOVED           = 36,      // NONE
    SMART_EVENT_AI_INIT                  = 37,      // NONE
    SMART_EVENT_DATA_SET                 = 38,      // Id, Value, CooldownMin, CooldownMax
    SMART_EVENT_WAYPOINT_START           = 39,      // PointId(0any), pathID(0any)
    SMART_EVENT_WAYPOINT_REACHED         = 40,      // PointId(0any), pathID(0any)
    SMART_EVENT_TRANSPORT_ADDPLAYER      = 41,      // NONE
    SMART_EVENT_TRANSPORT_ADDCREATURE    = 42,      // Entry (0 any)
    SMART_EVENT_TRANSPORT_REMOVE_PLAYER  = 43,      // NONE
    SMART_EVENT_TRANSPORT_RELOCATE       = 44,      // PointId
    SMART_EVENT_INSTANCE_PLAYER_ENTER    = 45,      // Team (0 any), CooldownMin, CooldownMax
    SMART_EVENT_AREATRIGGER_ONTRIGGER    = 46,      // TriggerId(0 any)
    SMART_EVENT_QUEST_ACCEPTED           = 47,      // none
    SMART_EVENT_QUEST_OBJ_COMPLETION     = 48,      // none
    SMART_EVENT_QUEST_COMPLETION         = 49,      // none
    SMART_EVENT_QUEST_REWARDED           = 50,      // none
    SMART_EVENT_QUEST_FAIL               = 51,      // none
    SMART_EVENT_TEXT_OVER                = 52,      // GroupId from creature_text,  creature entry who talks (0 any)
    SMART_EVENT_RECEIVE_HEAL             = 53,      // MinHeal, MaxHeal, CooldownMin, CooldownMax
    SMART_EVENT_JUST_SUMMONED            = 54,      // none
    SMART_EVENT_WAYPOINT_PAUSED          = 55,      // PointId(0any), pathID(0any)
    SMART_EVENT_WAYPOINT_RESUMED         = 56,      // PointId(0any), pathID(0any)
    SMART_EVENT_WAYPOINT_STOPPED         = 57,      // PointId(0any), pathID(0any)
    SMART_EVENT_WAYPOINT_ENDED           = 58,      // PointId(0any), pathID(0any)
    SMART_EVENT_TIMED_EVENT_TRIGGERED    = 59,      // id
    SMART_EVENT_UPDATE                   = 60,      // InitialMin, InitialMax, RepeatMin, RepeatMax
    SMART_EVENT_LINK                     = 61,      // INTERNAL USAGE, no params, used to link together multiple events, does not use any extra resources to iterate event lists needlessly
    SMART_EVENT_GOSSIP_SELECT            = 62,      // menuID, actionID
    SMART_EVENT_JUST_CREATED             = 63,      // none
    SMART_EVENT_GOSSIP_HELLO             = 64,      // noReportUse (for GOs)
    SMART_EVENT_FOLLOW_COMPLETED         = 65,      // none
    SMART_EVENT_EVENT_PHASE_CHANGE       = 66,      // event phase mask (<= SMART_EVENT_PHASE_ALL)
    SMART_EVENT_IS_BEHIND_TARGET         = 67,      // cooldownMin, CooldownMax
    SMART_EVENT_GAME_EVENT_START         = 68,      // game_event.Entry
    SMART_EVENT_GAME_EVENT_END           = 69,      // game_event.Entry
    SMART_EVENT_GO_LOOT_STATE_CHANGED    = 70,      // go LootState
    SMART_EVENT_GO_EVENT_INFORM          = 71,      // eventId
    SMART_EVENT_ACTION_DONE              = 72,      // eventId (SharedDefines.EventId)
    SMART_EVENT_ON_SPELLCLICK            = 73,      // clicker (unit)
    SMART_EVENT_FRIENDLY_HEALTH_PCT      = 74,      // minHpPct, maxHpPct, repeatMin, repeatMax
    SMART_EVENT_DISTANCE_CREATURE        = 75,      // guid, entry, distance, repeat
    SMART_EVENT_DISTANCE_GAMEOBJECT      = 76,      // guid, entry, distance, repeat
    SMART_EVENT_COUNTER_SET              = 77,      // id, value, cooldownMin, cooldownMax
    SMART_EVENT_SCENE_START              = 78,      // don't use on 3.3.5a
    SMART_EVENT_SCENE_TRIGGER            = 79,      // don't use on 3.3.5a
    SMART_EVENT_SCENE_CANCEL             = 80,      // don't use on 3.3.5a
    SMART_EVENT_SCENE_COMPLETE           = 81,      // don't use on 3.3.5a
    SMART_EVENT_SUMMONED_UNIT_DIES       = 82,      // CreatureId(0 all), CooldownMin, CooldownMax

    SMART_EVENT_END                      = 83
};

struct SmartEvent
{
    SMART_EVENT type;
    uint32 event_phase_mask;
    uint32 event_chance;
    uint32 event_flags;
    union
    {
        struct
        {
            uint32 min;
            uint32 max;
            uint32 repeatMin;
            uint32 repeatMax;
        } minMaxRepeat;

        struct
        {
            uint32 cooldownMin;
            uint32 cooldownMax;
            SAIBool playerOnly;
            uint32 creature;
        } kill;

        struct
        {
            uint32 spell;
            uint32 school;
            uint32 cooldownMin;
            uint32 cooldownMax;
        } spellHit;

        struct
        {
            /// <summary>
            /// Hostility mode of the event. 0: hostile, 1: not hostile, 2: any
            /// </summary>
            uint32 hostilityMode;
            uint32 maxDist;
            uint32 cooldownMin;
            uint32 cooldownMax;
            SAIBool playerOnly;
        } los;

        struct
        {
            uint32 type;
            uint32 map;
            uint32 area;
        } respawn;

        struct
        {
            uint32 repeatMin;
            uint32 repeatMax;
        } minMax;

        struct
        {
            uint32 repeatMin;
            uint32 repeatMax;
            uint32 spellId;
        } targetCasting;

        struct
        {
            uint32 hpDeficit;
            uint32 radius;
            uint32 repeatMin;
            uint32 repeatMax;
        } friendlyHealth;

        struct
        {
            uint32 radius;
            uint32 repeatMin;
            uint32 repeatMax;
        } friendlyCC;

        struct
        {
            uint32 spell;
            uint32 radius;
            uint32 repeatMin;
            uint32 repeatMax;
        } missingBuff;

        struct
        {
            uint32 creature;
            uint32 cooldownMin;
            uint32 cooldownMax;
        } summoned;

        struct
        {
            uint32 quest;
            uint32 cooldownMin;
            uint32 cooldownMax;
        } quest;

        struct
        {
            uint32 emote;
            uint32 cooldownMin;
            uint32 cooldownMax;
        } emote;

        struct
        {
            uint32 spell;
            uint32 count;
            uint32 repeatMin;
            uint32 repeatMax;
        } aura;

        struct
        {
            SAIBool onRemove;
        } charm;

        struct
        {
            uint32 type;
            uint32 id;
        } movementInform;

        struct
        {
            uint32 id;
            uint32 value;
            uint32 cooldownMin;
            uint32 cooldownMax;
        } dataSet;

        struct
        {
            uint32 pointID;
            uint32 pathID;
        } waypoint;

        struct
        {
            uint32 creature;
        } transportAddCreature;

        struct
        {
            uint32 pointID;
        } transportRelocate;

        struct
        {
            uint32 team;
            uint32 cooldownMin;
            uint32 cooldownMax;
        } instancePlayerEnter;

        struct
        {
            uint32 id;
        } areatrigger;

        struct
        {
            uint32 textGroupID;
            uint32 creatureEntry;
        } textOver;

        struct
        {
            uint32 id;
        } timedEvent;

        struct
        {
            uint32 filter;
        } gossipHello;

        struct
        {
            uint32 sender;
            uint32 action;
        } gossip;

        struct
        {
            uint32 phasemask;
        } eventPhaseChange;

        struct
        {
            uint32 cooldownMin;
            uint32 cooldownMax;
        } behindTarget;

        struct
        {
            uint32 gameEventId;
        } gameEvent;

        struct
        {
            uint32 lootState;
        } goLootStateChanged;

        struct
        {
            uint32 eventId;
        } eventInform;

        struct
        {
            uint32 eventId;
        } doAction;

        struct
        {
            uint32 minHpPct;
            uint32 maxHpPct;
            uint32 repeatMin;
            uint32 repeatMax;
            uint32 radius;
        } friendlyHealthPct;

        struct
        {
            uint32 guid;
            uint32 entry;
            uint32 dist;
            uint32 repeat;
        } distance;

        struct
        {
            uint32 id;
            uint32 value;
            uint32 cooldownMin;
            uint32 cooldownMax;
        } counter;

        struct
        {
            uint32 param1;
            uint32 param2;
            uint32 param3;
            uint32 param4;
            uint32 param5;
        } raw;
    };

    enum class LOSHostilityMode : uint32
    {
        Hostile = 0,
        NotHostile = 1,
        Any = 2,
        End
    };
};

enum SMART_SCRIPT_RESPAWN_CONDITION
{
    SMART_SCRIPT_RESPAWN_CONDITION_NONE = 0,
    SMART_SCRIPT_RESPAWN_CONDITION_MAP = 1,
    SMART_SCRIPT_RESPAWN_CONDITION_AREA = 2,
    SMART_SCRIPT_RESPAWN_CONDITION_END = 3
};

enum SMART_ACTION
{
    SMART_ACTION_NONE                               = 0,      // No action
    SMART_ACTION_TALK                               = 1,      // groupID from creature_text, duration to wait before TEXT_OVER event is triggered, useTalkTarget (0/1) - use target as talk target
    SMART_ACTION_SET_FACTION                        = 2,      // FactionId (or 0 for default)
    SMART_ACTION_MORPH_TO_ENTRY_OR_MODEL            = 3,      // Creature_template entry(param1) OR ModelId (param2) (or 0 for both to demorph)
    SMART_ACTION_SOUND                              = 4,      // SoundId, onlySelf
    SMART_ACTION_PLAY_EMOTE                         = 5,      // EmoteId
    SMART_ACTION_FAIL_QUEST                         = 6,      // QuestID
    SMART_ACTION_OFFER_QUEST                        = 7,      // QuestID, directAdd
    SMART_ACTION_SET_REACT_STATE                    = 8,      // state
    SMART_ACTION_ACTIVATE_GOBJECT                   = 9,      //
    SMART_ACTION_RANDOM_EMOTE                       = 10,     // EmoteId1, EmoteId2, EmoteId3...
    SMART_ACTION_CAST                               = 11,     // SpellId, CastFlags, TriggeredFlags
    SMART_ACTION_SUMMON_CREATURE                    = 12,     // CreatureID, summonType, duration in ms, attackInvoker, flags(SmartActionSummonCreatureFlags)
    SMART_ACTION_THREAT_SINGLE_PCT                  = 13,     // Threat%
    SMART_ACTION_THREAT_ALL_PCT                     = 14,     // Threat%
    SMART_ACTION_CALL_AREAEXPLOREDOREVENTHAPPENS    = 15,     // QuestID
    SMART_ACTION_RESERVED_16                        = 16,     // used on 4.3.4 and higher scripts
    SMART_ACTION_SET_EMOTE_STATE                    = 17,     // emoteID
    SMART_ACTION_SET_UNIT_FLAG                      = 18,     // Flags
    SMART_ACTION_REMOVE_UNIT_FLAG                   = 19,     // Flags
    SMART_ACTION_AUTO_ATTACK                        = 20,     // AllowAttackState (0 = stop attack, anything else means continue attacking)
    SMART_ACTION_ALLOW_COMBAT_MOVEMENT              = 21,     // AllowCombatMovement (0 = stop combat based movement, anything else continue attacking)
    SMART_ACTION_SET_EVENT_PHASE                    = 22,     // Phase
    SMART_ACTION_INC_EVENT_PHASE                    = 23,     // Value (may be negative to decrement phase, should not be 0)
    SMART_ACTION_EVADE                              = 24,     // toRespawnPosition (0 = Move to RespawnPosition, 1 = Move to last stored home position)
    SMART_ACTION_FLEE_FOR_ASSIST                    = 25,     // With Emote
    SMART_ACTION_CALL_GROUPEVENTHAPPENS             = 26,     // QuestID
    SMART_ACTION_COMBAT_STOP                        = 27,     //
    SMART_ACTION_REMOVEAURASFROMSPELL               = 28,     // Spellid (0 removes all auras), charges (0 removes aura)
    SMART_ACTION_FOLLOW                             = 29,     // Distance (0 = default), Angle (0 = default), EndCreatureEntry, credit, creditType (0monsterkill, 1event)
    SMART_ACTION_RANDOM_PHASE                       = 30,     // PhaseId1, PhaseId2, PhaseId3...
    SMART_ACTION_RANDOM_PHASE_RANGE                 = 31,     // PhaseMin, PhaseMax
    SMART_ACTION_RESET_GOBJECT                      = 32,     //
    SMART_ACTION_CALL_KILLEDMONSTER                 = 33,     // CreatureId,
    SMART_ACTION_SET_INST_DATA                      = 34,     // Field, Data, Type (0 = SetData, 1 = SetBossState)
    SMART_ACTION_SET_INST_DATA64                    = 35,     // Field,
    SMART_ACTION_UPDATE_TEMPLATE                    = 36,     // Entry
    SMART_ACTION_DIE                                = 37,     // No Params
    SMART_ACTION_SET_IN_COMBAT_WITH_ZONE            = 38,     // No Params
    SMART_ACTION_CALL_FOR_HELP                      = 39,     // Radius, With Emote
    SMART_ACTION_SET_SHEATH                         = 40,     // Sheath (0-unarmed, 1-melee, 2-ranged)
    SMART_ACTION_FORCE_DESPAWN                      = 41,     // timer
    SMART_ACTION_SET_INVINCIBILITY_HP_LEVEL         = 42,     // MinHpValue(+pct, -flat)
    SMART_ACTION_MOUNT_TO_ENTRY_OR_MODEL            = 43,     // Creature_template entry(param1) OR ModelId (param2) (or 0 for both to dismount)
    SMART_ACTION_SET_INGAME_PHASE_MASK              = 44,     // mask
    SMART_ACTION_SET_DATA                           = 45,     // Field, Data (only creature @todo)
    SMART_ACTION_ATTACK_STOP                        = 46,     //
    SMART_ACTION_SET_VISIBILITY                     = 47,     // on/off
    SMART_ACTION_SET_ACTIVE                         = 48,     // on/off
    SMART_ACTION_ATTACK_START                       = 49,     //
    SMART_ACTION_SUMMON_GO                          = 50,     // GameObjectID, DespawnTime in s
    SMART_ACTION_KILL_UNIT                          = 51,     //
    SMART_ACTION_ACTIVATE_TAXI                      = 52,     // TaxiID
    SMART_ACTION_WP_START                           = 53,     // run/walk, pathID, canRepeat, quest, despawntime, reactState
    SMART_ACTION_WP_PAUSE                           = 54,     // time
    SMART_ACTION_WP_STOP                            = 55,     // despawnTime, quest, fail?
    SMART_ACTION_ADD_ITEM                           = 56,     // itemID, count
    SMART_ACTION_REMOVE_ITEM                        = 57,     // itemID, count
    SMART_ACTION_INSTALL_AI_TEMPLATE                = 58,     // do not use
    SMART_ACTION_SET_RUN                            = 59,     // 0/1
    SMART_ACTION_SET_DISABLE_GRAVITY                = 60,     // 0/1
    SMART_ACTION_SET_SWIM                           = 61,     // 0/1
    SMART_ACTION_TELEPORT                           = 62,     // mapID,
    SMART_ACTION_SET_COUNTER                        = 63,     // id, value, reset (0/1)
    SMART_ACTION_STORE_TARGET_LIST                  = 64,     // varID,
    SMART_ACTION_WP_RESUME                          = 65,     // none
    SMART_ACTION_SET_ORIENTATION                    = 66,     //
    SMART_ACTION_CREATE_TIMED_EVENT                 = 67,     // id, InitialMin, InitialMax, RepeatMin(only if it repeats), RepeatMax(only if it repeats), chance
    SMART_ACTION_PLAYMOVIE                          = 68,     // entry
    SMART_ACTION_MOVE_TO_POS                        = 69,     // PointId, transport, disablePathfinding, ContactDistance
    SMART_ACTION_ENABLE_TEMP_GOBJ                   = 70,     // despawnTimer (sec)
    SMART_ACTION_EQUIP                              = 71,     // entry, slotmask slot1, slot2, slot3   , only slots with mask set will be sent to client, bits are 1, 2, 4, leaving mask 0 is defaulted to mask 7 (send all), slots1-3 are only used if no entry is set
    SMART_ACTION_CLOSE_GOSSIP                       = 72,     // none
    SMART_ACTION_TRIGGER_TIMED_EVENT                = 73,     // id(>1)
    SMART_ACTION_REMOVE_TIMED_EVENT                 = 74,     // id(>1)
    SMART_ACTION_ADD_AURA                           = 75,     // spellid,  targets
    SMART_ACTION_OVERRIDE_SCRIPT_BASE_OBJECT        = 76,     // WARNING: CAN CRASH CORE, do not use if you dont know what you are doing
    SMART_ACTION_RESET_SCRIPT_BASE_OBJECT           = 77,     // none
    SMART_ACTION_CALL_SCRIPT_RESET                  = 78,     // none
    SMART_ACTION_SET_RANGED_MOVEMENT                = 79,     // Distance, angle
    SMART_ACTION_CALL_TIMED_ACTIONLIST              = 80,     // ID (overwrites already running actionlist), stop after combat?(0/1), timer update type(0-OOC, 1-IC, 2-ALWAYS)
    SMART_ACTION_SET_NPC_FLAG                       = 81,     // Flags
    SMART_ACTION_ADD_NPC_FLAG                       = 82,     // Flags
    SMART_ACTION_REMOVE_NPC_FLAG                    = 83,     // Flags
    SMART_ACTION_SIMPLE_TALK                        = 84,     // groupID, can be used to make players say groupID, Text_over event is not triggered, whisper can not be used (Target units will say the text)
    SMART_ACTION_SELF_CAST                          = 85,     // spellID, castFlags
    SMART_ACTION_CROSS_CAST                         = 86,     // spellID, castFlags, CasterTargetType, CasterTarget param1, CasterTarget param2, CasterTarget param3, ( + the origonal target fields as Destination target),   CasterTargets will cast spellID on all Targets (use with caution if targeting multiple * multiple units)
    SMART_ACTION_CALL_RANDOM_TIMED_ACTIONLIST       = 87,     // script9 ids 1-9
    SMART_ACTION_CALL_RANDOM_RANGE_TIMED_ACTIONLIST = 88,     // script9 id min, max
    SMART_ACTION_RANDOM_MOVE                        = 89,     // maxDist
    SMART_ACTION_SET_UNIT_FIELD_BYTES_1             = 90,     // bytes, target
    SMART_ACTION_REMOVE_UNIT_FIELD_BYTES_1          = 91,     // bytes, target
    SMART_ACTION_INTERRUPT_SPELL                    = 92,
    SMART_ACTION_SEND_GO_CUSTOM_ANIM                = 93,     // anim id
    SMART_ACTION_SET_DYNAMIC_FLAG                   = 94,     // do not use
    SMART_ACTION_ADD_DYNAMIC_FLAG                   = 95,     // Flags
    SMART_ACTION_REMOVE_DYNAMIC_FLAG                = 96,     // Flags
    SMART_ACTION_JUMP_TO_POS                        = 97,     // speedXY, speedZ, targetX, targetY, targetZ
    SMART_ACTION_SEND_GOSSIP_MENU                   = 98,     // menuId, optionId
    SMART_ACTION_GO_SET_LOOT_STATE                  = 99,     // state
    SMART_ACTION_SEND_TARGET_TO_TARGET              = 100,    // id
    SMART_ACTION_SET_HOME_POS                       = 101,    // none
    SMART_ACTION_SET_HEALTH_REGEN                   = 102,    // 0/1
    SMART_ACTION_SET_ROOT                           = 103,    // off/on
    SMART_ACTION_SET_GO_FLAG                        = 104,    // Flags
    SMART_ACTION_ADD_GO_FLAG                        = 105,    // Flags
    SMART_ACTION_REMOVE_GO_FLAG                     = 106,    // Flags
    SMART_ACTION_SUMMON_CREATURE_GROUP              = 107,    // Group, attackInvoker
    SMART_ACTION_SET_POWER                          = 108,    // PowerType, newPower
    SMART_ACTION_ADD_POWER                          = 109,    // PowerType, newPower
    SMART_ACTION_REMOVE_POWER                       = 110,    // PowerType, newPower
    SMART_ACTION_GAME_EVENT_STOP                    = 111,    // GameEventId
    SMART_ACTION_GAME_EVENT_START                   = 112,    // GameEventId
    SMART_ACTION_START_CLOSEST_WAYPOINT             = 113,    // wp1, wp2, wp3, wp4, wp5, wp6, wp7
    SMART_ACTION_MOVE_OFFSET                        = 114,
    SMART_ACTION_RANDOM_SOUND                       = 115,    // soundId1, soundId2, soundId3, soundId4, soundId5, onlySelf
    SMART_ACTION_SET_CORPSE_DELAY                   = 116,    // timer
    SMART_ACTION_DISABLE_EVADE                      = 117,    // 0/1 (1 = disabled, 0 = enabled)
    SMART_ACTION_GO_SET_GO_STATE                    = 118,    // state
    SMART_ACTION_SET_CAN_FLY                        = 119,    // 0/1
    SMART_ACTION_REMOVE_AURAS_BY_TYPE               = 120,    // type
    SMART_ACTION_SET_SIGHT_DIST                     = 121,    // sightDistance
    SMART_ACTION_FLEE                               = 122,    // fleeTime
    SMART_ACTION_ADD_THREAT                         = 123,    // +threat, -threat
    SMART_ACTION_LOAD_EQUIPMENT                     = 124,    // id
    SMART_ACTION_TRIGGER_RANDOM_TIMED_EVENT         = 125,    // id min range, id max range
    SMART_ACTION_REMOVE_ALL_GAMEOBJECTS             = 126,
    SMART_ACTION_PAUSE_MOVEMENT                     = 127,    // MovementSlot (default = 0, active = 1, controlled = 2), PauseTime (ms), Force
    SMART_ACTION_PLAY_ANIMKIT                       = 128,    // don't use on 3.3.5a
    SMART_ACTION_SCENE_PLAY                         = 129,    // don't use on 3.3.5a
    SMART_ACTION_SCENE_CANCEL                       = 130,    // don't use on 3.3.5a
    SMART_ACTION_SPAWN_SPAWNGROUP                   = 131,    // Group ID, min secs, max secs, spawnflags
    SMART_ACTION_DESPAWN_SPAWNGROUP                 = 132,    // Group ID, min secs, max secs, spawnflags
    SMART_ACTION_RESPAWN_BY_SPAWNID                 = 133,    // spawnType, spawnId
    SMART_ACTION_INVOKER_CAST                       = 134,    // spellID, castFlags
    SMART_ACTION_PLAY_CINEMATIC                     = 135,    // entry, cinematic
    SMART_ACTION_SET_MOVEMENT_SPEED                 = 136,    // movementType, speedInteger, speedFraction
    SMART_ACTION_PLAY_SPELL_VISUAL_KIT              = 137,    // spellVisualKitId (RESERVED, PENDING CHERRYPICK)
    SMART_ACTION_OVERRIDE_LIGHT                     = 138,    // zoneId, overrideLightID, transitionMilliseconds
    SMART_ACTION_OVERRIDE_WEATHER                   = 139,    // zoneId, weatherId, intensity
    SMART_ACTION_SET_AI_ANIM_KIT                    = 140,    // don't use on 3.3.5a
    SMART_ACTION_SET_HOVER                          = 141,    // 0/1
    SMART_ACTION_SET_HEALTH_PCT                     = 142,    // percent
    SMART_ACTION_CREATE_CONVERSATION                = 143,    // don't use on 3.3.5a
<<<<<<< HEAD
    // @tswow-begin custom actions
    SMART_ACTION_SEND_WORLDSTATE                    = 270,    // id, value
    SMART_ACTION_SEND_GAME_EVENT_STATE              = 271,    // gameEventId
    SMART_ACTION_END                                = 272
    // @tswow-end
=======
    SMART_ACTION_SET_IMMUNE_PC                      = 144,    // 0/1
    SMART_ACTION_SET_IMMUNE_NPC                     = 145,    // 0/1
    SMART_ACTION_SET_UNINTERACTIBLE                 = 146,    // 0/1

    SMART_ACTION_END                                = 147
>>>>>>> 83ae8fc5
};

enum class SmartActionSummonCreatureFlags
{
    None = 0,
    PersonalSpawn = 1,
    PreferUnit = 2,

    All = PersonalSpawn | PreferUnit,
};

DEFINE_ENUM_FLAG(SmartActionSummonCreatureFlags);

struct SmartAction
{
    SMART_ACTION type;

    union
    {
        struct
        {
            uint32 textGroupID;
            uint32 duration;
            SAIBool useTalkTarget;
        } talk;

        struct
        {
            uint32 textGroupID;
            uint32 duration;
        } simpleTalk;

        struct
        {
            uint32 factionID;
        } faction;

        struct
        {
            uint32 creature;
            uint32 model;
        } morphOrMount;

        struct
        {
            uint32 sound;
            SAIBool onlySelf;
            uint32 distance;
            uint32 keyBroadcastTextId; // UNUSED: param reserved for compatibility with master branch
        } sound;

        struct
        {
            uint32 emote;
        } emote;

        struct
        {
            uint32 quest;
        } quest;

        struct
        {
            uint32 questID;
            SAIBool directAdd;
        } questOffer;

        struct
        {
            uint32 state;
        } react;

        struct
        {
            uint32 emotes[SMART_ACTION_PARAM_COUNT];
        } randomEmote;

        struct
        {
            uint32 spell;
            uint32 castFlags;
            uint32 triggerFlags;
            uint32 targetsLimit;
        } cast;

        struct
        {
            uint32 spell;
            uint32 castFlags;
            uint32 targetType;
            uint32 targetParam1;
            uint32 targetParam2;
            uint32 targetParam3;
        } crossCast;

        struct
        {
            uint32 creature;
            uint32 type;
            uint32 duration;
            SAIBool attackInvoker;
            uint32 flags; // SmartActionSummonCreatureFlags
            uint32 count;
        } summonCreature;

        struct
        {
            uint32 threatINC;
            uint32 threatDEC;
        } threatPCT;

        struct
        {
            uint32 threatINC;
            uint32 threatDEC;
        } threat;

        struct
        {
            SAIBool attack;
        } autoAttack;

        struct
        {
            SAIBool move;
        } combatMove;

        struct
        {
            uint32 phase;
        } setEventPhase;

        struct
        {
            uint32 inc;
            uint32 dec;
        } incEventPhase;

        struct
        {
            uint32 spell;
        } addAura;

        struct
        {
            uint32 spell;
            uint32 charges;
            SAIBool onlyOwnedAuras;
        } removeAura;

        struct
        {
            uint32 dist;
            uint32 angle;
            uint32 entry;
            uint32 credit;
            uint32 creditType;
        } follow;

        struct
        {
            uint32 phases[SMART_ACTION_PARAM_COUNT];
        } randomPhase;

        struct
        {
            uint32 phaseMin;
            uint32 phaseMax;
        } randomPhaseRange;

        struct
        {
            uint32 creature;
        } killedMonster;

        struct
        {
            uint32 field;
            uint32 data;
            uint32 type;
        } setInstanceData;

        struct
        {
            uint32 field;
        } setInstanceData64;

        struct
        {
            uint32 creature;
            SAIBool updateLevel;
        } updateTemplate;

        struct
        {
            uint32 range;
            SAIBool withEmote;
        } callHelp;

        struct
        {
            uint32 sheath;
        } setSheath;

        struct
        {
            uint32 delay;
            uint32 forceRespawnTimer;
        } forceDespawn;

        struct
        {
            uint32 minHP;
            uint32 percent;
        } invincHP;

        struct
        {
            uint32 mask;
        } ingamePhaseMask;

        struct
        {
            uint32 field;
            uint32 data;
        } setData;

        struct
        {
            uint32 distance;
        } moveRandom;

        struct
        {
            SAIBool state;
        } visibility;

        struct
        {
            uint32 entry;
            uint32 despawnTime;
            uint32 summonType;
        } summonGO;

        struct
        {
            SAIBool state;
        } active;

        struct
        {
            uint32 id;
        } taxi;

        struct
        {
            SAIBool run;
            uint32 pathID;
            SAIBool repeat;
            uint32 quest;
            uint32 despawnTime;
            uint32 reactState;
        } wpStart;

        struct
        {
            uint32 delay;
        } wpPause;

        struct
        {
            uint32 despawnTime;
            uint32 quest;
            SAIBool fail;
        } wpStop;

        struct
        {
            uint32 entry;
            uint32 count;
        } item;

        struct
        {
            SAIBool run;
        } setRun;

        struct
        {
            SAIBool disable;
        } setDisableGravity;

        struct
        {
            SAIBool fly;
        } setFly;

        struct
        {
            SAIBool swim;
        } setSwim;

        struct
        {
            uint32 mapID;
        } teleport;

        struct
        {
            uint32 counterId;
            uint32 value;
            SAIBool reset;
        } setCounter;

        struct
        {
            uint32 id;
        } storeTargets;

        struct
        {
            uint32 id;
            uint32 min;
            uint32 max;
            uint32 repeatMin;
            uint32 repeatMax;
            uint32 chance;
        } timeEvent;

        struct
        {
            uint32 entry;
        } movie;

        struct
        {
            uint32 entry;
            uint32 mask;
            uint32 slot1;
            uint32 slot2;
            uint32 slot3;
        } equip;

        struct
        {
            uint32 flag;
        } unitFlag;

        struct
        {
            uint32 flag;
        } flag;

        struct
        {
            uint32 byte1;
            uint32 type;
        } setunitByte;

        struct
        {
            uint32 byte1;
            uint32 type;
        } delunitByte;

        struct
        {
            uint32 id;
            uint32 timerType;
            SAIBool allowOverride;
        } timedActionList;

        struct
        {
            uint32 actionLists[SMART_ACTION_PARAM_COUNT];
        } randTimedActionList;

        struct
        {
            uint32 idMin;
            uint32 idMax;
        } randRangeTimedActionList;

        struct
        {
            SAIBool withDelayed;
            uint32 spell_id;
            SAIBool withInstant;
        } interruptSpellCasting;

        struct
        {
            uint32 anim;
        } sendGoCustomAnim;

        struct
        {
            uint32 speedxy;
            uint32 speedz;
        } jump;

        struct
        {
            SAIBool withEmote;
        } fleeAssist;

        struct
        {
            uint32 fleeTime;
        } flee;

        struct
        {
            uint32 duration;
        } enableTempGO;

        struct
        {
            uint32 pointId;
            SAIBool transport;
            SAIBool disablePathfinding;
            uint32 ContactDistance;
        } moveToPos;

        struct
        {
            uint32 gossipMenuId;
            uint32 gossipNpcTextId;
        } sendGossipMenu;

        struct
        {
            uint32 state;
        } setGoLootState;

        struct
        {
            uint32 id;
        } sendTargetToTarget;

        struct
        {
            uint32 distance;
            uint32 angle;
        } setRangedMovement;

        struct
        {
            SAIBool regenHealth;
        } setHealthRegen;

        struct
        {
            SAIBool root;
        } setRoot;

        struct
        {
            uint32 flag;
        } goFlag;

        struct
        {
            uint32 state;
        } goState;

        struct
        {
            uint32 group;
            uint32 attackInvoker;
        } creatureGroup;

        struct
        {
            uint32 powerType;
            uint32 newPower;
        } power;

        struct
        {
            uint32 id;
        } gameEventStop;

        struct
        {
            uint32 id;
        } gameEventStart;

        struct
        {
            uint32 wps[SMART_ACTION_PARAM_COUNT];
        } closestWaypointFromList;

        struct
        {
            uint32 sounds[4];
            SAIBool onlySelf;
            uint32 distance;
        } randomSound;

        struct
        {
            uint32 timer;
            uint32 includeDecayRatio;
        } corpseDelay;

        struct
        {
            SAIBool disable;
        } disableEvade;

        struct
        {
            uint32 groupId;
            uint32 minDelay;
            uint32 maxDelay;
            uint32 spawnflags;
        } groupSpawn;

        struct
        {
            uint32 type;
        } auraType;

        struct
        {
            uint32 dist;
        } sightDistance;

        struct
        {
            uint32 id;
            SAIBool force;
        } loadEquipment;

        struct
        {
            uint32 minId;
            uint32 maxId;
        } randomTimedEvent;

        struct
        {
            uint32 movementSlot;
            uint32 pauseTimer;
            SAIBool force;
        } pauseMovement;

        struct
        {
            uint32 spawnType;
            uint32 spawnId;
        } respawnData;

        struct
        {
            uint32 entry;
        } cinematic;

        struct
        {
            uint32 movementType;
            uint32 speedInteger;
            uint32 speedFraction;
        } movementSpeed;

        struct
        {
            uint32 zoneId;
            uint32 areaLightId;
            uint32 overrideLightId;
            uint32 transitionMilliseconds;
        } overrideLight;

        struct
        {
            uint32 zoneId;
            uint32 weatherId;
            uint32 intensity;
        } overrideWeather;

        struct
        {
            SAIBool enable;
        } setHover;

        struct
        {
            SAIBool toRespawnPosition;
        } evade;

        struct
        {
            uint32 percent;
        } setHealthPct;

<<<<<<< HEAD
        // @tswow-begin: tswow action types
        struct
        {
            uint32 worldStateId;
            uint32 worldStateValue;
        } sendWorldState;

        struct
        {
            uint32 gameEventId;
        } sendGameEventState;
        // @tswow-end
=======
        struct
        {
            SAIBool immunePC;
        } setImmunePC;

        struct
        {
            SAIBool immuneNPC;
        } setImmuneNPC;

        struct
        {
            SAIBool uninteractible;
        } setUninteractible;
>>>>>>> 83ae8fc5

        //! Note for any new future actions
        //! All parameters must have type uint32

        struct
        {
            uint32 param1;
            uint32 param2;
            uint32 param3;
            uint32 param4;
            uint32 param5;
            uint32 param6;
        } raw;
    };
};

enum SMARTAI_SPAWN_FLAGS
{
    SMARTAI_SPAWN_FLAG_NONE                 = 0x00,
    SMARTAI_SPAWN_FLAG_IGNORE_RESPAWN       = 0x01,
    SMARTAI_SPAWN_FLAG_FORCE_SPAWN          = 0x02,
    SMARTAI_SPAWN_FLAG_NOSAVE_RESPAWN       = 0x04,
};

enum SMARTAI_TARGETS
{
    SMART_TARGET_NONE                           = 0,    // NONE
    SMART_TARGET_SELF                           = 1,    // Self cast
    SMART_TARGET_VICTIM                         = 2,    // Our current target (ie: highest aggro)
    SMART_TARGET_HOSTILE_SECOND_AGGRO           = 3,    // Second highest aggro, maxdist, playerOnly, powerType + 1
    SMART_TARGET_HOSTILE_LAST_AGGRO             = 4,    // Dead last on aggro, maxdist, playerOnly, powerType + 1
    SMART_TARGET_HOSTILE_RANDOM                 = 5,    // Just any random target on our threat list, maxdist, playerOnly, powerType + 1
    SMART_TARGET_HOSTILE_RANDOM_NOT_TOP         = 6,    // Any random target except top threat, maxdist, playerOnly, powerType + 1
    SMART_TARGET_ACTION_INVOKER                 = 7,    // Unit who caused this Event to occur
    SMART_TARGET_POSITION                       = 8,    // use xyz from event params
    SMART_TARGET_CREATURE_RANGE                 = 9,    // CreatureEntry(0any), minDist, maxDist
    SMART_TARGET_CREATURE_GUID                  = 10,   // guid, entry
    SMART_TARGET_CREATURE_DISTANCE              = 11,   // CreatureEntry(0any), maxDist
    SMART_TARGET_STORED                         = 12,   // id, uses pre-stored target(list)
    SMART_TARGET_GAMEOBJECT_RANGE               = 13,   // entry(0any), min, max
    SMART_TARGET_GAMEOBJECT_GUID                = 14,   // guid, entry
    SMART_TARGET_GAMEOBJECT_DISTANCE            = 15,   // entry(0any), maxDist
    SMART_TARGET_INVOKER_PARTY                  = 16,   // invoker's party members
    SMART_TARGET_PLAYER_RANGE                   = 17,   // min, max
    SMART_TARGET_PLAYER_DISTANCE                = 18,   // maxDist
    SMART_TARGET_CLOSEST_CREATURE               = 19,   // CreatureEntry(0any), maxDist, dead?
    SMART_TARGET_CLOSEST_GAMEOBJECT             = 20,   // entry(0any), maxDist
    SMART_TARGET_CLOSEST_PLAYER                 = 21,   // maxDist
    SMART_TARGET_ACTION_INVOKER_VEHICLE         = 22,   // Unit's vehicle who caused this Event to occur
    SMART_TARGET_OWNER_OR_SUMMONER              = 23,   // Unit's owner or summoner, Use Owner/Charmer of this unit
    SMART_TARGET_THREAT_LIST                    = 24,   // All units on creature's threat list, maxdist
    SMART_TARGET_CLOSEST_ENEMY                  = 25,   // maxDist, playerOnly
    SMART_TARGET_CLOSEST_FRIENDLY               = 26,   // maxDist, playerOnly
    SMART_TARGET_LOOT_RECIPIENTS                = 27,   // all players that have tagged this creature (for kill credit)
    SMART_TARGET_FARTHEST                       = 28,   // maxDist, playerOnly, isInLos
    SMART_TARGET_VEHICLE_PASSENGER              = 29,   // seatMask (0 - all seats)
    SMART_TARGET_CLOSEST_UNSPAWNED_GAMEOBJECT   = 30,   // entry(0any), maxDist

    SMART_TARGET_END                            = 31
};

struct SmartTarget
{
    SmartTarget (SMARTAI_TARGETS t = SMART_TARGET_NONE, uint32 p1 = 0, uint32 p2 = 0, uint32 p3 = 0, uint32 p4 = 0)
    {
        type = t;
        raw.param1 = p1;
        raw.param2 = p2;
        raw.param3 = p3;
        raw.param4 = p4;
        x = 0.0f;
        y = 0.0f;
        z = 0.0f;
        o = 0.0f;
    }
    SMARTAI_TARGETS type;
    float x, y, z, o;
    union
    {
        struct
        {
            uint32 maxDist;
            SAIBool playerOnly;
            uint32 powerType;
        } hostilRandom;

        struct
        {
            uint32 maxDist;
            SAIBool playerOnly;
            SAIBool isInLos;
        } farthest;

        struct
        {
            uint32 creature;
            uint32 minDist;
            uint32 maxDist;
            uint32 maxSize;
        } unitRange;

        struct
        {
            uint32 dbGuid;
            uint32 entry;
        } unitGUID;

        struct
        {
            uint32 creature;
            uint32 dist;
            uint32 maxSize;
        } unitDistance;

        struct
        {
            uint32 dist;
        } playerDistance;

        struct
        {
            uint32 minDist;
            uint32 maxDist;
        } playerRange;

        struct
        {
            uint32 id;
        } stored;

        struct
        {
            uint32 entry;
            uint32 minDist;
            uint32 maxDist;
            uint32 maxSize;
        } goRange;

        struct
        {
            uint32 dbGuid;
            uint32 entry;
        } goGUID;

        struct
        {
            uint32 entry;
            uint32 dist;
            uint32 maxSize;
        } goDistance;

        struct
        {
            uint32 entry;
            uint32 dist;
            SAIBool dead;
        } unitClosest;

        struct
        {
            uint32 entry;
            uint32 dist;
        } goClosest;

        struct
        {
            uint32 maxDist;
            SAIBool playerOnly;
        } closestAttackable;

        struct
        {
            uint32 maxDist;
            SAIBool playerOnly;
        } closestFriendly;

        struct
        {
            SAIBool useCharmerOrOwner;
        } owner;

        struct
        {
            uint32 seatMask;
        } vehicle;

        struct
        {
            uint32 maxDist;
        } threatList;

        struct
        {
            uint32 param1;
            uint32 param2;
            uint32 param3;
            uint32 param4;
        } raw;
    };
};

enum SmartScriptType
{
    SMART_SCRIPT_TYPE_CREATURE = 0, //done
    SMART_SCRIPT_TYPE_GAMEOBJECT = 1, //done
    SMART_SCRIPT_TYPE_AREATRIGGER = 2, //done
    SMART_SCRIPT_TYPE_EVENT = 3, //
    SMART_SCRIPT_TYPE_GOSSIP = 4, //
    SMART_SCRIPT_TYPE_QUEST = 5, //
    SMART_SCRIPT_TYPE_SPELL = 6, //
    SMART_SCRIPT_TYPE_TRANSPORT = 7, //
    SMART_SCRIPT_TYPE_INSTANCE = 8, //
    SMART_SCRIPT_TYPE_TIMED_ACTIONLIST = 9, //
    SMART_SCRIPT_TYPE_SCENE = 10, // RESERVED master branch
    SMART_SCRIPT_TYPE_AREATRIGGER_ENTITY = 11,  // RESERVED master branch
    SMART_SCRIPT_TYPE_AREATRIGGER_ENTITY_SERVERSIDE = 12, // RESERVED master branch
    SMART_SCRIPT_TYPE_MAX
};

enum SmartAITypeMaskId
{
    SMART_SCRIPT_TYPE_MASK_CREATURE = 1,
    SMART_SCRIPT_TYPE_MASK_GAMEOBJECT = 2,
    SMART_SCRIPT_TYPE_MASK_AREATRIGGER = 4,
    SMART_SCRIPT_TYPE_MASK_EVENT = 8,
    SMART_SCRIPT_TYPE_MASK_GOSSIP = 16,
    SMART_SCRIPT_TYPE_MASK_QUEST = 32,
    SMART_SCRIPT_TYPE_MASK_SPELL = 64,
    SMART_SCRIPT_TYPE_MASK_TRANSPORT = 128,
    SMART_SCRIPT_TYPE_MASK_INSTANCE = 256,
    SMART_SCRIPT_TYPE_MASK_TIMED_ACTIONLIST = 512
};

const uint32 SmartAITypeMask[SMART_SCRIPT_TYPE_MAX][2] =
{
    {SMART_SCRIPT_TYPE_CREATURE,                      SMART_SCRIPT_TYPE_MASK_CREATURE },
    {SMART_SCRIPT_TYPE_GAMEOBJECT,                    SMART_SCRIPT_TYPE_MASK_GAMEOBJECT },
    {SMART_SCRIPT_TYPE_AREATRIGGER,                   SMART_SCRIPT_TYPE_MASK_AREATRIGGER },
    {SMART_SCRIPT_TYPE_EVENT,                         SMART_SCRIPT_TYPE_MASK_EVENT },
    {SMART_SCRIPT_TYPE_GOSSIP,                        SMART_SCRIPT_TYPE_MASK_GOSSIP },
    {SMART_SCRIPT_TYPE_QUEST,                         SMART_SCRIPT_TYPE_MASK_QUEST },
    {SMART_SCRIPT_TYPE_SPELL,                         SMART_SCRIPT_TYPE_MASK_SPELL },
    {SMART_SCRIPT_TYPE_TRANSPORT,                     SMART_SCRIPT_TYPE_MASK_TRANSPORT },
    {SMART_SCRIPT_TYPE_INSTANCE,                      SMART_SCRIPT_TYPE_MASK_INSTANCE },
    {SMART_SCRIPT_TYPE_TIMED_ACTIONLIST,              SMART_SCRIPT_TYPE_MASK_TIMED_ACTIONLIST },
    {SMART_SCRIPT_TYPE_SCENE,                         0 },
    {SMART_SCRIPT_TYPE_AREATRIGGER_ENTITY,            0 },
    {SMART_SCRIPT_TYPE_AREATRIGGER_ENTITY_SERVERSIDE, 0 }
};

const uint32 SmartAIEventMask[SMART_EVENT_END][2] =
{
    {SMART_EVENT_UPDATE_IC,                 SMART_SCRIPT_TYPE_MASK_CREATURE + SMART_SCRIPT_TYPE_MASK_TIMED_ACTIONLIST},
    {SMART_EVENT_UPDATE_OOC,                SMART_SCRIPT_TYPE_MASK_CREATURE + SMART_SCRIPT_TYPE_MASK_GAMEOBJECT + SMART_SCRIPT_TYPE_MASK_INSTANCE },
    {SMART_EVENT_HEALTH_PCT,                SMART_SCRIPT_TYPE_MASK_CREATURE },
    {SMART_EVENT_MANA_PCT,                  SMART_SCRIPT_TYPE_MASK_CREATURE },
    {SMART_EVENT_AGGRO,                     SMART_SCRIPT_TYPE_MASK_CREATURE },
    {SMART_EVENT_KILL,                      SMART_SCRIPT_TYPE_MASK_CREATURE },
    {SMART_EVENT_DEATH,                     SMART_SCRIPT_TYPE_MASK_CREATURE },
    {SMART_EVENT_EVADE,                     SMART_SCRIPT_TYPE_MASK_CREATURE },
    {SMART_EVENT_SPELLHIT,                  SMART_SCRIPT_TYPE_MASK_CREATURE + SMART_SCRIPT_TYPE_MASK_GAMEOBJECT },
    {SMART_EVENT_RANGE,                     SMART_SCRIPT_TYPE_MASK_CREATURE },
    {SMART_EVENT_OOC_LOS,                   SMART_SCRIPT_TYPE_MASK_CREATURE },
    {SMART_EVENT_RESPAWN,                   SMART_SCRIPT_TYPE_MASK_CREATURE + SMART_SCRIPT_TYPE_MASK_GAMEOBJECT },
    {SMART_EVENT_TARGET_HEALTH_PCT,         SMART_SCRIPT_TYPE_MASK_CREATURE },
    {SMART_EVENT_VICTIM_CASTING,            SMART_SCRIPT_TYPE_MASK_CREATURE },
    {SMART_EVENT_FRIENDLY_HEALTH,           SMART_SCRIPT_TYPE_MASK_CREATURE },
    {SMART_EVENT_FRIENDLY_IS_CC,            SMART_SCRIPT_TYPE_MASK_CREATURE },
    {SMART_EVENT_FRIENDLY_MISSING_BUFF,     SMART_SCRIPT_TYPE_MASK_CREATURE },
    {SMART_EVENT_SUMMONED_UNIT,             SMART_SCRIPT_TYPE_MASK_CREATURE + SMART_SCRIPT_TYPE_MASK_GAMEOBJECT },
    {SMART_EVENT_TARGET_MANA_PCT,           SMART_SCRIPT_TYPE_MASK_CREATURE },
    {SMART_EVENT_ACCEPTED_QUEST,            SMART_SCRIPT_TYPE_MASK_CREATURE + SMART_SCRIPT_TYPE_MASK_GAMEOBJECT },
    {SMART_EVENT_REWARD_QUEST,              SMART_SCRIPT_TYPE_MASK_CREATURE + SMART_SCRIPT_TYPE_MASK_GAMEOBJECT },
    {SMART_EVENT_REACHED_HOME,              SMART_SCRIPT_TYPE_MASK_CREATURE },
    {SMART_EVENT_RECEIVE_EMOTE,             SMART_SCRIPT_TYPE_MASK_CREATURE },
    {SMART_EVENT_HAS_AURA,                  SMART_SCRIPT_TYPE_MASK_CREATURE },
    {SMART_EVENT_TARGET_BUFFED,             SMART_SCRIPT_TYPE_MASK_CREATURE },
    {SMART_EVENT_RESET,                     SMART_SCRIPT_TYPE_MASK_CREATURE },
    {SMART_EVENT_IC_LOS,                    SMART_SCRIPT_TYPE_MASK_CREATURE },
    {SMART_EVENT_PASSENGER_BOARDED,         SMART_SCRIPT_TYPE_MASK_CREATURE },
    {SMART_EVENT_PASSENGER_REMOVED,         SMART_SCRIPT_TYPE_MASK_CREATURE },
    {SMART_EVENT_CHARMED,                   SMART_SCRIPT_TYPE_MASK_CREATURE },
    {SMART_EVENT_CHARMED_TARGET,            SMART_SCRIPT_TYPE_MASK_CREATURE },
    {SMART_EVENT_SPELLHIT_TARGET,           SMART_SCRIPT_TYPE_MASK_CREATURE },
    {SMART_EVENT_DAMAGED,                   SMART_SCRIPT_TYPE_MASK_CREATURE },
    {SMART_EVENT_DAMAGED_TARGET,            SMART_SCRIPT_TYPE_MASK_CREATURE },
    {SMART_EVENT_MOVEMENTINFORM,            SMART_SCRIPT_TYPE_MASK_CREATURE },
    {SMART_EVENT_SUMMON_DESPAWNED,          SMART_SCRIPT_TYPE_MASK_CREATURE + SMART_SCRIPT_TYPE_MASK_GAMEOBJECT },
    {SMART_EVENT_CORPSE_REMOVED,            SMART_SCRIPT_TYPE_MASK_CREATURE },
    {SMART_EVENT_AI_INIT,                   SMART_SCRIPT_TYPE_MASK_CREATURE + SMART_SCRIPT_TYPE_MASK_GAMEOBJECT },
    {SMART_EVENT_DATA_SET,                  SMART_SCRIPT_TYPE_MASK_CREATURE + SMART_SCRIPT_TYPE_MASK_GAMEOBJECT },
    {SMART_EVENT_WAYPOINT_START,            SMART_SCRIPT_TYPE_MASK_CREATURE },
    {SMART_EVENT_WAYPOINT_REACHED,          SMART_SCRIPT_TYPE_MASK_CREATURE },
    {SMART_EVENT_TRANSPORT_ADDPLAYER,       SMART_SCRIPT_TYPE_MASK_TRANSPORT },
    {SMART_EVENT_TRANSPORT_ADDCREATURE,     SMART_SCRIPT_TYPE_MASK_TRANSPORT },
    {SMART_EVENT_TRANSPORT_REMOVE_PLAYER,   SMART_SCRIPT_TYPE_MASK_TRANSPORT },
    {SMART_EVENT_TRANSPORT_RELOCATE,        SMART_SCRIPT_TYPE_MASK_TRANSPORT },
    {SMART_EVENT_INSTANCE_PLAYER_ENTER,     SMART_SCRIPT_TYPE_MASK_INSTANCE },
    {SMART_EVENT_AREATRIGGER_ONTRIGGER,     SMART_SCRIPT_TYPE_MASK_AREATRIGGER },
    {SMART_EVENT_QUEST_ACCEPTED,            SMART_SCRIPT_TYPE_MASK_QUEST },
    {SMART_EVENT_QUEST_OBJ_COMPLETION,      SMART_SCRIPT_TYPE_MASK_QUEST },
    {SMART_EVENT_QUEST_REWARDED,            SMART_SCRIPT_TYPE_MASK_QUEST },
    {SMART_EVENT_QUEST_COMPLETION,          SMART_SCRIPT_TYPE_MASK_QUEST },
    {SMART_EVENT_QUEST_FAIL,                SMART_SCRIPT_TYPE_MASK_QUEST },
    {SMART_EVENT_TEXT_OVER,                 SMART_SCRIPT_TYPE_MASK_CREATURE + SMART_SCRIPT_TYPE_MASK_GAMEOBJECT },
    {SMART_EVENT_RECEIVE_HEAL,              SMART_SCRIPT_TYPE_MASK_CREATURE },
    {SMART_EVENT_JUST_SUMMONED,             SMART_SCRIPT_TYPE_MASK_CREATURE },
    {SMART_EVENT_WAYPOINT_PAUSED,           SMART_SCRIPT_TYPE_MASK_CREATURE },
    {SMART_EVENT_WAYPOINT_RESUMED,          SMART_SCRIPT_TYPE_MASK_CREATURE },
    {SMART_EVENT_WAYPOINT_STOPPED,          SMART_SCRIPT_TYPE_MASK_CREATURE },
    {SMART_EVENT_WAYPOINT_ENDED,            SMART_SCRIPT_TYPE_MASK_CREATURE },
    {SMART_EVENT_TIMED_EVENT_TRIGGERED,     SMART_SCRIPT_TYPE_MASK_CREATURE + SMART_SCRIPT_TYPE_MASK_GAMEOBJECT },
    {SMART_EVENT_UPDATE,                    SMART_SCRIPT_TYPE_MASK_CREATURE + SMART_SCRIPT_TYPE_MASK_GAMEOBJECT },
    {SMART_EVENT_LINK,                      SMART_SCRIPT_TYPE_MASK_CREATURE + SMART_SCRIPT_TYPE_MASK_GAMEOBJECT + SMART_SCRIPT_TYPE_MASK_AREATRIGGER + SMART_SCRIPT_TYPE_MASK_EVENT + SMART_SCRIPT_TYPE_MASK_GOSSIP + SMART_SCRIPT_TYPE_MASK_QUEST + SMART_SCRIPT_TYPE_MASK_SPELL + SMART_SCRIPT_TYPE_MASK_TRANSPORT + SMART_SCRIPT_TYPE_MASK_INSTANCE },
    {SMART_EVENT_GOSSIP_SELECT,             SMART_SCRIPT_TYPE_MASK_CREATURE + SMART_SCRIPT_TYPE_MASK_GAMEOBJECT },
    {SMART_EVENT_JUST_CREATED,              SMART_SCRIPT_TYPE_MASK_CREATURE + SMART_SCRIPT_TYPE_MASK_GAMEOBJECT },
    {SMART_EVENT_GOSSIP_HELLO,              SMART_SCRIPT_TYPE_MASK_CREATURE + SMART_SCRIPT_TYPE_MASK_GAMEOBJECT },
    {SMART_EVENT_FOLLOW_COMPLETED,          SMART_SCRIPT_TYPE_MASK_CREATURE },
    {SMART_EVENT_EVENT_PHASE_CHANGE,        SMART_SCRIPT_TYPE_MASK_CREATURE + SMART_SCRIPT_TYPE_MASK_GAMEOBJECT },
    {SMART_EVENT_IS_BEHIND_TARGET,          SMART_SCRIPT_TYPE_MASK_CREATURE },
    {SMART_EVENT_GAME_EVENT_START,          SMART_SCRIPT_TYPE_MASK_CREATURE + SMART_SCRIPT_TYPE_MASK_GAMEOBJECT },
    {SMART_EVENT_GAME_EVENT_END,            SMART_SCRIPT_TYPE_MASK_CREATURE + SMART_SCRIPT_TYPE_MASK_GAMEOBJECT },
    {SMART_EVENT_GO_LOOT_STATE_CHANGED,     SMART_SCRIPT_TYPE_MASK_GAMEOBJECT },
    {SMART_EVENT_GO_EVENT_INFORM,           SMART_SCRIPT_TYPE_MASK_GAMEOBJECT },
    {SMART_EVENT_ACTION_DONE,               SMART_SCRIPT_TYPE_MASK_CREATURE },
    {SMART_EVENT_ON_SPELLCLICK,             SMART_SCRIPT_TYPE_MASK_CREATURE },
    {SMART_EVENT_FRIENDLY_HEALTH_PCT,       SMART_SCRIPT_TYPE_MASK_CREATURE },
    {SMART_EVENT_DISTANCE_CREATURE,         SMART_SCRIPT_TYPE_MASK_CREATURE },
    {SMART_EVENT_DISTANCE_GAMEOBJECT,       SMART_SCRIPT_TYPE_MASK_CREATURE },
    {SMART_EVENT_COUNTER_SET,               SMART_SCRIPT_TYPE_MASK_CREATURE + SMART_SCRIPT_TYPE_MASK_GAMEOBJECT },
    {SMART_EVENT_SCENE_START,               0 },
    {SMART_EVENT_SCENE_TRIGGER,             0 },
    {SMART_EVENT_SCENE_CANCEL,              0 },
    {SMART_EVENT_SCENE_COMPLETE,            0 },
    {SMART_EVENT_SUMMONED_UNIT_DIES,        SMART_SCRIPT_TYPE_MASK_CREATURE + SMART_SCRIPT_TYPE_MASK_GAMEOBJECT },
};

enum SmartEventFlags
{
    SMART_EVENT_FLAG_NOT_REPEATABLE        = 0x001,                     //Event can not repeat
    SMART_EVENT_FLAG_DIFFICULTY_0          = 0x002,                     //Event only occurs in instance difficulty 0
    SMART_EVENT_FLAG_DIFFICULTY_1          = 0x004,                     //Event only occurs in instance difficulty 1
    SMART_EVENT_FLAG_DIFFICULTY_2          = 0x008,                     //Event only occurs in instance difficulty 2
    SMART_EVENT_FLAG_DIFFICULTY_3          = 0x010,                     //Event only occurs in instance difficulty 3
    SMART_EVENT_FLAG_RESERVED_5            = 0x020,
    SMART_EVENT_FLAG_RESERVED_6            = 0x040,
    SMART_EVENT_FLAG_DEBUG_ONLY            = 0x080,                     //Event only occurs in debug build
    SMART_EVENT_FLAG_DONT_RESET            = 0x100,                     //Event will not reset in SmartScript::OnReset()
    SMART_EVENT_FLAG_WHILE_CHARMED         = 0x200,                     //Event occurs even if AI owner is charmed

    SMART_EVENT_FLAG_DIFFICULTY_ALL        = (SMART_EVENT_FLAG_DIFFICULTY_0|SMART_EVENT_FLAG_DIFFICULTY_1|SMART_EVENT_FLAG_DIFFICULTY_2|SMART_EVENT_FLAG_DIFFICULTY_3),
    SMART_EVENT_FLAGS_ALL                  = (SMART_EVENT_FLAG_NOT_REPEATABLE|SMART_EVENT_FLAG_DIFFICULTY_ALL|SMART_EVENT_FLAG_RESERVED_5|SMART_EVENT_FLAG_RESERVED_6|SMART_EVENT_FLAG_DEBUG_ONLY|SMART_EVENT_FLAG_DONT_RESET|SMART_EVENT_FLAG_WHILE_CHARMED),

    // Temp flags, used only at runtime, never stored in DB
    SMART_EVENT_FLAG_TEMP_IGNORE_CHANCE_ROLL = 0x40000000,              //Event occurs no matter what roll_chance_i(e.event.event_chance) returns.
};

enum SmartCastFlags
{
    SMARTCAST_INTERRUPT_PREVIOUS     = 0x01,                     // Interrupt any spell casting
    SMARTCAST_TRIGGERED              = 0x02,                     // Triggered (this makes spell cost zero mana and have no cast time)
    //SMARTCAST_FORCE_CAST             = 0x04,                     //Forces cast even if creature is out of mana or out of range
    //SMARTCAST_NO_MELEE_IF_OOM        = 0x08,                     //Prevents creature from entering melee if out of mana or out of range
    //SMARTCAST_FORCE_TARGET_SELF      = 0x10,                     //Forces the target to cast this spell on itself
    SMARTCAST_AURA_NOT_PRESENT       = 0x20,                     // Only casts the spell if the target does not have an aura from the spell
    SMARTCAST_COMBAT_MOVE            = 0x40                      // Prevents combat movement if cast successful. Allows movement on range, OOM, LOS
};

// one line in DB is one event
struct SmartScriptHolder
{
    SmartScriptHolder() : entryOrGuid(0), source_type(SMART_SCRIPT_TYPE_CREATURE)
        , event_id(0), link(0), event(), action(), target(), timer(0), priority(DEFAULT_PRIORITY), active(false), runOnce(false)
        , enableTimed(false) { }

    int32 entryOrGuid;
    SmartScriptType source_type;
    uint32 event_id;
    uint32 link;

    SmartEvent event;
    SmartAction action;
    SmartTarget target;

    uint32 GetScriptType() const { return (uint32)source_type; }
    uint32 GetEventType() const { return (uint32)event.type; }
    uint32 GetActionType() const { return (uint32)action.type; }
    uint32 GetTargetType() const { return (uint32)target.type; }

    uint32 timer;
    uint32 priority;
    bool active;
    bool runOnce;
    bool enableTimed;

    operator bool() const { return entryOrGuid != 0; }
    // Default comparision operator using priority field as first ordering field
    bool operator<(SmartScriptHolder const& other) const
    {
        return std::tie(priority, entryOrGuid, source_type, event_id, link) < std::tie(other.priority, other.entryOrGuid, other.source_type, other.event_id, other.link);
    }

    static constexpr uint32 DEFAULT_PRIORITY = std::numeric_limits<uint32>::max();
};

typedef std::vector<WorldObject*> ObjectVector;

class ObjectGuidVector
{
    public:
        explicit ObjectGuidVector(ObjectVector const& objectVector);

        ObjectVector const* GetObjectVector(WorldObject const& ref) const
        {
            UpdateObjects(ref);
            return &_objectVector;
        }

        ~ObjectGuidVector() { }

    private:
        GuidVector _guidVector;
        mutable ObjectVector _objectVector;

        //sanitize vector using _guidVector
        void UpdateObjects(WorldObject const& ref) const;
};
typedef std::unordered_map<uint32, ObjectGuidVector> ObjectVectorMap;

class TC_GAME_API SmartWaypointMgr
{
    public:
        static SmartWaypointMgr* instance();

        void LoadFromDB();

        WaypointPath const* GetPath(uint32 id);

    private:
        SmartWaypointMgr() { }
        ~SmartWaypointMgr() { }

        std::unordered_map<uint32, WaypointPath> _waypointStore;
};

#define sSmartWaypointMgr SmartWaypointMgr::instance()

// all events for a single entry
typedef std::vector<SmartScriptHolder> SmartAIEventList;
typedef std::vector<SmartScriptHolder> SmartAIEventStoredList;

// all events for all entries / guids
typedef std::unordered_map<int32, SmartAIEventList> SmartAIEventMap;

// Helper Stores
typedef std::map<uint32 /*entry*/, std::pair<uint32 /*spellId*/, SpellEffIndex /*effIndex*/> > CacheSpellContainer;
typedef std::pair<CacheSpellContainer::const_iterator, CacheSpellContainer::const_iterator> CacheSpellContainerBounds;

class TC_GAME_API SmartAIMgr
{
    private:
        SmartAIMgr() { }
        ~SmartAIMgr() { }

    public:
        static SmartAIMgr* instance();

        void LoadSmartAIFromDB();

        SmartAIEventList GetScript(int32 entry, SmartScriptType type);

        static SmartScriptHolder& FindLinkedSourceEvent(SmartAIEventList& list, uint32 eventId);

        static SmartScriptHolder& FindLinkedEvent(SmartAIEventList& list, uint32 link);
    private:
        //event stores
        SmartAIEventMap mEventMap[SMART_SCRIPT_TYPE_MAX];

        static bool EventHasInvoker(SMART_EVENT event);

        bool IsEventValid(SmartScriptHolder& e);
        bool IsTargetValid(SmartScriptHolder const& e);

        static bool IsMinMaxValid(SmartScriptHolder const& e, uint32 min, uint32 max);

        static bool NotNULL(SmartScriptHolder const& e, uint32 data);
        static bool IsCreatureValid(SmartScriptHolder const& e, uint32 entry);
        static bool IsQuestValid(SmartScriptHolder const& e, uint32 entry);
        static bool IsGameObjectValid(SmartScriptHolder const& e, uint32 entry);
        static bool IsSpellValid(SmartScriptHolder const& e, uint32 entry);
        static bool IsItemValid(SmartScriptHolder const& e, uint32 entry);
        static bool IsTextEmoteValid(SmartScriptHolder const& e, uint32 entry);
        static bool IsEmoteValid(SmartScriptHolder const& e, uint32 entry);
        static bool IsAreaTriggerValid(SmartScriptHolder const& e, uint32 entry);
        static bool IsSoundValid(SmartScriptHolder const& e, uint32 entry);
        static bool IsTextValid(SmartScriptHolder const& e, uint32 id);

        static bool CheckUnusedEventParams(SmartScriptHolder const& e);
        static bool CheckUnusedActionParams(SmartScriptHolder const& e);
        static bool CheckUnusedTargetParams(SmartScriptHolder const& e);

        // Helpers
        void LoadHelperStores();
        void UnLoadHelperStores();

        CacheSpellContainerBounds GetSummonCreatureSpellContainerBounds(uint32 creatureEntry) const;
        CacheSpellContainerBounds GetSummonGameObjectSpellContainerBounds(uint32 gameObjectEntry) const;
        CacheSpellContainerBounds GetKillCreditSpellContainerBounds(uint32 killCredit) const;
        CacheSpellContainerBounds GetCreateItemSpellContainerBounds(uint32 itemId) const;

        CacheSpellContainer SummonCreatureSpellStore;
        CacheSpellContainer SummonGameObjectSpellStore;
        CacheSpellContainer KillCreditSpellStore;
        CacheSpellContainer CreateItemSpellStore;
};

#define sSmartScriptMgr SmartAIMgr::instance()

#endif<|MERGE_RESOLUTION|>--- conflicted
+++ resolved
@@ -599,19 +599,14 @@
     SMART_ACTION_SET_HOVER                          = 141,    // 0/1
     SMART_ACTION_SET_HEALTH_PCT                     = 142,    // percent
     SMART_ACTION_CREATE_CONVERSATION                = 143,    // don't use on 3.3.5a
-<<<<<<< HEAD
+    SMART_ACTION_SET_IMMUNE_PC                      = 144,    // 0/1
+    SMART_ACTION_SET_IMMUNE_NPC                     = 145,    // 0/1
+    SMART_ACTION_SET_UNINTERACTIBLE                 = 146,    // 0/1
     // @tswow-begin custom actions
     SMART_ACTION_SEND_WORLDSTATE                    = 270,    // id, value
     SMART_ACTION_SEND_GAME_EVENT_STATE              = 271,    // gameEventId
     SMART_ACTION_END                                = 272
     // @tswow-end
-=======
-    SMART_ACTION_SET_IMMUNE_PC                      = 144,    // 0/1
-    SMART_ACTION_SET_IMMUNE_NPC                     = 145,    // 0/1
-    SMART_ACTION_SET_UNINTERACTIBLE                 = 146,    // 0/1
-
-    SMART_ACTION_END                                = 147
->>>>>>> 83ae8fc5
 };
 
 enum class SmartActionSummonCreatureFlags
@@ -1208,7 +1203,6 @@
             uint32 percent;
         } setHealthPct;
 
-<<<<<<< HEAD
         // @tswow-begin: tswow action types
         struct
         {
@@ -1221,7 +1215,6 @@
             uint32 gameEventId;
         } sendGameEventState;
         // @tswow-end
-=======
         struct
         {
             SAIBool immunePC;
@@ -1236,7 +1229,6 @@
         {
             SAIBool uninteractible;
         } setUninteractible;
->>>>>>> 83ae8fc5
 
         //! Note for any new future actions
         //! All parameters must have type uint32
