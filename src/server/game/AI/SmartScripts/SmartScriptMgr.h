/*
 * This file is part of the TrinityCore Project. See AUTHORS file for Copyright information
 *
 * This program is free software; you can redistribute it and/or modify it
 * under the terms of the GNU General Public License as published by the
 * Free Software Foundation; either version 2 of the License, or (at your
 * option) any later version.
 *
 * This program is distributed in the hope that it will be useful, but WITHOUT
 * ANY WARRANTY; without even the implied warranty of MERCHANTABILITY or
 * FITNESS FOR A PARTICULAR PURPOSE. See the GNU General Public License for
 * more details.
 *
 * You should have received a copy of the GNU General Public License along
 * with this program. If not, see <http://www.gnu.org/licenses/>.
 */

#ifndef TRINITY_SMARTSCRIPTMGR_H
#define TRINITY_SMARTSCRIPTMGR_H

#include "Define.h"
#include "EnumFlag.h"
#include "ObjectGuid.h"
#include "WaypointDefines.h"
#include <limits>
#include <map>
#include <string>
#include <unordered_map>

class WorldObject;
enum SpellEffIndex : uint8;
typedef uint32 SAIBool;

enum eSmartAI
{
    SMART_EVENT_PARAM_COUNT = 4,
    SMART_ACTION_PARAM_COUNT = 6,
    SMART_SUMMON_COUNTER = 0xFFFFFF,
    SMART_ESCORT_LAST_OOC_POINT = 0xFFFFFF,
    SMART_RANDOM_POINT = 0xFFFFFE,
    SMART_ESCORT_TARGETS = 0xFFFFFF
};

enum SMART_EVENT_PHASE
{
    SMART_EVENT_PHASE_ALWAYS  = 0,
    SMART_EVENT_PHASE_1       = 1,
    SMART_EVENT_PHASE_2       = 2,
    SMART_EVENT_PHASE_3       = 3,
    SMART_EVENT_PHASE_4       = 4,
    SMART_EVENT_PHASE_5       = 5,
    SMART_EVENT_PHASE_6       = 6,
    SMART_EVENT_PHASE_7       = 7,
    SMART_EVENT_PHASE_8       = 8,
    SMART_EVENT_PHASE_9       = 9,
    SMART_EVENT_PHASE_10      = 10,
    SMART_EVENT_PHASE_11      = 11,
    SMART_EVENT_PHASE_12      = 12,
    SMART_EVENT_PHASE_MAX     = 13,

    SMART_EVENT_PHASE_COUNT   = 12
};

enum SMART_EVENT_PHASE_BITS
{
    SMART_EVENT_PHASE_ALWAYS_BIT   = 0,
    SMART_EVENT_PHASE_1_BIT        = 1,
    SMART_EVENT_PHASE_2_BIT        = 2,
    SMART_EVENT_PHASE_3_BIT        = 4,
    SMART_EVENT_PHASE_4_BIT        = 8,
    SMART_EVENT_PHASE_5_BIT        = 16,
    SMART_EVENT_PHASE_6_BIT        = 32,
    SMART_EVENT_PHASE_7_BIT        = 64,
    SMART_EVENT_PHASE_8_BIT        = 128,
    SMART_EVENT_PHASE_9_BIT        = 256,
    SMART_EVENT_PHASE_10_BIT       = 512,
    SMART_EVENT_PHASE_11_BIT       = 1024,
    SMART_EVENT_PHASE_12_BIT       = 2048,
    SMART_EVENT_PHASE_ALL          = SMART_EVENT_PHASE_1_BIT + SMART_EVENT_PHASE_2_BIT + SMART_EVENT_PHASE_3_BIT + SMART_EVENT_PHASE_4_BIT + SMART_EVENT_PHASE_5_BIT +
                                     SMART_EVENT_PHASE_6_BIT + SMART_EVENT_PHASE_7_BIT + SMART_EVENT_PHASE_8_BIT + SMART_EVENT_PHASE_9_BIT + SMART_EVENT_PHASE_10_BIT +
                                     SMART_EVENT_PHASE_11_BIT + SMART_EVENT_PHASE_12_BIT
};

const uint32 SmartPhaseMask[SMART_EVENT_PHASE_COUNT][2] =
{
    {SMART_EVENT_PHASE_1, SMART_EVENT_PHASE_1_BIT },
    {SMART_EVENT_PHASE_2, SMART_EVENT_PHASE_2_BIT },
    {SMART_EVENT_PHASE_3, SMART_EVENT_PHASE_3_BIT },
    {SMART_EVENT_PHASE_4, SMART_EVENT_PHASE_4_BIT },
    {SMART_EVENT_PHASE_5, SMART_EVENT_PHASE_5_BIT },
    {SMART_EVENT_PHASE_6, SMART_EVENT_PHASE_6_BIT },
    {SMART_EVENT_PHASE_7, SMART_EVENT_PHASE_7_BIT },
    {SMART_EVENT_PHASE_8, SMART_EVENT_PHASE_8_BIT },
    {SMART_EVENT_PHASE_9, SMART_EVENT_PHASE_9_BIT },
    {SMART_EVENT_PHASE_10, SMART_EVENT_PHASE_10_BIT },
    {SMART_EVENT_PHASE_11, SMART_EVENT_PHASE_11_BIT },
    {SMART_EVENT_PHASE_12, SMART_EVENT_PHASE_12_BIT }
};

enum SMART_EVENT
{
    SMART_EVENT_UPDATE_IC                = 0,       // InitialMin, InitialMax, RepeatMin, RepeatMax
    SMART_EVENT_UPDATE_OOC               = 1,       // InitialMin, InitialMax, RepeatMin, RepeatMax
    SMART_EVENT_HEALTH_PCT               = 2,       // HPMin%, HPMax%,  RepeatMin, RepeatMax
    SMART_EVENT_MANA_PCT                 = 3,       // ManaMin%, ManaMax%, RepeatMin, RepeatMax
    SMART_EVENT_AGGRO                    = 4,       // NONE
    SMART_EVENT_KILL                     = 5,       // CooldownMin0, CooldownMax1, playerOnly2, else creature entry3
    SMART_EVENT_DEATH                    = 6,       // NONE
    SMART_EVENT_EVADE                    = 7,       // NONE
    SMART_EVENT_SPELLHIT                 = 8,       // SpellID, School, CooldownMin, CooldownMax
    SMART_EVENT_RANGE                    = 9,       // MinDist, MaxDist, RepeatMin, RepeatMax
    SMART_EVENT_OOC_LOS                  = 10,      // HostilityMode, MaxRnage, CooldownMin, CooldownMax
    SMART_EVENT_RESPAWN                  = 11,      // type, MapId, ZoneId
    SMART_EVENT_TARGET_HEALTH_PCT        = 12,      // UNUSED, DO NOT REUSE
    SMART_EVENT_VICTIM_CASTING           = 13,      // RepeatMin, RepeatMax, spellid
    SMART_EVENT_FRIENDLY_HEALTH          = 14,      // UNUSED, DO NOT REUSE
    SMART_EVENT_FRIENDLY_IS_CC           = 15,      // Radius, RepeatMin, RepeatMax
    SMART_EVENT_FRIENDLY_MISSING_BUFF    = 16,      // SpellId, Radius, RepeatMin, RepeatMax
    SMART_EVENT_SUMMONED_UNIT            = 17,      // CreatureId(0 all), CooldownMin, CooldownMax
    SMART_EVENT_TARGET_MANA_PCT          = 18,      // UNUSED, DO NOT REUSE
    SMART_EVENT_ACCEPTED_QUEST           = 19,      // QuestID (0 = any), CooldownMin, CooldownMax
    SMART_EVENT_REWARD_QUEST             = 20,      // QuestID (0 = any), CooldownMin, CooldownMax
    SMART_EVENT_REACHED_HOME             = 21,      // NONE
    SMART_EVENT_RECEIVE_EMOTE            = 22,      // EmoteId, CooldownMin, CooldownMax, condition, val1, val2, val3
    SMART_EVENT_HAS_AURA                 = 23,      // Param1 = SpellID, Param2 = Stack amount, Param3/4 RepeatMin, RepeatMax
    SMART_EVENT_TARGET_BUFFED            = 24,      // Param1 = SpellID, Param2 = Stack amount, Param3/4 RepeatMin, RepeatMax
    SMART_EVENT_RESET                    = 25,      // Called after combat, when the creature respawn and spawn.
    SMART_EVENT_IC_LOS                   = 26,      // HostilityMode, MaxRnage, CooldownMin, CooldownMax
    SMART_EVENT_PASSENGER_BOARDED        = 27,      // CooldownMin, CooldownMax
    SMART_EVENT_PASSENGER_REMOVED        = 28,      // CooldownMin, CooldownMax
    SMART_EVENT_CHARMED                  = 29,      // onRemove (0 - on apply, 1 - on remove)
    SMART_EVENT_CHARMED_TARGET           = 30,      // UNUSED, DO NOT REUSE
    SMART_EVENT_SPELLHIT_TARGET          = 31,      // SpellID, School, CooldownMin, CooldownMax
    SMART_EVENT_DAMAGED                  = 32,      // MinDmg, MaxDmg, CooldownMin, CooldownMax
    SMART_EVENT_DAMAGED_TARGET           = 33,      // MinDmg, MaxDmg, CooldownMin, CooldownMax
    SMART_EVENT_MOVEMENTINFORM           = 34,      // MovementType(any), PointID
    SMART_EVENT_SUMMON_DESPAWNED         = 35,      // Entry, CooldownMin, CooldownMax
    SMART_EVENT_CORPSE_REMOVED           = 36,      // NONE
    SMART_EVENT_AI_INIT                  = 37,      // NONE
    SMART_EVENT_DATA_SET                 = 38,      // Id, Value, CooldownMin, CooldownMax
    SMART_EVENT_WAYPOINT_START           = 39,      // UNUSED, DO NOT REUSE
    SMART_EVENT_WAYPOINT_REACHED         = 40,      // PointId(0any), pathID(0any)
    SMART_EVENT_TRANSPORT_ADDPLAYER      = 41,      // NONE
    SMART_EVENT_TRANSPORT_ADDCREATURE    = 42,      // Entry (0 any)
    SMART_EVENT_TRANSPORT_REMOVE_PLAYER  = 43,      // NONE
    SMART_EVENT_TRANSPORT_RELOCATE       = 44,      // PointId
    SMART_EVENT_INSTANCE_PLAYER_ENTER    = 45,      // Team (0 any), CooldownMin, CooldownMax
    SMART_EVENT_AREATRIGGER_ONTRIGGER    = 46,      // TriggerId(0 any)
    SMART_EVENT_QUEST_ACCEPTED           = 47,      // none
    SMART_EVENT_QUEST_OBJ_COMPLETION     = 48,      // none
    SMART_EVENT_QUEST_COMPLETION         = 49,      // none
    SMART_EVENT_QUEST_REWARDED           = 50,      // none
    SMART_EVENT_QUEST_FAIL               = 51,      // none
    SMART_EVENT_TEXT_OVER                = 52,      // GroupId from creature_text,  creature entry who talks (0 any)
    SMART_EVENT_RECEIVE_HEAL             = 53,      // MinHeal, MaxHeal, CooldownMin, CooldownMax
    SMART_EVENT_JUST_SUMMONED            = 54,      // none
    SMART_EVENT_WAYPOINT_PAUSED          = 55,      // PointId(0any), pathID(0any)
    SMART_EVENT_WAYPOINT_RESUMED         = 56,      // PointId(0any), pathID(0any)
    SMART_EVENT_WAYPOINT_STOPPED         = 57,      // PointId(0any), pathID(0any)
    SMART_EVENT_WAYPOINT_ENDED           = 58,      // PointId(0any), pathID(0any)
    SMART_EVENT_TIMED_EVENT_TRIGGERED    = 59,      // id
    SMART_EVENT_UPDATE                   = 60,      // InitialMin, InitialMax, RepeatMin, RepeatMax
    SMART_EVENT_LINK                     = 61,      // INTERNAL USAGE, no params, used to link together multiple events, does not use any extra resources to iterate event lists needlessly
    SMART_EVENT_GOSSIP_SELECT            = 62,      // menuID, actionID
    SMART_EVENT_JUST_CREATED             = 63,      // none
    SMART_EVENT_GOSSIP_HELLO             = 64,      // noReportUse (for GOs)
    SMART_EVENT_FOLLOW_COMPLETED         = 65,      // none
    SMART_EVENT_EVENT_PHASE_CHANGE       = 66,      // UNUSED, DO NOT REUSE
    SMART_EVENT_IS_BEHIND_TARGET         = 67,      // UNUSED, DO NOT REUSE
    SMART_EVENT_GAME_EVENT_START         = 68,      // game_event.Entry
    SMART_EVENT_GAME_EVENT_END           = 69,      // game_event.Entry
    SMART_EVENT_GO_LOOT_STATE_CHANGED    = 70,      // go LootState
    SMART_EVENT_GO_EVENT_INFORM          = 71,      // eventId
    SMART_EVENT_ACTION_DONE              = 72,      // eventId (SharedDefines.EventId)
    SMART_EVENT_ON_SPELLCLICK            = 73,      // clicker (unit)
    SMART_EVENT_FRIENDLY_HEALTH_PCT      = 74,      // minHpPct, maxHpPct, repeatMin, repeatMax
    SMART_EVENT_DISTANCE_CREATURE        = 75,      // guid, entry, distance, repeat
    SMART_EVENT_DISTANCE_GAMEOBJECT      = 76,      // guid, entry, distance, repeat
    SMART_EVENT_COUNTER_SET              = 77,      // id, value, cooldownMin, cooldownMax
    SMART_EVENT_SCENE_START              = 78,      // don't use on 3.3.5a
    SMART_EVENT_SCENE_TRIGGER            = 79,      // don't use on 3.3.5a
    SMART_EVENT_SCENE_CANCEL             = 80,      // don't use on 3.3.5a
    SMART_EVENT_SCENE_COMPLETE           = 81,      // don't use on 3.3.5a
    SMART_EVENT_SUMMONED_UNIT_DIES       = 82,      // CreatureId(0 all), CooldownMin, CooldownMax

    SMART_EVENT_END                      = 83
};

struct SmartEvent
{
    SMART_EVENT type;
    uint32 event_phase_mask;
    uint32 event_chance;
    uint32 event_flags;
    union
    {
        struct
        {
            uint32 min;
            uint32 max;
            uint32 repeatMin;
            uint32 repeatMax;
        } minMaxRepeat;

        struct
        {
            uint32 cooldownMin;
            uint32 cooldownMax;
            SAIBool playerOnly;
            uint32 creature;
        } kill;

        struct
        {
            uint32 spell;
            uint32 school;
            uint32 cooldownMin;
            uint32 cooldownMax;
        } spellHit;

        struct
        {
            /// <summary>
            /// Hostility mode of the event. 0: hostile, 1: not hostile, 2: any
            /// </summary>
            uint32 hostilityMode;
            uint32 maxDist;
            uint32 cooldownMin;
            uint32 cooldownMax;
            SAIBool playerOnly;
        } los;

        struct
        {
            uint32 type;
            uint32 map;
            uint32 area;
        } respawn;

        struct
        {
            uint32 repeatMin;
            uint32 repeatMax;
        } minMax;

        struct
        {
            uint32 repeatMin;
            uint32 repeatMax;
            uint32 spellId;
        } targetCasting;

        struct
        {
            uint32 radius;
            uint32 repeatMin;
            uint32 repeatMax;
        } friendlyCC;

        struct
        {
            uint32 spell;
            uint32 radius;
            uint32 repeatMin;
            uint32 repeatMax;
        } missingBuff;

        struct
        {
            uint32 creature;
            uint32 cooldownMin;
            uint32 cooldownMax;
        } summoned;

        struct
        {
            uint32 quest;
            uint32 cooldownMin;
            uint32 cooldownMax;
        } quest;

        struct
        {
            uint32 emote;
            uint32 cooldownMin;
            uint32 cooldownMax;
        } emote;

        struct
        {
            uint32 spell;
            uint32 count;
            uint32 repeatMin;
            uint32 repeatMax;
        } aura;

        struct
        {
            SAIBool onRemove;
        } charm;

        struct
        {
            uint32 type;
            uint32 id;
        } movementInform;

        struct
        {
            uint32 id;
            uint32 value;
            uint32 cooldownMin;
            uint32 cooldownMax;
        } dataSet;

        struct
        {
            uint32 pointID;
            uint32 pathID;
        } waypoint;

        struct
        {
            uint32 creature;
        } transportAddCreature;

        struct
        {
            uint32 pointID;
        } transportRelocate;

        struct
        {
            uint32 team;
            uint32 cooldownMin;
            uint32 cooldownMax;
        } instancePlayerEnter;

        struct
        {
            uint32 id;
        } areatrigger;

        struct
        {
            uint32 textGroupID;
            uint32 creatureEntry;
        } textOver;

        struct
        {
            uint32 id;
        } timedEvent;

        struct
        {
            uint32 filter;
        } gossipHello;

        struct
        {
            uint32 sender;
            uint32 action;
        } gossip;

        struct
        {
            uint32 gameEventId;
        } gameEvent;

        struct
        {
            uint32 lootState;
        } goLootStateChanged;

        struct
        {
            uint32 eventId;
        } eventInform;

        struct
        {
            uint32 eventId;
        } doAction;

        struct
        {
            uint32 minHpPct;
            uint32 maxHpPct;
            uint32 repeatMin;
            uint32 repeatMax;
            uint32 radius;
        } friendlyHealthPct;

        struct
        {
            uint32 guid;
            uint32 entry;
            uint32 dist;
            uint32 repeat;
        } distance;

        struct
        {
            uint32 id;
            uint32 value;
            uint32 cooldownMin;
            uint32 cooldownMax;
        } counter;

        struct
        {
            uint32 param1;
            uint32 param2;
            uint32 param3;
            uint32 param4;
            uint32 param5;
        } raw;
    };

    enum class LOSHostilityMode : uint32
    {
        Hostile = 0,
        NotHostile = 1,
        Any = 2,
        End
    };
};

enum SMART_SCRIPT_RESPAWN_CONDITION
{
    SMART_SCRIPT_RESPAWN_CONDITION_NONE = 0,
    SMART_SCRIPT_RESPAWN_CONDITION_MAP = 1,
    SMART_SCRIPT_RESPAWN_CONDITION_AREA = 2,
    SMART_SCRIPT_RESPAWN_CONDITION_END = 3
};

enum SMART_ACTION
{
    SMART_ACTION_NONE                               = 0,      // No action
    SMART_ACTION_TALK                               = 1,      // groupID from creature_text, duration to wait before TEXT_OVER event is triggered, useTalkTarget (0/1) - use target as talk target
    SMART_ACTION_SET_FACTION                        = 2,      // FactionId (or 0 for default)
    SMART_ACTION_MORPH_TO_ENTRY_OR_MODEL            = 3,      // Creature_template entry(param1) OR ModelId (param2) (or 0 for both to demorph)
    SMART_ACTION_SOUND                              = 4,      // SoundId, onlySelf
    SMART_ACTION_PLAY_EMOTE                         = 5,      // EmoteId
    SMART_ACTION_FAIL_QUEST                         = 6,      // QuestID
    SMART_ACTION_OFFER_QUEST                        = 7,      // QuestID, directAdd
    SMART_ACTION_SET_REACT_STATE                    = 8,      // state
    SMART_ACTION_ACTIVATE_GOBJECT                   = 9,      //
    SMART_ACTION_RANDOM_EMOTE                       = 10,     // EmoteId1, EmoteId2, EmoteId3...
    SMART_ACTION_CAST                               = 11,     // SpellId, CastFlags, TriggeredFlags
    SMART_ACTION_SUMMON_CREATURE                    = 12,     // CreatureID, summonType, duration in ms, attackInvoker, flags(SmartActionSummonCreatureFlags)
    SMART_ACTION_THREAT_SINGLE_PCT                  = 13,     // Threat%
    SMART_ACTION_THREAT_ALL_PCT                     = 14,     // Threat%
    SMART_ACTION_CALL_AREAEXPLOREDOREVENTHAPPENS    = 15,     // QuestID
    SMART_ACTION_RESERVED_16                        = 16,     // used on 4.3.4 and higher scripts
    SMART_ACTION_SET_EMOTE_STATE                    = 17,     // emoteID
    SMART_ACTION_SET_UNIT_FLAG                      = 18,     // UNUSED, DO NOT REUSE
    SMART_ACTION_REMOVE_UNIT_FLAG                   = 19,     // UNUSED, DO NOT REUSE
    SMART_ACTION_AUTO_ATTACK                        = 20,     // AllowAttackState (0 = stop attack, anything else means continue attacking)
    SMART_ACTION_ALLOW_COMBAT_MOVEMENT              = 21,     // AllowCombatMovement (0 = stop combat based movement, anything else continue attacking)
    SMART_ACTION_SET_EVENT_PHASE                    = 22,     // Phase
    SMART_ACTION_INC_EVENT_PHASE                    = 23,     // Value (may be negative to decrement phase, should not be 0)
    SMART_ACTION_EVADE                              = 24,     // toRespawnPosition (0 = Move to RespawnPosition, 1 = Move to last stored home position)
    SMART_ACTION_FLEE_FOR_ASSIST                    = 25,     // With Emote
    SMART_ACTION_CALL_GROUPEVENTHAPPENS             = 26,     // QuestID
    SMART_ACTION_COMBAT_STOP                        = 27,     //
    SMART_ACTION_REMOVEAURASFROMSPELL               = 28,     // Spellid (0 removes all auras), charges (0 removes aura)
    SMART_ACTION_FOLLOW                             = 29,     // Distance (0 = default), Angle (0 = default), EndCreatureEntry, credit, creditType (0monsterkill, 1event)
    SMART_ACTION_RANDOM_PHASE                       = 30,     // PhaseId1, PhaseId2, PhaseId3...
    SMART_ACTION_RANDOM_PHASE_RANGE                 = 31,     // PhaseMin, PhaseMax
    SMART_ACTION_RESET_GOBJECT                      = 32,     //
    SMART_ACTION_CALL_KILLEDMONSTER                 = 33,     // CreatureId,
    SMART_ACTION_SET_INST_DATA                      = 34,     // Field, Data, Type (0 = SetData, 1 = SetBossState)
    SMART_ACTION_SET_INST_DATA64                    = 35,     // Field,
    SMART_ACTION_UPDATE_TEMPLATE                    = 36,     // Entry
    SMART_ACTION_DIE                                = 37,     // No Params
    SMART_ACTION_SET_IN_COMBAT_WITH_ZONE            = 38,     // No Params
    SMART_ACTION_CALL_FOR_HELP                      = 39,     // Radius, With Emote
    SMART_ACTION_SET_SHEATH                         = 40,     // Sheath (0-unarmed, 1-melee, 2-ranged)
    SMART_ACTION_FORCE_DESPAWN                      = 41,     // timer
    SMART_ACTION_SET_INVINCIBILITY_HP_LEVEL         = 42,     // MinHpValue(+pct, -flat)
    SMART_ACTION_MOUNT_TO_ENTRY_OR_MODEL            = 43,     // Creature_template entry(param1) OR ModelId (param2) (or 0 for both to dismount)
    SMART_ACTION_SET_INGAME_PHASE_MASK              = 44,     // mask
    SMART_ACTION_SET_DATA                           = 45,     // Field, Data (only creature @todo)
    SMART_ACTION_ATTACK_STOP                        = 46,     //
    SMART_ACTION_SET_VISIBILITY                     = 47,     // on/off
    SMART_ACTION_SET_ACTIVE                         = 48,     // on/off
    SMART_ACTION_ATTACK_START                       = 49,     //
    SMART_ACTION_SUMMON_GO                          = 50,     // GameObjectID, DespawnTime in s
    SMART_ACTION_KILL_UNIT                          = 51,     //
    SMART_ACTION_ACTIVATE_TAXI                      = 52,     // TaxiID
    SMART_ACTION_WP_START                           = 53,     // run/walk, pathID, canRepeat, quest, despawntime
    SMART_ACTION_WP_PAUSE                           = 54,     // time
    SMART_ACTION_WP_STOP                            = 55,     // despawnTime, quest, fail?
    SMART_ACTION_ADD_ITEM                           = 56,     // itemID, count
    SMART_ACTION_REMOVE_ITEM                        = 57,     // itemID, count
    SMART_ACTION_INSTALL_AI_TEMPLATE                = 58,     // UNUSED, DO NOT REUSE
    SMART_ACTION_SET_RUN                            = 59,     // 0/1
    SMART_ACTION_SET_DISABLE_GRAVITY                = 60,     // 0/1
    SMART_ACTION_SET_SWIM                           = 61,     // UNUSED, DO NOT REUSE
    SMART_ACTION_TELEPORT                           = 62,     // mapID,
    SMART_ACTION_SET_COUNTER                        = 63,     // id, value, reset (0/1)
    SMART_ACTION_STORE_TARGET_LIST                  = 64,     // varID,
    SMART_ACTION_WP_RESUME                          = 65,     // none
    SMART_ACTION_SET_ORIENTATION                    = 66,     //
    SMART_ACTION_CREATE_TIMED_EVENT                 = 67,     // id, InitialMin, InitialMax, RepeatMin(only if it repeats), RepeatMax(only if it repeats), chance
    SMART_ACTION_PLAYMOVIE                          = 68,     // entry
    SMART_ACTION_MOVE_TO_POS                        = 69,     // PointId, transport, disablePathfinding, ContactDistance
    SMART_ACTION_ENABLE_TEMP_GOBJ                   = 70,     // despawnTimer (sec)
    SMART_ACTION_EQUIP                              = 71,     // entry, slotmask slot1, slot2, slot3   , only slots with mask set will be sent to client, bits are 1, 2, 4, leaving mask 0 is defaulted to mask 7 (send all), slots1-3 are only used if no entry is set
    SMART_ACTION_CLOSE_GOSSIP                       = 72,     // none
    SMART_ACTION_TRIGGER_TIMED_EVENT                = 73,     // id(>1)
    SMART_ACTION_REMOVE_TIMED_EVENT                 = 74,     // id(>1)
    SMART_ACTION_ADD_AURA                           = 75,     // spellid,  targets
    SMART_ACTION_OVERRIDE_SCRIPT_BASE_OBJECT        = 76,     // UNUSED, DO NOT REUSE
    SMART_ACTION_RESET_SCRIPT_BASE_OBJECT           = 77,     // UNUSED, DO NOT REUSE
    SMART_ACTION_CALL_SCRIPT_RESET                  = 78,     // none
    SMART_ACTION_SET_RANGED_MOVEMENT                = 79,     // Distance, angle
    SMART_ACTION_CALL_TIMED_ACTIONLIST              = 80,     // ID (overwrites already running actionlist), stop after combat?(0/1), timer update type(0-OOC, 1-IC, 2-ALWAYS)
    SMART_ACTION_SET_NPC_FLAG                       = 81,     // Flags
    SMART_ACTION_ADD_NPC_FLAG                       = 82,     // Flags
    SMART_ACTION_REMOVE_NPC_FLAG                    = 83,     // Flags
    SMART_ACTION_SIMPLE_TALK                        = 84,     // groupID, can be used to make players say groupID, Text_over event is not triggered, whisper can not be used (Target units will say the text)
    SMART_ACTION_SELF_CAST                          = 85,     // spellID, castFlags
    SMART_ACTION_CROSS_CAST                         = 86,     // spellID, castFlags, CasterTargetType, CasterTarget param1, CasterTarget param2, CasterTarget param3, ( + the origonal target fields as Destination target),   CasterTargets will cast spellID on all Targets (use with caution if targeting multiple * multiple units)
    SMART_ACTION_CALL_RANDOM_TIMED_ACTIONLIST       = 87,     // script9 ids 1-9
    SMART_ACTION_CALL_RANDOM_RANGE_TIMED_ACTIONLIST = 88,     // script9 id min, max
    SMART_ACTION_RANDOM_MOVE                        = 89,     // maxDist
    SMART_ACTION_SET_UNIT_FIELD_BYTES_1             = 90,     // bytes, target
    SMART_ACTION_REMOVE_UNIT_FIELD_BYTES_1          = 91,     // bytes, target
    SMART_ACTION_INTERRUPT_SPELL                    = 92,
    SMART_ACTION_SEND_GO_CUSTOM_ANIM                = 93,     // anim id
    SMART_ACTION_SET_DYNAMIC_FLAG                   = 94,     // UNUSED, DO NOT REUSE
    SMART_ACTION_ADD_DYNAMIC_FLAG                   = 95,     // UNUSED, DO NOT REUSE
    SMART_ACTION_REMOVE_DYNAMIC_FLAG                = 96,     // UNUSED, DO NOT REUSE
    SMART_ACTION_JUMP_TO_POS                        = 97,     // speedXY, speedZ, targetX, targetY, targetZ
    SMART_ACTION_SEND_GOSSIP_MENU                   = 98,     // menuId, optionId
    SMART_ACTION_GO_SET_LOOT_STATE                  = 99,     // state
    SMART_ACTION_SEND_TARGET_TO_TARGET              = 100,    // id
    SMART_ACTION_SET_HOME_POS                       = 101,    // none
    SMART_ACTION_SET_HEALTH_REGEN                   = 102,    // 0/1
    SMART_ACTION_SET_ROOT                           = 103,    // off/on
    SMART_ACTION_SET_GO_FLAG                        = 104,    // Flags
    SMART_ACTION_ADD_GO_FLAG                        = 105,    // Flags
    SMART_ACTION_REMOVE_GO_FLAG                     = 106,    // Flags
    SMART_ACTION_SUMMON_CREATURE_GROUP              = 107,    // Group, attackInvoker
    SMART_ACTION_SET_POWER                          = 108,    // PowerType, newPower
    SMART_ACTION_ADD_POWER                          = 109,    // PowerType, newPower
    SMART_ACTION_REMOVE_POWER                       = 110,    // PowerType, newPower
    SMART_ACTION_GAME_EVENT_STOP                    = 111,    // GameEventId
    SMART_ACTION_GAME_EVENT_START                   = 112,    // GameEventId
    SMART_ACTION_START_CLOSEST_WAYPOINT             = 113,    // wp1, wp2, wp3, wp4, wp5, wp6, wp7
    SMART_ACTION_MOVE_OFFSET                        = 114,
    SMART_ACTION_RANDOM_SOUND                       = 115,    // soundId1, soundId2, soundId3, soundId4, soundId5, onlySelf
    SMART_ACTION_SET_CORPSE_DELAY                   = 116,    // timer
    SMART_ACTION_DISABLE_EVADE                      = 117,    // 0/1 (1 = disabled, 0 = enabled)
    SMART_ACTION_GO_SET_GO_STATE                    = 118,    // state
    SMART_ACTION_SET_CAN_FLY                        = 119,    // UNUSED, DO NOT REUSE
    SMART_ACTION_REMOVE_AURAS_BY_TYPE               = 120,    // UNUSED, DO NOT REUSE
    SMART_ACTION_SET_SIGHT_DIST                     = 121,    // UNUSED, DO NOT REUSE
    SMART_ACTION_FLEE                               = 122,    // UNUSED, DO NOT REUSE
    SMART_ACTION_ADD_THREAT                         = 123,    // +threat, -threat
    SMART_ACTION_LOAD_EQUIPMENT                     = 124,    // id
    SMART_ACTION_TRIGGER_RANDOM_TIMED_EVENT         = 125,    // id min range, id max range
    SMART_ACTION_REMOVE_ALL_GAMEOBJECTS             = 126,    // UNUSED, DO NOT REUSE
    SMART_ACTION_PAUSE_MOVEMENT                     = 127,    // MovementSlot (default = 0, active = 1, controlled = 2), PauseTime (ms), Force
    SMART_ACTION_PLAY_ANIMKIT                       = 128,    // don't use on 3.3.5a
    SMART_ACTION_SCENE_PLAY                         = 129,    // don't use on 3.3.5a
    SMART_ACTION_SCENE_CANCEL                       = 130,    // don't use on 3.3.5a
    SMART_ACTION_SPAWN_SPAWNGROUP                   = 131,    // Group ID, min secs, max secs, spawnflags
    SMART_ACTION_DESPAWN_SPAWNGROUP                 = 132,    // Group ID, min secs, max secs, spawnflags
    SMART_ACTION_RESPAWN_BY_SPAWNID                 = 133,    // spawnType, spawnId
    SMART_ACTION_INVOKER_CAST                       = 134,    // spellID, castFlags
    SMART_ACTION_PLAY_CINEMATIC                     = 135,    // entry, cinematic
    SMART_ACTION_SET_MOVEMENT_SPEED                 = 136,    // movementType, speedInteger, speedFraction
    SMART_ACTION_PLAY_SPELL_VISUAL_KIT              = 137,    // spellVisualKitId (RESERVED, PENDING CHERRYPICK)
    SMART_ACTION_OVERRIDE_LIGHT                     = 138,    // zoneId, overrideLightID, transitionMilliseconds
    SMART_ACTION_OVERRIDE_WEATHER                   = 139,    // zoneId, weatherId, intensity
    SMART_ACTION_SET_AI_ANIM_KIT                    = 140,    // don't use on 3.3.5a
    SMART_ACTION_SET_HOVER                          = 141,    // 0/1
    SMART_ACTION_SET_HEALTH_PCT                     = 142,    // percent
    SMART_ACTION_CREATE_CONVERSATION                = 143,    // don't use on 3.3.5a
    SMART_ACTION_SET_IMMUNE_PC                      = 144,    // 0/1
    SMART_ACTION_SET_IMMUNE_NPC                     = 145,    // 0/1
    SMART_ACTION_SET_UNINTERACTIBLE                 = 146,    // 0/1
<<<<<<< HEAD
    // @tswow-begin custom actions
    SMART_ACTION_SEND_WORLDSTATE                    = 270,    // id, value
    SMART_ACTION_SEND_GAME_EVENT_STATE              = 271,    // gameEventId
    SMART_ACTION_END                                = 272
    // @tswow-end
=======
    SMART_ACTION_ACTIVATE_GAMEOBJECT                = 147,    // GameObjectActions

    SMART_ACTION_END                                = 148
>>>>>>> 8516984f
};

enum class SmartActionSummonCreatureFlags
{
    None = 0,
    PersonalSpawn = 1,
    PreferUnit = 2,

    All = PersonalSpawn | PreferUnit,
};

DEFINE_ENUM_FLAG(SmartActionSummonCreatureFlags);

struct SmartAction
{
    SMART_ACTION type;

    union
    {
        struct
        {
            uint32 textGroupID;
            uint32 duration;
            SAIBool useTalkTarget;
        } talk;

        struct
        {
            uint32 textGroupID;
            uint32 duration;
        } simpleTalk;

        struct
        {
            uint32 factionID;
        } faction;

        struct
        {
            uint32 creature;
            uint32 model;
        } morphOrMount;

        struct
        {
            uint32 sound;
            SAIBool onlySelf;
            uint32 distance;
            uint32 keyBroadcastTextId; // UNUSED: param reserved for compatibility with master branch
        } sound;

        struct
        {
            uint32 emote;
        } emote;

        struct
        {
            uint32 quest;
        } quest;

        struct
        {
            uint32 questID;
            SAIBool directAdd;
        } questOffer;

        struct
        {
            uint32 state;
        } react;

        struct
        {
            uint32 emotes[SMART_ACTION_PARAM_COUNT];
        } randomEmote;

        struct
        {
            uint32 spell;
            uint32 castFlags;
            uint32 triggerFlags;
            uint32 targetsLimit;
        } cast;

        struct
        {
            uint32 spell;
            uint32 castFlags;
            uint32 targetType;
            uint32 targetParam1;
            uint32 targetParam2;
            uint32 targetParam3;
        } crossCast;

        struct
        {
            uint32 creature;
            uint32 type;
            uint32 duration;
            SAIBool attackInvoker;
            uint32 flags; // SmartActionSummonCreatureFlags
            uint32 count;
        } summonCreature;

        struct
        {
            uint32 threatINC;
            uint32 threatDEC;
        } threatPCT;

        struct
        {
            uint32 threatINC;
            uint32 threatDEC;
        } threat;

        struct
        {
            SAIBool attack;
        } autoAttack;

        struct
        {
            SAIBool move;
        } combatMove;

        struct
        {
            uint32 phase;
        } setEventPhase;

        struct
        {
            uint32 inc;
            uint32 dec;
        } incEventPhase;

        struct
        {
            uint32 spell;
        } addAura;

        struct
        {
            uint32 spell;
            uint32 charges;
            SAIBool onlyOwnedAuras;
        } removeAura;

        struct
        {
            uint32 dist;
            uint32 angle;
            uint32 entry;
            uint32 credit;
            uint32 creditType;
        } follow;

        struct
        {
            uint32 phases[SMART_ACTION_PARAM_COUNT];
        } randomPhase;

        struct
        {
            uint32 phaseMin;
            uint32 phaseMax;
        } randomPhaseRange;

        struct
        {
            uint32 creature;
        } killedMonster;

        struct
        {
            uint32 field;
            uint32 data;
            uint32 type;
        } setInstanceData;

        struct
        {
            uint32 field;
        } setInstanceData64;

        struct
        {
            uint32 creature;
            SAIBool updateLevel;
        } updateTemplate;

        struct
        {
            uint32 range;
            SAIBool withEmote;
        } callHelp;

        struct
        {
            uint32 sheath;
        } setSheath;

        struct
        {
            uint32 delay;
            uint32 forceRespawnTimer;
        } forceDespawn;

        struct
        {
            uint32 minHP;
            uint32 percent;
        } invincHP;

        struct
        {
            uint32 mask;
        } ingamePhaseMask;

        struct
        {
            uint32 field;
            uint32 data;
        } setData;

        struct
        {
            uint32 distance;
        } moveRandom;

        struct
        {
            SAIBool state;
        } visibility;

        struct
        {
            uint32 entry;
            uint32 despawnTime;
            uint32 summonType;
        } summonGO;

        struct
        {
            SAIBool state;
        } active;

        struct
        {
            uint32 id;
        } taxi;

        struct
        {
            SAIBool run;
            uint32 pathID;
            SAIBool repeat;
            uint32 quest;
            uint32 despawnTime;
            // uint32 reactState; DO NOT REUSE
        } wpStart;

        struct
        {
            uint32 delay;
        } wpPause;

        struct
        {
            uint32 despawnTime;
            uint32 quest;
            SAIBool fail;
        } wpStop;

        struct
        {
            uint32 entry;
            uint32 count;
        } item;

        struct
        {
            SAIBool run;
        } setRun;

        struct
        {
            SAIBool disable;
        } setDisableGravity;

        struct
        {
            uint32 mapID;
        } teleport;

        struct
        {
            uint32 counterId;
            uint32 value;
            SAIBool reset;
        } setCounter;

        struct
        {
            uint32 id;
        } storeTargets;

        struct
        {
            uint32 id;
            uint32 min;
            uint32 max;
            uint32 repeatMin;
            uint32 repeatMax;
            uint32 chance;
        } timeEvent;

        struct
        {
            uint32 entry;
        } movie;

        struct
        {
            uint32 entry;
            uint32 mask;
            uint32 slot1;
            uint32 slot2;
            uint32 slot3;
        } equip;

        struct
        {
            uint32 flag;
        } flag;

        struct
        {
            uint32 byte1;
            uint32 type;
        } setunitByte;

        struct
        {
            uint32 byte1;
            uint32 type;
        } delunitByte;

        struct
        {
            uint32 id;
            uint32 timerType;
            SAIBool allowOverride;
        } timedActionList;

        struct
        {
            uint32 actionLists[SMART_ACTION_PARAM_COUNT];
        } randTimedActionList;

        struct
        {
            uint32 idMin;
            uint32 idMax;
        } randRangeTimedActionList;

        struct
        {
            SAIBool withDelayed;
            uint32 spell_id;
            SAIBool withInstant;
        } interruptSpellCasting;

        struct
        {
            uint32 anim;
        } sendGoCustomAnim;

        struct
        {
            uint32 speedxy;
            uint32 speedz;
        } jump;

        struct
        {
            SAIBool withEmote;
        } fleeAssist;

        struct
        {
            uint32 duration;
        } enableTempGO;

        struct
        {
            uint32 pointId;
            SAIBool transport;
            SAIBool disablePathfinding;
            uint32 ContactDistance;
        } moveToPos;

        struct
        {
            uint32 gossipMenuId;
            uint32 gossipNpcTextId;
        } sendGossipMenu;

        struct
        {
            uint32 state;
        } setGoLootState;

        struct
        {
            uint32 id;
        } sendTargetToTarget;

        struct
        {
            uint32 distance;
            uint32 angle;
        } setRangedMovement;

        struct
        {
            SAIBool regenHealth;
        } setHealthRegen;

        struct
        {
            SAIBool root;
        } setRoot;

        struct
        {
            uint32 flag;
        } goFlag;

        struct
        {
            uint32 state;
        } goState;

        struct
        {
            uint32 group;
            uint32 attackInvoker;
        } creatureGroup;

        struct
        {
            uint32 powerType;
            uint32 newPower;
        } power;

        struct
        {
            uint32 id;
        } gameEventStop;

        struct
        {
            uint32 id;
        } gameEventStart;

        struct
        {
            uint32 wps[SMART_ACTION_PARAM_COUNT];
        } closestWaypointFromList;

        struct
        {
            uint32 sounds[4];
            SAIBool onlySelf;
            uint32 distance;
        } randomSound;

        struct
        {
            uint32 timer;
            uint32 includeDecayRatio;
        } corpseDelay;

        struct
        {
            SAIBool disable;
        } disableEvade;

        struct
        {
            uint32 groupId;
            uint32 minDelay;
            uint32 maxDelay;
            uint32 spawnflags;
        } groupSpawn;

        struct
        {
            uint32 id;
            SAIBool force;
        } loadEquipment;

        struct
        {
            uint32 minId;
            uint32 maxId;
        } randomTimedEvent;

        struct
        {
            uint32 movementSlot;
            uint32 pauseTimer;
            SAIBool force;
        } pauseMovement;

        struct
        {
            uint32 spawnType;
            uint32 spawnId;
        } respawnData;

        struct
        {
            uint32 entry;
        } cinematic;

        struct
        {
            uint32 movementType;
            uint32 speedInteger;
            uint32 speedFraction;
        } movementSpeed;

        struct
        {
            uint32 zoneId;
            uint32 areaLightId;
            uint32 overrideLightId;
            uint32 transitionMilliseconds;
        } overrideLight;

        struct
        {
            uint32 zoneId;
            uint32 weatherId;
            uint32 intensity;
        } overrideWeather;

        struct
        {
            SAIBool enable;
        } setHover;

        struct
        {
            SAIBool toRespawnPosition;
        } evade;

        struct
        {
            uint32 percent;
        } setHealthPct;

        // @tswow-begin: tswow action types
        struct
        {
            uint32 worldStateId;
            uint32 worldStateValue;
        } sendWorldState;

        struct
        {
            uint32 gameEventId;
        } sendGameEventState;
        // @tswow-end
        struct
        {
            SAIBool immunePC;
        } setImmunePC;

        struct
        {
            SAIBool immuneNPC;
        } setImmuneNPC;

        struct
        {
            SAIBool uninteractible;
        } setUninteractible;

        struct
        {
            uint32 gameObjectAction;
        } activateGameObject;

        //! Note for any new future actions
        //! All parameters must have type uint32

        struct
        {
            uint32 param1;
            uint32 param2;
            uint32 param3;
            uint32 param4;
            uint32 param5;
            uint32 param6;
        } raw;
    };
};

enum SMARTAI_SPAWN_FLAGS
{
    SMARTAI_SPAWN_FLAG_NONE                 = 0x00,
    SMARTAI_SPAWN_FLAG_IGNORE_RESPAWN       = 0x01,
    SMARTAI_SPAWN_FLAG_FORCE_SPAWN          = 0x02,
    SMARTAI_SPAWN_FLAG_NOSAVE_RESPAWN       = 0x04,
};

enum SMARTAI_TARGETS
{
    SMART_TARGET_NONE                           = 0,    // NONE
    SMART_TARGET_SELF                           = 1,    // Self cast
    SMART_TARGET_VICTIM                         = 2,    // Our current target (ie: highest aggro)
    SMART_TARGET_HOSTILE_SECOND_AGGRO           = 3,    // Second highest aggro, maxdist, playerOnly, powerType + 1
    SMART_TARGET_HOSTILE_LAST_AGGRO             = 4,    // Dead last on aggro, maxdist, playerOnly, powerType + 1
    SMART_TARGET_HOSTILE_RANDOM                 = 5,    // Just any random target on our threat list, maxdist, playerOnly, powerType + 1
    SMART_TARGET_HOSTILE_RANDOM_NOT_TOP         = 6,    // Any random target except top threat, maxdist, playerOnly, powerType + 1
    SMART_TARGET_ACTION_INVOKER                 = 7,    // Unit who caused this Event to occur
    SMART_TARGET_POSITION                       = 8,    // use xyz from event params
    SMART_TARGET_CREATURE_RANGE                 = 9,    // CreatureEntry(0any), minDist, maxDist
    SMART_TARGET_CREATURE_GUID                  = 10,   // guid, entry
    SMART_TARGET_CREATURE_DISTANCE              = 11,   // CreatureEntry(0any), maxDist
    SMART_TARGET_STORED                         = 12,   // id, uses pre-stored target(list)
    SMART_TARGET_GAMEOBJECT_RANGE               = 13,   // entry(0any), min, max
    SMART_TARGET_GAMEOBJECT_GUID                = 14,   // guid, entry
    SMART_TARGET_GAMEOBJECT_DISTANCE            = 15,   // entry(0any), maxDist
    SMART_TARGET_INVOKER_PARTY                  = 16,   // invoker's party members
    SMART_TARGET_PLAYER_RANGE                   = 17,   // min, max
    SMART_TARGET_PLAYER_DISTANCE                = 18,   // maxDist
    SMART_TARGET_CLOSEST_CREATURE               = 19,   // CreatureEntry(0any), maxDist, dead?
    SMART_TARGET_CLOSEST_GAMEOBJECT             = 20,   // entry(0any), maxDist
    SMART_TARGET_CLOSEST_PLAYER                 = 21,   // maxDist
    SMART_TARGET_ACTION_INVOKER_VEHICLE         = 22,   // Unit's vehicle who caused this Event to occur
    SMART_TARGET_OWNER_OR_SUMMONER              = 23,   // Unit's owner or summoner, Use Owner/Charmer of this unit
    SMART_TARGET_THREAT_LIST                    = 24,   // All units on creature's threat list, maxdist
    SMART_TARGET_CLOSEST_ENEMY                  = 25,   // maxDist, playerOnly
    SMART_TARGET_CLOSEST_FRIENDLY               = 26,   // maxDist, playerOnly
    SMART_TARGET_LOOT_RECIPIENTS                = 27,   // all players that have tagged this creature (for kill credit)
    SMART_TARGET_FARTHEST                       = 28,   // maxDist, playerOnly, isInLos
    SMART_TARGET_VEHICLE_PASSENGER              = 29,   // seatMask (0 - all seats)
    SMART_TARGET_CLOSEST_UNSPAWNED_GAMEOBJECT   = 30,   // entry(0any), maxDist

    SMART_TARGET_END                            = 31
};

struct SmartTarget
{
    SmartTarget (SMARTAI_TARGETS t = SMART_TARGET_NONE, uint32 p1 = 0, uint32 p2 = 0, uint32 p3 = 0, uint32 p4 = 0)
    {
        type = t;
        raw.param1 = p1;
        raw.param2 = p2;
        raw.param3 = p3;
        raw.param4 = p4;
        x = 0.0f;
        y = 0.0f;
        z = 0.0f;
        o = 0.0f;
    }
    SMARTAI_TARGETS type;
    float x, y, z, o;
    union
    {
        struct
        {
            uint32 maxDist;
            SAIBool playerOnly;
            uint32 powerType;
        } hostilRandom;

        struct
        {
            uint32 maxDist;
            SAIBool playerOnly;
            SAIBool isInLos;
        } farthest;

        struct
        {
            uint32 creature;
            uint32 minDist;
            uint32 maxDist;
            uint32 maxSize;
        } unitRange;

        struct
        {
            uint32 dbGuid;
            uint32 entry;
        } unitGUID;

        struct
        {
            uint32 creature;
            uint32 dist;
            uint32 maxSize;
        } unitDistance;

        struct
        {
            uint32 dist;
        } playerDistance;

        struct
        {
            uint32 minDist;
            uint32 maxDist;
        } playerRange;

        struct
        {
            uint32 id;
        } stored;

        struct
        {
            uint32 entry;
            uint32 minDist;
            uint32 maxDist;
            uint32 maxSize;
        } goRange;

        struct
        {
            uint32 dbGuid;
            uint32 entry;
        } goGUID;

        struct
        {
            uint32 entry;
            uint32 dist;
            uint32 maxSize;
        } goDistance;

        struct
        {
            uint32 entry;
            uint32 dist;
            SAIBool dead;
        } unitClosest;

        struct
        {
            uint32 entry;
            uint32 dist;
        } goClosest;

        struct
        {
            uint32 maxDist;
            SAIBool playerOnly;
        } closestAttackable;

        struct
        {
            uint32 maxDist;
            SAIBool playerOnly;
        } closestFriendly;

        struct
        {
            SAIBool useCharmerOrOwner;
        } owner;

        struct
        {
            uint32 seatMask;
        } vehicle;

        struct
        {
            uint32 maxDist;
        } threatList;

        struct
        {
            uint32 param1;
            uint32 param2;
            uint32 param3;
            uint32 param4;
        } raw;
    };
};

enum SmartScriptType
{
    SMART_SCRIPT_TYPE_CREATURE = 0, //done
    SMART_SCRIPT_TYPE_GAMEOBJECT = 1, //done
    SMART_SCRIPT_TYPE_AREATRIGGER = 2, //done
    SMART_SCRIPT_TYPE_EVENT = 3, //
    SMART_SCRIPT_TYPE_GOSSIP = 4, //
    SMART_SCRIPT_TYPE_QUEST = 5, //
    SMART_SCRIPT_TYPE_SPELL = 6, //
    SMART_SCRIPT_TYPE_TRANSPORT = 7, //
    SMART_SCRIPT_TYPE_INSTANCE = 8, //
    SMART_SCRIPT_TYPE_TIMED_ACTIONLIST = 9, //
    SMART_SCRIPT_TYPE_SCENE = 10, // RESERVED master branch
    SMART_SCRIPT_TYPE_AREATRIGGER_ENTITY = 11,  // RESERVED master branch
    SMART_SCRIPT_TYPE_AREATRIGGER_ENTITY_SERVERSIDE = 12, // RESERVED master branch
    SMART_SCRIPT_TYPE_MAX
};

enum SmartAITypeMaskId
{
    SMART_SCRIPT_TYPE_MASK_CREATURE = 1,
    SMART_SCRIPT_TYPE_MASK_GAMEOBJECT = 2,
    SMART_SCRIPT_TYPE_MASK_AREATRIGGER = 4,
    SMART_SCRIPT_TYPE_MASK_EVENT = 8,
    SMART_SCRIPT_TYPE_MASK_GOSSIP = 16,
    SMART_SCRIPT_TYPE_MASK_QUEST = 32,
    SMART_SCRIPT_TYPE_MASK_SPELL = 64,
    SMART_SCRIPT_TYPE_MASK_TRANSPORT = 128,
    SMART_SCRIPT_TYPE_MASK_INSTANCE = 256,
    SMART_SCRIPT_TYPE_MASK_TIMED_ACTIONLIST = 512
};

const uint32 SmartAITypeMask[SMART_SCRIPT_TYPE_MAX][2] =
{
    {SMART_SCRIPT_TYPE_CREATURE,                      SMART_SCRIPT_TYPE_MASK_CREATURE },
    {SMART_SCRIPT_TYPE_GAMEOBJECT,                    SMART_SCRIPT_TYPE_MASK_GAMEOBJECT },
    {SMART_SCRIPT_TYPE_AREATRIGGER,                   SMART_SCRIPT_TYPE_MASK_AREATRIGGER },
    {SMART_SCRIPT_TYPE_EVENT,                         SMART_SCRIPT_TYPE_MASK_EVENT },
    {SMART_SCRIPT_TYPE_GOSSIP,                        SMART_SCRIPT_TYPE_MASK_GOSSIP },
    {SMART_SCRIPT_TYPE_QUEST,                         SMART_SCRIPT_TYPE_MASK_QUEST },
    {SMART_SCRIPT_TYPE_SPELL,                         SMART_SCRIPT_TYPE_MASK_SPELL },
    {SMART_SCRIPT_TYPE_TRANSPORT,                     SMART_SCRIPT_TYPE_MASK_TRANSPORT },
    {SMART_SCRIPT_TYPE_INSTANCE,                      SMART_SCRIPT_TYPE_MASK_INSTANCE },
    {SMART_SCRIPT_TYPE_TIMED_ACTIONLIST,              SMART_SCRIPT_TYPE_MASK_TIMED_ACTIONLIST },
    {SMART_SCRIPT_TYPE_SCENE,                         0 },
    {SMART_SCRIPT_TYPE_AREATRIGGER_ENTITY,            0 },
    {SMART_SCRIPT_TYPE_AREATRIGGER_ENTITY_SERVERSIDE, 0 }
};

const uint32 SmartAIEventMask[SMART_EVENT_END][2] =
{
    {SMART_EVENT_UPDATE_IC,                 SMART_SCRIPT_TYPE_MASK_CREATURE + SMART_SCRIPT_TYPE_MASK_TIMED_ACTIONLIST},
    {SMART_EVENT_UPDATE_OOC,                SMART_SCRIPT_TYPE_MASK_CREATURE + SMART_SCRIPT_TYPE_MASK_GAMEOBJECT + SMART_SCRIPT_TYPE_MASK_INSTANCE },
    {SMART_EVENT_HEALTH_PCT,                SMART_SCRIPT_TYPE_MASK_CREATURE },
    {SMART_EVENT_MANA_PCT,                  SMART_SCRIPT_TYPE_MASK_CREATURE },
    {SMART_EVENT_AGGRO,                     SMART_SCRIPT_TYPE_MASK_CREATURE },
    {SMART_EVENT_KILL,                      SMART_SCRIPT_TYPE_MASK_CREATURE },
    {SMART_EVENT_DEATH,                     SMART_SCRIPT_TYPE_MASK_CREATURE },
    {SMART_EVENT_EVADE,                     SMART_SCRIPT_TYPE_MASK_CREATURE },
    {SMART_EVENT_SPELLHIT,                  SMART_SCRIPT_TYPE_MASK_CREATURE + SMART_SCRIPT_TYPE_MASK_GAMEOBJECT },
    {SMART_EVENT_RANGE,                     SMART_SCRIPT_TYPE_MASK_CREATURE },
    {SMART_EVENT_OOC_LOS,                   SMART_SCRIPT_TYPE_MASK_CREATURE },
    {SMART_EVENT_RESPAWN,                   SMART_SCRIPT_TYPE_MASK_CREATURE + SMART_SCRIPT_TYPE_MASK_GAMEOBJECT },
    {SMART_EVENT_TARGET_HEALTH_PCT,         SMART_SCRIPT_TYPE_MASK_CREATURE },
    {SMART_EVENT_VICTIM_CASTING,            SMART_SCRIPT_TYPE_MASK_CREATURE },
    {SMART_EVENT_FRIENDLY_HEALTH,           SMART_SCRIPT_TYPE_MASK_CREATURE },
    {SMART_EVENT_FRIENDLY_IS_CC,            SMART_SCRIPT_TYPE_MASK_CREATURE },
    {SMART_EVENT_FRIENDLY_MISSING_BUFF,     SMART_SCRIPT_TYPE_MASK_CREATURE },
    {SMART_EVENT_SUMMONED_UNIT,             SMART_SCRIPT_TYPE_MASK_CREATURE + SMART_SCRIPT_TYPE_MASK_GAMEOBJECT },
    {SMART_EVENT_TARGET_MANA_PCT,           SMART_SCRIPT_TYPE_MASK_CREATURE },
    {SMART_EVENT_ACCEPTED_QUEST,            SMART_SCRIPT_TYPE_MASK_CREATURE + SMART_SCRIPT_TYPE_MASK_GAMEOBJECT },
    {SMART_EVENT_REWARD_QUEST,              SMART_SCRIPT_TYPE_MASK_CREATURE + SMART_SCRIPT_TYPE_MASK_GAMEOBJECT },
    {SMART_EVENT_REACHED_HOME,              SMART_SCRIPT_TYPE_MASK_CREATURE },
    {SMART_EVENT_RECEIVE_EMOTE,             SMART_SCRIPT_TYPE_MASK_CREATURE },
    {SMART_EVENT_HAS_AURA,                  SMART_SCRIPT_TYPE_MASK_CREATURE },
    {SMART_EVENT_TARGET_BUFFED,             SMART_SCRIPT_TYPE_MASK_CREATURE },
    {SMART_EVENT_RESET,                     SMART_SCRIPT_TYPE_MASK_CREATURE },
    {SMART_EVENT_IC_LOS,                    SMART_SCRIPT_TYPE_MASK_CREATURE },
    {SMART_EVENT_PASSENGER_BOARDED,         SMART_SCRIPT_TYPE_MASK_CREATURE },
    {SMART_EVENT_PASSENGER_REMOVED,         SMART_SCRIPT_TYPE_MASK_CREATURE },
    {SMART_EVENT_CHARMED,                   SMART_SCRIPT_TYPE_MASK_CREATURE },
    {SMART_EVENT_CHARMED_TARGET,            SMART_SCRIPT_TYPE_MASK_CREATURE },
    {SMART_EVENT_SPELLHIT_TARGET,           SMART_SCRIPT_TYPE_MASK_CREATURE },
    {SMART_EVENT_DAMAGED,                   SMART_SCRIPT_TYPE_MASK_CREATURE },
    {SMART_EVENT_DAMAGED_TARGET,            SMART_SCRIPT_TYPE_MASK_CREATURE },
    {SMART_EVENT_MOVEMENTINFORM,            SMART_SCRIPT_TYPE_MASK_CREATURE },
    {SMART_EVENT_SUMMON_DESPAWNED,          SMART_SCRIPT_TYPE_MASK_CREATURE + SMART_SCRIPT_TYPE_MASK_GAMEOBJECT },
    {SMART_EVENT_CORPSE_REMOVED,            SMART_SCRIPT_TYPE_MASK_CREATURE },
    {SMART_EVENT_AI_INIT,                   SMART_SCRIPT_TYPE_MASK_CREATURE + SMART_SCRIPT_TYPE_MASK_GAMEOBJECT },
    {SMART_EVENT_DATA_SET,                  SMART_SCRIPT_TYPE_MASK_CREATURE + SMART_SCRIPT_TYPE_MASK_GAMEOBJECT },
    {SMART_EVENT_WAYPOINT_START,            SMART_SCRIPT_TYPE_MASK_CREATURE },
    {SMART_EVENT_WAYPOINT_REACHED,          SMART_SCRIPT_TYPE_MASK_CREATURE },
    {SMART_EVENT_TRANSPORT_ADDPLAYER,       SMART_SCRIPT_TYPE_MASK_TRANSPORT },
    {SMART_EVENT_TRANSPORT_ADDCREATURE,     SMART_SCRIPT_TYPE_MASK_TRANSPORT },
    {SMART_EVENT_TRANSPORT_REMOVE_PLAYER,   SMART_SCRIPT_TYPE_MASK_TRANSPORT },
    {SMART_EVENT_TRANSPORT_RELOCATE,        SMART_SCRIPT_TYPE_MASK_TRANSPORT },
    {SMART_EVENT_INSTANCE_PLAYER_ENTER,     SMART_SCRIPT_TYPE_MASK_INSTANCE },
    {SMART_EVENT_AREATRIGGER_ONTRIGGER,     SMART_SCRIPT_TYPE_MASK_AREATRIGGER },
    {SMART_EVENT_QUEST_ACCEPTED,            SMART_SCRIPT_TYPE_MASK_QUEST },
    {SMART_EVENT_QUEST_OBJ_COMPLETION,      SMART_SCRIPT_TYPE_MASK_QUEST },
    {SMART_EVENT_QUEST_REWARDED,            SMART_SCRIPT_TYPE_MASK_QUEST },
    {SMART_EVENT_QUEST_COMPLETION,          SMART_SCRIPT_TYPE_MASK_QUEST },
    {SMART_EVENT_QUEST_FAIL,                SMART_SCRIPT_TYPE_MASK_QUEST },
    {SMART_EVENT_TEXT_OVER,                 SMART_SCRIPT_TYPE_MASK_CREATURE + SMART_SCRIPT_TYPE_MASK_GAMEOBJECT },
    {SMART_EVENT_RECEIVE_HEAL,              SMART_SCRIPT_TYPE_MASK_CREATURE },
    {SMART_EVENT_JUST_SUMMONED,             SMART_SCRIPT_TYPE_MASK_CREATURE },
    {SMART_EVENT_WAYPOINT_PAUSED,           SMART_SCRIPT_TYPE_MASK_CREATURE },
    {SMART_EVENT_WAYPOINT_RESUMED,          SMART_SCRIPT_TYPE_MASK_CREATURE },
    {SMART_EVENT_WAYPOINT_STOPPED,          SMART_SCRIPT_TYPE_MASK_CREATURE },
    {SMART_EVENT_WAYPOINT_ENDED,            SMART_SCRIPT_TYPE_MASK_CREATURE },
    {SMART_EVENT_TIMED_EVENT_TRIGGERED,     SMART_SCRIPT_TYPE_MASK_CREATURE + SMART_SCRIPT_TYPE_MASK_GAMEOBJECT },
    {SMART_EVENT_UPDATE,                    SMART_SCRIPT_TYPE_MASK_CREATURE + SMART_SCRIPT_TYPE_MASK_GAMEOBJECT },
    {SMART_EVENT_LINK,                      SMART_SCRIPT_TYPE_MASK_CREATURE + SMART_SCRIPT_TYPE_MASK_GAMEOBJECT + SMART_SCRIPT_TYPE_MASK_AREATRIGGER + SMART_SCRIPT_TYPE_MASK_EVENT + SMART_SCRIPT_TYPE_MASK_GOSSIP + SMART_SCRIPT_TYPE_MASK_QUEST + SMART_SCRIPT_TYPE_MASK_SPELL + SMART_SCRIPT_TYPE_MASK_TRANSPORT + SMART_SCRIPT_TYPE_MASK_INSTANCE },
    {SMART_EVENT_GOSSIP_SELECT,             SMART_SCRIPT_TYPE_MASK_CREATURE + SMART_SCRIPT_TYPE_MASK_GAMEOBJECT },
    {SMART_EVENT_JUST_CREATED,              SMART_SCRIPT_TYPE_MASK_CREATURE + SMART_SCRIPT_TYPE_MASK_GAMEOBJECT },
    {SMART_EVENT_GOSSIP_HELLO,              SMART_SCRIPT_TYPE_MASK_CREATURE + SMART_SCRIPT_TYPE_MASK_GAMEOBJECT },
    {SMART_EVENT_FOLLOW_COMPLETED,          SMART_SCRIPT_TYPE_MASK_CREATURE },
    {SMART_EVENT_EVENT_PHASE_CHANGE,        SMART_SCRIPT_TYPE_MASK_CREATURE + SMART_SCRIPT_TYPE_MASK_GAMEOBJECT },
    {SMART_EVENT_IS_BEHIND_TARGET,          SMART_SCRIPT_TYPE_MASK_CREATURE },
    {SMART_EVENT_GAME_EVENT_START,          SMART_SCRIPT_TYPE_MASK_CREATURE + SMART_SCRIPT_TYPE_MASK_GAMEOBJECT },
    {SMART_EVENT_GAME_EVENT_END,            SMART_SCRIPT_TYPE_MASK_CREATURE + SMART_SCRIPT_TYPE_MASK_GAMEOBJECT },
    {SMART_EVENT_GO_LOOT_STATE_CHANGED,     SMART_SCRIPT_TYPE_MASK_GAMEOBJECT },
    {SMART_EVENT_GO_EVENT_INFORM,           SMART_SCRIPT_TYPE_MASK_GAMEOBJECT },
    {SMART_EVENT_ACTION_DONE,               SMART_SCRIPT_TYPE_MASK_CREATURE },
    {SMART_EVENT_ON_SPELLCLICK,             SMART_SCRIPT_TYPE_MASK_CREATURE },
    {SMART_EVENT_FRIENDLY_HEALTH_PCT,       SMART_SCRIPT_TYPE_MASK_CREATURE },
    {SMART_EVENT_DISTANCE_CREATURE,         SMART_SCRIPT_TYPE_MASK_CREATURE },
    {SMART_EVENT_DISTANCE_GAMEOBJECT,       SMART_SCRIPT_TYPE_MASK_CREATURE },
    {SMART_EVENT_COUNTER_SET,               SMART_SCRIPT_TYPE_MASK_CREATURE + SMART_SCRIPT_TYPE_MASK_GAMEOBJECT },
    {SMART_EVENT_SCENE_START,               0 },
    {SMART_EVENT_SCENE_TRIGGER,             0 },
    {SMART_EVENT_SCENE_CANCEL,              0 },
    {SMART_EVENT_SCENE_COMPLETE,            0 },
    {SMART_EVENT_SUMMONED_UNIT_DIES,        SMART_SCRIPT_TYPE_MASK_CREATURE + SMART_SCRIPT_TYPE_MASK_GAMEOBJECT },
};

enum SmartEventFlags
{
    SMART_EVENT_FLAG_NOT_REPEATABLE        = 0x001,                     //Event can not repeat
    SMART_EVENT_FLAG_DIFFICULTY_0          = 0x002,                     //Event only occurs in instance difficulty 0
    SMART_EVENT_FLAG_DIFFICULTY_1          = 0x004,                     //Event only occurs in instance difficulty 1
    SMART_EVENT_FLAG_DIFFICULTY_2          = 0x008,                     //Event only occurs in instance difficulty 2
    SMART_EVENT_FLAG_DIFFICULTY_3          = 0x010,                     //Event only occurs in instance difficulty 3
    SMART_EVENT_FLAG_RESERVED_5            = 0x020,
    SMART_EVENT_FLAG_RESERVED_6            = 0x040,
    SMART_EVENT_FLAG_DEBUG_ONLY            = 0x080,                     //Event only occurs in debug build
    SMART_EVENT_FLAG_DONT_RESET            = 0x100,                     //Event will not reset in SmartScript::OnReset()
    SMART_EVENT_FLAG_WHILE_CHARMED         = 0x200,                     //Event occurs even if AI owner is charmed

    SMART_EVENT_FLAG_DIFFICULTY_ALL        = (SMART_EVENT_FLAG_DIFFICULTY_0|SMART_EVENT_FLAG_DIFFICULTY_1|SMART_EVENT_FLAG_DIFFICULTY_2|SMART_EVENT_FLAG_DIFFICULTY_3),
    SMART_EVENT_FLAGS_ALL                  = (SMART_EVENT_FLAG_NOT_REPEATABLE|SMART_EVENT_FLAG_DIFFICULTY_ALL|SMART_EVENT_FLAG_RESERVED_5|SMART_EVENT_FLAG_RESERVED_6|SMART_EVENT_FLAG_DEBUG_ONLY|SMART_EVENT_FLAG_DONT_RESET|SMART_EVENT_FLAG_WHILE_CHARMED),

    // Temp flags, used only at runtime, never stored in DB
    SMART_EVENT_FLAG_TEMP_IGNORE_CHANCE_ROLL = 0x40000000,              //Event occurs no matter what roll_chance_i(e.event.event_chance) returns.
};

enum SmartCastFlags
{
    SMARTCAST_INTERRUPT_PREVIOUS     = 0x01,                     // Interrupt any spell casting
    SMARTCAST_TRIGGERED              = 0x02,                     // Triggered (this makes spell cost zero mana and have no cast time)
    //SMARTCAST_FORCE_CAST             = 0x04,                     //Forces cast even if creature is out of mana or out of range
    //SMARTCAST_NO_MELEE_IF_OOM        = 0x08,                     //Prevents creature from entering melee if out of mana or out of range
    //SMARTCAST_FORCE_TARGET_SELF      = 0x10,                     //Forces the target to cast this spell on itself
    SMARTCAST_AURA_NOT_PRESENT       = 0x20,                     // Only casts the spell if the target does not have an aura from the spell
    SMARTCAST_COMBAT_MOVE            = 0x40                      // Prevents combat movement if cast successful. Allows movement on range, OOM, LOS
};

// one line in DB is one event
struct SmartScriptHolder
{
    SmartScriptHolder() : entryOrGuid(0), source_type(SMART_SCRIPT_TYPE_CREATURE)
        , event_id(0), link(0), event(), action(), target(), timer(0), priority(DEFAULT_PRIORITY), active(false), runOnce(false)
        , enableTimed(false) { }

    int32 entryOrGuid;
    SmartScriptType source_type;
    uint32 event_id;
    uint32 link;

    SmartEvent event;
    SmartAction action;
    SmartTarget target;

    uint32 GetScriptType() const { return (uint32)source_type; }
    uint32 GetEventType() const { return (uint32)event.type; }
    uint32 GetActionType() const { return (uint32)action.type; }
    uint32 GetTargetType() const { return (uint32)target.type; }

    uint32 timer;
    uint32 priority;
    bool active;
    bool runOnce;
    bool enableTimed;

    operator bool() const { return entryOrGuid != 0; }
    // Default comparision operator using priority field as first ordering field
    bool operator<(SmartScriptHolder const& other) const
    {
        return std::tie(priority, entryOrGuid, source_type, event_id, link) < std::tie(other.priority, other.entryOrGuid, other.source_type, other.event_id, other.link);
    }

    static constexpr uint32 DEFAULT_PRIORITY = std::numeric_limits<uint32>::max();
};

typedef std::vector<WorldObject*> ObjectVector;

class ObjectGuidVector
{
    public:
        explicit ObjectGuidVector(ObjectVector const& objectVector);

        ObjectVector const* GetObjectVector(WorldObject const& ref) const
        {
            UpdateObjects(ref);
            return &_objectVector;
        }

        ~ObjectGuidVector() { }

    private:
        GuidVector _guidVector;
        mutable ObjectVector _objectVector;

        //sanitize vector using _guidVector
        void UpdateObjects(WorldObject const& ref) const;
};
typedef std::unordered_map<uint32, ObjectGuidVector> ObjectVectorMap;

class TC_GAME_API SmartWaypointMgr
{
    public:
        static SmartWaypointMgr* instance();

        void LoadFromDB();

        WaypointPath const* GetPath(uint32 id);

    private:
        SmartWaypointMgr() { }
        ~SmartWaypointMgr() { }

        std::unordered_map<uint32, WaypointPath> _waypointStore;
};

#define sSmartWaypointMgr SmartWaypointMgr::instance()

// all events for a single entry
typedef std::vector<SmartScriptHolder> SmartAIEventList;
typedef std::vector<SmartScriptHolder> SmartAIEventStoredList;

// all events for all entries / guids
typedef std::unordered_map<int32, SmartAIEventList> SmartAIEventMap;

// Helper Stores
typedef std::map<uint32 /*entry*/, std::pair<uint32 /*spellId*/, SpellEffIndex /*effIndex*/> > CacheSpellContainer;
typedef std::pair<CacheSpellContainer::const_iterator, CacheSpellContainer::const_iterator> CacheSpellContainerBounds;

class TC_GAME_API SmartAIMgr
{
    private:
        SmartAIMgr() { }
        ~SmartAIMgr() { }

    public:
        static SmartAIMgr* instance();

        void LoadSmartAIFromDB();

        SmartAIEventList GetScript(int32 entry, SmartScriptType type);

        static SmartScriptHolder& FindLinkedSourceEvent(SmartAIEventList& list, uint32 eventId);

        static SmartScriptHolder& FindLinkedEvent(SmartAIEventList& list, uint32 link);
    private:
        //event stores
        SmartAIEventMap mEventMap[SMART_SCRIPT_TYPE_MAX];

        static bool EventHasInvoker(SMART_EVENT event);

        bool IsEventValid(SmartScriptHolder& e);
        bool IsTargetValid(SmartScriptHolder const& e);

        static bool IsMinMaxValid(SmartScriptHolder const& e, uint32 min, uint32 max);

        static bool NotNULL(SmartScriptHolder const& e, uint32 data);
        static bool IsCreatureValid(SmartScriptHolder const& e, uint32 entry);
        static bool IsQuestValid(SmartScriptHolder const& e, uint32 entry);
        static bool IsGameObjectValid(SmartScriptHolder const& e, uint32 entry);
        static bool IsSpellValid(SmartScriptHolder const& e, uint32 entry);
        static bool IsItemValid(SmartScriptHolder const& e, uint32 entry);
        static bool IsTextEmoteValid(SmartScriptHolder const& e, uint32 entry);
        static bool IsEmoteValid(SmartScriptHolder const& e, uint32 entry);
        static bool IsAreaTriggerValid(SmartScriptHolder const& e, uint32 entry);
        static bool IsSoundValid(SmartScriptHolder const& e, uint32 entry);
        static bool IsTextValid(SmartScriptHolder const& e, uint32 id);

        static bool CheckUnusedEventParams(SmartScriptHolder const& e);
        static bool CheckUnusedActionParams(SmartScriptHolder const& e);
        static bool CheckUnusedTargetParams(SmartScriptHolder const& e);

        // Helpers
        void LoadHelperStores();
        void UnLoadHelperStores();

        CacheSpellContainerBounds GetSummonCreatureSpellContainerBounds(uint32 creatureEntry) const;
        CacheSpellContainerBounds GetSummonGameObjectSpellContainerBounds(uint32 gameObjectEntry) const;
        CacheSpellContainerBounds GetKillCreditSpellContainerBounds(uint32 killCredit) const;
        CacheSpellContainerBounds GetCreateItemSpellContainerBounds(uint32 itemId) const;

        CacheSpellContainer SummonCreatureSpellStore;
        CacheSpellContainer SummonGameObjectSpellStore;
        CacheSpellContainer KillCreditSpellStore;
        CacheSpellContainer CreateItemSpellStore;
};

#define sSmartScriptMgr SmartAIMgr::instance()

#endif<|MERGE_RESOLUTION|>--- conflicted
+++ resolved
@@ -584,17 +584,12 @@
     SMART_ACTION_SET_IMMUNE_PC                      = 144,    // 0/1
     SMART_ACTION_SET_IMMUNE_NPC                     = 145,    // 0/1
     SMART_ACTION_SET_UNINTERACTIBLE                 = 146,    // 0/1
-<<<<<<< HEAD
+    SMART_ACTION_ACTIVATE_GAMEOBJECT                = 147,    // GameObjectActions
     // @tswow-begin custom actions
     SMART_ACTION_SEND_WORLDSTATE                    = 270,    // id, value
     SMART_ACTION_SEND_GAME_EVENT_STATE              = 271,    // gameEventId
-    SMART_ACTION_END                                = 272
+    SMART_ACTION_END                                = 272,
     // @tswow-end
-=======
-    SMART_ACTION_ACTIVATE_GAMEOBJECT                = 147,    // GameObjectActions
-
-    SMART_ACTION_END                                = 148
->>>>>>> 8516984f
 };
 
 enum class SmartActionSummonCreatureFlags
