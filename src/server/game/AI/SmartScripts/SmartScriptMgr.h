/*
 * Copyright (C) 2008-2017 TrinityCore <http://www.trinitycore.org/>
 *
 * This program is free software; you can redistribute it and/or modify it
 * under the terms of the GNU General Public License as published by the
 * Free Software Foundation; either version 2 of the License, or (at your
 * option) any later version.
 *
 * This program is distributed in the hope that it will be useful, but WITHOUT
 * ANY WARRANTY; without even the implied warranty of MERCHANTABILITY or
 * FITNESS FOR A PARTICULAR PURPOSE. See the GNU General Public License for
 * more details.
 *
 * You should have received a copy of the GNU General Public License along
 * with this program. If not, see <http://www.gnu.org/licenses/>.
 */

#ifndef TRINITY_SMARTSCRIPTMGR_H
#define TRINITY_SMARTSCRIPTMGR_H

#include "Define.h"
#include "ObjectGuid.h"
#include <map>
#include <string>
#include <unordered_map>

class WorldObject;
enum SpellEffIndex : uint8;

struct WayPoint
{
    WayPoint(uint32 _id, float _x, float _y, float _z)
    {
        id = _id;
        x = _x;
        y = _y;
        z = _z;
    }

    uint32 id;
    float x;
    float y;
    float z;
};

enum eSmartAI
{
    SMART_EVENT_PARAM_COUNT = 4,
    SMART_ACTION_PARAM_COUNT = 6,
    SMART_SUMMON_COUNTER = 0xFFFFFF,
    SMART_ESCORT_LAST_OOC_POINT = 0xFFFFFF,
    SMART_RANDOM_POINT = 0xFFFFFE,
    SMART_ESCORT_TARGETS = 0xFFFFFF
};

enum SMART_EVENT_PHASE
{
    SMART_EVENT_PHASE_ALWAYS  = 0,
    SMART_EVENT_PHASE_1       = 1,
    SMART_EVENT_PHASE_2       = 2,
    SMART_EVENT_PHASE_3       = 3,
    SMART_EVENT_PHASE_4       = 4,
    SMART_EVENT_PHASE_5       = 5,
    SMART_EVENT_PHASE_6       = 6,
    SMART_EVENT_PHASE_7       = 7,
    SMART_EVENT_PHASE_8       = 8,
    SMART_EVENT_PHASE_9       = 9,
    SMART_EVENT_PHASE_MAX     = 10,

    SMART_EVENT_PHASE_COUNT   = 9
};

enum SMART_EVENT_PHASE_BITS
{
    SMART_EVENT_PHASE_ALWAYS_BIT   = 0,
    SMART_EVENT_PHASE_1_BIT        = 1,
    SMART_EVENT_PHASE_2_BIT        = 2,
    SMART_EVENT_PHASE_3_BIT        = 4,
    SMART_EVENT_PHASE_4_BIT        = 8,
    SMART_EVENT_PHASE_5_BIT        = 16,
    SMART_EVENT_PHASE_6_BIT        = 32,
    SMART_EVENT_PHASE_7_BIT        = 64,
    SMART_EVENT_PHASE_8_BIT        = 128,
    SMART_EVENT_PHASE_9_BIT        = 256,
    SMART_EVENT_PHASE_ALL          = SMART_EVENT_PHASE_1_BIT + SMART_EVENT_PHASE_2_BIT + SMART_EVENT_PHASE_3_BIT + SMART_EVENT_PHASE_4_BIT + SMART_EVENT_PHASE_5_BIT + SMART_EVENT_PHASE_6_BIT + SMART_EVENT_PHASE_7_BIT + SMART_EVENT_PHASE_8_BIT + SMART_EVENT_PHASE_9_BIT
};

const uint32 SmartPhaseMask[SMART_EVENT_PHASE_COUNT][2] =
{
    {SMART_EVENT_PHASE_1, SMART_EVENT_PHASE_1_BIT },
    {SMART_EVENT_PHASE_2, SMART_EVENT_PHASE_2_BIT },
    {SMART_EVENT_PHASE_3, SMART_EVENT_PHASE_3_BIT },
    {SMART_EVENT_PHASE_4, SMART_EVENT_PHASE_4_BIT },
    {SMART_EVENT_PHASE_5, SMART_EVENT_PHASE_5_BIT },
    {SMART_EVENT_PHASE_6, SMART_EVENT_PHASE_6_BIT },
    {SMART_EVENT_PHASE_7, SMART_EVENT_PHASE_7_BIT },
    {SMART_EVENT_PHASE_8, SMART_EVENT_PHASE_8_BIT },
    {SMART_EVENT_PHASE_9, SMART_EVENT_PHASE_9_BIT }
};

enum SMART_EVENT
{
    SMART_EVENT_UPDATE_IC                = 0,       // InitialMin, InitialMax, RepeatMin, RepeatMax
    SMART_EVENT_UPDATE_OOC               = 1,       // InitialMin, InitialMax, RepeatMin, RepeatMax
    SMART_EVENT_HEALT_PCT                = 2,       // HPMin%, HPMax%,  RepeatMin, RepeatMax
    SMART_EVENT_MANA_PCT                 = 3,       // ManaMin%, ManaMax%, RepeatMin, RepeatMax
    SMART_EVENT_AGGRO                    = 4,       // NONE
    SMART_EVENT_KILL                     = 5,       // CooldownMin0, CooldownMax1, playerOnly2, else creature entry3
    SMART_EVENT_DEATH                    = 6,       // NONE
    SMART_EVENT_EVADE                    = 7,       // NONE
    SMART_EVENT_SPELLHIT                 = 8,       // SpellID, School, CooldownMin, CooldownMax
    SMART_EVENT_RANGE                    = 9,       // MinDist, MaxDist, RepeatMin, RepeatMax
    SMART_EVENT_OOC_LOS                  = 10,      // NoHostile, MaxRnage, CooldownMin, CooldownMax
    SMART_EVENT_RESPAWN                  = 11,      // type, MapId, ZoneId
    SMART_EVENT_TARGET_HEALTH_PCT        = 12,      // HPMin%, HPMax%, RepeatMin, RepeatMax
    SMART_EVENT_VICTIM_CASTING           = 13,      // RepeatMin, RepeatMax, spellid
    SMART_EVENT_FRIENDLY_HEALTH          = 14,      // HPDeficit, Radius, RepeatMin, RepeatMax
    SMART_EVENT_FRIENDLY_IS_CC           = 15,      // Radius, RepeatMin, RepeatMax
    SMART_EVENT_FRIENDLY_MISSING_BUFF    = 16,      // SpellId, Radius, RepeatMin, RepeatMax
    SMART_EVENT_SUMMONED_UNIT            = 17,      // CreatureId(0 all), CooldownMin, CooldownMax
    SMART_EVENT_TARGET_MANA_PCT          = 18,      // ManaMin%, ManaMax%, RepeatMin, RepeatMax
    SMART_EVENT_ACCEPTED_QUEST           = 19,      // QuestID(0any)
    SMART_EVENT_REWARD_QUEST             = 20,      // QuestID(0any)
    SMART_EVENT_REACHED_HOME             = 21,      // NONE
    SMART_EVENT_RECEIVE_EMOTE            = 22,      // EmoteId, CooldownMin, CooldownMax, condition, val1, val2, val3
    SMART_EVENT_HAS_AURA                 = 23,      // Param1 = SpellID, Param2 = Stack amount, Param3/4 RepeatMin, RepeatMax
    SMART_EVENT_TARGET_BUFFED            = 24,      // Param1 = SpellID, Param2 = Stack amount, Param3/4 RepeatMin, RepeatMax
    SMART_EVENT_RESET                    = 25,      // Called after combat, when the creature respawn and spawn.
    SMART_EVENT_IC_LOS                   = 26,      // NoHostile, MaxRnage, CooldownMin, CooldownMax
    SMART_EVENT_PASSENGER_BOARDED        = 27,      // CooldownMin, CooldownMax
    SMART_EVENT_PASSENGER_REMOVED        = 28,      // CooldownMin, CooldownMax
    SMART_EVENT_CHARMED                  = 29,      // onRemove (0 - on apply, 1 - on remove)
    SMART_EVENT_CHARMED_TARGET           = 30,      // NONE
    SMART_EVENT_SPELLHIT_TARGET          = 31,      // SpellID, School, CooldownMin, CooldownMax
    SMART_EVENT_DAMAGED                  = 32,      // MinDmg, MaxDmg, CooldownMin, CooldownMax
    SMART_EVENT_DAMAGED_TARGET           = 33,      // MinDmg, MaxDmg, CooldownMin, CooldownMax
    SMART_EVENT_MOVEMENTINFORM           = 34,      // MovementType(any), PointID
    SMART_EVENT_SUMMON_DESPAWNED         = 35,      // Entry, CooldownMin, CooldownMax
    SMART_EVENT_CORPSE_REMOVED           = 36,      // NONE
    SMART_EVENT_AI_INIT                  = 37,      // NONE
    SMART_EVENT_DATA_SET                 = 38,      // Id, Value, CooldownMin, CooldownMax
    SMART_EVENT_WAYPOINT_START           = 39,      // PointId(0any), pathID(0any)
    SMART_EVENT_WAYPOINT_REACHED         = 40,      // PointId(0any), pathID(0any)
    SMART_EVENT_TRANSPORT_ADDPLAYER      = 41,      // NONE
    SMART_EVENT_TRANSPORT_ADDCREATURE    = 42,      // Entry (0 any)
    SMART_EVENT_TRANSPORT_REMOVE_PLAYER  = 43,      // NONE
    SMART_EVENT_TRANSPORT_RELOCATE       = 44,      // PointId
    SMART_EVENT_INSTANCE_PLAYER_ENTER    = 45,      // Team (0 any), CooldownMin, CooldownMax
    SMART_EVENT_AREATRIGGER_ONTRIGGER    = 46,      // TriggerId(0 any)
    SMART_EVENT_QUEST_ACCEPTED           = 47,      // none
    SMART_EVENT_QUEST_OBJ_COPLETETION    = 48,      // none
    SMART_EVENT_QUEST_COMPLETION         = 49,      // none
    SMART_EVENT_QUEST_REWARDED           = 50,      // none
    SMART_EVENT_QUEST_FAIL               = 51,      // none
    SMART_EVENT_TEXT_OVER                = 52,      // GroupId from creature_text,  creature entry who talks (0 any)
    SMART_EVENT_RECEIVE_HEAL             = 53,      // MinHeal, MaxHeal, CooldownMin, CooldownMax
    SMART_EVENT_JUST_SUMMONED            = 54,      // none
    SMART_EVENT_WAYPOINT_PAUSED          = 55,      // PointId(0any), pathID(0any)
    SMART_EVENT_WAYPOINT_RESUMED         = 56,      // PointId(0any), pathID(0any)
    SMART_EVENT_WAYPOINT_STOPPED         = 57,      // PointId(0any), pathID(0any)
    SMART_EVENT_WAYPOINT_ENDED           = 58,      // PointId(0any), pathID(0any)
    SMART_EVENT_TIMED_EVENT_TRIGGERED    = 59,      // id
    SMART_EVENT_UPDATE                   = 60,      // InitialMin, InitialMax, RepeatMin, RepeatMax
    SMART_EVENT_LINK                     = 61,      // INTERNAL USAGE, no params, used to link together multiple events, does not use any extra resources to iterate event lists needlessly
    SMART_EVENT_GOSSIP_SELECT            = 62,      // menuID, actionID
    SMART_EVENT_JUST_CREATED             = 63,      // none
    SMART_EVENT_GOSSIP_HELLO             = 64,      // none
    SMART_EVENT_FOLLOW_COMPLETED         = 65,      // none
    SMART_EVENT_DUMMY_EFFECT             = 66,      // spellId, effectIndex
    SMART_EVENT_IS_BEHIND_TARGET         = 67,      // cooldownMin, CooldownMax
    SMART_EVENT_GAME_EVENT_START         = 68,      // game_event.Entry
    SMART_EVENT_GAME_EVENT_END           = 69,      // game_event.Entry
    SMART_EVENT_GO_STATE_CHANGED         = 70,      // go state
    SMART_EVENT_GO_EVENT_INFORM          = 71,      // eventId
    SMART_EVENT_ACTION_DONE              = 72,      // eventId (SharedDefines.EventId)
    SMART_EVENT_ON_SPELLCLICK            = 73,      // clicker (unit)
    SMART_EVENT_FRIENDLY_HEALTH_PCT      = 74,      // minHpPct, maxHpPct, repeatMin, repeatMax
    SMART_EVENT_DISTANCE_CREATURE        = 75,      // guid, entry, distance, repeat
    SMART_EVENT_DISTANCE_GAMEOBJECT      = 76,      // guid, entry, distance, repeat
    SMART_EVENT_COUNTER_SET              = 77,      // id, value, cooldownMin, cooldownMax
    SMART_EVENT_SCENE_START              = 78,      // none
    SMART_EVENT_SCENE_TRIGGER            = 79,      // param_string : triggerName
    SMART_EVENT_SCENE_CANCEL             = 80,      // none
    SMART_EVENT_SCENE_COMPLETE           = 81,      // none

    SMART_EVENT_END                      = 82
};

struct SmartEvent
{
    SMART_EVENT type;
    uint32 event_phase_mask;
    uint32 event_chance;
    uint32 event_flags;
    union
    {
        struct
        {
            uint32 min;
            uint32 max;
            uint32 repeatMin;
            uint32 repeatMax;
        } minMaxRepeat;

        struct
        {
            uint32 cooldownMin;
            uint32 cooldownMax;
            uint32 playerOnly;
            uint32 creature;
        } kill;

        struct
        {
            uint32 spell;
            uint32 school;
            uint32 cooldownMin;
            uint32 cooldownMax;
        } spellHit;

        struct
        {
            uint32 noHostile;
            uint32 maxDist;
            uint32 cooldownMin;
            uint32 cooldownMax;
        } los;

        struct
        {
            uint32 type;
            uint32 map;
            uint32 area;
        } respawn;

        struct
        {
            uint32 repeatMin;
            uint32 repeatMax;
        } minMax;

        struct
        {
            uint32 repeatMin;
            uint32 repeatMax;
            uint32 spellId;
        } targetCasting;

        struct
        {
            uint32 hpDeficit;
            uint32 radius;
            uint32 repeatMin;
            uint32 repeatMax;
        } friendlyHealth;

        struct
        {
            uint32 radius;
            uint32 repeatMin;
            uint32 repeatMax;
        } friendlyCC;

        struct
        {
            uint32 spell;
            uint32 radius;
            uint32 repeatMin;
            uint32 repeatMax;
        } missingBuff;

        struct
        {
            uint32 creature;
            uint32 cooldownMin;
            uint32 cooldownMax;
        } summoned;

        struct
        {
            uint32 quest;
        } quest;

        struct
        {
            uint32 emote;
            uint32 cooldownMin;
            uint32 cooldownMax;
        } emote;

        struct
        {
            uint32 spell;
            uint32 count;
            uint32 repeatMin;
            uint32 repeatMax;
        } aura;

        struct
        {
            uint32 onRemove;
        } charm;

        struct
        {
            uint32 spell;
            uint32 count;
            uint32 repeatMin;
            uint32 repeatMax;
        } targetAura;

        struct
        {
            uint32 type;
            uint32 id;
        } movementInform;

        struct
        {
            uint32 id;
            uint32 value;
            uint32 cooldownMin;
            uint32 cooldownMax;
        } dataSet;

        struct
        {
            uint32 pointID;
            uint32 pathID;
        } waypoint;

        struct
        {
            uint32 creature;
        } transportAddCreature;

        struct
        {
            uint32 pointID;
        } transportRelocate;

        struct
        {
            uint32 team;
            uint32 cooldownMin;
            uint32 cooldownMax;
        } instancePlayerEnter;

        struct
        {
            uint32 id;
        } areatrigger;

        struct
        {
            uint32 textGroupID;
            uint32 creatureEntry;
        } textOver;

        struct
        {
            uint32 id;
        } timedEvent;

        struct
        {
            uint32 sender;
            uint32 action;
        } gossip;

        struct
        {
            uint32 spell;
            uint32 effIndex;
        } dummy;

        struct
        {
            uint32 cooldownMin;
            uint32 cooldownMax;
        } behindTarget;

        struct
        {
            uint32 gameEventId;
        } gameEvent;

        struct
        {
            uint32 state;
        } goStateChanged;

        struct
        {
            uint32 eventId;
        } eventInform;

        struct
        {
            uint32 eventId;
        } doAction;

        struct
        {
            uint32 minHpPct;
            uint32 maxHpPct;
            uint32 repeatMin;
            uint32 repeatMax;
        } friendlyHealthPct;

        struct
        {
            uint32 guid;
            uint32 entry;
            uint32 dist;
            uint32 repeat;
        } distance;

        struct
        {
            uint32 id;
            uint32 value;
            uint32 cooldownMin;
            uint32 cooldownMax;
        } counter;

        struct
        {
            uint32 sceneId;
        } scene;

        struct
        {
            uint32 param1;
            uint32 param2;
            uint32 param3;
            uint32 param4;
        } raw;
    };

    std::string param_string;
};

enum SMART_SCRIPT_RESPAWN_CONDITION
{
    SMART_SCRIPT_RESPAWN_CONDITION_NONE = 0,
    SMART_SCRIPT_RESPAWN_CONDITION_MAP = 1,
    SMART_SCRIPT_RESPAWN_CONDITION_AREA = 2,
    SMART_SCRIPT_RESPAWN_CONDITION_END = 3
};

enum SMART_ACTION
{
    SMART_ACTION_NONE                               = 0,      // No action
    SMART_ACTION_TALK                               = 1,      // groupID from creature_text, duration to wait before TEXT_OVER event is triggered, useTalkTarget (0/1) - use target as talk target
    SMART_ACTION_SET_FACTION                        = 2,      // FactionId (or 0 for default)
    SMART_ACTION_MORPH_TO_ENTRY_OR_MODEL            = 3,      // Creature_template entry(param1) OR ModelId (param2) (or 0 for both to demorph)
    SMART_ACTION_SOUND                              = 4,      // SoundId, onlySelf
    SMART_ACTION_PLAY_EMOTE                         = 5,      // EmoteId
    SMART_ACTION_FAIL_QUEST                         = 6,      // QuestID
    SMART_ACTION_OFFER_QUEST                        = 7,      // QuestID, directAdd
    SMART_ACTION_SET_REACT_STATE                    = 8,      // state
    SMART_ACTION_ACTIVATE_GOBJECT                   = 9,      //
    SMART_ACTION_RANDOM_EMOTE                       = 10,     // EmoteId1, EmoteId2, EmoteId3...
    SMART_ACTION_CAST                               = 11,     // SpellId, CastFlags, TriggeredFlags
    SMART_ACTION_SUMMON_CREATURE                    = 12,     // CreatureID, summonType, duration in ms, attackInvoker
    SMART_ACTION_THREAT_SINGLE_PCT                  = 13,     // Threat%
    SMART_ACTION_THREAT_ALL_PCT                     = 14,     // Threat%
    SMART_ACTION_CALL_AREAEXPLOREDOREVENTHAPPENS    = 15,     // QuestID
    SMART_ACTION_SET_INGAME_PHASE_GROUP             = 16,     // phaseGroupId, apply
    SMART_ACTION_SET_EMOTE_STATE                    = 17,     // emoteID
    SMART_ACTION_SET_UNIT_FLAG                      = 18,     // Flags (may be more than one field OR'd together), Target
    SMART_ACTION_REMOVE_UNIT_FLAG                   = 19,     // Flags (may be more than one field OR'd together), Target
    SMART_ACTION_AUTO_ATTACK                        = 20,     // AllowAttackState (0 = stop attack, anything else means continue attacking)
    SMART_ACTION_ALLOW_COMBAT_MOVEMENT              = 21,     // AllowCombatMovement (0 = stop combat based movement, anything else continue attacking)
    SMART_ACTION_SET_EVENT_PHASE                    = 22,     // Phase
    SMART_ACTION_INC_EVENT_PHASE                    = 23,     // Value (may be negative to decrement phase, should not be 0)
    SMART_ACTION_EVADE                              = 24,     // No Params
    SMART_ACTION_FLEE_FOR_ASSIST                    = 25,     // With Emote
    SMART_ACTION_CALL_GROUPEVENTHAPPENS             = 26,     // QuestID
    SMART_ACTION_COMBAT_STOP                        = 27,     //
    SMART_ACTION_REMOVEAURASFROMSPELL               = 28,     // Spellid (0 removes all auras), charges (0 removes aura)
    SMART_ACTION_FOLLOW                             = 29,     // Distance (0 = default), Angle (0 = default), EndCreatureEntry, credit, creditType (0monsterkill, 1event)
    SMART_ACTION_RANDOM_PHASE                       = 30,     // PhaseId1, PhaseId2, PhaseId3...
    SMART_ACTION_RANDOM_PHASE_RANGE                 = 31,     // PhaseMin, PhaseMax
    SMART_ACTION_RESET_GOBJECT                      = 32,     //
    SMART_ACTION_CALL_KILLEDMONSTER                 = 33,     // CreatureId,
    SMART_ACTION_SET_INST_DATA                      = 34,     // Field, Data, Type (0 = SetData, 1 = SetBossState)
    SMART_ACTION_SET_INST_DATA64                    = 35,     // Field,
    SMART_ACTION_UPDATE_TEMPLATE                    = 36,     // Entry
    SMART_ACTION_DIE                                = 37,     // No Params
    SMART_ACTION_SET_IN_COMBAT_WITH_ZONE            = 38,     // No Params
    SMART_ACTION_CALL_FOR_HELP                      = 39,     // Radius, With Emote
    SMART_ACTION_SET_SHEATH                         = 40,     // Sheath (0-unarmed, 1-melee, 2-ranged)
    SMART_ACTION_FORCE_DESPAWN                      = 41,     // timer
    SMART_ACTION_SET_INVINCIBILITY_HP_LEVEL         = 42,     // MinHpValue(+pct, -flat)
    SMART_ACTION_MOUNT_TO_ENTRY_OR_MODEL            = 43,     // Creature_template entry(param1) OR ModelId (param2) (or 0 for both to dismount)
    SMART_ACTION_SET_INGAME_PHASE_ID                = 44,     // PhaseId, apply
    SMART_ACTION_SET_DATA                           = 45,     // Field, Data (only creature @todo)
    SMART_ACTION_SET_VISIBILITY                     = 47,     // on/off
    SMART_ACTION_SET_ACTIVE                         = 48,     // on/off
    SMART_ACTION_ATTACK_START                       = 49,     //
    SMART_ACTION_SUMMON_GO                          = 50,     // GameObjectID, DespawnTime in s
    SMART_ACTION_KILL_UNIT                          = 51,     //
    SMART_ACTION_ACTIVATE_TAXI                      = 52,     // TaxiID
    SMART_ACTION_WP_START                           = 53,     // run/walk, pathID, canRepeat, quest, despawntime, reactState
    SMART_ACTION_WP_PAUSE                           = 54,     // time
    SMART_ACTION_WP_STOP                            = 55,     // despawnTime, quest, fail?
    SMART_ACTION_ADD_ITEM                           = 56,     // itemID, count
    SMART_ACTION_REMOVE_ITEM                        = 57,     // itemID, count
    SMART_ACTION_INSTALL_AI_TEMPLATE                = 58,     // AITemplateID
    SMART_ACTION_SET_RUN                            = 59,     // 0/1
    SMART_ACTION_SET_FLY                            = 60,     // 0/1
    SMART_ACTION_SET_SWIM                           = 61,     // 0/1
    SMART_ACTION_TELEPORT                           = 62,     // mapID,
    SMART_ACTION_SET_COUNTER                        = 63,     // id, value, reset (0/1)
    SMART_ACTION_STORE_TARGET_LIST                  = 64,     // varID,
    SMART_ACTION_WP_RESUME                          = 65,     // none
    SMART_ACTION_SET_ORIENTATION                    = 66,     //
    SMART_ACTION_CREATE_TIMED_EVENT                 = 67,     // id, InitialMin, InitialMax, RepeatMin(only if it repeats), RepeatMax(only if it repeats), chance
    SMART_ACTION_PLAYMOVIE                          = 68,     // entry
    SMART_ACTION_MOVE_TO_POS                        = 69,     // pointId, transport, disablePathfinding, closePoint, distance
    SMART_ACTION_RESPAWN_TARGET                     = 70,     //
    SMART_ACTION_EQUIP                              = 71,     // entry, slotmask slot1, slot2, slot3   , only slots with mask set will be sent to client, bits are 1, 2, 4, leaving mask 0 is defaulted to mask 7 (send all), slots1-3 are only used if no entry is set
    SMART_ACTION_CLOSE_GOSSIP                       = 72,     // none
    SMART_ACTION_TRIGGER_TIMED_EVENT                = 73,     // id(>1)
    SMART_ACTION_REMOVE_TIMED_EVENT                 = 74,     // id(>1)
    SMART_ACTION_ADD_AURA                           = 75,     // spellid,  targets
    SMART_ACTION_OVERRIDE_SCRIPT_BASE_OBJECT        = 76,     // WARNING: CAN CRASH CORE, do not use if you dont know what you are doing
    SMART_ACTION_RESET_SCRIPT_BASE_OBJECT           = 77,     // none
    SMART_ACTION_CALL_SCRIPT_RESET                  = 78,     // none
    SMART_ACTION_SET_RANGED_MOVEMENT                = 79,     // Distance, angle
    SMART_ACTION_CALL_TIMED_ACTIONLIST              = 80,     // ID (overwrites already running actionlist), stop after combat?(0/1), timer update type(0-OOC, 1-IC, 2-ALWAYS)
    SMART_ACTION_SET_NPC_FLAG                       = 81,     // Flags
    SMART_ACTION_ADD_NPC_FLAG                       = 82,     // Flags
    SMART_ACTION_REMOVE_NPC_FLAG                    = 83,     // Flags
    SMART_ACTION_SIMPLE_TALK                        = 84,     // groupID, can be used to make players say groupID, Text_over event is not triggered, whisper can not be used (Target units will say the text)
    SMART_ACTION_INVOKER_CAST                       = 85,     // spellID, castFlags,   if avaliable, last used invoker will cast spellId with castFlags on targets
    SMART_ACTION_CROSS_CAST                         = 86,     // spellID, castFlags, CasterTargetType, CasterTarget param1, CasterTarget param2, CasterTarget param3, ( + the origonal target fields as Destination target),   CasterTargets will cast spellID on all Targets (use with caution if targeting multiple * multiple units)
    SMART_ACTION_CALL_RANDOM_TIMED_ACTIONLIST       = 87,     // script9 ids 1-9
    SMART_ACTION_CALL_RANDOM_RANGE_TIMED_ACTIONLIST = 88,     // script9 id min, max
    SMART_ACTION_RANDOM_MOVE                        = 89,     // maxDist
    SMART_ACTION_SET_UNIT_FIELD_BYTES_1             = 90,     // bytes, target
    SMART_ACTION_REMOVE_UNIT_FIELD_BYTES_1          = 91,     // bytes, target
    SMART_ACTION_INTERRUPT_SPELL                    = 92,
    SMART_ACTION_SEND_GO_CUSTOM_ANIM                = 93,     // anim id
    SMART_ACTION_SET_DYNAMIC_FLAG                   = 94,     // Flags
    SMART_ACTION_ADD_DYNAMIC_FLAG                   = 95,     // Flags
    SMART_ACTION_REMOVE_DYNAMIC_FLAG                = 96,     // Flags
    SMART_ACTION_JUMP_TO_POS                        = 97,     // speedXY, speedZ, targetX, targetY, targetZ
    SMART_ACTION_SEND_GOSSIP_MENU                   = 98,     // menuId, optionId
    SMART_ACTION_GO_SET_LOOT_STATE                  = 99,     // state
    SMART_ACTION_SEND_TARGET_TO_TARGET              = 100,    // id
    SMART_ACTION_SET_HOME_POS                       = 101,    // none
    SMART_ACTION_SET_HEALTH_REGEN                   = 102,    // 0/1
    SMART_ACTION_SET_ROOT                           = 103,    // off/on
    SMART_ACTION_SET_GO_FLAG                        = 104,    // Flags
    SMART_ACTION_ADD_GO_FLAG                        = 105,    // Flags
    SMART_ACTION_REMOVE_GO_FLAG                     = 106,    // Flags
    SMART_ACTION_SUMMON_CREATURE_GROUP              = 107,    // Group, attackInvoker
    SMART_ACTION_SET_POWER                          = 108,    // PowerType, newPower
    SMART_ACTION_ADD_POWER                          = 109,    // PowerType, newPower
    SMART_ACTION_REMOVE_POWER                       = 110,    // PowerType, newPower
    SMART_ACTION_GAME_EVENT_STOP                    = 111,    // GameEventId
    SMART_ACTION_GAME_EVENT_START                   = 112,    // GameEventId
    SMART_ACTION_START_CLOSEST_WAYPOINT             = 113,    // wp1, wp2, wp3, wp4, wp5, wp6, wp7
    SMART_ACTION_MOVE_OFFSET                        = 114,
    SMART_ACTION_RANDOM_SOUND                       = 115,    // soundId1, soundId2, soundId3, soundId4, soundId5, onlySelf
    SMART_ACTION_SET_CORPSE_DELAY                   = 116,    // timer
<<<<<<< HEAD
    SMART_ACTION_PLAY_ANIMKIT                       = 117,    // id, type

    SMART_ACTION_END                                = 118
=======
    SMART_ACTION_DISABLE_EVADE                      = 117,    // 0/1 (1 = disabled, 0 = enabled)
    // 118 - 127 : 3.3.5 reserved
    SMART_ACTION_PLAY_ANIMKIT                       = 128,    // id, type (0 = oneShot, 1 = aiAnim, 2 = meleeAnim, 3 = movementAnim)
    SMART_ACTION_SCENE_PLAY                         = 129,    // sceneId
    SMART_ACTION_SCENE_CANCEL                       = 130,    // sceneId

    SMART_ACTION_END                                = 131
>>>>>>> b6b1e5e9
};

struct SmartAction
{
    SMART_ACTION type;

    union
    {
        struct
        {
            uint32 textGroupID;
            uint32 duration;
            uint32 useTalkTarget;
        } talk;

        struct
        {
            uint32 factionID;
        } faction;

        struct
        {
            uint32 creature;
            uint32 model;
        } morphOrMount;

        struct
        {
            uint32 sound;
            uint32 onlySelf;
        } sound;

        struct
        {
            uint32 emote;
        } emote;

        struct
        {
            uint32 quest;
        } quest;

        struct
        {
            uint32 questID;
            uint32 directAdd;
        } questOffer;

        struct
        {
            uint32 state;
        } react;

        struct
        {
            uint32 emote1;
            uint32 emote2;
            uint32 emote3;
            uint32 emote4;
            uint32 emote5;
            uint32 emote6;
        } randomEmote;

        struct
        {
            uint32 spell;
            uint32 castFlags;
            uint32 triggerFlags;
        } cast;

        struct
        {
            uint32 spell;
            uint32 castFlags;
            uint32 targetType;
            uint32 targetParam1;
            uint32 targetParam2;
            uint32 targetParam3;
        } crossCast;

        struct
        {
            uint32 creature;
            uint32 type;
            uint32 duration;
            uint32 attackInvoker;
        } summonCreature;

        struct
        {
            uint32 threatINC;
            uint32 threatDEC;
        } threatPCT;

        struct
        {
            uint32 flag1;
            uint32 flag2;
            uint32 flag3;
            uint32 flag4;
            uint32 flag5;
            uint32 flag6;
        } addUnitFlag;

        struct
        {
            uint32 flag1;
            uint32 flag2;
            uint32 flag3;
            uint32 flag4;
            uint32 flag5;
            uint32 flag6;
        } removeUnitFlag;

        struct
        {
            uint32 attack;
        } autoAttack;

        struct
        {
            uint32 move;
        } combatMove;

        struct
        {
            uint32 phase;
        } setEventPhase;

        struct
        {
            uint32 inc;
            uint32 dec;
        } incEventPhase;

        struct
        {
            uint32 spell;
            uint32 charges;
        } removeAura;

        struct
        {
            uint32 dist;
            uint32 angle;
            uint32 entry;
            uint32 credit;
            uint32 creditType;
        } follow;

        struct
        {
            uint32 phase1;
            uint32 phase2;
            uint32 phase3;
            uint32 phase4;
            uint32 phase5;
            uint32 phase6;
        } randomPhase;

        struct
        {
            uint32 phaseMin;
            uint32 phaseMax;
        } randomPhaseRange;

        struct
        {
            uint32 creature;
        } killedMonster;

        struct
        {
            uint32 field;
            uint32 data;
            uint32 type;
        } setInstanceData;

        struct
        {
            uint32 field;
        } setInstanceData64;

        struct
        {
            uint32 creature;
            uint32 updateLevel;
        } updateTemplate;

        struct
        {
            uint32 range;
            uint32 withEmote;
        } callHelp;

        struct
        {
            uint32 sheath;
        } setSheath;

        struct
        {
            uint32 delay;
        } forceDespawn;

        struct
        {
            uint32 minHP;
            uint32 percent;
        } invincHP;

        struct
        {
            uint32 id;
            uint32 apply;
        } ingamePhaseId;

        struct
        {
            uint32 groupId;
            uint32 apply;
        } ingamePhaseGroup;

        struct
        {
            uint32 field;
            uint32 data;
        } setData;

        struct
        {
            uint32 distance;
        } moveRandom;

        struct
        {
            uint32 state;
        } visibility;

        struct
        {
            uint32 entry;
            uint32 despawnTime;
        } summonGO;

        struct
        {
            uint32 state;
        } active;

        struct
        {
            uint32 id;
        } taxi;

        struct
        {
            uint32 run;
            uint32 pathID;
            uint32 repeat;
            uint32 quest;
            uint32 despawnTime;
            uint32 reactState;
        } wpStart;

        struct
        {
            uint32 delay;
        } wpPause;

        struct
        {
            uint32 despawnTime;
            uint32 quest;
            uint32 fail;
        } wpStop;

        struct
        {
            uint32 entry;
            uint32 count;
        } item;

        struct
        {
            uint32 id;
            uint32 param1;
            uint32 param2;
            uint32 param3;
            uint32 param4;
            uint32 param5;
        } installTtemplate;

        struct
        {
            uint32 run;
            uint32 speed;
            uint32 speedDivider;
        } setRun;

        struct
        {
            uint32 fly;
        } setFly;

        struct
        {
            uint32 swim;
        } setSwim;

        struct
        {
            uint32 mapID;
        } teleport;

        struct
        {
            uint32 counterId;
            uint32 value;
            uint32 reset;
        } setCounter;

        struct
        {
            uint32 id;
            uint32 number;
        } storeVar;

        struct
        {
            uint32 id;
        } storeTargets;

        struct
        {
            uint32 id;
            uint32 min;
            uint32 max;
            uint32 repeatMin;
            uint32 repeatMax;
            uint32 chance;
        } timeEvent;

        struct
        {
            uint32 entry;
        } movie;

        struct
        {
            uint32 entry;
            uint32 mask;
            uint32 slot1;
            uint32 slot2;
            uint32 slot3;
        } equip;

        struct
        {
            uint32 flag;
            uint32 type;
        } unitFlag;

        struct
        {
            uint32 byte1;
            uint32 type;
        } setunitByte;

        struct
        {
            uint32 byte1;
            uint32 type;
        } delunitByte;

        struct
        {
            uint32 seat;
        } enterVehicle;

        struct
        {
            uint32 id;
            uint32 timerType;
        } timedActionList;

        struct
        {
            uint32 entry1;
            uint32 entry2;
            uint32 entry3;
            uint32 entry4;
            uint32 entry5;
            uint32 entry6;
        } randTimedActionList;

        struct
        {
            uint32 withDelayed;
            uint32 spell_id;
            uint32 withInstant;
        } interruptSpellCasting;

        struct
        {
            uint32 anim;
        } sendGoCustomAnim;

        struct
        {
            uint32 speedxy;
            uint32 speedz;
        } jump;

        struct
        {
            uint32 withEmote;
        } flee;

        struct
        {
            uint32 goRespawnTime;
        } RespawnTarget;

        struct
        {
            uint32 pointId;
            uint32 transport;
            uint32 disablePathfinding;
            uint32 closePoint;
            uint32 distance;
        } MoveToPos;

        struct
        {
            uint32 gossipMenuId;
            uint32 gossipNpcTextId;
        } sendGossipMenu;

        struct
        {
            uint32 state;
        } setGoLootState;

        struct
        {
            uint32 id;
        } sendTargetToTarget;

        struct
        {
            uint32 distance;
            uint32 angle;
        } setRangedMovement;

        struct
        {
            uint32 regenHealth;
        } setHealthRegen;

        struct
        {
            uint32 root;
        } setRoot;

        struct
        {
            uint32 flag;
        } goFlag;

        struct
        {
            uint32 group;
            uint32 attackInvoker;
        } creatureGroup;

        struct
        {
            uint32 powerType;
            uint32 newPower;
        } power;

        struct
        {
            uint32 id;
        } gameEventStop;

        struct
        {
            uint32 id;
        } gameEventStart;

        struct
        {
            uint32 wp1;
            uint32 wp2;
            uint32 wp3;
            uint32 wp4;
            uint32 wp5;
            uint32 wp6;
        } closestWaypointFromList;

        struct
        {
            uint32 sounds[SMART_ACTION_PARAM_COUNT - 1];
            uint32 onlySelf;
        } randomSound;

        struct
        {
            uint32 timer;
        } corpseDelay;

        struct
        {
<<<<<<< HEAD
=======
            uint32 disable;
        } disableEvade;

        struct
        {
>>>>>>> b6b1e5e9
            uint32 animKit;
            uint32 type;
        } animKit;

<<<<<<< HEAD
=======
        struct
        {
            uint32 sceneId;
        } scene;

>>>>>>> b6b1e5e9
        //! Note for any new future actions
        //! All parameters must have type uint32

        struct
        {
            uint32 param1;
            uint32 param2;
            uint32 param3;
            uint32 param4;
            uint32 param5;
            uint32 param6;
        } raw;
    };
};

enum SMARTAI_TEMPLATE
{
    SMARTAI_TEMPLATE_BASIC          = 0, //nothing is preset
    SMARTAI_TEMPLATE_CASTER         = 1, //spellid, repeatMin, repeatMax, range, manaPCT +JOIN: target_param1 as castFlag
    SMARTAI_TEMPLATE_TURRET         = 2, //spellid, repeatMin, repeatMax +JOIN: target_param1 as castFlag
    SMARTAI_TEMPLATE_PASSIVE        = 3,
    SMARTAI_TEMPLATE_CAGED_GO_PART  = 4, //creatureID, give credit at point end?,
    SMARTAI_TEMPLATE_CAGED_NPC_PART = 5, //gameObjectID, despawntime, run?, dist, TextGroupID
    SMARTAI_TEMPLATE_END            = 6
};

enum SMARTAI_TARGETS
{
    SMART_TARGET_NONE                           = 0,    // NONE, defaulting to invoket
    SMART_TARGET_SELF                           = 1,    // Self cast
    SMART_TARGET_VICTIM                         = 2,    // Our current target (ie: highest aggro)
    SMART_TARGET_HOSTILE_SECOND_AGGRO           = 3,    // Second highest aggro
    SMART_TARGET_HOSTILE_LAST_AGGRO             = 4,    // Dead last on aggro
    SMART_TARGET_HOSTILE_RANDOM                 = 5,    // Just any random target on our threat list
    SMART_TARGET_HOSTILE_RANDOM_NOT_TOP         = 6,    // Any random target except top threat
    SMART_TARGET_ACTION_INVOKER                 = 7,    // Unit who caused this Event to occur
    SMART_TARGET_POSITION                       = 8,    // use xyz from event params
    SMART_TARGET_CREATURE_RANGE                 = 9,    // CreatureEntry(0any), minDist, maxDist
    SMART_TARGET_CREATURE_GUID                  = 10,   // guid, entry
    SMART_TARGET_CREATURE_DISTANCE              = 11,   // CreatureEntry(0any), maxDist
    SMART_TARGET_STORED                         = 12,   // id, uses pre-stored target(list)
    SMART_TARGET_GAMEOBJECT_RANGE               = 13,   // entry(0any), min, max
    SMART_TARGET_GAMEOBJECT_GUID                = 14,   // guid, entry
    SMART_TARGET_GAMEOBJECT_DISTANCE            = 15,   // entry(0any), maxDist
    SMART_TARGET_INVOKER_PARTY                  = 16,   // invoker's party members
    SMART_TARGET_PLAYER_RANGE                   = 17,   // min, max
    SMART_TARGET_PLAYER_DISTANCE                = 18,   // maxDist
    SMART_TARGET_CLOSEST_CREATURE               = 19,   // CreatureEntry(0any), maxDist, dead?
    SMART_TARGET_CLOSEST_GAMEOBJECT             = 20,   // entry(0any), maxDist
    SMART_TARGET_CLOSEST_PLAYER                 = 21,   // maxDist
    SMART_TARGET_ACTION_INVOKER_VEHICLE         = 22,   // Unit's vehicle who caused this Event to occur
    SMART_TARGET_OWNER_OR_SUMMONER              = 23,   // Unit's owner or summoner
    SMART_TARGET_THREAT_LIST                    = 24,   // All units on creature's threat list
    SMART_TARGET_CLOSEST_ENEMY                  = 25,   // maxDist, playerOnly
    SMART_TARGET_CLOSEST_FRIENDLY               = 26,   // maxDist, playerOnly
    SMART_TARGET_LOOT_RECIPIENTS                = 27,   // all players that have tagged this creature (for kill credit)
    SMART_TARGET_FARTHEST                       = 28,   // maxDist, playerOnly, isInLos
    SMART_TARGET_VEHICLE_ACCESSORY              = 29,   // seat number (vehicle can target it's own accessory)

    SMART_TARGET_END                            = 30
};

struct SmartTarget
{
    SmartTarget (SMARTAI_TARGETS t = SMART_TARGET_NONE, uint32 p1 = 0, uint32 p2 = 0, uint32 p3 = 0)
    {
        type = t;
        raw.param1 = p1;
        raw.param2 = p2;
        raw.param3 = p3;
        x = 0.0f;
        y = 0.0f;
        z = 0.0f;
        o = 0.0f;
    }
    SMARTAI_TARGETS type;
    float x, y, z, o;
    union
    {
        struct
        {
            uint32 creature;
            uint32 minDist;
            uint32 maxDist;
        } unitRange;

        struct
        {
            uint32 dbGuid;
            uint32 entry;
        } unitGUID;

        struct
        {
            uint32 creature;
            uint32 dist;
        } unitDistance;

        struct
        {
            uint32 dist;
        } playerDistance;

        struct
        {
            uint32 minDist;
            uint32 maxDist;
        } playerRange;

        struct
        {
            uint32 id;
        } stored;

        struct
        {
            uint32 entry;
            uint32 minDist;
            uint32 maxDist;
        } goRange;

        struct
        {
            uint32 dbGuid;
            uint32 entry;
        } goGUID;

        struct
        {
            uint32 entry;
            uint32 dist;
        } goDistance;

        struct
        {
            uint32 map;
        } position;

        struct
        {
            uint32 entry;
            uint32 dist;
            uint32 dead;
        } closest;

        struct
        {
            uint32 maxDist;
            uint32 playerOnly;
        } closestAttackable;

        struct
        {
            uint32 maxDist;
            uint32 playerOnly;
        } closestFriendly;

        struct
        {
            uint32 param1;
            uint32 param2;
            uint32 param3;
        } raw;

        struct
        {
            uint32 seat;
        } vehicle;
    };
};

enum SmartScriptType
{
    SMART_SCRIPT_TYPE_CREATURE = 0, //done
    SMART_SCRIPT_TYPE_GAMEOBJECT = 1, //done
    SMART_SCRIPT_TYPE_AREATRIGGER = 2, //done
    SMART_SCRIPT_TYPE_EVENT = 3, //
    SMART_SCRIPT_TYPE_GOSSIP = 4, //
    SMART_SCRIPT_TYPE_QUEST = 5, //
    SMART_SCRIPT_TYPE_SPELL = 6, //
    SMART_SCRIPT_TYPE_TRANSPORT = 7, //
    SMART_SCRIPT_TYPE_INSTANCE = 8, //
    SMART_SCRIPT_TYPE_TIMED_ACTIONLIST = 9, //
    SMART_SCRIPT_TYPE_SCENE = 10, //done
    SMART_SCRIPT_TYPE_MAX = 11
};

enum SmartAITypeMaskId
{
    SMART_SCRIPT_TYPE_MASK_CREATURE = 1,
    SMART_SCRIPT_TYPE_MASK_GAMEOBJECT = 2,
    SMART_SCRIPT_TYPE_MASK_AREATRIGGER = 4,
    SMART_SCRIPT_TYPE_MASK_EVENT = 8,
    SMART_SCRIPT_TYPE_MASK_GOSSIP = 16,
    SMART_SCRIPT_TYPE_MASK_QUEST = 32,
    SMART_SCRIPT_TYPE_MASK_SPELL = 64,
    SMART_SCRIPT_TYPE_MASK_TRANSPORT = 128,
    SMART_SCRIPT_TYPE_MASK_INSTANCE = 256,
    SMART_SCRIPT_TYPE_MASK_TIMED_ACTIONLIST = 512,
    SMART_SCRIPT_TYPE_MASK_SCENE = 1024
};

const uint32 SmartAITypeMask[SMART_SCRIPT_TYPE_MAX][2] =
{
    {SMART_SCRIPT_TYPE_CREATURE,            SMART_SCRIPT_TYPE_MASK_CREATURE },
    {SMART_SCRIPT_TYPE_GAMEOBJECT,          SMART_SCRIPT_TYPE_MASK_GAMEOBJECT },
    {SMART_SCRIPT_TYPE_AREATRIGGER,         SMART_SCRIPT_TYPE_MASK_AREATRIGGER },
    {SMART_SCRIPT_TYPE_EVENT,               SMART_SCRIPT_TYPE_MASK_EVENT },
    {SMART_SCRIPT_TYPE_GOSSIP,              SMART_SCRIPT_TYPE_MASK_GOSSIP },
    {SMART_SCRIPT_TYPE_QUEST,               SMART_SCRIPT_TYPE_MASK_QUEST },
    {SMART_SCRIPT_TYPE_SPELL,               SMART_SCRIPT_TYPE_MASK_SPELL },
    {SMART_SCRIPT_TYPE_TRANSPORT,           SMART_SCRIPT_TYPE_MASK_TRANSPORT },
    {SMART_SCRIPT_TYPE_INSTANCE,            SMART_SCRIPT_TYPE_MASK_INSTANCE },
    {SMART_SCRIPT_TYPE_TIMED_ACTIONLIST,    SMART_SCRIPT_TYPE_MASK_TIMED_ACTIONLIST },
    {SMART_SCRIPT_TYPE_SCENE,               SMART_SCRIPT_TYPE_MASK_SCENE }
};

const uint32 SmartAIEventMask[SMART_EVENT_END][2] =
{
    {SMART_EVENT_UPDATE_IC,                 SMART_SCRIPT_TYPE_MASK_CREATURE + SMART_SCRIPT_TYPE_MASK_TIMED_ACTIONLIST},
    {SMART_EVENT_UPDATE_OOC,                SMART_SCRIPT_TYPE_MASK_CREATURE + SMART_SCRIPT_TYPE_MASK_GAMEOBJECT + SMART_SCRIPT_TYPE_MASK_INSTANCE },
    {SMART_EVENT_HEALT_PCT,                 SMART_SCRIPT_TYPE_MASK_CREATURE },
    {SMART_EVENT_MANA_PCT,                  SMART_SCRIPT_TYPE_MASK_CREATURE },
    {SMART_EVENT_AGGRO,                     SMART_SCRIPT_TYPE_MASK_CREATURE },
    {SMART_EVENT_KILL,                      SMART_SCRIPT_TYPE_MASK_CREATURE },
    {SMART_EVENT_DEATH,                     SMART_SCRIPT_TYPE_MASK_CREATURE },
    {SMART_EVENT_EVADE,                     SMART_SCRIPT_TYPE_MASK_CREATURE },
    {SMART_EVENT_SPELLHIT,                  SMART_SCRIPT_TYPE_MASK_CREATURE + SMART_SCRIPT_TYPE_MASK_GAMEOBJECT },
    {SMART_EVENT_RANGE,                     SMART_SCRIPT_TYPE_MASK_CREATURE },
    {SMART_EVENT_OOC_LOS,                   SMART_SCRIPT_TYPE_MASK_CREATURE },
    {SMART_EVENT_RESPAWN,                   SMART_SCRIPT_TYPE_MASK_CREATURE + SMART_SCRIPT_TYPE_MASK_GAMEOBJECT },
    {SMART_EVENT_TARGET_HEALTH_PCT,         SMART_SCRIPT_TYPE_MASK_CREATURE },
    {SMART_EVENT_VICTIM_CASTING,            SMART_SCRIPT_TYPE_MASK_CREATURE },
    {SMART_EVENT_FRIENDLY_HEALTH,           SMART_SCRIPT_TYPE_MASK_CREATURE },
    {SMART_EVENT_FRIENDLY_IS_CC,            SMART_SCRIPT_TYPE_MASK_CREATURE },
    {SMART_EVENT_FRIENDLY_MISSING_BUFF,     SMART_SCRIPT_TYPE_MASK_CREATURE },
    {SMART_EVENT_SUMMONED_UNIT,             SMART_SCRIPT_TYPE_MASK_CREATURE + SMART_SCRIPT_TYPE_MASK_GAMEOBJECT },
    {SMART_EVENT_TARGET_MANA_PCT,           SMART_SCRIPT_TYPE_MASK_CREATURE },
    {SMART_EVENT_ACCEPTED_QUEST,            SMART_SCRIPT_TYPE_MASK_CREATURE + SMART_SCRIPT_TYPE_MASK_GAMEOBJECT },
    {SMART_EVENT_REWARD_QUEST,              SMART_SCRIPT_TYPE_MASK_CREATURE + SMART_SCRIPT_TYPE_MASK_GAMEOBJECT },
    {SMART_EVENT_REACHED_HOME,              SMART_SCRIPT_TYPE_MASK_CREATURE },
    {SMART_EVENT_RECEIVE_EMOTE,             SMART_SCRIPT_TYPE_MASK_CREATURE },
    {SMART_EVENT_HAS_AURA,                  SMART_SCRIPT_TYPE_MASK_CREATURE },
    {SMART_EVENT_TARGET_BUFFED,             SMART_SCRIPT_TYPE_MASK_CREATURE },
    {SMART_EVENT_RESET,                     SMART_SCRIPT_TYPE_MASK_CREATURE },
    {SMART_EVENT_IC_LOS,                    SMART_SCRIPT_TYPE_MASK_CREATURE },
    {SMART_EVENT_PASSENGER_BOARDED,         SMART_SCRIPT_TYPE_MASK_CREATURE },
    {SMART_EVENT_PASSENGER_REMOVED,         SMART_SCRIPT_TYPE_MASK_CREATURE },
    {SMART_EVENT_CHARMED,                   SMART_SCRIPT_TYPE_MASK_CREATURE },
    {SMART_EVENT_CHARMED_TARGET,            SMART_SCRIPT_TYPE_MASK_CREATURE },
    {SMART_EVENT_SPELLHIT_TARGET,           SMART_SCRIPT_TYPE_MASK_CREATURE },
    {SMART_EVENT_DAMAGED,                   SMART_SCRIPT_TYPE_MASK_CREATURE },
    {SMART_EVENT_DAMAGED_TARGET,            SMART_SCRIPT_TYPE_MASK_CREATURE },
    {SMART_EVENT_MOVEMENTINFORM,            SMART_SCRIPT_TYPE_MASK_CREATURE },
    {SMART_EVENT_SUMMON_DESPAWNED,          SMART_SCRIPT_TYPE_MASK_CREATURE + SMART_SCRIPT_TYPE_MASK_GAMEOBJECT },
    {SMART_EVENT_CORPSE_REMOVED,            SMART_SCRIPT_TYPE_MASK_CREATURE },
    {SMART_EVENT_AI_INIT,                   SMART_SCRIPT_TYPE_MASK_CREATURE + SMART_SCRIPT_TYPE_MASK_GAMEOBJECT },
    {SMART_EVENT_DATA_SET,                  SMART_SCRIPT_TYPE_MASK_CREATURE + SMART_SCRIPT_TYPE_MASK_GAMEOBJECT },
    {SMART_EVENT_WAYPOINT_START,            SMART_SCRIPT_TYPE_MASK_CREATURE },
    {SMART_EVENT_WAYPOINT_REACHED,          SMART_SCRIPT_TYPE_MASK_CREATURE },
    {SMART_EVENT_TRANSPORT_ADDPLAYER,       SMART_SCRIPT_TYPE_MASK_TRANSPORT },
    {SMART_EVENT_TRANSPORT_ADDCREATURE,     SMART_SCRIPT_TYPE_MASK_TRANSPORT },
    {SMART_EVENT_TRANSPORT_REMOVE_PLAYER,   SMART_SCRIPT_TYPE_MASK_TRANSPORT },
    {SMART_EVENT_TRANSPORT_RELOCATE,        SMART_SCRIPT_TYPE_MASK_TRANSPORT },
    {SMART_EVENT_INSTANCE_PLAYER_ENTER,     SMART_SCRIPT_TYPE_MASK_INSTANCE },
    {SMART_EVENT_AREATRIGGER_ONTRIGGER,     SMART_SCRIPT_TYPE_MASK_AREATRIGGER },
    {SMART_EVENT_QUEST_ACCEPTED,            SMART_SCRIPT_TYPE_MASK_QUEST },
    {SMART_EVENT_QUEST_OBJ_COPLETETION,     SMART_SCRIPT_TYPE_MASK_QUEST },
    {SMART_EVENT_QUEST_REWARDED,            SMART_SCRIPT_TYPE_MASK_QUEST },
    {SMART_EVENT_QUEST_COMPLETION,          SMART_SCRIPT_TYPE_MASK_QUEST },
    {SMART_EVENT_QUEST_FAIL,                SMART_SCRIPT_TYPE_MASK_QUEST },
    {SMART_EVENT_TEXT_OVER,                 SMART_SCRIPT_TYPE_MASK_CREATURE + SMART_SCRIPT_TYPE_MASK_GAMEOBJECT },
    {SMART_EVENT_RECEIVE_HEAL,              SMART_SCRIPT_TYPE_MASK_CREATURE },
    {SMART_EVENT_JUST_SUMMONED,             SMART_SCRIPT_TYPE_MASK_CREATURE },
    {SMART_EVENT_WAYPOINT_PAUSED,           SMART_SCRIPT_TYPE_MASK_CREATURE },
    {SMART_EVENT_WAYPOINT_RESUMED,          SMART_SCRIPT_TYPE_MASK_CREATURE },
    {SMART_EVENT_WAYPOINT_STOPPED,          SMART_SCRIPT_TYPE_MASK_CREATURE },
    {SMART_EVENT_WAYPOINT_ENDED,            SMART_SCRIPT_TYPE_MASK_CREATURE },
    {SMART_EVENT_TIMED_EVENT_TRIGGERED,     SMART_SCRIPT_TYPE_MASK_CREATURE + SMART_SCRIPT_TYPE_MASK_GAMEOBJECT },
    {SMART_EVENT_UPDATE,                    SMART_SCRIPT_TYPE_MASK_CREATURE + SMART_SCRIPT_TYPE_MASK_GAMEOBJECT },
    {SMART_EVENT_LINK,                      SMART_SCRIPT_TYPE_MASK_CREATURE + SMART_SCRIPT_TYPE_MASK_GAMEOBJECT + SMART_SCRIPT_TYPE_MASK_AREATRIGGER + SMART_SCRIPT_TYPE_MASK_EVENT + SMART_SCRIPT_TYPE_MASK_GOSSIP + SMART_SCRIPT_TYPE_MASK_QUEST + SMART_SCRIPT_TYPE_MASK_SPELL + SMART_SCRIPT_TYPE_MASK_TRANSPORT + SMART_SCRIPT_TYPE_MASK_INSTANCE },
    {SMART_EVENT_GOSSIP_SELECT,             SMART_SCRIPT_TYPE_MASK_CREATURE + SMART_SCRIPT_TYPE_MASK_GAMEOBJECT },
    {SMART_EVENT_JUST_CREATED,              SMART_SCRIPT_TYPE_MASK_CREATURE + SMART_SCRIPT_TYPE_MASK_GAMEOBJECT },
    {SMART_EVENT_GOSSIP_HELLO,              SMART_SCRIPT_TYPE_MASK_CREATURE + SMART_SCRIPT_TYPE_MASK_GAMEOBJECT },
    {SMART_EVENT_FOLLOW_COMPLETED,          SMART_SCRIPT_TYPE_MASK_CREATURE },
    {SMART_EVENT_DUMMY_EFFECT,              SMART_SCRIPT_TYPE_MASK_SPELL    },
    {SMART_EVENT_IS_BEHIND_TARGET,          SMART_SCRIPT_TYPE_MASK_CREATURE },
    {SMART_EVENT_GAME_EVENT_START,          SMART_SCRIPT_TYPE_MASK_CREATURE + SMART_SCRIPT_TYPE_MASK_GAMEOBJECT },
    {SMART_EVENT_GAME_EVENT_END,            SMART_SCRIPT_TYPE_MASK_CREATURE + SMART_SCRIPT_TYPE_MASK_GAMEOBJECT },
    {SMART_EVENT_GO_STATE_CHANGED,          SMART_SCRIPT_TYPE_MASK_GAMEOBJECT },
    {SMART_EVENT_GO_EVENT_INFORM,           SMART_SCRIPT_TYPE_MASK_GAMEOBJECT },
    {SMART_EVENT_ACTION_DONE,               SMART_SCRIPT_TYPE_MASK_CREATURE },
    {SMART_EVENT_ON_SPELLCLICK,             SMART_SCRIPT_TYPE_MASK_CREATURE },
    {SMART_EVENT_FRIENDLY_HEALTH_PCT,       SMART_SCRIPT_TYPE_MASK_CREATURE },
    {SMART_EVENT_DISTANCE_CREATURE,         SMART_SCRIPT_TYPE_MASK_CREATURE },
    {SMART_EVENT_DISTANCE_GAMEOBJECT,       SMART_SCRIPT_TYPE_MASK_CREATURE },
    {SMART_EVENT_COUNTER_SET,               SMART_SCRIPT_TYPE_MASK_CREATURE + SMART_SCRIPT_TYPE_MASK_GAMEOBJECT },
    {SMART_EVENT_SCENE_START,               SMART_SCRIPT_TYPE_MASK_SCENE },
    {SMART_EVENT_SCENE_TRIGGER,             SMART_SCRIPT_TYPE_MASK_SCENE },
    {SMART_EVENT_SCENE_CANCEL,              SMART_SCRIPT_TYPE_MASK_SCENE },
    {SMART_EVENT_SCENE_COMPLETE,            SMART_SCRIPT_TYPE_MASK_SCENE }
};

enum SmartEventFlags
{
    SMART_EVENT_FLAG_NOT_REPEATABLE        = 0x001,                     //Event can not repeat
    SMART_EVENT_FLAG_DIFFICULTY_0          = 0x002,                     //Event only occurs in instance difficulty 0
    SMART_EVENT_FLAG_DIFFICULTY_1          = 0x004,                     //Event only occurs in instance difficulty 1
    SMART_EVENT_FLAG_DIFFICULTY_2          = 0x008,                     //Event only occurs in instance difficulty 2
    SMART_EVENT_FLAG_DIFFICULTY_3          = 0x010,                     //Event only occurs in instance difficulty 3
    SMART_EVENT_FLAG_RESERVED_5            = 0x020,
    SMART_EVENT_FLAG_RESERVED_6            = 0x040,
    SMART_EVENT_FLAG_DEBUG_ONLY            = 0x080,                     //Event only occurs in debug build
    SMART_EVENT_FLAG_DONT_RESET            = 0x100,                     //Event will not reset in SmartScript::OnReset()
    SMART_EVENT_FLAG_WHILE_CHARMED         = 0x200,                     //Event occurs even if AI owner is charmed

    SMART_EVENT_FLAG_DIFFICULTY_ALL        = (SMART_EVENT_FLAG_DIFFICULTY_0|SMART_EVENT_FLAG_DIFFICULTY_1|SMART_EVENT_FLAG_DIFFICULTY_2|SMART_EVENT_FLAG_DIFFICULTY_3),
    SMART_EVENT_FLAGS_ALL                  = (SMART_EVENT_FLAG_NOT_REPEATABLE|SMART_EVENT_FLAG_DIFFICULTY_ALL|SMART_EVENT_FLAG_RESERVED_5|SMART_EVENT_FLAG_RESERVED_6|SMART_EVENT_FLAG_DEBUG_ONLY|SMART_EVENT_FLAG_DONT_RESET|SMART_EVENT_FLAG_WHILE_CHARMED)
};

enum SmartCastFlags
{
    SMARTCAST_INTERRUPT_PREVIOUS     = 0x01,                     // Interrupt any spell casting
    SMARTCAST_TRIGGERED              = 0x02,                     // Triggered (this makes spell cost zero mana and have no cast time)
    //SMARTCAST_FORCE_CAST             = 0x04,                     //Forces cast even if creature is out of mana or out of range
    //SMARTCAST_NO_MELEE_IF_OOM        = 0x08,                     //Prevents creature from entering melee if out of mana or out of range
    //SMARTCAST_FORCE_TARGET_SELF      = 0x10,                     //Forces the target to cast this spell on itself
    SMARTCAST_AURA_NOT_PRESENT       = 0x20,                     // Only casts the spell if the target does not have an aura from the spell
    SMARTCAST_COMBAT_MOVE            = 0x40                      // Prevents combat movement if cast successful. Allows movement on range, OOM, LOS
};

// one line in DB is one event
struct SmartScriptHolder
{
    SmartScriptHolder() : entryOrGuid(0), source_type(SMART_SCRIPT_TYPE_CREATURE)
        , event_id(0), link(0), event(), action(), target(), timer(0), active(false), runOnce(false)
        , enableTimed(false) { }

    int64 entryOrGuid;
    SmartScriptType source_type;
    uint32 event_id;
    uint32 link;

    SmartEvent event;
    SmartAction action;
    SmartTarget target;

    uint32 GetScriptType() const { return (uint32)source_type; }
    uint32 GetEventType() const { return (uint32)event.type; }
    uint32 GetActionType() const { return (uint32)action.type; }
    uint32 GetTargetType() const { return (uint32)target.type; }

    uint32 timer;
    bool active;
    bool runOnce;
    bool enableTimed;

    operator bool() const { return entryOrGuid != 0; }
};

typedef std::unordered_map<uint32, WayPoint*> WPPath;

typedef std::list<WorldObject*> ObjectList;

class ObjectGuidList
{
    ObjectList* m_objectList;
    GuidList* m_guidList;
    WorldObject* m_baseObject;

public:
    ObjectGuidList(ObjectList* objectList, WorldObject* baseObject);

    ObjectList* GetObjectList();

    bool Equals(ObjectList* objectList)
    {
        return m_objectList == objectList;
    }

    ~ObjectGuidList()
    {
        delete m_objectList;
        delete m_guidList;
    }
};
typedef std::unordered_map<uint32, ObjectGuidList*> ObjectListMap;

class TC_GAME_API SmartWaypointMgr
{
    private:
        SmartWaypointMgr() { }
        ~SmartWaypointMgr();

    public:
        static SmartWaypointMgr* instance();

        void LoadFromDB();

        WPPath* GetPath(uint32 id)
        {
            if (waypoint_map.find(id) != waypoint_map.end())
                return waypoint_map[id];
            else return nullptr;
        }

    private:
        std::unordered_map<uint32, WPPath*> waypoint_map;
};

// all events for a single entry
typedef std::vector<SmartScriptHolder> SmartAIEventList;

// all events for all entries / guids
typedef std::unordered_map<int64, SmartAIEventList> SmartAIEventMap;

// Helper Stores
typedef std::map<uint32 /*entry*/, std::pair<uint32 /*spellId*/, SpellEffIndex /*effIndex*/> > CacheSpellContainer;
typedef std::pair<CacheSpellContainer::const_iterator, CacheSpellContainer::const_iterator> CacheSpellContainerBounds;

class TC_GAME_API SmartAIMgr
{
    private:
        SmartAIMgr() { }
        ~SmartAIMgr() { }

    public:
        static SmartAIMgr* instance();

        void LoadSmartAIFromDB();

        SmartAIEventList GetScript(int32 entry, SmartScriptType type);

        static SmartScriptHolder& FindLinkedSourceEvent(SmartAIEventList& list, uint32 eventId);

        static SmartScriptHolder& FindLinkedEvent(SmartAIEventList& list, uint32 link);

    private:
        //event stores
        SmartAIEventMap mEventMap[SMART_SCRIPT_TYPE_MAX];

        bool IsEventValid(SmartScriptHolder& e);
        bool IsTargetValid(SmartScriptHolder const& e);
        bool IsMinMaxValid(SmartScriptHolder const& e, uint32 min, uint32 max);

        /*inline bool IsPercentValid(SmartScriptHolder e, int32 pct)
        {
            if (pct < -100 || pct > 100)
            {
                TC_LOG_ERROR("sql.sql", "SmartAIMgr: Entry %d SourceType %u Event %u Action %u has invalid Percent set (%d), skipped.", e.entryOrGuid, e.GetScriptType(), e.event_id, e.GetActionType(), pct);
                return false;
            }
            return true;
        }*/

<<<<<<< HEAD
        bool NotNULL(SmartScriptHolder const& e, uint32 data)
        {
            if (!data)
            {
                TC_LOG_ERROR("sql.sql", "SmartAIMgr: Entry " SI64FMTD " SourceType %u Event %u Action %u Parameter can not be NULL, skipped.", e.entryOrGuid, e.GetScriptType(), e.event_id, e.GetActionType());
                return false;
            }
            return true;
        }

        bool IsCreatureValid(SmartScriptHolder const& e, uint32 entry)
        {
            if (!sObjectMgr->GetCreatureTemplate(entry))
            {
                TC_LOG_ERROR("sql.sql", "SmartAIMgr: Entry " SI64FMTD " SourceType %u Event %u Action %u uses non-existent Creature entry %u, skipped.", e.entryOrGuid, e.GetScriptType(), e.event_id, e.GetActionType(), entry);
                return false;
            }
            return true;
        }

        bool IsQuestValid(SmartScriptHolder const& e, uint32 entry)
        {
            if (!sObjectMgr->GetQuestTemplate(entry))
            {
                TC_LOG_ERROR("sql.sql", "SmartAIMgr: Entry " SI64FMTD " SourceType %u Event %u Action %u uses non-existent Quest entry %u, skipped.", e.entryOrGuid, e.GetScriptType(), e.event_id, e.GetActionType(), entry);
                return false;
            }
            return true;
        }

        bool IsGameObjectValid(SmartScriptHolder const& e, uint32 entry)
        {
            if (!sObjectMgr->GetGameObjectTemplate(entry))
            {
                TC_LOG_ERROR("sql.sql", "SmartAIMgr: Entry " SI64FMTD " SourceType %u Event %u Action %u uses non-existent GameObject entry %u, skipped.", e.entryOrGuid, e.GetScriptType(), e.event_id, e.GetActionType(), entry);
                return false;
            }
            return true;
        }

        bool IsSpellValid(SmartScriptHolder const& e, uint32 entry)
        {
            if (!sSpellMgr->GetSpellInfo(entry))
            {
                TC_LOG_ERROR("sql.sql", "SmartAIMgr: Entry " SI64FMTD " SourceType %u Event %u Action %u uses non-existent Spell entry %u, skipped.", e.entryOrGuid, e.GetScriptType(), e.event_id, e.GetActionType(), entry);
                return false;
            }
            return true;
        }

        bool IsItemValid(SmartScriptHolder const& e, uint32 entry)
        {
            if (!sItemStore.LookupEntry(entry))
            {
                TC_LOG_ERROR("sql.sql", "SmartAIMgr: Entry " SI64FMTD " SourceType %u Event %u Action %u uses non-existent Item entry %u, skipped.", e.entryOrGuid, e.GetScriptType(), e.event_id, e.GetActionType(), entry);
                return false;
            }
            return true;
        }

        bool IsTextEmoteValid(SmartScriptHolder const& e, uint32 entry)
        {
            if (!sEmotesTextStore.LookupEntry(entry))
            {
                TC_LOG_ERROR("sql.sql", "SmartAIMgr: Entry " SI64FMTD " SourceType %u Event %u Action %u uses non-existent Text Emote entry %u, skipped.", e.entryOrGuid, e.GetScriptType(), e.event_id, e.GetActionType(), entry);
                return false;
            }
            return true;
        }

        bool IsEmoteValid(SmartScriptHolder const& e, uint32 entry)
        {
            if (!sEmotesStore.LookupEntry(entry))
            {
                TC_LOG_ERROR("sql.sql", "SmartAIMgr: Entry " SI64FMTD " SourceType %u Event %u Action %u uses non-existent Emote entry %u, skipped.", e.entryOrGuid, e.GetScriptType(), e.event_id, e.GetActionType(), entry);
                return false;
            }
            return true;
        }

        bool IsAreaTriggerValid(SmartScriptHolder const& e, uint32 entry)
        {
            if (!sAreaTriggerStore.LookupEntry(entry))
            {
                TC_LOG_ERROR("sql.sql", "SmartAIMgr: Entry " SI64FMTD " SourceType %u Event %u Action %u uses non-existent AreaTrigger entry %u, skipped.", e.entryOrGuid, e.GetScriptType(), e.event_id, e.GetActionType(), entry);
                return false;
            }
            return true;
        }

        bool IsSoundValid(SmartScriptHolder const& e, uint32 entry)
        {
            if (!sSoundKitStore.LookupEntry(entry))
            {
                TC_LOG_ERROR("sql.sql", "SmartAIMgr: Entry " SI64FMTD " SourceType %u Event %u Action %u uses non-existent Sound entry %u, skipped.", e.entryOrGuid, e.GetScriptType(), e.event_id, e.GetActionType(), entry);
                return false;
            }
            return true;
        }

        bool IsAnimKitValid(SmartScriptHolder const& e, uint32 entry)
        {
            if (!sAnimKitStore.LookupEntry(entry))
            {
                TC_LOG_ERROR("sql.sql", "SmartAIMgr: Entry " SI64FMTD " SourceType %u Event %u Action %u uses non-existent AnimKit entry %u, skipped.", e.entryOrGuid, e.GetScriptType(), e.event_id, e.GetActionType(), entry);
                return false;
            }
            return true;
        }

=======
        bool NotNULL(SmartScriptHolder const& e, uint32 data);
        bool IsCreatureValid(SmartScriptHolder const& e, uint32 entry);
        bool IsQuestValid(SmartScriptHolder const& e, uint32 entry);
        bool IsGameObjectValid(SmartScriptHolder const& e, uint32 entry);
        bool IsSpellValid(SmartScriptHolder const& e, uint32 entry);
        bool IsItemValid(SmartScriptHolder const& e, uint32 entry);
        bool IsTextEmoteValid(SmartScriptHolder const& e, uint32 entry);
        bool IsEmoteValid(SmartScriptHolder const& e, uint32 entry);
        bool IsAreaTriggerValid(SmartScriptHolder const& e, uint32 entry);
        bool IsSoundValid(SmartScriptHolder const& e, uint32 entry);
        bool IsAnimKitValid(SmartScriptHolder const& e, uint32 entry);
>>>>>>> b6b1e5e9
        bool IsTextValid(SmartScriptHolder const& e, uint32 id);

        // Helpers
        void LoadHelperStores();
        void UnLoadHelperStores();

        CacheSpellContainerBounds GetSummonCreatureSpellContainerBounds(uint32 creatureEntry) const;
        CacheSpellContainerBounds GetSummonGameObjectSpellContainerBounds(uint32 gameObjectEntry) const;
        CacheSpellContainerBounds GetKillCreditSpellContainerBounds(uint32 killCredit) const;
        CacheSpellContainerBounds GetCreateItemSpellContainerBounds(uint32 itemId) const;

        CacheSpellContainer SummonCreatureSpellStore;
        CacheSpellContainer SummonGameObjectSpellStore;
        CacheSpellContainer KillCreditSpellStore;
        CacheSpellContainer CreateItemSpellStore;
};

#define sSmartScriptMgr SmartAIMgr::instance()
#define sSmartWaypointMgr SmartWaypointMgr::instance()
#endif<|MERGE_RESOLUTION|>--- conflicted
+++ resolved
@@ -567,11 +567,6 @@
     SMART_ACTION_MOVE_OFFSET                        = 114,
     SMART_ACTION_RANDOM_SOUND                       = 115,    // soundId1, soundId2, soundId3, soundId4, soundId5, onlySelf
     SMART_ACTION_SET_CORPSE_DELAY                   = 116,    // timer
-<<<<<<< HEAD
-    SMART_ACTION_PLAY_ANIMKIT                       = 117,    // id, type
-
-    SMART_ACTION_END                                = 118
-=======
     SMART_ACTION_DISABLE_EVADE                      = 117,    // 0/1 (1 = disabled, 0 = enabled)
     // 118 - 127 : 3.3.5 reserved
     SMART_ACTION_PLAY_ANIMKIT                       = 128,    // id, type (0 = oneShot, 1 = aiAnim, 2 = meleeAnim, 3 = movementAnim)
@@ -579,7 +574,6 @@
     SMART_ACTION_SCENE_CANCEL                       = 130,    // sceneId
 
     SMART_ACTION_END                                = 131
->>>>>>> b6b1e5e9
 };
 
 struct SmartAction
@@ -1095,26 +1089,20 @@
 
         struct
         {
-<<<<<<< HEAD
-=======
             uint32 disable;
         } disableEvade;
 
         struct
         {
->>>>>>> b6b1e5e9
             uint32 animKit;
             uint32 type;
         } animKit;
 
-<<<<<<< HEAD
-=======
         struct
         {
             uint32 sceneId;
         } scene;
 
->>>>>>> b6b1e5e9
         //! Note for any new future actions
         //! All parameters must have type uint32
 
@@ -1570,118 +1558,6 @@
             return true;
         }*/
 
-<<<<<<< HEAD
-        bool NotNULL(SmartScriptHolder const& e, uint32 data)
-        {
-            if (!data)
-            {
-                TC_LOG_ERROR("sql.sql", "SmartAIMgr: Entry " SI64FMTD " SourceType %u Event %u Action %u Parameter can not be NULL, skipped.", e.entryOrGuid, e.GetScriptType(), e.event_id, e.GetActionType());
-                return false;
-            }
-            return true;
-        }
-
-        bool IsCreatureValid(SmartScriptHolder const& e, uint32 entry)
-        {
-            if (!sObjectMgr->GetCreatureTemplate(entry))
-            {
-                TC_LOG_ERROR("sql.sql", "SmartAIMgr: Entry " SI64FMTD " SourceType %u Event %u Action %u uses non-existent Creature entry %u, skipped.", e.entryOrGuid, e.GetScriptType(), e.event_id, e.GetActionType(), entry);
-                return false;
-            }
-            return true;
-        }
-
-        bool IsQuestValid(SmartScriptHolder const& e, uint32 entry)
-        {
-            if (!sObjectMgr->GetQuestTemplate(entry))
-            {
-                TC_LOG_ERROR("sql.sql", "SmartAIMgr: Entry " SI64FMTD " SourceType %u Event %u Action %u uses non-existent Quest entry %u, skipped.", e.entryOrGuid, e.GetScriptType(), e.event_id, e.GetActionType(), entry);
-                return false;
-            }
-            return true;
-        }
-
-        bool IsGameObjectValid(SmartScriptHolder const& e, uint32 entry)
-        {
-            if (!sObjectMgr->GetGameObjectTemplate(entry))
-            {
-                TC_LOG_ERROR("sql.sql", "SmartAIMgr: Entry " SI64FMTD " SourceType %u Event %u Action %u uses non-existent GameObject entry %u, skipped.", e.entryOrGuid, e.GetScriptType(), e.event_id, e.GetActionType(), entry);
-                return false;
-            }
-            return true;
-        }
-
-        bool IsSpellValid(SmartScriptHolder const& e, uint32 entry)
-        {
-            if (!sSpellMgr->GetSpellInfo(entry))
-            {
-                TC_LOG_ERROR("sql.sql", "SmartAIMgr: Entry " SI64FMTD " SourceType %u Event %u Action %u uses non-existent Spell entry %u, skipped.", e.entryOrGuid, e.GetScriptType(), e.event_id, e.GetActionType(), entry);
-                return false;
-            }
-            return true;
-        }
-
-        bool IsItemValid(SmartScriptHolder const& e, uint32 entry)
-        {
-            if (!sItemStore.LookupEntry(entry))
-            {
-                TC_LOG_ERROR("sql.sql", "SmartAIMgr: Entry " SI64FMTD " SourceType %u Event %u Action %u uses non-existent Item entry %u, skipped.", e.entryOrGuid, e.GetScriptType(), e.event_id, e.GetActionType(), entry);
-                return false;
-            }
-            return true;
-        }
-
-        bool IsTextEmoteValid(SmartScriptHolder const& e, uint32 entry)
-        {
-            if (!sEmotesTextStore.LookupEntry(entry))
-            {
-                TC_LOG_ERROR("sql.sql", "SmartAIMgr: Entry " SI64FMTD " SourceType %u Event %u Action %u uses non-existent Text Emote entry %u, skipped.", e.entryOrGuid, e.GetScriptType(), e.event_id, e.GetActionType(), entry);
-                return false;
-            }
-            return true;
-        }
-
-        bool IsEmoteValid(SmartScriptHolder const& e, uint32 entry)
-        {
-            if (!sEmotesStore.LookupEntry(entry))
-            {
-                TC_LOG_ERROR("sql.sql", "SmartAIMgr: Entry " SI64FMTD " SourceType %u Event %u Action %u uses non-existent Emote entry %u, skipped.", e.entryOrGuid, e.GetScriptType(), e.event_id, e.GetActionType(), entry);
-                return false;
-            }
-            return true;
-        }
-
-        bool IsAreaTriggerValid(SmartScriptHolder const& e, uint32 entry)
-        {
-            if (!sAreaTriggerStore.LookupEntry(entry))
-            {
-                TC_LOG_ERROR("sql.sql", "SmartAIMgr: Entry " SI64FMTD " SourceType %u Event %u Action %u uses non-existent AreaTrigger entry %u, skipped.", e.entryOrGuid, e.GetScriptType(), e.event_id, e.GetActionType(), entry);
-                return false;
-            }
-            return true;
-        }
-
-        bool IsSoundValid(SmartScriptHolder const& e, uint32 entry)
-        {
-            if (!sSoundKitStore.LookupEntry(entry))
-            {
-                TC_LOG_ERROR("sql.sql", "SmartAIMgr: Entry " SI64FMTD " SourceType %u Event %u Action %u uses non-existent Sound entry %u, skipped.", e.entryOrGuid, e.GetScriptType(), e.event_id, e.GetActionType(), entry);
-                return false;
-            }
-            return true;
-        }
-
-        bool IsAnimKitValid(SmartScriptHolder const& e, uint32 entry)
-        {
-            if (!sAnimKitStore.LookupEntry(entry))
-            {
-                TC_LOG_ERROR("sql.sql", "SmartAIMgr: Entry " SI64FMTD " SourceType %u Event %u Action %u uses non-existent AnimKit entry %u, skipped.", e.entryOrGuid, e.GetScriptType(), e.event_id, e.GetActionType(), entry);
-                return false;
-            }
-            return true;
-        }
-
-=======
         bool NotNULL(SmartScriptHolder const& e, uint32 data);
         bool IsCreatureValid(SmartScriptHolder const& e, uint32 entry);
         bool IsQuestValid(SmartScriptHolder const& e, uint32 entry);
@@ -1693,7 +1569,16 @@
         bool IsAreaTriggerValid(SmartScriptHolder const& e, uint32 entry);
         bool IsSoundValid(SmartScriptHolder const& e, uint32 entry);
         bool IsAnimKitValid(SmartScriptHolder const& e, uint32 entry);
->>>>>>> b6b1e5e9
+                return false;
+            }
+            return true;
+        }
+
+        bool IsAnimKitValid(SmartScriptHolder const& e, uint32 entry)
+        {
+            if (!sAnimKitStore.LookupEntry(entry))
+            {
+                TC_LOG_ERROR("sql.sql", "SmartAIMgr: Entry " SI64FMTD " SourceType %u Event %u Action %u uses non-existent AnimKit entry %u, skipped.", e.entryOrGuid, e.GetScriptType(), e.event_id, e.GetActionType(), entry);
         bool IsTextValid(SmartScriptHolder const& e, uint32 id);
 
         // Helpers
