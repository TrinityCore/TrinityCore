/*
 * Copyright (C) 2008-2017 TrinityCore <http://www.trinitycore.org/>
 *
 * This program is free software; you can redistribute it and/or modify it
 * under the terms of the GNU General Public License as published by the
 * Free Software Foundation; either version 2 of the License, or (at your
 * option) any later version.
 *
 * This program is distributed in the hope that it will be useful, but WITHOUT
 * ANY WARRANTY; without even the implied warranty of MERCHANTABILITY or
 * FITNESS FOR A PARTICULAR PURPOSE. See the GNU General Public License for
 * more details.
 *
 * You should have received a copy of the GNU General Public License along
 * with this program. If not, see <http://www.gnu.org/licenses/>.
 */

#ifndef TRINITY_SMARTSCRIPTMGR_H
#define TRINITY_SMARTSCRIPTMGR_H

#include "Common.h"
#include "Creature.h"
#include "CreatureAI.h"
#include "Unit.h"
#include "Spell.h"
#include "DB2Stores.h"

//#include "SmartScript.h"
//#include "SmartAI.h"

struct WayPoint
{
    WayPoint(uint32 _id, float _x, float _y, float _z)
    {
        id = _id;
        x = _x;
        y = _y;
        z = _z;
    }

    uint32 id;
    float x;
    float y;
    float z;
};

enum eSmartAI
{
    SMART_EVENT_PARAM_COUNT = 4,
    SMART_ACTION_PARAM_COUNT = 6,
    SMART_SUMMON_COUNTER = 0xFFFFFF,
    SMART_ESCORT_LAST_OOC_POINT = 0xFFFFFF,
    SMART_RANDOM_POINT = 0xFFFFFE,
    SMART_ESCORT_TARGETS = 0xFFFFFF
};

enum SMART_EVENT_PHASE
{
    SMART_EVENT_PHASE_ALWAYS  = 0,
    SMART_EVENT_PHASE_1       = 1,
    SMART_EVENT_PHASE_2       = 2,
    SMART_EVENT_PHASE_3       = 3,
    SMART_EVENT_PHASE_4       = 4,
    SMART_EVENT_PHASE_5       = 5,
    SMART_EVENT_PHASE_6       = 6,
    SMART_EVENT_PHASE_7       = 7,
    SMART_EVENT_PHASE_8       = 8,
    SMART_EVENT_PHASE_9       = 9,
    SMART_EVENT_PHASE_MAX     = 10,

    SMART_EVENT_PHASE_COUNT   = 9
};

enum SMART_EVENT_PHASE_BITS
{
    SMART_EVENT_PHASE_ALWAYS_BIT   = 0,
    SMART_EVENT_PHASE_1_BIT        = 1,
    SMART_EVENT_PHASE_2_BIT        = 2,
    SMART_EVENT_PHASE_3_BIT        = 4,
    SMART_EVENT_PHASE_4_BIT        = 8,
    SMART_EVENT_PHASE_5_BIT        = 16,
    SMART_EVENT_PHASE_6_BIT        = 32,
    SMART_EVENT_PHASE_7_BIT        = 64,
    SMART_EVENT_PHASE_8_BIT        = 128,
    SMART_EVENT_PHASE_9_BIT        = 256,
    SMART_EVENT_PHASE_ALL          = SMART_EVENT_PHASE_1_BIT + SMART_EVENT_PHASE_2_BIT + SMART_EVENT_PHASE_3_BIT + SMART_EVENT_PHASE_4_BIT + SMART_EVENT_PHASE_5_BIT + SMART_EVENT_PHASE_6_BIT + SMART_EVENT_PHASE_7_BIT + SMART_EVENT_PHASE_8_BIT + SMART_EVENT_PHASE_9_BIT
};

const uint32 SmartPhaseMask[SMART_EVENT_PHASE_COUNT][2] =
{
    {SMART_EVENT_PHASE_1, SMART_EVENT_PHASE_1_BIT },
    {SMART_EVENT_PHASE_2, SMART_EVENT_PHASE_2_BIT },
    {SMART_EVENT_PHASE_3, SMART_EVENT_PHASE_3_BIT },
    {SMART_EVENT_PHASE_4, SMART_EVENT_PHASE_4_BIT },
    {SMART_EVENT_PHASE_5, SMART_EVENT_PHASE_5_BIT },
    {SMART_EVENT_PHASE_6, SMART_EVENT_PHASE_6_BIT },
    {SMART_EVENT_PHASE_7, SMART_EVENT_PHASE_7_BIT },
    {SMART_EVENT_PHASE_8, SMART_EVENT_PHASE_8_BIT },
    {SMART_EVENT_PHASE_9, SMART_EVENT_PHASE_9_BIT }
};

enum SMART_EVENT
{
    SMART_EVENT_UPDATE_IC                = 0,       // InitialMin, InitialMax, RepeatMin, RepeatMax
    SMART_EVENT_UPDATE_OOC               = 1,       // InitialMin, InitialMax, RepeatMin, RepeatMax
    SMART_EVENT_HEALT_PCT                = 2,       // HPMin%, HPMax%,  RepeatMin, RepeatMax
    SMART_EVENT_MANA_PCT                 = 3,       // ManaMin%, ManaMax%, RepeatMin, RepeatMax
    SMART_EVENT_AGGRO                    = 4,       // NONE
    SMART_EVENT_KILL                     = 5,       // CooldownMin0, CooldownMax1, playerOnly2, else creature entry3
    SMART_EVENT_DEATH                    = 6,       // NONE
    SMART_EVENT_EVADE                    = 7,       // NONE
    SMART_EVENT_SPELLHIT                 = 8,       // SpellID, School, CooldownMin, CooldownMax
    SMART_EVENT_RANGE                    = 9,       // MinDist, MaxDist, RepeatMin, RepeatMax
    SMART_EVENT_OOC_LOS                  = 10,      // NoHostile, MaxRnage, CooldownMin, CooldownMax
    SMART_EVENT_RESPAWN                  = 11,      // type, MapId, ZoneId
    SMART_EVENT_TARGET_HEALTH_PCT        = 12,      // HPMin%, HPMax%, RepeatMin, RepeatMax
    SMART_EVENT_VICTIM_CASTING           = 13,      // RepeatMin, RepeatMax, spellid
    SMART_EVENT_FRIENDLY_HEALTH          = 14,      // HPDeficit, Radius, RepeatMin, RepeatMax
    SMART_EVENT_FRIENDLY_IS_CC           = 15,      // Radius, RepeatMin, RepeatMax
    SMART_EVENT_FRIENDLY_MISSING_BUFF    = 16,      // SpellId, Radius, RepeatMin, RepeatMax
    SMART_EVENT_SUMMONED_UNIT            = 17,      // CreatureId(0 all), CooldownMin, CooldownMax
    SMART_EVENT_TARGET_MANA_PCT          = 18,      // ManaMin%, ManaMax%, RepeatMin, RepeatMax
    SMART_EVENT_ACCEPTED_QUEST           = 19,      // QuestID(0any)
    SMART_EVENT_REWARD_QUEST             = 20,      // QuestID(0any)
    SMART_EVENT_REACHED_HOME             = 21,      // NONE
    SMART_EVENT_RECEIVE_EMOTE            = 22,      // EmoteId, CooldownMin, CooldownMax, condition, val1, val2, val3
    SMART_EVENT_HAS_AURA                 = 23,      // Param1 = SpellID, Param2 = Stack amount, Param3/4 RepeatMin, RepeatMax
    SMART_EVENT_TARGET_BUFFED            = 24,      // Param1 = SpellID, Param2 = Stack amount, Param3/4 RepeatMin, RepeatMax
    SMART_EVENT_RESET                    = 25,      // Called after combat, when the creature respawn and spawn.
    SMART_EVENT_IC_LOS                   = 26,      // NoHostile, MaxRnage, CooldownMin, CooldownMax
    SMART_EVENT_PASSENGER_BOARDED        = 27,      // CooldownMin, CooldownMax
    SMART_EVENT_PASSENGER_REMOVED        = 28,      // CooldownMin, CooldownMax
    SMART_EVENT_CHARMED                  = 29,      // onRemove (0 - on apply, 1 - on remove)
    SMART_EVENT_CHARMED_TARGET           = 30,      // NONE
    SMART_EVENT_SPELLHIT_TARGET          = 31,      // SpellID, School, CooldownMin, CooldownMax
    SMART_EVENT_DAMAGED                  = 32,      // MinDmg, MaxDmg, CooldownMin, CooldownMax
    SMART_EVENT_DAMAGED_TARGET           = 33,      // MinDmg, MaxDmg, CooldownMin, CooldownMax
    SMART_EVENT_MOVEMENTINFORM           = 34,      // MovementType(any), PointID
    SMART_EVENT_SUMMON_DESPAWNED         = 35,      // Entry, CooldownMin, CooldownMax
    SMART_EVENT_CORPSE_REMOVED           = 36,      // NONE
    SMART_EVENT_AI_INIT                  = 37,      // NONE
    SMART_EVENT_DATA_SET                 = 38,      // Id, Value, CooldownMin, CooldownMax
    SMART_EVENT_WAYPOINT_START           = 39,      // PointId(0any), pathID(0any)
    SMART_EVENT_WAYPOINT_REACHED         = 40,      // PointId(0any), pathID(0any)
    SMART_EVENT_TRANSPORT_ADDPLAYER      = 41,      // NONE
    SMART_EVENT_TRANSPORT_ADDCREATURE    = 42,      // Entry (0 any)
    SMART_EVENT_TRANSPORT_REMOVE_PLAYER  = 43,      // NONE
    SMART_EVENT_TRANSPORT_RELOCATE       = 44,      // PointId
    SMART_EVENT_INSTANCE_PLAYER_ENTER    = 45,      // Team (0 any), CooldownMin, CooldownMax
    SMART_EVENT_AREATRIGGER_ONTRIGGER    = 46,      // TriggerId(0 any)
    SMART_EVENT_QUEST_ACCEPTED           = 47,      // none
    SMART_EVENT_QUEST_OBJ_COPLETETION    = 48,      // none
    SMART_EVENT_QUEST_COMPLETION         = 49,      // none
    SMART_EVENT_QUEST_REWARDED           = 50,      // none
    SMART_EVENT_QUEST_FAIL               = 51,      // none
    SMART_EVENT_TEXT_OVER                = 52,      // GroupId from creature_text,  creature entry who talks (0 any)
    SMART_EVENT_RECEIVE_HEAL             = 53,      // MinHeal, MaxHeal, CooldownMin, CooldownMax
    SMART_EVENT_JUST_SUMMONED            = 54,      // none
    SMART_EVENT_WAYPOINT_PAUSED          = 55,      // PointId(0any), pathID(0any)
    SMART_EVENT_WAYPOINT_RESUMED         = 56,      // PointId(0any), pathID(0any)
    SMART_EVENT_WAYPOINT_STOPPED         = 57,      // PointId(0any), pathID(0any)
    SMART_EVENT_WAYPOINT_ENDED           = 58,      // PointId(0any), pathID(0any)
    SMART_EVENT_TIMED_EVENT_TRIGGERED    = 59,      // id
    SMART_EVENT_UPDATE                   = 60,      // InitialMin, InitialMax, RepeatMin, RepeatMax
    SMART_EVENT_LINK                     = 61,      // INTERNAL USAGE, no params, used to link together multiple events, does not use any extra resources to iterate event lists needlessly
    SMART_EVENT_GOSSIP_SELECT            = 62,      // menuID, actionID
    SMART_EVENT_JUST_CREATED             = 63,      // none
    SMART_EVENT_GOSSIP_HELLO             = 64,      // none
    SMART_EVENT_FOLLOW_COMPLETED         = 65,      // none
    SMART_EVENT_DUMMY_EFFECT             = 66,      // spellId, effectIndex
    SMART_EVENT_IS_BEHIND_TARGET         = 67,      // cooldownMin, CooldownMax
    SMART_EVENT_GAME_EVENT_START         = 68,      // game_event.Entry
    SMART_EVENT_GAME_EVENT_END           = 69,      // game_event.Entry
    SMART_EVENT_GO_STATE_CHANGED         = 70,      // go state
    SMART_EVENT_GO_EVENT_INFORM          = 71,      // eventId
    SMART_EVENT_ACTION_DONE              = 72,      // eventId (SharedDefines.EventId)
    SMART_EVENT_ON_SPELLCLICK            = 73,      // clicker (unit)
    SMART_EVENT_FRIENDLY_HEALTH_PCT      = 74,      // minHpPct, maxHpPct, repeatMin, repeatMax
    SMART_EVENT_DISTANCE_CREATURE        = 75,      // guid, entry, distance, repeat
    SMART_EVENT_DISTANCE_GAMEOBJECT      = 76,      // guid, entry, distance, repeat
    SMART_EVENT_COUNTER_SET              = 77,      // id, value, cooldownMin, cooldownMax
    SMART_EVENT_SCENE_START              = 78,      // none
    SMART_EVENT_SCENE_TRIGGER            = 79,      // param_string : triggerName
    SMART_EVENT_SCENE_CANCEL             = 80,      // none
    SMART_EVENT_SCENE_COMPLETE           = 81,      // none

    SMART_EVENT_END                      = 82
};

struct SmartEvent
{
    SMART_EVENT type;
    uint32 event_phase_mask;
    uint32 event_chance;
    uint32 event_flags;
    union
    {
        struct
        {
            uint32 min;
            uint32 max;
            uint32 repeatMin;
            uint32 repeatMax;
        } minMaxRepeat;

        struct
        {
            uint32 cooldownMin;
            uint32 cooldownMax;
            uint32 playerOnly;
            uint32 creature;
        } kill;

        struct
        {
            uint32 spell;
            uint32 school;
            uint32 cooldownMin;
            uint32 cooldownMax;
        } spellHit;

        struct
        {
            uint32 noHostile;
            uint32 maxDist;
            uint32 cooldownMin;
            uint32 cooldownMax;
        } los;

        struct
        {
            uint32 type;
            uint32 map;
            uint32 area;
        } respawn;

        struct
        {
            uint32 repeatMin;
            uint32 repeatMax;
        } minMax;

        struct
        {
            uint32 repeatMin;
            uint32 repeatMax;
            uint32 spellId;
        } targetCasting;

        struct
        {
            uint32 hpDeficit;
            uint32 radius;
            uint32 repeatMin;
            uint32 repeatMax;
        } friendlyHealth;

        struct
        {
            uint32 radius;
            uint32 repeatMin;
            uint32 repeatMax;
        } friendlyCC;

        struct
        {
            uint32 spell;
            uint32 radius;
            uint32 repeatMin;
            uint32 repeatMax;
        } missingBuff;

        struct
        {
            uint32 creature;
            uint32 cooldownMin;
            uint32 cooldownMax;
        } summoned;

        struct
        {
            uint32 quest;
        } quest;

        struct
        {
            uint32 emote;
            uint32 cooldownMin;
            uint32 cooldownMax;
        } emote;

        struct
        {
            uint32 spell;
            uint32 count;
            uint32 repeatMin;
            uint32 repeatMax;
        } aura;

        struct
        {
            uint32 onRemove;
        } charm;

        struct
        {
            uint32 spell;
            uint32 count;
            uint32 repeatMin;
            uint32 repeatMax;
        } targetAura;

        struct
        {
            uint32 type;
            uint32 id;
        } movementInform;

        struct
        {
            uint32 id;
            uint32 value;
            uint32 cooldownMin;
            uint32 cooldownMax;
        } dataSet;

        struct
        {
            uint32 pointID;
            uint32 pathID;
        } waypoint;

        struct
        {
            uint32 creature;
        } transportAddCreature;

        struct
        {
            uint32 pointID;
        } transportRelocate;

        struct
        {
            uint32 team;
            uint32 cooldownMin;
            uint32 cooldownMax;
        } instancePlayerEnter;

        struct
        {
            uint32 id;
        } areatrigger;

        struct
        {
            uint32 textGroupID;
            uint32 creatureEntry;
        } textOver;

        struct
        {
            uint32 id;
        } timedEvent;

        struct
        {
            uint32 sender;
            uint32 action;
        } gossip;

        struct
        {
            uint32 spell;
            uint32 effIndex;
        } dummy;

        struct
        {
            uint32 cooldownMin;
            uint32 cooldownMax;
        } behindTarget;

        struct
        {
            uint32 gameEventId;
        } gameEvent;

        struct
        {
            uint32 state;
        } goStateChanged;

        struct
        {
            uint32 eventId;
        } eventInform;

        struct
        {
            uint32 eventId;
        } doAction;

        struct
        {
            uint32 minHpPct;
            uint32 maxHpPct;
            uint32 repeatMin;
            uint32 repeatMax;
        } friendlyHealthPct;

        struct
        {
            uint32 guid;
            uint32 entry;
            uint32 dist;
            uint32 repeat;
        } distance;

        struct
        {
            uint32 id;
            uint32 value;
            uint32 cooldownMin;
            uint32 cooldownMax;
        } counter;

        struct
        {
            uint32 sceneId;
        } scene;

        struct
        {
            uint32 param1;
            uint32 param2;
            uint32 param3;
            uint32 param4;
        } raw;
    };

    std::string param_string;
};

enum SMART_SCRIPT_RESPAWN_CONDITION
{
    SMART_SCRIPT_RESPAWN_CONDITION_NONE = 0,
    SMART_SCRIPT_RESPAWN_CONDITION_MAP = 1,
    SMART_SCRIPT_RESPAWN_CONDITION_AREA = 2,
    SMART_SCRIPT_RESPAWN_CONDITION_END = 3
};

enum SMART_ACTION
{
    SMART_ACTION_NONE                               = 0,      // No action
    SMART_ACTION_TALK                               = 1,      // groupID from creature_text, duration to wait before TEXT_OVER event is triggered, useTalkTarget (0/1) - use target as talk target
    SMART_ACTION_SET_FACTION                        = 2,      // FactionId (or 0 for default)
    SMART_ACTION_MORPH_TO_ENTRY_OR_MODEL            = 3,      // Creature_template entry(param1) OR ModelId (param2) (or 0 for both to demorph)
    SMART_ACTION_SOUND                              = 4,      // SoundId, onlySelf
    SMART_ACTION_PLAY_EMOTE                         = 5,      // EmoteId
    SMART_ACTION_FAIL_QUEST                         = 6,      // QuestID
    SMART_ACTION_OFFER_QUEST                        = 7,      // QuestID, directAdd
    SMART_ACTION_SET_REACT_STATE                    = 8,      // state
    SMART_ACTION_ACTIVATE_GOBJECT                   = 9,      //
    SMART_ACTION_RANDOM_EMOTE                       = 10,     // EmoteId1, EmoteId2, EmoteId3...
    SMART_ACTION_CAST                               = 11,     // SpellId, CastFlags, TriggeredFlags
    SMART_ACTION_SUMMON_CREATURE                    = 12,     // CreatureID, summonType, duration in ms, attackInvoker
    SMART_ACTION_THREAT_SINGLE_PCT                  = 13,     // Threat%
    SMART_ACTION_THREAT_ALL_PCT                     = 14,     // Threat%
    SMART_ACTION_CALL_AREAEXPLOREDOREVENTHAPPENS    = 15,     // QuestID
    SMART_ACTION_SET_INGAME_PHASE_GROUP             = 16,     // phaseGroupId, apply
    SMART_ACTION_SET_EMOTE_STATE                    = 17,     // emoteID
    SMART_ACTION_SET_UNIT_FLAG                      = 18,     // Flags (may be more than one field OR'd together), Target
    SMART_ACTION_REMOVE_UNIT_FLAG                   = 19,     // Flags (may be more than one field OR'd together), Target
    SMART_ACTION_AUTO_ATTACK                        = 20,     // AllowAttackState (0 = stop attack, anything else means continue attacking)
    SMART_ACTION_ALLOW_COMBAT_MOVEMENT              = 21,     // AllowCombatMovement (0 = stop combat based movement, anything else continue attacking)
    SMART_ACTION_SET_EVENT_PHASE                    = 22,     // Phase
    SMART_ACTION_INC_EVENT_PHASE                    = 23,     // Value (may be negative to decrement phase, should not be 0)
    SMART_ACTION_EVADE                              = 24,     // No Params
    SMART_ACTION_FLEE_FOR_ASSIST                    = 25,     // With Emote
    SMART_ACTION_CALL_GROUPEVENTHAPPENS             = 26,     // QuestID
    SMART_ACTION_COMBAT_STOP                        = 27,     //
    SMART_ACTION_REMOVEAURASFROMSPELL               = 28,     // Spellid (0 removes all auras), charges (0 removes aura)
    SMART_ACTION_FOLLOW                             = 29,     // Distance (0 = default), Angle (0 = default), EndCreatureEntry, credit, creditType (0monsterkill, 1event)
    SMART_ACTION_RANDOM_PHASE                       = 30,     // PhaseId1, PhaseId2, PhaseId3...
    SMART_ACTION_RANDOM_PHASE_RANGE                 = 31,     // PhaseMin, PhaseMax
    SMART_ACTION_RESET_GOBJECT                      = 32,     //
    SMART_ACTION_CALL_KILLEDMONSTER                 = 33,     // CreatureId,
    SMART_ACTION_SET_INST_DATA                      = 34,     // Field, Data, Type (0 = SetData, 1 = SetBossState)
    SMART_ACTION_SET_INST_DATA64                    = 35,     // Field,
    SMART_ACTION_UPDATE_TEMPLATE                    = 36,     // Entry
    SMART_ACTION_DIE                                = 37,     // No Params
    SMART_ACTION_SET_IN_COMBAT_WITH_ZONE            = 38,     // No Params
    SMART_ACTION_CALL_FOR_HELP                      = 39,     // Radius, With Emote
    SMART_ACTION_SET_SHEATH                         = 40,     // Sheath (0-unarmed, 1-melee, 2-ranged)
    SMART_ACTION_FORCE_DESPAWN                      = 41,     // timer
    SMART_ACTION_SET_INVINCIBILITY_HP_LEVEL         = 42,     // MinHpValue(+pct, -flat)
    SMART_ACTION_MOUNT_TO_ENTRY_OR_MODEL            = 43,     // Creature_template entry(param1) OR ModelId (param2) (or 0 for both to dismount)
    SMART_ACTION_SET_INGAME_PHASE_ID                = 44,     // PhaseId, apply
    SMART_ACTION_SET_DATA                           = 45,     // Field, Data (only creature @todo)
    SMART_ACTION_SET_VISIBILITY                     = 47,     // on/off
    SMART_ACTION_SET_ACTIVE                         = 48,     // on/off
    SMART_ACTION_ATTACK_START                       = 49,     //
    SMART_ACTION_SUMMON_GO                          = 50,     // GameObjectID, DespawnTime in s
    SMART_ACTION_KILL_UNIT                          = 51,     //
    SMART_ACTION_ACTIVATE_TAXI                      = 52,     // TaxiID
    SMART_ACTION_WP_START                           = 53,     // run/walk, pathID, canRepeat, quest, despawntime, reactState
    SMART_ACTION_WP_PAUSE                           = 54,     // time
    SMART_ACTION_WP_STOP                            = 55,     // despawnTime, quest, fail?
    SMART_ACTION_ADD_ITEM                           = 56,     // itemID, count
    SMART_ACTION_REMOVE_ITEM                        = 57,     // itemID, count
    SMART_ACTION_INSTALL_AI_TEMPLATE                = 58,     // AITemplateID
    SMART_ACTION_SET_RUN                            = 59,     // 0/1
    SMART_ACTION_SET_FLY                            = 60,     // 0/1
    SMART_ACTION_SET_SWIM                           = 61,     // 0/1
    SMART_ACTION_TELEPORT                           = 62,     // mapID,
    SMART_ACTION_SET_COUNTER                        = 63,     // id, value, reset (0/1)
    SMART_ACTION_STORE_TARGET_LIST                  = 64,     // varID,
    SMART_ACTION_WP_RESUME                          = 65,     // none
    SMART_ACTION_SET_ORIENTATION                    = 66,     //
    SMART_ACTION_CREATE_TIMED_EVENT                 = 67,     // id, InitialMin, InitialMax, RepeatMin(only if it repeats), RepeatMax(only if it repeats), chance
    SMART_ACTION_PLAYMOVIE                          = 68,     // entry
    SMART_ACTION_MOVE_TO_POS                        = 69,     // PointId, transport, disablePathfinding
    SMART_ACTION_RESPAWN_TARGET                     = 70,     //
    SMART_ACTION_EQUIP                              = 71,     // entry, slotmask slot1, slot2, slot3   , only slots with mask set will be sent to client, bits are 1, 2, 4, leaving mask 0 is defaulted to mask 7 (send all), slots1-3 are only used if no entry is set
    SMART_ACTION_CLOSE_GOSSIP                       = 72,     // none
    SMART_ACTION_TRIGGER_TIMED_EVENT                = 73,     // id(>1)
    SMART_ACTION_REMOVE_TIMED_EVENT                 = 74,     // id(>1)
    SMART_ACTION_ADD_AURA                           = 75,     // spellid,  targets
    SMART_ACTION_OVERRIDE_SCRIPT_BASE_OBJECT        = 76,     // WARNING: CAN CRASH CORE, do not use if you dont know what you are doing
    SMART_ACTION_RESET_SCRIPT_BASE_OBJECT           = 77,     // none
    SMART_ACTION_CALL_SCRIPT_RESET                  = 78,     // none
    SMART_ACTION_SET_RANGED_MOVEMENT                = 79,     // Distance, angle
    SMART_ACTION_CALL_TIMED_ACTIONLIST              = 80,     // ID (overwrites already running actionlist), stop after combat?(0/1), timer update type(0-OOC, 1-IC, 2-ALWAYS)
    SMART_ACTION_SET_NPC_FLAG                       = 81,     // Flags
    SMART_ACTION_ADD_NPC_FLAG                       = 82,     // Flags
    SMART_ACTION_REMOVE_NPC_FLAG                    = 83,     // Flags
    SMART_ACTION_SIMPLE_TALK                        = 84,     // groupID, can be used to make players say groupID, Text_over event is not triggered, whisper can not be used (Target units will say the text)
    SMART_ACTION_INVOKER_CAST                       = 85,     // spellID, castFlags,   if avaliable, last used invoker will cast spellId with castFlags on targets
    SMART_ACTION_CROSS_CAST                         = 86,     // spellID, castFlags, CasterTargetType, CasterTarget param1, CasterTarget param2, CasterTarget param3, ( + the origonal target fields as Destination target),   CasterTargets will cast spellID on all Targets (use with caution if targeting multiple * multiple units)
    SMART_ACTION_CALL_RANDOM_TIMED_ACTIONLIST       = 87,     // script9 ids 1-9
    SMART_ACTION_CALL_RANDOM_RANGE_TIMED_ACTIONLIST = 88,     // script9 id min, max
    SMART_ACTION_RANDOM_MOVE                        = 89,     // maxDist
    SMART_ACTION_SET_UNIT_FIELD_BYTES_1             = 90,     // bytes, target
    SMART_ACTION_REMOVE_UNIT_FIELD_BYTES_1          = 91,     // bytes, target
    SMART_ACTION_INTERRUPT_SPELL                    = 92,
    SMART_ACTION_SEND_GO_CUSTOM_ANIM                = 93,     // anim id
    SMART_ACTION_SET_DYNAMIC_FLAG                   = 94,     // Flags
    SMART_ACTION_ADD_DYNAMIC_FLAG                   = 95,     // Flags
    SMART_ACTION_REMOVE_DYNAMIC_FLAG                = 96,     // Flags
    SMART_ACTION_JUMP_TO_POS                        = 97,     // speedXY, speedZ, targetX, targetY, targetZ
    SMART_ACTION_SEND_GOSSIP_MENU                   = 98,     // menuId, optionId
    SMART_ACTION_GO_SET_LOOT_STATE                  = 99,     // state
    SMART_ACTION_SEND_TARGET_TO_TARGET              = 100,    // id
    SMART_ACTION_SET_HOME_POS                       = 101,    // none
    SMART_ACTION_SET_HEALTH_REGEN                   = 102,    // 0/1
    SMART_ACTION_SET_ROOT                           = 103,    // off/on
    SMART_ACTION_SET_GO_FLAG                        = 104,    // Flags
    SMART_ACTION_ADD_GO_FLAG                        = 105,    // Flags
    SMART_ACTION_REMOVE_GO_FLAG                     = 106,    // Flags
    SMART_ACTION_SUMMON_CREATURE_GROUP              = 107,    // Group, attackInvoker
    SMART_ACTION_SET_POWER                          = 108,    // PowerType, newPower
    SMART_ACTION_ADD_POWER                          = 109,    // PowerType, newPower
    SMART_ACTION_REMOVE_POWER                       = 110,    // PowerType, newPower
    SMART_ACTION_GAME_EVENT_STOP                    = 111,    // GameEventId
    SMART_ACTION_GAME_EVENT_START                   = 112,    // GameEventId
    SMART_ACTION_START_CLOSEST_WAYPOINT             = 113,    // wp1, wp2, wp3, wp4, wp5, wp6, wp7
    SMART_ACTION_MOVE_OFFSET                        = 114,
    SMART_ACTION_RANDOM_SOUND                       = 115,    // soundId1, soundId2, soundId3, soundId4, soundId5, onlySelf
    SMART_ACTION_SET_CORPSE_DELAY                   = 116,    // timer
    SMART_ACTION_DISABLE_EVADE                      = 117,    // 0/1 (1 = disabled, 0 = enabled)
<<<<<<< HEAD
    // 118 - 127 : 3.3.5 reserved
    SMART_ACTION_SCENE_PLAY                         = 128,    // sceneId
    SMART_ACTION_SCENE_CANCEL                       = 129,    // sceneId

    SMART_ACTION_END                                = 130
=======
    SMART_ACTION_PLAY_ANIMKIT                       = 128,    // id, type (0 = oneShot, 1 = aiAnim, 2 = meleeAnim, 3 = movementAnim)

    SMART_ACTION_END                                = 129
>>>>>>> e13f82d1
};

struct SmartAction
{
    SMART_ACTION type;

    union
    {
        struct
        {
            uint32 textGroupID;
            uint32 duration;
            uint32 useTalkTarget;
        } talk;

        struct
        {
            uint32 factionID;
        } faction;

        struct
        {
            uint32 creature;
            uint32 model;
        } morphOrMount;

        struct
        {
            uint32 sound;
            uint32 onlySelf;
        } sound;

        struct
        {
            uint32 emote;
        } emote;

        struct
        {
            uint32 quest;
        } quest;

        struct
        {
            uint32 questID;
            uint32 directAdd;
        } questOffer;

        struct
        {
            uint32 state;
        } react;

        struct
        {
            uint32 emote1;
            uint32 emote2;
            uint32 emote3;
            uint32 emote4;
            uint32 emote5;
            uint32 emote6;
        } randomEmote;

        struct
        {
            uint32 spell;
            uint32 castFlags;
            uint32 triggerFlags;
        } cast;

        struct
        {
            uint32 spell;
            uint32 castFlags;
            uint32 targetType;
            uint32 targetParam1;
            uint32 targetParam2;
            uint32 targetParam3;
        } crossCast;

        struct
        {
            uint32 creature;
            uint32 type;
            uint32 duration;
            uint32 attackInvoker;
        } summonCreature;

        struct
        {
            uint32 threatINC;
            uint32 threatDEC;
        } threatPCT;

        struct
        {
            uint32 flag1;
            uint32 flag2;
            uint32 flag3;
            uint32 flag4;
            uint32 flag5;
            uint32 flag6;
        } addUnitFlag;

        struct
        {
            uint32 flag1;
            uint32 flag2;
            uint32 flag3;
            uint32 flag4;
            uint32 flag5;
            uint32 flag6;
        } removeUnitFlag;

        struct
        {
            uint32 attack;
        } autoAttack;

        struct
        {
            uint32 move;
        } combatMove;

        struct
        {
            uint32 phase;
        } setEventPhase;

        struct
        {
            uint32 inc;
            uint32 dec;
        } incEventPhase;

        struct
        {
            uint32 spell;
            uint32 charges;
        } removeAura;

        struct
        {
            uint32 dist;
            uint32 angle;
            uint32 entry;
            uint32 credit;
            uint32 creditType;
        } follow;

        struct
        {
            uint32 phase1;
            uint32 phase2;
            uint32 phase3;
            uint32 phase4;
            uint32 phase5;
            uint32 phase6;
        } randomPhase;

        struct
        {
            uint32 phaseMin;
            uint32 phaseMax;
        } randomPhaseRange;

        struct
        {
            uint32 creature;
        } killedMonster;

        struct
        {
            uint32 field;
            uint32 data;
            uint32 type;
        } setInstanceData;

        struct
        {
            uint32 field;
        } setInstanceData64;

        struct
        {
            uint32 creature;
            uint32 updateLevel;
        } updateTemplate;

        struct
        {
            uint32 range;
            uint32 withEmote;
        } callHelp;

        struct
        {
            uint32 sheath;
        } setSheath;

        struct
        {
            uint32 delay;
        } forceDespawn;

        struct
        {
            uint32 minHP;
            uint32 percent;
        } invincHP;

        struct
        {
            uint32 id;
            uint32 apply;
        } ingamePhaseId;

        struct
        {
            uint32 groupId;
            uint32 apply;
        } ingamePhaseGroup;

        struct
        {
            uint32 field;
            uint32 data;
        } setData;

        struct
        {
            uint32 distance;
        } moveRandom;

        struct
        {
            uint32 state;
        } visibility;

        struct
        {
            uint32 entry;
            uint32 despawnTime;
        } summonGO;

        struct
        {
            uint32 state;
        } active;

        struct
        {
            uint32 id;
        } taxi;

        struct
        {
            uint32 run;
            uint32 pathID;
            uint32 repeat;
            uint32 quest;
            uint32 despawnTime;
            uint32 reactState;
        } wpStart;

        struct
        {
            uint32 delay;
        } wpPause;

        struct
        {
            uint32 despawnTime;
            uint32 quest;
            uint32 fail;
        } wpStop;

        struct
        {
            uint32 entry;
            uint32 count;
        } item;

        struct
        {
            uint32 id;
            uint32 param1;
            uint32 param2;
            uint32 param3;
            uint32 param4;
            uint32 param5;
        } installTtemplate;

        struct
        {
            uint32 run;
        } setRun;

        struct
        {
            uint32 fly;
        } setFly;

        struct
        {
            uint32 swim;
        } setSwim;

        struct
        {
            uint32 mapID;
        } teleport;

        struct
        {
            uint32 counterId;
            uint32 value;
            uint32 reset;
        } setCounter;

        struct
        {
            uint32 id;
            uint32 number;
        } storeVar;

        struct
        {
            uint32 id;
        } storeTargets;

        struct
        {
            uint32 id;
            uint32 min;
            uint32 max;
            uint32 repeatMin;
            uint32 repeatMax;
            uint32 chance;
        } timeEvent;

        struct
        {
            uint32 entry;
        } movie;

        struct
        {
            uint32 entry;
            uint32 mask;
            uint32 slot1;
            uint32 slot2;
            uint32 slot3;
        } equip;

        struct
        {
            uint32 flag;
            uint32 type;
        } unitFlag;

        struct
        {
            uint32 byte1;
            uint32 type;
        } setunitByte;

        struct
        {
            uint32 byte1;
            uint32 type;
        } delunitByte;

        struct
        {
            uint32 seat;
        } enterVehicle;

        struct
        {
            uint32 id;
            uint32 timerType;
        } timedActionList;

        struct
        {
            uint32 entry1;
            uint32 entry2;
            uint32 entry3;
            uint32 entry4;
            uint32 entry5;
            uint32 entry6;
        } randTimedActionList;

        struct
        {
            uint32 withDelayed;
            uint32 spell_id;
            uint32 withInstant;
        } interruptSpellCasting;

        struct
        {
            uint32 anim;
        } sendGoCustomAnim;

        struct
        {
            uint32 speedxy;
            uint32 speedz;
        } jump;

        struct
        {
            uint32 withEmote;
        } flee;

        struct
        {
            uint32 goRespawnTime;
        } RespawnTarget;

        struct
        {
            uint32 pointId;
            uint32 transport;
            uint32 disablePathfinding;
        } MoveToPos;

        struct
        {
            uint32 gossipMenuId;
            uint32 gossipNpcTextId;
        } sendGossipMenu;

        struct
        {
            uint32 state;
        } setGoLootState;

        struct
        {
            uint32 id;
        } sendTargetToTarget;

        struct
        {
            uint32 distance;
            uint32 angle;
        } setRangedMovement;

        struct
        {
            uint32 regenHealth;
        } setHealthRegen;

        struct
        {
            uint32 root;
        } setRoot;

        struct
        {
            uint32 flag;
        } goFlag;

        struct
        {
            uint32 group;
            uint32 attackInvoker;
        } creatureGroup;

        struct
        {
            uint32 powerType;
            uint32 newPower;
        } power;

        struct
        {
            uint32 id;
        } gameEventStop;

        struct
        {
            uint32 id;
        } gameEventStart;

        struct
        {
            uint32 wp1;
            uint32 wp2;
            uint32 wp3;
            uint32 wp4;
            uint32 wp5;
            uint32 wp6;
        } closestWaypointFromList;

        struct
        {
            std::array<uint32, SMART_ACTION_PARAM_COUNT - 1> sounds;
            uint32 onlySelf;
        } randomSound;

        struct
        {
            uint32 timer;
        } corpseDelay;

        struct
        {
            uint32 disable;
        } disableEvade;

        struct
        {
<<<<<<< HEAD
            uint32 sceneId;
        } scene;
=======
            uint32 animKit;
            uint32 type;
        } animKit;
>>>>>>> e13f82d1

        //! Note for any new future actions
        //! All parameters must have type uint32

        struct
        {
            uint32 param1;
            uint32 param2;
            uint32 param3;
            uint32 param4;
            uint32 param5;
            uint32 param6;
        } raw;
    };
};

enum SMARTAI_TEMPLATE
{
    SMARTAI_TEMPLATE_BASIC          = 0, //nothing is preset
    SMARTAI_TEMPLATE_CASTER         = 1, //spellid, repeatMin, repeatMax, range, manaPCT +JOIN: target_param1 as castFlag
    SMARTAI_TEMPLATE_TURRET         = 2, //spellid, repeatMin, repeatMax +JOIN: target_param1 as castFlag
    SMARTAI_TEMPLATE_PASSIVE        = 3,
    SMARTAI_TEMPLATE_CAGED_GO_PART  = 4, //creatureID, give credit at point end?,
    SMARTAI_TEMPLATE_CAGED_NPC_PART = 5, //gameObjectID, despawntime, run?, dist, TextGroupID
    SMARTAI_TEMPLATE_END            = 6
};

enum SMARTAI_TARGETS
{
    SMART_TARGET_NONE                           = 0,    // NONE, defaulting to invoket
    SMART_TARGET_SELF                           = 1,    // Self cast
    SMART_TARGET_VICTIM                         = 2,    // Our current target (ie: highest aggro)
    SMART_TARGET_HOSTILE_SECOND_AGGRO           = 3,    // Second highest aggro
    SMART_TARGET_HOSTILE_LAST_AGGRO             = 4,    // Dead last on aggro
    SMART_TARGET_HOSTILE_RANDOM                 = 5,    // Just any random target on our threat list
    SMART_TARGET_HOSTILE_RANDOM_NOT_TOP         = 6,    // Any random target except top threat
    SMART_TARGET_ACTION_INVOKER                 = 7,    // Unit who caused this Event to occur
    SMART_TARGET_POSITION                       = 8,    // use xyz from event params
    SMART_TARGET_CREATURE_RANGE                 = 9,    // CreatureEntry(0any), minDist, maxDist
    SMART_TARGET_CREATURE_GUID                  = 10,   // guid, entry
    SMART_TARGET_CREATURE_DISTANCE              = 11,   // CreatureEntry(0any), maxDist
    SMART_TARGET_STORED                         = 12,   // id, uses pre-stored target(list)
    SMART_TARGET_GAMEOBJECT_RANGE               = 13,   // entry(0any), min, max
    SMART_TARGET_GAMEOBJECT_GUID                = 14,   // guid, entry
    SMART_TARGET_GAMEOBJECT_DISTANCE            = 15,   // entry(0any), maxDist
    SMART_TARGET_INVOKER_PARTY                  = 16,   // invoker's party members
    SMART_TARGET_PLAYER_RANGE                   = 17,   // min, max
    SMART_TARGET_PLAYER_DISTANCE                = 18,   // maxDist
    SMART_TARGET_CLOSEST_CREATURE               = 19,   // CreatureEntry(0any), maxDist, dead?
    SMART_TARGET_CLOSEST_GAMEOBJECT             = 20,   // entry(0any), maxDist
    SMART_TARGET_CLOSEST_PLAYER                 = 21,   // maxDist
    SMART_TARGET_ACTION_INVOKER_VEHICLE         = 22,   // Unit's vehicle who caused this Event to occur
    SMART_TARGET_OWNER_OR_SUMMONER              = 23,   // Unit's owner or summoner
    SMART_TARGET_THREAT_LIST                    = 24,   // All units on creature's threat list
    SMART_TARGET_CLOSEST_ENEMY                  = 25,   // maxDist, playerOnly
    SMART_TARGET_CLOSEST_FRIENDLY               = 26,   // maxDist, playerOnly
    SMART_TARGET_LOOT_RECIPIENTS                = 27,   // all players that have tagged this creature (for kill credit)

    SMART_TARGET_END                            = 28
};

struct SmartTarget
{
    SmartTarget (SMARTAI_TARGETS t = SMART_TARGET_NONE, uint32 p1 = 0, uint32 p2 = 0, uint32 p3 = 0)
    {
        type = t;
        raw.param1 = p1;
        raw.param2 = p2;
        raw.param3 = p3;
        x = 0.0f;
        y = 0.0f;
        z = 0.0f;
        o = 0.0f;
    }
    SMARTAI_TARGETS type;
    float x, y, z, o;
    union
    {
        struct
        {
            uint32 creature;
            uint32 minDist;
            uint32 maxDist;
        } unitRange;

        struct
        {
            uint32 dbGuid;
            uint32 entry;
        } unitGUID;

        struct
        {
            uint32 creature;
            uint32 dist;
        } unitDistance;

        struct
        {
            uint32 dist;
        } playerDistance;

        struct
        {
            uint32 minDist;
            uint32 maxDist;
        } playerRange;

        struct
        {
            uint32 id;
        } stored;

        struct
        {
            uint32 entry;
            uint32 minDist;
            uint32 maxDist;
        } goRange;

        struct
        {
            uint32 dbGuid;
            uint32 entry;
        } goGUID;

        struct
        {
            uint32 entry;
            uint32 dist;
        } goDistance;

        struct
        {
            uint32 map;
        } position;

        struct
        {
            uint32 entry;
            uint32 dist;
            uint32 dead;
        } closest;

        struct
        {
            uint32 maxDist;
            uint32 playerOnly;
        } closestAttackable;

        struct
        {
            uint32 maxDist;
            uint32 playerOnly;
        } closestFriendly;

        struct
        {
            uint32 param1;
            uint32 param2;
            uint32 param3;
        } raw;
    };
};

enum SmartScriptType
{
    SMART_SCRIPT_TYPE_CREATURE = 0, //done
    SMART_SCRIPT_TYPE_GAMEOBJECT = 1, //done
    SMART_SCRIPT_TYPE_AREATRIGGER = 2, //done
    SMART_SCRIPT_TYPE_EVENT = 3, //
    SMART_SCRIPT_TYPE_GOSSIP = 4, //
    SMART_SCRIPT_TYPE_QUEST = 5, //
    SMART_SCRIPT_TYPE_SPELL = 6, //
    SMART_SCRIPT_TYPE_TRANSPORT = 7, //
    SMART_SCRIPT_TYPE_INSTANCE = 8, //
    SMART_SCRIPT_TYPE_TIMED_ACTIONLIST = 9, //
    SMART_SCRIPT_TYPE_SCENE = 10, //done
    SMART_SCRIPT_TYPE_MAX = 11
};

enum SmartAITypeMaskId
{
    SMART_SCRIPT_TYPE_MASK_CREATURE = 1,
    SMART_SCRIPT_TYPE_MASK_GAMEOBJECT = 2,
    SMART_SCRIPT_TYPE_MASK_AREATRIGGER = 4,
    SMART_SCRIPT_TYPE_MASK_EVENT = 8,
    SMART_SCRIPT_TYPE_MASK_GOSSIP = 16,
    SMART_SCRIPT_TYPE_MASK_QUEST = 32,
    SMART_SCRIPT_TYPE_MASK_SPELL = 64,
    SMART_SCRIPT_TYPE_MASK_TRANSPORT = 128,
    SMART_SCRIPT_TYPE_MASK_INSTANCE = 256,
    SMART_SCRIPT_TYPE_MASK_TIMED_ACTIONLIST = 512,
    SMART_SCRIPT_TYPE_MASK_SCENE = 1024
};

const uint32 SmartAITypeMask[SMART_SCRIPT_TYPE_MAX][2] =
{
    {SMART_SCRIPT_TYPE_CREATURE,            SMART_SCRIPT_TYPE_MASK_CREATURE },
    {SMART_SCRIPT_TYPE_GAMEOBJECT,          SMART_SCRIPT_TYPE_MASK_GAMEOBJECT },
    {SMART_SCRIPT_TYPE_AREATRIGGER,         SMART_SCRIPT_TYPE_MASK_AREATRIGGER },
    {SMART_SCRIPT_TYPE_EVENT,               SMART_SCRIPT_TYPE_MASK_EVENT },
    {SMART_SCRIPT_TYPE_GOSSIP,              SMART_SCRIPT_TYPE_MASK_GOSSIP },
    {SMART_SCRIPT_TYPE_QUEST,               SMART_SCRIPT_TYPE_MASK_QUEST },
    {SMART_SCRIPT_TYPE_SPELL,               SMART_SCRIPT_TYPE_MASK_SPELL },
    {SMART_SCRIPT_TYPE_TRANSPORT,           SMART_SCRIPT_TYPE_MASK_TRANSPORT },
    {SMART_SCRIPT_TYPE_INSTANCE,            SMART_SCRIPT_TYPE_MASK_INSTANCE },
    {SMART_SCRIPT_TYPE_TIMED_ACTIONLIST,    SMART_SCRIPT_TYPE_MASK_TIMED_ACTIONLIST },
    {SMART_SCRIPT_TYPE_SCENE,               SMART_SCRIPT_TYPE_MASK_SCENE }
};

const uint32 SmartAIEventMask[SMART_EVENT_END][2] =
{
    {SMART_EVENT_UPDATE_IC,                 SMART_SCRIPT_TYPE_MASK_CREATURE + SMART_SCRIPT_TYPE_MASK_TIMED_ACTIONLIST},
    {SMART_EVENT_UPDATE_OOC,                SMART_SCRIPT_TYPE_MASK_CREATURE + SMART_SCRIPT_TYPE_MASK_GAMEOBJECT + SMART_SCRIPT_TYPE_MASK_INSTANCE },
    {SMART_EVENT_HEALT_PCT,                 SMART_SCRIPT_TYPE_MASK_CREATURE },
    {SMART_EVENT_MANA_PCT,                  SMART_SCRIPT_TYPE_MASK_CREATURE },
    {SMART_EVENT_AGGRO,                     SMART_SCRIPT_TYPE_MASK_CREATURE },
    {SMART_EVENT_KILL,                      SMART_SCRIPT_TYPE_MASK_CREATURE },
    {SMART_EVENT_DEATH,                     SMART_SCRIPT_TYPE_MASK_CREATURE },
    {SMART_EVENT_EVADE,                     SMART_SCRIPT_TYPE_MASK_CREATURE },
    {SMART_EVENT_SPELLHIT,                  SMART_SCRIPT_TYPE_MASK_CREATURE + SMART_SCRIPT_TYPE_MASK_GAMEOBJECT },
    {SMART_EVENT_RANGE,                     SMART_SCRIPT_TYPE_MASK_CREATURE },
    {SMART_EVENT_OOC_LOS,                   SMART_SCRIPT_TYPE_MASK_CREATURE },
    {SMART_EVENT_RESPAWN,                   SMART_SCRIPT_TYPE_MASK_CREATURE + SMART_SCRIPT_TYPE_MASK_GAMEOBJECT },
    {SMART_EVENT_TARGET_HEALTH_PCT,         SMART_SCRIPT_TYPE_MASK_CREATURE },
    {SMART_EVENT_VICTIM_CASTING,            SMART_SCRIPT_TYPE_MASK_CREATURE },
    {SMART_EVENT_FRIENDLY_HEALTH,           SMART_SCRIPT_TYPE_MASK_CREATURE },
    {SMART_EVENT_FRIENDLY_IS_CC,            SMART_SCRIPT_TYPE_MASK_CREATURE },
    {SMART_EVENT_FRIENDLY_MISSING_BUFF,     SMART_SCRIPT_TYPE_MASK_CREATURE },
    {SMART_EVENT_SUMMONED_UNIT,             SMART_SCRIPT_TYPE_MASK_CREATURE + SMART_SCRIPT_TYPE_MASK_GAMEOBJECT },
    {SMART_EVENT_TARGET_MANA_PCT,           SMART_SCRIPT_TYPE_MASK_CREATURE },
    {SMART_EVENT_ACCEPTED_QUEST,            SMART_SCRIPT_TYPE_MASK_CREATURE + SMART_SCRIPT_TYPE_MASK_GAMEOBJECT },
    {SMART_EVENT_REWARD_QUEST,              SMART_SCRIPT_TYPE_MASK_CREATURE + SMART_SCRIPT_TYPE_MASK_GAMEOBJECT },
    {SMART_EVENT_REACHED_HOME,              SMART_SCRIPT_TYPE_MASK_CREATURE },
    {SMART_EVENT_RECEIVE_EMOTE,             SMART_SCRIPT_TYPE_MASK_CREATURE },
    {SMART_EVENT_HAS_AURA,                  SMART_SCRIPT_TYPE_MASK_CREATURE },
    {SMART_EVENT_TARGET_BUFFED,             SMART_SCRIPT_TYPE_MASK_CREATURE },
    {SMART_EVENT_RESET,                     SMART_SCRIPT_TYPE_MASK_CREATURE },
    {SMART_EVENT_IC_LOS,                    SMART_SCRIPT_TYPE_MASK_CREATURE },
    {SMART_EVENT_PASSENGER_BOARDED,         SMART_SCRIPT_TYPE_MASK_CREATURE },
    {SMART_EVENT_PASSENGER_REMOVED,         SMART_SCRIPT_TYPE_MASK_CREATURE },
    {SMART_EVENT_CHARMED,                   SMART_SCRIPT_TYPE_MASK_CREATURE },
    {SMART_EVENT_CHARMED_TARGET,            SMART_SCRIPT_TYPE_MASK_CREATURE },
    {SMART_EVENT_SPELLHIT_TARGET,           SMART_SCRIPT_TYPE_MASK_CREATURE },
    {SMART_EVENT_DAMAGED,                   SMART_SCRIPT_TYPE_MASK_CREATURE },
    {SMART_EVENT_DAMAGED_TARGET,            SMART_SCRIPT_TYPE_MASK_CREATURE },
    {SMART_EVENT_MOVEMENTINFORM,            SMART_SCRIPT_TYPE_MASK_CREATURE },
    {SMART_EVENT_SUMMON_DESPAWNED,          SMART_SCRIPT_TYPE_MASK_CREATURE + SMART_SCRIPT_TYPE_MASK_GAMEOBJECT },
    {SMART_EVENT_CORPSE_REMOVED,            SMART_SCRIPT_TYPE_MASK_CREATURE },
    {SMART_EVENT_AI_INIT,                   SMART_SCRIPT_TYPE_MASK_CREATURE + SMART_SCRIPT_TYPE_MASK_GAMEOBJECT },
    {SMART_EVENT_DATA_SET,                  SMART_SCRIPT_TYPE_MASK_CREATURE + SMART_SCRIPT_TYPE_MASK_GAMEOBJECT },
    {SMART_EVENT_WAYPOINT_START,            SMART_SCRIPT_TYPE_MASK_CREATURE },
    {SMART_EVENT_WAYPOINT_REACHED,          SMART_SCRIPT_TYPE_MASK_CREATURE },
    {SMART_EVENT_TRANSPORT_ADDPLAYER,       SMART_SCRIPT_TYPE_MASK_TRANSPORT },
    {SMART_EVENT_TRANSPORT_ADDCREATURE,     SMART_SCRIPT_TYPE_MASK_TRANSPORT },
    {SMART_EVENT_TRANSPORT_REMOVE_PLAYER,   SMART_SCRIPT_TYPE_MASK_TRANSPORT },
    {SMART_EVENT_TRANSPORT_RELOCATE,        SMART_SCRIPT_TYPE_MASK_TRANSPORT },
    {SMART_EVENT_INSTANCE_PLAYER_ENTER,     SMART_SCRIPT_TYPE_MASK_INSTANCE },
    {SMART_EVENT_AREATRIGGER_ONTRIGGER,     SMART_SCRIPT_TYPE_MASK_AREATRIGGER },
    {SMART_EVENT_QUEST_ACCEPTED,            SMART_SCRIPT_TYPE_MASK_QUEST },
    {SMART_EVENT_QUEST_OBJ_COPLETETION,     SMART_SCRIPT_TYPE_MASK_QUEST },
    {SMART_EVENT_QUEST_REWARDED,            SMART_SCRIPT_TYPE_MASK_QUEST },
    {SMART_EVENT_QUEST_COMPLETION,          SMART_SCRIPT_TYPE_MASK_QUEST },
    {SMART_EVENT_QUEST_FAIL,                SMART_SCRIPT_TYPE_MASK_QUEST },
    {SMART_EVENT_TEXT_OVER,                 SMART_SCRIPT_TYPE_MASK_CREATURE + SMART_SCRIPT_TYPE_MASK_GAMEOBJECT },
    {SMART_EVENT_RECEIVE_HEAL,              SMART_SCRIPT_TYPE_MASK_CREATURE },
    {SMART_EVENT_JUST_SUMMONED,             SMART_SCRIPT_TYPE_MASK_CREATURE },
    {SMART_EVENT_WAYPOINT_PAUSED,           SMART_SCRIPT_TYPE_MASK_CREATURE },
    {SMART_EVENT_WAYPOINT_RESUMED,          SMART_SCRIPT_TYPE_MASK_CREATURE },
    {SMART_EVENT_WAYPOINT_STOPPED,          SMART_SCRIPT_TYPE_MASK_CREATURE },
    {SMART_EVENT_WAYPOINT_ENDED,            SMART_SCRIPT_TYPE_MASK_CREATURE },
    {SMART_EVENT_TIMED_EVENT_TRIGGERED,     SMART_SCRIPT_TYPE_MASK_CREATURE + SMART_SCRIPT_TYPE_MASK_GAMEOBJECT },
    {SMART_EVENT_UPDATE,                    SMART_SCRIPT_TYPE_MASK_CREATURE + SMART_SCRIPT_TYPE_MASK_GAMEOBJECT },
    {SMART_EVENT_LINK,                      SMART_SCRIPT_TYPE_MASK_CREATURE + SMART_SCRIPT_TYPE_MASK_GAMEOBJECT + SMART_SCRIPT_TYPE_MASK_AREATRIGGER + SMART_SCRIPT_TYPE_MASK_EVENT + SMART_SCRIPT_TYPE_MASK_GOSSIP + SMART_SCRIPT_TYPE_MASK_QUEST + SMART_SCRIPT_TYPE_MASK_SPELL + SMART_SCRIPT_TYPE_MASK_TRANSPORT + SMART_SCRIPT_TYPE_MASK_INSTANCE },
    {SMART_EVENT_GOSSIP_SELECT,             SMART_SCRIPT_TYPE_MASK_CREATURE + SMART_SCRIPT_TYPE_MASK_GAMEOBJECT },
    {SMART_EVENT_JUST_CREATED,              SMART_SCRIPT_TYPE_MASK_CREATURE + SMART_SCRIPT_TYPE_MASK_GAMEOBJECT },
    {SMART_EVENT_GOSSIP_HELLO,              SMART_SCRIPT_TYPE_MASK_CREATURE + SMART_SCRIPT_TYPE_MASK_GAMEOBJECT },
    {SMART_EVENT_FOLLOW_COMPLETED,          SMART_SCRIPT_TYPE_MASK_CREATURE },
    {SMART_EVENT_DUMMY_EFFECT,              SMART_SCRIPT_TYPE_MASK_SPELL    },
    {SMART_EVENT_IS_BEHIND_TARGET,          SMART_SCRIPT_TYPE_MASK_CREATURE },
    {SMART_EVENT_GAME_EVENT_START,          SMART_SCRIPT_TYPE_MASK_CREATURE + SMART_SCRIPT_TYPE_MASK_GAMEOBJECT },
    {SMART_EVENT_GAME_EVENT_END,            SMART_SCRIPT_TYPE_MASK_CREATURE + SMART_SCRIPT_TYPE_MASK_GAMEOBJECT },
    {SMART_EVENT_GO_STATE_CHANGED,          SMART_SCRIPT_TYPE_MASK_GAMEOBJECT },
    {SMART_EVENT_GO_EVENT_INFORM,           SMART_SCRIPT_TYPE_MASK_GAMEOBJECT },
    {SMART_EVENT_ACTION_DONE,               SMART_SCRIPT_TYPE_MASK_CREATURE },
    {SMART_EVENT_ON_SPELLCLICK,             SMART_SCRIPT_TYPE_MASK_CREATURE },
    {SMART_EVENT_FRIENDLY_HEALTH_PCT,       SMART_SCRIPT_TYPE_MASK_CREATURE },
    {SMART_EVENT_DISTANCE_CREATURE,         SMART_SCRIPT_TYPE_MASK_CREATURE },
    {SMART_EVENT_DISTANCE_GAMEOBJECT,       SMART_SCRIPT_TYPE_MASK_CREATURE },
    {SMART_EVENT_COUNTER_SET,               SMART_SCRIPT_TYPE_MASK_CREATURE + SMART_SCRIPT_TYPE_MASK_GAMEOBJECT },
    {SMART_EVENT_SCENE_START,               SMART_SCRIPT_TYPE_MASK_SCENE },
    {SMART_EVENT_SCENE_TRIGGER,             SMART_SCRIPT_TYPE_MASK_SCENE },
    {SMART_EVENT_SCENE_CANCEL,              SMART_SCRIPT_TYPE_MASK_SCENE },
    {SMART_EVENT_SCENE_COMPLETE,            SMART_SCRIPT_TYPE_MASK_SCENE }
};

enum SmartEventFlags
{
    SMART_EVENT_FLAG_NOT_REPEATABLE        = 0x001,                     //Event can not repeat
    SMART_EVENT_FLAG_DIFFICULTY_0          = 0x002,                     //Event only occurs in instance difficulty 0
    SMART_EVENT_FLAG_DIFFICULTY_1          = 0x004,                     //Event only occurs in instance difficulty 1
    SMART_EVENT_FLAG_DIFFICULTY_2          = 0x008,                     //Event only occurs in instance difficulty 2
    SMART_EVENT_FLAG_DIFFICULTY_3          = 0x010,                     //Event only occurs in instance difficulty 3
    SMART_EVENT_FLAG_RESERVED_5            = 0x020,
    SMART_EVENT_FLAG_RESERVED_6            = 0x040,
    SMART_EVENT_FLAG_DEBUG_ONLY            = 0x080,                     //Event only occurs in debug build
    SMART_EVENT_FLAG_DONT_RESET            = 0x100,                     //Event will not reset in SmartScript::OnReset()
    SMART_EVENT_FLAG_WHILE_CHARMED         = 0x200,                     //Event occurs even if AI owner is charmed

    SMART_EVENT_FLAG_DIFFICULTY_ALL        = (SMART_EVENT_FLAG_DIFFICULTY_0|SMART_EVENT_FLAG_DIFFICULTY_1|SMART_EVENT_FLAG_DIFFICULTY_2|SMART_EVENT_FLAG_DIFFICULTY_3),
    SMART_EVENT_FLAGS_ALL                  = (SMART_EVENT_FLAG_NOT_REPEATABLE|SMART_EVENT_FLAG_DIFFICULTY_ALL|SMART_EVENT_FLAG_RESERVED_5|SMART_EVENT_FLAG_RESERVED_6|SMART_EVENT_FLAG_DEBUG_ONLY|SMART_EVENT_FLAG_DONT_RESET|SMART_EVENT_FLAG_WHILE_CHARMED)
};

enum SmartCastFlags
{
    SMARTCAST_INTERRUPT_PREVIOUS     = 0x01,                     // Interrupt any spell casting
    SMARTCAST_TRIGGERED              = 0x02,                     // Triggered (this makes spell cost zero mana and have no cast time)
    //SMARTCAST_FORCE_CAST             = 0x04,                     //Forces cast even if creature is out of mana or out of range
    //SMARTCAST_NO_MELEE_IF_OOM        = 0x08,                     //Prevents creature from entering melee if out of mana or out of range
    //SMARTCAST_FORCE_TARGET_SELF      = 0x10,                     //Forces the target to cast this spell on itself
    SMARTCAST_AURA_NOT_PRESENT       = 0x20,                     // Only casts the spell if the target does not have an aura from the spell
    SMARTCAST_COMBAT_MOVE            = 0x40                      // Prevents combat movement if cast successful. Allows movement on range, OOM, LOS
};

// one line in DB is one event
struct SmartScriptHolder
{
    SmartScriptHolder() : entryOrGuid(0), source_type(SMART_SCRIPT_TYPE_CREATURE)
        , event_id(0), link(0), event(), action(), target(), timer(0), active(false), runOnce(false)
        , enableTimed(false) { }

    int64 entryOrGuid;
    SmartScriptType source_type;
    uint32 event_id;
    uint32 link;

    SmartEvent event;
    SmartAction action;
    SmartTarget target;

    uint32 GetScriptType() const { return (uint32)source_type; }
    uint32 GetEventType() const { return (uint32)event.type; }
    uint32 GetActionType() const { return (uint32)action.type; }
    uint32 GetTargetType() const { return (uint32)target.type; }

    uint32 timer;
    bool active;
    bool runOnce;
    bool enableTimed;

    operator bool() const { return entryOrGuid != 0; }
};

typedef std::unordered_map<uint32, WayPoint*> WPPath;

typedef std::list<WorldObject*> ObjectList;

class ObjectGuidList
{
    ObjectList* m_objectList;
    GuidList* m_guidList;
    WorldObject* m_baseObject;

public:
    ObjectGuidList(ObjectList* objectList, WorldObject* baseObject)
    {
        ASSERT(objectList != NULL);
        m_objectList = objectList;
        m_baseObject = baseObject;
        m_guidList = new GuidList();

        for (ObjectList::iterator itr = objectList->begin(); itr != objectList->end(); ++itr)
        {
            m_guidList->push_back((*itr)->GetGUID());
        }
    }

    ObjectList* GetObjectList()
    {
        if (m_baseObject)
        {
            //sanitize list using m_guidList
            m_objectList->clear();

            for (GuidList::iterator itr = m_guidList->begin(); itr != m_guidList->end(); ++itr)
            {
                if (WorldObject* obj = ObjectAccessor::GetWorldObject(*m_baseObject, *itr))
                    m_objectList->push_back(obj);
                else
                    TC_LOG_DEBUG("scripts.ai", "SmartScript::mTargetStorage stores a guid to an invalid object: %s", itr->ToString().c_str());
            }
        }

        return m_objectList;
    }

    bool Equals(ObjectList* objectList)
    {
        return m_objectList == objectList;
    }

    ~ObjectGuidList()
    {
        delete m_objectList;
        delete m_guidList;
    }
};
typedef std::unordered_map<uint32, ObjectGuidList*> ObjectListMap;

class TC_GAME_API SmartWaypointMgr
{
    private:
        SmartWaypointMgr() { }
        ~SmartWaypointMgr();

    public:
        static SmartWaypointMgr* instance();

        void LoadFromDB();

        WPPath* GetPath(uint32 id)
        {
            if (waypoint_map.find(id) != waypoint_map.end())
                return waypoint_map[id];
            else return nullptr;
        }

    private:
        std::unordered_map<uint32, WPPath*> waypoint_map;
};

// all events for a single entry
typedef std::vector<SmartScriptHolder> SmartAIEventList;

// all events for all entries / guids
typedef std::unordered_map<int64, SmartAIEventList> SmartAIEventMap;

// Helper Stores
typedef std::map<uint32 /*entry*/, std::pair<uint32 /*spellId*/, SpellEffIndex /*effIndex*/> > CacheSpellContainer;
typedef std::pair<CacheSpellContainer::const_iterator, CacheSpellContainer::const_iterator> CacheSpellContainerBounds;

class TC_GAME_API SmartAIMgr
{
    private:
        SmartAIMgr() { }
        ~SmartAIMgr() { }

    public:
        static SmartAIMgr* instance();

        void LoadSmartAIFromDB();

        SmartAIEventList GetScript(int32 entry, SmartScriptType type)
        {
            SmartAIEventList temp;
            if (mEventMap[uint32(type)].find(entry) != mEventMap[uint32(type)].end())
                return mEventMap[uint32(type)][entry];
            else
            {
                if (entry > 0)//first search is for guid (negative), do not drop error if not found
                    TC_LOG_DEBUG("scripts.ai", "SmartAIMgr::GetScript: Could not load Script for Entry %d ScriptType %u.", entry, uint32(type));
                return temp;
            }
        }

        static SmartScriptHolder& FindLinkedSourceEvent(SmartAIEventList& list, uint32 eventId)
        {
            SmartAIEventList::iterator itr = std::find_if(list.begin(), list.end(),
                [eventId](SmartScriptHolder& source) { return source.link == eventId; });

            if (itr != list.end())
                return *itr;

            static SmartScriptHolder SmartScriptHolderDummy;
            return SmartScriptHolderDummy;
        }

        static SmartScriptHolder& FindLinkedEvent(SmartAIEventList& list, uint32 link)
        {
            SmartAIEventList::iterator itr = std::find_if(list.begin(), list.end(),
                [link](SmartScriptHolder& linked) { return linked.event_id == link && linked.GetEventType() == SMART_EVENT_LINK; });

            if (itr != list.end())
                return *itr;

            static SmartScriptHolder SmartScriptHolderDummy;
            return SmartScriptHolderDummy;
        }

    private:
        //event stores
        SmartAIEventMap mEventMap[SMART_SCRIPT_TYPE_MAX];

        bool IsEventValid(SmartScriptHolder& e);
        bool IsTargetValid(SmartScriptHolder const& e);

        bool IsMinMaxValid(SmartScriptHolder const& e, uint32 min, uint32 max)
        {
            if (max < min)
            {
                TC_LOG_ERROR("sql.sql", "SmartAIMgr: Entry " SI64FMTD " SourceType %u Event %u Action %u uses min/max params wrong (%u/%u), skipped.", e.entryOrGuid, e.GetScriptType(), e.event_id, e.GetActionType(), min, max);
                return false;
            }
            return true;
        }

        /*inline bool IsPercentValid(SmartScriptHolder e, int32 pct)
        {
            if (pct < -100 || pct > 100)
            {
                TC_LOG_ERROR("sql.sql", "SmartAIMgr: Entry %d SourceType %u Event %u Action %u has invalid Percent set (%d), skipped.", e.entryOrGuid, e.GetScriptType(), e.event_id, e.GetActionType(), pct);
                return false;
            }
            return true;
        }*/

        bool NotNULL(SmartScriptHolder const& e, uint32 data)
        {
            if (!data)
            {
                TC_LOG_ERROR("sql.sql", "SmartAIMgr: Entry " SI64FMTD " SourceType %u Event %u Action %u Parameter can not be NULL, skipped.", e.entryOrGuid, e.GetScriptType(), e.event_id, e.GetActionType());
                return false;
            }
            return true;
        }

        bool IsCreatureValid(SmartScriptHolder const& e, uint32 entry)
        {
            if (!sObjectMgr->GetCreatureTemplate(entry))
            {
                TC_LOG_ERROR("sql.sql", "SmartAIMgr: Entry " SI64FMTD " SourceType %u Event %u Action %u uses non-existent Creature entry %u, skipped.", e.entryOrGuid, e.GetScriptType(), e.event_id, e.GetActionType(), entry);
                return false;
            }
            return true;
        }

        bool IsQuestValid(SmartScriptHolder const& e, uint32 entry)
        {
            if (!sObjectMgr->GetQuestTemplate(entry))
            {
                TC_LOG_ERROR("sql.sql", "SmartAIMgr: Entry " SI64FMTD " SourceType %u Event %u Action %u uses non-existent Quest entry %u, skipped.", e.entryOrGuid, e.GetScriptType(), e.event_id, e.GetActionType(), entry);
                return false;
            }
            return true;
        }

        bool IsGameObjectValid(SmartScriptHolder const& e, uint32 entry)
        {
            if (!sObjectMgr->GetGameObjectTemplate(entry))
            {
                TC_LOG_ERROR("sql.sql", "SmartAIMgr: Entry " SI64FMTD " SourceType %u Event %u Action %u uses non-existent GameObject entry %u, skipped.", e.entryOrGuid, e.GetScriptType(), e.event_id, e.GetActionType(), entry);
                return false;
            }
            return true;
        }

        bool IsSpellValid(SmartScriptHolder const& e, uint32 entry)
        {
            if (!sSpellMgr->GetSpellInfo(entry))
            {
                TC_LOG_ERROR("sql.sql", "SmartAIMgr: Entry " SI64FMTD " SourceType %u Event %u Action %u uses non-existent Spell entry %u, skipped.", e.entryOrGuid, e.GetScriptType(), e.event_id, e.GetActionType(), entry);
                return false;
            }
            return true;
        }

        bool IsItemValid(SmartScriptHolder const& e, uint32 entry)
        {
            if (!sItemStore.LookupEntry(entry))
            {
                TC_LOG_ERROR("sql.sql", "SmartAIMgr: Entry " SI64FMTD " SourceType %u Event %u Action %u uses non-existent Item entry %u, skipped.", e.entryOrGuid, e.GetScriptType(), e.event_id, e.GetActionType(), entry);
                return false;
            }
            return true;
        }

        bool IsTextEmoteValid(SmartScriptHolder const& e, uint32 entry)
        {
            if (!sEmotesTextStore.LookupEntry(entry))
            {
                TC_LOG_ERROR("sql.sql", "SmartAIMgr: Entry " SI64FMTD " SourceType %u Event %u Action %u uses non-existent Text Emote entry %u, skipped.", e.entryOrGuid, e.GetScriptType(), e.event_id, e.GetActionType(), entry);
                return false;
            }
            return true;
        }

        bool IsEmoteValid(SmartScriptHolder const& e, uint32 entry)
        {
            if (!sEmotesStore.LookupEntry(entry))
            {
                TC_LOG_ERROR("sql.sql", "SmartAIMgr: Entry " SI64FMTD " SourceType %u Event %u Action %u uses non-existent Emote entry %u, skipped.", e.entryOrGuid, e.GetScriptType(), e.event_id, e.GetActionType(), entry);
                return false;
            }
            return true;
        }

        bool IsAreaTriggerValid(SmartScriptHolder const& e, uint32 entry)
        {
            if (!sAreaTriggerStore.LookupEntry(entry))
            {
                TC_LOG_ERROR("sql.sql", "SmartAIMgr: Entry " SI64FMTD " SourceType %u Event %u Action %u uses non-existent AreaTrigger entry %u, skipped.", e.entryOrGuid, e.GetScriptType(), e.event_id, e.GetActionType(), entry);
                return false;
            }
            return true;
        }

        bool IsSoundValid(SmartScriptHolder const& e, uint32 entry)
        {
            if (!sSoundKitStore.LookupEntry(entry))
            {
                TC_LOG_ERROR("sql.sql", "SmartAIMgr: Entry " SI64FMTD " SourceType %u Event %u Action %u uses non-existent Sound entry %u, skipped.", e.entryOrGuid, e.GetScriptType(), e.event_id, e.GetActionType(), entry);
                return false;
            }
            return true;
        }

        bool IsAnimKitValid(SmartScriptHolder const& e, uint32 entry)
        {
            if (!sAnimKitStore.LookupEntry(entry))
            {
                TC_LOG_ERROR("sql.sql", "SmartAIMgr: Entry " SI64FMTD " SourceType %u Event %u Action %u uses non-existent AnimKit entry %u, skipped.", e.entryOrGuid, e.GetScriptType(), e.event_id, e.GetActionType(), entry);
                return false;
            }
            return true;
        }

        bool IsTextValid(SmartScriptHolder const& e, uint32 id);

        // Helpers
        void LoadHelperStores();
        void UnLoadHelperStores();

        CacheSpellContainerBounds GetSummonCreatureSpellContainerBounds(uint32 creatureEntry) const;
        CacheSpellContainerBounds GetSummonGameObjectSpellContainerBounds(uint32 gameObjectEntry) const;
        CacheSpellContainerBounds GetKillCreditSpellContainerBounds(uint32 killCredit) const;
        CacheSpellContainerBounds GetCreateItemSpellContainerBounds(uint32 itemId) const;

        CacheSpellContainer SummonCreatureSpellStore;
        CacheSpellContainer SummonGameObjectSpellStore;
        CacheSpellContainer KillCreditSpellStore;
        CacheSpellContainer CreateItemSpellStore;
};

#define sSmartScriptMgr SmartAIMgr::instance()
#define sSmartWaypointMgr SmartWaypointMgr::instance()
#endif<|MERGE_RESOLUTION|>--- conflicted
+++ resolved
@@ -569,17 +569,12 @@
     SMART_ACTION_RANDOM_SOUND                       = 115,    // soundId1, soundId2, soundId3, soundId4, soundId5, onlySelf
     SMART_ACTION_SET_CORPSE_DELAY                   = 116,    // timer
     SMART_ACTION_DISABLE_EVADE                      = 117,    // 0/1 (1 = disabled, 0 = enabled)
-<<<<<<< HEAD
     // 118 - 127 : 3.3.5 reserved
-    SMART_ACTION_SCENE_PLAY                         = 128,    // sceneId
-    SMART_ACTION_SCENE_CANCEL                       = 129,    // sceneId
-
-    SMART_ACTION_END                                = 130
-=======
     SMART_ACTION_PLAY_ANIMKIT                       = 128,    // id, type (0 = oneShot, 1 = aiAnim, 2 = meleeAnim, 3 = movementAnim)
-
-    SMART_ACTION_END                                = 129
->>>>>>> e13f82d1
+    SMART_ACTION_SCENE_PLAY                         = 129,    // sceneId
+    SMART_ACTION_SCENE_CANCEL                       = 130,    // sceneId
+
+    SMART_ACTION_END                                = 131
 };
 
 struct SmartAction
@@ -1096,14 +1091,14 @@
 
         struct
         {
-<<<<<<< HEAD
-            uint32 sceneId;
-        } scene;
-=======
             uint32 animKit;
             uint32 type;
         } animKit;
->>>>>>> e13f82d1
+
+        struct
+        {
+            uint32 sceneId;
+        } scene;
 
         //! Note for any new future actions
         //! All parameters must have type uint32
