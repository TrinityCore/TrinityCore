--- conflicted
+++ resolved
@@ -98,7 +98,7 @@
 {
     SMART_EVENT_UPDATE_IC                = 0,       // InitialMin, InitialMax, RepeatMin, RepeatMax
     SMART_EVENT_UPDATE_OOC               = 1,       // InitialMin, InitialMax, RepeatMin, RepeatMax
-    SMART_EVENT_HEALTH_PCT                = 2,      // HPMin%, HPMax%,  RepeatMin, RepeatMax
+    SMART_EVENT_HEALT_PCT                = 2,       // HPMin%, HPMax%,  RepeatMin, RepeatMax
     SMART_EVENT_MANA_PCT                 = 3,       // ManaMin%, ManaMax%, RepeatMin, RepeatMax
     SMART_EVENT_AGGRO                    = 4,       // NONE
     SMART_EVENT_KILL                     = 5,       // CooldownMin0, CooldownMax1, playerOnly2, else creature entry3
@@ -115,8 +115,8 @@
     SMART_EVENT_FRIENDLY_MISSING_BUFF    = 16,      // SpellId, Radius, RepeatMin, RepeatMax
     SMART_EVENT_SUMMONED_UNIT            = 17,      // CreatureId(0 all), CooldownMin, CooldownMax
     SMART_EVENT_TARGET_MANA_PCT          = 18,      // ManaMin%, ManaMax%, RepeatMin, RepeatMax
-    SMART_EVENT_ACCEPTED_QUEST           = 19,      // QuestID (0 = any), CooldownMin, CooldownMax
-    SMART_EVENT_REWARD_QUEST             = 20,      // QuestID (0 = any), CooldownMin, CooldownMax
+    SMART_EVENT_ACCEPTED_QUEST           = 19,      // QuestID(0any)
+    SMART_EVENT_REWARD_QUEST             = 20,      // QuestID(0any)
     SMART_EVENT_REACHED_HOME             = 21,      // NONE
     SMART_EVENT_RECEIVE_EMOTE            = 22,      // EmoteId, CooldownMin, CooldownMax, condition, val1, val2, val3
     SMART_EVENT_HAS_AURA                 = 23,      // Param1 = SpellID, Param2 = Stack amount, Param3/4 RepeatMin, RepeatMax
@@ -174,22 +174,12 @@
     SMART_EVENT_DISTANCE_CREATURE        = 75,      // guid, entry, distance, repeat
     SMART_EVENT_DISTANCE_GAMEOBJECT      = 76,      // guid, entry, distance, repeat
     SMART_EVENT_COUNTER_SET              = 77,      // id, value, cooldownMin, cooldownMax
-<<<<<<< HEAD
-    SMART_EVENT_SCENE_START              = 78,      // don't use on 3.3.5a
-    SMART_EVENT_SCENE_TRIGGER            = 79,      // don't use on 3.3.5a
-    SMART_EVENT_SCENE_CANCEL             = 80,      // don't use on 3.3.5a
-    SMART_EVENT_SCENE_COMPLETE           = 81,      // don't use on 3.3.5a
-    SMART_EVENT_SUMMONED_UNIT_DIES       = 82,      // CreatureId(0 all), CooldownMin, CooldownMax
-
-    SMART_EVENT_END                      = 83
-=======
     SMART_EVENT_SCENE_START              = 78,      // none
     SMART_EVENT_SCENE_TRIGGER            = 79,      // param_string : triggerName
     SMART_EVENT_SCENE_CANCEL             = 80,      // none
     SMART_EVENT_SCENE_COMPLETE           = 81,      // none
 
     SMART_EVENT_END                      = 82
->>>>>>> 28d470c5
 };
 
 struct SmartEvent
@@ -230,7 +220,6 @@
             uint32 maxDist;
             uint32 cooldownMin;
             uint32 cooldownMax;
-            uint32 playerOnly;
         } los;
 
         struct
@@ -286,8 +275,6 @@
         struct
         {
             uint32 quest;
-            uint32 cooldownMin;
-            uint32 cooldownMax;
         } quest;
 
         struct
@@ -373,11 +360,7 @@
 
         struct
         {
-<<<<<<< HEAD
-            uint32 filter;
-=======
             uint32 noReportUse;
->>>>>>> 28d470c5
         } gossipHello;
 
         struct
@@ -429,7 +412,6 @@
             uint32 maxHpPct;
             uint32 repeatMin;
             uint32 repeatMax;
-            uint32 radius;
         } friendlyHealthPct;
 
         struct
@@ -450,14 +432,11 @@
 
         struct
         {
-<<<<<<< HEAD
-=======
             uint32 sceneId;
         } scene;
 
         struct
         {
->>>>>>> 28d470c5
             uint32 param1;
             uint32 param2;
             uint32 param3;
@@ -495,11 +474,7 @@
     SMART_ACTION_THREAT_SINGLE_PCT                  = 13,     // Threat%
     SMART_ACTION_THREAT_ALL_PCT                     = 14,     // Threat%
     SMART_ACTION_CALL_AREAEXPLOREDOREVENTHAPPENS    = 15,     // QuestID
-<<<<<<< HEAD
-    SMART_ACTION_RESERVED_16                        = 16,     // used on 4.3.4 and higher scripts
-=======
     SMART_ACTION_SET_INGAME_PHASE_GROUP             = 16,     // phaseGroupId, apply
->>>>>>> 28d470c5
     SMART_ACTION_SET_EMOTE_STATE                    = 17,     // emoteID
     SMART_ACTION_SET_UNIT_FLAG                      = 18,     // Flags (may be more than one field OR'd together), Target
     SMART_ACTION_REMOVE_UNIT_FLAG                   = 19,     // Flags (may be more than one field OR'd together), Target
@@ -507,7 +482,7 @@
     SMART_ACTION_ALLOW_COMBAT_MOVEMENT              = 21,     // AllowCombatMovement (0 = stop combat based movement, anything else continue attacking)
     SMART_ACTION_SET_EVENT_PHASE                    = 22,     // Phase
     SMART_ACTION_INC_EVENT_PHASE                    = 23,     // Value (may be negative to decrement phase, should not be 0)
-    SMART_ACTION_EVADE                              = 24,     // toRespawnPosition (0 = Move to RespawnPosition, 1 = Move to last stored home position)
+    SMART_ACTION_EVADE                              = 24,     // No Params
     SMART_ACTION_FLEE_FOR_ASSIST                    = 25,     // With Emote
     SMART_ACTION_CALL_GROUPEVENTHAPPENS             = 26,     // QuestID
     SMART_ACTION_COMBAT_STOP                        = 27,     //
@@ -529,10 +504,6 @@
     SMART_ACTION_MOUNT_TO_ENTRY_OR_MODEL            = 43,     // Creature_template entry(param1) OR ModelId (param2) (or 0 for both to dismount)
     SMART_ACTION_SET_INGAME_PHASE_ID                = 44,     // PhaseId, apply
     SMART_ACTION_SET_DATA                           = 45,     // Field, Data (only creature @todo)
-<<<<<<< HEAD
-    SMART_ACTION_ATTACK_STOP                        = 46,     //
-=======
->>>>>>> 28d470c5
     SMART_ACTION_SET_VISIBILITY                     = 47,     // on/off
     SMART_ACTION_SET_ACTIVE                         = 48,     // on/off
     SMART_ACTION_ATTACK_START                       = 49,     //
@@ -556,11 +527,7 @@
     SMART_ACTION_CREATE_TIMED_EVENT                 = 67,     // id, InitialMin, InitialMax, RepeatMin(only if it repeats), RepeatMax(only if it repeats), chance
     SMART_ACTION_PLAYMOVIE                          = 68,     // entry
     SMART_ACTION_MOVE_TO_POS                        = 69,     // PointId, transport, disablePathfinding, ContactDistance
-<<<<<<< HEAD
-    SMART_ACTION_ENABLE_TEMP_GOBJ                   = 70,     // despawnTimer (sec)
-=======
     SMART_ACTION_RESPAWN_TARGET                     = 70,     //
->>>>>>> 28d470c5
     SMART_ACTION_EQUIP                              = 71,     // entry, slotmask slot1, slot2, slot3   , only slots with mask set will be sent to client, bits are 1, 2, 4, leaving mask 0 is defaulted to mask 7 (send all), slots1-3 are only used if no entry is set
     SMART_ACTION_CLOSE_GOSSIP                       = 72,     // none
     SMART_ACTION_TRIGGER_TIMED_EVENT                = 73,     // id(>1)
@@ -575,7 +542,7 @@
     SMART_ACTION_ADD_NPC_FLAG                       = 82,     // Flags
     SMART_ACTION_REMOVE_NPC_FLAG                    = 83,     // Flags
     SMART_ACTION_SIMPLE_TALK                        = 84,     // groupID, can be used to make players say groupID, Text_over event is not triggered, whisper can not be used (Target units will say the text)
-    SMART_ACTION_SELF_CAST                          = 85,     // spellID, castFlags
+    SMART_ACTION_INVOKER_CAST                       = 85,     // spellID, castFlags,   if avaliable, last used invoker will cast spellId with castFlags on targets
     SMART_ACTION_CROSS_CAST                         = 86,     // spellID, castFlags, CasterTargetType, CasterTarget param1, CasterTarget param2, CasterTarget param3, ( + the origonal target fields as Destination target),   CasterTargets will cast spellID on all Targets (use with caution if targeting multiple * multiple units)
     SMART_ACTION_CALL_RANDOM_TIMED_ACTIONLIST       = 87,     // script9 ids 1-9
     SMART_ACTION_CALL_RANDOM_RANGE_TIMED_ACTIONLIST = 88,     // script9 id min, max
@@ -617,23 +584,6 @@
     SMART_ACTION_LOAD_EQUIPMENT                     = 124,    // id
     SMART_ACTION_TRIGGER_RANDOM_TIMED_EVENT         = 125,    // id min range, id max range
     SMART_ACTION_REMOVE_ALL_GAMEOBJECTS             = 126,
-<<<<<<< HEAD
-    SMART_ACTION_PAUSE_MOVEMENT                     = 127,    // MovementSlot (default = 0, active = 1, controlled = 2), PauseTime (ms), Force
-    SMART_ACTION_PLAY_ANIMKIT                       = 128,    // don't use on 3.3.5a
-    SMART_ACTION_SCENE_PLAY                         = 129,    // don't use on 3.3.5a
-    SMART_ACTION_SCENE_CANCEL                       = 130,    // don't use on 3.3.5a
-    SMART_ACTION_SPAWN_SPAWNGROUP                   = 131,    // Group ID, min secs, max secs, spawnflags
-    SMART_ACTION_DESPAWN_SPAWNGROUP                 = 132,    // Group ID, min secs, max secs, spawnflags
-    SMART_ACTION_RESPAWN_BY_SPAWNID                 = 133,    // spawnType, spawnId
-    SMART_ACTION_INVOKER_CAST                       = 134,    // spellID, castFlags
-    SMART_ACTION_PLAY_CINEMATIC                     = 135,    // entry, cinematic
-    SMART_ACTION_SET_MOVEMENT_SPEED                 = 136,    // movementType, speedInteger, speedFraction
-    SMART_ACTION_PLAY_SPELL_VISUAL_KIT              = 137,    // spellVisualKitId (RESERVED, PENDING CHERRYPICK)
-    SMART_ACTION_OVERRIDE_LIGHT                     = 138,    // zoneId, overrideLightID, transitionMilliseconds
-    SMART_ACTION_OVERRIDE_WEATHER                   = 139,    // zoneId, weatherId, intensity
-
-    SMART_ACTION_END                                = 140
-=======
     SMART_ACTION_STOP_MOTION                        = 127,    // stopMoving, movementExpired
     SMART_ACTION_PLAY_ANIMKIT                       = 128,    // id, type (0 = oneShot, 1 = aiAnim, 2 = meleeAnim, 3 = movementAnim)
     SMART_ACTION_SCENE_PLAY                         = 129,    // sceneId
@@ -645,7 +595,6 @@
     SMART_ACTION_SET_MOVEMENT_SPEED                 = 136,    // movementType, speedInteger, speedFraction
     SMART_ACTION_PLAY_SPELL_VISUAL_KIT              = 137,    // spellVisualKitId, kitType (unknown values, copypaste from packet dumps), duration
     SMART_ACTION_END                                = 138
->>>>>>> 28d470c5
 };
 
 struct SmartAction
@@ -677,10 +626,7 @@
             uint32 sound;
             uint32 onlySelf;
             uint32 distance;
-<<<<<<< HEAD
-=======
             uint32 keyBroadcastTextId;
->>>>>>> 28d470c5
         } sound;
 
         struct
@@ -786,10 +732,6 @@
         {
             uint32 spell;
             uint32 charges;
-<<<<<<< HEAD
-            uint32 onlyOwnedAuras;
-=======
->>>>>>> 28d470c5
         } removeAura;
 
         struct
@@ -849,11 +791,7 @@
         struct
         {
             uint32 delay;
-<<<<<<< HEAD
-            uint32 forceRespawnTimer;
-=======
             uint32 respawn;
->>>>>>> 28d470c5
         } forceDespawn;
 
         struct
@@ -894,7 +832,6 @@
         {
             uint32 entry;
             uint32 despawnTime;
-            uint32 summonType;
         } summonGO;
 
         struct
@@ -1039,7 +976,6 @@
         {
             uint32 id;
             uint32 timerType;
-            uint32 allowOverride;
         } timedActionList;
 
         struct
@@ -1077,8 +1013,8 @@
 
         struct
         {
-            uint32 duration;
-        } enableTempGO;
+            uint32 goRespawnTime;
+        } RespawnTarget;
 
         struct
         {
@@ -1205,23 +1141,6 @@
 
         struct
         {
-<<<<<<< HEAD
-            uint32 movementSlot;
-            uint32 pauseTimer;
-            uint32 force;
-        } pauseMovement;
-
-        struct
-        {
-            uint32 spawnType;
-            uint32 spawnId;
-        } respawnData;
-
-        struct
-        {
-            uint32 entry;
-        } cinematic;
-=======
             uint32 stopMovement;
             uint32 movementExpired;
         } stopMotion;
@@ -1236,7 +1155,6 @@
         {
             uint32 sceneId;
         } scene;
->>>>>>> 28d470c5
 
         struct
         {
@@ -1247,30 +1165,10 @@
 
         struct
         {
-<<<<<<< HEAD
-            uint32 zoneId;
-            uint32 areaLightId;
-            uint32 overrideLightId;
-            uint32 transitionMilliseconds;
-        } overrideLight;
-
-        struct
-        {
-            uint32 zoneId;
-            uint32 weatherId;
-            uint32 intensity;
-        } overrideWeather;
-
-        struct
-        {
-            uint32 toRespawnPosition;
-        } evade;
-=======
             uint32 spellVisualKitId;
             uint32 kitType;
             uint32 duration;
         } spellVisualKit;
->>>>>>> 28d470c5
 
         //! Note for any new future actions
         //! All parameters must have type uint32
@@ -1308,7 +1206,7 @@
 
 enum SMARTAI_TARGETS
 {
-    SMART_TARGET_NONE                           = 0,    // NONE
+    SMART_TARGET_NONE                           = 0,    // NONE, defaulting to invoket
     SMART_TARGET_SELF                           = 1,    // Self cast
     SMART_TARGET_VICTIM                         = 2,    // Our current target (ie: highest aggro)
     SMART_TARGET_HOSTILE_SECOND_AGGRO           = 3,    // Second highest aggro, maxdist, playerOnly, powerType + 1
@@ -1337,27 +1235,19 @@
     SMART_TARGET_CLOSEST_FRIENDLY               = 26,   // maxDist, playerOnly
     SMART_TARGET_LOOT_RECIPIENTS                = 27,   // all players that have tagged this creature (for kill credit)
     SMART_TARGET_FARTHEST                       = 28,   // maxDist, playerOnly, isInLos
-<<<<<<< HEAD
-    SMART_TARGET_VEHICLE_PASSENGER              = 29,   // seatMask (0 - all seats)
-    SMART_TARGET_CLOSEST_UNSPAWNED_GAMEOBJECT   = 30,   // entry(0any), maxDist
-
-    SMART_TARGET_END                            = 31
-=======
     SMART_TARGET_VEHICLE_ACCESSORY              = 29,   // seat number (vehicle can target it's own accessory)
 
     SMART_TARGET_END                            = 30
->>>>>>> 28d470c5
 };
 
 struct SmartTarget
 {
-    SmartTarget (SMARTAI_TARGETS t = SMART_TARGET_NONE, uint32 p1 = 0, uint32 p2 = 0, uint32 p3 = 0, uint32 p4 = 0)
+    SmartTarget (SMARTAI_TARGETS t = SMART_TARGET_NONE, uint32 p1 = 0, uint32 p2 = 0, uint32 p3 = 0)
     {
         type = t;
         raw.param1 = p1;
         raw.param2 = p2;
         raw.param3 = p3;
-        raw.param4 = p4;
         x = 0.0f;
         y = 0.0f;
         z = 0.0f;
@@ -1386,7 +1276,6 @@
             uint32 creature;
             uint32 minDist;
             uint32 maxDist;
-            uint32 maxSize;
         } unitRange;
 
         struct
@@ -1399,7 +1288,6 @@
         {
             uint32 creature;
             uint32 dist;
-            uint32 maxSize;
         } unitDistance;
 
         struct
@@ -1423,7 +1311,6 @@
             uint32 entry;
             uint32 minDist;
             uint32 maxDist;
-            uint32 maxSize;
         } goRange;
 
         struct
@@ -1436,7 +1323,6 @@
         {
             uint32 entry;
             uint32 dist;
-            uint32 maxSize;
         } goDistance;
 
         struct
@@ -1473,16 +1359,11 @@
             uint32 param1;
             uint32 param2;
             uint32 param3;
-            uint32 param4;
         } raw;
 
         struct
         {
-<<<<<<< HEAD
-            uint32 seatMask;
-=======
             uint32 seat;
->>>>>>> 28d470c5
         } vehicle;
     };
 };
@@ -1537,7 +1418,7 @@
 {
     {SMART_EVENT_UPDATE_IC,                 SMART_SCRIPT_TYPE_MASK_CREATURE + SMART_SCRIPT_TYPE_MASK_TIMED_ACTIONLIST},
     {SMART_EVENT_UPDATE_OOC,                SMART_SCRIPT_TYPE_MASK_CREATURE + SMART_SCRIPT_TYPE_MASK_GAMEOBJECT + SMART_SCRIPT_TYPE_MASK_INSTANCE },
-    {SMART_EVENT_HEALTH_PCT,                SMART_SCRIPT_TYPE_MASK_CREATURE },
+    {SMART_EVENT_HEALT_PCT,                 SMART_SCRIPT_TYPE_MASK_CREATURE },
     {SMART_EVENT_MANA_PCT,                  SMART_SCRIPT_TYPE_MASK_CREATURE },
     {SMART_EVENT_AGGRO,                     SMART_SCRIPT_TYPE_MASK_CREATURE },
     {SMART_EVENT_KILL,                      SMART_SCRIPT_TYPE_MASK_CREATURE },
@@ -1613,18 +1494,10 @@
     {SMART_EVENT_DISTANCE_CREATURE,         SMART_SCRIPT_TYPE_MASK_CREATURE },
     {SMART_EVENT_DISTANCE_GAMEOBJECT,       SMART_SCRIPT_TYPE_MASK_CREATURE },
     {SMART_EVENT_COUNTER_SET,               SMART_SCRIPT_TYPE_MASK_CREATURE + SMART_SCRIPT_TYPE_MASK_GAMEOBJECT },
-<<<<<<< HEAD
-    {SMART_EVENT_SCENE_START,               0 },
-    {SMART_EVENT_SCENE_TRIGGER,             0 },
-    {SMART_EVENT_SCENE_CANCEL,              0 },
-    {SMART_EVENT_SCENE_COMPLETE,            0 },
-    {SMART_EVENT_SUMMONED_UNIT_DIES,        SMART_SCRIPT_TYPE_MASK_CREATURE + SMART_SCRIPT_TYPE_MASK_GAMEOBJECT },
-=======
     {SMART_EVENT_SCENE_START,               SMART_SCRIPT_TYPE_MASK_SCENE },
     {SMART_EVENT_SCENE_TRIGGER,             SMART_SCRIPT_TYPE_MASK_SCENE },
     {SMART_EVENT_SCENE_CANCEL,              SMART_SCRIPT_TYPE_MASK_SCENE },
     {SMART_EVENT_SCENE_COMPLETE,            SMART_SCRIPT_TYPE_MASK_SCENE }
->>>>>>> 28d470c5
 };
 
 enum SmartEventFlags
@@ -1659,7 +1532,7 @@
 struct SmartScriptHolder
 {
     SmartScriptHolder() : entryOrGuid(0), source_type(SMART_SCRIPT_TYPE_CREATURE)
-        , event_id(0), link(0), event(), action(), target(), timer(0), priority(DEFAULT_PRIORITY), active(false), runOnce(false)
+        , event_id(0), link(0), event(), action(), target(), timer(0), active(false), runOnce(false)
         , enableTimed(false) { }
 
     int64 entryOrGuid;
@@ -1677,28 +1550,15 @@
     uint32 GetTargetType() const { return (uint32)target.type; }
 
     uint32 timer;
-    uint32 priority;
     bool active;
     bool runOnce;
     bool enableTimed;
 
     operator bool() const { return entryOrGuid != 0; }
-    // Default comparision operator using priority field as first ordering field
-    bool operator<(SmartScriptHolder const& other) const
-    {
-        return std::tie(priority, entryOrGuid, source_type, event_id, link) < std::tie(other.priority, other.entryOrGuid, other.source_type, other.event_id, other.link);
-    }
-
-<<<<<<< HEAD
-    static constexpr uint32 DEFAULT_PRIORITY = std::numeric_limits<uint32>::max();
 };
 
 typedef std::vector<WorldObject*> ObjectVector;
 
-=======
-typedef std::vector<WorldObject*> ObjectVector;
-
->>>>>>> 28d470c5
 class ObjectGuidVector
 {
     public:
@@ -1771,16 +1631,10 @@
         //event stores
         SmartAIEventMap mEventMap[SMART_SCRIPT_TYPE_MAX];
 
-        static bool EventHasInvoker(SMART_EVENT event);
-
         bool IsEventValid(SmartScriptHolder& e);
         bool IsTargetValid(SmartScriptHolder const& e);
 
-<<<<<<< HEAD
-        static bool IsMinMaxValid(SmartScriptHolder const& e, uint32 min, uint32 max);
-=======
         bool IsMinMaxValid(SmartScriptHolder const& e, uint32 min, uint32 max);
->>>>>>> 28d470c5
 
         static bool NotNULL(SmartScriptHolder const& e, uint32 data);
         static bool IsCreatureValid(SmartScriptHolder const& e, uint32 entry);
@@ -1792,11 +1646,8 @@
         static bool IsEmoteValid(SmartScriptHolder const& e, uint32 entry);
         static bool IsAreaTriggerValid(SmartScriptHolder const& e, uint32 entry);
         static bool IsSoundValid(SmartScriptHolder const& e, uint32 entry);
-<<<<<<< HEAD
-=======
         static bool IsAnimKitValid(SmartScriptHolder const& e, uint32 entry);
         static bool IsSpellVisualKitValid(SmartScriptHolder const& e, uint32 entry);
->>>>>>> 28d470c5
         static bool IsTextValid(SmartScriptHolder const& e, uint32 id);
 
         // Helpers
