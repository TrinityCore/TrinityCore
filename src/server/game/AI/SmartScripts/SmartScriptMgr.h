--- conflicted
+++ resolved
@@ -595,17 +595,12 @@
     SMART_ACTION_SET_IMMUNE_NPC                     = 145,    // 0/1
     SMART_ACTION_SET_UNINTERACTIBLE                 = 146,    // 0/1
     SMART_ACTION_ACTIVATE_GAMEOBJECT                = 147,    // GameObjectActions
-<<<<<<< HEAD
+    SMART_ACTION_ADD_TO_STORED_TARGET_LIST          = 148,    // varID
     // @tswow-begin custom actions
     SMART_ACTION_SEND_WORLDSTATE                    = 270,    // id, value
     SMART_ACTION_SEND_GAME_EVENT_STATE              = 271,    // gameEventId
     SMART_ACTION_END                                = 272,
     // @tswow-end
-=======
-    SMART_ACTION_ADD_TO_STORED_TARGET_LIST          = 148,    // varID
-
-    SMART_ACTION_END                                = 149
->>>>>>> 08f7fe67
 };
 
 enum class SmartActionSummonCreatureFlags
