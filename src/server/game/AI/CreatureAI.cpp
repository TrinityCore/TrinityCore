/*
 * This file is part of the TrinityCore Project. See AUTHORS file for Copyright information
 *
 * This program is free software; you can redistribute it and/or modify it
 * under the terms of the GNU General Public License as published by the
 * Free Software Foundation; either version 2 of the License, or (at your
 * option) any later version.
 *
 * This program is distributed in the hope that it will be useful, but WITHOUT
 * ANY WARRANTY; without even the implied warranty of MERCHANTABILITY or
 * FITNESS FOR A PARTICULAR PURPOSE. See the GNU General Public License for
 * more details.
 *
 * You should have received a copy of the GNU General Public License along
 * with this program. If not, see <http://www.gnu.org/licenses/>.
 */

#include "CreatureAI.h"
#include "AreaBoundary.h"
<<<<<<< HEAD
#include "Creature.h"
#include "CreatureAIImpl.h"
#include "CreatureTextMgr.h"
#include "DBCStructure.h"
=======
#include "Containers.h"
#include "Creature.h"
#include "CreatureAIImpl.h"
#include "CreatureTextMgr.h"
>>>>>>> 28d470c5
#include "Language.h"
#include "Log.h"
#include "Map.h"
#include "MapReference.h"
#include "MotionMaster.h"
<<<<<<< HEAD
#include "ObjectAccessor.h"
#include "Player.h"
#include "SpellMgr.h"
#include "SpellHistory.h"
=======
#include "Player.h"
#include "SpellMgr.h"
>>>>>>> 28d470c5
#include "TemporarySummon.h"
#include "Vehicle.h"
#include "World.h"

<<<<<<< HEAD
AISpellInfoType* UnitAI::AISpellInfo;
AISpellInfoType* GetAISpellInfo(uint32 i) { return &UnitAI::AISpellInfo[i]; }

CreatureAI::CreatureAI(Creature* creature) : UnitAI(creature), me(creature), _boundary(nullptr), _negateBoundary(false), _isEngaged(false), _moveInLOSLocked(false)
{
}

=======
//Disable CreatureAI when charmed
void CreatureAI::OnCharmed(bool apply)
{
    if (apply)
    {
        me->NeedChangeAI = true;
        me->IsAIEnabled = false;
    }
}

std::unordered_map<std::pair<uint32, Difficulty>, AISpellInfoType> UnitAI::AISpellInfo;
AISpellInfoType* GetAISpellInfo(uint32 spellId, Difficulty difficulty)
{
    return Trinity::Containers::MapGetValuePtr(UnitAI::AISpellInfo, { spellId, difficulty });
}

CreatureAI::CreatureAI(Creature* creature) : UnitAI(creature), me(creature), _boundary(nullptr), _negateBoundary(false), m_MoveInLineOfSight_locked(false)
{
}

>>>>>>> 28d470c5
CreatureAI::~CreatureAI()
{
}

void CreatureAI::Talk(uint8 id, WorldObject const* whisperTarget /*= nullptr*/)
{
    sCreatureTextMgr->SendChat(me, id, whisperTarget);
}

<<<<<<< HEAD
// Disable CreatureAI when charmed
void CreatureAI::OnCharmed(bool isNew)
=======
void CreatureAI::DoZoneInCombat(Creature* creature /*= nullptr*/, float maxRangeToNearestTarget /* = 250.0f*/)
>>>>>>> 28d470c5
{
    if (isNew && !me->IsCharmed() && me->LastCharmerGUID)
    {
        if (!me->HasReactState(REACT_PASSIVE))
        {
<<<<<<< HEAD
            if (Unit* lastCharmer = ObjectAccessor::GetUnit(*me, me->LastCharmerGUID))
                me->EngageWithTarget(lastCharmer);
=======
            if (Unit* summoner = creature->ToTempSummon()->GetSummoner())
            {
                Unit* target = summoner->getAttackerForHelper();
                if (!target && summoner->CanHaveThreatList() && !summoner->GetThreatManager().IsThreatListEmpty())
                    target = summoner->GetThreatManager().GetAnyTarget();
                if (target && (creature->IsFriendlyTo(summoner) || creature->IsHostileTo(target)))
                    creature->AI()->AttackStart(target);
            }
>>>>>>> 28d470c5
        }

        me->LastCharmerGUID.Clear();

        if (!me->IsInCombat())
            EnterEvadeMode(EVADE_REASON_NO_HOSTILES);
    }

    UnitAI::OnCharmed(isNew);
}

void CreatureAI::DoZoneInCombat(Creature* creature /*= nullptr*/)
{
    if (!creature)
        creature = me;

    Map* map = creature->GetMap();
    if (!map->IsDungeon()) // use IsDungeon instead of Instanceable, in case battlegrounds will be instantiated
    {
<<<<<<< HEAD
        TC_LOG_ERROR("scripts.ai", "CreatureAI::DoZoneInCombat: call for map that isn't an instance (%s)", creature->GetGUID().ToString().c_str());
=======
        TC_LOG_ERROR("misc.dozoneincombat", "DoZoneInCombat called for creature that has empty threat list (creature entry = %u)", creature->GetEntry());
>>>>>>> 28d470c5
        return;
    }

    if (!map->HavePlayers())
        return;

    for (MapReference const& ref : map->GetPlayers())
    {
        if (Player* player = ref.GetSource())
        {
            if (!player->IsAlive() || !CombatManager::CanBeginCombat(creature, player))
                continue;

<<<<<<< HEAD
            creature->EngageWithTarget(player);

            for (Unit* pet : player->m_Controlled)
                creature->EngageWithTarget(pet);

            if (Unit* vehicle = player->GetVehicleBase())
                creature->EngageWithTarget(vehicle);
=======
            if (player->IsAlive())
            {
                creature->SetInCombatWith(player);
                player->SetInCombatWith(creature);
                creature->GetThreatManager().AddThreat(player, 0.0f, nullptr, true, true);
            }
>>>>>>> 28d470c5
        }
    }
}

// scripts does not take care about MoveInLineOfSight loops
// MoveInLineOfSight can be called inside another MoveInLineOfSight and cause stack overflow
void CreatureAI::MoveInLineOfSight_Safe(Unit* who)
{
    if (_moveInLOSLocked == true)
        return;
    _moveInLOSLocked = true;
    MoveInLineOfSight(who);
    _moveInLOSLocked = false;
}

void CreatureAI::MoveInLineOfSight(Unit* who)
{
    if (me->IsEngaged())
        return;

    if (me->HasReactState(REACT_AGGRESSIVE) && me->CanStartAttack(who, false))
        me->EngageWithTarget(who);
}

<<<<<<< HEAD
void CreatureAI::OnOwnerCombatInteraction(Unit* target)
=======
void CreatureAI::_OnOwnerCombatInteraction(Unit* target)
>>>>>>> 28d470c5
{
    if (!target || !me->IsAlive())
        return;

    if (!me->HasReactState(REACT_PASSIVE) && me->CanStartAttack(target, true))
        me->EngageWithTarget(target);
}

// Distract creature, if player gets too close while stealthed/prowling
void CreatureAI::TriggerAlert(Unit const* who) const
{
    // If there's no target, or target isn't a player do nothing
    if (!who || who->GetTypeId() != TYPEID_PLAYER)
<<<<<<< HEAD
=======
        return;

    // If this unit isn't an NPC, is already distracted, is fighting, is confused, stunned or fleeing, do nothing
    if (me->GetTypeId() != TYPEID_UNIT || me->IsEngaged() || me->HasUnitState(UNIT_STATE_CONFUSED | UNIT_STATE_STUNNED | UNIT_STATE_FLEEING | UNIT_STATE_DISTRACTED))
        return;

    // Only alert for hostiles!
    if (me->IsCivilian() || me->HasReactState(REACT_PASSIVE) || !me->IsHostileTo(who) || !me->_IsTargetAcceptable(who))
        return;

    // Send alert sound (if any) for this creature
    me->SendAIReaction(AI_REACTION_ALERT);

    // Face the unit (stealthed player) and set distracted state for 5 seconds
    me->GetMotionMaster()->MoveDistract(5 * IN_MILLISECONDS);
    me->StopMoving();
    me->SetFacingTo(me->GetAngle(who));
}

void CreatureAI::EnterEvadeMode(EvadeReason why)
{
    if (!_EnterEvadeMode(why))
>>>>>>> 28d470c5
        return;

    // If this unit isn't an NPC, is already distracted, is fighting, is confused, stunned or fleeing, do nothing
    if (me->GetTypeId() != TYPEID_UNIT || me->IsEngaged() || me->HasUnitState(UNIT_STATE_CONFUSED | UNIT_STATE_STUNNED | UNIT_STATE_FLEEING | UNIT_STATE_DISTRACTED))
        return;

    // Only alert for hostiles!
    if (me->IsCivilian() || me->HasReactState(REACT_PASSIVE) || !me->IsHostileTo(who) || !me->_IsTargetAcceptable(who))
        return;

    // Send alert sound (if any) for this creature
    me->SendAIReaction(AI_REACTION_ALERT);

    // Face the unit (stealthed player) and set distracted state for 5 seconds
    me->GetMotionMaster()->MoveDistract(5 * IN_MILLISECONDS, me->GetAbsoluteAngle(who));
}

<<<<<<< HEAD
// adapted from logic in Spell:EffectSummonType before commit 8499434
static bool ShouldFollowOnSpawn(SummonPropertiesEntry const* properties)
{
    // Summons without SummonProperties are generally scripted summons that don't belong to any owner
    if (!properties)
        return false;

    switch (properties->Control)
    {
        case SUMMON_CATEGORY_PET:
            return true;
        case SUMMON_CATEGORY_WILD:
        case SUMMON_CATEGORY_ALLY:
        case SUMMON_CATEGORY_UNK:
            if (properties->Flags & 512)
                return true;
            switch (properties->Title)
            {
                case SUMMON_TYPE_PET:
                case SUMMON_TYPE_GUARDIAN:
                case SUMMON_TYPE_GUARDIAN2:
                case SUMMON_TYPE_MINION:
                case SUMMON_TYPE_MINIPET:
                    return true;
                default:
                    return false;
            }
        default:
            return false;
    }
}

void CreatureAI::JustAppeared()
=======
void CreatureAI::SetGazeOn(Unit* target)
>>>>>>> 28d470c5
{
    if (!IsEngaged())
    {
<<<<<<< HEAD
        if (TempSummon* summon = me->ToTempSummon())
        {
            // Only apply this to specific types of summons
            if (!summon->GetVehicle() && ShouldFollowOnSpawn(summon->m_Properties) && summon->CanFollowOwner())
            {
                if (Unit* owner = summon->GetCharmerOrOwner())
                {
                    summon->GetMotionMaster()->Clear();
                    summon->GetMotionMaster()->MoveFollow(owner, PET_FOLLOW_DIST, summon->GetFollowAngle());
                }
            }
        }
=======
        if (!me->IsFocusing(nullptr, true) && target != me->GetVictim())
            AttackStart(target);
        me->SetReactState(REACT_PASSIVE);
>>>>>>> 28d470c5
    }
}

void CreatureAI::JustEnteredCombat(Unit* who)
{
<<<<<<< HEAD
    if (!IsEngaged() && !me->CanHaveThreatList())
        EngagementStart(who);
}

void CreatureAI::EnterEvadeMode(EvadeReason why)
{
    if (!_EnterEvadeMode(why))
        return;

    TC_LOG_DEBUG("scripts.ai", "CreatureAI::EnterEvadeMode: entering evade mode (why: %u) (%s)", why, me->GetGUID().ToString().c_str());
=======
    if (!me->IsEngaged())
        return false;
>>>>>>> 28d470c5

    if (!me->GetVehicle()) // otherwise me will be in evade mode forever
    {
        if (Unit* owner = me->GetCharmerOrOwner())
        {
            me->GetMotionMaster()->Clear();
            me->GetMotionMaster()->MoveFollow(owner, PET_FOLLOW_DIST, me->GetFollowAngle());
        }
        else
        {
            // Required to prevent attacking creatures that are evading and cause them to reenter combat
            // Does not apply to MoveFollow
            me->AddUnitState(UNIT_STATE_EVADE);
            me->GetMotionMaster()->MoveTargetedHome();
        }
    }

<<<<<<< HEAD
    Reset();
=======
    if (Unit* victim = me->SelectVictim())
        if (!me->IsFocusing(nullptr, true) && victim != me->GetVictim())
            AttackStart(victim);

    return me->GetVictim() != nullptr;
>>>>>>> 28d470c5
}

bool CreatureAI::UpdateVictim()
{
<<<<<<< HEAD
    if (!IsEngaged())
=======
    if (!me->IsEngaged())
>>>>>>> 28d470c5
        return false;

    if (!me->IsAlive())
    {
        EngagementOver();
        return false;
    }

    if (!me->HasReactState(REACT_PASSIVE))
    {
        if (Unit* victim = me->SelectVictim())
<<<<<<< HEAD
            if (victim != me->GetVictim())
=======
            if (!me->IsFocusing(nullptr, true) && victim != me->GetVictim())
>>>>>>> 28d470c5
                AttackStart(victim);

        return me->GetVictim() != nullptr;
    }
<<<<<<< HEAD
    else if (!me->IsInCombat())
=======
    else if (me->GetThreatManager().IsThreatListEmpty())
>>>>>>> 28d470c5
    {
        EnterEvadeMode(EVADE_REASON_NO_HOSTILES);
        return false;
    }
    else if (me->GetVictim())
        me->AttackStop();

    return true;
}

<<<<<<< HEAD
void CreatureAI::EngagementStart(Unit* who)
{
    if (_isEngaged)
    {
        TC_LOG_ERROR("scripts.ai", "CreatureAI::EngagementStart called even though creature is already engaged. Creature debug info:\n%s", me->GetDebugInfo().c_str());
        return;
    }
    _isEngaged = true;

    me->AtEngage(who);
}

void CreatureAI::EngagementOver()
{
    if (!_isEngaged)
    {
        TC_LOG_DEBUG("scripts.ai", "CreatureAI::EngagementOver called even though creature is not currently engaged. Creature debug info:\n%s", me->GetDebugInfo().c_str());
        return;
    }
    _isEngaged = false;

    me->AtDisengage();
}

=======
>>>>>>> 28d470c5
bool CreatureAI::_EnterEvadeMode(EvadeReason /*why*/)
{
    if (me->IsInEvadeMode())
        return false;

    if (!me->IsAlive())
    {
        EngagementOver();
        return false;
    }

    me->RemoveAurasOnEvade();

<<<<<<< HEAD
    me->CombatStop(true);
    me->LoadCreaturesAddon();
=======
    // sometimes bosses stuck in combat?
    me->GetThreatManager().ClearAllThreat();
    me->CombatStop(true);
>>>>>>> 28d470c5
    me->SetLootRecipient(nullptr);
    me->ResetPlayerDamageReq();
    me->SetLastDamagedTime(0);
    me->SetCannotReachTarget(false);
<<<<<<< HEAD
    me->DoNotReacquireSpellFocusTarget();
    me->SetTarget(ObjectGuid::Empty);
    me->GetSpellHistory()->ResetAllCooldowns();
    EngagementOver();
=======
    me->DoNotReacquireTarget();
>>>>>>> 28d470c5

    return true;
}

static const uint32 BOUNDARY_VISUALIZE_CREATURE = 15425;
static const float BOUNDARY_VISUALIZE_CREATURE_SCALE = 0.25f;
static const int8 BOUNDARY_VISUALIZE_STEP_SIZE = 1;
static const int32 BOUNDARY_VISUALIZE_FAILSAFE_LIMIT = 750;
static const float BOUNDARY_VISUALIZE_SPAWN_HEIGHT = 5.0f;
int32 CreatureAI::VisualizeBoundary(Seconds duration, Unit* owner, bool fill) const
{
    typedef std::pair<int32, int32> coordinate;

    if (!owner)
        return -1;

    if (!_boundary || _boundary->empty())
        return LANG_CREATURE_MOVEMENT_NOT_BOUNDED;

    std::queue<coordinate> Q;
    std::unordered_set<coordinate> alreadyChecked;
    std::unordered_set<coordinate> outOfBounds;

    Position startPosition = owner->GetPosition();
    if (!IsInBoundary(&startPosition)) // fall back to creature position
    {
        startPosition = me->GetPosition();
        if (!IsInBoundary(&startPosition)) // fall back to creature home position
        {
            startPosition = me->GetHomePosition();
            if (!IsInBoundary(&startPosition))
                return LANG_CREATURE_NO_INTERIOR_POINT_FOUND;
        }
    }
    float spawnZ = startPosition.GetPositionZ() + BOUNDARY_VISUALIZE_SPAWN_HEIGHT;

    bool boundsWarning = false;
    Q.push({ 0,0 });
    while (!Q.empty())
    {
        coordinate front = Q.front();
        bool hasOutOfBoundsNeighbor = false;
        for (coordinate const& off : std::list<coordinate>{ {1, 0}, {0, 1}, {-1, 0}, {0, -1} })
        {
            coordinate next(front.first + off.first, front.second + off.second);
            if (next.first > BOUNDARY_VISUALIZE_FAILSAFE_LIMIT || next.first < -BOUNDARY_VISUALIZE_FAILSAFE_LIMIT || next.second > BOUNDARY_VISUALIZE_FAILSAFE_LIMIT || next.second < -BOUNDARY_VISUALIZE_FAILSAFE_LIMIT)
            {
                boundsWarning = true;
                continue;
            }
            if (alreadyChecked.find(next) == alreadyChecked.end()) // never check a coordinate twice
            {
                Position nextPos(startPosition.GetPositionX() + next.first*BOUNDARY_VISUALIZE_STEP_SIZE, startPosition.GetPositionY() + next.second*BOUNDARY_VISUALIZE_STEP_SIZE, startPosition.GetPositionZ());
                if (IsInBoundary(&nextPos))
                    Q.push(next);
                else
                {
                    outOfBounds.insert(next);
                    hasOutOfBoundsNeighbor = true;
                }
                alreadyChecked.insert(next);
            }
            else if (outOfBounds.find(next) != outOfBounds.end())
                hasOutOfBoundsNeighbor = true;
        }
        if (fill || hasOutOfBoundsNeighbor)
        {
            if (TempSummon* point = owner->SummonCreature(BOUNDARY_VISUALIZE_CREATURE, Position(startPosition.GetPositionX() + front.first * BOUNDARY_VISUALIZE_STEP_SIZE, startPosition.GetPositionY() + front.second * BOUNDARY_VISUALIZE_STEP_SIZE, spawnZ), TEMPSUMMON_TIMED_DESPAWN, duration))
            {
                point->SetObjectScale(BOUNDARY_VISUALIZE_CREATURE_SCALE);
                point->SetFlag(UNIT_FIELD_FLAGS, UNIT_FLAG_STUNNED);
                point->SetImmuneToAll(true);
                if (!hasOutOfBoundsNeighbor)
                    point->SetFlag(UNIT_FIELD_FLAGS, UNIT_FLAG_NOT_SELECTABLE);
            }
        }

        Q.pop();
    }
    return boundsWarning ? LANG_CREATURE_MOVEMENT_MAYBE_UNBOUNDED : 0;
}

bool CreatureAI::IsInBoundary(Position const* who) const
{
    if (!_boundary)
        return true;

    if (!who)
        who = me;

    return CreatureAI::IsInBounds(*_boundary, who) != _negateBoundary;
}

bool CreatureAI::IsInBounds(CreatureBoundary const& boundary, Position const* pos)
{
    for (AreaBoundary const* areaBoundary : boundary)
        if (!areaBoundary->IsWithinBoundary(pos))
            return false;

    return true;
}

<<<<<<< HEAD
bool CreatureAI::CheckInRoom()
{
    if (IsInBoundary())
        return true;
    else
    {
        EnterEvadeMode(EVADE_REASON_BOUNDARY);
        return false;
    }
=======
const uint32 BOUNDARY_VISUALIZE_CREATURE = 15425;
const float BOUNDARY_VISUALIZE_CREATURE_SCALE = 0.25f;
const int8 BOUNDARY_VISUALIZE_STEP_SIZE = 1;
const int32 BOUNDARY_VISUALIZE_FAILSAFE_LIMIT = 750;
const float BOUNDARY_VISUALIZE_SPAWN_HEIGHT = 5.0f;
int32 CreatureAI::VisualizeBoundary(uint32 duration, Unit* owner, bool fill) const
{
    typedef std::pair<int32, int32> coordinate;

    if (!owner)
        return -1;

    if (!_boundary || _boundary->empty())
        return LANG_CREATURE_MOVEMENT_NOT_BOUNDED;

    std::queue<coordinate> Q;
    std::unordered_set<coordinate> alreadyChecked;
    std::unordered_set<coordinate> outOfBounds;

    Position startPosition = owner->GetPosition();
    if (!CheckBoundary(&startPosition))
    { // fall back to creature position
        startPosition = me->GetPosition();
        if (!CheckBoundary(&startPosition))
        { // fall back to creature home position
            startPosition = me->GetHomePosition();
            if (!CheckBoundary(&startPosition))
                return LANG_CREATURE_NO_INTERIOR_POINT_FOUND;
        }
    }
    float spawnZ = startPosition.GetPositionZ() + BOUNDARY_VISUALIZE_SPAWN_HEIGHT;

    bool boundsWarning = false;
    Q.push({ 0,0 });
    while (!Q.empty())
    {
        coordinate front = Q.front();
        bool hasOutOfBoundsNeighbor = false;
        for (coordinate off : std::initializer_list<coordinate>{{1,0}, {0,1}, {-1,0}, {0,-1}})
        {
            coordinate next(front.first + off.first, front.second + off.second);
            if (next.first > BOUNDARY_VISUALIZE_FAILSAFE_LIMIT || next.first < -BOUNDARY_VISUALIZE_FAILSAFE_LIMIT || next.second > BOUNDARY_VISUALIZE_FAILSAFE_LIMIT || next.second < -BOUNDARY_VISUALIZE_FAILSAFE_LIMIT)
            {
                boundsWarning = true;
                continue;
            }
            if (alreadyChecked.find(next) == alreadyChecked.end()) // never check a coordinate twice
            {
                Position nextPos(startPosition.GetPositionX() + next.first*BOUNDARY_VISUALIZE_STEP_SIZE, startPosition.GetPositionY() + next.second*BOUNDARY_VISUALIZE_STEP_SIZE, startPosition.GetPositionZ());
                if (CheckBoundary(&nextPos))
                    Q.push(next);
                else
                {
                    outOfBounds.insert(next);
                    hasOutOfBoundsNeighbor = true;
                }
                alreadyChecked.insert(next);
            }
            else
                if (outOfBounds.find(next) != outOfBounds.end())
                    hasOutOfBoundsNeighbor = true;
        }
        if (fill || hasOutOfBoundsNeighbor)
            if (TempSummon* point = owner->SummonCreature(BOUNDARY_VISUALIZE_CREATURE, Position(startPosition.GetPositionX() + front.first*BOUNDARY_VISUALIZE_STEP_SIZE, startPosition.GetPositionY() + front.second*BOUNDARY_VISUALIZE_STEP_SIZE, spawnZ), TEMPSUMMON_TIMED_DESPAWN, duration * IN_MILLISECONDS))
            {
                point->SetObjectScale(BOUNDARY_VISUALIZE_CREATURE_SCALE);
                point->AddUnitFlag(UNIT_FLAG_STUNNED);
                point->SetImmuneToAll(true);
                if (!hasOutOfBoundsNeighbor)
                    point->AddUnitFlag(UNIT_FLAG_NOT_SELECTABLE);
            }
        Q.pop();
    }
    return boundsWarning ? LANG_CREATURE_MOVEMENT_MAYBE_UNBOUNDED : 0;
}

bool CreatureAI::CheckBoundary(Position const* who) const
{
    if (!_boundary)
        return true;

    if (!who)
        who = me;

    return (CreatureAI::IsInBounds(*_boundary, who) != _negateBoundary);
}

bool CreatureAI::IsInBounds(CreatureBoundary const& boundary, Position const* pos)
{
    for (AreaBoundary const* areaBoundary : boundary)
        if (!areaBoundary->IsWithinBoundary(pos))
            return false;

    return true;
>>>>>>> 28d470c5
}

void CreatureAI::SetBoundary(CreatureBoundary const* boundary, bool negateBoundaries /*= false*/)
{
    _boundary = boundary;
    _negateBoundary = negateBoundaries;
    me->DoImmediateBoundaryCheck();
}

<<<<<<< HEAD
Creature* CreatureAI::DoSummon(uint32 entry, Position const& pos, Milliseconds despawnTime, TempSummonType summonType)
=======
bool CreatureAI::CheckInRoom()
{
    if (CheckBoundary())
        return true;
    else
    {
        EnterEvadeMode(EVADE_REASON_BOUNDARY);
        return false;
    }
}

Creature* CreatureAI::DoSummon(uint32 entry, Position const& pos, uint32 despawnTime, TempSummonType summonType)
>>>>>>> 28d470c5
{
    return me->SummonCreature(entry, pos, summonType, despawnTime);
}

Creature* CreatureAI::DoSummon(uint32 entry, WorldObject* obj, float radius, Milliseconds despawnTime, TempSummonType summonType)
{
    Position pos = obj->GetRandomNearPosition(radius);
    return me->SummonCreature(entry, pos, summonType, despawnTime);
}

Creature* CreatureAI::DoSummonFlyer(uint32 entry, WorldObject* obj, float flightZ, float radius, Milliseconds despawnTime, TempSummonType summonType)
{
    Position pos = obj->GetRandomNearPosition(radius);
    pos.m_positionZ += flightZ;
    return me->SummonCreature(entry, pos, summonType, despawnTime);
}<|MERGE_RESOLUTION|>--- conflicted
+++ resolved
@@ -17,44 +17,21 @@
 
 #include "CreatureAI.h"
 #include "AreaBoundary.h"
-<<<<<<< HEAD
-#include "Creature.h"
-#include "CreatureAIImpl.h"
-#include "CreatureTextMgr.h"
-#include "DBCStructure.h"
-=======
 #include "Containers.h"
 #include "Creature.h"
 #include "CreatureAIImpl.h"
 #include "CreatureTextMgr.h"
->>>>>>> 28d470c5
 #include "Language.h"
 #include "Log.h"
 #include "Map.h"
 #include "MapReference.h"
 #include "MotionMaster.h"
-<<<<<<< HEAD
-#include "ObjectAccessor.h"
 #include "Player.h"
 #include "SpellMgr.h"
-#include "SpellHistory.h"
-=======
-#include "Player.h"
-#include "SpellMgr.h"
->>>>>>> 28d470c5
 #include "TemporarySummon.h"
 #include "Vehicle.h"
 #include "World.h"
 
-<<<<<<< HEAD
-AISpellInfoType* UnitAI::AISpellInfo;
-AISpellInfoType* GetAISpellInfo(uint32 i) { return &UnitAI::AISpellInfo[i]; }
-
-CreatureAI::CreatureAI(Creature* creature) : UnitAI(creature), me(creature), _boundary(nullptr), _negateBoundary(false), _isEngaged(false), _moveInLOSLocked(false)
-{
-}
-
-=======
 //Disable CreatureAI when charmed
 void CreatureAI::OnCharmed(bool apply)
 {
@@ -75,7 +52,6 @@
 {
 }
 
->>>>>>> 28d470c5
 CreatureAI::~CreatureAI()
 {
 }
@@ -85,21 +61,27 @@
     sCreatureTextMgr->SendChat(me, id, whisperTarget);
 }
 
-<<<<<<< HEAD
-// Disable CreatureAI when charmed
-void CreatureAI::OnCharmed(bool isNew)
-=======
 void CreatureAI::DoZoneInCombat(Creature* creature /*= nullptr*/, float maxRangeToNearestTarget /* = 250.0f*/)
->>>>>>> 28d470c5
-{
-    if (isNew && !me->IsCharmed() && me->LastCharmerGUID)
-    {
-        if (!me->HasReactState(REACT_PASSIVE))
+{
+    if (!creature)
+        creature = me;
+
+    if (!creature->CanHaveThreatList())
+        return;
+
+    Map* map = creature->GetMap();
+    if (!map->IsDungeon())                                  //use IsDungeon instead of Instanceable, in case battlegrounds will be instantiated
+    {
+        TC_LOG_ERROR("misc", "DoZoneInCombat call for map that isn't an instance (creature entry = %d)", creature->GetTypeId() == TYPEID_UNIT ? creature->ToCreature()->GetEntry() : 0);
+        return;
+    }
+
+    if (!creature->HasReactState(REACT_PASSIVE) && !creature->GetVictim())
+    {
+        if (Unit* nearTarget = creature->SelectNearestTarget(maxRangeToNearestTarget))
+            creature->AI()->AttackStart(nearTarget);
+        else if (creature->IsSummon())
         {
-<<<<<<< HEAD
-            if (Unit* lastCharmer = ObjectAccessor::GetUnit(*me, me->LastCharmerGUID))
-                me->EngageWithTarget(lastCharmer);
-=======
             if (Unit* summoner = creature->ToTempSummon()->GetSummoner())
             {
                 Unit* target = summoner->getAttackerForHelper();
@@ -108,60 +90,35 @@
                 if (target && (creature->IsFriendlyTo(summoner) || creature->IsHostileTo(target)))
                     creature->AI()->AttackStart(target);
             }
->>>>>>> 28d470c5
-        }
-
-        me->LastCharmerGUID.Clear();
-
-        if (!me->IsInCombat())
-            EnterEvadeMode(EVADE_REASON_NO_HOSTILES);
-    }
-
-    UnitAI::OnCharmed(isNew);
-}
-
-void CreatureAI::DoZoneInCombat(Creature* creature /*= nullptr*/)
-{
-    if (!creature)
-        creature = me;
-
-    Map* map = creature->GetMap();
-    if (!map->IsDungeon()) // use IsDungeon instead of Instanceable, in case battlegrounds will be instantiated
-    {
-<<<<<<< HEAD
-        TC_LOG_ERROR("scripts.ai", "CreatureAI::DoZoneInCombat: call for map that isn't an instance (%s)", creature->GetGUID().ToString().c_str());
-=======
+        }
+    }
+
+    // Intended duplicated check, the code above this should select a victim
+    // If it can't find a suitable attack target then we should error out.
+    if (!creature->HasReactState(REACT_PASSIVE) && !creature->GetVictim())
+    {
         TC_LOG_ERROR("misc.dozoneincombat", "DoZoneInCombat called for creature that has empty threat list (creature entry = %u)", creature->GetEntry());
->>>>>>> 28d470c5
-        return;
-    }
-
-    if (!map->HavePlayers())
-        return;
-
-    for (MapReference const& ref : map->GetPlayers())
-    {
-        if (Player* player = ref.GetSource())
+        return;
+    }
+
+    Map::PlayerList const& playerList = map->GetPlayers();
+
+    if (playerList.isEmpty())
+        return;
+
+    for (Map::PlayerList::const_iterator itr = playerList.begin(); itr != playerList.end(); ++itr)
+    {
+        if (Player* player = itr->GetSource())
         {
-            if (!player->IsAlive() || !CombatManager::CanBeginCombat(creature, player))
+            if (player->IsGameMaster())
                 continue;
 
-<<<<<<< HEAD
-            creature->EngageWithTarget(player);
-
-            for (Unit* pet : player->m_Controlled)
-                creature->EngageWithTarget(pet);
-
-            if (Unit* vehicle = player->GetVehicleBase())
-                creature->EngageWithTarget(vehicle);
-=======
             if (player->IsAlive())
             {
                 creature->SetInCombatWith(player);
                 player->SetInCombatWith(creature);
                 creature->GetThreatManager().AddThreat(player, 0.0f, nullptr, true, true);
             }
->>>>>>> 28d470c5
         }
     }
 }
@@ -170,11 +127,11 @@
 // MoveInLineOfSight can be called inside another MoveInLineOfSight and cause stack overflow
 void CreatureAI::MoveInLineOfSight_Safe(Unit* who)
 {
-    if (_moveInLOSLocked == true)
-        return;
-    _moveInLOSLocked = true;
+    if (m_MoveInLineOfSight_locked == true)
+        return;
+    m_MoveInLineOfSight_locked = true;
     MoveInLineOfSight(who);
-    _moveInLOSLocked = false;
+    m_MoveInLineOfSight_locked = false;
 }
 
 void CreatureAI::MoveInLineOfSight(Unit* who)
@@ -186,11 +143,7 @@
         me->EngageWithTarget(who);
 }
 
-<<<<<<< HEAD
-void CreatureAI::OnOwnerCombatInteraction(Unit* target)
-=======
 void CreatureAI::_OnOwnerCombatInteraction(Unit* target)
->>>>>>> 28d470c5
 {
     if (!target || !me->IsAlive())
         return;
@@ -204,8 +157,6 @@
 {
     // If there's no target, or target isn't a player do nothing
     if (!who || who->GetTypeId() != TYPEID_PLAYER)
-<<<<<<< HEAD
-=======
         return;
 
     // If this unit isn't an NPC, is already distracted, is fighting, is confused, stunned or fleeing, do nothing
@@ -228,109 +179,16 @@
 void CreatureAI::EnterEvadeMode(EvadeReason why)
 {
     if (!_EnterEvadeMode(why))
->>>>>>> 28d470c5
-        return;
-
-    // If this unit isn't an NPC, is already distracted, is fighting, is confused, stunned or fleeing, do nothing
-    if (me->GetTypeId() != TYPEID_UNIT || me->IsEngaged() || me->HasUnitState(UNIT_STATE_CONFUSED | UNIT_STATE_STUNNED | UNIT_STATE_FLEEING | UNIT_STATE_DISTRACTED))
-        return;
-
-    // Only alert for hostiles!
-    if (me->IsCivilian() || me->HasReactState(REACT_PASSIVE) || !me->IsHostileTo(who) || !me->_IsTargetAcceptable(who))
-        return;
-
-    // Send alert sound (if any) for this creature
-    me->SendAIReaction(AI_REACTION_ALERT);
-
-    // Face the unit (stealthed player) and set distracted state for 5 seconds
-    me->GetMotionMaster()->MoveDistract(5 * IN_MILLISECONDS, me->GetAbsoluteAngle(who));
-}
-
-<<<<<<< HEAD
-// adapted from logic in Spell:EffectSummonType before commit 8499434
-static bool ShouldFollowOnSpawn(SummonPropertiesEntry const* properties)
-{
-    // Summons without SummonProperties are generally scripted summons that don't belong to any owner
-    if (!properties)
-        return false;
-
-    switch (properties->Control)
-    {
-        case SUMMON_CATEGORY_PET:
-            return true;
-        case SUMMON_CATEGORY_WILD:
-        case SUMMON_CATEGORY_ALLY:
-        case SUMMON_CATEGORY_UNK:
-            if (properties->Flags & 512)
-                return true;
-            switch (properties->Title)
-            {
-                case SUMMON_TYPE_PET:
-                case SUMMON_TYPE_GUARDIAN:
-                case SUMMON_TYPE_GUARDIAN2:
-                case SUMMON_TYPE_MINION:
-                case SUMMON_TYPE_MINIPET:
-                    return true;
-                default:
-                    return false;
-            }
-        default:
-            return false;
-    }
-}
-
-void CreatureAI::JustAppeared()
-=======
-void CreatureAI::SetGazeOn(Unit* target)
->>>>>>> 28d470c5
-{
-    if (!IsEngaged())
-    {
-<<<<<<< HEAD
-        if (TempSummon* summon = me->ToTempSummon())
-        {
-            // Only apply this to specific types of summons
-            if (!summon->GetVehicle() && ShouldFollowOnSpawn(summon->m_Properties) && summon->CanFollowOwner())
-            {
-                if (Unit* owner = summon->GetCharmerOrOwner())
-                {
-                    summon->GetMotionMaster()->Clear();
-                    summon->GetMotionMaster()->MoveFollow(owner, PET_FOLLOW_DIST, summon->GetFollowAngle());
-                }
-            }
-        }
-=======
-        if (!me->IsFocusing(nullptr, true) && target != me->GetVictim())
-            AttackStart(target);
-        me->SetReactState(REACT_PASSIVE);
->>>>>>> 28d470c5
-    }
-}
-
-void CreatureAI::JustEnteredCombat(Unit* who)
-{
-<<<<<<< HEAD
-    if (!IsEngaged() && !me->CanHaveThreatList())
-        EngagementStart(who);
-}
-
-void CreatureAI::EnterEvadeMode(EvadeReason why)
-{
-    if (!_EnterEvadeMode(why))
-        return;
-
-    TC_LOG_DEBUG("scripts.ai", "CreatureAI::EnterEvadeMode: entering evade mode (why: %u) (%s)", why, me->GetGUID().ToString().c_str());
-=======
-    if (!me->IsEngaged())
-        return false;
->>>>>>> 28d470c5
+        return;
+
+    TC_LOG_DEBUG("entities.unit", "Creature %u enters evade mode.", me->GetEntry());
 
     if (!me->GetVehicle()) // otherwise me will be in evade mode forever
     {
         if (Unit* owner = me->GetCharmerOrOwner())
         {
-            me->GetMotionMaster()->Clear();
-            me->GetMotionMaster()->MoveFollow(owner, PET_FOLLOW_DIST, me->GetFollowAngle());
+            me->GetMotionMaster()->Clear(false);
+            me->GetMotionMaster()->MoveFollow(owner, PET_FOLLOW_DIST, me->GetFollowAngle(), MOTION_SLOT_ACTIVE);
         }
         else
         {
@@ -341,232 +199,86 @@
         }
     }
 
-<<<<<<< HEAD
     Reset();
-=======
+
+    if (me->IsVehicle()) // use the same sequence of addtoworld, aireset may remove all summons!
+        me->GetVehicleKit()->Reset(true);
+}
+
+void CreatureAI::SetGazeOn(Unit* target)
+{
+    if (me->IsValidAttackTarget(target))
+    {
+        if (!me->IsFocusing(nullptr, true) && target != me->GetVictim())
+            AttackStart(target);
+        me->SetReactState(REACT_PASSIVE);
+    }
+}
+
+bool CreatureAI::UpdateVictimWithGaze()
+{
+    if (!me->IsEngaged())
+        return false;
+
+    if (me->HasReactState(REACT_PASSIVE))
+    {
+        if (me->GetVictim())
+            return true;
+        else
+            me->SetReactState(REACT_AGGRESSIVE);
+    }
+
     if (Unit* victim = me->SelectVictim())
         if (!me->IsFocusing(nullptr, true) && victim != me->GetVictim())
             AttackStart(victim);
 
     return me->GetVictim() != nullptr;
->>>>>>> 28d470c5
 }
 
 bool CreatureAI::UpdateVictim()
 {
-<<<<<<< HEAD
-    if (!IsEngaged())
-=======
     if (!me->IsEngaged())
->>>>>>> 28d470c5
-        return false;
-
+        return false;
+
+    if (!me->HasReactState(REACT_PASSIVE))
+    {
+        if (Unit* victim = me->SelectVictim())
+            if (!me->IsFocusing(nullptr, true) && victim != me->GetVictim())
+                AttackStart(victim);
+
+        return me->GetVictim() != nullptr;
+    }
+    else if (me->GetThreatManager().IsThreatListEmpty())
+    {
+        EnterEvadeMode(EVADE_REASON_NO_HOSTILES);
+        return false;
+    }
+
+    return true;
+}
+
+bool CreatureAI::_EnterEvadeMode(EvadeReason /*why*/)
+{
     if (!me->IsAlive())
-    {
-        EngagementOver();
-        return false;
-    }
-
-    if (!me->HasReactState(REACT_PASSIVE))
-    {
-        if (Unit* victim = me->SelectVictim())
-<<<<<<< HEAD
-            if (victim != me->GetVictim())
-=======
-            if (!me->IsFocusing(nullptr, true) && victim != me->GetVictim())
->>>>>>> 28d470c5
-                AttackStart(victim);
-
-        return me->GetVictim() != nullptr;
-    }
-<<<<<<< HEAD
-    else if (!me->IsInCombat())
-=======
-    else if (me->GetThreatManager().IsThreatListEmpty())
->>>>>>> 28d470c5
-    {
-        EnterEvadeMode(EVADE_REASON_NO_HOSTILES);
-        return false;
-    }
-    else if (me->GetVictim())
-        me->AttackStop();
-
-    return true;
-}
-
-<<<<<<< HEAD
-void CreatureAI::EngagementStart(Unit* who)
-{
-    if (_isEngaged)
-    {
-        TC_LOG_ERROR("scripts.ai", "CreatureAI::EngagementStart called even though creature is already engaged. Creature debug info:\n%s", me->GetDebugInfo().c_str());
-        return;
-    }
-    _isEngaged = true;
-
-    me->AtEngage(who);
-}
-
-void CreatureAI::EngagementOver()
-{
-    if (!_isEngaged)
-    {
-        TC_LOG_DEBUG("scripts.ai", "CreatureAI::EngagementOver called even though creature is not currently engaged. Creature debug info:\n%s", me->GetDebugInfo().c_str());
-        return;
-    }
-    _isEngaged = false;
-
-    me->AtDisengage();
-}
-
-=======
->>>>>>> 28d470c5
-bool CreatureAI::_EnterEvadeMode(EvadeReason /*why*/)
-{
-    if (me->IsInEvadeMode())
-        return false;
-
-    if (!me->IsAlive())
-    {
-        EngagementOver();
-        return false;
-    }
+        return false;
 
     me->RemoveAurasOnEvade();
 
-<<<<<<< HEAD
-    me->CombatStop(true);
-    me->LoadCreaturesAddon();
-=======
     // sometimes bosses stuck in combat?
     me->GetThreatManager().ClearAllThreat();
     me->CombatStop(true);
->>>>>>> 28d470c5
     me->SetLootRecipient(nullptr);
     me->ResetPlayerDamageReq();
     me->SetLastDamagedTime(0);
     me->SetCannotReachTarget(false);
-<<<<<<< HEAD
-    me->DoNotReacquireSpellFocusTarget();
-    me->SetTarget(ObjectGuid::Empty);
-    me->GetSpellHistory()->ResetAllCooldowns();
-    EngagementOver();
-=======
     me->DoNotReacquireTarget();
->>>>>>> 28d470c5
+
+    if (me->IsInEvadeMode())
+        return false;
 
     return true;
 }
 
-static const uint32 BOUNDARY_VISUALIZE_CREATURE = 15425;
-static const float BOUNDARY_VISUALIZE_CREATURE_SCALE = 0.25f;
-static const int8 BOUNDARY_VISUALIZE_STEP_SIZE = 1;
-static const int32 BOUNDARY_VISUALIZE_FAILSAFE_LIMIT = 750;
-static const float BOUNDARY_VISUALIZE_SPAWN_HEIGHT = 5.0f;
-int32 CreatureAI::VisualizeBoundary(Seconds duration, Unit* owner, bool fill) const
-{
-    typedef std::pair<int32, int32> coordinate;
-
-    if (!owner)
-        return -1;
-
-    if (!_boundary || _boundary->empty())
-        return LANG_CREATURE_MOVEMENT_NOT_BOUNDED;
-
-    std::queue<coordinate> Q;
-    std::unordered_set<coordinate> alreadyChecked;
-    std::unordered_set<coordinate> outOfBounds;
-
-    Position startPosition = owner->GetPosition();
-    if (!IsInBoundary(&startPosition)) // fall back to creature position
-    {
-        startPosition = me->GetPosition();
-        if (!IsInBoundary(&startPosition)) // fall back to creature home position
-        {
-            startPosition = me->GetHomePosition();
-            if (!IsInBoundary(&startPosition))
-                return LANG_CREATURE_NO_INTERIOR_POINT_FOUND;
-        }
-    }
-    float spawnZ = startPosition.GetPositionZ() + BOUNDARY_VISUALIZE_SPAWN_HEIGHT;
-
-    bool boundsWarning = false;
-    Q.push({ 0,0 });
-    while (!Q.empty())
-    {
-        coordinate front = Q.front();
-        bool hasOutOfBoundsNeighbor = false;
-        for (coordinate const& off : std::list<coordinate>{ {1, 0}, {0, 1}, {-1, 0}, {0, -1} })
-        {
-            coordinate next(front.first + off.first, front.second + off.second);
-            if (next.first > BOUNDARY_VISUALIZE_FAILSAFE_LIMIT || next.first < -BOUNDARY_VISUALIZE_FAILSAFE_LIMIT || next.second > BOUNDARY_VISUALIZE_FAILSAFE_LIMIT || next.second < -BOUNDARY_VISUALIZE_FAILSAFE_LIMIT)
-            {
-                boundsWarning = true;
-                continue;
-            }
-            if (alreadyChecked.find(next) == alreadyChecked.end()) // never check a coordinate twice
-            {
-                Position nextPos(startPosition.GetPositionX() + next.first*BOUNDARY_VISUALIZE_STEP_SIZE, startPosition.GetPositionY() + next.second*BOUNDARY_VISUALIZE_STEP_SIZE, startPosition.GetPositionZ());
-                if (IsInBoundary(&nextPos))
-                    Q.push(next);
-                else
-                {
-                    outOfBounds.insert(next);
-                    hasOutOfBoundsNeighbor = true;
-                }
-                alreadyChecked.insert(next);
-            }
-            else if (outOfBounds.find(next) != outOfBounds.end())
-                hasOutOfBoundsNeighbor = true;
-        }
-        if (fill || hasOutOfBoundsNeighbor)
-        {
-            if (TempSummon* point = owner->SummonCreature(BOUNDARY_VISUALIZE_CREATURE, Position(startPosition.GetPositionX() + front.first * BOUNDARY_VISUALIZE_STEP_SIZE, startPosition.GetPositionY() + front.second * BOUNDARY_VISUALIZE_STEP_SIZE, spawnZ), TEMPSUMMON_TIMED_DESPAWN, duration))
-            {
-                point->SetObjectScale(BOUNDARY_VISUALIZE_CREATURE_SCALE);
-                point->SetFlag(UNIT_FIELD_FLAGS, UNIT_FLAG_STUNNED);
-                point->SetImmuneToAll(true);
-                if (!hasOutOfBoundsNeighbor)
-                    point->SetFlag(UNIT_FIELD_FLAGS, UNIT_FLAG_NOT_SELECTABLE);
-            }
-        }
-
-        Q.pop();
-    }
-    return boundsWarning ? LANG_CREATURE_MOVEMENT_MAYBE_UNBOUNDED : 0;
-}
-
-bool CreatureAI::IsInBoundary(Position const* who) const
-{
-    if (!_boundary)
-        return true;
-
-    if (!who)
-        who = me;
-
-    return CreatureAI::IsInBounds(*_boundary, who) != _negateBoundary;
-}
-
-bool CreatureAI::IsInBounds(CreatureBoundary const& boundary, Position const* pos)
-{
-    for (AreaBoundary const* areaBoundary : boundary)
-        if (!areaBoundary->IsWithinBoundary(pos))
-            return false;
-
-    return true;
-}
-
-<<<<<<< HEAD
-bool CreatureAI::CheckInRoom()
-{
-    if (IsInBoundary())
-        return true;
-    else
-    {
-        EnterEvadeMode(EVADE_REASON_BOUNDARY);
-        return false;
-    }
-=======
 const uint32 BOUNDARY_VISUALIZE_CREATURE = 15425;
 const float BOUNDARY_VISUALIZE_CREATURE_SCALE = 0.25f;
 const int8 BOUNDARY_VISUALIZE_STEP_SIZE = 1;
@@ -661,7 +373,6 @@
             return false;
 
     return true;
->>>>>>> 28d470c5
 }
 
 void CreatureAI::SetBoundary(CreatureBoundary const* boundary, bool negateBoundaries /*= false*/)
@@ -671,9 +382,6 @@
     me->DoImmediateBoundaryCheck();
 }
 
-<<<<<<< HEAD
-Creature* CreatureAI::DoSummon(uint32 entry, Position const& pos, Milliseconds despawnTime, TempSummonType summonType)
-=======
 bool CreatureAI::CheckInRoom()
 {
     if (CheckBoundary())
@@ -686,18 +394,17 @@
 }
 
 Creature* CreatureAI::DoSummon(uint32 entry, Position const& pos, uint32 despawnTime, TempSummonType summonType)
->>>>>>> 28d470c5
 {
     return me->SummonCreature(entry, pos, summonType, despawnTime);
 }
 
-Creature* CreatureAI::DoSummon(uint32 entry, WorldObject* obj, float radius, Milliseconds despawnTime, TempSummonType summonType)
+Creature* CreatureAI::DoSummon(uint32 entry, WorldObject* obj, float radius, uint32 despawnTime, TempSummonType summonType)
 {
     Position pos = obj->GetRandomNearPosition(radius);
     return me->SummonCreature(entry, pos, summonType, despawnTime);
 }
 
-Creature* CreatureAI::DoSummonFlyer(uint32 entry, WorldObject* obj, float flightZ, float radius, Milliseconds despawnTime, TempSummonType summonType)
+Creature* CreatureAI::DoSummonFlyer(uint32 entry, WorldObject* obj, float flightZ, float radius, uint32 despawnTime, TempSummonType summonType)
 {
     Position pos = obj->GetRandomNearPosition(radius);
     pos.m_positionZ += flightZ;
