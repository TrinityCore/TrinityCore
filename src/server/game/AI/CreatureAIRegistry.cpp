/*
 * This file is part of the TrinityCore Project. See AUTHORS file for Copyright information
 *
 * This program is free software; you can redistribute it and/or modify it
 * under the terms of the GNU General Public License as published by the
 * Free Software Foundation; either version 2 of the License, or (at your
 * option) any later version.
 *
 * This program is distributed in the hope that it will be useful, but WITHOUT
 * ANY WARRANTY; without even the implied warranty of MERCHANTABILITY or
 * FITNESS FOR A PARTICULAR PURPOSE. See the GNU General Public License for
 * more details.
 *
 * You should have received a copy of the GNU General Public License along
 * with this program. If not, see <http://www.gnu.org/licenses/>.
 */

#include "CreatureAIFactory.h"
#include "GameObjectAIFactory.h"

#include "CombatAI.h"
#include "GuardAI.h"
#include "PassiveAI.h"
#include "PetAI.h"
#include "ReactorAI.h"
#include "SmartAI.h"
#include "TotemAI.h"

#include "MovementGenerator.h"
<<<<<<< HEAD
=======
#include "RandomMovementGenerator.h"
#include "WaypointMovementGenerator.h"
>>>>>>> 28d470c5

namespace AIRegistry
{
    void Initialize()
    {
        (new CreatureAIFactory<NullCreatureAI>("NullCreatureAI"))->RegisterSelf();
        (new CreatureAIFactory<TriggerAI>("TriggerAI"))->RegisterSelf();
        (new CreatureAIFactory<AggressorAI>("AggressorAI"))->RegisterSelf();
        (new CreatureAIFactory<ReactorAI>("ReactorAI"))->RegisterSelf();
        (new CreatureAIFactory<PassiveAI>("PassiveAI"))->RegisterSelf();
        (new CreatureAIFactory<CritterAI>("CritterAI"))->RegisterSelf();
        (new CreatureAIFactory<GuardAI>("GuardAI"))->RegisterSelf();
        (new CreatureAIFactory<PetAI, false>("PetAI"))->RegisterSelf();
        (new CreatureAIFactory<TotemAI, false>("TotemAI"))->RegisterSelf();
        (new CreatureAIFactory<CombatAI>("CombatAI"))->RegisterSelf();
        (new CreatureAIFactory<ArcherAI>("ArcherAI"))->RegisterSelf();
        (new CreatureAIFactory<TurretAI>("TurretAI"))->RegisterSelf();
        (new CreatureAIFactory<VehicleAI>("VehicleAI"))->RegisterSelf();
        (new CreatureAIFactory<SmartAI>("SmartAI"))->RegisterSelf();

        (new GameObjectAIFactory<NullGameObjectAI>("NullGameObjectAI"))->RegisterSelf();
        (new GameObjectAIFactory<GameObjectAI>("GameObjectAI"))->RegisterSelf();
        (new GameObjectAIFactory<SmartGameObjectAI>("SmartGameObjectAI"))->RegisterSelf();

        (new IdleMovementFactory())->RegisterSelf();
<<<<<<< HEAD
        (new RandomMovementFactory())->RegisterSelf();
        (new WaypointMovementFactory())->RegisterSelf();
=======
        (new MovementGeneratorFactory<RandomMovementGenerator<Creature>>(RANDOM_MOTION_TYPE))->RegisterSelf();
        (new MovementGeneratorFactory<WaypointMovementGenerator<Creature>>(WAYPOINT_MOTION_TYPE))->RegisterSelf();
>>>>>>> 28d470c5
    }
}<|MERGE_RESOLUTION|>--- conflicted
+++ resolved
@@ -27,11 +27,8 @@
 #include "TotemAI.h"
 
 #include "MovementGenerator.h"
-<<<<<<< HEAD
-=======
 #include "RandomMovementGenerator.h"
 #include "WaypointMovementGenerator.h"
->>>>>>> 28d470c5
 
 namespace AIRegistry
 {
@@ -44,8 +41,8 @@
         (new CreatureAIFactory<PassiveAI>("PassiveAI"))->RegisterSelf();
         (new CreatureAIFactory<CritterAI>("CritterAI"))->RegisterSelf();
         (new CreatureAIFactory<GuardAI>("GuardAI"))->RegisterSelf();
-        (new CreatureAIFactory<PetAI, false>("PetAI"))->RegisterSelf();
-        (new CreatureAIFactory<TotemAI, false>("TotemAI"))->RegisterSelf();
+        (new CreatureAIFactory<PetAI>("PetAI"))->RegisterSelf();
+        (new CreatureAIFactory<TotemAI>("TotemAI"))->RegisterSelf();
         (new CreatureAIFactory<CombatAI>("CombatAI"))->RegisterSelf();
         (new CreatureAIFactory<ArcherAI>("ArcherAI"))->RegisterSelf();
         (new CreatureAIFactory<TurretAI>("TurretAI"))->RegisterSelf();
@@ -57,12 +54,7 @@
         (new GameObjectAIFactory<SmartGameObjectAI>("SmartGameObjectAI"))->RegisterSelf();
 
         (new IdleMovementFactory())->RegisterSelf();
-<<<<<<< HEAD
-        (new RandomMovementFactory())->RegisterSelf();
-        (new WaypointMovementFactory())->RegisterSelf();
-=======
         (new MovementGeneratorFactory<RandomMovementGenerator<Creature>>(RANDOM_MOTION_TYPE))->RegisterSelf();
         (new MovementGeneratorFactory<WaypointMovementGenerator<Creature>>(WAYPOINT_MOTION_TYPE))->RegisterSelf();
->>>>>>> 28d470c5
     }
 }