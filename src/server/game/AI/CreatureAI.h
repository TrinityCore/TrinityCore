/*
 * This file is part of the TrinityCore Project. See AUTHORS file for Copyright information
 *
 * This program is free software; you can redistribute it and/or modify it
 * under the terms of the GNU General Public License as published by the
 * Free Software Foundation; either version 2 of the License, or (at your
 * option) any later version.
 *
 * This program is distributed in the hope that it will be useful, but WITHOUT
 * ANY WARRANTY; without even the implied warranty of MERCHANTABILITY or
 * FITNESS FOR A PARTICULAR PURPOSE. See the GNU General Public License for
 * more details.
 *
 * You should have received a copy of the GNU General Public License along
 * with this program. If not, see <http://www.gnu.org/licenses/>.
 */

#ifndef TRINITY_CREATUREAI_H
#define TRINITY_CREATUREAI_H

<<<<<<< HEAD
#include "Common.h"
#include "ObjectDefines.h"
#include "Optional.h"
#include "QuestDef.h"
#include "UnitAI.h"

class AreaBoundary;
=======
#include "UnitAI.h"
#include "Common.h"
#include "ObjectDefines.h"

class AreaBoundary;
class AreaTrigger;
>>>>>>> 28d470c5
class Creature;
class DynamicObject;
class GameObject;
class PlayerAI;
class WorldObject;
struct Position;
<<<<<<< HEAD
enum SpellFinishReason : uint8;
=======
>>>>>>> 28d470c5

typedef std::vector<AreaBoundary const*> CreatureBoundary;

#define TIME_INTERVAL_LOOK   5000
#define VISIBILITY_RANGE    10000

<<<<<<< HEAD
enum Permitions : int32
{
    PERMIT_BASE_NO               = -1,
    PERMIT_BASE_IDLE             = 1,
    PERMIT_BASE_REACTIVE         = 100,
    PERMIT_BASE_PROACTIVE        = 200,
    PERMIT_BASE_FACTION_SPECIFIC = 400,
    PERMIT_BASE_SPECIAL          = 800
};

// Spell targets used by SelectSpell
enum SelectTargetType
{
    SELECT_TARGET_DONTCARE = 0,  // All target types allowed
    SELECT_TARGET_SELF,          // Only Self casting
    SELECT_TARGET_SINGLE_ENEMY,  // Only Single Enemy
    SELECT_TARGET_AOE_ENEMY,     // Only AoE Enemy
    SELECT_TARGET_ANY_ENEMY,     // AoE or Single Enemy
    SELECT_TARGET_SINGLE_FRIEND, // Only Single Friend
    SELECT_TARGET_AOE_FRIEND,    // Only AoE Friend
    SELECT_TARGET_ANY_FRIEND     // AoE or Single Friend
};

// Spell Effects used by SelectSpell
enum SelectEffect
{
    SELECT_EFFECT_DONTCARE = 0, // All spell effects allowed
    SELECT_EFFECT_DAMAGE,       // Spell does damage
    SELECT_EFFECT_HEALING,      // Spell does healing
    SELECT_EFFECT_AURA          // Spell applies an aura
};

=======
>>>>>>> 28d470c5
enum SCEquip
{
    EQUIP_NO_CHANGE = -1,
    EQUIP_UNEQUIP   = 0
};

class TC_GAME_API CreatureAI : public UnitAI
{
    protected:
        Creature* const me;

        bool UpdateVictim();

        Creature* DoSummon(uint32 entry, Position const& pos, Milliseconds despawnTime = 30s, TempSummonType summonType = TEMPSUMMON_CORPSE_TIMED_DESPAWN);
        Creature* DoSummon(uint32 entry, WorldObject* obj, float radius = 5.0f, Milliseconds despawnTime = 30s, TempSummonType summonType = TEMPSUMMON_CORPSE_TIMED_DESPAWN);
        Creature* DoSummonFlyer(uint32 entry, WorldObject* obj, float flightZ, float radius = 5.0f, Milliseconds despawnTime = 30s, TempSummonType summonType = TEMPSUMMON_CORPSE_TIMED_DESPAWN);

        bool CheckBoundary(Position const* who = nullptr) const;

    public:
<<<<<<< HEAD
        // EnumUtils: DESCRIBE THIS (in CreatureAI::)
=======
>>>>>>> 28d470c5
        enum EvadeReason
        {
            EVADE_REASON_NO_HOSTILES,       // the creature's threat list is empty
            EVADE_REASON_BOUNDARY,          // the creature has moved outside its evade boundary
            EVADE_REASON_NO_PATH,           // the creature was unable to reach its target for over 5 seconds
            EVADE_REASON_SEQUENCE_BREAK,    // this is a boss and the pre-requisite encounters for engaging it are not defeated yet
<<<<<<< HEAD
            EVADE_REASON_OTHER,             // anything else
=======
            EVADE_REASON_OTHER
>>>>>>> 28d470c5
        };

        explicit CreatureAI(Creature* creature);

        virtual ~CreatureAI();

<<<<<<< HEAD
        bool IsEngaged() const { return _isEngaged; }

=======
>>>>>>> 28d470c5
        void Talk(uint8 id, WorldObject const* whisperTarget = nullptr);

        /// == Reactions At =================================

        // Called if IsVisible(Unit* who) is true at each who move, reaction at visibility zone enter
        void MoveInLineOfSight_Safe(Unit* who);

        // Trigger Creature "Alert" state (creature can see stealthed unit)
        void TriggerAlert(Unit const* who) const;

        // Called for reaction at stopping attack at no attackers or targets
        virtual void EnterEvadeMode(EvadeReason why = EVADE_REASON_OTHER);
<<<<<<< HEAD

        // Called for reaction whenever we start being in combat (overridden from base UnitAI)
        void JustEnteredCombat(Unit* /*who*/) override;

        // Called for reaction whenever a new non-offline unit is added to the threat list
        virtual void JustStartedThreateningMe(Unit* who) { if (!IsEngaged()) EngagementStart(who); }

        // Called for reaction when initially engaged - this will always happen _after_ JustEnteredCombat
        virtual void JustEngagedWith(Unit* /*who*/) { }
=======

        // Called for reaction when initially engaged
        virtual void EnterCombat(Unit* /*victim*/) { }
>>>>>>> 28d470c5

        // Called when the creature is killed
        virtual void JustDied(Unit* /*killer*/) { }

        // Called when the creature kills a unit
        virtual void KilledUnit(Unit* /*victim*/) { }

        // Called when the creature summon successfully other creature
        virtual void JustSummoned(Creature* /*summon*/) { }
        virtual void IsSummonedBy(WorldObject* /*summoner*/) { }

        virtual void SummonedCreatureDespawn(Creature* /*summon*/) { }
        virtual void SummonedCreatureDies(Creature* /*summon*/, Unit* /*killer*/) { }

        // Called when the creature successfully summons a gameobject
        virtual void JustSummonedGameobject(GameObject* /*gameobject*/) { }
        virtual void SummonedGameobjectDespawn(GameObject* /*gameobject*/) { }

        // Called when the creature successfully registers a dynamicobject
        virtual void JustRegisteredDynObject(DynamicObject* /*dynObject*/) { }
        virtual void JustUnregisteredDynObject(DynamicObject* /*dynObject*/) { }

        // Called when the creature successfully registers an areatrigger
        virtual void JustRegisteredAreaTrigger(AreaTrigger* /*areaTrigger*/) { }
        virtual void JustUnregisteredAreaTrigger(AreaTrigger* /*areaTrigger*/) { }

        // Called when hit by a spell
        virtual void SpellHit(WorldObject* /*caster*/, SpellInfo const* /*spellInfo*/) { }

        // Called when spell hits a target
        virtual void SpellHitTarget(WorldObject* /*target*/, SpellInfo const* /*spellInfo*/) { }

<<<<<<< HEAD
        // Called when a spell either finishes, interrupts or cancels a spell cast
        virtual void OnSpellCastFinished(SpellInfo const* /*spell*/, SpellFinishReason /*reason*/) { }

        // Should return true if the NPC is currently being escorted
        virtual bool IsEscorted() const { return false; }

        // Called when creature appears in the world (spawn, respawn, grid load etc...)
        virtual void JustAppeared();
=======
        virtual bool IsEscorted() const { return false; }

        // Called when creature appears in the world (spawn, respawn, grid load etc...)
        virtual void JustAppeared() { }
>>>>>>> 28d470c5

        // Called at waypoint reached or point movement finished
        virtual void MovementInform(uint32 /*type*/, uint32 /*id*/) { }

        void OnCharmed(bool isNew) override;

        // Called when a spell cast gets interrupted
        virtual void OnSpellCastInterrupt(SpellInfo const* /*spell*/) { }

        // Called when a spell cast has been successfully finished
        virtual void OnSuccessfulSpellCast(SpellInfo const* /*spell*/) { }

        // Called at reaching home after evade
        virtual void JustReachedHome() { }

<<<<<<< HEAD
        void DoZoneInCombat(Creature* creature = nullptr);
=======
        void DoZoneInCombat(Creature* creature = nullptr, float maxRangeToNearestTarget = 250.0f);
>>>>>>> 28d470c5

        // Called at text emote receive from player
        virtual void ReceiveEmote(Player* /*player*/, uint32 /*emoteId*/) { }

        // Called when owner takes damage
<<<<<<< HEAD
        virtual void OwnerAttackedBy(Unit* attacker) { OnOwnerCombatInteraction(attacker); }

        // Called when owner attacks something
        virtual void OwnerAttacked(Unit* target) { OnOwnerCombatInteraction(target); }
=======
        virtual void OwnerAttackedBy(Unit* attacker) { _OnOwnerCombatInteraction(attacker); }

        // Called when owner attacks something
        virtual void OwnerAttacked(Unit* target) { _OnOwnerCombatInteraction(target); }
>>>>>>> 28d470c5

        /// == Triggered Actions Requested ==================

        // Called when creature attack expected (if creature can and no have current victim)
        //virtual void AttackStart(Unit*) { }

        // Called at World update tick
        //virtual void UpdateAI(const uint32 /*diff*/) { }

        /// == State checks =================================

        // Is unit visible for MoveInLineOfSight
        //virtual bool IsVisible(Unit*) const { return false; }

        // called when the corpse of this creature gets removed
        virtual void CorpseRemoved(uint32& /*respawnDelay*/) { }

        // Called when victim entered water and creature can not enter water
        //virtual bool CanReachByRangeAttack(Unit*) { return false; }

        /// == Gossip system ================================

        // Called when the dialog status between a player and the creature is requested.
        virtual Optional<QuestGiverStatus> GetDialogStatus(Player* /*player*/) { return {}; }

        // Called when a player opens a gossip dialog with the creature.
        virtual bool OnGossipHello(Player* /*player*/) { return false; }

        // Called when a player selects a gossip item in the creature's gossip menu.
        virtual bool OnGossipSelect(Player* /*player*/, uint32 /*menuId*/, uint32 /*gossipListId*/) { return false; }

        // Called when a player selects a gossip with a code in the creature's gossip menu.
        virtual bool OnGossipSelectCode(Player* /*player*/, uint32 /*menuId*/, uint32 /*gossipListId*/, char const* /*code*/) { return false; }

        // Called when a player accepts a quest from the creature.
        virtual void OnQuestAccept(Player* /*player*/, Quest const* /*quest*/) { }

        // Called when a player completes a quest and is rewarded, opt is the selected item's index or 0
        virtual void OnQuestReward(Player* /*player*/, Quest const* /*quest*/, uint32 /*opt*/) { }

        /// == Waypoints system =============================

        virtual void WaypointStarted(uint32 /*nodeId*/, uint32 /*pathId*/) { }
        virtual void WaypointReached(uint32 /*nodeId*/, uint32 /*pathId*/) { }
        virtual void WaypointPathEnded(uint32 /*nodeId*/, uint32 /*pathId*/) { }

        /// == Fields =======================================

        virtual void PassengerBoarded(Unit* /*passenger*/, int8 /*seatId*/, bool /*apply*/) { }

        virtual void OnSpellClick(Unit* /*clicker*/, bool /*spellClickHandled*/) { }

        virtual bool CanSeeAlways(WorldObject const* /*obj*/) { return false; }

        // Called when a player is charmed by the creature
        // If a PlayerAI* is returned, that AI is placed on the player instead of the default charm AI
        // Object destruction is handled by Unit::RemoveCharmedBy
        virtual PlayerAI* GetAIForCharmedPlayer(Player* /*who*/) { return nullptr; }
<<<<<<< HEAD

        // intended for encounter design/debugging. do not use for other purposes. expensive.
        int32 VisualizeBoundary(Seconds duration, Unit* owner = nullptr, bool fill = false) const;

        // boundary system methods
=======
        // Should return true if the NPC is target of an escort quest
        // If onlyIfActive is set, should return true only if the escort quest is currently active
        virtual bool IsEscortNPC(bool /*onlyIfActive*/) const { return false; }

        // intended for encounter design/debugging. do not use for other purposes. expensive.
        int32 VisualizeBoundary(uint32 duration, Unit* owner = nullptr, bool fill = false) const;
>>>>>>> 28d470c5
        virtual bool CheckInRoom();
        CreatureBoundary const* GetBoundary() const { return _boundary; }
        void SetBoundary(CreatureBoundary const* boundary, bool negativeBoundaries = false);

        static bool IsInBounds(CreatureBoundary const& boundary, Position const* who);
<<<<<<< HEAD
        bool IsInBoundary(Position const* who = nullptr) const;
=======
>>>>>>> 28d470c5

    protected:
        void EngagementStart(Unit* who);
        void EngagementOver();
        virtual void MoveInLineOfSight(Unit* /*who*/);

        bool _EnterEvadeMode(EvadeReason why = EVADE_REASON_OTHER);

        CreatureBoundary const* _boundary;
        bool _negateBoundary;

    private:
<<<<<<< HEAD
        void OnOwnerCombatInteraction(Unit* target);

        bool _isEngaged;
        bool _moveInLOSLocked;
=======
        bool m_MoveInLineOfSight_locked;
        void _OnOwnerCombatInteraction(Unit* target);
};

enum Permitions : int32
{
    PERMIT_BASE_NO                 = -1,
    PERMIT_BASE_IDLE               = 1,
    PERMIT_BASE_REACTIVE           = 100,
    PERMIT_BASE_PROACTIVE          = 200,
    PERMIT_BASE_FACTION_SPECIFIC   = 400,
    PERMIT_BASE_SPECIAL            = 800
>>>>>>> 28d470c5
};

#endif<|MERGE_RESOLUTION|>--- conflicted
+++ resolved
@@ -18,73 +18,24 @@
 #ifndef TRINITY_CREATUREAI_H
 #define TRINITY_CREATUREAI_H
 
-<<<<<<< HEAD
-#include "Common.h"
-#include "ObjectDefines.h"
-#include "Optional.h"
-#include "QuestDef.h"
-#include "UnitAI.h"
-
-class AreaBoundary;
-=======
 #include "UnitAI.h"
 #include "Common.h"
 #include "ObjectDefines.h"
 
 class AreaBoundary;
 class AreaTrigger;
->>>>>>> 28d470c5
 class Creature;
 class DynamicObject;
 class GameObject;
 class PlayerAI;
 class WorldObject;
 struct Position;
-<<<<<<< HEAD
-enum SpellFinishReason : uint8;
-=======
->>>>>>> 28d470c5
 
 typedef std::vector<AreaBoundary const*> CreatureBoundary;
 
 #define TIME_INTERVAL_LOOK   5000
 #define VISIBILITY_RANGE    10000
 
-<<<<<<< HEAD
-enum Permitions : int32
-{
-    PERMIT_BASE_NO               = -1,
-    PERMIT_BASE_IDLE             = 1,
-    PERMIT_BASE_REACTIVE         = 100,
-    PERMIT_BASE_PROACTIVE        = 200,
-    PERMIT_BASE_FACTION_SPECIFIC = 400,
-    PERMIT_BASE_SPECIAL          = 800
-};
-
-// Spell targets used by SelectSpell
-enum SelectTargetType
-{
-    SELECT_TARGET_DONTCARE = 0,  // All target types allowed
-    SELECT_TARGET_SELF,          // Only Self casting
-    SELECT_TARGET_SINGLE_ENEMY,  // Only Single Enemy
-    SELECT_TARGET_AOE_ENEMY,     // Only AoE Enemy
-    SELECT_TARGET_ANY_ENEMY,     // AoE or Single Enemy
-    SELECT_TARGET_SINGLE_FRIEND, // Only Single Friend
-    SELECT_TARGET_AOE_FRIEND,    // Only AoE Friend
-    SELECT_TARGET_ANY_FRIEND     // AoE or Single Friend
-};
-
-// Spell Effects used by SelectSpell
-enum SelectEffect
-{
-    SELECT_EFFECT_DONTCARE = 0, // All spell effects allowed
-    SELECT_EFFECT_DAMAGE,       // Spell does damage
-    SELECT_EFFECT_HEALING,      // Spell does healing
-    SELECT_EFFECT_AURA          // Spell applies an aura
-};
-
-=======
->>>>>>> 28d470c5
 enum SCEquip
 {
     EQUIP_NO_CHANGE = -1,
@@ -97,40 +48,30 @@
         Creature* const me;
 
         bool UpdateVictim();
-
-        Creature* DoSummon(uint32 entry, Position const& pos, Milliseconds despawnTime = 30s, TempSummonType summonType = TEMPSUMMON_CORPSE_TIMED_DESPAWN);
-        Creature* DoSummon(uint32 entry, WorldObject* obj, float radius = 5.0f, Milliseconds despawnTime = 30s, TempSummonType summonType = TEMPSUMMON_CORPSE_TIMED_DESPAWN);
-        Creature* DoSummonFlyer(uint32 entry, WorldObject* obj, float flightZ, float radius = 5.0f, Milliseconds despawnTime = 30s, TempSummonType summonType = TEMPSUMMON_CORPSE_TIMED_DESPAWN);
+        bool UpdateVictimWithGaze();
+
+        void SetGazeOn(Unit* target);
+
+        Creature* DoSummon(uint32 entry, Position const& pos, uint32 despawnTime = 30000, TempSummonType summonType = TEMPSUMMON_CORPSE_TIMED_DESPAWN);
+        Creature* DoSummon(uint32 entry, WorldObject* obj, float radius = 5.0f, uint32 despawnTime = 30000, TempSummonType summonType = TEMPSUMMON_CORPSE_TIMED_DESPAWN);
+        Creature* DoSummonFlyer(uint32 entry, WorldObject* obj, float flightZ, float radius = 5.0f, uint32 despawnTime = 30000, TempSummonType summonType = TEMPSUMMON_CORPSE_TIMED_DESPAWN);
 
         bool CheckBoundary(Position const* who = nullptr) const;
 
     public:
-<<<<<<< HEAD
-        // EnumUtils: DESCRIBE THIS (in CreatureAI::)
-=======
->>>>>>> 28d470c5
         enum EvadeReason
         {
             EVADE_REASON_NO_HOSTILES,       // the creature's threat list is empty
             EVADE_REASON_BOUNDARY,          // the creature has moved outside its evade boundary
             EVADE_REASON_NO_PATH,           // the creature was unable to reach its target for over 5 seconds
             EVADE_REASON_SEQUENCE_BREAK,    // this is a boss and the pre-requisite encounters for engaging it are not defeated yet
-<<<<<<< HEAD
-            EVADE_REASON_OTHER,             // anything else
-=======
             EVADE_REASON_OTHER
->>>>>>> 28d470c5
         };
 
         explicit CreatureAI(Creature* creature);
 
         virtual ~CreatureAI();
 
-<<<<<<< HEAD
-        bool IsEngaged() const { return _isEngaged; }
-
-=======
->>>>>>> 28d470c5
         void Talk(uint8 id, WorldObject const* whisperTarget = nullptr);
 
         /// == Reactions At =================================
@@ -143,21 +84,9 @@
 
         // Called for reaction at stopping attack at no attackers or targets
         virtual void EnterEvadeMode(EvadeReason why = EVADE_REASON_OTHER);
-<<<<<<< HEAD
-
-        // Called for reaction whenever we start being in combat (overridden from base UnitAI)
-        void JustEnteredCombat(Unit* /*who*/) override;
-
-        // Called for reaction whenever a new non-offline unit is added to the threat list
-        virtual void JustStartedThreateningMe(Unit* who) { if (!IsEngaged()) EngagementStart(who); }
-
-        // Called for reaction when initially engaged - this will always happen _after_ JustEnteredCombat
-        virtual void JustEngagedWith(Unit* /*who*/) { }
-=======
 
         // Called for reaction when initially engaged
         virtual void EnterCombat(Unit* /*victim*/) { }
->>>>>>> 28d470c5
 
         // Called when the creature is killed
         virtual void JustDied(Unit* /*killer*/) { }
@@ -167,7 +96,7 @@
 
         // Called when the creature summon successfully other creature
         virtual void JustSummoned(Creature* /*summon*/) { }
-        virtual void IsSummonedBy(WorldObject* /*summoner*/) { }
+        virtual void IsSummonedBy(Unit* /*summoner*/) { }
 
         virtual void SummonedCreatureDespawn(Creature* /*summon*/) { }
         virtual void SummonedCreatureDies(Creature* /*summon*/, Unit* /*killer*/) { }
@@ -185,31 +114,20 @@
         virtual void JustUnregisteredAreaTrigger(AreaTrigger* /*areaTrigger*/) { }
 
         // Called when hit by a spell
-        virtual void SpellHit(WorldObject* /*caster*/, SpellInfo const* /*spellInfo*/) { }
+        virtual void SpellHit(Unit* /*caster*/, SpellInfo const* /*spell*/) { }
 
         // Called when spell hits a target
-        virtual void SpellHitTarget(WorldObject* /*target*/, SpellInfo const* /*spellInfo*/) { }
-
-<<<<<<< HEAD
-        // Called when a spell either finishes, interrupts or cancels a spell cast
-        virtual void OnSpellCastFinished(SpellInfo const* /*spell*/, SpellFinishReason /*reason*/) { }
-
-        // Should return true if the NPC is currently being escorted
-        virtual bool IsEscorted() const { return false; }
-
-        // Called when creature appears in the world (spawn, respawn, grid load etc...)
-        virtual void JustAppeared();
-=======
+        virtual void SpellHitTarget(Unit* /*target*/, SpellInfo const* /*spell*/) { }
+
         virtual bool IsEscorted() const { return false; }
 
         // Called when creature appears in the world (spawn, respawn, grid load etc...)
         virtual void JustAppeared() { }
->>>>>>> 28d470c5
 
         // Called at waypoint reached or point movement finished
         virtual void MovementInform(uint32 /*type*/, uint32 /*id*/) { }
 
-        void OnCharmed(bool isNew) override;
+        void OnCharmed(bool apply) override;
 
         // Called when a spell cast gets interrupted
         virtual void OnSpellCastInterrupt(SpellInfo const* /*spell*/) { }
@@ -220,27 +138,16 @@
         // Called at reaching home after evade
         virtual void JustReachedHome() { }
 
-<<<<<<< HEAD
-        void DoZoneInCombat(Creature* creature = nullptr);
-=======
         void DoZoneInCombat(Creature* creature = nullptr, float maxRangeToNearestTarget = 250.0f);
->>>>>>> 28d470c5
 
         // Called at text emote receive from player
         virtual void ReceiveEmote(Player* /*player*/, uint32 /*emoteId*/) { }
 
         // Called when owner takes damage
-<<<<<<< HEAD
-        virtual void OwnerAttackedBy(Unit* attacker) { OnOwnerCombatInteraction(attacker); }
-
-        // Called when owner attacks something
-        virtual void OwnerAttacked(Unit* target) { OnOwnerCombatInteraction(target); }
-=======
         virtual void OwnerAttackedBy(Unit* attacker) { _OnOwnerCombatInteraction(attacker); }
 
         // Called when owner attacks something
         virtual void OwnerAttacked(Unit* target) { _OnOwnerCombatInteraction(target); }
->>>>>>> 28d470c5
 
         /// == Triggered Actions Requested ==================
 
@@ -261,37 +168,11 @@
         // Called when victim entered water and creature can not enter water
         //virtual bool CanReachByRangeAttack(Unit*) { return false; }
 
-        /// == Gossip system ================================
-
-        // Called when the dialog status between a player and the creature is requested.
-        virtual Optional<QuestGiverStatus> GetDialogStatus(Player* /*player*/) { return {}; }
-
-        // Called when a player opens a gossip dialog with the creature.
-        virtual bool OnGossipHello(Player* /*player*/) { return false; }
-
-        // Called when a player selects a gossip item in the creature's gossip menu.
-        virtual bool OnGossipSelect(Player* /*player*/, uint32 /*menuId*/, uint32 /*gossipListId*/) { return false; }
-
-        // Called when a player selects a gossip with a code in the creature's gossip menu.
-        virtual bool OnGossipSelectCode(Player* /*player*/, uint32 /*menuId*/, uint32 /*gossipListId*/, char const* /*code*/) { return false; }
-
-        // Called when a player accepts a quest from the creature.
-        virtual void OnQuestAccept(Player* /*player*/, Quest const* /*quest*/) { }
-
-        // Called when a player completes a quest and is rewarded, opt is the selected item's index or 0
-        virtual void OnQuestReward(Player* /*player*/, Quest const* /*quest*/, uint32 /*opt*/) { }
-
-        /// == Waypoints system =============================
-
-        virtual void WaypointStarted(uint32 /*nodeId*/, uint32 /*pathId*/) { }
-        virtual void WaypointReached(uint32 /*nodeId*/, uint32 /*pathId*/) { }
-        virtual void WaypointPathEnded(uint32 /*nodeId*/, uint32 /*pathId*/) { }
-
         /// == Fields =======================================
 
         virtual void PassengerBoarded(Unit* /*passenger*/, int8 /*seatId*/, bool /*apply*/) { }
 
-        virtual void OnSpellClick(Unit* /*clicker*/, bool /*spellClickHandled*/) { }
+        virtual void OnSpellClick(Unit* /*clicker*/, bool& /*result*/) { }
 
         virtual bool CanSeeAlways(WorldObject const* /*obj*/) { return false; }
 
@@ -299,33 +180,19 @@
         // If a PlayerAI* is returned, that AI is placed on the player instead of the default charm AI
         // Object destruction is handled by Unit::RemoveCharmedBy
         virtual PlayerAI* GetAIForCharmedPlayer(Player* /*who*/) { return nullptr; }
-<<<<<<< HEAD
-
-        // intended for encounter design/debugging. do not use for other purposes. expensive.
-        int32 VisualizeBoundary(Seconds duration, Unit* owner = nullptr, bool fill = false) const;
-
-        // boundary system methods
-=======
         // Should return true if the NPC is target of an escort quest
         // If onlyIfActive is set, should return true only if the escort quest is currently active
         virtual bool IsEscortNPC(bool /*onlyIfActive*/) const { return false; }
 
         // intended for encounter design/debugging. do not use for other purposes. expensive.
         int32 VisualizeBoundary(uint32 duration, Unit* owner = nullptr, bool fill = false) const;
->>>>>>> 28d470c5
         virtual bool CheckInRoom();
         CreatureBoundary const* GetBoundary() const { return _boundary; }
         void SetBoundary(CreatureBoundary const* boundary, bool negativeBoundaries = false);
 
         static bool IsInBounds(CreatureBoundary const& boundary, Position const* who);
-<<<<<<< HEAD
-        bool IsInBoundary(Position const* who = nullptr) const;
-=======
->>>>>>> 28d470c5
 
     protected:
-        void EngagementStart(Unit* who);
-        void EngagementOver();
         virtual void MoveInLineOfSight(Unit* /*who*/);
 
         bool _EnterEvadeMode(EvadeReason why = EVADE_REASON_OTHER);
@@ -334,12 +201,6 @@
         bool _negateBoundary;
 
     private:
-<<<<<<< HEAD
-        void OnOwnerCombatInteraction(Unit* target);
-
-        bool _isEngaged;
-        bool _moveInLOSLocked;
-=======
         bool m_MoveInLineOfSight_locked;
         void _OnOwnerCombatInteraction(Unit* target);
 };
@@ -352,7 +213,6 @@
     PERMIT_BASE_PROACTIVE          = 200,
     PERMIT_BASE_FACTION_SPECIFIC   = 400,
     PERMIT_BASE_SPECIAL            = 800
->>>>>>> 28d470c5
 };
 
 #endif