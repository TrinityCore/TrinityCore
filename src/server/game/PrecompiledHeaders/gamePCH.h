--- conflicted
+++ resolved
@@ -18,11 +18,7 @@
 //add here most rarely modified headers to speed up debug build compilation
 
 #include "Creature.h"
-<<<<<<< HEAD
-#include "DBCStores.h"
-=======
 #include "DB2Stores.h"
->>>>>>> 28d470c5
 #include "DatabaseEnv.h"
 #include "Errors.h"
 #include "GameObject.h"
@@ -30,15 +26,8 @@
 #include "Map.h"
 #include "ObjectAccessor.h"
 #include "ObjectMgr.h"
-<<<<<<< HEAD
-#include "PacketUtilities.h"
-#include "Player.h"
-#include "World.h"
-#include "WorldPacket.h"
-=======
 #include "Packet.h"
 #include "PacketUtilities.h"
 #include "Player.h"
 #include "World.h"
->>>>>>> 28d470c5
 #include "WorldSession.h"