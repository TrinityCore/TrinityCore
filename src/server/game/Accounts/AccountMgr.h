/*
 * Copyright (C) 2008-2014 TrinityCore <http://www.trinitycore.org/>
 * Copyright (C) 2005-2009 MaNGOS <http://getmangos.com/>
 *
 * This program is free software; you can redistribute it and/or modify it
 * under the terms of the GNU General Public License as published by the
 * Free Software Foundation; either version 2 of the License, or (at your
 * option) any later version.
 *
 * This program is distributed in the hope that it will be useful, but WITHOUT
 * ANY WARRANTY; without even the implied warranty of MERCHANTABILITY or
 * FITNESS FOR A PARTICULAR PURPOSE. See the GNU General Public License for
 * more details.
 *
 * You should have received a copy of the GNU General Public License along
 * with this program. If not, see <http://www.gnu.org/licenses/>.
 */

#ifndef _ACCMGR_H
#define _ACCMGR_H

#include "RBAC.h"

enum class AccountOpResult : uint8
{
    AOR_OK,
    AOR_NAME_TOO_LONG,
    AOR_PASS_TOO_LONG,
    AOR_EMAIL_TOO_LONG,
    AOR_NAME_ALREADY_EXIST,
    AOR_NAME_NOT_EXIST,
    AOR_DB_INTERNAL_ERROR
};

enum PasswordChangeSecurity
{
    PW_NONE,
    PW_EMAIL,
    PW_RBAC
};

#define MAX_PASS_STR 16
#define MAX_ACCOUNT_STR 16
#define MAX_EMAIL_STR 64

namespace rbac
{
typedef std::map<uint32, rbac::RBACPermission*> RBACPermissionsContainer;
typedef std::map<uint8, rbac::RBACPermissionContainer> RBACDefaultPermissionsContainer;
}

class AccountMgr
{
    private:
        AccountMgr();
        ~AccountMgr();

    public:
<<<<<<< HEAD
        AccountOpResult CreateAccount(std::string username, std::string password, std::string email = "");
=======
        static AccountMgr* instance()
        {
            static AccountMgr* instance = new AccountMgr();
            return instance;
        }

        AccountOpResult CreateAccount(std::string username, std::string password, std::string email);
>>>>>>> 70412f05
        static AccountOpResult DeleteAccount(uint32 accountId);
        static AccountOpResult ChangeUsername(uint32 accountId, std::string newUsername, std::string newPassword);
        static AccountOpResult ChangePassword(uint32 accountId, std::string newPassword);
        static AccountOpResult ChangeEmail(uint32 accountId, std::string newEmail);
        static AccountOpResult ChangeRegEmail(uint32 accountId, std::string newEmail);
        static bool CheckPassword(uint32 accountId, std::string password);
        static bool CheckEmail(uint32 accountId, std::string newEmail);

        static uint32 GetId(std::string const& username);
        static uint32 GetSecurity(uint32 accountId);
        static uint32 GetSecurity(uint32 accountId, int32 realmId);
        static bool GetName(uint32 accountId, std::string& name);
        static bool GetEmail(uint32 accountId, std::string& email);
        static uint32 GetCharactersCount(uint32 accountId);

        static std::string CalculateShaPassHash(std::string const& name, std::string const& password);
        static bool IsPlayerAccount(uint32 gmlevel);
        static bool IsAdminAccount(uint32 gmlevel);
        static bool IsConsoleAccount(uint32 gmlevel);
        static bool HasPermission(uint32 accountId, uint32 permission, uint32 realmId);

        void UpdateAccountAccess(rbac::RBACData* rbac, uint32 accountId, uint8 securityLevel, int32 realmId);

        void LoadRBAC();
        rbac::RBACPermission const* GetRBACPermission(uint32 permission) const;

        rbac::RBACPermissionsContainer const& GetRBACPermissionList() const { return _permissions; }
        rbac::RBACPermissionContainer const& GetRBACDefaultPermissions(uint8 secLevel);

    private:
        void ClearRBAC();
        rbac::RBACPermissionsContainer _permissions;
        rbac::RBACDefaultPermissionsContainer _defaultPermissions;
};

#define sAccountMgr AccountMgr::instance()
#endif<|MERGE_RESOLUTION|>--- conflicted
+++ resolved
@@ -56,17 +56,13 @@
         ~AccountMgr();
 
     public:
-<<<<<<< HEAD
-        AccountOpResult CreateAccount(std::string username, std::string password, std::string email = "");
-=======
         static AccountMgr* instance()
         {
             static AccountMgr* instance = new AccountMgr();
             return instance;
         }
 
-        AccountOpResult CreateAccount(std::string username, std::string password, std::string email);
->>>>>>> 70412f05
+        AccountOpResult CreateAccount(std::string username, std::string password, std::string email = "");
         static AccountOpResult DeleteAccount(uint32 accountId);
         static AccountOpResult ChangeUsername(uint32 accountId, std::string newUsername, std::string newPassword);
         static AccountOpResult ChangePassword(uint32 accountId, std::string newPassword);
