/*
 * This file is part of the TrinityCore Project. See AUTHORS file for Copyright information
 *
 * This program is free software; you can redistribute it and/or modify it
 * under the terms of the GNU General Public License as published by the
 * Free Software Foundation; either version 2 of the License, or (at your
 * option) any later version.
 *
 * This program is distributed in the hope that it will be useful, but WITHOUT
 * ANY WARRANTY; without even the implied warranty of MERCHANTABILITY or
 * FITNESS FOR A PARTICULAR PURPOSE. See the GNU General Public License for
 * more details.
 *
 * You should have received a copy of the GNU General Public License along
 * with this program. If not, see <http://www.gnu.org/licenses/>.
 */

#ifndef _ACCMGR_H
#define _ACCMGR_H

#include "RBAC.h"

enum class AccountOpResult : uint8
{
    AOR_OK,
    AOR_NAME_TOO_LONG,
    AOR_PASS_TOO_LONG,
    AOR_EMAIL_TOO_LONG,
    AOR_NAME_ALREADY_EXIST,
    AOR_NAME_NOT_EXIST,
    AOR_DB_INTERNAL_ERROR,
    AOR_ACCOUNT_BAD_LINK
};

enum PasswordChangeSecurity
{
    PW_NONE,
    PW_EMAIL,
    PW_RBAC
};

#define MAX_PASS_STR 16
#define MAX_ACCOUNT_STR 16
#define MAX_EMAIL_STR 64

namespace rbac
{
typedef std::map<uint32, rbac::RBACPermission*> RBACPermissionsContainer;
typedef std::map<uint8, rbac::RBACPermissionContainer> RBACDefaultPermissionsContainer;
}

class TC_GAME_API AccountMgr
{
    private:
        AccountMgr();
        ~AccountMgr();

    public:
        static AccountMgr* instance();

<<<<<<< HEAD
        AccountOpResult CreateAccount(std::string username, std::string password, std::string email = "");
=======
        AccountOpResult CreateAccount(std::string username, std::string password, std::string email = "", uint32 bnetAccountId = 0, uint8 bnetIndex = 0);
>>>>>>> 28d470c5
        static AccountOpResult DeleteAccount(uint32 accountId);
        static AccountOpResult ChangeUsername(uint32 accountId, std::string newUsername, std::string newPassword);
        static AccountOpResult ChangePassword(uint32 accountId, std::string newPassword);
        static AccountOpResult ChangeEmail(uint32 accountId, std::string newEmail);
        static AccountOpResult ChangeRegEmail(uint32 accountId, std::string newEmail);
        static bool CheckPassword(uint32 accountId, std::string password);
        static bool CheckEmail(uint32 accountId, std::string newEmail);

        static uint32 GetId(std::string_view username);
        static uint32 GetSecurity(uint32 accountId, int32 realmId);
        [[nodiscard]] static QueryCallback GetSecurityAsync(uint32 accountId, int32 realmId, std::function<void(uint32)> callback);
        static bool GetName(uint32 accountId, std::string& name);
        static bool GetEmail(uint32 accountId, std::string& email);
        static uint32 GetCharactersCount(uint32 accountId);

        static bool IsBannedAccount(std::string const& name);
        static bool IsPlayerAccount(uint32 gmlevel);
        static bool IsAdminAccount(uint32 gmlevel);
        static bool IsConsoleAccount(uint32 gmlevel);
        static bool HasPermission(uint32 accountId, uint32 permission, uint32 realmId);

        void UpdateAccountAccess(rbac::RBACData* rbac, uint32 accountId, uint8 securityLevel, int32 realmId);

        void LoadRBAC();
        rbac::RBACPermission const* GetRBACPermission(uint32 permission) const;

        rbac::RBACPermissionsContainer const& GetRBACPermissionList() const { return _permissions; }
        rbac::RBACPermissionContainer const& GetRBACDefaultPermissions(uint8 secLevel);

    private:
        void ClearRBAC();
        rbac::RBACPermissionsContainer _permissions;
        rbac::RBACDefaultPermissionsContainer _defaultPermissions;
};

#define sAccountMgr AccountMgr::instance()
#endif<|MERGE_RESOLUTION|>--- conflicted
+++ resolved
@@ -58,11 +58,7 @@
     public:
         static AccountMgr* instance();
 
-<<<<<<< HEAD
-        AccountOpResult CreateAccount(std::string username, std::string password, std::string email = "");
-=======
         AccountOpResult CreateAccount(std::string username, std::string password, std::string email = "", uint32 bnetAccountId = 0, uint8 bnetIndex = 0);
->>>>>>> 28d470c5
         static AccountOpResult DeleteAccount(uint32 accountId);
         static AccountOpResult ChangeUsername(uint32 accountId, std::string newUsername, std::string newPassword);
         static AccountOpResult ChangePassword(uint32 accountId, std::string newPassword);
@@ -71,9 +67,9 @@
         static bool CheckPassword(uint32 accountId, std::string password);
         static bool CheckEmail(uint32 accountId, std::string newEmail);
 
-        static uint32 GetId(std::string_view username);
+        static uint32 GetId(std::string const& username);
+        static uint32 GetSecurity(uint32 accountId);
         static uint32 GetSecurity(uint32 accountId, int32 realmId);
-        [[nodiscard]] static QueryCallback GetSecurityAsync(uint32 accountId, int32 realmId, std::function<void(uint32)> callback);
         static bool GetName(uint32 accountId, std::string& name);
         static bool GetEmail(uint32 accountId, std::string& email);
         static uint32 GetCharactersCount(uint32 accountId);
