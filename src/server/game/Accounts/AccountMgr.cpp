--- conflicted
+++ resolved
@@ -42,8 +42,7 @@
     return &instance;
 }
 
-<<<<<<< HEAD
-AccountOpResult AccountMgr::CreateAccount(std::string username, std::string password, std::string email /*= ""*/)
+AccountOpResult AccountMgr::CreateAccount(std::string username, std::string password, std::string email /*= ""*/, uint32 bnetAccountId /*= 0*/, uint8 bnetIndex /*= 0*/)
 {
     if (utf8length(username) > MAX_ACCOUNT_STR)
         return AccountOpResult::AOR_NAME_TOO_LONG;                           // username's too long
@@ -51,16 +50,6 @@
     if (utf8length(password) > MAX_PASS_STR)
         return AccountOpResult::AOR_PASS_TOO_LONG;                           // password's too long
 
-=======
-AccountOpResult AccountMgr::CreateAccount(std::string username, std::string password, std::string email /*= ""*/, uint32 bnetAccountId /*= 0*/, uint8 bnetIndex /*= 0*/)
-{
-    if (utf8length(username) > MAX_ACCOUNT_STR)
-        return AccountOpResult::AOR_NAME_TOO_LONG;                           // username's too long
-
-    if (utf8length(password) > MAX_PASS_STR)
-        return AccountOpResult::AOR_PASS_TOO_LONG;                           // password's too long
-
->>>>>>> 28d470c5
     Utf8ToUpperOnlyLatin(username);
     Utf8ToUpperOnlyLatin(password);
     Utf8ToUpperOnlyLatin(email);
@@ -71,13 +60,6 @@
     LoginDatabasePreparedStatement* stmt = LoginDatabase.GetPreparedStatement(LOGIN_INS_ACCOUNT);
 
     stmt->setString(0, username);
-<<<<<<< HEAD
-    auto [salt, verifier] = Trinity::Crypto::SRP6::MakeRegistrationData(username, password);
-    stmt->setBinary(1, salt);
-    stmt->setBinary(2, verifier);
-    stmt->setString(3, email);
-    stmt->setString(4, email);
-=======
     std::pair<Trinity::Crypto::SRP6::Salt, Trinity::Crypto::SRP6::Verifier> registrationData = Trinity::Crypto::SRP6::MakeRegistrationData(username, password);
     stmt->setBinary(1, registrationData.first);
     stmt->setBinary(2, registrationData.second);
@@ -94,7 +76,6 @@
         stmt->setNull(5);
         stmt->setNull(6);
     }
->>>>>>> 28d470c5
 
     LoginDatabase.DirectExecute(stmt); // Enforce saving, otherwise AddGroup can fail
 
@@ -125,18 +106,14 @@
     {
         do
         {
-<<<<<<< HEAD
-            ObjectGuid guid(HighGuid::Player, (*result)[0].GetUInt32());
-=======
             ObjectGuid guid = ObjectGuid::Create<HighGuid::Player>((*result)[0].GetUInt64());
->>>>>>> 28d470c5
 
             // Kick if player is online
             if (Player* p = ObjectAccessor::FindConnectedPlayer(guid))
             {
                 WorldSession* s = p->GetSession();
-                s->KickPlayer("AccountMgr::DeleteAccount Deleting the account"); // mark session to remove at next session list update
-                s->LogoutPlayer(false); // logout player without waiting next session list update
+                s->KickPlayer();                            // mark session to remove at next session list update
+                s->LogoutPlayer(false);                     // logout player without waiting next session list update
             }
 
             Player::DeleteFromDB(guid, accountId, false);       // no need to update realm characters
@@ -181,8 +158,6 @@
     LoginDatabase.CommitTransaction(trans);
 
     return AccountOpResult::AOR_OK;
-<<<<<<< HEAD
-=======
 }
 
 // Do not use this. Use the appropriate methods on Trinity::Crypto::SRP6 to do whatever you are trying to do.
@@ -190,7 +165,6 @@
 static std::string CalculateShaPassHash_DEPRECATED_DONOTUSE(std::string const& name, std::string const& password)
 {
     return ByteArrayToHexStr(Trinity::Crypto::SHA1::GetDigestOf(name, ":", password));
->>>>>>> 28d470c5
 }
 
 AccountOpResult AccountMgr::ChangeUsername(uint32 accountId, std::string newUsername, std::string newPassword)
@@ -217,15 +191,6 @@
     stmt->setUInt32(1, accountId);
     LoginDatabase.Execute(stmt);
 
-<<<<<<< HEAD
-    auto [salt, verifier] = Trinity::Crypto::SRP6::MakeRegistrationData(newUsername, newPassword);
-    stmt = LoginDatabase.GetPreparedStatement(LOGIN_UPD_LOGON);
-    stmt->setBinary(0, salt);
-    stmt->setBinary(1, verifier);
-    stmt->setUInt32(2, accountId);
-    LoginDatabase.Execute(stmt);
-
-=======
     std::pair<Trinity::Crypto::SRP6::Salt, Trinity::Crypto::SRP6::Verifier> registrationData = Trinity::Crypto::SRP6::MakeRegistrationData(newUsername, newPassword);
     stmt = LoginDatabase.GetPreparedStatement(LOGIN_UPD_LOGON);
     stmt->setBinary(0, registrationData.first);
@@ -240,7 +205,6 @@
         LoginDatabase.Execute(stmt);
     }
 
->>>>>>> 28d470c5
     return AccountOpResult::AOR_OK;
 }
 
@@ -262,15 +226,6 @@
 
     Utf8ToUpperOnlyLatin(username);
     Utf8ToUpperOnlyLatin(newPassword);
-<<<<<<< HEAD
-    auto [salt, verifier] = Trinity::Crypto::SRP6::MakeRegistrationData(username, newPassword);
-
-    LoginDatabasePreparedStatement* stmt = LoginDatabase.GetPreparedStatement(LOGIN_UPD_LOGON);
-    stmt->setBinary(0, salt);
-    stmt->setBinary(1, verifier);
-    stmt->setUInt32(2, accountId);;
-    LoginDatabase.Execute(stmt);
-=======
     std::pair<Trinity::Crypto::SRP6::Salt, Trinity::Crypto::SRP6::Verifier> registrationData = Trinity::Crypto::SRP6::MakeRegistrationData(username, newPassword);
 
     LoginDatabasePreparedStatement* stmt = LoginDatabase.GetPreparedStatement(LOGIN_UPD_LOGON);
@@ -285,7 +240,6 @@
         stmt->setUInt32(1, accountId);
         LoginDatabase.Execute(stmt);
     }
->>>>>>> 28d470c5
 
     sScriptMgr->OnPasswordChange(accountId);
     return AccountOpResult::AOR_OK;
@@ -351,42 +305,32 @@
     return AccountOpResult::AOR_OK;
 }
 
-uint32 AccountMgr::GetId(std::string_view username)
+uint32 AccountMgr::GetId(std::string const& username)
 {
     LoginDatabasePreparedStatement* stmt = LoginDatabase.GetPreparedStatement(LOGIN_GET_ACCOUNT_ID_BY_USERNAME);
-<<<<<<< HEAD
-    stmt->setStringView(0, username);
-=======
     stmt->setString(0, username);
->>>>>>> 28d470c5
     PreparedQueryResult result = LoginDatabase.Query(stmt);
 
     return (result) ? (*result)[0].GetUInt32() : 0;
 }
 
+uint32 AccountMgr::GetSecurity(uint32 accountId)
+{
+    LoginDatabasePreparedStatement* stmt = LoginDatabase.GetPreparedStatement(LOGIN_GET_ACCOUNT_ACCESS_GMLEVEL);
+    stmt->setUInt32(0, accountId);
+    PreparedQueryResult result = LoginDatabase.Query(stmt);
+
+    return (result) ? (*result)[0].GetUInt8() : uint32(SEC_PLAYER);
+}
+
 uint32 AccountMgr::GetSecurity(uint32 accountId, int32 realmId)
 {
-<<<<<<< HEAD
     LoginDatabasePreparedStatement* stmt = LoginDatabase.GetPreparedStatement(LOGIN_GET_GMLEVEL_BY_REALMID);
-=======
-    LoginDatabasePreparedStatement* stmt = LoginDatabase.GetPreparedStatement(LOGIN_GET_ACCOUNT_ACCESS_GMLEVEL);
->>>>>>> 28d470c5
     stmt->setUInt32(0, accountId);
     stmt->setInt32(1, realmId);
     PreparedQueryResult result = LoginDatabase.Query(stmt);
 
     return (result) ? (*result)[0].GetUInt8() : uint32(SEC_PLAYER);
-}
-
-QueryCallback AccountMgr::GetSecurityAsync(uint32 accountId, int32 realmId, std::function<void(uint32)> callback)
-{
-    LoginDatabasePreparedStatement* stmt = LoginDatabase.GetPreparedStatement(LOGIN_GET_GMLEVEL_BY_REALMID);
-    stmt->setUInt32(0, accountId);
-    stmt->setInt32(1, realmId);
-    return LoginDatabase.AsyncQuery(stmt).WithPreparedCallback([callback = std::move(callback)](PreparedQueryResult result)
-    {
-        callback(result ? uint32((*result)[0].GetUInt8()) : uint32(SEC_PLAYER));
-    });
 }
 
 bool AccountMgr::GetName(uint32 accountId, std::string& name)
@@ -636,7 +580,7 @@
         return false;
     }
 
-    rbac::RBACData rbac(accountId, "", realmId, GetSecurity(accountId, realmId));
+    rbac::RBACData rbac(accountId, "", realmId, GetSecurity(accountId));
     rbac.LoadFromDB();
     bool hasPermission = rbac.HasPermission(permissionId);
 
@@ -647,8 +591,8 @@
 
 void AccountMgr::ClearRBAC()
 {
-    for (std::pair<uint32 const, rbac::RBACPermission*>& permission : _permissions)
-        delete permission.second;
+    for (rbac::RBACPermissionsContainer::iterator itr = _permissions.begin(); itr != _permissions.end(); ++itr)
+        delete itr->second;
 
     _permissions.clear();
     _defaultPermissions.clear();
