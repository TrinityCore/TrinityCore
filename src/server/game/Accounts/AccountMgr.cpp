/*
 * This file is part of the TrinityCore Project. See AUTHORS file for Copyright information
 *
 * This program is free software; you can redistribute it and/or modify it
 * under the terms of the GNU General Public License as published by the
 * Free Software Foundation; either version 2 of the License, or (at your
 * option) any later version.
 *
 * This program is distributed in the hope that it will be useful, but WITHOUT
 * ANY WARRANTY; without even the implied warranty of MERCHANTABILITY or
 * FITNESS FOR A PARTICULAR PURPOSE. See the GNU General Public License for
 * more details.
 *
 * You should have received a copy of the GNU General Public License along
 * with this program. If not, see <http://www.gnu.org/licenses/>.
 */

#include "AccountMgr.h"
#include "Config.h"
#include "DatabaseEnv.h"
#include "CryptoHash.h"
#include "Log.h"
#include "ObjectAccessor.h"
#include "Player.h"
#include "Realm.h"
#include "ScriptMgr.h"
#include "SRP6.h"
#include "Util.h"
#include "World.h"
#include "WorldSession.h"

AccountMgr::AccountMgr() { }

AccountMgr::~AccountMgr()
{
    ClearRBAC();
}

AccountMgr* AccountMgr::instance()
{
    static AccountMgr instance;
    return &instance;
}

AccountOpResult AccountMgr::CreateAccount(std::string username, std::string password, std::string email /*= ""*/)
{
    if (utf8length(username) > MAX_ACCOUNT_STR)
        return AccountOpResult::AOR_NAME_TOO_LONG;                           // username's too long

    if (utf8length(password) > MAX_PASS_STR)
        return AccountOpResult::AOR_PASS_TOO_LONG;                           // password's too long

    Utf8ToUpperOnlyLatin(username);
    Utf8ToUpperOnlyLatin(password);
    Utf8ToUpperOnlyLatin(email);

    if (GetId(username))
        return AccountOpResult::AOR_NAME_ALREADY_EXIST;                       // username does already exist

    LoginDatabasePreparedStatement* stmt = LoginDatabase.GetPreparedStatement(LOGIN_INS_ACCOUNT);

    stmt->setString(0, username);
    auto [salt, verifier] = Trinity::Crypto::SRP6::MakeRegistrationData(username, password);
    stmt->setBinary(1, salt);
    stmt->setBinary(2, verifier);
    stmt->setString(3, email);
    stmt->setString(4, email);

    LoginDatabase.DirectExecute(stmt); // Enforce saving, otherwise AddGroup can fail

    stmt = LoginDatabase.GetPreparedStatement(LOGIN_INS_REALM_CHARACTERS_INIT);
    LoginDatabase.Execute(stmt);

    return AccountOpResult::AOR_OK;                                          // everything's fine
}

AccountOpResult AccountMgr::DeleteAccount(uint32 accountId)
{
    // Check if accounts exists
    LoginDatabasePreparedStatement* loginStmt = LoginDatabase.GetPreparedStatement(LOGIN_SEL_ACCOUNT_BY_ID);
    loginStmt->setUInt32(0, accountId);
    PreparedQueryResult result = LoginDatabase.Query(loginStmt);

    if (!result)
        return AccountOpResult::AOR_NAME_NOT_EXIST;

    // Obtain accounts characters
    CharacterDatabasePreparedStatement* stmt = CharacterDatabase.GetPreparedStatement(CHAR_SEL_CHARS_BY_ACCOUNT_ID);

    stmt->setUInt32(0, accountId);

    result = CharacterDatabase.Query(stmt);

    if (result)
    {
        do
        {
            ObjectGuid guid(HighGuid::Player, (*result)[0].GetUInt32());

            // Kick if player is online
            if (Player* p = ObjectAccessor::FindConnectedPlayer(guid))
            {
                WorldSession* s = p->GetSession();
                s->KickPlayer("AccountMgr::DeleteAccount Deleting the account"); // mark session to remove at next session list update
                s->LogoutPlayer(false); // logout player without waiting next session list update
            }

            Player::DeleteFromDB(guid, accountId, false);       // no need to update realm characters
        } while (result->NextRow());
    }

    // table realm specific but common for all characters of account for realm
    stmt = CharacterDatabase.GetPreparedStatement(CHAR_DEL_TUTORIALS);
    stmt->setUInt32(0, accountId);
    CharacterDatabase.Execute(stmt);

    stmt = CharacterDatabase.GetPreparedStatement(CHAR_DEL_ACCOUNT_DATA);
    stmt->setUInt32(0, accountId);
    CharacterDatabase.Execute(stmt);

    stmt = CharacterDatabase.GetPreparedStatement(CHAR_DEL_CHARACTER_BAN);
    stmt->setUInt32(0, accountId);
    CharacterDatabase.Execute(stmt);

<<<<<<< HEAD
    stmt = CharacterDatabase.GetPreparedStatement(CHAR_DEL_ACCOUNT_TRANSMOG);
=======
    stmt = CharacterDatabase.GetPreparedStatement(CHAR_DEL_ACCOUNT_INSTANCE_LOCK_TIMES);
>>>>>>> b9510f43
    stmt->setUInt32(0, accountId);
    CharacterDatabase.Execute(stmt);

    LoginDatabaseTransaction trans = LoginDatabase.BeginTransaction();

    loginStmt = LoginDatabase.GetPreparedStatement(LOGIN_DEL_ACCOUNT);
    loginStmt->setUInt32(0, accountId);
    trans->Append(loginStmt);

    loginStmt = LoginDatabase.GetPreparedStatement(LOGIN_DEL_ACCOUNT_ACCESS);
    loginStmt->setUInt32(0, accountId);
    trans->Append(loginStmt);

    loginStmt = LoginDatabase.GetPreparedStatement(LOGIN_DEL_REALM_CHARACTERS);
    loginStmt->setUInt32(0, accountId);
    trans->Append(loginStmt);

    loginStmt = LoginDatabase.GetPreparedStatement(LOGIN_DEL_ACCOUNT_BANNED);
    loginStmt->setUInt32(0, accountId);
    trans->Append(loginStmt);

    loginStmt = LoginDatabase.GetPreparedStatement(LOGIN_DEL_ACCOUNT_MUTED);
    loginStmt->setUInt32(0, accountId);
    trans->Append(loginStmt);

    LoginDatabase.CommitTransaction(trans);

    return AccountOpResult::AOR_OK;
}

AccountOpResult AccountMgr::ChangeUsername(uint32 accountId, std::string newUsername, std::string newPassword)
{
    // Check if accounts exists
    LoginDatabasePreparedStatement* stmt = LoginDatabase.GetPreparedStatement(LOGIN_SEL_ACCOUNT_BY_ID);
    stmt->setUInt32(0, accountId);
    PreparedQueryResult result = LoginDatabase.Query(stmt);

    if (!result)
        return AccountOpResult::AOR_NAME_NOT_EXIST;

    if (utf8length(newUsername) > MAX_ACCOUNT_STR)
        return AccountOpResult::AOR_NAME_TOO_LONG;

    if (utf8length(newPassword) > MAX_PASS_STR)
        return AccountOpResult::AOR_PASS_TOO_LONG;

    Utf8ToUpperOnlyLatin(newUsername);
    Utf8ToUpperOnlyLatin(newPassword);

    stmt = LoginDatabase.GetPreparedStatement(LOGIN_UPD_USERNAME);
    stmt->setString(0, newUsername);
    stmt->setUInt32(1, accountId);
    LoginDatabase.Execute(stmt);

    auto [salt, verifier] = Trinity::Crypto::SRP6::MakeRegistrationData(newUsername, newPassword);
    stmt = LoginDatabase.GetPreparedStatement(LOGIN_UPD_LOGON);
    stmt->setBinary(0, salt);
    stmt->setBinary(1, verifier);
    stmt->setUInt32(2, accountId);
    LoginDatabase.Execute(stmt);

    return AccountOpResult::AOR_OK;
}

AccountOpResult AccountMgr::ChangePassword(uint32 accountId, std::string newPassword)
{
    std::string username;

    if (!GetName(accountId, username))
    {
        sScriptMgr->OnFailedPasswordChange(accountId);
        return AccountOpResult::AOR_NAME_NOT_EXIST;                          // account doesn't exist
    }

    if (utf8length(newPassword) > MAX_PASS_STR)
    {
        sScriptMgr->OnFailedPasswordChange(accountId);
        return AccountOpResult::AOR_PASS_TOO_LONG;
    }

    Utf8ToUpperOnlyLatin(username);
    Utf8ToUpperOnlyLatin(newPassword);
    auto [salt, verifier] = Trinity::Crypto::SRP6::MakeRegistrationData(username, newPassword);

    LoginDatabasePreparedStatement* stmt = LoginDatabase.GetPreparedStatement(LOGIN_UPD_LOGON);
    stmt->setBinary(0, salt);
    stmt->setBinary(1, verifier);
    stmt->setUInt32(2, accountId);;
    LoginDatabase.Execute(stmt);

    sScriptMgr->OnPasswordChange(accountId);
    return AccountOpResult::AOR_OK;
}

AccountOpResult AccountMgr::ChangeEmail(uint32 accountId, std::string newEmail)
{
    std::string username;

    if (!GetName(accountId, username))
    {
        sScriptMgr->OnFailedEmailChange(accountId);
        return AccountOpResult::AOR_NAME_NOT_EXIST;                          // account doesn't exist
    }

    if (utf8length(newEmail) > MAX_EMAIL_STR)
    {
        sScriptMgr->OnFailedEmailChange(accountId);
        return AccountOpResult::AOR_EMAIL_TOO_LONG;
    }

    Utf8ToUpperOnlyLatin(username);
    Utf8ToUpperOnlyLatin(newEmail);

    LoginDatabasePreparedStatement* stmt = LoginDatabase.GetPreparedStatement(LOGIN_UPD_EMAIL);

    stmt->setString(0, newEmail);
    stmt->setUInt32(1, accountId);

    LoginDatabase.Execute(stmt);

    sScriptMgr->OnEmailChange(accountId);
    return AccountOpResult::AOR_OK;
}

AccountOpResult AccountMgr::ChangeRegEmail(uint32 accountId, std::string newEmail)
{
    std::string username;

    if (!GetName(accountId, username))
    {
        sScriptMgr->OnFailedEmailChange(accountId);
        return AccountOpResult::AOR_NAME_NOT_EXIST;                          // account doesn't exist
    }

    if (utf8length(newEmail) > MAX_EMAIL_STR)
    {
        sScriptMgr->OnFailedEmailChange(accountId);
        return AccountOpResult::AOR_EMAIL_TOO_LONG;
    }

    Utf8ToUpperOnlyLatin(username);
    Utf8ToUpperOnlyLatin(newEmail);

    LoginDatabasePreparedStatement* stmt = LoginDatabase.GetPreparedStatement(LOGIN_UPD_REG_EMAIL);

    stmt->setString(0, newEmail);
    stmt->setUInt32(1, accountId);

    LoginDatabase.Execute(stmt);

    sScriptMgr->OnEmailChange(accountId);
    return AccountOpResult::AOR_OK;
}

uint32 AccountMgr::GetId(std::string_view username)
{
    LoginDatabasePreparedStatement* stmt = LoginDatabase.GetPreparedStatement(LOGIN_GET_ACCOUNT_ID_BY_USERNAME);
    stmt->setStringView(0, username);
    PreparedQueryResult result = LoginDatabase.Query(stmt);

    return (result) ? (*result)[0].GetUInt32() : 0;
}

uint32 AccountMgr::GetSecurity(uint32 accountId, int32 realmId)
{
    LoginDatabasePreparedStatement* stmt = LoginDatabase.GetPreparedStatement(LOGIN_GET_GMLEVEL_BY_REALMID);
    stmt->setUInt32(0, accountId);
    stmt->setInt32(1, realmId);
    PreparedQueryResult result = LoginDatabase.Query(stmt);

    return (result) ? (*result)[0].GetUInt8() : uint32(SEC_PLAYER);
}

QueryCallback AccountMgr::GetSecurityAsync(uint32 accountId, int32 realmId, std::function<void(uint32)> callback)
{
    LoginDatabasePreparedStatement* stmt = LoginDatabase.GetPreparedStatement(LOGIN_GET_GMLEVEL_BY_REALMID);
    stmt->setUInt32(0, accountId);
    stmt->setInt32(1, realmId);
    return LoginDatabase.AsyncQuery(stmt).WithPreparedCallback([callback = std::move(callback)](PreparedQueryResult result)
    {
        callback(result ? uint32((*result)[0].GetUInt8()) : uint32(SEC_PLAYER));
    });
}

bool AccountMgr::GetName(uint32 accountId, std::string& name)
{
    LoginDatabasePreparedStatement* stmt = LoginDatabase.GetPreparedStatement(LOGIN_GET_USERNAME_BY_ID);
    stmt->setUInt32(0, accountId);
    PreparedQueryResult result = LoginDatabase.Query(stmt);

    if (result)
    {
        name = (*result)[0].GetString();
        return true;
    }

    return false;
}

bool AccountMgr::GetEmail(uint32 accountId, std::string& email)
{
    LoginDatabasePreparedStatement* stmt = LoginDatabase.GetPreparedStatement(LOGIN_GET_EMAIL_BY_ID);
    stmt->setUInt32(0, accountId);
    PreparedQueryResult result = LoginDatabase.Query(stmt);

    if (result)
    {
        email = (*result)[0].GetString();
        return true;
    }

    return false;
}

bool AccountMgr::CheckPassword(uint32 accountId, std::string password)
{
    std::string username;

    if (!GetName(accountId, username))
        return false;

    Utf8ToUpperOnlyLatin(username);
    Utf8ToUpperOnlyLatin(password);

    LoginDatabasePreparedStatement* stmt = LoginDatabase.GetPreparedStatement(LOGIN_SEL_CHECK_PASSWORD);
    stmt->setUInt32(0, accountId);

    if (PreparedQueryResult result = LoginDatabase.Query(stmt))
    {
        Trinity::Crypto::SRP6::Salt salt = (*result)[0].GetBinary<Trinity::Crypto::SRP6::SALT_LENGTH>();
        Trinity::Crypto::SRP6::Verifier verifier = (*result)[1].GetBinary<Trinity::Crypto::SRP6::VERIFIER_LENGTH>();
        if (Trinity::Crypto::SRP6::CheckLogin(username, password, salt, verifier))
            return true;
    }

    return false;
}

bool AccountMgr::CheckEmail(uint32 accountId, std::string newEmail)
{
    std::string oldEmail;

    // We simply return false for a non-existing email
    if (!GetEmail(accountId, oldEmail))
        return false;

    Utf8ToUpperOnlyLatin(oldEmail);
    Utf8ToUpperOnlyLatin(newEmail);

    if (strcmp(oldEmail.c_str(), newEmail.c_str()) == 0)
        return true;

    return false;
}

uint32 AccountMgr::GetCharactersCount(uint32 accountId)
{
    // check character count
    CharacterDatabasePreparedStatement* stmt = CharacterDatabase.GetPreparedStatement(CHAR_SEL_SUM_CHARS);
    stmt->setUInt32(0, accountId);
    PreparedQueryResult result = CharacterDatabase.Query(stmt);

    return (result) ? (*result)[0].GetUInt64() : 0;
}

bool AccountMgr::IsBannedAccount(std::string const& name)
{
    LoginDatabasePreparedStatement* stmt = LoginDatabase.GetPreparedStatement(LOGIN_SEL_ACCOUNT_BANNED_BY_USERNAME);
    stmt->setString(0, name);
    PreparedQueryResult result = LoginDatabase.Query(stmt);

    if (!result)
        return false;

    return true;
}

bool AccountMgr::IsPlayerAccount(uint32 gmlevel)
{
    return gmlevel == SEC_PLAYER;
}

bool AccountMgr::IsAdminAccount(uint32 gmlevel)
{
    return gmlevel >= SEC_ADMINISTRATOR && gmlevel <= SEC_CONSOLE;
}

bool AccountMgr::IsConsoleAccount(uint32 gmlevel)
{
    return gmlevel == SEC_CONSOLE;
}

void AccountMgr::LoadRBAC()
{
    ClearRBAC();

    TC_LOG_DEBUG("rbac", "AccountMgr::LoadRBAC");
    uint32 oldMSTime = getMSTime();
    uint32 count1 = 0;
    uint32 count2 = 0;
    uint32 count3 = 0;

    TC_LOG_DEBUG("rbac", "AccountMgr::LoadRBAC: Loading permissions");
    QueryResult result = LoginDatabase.Query("SELECT id, name FROM rbac_permissions");
    if (!result)
    {
        TC_LOG_INFO("server.loading", ">> Loaded 0 account permission definitions. DB table `rbac_permissions` is empty.");
        return;
    }

    do
    {
        Field* field = result->Fetch();
        uint32 id = field[0].GetUInt32();
        _permissions[id] = new rbac::RBACPermission(id, field[1].GetString());
        ++count1;
    }
    while (result->NextRow());

    TC_LOG_DEBUG("rbac", "AccountMgr::LoadRBAC: Loading linked permissions");
    result = LoginDatabase.Query("SELECT id, linkedId FROM rbac_linked_permissions ORDER BY id ASC");
    if (!result)
    {
        TC_LOG_INFO("server.loading", ">> Loaded 0 linked permissions. DB table `rbac_linked_permissions` is empty.");
        return;
    }

    uint32 permissionId = 0;
    rbac::RBACPermission* permission = nullptr;

    do
    {
        Field* field = result->Fetch();
        uint32 newId = field[0].GetUInt32();
        if (permissionId != newId)
        {
            permissionId = newId;
            permission = _permissions[newId];
        }

        uint32 linkedPermissionId = field[1].GetUInt32();
        if (linkedPermissionId == permissionId)
        {
            TC_LOG_ERROR("sql.sql", "RBAC Permission {} has itself as linked permission. Ignored", permissionId);
            continue;
        }
        permission->AddLinkedPermission(linkedPermissionId);
        ++count2;
    }
    while (result->NextRow());

    TC_LOG_DEBUG("rbac", "AccountMgr::LoadRBAC: Loading default permissions");
    result = LoginDatabase.PQuery("SELECT secId, permissionId FROM rbac_default_permissions WHERE (realmId = {} OR realmId = -1) ORDER BY secId ASC", realm.Id.Realm);
    if (!result)
    {
        TC_LOG_INFO("server.loading", ">> Loaded 0 default permission definitions. DB table `rbac_default_permissions` is empty.");
        return;
    }

    uint8 secId = 255;
    rbac::RBACPermissionContainer* permissions = nullptr;
    do
    {
        Field* field = result->Fetch();
        uint32 newId = field[0].GetUInt32();
        if (secId != newId || permissions == nullptr)
        {
            secId = newId;
            permissions = &_defaultPermissions[secId];
        }

        permissions->insert(field[1].GetUInt32());
        ++count3;
    }
    while (result->NextRow());

    TC_LOG_INFO("server.loading", ">> Loaded {} permission definitions, {} linked permissions and {} default permissions in {} ms", count1, count2, count3, GetMSTimeDiffToNow(oldMSTime));
}

void AccountMgr::UpdateAccountAccess(rbac::RBACData* rbac, uint32 accountId, uint8 securityLevel, int32 realmId)
{
    if (rbac && securityLevel != rbac->GetSecurityLevel())
        rbac->SetSecurityLevel(securityLevel);

    LoginDatabaseTransaction trans = LoginDatabase.BeginTransaction();
    // Delete old security level from DB
    if (realmId == -1)
    {
        LoginDatabasePreparedStatement* stmt = LoginDatabase.GetPreparedStatement(LOGIN_DEL_ACCOUNT_ACCESS);
        stmt->setUInt32(0, accountId);
        trans->Append(stmt);
    }
    else
    {
        LoginDatabasePreparedStatement* stmt = LoginDatabase.GetPreparedStatement(LOGIN_DEL_ACCOUNT_ACCESS_BY_REALM);
        stmt->setUInt32(0, accountId);
        stmt->setUInt32(1, realmId);
        trans->Append(stmt);
    }

    // Add new security level
    if (securityLevel)
    {
        LoginDatabasePreparedStatement* stmt = LoginDatabase.GetPreparedStatement(LOGIN_INS_ACCOUNT_ACCESS);
        stmt->setUInt32(0, accountId);
        stmt->setUInt8(1, securityLevel);
        stmt->setInt32(2, realmId);
        trans->Append(stmt);
    }

    LoginDatabase.CommitTransaction(trans);
}

rbac::RBACPermission const* AccountMgr::GetRBACPermission(uint32 permissionId) const
{
    TC_LOG_TRACE("rbac", "AccountMgr::GetRBACPermission: {}", permissionId);
    rbac::RBACPermissionsContainer::const_iterator it = _permissions.find(permissionId);
    if (it != _permissions.end())
        return it->second;

    return nullptr;
}

bool AccountMgr::HasPermission(uint32 accountId, uint32 permissionId, uint32 realmId)
{
    if (!accountId)
    {
        TC_LOG_ERROR("rbac", "AccountMgr::HasPermission: Wrong accountId 0");
        return false;
    }

    rbac::RBACData rbac(accountId, "", realmId, GetSecurity(accountId, realmId));
    rbac.LoadFromDB();
    bool hasPermission = rbac.HasPermission(permissionId);

    TC_LOG_DEBUG("rbac", "AccountMgr::HasPermission [AccountId: {}, PermissionId: {}, realmId: {}]: {}",
                   accountId, permissionId, realmId, hasPermission);
    return hasPermission;
}

void AccountMgr::ClearRBAC()
{
    for (std::pair<uint32 const, rbac::RBACPermission*>& permission : _permissions)
        delete permission.second;

    _permissions.clear();
    _defaultPermissions.clear();
}

rbac::RBACPermissionContainer const& AccountMgr::GetRBACDefaultPermissions(uint8 secLevel)
{
    TC_LOG_TRACE("rbac", "AccountMgr::GetRBACDefaultPermissions: secLevel {} - size: {}", secLevel, uint32(_defaultPermissions[secLevel].size()));
    return _defaultPermissions[secLevel];
}<|MERGE_RESOLUTION|>--- conflicted
+++ resolved
@@ -122,11 +122,11 @@
     stmt->setUInt32(0, accountId);
     CharacterDatabase.Execute(stmt);
 
-<<<<<<< HEAD
     stmt = CharacterDatabase.GetPreparedStatement(CHAR_DEL_ACCOUNT_TRANSMOG);
-=======
+    stmt->setUInt32(0, accountId);
+    CharacterDatabase.Execute(stmt);
+
     stmt = CharacterDatabase.GetPreparedStatement(CHAR_DEL_ACCOUNT_INSTANCE_LOCK_TIMES);
->>>>>>> b9510f43
     stmt->setUInt32(0, accountId);
     CharacterDatabase.Execute(stmt);
 
