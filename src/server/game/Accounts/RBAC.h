--- conflicted
+++ resolved
@@ -58,29 +58,17 @@
     RBAC_PERM_JOIN_ARENAS                                    = 5,
     RBAC_PERM_JOIN_DUNGEON_FINDER                            = 6,
     RBAC_PERM_IGNORE_IDLE_CONNECTION                         = 7,
-<<<<<<< HEAD
-    RBAC_PERM_CANNOT_EARN_ACHIEVEMENTS                       = 8,
-    RBAC_PERM_CANNOT_EARN_REALM_FIRST_ACHIEVEMENTS           = 9,
-    RBAC_PERM_USE_CHARACTER_TEMPLATES                        = 10, // not on 3.3.5a
-    RBAC_PERM_LOG_GM_TRADE                                   = 11,
-    RBAC_PERM_SKIP_CHECK_CHARACTER_CREATION_DEMON_HUNTER     = 12, // not on 3.3.5a
-=======
     //  8 - reuse
     //  9 - reuse
     RBAC_PERM_USE_CHARACTER_TEMPLATES                        = 10,
     RBAC_PERM_LOG_GM_TRADE                                   = 11,
     RBAC_PERM_SKIP_CHECK_CHARACTER_CREATION_DEMON_HUNTER     = 12,
->>>>>>> 28d470c5
     RBAC_PERM_SKIP_CHECK_INSTANCE_REQUIRED_BOSSES            = 13,
     RBAC_PERM_SKIP_CHECK_CHARACTER_CREATION_TEAMMASK         = 14,
     RBAC_PERM_SKIP_CHECK_CHARACTER_CREATION_CLASSMASK        = 15,
     RBAC_PERM_SKIP_CHECK_CHARACTER_CREATION_RACEMASK         = 16,
     RBAC_PERM_SKIP_CHECK_CHARACTER_CREATION_RESERVEDNAME     = 17,
-<<<<<<< HEAD
-    RBAC_PERM_SKIP_CHECK_CHARACTER_CREATION_DEATH_KNIGHT     = 18,
-=======
     RBAC_PERM_SKIP_CHECK_CHARACTER_CREATION_DEATH_KNIGHT     = 18,  // deprecated since Draenor DON'T reuse
->>>>>>> 28d470c5
     RBAC_PERM_SKIP_CHECK_CHAT_CHANNEL_REQ                    = 19,
     RBAC_PERM_SKIP_CHECK_DISABLE_MAP                         = 20,
     RBAC_PERM_SKIP_CHECK_MORE_TALENTS_THAN_ALLOWED           = 21,
@@ -117,12 +105,6 @@
 
     // Free space for core permissions (till 149)
     // Roles (Permissions with delegated permissions) use 199 and descending
-
-    RBAC_ROLE_ADMINISTRATOR                                  = 196,
-    RBAC_ROLE_GAMEMASTER                                     = 197,
-    RBAC_ROLE_MODERATOR                                      = 198,
-    RBAC_ROLE_PLAYER                                         = 199,
-
     RBAC_PERM_COMMAND_RBAC                                   = 200,
     RBAC_PERM_COMMAND_RBAC_ACC                               = 201,
     RBAC_PERM_COMMAND_RBAC_ACC_PERM_LIST                     = 202,
@@ -130,18 +112,6 @@
     RBAC_PERM_COMMAND_RBAC_ACC_PERM_DENY                     = 204,
     RBAC_PERM_COMMAND_RBAC_ACC_PERM_REVOKE                   = 205,
     RBAC_PERM_COMMAND_RBAC_LIST                              = 206,
-<<<<<<< HEAD
-    RBAC_PERM_COMMAND_BNET_ACCOUNT                           = 207, // not on 3.3.5a
-    RBAC_PERM_COMMAND_BNET_ACCOUNT_CREATE                    = 208, // not on 3.3.5a
-    RBAC_PERM_COMMAND_BNET_ACCOUNT_LOCK_COUNTRY              = 209, // not on 3.3.5a
-    RBAC_PERM_COMMAND_BNET_ACCOUNT_LOCK_IP                   = 210, // not on 3.3.5a
-    RBAC_PERM_COMMAND_BNET_ACCOUNT_PASSWORD                  = 211, // not on 3.3.5a
-    RBAC_PERM_COMMAND_BNET_ACCOUNT_SET                       = 212, // not on 3.3.5a
-    RBAC_PERM_COMMAND_BNET_ACCOUNT_SET_PASSWORD              = 213, // not on 3.3.5a
-    RBAC_PERM_COMMAND_BNET_ACCOUNT_LINK                      = 214, // not on 3.3.5a
-    RBAC_PERM_COMMAND_BNET_ACCOUNT_UNLINK                    = 215, // not on 3.3.5a
-    RBAC_PERM_COMMAND_BNET_ACCOUNT_CREATE_GAME               = 216, // not on 3.3.5a
-=======
     RBAC_PERM_COMMAND_BNET_ACCOUNT                           = 207,
     RBAC_PERM_COMMAND_BNET_ACCOUNT_CREATE                    = 208,
     RBAC_PERM_COMMAND_BNET_ACCOUNT_LOCK_COUNTRY              = 209,
@@ -152,7 +122,6 @@
     RBAC_PERM_COMMAND_BNET_ACCOUNT_LINK                      = 214,
     RBAC_PERM_COMMAND_BNET_ACCOUNT_UNLINK                    = 215,
     RBAC_PERM_COMMAND_BNET_ACCOUNT_CREATE_GAME               = 216,
->>>>>>> 28d470c5
     RBAC_PERM_COMMAND_ACCOUNT                                = 217,
     RBAC_PERM_COMMAND_ACCOUNT_ADDON                          = 218,
     RBAC_PERM_COMMAND_ACCOUNT_CREATE                         = 219,
@@ -166,41 +135,41 @@
     RBAC_PERM_COMMAND_ACCOUNT_SET_ADDON                      = 227,
     RBAC_PERM_COMMAND_ACCOUNT_SET_SECLEVEL                   = 228,
     RBAC_PERM_COMMAND_ACCOUNT_SET_PASSWORD                   = 229,
-    // 230 previously used, do not reuse
+    RBAC_PERM_COMMAND_ACHIEVEMENT                            = 230,
     RBAC_PERM_COMMAND_ACHIEVEMENT_ADD                        = 231,
-    // 232 previously used, do not reuse
+    RBAC_PERM_COMMAND_ARENA                                  = 232,
     RBAC_PERM_COMMAND_ARENA_CAPTAIN                          = 233,
     RBAC_PERM_COMMAND_ARENA_CREATE                           = 234,
     RBAC_PERM_COMMAND_ARENA_DISBAND                          = 235,
     RBAC_PERM_COMMAND_ARENA_INFO                             = 236,
     RBAC_PERM_COMMAND_ARENA_LOOKUP                           = 237,
     RBAC_PERM_COMMAND_ARENA_RENAME                           = 238,
-    // 239 previously used, do not reuse
+    RBAC_PERM_COMMAND_BAN                                    = 239,
     RBAC_PERM_COMMAND_BAN_ACCOUNT                            = 240,
     RBAC_PERM_COMMAND_BAN_CHARACTER                          = 241,
     RBAC_PERM_COMMAND_BAN_IP                                 = 242,
     RBAC_PERM_COMMAND_BAN_PLAYERACCOUNT                      = 243,
-    // 244 previously used, do not reuse
+    RBAC_PERM_COMMAND_BANINFO                                = 244,
     RBAC_PERM_COMMAND_BANINFO_ACCOUNT                        = 245,
     RBAC_PERM_COMMAND_BANINFO_CHARACTER                      = 246,
     RBAC_PERM_COMMAND_BANINFO_IP                             = 247,
-    // 248 previously used, do not reuse
+    RBAC_PERM_COMMAND_BANLIST                                = 248,
     RBAC_PERM_COMMAND_BANLIST_ACCOUNT                        = 249,
     RBAC_PERM_COMMAND_BANLIST_CHARACTER                      = 250,
     RBAC_PERM_COMMAND_BANLIST_IP                             = 251,
-    // 252 previously used, do not reuse
+    RBAC_PERM_COMMAND_UNBAN                                  = 252,
     RBAC_PERM_COMMAND_UNBAN_ACCOUNT                          = 253,
     RBAC_PERM_COMMAND_UNBAN_CHARACTER                        = 254,
     RBAC_PERM_COMMAND_UNBAN_IP                               = 255,
     RBAC_PERM_COMMAND_UNBAN_PLAYERACCOUNT                    = 256,
-    // 257 previously used, do not reuse
+    RBAC_PERM_COMMAND_BF                                     = 257,
     RBAC_PERM_COMMAND_BF_START                               = 258,
     RBAC_PERM_COMMAND_BF_STOP                                = 259,
     RBAC_PERM_COMMAND_BF_SWITCH                              = 260,
     RBAC_PERM_COMMAND_BF_TIMER                               = 261,
     RBAC_PERM_COMMAND_BF_ENABLE                              = 262,
     RBAC_PERM_COMMAND_ACCOUNT_EMAIL                          = 263,
-    // 264 previously used, do not reuse
+    RBAC_PERM_COMMAND_ACCOUNT_SET_SEC                        = 264,
     RBAC_PERM_COMMAND_ACCOUNT_SET_SEC_EMAIL                  = 265,
     RBAC_PERM_COMMAND_ACCOUNT_SET_SEC_REGMAIL                = 266,
     RBAC_PERM_COMMAND_CAST                                   = 267,
@@ -209,11 +178,11 @@
     RBAC_PERM_COMMAND_CAST_SELF                              = 270,
     RBAC_PERM_COMMAND_CAST_TARGET                            = 271,
     RBAC_PERM_COMMAND_CAST_DEST                              = 272,
-    // 273 previously used, do not reuse
+    RBAC_PERM_COMMAND_CHARACTER                              = 273,
     RBAC_PERM_COMMAND_CHARACTER_CUSTOMIZE                    = 274,
     RBAC_PERM_COMMAND_CHARACTER_CHANGEFACTION                = 275,
     RBAC_PERM_COMMAND_CHARACTER_CHANGERACE                   = 276,
-    // 277 previously used, do not reuse
+    RBAC_PERM_COMMAND_CHARACTER_DELETED                      = 277,
     RBAC_PERM_COMMAND_CHARACTER_DELETED_DELETE               = 278,
     RBAC_PERM_COMMAND_CHARACTER_DELETED_LIST                 = 279,
     RBAC_PERM_COMMAND_CHARACTER_DELETED_RESTORE              = 280,
@@ -224,10 +193,10 @@
     RBAC_PERM_COMMAND_CHARACTER_REPUTATION                   = 285,
     RBAC_PERM_COMMAND_CHARACTER_TITLES                       = 286,
     RBAC_PERM_COMMAND_LEVELUP                                = 287,
-    // 288 previously used, do not reuse
+    RBAC_PERM_COMMAND_PDUMP                                  = 288,
     RBAC_PERM_COMMAND_PDUMP_LOAD                             = 289,
     RBAC_PERM_COMMAND_PDUMP_WRITE                            = 290,
-    // 291 previously used, do not reuse
+    RBAC_PERM_COMMAND_CHEAT                                  = 291,
     RBAC_PERM_COMMAND_CHEAT_CASTTIME                         = 292,
     RBAC_PERM_COMMAND_CHEAT_COOLDOWN                         = 293,
     RBAC_PERM_COMMAND_CHEAT_EXPLORE                          = 294,
@@ -237,9 +206,6 @@
     RBAC_PERM_COMMAND_CHEAT_TAXI                             = 298,
     RBAC_PERM_COMMAND_CHEAT_WATERWALK                        = 299,
     RBAC_PERM_COMMAND_DEBUG                                  = 300,
-<<<<<<< HEAD
-    // 301-342 previously used, do not reuse
-=======
     RBAC_PERM_COMMAND_DEBUG_ANIM                             = 301,
     RBAC_PERM_COMMAND_DEBUG_AREATRIGGERS                     = 302,
     RBAC_PERM_COMMAND_DEBUG_ARENA                            = 303,
@@ -282,20 +248,14 @@
     RBAC_PERM_COMMAND_WPGPS                                  = 340,
     RBAC_PERM_COMMAND_DESERTER                               = 341,
     RBAC_PERM_COMMAND_DESERTER_BG                            = 342,
->>>>>>> 28d470c5
     RBAC_PERM_COMMAND_DESERTER_BG_ADD                        = 343,
     RBAC_PERM_COMMAND_DESERTER_BG_REMOVE                     = 344,
-    // 345 previously used, do not reuse
+    RBAC_PERM_COMMAND_DESERTER_INSTANCE                      = 345,
     RBAC_PERM_COMMAND_DESERTER_INSTANCE_ADD                  = 346,
     RBAC_PERM_COMMAND_DESERTER_INSTANCE_REMOVE               = 347,
-<<<<<<< HEAD
-    // 348-349 previously used, do not reuse
-    RBAC_PERM_COMMAND_DISABLE_ADD_ACHIEVEMENT_CRITERIA       = 350,
-=======
     RBAC_PERM_COMMAND_DISABLE                                = 348,
     RBAC_PERM_COMMAND_DISABLE_ADD                            = 349,
     RBAC_PERM_COMMAND_DISABLE_ADD_CRITERIA                   = 350,
->>>>>>> 28d470c5
     RBAC_PERM_COMMAND_DISABLE_ADD_BATTLEGROUND               = 351,
     RBAC_PERM_COMMAND_DISABLE_ADD_MAP                        = 352,
     RBAC_PERM_COMMAND_DISABLE_ADD_MMAP                       = 353,
@@ -303,13 +263,8 @@
     RBAC_PERM_COMMAND_DISABLE_ADD_QUEST                      = 355,
     RBAC_PERM_COMMAND_DISABLE_ADD_SPELL                      = 356,
     RBAC_PERM_COMMAND_DISABLE_ADD_VMAP                       = 357,
-<<<<<<< HEAD
-    // 358 previously used, do not reuse
-    RBAC_PERM_COMMAND_DISABLE_REMOVE_ACHIEVEMENT_CRITERIA    = 359,
-=======
     RBAC_PERM_COMMAND_DISABLE_REMOVE                         = 358,
     RBAC_PERM_COMMAND_DISABLE_REMOVE_CRITERIA                = 359,
->>>>>>> 28d470c5
     RBAC_PERM_COMMAND_DISABLE_REMOVE_BATTLEGROUND            = 360,
     RBAC_PERM_COMMAND_DISABLE_REMOVE_MAP                     = 361,
     RBAC_PERM_COMMAND_DISABLE_REMOVE_MMAP                    = 362,
@@ -317,7 +272,7 @@
     RBAC_PERM_COMMAND_DISABLE_REMOVE_QUEST                   = 364,
     RBAC_PERM_COMMAND_DISABLE_REMOVE_SPELL                   = 365,
     RBAC_PERM_COMMAND_DISABLE_REMOVE_VMAP                    = 366,
-    RBAC_PERM_COMMAND_EVENT_INFO                             = 367,
+    RBAC_PERM_COMMAND_EVENT                                  = 367,
     RBAC_PERM_COMMAND_EVENT_ACTIVELIST                       = 368,
     RBAC_PERM_COMMAND_EVENT_START                            = 369,
     RBAC_PERM_COMMAND_EVENT_STOP                             = 370,
@@ -328,14 +283,6 @@
     RBAC_PERM_COMMAND_GM_LIST                                = 375,
     RBAC_PERM_COMMAND_GM_VISIBLE                             = 376,
     RBAC_PERM_COMMAND_GO                                     = 377,
-<<<<<<< HEAD
-    RBAC_PERM_COMMAND_ACCOUNT_2FA                            = 378,
-    RBAC_PERM_COMMAND_ACCOUNT_2FA_SETUP                      = 379,
-    RBAC_PERM_COMMAND_ACCOUNT_2FA_REMOVE                     = 380,
-    RBAC_PERM_COMMAND_ACCOUNT_SET_2FA                        = 381,
-    // unused 382-386
-    // 387 previously used, do not reuse
-=======
     RBAC_PERM_COMMAND_GO_CREATURE                            = 378,
     RBAC_PERM_COMMAND_GO_GRAVEYARD                           = 379,
     RBAC_PERM_COMMAND_GO_GRID                                = 380,
@@ -346,7 +293,6 @@
     RBAC_PERM_COMMAND_GO_XYZ                                 = 385,
     RBAC_PERM_COMMAND_GO_ZONEXY                              = 386,
     RBAC_PERM_COMMAND_GOBJECT                                = 387,
->>>>>>> 28d470c5
     RBAC_PERM_COMMAND_GOBJECT_ACTIVATE                       = 388,
     RBAC_PERM_COMMAND_GOBJECT_ADD                            = 389,
     RBAC_PERM_COMMAND_GOBJECT_ADD_TEMP                       = 390,
@@ -354,12 +300,12 @@
     RBAC_PERM_COMMAND_GOBJECT_INFO                           = 392,
     RBAC_PERM_COMMAND_GOBJECT_MOVE                           = 393,
     RBAC_PERM_COMMAND_GOBJECT_NEAR                           = 394,
-    // 395 previously used, do not reuse
+    RBAC_PERM_COMMAND_GOBJECT_SET                            = 395,
     RBAC_PERM_COMMAND_GOBJECT_SET_PHASE                      = 396,
     RBAC_PERM_COMMAND_GOBJECT_SET_STATE                      = 397,
     RBAC_PERM_COMMAND_GOBJECT_TARGET                         = 398,
     RBAC_PERM_COMMAND_GOBJECT_TURN                           = 399,
-    // 400 previously used, do not reuse
+    RBAC_PERM_COMMAND_DEBUG_TRANSPORT                        = 400,
     RBAC_PERM_COMMAND_GUILD                                  = 401,
     RBAC_PERM_COMMAND_GUILD_CREATE                           = 402,
     RBAC_PERM_COMMAND_GUILD_DELETE                           = 403,
@@ -377,25 +323,25 @@
     RBAC_PERM_COMMAND_INSTANCE_STATS                         = 415,
     RBAC_PERM_COMMAND_INSTANCE_SAVEDATA                      = 416,
     RBAC_PERM_COMMAND_LEARN                                  = 417,
-    // 418 previously used, do not reuse
+    RBAC_PERM_COMMAND_LEARN_ALL                              = 418,
     RBAC_PERM_COMMAND_LEARN_ALL_MY                           = 419,
     RBAC_PERM_COMMAND_LEARN_ALL_MY_CLASS                     = 420,
-    RBAC_PERM_COMMAND_LEARN_MY_PETTALENTS                    = 421,
+    RBAC_PERM_COMMAND_LEARN_ALL_MY_PETTALENTS                = 421,
     RBAC_PERM_COMMAND_LEARN_ALL_MY_SPELLS                    = 422,
-    RBAC_PERM_COMMAND_LEARN_ALL_TALENTS                      = 423,
+    RBAC_PERM_COMMAND_LEARN_ALL_MY_TALENTS                   = 423,
     RBAC_PERM_COMMAND_LEARN_ALL_GM                           = 424,
     RBAC_PERM_COMMAND_LEARN_ALL_CRAFTS                       = 425,
     RBAC_PERM_COMMAND_LEARN_ALL_DEFAULT                      = 426,
     RBAC_PERM_COMMAND_LEARN_ALL_LANG                         = 427,
     RBAC_PERM_COMMAND_LEARN_ALL_RECIPES                      = 428,
     RBAC_PERM_COMMAND_UNLEARN                                = 429,
-    // 430 previously used, do not reuse
+    RBAC_PERM_COMMAND_LFG                                    = 430,
     RBAC_PERM_COMMAND_LFG_PLAYER                             = 431,
     RBAC_PERM_COMMAND_LFG_GROUP                              = 432,
     RBAC_PERM_COMMAND_LFG_QUEUE                              = 433,
     RBAC_PERM_COMMAND_LFG_CLEAN                              = 434,
     RBAC_PERM_COMMAND_LFG_OPTIONS                            = 435,
-    // 436 previously used, do not reuse
+    RBAC_PERM_COMMAND_LIST                                   = 436,
     RBAC_PERM_COMMAND_LIST_CREATURE                          = 437,
     RBAC_PERM_COMMAND_LIST_ITEM                              = 438,
     RBAC_PERM_COMMAND_LIST_OBJECT                            = 439,
@@ -529,7 +475,7 @@
     RBAC_PERM_COMMAND_MODIFY_SPELL                           = 567,
     RBAC_PERM_COMMAND_MODIFY_STANDSTATE                      = 568,
     RBAC_PERM_COMMAND_MODIFY_TALENTPOINTS                    = 569,
-    // 570 previously used, do not reuse
+    RBAC_PERM_COMMAND_NPC                                    = 570,
     RBAC_PERM_COMMAND_NPC_ADD                                = 571,
     RBAC_PERM_COMMAND_NPC_ADD_FORMATION                      = 572,
     RBAC_PERM_COMMAND_NPC_ADD_ITEM                           = 573,
@@ -587,7 +533,7 @@
     RBAC_PERM_COMMAND_RELOAD_AREATRIGGER_TELEPORT            = 625,
     RBAC_PERM_COMMAND_RELOAD_AUCTIONS                        = 626,
     RBAC_PERM_COMMAND_RELOAD_AUTOBROADCAST                   = 627,
-    // 628 previously used, do not reuse
+    RBAC_PERM_COMMAND_RELOAD_COMMAND                         = 628,
     RBAC_PERM_COMMAND_RELOAD_CONDITIONS                      = 629,
     RBAC_PERM_COMMAND_RELOAD_CONFIG                          = 630,
     RBAC_PERM_COMMAND_RELOAD_BATTLEGROUND_TEMPLATE           = 631,
@@ -621,15 +567,9 @@
     RBAC_PERM_COMMAND_RELOAD_CRETURE_TEXT_LOCALE             = 659,
     RBAC_PERM_COMMAND_RELOAD_GAMEOBJECT_TEMPLATE_LOCALE      = 660,
     RBAC_PERM_COMMAND_RELOAD_GOSSIP_MENU_OPTION_LOCALE       = 661,
-<<<<<<< HEAD
-    RBAC_PERM_COMMAND_RELOAD_ITEM_TEMPLATE_LOCALE            = 662,
-    RBAC_PERM_COMMAND_RELOAD_ITEM_SET_NAME_LOCALE            = 663,
-    RBAC_PERM_COMMAND_RELOAD_NPC_TEXT_LOCALE                 = 664,
-=======
     RBAC_PERM_COMMAND_RELOAD_ITEM_TEMPLATE_LOCALE            = 662, // deprecated since Draenor DON'T reus
     RBAC_PERM_COMMAND_RELOAD_ITEM_SET_NAME_LOCALE            = 663,
     RBAC_PERM_COMMAND_RELOAD_NPC_TEXT_LOCALE                 = 664, // deprecated since Draenor DON'T reuse
->>>>>>> 28d470c5
     RBAC_PERM_COMMAND_RELOAD_PAGE_TEXT_LOCALE                = 665,
     RBAC_PERM_COMMAND_RELOAD_POINTS_OF_INTEREST_LOCALE       = 666,
     RBAC_PERM_COMMAND_RELOAD_QUEST_TEMPLATE_LOCALE           = 667,
@@ -670,7 +610,7 @@
     RBAC_PERM_COMMAND_RELOAD_SPELL_THREATS                   = 702,
     RBAC_PERM_COMMAND_RELOAD_SPELL_GROUP_STACK_RULES         = 703,
     RBAC_PERM_COMMAND_RELOAD_TRINITY_STRING                  = 704,
-    // 705 previously used, do not reuse
+    RBAC_PERM_COMMAND_RELOAD_WARDEN_ACTION                   = 705,
     RBAC_PERM_COMMAND_RELOAD_WAYPOINT_SCRIPTS                = 706,
     RBAC_PERM_COMMAND_RELOAD_WAYPOINT_DATA                   = 707,
     RBAC_PERM_COMMAND_RELOAD_VEHICLE_ACCESORY                = 708,
@@ -696,7 +636,7 @@
     RBAC_PERM_COMMAND_SERVER_RESTART_CANCEL                  = 728,
     RBAC_PERM_COMMAND_SERVER_SET                             = 729,
     RBAC_PERM_COMMAND_SERVER_SET_CLOSED                      = 730,
-    RBAC_PERM_COMMAND_SERVER_SET_DIFFTIME                    = 731, // reserved
+    RBAC_PERM_COMMAND_SERVER_SET_DIFFTIME                    = 731,
     RBAC_PERM_COMMAND_SERVER_SET_LOGLEVEL                    = 732,
     RBAC_PERM_COMMAND_SERVER_SET_MOTD                        = 733,
     RBAC_PERM_COMMAND_SERVER_SHUTDOWN                        = 734,
@@ -740,15 +680,10 @@
     RBAC_PERM_COMMAND_WP_UNLOAD                              = 772,
     RBAC_PERM_COMMAND_WP_RELOAD                              = 773,
     RBAC_PERM_COMMAND_WP_SHOW                                = 774,
-<<<<<<< HEAD
-    RBAC_PERM_COMMAND_MODIFY_CURRENCY                        = 775, // not on 3.3.5a
-    RBAC_PERM_COMMAND_DEBUG_PHASE                            = 776, // not on 3.3.5a
-=======
     RBAC_PERM_COMMAND_MODIFY_CURRENCY                        = 775,
     RBAC_PERM_COMMAND_DEBUG_PHASE                            = 776,
->>>>>>> 28d470c5
     RBAC_PERM_COMMAND_MAILBOX                                = 777,
-    // 778 previously used, do not reuse
+    RBAC_PERM_COMMAND_AHBOT                                  = 778,
     RBAC_PERM_COMMAND_AHBOT_ITEMS                            = 779,
     RBAC_PERM_COMMAND_AHBOT_ITEMS_GRAY                       = 780,
     RBAC_PERM_COMMAND_AHBOT_ITEMS_WHITE                      = 781,
@@ -769,45 +704,6 @@
     RBAC_PERM_COMMAND_INSTANCE_GET_BOSS_STATE                = 796,
     RBAC_PERM_COMMAND_PVPSTATS                               = 797,
     RBAC_PERM_COMMAND_MODIFY_XP                              = 798,
-<<<<<<< HEAD
-    RBAC_PERM_COMMAND_GO_BUG_TICKET                          = 799, // not on 3.3.5a
-    RBAC_PERM_COMMAND_GO_COMPLAINT_TICKET                    = 800, // not on 3.3.5a
-    RBAC_PERM_COMMAND_GO_SUGGESTION_TICKET                   = 801, // not on 3.3.5a
-    RBAC_PERM_COMMAND_TICKET_BUG                             = 802, // not on 3.3.5a
-    RBAC_PERM_COMMAND_TICKET_COMPLAINT                       = 803, // not on 3.3.5a
-    RBAC_PERM_COMMAND_TICKET_SUGGESTION                      = 804, // not on 3.3.5a
-    RBAC_PERM_COMMAND_TICKET_BUG_ASSIGN                      = 805, // not on 3.3.5a
-    RBAC_PERM_COMMAND_TICKET_BUG_CLOSE                       = 806, // not on 3.3.5a
-    RBAC_PERM_COMMAND_TICKET_BUG_CLOSEDLIST                  = 807, // not on 3.3.5a
-    RBAC_PERM_COMMAND_TICKET_BUG_COMMENT                     = 808, // not on 3.3.5a
-    RBAC_PERM_COMMAND_TICKET_BUG_DELETE                      = 809, // not on 3.3.5a
-    RBAC_PERM_COMMAND_TICKET_BUG_LIST                        = 810, // not on 3.3.5a
-    RBAC_PERM_COMMAND_TICKET_BUG_UNASSIGN                    = 811, // not on 3.3.5a
-    RBAC_PERM_COMMAND_TICKET_BUG_VIEW                        = 812, // not on 3.3.5a
-    RBAC_PERM_COMMAND_TICKET_COMPLAINT_ASSIGN                = 813, // not on 3.3.5a
-    RBAC_PERM_COMMAND_TICKET_COMPLAINT_CLOSE                 = 814, // not on 3.3.5a
-    RBAC_PERM_COMMAND_TICKET_COMPLAINT_CLOSEDLIST            = 815, // not on 3.3.5a
-    RBAC_PERM_COMMAND_TICKET_COMPLAINT_COMMENT               = 816, // not on 3.3.5a
-    RBAC_PERM_COMMAND_TICKET_COMPLAINT_DELETE                = 817, // not on 3.3.5a
-    RBAC_PERM_COMMAND_TICKET_COMPLAINT_LIST                  = 818, // not on 3.3.5a
-    RBAC_PERM_COMMAND_TICKET_COMPLAINT_UNASSIGN              = 819, // not on 3.3.5a
-    RBAC_PERM_COMMAND_TICKET_COMPLAINT_VIEW                  = 820, // not on 3.3.5a
-    RBAC_PERM_COMMAND_TICKET_SUGGESTION_ASSIGN               = 821, // not on 3.3.5a
-    RBAC_PERM_COMMAND_TICKET_SUGGESTION_CLOSE                = 822, // not on 3.3.5a
-    RBAC_PERM_COMMAND_TICKET_SUGGESTION_CLOSEDLIST           = 823, // not on 3.3.5a
-    RBAC_PERM_COMMAND_TICKET_SUGGESTION_COMMENT              = 824, // not on 3.3.5a
-    RBAC_PERM_COMMAND_TICKET_SUGGESTION_DELETE               = 825, // not on 3.3.5a
-    RBAC_PERM_COMMAND_TICKET_SUGGESTION_LIST                 = 826, // not on 3.3.5a
-    RBAC_PERM_COMMAND_TICKET_SUGGESTION_UNASSIGN             = 827, // not on 3.3.5a
-    RBAC_PERM_COMMAND_TICKET_SUGGESTION_VIEW                 = 828, // not on 3.3.5a
-    RBAC_PERM_COMMAND_TICKET_RESET_ALL                       = 829, // not on 3.3.5a
-    RBAC_PERM_COMMAND_BNET_ACCOUNT_LIST_GAME_ACCOUTNS        = 830, // not on 3.3.5a
-    RBAC_PERM_COMMAND_TICKET_RESET_BUG                       = 831, // not on 3.3.5a
-    RBAC_PERM_COMMAND_TICKET_RESET_COMPLAINT                 = 832, // not on 3.3.5a
-    RBAC_PERM_COMMAND_TICKET_RESET_SUGGESTION                = 833, // not on 3.3.5a
-    RBAC_PERM_COMMAND_GO_QUEST                               = 834, // not on 3.3.5a
-    // 835-836 previously used, do not reuse
-=======
     RBAC_PERM_COMMAND_GO_BUG_TICKET                          = 799,
     RBAC_PERM_COMMAND_GO_COMPLAINT_TICKET                    = 800,
     RBAC_PERM_COMMAND_GO_SUGGESTION_TICKET                   = 801,
@@ -846,28 +742,11 @@
     RBAC_PERM_COMMAND_GO_QUEST                               = 834,
     RBAC_PERM_COMMAND_DEBUG_LOADCELLS                        = 835,
     RBAC_PERM_COMMAND_DEBUG_BOUNDARY                         = 836,
->>>>>>> 28d470c5
     RBAC_PERM_COMMAND_NPC_EVADE                              = 837,
     RBAC_PERM_COMMAND_PET_LEVEL                              = 838,
     RBAC_PERM_COMMAND_SERVER_SHUTDOWN_FORCE                  = 839,
     RBAC_PERM_COMMAND_SERVER_RESTART_FORCE                   = 840,
     RBAC_PERM_COMMAND_NEARGRAVEYARD                          = 841,
-<<<<<<< HEAD
-    RBAC_PERM_COMMAND_RELOAD_CHARACTER_TEMPLATE              = 842, // not on 3.3.5a
-    RBAC_PERM_COMMAND_RELOAD_QUEST_GREETING                  = 843,
-    RBAC_PERM_COMMAND_SCENE                                  = 844, // not on 3.3.5a
-    RBAC_PERM_COMMAND_SCENE_DEBUG                            = 845, // not on 3.3.5a
-    RBAC_PERM_COMMAND_SCENE_PLAY                             = 846, // not on 3.3.5a
-    RBAC_PERM_COMMAND_SCENE_PLAY_PACKAGE                     = 847, // not on 3.3.5a
-    RBAC_PERM_COMMAND_SCENE_CANCEL                           = 848, // not on 3.3.5a
-    RBAC_PERM_COMMAND_LIST_SCENES                            = 849, // not on 3.3.5a
-    RBAC_PERM_COMMAND_RELOAD_SCENE_TEMPLATE                  = 850, // not on 3.3.5a
-    RBAC_PERM_COMMAND_RELOAD_AREATRIGGER_TEMPLATE            = 851, // not on 3.3.5a
-    // 852 previously used, do not reuse
-    RBAC_PERM_COMMAND_RELOAD_CONVERSATION_TEMPLATE           = 853, // not on 3.3.5a
-    RBAC_PERM_COMMAND_DEBUG_CONVERSATION                     = 854, // not on 3.3.5a
-    // 855 previously used, do not reuse
-=======
     RBAC_PERM_COMMAND_RELOAD_CHARACTER_TEMPLATE              = 842,
     RBAC_PERM_COMMAND_RELOAD_QUEST_GREETING                  = 843,
     RBAC_PERM_COMMAND_SCENE                                  = 844,
@@ -882,7 +761,6 @@
     RBAC_PERM_COMMAND_RELOAD_CONVERSATION_TEMPLATE           = 853,
     RBAC_PERM_COMMAND_DEBUG_CONVERSATION                     = 854,
     RBAC_PERM_COMMAND_DEBUG_PLAY_MUSIC                       = 855,
->>>>>>> 28d470c5
     RBAC_PERM_COMMAND_NPC_SPAWNGROUP                         = 856,
     RBAC_PERM_COMMAND_NPC_DESPAWNGROUP                       = 857,
     RBAC_PERM_COMMAND_GOBJECT_SPAWNGROUP                     = 858,
@@ -894,18 +772,11 @@
     RBAC_PERM_COMMAND_GROUP_MAINASSIST                       = 864,
     RBAC_PERM_COMMAND_NPC_SHOWLOOT                           = 865,
     RBAC_PERM_COMMAND_LIST_SPAWNPOINTS                       = 866,
-<<<<<<< HEAD
-    RBAC_PERM_COMMAND_RELOAD_QUEST_GREETING_LOCALE           = 867,
-    RBAC_PERM_COMMAND_MODIFY_POWER                           = 868, // reserved
-    RBAC_PERM_COMMAND_DEBUG_SEND_PLAYER_CHOICE               = 869, // reserved
-    // 870-871 previously used, do not reuse
-=======
     RBAC_PERM_COMMAND_RELOAD_QUEST_GREETING_LOCALE           = 867, // reserved
     RBAC_PERM_COMMAND_MODIFY_POWER                           = 868,
     RBAC_PERM_COMMAND_DEBUG_SEND_PLAYER_CHOICE               = 869,
     RBAC_PERM_COMMAND_DEBUG_THREATINFO                       = 870, // reserved
     RBAC_PERM_COMMAND_DEBUG_INSTANCESPAWN                    = 871, // reserved
->>>>>>> 28d470c5
     RBAC_PERM_COMMAND_SERVER_DEBUG                           = 872,
     RBAC_PERM_COMMAND_RELOAD_CREATURE_MOVEMENT_OVERRIDE      = 873,
     // 874 previously used, do not reuse
@@ -914,14 +785,9 @@
     RBAC_PERM_COMMAND_LOOKUP_QUEST_ID                        = 877,
     // 878-879 previously used, do not reuse
     RBAC_PERM_COMMAND_PDUMP_COPY                             = 880,
-<<<<<<< HEAD
-    //
-    // IF YOU ADD NEW PERMISSIONS, ADD THEM IN MASTER BRANCH AS WELL!
-=======
     RBAC_PERM_COMMAND_RELOAD_VEHICLE_TEMPLATE                = 881,
     //
     // IF YOU ADD NEW PERMISSIONS, ADD THEM IN 3.3.5 BRANCH AS WELL!
->>>>>>> 28d470c5
     //
     // custom permissions 1000+
     RBAC_PERM_MAX
