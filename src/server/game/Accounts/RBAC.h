--- conflicted
+++ resolved
@@ -756,12 +756,9 @@
     RBAC_PERM_COMMAND_LIST_SCENES                            = 849,
     RBAC_PERM_COMMAND_RELOAD_SCENE_TEMPLATE                  = 850,
     RBAC_PERM_COMMAND_RELOAD_AREATRIGGER_TEMPLATE            = 851,
-<<<<<<< HEAD
-    RBAC_PERM_COMMAND_RELOAD_CONVERSATION_TEMPLATE           = 852,
-    RBAC_PERM_COMMAND_DEBUG_CONVERSATION                     = 853,
-=======
     RBAC_PERM_COMMAND_GO_OFFSET                              = 852,
->>>>>>> df56f33a
+    RBAC_PERM_COMMAND_RELOAD_CONVERSATION_TEMPLATE           = 853,
+    RBAC_PERM_COMMAND_DEBUG_CONVERSATION                     = 854,
 
     // custom permissions 1000+
     RBAC_PERM_MAX
