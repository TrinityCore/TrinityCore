/*
 * Copyright (C) 2008-2016 TrinityCore <http://www.trinitycore.org/>
 *
 * This program is free software; you can redistribute it and/or modify it
 * under the terms of the GNU General Public License as published by the
 * Free Software Foundation; either version 2 of the License, or (at your
 * option) any later version.
 *
 * This program is distributed in the hope that it will be useful, but WITHOUT
 * ANY WARRANTY; without even the implied warranty of MERCHANTABILITY or
 * FITNESS FOR A PARTICULAR PURPOSE. See the GNU General Public License for
 * more details.
 *
 * You should have received a copy of the GNU General Public License along
 * with this program. If not, see <http://www.gnu.org/licenses/>.
 */

/**
* @file RBAC.h
* @brief Role Based Access Control related classes definition
*
* This file contains all the classes and enums used to implement
* Role Based Access Control
*
* RBAC Rules:
* - Pemission: Defines an autorization to perform certain operation.
* - Role: Set of permissions.
* - Group: Set of roles.
* - An Account can have multiple groups, roles and permissions.
* - Account Groups can only be granted or revoked
* - Account Roles and Permissions can be granted, denied or revoked
* - Grant: Assignment of the object (role/permission) and allow it
* - Deny: Assignment of the object (role/permission) and deny it
* - Revoke: Removal of the object (role/permission) no matter if it was granted or denied
* - Global Permissions are computed as:
*       Group Grants + Role Grants + User Grans - Role Grants - User Grants
* - Groups, Roles and Permissions can be assigned by realm
*/

#ifndef _RBAC_H
#define _RBAC_H

#include "DatabaseEnv.h"
#include <string>
#include <set>
#include <map>

namespace rbac
{

enum RBACPermissions
{
    RBAC_PERM_INSTANT_LOGOUT                                 = 1,
    RBAC_PERM_SKIP_QUEUE                                     = 2,
    RBAC_PERM_JOIN_NORMAL_BG                                 = 3,
    RBAC_PERM_JOIN_RANDOM_BG                                 = 4,
    RBAC_PERM_JOIN_ARENAS                                    = 5,
    RBAC_PERM_JOIN_DUNGEON_FINDER                            = 6,
    //  7 - reuse
    //  8 - reuse
    //  9 - reuse
    // 10 - reuse
    RBAC_PERM_LOG_GM_TRADE                                   = 11,
    // 12 - reuse
    RBAC_PERM_SKIP_CHECK_INSTANCE_REQUIRED_BOSSES            = 13,
    RBAC_PERM_SKIP_CHECK_CHARACTER_CREATION_TEAMMASK         = 14,
    RBAC_PERM_SKIP_CHECK_CHARACTER_CREATION_CLASSMASK        = 15,
    RBAC_PERM_SKIP_CHECK_CHARACTER_CREATION_RACEMASK         = 16,
    RBAC_PERM_SKIP_CHECK_CHARACTER_CREATION_RESERVEDNAME     = 17,
    RBAC_PERM_SKIP_CHECK_CHARACTER_CREATION_HEROIC_CHARACTER = 18,
    RBAC_PERM_SKIP_CHECK_CHAT_CHANNEL_REQ                    = 19,
    RBAC_PERM_SKIP_CHECK_DISABLE_MAP                         = 20,
    RBAC_PERM_SKIP_CHECK_MORE_TALENTS_THAN_ALLOWED           = 21,
    RBAC_PERM_SKIP_CHECK_CHAT_SPAM                           = 22,
    RBAC_PERM_SKIP_CHECK_OVERSPEED_PING                      = 23,
    RBAC_PERM_TWO_SIDE_CHARACTER_CREATION                    = 24,
    RBAC_PERM_TWO_SIDE_INTERACTION_CHAT                      = 25,
    RBAC_PERM_TWO_SIDE_INTERACTION_CHANNEL                   = 26,
    RBAC_PERM_TWO_SIDE_INTERACTION_MAIL                      = 27,
    RBAC_PERM_TWO_SIDE_WHO_LIST                              = 28,
    RBAC_PERM_TWO_SIDE_ADD_FRIEND                            = 29,
    RBAC_PERM_COMMANDS_SAVE_WITHOUT_DELAY                    = 30,
    RBAC_PERM_COMMANDS_USE_UNSTUCK_WITH_ARGS                 = 31,
    RBAC_PERM_COMMANDS_BE_ASSIGNED_TICKET                    = 32,
    RBAC_PERM_COMMANDS_NOTIFY_COMMAND_NOT_FOUND_ERROR        = 33,
    RBAC_PERM_COMMANDS_APPEAR_IN_GM_LIST                     = 34,
    RBAC_PERM_WHO_SEE_ALL_SEC_LEVELS                         = 35,
    RBAC_PERM_CAN_FILTER_WHISPERS                            = 36,
    RBAC_PERM_CHAT_USE_STAFF_BADGE                           = 37,
    RBAC_PERM_RESURRECT_WITH_FULL_HPS                        = 38,
    RBAC_PERM_RESTORE_SAVED_GM_STATE                         = 39,
    RBAC_PERM_ALLOW_GM_FRIEND                                = 40,
    RBAC_PERM_USE_START_GM_LEVEL                             = 41,
    RBAC_PERM_OPCODE_WORLD_TELEPORT                          = 42,
    RBAC_PERM_OPCODE_WHOIS                                   = 43,
    RBAC_PERM_RECEIVE_GLOBAL_GM_TEXTMESSAGE                  = 44,
    RBAC_PERM_SILENTLY_JOIN_CHANNEL                          = 45,
    RBAC_PERM_CHANGE_CHANNEL_NOT_MODERATOR                   = 46,
    RBAC_PERM_CHECK_FOR_LOWER_SECURITY                       = 47,
    RBAC_PERM_COMMANDS_PINFO_CHECK_PERSONAL_DATA             = 48,
    RBAC_PERM_EMAIL_CONFIRM_FOR_PASS_CHANGE                  = 49,
    RBAC_PERM_MAY_CHECK_OWN_EMAIL                            = 50,
    RBAC_PERM_ALLOW_TWO_SIDE_TRADE                           = 51,

    // Free space for core permissions (till 149)
    // Roles (Permissions with delegated permissions) use 199 and descending
    RBAC_PERM_COMMAND_RBAC                                   = 200,
    RBAC_PERM_COMMAND_RBAC_ACC                               = 201,
    RBAC_PERM_COMMAND_RBAC_ACC_PERM_LIST                     = 202,
    RBAC_PERM_COMMAND_RBAC_ACC_PERM_GRANT                    = 203,
    RBAC_PERM_COMMAND_RBAC_ACC_PERM_DENY                     = 204,
    RBAC_PERM_COMMAND_RBAC_ACC_PERM_REVOKE                   = 205,
    RBAC_PERM_COMMAND_RBAC_LIST                              = 206,
    // 207 - 216 do NOT use
    RBAC_PERM_COMMAND_ACCOUNT                                = 217,
    RBAC_PERM_COMMAND_ACCOUNT_ADDON                          = 218,
    RBAC_PERM_COMMAND_ACCOUNT_CREATE                         = 219,
    RBAC_PERM_COMMAND_ACCOUNT_DELETE                         = 220,
    RBAC_PERM_COMMAND_ACCOUNT_LOCK                           = 221,
    RBAC_PERM_COMMAND_ACCOUNT_LOCK_COUNTRY                   = 222,
    RBAC_PERM_COMMAND_ACCOUNT_LOCK_IP                        = 223,
    RBAC_PERM_COMMAND_ACCOUNT_ONLINE_LIST                    = 224,
    RBAC_PERM_COMMAND_ACCOUNT_PASSWORD                       = 225,
    RBAC_PERM_COMMAND_ACCOUNT_SET                            = 226,
    RBAC_PERM_COMMAND_ACCOUNT_SET_ADDON                      = 227,
    RBAC_PERM_COMMAND_ACCOUNT_SET_GMLEVEL                    = 228,
    RBAC_PERM_COMMAND_ACCOUNT_SET_PASSWORD                   = 229,
    RBAC_PERM_COMMAND_ACHIEVEMENT                            = 230,
    RBAC_PERM_COMMAND_ACHIEVEMENT_ADD                        = 231,
    RBAC_PERM_COMMAND_ARENA                                  = 232,
    RBAC_PERM_COMMAND_ARENA_CAPTAIN                          = 233,
    RBAC_PERM_COMMAND_ARENA_CREATE                           = 234,
    RBAC_PERM_COMMAND_ARENA_DISBAND                          = 235,
    RBAC_PERM_COMMAND_ARENA_INFO                             = 236,
    RBAC_PERM_COMMAND_ARENA_LOOKUP                           = 237,
    RBAC_PERM_COMMAND_ARENA_RENAME                           = 238,
    RBAC_PERM_COMMAND_BAN                                    = 239,
    RBAC_PERM_COMMAND_BAN_ACCOUNT                            = 240,
    RBAC_PERM_COMMAND_BAN_CHARACTER                          = 241,
    RBAC_PERM_COMMAND_BAN_IP                                 = 242,
    RBAC_PERM_COMMAND_BAN_PLAYERACCOUNT                      = 243,
    RBAC_PERM_COMMAND_BANINFO                                = 244,
    RBAC_PERM_COMMAND_BANINFO_ACCOUNT                        = 245,
    RBAC_PERM_COMMAND_BANINFO_CHARACTER                      = 246,
    RBAC_PERM_COMMAND_BANINFO_IP                             = 247,
    RBAC_PERM_COMMAND_BANLIST                                = 248,
    RBAC_PERM_COMMAND_BANLIST_ACCOUNT                        = 249,
    RBAC_PERM_COMMAND_BANLIST_CHARACTER                      = 250,
    RBAC_PERM_COMMAND_BANLIST_IP                             = 251,
    RBAC_PERM_COMMAND_UNBAN                                  = 252,
    RBAC_PERM_COMMAND_UNBAN_ACCOUNT                          = 253,
    RBAC_PERM_COMMAND_UNBAN_CHARACTER                        = 254,
    RBAC_PERM_COMMAND_UNBAN_IP                               = 255,
    RBAC_PERM_COMMAND_UNBAN_PLAYERACCOUNT                    = 256,
    RBAC_PERM_COMMAND_BF                                     = 257,
    RBAC_PERM_COMMAND_BF_START                               = 258,
    RBAC_PERM_COMMAND_BF_STOP                                = 259,
    RBAC_PERM_COMMAND_BF_SWITCH                              = 260,
    RBAC_PERM_COMMAND_BF_TIMER                               = 261,
    RBAC_PERM_COMMAND_BF_ENABLE                              = 262,
    RBAC_PERM_COMMAND_ACCOUNT_EMAIL                          = 263,
    RBAC_PERM_COMMAND_ACCOUNT_SET_SEC                        = 264,
    RBAC_PERM_COMMAND_ACCOUNT_SET_SEC_EMAIL                  = 265,
    RBAC_PERM_COMMAND_ACCOUNT_SET_SEC_REGMAIL                = 266,
    RBAC_PERM_COMMAND_CAST                                   = 267,
    RBAC_PERM_COMMAND_CAST_BACK                              = 268,
    RBAC_PERM_COMMAND_CAST_DIST                              = 269,
    RBAC_PERM_COMMAND_CAST_SELF                              = 270,
    RBAC_PERM_COMMAND_CAST_TARGET                            = 271,
    RBAC_PERM_COMMAND_CAST_DEST                              = 272,
    RBAC_PERM_COMMAND_CHARACTER                              = 273,
    RBAC_PERM_COMMAND_CHARACTER_CUSTOMIZE                    = 274,
    RBAC_PERM_COMMAND_CHARACTER_CHANGEFACTION                = 275,
    RBAC_PERM_COMMAND_CHARACTER_CHANGERACE                   = 276,
    RBAC_PERM_COMMAND_CHARACTER_DELETED                      = 277,
    RBAC_PERM_COMMAND_CHARACTER_DELETED_DELETE               = 278,
    RBAC_PERM_COMMAND_CHARACTER_DELETED_LIST                 = 279,
    RBAC_PERM_COMMAND_CHARACTER_DELETED_RESTORE              = 280,
    RBAC_PERM_COMMAND_CHARACTER_DELETED_OLD                  = 281,
    RBAC_PERM_COMMAND_CHARACTER_ERASE                        = 282,
    RBAC_PERM_COMMAND_CHARACTER_LEVEL                        = 283,
    RBAC_PERM_COMMAND_CHARACTER_RENAME                       = 284,
    RBAC_PERM_COMMAND_CHARACTER_REPUTATION                   = 285,
    RBAC_PERM_COMMAND_CHARACTER_TITLES                       = 286,
    RBAC_PERM_COMMAND_LEVELUP                                = 287,
    RBAC_PERM_COMMAND_PDUMP                                  = 288,
    RBAC_PERM_COMMAND_PDUMP_LOAD                             = 289,
    RBAC_PERM_COMMAND_PDUMP_WRITE                            = 290,
    RBAC_PERM_COMMAND_CHEAT                                  = 291,
    RBAC_PERM_COMMAND_CHEAT_CASTTIME                         = 292,
    RBAC_PERM_COMMAND_CHEAT_COOLDOWN                         = 293,
    RBAC_PERM_COMMAND_CHEAT_EXPLORE                          = 294,
    RBAC_PERM_COMMAND_CHEAT_GOD                              = 295,
    RBAC_PERM_COMMAND_CHEAT_POWER                            = 296,
    RBAC_PERM_COMMAND_CHEAT_STATUS                           = 297,
    RBAC_PERM_COMMAND_CHEAT_TAXI                             = 298,
    RBAC_PERM_COMMAND_CHEAT_WATERWALK                        = 299,
    RBAC_PERM_COMMAND_DEBUG                                  = 300,
    RBAC_PERM_COMMAND_DEBUG_ANIM                             = 301,
    RBAC_PERM_COMMAND_DEBUG_AREATRIGGERS                     = 302,
    RBAC_PERM_COMMAND_DEBUG_ARENA                            = 303,
    RBAC_PERM_COMMAND_DEBUG_BG                               = 304,
    RBAC_PERM_COMMAND_DEBUG_ENTERVEHICLE                     = 305,
    RBAC_PERM_COMMAND_DEBUG_GETITEMSTATE                     = 306,
    RBAC_PERM_COMMAND_DEBUG_GETITEMVALUE                     = 307,
    RBAC_PERM_COMMAND_DEBUG_GETVALUE                         = 308,
    RBAC_PERM_COMMAND_DEBUG_HOSTIL                           = 309,
    RBAC_PERM_COMMAND_DEBUG_ITEMEXPIRE                       = 310,
    RBAC_PERM_COMMAND_DEBUG_LOOTRECIPIENT                    = 311,
    RBAC_PERM_COMMAND_DEBUG_LOS                              = 312,
    RBAC_PERM_COMMAND_DEBUG_MOD32VALUE                       = 313,
    RBAC_PERM_COMMAND_DEBUG_MOVEFLAGS                        = 314,
    RBAC_PERM_COMMAND_DEBUG_PLAY                             = 315,
    RBAC_PERM_COMMAND_DEBUG_PLAY_CINEMATIC                   = 316,
    RBAC_PERM_COMMAND_DEBUG_PLAY_MOVIE                       = 317,
    RBAC_PERM_COMMAND_DEBUG_PLAY_SOUND                       = 318,
    RBAC_PERM_COMMAND_DEBUG_SEND                             = 319,
    RBAC_PERM_COMMAND_DEBUG_SEND_BUYERROR                    = 320,
    RBAC_PERM_COMMAND_DEBUG_SEND_CHANNELNOTIFY               = 321,
    RBAC_PERM_COMMAND_DEBUG_SEND_CHATMESSAGE                 = 322,
    RBAC_PERM_COMMAND_DEBUG_SEND_EQUIPERROR                  = 323,
    RBAC_PERM_COMMAND_DEBUG_SEND_LARGEPACKET                 = 324,
    RBAC_PERM_COMMAND_DEBUG_SEND_OPCODE                      = 325,
    RBAC_PERM_COMMAND_DEBUG_SEND_QINVALIDMSG                 = 326,
    RBAC_PERM_COMMAND_DEBUG_SEND_QPARTYMSG                   = 327,
    RBAC_PERM_COMMAND_DEBUG_SEND_SELLERROR                   = 328,
    RBAC_PERM_COMMAND_DEBUG_SEND_SETPHASESHIFT               = 329,
    RBAC_PERM_COMMAND_DEBUG_SEND_SPELLFAIL                   = 330,
    RBAC_PERM_COMMAND_DEBUG_SETAURASTATE                     = 331,
    RBAC_PERM_COMMAND_DEBUG_SETBIT                           = 332,
    RBAC_PERM_COMMAND_DEBUG_SETITEMVALUE                     = 333,
    RBAC_PERM_COMMAND_DEBUG_SETVALUE                         = 334,
    RBAC_PERM_COMMAND_DEBUG_SETVID                           = 335,
    RBAC_PERM_COMMAND_DEBUG_SPAWNVEHICLE                     = 336,
    RBAC_PERM_COMMAND_DEBUG_THREAT                           = 337,
    RBAC_PERM_COMMAND_DEBUG_UPDATE                           = 338,
    RBAC_PERM_COMMAND_DEBUG_UWS                              = 339,
    RBAC_PERM_COMMAND_WPGPS                                  = 340,
    RBAC_PERM_COMMAND_DESERTER                               = 341,
    RBAC_PERM_COMMAND_DESERTER_BG                            = 342,
    RBAC_PERM_COMMAND_DESERTER_BG_ADD                        = 343,
    RBAC_PERM_COMMAND_DESERTER_BG_REMOVE                     = 344,
    RBAC_PERM_COMMAND_DESERTER_INSTANCE                      = 345,
    RBAC_PERM_COMMAND_DESERTER_INSTANCE_ADD                  = 346,
    RBAC_PERM_COMMAND_DESERTER_INSTANCE_REMOVE               = 347,
    RBAC_PERM_COMMAND_DISABLE                                = 348,
    RBAC_PERM_COMMAND_DISABLE_ADD                            = 349,
    RBAC_PERM_COMMAND_DISABLE_ADD_ACHIEVEMENT_CRITERIA       = 350,
    RBAC_PERM_COMMAND_DISABLE_ADD_BATTLEGROUND               = 351,
    RBAC_PERM_COMMAND_DISABLE_ADD_MAP                        = 352,
    RBAC_PERM_COMMAND_DISABLE_ADD_MMAP                       = 353,
    RBAC_PERM_COMMAND_DISABLE_ADD_OUTDOORPVP                 = 354,
    RBAC_PERM_COMMAND_DISABLE_ADD_QUEST                      = 355,
    RBAC_PERM_COMMAND_DISABLE_ADD_SPELL                      = 356,
    RBAC_PERM_COMMAND_DISABLE_ADD_VMAP                       = 357,
    RBAC_PERM_COMMAND_DISABLE_REMOVE                         = 358,
    RBAC_PERM_COMMAND_DISABLE_REMOVE_ACHIEVEMENT_CRITERIA    = 359,
    RBAC_PERM_COMMAND_DISABLE_REMOVE_BATTLEGROUND            = 360,
    RBAC_PERM_COMMAND_DISABLE_REMOVE_MAP                     = 361,
    RBAC_PERM_COMMAND_DISABLE_REMOVE_MMAP                    = 362,
    RBAC_PERM_COMMAND_DISABLE_REMOVE_OUTDOORPVP              = 363,
    RBAC_PERM_COMMAND_DISABLE_REMOVE_QUEST                   = 364,
    RBAC_PERM_COMMAND_DISABLE_REMOVE_SPELL                   = 365,
    RBAC_PERM_COMMAND_DISABLE_REMOVE_VMAP                    = 366,
    RBAC_PERM_COMMAND_EVENT                                  = 367,
    RBAC_PERM_COMMAND_EVENT_ACTIVELIST                       = 368,
    RBAC_PERM_COMMAND_EVENT_START                            = 369,
    RBAC_PERM_COMMAND_EVENT_STOP                             = 370,
    RBAC_PERM_COMMAND_GM                                     = 371,
    RBAC_PERM_COMMAND_GM_CHAT                                = 372,
    RBAC_PERM_COMMAND_GM_FLY                                 = 373,
    RBAC_PERM_COMMAND_GM_INGAME                              = 374,
    RBAC_PERM_COMMAND_GM_LIST                                = 375,
    RBAC_PERM_COMMAND_GM_VISIBLE                             = 376,
    RBAC_PERM_COMMAND_GO                                     = 377,
    RBAC_PERM_COMMAND_GO_CREATURE                            = 378,
    RBAC_PERM_COMMAND_GO_GRAVEYARD                           = 379,
    RBAC_PERM_COMMAND_GO_GRID                                = 380,
    RBAC_PERM_COMMAND_GO_OBJECT                              = 381,
    RBAC_PERM_COMMAND_GO_TAXINODE                            = 382,
    RBAC_PERM_COMMAND_GO_TICKET                              = 383,
    RBAC_PERM_COMMAND_GO_TRIGGER                             = 384,
    RBAC_PERM_COMMAND_GO_XYZ                                 = 385,
    RBAC_PERM_COMMAND_GO_ZONEXY                              = 386,
    RBAC_PERM_COMMAND_GOBJECT                                = 387,
    RBAC_PERM_COMMAND_GOBJECT_ACTIVATE                       = 388,
    RBAC_PERM_COMMAND_GOBJECT_ADD                            = 389,
    RBAC_PERM_COMMAND_GOBJECT_ADD_TEMP                       = 390,
    RBAC_PERM_COMMAND_GOBJECT_DELETE                         = 391,
    RBAC_PERM_COMMAND_GOBJECT_INFO                           = 392,
    RBAC_PERM_COMMAND_GOBJECT_MOVE                           = 393,
    RBAC_PERM_COMMAND_GOBJECT_NEAR                           = 394,
    RBAC_PERM_COMMAND_GOBJECT_SET                            = 395,
    RBAC_PERM_COMMAND_GOBJECT_SET_PHASE                      = 396,
    RBAC_PERM_COMMAND_GOBJECT_SET_STATE                      = 397,
    RBAC_PERM_COMMAND_GOBJECT_TARGET                         = 398,
    RBAC_PERM_COMMAND_GOBJECT_TURN                           = 399,
    RBAC_PERM_COMMAND_DEBUG_TRANSPORT                        = 400,
    RBAC_PERM_COMMAND_GUILD                                  = 401,
    RBAC_PERM_COMMAND_GUILD_CREATE                           = 402,
    RBAC_PERM_COMMAND_GUILD_DELETE                           = 403,
    RBAC_PERM_COMMAND_GUILD_INVITE                           = 404,
    RBAC_PERM_COMMAND_GUILD_UNINVITE                         = 405,
    RBAC_PERM_COMMAND_GUILD_RANK                             = 406,
    RBAC_PERM_COMMAND_GUILD_RENAME                           = 407,
    RBAC_PERM_COMMAND_HONOR                                  = 408,
    RBAC_PERM_COMMAND_HONOR_ADD                              = 409,
    RBAC_PERM_COMMAND_HONOR_ADD_KILL                         = 410,
    RBAC_PERM_COMMAND_HONOR_UPDATE                           = 411,
    RBAC_PERM_COMMAND_INSTANCE                               = 412,
    RBAC_PERM_COMMAND_INSTANCE_LISTBINDS                     = 413,
    RBAC_PERM_COMMAND_INSTANCE_UNBIND                        = 414,
    RBAC_PERM_COMMAND_INSTANCE_STATS                         = 415,
    RBAC_PERM_COMMAND_INSTANCE_SAVEDATA                      = 416,
    RBAC_PERM_COMMAND_LEARN                                  = 417,
    RBAC_PERM_COMMAND_LEARN_ALL                              = 418,
    RBAC_PERM_COMMAND_LEARN_ALL_MY                           = 419,
    RBAC_PERM_COMMAND_LEARN_ALL_MY_CLASS                     = 420,
    RBAC_PERM_COMMAND_LEARN_ALL_MY_PETTALENTS                = 421,
    RBAC_PERM_COMMAND_LEARN_ALL_MY_SPELLS                    = 422,
    RBAC_PERM_COMMAND_LEARN_ALL_MY_TALENTS                   = 423,
    RBAC_PERM_COMMAND_LEARN_ALL_GM                           = 424,
    RBAC_PERM_COMMAND_LEARN_ALL_CRAFTS                       = 425,
    RBAC_PERM_COMMAND_LEARN_ALL_DEFAULT                      = 426,
    RBAC_PERM_COMMAND_LEARN_ALL_LANG                         = 427,
    RBAC_PERM_COMMAND_LEARN_ALL_RECIPES                      = 428,
    RBAC_PERM_COMMAND_UNLEARN                                = 429,
    RBAC_PERM_COMMAND_LFG                                    = 430,
    RBAC_PERM_COMMAND_LFG_PLAYER                             = 431,
    RBAC_PERM_COMMAND_LFG_GROUP                              = 432,
    RBAC_PERM_COMMAND_LFG_QUEUE                              = 433,
    RBAC_PERM_COMMAND_LFG_CLEAN                              = 434,
    RBAC_PERM_COMMAND_LFG_OPTIONS                            = 435,
    RBAC_PERM_COMMAND_LIST                                   = 436,
    RBAC_PERM_COMMAND_LIST_CREATURE                          = 437,
    RBAC_PERM_COMMAND_LIST_ITEM                              = 438,
    RBAC_PERM_COMMAND_LIST_OBJECT                            = 439,
    RBAC_PERM_COMMAND_LIST_AURAS                             = 440,
    RBAC_PERM_COMMAND_LIST_MAIL                              = 441,
    RBAC_PERM_COMMAND_LOOKUP                                 = 442,
    RBAC_PERM_COMMAND_LOOKUP_AREA                            = 443,
    RBAC_PERM_COMMAND_LOOKUP_CREATURE                        = 444,
    RBAC_PERM_COMMAND_LOOKUP_EVENT                           = 445,
    RBAC_PERM_COMMAND_LOOKUP_FACTION                         = 446,
    RBAC_PERM_COMMAND_LOOKUP_ITEM                            = 447,
    RBAC_PERM_COMMAND_LOOKUP_ITEMSET                         = 448,
    RBAC_PERM_COMMAND_LOOKUP_OBJECT                          = 449,
    RBAC_PERM_COMMAND_LOOKUP_QUEST                           = 450,
    RBAC_PERM_COMMAND_LOOKUP_PLAYER                          = 451,
    RBAC_PERM_COMMAND_LOOKUP_PLAYER_IP                       = 452,
    RBAC_PERM_COMMAND_LOOKUP_PLAYER_ACCOUNT                  = 453,
    RBAC_PERM_COMMAND_LOOKUP_PLAYER_EMAIL                    = 454,
    RBAC_PERM_COMMAND_LOOKUP_SKILL                           = 455,
    RBAC_PERM_COMMAND_LOOKUP_SPELL                           = 456,
    RBAC_PERM_COMMAND_LOOKUP_SPELL_ID                        = 457,
    RBAC_PERM_COMMAND_LOOKUP_TAXINODE                        = 458,
    RBAC_PERM_COMMAND_LOOKUP_TELE                            = 459,
    RBAC_PERM_COMMAND_LOOKUP_TITLE                           = 460,
    RBAC_PERM_COMMAND_LOOKUP_MAP                             = 461,
    RBAC_PERM_COMMAND_ANNOUNCE                               = 462,
    RBAC_PERM_COMMAND_CHANNEL                                = 463,
    RBAC_PERM_COMMAND_CHANNEL_SET                            = 464,
    RBAC_PERM_COMMAND_CHANNEL_SET_OWNERSHIP                  = 465,
    RBAC_PERM_COMMAND_GMANNOUNCE                             = 466,
    RBAC_PERM_COMMAND_GMNAMEANNOUNCE                         = 467,
    RBAC_PERM_COMMAND_GMNOTIFY                               = 468,
    RBAC_PERM_COMMAND_NAMEANNOUNCE                           = 469,
    RBAC_PERM_COMMAND_NOTIFY                                 = 470,
    RBAC_PERM_COMMAND_WHISPERS                               = 471,
    RBAC_PERM_COMMAND_GROUP                                  = 472,
    RBAC_PERM_COMMAND_GROUP_LEADER                           = 473,
    RBAC_PERM_COMMAND_GROUP_DISBAND                          = 474,
    RBAC_PERM_COMMAND_GROUP_REMOVE                           = 475,
    RBAC_PERM_COMMAND_GROUP_JOIN                             = 476,
    RBAC_PERM_COMMAND_GROUP_LIST                             = 477,
    RBAC_PERM_COMMAND_GROUP_SUMMON                           = 478,
    RBAC_PERM_COMMAND_PET                                    = 479,
    RBAC_PERM_COMMAND_PET_CREATE                             = 480,
    RBAC_PERM_COMMAND_PET_LEARN                              = 481,
    RBAC_PERM_COMMAND_PET_UNLEARN                            = 482,
    RBAC_PERM_COMMAND_SEND                                   = 483,
    RBAC_PERM_COMMAND_SEND_ITEMS                             = 484,
    RBAC_PERM_COMMAND_SEND_MAIL                              = 485,
    RBAC_PERM_COMMAND_SEND_MESSAGE                           = 486,
    RBAC_PERM_COMMAND_SEND_MONEY                             = 487,
    RBAC_PERM_COMMAND_ADDITEM                                = 488,
    RBAC_PERM_COMMAND_ADDITEMSET                             = 489,
    RBAC_PERM_COMMAND_APPEAR                                 = 490,
    RBAC_PERM_COMMAND_AURA                                   = 491,
    RBAC_PERM_COMMAND_BANK                                   = 492,
    RBAC_PERM_COMMAND_BINDSIGHT                              = 493,
    RBAC_PERM_COMMAND_COMBATSTOP                             = 494,
    RBAC_PERM_COMMAND_COMETOME                               = 495,
    RBAC_PERM_COMMAND_COMMANDS                               = 496,
    RBAC_PERM_COMMAND_COOLDOWN                               = 497,
    RBAC_PERM_COMMAND_DAMAGE                                 = 498,
    RBAC_PERM_COMMAND_DEV                                    = 499,
    RBAC_PERM_COMMAND_DIE                                    = 500,
    RBAC_PERM_COMMAND_DISMOUNT                               = 501,
    RBAC_PERM_COMMAND_DISTANCE                               = 502,
    RBAC_PERM_COMMAND_FLUSHARENAPOINTS                       = 503,
    RBAC_PERM_COMMAND_FREEZE                                 = 504,
    RBAC_PERM_COMMAND_GPS                                    = 505,
    RBAC_PERM_COMMAND_GUID                                   = 506,
    RBAC_PERM_COMMAND_HELP                                   = 507,
    RBAC_PERM_COMMAND_HIDEAREA                               = 508,
    RBAC_PERM_COMMAND_ITEMMOVE                               = 509,
    RBAC_PERM_COMMAND_KICK                                   = 510,
    RBAC_PERM_COMMAND_LINKGRAVE                              = 511,
    RBAC_PERM_COMMAND_LISTFREEZE                             = 512,
    RBAC_PERM_COMMAND_MAXSKILL                               = 513,
    RBAC_PERM_COMMAND_MOVEGENS                               = 514,
    RBAC_PERM_COMMAND_MUTE                                   = 515,
    RBAC_PERM_COMMAND_NEARGRAVE                              = 516,
    RBAC_PERM_COMMAND_PINFO                                  = 517,
    RBAC_PERM_COMMAND_PLAYALL                                = 518,
    RBAC_PERM_COMMAND_POSSESS                                = 519,
    RBAC_PERM_COMMAND_RECALL                                 = 520,
    RBAC_PERM_COMMAND_REPAIRITEMS                            = 521,
    RBAC_PERM_COMMAND_RESPAWN                                = 522,
    RBAC_PERM_COMMAND_REVIVE                                 = 523,
    RBAC_PERM_COMMAND_SAVEALL                                = 524,
    RBAC_PERM_COMMAND_SAVE                                   = 525,
    RBAC_PERM_COMMAND_SETSKILL                               = 526,
    RBAC_PERM_COMMAND_SHOWAREA                               = 527,
    RBAC_PERM_COMMAND_SUMMON                                 = 528,
    RBAC_PERM_COMMAND_UNAURA                                 = 529,
    RBAC_PERM_COMMAND_UNBINDSIGHT                            = 530,
    RBAC_PERM_COMMAND_UNFREEZE                               = 531,
    RBAC_PERM_COMMAND_UNMUTE                                 = 532,
    RBAC_PERM_COMMAND_UNPOSSESS                              = 533,
    RBAC_PERM_COMMAND_UNSTUCK                                = 534,
    RBAC_PERM_COMMAND_WCHANGE                                = 535,
    RBAC_PERM_COMMAND_MMAP                                   = 536,
    RBAC_PERM_COMMAND_MMAP_LOADEDTILES                       = 537,
    RBAC_PERM_COMMAND_MMAP_LOC                               = 538,
    RBAC_PERM_COMMAND_MMAP_PATH                              = 539,
    RBAC_PERM_COMMAND_MMAP_STATS                             = 540,
    RBAC_PERM_COMMAND_MMAP_TESTAREA                          = 541,
    RBAC_PERM_COMMAND_MORPH                                  = 542,
    RBAC_PERM_COMMAND_DEMORPH                                = 543,
    RBAC_PERM_COMMAND_MODIFY                                 = 544,
    RBAC_PERM_COMMAND_MODIFY_ARENAPOINTS                     = 545,
    RBAC_PERM_COMMAND_MODIFY_BIT                             = 546,
    RBAC_PERM_COMMAND_MODIFY_DRUNK                           = 547,
    RBAC_PERM_COMMAND_MODIFY_ENERGY                          = 548,
    RBAC_PERM_COMMAND_MODIFY_FACTION                         = 549,
    RBAC_PERM_COMMAND_MODIFY_GENDER                          = 550,
    RBAC_PERM_COMMAND_MODIFY_HONOR                           = 551,
    RBAC_PERM_COMMAND_MODIFY_HP                              = 552,
    RBAC_PERM_COMMAND_MODIFY_MANA                            = 553,
    RBAC_PERM_COMMAND_MODIFY_MONEY                           = 554,
    RBAC_PERM_COMMAND_MODIFY_MOUNT                           = 555,
    RBAC_PERM_COMMAND_MODIFY_PHASE                           = 556,
    RBAC_PERM_COMMAND_MODIFY_RAGE                            = 557,
    RBAC_PERM_COMMAND_MODIFY_REPUTATION                      = 558,
    RBAC_PERM_COMMAND_MODIFY_RUNICPOWER                      = 559,
    RBAC_PERM_COMMAND_MODIFY_SCALE                           = 560,
    RBAC_PERM_COMMAND_MODIFY_SPEED                           = 561,
    RBAC_PERM_COMMAND_MODIFY_SPEED_ALL                       = 562,
    RBAC_PERM_COMMAND_MODIFY_SPEED_BACKWALK                  = 563,
    RBAC_PERM_COMMAND_MODIFY_SPEED_FLY                       = 564,
    RBAC_PERM_COMMAND_MODIFY_SPEED_WALK                      = 565,
    RBAC_PERM_COMMAND_MODIFY_SPEED_SWIM                      = 566,
    RBAC_PERM_COMMAND_MODIFY_SPELL                           = 567,
    RBAC_PERM_COMMAND_MODIFY_STANDSTATE                      = 568,
    RBAC_PERM_COMMAND_MODIFY_TALENTPOINTS                    = 569,
    RBAC_PERM_COMMAND_NPC                                    = 570,
    RBAC_PERM_COMMAND_NPC_ADD                                = 571,
    RBAC_PERM_COMMAND_NPC_ADD_FORMATION                      = 572,
    RBAC_PERM_COMMAND_NPC_ADD_ITEM                           = 573,
    RBAC_PERM_COMMAND_NPC_ADD_MOVE                           = 574,
    RBAC_PERM_COMMAND_NPC_ADD_TEMP                           = 575,
    RBAC_PERM_COMMAND_NPC_DELETE                             = 576,
    RBAC_PERM_COMMAND_NPC_DELETE_ITEM                        = 577,
    RBAC_PERM_COMMAND_NPC_FOLLOW                             = 578,
    RBAC_PERM_COMMAND_NPC_FOLLOW_STOP                        = 579,
    RBAC_PERM_COMMAND_NPC_SET                                = 580,
    RBAC_PERM_COMMAND_NPC_SET_ALLOWMOVE                      = 581,
    RBAC_PERM_COMMAND_NPC_SET_ENTRY                          = 582,
    RBAC_PERM_COMMAND_NPC_SET_FACTIONID                      = 583,
    RBAC_PERM_COMMAND_NPC_SET_FLAG                           = 584,
    RBAC_PERM_COMMAND_NPC_SET_LEVEL                          = 585,
    RBAC_PERM_COMMAND_NPC_SET_LINK                           = 586,
    RBAC_PERM_COMMAND_NPC_SET_MODEL                          = 587,
    RBAC_PERM_COMMAND_NPC_SET_MOVETYPE                       = 588,
    RBAC_PERM_COMMAND_NPC_SET_PHASE                          = 589,
    RBAC_PERM_COMMAND_NPC_SET_SPAWNDIST                      = 590,
    RBAC_PERM_COMMAND_NPC_SET_SPAWNTIME                      = 591,
    RBAC_PERM_COMMAND_NPC_SET_DATA                           = 592,
    RBAC_PERM_COMMAND_NPC_INFO                               = 593,
    RBAC_PERM_COMMAND_NPC_NEAR                               = 594,
    RBAC_PERM_COMMAND_NPC_MOVE                               = 595,
    RBAC_PERM_COMMAND_NPC_PLAYEMOTE                          = 596,
    RBAC_PERM_COMMAND_NPC_SAY                                = 597,
    RBAC_PERM_COMMAND_NPC_TEXTEMOTE                          = 598,
    RBAC_PERM_COMMAND_NPC_WHISPER                            = 599,
    RBAC_PERM_COMMAND_NPC_YELL                               = 600,
    RBAC_PERM_COMMAND_NPC_TAME                               = 601,
    RBAC_PERM_COMMAND_QUEST                                  = 602,
    RBAC_PERM_COMMAND_QUEST_ADD                              = 603,
    RBAC_PERM_COMMAND_QUEST_COMPLETE                         = 604,
    RBAC_PERM_COMMAND_QUEST_REMOVE                           = 605,
    RBAC_PERM_COMMAND_QUEST_REWARD                           = 606,
    RBAC_PERM_COMMAND_RELOAD                                 = 607,
    RBAC_PERM_COMMAND_RELOAD_ACCESS_REQUIREMENT              = 608,
    RBAC_PERM_COMMAND_RELOAD_ACHIEVEMENT_CRITERIA_DATA       = 609,
    RBAC_PERM_COMMAND_RELOAD_ACHIEVEMENT_REWARD              = 610,
    RBAC_PERM_COMMAND_RELOAD_ALL                             = 611,
    RBAC_PERM_COMMAND_RELOAD_ALL_ACHIEVEMENT                 = 612,
    RBAC_PERM_COMMAND_RELOAD_ALL_AREA                        = 613,
    RBAC_PERM_COMMAND_RELOAD_BROADCAST_TEXT                  = 614,
    RBAC_PERM_COMMAND_RELOAD_ALL_GOSSIP                      = 615,
    RBAC_PERM_COMMAND_RELOAD_ALL_ITEM                        = 616,
    RBAC_PERM_COMMAND_RELOAD_ALL_LOCALES                     = 617,
    RBAC_PERM_COMMAND_RELOAD_ALL_LOOT                        = 618,
    RBAC_PERM_COMMAND_RELOAD_ALL_NPC                         = 619,
    RBAC_PERM_COMMAND_RELOAD_ALL_QUEST                       = 620,
    RBAC_PERM_COMMAND_RELOAD_ALL_SCRIPTS                     = 621,
    RBAC_PERM_COMMAND_RELOAD_ALL_SPELL                       = 622,
    RBAC_PERM_COMMAND_RELOAD_AREATRIGGER_INVOLVEDRELATION    = 623,
    RBAC_PERM_COMMAND_RELOAD_AREATRIGGER_TAVERN              = 624,
    RBAC_PERM_COMMAND_RELOAD_AREATRIGGER_TELEPORT            = 625,
    RBAC_PERM_COMMAND_RELOAD_AUCTIONS                        = 626,
    RBAC_PERM_COMMAND_RELOAD_AUTOBROADCAST                   = 627,
    RBAC_PERM_COMMAND_RELOAD_COMMAND                         = 628,
    RBAC_PERM_COMMAND_RELOAD_CONDITIONS                      = 629,
    RBAC_PERM_COMMAND_RELOAD_CONFIG                          = 630,
    RBAC_PERM_COMMAND_RELOAD_BATTLEGROUND_TEMPLATE           = 631,
    RBAC_PERM_COMMAND_MUTEHISTORY                            = 632,
    RBAC_PERM_COMMAND_RELOAD_CREATURE_LINKED_RESPAWN         = 633,
    RBAC_PERM_COMMAND_RELOAD_CREATURE_LOOT_TEMPLATE          = 634,
    RBAC_PERM_COMMAND_RELOAD_CREATURE_ONKILL_REPUTATION      = 635,
    RBAC_PERM_COMMAND_RELOAD_CREATURE_QUESTENDER             = 636,
    RBAC_PERM_COMMAND_RELOAD_CREATURE_QUESTSTARTER           = 637,
    RBAC_PERM_COMMAND_RELOAD_CREATURE_SUMMON_GROUPS          = 638,
    RBAC_PERM_COMMAND_RELOAD_CREATURE_TEMPLATE               = 639,
    RBAC_PERM_COMMAND_RELOAD_CREATURE_TEXT                   = 640,
    RBAC_PERM_COMMAND_RELOAD_DISABLES                        = 641,
    RBAC_PERM_COMMAND_RELOAD_DISENCHANT_LOOT_TEMPLATE        = 642,
    RBAC_PERM_COMMAND_RELOAD_EVENT_SCRIPTS                   = 643,
    RBAC_PERM_COMMAND_RELOAD_FISHING_LOOT_TEMPLATE           = 644,
    RBAC_PERM_COMMAND_RELOAD_GRAVEYARD_ZONE                  = 645,
    RBAC_PERM_COMMAND_RELOAD_GAME_TELE                       = 646,
    RBAC_PERM_COMMAND_RELOAD_GAMEOBJECT_QUESTENDER           = 647,
    RBAC_PERM_COMMAND_RELOAD_GAMEOBJECT_QUEST_LOOT_TEMPLATE  = 648,
    RBAC_PERM_COMMAND_RELOAD_GAMEOBJECT_QUESTSTARTER         = 649,
    RBAC_PERM_COMMAND_RELOAD_GM_TICKETS                      = 650,
    RBAC_PERM_COMMAND_RELOAD_GOSSIP_MENU                     = 651,
    RBAC_PERM_COMMAND_RELOAD_GOSSIP_MENU_OPTION              = 652,
    RBAC_PERM_COMMAND_RELOAD_ITEM_ENCHANTMENT_TEMPLATE       = 653,
    RBAC_PERM_COMMAND_RELOAD_ITEM_LOOT_TEMPLATE              = 654,
    RBAC_PERM_COMMAND_RELOAD_ITEM_SET_NAMES                  = 655,
    RBAC_PERM_COMMAND_RELOAD_LFG_DUNGEON_REWARDS             = 656,
    RBAC_PERM_COMMAND_RELOAD_LOCALES_ACHIEVEMENT_REWARD      = 657,
    RBAC_PERM_COMMAND_RELOAD_LOCALES_CRETURE                 = 658,
    RBAC_PERM_COMMAND_RELOAD_LOCALES_CRETURE_TEXT            = 659,
    RBAC_PERM_COMMAND_RELOAD_LOCALES_GAMEOBJECT              = 660,
    RBAC_PERM_COMMAND_RELOAD_LOCALES_GOSSIP_MENU_OPTION      = 661,
    RBAC_PERM_COMMAND_RELOAD_LOCALES_ITEM                    = 662,
    RBAC_PERM_COMMAND_RELOAD_LOCALES_ITEM_SET_NAME           = 663,
    RBAC_PERM_COMMAND_RELOAD_LOCALES_NPC_TEXT                = 664,
    RBAC_PERM_COMMAND_RELOAD_LOCALES_PAGE_TEXT               = 665,
    RBAC_PERM_COMMAND_RELOAD_LOCALES_POINTS_OF_INTEREST      = 666,
    RBAC_PERM_COMMAND_RELOAD_LOCALES_QUEST                   = 667,
    RBAC_PERM_COMMAND_RELOAD_MAIL_LEVEL_REWARD               = 668,
    RBAC_PERM_COMMAND_RELOAD_MAIL_LOOT_TEMPLATE              = 669,
    RBAC_PERM_COMMAND_RELOAD_MILLING_LOOT_TEMPLATE           = 670,
    RBAC_PERM_COMMAND_RELOAD_NPC_SPELLCLICK_SPELLS           = 671,
    RBAC_PERM_COMMAND_RELOAD_NPC_TRAINER                     = 672,
    RBAC_PERM_COMMAND_RELOAD_NPC_VENDOR                      = 673,
    RBAC_PERM_COMMAND_RELOAD_PAGE_TEXT                       = 674,
    RBAC_PERM_COMMAND_RELOAD_PICKPOCKETING_LOOT_TEMPLATE     = 675,
    RBAC_PERM_COMMAND_RELOAD_POINTS_OF_INTEREST              = 676,
    RBAC_PERM_COMMAND_RELOAD_PROSPECTING_LOOT_TEMPLATE       = 677,
    RBAC_PERM_COMMAND_RELOAD_QUEST_POI                       = 678,
    RBAC_PERM_COMMAND_RELOAD_QUEST_TEMPLATE                  = 679,
    RBAC_PERM_COMMAND_RELOAD_RBAC                            = 680,
    RBAC_PERM_COMMAND_RELOAD_REFERENCE_LOOT_TEMPLATE         = 681,
    RBAC_PERM_COMMAND_RELOAD_RESERVED_NAME                   = 682,
    RBAC_PERM_COMMAND_RELOAD_REPUTATION_REWARD_RATE          = 683,
    RBAC_PERM_COMMAND_RELOAD_SPILLOVER_TEMPLATE              = 684,
    RBAC_PERM_COMMAND_RELOAD_SKILL_DISCOVERY_TEMPLATE        = 685,
    RBAC_PERM_COMMAND_RELOAD_SKILL_EXTRA_ITEM_TEMPLATE       = 686,
    RBAC_PERM_COMMAND_RELOAD_SKILL_FISHING_BASE_LEVEL        = 687,
    RBAC_PERM_COMMAND_RELOAD_SKINNING_LOOT_TEMPLATE          = 688,
    RBAC_PERM_COMMAND_RELOAD_SMART_SCRIPTS                   = 689,
    RBAC_PERM_COMMAND_RELOAD_SPELL_REQUIRED                  = 690,
    RBAC_PERM_COMMAND_RELOAD_SPELL_AREA                      = 691,
    RBAC_PERM_COMMAND_RELOAD_SPELL_BONUS_DATA                = 692,
    RBAC_PERM_COMMAND_RELOAD_SPELL_GROUP                     = 693,
    RBAC_PERM_COMMAND_RELOAD_SPELL_LEARN_SPELL               = 694,
    RBAC_PERM_COMMAND_RELOAD_SPELL_LOOT_TEMPLATE             = 695,
    RBAC_PERM_COMMAND_RELOAD_SPELL_LINKED_SPELL              = 696,
    RBAC_PERM_COMMAND_RELOAD_SPELL_PET_AURAS                 = 697,
    RBAC_PERM_COMMAND_RELOAD_SPELL_PROC_EVENT                = 698,
    RBAC_PERM_COMMAND_RELOAD_SPELL_PROC                      = 699,
    RBAC_PERM_COMMAND_RELOAD_SPELL_SCRIPTS                   = 700,
    RBAC_PERM_COMMAND_RELOAD_SPELL_TARGET_POSITION           = 701,
    RBAC_PERM_COMMAND_RELOAD_SPELL_THREATS                   = 702,
    RBAC_PERM_COMMAND_RELOAD_SPELL_GROUP_STACK_RULES         = 703,
    RBAC_PERM_COMMAND_RELOAD_TRINITY_STRING                  = 704,
    RBAC_PERM_COMMAND_RELOAD_WARDEN_ACTION                   = 705,
    RBAC_PERM_COMMAND_RELOAD_WAYPOINT_SCRIPTS                = 706,
    RBAC_PERM_COMMAND_RELOAD_WAYPOINT_DATA                   = 707,
    RBAC_PERM_COMMAND_RELOAD_VEHICLE_ACCESORY                = 708,
    RBAC_PERM_COMMAND_RELOAD_VEHICLE_TEMPLATE_ACCESSORY      = 709,
    RBAC_PERM_COMMAND_RESET                                  = 710,
    RBAC_PERM_COMMAND_RESET_ACHIEVEMENTS                     = 711,
    RBAC_PERM_COMMAND_RESET_HONOR                            = 712,
    RBAC_PERM_COMMAND_RESET_LEVEL                            = 713,
    RBAC_PERM_COMMAND_RESET_SPELLS                           = 714,
    RBAC_PERM_COMMAND_RESET_STATS                            = 715,
    RBAC_PERM_COMMAND_RESET_TALENTS                          = 716,
    RBAC_PERM_COMMAND_RESET_ALL                              = 717,
    RBAC_PERM_COMMAND_SERVER                                 = 718,
    RBAC_PERM_COMMAND_SERVER_CORPSES                         = 719,
    RBAC_PERM_COMMAND_SERVER_EXIT                            = 720,
    RBAC_PERM_COMMAND_SERVER_IDLERESTART                     = 721,
    RBAC_PERM_COMMAND_SERVER_IDLERESTART_CANCEL              = 722,
    RBAC_PERM_COMMAND_SERVER_IDLESHUTDOWN                    = 723,
    RBAC_PERM_COMMAND_SERVER_IDLESHUTDOWN_CANCEL             = 724,
    RBAC_PERM_COMMAND_SERVER_INFO                            = 725,
    RBAC_PERM_COMMAND_SERVER_PLIMIT                          = 726,
    RBAC_PERM_COMMAND_SERVER_RESTART                         = 727,
    RBAC_PERM_COMMAND_SERVER_RESTART_CANCEL                  = 728,
    RBAC_PERM_COMMAND_SERVER_SET                             = 729,
    RBAC_PERM_COMMAND_SERVER_SET_CLOSED                      = 730,
    RBAC_PERM_COMMAND_SERVER_SET_DIFFTIME                    = 731,
    RBAC_PERM_COMMAND_SERVER_SET_LOGLEVEL                    = 732,
    RBAC_PERM_COMMAND_SERVER_SET_MOTD                        = 733,
    RBAC_PERM_COMMAND_SERVER_SHUTDOWN                        = 734,
    RBAC_PERM_COMMAND_SERVER_SHUTDOWN_CANCEL                 = 735,
    RBAC_PERM_COMMAND_SERVER_MOTD                            = 736,
    RBAC_PERM_COMMAND_TELE                                   = 737,
    RBAC_PERM_COMMAND_TELE_ADD                               = 738,
    RBAC_PERM_COMMAND_TELE_DEL                               = 739,
    RBAC_PERM_COMMAND_TELE_NAME                              = 740,
    RBAC_PERM_COMMAND_TELE_GROUP                             = 741,
    RBAC_PERM_COMMAND_TICKET                                 = 742,
    RBAC_PERM_COMMAND_TICKET_ASSIGN                          = 743,
    RBAC_PERM_COMMAND_TICKET_CLOSE                           = 744,
    RBAC_PERM_COMMAND_TICKET_CLOSEDLIST                      = 745,
    RBAC_PERM_COMMAND_TICKET_COMMENT                         = 746,
    RBAC_PERM_COMMAND_TICKET_COMPLETE                        = 747,
    RBAC_PERM_COMMAND_TICKET_DELETE                          = 748,
    RBAC_PERM_COMMAND_TICKET_ESCALATE                        = 749,
    RBAC_PERM_COMMAND_TICKET_ESCALATEDLIST                   = 750,
    RBAC_PERM_COMMAND_TICKET_LIST                            = 751,
    RBAC_PERM_COMMAND_TICKET_ONLINELIST                      = 752,
    RBAC_PERM_COMMAND_TICKET_RESET                           = 753,
    RBAC_PERM_COMMAND_TICKET_RESPONSE                        = 754,
    RBAC_PERM_COMMAND_TICKET_RESPONSE_APPEND                 = 755,
    RBAC_PERM_COMMAND_TICKET_RESPONSE_APPENDLN               = 756,
    RBAC_PERM_COMMAND_TICKET_TOGGLESYSTEM                    = 757,
    RBAC_PERM_COMMAND_TICKET_UNASSIGN                        = 758,
    RBAC_PERM_COMMAND_TICKET_VIEWID                          = 759,
    RBAC_PERM_COMMAND_TICKET_VIEWNAME                        = 760,
    RBAC_PERM_COMMAND_TITLES                                 = 761,
    RBAC_PERM_COMMAND_TITLES_ADD                             = 762,
    RBAC_PERM_COMMAND_TITLES_CURRENT                         = 763,
    RBAC_PERM_COMMAND_TITLES_REMOVE                          = 764,
    RBAC_PERM_COMMAND_TITLES_SET                             = 765,
    RBAC_PERM_COMMAND_TITLES_SET_MASK                        = 766,
    RBAC_PERM_COMMAND_WP                                     = 767,
    RBAC_PERM_COMMAND_WP_ADD                                 = 768,
    RBAC_PERM_COMMAND_WP_EVENT                               = 769,
    RBAC_PERM_COMMAND_WP_LOAD                                = 770,
    RBAC_PERM_COMMAND_WP_MODIFY                              = 771,
    RBAC_PERM_COMMAND_WP_UNLOAD                              = 772,
    RBAC_PERM_COMMAND_WP_RELOAD                              = 773,
    RBAC_PERM_COMMAND_WP_SHOW                                = 774,
    RBAC_PERM_COMMAND_MODIFY_CURRENCY                        = 775, // only 6.x
    RBAC_PERM_COMMAND_DEBUG_PHASE                            = 776, // only 6.x
    RBAC_PERM_COMMAND_MAILBOX                                = 777,
    RBAC_PERM_COMMAND_AHBOT                                  = 778,
    RBAC_PERM_COMMAND_AHBOT_ITEMS                            = 779,
    RBAC_PERM_COMMAND_AHBOT_ITEMS_GRAY                       = 780,
    RBAC_PERM_COMMAND_AHBOT_ITEMS_WHITE                      = 781,
    RBAC_PERM_COMMAND_AHBOT_ITEMS_GREEN                      = 782,
    RBAC_PERM_COMMAND_AHBOT_ITEMS_BLUE                       = 783,
    RBAC_PERM_COMMAND_AHBOT_ITEMS_PURPLE                     = 784,
    RBAC_PERM_COMMAND_AHBOT_ITEMS_ORANGE                     = 785,
    RBAC_PERM_COMMAND_AHBOT_ITEMS_YELLOW                     = 786,
    RBAC_PERM_COMMAND_AHBOT_RATIO                            = 787,
    RBAC_PERM_COMMAND_AHBOT_RATIO_ALLIANCE                   = 788,
    RBAC_PERM_COMMAND_AHBOT_RATIO_HORDE                      = 789,
    RBAC_PERM_COMMAND_AHBOT_RATIO_NEUTRAL                    = 790,
    RBAC_PERM_COMMAND_AHBOT_REBUILD                          = 791,
    RBAC_PERM_COMMAND_AHBOT_RELOAD                           = 792,
    RBAC_PERM_COMMAND_AHBOT_STATUS                           = 793,
    RBAC_PERM_COMMAND_GUILD_INFO                             = 794,
    RBAC_PERM_COMMAND_INSTANCE_SET_BOSS_STATE                = 795,
    RBAC_PERM_COMMAND_INSTANCE_GET_BOSS_STATE                = 796,
    RBAC_PERM_COMMAND_PVPSTATS                               = 797,
    RBAC_PERM_COMMAND_MODIFY_XP                              = 798,
    // 799 - 834 6.x only
    RBAC_PERM_COMMAND_DEBUG_LOADCELLS                        = 835,
    RBAC_PERM_COMMAND_DEBUG_BOUNDARY                         = 836,
<<<<<<< HEAD
	
	//Arena Spectator
    RBAC_PERM_COMMAND_SPECTATE                               = 1003,
    RBAC_PERM_COMMAND_SPECTATE_PLAYER                        = 1004,
    RBAC_PERM_COMMAND_SPECTATE_VIEW                          = 1005,
    RBAC_PERM_COMMAND_SPECTATE_RESET                         = 1006,
    RBAC_PERM_COMMAND_SPECTATE_LEAVE                         = 1007,
=======
    RBAC_PERM_COMMAND_NPC_EVADE                              = 837,
    RBAC_PERM_COMMAND_PET_LEVEL                              = 838,
    RBAC_PERM_COMMAND_SERVER_SHUTDOWN_FORCE                  = 839,
    RBAC_PERM_COMMAND_SERVER_RESTART_FORCE                   = 840,
    RBAC_PERM_COMMAND_NEARGRAVEYARD                          = 841,

>>>>>>> e97ca908
    // custom permissions 1000+
    // Prepatch by LordPsyan
    RBAC_PERM_COMMAND_GUILD_LINFO                            = 1000,
    RBAC_PERM_COMMAND_GUILD_SET_LEVEL                        = 1001,
    RBAC_PERM_COMMAND_GUILD_GIVE_XP                          = 1002,
    // 02
    // 03
    // 04
    // 05
    // 06
    // 07
    // 08
    // 09
    // 10
    // 11
    // 12
    // 13
    // 14
    // 15
    // 16
    // 17
    // 18
    // 19
    RBAC_PERM_COMMAND_WORLD_CHAT                             = 1015,
    // Visit http://www.realmsofwarcraft.com/bb for forums and information
    //
    // End of prepatch
    RBAC_PERM_MAX
};

enum RBACCommandResult
{
    RBAC_OK,
    RBAC_CANT_ADD_ALREADY_ADDED,
    RBAC_CANT_REVOKE_NOT_IN_LIST,
    RBAC_IN_GRANTED_LIST,
    RBAC_IN_DENIED_LIST,
    RBAC_ID_DOES_NOT_EXISTS
};

typedef std::set<uint32> RBACPermissionContainer;

class TC_GAME_API RBACPermission
{
    public:
        RBACPermission(uint32 id = 0, std::string const& name = ""):
            _id(id), _name(name), _perms() { }

        /// Gets the Name of the Object
        std::string const& GetName() const { return _name; }
        /// Gets the Id of the Object
        uint32 GetId() const { return _id; }

        /// Gets the Permissions linked to this permission
        RBACPermissionContainer const& GetLinkedPermissions() const { return _perms; }
        /// Adds a new linked Permission
        void AddLinkedPermission(uint32 id) { _perms.insert(id); }
        /// Removes a linked Permission
        void RemoveLinkedPermission(uint32 id) { _perms.erase(id); }

    private:
        uint32 _id;                                        ///> id of the object
        std::string _name;                                 ///> name of the object
        RBACPermissionContainer _perms;                    ///> Set of permissions
};

/**
 * @name RBACData
 * @brief Contains all needed information about the acccount
 *
 * This class contains all the data needed to calculate the account permissions.
 * RBACDAta is formed by granted and denied permissions and all the inherited permissions
 *
 * Calculation of current Permissions: Granted permissions - Denied permissions
 * - Granted permissions: through linked permissions and directly assigned
 * - Denied permissions: through linked permissions and directly assigned
 */
class TC_GAME_API RBACData
{
    public:
        RBACData(uint32 id, std::string const& name, int32 realmId, uint8 secLevel = 255):
            _id(id), _name(name), _realmId(realmId), _secLevel(secLevel),
            _grantedPerms(), _deniedPerms(), _globalPerms() { }

        /// Gets the Name of the Object
        std::string const& GetName() const { return _name; }
        /// Gets the Id of the Object
        uint32 GetId() const { return _id; }

        /**
         * @name HasPermission
         * @brief Checks if certain action is allowed
         *
         * Checks if certain action can be performed.
         *
         * @return grant or deny action
         *
         * Example Usage:
         * @code
         * bool Player::CanJoinArena(Battleground* bg)
         * {
         *     return bg->isArena() && HasPermission(RBAC_PERM_JOIN_ARENA);
         * }
         * @endcode
         */
        bool HasPermission(uint32 permission) const
        {
            return _globalPerms.find(permission) != _globalPerms.end();
        }

        // Functions enabled to be used by command system
        /// Returns all the granted permissions (after computation)
        RBACPermissionContainer const& GetPermissions() const { return _globalPerms; }
        /// Returns all the granted permissions
        RBACPermissionContainer const& GetGrantedPermissions() const { return _grantedPerms; }
        /// Returns all the denied permissions
        RBACPermissionContainer const& GetDeniedPermissions() const { return _deniedPerms; }

        /**
         * @name GrantRole
         * @brief Grants a permission
         *
         * Grants a permission to the account. If realm is 0 or the permission can not be added
         * No save to db action will be performed.
         *
         * Fails if permission Id does not exists or permission already granted or denied
         *
         * @param permissionId permission to be granted
         * @param realmId realm affected
         *
         * @return Success or failure (with reason) to grant the permission
         *
         * Example Usage:
         * @code
         * // previously defined "RBACData* rbac" with proper initialization
         * uint32 permissionId = 2;
         * if (rbac->GrantRole(permissionId) == RBAC_IN_DENIED_LIST)
         *     TC_LOG_DEBUG("entities.player", "Failed to grant permission %u, already denied", permissionId);
         * @endcode
         */
        RBACCommandResult GrantPermission(uint32 permissionId, int32 realmId = 0);

        /**
         * @name DenyPermission
         * @brief Denies a permission
         *
         * Denied a permission to the account. If realm is 0 or the permission can not be added
         * No save to db action will be performed.
         *
         * Fails if permission Id does not exists or permission already granted or denied
         *
         * @param permissionId permission to be denied
         * @param realmId realm affected
         *
         * @return Success or failure (with reason) to deny the permission
         *
         * Example Usage:
         * @code
         * // previously defined "RBACData* rbac" with proper initialization
         * uint32 permissionId = 2;
         * if (rbac->DenyRole(permissionId) == RBAC_ID_DOES_NOT_EXISTS)
         *     TC_LOG_DEBUG("entities.player", "Role Id %u does not exists", permissionId);
         * @endcode
         */
        RBACCommandResult DenyPermission(uint32 permissionId, int32 realmId = 0);

        /**
         * @name RevokePermission
         * @brief Removes a permission
         *
         * Removes a permission from the account. If realm is 0 or the permission can not be removed
         * No save to db action will be performed. Any delete operation will always affect
         * "all realms (-1)" in addition to the realm specified
         *
         * Fails if permission not present
         *
         * @param permissionId permission to be removed
         * @param realmId realm affected
         *
         * @return Success or failure (with reason) to remove the permission
         *
         * Example Usage:
         * @code
         * // previously defined "RBACData* rbac" with proper initialization
         * uint32 permissionId = 2;
         * if (rbac->RevokeRole(permissionId) == RBAC_OK)
         *     TC_LOG_DEBUG("entities.player", "Permission %u succesfully removed", permissionId);
         * @endcode
         */
        RBACCommandResult RevokePermission(uint32 permissionId, int32 realmId = 0);

        /// Loads all permissions assigned to current account
        void LoadFromDB();
        PreparedQueryResultFuture LoadFromDBAsync();
        void LoadFromDBCallback(PreparedQueryResult result);

        /// Sets security level
        void SetSecurityLevel(uint8 id)
        {
            _secLevel = id;
            LoadFromDB();
        }

        /// Returns the security level assigned
        uint8 GetSecurityLevel() const { return _secLevel; }
    private:
        /// Saves a permission to DB, Granted or Denied
        void SavePermission(uint32 role, bool granted, int32 realm);
        /// Clears roles, groups and permissions - Used for reload
        void ClearData();

        /**
         * @name CalculateNewPermissions
         * @brief Calculates new permissions
         *
         * Calculates new permissions after some change
         * The calculation is done Granted - Denied:
         * - Granted permissions: through linked permissions and directly assigned
         * - Denied permissions: through linked permissions and directly assigned
         */
        void CalculateNewPermissions();

        int32 GetRealmId() const { return _realmId; }

        // Auxiliar private functions - defined to allow to maintain same code even
        // if internal structure changes.

        /// Checks if a permission is granted
        bool HasGrantedPermission(uint32 permissionId) const
        {
            return _grantedPerms.find(permissionId) != _grantedPerms.end();
        }

        /// Checks if a permission is denied
        bool HasDeniedPermission(uint32 permissionId) const
        {
            return _deniedPerms.find(permissionId) != _deniedPerms.end();
        }

        /// Adds a new granted permission
        void AddGrantedPermission(uint32 permissionId)
        {
            _grantedPerms.insert(permissionId);
        }

        /// Removes a granted permission
        void RemoveGrantedPermission(uint32 permissionId)
        {
            _grantedPerms.erase(permissionId);
        }

        /// Adds a new denied permission
        void AddDeniedPermission(uint32 permissionId)
        {
            _deniedPerms.insert(permissionId);
        }

        /// Removes a denied permission
        void RemoveDeniedPermission(uint32 permissionId)
        {
            _deniedPerms.erase(permissionId);
        }

        /// Adds a list of permissions to another list
        void AddPermissions(RBACPermissionContainer const& permsFrom, RBACPermissionContainer& permsTo);

        /// Removes a list of permissions from another list
        void RemovePermissions(RBACPermissionContainer& permsFrom, RBACPermissionContainer const& permsToRemove);

        /**
         * @name ExpandPermissions
         * @brief Adds the list of linked permissions to the original list
         *
         * Given a list of permissions, gets all the inherited permissions
         * @param permissions The list of permissions to expand
         */
        void ExpandPermissions(RBACPermissionContainer& permissions);

        uint32 _id;                                        ///> Account id
        std::string _name;                                 ///> Account name
        int32 _realmId;                                    ///> RealmId Affected
        uint8 _secLevel;                                   ///> Account SecurityLevel
        RBACPermissionContainer _grantedPerms;             ///> Granted permissions
        RBACPermissionContainer _deniedPerms;              ///> Denied permissions
        RBACPermissionContainer _globalPerms;              ///> Calculated permissions
};

}

#endif<|MERGE_RESOLUTION|>--- conflicted
+++ resolved
@@ -697,27 +697,24 @@
     // 799 - 834 6.x only
     RBAC_PERM_COMMAND_DEBUG_LOADCELLS                        = 835,
     RBAC_PERM_COMMAND_DEBUG_BOUNDARY                         = 836,
-<<<<<<< HEAD
-	
+    RBAC_PERM_COMMAND_NPC_EVADE                              = 837,
+    RBAC_PERM_COMMAND_PET_LEVEL                              = 838,
+    RBAC_PERM_COMMAND_SERVER_SHUTDOWN_FORCE                  = 839,
+    RBAC_PERM_COMMAND_SERVER_RESTART_FORCE                   = 840,
+    RBAC_PERM_COMMAND_NEARGRAVEYARD                          = 841,
+
+    // custom permissions 1000+
+    RBAC_PERM_COMMAND_GUILD_LINFO                            = 1000,
+    RBAC_PERM_COMMAND_GUILD_SET_LEVEL                        = 1001,
+    RBAC_PERM_COMMAND_GUILD_GIVE_XP                          = 1002,
+    // Prepatch by LordPsyan
+		
 	//Arena Spectator
     RBAC_PERM_COMMAND_SPECTATE                               = 1003,
     RBAC_PERM_COMMAND_SPECTATE_PLAYER                        = 1004,
     RBAC_PERM_COMMAND_SPECTATE_VIEW                          = 1005,
     RBAC_PERM_COMMAND_SPECTATE_RESET                         = 1006,
     RBAC_PERM_COMMAND_SPECTATE_LEAVE                         = 1007,
-=======
-    RBAC_PERM_COMMAND_NPC_EVADE                              = 837,
-    RBAC_PERM_COMMAND_PET_LEVEL                              = 838,
-    RBAC_PERM_COMMAND_SERVER_SHUTDOWN_FORCE                  = 839,
-    RBAC_PERM_COMMAND_SERVER_RESTART_FORCE                   = 840,
-    RBAC_PERM_COMMAND_NEARGRAVEYARD                          = 841,
-
->>>>>>> e97ca908
-    // custom permissions 1000+
-    // Prepatch by LordPsyan
-    RBAC_PERM_COMMAND_GUILD_LINFO                            = 1000,
-    RBAC_PERM_COMMAND_GUILD_SET_LEVEL                        = 1001,
-    RBAC_PERM_COMMAND_GUILD_GIVE_XP                          = 1002,
     // 02
     // 03
     // 04
