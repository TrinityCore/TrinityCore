--- conflicted
+++ resolved
@@ -749,16 +749,13 @@
     RBAC_PERM_COMMAND_RELOAD_CHARACTER_TEMPLATE              = 842, // not on 3.3.5a
     RBAC_PERM_COMMAND_RELOAD_QUEST_GREETING                  = 843, // not on 3.3.5a
     RBAC_PERM_COMMAND_DEBUG_SEND_PLAYSCENE                   = 844, // not on 3.3.5a
-<<<<<<< HEAD
-    RBAC_PERM_COMMAND_ANTICHEAT                              = 845,
-    RBAC_PERM_COMMAND_ANTICHEAT_GLOBAL                       = 846,
-    RBAC_PERM_COMMAND_ANTICHEAT_PLAYER                       = 847,
-    RBAC_PERM_COMMAND_ANTICHEAT_HANDLE                       = 848,
-    RBAC_PERM_COMMAND_ANTICHEAT_JAIL                         = 849,
-    RBAC_PERM_COMMAND_ANTICHEAT_WARN                         = 850,
-=======
     RBAC_PERM_COMMAND_GO_OFFSET                              = 845,
->>>>>>> d06391d0
+    RBAC_PERM_COMMAND_ANTICHEAT                              = 846,
+    RBAC_PERM_COMMAND_ANTICHEAT_GLOBAL                       = 847,
+    RBAC_PERM_COMMAND_ANTICHEAT_PLAYER                       = 848,
+    RBAC_PERM_COMMAND_ANTICHEAT_HANDLE                       = 849,
+    RBAC_PERM_COMMAND_ANTICHEAT_JAIL                         = 850,
+    RBAC_PERM_COMMAND_ANTICHEAT_WARN                         = 851,
 
     // custom permissions 1000+
     RBAC_PERM_MAX
