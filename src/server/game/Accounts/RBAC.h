/*
 * Copyright (C) 2008-2016 TrinityCore <http://www.trinitycore.org/>
 *
 * This program is free software; you can redistribute it and/or modify it
 * under the terms of the GNU General Public License as published by the
 * Free Software Foundation; either version 2 of the License, or (at your
 * option) any later version.
 *
 * This program is distributed in the hope that it will be useful, but WITHOUT
 * ANY WARRANTY; without even the implied warranty of MERCHANTABILITY or
 * FITNESS FOR A PARTICULAR PURPOSE. See the GNU General Public License for
 * more details.
 *
 * You should have received a copy of the GNU General Public License along
 * with this program. If not, see <http://www.gnu.org/licenses/>.
 */

/**
* @file RBAC.h
* @brief Role Based Access Control related classes definition
*
* This file contains all the classes and enums used to implement
* Role Based Access Control
*
* RBAC Rules:
* - Pemission: Defines an autorization to perform certain operation.
* - Role: Set of permissions.
* - Group: Set of roles.
* - An Account can have multiple groups, roles and permissions.
* - Account Groups can only be granted or revoked
* - Account Roles and Permissions can be granted, denied or revoked
* - Grant: Assignment of the object (role/permission) and allow it
* - Deny: Assignment of the object (role/permission) and deny it
* - Revoke: Removal of the object (role/permission) no matter if it was granted or denied
* - Global Permissions are computed as:
*       Group Grants + Role Grants + User Grans - Role Grants - User Grants
* - Groups, Roles and Permissions can be assigned by realm
*/

#ifndef _RBAC_H
#define _RBAC_H

#include "DatabaseEnv.h"
#include <string>
#include <set>
#include <map>

namespace rbac
{

enum RBACPermissions
{
    RBAC_PERM_INSTANT_LOGOUT                                 = 1,
    RBAC_PERM_SKIP_QUEUE                                     = 2,
    RBAC_PERM_JOIN_NORMAL_BG                                 = 3,
    RBAC_PERM_JOIN_RANDOM_BG                                 = 4,
    RBAC_PERM_JOIN_ARENAS                                    = 5,
    RBAC_PERM_JOIN_DUNGEON_FINDER                            = 6,
    //  7 - reuse
    //  8 - reuse
    //  9 - reuse
    RBAC_PERM_USE_CHARACTER_TEMPLATES                        = 10, // not on 3.3.5a
    RBAC_PERM_LOG_GM_TRADE                                   = 11,
    RBAC_PERM_SKIP_CHECK_CHARACTER_CREATION_DEMON_HUNTER     = 12, // not on 3.3.5a
    RBAC_PERM_SKIP_CHECK_INSTANCE_REQUIRED_BOSSES            = 13,
    RBAC_PERM_SKIP_CHECK_CHARACTER_CREATION_TEAMMASK         = 14,
    RBAC_PERM_SKIP_CHECK_CHARACTER_CREATION_CLASSMASK        = 15,
    RBAC_PERM_SKIP_CHECK_CHARACTER_CREATION_RACEMASK         = 16,
    RBAC_PERM_SKIP_CHECK_CHARACTER_CREATION_RESERVEDNAME     = 17,
    RBAC_PERM_SKIP_CHECK_CHARACTER_CREATION_HEROIC_CHARACTER = 18,
    RBAC_PERM_SKIP_CHECK_CHAT_CHANNEL_REQ                    = 19,
    RBAC_PERM_SKIP_CHECK_DISABLE_MAP                         = 20,
    RBAC_PERM_SKIP_CHECK_MORE_TALENTS_THAN_ALLOWED           = 21,
    RBAC_PERM_SKIP_CHECK_CHAT_SPAM                           = 22,
    RBAC_PERM_SKIP_CHECK_OVERSPEED_PING                      = 23,
    RBAC_PERM_TWO_SIDE_CHARACTER_CREATION                    = 24,
    RBAC_PERM_TWO_SIDE_INTERACTION_CHAT                      = 25,
    RBAC_PERM_TWO_SIDE_INTERACTION_CHANNEL                   = 26,
    RBAC_PERM_TWO_SIDE_INTERACTION_MAIL                      = 27,
    RBAC_PERM_TWO_SIDE_WHO_LIST                              = 28,
    RBAC_PERM_TWO_SIDE_ADD_FRIEND                            = 29,
    RBAC_PERM_COMMANDS_SAVE_WITHOUT_DELAY                    = 30,
    RBAC_PERM_COMMANDS_USE_UNSTUCK_WITH_ARGS                 = 31,
    RBAC_PERM_COMMANDS_BE_ASSIGNED_TICKET                    = 32,
    RBAC_PERM_COMMANDS_NOTIFY_COMMAND_NOT_FOUND_ERROR        = 33,
    RBAC_PERM_COMMANDS_APPEAR_IN_GM_LIST                     = 34,
    RBAC_PERM_WHO_SEE_ALL_SEC_LEVELS                         = 35,
    RBAC_PERM_CAN_FILTER_WHISPERS                            = 36,
    RBAC_PERM_CHAT_USE_STAFF_BADGE                           = 37,
    RBAC_PERM_RESURRECT_WITH_FULL_HPS                        = 38,
    RBAC_PERM_RESTORE_SAVED_GM_STATE                         = 39,
    RBAC_PERM_ALLOW_GM_FRIEND                                = 40,
    RBAC_PERM_USE_START_GM_LEVEL                             = 41,
    RBAC_PERM_OPCODE_WORLD_TELEPORT                          = 42,
    RBAC_PERM_OPCODE_WHOIS                                   = 43,
    RBAC_PERM_RECEIVE_GLOBAL_GM_TEXTMESSAGE                  = 44,
    RBAC_PERM_SILENTLY_JOIN_CHANNEL                          = 45,
    RBAC_PERM_CHANGE_CHANNEL_NOT_MODERATOR                   = 46,
    RBAC_PERM_CHECK_FOR_LOWER_SECURITY                       = 47,
    RBAC_PERM_COMMANDS_PINFO_CHECK_PERSONAL_DATA             = 48,
    RBAC_PERM_EMAIL_CONFIRM_FOR_PASS_CHANGE                  = 49,
    RBAC_PERM_MAY_CHECK_OWN_EMAIL                            = 50,
    RBAC_PERM_ALLOW_TWO_SIDE_TRADE                           = 51,

    // Free space for core permissions (till 149)
    // Roles (Permissions with delegated permissions) use 199 and descending
    RBAC_PERM_COMMAND_RBAC                                   = 200,
    RBAC_PERM_COMMAND_RBAC_ACC                               = 201,
    RBAC_PERM_COMMAND_RBAC_ACC_PERM_LIST                     = 202,
    RBAC_PERM_COMMAND_RBAC_ACC_PERM_GRANT                    = 203,
    RBAC_PERM_COMMAND_RBAC_ACC_PERM_DENY                     = 204,
    RBAC_PERM_COMMAND_RBAC_ACC_PERM_REVOKE                   = 205,
    RBAC_PERM_COMMAND_RBAC_LIST                              = 206,
    RBAC_PERM_COMMAND_BNET_ACCOUNT                           = 207, // not on 3.3.5a
    RBAC_PERM_COMMAND_BNET_ACCOUNT_CREATE                    = 208, // not on 3.3.5a
    RBAC_PERM_COMMAND_BNET_ACCOUNT_LOCK_COUNTRY              = 209, // not on 3.3.5a
    RBAC_PERM_COMMAND_BNET_ACCOUNT_LOCK_IP                   = 210, // not on 3.3.5a
    RBAC_PERM_COMMAND_BNET_ACCOUNT_PASSWORD                  = 211, // not on 3.3.5a
    RBAC_PERM_COMMAND_BNET_ACCOUNT_SET                       = 212, // not on 3.3.5a
    RBAC_PERM_COMMAND_BNET_ACCOUNT_SET_PASSWORD              = 213, // not on 3.3.5a
    RBAC_PERM_COMMAND_BNET_ACCOUNT_LINK                      = 214, // not on 3.3.5a
    RBAC_PERM_COMMAND_BNET_ACCOUNT_UNLINK                    = 215, // not on 3.3.5a
    RBAC_PERM_COMMAND_BNET_ACCOUNT_CREATE_GAME               = 216, // not on 3.3.5a
    RBAC_PERM_COMMAND_ACCOUNT                                = 217,
    RBAC_PERM_COMMAND_ACCOUNT_ADDON                          = 218,
    RBAC_PERM_COMMAND_ACCOUNT_CREATE                         = 219,
    RBAC_PERM_COMMAND_ACCOUNT_DELETE                         = 220,
    RBAC_PERM_COMMAND_ACCOUNT_LOCK                           = 221,
    RBAC_PERM_COMMAND_ACCOUNT_LOCK_COUNTRY                   = 222,
    RBAC_PERM_COMMAND_ACCOUNT_LOCK_IP                        = 223,
    RBAC_PERM_COMMAND_ACCOUNT_ONLINE_LIST                    = 224,
    RBAC_PERM_COMMAND_ACCOUNT_PASSWORD                       = 225,
    RBAC_PERM_COMMAND_ACCOUNT_SET                            = 226,
    RBAC_PERM_COMMAND_ACCOUNT_SET_ADDON                      = 227,
    RBAC_PERM_COMMAND_ACCOUNT_SET_GMLEVEL                    = 228,
    RBAC_PERM_COMMAND_ACCOUNT_SET_PASSWORD                   = 229,
    RBAC_PERM_COMMAND_ACHIEVEMENT                            = 230,
    RBAC_PERM_COMMAND_ACHIEVEMENT_ADD                        = 231,
    RBAC_PERM_COMMAND_ARENA                                  = 232,
    RBAC_PERM_COMMAND_ARENA_CAPTAIN                          = 233,
    RBAC_PERM_COMMAND_ARENA_CREATE                           = 234,
    RBAC_PERM_COMMAND_ARENA_DISBAND                          = 235,
    RBAC_PERM_COMMAND_ARENA_INFO                             = 236,
    RBAC_PERM_COMMAND_ARENA_LOOKUP                           = 237,
    RBAC_PERM_COMMAND_ARENA_RENAME                           = 238,
    RBAC_PERM_COMMAND_BAN                                    = 239,
    RBAC_PERM_COMMAND_BAN_ACCOUNT                            = 240,
    RBAC_PERM_COMMAND_BAN_CHARACTER                          = 241,
    RBAC_PERM_COMMAND_BAN_IP                                 = 242,
    RBAC_PERM_COMMAND_BAN_PLAYERACCOUNT                      = 243,
    RBAC_PERM_COMMAND_BANINFO                                = 244,
    RBAC_PERM_COMMAND_BANINFO_ACCOUNT                        = 245,
    RBAC_PERM_COMMAND_BANINFO_CHARACTER                      = 246,
    RBAC_PERM_COMMAND_BANINFO_IP                             = 247,
    RBAC_PERM_COMMAND_BANLIST                                = 248,
    RBAC_PERM_COMMAND_BANLIST_ACCOUNT                        = 249,
    RBAC_PERM_COMMAND_BANLIST_CHARACTER                      = 250,
    RBAC_PERM_COMMAND_BANLIST_IP                             = 251,
    RBAC_PERM_COMMAND_UNBAN                                  = 252,
    RBAC_PERM_COMMAND_UNBAN_ACCOUNT                          = 253,
    RBAC_PERM_COMMAND_UNBAN_CHARACTER                        = 254,
    RBAC_PERM_COMMAND_UNBAN_IP                               = 255,
    RBAC_PERM_COMMAND_UNBAN_PLAYERACCOUNT                    = 256,
    RBAC_PERM_COMMAND_BF                                     = 257,
    RBAC_PERM_COMMAND_BF_START                               = 258,
    RBAC_PERM_COMMAND_BF_STOP                                = 259,
    RBAC_PERM_COMMAND_BF_SWITCH                              = 260,
    RBAC_PERM_COMMAND_BF_TIMER                               = 261,
    RBAC_PERM_COMMAND_BF_ENABLE                              = 262,
    RBAC_PERM_COMMAND_ACCOUNT_EMAIL                          = 263,
    RBAC_PERM_COMMAND_ACCOUNT_SET_SEC                        = 264,
    RBAC_PERM_COMMAND_ACCOUNT_SET_SEC_EMAIL                  = 265,
    RBAC_PERM_COMMAND_ACCOUNT_SET_SEC_REGMAIL                = 266,
    RBAC_PERM_COMMAND_CAST                                   = 267,
    RBAC_PERM_COMMAND_CAST_BACK                              = 268,
    RBAC_PERM_COMMAND_CAST_DIST                              = 269,
    RBAC_PERM_COMMAND_CAST_SELF                              = 270,
    RBAC_PERM_COMMAND_CAST_TARGET                            = 271,
    RBAC_PERM_COMMAND_CAST_DEST                              = 272,
    RBAC_PERM_COMMAND_CHARACTER                              = 273,
    RBAC_PERM_COMMAND_CHARACTER_CUSTOMIZE                    = 274,
    RBAC_PERM_COMMAND_CHARACTER_CHANGEFACTION                = 275,
    RBAC_PERM_COMMAND_CHARACTER_CHANGERACE                   = 276,
    RBAC_PERM_COMMAND_CHARACTER_DELETED                      = 277,
    RBAC_PERM_COMMAND_CHARACTER_DELETED_DELETE               = 278,
    RBAC_PERM_COMMAND_CHARACTER_DELETED_LIST                 = 279,
    RBAC_PERM_COMMAND_CHARACTER_DELETED_RESTORE              = 280,
    RBAC_PERM_COMMAND_CHARACTER_DELETED_OLD                  = 281,
    RBAC_PERM_COMMAND_CHARACTER_ERASE                        = 282,
    RBAC_PERM_COMMAND_CHARACTER_LEVEL                        = 283,
    RBAC_PERM_COMMAND_CHARACTER_RENAME                       = 284,
    RBAC_PERM_COMMAND_CHARACTER_REPUTATION                   = 285,
    RBAC_PERM_COMMAND_CHARACTER_TITLES                       = 286,
    RBAC_PERM_COMMAND_LEVELUP                                = 287,
    RBAC_PERM_COMMAND_PDUMP                                  = 288,
    RBAC_PERM_COMMAND_PDUMP_LOAD                             = 289,
    RBAC_PERM_COMMAND_PDUMP_WRITE                            = 290,
    RBAC_PERM_COMMAND_CHEAT                                  = 291,
    RBAC_PERM_COMMAND_CHEAT_CASTTIME                         = 292,
    RBAC_PERM_COMMAND_CHEAT_COOLDOWN                         = 293,
    RBAC_PERM_COMMAND_CHEAT_EXPLORE                          = 294,
    RBAC_PERM_COMMAND_CHEAT_GOD                              = 295,
    RBAC_PERM_COMMAND_CHEAT_POWER                            = 296,
    RBAC_PERM_COMMAND_CHEAT_STATUS                           = 297,
    RBAC_PERM_COMMAND_CHEAT_TAXI                             = 298,
    RBAC_PERM_COMMAND_CHEAT_WATERWALK                        = 299,
    RBAC_PERM_COMMAND_DEBUG                                  = 300,
    RBAC_PERM_COMMAND_DEBUG_ANIM                             = 301,
    RBAC_PERM_COMMAND_DEBUG_AREATRIGGERS                     = 302,
    RBAC_PERM_COMMAND_DEBUG_ARENA                            = 303,
    RBAC_PERM_COMMAND_DEBUG_BG                               = 304,
    RBAC_PERM_COMMAND_DEBUG_ENTERVEHICLE                     = 305,
    RBAC_PERM_COMMAND_DEBUG_GETITEMSTATE                     = 306,
    RBAC_PERM_COMMAND_DEBUG_GETITEMVALUE                     = 307,
    RBAC_PERM_COMMAND_DEBUG_GETVALUE                         = 308,
    RBAC_PERM_COMMAND_DEBUG_HOSTIL                           = 309,
    RBAC_PERM_COMMAND_DEBUG_ITEMEXPIRE                       = 310,
    RBAC_PERM_COMMAND_DEBUG_LOOTRECIPIENT                    = 311,
    RBAC_PERM_COMMAND_DEBUG_LOS                              = 312,
    RBAC_PERM_COMMAND_DEBUG_MOD32VALUE                       = 313,
    RBAC_PERM_COMMAND_DEBUG_MOVEFLAGS                        = 314,
    RBAC_PERM_COMMAND_DEBUG_PLAY                             = 315,
    RBAC_PERM_COMMAND_DEBUG_PLAY_CINEMATIC                   = 316,
    RBAC_PERM_COMMAND_DEBUG_PLAY_MOVIE                       = 317,
    RBAC_PERM_COMMAND_DEBUG_PLAY_SOUND                       = 318,
    RBAC_PERM_COMMAND_DEBUG_SEND                             = 319,
    RBAC_PERM_COMMAND_DEBUG_SEND_BUYERROR                    = 320,
    RBAC_PERM_COMMAND_DEBUG_SEND_CHANNELNOTIFY               = 321,
    RBAC_PERM_COMMAND_DEBUG_SEND_CHATMESSAGE                 = 322,
    RBAC_PERM_COMMAND_DEBUG_SEND_EQUIPERROR                  = 323,
    RBAC_PERM_COMMAND_DEBUG_SEND_LARGEPACKET                 = 324,
    RBAC_PERM_COMMAND_DEBUG_SEND_OPCODE                      = 325,
    RBAC_PERM_COMMAND_DEBUG_SEND_QINVALIDMSG                 = 326,
    RBAC_PERM_COMMAND_DEBUG_SEND_QPARTYMSG                   = 327,
    RBAC_PERM_COMMAND_DEBUG_SEND_SELLERROR                   = 328,
    RBAC_PERM_COMMAND_DEBUG_SEND_SETPHASESHIFT               = 329,
    RBAC_PERM_COMMAND_DEBUG_SEND_SPELLFAIL                   = 330,
    RBAC_PERM_COMMAND_DEBUG_SETAURASTATE                     = 331,
    RBAC_PERM_COMMAND_DEBUG_SETBIT                           = 332,
    RBAC_PERM_COMMAND_DEBUG_SETITEMVALUE                     = 333,
    RBAC_PERM_COMMAND_DEBUG_SETVALUE                         = 334,
    RBAC_PERM_COMMAND_DEBUG_SETVID                           = 335,
    RBAC_PERM_COMMAND_DEBUG_SPAWNVEHICLE                     = 336,
    RBAC_PERM_COMMAND_DEBUG_THREAT                           = 337,
    RBAC_PERM_COMMAND_DEBUG_UPDATE                           = 338,
    RBAC_PERM_COMMAND_DEBUG_UWS                              = 339,
    RBAC_PERM_COMMAND_WPGPS                                  = 340,
    RBAC_PERM_COMMAND_DESERTER                               = 341,
    RBAC_PERM_COMMAND_DESERTER_BG                            = 342,
    RBAC_PERM_COMMAND_DESERTER_BG_ADD                        = 343,
    RBAC_PERM_COMMAND_DESERTER_BG_REMOVE                     = 344,
    RBAC_PERM_COMMAND_DESERTER_INSTANCE                      = 345,
    RBAC_PERM_COMMAND_DESERTER_INSTANCE_ADD                  = 346,
    RBAC_PERM_COMMAND_DESERTER_INSTANCE_REMOVE               = 347,
    RBAC_PERM_COMMAND_DISABLE                                = 348,
    RBAC_PERM_COMMAND_DISABLE_ADD                            = 349,
    RBAC_PERM_COMMAND_DISABLE_ADD_ACHIEVEMENT_CRITERIA       = 350,
    RBAC_PERM_COMMAND_DISABLE_ADD_BATTLEGROUND               = 351,
    RBAC_PERM_COMMAND_DISABLE_ADD_MAP                        = 352,
    RBAC_PERM_COMMAND_DISABLE_ADD_MMAP                       = 353,
    RBAC_PERM_COMMAND_DISABLE_ADD_OUTDOORPVP                 = 354,
    RBAC_PERM_COMMAND_DISABLE_ADD_QUEST                      = 355,
    RBAC_PERM_COMMAND_DISABLE_ADD_SPELL                      = 356,
    RBAC_PERM_COMMAND_DISABLE_ADD_VMAP                       = 357,
    RBAC_PERM_COMMAND_DISABLE_REMOVE                         = 358,
    RBAC_PERM_COMMAND_DISABLE_REMOVE_ACHIEVEMENT_CRITERIA    = 359,
    RBAC_PERM_COMMAND_DISABLE_REMOVE_BATTLEGROUND            = 360,
    RBAC_PERM_COMMAND_DISABLE_REMOVE_MAP                     = 361,
    RBAC_PERM_COMMAND_DISABLE_REMOVE_MMAP                    = 362,
    RBAC_PERM_COMMAND_DISABLE_REMOVE_OUTDOORPVP              = 363,
    RBAC_PERM_COMMAND_DISABLE_REMOVE_QUEST                   = 364,
    RBAC_PERM_COMMAND_DISABLE_REMOVE_SPELL                   = 365,
    RBAC_PERM_COMMAND_DISABLE_REMOVE_VMAP                    = 366,
    RBAC_PERM_COMMAND_EVENT                                  = 367,
    RBAC_PERM_COMMAND_EVENT_ACTIVELIST                       = 368,
    RBAC_PERM_COMMAND_EVENT_START                            = 369,
    RBAC_PERM_COMMAND_EVENT_STOP                             = 370,
    RBAC_PERM_COMMAND_GM                                     = 371,
    RBAC_PERM_COMMAND_GM_CHAT                                = 372,
    RBAC_PERM_COMMAND_GM_FLY                                 = 373,
    RBAC_PERM_COMMAND_GM_INGAME                              = 374,
    RBAC_PERM_COMMAND_GM_LIST                                = 375,
    RBAC_PERM_COMMAND_GM_VISIBLE                             = 376,
    RBAC_PERM_COMMAND_GO                                     = 377,
    RBAC_PERM_COMMAND_GO_CREATURE                            = 378,
    RBAC_PERM_COMMAND_GO_GRAVEYARD                           = 379,
    RBAC_PERM_COMMAND_GO_GRID                                = 380,
    RBAC_PERM_COMMAND_GO_OBJECT                              = 381,
    RBAC_PERM_COMMAND_GO_TAXINODE                            = 382,
    RBAC_PERM_COMMAND_GO_TICKET                              = 383,
    RBAC_PERM_COMMAND_GO_TRIGGER                             = 384,
    RBAC_PERM_COMMAND_GO_XYZ                                 = 385,
    RBAC_PERM_COMMAND_GO_ZONEXY                              = 386,
    RBAC_PERM_COMMAND_GOBJECT                                = 387,
    RBAC_PERM_COMMAND_GOBJECT_ACTIVATE                       = 388,
    RBAC_PERM_COMMAND_GOBJECT_ADD                            = 389,
    RBAC_PERM_COMMAND_GOBJECT_ADD_TEMP                       = 390,
    RBAC_PERM_COMMAND_GOBJECT_DELETE                         = 391,
    RBAC_PERM_COMMAND_GOBJECT_INFO                           = 392,
    RBAC_PERM_COMMAND_GOBJECT_MOVE                           = 393,
    RBAC_PERM_COMMAND_GOBJECT_NEAR                           = 394,
    RBAC_PERM_COMMAND_GOBJECT_SET                            = 395,
    RBAC_PERM_COMMAND_GOBJECT_SET_PHASE                      = 396,
    RBAC_PERM_COMMAND_GOBJECT_SET_STATE                      = 397,
    RBAC_PERM_COMMAND_GOBJECT_TARGET                         = 398,
    RBAC_PERM_COMMAND_GOBJECT_TURN                           = 399,
    RBAC_PERM_COMMAND_DEBUG_TRANSPORT                        = 400,
    RBAC_PERM_COMMAND_GUILD                                  = 401,
    RBAC_PERM_COMMAND_GUILD_CREATE                           = 402,
    RBAC_PERM_COMMAND_GUILD_DELETE                           = 403,
    RBAC_PERM_COMMAND_GUILD_INVITE                           = 404,
    RBAC_PERM_COMMAND_GUILD_UNINVITE                         = 405,
    RBAC_PERM_COMMAND_GUILD_RANK                             = 406,
    RBAC_PERM_COMMAND_GUILD_RENAME                           = 407,
    RBAC_PERM_COMMAND_HONOR                                  = 408,
    RBAC_PERM_COMMAND_HONOR_ADD                              = 409,
    RBAC_PERM_COMMAND_HONOR_ADD_KILL                         = 410,
    RBAC_PERM_COMMAND_HONOR_UPDATE                           = 411,
    RBAC_PERM_COMMAND_INSTANCE                               = 412,
    RBAC_PERM_COMMAND_INSTANCE_LISTBINDS                     = 413,
    RBAC_PERM_COMMAND_INSTANCE_UNBIND                        = 414,
    RBAC_PERM_COMMAND_INSTANCE_STATS                         = 415,
    RBAC_PERM_COMMAND_INSTANCE_SAVEDATA                      = 416,
    RBAC_PERM_COMMAND_LEARN                                  = 417,
    RBAC_PERM_COMMAND_LEARN_ALL                              = 418,
    RBAC_PERM_COMMAND_LEARN_ALL_MY                           = 419,
    RBAC_PERM_COMMAND_LEARN_ALL_MY_CLASS                     = 420,
    RBAC_PERM_COMMAND_LEARN_ALL_MY_PETTALENTS                = 421,
    RBAC_PERM_COMMAND_LEARN_ALL_MY_SPELLS                    = 422,
    RBAC_PERM_COMMAND_LEARN_ALL_MY_TALENTS                   = 423,
    RBAC_PERM_COMMAND_LEARN_ALL_GM                           = 424,
    RBAC_PERM_COMMAND_LEARN_ALL_CRAFTS                       = 425,
    RBAC_PERM_COMMAND_LEARN_ALL_DEFAULT                      = 426,
    RBAC_PERM_COMMAND_LEARN_ALL_LANG                         = 427,
    RBAC_PERM_COMMAND_LEARN_ALL_RECIPES                      = 428,
    RBAC_PERM_COMMAND_UNLEARN                                = 429,
    RBAC_PERM_COMMAND_LFG                                    = 430,
    RBAC_PERM_COMMAND_LFG_PLAYER                             = 431,
    RBAC_PERM_COMMAND_LFG_GROUP                              = 432,
    RBAC_PERM_COMMAND_LFG_QUEUE                              = 433,
    RBAC_PERM_COMMAND_LFG_CLEAN                              = 434,
    RBAC_PERM_COMMAND_LFG_OPTIONS                            = 435,
    RBAC_PERM_COMMAND_LIST                                   = 436,
    RBAC_PERM_COMMAND_LIST_CREATURE                          = 437,
    RBAC_PERM_COMMAND_LIST_ITEM                              = 438,
    RBAC_PERM_COMMAND_LIST_OBJECT                            = 439,
    RBAC_PERM_COMMAND_LIST_AURAS                             = 440,
    RBAC_PERM_COMMAND_LIST_MAIL                              = 441,
    RBAC_PERM_COMMAND_LOOKUP                                 = 442,
    RBAC_PERM_COMMAND_LOOKUP_AREA                            = 443,
    RBAC_PERM_COMMAND_LOOKUP_CREATURE                        = 444,
    RBAC_PERM_COMMAND_LOOKUP_EVENT                           = 445,
    RBAC_PERM_COMMAND_LOOKUP_FACTION                         = 446,
    RBAC_PERM_COMMAND_LOOKUP_ITEM                            = 447,
    RBAC_PERM_COMMAND_LOOKUP_ITEMSET                         = 448,
    RBAC_PERM_COMMAND_LOOKUP_OBJECT                          = 449,
    RBAC_PERM_COMMAND_LOOKUP_QUEST                           = 450,
    RBAC_PERM_COMMAND_LOOKUP_PLAYER                          = 451,
    RBAC_PERM_COMMAND_LOOKUP_PLAYER_IP                       = 452,
    RBAC_PERM_COMMAND_LOOKUP_PLAYER_ACCOUNT                  = 453,
    RBAC_PERM_COMMAND_LOOKUP_PLAYER_EMAIL                    = 454,
    RBAC_PERM_COMMAND_LOOKUP_SKILL                           = 455,
    RBAC_PERM_COMMAND_LOOKUP_SPELL                           = 456,
    RBAC_PERM_COMMAND_LOOKUP_SPELL_ID                        = 457,
    RBAC_PERM_COMMAND_LOOKUP_TAXINODE                        = 458,
    RBAC_PERM_COMMAND_LOOKUP_TELE                            = 459,
    RBAC_PERM_COMMAND_LOOKUP_TITLE                           = 460,
    RBAC_PERM_COMMAND_LOOKUP_MAP                             = 461,
    RBAC_PERM_COMMAND_ANNOUNCE                               = 462,
    RBAC_PERM_COMMAND_CHANNEL                                = 463,
    RBAC_PERM_COMMAND_CHANNEL_SET                            = 464,
    RBAC_PERM_COMMAND_CHANNEL_SET_OWNERSHIP                  = 465,
    RBAC_PERM_COMMAND_GMANNOUNCE                             = 466,
    RBAC_PERM_COMMAND_GMNAMEANNOUNCE                         = 467,
    RBAC_PERM_COMMAND_GMNOTIFY                               = 468,
    RBAC_PERM_COMMAND_NAMEANNOUNCE                           = 469,
    RBAC_PERM_COMMAND_NOTIFY                                 = 470,
    RBAC_PERM_COMMAND_WHISPERS                               = 471,
    RBAC_PERM_COMMAND_GROUP                                  = 472,
    RBAC_PERM_COMMAND_GROUP_LEADER                           = 473,
    RBAC_PERM_COMMAND_GROUP_DISBAND                          = 474,
    RBAC_PERM_COMMAND_GROUP_REMOVE                           = 475,
    RBAC_PERM_COMMAND_GROUP_JOIN                             = 476,
    RBAC_PERM_COMMAND_GROUP_LIST                             = 477,
    RBAC_PERM_COMMAND_GROUP_SUMMON                           = 478,
    RBAC_PERM_COMMAND_PET                                    = 479,
    RBAC_PERM_COMMAND_PET_CREATE                             = 480,
    RBAC_PERM_COMMAND_PET_LEARN                              = 481,
    RBAC_PERM_COMMAND_PET_UNLEARN                            = 482,
    RBAC_PERM_COMMAND_SEND                                   = 483,
    RBAC_PERM_COMMAND_SEND_ITEMS                             = 484,
    RBAC_PERM_COMMAND_SEND_MAIL                              = 485,
    RBAC_PERM_COMMAND_SEND_MESSAGE                           = 486,
    RBAC_PERM_COMMAND_SEND_MONEY                             = 487,
    RBAC_PERM_COMMAND_ADDITEM                                = 488,
    RBAC_PERM_COMMAND_ADDITEMSET                             = 489,
    RBAC_PERM_COMMAND_APPEAR                                 = 490,
    RBAC_PERM_COMMAND_AURA                                   = 491,
    RBAC_PERM_COMMAND_BANK                                   = 492,
    RBAC_PERM_COMMAND_BINDSIGHT                              = 493,
    RBAC_PERM_COMMAND_COMBATSTOP                             = 494,
    RBAC_PERM_COMMAND_COMETOME                               = 495,
    RBAC_PERM_COMMAND_COMMANDS                               = 496,
    RBAC_PERM_COMMAND_COOLDOWN                               = 497,
    RBAC_PERM_COMMAND_DAMAGE                                 = 498,
    RBAC_PERM_COMMAND_DEV                                    = 499,
    RBAC_PERM_COMMAND_DIE                                    = 500,
    RBAC_PERM_COMMAND_DISMOUNT                               = 501,
    RBAC_PERM_COMMAND_DISTANCE                               = 502,
    RBAC_PERM_COMMAND_FLUSHARENAPOINTS                       = 503,
    RBAC_PERM_COMMAND_FREEZE                                 = 504,
    RBAC_PERM_COMMAND_GPS                                    = 505,
    RBAC_PERM_COMMAND_GUID                                   = 506,
    RBAC_PERM_COMMAND_HELP                                   = 507,
    RBAC_PERM_COMMAND_HIDEAREA                               = 508,
    RBAC_PERM_COMMAND_ITEMMOVE                               = 509,
    RBAC_PERM_COMMAND_KICK                                   = 510,
    RBAC_PERM_COMMAND_LINKGRAVE                              = 511,
    RBAC_PERM_COMMAND_LISTFREEZE                             = 512,
    RBAC_PERM_COMMAND_MAXSKILL                               = 513,
    RBAC_PERM_COMMAND_MOVEGENS                               = 514,
    RBAC_PERM_COMMAND_MUTE                                   = 515,
    RBAC_PERM_COMMAND_NEARGRAVE                              = 516,
    RBAC_PERM_COMMAND_PINFO                                  = 517,
    RBAC_PERM_COMMAND_PLAYALL                                = 518,
    RBAC_PERM_COMMAND_POSSESS                                = 519,
    RBAC_PERM_COMMAND_RECALL                                 = 520,
    RBAC_PERM_COMMAND_REPAIRITEMS                            = 521,
    RBAC_PERM_COMMAND_RESPAWN                                = 522,
    RBAC_PERM_COMMAND_REVIVE                                 = 523,
    RBAC_PERM_COMMAND_SAVEALL                                = 524,
    RBAC_PERM_COMMAND_SAVE                                   = 525,
    RBAC_PERM_COMMAND_SETSKILL                               = 526,
    RBAC_PERM_COMMAND_SHOWAREA                               = 527,
    RBAC_PERM_COMMAND_SUMMON                                 = 528,
    RBAC_PERM_COMMAND_UNAURA                                 = 529,
    RBAC_PERM_COMMAND_UNBINDSIGHT                            = 530,
    RBAC_PERM_COMMAND_UNFREEZE                               = 531,
    RBAC_PERM_COMMAND_UNMUTE                                 = 532,
    RBAC_PERM_COMMAND_UNPOSSESS                              = 533,
    RBAC_PERM_COMMAND_UNSTUCK                                = 534,
    RBAC_PERM_COMMAND_WCHANGE                                = 535,
    RBAC_PERM_COMMAND_MMAP                                   = 536,
    RBAC_PERM_COMMAND_MMAP_LOADEDTILES                       = 537,
    RBAC_PERM_COMMAND_MMAP_LOC                               = 538,
    RBAC_PERM_COMMAND_MMAP_PATH                              = 539,
    RBAC_PERM_COMMAND_MMAP_STATS                             = 540,
    RBAC_PERM_COMMAND_MMAP_TESTAREA                          = 541,
    RBAC_PERM_COMMAND_MORPH                                  = 542,
    RBAC_PERM_COMMAND_DEMORPH                                = 543,
    RBAC_PERM_COMMAND_MODIFY                                 = 544,
    RBAC_PERM_COMMAND_MODIFY_ARENAPOINTS                     = 545,
    RBAC_PERM_COMMAND_MODIFY_BIT                             = 546,
    RBAC_PERM_COMMAND_MODIFY_DRUNK                           = 547,
    RBAC_PERM_COMMAND_MODIFY_ENERGY                          = 548,
    RBAC_PERM_COMMAND_MODIFY_FACTION                         = 549,
    RBAC_PERM_COMMAND_MODIFY_GENDER                          = 550,
    RBAC_PERM_COMMAND_MODIFY_HONOR                           = 551,
    RBAC_PERM_COMMAND_MODIFY_HP                              = 552,
    RBAC_PERM_COMMAND_MODIFY_MANA                            = 553,
    RBAC_PERM_COMMAND_MODIFY_MONEY                           = 554,
    RBAC_PERM_COMMAND_MODIFY_MOUNT                           = 555,
    RBAC_PERM_COMMAND_MODIFY_PHASE                           = 556,
    RBAC_PERM_COMMAND_MODIFY_RAGE                            = 557,
    RBAC_PERM_COMMAND_MODIFY_REPUTATION                      = 558,
    RBAC_PERM_COMMAND_MODIFY_RUNICPOWER                      = 559,
    RBAC_PERM_COMMAND_MODIFY_SCALE                           = 560,
    RBAC_PERM_COMMAND_MODIFY_SPEED                           = 561,
    RBAC_PERM_COMMAND_MODIFY_SPEED_ALL                       = 562,
    RBAC_PERM_COMMAND_MODIFY_SPEED_BACKWALK                  = 563,
    RBAC_PERM_COMMAND_MODIFY_SPEED_FLY                       = 564,
    RBAC_PERM_COMMAND_MODIFY_SPEED_WALK                      = 565,
    RBAC_PERM_COMMAND_MODIFY_SPEED_SWIM                      = 566,
    RBAC_PERM_COMMAND_MODIFY_SPELL                           = 567,
    RBAC_PERM_COMMAND_MODIFY_STANDSTATE                      = 568,
    RBAC_PERM_COMMAND_MODIFY_TALENTPOINTS                    = 569,
    RBAC_PERM_COMMAND_NPC                                    = 570,
    RBAC_PERM_COMMAND_NPC_ADD                                = 571,
    RBAC_PERM_COMMAND_NPC_ADD_FORMATION                      = 572,
    RBAC_PERM_COMMAND_NPC_ADD_ITEM                           = 573,
    RBAC_PERM_COMMAND_NPC_ADD_MOVE                           = 574,
    RBAC_PERM_COMMAND_NPC_ADD_TEMP                           = 575,
    RBAC_PERM_COMMAND_NPC_DELETE                             = 576,
    RBAC_PERM_COMMAND_NPC_DELETE_ITEM                        = 577,
    RBAC_PERM_COMMAND_NPC_FOLLOW                             = 578,
    RBAC_PERM_COMMAND_NPC_FOLLOW_STOP                        = 579,
    RBAC_PERM_COMMAND_NPC_SET                                = 580,
    RBAC_PERM_COMMAND_NPC_SET_ALLOWMOVE                      = 581,
    RBAC_PERM_COMMAND_NPC_SET_ENTRY                          = 582,
    RBAC_PERM_COMMAND_NPC_SET_FACTIONID                      = 583,
    RBAC_PERM_COMMAND_NPC_SET_FLAG                           = 584,
    RBAC_PERM_COMMAND_NPC_SET_LEVEL                          = 585,
    RBAC_PERM_COMMAND_NPC_SET_LINK                           = 586,
    RBAC_PERM_COMMAND_NPC_SET_MODEL                          = 587,
    RBAC_PERM_COMMAND_NPC_SET_MOVETYPE                       = 588,
    RBAC_PERM_COMMAND_NPC_SET_PHASE                          = 589,
    RBAC_PERM_COMMAND_NPC_SET_SPAWNDIST                      = 590,
    RBAC_PERM_COMMAND_NPC_SET_SPAWNTIME                      = 591,
    RBAC_PERM_COMMAND_NPC_SET_DATA                           = 592,
    RBAC_PERM_COMMAND_NPC_INFO                               = 593,
    RBAC_PERM_COMMAND_NPC_NEAR                               = 594,
    RBAC_PERM_COMMAND_NPC_MOVE                               = 595,
    RBAC_PERM_COMMAND_NPC_PLAYEMOTE                          = 596,
    RBAC_PERM_COMMAND_NPC_SAY                                = 597,
    RBAC_PERM_COMMAND_NPC_TEXTEMOTE                          = 598,
    RBAC_PERM_COMMAND_NPC_WHISPER                            = 599,
    RBAC_PERM_COMMAND_NPC_YELL                               = 600,
    RBAC_PERM_COMMAND_NPC_TAME                               = 601,
    RBAC_PERM_COMMAND_QUEST                                  = 602,
    RBAC_PERM_COMMAND_QUEST_ADD                              = 603,
    RBAC_PERM_COMMAND_QUEST_COMPLETE                         = 604,
    RBAC_PERM_COMMAND_QUEST_REMOVE                           = 605,
    RBAC_PERM_COMMAND_QUEST_REWARD                           = 606,
    RBAC_PERM_COMMAND_RELOAD                                 = 607,
    RBAC_PERM_COMMAND_RELOAD_ACCESS_REQUIREMENT              = 608,
    RBAC_PERM_COMMAND_RELOAD_ACHIEVEMENT_CRITERIA_DATA       = 609,
    RBAC_PERM_COMMAND_RELOAD_ACHIEVEMENT_REWARD              = 610,
    RBAC_PERM_COMMAND_RELOAD_ALL                             = 611,
    RBAC_PERM_COMMAND_RELOAD_ALL_ACHIEVEMENT                 = 612,
    RBAC_PERM_COMMAND_RELOAD_ALL_AREA                        = 613,
    RBAC_PERM_COMMAND_RELOAD_BROADCAST_TEXT                  = 614,
    RBAC_PERM_COMMAND_RELOAD_ALL_GOSSIP                      = 615,
    RBAC_PERM_COMMAND_RELOAD_ALL_ITEM                        = 616,
    RBAC_PERM_COMMAND_RELOAD_ALL_LOCALES                     = 617,
    RBAC_PERM_COMMAND_RELOAD_ALL_LOOT                        = 618,
    RBAC_PERM_COMMAND_RELOAD_ALL_NPC                         = 619,
    RBAC_PERM_COMMAND_RELOAD_ALL_QUEST                       = 620,
    RBAC_PERM_COMMAND_RELOAD_ALL_SCRIPTS                     = 621,
    RBAC_PERM_COMMAND_RELOAD_ALL_SPELL                       = 622,
    RBAC_PERM_COMMAND_RELOAD_AREATRIGGER_INVOLVEDRELATION    = 623,
    RBAC_PERM_COMMAND_RELOAD_AREATRIGGER_TAVERN              = 624,
    RBAC_PERM_COMMAND_RELOAD_AREATRIGGER_TELEPORT            = 625,
    RBAC_PERM_COMMAND_RELOAD_AUCTIONS                        = 626,
    RBAC_PERM_COMMAND_RELOAD_AUTOBROADCAST                   = 627,
    RBAC_PERM_COMMAND_RELOAD_COMMAND                         = 628,
    RBAC_PERM_COMMAND_RELOAD_CONDITIONS                      = 629,
    RBAC_PERM_COMMAND_RELOAD_CONFIG                          = 630,
    RBAC_PERM_COMMAND_RELOAD_BATTLEGROUND_TEMPLATE           = 631,
    RBAC_PERM_COMMAND_MUTEHISTORY                            = 632,
    RBAC_PERM_COMMAND_RELOAD_CREATURE_LINKED_RESPAWN         = 633,
    RBAC_PERM_COMMAND_RELOAD_CREATURE_LOOT_TEMPLATE          = 634,
    RBAC_PERM_COMMAND_RELOAD_CREATURE_ONKILL_REPUTATION      = 635,
    RBAC_PERM_COMMAND_RELOAD_CREATURE_QUESTENDER             = 636,
    RBAC_PERM_COMMAND_RELOAD_CREATURE_QUESTSTARTER           = 637,
    RBAC_PERM_COMMAND_RELOAD_CREATURE_SUMMON_GROUPS          = 638,
    RBAC_PERM_COMMAND_RELOAD_CREATURE_TEMPLATE               = 639,
    RBAC_PERM_COMMAND_RELOAD_CREATURE_TEXT                   = 640,
    RBAC_PERM_COMMAND_RELOAD_DISABLES                        = 641,
    RBAC_PERM_COMMAND_RELOAD_DISENCHANT_LOOT_TEMPLATE        = 642,
    RBAC_PERM_COMMAND_RELOAD_EVENT_SCRIPTS                   = 643,
    RBAC_PERM_COMMAND_RELOAD_FISHING_LOOT_TEMPLATE           = 644,
    RBAC_PERM_COMMAND_RELOAD_GRAVEYARD_ZONE                  = 645,
    RBAC_PERM_COMMAND_RELOAD_GAME_TELE                       = 646,
    RBAC_PERM_COMMAND_RELOAD_GAMEOBJECT_QUESTENDER           = 647,
    RBAC_PERM_COMMAND_RELOAD_GAMEOBJECT_QUEST_LOOT_TEMPLATE  = 648,
    RBAC_PERM_COMMAND_RELOAD_GAMEOBJECT_QUESTSTARTER         = 649,
    RBAC_PERM_COMMAND_RELOAD_GM_TICKETS                      = 650,
    RBAC_PERM_COMMAND_RELOAD_GOSSIP_MENU                     = 651,
    RBAC_PERM_COMMAND_RELOAD_GOSSIP_MENU_OPTION              = 652,
    RBAC_PERM_COMMAND_RELOAD_ITEM_ENCHANTMENT_TEMPLATE       = 653,
    RBAC_PERM_COMMAND_RELOAD_ITEM_LOOT_TEMPLATE              = 654,
    RBAC_PERM_COMMAND_RELOAD_ITEM_SET_NAMES                  = 655,
    RBAC_PERM_COMMAND_RELOAD_LFG_DUNGEON_REWARDS             = 656,
    RBAC_PERM_COMMAND_RELOAD_LOCALES_ACHIEVEMENT_REWARD      = 657,
    RBAC_PERM_COMMAND_RELOAD_LOCALES_CRETURE                 = 658,
    RBAC_PERM_COMMAND_RELOAD_LOCALES_CRETURE_TEXT            = 659,
    RBAC_PERM_COMMAND_RELOAD_LOCALES_GAMEOBJECT              = 660,
    RBAC_PERM_COMMAND_RELOAD_LOCALES_GOSSIP_MENU_OPTION      = 661,
    RBAC_PERM_COMMAND_RELOAD_LOCALES_ITEM                    = 662,
    RBAC_PERM_COMMAND_RELOAD_LOCALES_ITEM_SET_NAME           = 663,
    RBAC_PERM_COMMAND_RELOAD_LOCALES_NPC_TEXT                = 664,
    RBAC_PERM_COMMAND_RELOAD_LOCALES_PAGE_TEXT               = 665,
    RBAC_PERM_COMMAND_RELOAD_LOCALES_POINTS_OF_INTEREST      = 666,
    RBAC_PERM_COMMAND_RELOAD_LOCALES_QUEST                   = 667,
    RBAC_PERM_COMMAND_RELOAD_MAIL_LEVEL_REWARD               = 668,
    RBAC_PERM_COMMAND_RELOAD_MAIL_LOOT_TEMPLATE              = 669,
    RBAC_PERM_COMMAND_RELOAD_MILLING_LOOT_TEMPLATE           = 670,
    RBAC_PERM_COMMAND_RELOAD_NPC_SPELLCLICK_SPELLS           = 671,
    RBAC_PERM_COMMAND_RELOAD_NPC_TRAINER                     = 672,
    RBAC_PERM_COMMAND_RELOAD_NPC_VENDOR                      = 673,
    RBAC_PERM_COMMAND_RELOAD_PAGE_TEXT                       = 674,
    RBAC_PERM_COMMAND_RELOAD_PICKPOCKETING_LOOT_TEMPLATE     = 675,
    RBAC_PERM_COMMAND_RELOAD_POINTS_OF_INTEREST              = 676,
    RBAC_PERM_COMMAND_RELOAD_PROSPECTING_LOOT_TEMPLATE       = 677,
    RBAC_PERM_COMMAND_RELOAD_QUEST_POI                       = 678,
    RBAC_PERM_COMMAND_RELOAD_QUEST_TEMPLATE                  = 679,
    RBAC_PERM_COMMAND_RELOAD_RBAC                            = 680,
    RBAC_PERM_COMMAND_RELOAD_REFERENCE_LOOT_TEMPLATE         = 681,
    RBAC_PERM_COMMAND_RELOAD_RESERVED_NAME                   = 682,
    RBAC_PERM_COMMAND_RELOAD_REPUTATION_REWARD_RATE          = 683,
    RBAC_PERM_COMMAND_RELOAD_SPILLOVER_TEMPLATE              = 684,
    RBAC_PERM_COMMAND_RELOAD_SKILL_DISCOVERY_TEMPLATE        = 685,
    RBAC_PERM_COMMAND_RELOAD_SKILL_EXTRA_ITEM_TEMPLATE       = 686,
    RBAC_PERM_COMMAND_RELOAD_SKILL_FISHING_BASE_LEVEL        = 687,
    RBAC_PERM_COMMAND_RELOAD_SKINNING_LOOT_TEMPLATE          = 688,
    RBAC_PERM_COMMAND_RELOAD_SMART_SCRIPTS                   = 689,
    RBAC_PERM_COMMAND_RELOAD_SPELL_REQUIRED                  = 690,
    RBAC_PERM_COMMAND_RELOAD_SPELL_AREA                      = 691,
    RBAC_PERM_COMMAND_RELOAD_SPELL_BONUS_DATA                = 692,
    RBAC_PERM_COMMAND_RELOAD_SPELL_GROUP                     = 693,
    RBAC_PERM_COMMAND_RELOAD_SPELL_LEARN_SPELL               = 694,
    RBAC_PERM_COMMAND_RELOAD_SPELL_LOOT_TEMPLATE             = 695,
    RBAC_PERM_COMMAND_RELOAD_SPELL_LINKED_SPELL              = 696,
    RBAC_PERM_COMMAND_RELOAD_SPELL_PET_AURAS                 = 697,
    RBAC_PERM_COMMAND_RELOAD_SPELL_PROC_EVENT                = 698,
    RBAC_PERM_COMMAND_RELOAD_SPELL_PROC                      = 699,
    RBAC_PERM_COMMAND_RELOAD_SPELL_SCRIPTS                   = 700,
    RBAC_PERM_COMMAND_RELOAD_SPELL_TARGET_POSITION           = 701,
    RBAC_PERM_COMMAND_RELOAD_SPELL_THREATS                   = 702,
    RBAC_PERM_COMMAND_RELOAD_SPELL_GROUP_STACK_RULES         = 703,
    RBAC_PERM_COMMAND_RELOAD_TRINITY_STRING                  = 704,
    RBAC_PERM_COMMAND_RELOAD_WARDEN_ACTION                   = 705,
    RBAC_PERM_COMMAND_RELOAD_WAYPOINT_SCRIPTS                = 706,
    RBAC_PERM_COMMAND_RELOAD_WAYPOINT_DATA                   = 707,
    RBAC_PERM_COMMAND_RELOAD_VEHICLE_ACCESORY                = 708,
    RBAC_PERM_COMMAND_RELOAD_VEHICLE_TEMPLATE_ACCESSORY      = 709,
    RBAC_PERM_COMMAND_RESET                                  = 710,
    RBAC_PERM_COMMAND_RESET_ACHIEVEMENTS                     = 711,
    RBAC_PERM_COMMAND_RESET_HONOR                            = 712,
    RBAC_PERM_COMMAND_RESET_LEVEL                            = 713,
    RBAC_PERM_COMMAND_RESET_SPELLS                           = 714,
    RBAC_PERM_COMMAND_RESET_STATS                            = 715,
    RBAC_PERM_COMMAND_RESET_TALENTS                          = 716,
    RBAC_PERM_COMMAND_RESET_ALL                              = 717,
    RBAC_PERM_COMMAND_SERVER                                 = 718,
    RBAC_PERM_COMMAND_SERVER_CORPSES                         = 719,
    RBAC_PERM_COMMAND_SERVER_EXIT                            = 720,
    RBAC_PERM_COMMAND_SERVER_IDLERESTART                     = 721,
    RBAC_PERM_COMMAND_SERVER_IDLERESTART_CANCEL              = 722,
    RBAC_PERM_COMMAND_SERVER_IDLESHUTDOWN                    = 723,
    RBAC_PERM_COMMAND_SERVER_IDLESHUTDOWN_CANCEL             = 724,
    RBAC_PERM_COMMAND_SERVER_INFO                            = 725,
    RBAC_PERM_COMMAND_SERVER_PLIMIT                          = 726,
    RBAC_PERM_COMMAND_SERVER_RESTART                         = 727,
    RBAC_PERM_COMMAND_SERVER_RESTART_CANCEL                  = 728,
    RBAC_PERM_COMMAND_SERVER_SET                             = 729,
    RBAC_PERM_COMMAND_SERVER_SET_CLOSED                      = 730,
    RBAC_PERM_COMMAND_SERVER_SET_DIFFTIME                    = 731,
    RBAC_PERM_COMMAND_SERVER_SET_LOGLEVEL                    = 732,
    RBAC_PERM_COMMAND_SERVER_SET_MOTD                        = 733,
    RBAC_PERM_COMMAND_SERVER_SHUTDOWN                        = 734,
    RBAC_PERM_COMMAND_SERVER_SHUTDOWN_CANCEL                 = 735,
    RBAC_PERM_COMMAND_SERVER_MOTD                            = 736,
    RBAC_PERM_COMMAND_TELE                                   = 737,
    RBAC_PERM_COMMAND_TELE_ADD                               = 738,
    RBAC_PERM_COMMAND_TELE_DEL                               = 739,
    RBAC_PERM_COMMAND_TELE_NAME                              = 740,
    RBAC_PERM_COMMAND_TELE_GROUP                             = 741,
    RBAC_PERM_COMMAND_TICKET                                 = 742,
    RBAC_PERM_COMMAND_TICKET_ASSIGN                          = 743,
    RBAC_PERM_COMMAND_TICKET_CLOSE                           = 744,
    RBAC_PERM_COMMAND_TICKET_CLOSEDLIST                      = 745,
    RBAC_PERM_COMMAND_TICKET_COMMENT                         = 746,
    RBAC_PERM_COMMAND_TICKET_COMPLETE                        = 747,
    RBAC_PERM_COMMAND_TICKET_DELETE                          = 748,
    RBAC_PERM_COMMAND_TICKET_ESCALATE                        = 749,
    RBAC_PERM_COMMAND_TICKET_ESCALATEDLIST                   = 750,
    RBAC_PERM_COMMAND_TICKET_LIST                            = 751,
    RBAC_PERM_COMMAND_TICKET_ONLINELIST                      = 752,
    RBAC_PERM_COMMAND_TICKET_RESET                           = 753,
    RBAC_PERM_COMMAND_TICKET_RESPONSE                        = 754,
    RBAC_PERM_COMMAND_TICKET_RESPONSE_APPEND                 = 755,
    RBAC_PERM_COMMAND_TICKET_RESPONSE_APPENDLN               = 756,
    RBAC_PERM_COMMAND_TICKET_TOGGLESYSTEM                    = 757,
    RBAC_PERM_COMMAND_TICKET_UNASSIGN                        = 758,
    RBAC_PERM_COMMAND_TICKET_VIEWID                          = 759,
    RBAC_PERM_COMMAND_TICKET_VIEWNAME                        = 760,
    RBAC_PERM_COMMAND_TITLES                                 = 761,
    RBAC_PERM_COMMAND_TITLES_ADD                             = 762,
    RBAC_PERM_COMMAND_TITLES_CURRENT                         = 763,
    RBAC_PERM_COMMAND_TITLES_REMOVE                          = 764,
    RBAC_PERM_COMMAND_TITLES_SET                             = 765,
    RBAC_PERM_COMMAND_TITLES_SET_MASK                        = 766,
    RBAC_PERM_COMMAND_WP                                     = 767,
    RBAC_PERM_COMMAND_WP_ADD                                 = 768,
    RBAC_PERM_COMMAND_WP_EVENT                               = 769,
    RBAC_PERM_COMMAND_WP_LOAD                                = 770,
    RBAC_PERM_COMMAND_WP_MODIFY                              = 771,
    RBAC_PERM_COMMAND_WP_UNLOAD                              = 772,
    RBAC_PERM_COMMAND_WP_RELOAD                              = 773,
    RBAC_PERM_COMMAND_WP_SHOW                                = 774,
    RBAC_PERM_COMMAND_MODIFY_CURRENCY                        = 775, // not on 3.3.5a
    RBAC_PERM_COMMAND_DEBUG_PHASE                            = 776, // not on 3.3.5a
    RBAC_PERM_COMMAND_MAILBOX                                = 777,
    RBAC_PERM_COMMAND_AHBOT                                  = 778,
    RBAC_PERM_COMMAND_AHBOT_ITEMS                            = 779,
    RBAC_PERM_COMMAND_AHBOT_ITEMS_GRAY                       = 780,
    RBAC_PERM_COMMAND_AHBOT_ITEMS_WHITE                      = 781,
    RBAC_PERM_COMMAND_AHBOT_ITEMS_GREEN                      = 782,
    RBAC_PERM_COMMAND_AHBOT_ITEMS_BLUE                       = 783,
    RBAC_PERM_COMMAND_AHBOT_ITEMS_PURPLE                     = 784,
    RBAC_PERM_COMMAND_AHBOT_ITEMS_ORANGE                     = 785,
    RBAC_PERM_COMMAND_AHBOT_ITEMS_YELLOW                     = 786,
    RBAC_PERM_COMMAND_AHBOT_RATIO                            = 787,
    RBAC_PERM_COMMAND_AHBOT_RATIO_ALLIANCE                   = 788,
    RBAC_PERM_COMMAND_AHBOT_RATIO_HORDE                      = 789,
    RBAC_PERM_COMMAND_AHBOT_RATIO_NEUTRAL                    = 790,
    RBAC_PERM_COMMAND_AHBOT_REBUILD                          = 791,
    RBAC_PERM_COMMAND_AHBOT_RELOAD                           = 792,
    RBAC_PERM_COMMAND_AHBOT_STATUS                           = 793,
    RBAC_PERM_COMMAND_GUILD_INFO                             = 794,
    RBAC_PERM_COMMAND_INSTANCE_SET_BOSS_STATE                = 795,
    RBAC_PERM_COMMAND_INSTANCE_GET_BOSS_STATE                = 796,
    RBAC_PERM_COMMAND_PVPSTATS                               = 797,
    RBAC_PERM_COMMAND_MODIFY_XP                              = 798,
    RBAC_PERM_COMMAND_GO_BUG_TICKET                          = 799, // not on 3.3.5a
    RBAC_PERM_COMMAND_GO_COMPLAINT_TICKET                    = 800, // not on 3.3.5a
    RBAC_PERM_COMMAND_GO_SUGGESTION_TICKET                   = 801, // not on 3.3.5a
    RBAC_PERM_COMMAND_TICKET_BUG                             = 802, // not on 3.3.5a
    RBAC_PERM_COMMAND_TICKET_COMPLAINT                       = 803, // not on 3.3.5a
    RBAC_PERM_COMMAND_TICKET_SUGGESTION                      = 804, // not on 3.3.5a
    RBAC_PERM_COMMAND_TICKET_BUG_ASSIGN                      = 805, // not on 3.3.5a
    RBAC_PERM_COMMAND_TICKET_BUG_CLOSE                       = 806, // not on 3.3.5a
    RBAC_PERM_COMMAND_TICKET_BUG_CLOSEDLIST                  = 807, // not on 3.3.5a
    RBAC_PERM_COMMAND_TICKET_BUG_COMMENT                     = 808, // not on 3.3.5a
    RBAC_PERM_COMMAND_TICKET_BUG_DELETE                      = 809, // not on 3.3.5a
    RBAC_PERM_COMMAND_TICKET_BUG_LIST                        = 810, // not on 3.3.5a
    RBAC_PERM_COMMAND_TICKET_BUG_UNASSIGN                    = 811, // not on 3.3.5a
    RBAC_PERM_COMMAND_TICKET_BUG_VIEW                        = 812, // not on 3.3.5a
    RBAC_PERM_COMMAND_TICKET_COMPLAINT_ASSIGN                = 813, // not on 3.3.5a
    RBAC_PERM_COMMAND_TICKET_COMPLAINT_CLOSE                 = 814, // not on 3.3.5a
    RBAC_PERM_COMMAND_TICKET_COMPLAINT_CLOSEDLIST            = 815, // not on 3.3.5a
    RBAC_PERM_COMMAND_TICKET_COMPLAINT_COMMENT               = 816, // not on 3.3.5a
    RBAC_PERM_COMMAND_TICKET_COMPLAINT_DELETE                = 817, // not on 3.3.5a
    RBAC_PERM_COMMAND_TICKET_COMPLAINT_LIST                  = 818, // not on 3.3.5a
    RBAC_PERM_COMMAND_TICKET_COMPLAINT_UNASSIGN              = 819, // not on 3.3.5a
    RBAC_PERM_COMMAND_TICKET_COMPLAINT_VIEW                  = 820, // not on 3.3.5a
    RBAC_PERM_COMMAND_TICKET_SUGGESTION_ASSIGN               = 821, // not on 3.3.5a
    RBAC_PERM_COMMAND_TICKET_SUGGESTION_CLOSE                = 822, // not on 3.3.5a
    RBAC_PERM_COMMAND_TICKET_SUGGESTION_CLOSEDLIST           = 823, // not on 3.3.5a
    RBAC_PERM_COMMAND_TICKET_SUGGESTION_COMMENT              = 824, // not on 3.3.5a
    RBAC_PERM_COMMAND_TICKET_SUGGESTION_DELETE               = 825, // not on 3.3.5a
    RBAC_PERM_COMMAND_TICKET_SUGGESTION_LIST                 = 826, // not on 3.3.5a
    RBAC_PERM_COMMAND_TICKET_SUGGESTION_UNASSIGN             = 827, // not on 3.3.5a
    RBAC_PERM_COMMAND_TICKET_SUGGESTION_VIEW                 = 828, // not on 3.3.5a
    RBAC_PERM_COMMAND_TICKET_RESET_ALL                       = 829, // not on 3.3.5a
    // 830 reuse
    RBAC_PERM_COMMAND_TICKET_RESET_BUG                       = 831, // not on 3.3.5a
    RBAC_PERM_COMMAND_TICKET_RESET_COMPLAINT                 = 832, // not on 3.3.5a
    RBAC_PERM_COMMAND_TICKET_RESET_SUGGESTION                = 833, // not on 3.3.5a
    RBAC_PERM_COMMAND_GO_QUEST                               = 834, // not on 3.3.5a
    RBAC_PERM_COMMAND_DEBUG_LOADCELLS                        = 835,
    RBAC_PERM_COMMAND_DEBUG_BOUNDARY                         = 836,
    RBAC_PERM_COMMAND_NPC_EVADE                              = 837,
    RBAC_PERM_COMMAND_PET_LEVEL                              = 838,
    RBAC_PERM_COMMAND_SERVER_SHUTDOWN_FORCE                  = 839,
    RBAC_PERM_COMMAND_SERVER_RESTART_FORCE                   = 840,
    RBAC_PERM_COMMAND_NEARGRAVEYARD                          = 841,
<<<<<<< HEAD
    RBAC_PERM_COMMAND_RELOAD_CHARACTER_TEMPLATE              = 842, // not on 3.3.5a
    RBAC_PERM_COMMAND_RELOAD_QUEST_GREETING                  = 843, // not on 3.3.5a
    RBAC_PERM_COMMAND_DEBUG_SEND_PLAYSCENE                   = 844, // not on 3.3.5a
=======
    RBAC_PERM_COMMAND_NPC_SPAWNGROUP                         = 842,
    RBAC_PERM_COMMAND_NPC_DESPAWNGROUP                       = 843,
    RBAC_PERM_COMMAND_GOBJECT_SPAWNGROUP                     = 844,
    RBAC_PERM_COMMAND_GOBJECT_DESPAWNGROUP                   = 845,
    RBAC_PERM_COMMAND_LIST_RESPAWNS                          = 846,
    RBAC_PERM_COMMAND_DEBUG_DYNAMICFACTOR                    = 847,
>>>>>>> 05bca174

    // custom permissions 1000+
	RBAC_SEC_PLAYER                                          = 1011,
    RBAC_PERM_MAX
};

enum RBACCommandResult
{
    RBAC_OK,
    RBAC_CANT_ADD_ALREADY_ADDED,
    RBAC_CANT_REVOKE_NOT_IN_LIST,
    RBAC_IN_GRANTED_LIST,
    RBAC_IN_DENIED_LIST,
    RBAC_ID_DOES_NOT_EXISTS
};

typedef std::set<uint32> RBACPermissionContainer;

class TC_GAME_API RBACPermission
{
    public:
        RBACPermission(uint32 id = 0, std::string const& name = ""):
            _id(id), _name(name), _perms() { }

        /// Gets the Name of the Object
        std::string const& GetName() const { return _name; }
        /// Gets the Id of the Object
        uint32 GetId() const { return _id; }

        /// Gets the Permissions linked to this permission
        RBACPermissionContainer const& GetLinkedPermissions() const { return _perms; }
        /// Adds a new linked Permission
        void AddLinkedPermission(uint32 id) { _perms.insert(id); }
        /// Removes a linked Permission
        void RemoveLinkedPermission(uint32 id) { _perms.erase(id); }

    private:
        uint32 _id;                                        ///> id of the object
        std::string _name;                                 ///> name of the object
        RBACPermissionContainer _perms;                    ///> Set of permissions
};

/**
 * @name RBACData
 * @brief Contains all needed information about the acccount
 *
 * This class contains all the data needed to calculate the account permissions.
 * RBACDAta is formed by granted and denied permissions and all the inherited permissions
 *
 * Calculation of current Permissions: Granted permissions - Denied permissions
 * - Granted permissions: through linked permissions and directly assigned
 * - Denied permissions: through linked permissions and directly assigned
 */
class TC_GAME_API RBACData
{
    public:
        RBACData(uint32 id, std::string const& name, int32 realmId, uint8 secLevel = 255):
            _id(id), _name(name), _realmId(realmId), _secLevel(secLevel),
            _grantedPerms(), _deniedPerms(), _globalPerms() { }

        /// Gets the Name of the Object
        std::string const& GetName() const { return _name; }
        /// Gets the Id of the Object
        uint32 GetId() const { return _id; }

        /**
         * @name HasPermission
         * @brief Checks if certain action is allowed
         *
         * Checks if certain action can be performed.
         *
         * @return grant or deny action
         *
         * Example Usage:
         * @code
         * bool Player::CanJoinArena(Battleground* bg)
         * {
         *     return bg->isArena() && HasPermission(RBAC_PERM_JOIN_ARENA);
         * }
         * @endcode
         */
        bool HasPermission(uint32 permission) const
        {
            return _globalPerms.find(permission) != _globalPerms.end();
        }

        // Functions enabled to be used by command system
        /// Returns all the granted permissions (after computation)
        RBACPermissionContainer const& GetPermissions() const { return _globalPerms; }
        /// Returns all the granted permissions
        RBACPermissionContainer const& GetGrantedPermissions() const { return _grantedPerms; }
        /// Returns all the denied permissions
        RBACPermissionContainer const& GetDeniedPermissions() const { return _deniedPerms; }

        /**
         * @name GrantRole
         * @brief Grants a permission
         *
         * Grants a permission to the account. If realm is 0 or the permission can not be added
         * No save to db action will be performed.
         *
         * Fails if permission Id does not exists or permission already granted or denied
         *
         * @param permissionId permission to be granted
         * @param realmId realm affected
         *
         * @return Success or failure (with reason) to grant the permission
         *
         * Example Usage:
         * @code
         * // previously defined "RBACData* rbac" with proper initialization
         * uint32 permissionId = 2;
         * if (rbac->GrantRole(permissionId) == RBAC_IN_DENIED_LIST)
         *     TC_LOG_DEBUG("entities.player", "Failed to grant permission %u, already denied", permissionId);
         * @endcode
         */
        RBACCommandResult GrantPermission(uint32 permissionId, int32 realmId = 0);

        /**
         * @name DenyPermission
         * @brief Denies a permission
         *
         * Denied a permission to the account. If realm is 0 or the permission can not be added
         * No save to db action will be performed.
         *
         * Fails if permission Id does not exists or permission already granted or denied
         *
         * @param permissionId permission to be denied
         * @param realmId realm affected
         *
         * @return Success or failure (with reason) to deny the permission
         *
         * Example Usage:
         * @code
         * // previously defined "RBACData* rbac" with proper initialization
         * uint32 permissionId = 2;
         * if (rbac->DenyRole(permissionId) == RBAC_ID_DOES_NOT_EXISTS)
         *     TC_LOG_DEBUG("entities.player", "Role Id %u does not exists", permissionId);
         * @endcode
         */
        RBACCommandResult DenyPermission(uint32 permissionId, int32 realmId = 0);

        /**
         * @name RevokePermission
         * @brief Removes a permission
         *
         * Removes a permission from the account. If realm is 0 or the permission can not be removed
         * No save to db action will be performed. Any delete operation will always affect
         * "all realms (-1)" in addition to the realm specified
         *
         * Fails if permission not present
         *
         * @param permissionId permission to be removed
         * @param realmId realm affected
         *
         * @return Success or failure (with reason) to remove the permission
         *
         * Example Usage:
         * @code
         * // previously defined "RBACData* rbac" with proper initialization
         * uint32 permissionId = 2;
         * if (rbac->RevokeRole(permissionId) == RBAC_OK)
         *     TC_LOG_DEBUG("entities.player", "Permission %u succesfully removed", permissionId);
         * @endcode
         */
        RBACCommandResult RevokePermission(uint32 permissionId, int32 realmId = 0);

        /// Loads all permissions assigned to current account
        void LoadFromDB();
        PreparedQueryResultFuture LoadFromDBAsync();
        void LoadFromDBCallback(PreparedQueryResult result);

        /// Sets security level
        void SetSecurityLevel(uint8 id)
        {
            _secLevel = id;
            LoadFromDB();
        }

        /// Returns the security level assigned
        uint8 GetSecurityLevel() const { return _secLevel; }
    private:
        /// Saves a permission to DB, Granted or Denied
        void SavePermission(uint32 role, bool granted, int32 realm);
        /// Clears roles, groups and permissions - Used for reload
        void ClearData();

        /**
         * @name CalculateNewPermissions
         * @brief Calculates new permissions
         *
         * Calculates new permissions after some change
         * The calculation is done Granted - Denied:
         * - Granted permissions: through linked permissions and directly assigned
         * - Denied permissions: through linked permissions and directly assigned
         */
        void CalculateNewPermissions();

        int32 GetRealmId() const { return _realmId; }

        // Auxiliar private functions - defined to allow to maintain same code even
        // if internal structure changes.

        /// Checks if a permission is granted
        bool HasGrantedPermission(uint32 permissionId) const
        {
            return _grantedPerms.find(permissionId) != _grantedPerms.end();
        }

        /// Checks if a permission is denied
        bool HasDeniedPermission(uint32 permissionId) const
        {
            return _deniedPerms.find(permissionId) != _deniedPerms.end();
        }

        /// Adds a new granted permission
        void AddGrantedPermission(uint32 permissionId)
        {
            _grantedPerms.insert(permissionId);
        }

        /// Removes a granted permission
        void RemoveGrantedPermission(uint32 permissionId)
        {
            _grantedPerms.erase(permissionId);
        }

        /// Adds a new denied permission
        void AddDeniedPermission(uint32 permissionId)
        {
            _deniedPerms.insert(permissionId);
        }

        /// Removes a denied permission
        void RemoveDeniedPermission(uint32 permissionId)
        {
            _deniedPerms.erase(permissionId);
        }

        /// Adds a list of permissions to another list
        void AddPermissions(RBACPermissionContainer const& permsFrom, RBACPermissionContainer& permsTo);

        /// Removes a list of permissions from another list
        void RemovePermissions(RBACPermissionContainer& permsFrom, RBACPermissionContainer const& permsToRemove);

        /**
         * @name ExpandPermissions
         * @brief Adds the list of linked permissions to the original list
         *
         * Given a list of permissions, gets all the inherited permissions
         * @param permissions The list of permissions to expand
         */
        void ExpandPermissions(RBACPermissionContainer& permissions);

        uint32 _id;                                        ///> Account id
        std::string _name;                                 ///> Account name
        int32 _realmId;                                    ///> RealmId Affected
        uint8 _secLevel;                                   ///> Account SecurityLevel
        RBACPermissionContainer _grantedPerms;             ///> Granted permissions
        RBACPermissionContainer _deniedPerms;              ///> Denied permissions
        RBACPermissionContainer _globalPerms;              ///> Calculated permissions
};

}

#endif<|MERGE_RESOLUTION|>--- conflicted
+++ resolved
@@ -746,18 +746,15 @@
     RBAC_PERM_COMMAND_SERVER_SHUTDOWN_FORCE                  = 839,
     RBAC_PERM_COMMAND_SERVER_RESTART_FORCE                   = 840,
     RBAC_PERM_COMMAND_NEARGRAVEYARD                          = 841,
-<<<<<<< HEAD
     RBAC_PERM_COMMAND_RELOAD_CHARACTER_TEMPLATE              = 842, // not on 3.3.5a
     RBAC_PERM_COMMAND_RELOAD_QUEST_GREETING                  = 843, // not on 3.3.5a
     RBAC_PERM_COMMAND_DEBUG_SEND_PLAYSCENE                   = 844, // not on 3.3.5a
-=======
     RBAC_PERM_COMMAND_NPC_SPAWNGROUP                         = 842,
     RBAC_PERM_COMMAND_NPC_DESPAWNGROUP                       = 843,
     RBAC_PERM_COMMAND_GOBJECT_SPAWNGROUP                     = 844,
     RBAC_PERM_COMMAND_GOBJECT_DESPAWNGROUP                   = 845,
     RBAC_PERM_COMMAND_LIST_RESPAWNS                          = 846,
     RBAC_PERM_COMMAND_DEBUG_DYNAMICFACTOR                    = 847,
->>>>>>> 05bca174
 
     // custom permissions 1000+
 	RBAC_SEC_PLAYER                                          = 1011,
