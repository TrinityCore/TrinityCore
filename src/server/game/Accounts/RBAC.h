/*
 * Copyright (C) 2008-2017 TrinityCore <http://www.trinitycore.org/>
 *
 * This program is free software; you can redistribute it and/or modify it
 * under the terms of the GNU General Public License as published by the
 * Free Software Foundation; either version 2 of the License, or (at your
 * option) any later version.
 *
 * This program is distributed in the hope that it will be useful, but WITHOUT
 * ANY WARRANTY; without even the implied warranty of MERCHANTABILITY or
 * FITNESS FOR A PARTICULAR PURPOSE. See the GNU General Public License for
 * more details.
 *
 * You should have received a copy of the GNU General Public License along
 * with this program. If not, see <http://www.gnu.org/licenses/>.
 */

/**
* @file RBAC.h
* @brief Role Based Access Control related classes definition
*
* This file contains all the classes and enums used to implement
* Role Based Access Control
*
* RBAC Rules:
* - Pemission: Defines an autorization to perform certain operation.
* - Role: Set of permissions.
* - Group: Set of roles.
* - An Account can have multiple groups, roles and permissions.
* - Account Groups can only be granted or revoked
* - Account Roles and Permissions can be granted, denied or revoked
* - Grant: Assignment of the object (role/permission) and allow it
* - Deny: Assignment of the object (role/permission) and deny it
* - Revoke: Removal of the object (role/permission) no matter if it was granted or denied
* - Global Permissions are computed as:
*       Group Grants + Role Grants + User Grans - Role Grants - User Grants
* - Groups, Roles and Permissions can be assigned by realm
*/

#ifndef _RBAC_H
#define _RBAC_H

#include "DatabaseEnv.h"
#include <string>
#include <set>
#include <map>

namespace rbac
{

enum RBACPermissions
{
    RBAC_PERM_INSTANT_LOGOUT                                 = 1,
    RBAC_PERM_SKIP_QUEUE                                     = 2,
    RBAC_PERM_JOIN_NORMAL_BG                                 = 3,
    RBAC_PERM_JOIN_RANDOM_BG                                 = 4,
    RBAC_PERM_JOIN_ARENAS                                    = 5,
    RBAC_PERM_JOIN_DUNGEON_FINDER                            = 6,
    //  7 - reuse
    //  8 - reuse
    //  9 - reuse
    RBAC_PERM_USE_CHARACTER_TEMPLATES                        = 10,
    RBAC_PERM_LOG_GM_TRADE                                   = 11,
    RBAC_PERM_SKIP_CHECK_CHARACTER_CREATION_DEMON_HUNTER     = 12,
    RBAC_PERM_SKIP_CHECK_INSTANCE_REQUIRED_BOSSES            = 13,
    RBAC_PERM_SKIP_CHECK_CHARACTER_CREATION_TEAMMASK         = 14,
    RBAC_PERM_SKIP_CHECK_CHARACTER_CREATION_CLASSMASK        = 15,
    RBAC_PERM_SKIP_CHECK_CHARACTER_CREATION_RACEMASK         = 16,
    RBAC_PERM_SKIP_CHECK_CHARACTER_CREATION_RESERVEDNAME     = 17,
    RBAC_PERM_SKIP_CHECK_CHARACTER_CREATION_HEROIC_CHARACTER = 18,
    RBAC_PERM_SKIP_CHECK_CHAT_CHANNEL_REQ                    = 19,
    RBAC_PERM_SKIP_CHECK_DISABLE_MAP                         = 20,
    RBAC_PERM_SKIP_CHECK_MORE_TALENTS_THAN_ALLOWED           = 21,
    RBAC_PERM_SKIP_CHECK_CHAT_SPAM                           = 22,
    RBAC_PERM_SKIP_CHECK_OVERSPEED_PING                      = 23,
    RBAC_PERM_TWO_SIDE_CHARACTER_CREATION                    = 24,
    RBAC_PERM_TWO_SIDE_INTERACTION_CHAT                      = 25,
    RBAC_PERM_TWO_SIDE_INTERACTION_CHANNEL                   = 26,
    RBAC_PERM_TWO_SIDE_INTERACTION_MAIL                      = 27,
    RBAC_PERM_TWO_SIDE_WHO_LIST                              = 28,
    RBAC_PERM_TWO_SIDE_ADD_FRIEND                            = 29,
    RBAC_PERM_COMMANDS_SAVE_WITHOUT_DELAY                    = 30,
    RBAC_PERM_COMMANDS_USE_UNSTUCK_WITH_ARGS                 = 31,
    RBAC_PERM_COMMANDS_BE_ASSIGNED_TICKET                    = 32,
    RBAC_PERM_COMMANDS_NOTIFY_COMMAND_NOT_FOUND_ERROR        = 33,
    RBAC_PERM_COMMANDS_APPEAR_IN_GM_LIST                     = 34,
    RBAC_PERM_WHO_SEE_ALL_SEC_LEVELS                         = 35,
    RBAC_PERM_CAN_FILTER_WHISPERS                            = 36,
    RBAC_PERM_CHAT_USE_STAFF_BADGE                           = 37,
    RBAC_PERM_RESURRECT_WITH_FULL_HPS                        = 38,
    RBAC_PERM_RESTORE_SAVED_GM_STATE                         = 39,
    RBAC_PERM_ALLOW_GM_FRIEND                                = 40,
    RBAC_PERM_USE_START_GM_LEVEL                             = 41,
    RBAC_PERM_OPCODE_WORLD_TELEPORT                          = 42,
    RBAC_PERM_OPCODE_WHOIS                                   = 43,
    RBAC_PERM_RECEIVE_GLOBAL_GM_TEXTMESSAGE                  = 44,
    RBAC_PERM_SILENTLY_JOIN_CHANNEL                          = 45,
    RBAC_PERM_CHANGE_CHANNEL_NOT_MODERATOR                   = 46,
    RBAC_PERM_CHECK_FOR_LOWER_SECURITY                       = 47,
    RBAC_PERM_COMMANDS_PINFO_CHECK_PERSONAL_DATA             = 48,
    RBAC_PERM_EMAIL_CONFIRM_FOR_PASS_CHANGE                  = 49,
    RBAC_PERM_MAY_CHECK_OWN_EMAIL                            = 50,
    RBAC_PERM_ALLOW_TWO_SIDE_TRADE                           = 51,

    // Free space for core permissions (till 149)
    // Roles (Permissions with delegated permissions) use 199 and descending
    RBAC_PERM_COMMAND_RBAC                                   = 200,
    RBAC_PERM_COMMAND_RBAC_ACC                               = 201,
    RBAC_PERM_COMMAND_RBAC_ACC_PERM_LIST                     = 202,
    RBAC_PERM_COMMAND_RBAC_ACC_PERM_GRANT                    = 203,
    RBAC_PERM_COMMAND_RBAC_ACC_PERM_DENY                     = 204,
    RBAC_PERM_COMMAND_RBAC_ACC_PERM_REVOKE                   = 205,
    RBAC_PERM_COMMAND_RBAC_LIST                              = 206,
    RBAC_PERM_COMMAND_BNET_ACCOUNT                           = 207,
    RBAC_PERM_COMMAND_BNET_ACCOUNT_CREATE                    = 208,
    RBAC_PERM_COMMAND_BNET_ACCOUNT_LOCK_COUNTRY              = 209,
    RBAC_PERM_COMMAND_BNET_ACCOUNT_LOCK_IP                   = 210,
    RBAC_PERM_COMMAND_BNET_ACCOUNT_PASSWORD                  = 211,
    RBAC_PERM_COMMAND_BNET_ACCOUNT_SET                       = 212,
    RBAC_PERM_COMMAND_BNET_ACCOUNT_SET_PASSWORD              = 213,
    RBAC_PERM_COMMAND_BNET_ACCOUNT_LINK                      = 214,
    RBAC_PERM_COMMAND_BNET_ACCOUNT_UNLINK                    = 215,
    RBAC_PERM_COMMAND_BNET_ACCOUNT_CREATE_GAME               = 216,
    RBAC_PERM_COMMAND_ACCOUNT                                = 217,
    RBAC_PERM_COMMAND_ACCOUNT_ADDON                          = 218,
    RBAC_PERM_COMMAND_ACCOUNT_CREATE                         = 219,
    RBAC_PERM_COMMAND_ACCOUNT_DELETE                         = 220,
    RBAC_PERM_COMMAND_ACCOUNT_LOCK                           = 221,
    RBAC_PERM_COMMAND_ACCOUNT_LOCK_COUNTRY                   = 222,
    RBAC_PERM_COMMAND_ACCOUNT_LOCK_IP                        = 223,
    RBAC_PERM_COMMAND_ACCOUNT_ONLINE_LIST                    = 224,
    RBAC_PERM_COMMAND_ACCOUNT_PASSWORD                       = 225,
    RBAC_PERM_COMMAND_ACCOUNT_SET                            = 226,
    RBAC_PERM_COMMAND_ACCOUNT_SET_ADDON                      = 227,
    RBAC_PERM_COMMAND_ACCOUNT_SET_GMLEVEL                    = 228,
    RBAC_PERM_COMMAND_ACCOUNT_SET_PASSWORD                   = 229,
    RBAC_PERM_COMMAND_ACHIEVEMENT                            = 230,
    RBAC_PERM_COMMAND_ACHIEVEMENT_ADD                        = 231,
    RBAC_PERM_COMMAND_ARENA                                  = 232,
    RBAC_PERM_COMMAND_ARENA_CAPTAIN                          = 233,
    RBAC_PERM_COMMAND_ARENA_CREATE                           = 234,
    RBAC_PERM_COMMAND_ARENA_DISBAND                          = 235,
    RBAC_PERM_COMMAND_ARENA_INFO                             = 236,
    RBAC_PERM_COMMAND_ARENA_LOOKUP                           = 237,
    RBAC_PERM_COMMAND_ARENA_RENAME                           = 238,
    RBAC_PERM_COMMAND_BAN                                    = 239,
    RBAC_PERM_COMMAND_BAN_ACCOUNT                            = 240,
    RBAC_PERM_COMMAND_BAN_CHARACTER                          = 241,
    RBAC_PERM_COMMAND_BAN_IP                                 = 242,
    RBAC_PERM_COMMAND_BAN_PLAYERACCOUNT                      = 243,
    RBAC_PERM_COMMAND_BANINFO                                = 244,
    RBAC_PERM_COMMAND_BANINFO_ACCOUNT                        = 245,
    RBAC_PERM_COMMAND_BANINFO_CHARACTER                      = 246,
    RBAC_PERM_COMMAND_BANINFO_IP                             = 247,
    RBAC_PERM_COMMAND_BANLIST                                = 248,
    RBAC_PERM_COMMAND_BANLIST_ACCOUNT                        = 249,
    RBAC_PERM_COMMAND_BANLIST_CHARACTER                      = 250,
    RBAC_PERM_COMMAND_BANLIST_IP                             = 251,
    RBAC_PERM_COMMAND_UNBAN                                  = 252,
    RBAC_PERM_COMMAND_UNBAN_ACCOUNT                          = 253,
    RBAC_PERM_COMMAND_UNBAN_CHARACTER                        = 254,
    RBAC_PERM_COMMAND_UNBAN_IP                               = 255,
    RBAC_PERM_COMMAND_UNBAN_PLAYERACCOUNT                    = 256,
    RBAC_PERM_COMMAND_BF                                     = 257,
    RBAC_PERM_COMMAND_BF_START                               = 258,
    RBAC_PERM_COMMAND_BF_STOP                                = 259,
    RBAC_PERM_COMMAND_BF_SWITCH                              = 260,
    RBAC_PERM_COMMAND_BF_TIMER                               = 261,
    RBAC_PERM_COMMAND_BF_ENABLE                              = 262,
    RBAC_PERM_COMMAND_ACCOUNT_EMAIL                          = 263,
    RBAC_PERM_COMMAND_ACCOUNT_SET_SEC                        = 264,
    RBAC_PERM_COMMAND_ACCOUNT_SET_SEC_EMAIL                  = 265,
    RBAC_PERM_COMMAND_ACCOUNT_SET_SEC_REGMAIL                = 266,
    RBAC_PERM_COMMAND_CAST                                   = 267,
    RBAC_PERM_COMMAND_CAST_BACK                              = 268,
    RBAC_PERM_COMMAND_CAST_DIST                              = 269,
    RBAC_PERM_COMMAND_CAST_SELF                              = 270,
    RBAC_PERM_COMMAND_CAST_TARGET                            = 271,
    RBAC_PERM_COMMAND_CAST_DEST                              = 272,
    RBAC_PERM_COMMAND_CHARACTER                              = 273,
    RBAC_PERM_COMMAND_CHARACTER_CUSTOMIZE                    = 274,
    RBAC_PERM_COMMAND_CHARACTER_CHANGEFACTION                = 275,
    RBAC_PERM_COMMAND_CHARACTER_CHANGERACE                   = 276,
    RBAC_PERM_COMMAND_CHARACTER_DELETED                      = 277,
    RBAC_PERM_COMMAND_CHARACTER_DELETED_DELETE               = 278,
    RBAC_PERM_COMMAND_CHARACTER_DELETED_LIST                 = 279,
    RBAC_PERM_COMMAND_CHARACTER_DELETED_RESTORE              = 280,
    RBAC_PERM_COMMAND_CHARACTER_DELETED_OLD                  = 281,
    RBAC_PERM_COMMAND_CHARACTER_ERASE                        = 282,
    RBAC_PERM_COMMAND_CHARACTER_LEVEL                        = 283,
    RBAC_PERM_COMMAND_CHARACTER_RENAME                       = 284,
    RBAC_PERM_COMMAND_CHARACTER_REPUTATION                   = 285,
    RBAC_PERM_COMMAND_CHARACTER_TITLES                       = 286,
    RBAC_PERM_COMMAND_LEVELUP                                = 287,
    RBAC_PERM_COMMAND_PDUMP                                  = 288,
    RBAC_PERM_COMMAND_PDUMP_LOAD                             = 289,
    RBAC_PERM_COMMAND_PDUMP_WRITE                            = 290,
    RBAC_PERM_COMMAND_CHEAT                                  = 291,
    RBAC_PERM_COMMAND_CHEAT_CASTTIME                         = 292,
    RBAC_PERM_COMMAND_CHEAT_COOLDOWN                         = 293,
    RBAC_PERM_COMMAND_CHEAT_EXPLORE                          = 294,
    RBAC_PERM_COMMAND_CHEAT_GOD                              = 295,
    RBAC_PERM_COMMAND_CHEAT_POWER                            = 296,
    RBAC_PERM_COMMAND_CHEAT_STATUS                           = 297,
    RBAC_PERM_COMMAND_CHEAT_TAXI                             = 298,
    RBAC_PERM_COMMAND_CHEAT_WATERWALK                        = 299,
    RBAC_PERM_COMMAND_DEBUG                                  = 300,
    RBAC_PERM_COMMAND_DEBUG_ANIM                             = 301,
    RBAC_PERM_COMMAND_DEBUG_AREATRIGGERS                     = 302,
    RBAC_PERM_COMMAND_DEBUG_ARENA                            = 303,
    RBAC_PERM_COMMAND_DEBUG_BG                               = 304,
    RBAC_PERM_COMMAND_DEBUG_ENTERVEHICLE                     = 305,
    RBAC_PERM_COMMAND_DEBUG_GETITEMSTATE                     = 306,
    RBAC_PERM_COMMAND_DEBUG_GETITEMVALUE                     = 307,
    RBAC_PERM_COMMAND_DEBUG_GETVALUE                         = 308,
    RBAC_PERM_COMMAND_DEBUG_HOSTIL                           = 309,
    RBAC_PERM_COMMAND_DEBUG_ITEMEXPIRE                       = 310,
    RBAC_PERM_COMMAND_DEBUG_LOOTRECIPIENT                    = 311,
    RBAC_PERM_COMMAND_DEBUG_LOS                              = 312,
    RBAC_PERM_COMMAND_DEBUG_MOD32VALUE                       = 313,
    RBAC_PERM_COMMAND_DEBUG_MOVEFLAGS                        = 314,
    RBAC_PERM_COMMAND_DEBUG_PLAY                             = 315,
    RBAC_PERM_COMMAND_DEBUG_PLAY_CINEMATIC                   = 316,
    RBAC_PERM_COMMAND_DEBUG_PLAY_MOVIE                       = 317,
    RBAC_PERM_COMMAND_DEBUG_PLAY_SOUND                       = 318,
    RBAC_PERM_COMMAND_DEBUG_SEND                             = 319,
    RBAC_PERM_COMMAND_DEBUG_SEND_BUYERROR                    = 320,
    RBAC_PERM_COMMAND_DEBUG_SEND_CHANNELNOTIFY               = 321,
    RBAC_PERM_COMMAND_DEBUG_SEND_CHATMESSAGE                 = 322,
    RBAC_PERM_COMMAND_DEBUG_SEND_EQUIPERROR                  = 323,
    RBAC_PERM_COMMAND_DEBUG_SEND_LARGEPACKET                 = 324,
    RBAC_PERM_COMMAND_DEBUG_SEND_OPCODE                      = 325,
    RBAC_PERM_COMMAND_DEBUG_SEND_QINVALIDMSG                 = 326,
    RBAC_PERM_COMMAND_DEBUG_SEND_QPARTYMSG                   = 327,
    RBAC_PERM_COMMAND_DEBUG_SEND_SELLERROR                   = 328,
    RBAC_PERM_COMMAND_DEBUG_SEND_SETPHASESHIFT               = 329,
    RBAC_PERM_COMMAND_DEBUG_SEND_SPELLFAIL                   = 330,
    RBAC_PERM_COMMAND_DEBUG_SETAURASTATE                     = 331,
    RBAC_PERM_COMMAND_DEBUG_SETBIT                           = 332,
    RBAC_PERM_COMMAND_DEBUG_SETITEMVALUE                     = 333,
    RBAC_PERM_COMMAND_DEBUG_SETVALUE                         = 334,
    RBAC_PERM_COMMAND_DEBUG_SETVID                           = 335,
    RBAC_PERM_COMMAND_DEBUG_SPAWNVEHICLE                     = 336,
    RBAC_PERM_COMMAND_DEBUG_THREAT                           = 337,
    RBAC_PERM_COMMAND_DEBUG_UPDATE                           = 338,
    RBAC_PERM_COMMAND_DEBUG_UWS                              = 339,
    RBAC_PERM_COMMAND_WPGPS                                  = 340,
    RBAC_PERM_COMMAND_DESERTER                               = 341,
    RBAC_PERM_COMMAND_DESERTER_BG                            = 342,
    RBAC_PERM_COMMAND_DESERTER_BG_ADD                        = 343,
    RBAC_PERM_COMMAND_DESERTER_BG_REMOVE                     = 344,
    RBAC_PERM_COMMAND_DESERTER_INSTANCE                      = 345,
    RBAC_PERM_COMMAND_DESERTER_INSTANCE_ADD                  = 346,
    RBAC_PERM_COMMAND_DESERTER_INSTANCE_REMOVE               = 347,
    RBAC_PERM_COMMAND_DISABLE                                = 348,
    RBAC_PERM_COMMAND_DISABLE_ADD                            = 349,
    RBAC_PERM_COMMAND_DISABLE_ADD_CRITERIA                   = 350,
    RBAC_PERM_COMMAND_DISABLE_ADD_BATTLEGROUND               = 351,
    RBAC_PERM_COMMAND_DISABLE_ADD_MAP                        = 352,
    RBAC_PERM_COMMAND_DISABLE_ADD_MMAP                       = 353,
    RBAC_PERM_COMMAND_DISABLE_ADD_OUTDOORPVP                 = 354,
    RBAC_PERM_COMMAND_DISABLE_ADD_QUEST                      = 355,
    RBAC_PERM_COMMAND_DISABLE_ADD_SPELL                      = 356,
    RBAC_PERM_COMMAND_DISABLE_ADD_VMAP                       = 357,
    RBAC_PERM_COMMAND_DISABLE_REMOVE                         = 358,
    RBAC_PERM_COMMAND_DISABLE_REMOVE_CRITERIA                = 359,
    RBAC_PERM_COMMAND_DISABLE_REMOVE_BATTLEGROUND            = 360,
    RBAC_PERM_COMMAND_DISABLE_REMOVE_MAP                     = 361,
    RBAC_PERM_COMMAND_DISABLE_REMOVE_MMAP                    = 362,
    RBAC_PERM_COMMAND_DISABLE_REMOVE_OUTDOORPVP              = 363,
    RBAC_PERM_COMMAND_DISABLE_REMOVE_QUEST                   = 364,
    RBAC_PERM_COMMAND_DISABLE_REMOVE_SPELL                   = 365,
    RBAC_PERM_COMMAND_DISABLE_REMOVE_VMAP                    = 366,
    RBAC_PERM_COMMAND_EVENT                                  = 367,
    RBAC_PERM_COMMAND_EVENT_ACTIVELIST                       = 368,
    RBAC_PERM_COMMAND_EVENT_START                            = 369,
    RBAC_PERM_COMMAND_EVENT_STOP                             = 370,
    RBAC_PERM_COMMAND_GM                                     = 371,
    RBAC_PERM_COMMAND_GM_CHAT                                = 372,
    RBAC_PERM_COMMAND_GM_FLY                                 = 373,
    RBAC_PERM_COMMAND_GM_INGAME                              = 374,
    RBAC_PERM_COMMAND_GM_LIST                                = 375,
    RBAC_PERM_COMMAND_GM_VISIBLE                             = 376,
    RBAC_PERM_COMMAND_GO                                     = 377,
    RBAC_PERM_COMMAND_GO_CREATURE                            = 378,
    RBAC_PERM_COMMAND_GO_GRAVEYARD                           = 379,
    RBAC_PERM_COMMAND_GO_GRID                                = 380,
    RBAC_PERM_COMMAND_GO_OBJECT                              = 381,
    RBAC_PERM_COMMAND_GO_TAXINODE                            = 382,
    RBAC_PERM_COMMAND_GO_TICKET                              = 383, // deprecated since Draenor DON'T reuse
    RBAC_PERM_COMMAND_GO_TRIGGER                             = 384,
    RBAC_PERM_COMMAND_GO_XYZ                                 = 385,
    RBAC_PERM_COMMAND_GO_ZONEXY                              = 386,
    RBAC_PERM_COMMAND_GOBJECT                                = 387,
    RBAC_PERM_COMMAND_GOBJECT_ACTIVATE                       = 388,
    RBAC_PERM_COMMAND_GOBJECT_ADD                            = 389,
    RBAC_PERM_COMMAND_GOBJECT_ADD_TEMP                       = 390,
    RBAC_PERM_COMMAND_GOBJECT_DELETE                         = 391,
    RBAC_PERM_COMMAND_GOBJECT_INFO                           = 392,
    RBAC_PERM_COMMAND_GOBJECT_MOVE                           = 393,
    RBAC_PERM_COMMAND_GOBJECT_NEAR                           = 394,
    RBAC_PERM_COMMAND_GOBJECT_SET                            = 395,
    RBAC_PERM_COMMAND_GOBJECT_SET_PHASE                      = 396,
    RBAC_PERM_COMMAND_GOBJECT_SET_STATE                      = 397,
    RBAC_PERM_COMMAND_GOBJECT_TARGET                         = 398,
    RBAC_PERM_COMMAND_GOBJECT_TURN                           = 399,
    RBAC_PERM_COMMAND_DEBUG_TRANSPORT                        = 400,
    RBAC_PERM_COMMAND_GUILD                                  = 401,
    RBAC_PERM_COMMAND_GUILD_CREATE                           = 402,
    RBAC_PERM_COMMAND_GUILD_DELETE                           = 403,
    RBAC_PERM_COMMAND_GUILD_INVITE                           = 404,
    RBAC_PERM_COMMAND_GUILD_UNINVITE                         = 405,
    RBAC_PERM_COMMAND_GUILD_RANK                             = 406,
    RBAC_PERM_COMMAND_GUILD_RENAME                           = 407,
    RBAC_PERM_COMMAND_HONOR                                  = 408,
    RBAC_PERM_COMMAND_HONOR_ADD                              = 409,
    RBAC_PERM_COMMAND_HONOR_ADD_KILL                         = 410,
    RBAC_PERM_COMMAND_HONOR_UPDATE                           = 411,
    RBAC_PERM_COMMAND_INSTANCE                               = 412,
    RBAC_PERM_COMMAND_INSTANCE_LISTBINDS                     = 413,
    RBAC_PERM_COMMAND_INSTANCE_UNBIND                        = 414,
    RBAC_PERM_COMMAND_INSTANCE_STATS                         = 415,
    RBAC_PERM_COMMAND_INSTANCE_SAVEDATA                      = 416,
    RBAC_PERM_COMMAND_LEARN                                  = 417,
    RBAC_PERM_COMMAND_LEARN_ALL                              = 418,
    RBAC_PERM_COMMAND_LEARN_ALL_MY                           = 419,
    RBAC_PERM_COMMAND_LEARN_ALL_MY_CLASS                     = 420,
    RBAC_PERM_COMMAND_LEARN_ALL_MY_PETTALENTS                = 421,
    RBAC_PERM_COMMAND_LEARN_ALL_MY_SPELLS                    = 422,
    RBAC_PERM_COMMAND_LEARN_ALL_MY_TALENTS                   = 423,
    RBAC_PERM_COMMAND_LEARN_ALL_GM                           = 424,
    RBAC_PERM_COMMAND_LEARN_ALL_CRAFTS                       = 425,
    RBAC_PERM_COMMAND_LEARN_ALL_DEFAULT                      = 426,
    RBAC_PERM_COMMAND_LEARN_ALL_LANG                         = 427,
    RBAC_PERM_COMMAND_LEARN_ALL_RECIPES                      = 428,
    RBAC_PERM_COMMAND_UNLEARN                                = 429,
    RBAC_PERM_COMMAND_LFG                                    = 430,
    RBAC_PERM_COMMAND_LFG_PLAYER                             = 431,
    RBAC_PERM_COMMAND_LFG_GROUP                              = 432,
    RBAC_PERM_COMMAND_LFG_QUEUE                              = 433,
    RBAC_PERM_COMMAND_LFG_CLEAN                              = 434,
    RBAC_PERM_COMMAND_LFG_OPTIONS                            = 435,
    RBAC_PERM_COMMAND_LIST                                   = 436,
    RBAC_PERM_COMMAND_LIST_CREATURE                          = 437,
    RBAC_PERM_COMMAND_LIST_ITEM                              = 438,
    RBAC_PERM_COMMAND_LIST_OBJECT                            = 439,
    RBAC_PERM_COMMAND_LIST_AURAS                             = 440,
    RBAC_PERM_COMMAND_LIST_MAIL                              = 441,
    RBAC_PERM_COMMAND_LOOKUP                                 = 442,
    RBAC_PERM_COMMAND_LOOKUP_AREA                            = 443,
    RBAC_PERM_COMMAND_LOOKUP_CREATURE                        = 444,
    RBAC_PERM_COMMAND_LOOKUP_EVENT                           = 445,
    RBAC_PERM_COMMAND_LOOKUP_FACTION                         = 446,
    RBAC_PERM_COMMAND_LOOKUP_ITEM                            = 447,
    RBAC_PERM_COMMAND_LOOKUP_ITEMSET                         = 448,
    RBAC_PERM_COMMAND_LOOKUP_OBJECT                          = 449,
    RBAC_PERM_COMMAND_LOOKUP_QUEST                           = 450,
    RBAC_PERM_COMMAND_LOOKUP_PLAYER                          = 451,
    RBAC_PERM_COMMAND_LOOKUP_PLAYER_IP                       = 452,
    RBAC_PERM_COMMAND_LOOKUP_PLAYER_ACCOUNT                  = 453,
    RBAC_PERM_COMMAND_LOOKUP_PLAYER_EMAIL                    = 454,
    RBAC_PERM_COMMAND_LOOKUP_SKILL                           = 455,
    RBAC_PERM_COMMAND_LOOKUP_SPELL                           = 456,
    RBAC_PERM_COMMAND_LOOKUP_SPELL_ID                        = 457,
    RBAC_PERM_COMMAND_LOOKUP_TAXINODE                        = 458,
    RBAC_PERM_COMMAND_LOOKUP_TELE                            = 459,
    RBAC_PERM_COMMAND_LOOKUP_TITLE                           = 460,
    RBAC_PERM_COMMAND_LOOKUP_MAP                             = 461,
    RBAC_PERM_COMMAND_ANNOUNCE                               = 462,
    RBAC_PERM_COMMAND_CHANNEL                                = 463,
    RBAC_PERM_COMMAND_CHANNEL_SET                            = 464,
    RBAC_PERM_COMMAND_CHANNEL_SET_OWNERSHIP                  = 465,
    RBAC_PERM_COMMAND_GMANNOUNCE                             = 466,
    RBAC_PERM_COMMAND_GMNAMEANNOUNCE                         = 467,
    RBAC_PERM_COMMAND_GMNOTIFY                               = 468,
    RBAC_PERM_COMMAND_NAMEANNOUNCE                           = 469,
    RBAC_PERM_COMMAND_NOTIFY                                 = 470,
    RBAC_PERM_COMMAND_WHISPERS                               = 471,
    RBAC_PERM_COMMAND_GROUP                                  = 472,
    RBAC_PERM_COMMAND_GROUP_LEADER                           = 473,
    RBAC_PERM_COMMAND_GROUP_DISBAND                          = 474,
    RBAC_PERM_COMMAND_GROUP_REMOVE                           = 475,
    RBAC_PERM_COMMAND_GROUP_JOIN                             = 476,
    RBAC_PERM_COMMAND_GROUP_LIST                             = 477,
    RBAC_PERM_COMMAND_GROUP_SUMMON                           = 478,
    RBAC_PERM_COMMAND_PET                                    = 479,
    RBAC_PERM_COMMAND_PET_CREATE                             = 480,
    RBAC_PERM_COMMAND_PET_LEARN                              = 481,
    RBAC_PERM_COMMAND_PET_UNLEARN                            = 482,
    RBAC_PERM_COMMAND_SEND                                   = 483,
    RBAC_PERM_COMMAND_SEND_ITEMS                             = 484,
    RBAC_PERM_COMMAND_SEND_MAIL                              = 485,
    RBAC_PERM_COMMAND_SEND_MESSAGE                           = 486,
    RBAC_PERM_COMMAND_SEND_MONEY                             = 487,
    RBAC_PERM_COMMAND_ADDITEM                                = 488,
    RBAC_PERM_COMMAND_ADDITEMSET                             = 489,
    RBAC_PERM_COMMAND_APPEAR                                 = 490,
    RBAC_PERM_COMMAND_AURA                                   = 491,
    RBAC_PERM_COMMAND_BANK                                   = 492,
    RBAC_PERM_COMMAND_BINDSIGHT                              = 493,
    RBAC_PERM_COMMAND_COMBATSTOP                             = 494,
    RBAC_PERM_COMMAND_COMETOME                               = 495,
    RBAC_PERM_COMMAND_COMMANDS                               = 496,
    RBAC_PERM_COMMAND_COOLDOWN                               = 497,
    RBAC_PERM_COMMAND_DAMAGE                                 = 498,
    RBAC_PERM_COMMAND_DEV                                    = 499,
    RBAC_PERM_COMMAND_DIE                                    = 500,
    RBAC_PERM_COMMAND_DISMOUNT                               = 501,
    RBAC_PERM_COMMAND_DISTANCE                               = 502,
    RBAC_PERM_COMMAND_FLUSHARENAPOINTS                       = 503,
    RBAC_PERM_COMMAND_FREEZE                                 = 504,
    RBAC_PERM_COMMAND_GPS                                    = 505,
    RBAC_PERM_COMMAND_GUID                                   = 506,
    RBAC_PERM_COMMAND_HELP                                   = 507,
    RBAC_PERM_COMMAND_HIDEAREA                               = 508,
    RBAC_PERM_COMMAND_ITEMMOVE                               = 509,
    RBAC_PERM_COMMAND_KICK                                   = 510,
    RBAC_PERM_COMMAND_LINKGRAVE                              = 511,
    RBAC_PERM_COMMAND_LISTFREEZE                             = 512,
    RBAC_PERM_COMMAND_MAXSKILL                               = 513,
    RBAC_PERM_COMMAND_MOVEGENS                               = 514,
    RBAC_PERM_COMMAND_MUTE                                   = 515,
    RBAC_PERM_COMMAND_NEARGRAVE                              = 516,
    RBAC_PERM_COMMAND_PINFO                                  = 517,
    RBAC_PERM_COMMAND_PLAYALL                                = 518,
    RBAC_PERM_COMMAND_POSSESS                                = 519,
    RBAC_PERM_COMMAND_RECALL                                 = 520,
    RBAC_PERM_COMMAND_REPAIRITEMS                            = 521,
    RBAC_PERM_COMMAND_RESPAWN                                = 522,
    RBAC_PERM_COMMAND_REVIVE                                 = 523,
    RBAC_PERM_COMMAND_SAVEALL                                = 524,
    RBAC_PERM_COMMAND_SAVE                                   = 525,
    RBAC_PERM_COMMAND_SETSKILL                               = 526,
    RBAC_PERM_COMMAND_SHOWAREA                               = 527,
    RBAC_PERM_COMMAND_SUMMON                                 = 528,
    RBAC_PERM_COMMAND_UNAURA                                 = 529,
    RBAC_PERM_COMMAND_UNBINDSIGHT                            = 530,
    RBAC_PERM_COMMAND_UNFREEZE                               = 531,
    RBAC_PERM_COMMAND_UNMUTE                                 = 532,
    RBAC_PERM_COMMAND_UNPOSSESS                              = 533,
    RBAC_PERM_COMMAND_UNSTUCK                                = 534,
    RBAC_PERM_COMMAND_WCHANGE                                = 535,
    RBAC_PERM_COMMAND_MMAP                                   = 536,
    RBAC_PERM_COMMAND_MMAP_LOADEDTILES                       = 537,
    RBAC_PERM_COMMAND_MMAP_LOC                               = 538,
    RBAC_PERM_COMMAND_MMAP_PATH                              = 539,
    RBAC_PERM_COMMAND_MMAP_STATS                             = 540,
    RBAC_PERM_COMMAND_MMAP_TESTAREA                          = 541,
    RBAC_PERM_COMMAND_MORPH                                  = 542,
    RBAC_PERM_COMMAND_DEMORPH                                = 543,
    RBAC_PERM_COMMAND_MODIFY                                 = 544,
    RBAC_PERM_COMMAND_MODIFY_ARENAPOINTS                     = 545,
    RBAC_PERM_COMMAND_MODIFY_BIT                             = 546,
    RBAC_PERM_COMMAND_MODIFY_DRUNK                           = 547,
    RBAC_PERM_COMMAND_MODIFY_ENERGY                          = 548,
    RBAC_PERM_COMMAND_MODIFY_FACTION                         = 549,
    RBAC_PERM_COMMAND_MODIFY_GENDER                          = 550,
    RBAC_PERM_COMMAND_MODIFY_HONOR                           = 551,
    RBAC_PERM_COMMAND_MODIFY_HP                              = 552,
    RBAC_PERM_COMMAND_MODIFY_MANA                            = 553,
    RBAC_PERM_COMMAND_MODIFY_MONEY                           = 554,
    RBAC_PERM_COMMAND_MODIFY_MOUNT                           = 555,
    RBAC_PERM_COMMAND_MODIFY_PHASE                           = 556,
    RBAC_PERM_COMMAND_MODIFY_RAGE                            = 557,
    RBAC_PERM_COMMAND_MODIFY_REPUTATION                      = 558,
    RBAC_PERM_COMMAND_MODIFY_RUNICPOWER                      = 559,
    RBAC_PERM_COMMAND_MODIFY_SCALE                           = 560,
    RBAC_PERM_COMMAND_MODIFY_SPEED                           = 561,
    RBAC_PERM_COMMAND_MODIFY_SPEED_ALL                       = 562,
    RBAC_PERM_COMMAND_MODIFY_SPEED_BACKWALK                  = 563,
    RBAC_PERM_COMMAND_MODIFY_SPEED_FLY                       = 564,
    RBAC_PERM_COMMAND_MODIFY_SPEED_WALK                      = 565,
    RBAC_PERM_COMMAND_MODIFY_SPEED_SWIM                      = 566,
    RBAC_PERM_COMMAND_MODIFY_SPELL                           = 567,
    RBAC_PERM_COMMAND_MODIFY_STANDSTATE                      = 568,
    RBAC_PERM_COMMAND_MODIFY_TALENTPOINTS                    = 569,
    RBAC_PERM_COMMAND_NPC                                    = 570,
    RBAC_PERM_COMMAND_NPC_ADD                                = 571,
    RBAC_PERM_COMMAND_NPC_ADD_FORMATION                      = 572,
    RBAC_PERM_COMMAND_NPC_ADD_ITEM                           = 573,
    RBAC_PERM_COMMAND_NPC_ADD_MOVE                           = 574,
    RBAC_PERM_COMMAND_NPC_ADD_TEMP                           = 575,
    RBAC_PERM_COMMAND_NPC_DELETE                             = 576,
    RBAC_PERM_COMMAND_NPC_DELETE_ITEM                        = 577,
    RBAC_PERM_COMMAND_NPC_FOLLOW                             = 578,
    RBAC_PERM_COMMAND_NPC_FOLLOW_STOP                        = 579,
    RBAC_PERM_COMMAND_NPC_SET                                = 580,
    RBAC_PERM_COMMAND_NPC_SET_ALLOWMOVE                      = 581,
    RBAC_PERM_COMMAND_NPC_SET_ENTRY                          = 582,
    RBAC_PERM_COMMAND_NPC_SET_FACTIONID                      = 583,
    RBAC_PERM_COMMAND_NPC_SET_FLAG                           = 584,
    RBAC_PERM_COMMAND_NPC_SET_LEVEL                          = 585,
    RBAC_PERM_COMMAND_NPC_SET_LINK                           = 586,
    RBAC_PERM_COMMAND_NPC_SET_MODEL                          = 587,
    RBAC_PERM_COMMAND_NPC_SET_MOVETYPE                       = 588,
    RBAC_PERM_COMMAND_NPC_SET_PHASE                          = 589,
    RBAC_PERM_COMMAND_NPC_SET_SPAWNDIST                      = 590,
    RBAC_PERM_COMMAND_NPC_SET_SPAWNTIME                      = 591,
    RBAC_PERM_COMMAND_NPC_SET_DATA                           = 592,
    RBAC_PERM_COMMAND_NPC_INFO                               = 593,
    RBAC_PERM_COMMAND_NPC_NEAR                               = 594,
    RBAC_PERM_COMMAND_NPC_MOVE                               = 595,
    RBAC_PERM_COMMAND_NPC_PLAYEMOTE                          = 596,
    RBAC_PERM_COMMAND_NPC_SAY                                = 597,
    RBAC_PERM_COMMAND_NPC_TEXTEMOTE                          = 598,
    RBAC_PERM_COMMAND_NPC_WHISPER                            = 599,
    RBAC_PERM_COMMAND_NPC_YELL                               = 600,
    RBAC_PERM_COMMAND_NPC_TAME                               = 601,
    RBAC_PERM_COMMAND_QUEST                                  = 602,
    RBAC_PERM_COMMAND_QUEST_ADD                              = 603,
    RBAC_PERM_COMMAND_QUEST_COMPLETE                         = 604,
    RBAC_PERM_COMMAND_QUEST_REMOVE                           = 605,
    RBAC_PERM_COMMAND_QUEST_REWARD                           = 606,
    RBAC_PERM_COMMAND_RELOAD                                 = 607,
    RBAC_PERM_COMMAND_RELOAD_ACCESS_REQUIREMENT              = 608,
    RBAC_PERM_COMMAND_RELOAD_CRITERIA_DATA                   = 609,
    RBAC_PERM_COMMAND_RELOAD_ACHIEVEMENT_REWARD              = 610,
    RBAC_PERM_COMMAND_RELOAD_ALL                             = 611,
    RBAC_PERM_COMMAND_RELOAD_ALL_ACHIEVEMENT                 = 612,
    RBAC_PERM_COMMAND_RELOAD_ALL_AREA                        = 613,
    RBAC_PERM_COMMAND_RELOAD_BROADCAST_TEXT                  = 614,
    RBAC_PERM_COMMAND_RELOAD_ALL_GOSSIP                      = 615,
    RBAC_PERM_COMMAND_RELOAD_ALL_ITEM                        = 616,
    RBAC_PERM_COMMAND_RELOAD_ALL_LOCALES                     = 617,
    RBAC_PERM_COMMAND_RELOAD_ALL_LOOT                        = 618,
    RBAC_PERM_COMMAND_RELOAD_ALL_NPC                         = 619,
    RBAC_PERM_COMMAND_RELOAD_ALL_QUEST                       = 620,
    RBAC_PERM_COMMAND_RELOAD_ALL_SCRIPTS                     = 621,
    RBAC_PERM_COMMAND_RELOAD_ALL_SPELL                       = 622,
    RBAC_PERM_COMMAND_RELOAD_AREATRIGGER_INVOLVEDRELATION    = 623,
    RBAC_PERM_COMMAND_RELOAD_AREATRIGGER_TAVERN              = 624,
    RBAC_PERM_COMMAND_RELOAD_AREATRIGGER_TELEPORT            = 625,
    RBAC_PERM_COMMAND_RELOAD_AUCTIONS                        = 626,
    RBAC_PERM_COMMAND_RELOAD_AUTOBROADCAST                   = 627,
    RBAC_PERM_COMMAND_RELOAD_COMMAND                         = 628,
    RBAC_PERM_COMMAND_RELOAD_CONDITIONS                      = 629,
    RBAC_PERM_COMMAND_RELOAD_CONFIG                          = 630,
    RBAC_PERM_COMMAND_RELOAD_BATTLEGROUND_TEMPLATE           = 631,
    RBAC_PERM_COMMAND_MUTEHISTORY                            = 632,
    RBAC_PERM_COMMAND_RELOAD_CREATURE_LINKED_RESPAWN         = 633,
    RBAC_PERM_COMMAND_RELOAD_CREATURE_LOOT_TEMPLATE          = 634,
    RBAC_PERM_COMMAND_RELOAD_CREATURE_ONKILL_REPUTATION      = 635,
    RBAC_PERM_COMMAND_RELOAD_CREATURE_QUESTENDER             = 636,
    RBAC_PERM_COMMAND_RELOAD_CREATURE_QUESTSTARTER           = 637,
    RBAC_PERM_COMMAND_RELOAD_CREATURE_SUMMON_GROUPS          = 638,
    RBAC_PERM_COMMAND_RELOAD_CREATURE_TEMPLATE               = 639,
    RBAC_PERM_COMMAND_RELOAD_CREATURE_TEXT                   = 640,
    RBAC_PERM_COMMAND_RELOAD_DISABLES                        = 641,
    RBAC_PERM_COMMAND_RELOAD_DISENCHANT_LOOT_TEMPLATE        = 642,
    RBAC_PERM_COMMAND_RELOAD_EVENT_SCRIPTS                   = 643,
    RBAC_PERM_COMMAND_RELOAD_FISHING_LOOT_TEMPLATE           = 644,
    RBAC_PERM_COMMAND_RELOAD_GRAVEYARD_ZONE                  = 645,
    RBAC_PERM_COMMAND_RELOAD_GAME_TELE                       = 646,
    RBAC_PERM_COMMAND_RELOAD_GAMEOBJECT_QUESTENDER           = 647,
    RBAC_PERM_COMMAND_RELOAD_GAMEOBJECT_QUEST_LOOT_TEMPLATE  = 648,
    RBAC_PERM_COMMAND_RELOAD_GAMEOBJECT_QUESTSTARTER         = 649,
    RBAC_PERM_COMMAND_RELOAD_SUPPORT_SYSTEM                  = 650,
    RBAC_PERM_COMMAND_RELOAD_GOSSIP_MENU                     = 651,
    RBAC_PERM_COMMAND_RELOAD_GOSSIP_MENU_OPTION              = 652,
    RBAC_PERM_COMMAND_RELOAD_ITEM_ENCHANTMENT_TEMPLATE       = 653,
    RBAC_PERM_COMMAND_RELOAD_ITEM_LOOT_TEMPLATE              = 654,
    RBAC_PERM_COMMAND_RELOAD_ITEM_SET_NAMES                  = 655,
    RBAC_PERM_COMMAND_RELOAD_LFG_DUNGEON_REWARDS             = 656,
    RBAC_PERM_COMMAND_RELOAD_LOCALES_ACHIEVEMENT_REWARD      = 657,
    RBAC_PERM_COMMAND_RELOAD_LOCALES_CRETURE                 = 658,
    RBAC_PERM_COMMAND_RELOAD_LOCALES_CRETURE_TEXT            = 659,
    RBAC_PERM_COMMAND_RELOAD_LOCALES_GAMEOBJECT              = 660,
    RBAC_PERM_COMMAND_RELOAD_LOCALES_GOSSIP_MENU_OPTION      = 661,
    RBAC_PERM_COMMAND_RELOAD_LOCALES_ITEM                    = 662, // deprecated since Draenor DON'T reuse
    RBAC_PERM_COMMAND_RELOAD_LOCALES_ITEM_SET_NAME           = 663,
    RBAC_PERM_COMMAND_RELOAD_LOCALES_NPC_TEXT                = 664, // deprecated since Draenor DON'T reuse
    RBAC_PERM_COMMAND_RELOAD_LOCALES_PAGE_TEXT               = 665,
    RBAC_PERM_COMMAND_RELOAD_LOCALES_POINTS_OF_INTEREST      = 666,
    RBAC_PERM_COMMAND_RELOAD_QUEST_LOCALE                    = 667,
    RBAC_PERM_COMMAND_RELOAD_MAIL_LEVEL_REWARD               = 668,
    RBAC_PERM_COMMAND_RELOAD_MAIL_LOOT_TEMPLATE              = 669,
    RBAC_PERM_COMMAND_RELOAD_MILLING_LOOT_TEMPLATE           = 670,
    RBAC_PERM_COMMAND_RELOAD_NPC_SPELLCLICK_SPELLS           = 671,
    RBAC_PERM_COMMAND_RELOAD_NPC_TRAINER                     = 672,
    RBAC_PERM_COMMAND_RELOAD_NPC_VENDOR                      = 673,
    RBAC_PERM_COMMAND_RELOAD_PAGE_TEXT                       = 674,
    RBAC_PERM_COMMAND_RELOAD_PICKPOCKETING_LOOT_TEMPLATE     = 675,
    RBAC_PERM_COMMAND_RELOAD_POINTS_OF_INTEREST              = 676,
    RBAC_PERM_COMMAND_RELOAD_PROSPECTING_LOOT_TEMPLATE       = 677,
    RBAC_PERM_COMMAND_RELOAD_QUEST_POI                       = 678,
    RBAC_PERM_COMMAND_RELOAD_QUEST_TEMPLATE                  = 679,
    RBAC_PERM_COMMAND_RELOAD_RBAC                            = 680,
    RBAC_PERM_COMMAND_RELOAD_REFERENCE_LOOT_TEMPLATE         = 681,
    RBAC_PERM_COMMAND_RELOAD_RESERVED_NAME                   = 682,
    RBAC_PERM_COMMAND_RELOAD_REPUTATION_REWARD_RATE          = 683,
    RBAC_PERM_COMMAND_RELOAD_SPILLOVER_TEMPLATE              = 684,
    RBAC_PERM_COMMAND_RELOAD_SKILL_DISCOVERY_TEMPLATE        = 685,
    RBAC_PERM_COMMAND_RELOAD_SKILL_EXTRA_ITEM_TEMPLATE       = 686,
    RBAC_PERM_COMMAND_RELOAD_SKILL_FISHING_BASE_LEVEL        = 687,
    RBAC_PERM_COMMAND_RELOAD_SKINNING_LOOT_TEMPLATE          = 688,
    RBAC_PERM_COMMAND_RELOAD_SMART_SCRIPTS                   = 689,
    RBAC_PERM_COMMAND_RELOAD_SPELL_REQUIRED                  = 690,
    RBAC_PERM_COMMAND_RELOAD_SPELL_AREA                      = 691,
    RBAC_PERM_COMMAND_RELOAD_SPELL_BONUS_DATA                = 692, // deprecated since Draenor DON'T reuse
    RBAC_PERM_COMMAND_RELOAD_SPELL_GROUP                     = 693,
    RBAC_PERM_COMMAND_RELOAD_SPELL_LEARN_SPELL               = 694,
    RBAC_PERM_COMMAND_RELOAD_SPELL_LOOT_TEMPLATE             = 695,
    RBAC_PERM_COMMAND_RELOAD_SPELL_LINKED_SPELL              = 696,
    RBAC_PERM_COMMAND_RELOAD_SPELL_PET_AURAS                 = 697,
    RBAC_PERM_COMMAND_RELOAD_SPELL_PROC_EVENT                = 698,
    RBAC_PERM_COMMAND_RELOAD_SPELL_PROC                      = 699,
    RBAC_PERM_COMMAND_RELOAD_SPELL_SCRIPTS                   = 700,
    RBAC_PERM_COMMAND_RELOAD_SPELL_TARGET_POSITION           = 701,
    RBAC_PERM_COMMAND_RELOAD_SPELL_THREATS                   = 702,
    RBAC_PERM_COMMAND_RELOAD_SPELL_GROUP_STACK_RULES         = 703,
    RBAC_PERM_COMMAND_RELOAD_TRINITY_STRING                  = 704,
    RBAC_PERM_COMMAND_RELOAD_WARDEN_ACTION                   = 705,
    RBAC_PERM_COMMAND_RELOAD_WAYPOINT_SCRIPTS                = 706,
    RBAC_PERM_COMMAND_RELOAD_WAYPOINT_DATA                   = 707,
    RBAC_PERM_COMMAND_RELOAD_VEHICLE_ACCESORY                = 708,
    RBAC_PERM_COMMAND_RELOAD_VEHICLE_TEMPLATE_ACCESSORY      = 709,
    RBAC_PERM_COMMAND_RESET                                  = 710,
    RBAC_PERM_COMMAND_RESET_ACHIEVEMENTS                     = 711,
    RBAC_PERM_COMMAND_RESET_HONOR                            = 712,
    RBAC_PERM_COMMAND_RESET_LEVEL                            = 713,
    RBAC_PERM_COMMAND_RESET_SPELLS                           = 714,
    RBAC_PERM_COMMAND_RESET_STATS                            = 715,
    RBAC_PERM_COMMAND_RESET_TALENTS                          = 716,
    RBAC_PERM_COMMAND_RESET_ALL                              = 717,
    RBAC_PERM_COMMAND_SERVER                                 = 718,
    RBAC_PERM_COMMAND_SERVER_CORPSES                         = 719,
    RBAC_PERM_COMMAND_SERVER_EXIT                            = 720,
    RBAC_PERM_COMMAND_SERVER_IDLERESTART                     = 721,
    RBAC_PERM_COMMAND_SERVER_IDLERESTART_CANCEL              = 722,
    RBAC_PERM_COMMAND_SERVER_IDLESHUTDOWN                    = 723,
    RBAC_PERM_COMMAND_SERVER_IDLESHUTDOWN_CANCEL             = 724,
    RBAC_PERM_COMMAND_SERVER_INFO                            = 725,
    RBAC_PERM_COMMAND_SERVER_PLIMIT                          = 726,
    RBAC_PERM_COMMAND_SERVER_RESTART                         = 727,
    RBAC_PERM_COMMAND_SERVER_RESTART_CANCEL                  = 728,
    RBAC_PERM_COMMAND_SERVER_SET                             = 729,
    RBAC_PERM_COMMAND_SERVER_SET_CLOSED                      = 730,
    RBAC_PERM_COMMAND_SERVER_SET_DIFFTIME                    = 731,
    RBAC_PERM_COMMAND_SERVER_SET_LOGLEVEL                    = 732,
    RBAC_PERM_COMMAND_SERVER_SET_MOTD                        = 733,
    RBAC_PERM_COMMAND_SERVER_SHUTDOWN                        = 734,
    RBAC_PERM_COMMAND_SERVER_SHUTDOWN_CANCEL                 = 735,
    RBAC_PERM_COMMAND_SERVER_MOTD                            = 736,
    RBAC_PERM_COMMAND_TELE                                   = 737,
    RBAC_PERM_COMMAND_TELE_ADD                               = 738,
    RBAC_PERM_COMMAND_TELE_DEL                               = 739,
    RBAC_PERM_COMMAND_TELE_NAME                              = 740,
    RBAC_PERM_COMMAND_TELE_GROUP                             = 741,
    RBAC_PERM_COMMAND_TICKET                                 = 742,
    RBAC_PERM_COMMAND_TICKET_ASSIGN                          = 743, // deprecated since Draenor DON'T reuse
    RBAC_PERM_COMMAND_TICKET_CLOSE                           = 744, // deprecated since Draenor DON'T reuse
    RBAC_PERM_COMMAND_TICKET_CLOSEDLIST                      = 745, // deprecated since Draenor DON'T reuse
    RBAC_PERM_COMMAND_TICKET_COMMENT                         = 746, // deprecated since Draenor DON'T reuse
    RBAC_PERM_COMMAND_TICKET_COMPLETE                        = 747, // deprecated since Draenor DON'T reuse
    RBAC_PERM_COMMAND_TICKET_DELETE                          = 748, // deprecated since Draenor DON'T reuse
    RBAC_PERM_COMMAND_TICKET_ESCALATE                        = 749, // deprecated since Draenor DON'T reuse
    RBAC_PERM_COMMAND_TICKET_ESCALATEDLIST                   = 750, // deprecated since Draenor DON'T reuse
    RBAC_PERM_COMMAND_TICKET_LIST                            = 751, // deprecated since Draenor DON'T reuse
    RBAC_PERM_COMMAND_TICKET_ONLINELIST                      = 752, // deprecated since Draenor DON'T reuse
    RBAC_PERM_COMMAND_TICKET_RESET                           = 753,
    RBAC_PERM_COMMAND_TICKET_RESPONSE                        = 754, // deprecated since Draenor DON'T reuse
    RBAC_PERM_COMMAND_TICKET_RESPONSE_APPEND                 = 755, // deprecated since Draenor DON'T reuse
    RBAC_PERM_COMMAND_TICKET_RESPONSE_APPENDLN               = 756, // deprecated since Draenor DON'T reuse
    RBAC_PERM_COMMAND_TICKET_TOGGLESYSTEM                    = 757,
    RBAC_PERM_COMMAND_TICKET_UNASSIGN                        = 758, // deprecated since Draenor DON'T reuse
    RBAC_PERM_COMMAND_TICKET_VIEWID                          = 759, // deprecated since Draenor DON'T reuse
    RBAC_PERM_COMMAND_TICKET_VIEWNAME                        = 760, // deprecated since Draenor DON'T reuse
    RBAC_PERM_COMMAND_TITLES                                 = 761,
    RBAC_PERM_COMMAND_TITLES_ADD                             = 762,
    RBAC_PERM_COMMAND_TITLES_CURRENT                         = 763,
    RBAC_PERM_COMMAND_TITLES_REMOVE                          = 764,
    RBAC_PERM_COMMAND_TITLES_SET                             = 765,
    RBAC_PERM_COMMAND_TITLES_SET_MASK                        = 766,
    RBAC_PERM_COMMAND_WP                                     = 767,
    RBAC_PERM_COMMAND_WP_ADD                                 = 768,
    RBAC_PERM_COMMAND_WP_EVENT                               = 769,
    RBAC_PERM_COMMAND_WP_LOAD                                = 770,
    RBAC_PERM_COMMAND_WP_MODIFY                              = 771,
    RBAC_PERM_COMMAND_WP_UNLOAD                              = 772,
    RBAC_PERM_COMMAND_WP_RELOAD                              = 773,
    RBAC_PERM_COMMAND_WP_SHOW                                = 774,
    RBAC_PERM_COMMAND_MODIFY_CURRENCY                        = 775,
    RBAC_PERM_COMMAND_DEBUG_PHASE                            = 776,
    RBAC_PERM_COMMAND_MAILBOX                                = 777,
    RBAC_PERM_COMMAND_AHBOT                                  = 778,
    RBAC_PERM_COMMAND_AHBOT_ITEMS                            = 779,
    RBAC_PERM_COMMAND_AHBOT_ITEMS_GRAY                       = 780,
    RBAC_PERM_COMMAND_AHBOT_ITEMS_WHITE                      = 781,
    RBAC_PERM_COMMAND_AHBOT_ITEMS_GREEN                      = 782,
    RBAC_PERM_COMMAND_AHBOT_ITEMS_BLUE                       = 783,
    RBAC_PERM_COMMAND_AHBOT_ITEMS_PURPLE                     = 784,
    RBAC_PERM_COMMAND_AHBOT_ITEMS_ORANGE                     = 785,
    RBAC_PERM_COMMAND_AHBOT_ITEMS_YELLOW                     = 786,
    RBAC_PERM_COMMAND_AHBOT_RATIO                            = 787,
    RBAC_PERM_COMMAND_AHBOT_RATIO_ALLIANCE                   = 788,
    RBAC_PERM_COMMAND_AHBOT_RATIO_HORDE                      = 789,
    RBAC_PERM_COMMAND_AHBOT_RATIO_NEUTRAL                    = 790,
    RBAC_PERM_COMMAND_AHBOT_REBUILD                          = 791,
    RBAC_PERM_COMMAND_AHBOT_RELOAD                           = 792,
    RBAC_PERM_COMMAND_AHBOT_STATUS                           = 793,
    RBAC_PERM_COMMAND_GUILD_INFO                             = 794,
    RBAC_PERM_COMMAND_INSTANCE_SET_BOSS_STATE                = 795,
    RBAC_PERM_COMMAND_INSTANCE_GET_BOSS_STATE                = 796,
    RBAC_PERM_COMMAND_PVPSTATS                               = 797,
    RBAC_PERM_COMMAND_MODIFY_XP                              = 798,
    RBAC_PERM_COMMAND_GO_BUG_TICKET                          = 799,
    RBAC_PERM_COMMAND_GO_COMPLAINT_TICKET                    = 800,
    RBAC_PERM_COMMAND_GO_SUGGESTION_TICKET                   = 801,
    RBAC_PERM_COMMAND_TICKET_BUG                             = 802,
    RBAC_PERM_COMMAND_TICKET_COMPLAINT                       = 803,
    RBAC_PERM_COMMAND_TICKET_SUGGESTION                      = 804,
    RBAC_PERM_COMMAND_TICKET_BUG_ASSIGN                      = 805,
    RBAC_PERM_COMMAND_TICKET_BUG_CLOSE                       = 806,
    RBAC_PERM_COMMAND_TICKET_BUG_CLOSEDLIST                  = 807,
    RBAC_PERM_COMMAND_TICKET_BUG_COMMENT                     = 808,
    RBAC_PERM_COMMAND_TICKET_BUG_DELETE                      = 809,
    RBAC_PERM_COMMAND_TICKET_BUG_LIST                        = 810,
    RBAC_PERM_COMMAND_TICKET_BUG_UNASSIGN                    = 811,
    RBAC_PERM_COMMAND_TICKET_BUG_VIEW                        = 812,
    RBAC_PERM_COMMAND_TICKET_COMPLAINT_ASSIGN                = 813,
    RBAC_PERM_COMMAND_TICKET_COMPLAINT_CLOSE                 = 814,
    RBAC_PERM_COMMAND_TICKET_COMPLAINT_CLOSEDLIST            = 815,
    RBAC_PERM_COMMAND_TICKET_COMPLAINT_COMMENT               = 816,
    RBAC_PERM_COMMAND_TICKET_COMPLAINT_DELETE                = 817,
    RBAC_PERM_COMMAND_TICKET_COMPLAINT_LIST                  = 818,
    RBAC_PERM_COMMAND_TICKET_COMPLAINT_UNASSIGN              = 819,
    RBAC_PERM_COMMAND_TICKET_COMPLAINT_VIEW                  = 820,
    RBAC_PERM_COMMAND_TICKET_SUGGESTION_ASSIGN               = 821,
    RBAC_PERM_COMMAND_TICKET_SUGGESTION_CLOSE                = 822,
    RBAC_PERM_COMMAND_TICKET_SUGGESTION_CLOSEDLIST           = 823,
    RBAC_PERM_COMMAND_TICKET_SUGGESTION_COMMENT              = 824,
    RBAC_PERM_COMMAND_TICKET_SUGGESTION_DELETE               = 825,
    RBAC_PERM_COMMAND_TICKET_SUGGESTION_LIST                 = 826,
    RBAC_PERM_COMMAND_TICKET_SUGGESTION_UNASSIGN             = 827,
    RBAC_PERM_COMMAND_TICKET_SUGGESTION_VIEW                 = 828,
    RBAC_PERM_COMMAND_TICKET_RESET_ALL                       = 829,
    RBAC_PERM_COMMAND_BNET_ACCOUNT_LIST_GAME_ACCOUTNS        = 830,
    RBAC_PERM_COMMAND_TICKET_RESET_BUG                       = 831,
    RBAC_PERM_COMMAND_TICKET_RESET_COMPLAINT                 = 832,
    RBAC_PERM_COMMAND_TICKET_RESET_SUGGESTION                = 833,
    RBAC_PERM_COMMAND_GO_QUEST                               = 834,
    RBAC_PERM_COMMAND_DEBUG_LOADCELLS                        = 835,
    RBAC_PERM_COMMAND_DEBUG_BOUNDARY                         = 836,
    RBAC_PERM_COMMAND_NPC_EVADE                              = 837,
    RBAC_PERM_COMMAND_PET_LEVEL                              = 838,
    RBAC_PERM_COMMAND_SERVER_SHUTDOWN_FORCE                  = 839,
    RBAC_PERM_COMMAND_SERVER_RESTART_FORCE                   = 840,
    RBAC_PERM_COMMAND_NEARGRAVEYARD                          = 841,
    RBAC_PERM_COMMAND_RELOAD_CHARACTER_TEMPLATE              = 842,
    RBAC_PERM_COMMAND_RELOAD_QUEST_GREETING                  = 843,
    RBAC_PERM_COMMAND_SCENE                                  = 844,
    RBAC_PERM_COMMAND_SCENE_DEBUG                            = 845,
    RBAC_PERM_COMMAND_SCENE_PLAY                             = 846,
    RBAC_PERM_COMMAND_SCENE_PLAY_PACKAGE                     = 847,
    RBAC_PERM_COMMAND_SCENE_CANCEL                           = 848,
    RBAC_PERM_COMMAND_LIST_SCENES                            = 849,
    RBAC_PERM_COMMAND_RELOAD_SCENE_TEMPLATE                  = 850,
<<<<<<< HEAD
    RBAC_PERM_COMMAND_RELOAD_CONVERSATION_TEMPLATE           = 851,
    RBAC_PERM_COMMAND_DEBUG_CONVERSATION                     = 852,
=======
    RBAC_PERM_COMMAND_RELOAD_AREATRIGGER_TEMPLATE            = 851,
>>>>>>> 787adc24

    // custom permissions 1000+
    RBAC_PERM_MAX
};

enum RBACCommandResult
{
    RBAC_OK,
    RBAC_CANT_ADD_ALREADY_ADDED,
    RBAC_CANT_REVOKE_NOT_IN_LIST,
    RBAC_IN_GRANTED_LIST,
    RBAC_IN_DENIED_LIST,
    RBAC_ID_DOES_NOT_EXISTS
};

typedef std::set<uint32> RBACPermissionContainer;

class TC_GAME_API RBACPermission
{
    public:
        RBACPermission(uint32 id = 0, std::string const& name = ""):
            _id(id), _name(name), _perms() { }

        /// Gets the Name of the Object
        std::string const& GetName() const { return _name; }
        /// Gets the Id of the Object
        uint32 GetId() const { return _id; }

        /// Gets the Permissions linked to this permission
        RBACPermissionContainer const& GetLinkedPermissions() const { return _perms; }
        /// Adds a new linked Permission
        void AddLinkedPermission(uint32 id) { _perms.insert(id); }
        /// Removes a linked Permission
        void RemoveLinkedPermission(uint32 id) { _perms.erase(id); }

    private:
        uint32 _id;                                        ///> id of the object
        std::string _name;                                 ///> name of the object
        RBACPermissionContainer _perms;                    ///> Set of permissions
};

/**
 * @name RBACData
 * @brief Contains all needed information about the acccount
 *
 * This class contains all the data needed to calculate the account permissions.
 * RBACDAta is formed by granted and denied permissions and all the inherited permissions
 *
 * Calculation of current Permissions: Granted permissions - Denied permissions
 * - Granted permissions: through linked permissions and directly assigned
 * - Denied permissions: through linked permissions and directly assigned
 */
class TC_GAME_API RBACData
{
    public:
        RBACData(uint32 id, std::string const& name, int32 realmId, uint8 secLevel = 255):
            _id(id), _name(name), _realmId(realmId), _secLevel(secLevel),
            _grantedPerms(), _deniedPerms(), _globalPerms() { }

        /// Gets the Name of the Object
        std::string const& GetName() const { return _name; }
        /// Gets the Id of the Object
        uint32 GetId() const { return _id; }

        /**
         * @name HasPermission
         * @brief Checks if certain action is allowed
         *
         * Checks if certain action can be performed.
         *
         * @return grant or deny action
         *
         * Example Usage:
         * @code
         * bool Player::CanJoinArena(Battleground* bg)
         * {
         *     return bg->isArena() && HasPermission(RBAC_PERM_JOIN_ARENA);
         * }
         * @endcode
         */
        bool HasPermission(uint32 permission) const
        {
            return _globalPerms.find(permission) != _globalPerms.end();
        }

        // Functions enabled to be used by command system
        /// Returns all the granted permissions (after computation)
        RBACPermissionContainer const& GetPermissions() const { return _globalPerms; }
        /// Returns all the granted permissions
        RBACPermissionContainer const& GetGrantedPermissions() const { return _grantedPerms; }
        /// Returns all the denied permissions
        RBACPermissionContainer const& GetDeniedPermissions() const { return _deniedPerms; }

        /**
         * @name GrantRole
         * @brief Grants a permission
         *
         * Grants a permission to the account. If realm is 0 or the permission can not be added
         * No save to db action will be performed.
         *
         * Fails if permission Id does not exists or permission already granted or denied
         *
         * @param permissionId permission to be granted
         * @param realmId realm affected
         *
         * @return Success or failure (with reason) to grant the permission
         *
         * Example Usage:
         * @code
         * // previously defined "RBACData* rbac" with proper initialization
         * uint32 permissionId = 2;
         * if (rbac->GrantRole(permissionId) == RBAC_IN_DENIED_LIST)
         *     TC_LOG_DEBUG("entities.player", "Failed to grant permission %u, already denied", permissionId);
         * @endcode
         */
        RBACCommandResult GrantPermission(uint32 permissionId, int32 realmId = 0);

        /**
         * @name DenyPermission
         * @brief Denies a permission
         *
         * Denied a permission to the account. If realm is 0 or the permission can not be added
         * No save to db action will be performed.
         *
         * Fails if permission Id does not exists or permission already granted or denied
         *
         * @param permissionId permission to be denied
         * @param realmId realm affected
         *
         * @return Success or failure (with reason) to deny the permission
         *
         * Example Usage:
         * @code
         * // previously defined "RBACData* rbac" with proper initialization
         * uint32 permissionId = 2;
         * if (rbac->DenyRole(permissionId) == RBAC_ID_DOES_NOT_EXISTS)
         *     TC_LOG_DEBUG("entities.player", "Role Id %u does not exists", permissionId);
         * @endcode
         */
        RBACCommandResult DenyPermission(uint32 permissionId, int32 realmId = 0);

        /**
         * @name RevokePermission
         * @brief Removes a permission
         *
         * Removes a permission from the account. If realm is 0 or the permission can not be removed
         * No save to db action will be performed. Any delete operation will always affect
         * "all realms (-1)" in addition to the realm specified
         *
         * Fails if permission not present
         *
         * @param permissionId permission to be removed
         * @param realmId realm affected
         *
         * @return Success or failure (with reason) to remove the permission
         *
         * Example Usage:
         * @code
         * // previously defined "RBACData* rbac" with proper initialization
         * uint32 permissionId = 2;
         * if (rbac->RevokeRole(permissionId) == RBAC_OK)
         *     TC_LOG_DEBUG("entities.player", "Permission %u succesfully removed", permissionId);
         * @endcode
         */
        RBACCommandResult RevokePermission(uint32 permissionId, int32 realmId = 0);

        /// Loads all permissions assigned to current account
        void LoadFromDB();
        QueryCallback LoadFromDBAsync();
        void LoadFromDBCallback(PreparedQueryResult result);

        /// Sets security level
        void SetSecurityLevel(uint8 id)
        {
            _secLevel = id;
            LoadFromDB();
        }

        /// Returns the security level assigned
        uint8 GetSecurityLevel() const { return _secLevel; }
    private:
        /// Saves a permission to DB, Granted or Denied
        void SavePermission(uint32 role, bool granted, int32 realm);
        /// Clears roles, groups and permissions - Used for reload
        void ClearData();

        /**
         * @name CalculateNewPermissions
         * @brief Calculates new permissions
         *
         * Calculates new permissions after some change
         * The calculation is done Granted - Denied:
         * - Granted permissions: through linked permissions and directly assigned
         * - Denied permissions: through linked permissions and directly assigned
         */
        void CalculateNewPermissions();

        int32 GetRealmId() const { return _realmId; }

        // Auxiliar private functions - defined to allow to maintain same code even
        // if internal structure changes.

        /// Checks if a permission is granted
        bool HasGrantedPermission(uint32 permissionId) const
        {
            return _grantedPerms.find(permissionId) != _grantedPerms.end();
        }

        /// Checks if a permission is denied
        bool HasDeniedPermission(uint32 permissionId) const
        {
            return _deniedPerms.find(permissionId) != _deniedPerms.end();
        }

        /// Adds a new granted permission
        void AddGrantedPermission(uint32 permissionId)
        {
            _grantedPerms.insert(permissionId);
        }

        /// Removes a granted permission
        void RemoveGrantedPermission(uint32 permissionId)
        {
            _grantedPerms.erase(permissionId);
        }

        /// Adds a new denied permission
        void AddDeniedPermission(uint32 permissionId)
        {
            _deniedPerms.insert(permissionId);
        }

        /// Removes a denied permission
        void RemoveDeniedPermission(uint32 permissionId)
        {
            _deniedPerms.erase(permissionId);
        }

        /// Adds a list of permissions to another list
        void AddPermissions(RBACPermissionContainer const& permsFrom, RBACPermissionContainer& permsTo);

        /// Removes a list of permissions from another list
        void RemovePermissions(RBACPermissionContainer& permsFrom, RBACPermissionContainer const& permsToRemove);

        /**
         * @name ExpandPermissions
         * @brief Adds the list of linked permissions to the original list
         *
         * Given a list of permissions, gets all the inherited permissions
         * @param permissions The list of permissions to expand
         */
        void ExpandPermissions(RBACPermissionContainer& permissions);

        uint32 _id;                                        ///> Account id
        std::string _name;                                 ///> Account name
        int32 _realmId;                                    ///> RealmId Affected
        uint8 _secLevel;                                   ///> Account SecurityLevel
        RBACPermissionContainer _grantedPerms;             ///> Granted permissions
        RBACPermissionContainer _deniedPerms;              ///> Denied permissions
        RBACPermissionContainer _globalPerms;              ///> Calculated permissions
};

}

#endif<|MERGE_RESOLUTION|>--- conflicted
+++ resolved
@@ -755,12 +755,9 @@
     RBAC_PERM_COMMAND_SCENE_CANCEL                           = 848,
     RBAC_PERM_COMMAND_LIST_SCENES                            = 849,
     RBAC_PERM_COMMAND_RELOAD_SCENE_TEMPLATE                  = 850,
-<<<<<<< HEAD
-    RBAC_PERM_COMMAND_RELOAD_CONVERSATION_TEMPLATE           = 851,
-    RBAC_PERM_COMMAND_DEBUG_CONVERSATION                     = 852,
-=======
     RBAC_PERM_COMMAND_RELOAD_AREATRIGGER_TEMPLATE            = 851,
->>>>>>> 787adc24
+    RBAC_PERM_COMMAND_RELOAD_CONVERSATION_TEMPLATE           = 852,
+    RBAC_PERM_COMMAND_DEBUG_CONVERSATION                     = 853,
 
     // custom permissions 1000+
     RBAC_PERM_MAX
