/*
 * Copyright (C) 2008-2016 TrinityCore <http://www.trinitycore.org/>
 *
 * This program is free software; you can redistribute it and/or modify it
 * under the terms of the GNU General Public License as published by the
 * Free Software Foundation; either version 2 of the License, or (at your
 * option) any later version.
 *
 * This program is distributed in the hope that it will be useful, but WITHOUT
 * ANY WARRANTY; without even the implied warranty of MERCHANTABILITY or
 * FITNESS FOR A PARTICULAR PURPOSE. See the GNU General Public License for
 * more details.
 *
 * You should have received a copy of the GNU General Public License along
 * with this program. If not, see <http://www.gnu.org/licenses/>.
 */

/**
* @file RBAC.h
* @brief Role Based Access Control related classes definition
*
* This file contains all the classes and enums used to implement
* Role Based Access Control
*
* RBAC Rules:
* - Pemission: Defines an autorization to perform certain operation.
* - Role: Set of permissions.
* - Group: Set of roles.
* - An Account can have multiple groups, roles and permissions.
* - Account Groups can only be granted or revoked
* - Account Roles and Permissions can be granted, denied or revoked
* - Grant: Assignment of the object (role/permission) and allow it
* - Deny: Assignment of the object (role/permission) and deny it
* - Revoke: Removal of the object (role/permission) no matter if it was granted or denied
* - Global Permissions are computed as:
*       Group Grants + Role Grants + User Grans - Role Grants - User Grants
* - Groups, Roles and Permissions can be assigned by realm
*/

#ifndef _RBAC_H
#define _RBAC_H

#include "DatabaseEnv.h"
#include <string>
#include <set>
#include <map>

namespace rbac
{

enum RBACPermissions
{
    RBAC_PERM_INSTANT_LOGOUT                                 = 1,
    RBAC_PERM_SKIP_QUEUE                                     = 2,
    RBAC_PERM_JOIN_NORMAL_BG                                 = 3,
    RBAC_PERM_JOIN_RANDOM_BG                                 = 4,
    RBAC_PERM_JOIN_ARENAS                                    = 5,
    RBAC_PERM_JOIN_DUNGEON_FINDER                            = 6,
    //  7 - reuse
    //  8 - reuse
    //  9 - reuse
    RBAC_PERM_USE_CHARACTER_TEMPLATES                        = 10, // not on 3.3.5a
    RBAC_PERM_LOG_GM_TRADE                                   = 11,
    RBAC_PERM_SKIP_CHECK_CHARACTER_CREATION_DEMON_HUNTER     = 12, // not on 3.3.5a
    RBAC_PERM_SKIP_CHECK_INSTANCE_REQUIRED_BOSSES            = 13,
    RBAC_PERM_SKIP_CHECK_CHARACTER_CREATION_TEAMMASK         = 14,
    RBAC_PERM_SKIP_CHECK_CHARACTER_CREATION_CLASSMASK        = 15,
    RBAC_PERM_SKIP_CHECK_CHARACTER_CREATION_RACEMASK         = 16,
    RBAC_PERM_SKIP_CHECK_CHARACTER_CREATION_RESERVEDNAME     = 17,
    RBAC_PERM_SKIP_CHECK_CHARACTER_CREATION_HEROIC_CHARACTER = 18,
    RBAC_PERM_SKIP_CHECK_CHAT_CHANNEL_REQ                    = 19,
    RBAC_PERM_SKIP_CHECK_DISABLE_MAP                         = 20,
    RBAC_PERM_SKIP_CHECK_MORE_TALENTS_THAN_ALLOWED           = 21,
    RBAC_PERM_SKIP_CHECK_CHAT_SPAM                           = 22,
    RBAC_PERM_SKIP_CHECK_OVERSPEED_PING                      = 23,
    RBAC_PERM_TWO_SIDE_CHARACTER_CREATION                    = 24,
    RBAC_PERM_TWO_SIDE_INTERACTION_CHAT                      = 25,
    RBAC_PERM_TWO_SIDE_INTERACTION_CHANNEL                   = 26,
    RBAC_PERM_TWO_SIDE_INTERACTION_MAIL                      = 27,
    RBAC_PERM_TWO_SIDE_WHO_LIST                              = 28,
    RBAC_PERM_TWO_SIDE_ADD_FRIEND                            = 29,
    RBAC_PERM_COMMANDS_SAVE_WITHOUT_DELAY                    = 30,
    RBAC_PERM_COMMANDS_USE_UNSTUCK_WITH_ARGS                 = 31,
    RBAC_PERM_COMMANDS_BE_ASSIGNED_TICKET                    = 32,
    RBAC_PERM_COMMANDS_NOTIFY_COMMAND_NOT_FOUND_ERROR        = 33,
    RBAC_PERM_COMMANDS_APPEAR_IN_GM_LIST                     = 34,
    RBAC_PERM_WHO_SEE_ALL_SEC_LEVELS                         = 35,
    RBAC_PERM_CAN_FILTER_WHISPERS                            = 36,
    RBAC_PERM_CHAT_USE_STAFF_BADGE                           = 37,
    RBAC_PERM_RESURRECT_WITH_FULL_HPS                        = 38,
    RBAC_PERM_RESTORE_SAVED_GM_STATE                         = 39,
    RBAC_PERM_ALLOW_GM_FRIEND                                = 40,
    RBAC_PERM_USE_START_GM_LEVEL                             = 41,
    RBAC_PERM_OPCODE_WORLD_TELEPORT                          = 42,
    RBAC_PERM_OPCODE_WHOIS                                   = 43,
    RBAC_PERM_RECEIVE_GLOBAL_GM_TEXTMESSAGE                  = 44,
    RBAC_PERM_SILENTLY_JOIN_CHANNEL                          = 45,
    RBAC_PERM_CHANGE_CHANNEL_NOT_MODERATOR                   = 46,
    RBAC_PERM_CHECK_FOR_LOWER_SECURITY                       = 47,
    RBAC_PERM_COMMANDS_PINFO_CHECK_PERSONAL_DATA             = 48,
    RBAC_PERM_EMAIL_CONFIRM_FOR_PASS_CHANGE                  = 49,
    RBAC_PERM_MAY_CHECK_OWN_EMAIL                            = 50,
    RBAC_PERM_ALLOW_TWO_SIDE_TRADE                           = 51,

    // Free space for core permissions (till 149)
    // Roles (Permissions with delegated permissions) use 199 and descending
    RBAC_PERM_COMMAND_RBAC                                   = 200,
    RBAC_PERM_COMMAND_RBAC_ACC                               = 201,
    RBAC_PERM_COMMAND_RBAC_ACC_PERM_LIST                     = 202,
    RBAC_PERM_COMMAND_RBAC_ACC_PERM_GRANT                    = 203,
    RBAC_PERM_COMMAND_RBAC_ACC_PERM_DENY                     = 204,
    RBAC_PERM_COMMAND_RBAC_ACC_PERM_REVOKE                   = 205,
    RBAC_PERM_COMMAND_RBAC_LIST                              = 206,
    RBAC_PERM_COMMAND_BNET_ACCOUNT                           = 207, // not on 3.3.5a
    RBAC_PERM_COMMAND_BNET_ACCOUNT_CREATE                    = 208, // not on 3.3.5a
    RBAC_PERM_COMMAND_BNET_ACCOUNT_LOCK_COUNTRY              = 209, // not on 3.3.5a
    RBAC_PERM_COMMAND_BNET_ACCOUNT_LOCK_IP                   = 210, // not on 3.3.5a
    RBAC_PERM_COMMAND_BNET_ACCOUNT_PASSWORD                  = 211, // not on 3.3.5a
    RBAC_PERM_COMMAND_BNET_ACCOUNT_SET                       = 212, // not on 3.3.5a
    RBAC_PERM_COMMAND_BNET_ACCOUNT_SET_PASSWORD              = 213, // not on 3.3.5a
    RBAC_PERM_COMMAND_BNET_ACCOUNT_LINK                      = 214, // not on 3.3.5a
    RBAC_PERM_COMMAND_BNET_ACCOUNT_UNLINK                    = 215, // not on 3.3.5a
    RBAC_PERM_COMMAND_BNET_ACCOUNT_CREATE_GAME               = 216, // not on 3.3.5a
    RBAC_PERM_COMMAND_ACCOUNT                                = 217,
    RBAC_PERM_COMMAND_ACCOUNT_ADDON                          = 218,
    RBAC_PERM_COMMAND_ACCOUNT_CREATE                         = 219,
    RBAC_PERM_COMMAND_ACCOUNT_DELETE                         = 220,
    RBAC_PERM_COMMAND_ACCOUNT_LOCK                           = 221,
    RBAC_PERM_COMMAND_ACCOUNT_LOCK_COUNTRY                   = 222,
    RBAC_PERM_COMMAND_ACCOUNT_LOCK_IP                        = 223,
    RBAC_PERM_COMMAND_ACCOUNT_ONLINE_LIST                    = 224,
    RBAC_PERM_COMMAND_ACCOUNT_PASSWORD                       = 225,
    RBAC_PERM_COMMAND_ACCOUNT_SET                            = 226,
    RBAC_PERM_COMMAND_ACCOUNT_SET_ADDON                      = 227,
    RBAC_PERM_COMMAND_ACCOUNT_SET_GMLEVEL                    = 228,
    RBAC_PERM_COMMAND_ACCOUNT_SET_PASSWORD                   = 229,
    RBAC_PERM_COMMAND_ACHIEVEMENT                            = 230,
    RBAC_PERM_COMMAND_ACHIEVEMENT_ADD                        = 231,
    RBAC_PERM_COMMAND_ARENA                                  = 232,
    RBAC_PERM_COMMAND_ARENA_CAPTAIN                          = 233,
    RBAC_PERM_COMMAND_ARENA_CREATE                           = 234,
    RBAC_PERM_COMMAND_ARENA_DISBAND                          = 235,
    RBAC_PERM_COMMAND_ARENA_INFO                             = 236,
    RBAC_PERM_COMMAND_ARENA_LOOKUP                           = 237,
    RBAC_PERM_COMMAND_ARENA_RENAME                           = 238,
    RBAC_PERM_COMMAND_BAN                                    = 239,
    RBAC_PERM_COMMAND_BAN_ACCOUNT                            = 240,
    RBAC_PERM_COMMAND_BAN_CHARACTER                          = 241,
    RBAC_PERM_COMMAND_BAN_IP                                 = 242,
    RBAC_PERM_COMMAND_BAN_PLAYERACCOUNT                      = 243,
    RBAC_PERM_COMMAND_BANINFO                                = 244,
    RBAC_PERM_COMMAND_BANINFO_ACCOUNT                        = 245,
    RBAC_PERM_COMMAND_BANINFO_CHARACTER                      = 246,
    RBAC_PERM_COMMAND_BANINFO_IP                             = 247,
    RBAC_PERM_COMMAND_BANLIST                                = 248,
    RBAC_PERM_COMMAND_BANLIST_ACCOUNT                        = 249,
    RBAC_PERM_COMMAND_BANLIST_CHARACTER                      = 250,
    RBAC_PERM_COMMAND_BANLIST_IP                             = 251,
    RBAC_PERM_COMMAND_UNBAN                                  = 252,
    RBAC_PERM_COMMAND_UNBAN_ACCOUNT                          = 253,
    RBAC_PERM_COMMAND_UNBAN_CHARACTER                        = 254,
    RBAC_PERM_COMMAND_UNBAN_IP                               = 255,
    RBAC_PERM_COMMAND_UNBAN_PLAYERACCOUNT                    = 256,
    RBAC_PERM_COMMAND_BF                                     = 257,
    RBAC_PERM_COMMAND_BF_START                               = 258,
    RBAC_PERM_COMMAND_BF_STOP                                = 259,
    RBAC_PERM_COMMAND_BF_SWITCH                              = 260,
    RBAC_PERM_COMMAND_BF_TIMER                               = 261,
    RBAC_PERM_COMMAND_BF_ENABLE                              = 262,
    RBAC_PERM_COMMAND_ACCOUNT_EMAIL                          = 263,
    RBAC_PERM_COMMAND_ACCOUNT_SET_SEC                        = 264,
    RBAC_PERM_COMMAND_ACCOUNT_SET_SEC_EMAIL                  = 265,
    RBAC_PERM_COMMAND_ACCOUNT_SET_SEC_REGMAIL                = 266,
    RBAC_PERM_COMMAND_CAST                                   = 267,
    RBAC_PERM_COMMAND_CAST_BACK                              = 268,
    RBAC_PERM_COMMAND_CAST_DIST                              = 269,
    RBAC_PERM_COMMAND_CAST_SELF                              = 270,
    RBAC_PERM_COMMAND_CAST_TARGET                            = 271,
    RBAC_PERM_COMMAND_CAST_DEST                              = 272,
    RBAC_PERM_COMMAND_CHARACTER                              = 273,
    RBAC_PERM_COMMAND_CHARACTER_CUSTOMIZE                    = 274,
    RBAC_PERM_COMMAND_CHARACTER_CHANGEFACTION                = 275,
    RBAC_PERM_COMMAND_CHARACTER_CHANGERACE                   = 276,
    RBAC_PERM_COMMAND_CHARACTER_DELETED                      = 277,
    RBAC_PERM_COMMAND_CHARACTER_DELETED_DELETE               = 278,
    RBAC_PERM_COMMAND_CHARACTER_DELETED_LIST                 = 279,
    RBAC_PERM_COMMAND_CHARACTER_DELETED_RESTORE              = 280,
    RBAC_PERM_COMMAND_CHARACTER_DELETED_OLD                  = 281,
    RBAC_PERM_COMMAND_CHARACTER_ERASE                        = 282,
    RBAC_PERM_COMMAND_CHARACTER_LEVEL                        = 283,
    RBAC_PERM_COMMAND_CHARACTER_RENAME                       = 284,
    RBAC_PERM_COMMAND_CHARACTER_REPUTATION                   = 285,
    RBAC_PERM_COMMAND_CHARACTER_TITLES                       = 286,
    RBAC_PERM_COMMAND_LEVELUP                                = 287,
    RBAC_PERM_COMMAND_PDUMP                                  = 288,
    RBAC_PERM_COMMAND_PDUMP_LOAD                             = 289,
    RBAC_PERM_COMMAND_PDUMP_WRITE                            = 290,
    RBAC_PERM_COMMAND_CHEAT                                  = 291,
    RBAC_PERM_COMMAND_CHEAT_CASTTIME                         = 292,
    RBAC_PERM_COMMAND_CHEAT_COOLDOWN                         = 293,
    RBAC_PERM_COMMAND_CHEAT_EXPLORE                          = 294,
    RBAC_PERM_COMMAND_CHEAT_GOD                              = 295,
    RBAC_PERM_COMMAND_CHEAT_POWER                            = 296,
    RBAC_PERM_COMMAND_CHEAT_STATUS                           = 297,
    RBAC_PERM_COMMAND_CHEAT_TAXI                             = 298,
    RBAC_PERM_COMMAND_CHEAT_WATERWALK                        = 299,
    RBAC_PERM_COMMAND_DEBUG                                  = 300,
    RBAC_PERM_COMMAND_DEBUG_ANIM                             = 301,
    RBAC_PERM_COMMAND_DEBUG_AREATRIGGERS                     = 302,
    RBAC_PERM_COMMAND_DEBUG_ARENA                            = 303,
    RBAC_PERM_COMMAND_DEBUG_BG                               = 304,
    RBAC_PERM_COMMAND_DEBUG_ENTERVEHICLE                     = 305,
    RBAC_PERM_COMMAND_DEBUG_GETITEMSTATE                     = 306,
    RBAC_PERM_COMMAND_DEBUG_GETITEMVALUE                     = 307,
    RBAC_PERM_COMMAND_DEBUG_GETVALUE                         = 308,
    RBAC_PERM_COMMAND_DEBUG_HOSTIL                           = 309,
    RBAC_PERM_COMMAND_DEBUG_ITEMEXPIRE                       = 310,
    RBAC_PERM_COMMAND_DEBUG_LOOTRECIPIENT                    = 311,
    RBAC_PERM_COMMAND_DEBUG_LOS                              = 312,
    RBAC_PERM_COMMAND_DEBUG_MOD32VALUE                       = 313,
    RBAC_PERM_COMMAND_DEBUG_MOVEFLAGS                        = 314,
    RBAC_PERM_COMMAND_DEBUG_PLAY                             = 315,
    RBAC_PERM_COMMAND_DEBUG_PLAY_CINEMATIC                   = 316,
    RBAC_PERM_COMMAND_DEBUG_PLAY_MOVIE                       = 317,
    RBAC_PERM_COMMAND_DEBUG_PLAY_SOUND                       = 318,
    RBAC_PERM_COMMAND_DEBUG_SEND                             = 319,
    RBAC_PERM_COMMAND_DEBUG_SEND_BUYERROR                    = 320,
    RBAC_PERM_COMMAND_DEBUG_SEND_CHANNELNOTIFY               = 321,
    RBAC_PERM_COMMAND_DEBUG_SEND_CHATMESSAGE                 = 322,
    RBAC_PERM_COMMAND_DEBUG_SEND_EQUIPERROR                  = 323,
    RBAC_PERM_COMMAND_DEBUG_SEND_LARGEPACKET                 = 324,
    RBAC_PERM_COMMAND_DEBUG_SEND_OPCODE                      = 325,
    RBAC_PERM_COMMAND_DEBUG_SEND_QINVALIDMSG                 = 326,
    RBAC_PERM_COMMAND_DEBUG_SEND_QPARTYMSG                   = 327,
    RBAC_PERM_COMMAND_DEBUG_SEND_SELLERROR                   = 328,
    RBAC_PERM_COMMAND_DEBUG_SEND_SETPHASESHIFT               = 329,
    RBAC_PERM_COMMAND_DEBUG_SEND_SPELLFAIL                   = 330,
    RBAC_PERM_COMMAND_DEBUG_SETAURASTATE                     = 331,
    RBAC_PERM_COMMAND_DEBUG_SETBIT                           = 332,
    RBAC_PERM_COMMAND_DEBUG_SETITEMVALUE                     = 333,
    RBAC_PERM_COMMAND_DEBUG_SETVALUE                         = 334,
    RBAC_PERM_COMMAND_DEBUG_SETVID                           = 335,
    RBAC_PERM_COMMAND_DEBUG_SPAWNVEHICLE                     = 336,
    RBAC_PERM_COMMAND_DEBUG_THREAT                           = 337,
    RBAC_PERM_COMMAND_DEBUG_UPDATE                           = 338,
    RBAC_PERM_COMMAND_DEBUG_UWS                              = 339,
    RBAC_PERM_COMMAND_WPGPS                                  = 340,
    RBAC_PERM_COMMAND_DESERTER                               = 341,
    RBAC_PERM_COMMAND_DESERTER_BG                            = 342,
    RBAC_PERM_COMMAND_DESERTER_BG_ADD                        = 343,
    RBAC_PERM_COMMAND_DESERTER_BG_REMOVE                     = 344,
    RBAC_PERM_COMMAND_DESERTER_INSTANCE                      = 345,
    RBAC_PERM_COMMAND_DESERTER_INSTANCE_ADD                  = 346,
    RBAC_PERM_COMMAND_DESERTER_INSTANCE_REMOVE               = 347,
    RBAC_PERM_COMMAND_DISABLE                                = 348,
    RBAC_PERM_COMMAND_DISABLE_ADD                            = 349,
    RBAC_PERM_COMMAND_DISABLE_ADD_ACHIEVEMENT_CRITERIA       = 350,
    RBAC_PERM_COMMAND_DISABLE_ADD_BATTLEGROUND               = 351,
    RBAC_PERM_COMMAND_DISABLE_ADD_MAP                        = 352,
    RBAC_PERM_COMMAND_DISABLE_ADD_MMAP                       = 353,
    RBAC_PERM_COMMAND_DISABLE_ADD_OUTDOORPVP                 = 354,
    RBAC_PERM_COMMAND_DISABLE_ADD_QUEST                      = 355,
    RBAC_PERM_COMMAND_DISABLE_ADD_SPELL                      = 356,
    RBAC_PERM_COMMAND_DISABLE_ADD_VMAP                       = 357,
    RBAC_PERM_COMMAND_DISABLE_REMOVE                         = 358,
    RBAC_PERM_COMMAND_DISABLE_REMOVE_ACHIEVEMENT_CRITERIA    = 359,
    RBAC_PERM_COMMAND_DISABLE_REMOVE_BATTLEGROUND            = 360,
    RBAC_PERM_COMMAND_DISABLE_REMOVE_MAP                     = 361,
    RBAC_PERM_COMMAND_DISABLE_REMOVE_MMAP                    = 362,
    RBAC_PERM_COMMAND_DISABLE_REMOVE_OUTDOORPVP              = 363,
    RBAC_PERM_COMMAND_DISABLE_REMOVE_QUEST                   = 364,
    RBAC_PERM_COMMAND_DISABLE_REMOVE_SPELL                   = 365,
    RBAC_PERM_COMMAND_DISABLE_REMOVE_VMAP                    = 366,
    RBAC_PERM_COMMAND_EVENT                                  = 367,
    RBAC_PERM_COMMAND_EVENT_ACTIVELIST                       = 368,
    RBAC_PERM_COMMAND_EVENT_START                            = 369,
    RBAC_PERM_COMMAND_EVENT_STOP                             = 370,
    RBAC_PERM_COMMAND_GM                                     = 371,
    RBAC_PERM_COMMAND_GM_CHAT                                = 372,
    RBAC_PERM_COMMAND_GM_FLY                                 = 373,
    RBAC_PERM_COMMAND_GM_INGAME                              = 374,
    RBAC_PERM_COMMAND_GM_LIST                                = 375,
    RBAC_PERM_COMMAND_GM_VISIBLE                             = 376,
    RBAC_PERM_COMMAND_GO                                     = 377,
    RBAC_PERM_COMMAND_GO_CREATURE                            = 378,
    RBAC_PERM_COMMAND_GO_GRAVEYARD                           = 379,
    RBAC_PERM_COMMAND_GO_GRID                                = 380,
    RBAC_PERM_COMMAND_GO_OBJECT                              = 381,
    RBAC_PERM_COMMAND_GO_TAXINODE                            = 382,
    RBAC_PERM_COMMAND_GO_TICKET                              = 383,
    RBAC_PERM_COMMAND_GO_TRIGGER                             = 384,
    RBAC_PERM_COMMAND_GO_XYZ                                 = 385,
    RBAC_PERM_COMMAND_GO_ZONEXY                              = 386,
    RBAC_PERM_COMMAND_GOBJECT                                = 387,
    RBAC_PERM_COMMAND_GOBJECT_ACTIVATE                       = 388,
    RBAC_PERM_COMMAND_GOBJECT_ADD                            = 389,
    RBAC_PERM_COMMAND_GOBJECT_ADD_TEMP                       = 390,
    RBAC_PERM_COMMAND_GOBJECT_DELETE                         = 391,
    RBAC_PERM_COMMAND_GOBJECT_INFO                           = 392,
    RBAC_PERM_COMMAND_GOBJECT_MOVE                           = 393,
    RBAC_PERM_COMMAND_GOBJECT_NEAR                           = 394,
    RBAC_PERM_COMMAND_GOBJECT_SET                            = 395,
    RBAC_PERM_COMMAND_GOBJECT_SET_PHASE                      = 396,
    RBAC_PERM_COMMAND_GOBJECT_SET_STATE                      = 397,
    RBAC_PERM_COMMAND_GOBJECT_TARGET                         = 398,
    RBAC_PERM_COMMAND_GOBJECT_TURN                           = 399,
    RBAC_PERM_COMMAND_DEBUG_TRANSPORT                        = 400,
    RBAC_PERM_COMMAND_GUILD                                  = 401,
    RBAC_PERM_COMMAND_GUILD_CREATE                           = 402,
    RBAC_PERM_COMMAND_GUILD_DELETE                           = 403,
    RBAC_PERM_COMMAND_GUILD_INVITE                           = 404,
    RBAC_PERM_COMMAND_GUILD_UNINVITE                         = 405,
    RBAC_PERM_COMMAND_GUILD_RANK                             = 406,
    RBAC_PERM_COMMAND_GUILD_RENAME                           = 407,
    RBAC_PERM_COMMAND_HONOR                                  = 408,
    RBAC_PERM_COMMAND_HONOR_ADD                              = 409,
    RBAC_PERM_COMMAND_HONOR_ADD_KILL                         = 410,
    RBAC_PERM_COMMAND_HONOR_UPDATE                           = 411,
    RBAC_PERM_COMMAND_INSTANCE                               = 412,
    RBAC_PERM_COMMAND_INSTANCE_LISTBINDS                     = 413,
    RBAC_PERM_COMMAND_INSTANCE_UNBIND                        = 414,
    RBAC_PERM_COMMAND_INSTANCE_STATS                         = 415,
    RBAC_PERM_COMMAND_INSTANCE_SAVEDATA                      = 416,
    RBAC_PERM_COMMAND_LEARN                                  = 417,
    RBAC_PERM_COMMAND_LEARN_ALL                              = 418,
    RBAC_PERM_COMMAND_LEARN_ALL_MY                           = 419,
    RBAC_PERM_COMMAND_LEARN_ALL_MY_CLASS                     = 420,
    RBAC_PERM_COMMAND_LEARN_ALL_MY_PETTALENTS                = 421,
    RBAC_PERM_COMMAND_LEARN_ALL_MY_SPELLS                    = 422,
    RBAC_PERM_COMMAND_LEARN_ALL_MY_TALENTS                   = 423,
    RBAC_PERM_COMMAND_LEARN_ALL_GM                           = 424,
    RBAC_PERM_COMMAND_LEARN_ALL_CRAFTS                       = 425,
    RBAC_PERM_COMMAND_LEARN_ALL_DEFAULT                      = 426,
    RBAC_PERM_COMMAND_LEARN_ALL_LANG                         = 427,
    RBAC_PERM_COMMAND_LEARN_ALL_RECIPES                      = 428,
    RBAC_PERM_COMMAND_UNLEARN                                = 429,
    RBAC_PERM_COMMAND_LFG                                    = 430,
    RBAC_PERM_COMMAND_LFG_PLAYER                             = 431,
    RBAC_PERM_COMMAND_LFG_GROUP                              = 432,
    RBAC_PERM_COMMAND_LFG_QUEUE                              = 433,
    RBAC_PERM_COMMAND_LFG_CLEAN                              = 434,
    RBAC_PERM_COMMAND_LFG_OPTIONS                            = 435,
    RBAC_PERM_COMMAND_LIST                                   = 436,
    RBAC_PERM_COMMAND_LIST_CREATURE                          = 437,
    RBAC_PERM_COMMAND_LIST_ITEM                              = 438,
    RBAC_PERM_COMMAND_LIST_OBJECT                            = 439,
    RBAC_PERM_COMMAND_LIST_AURAS                             = 440,
    RBAC_PERM_COMMAND_LIST_MAIL                              = 441,
    RBAC_PERM_COMMAND_LOOKUP                                 = 442,
    RBAC_PERM_COMMAND_LOOKUP_AREA                            = 443,
    RBAC_PERM_COMMAND_LOOKUP_CREATURE                        = 444,
    RBAC_PERM_COMMAND_LOOKUP_EVENT                           = 445,
    RBAC_PERM_COMMAND_LOOKUP_FACTION                         = 446,
    RBAC_PERM_COMMAND_LOOKUP_ITEM                            = 447,
    RBAC_PERM_COMMAND_LOOKUP_ITEMSET                         = 448,
    RBAC_PERM_COMMAND_LOOKUP_OBJECT                          = 449,
    RBAC_PERM_COMMAND_LOOKUP_QUEST                           = 450,
    RBAC_PERM_COMMAND_LOOKUP_PLAYER                          = 451,
    RBAC_PERM_COMMAND_LOOKUP_PLAYER_IP                       = 452,
    RBAC_PERM_COMMAND_LOOKUP_PLAYER_ACCOUNT                  = 453,
    RBAC_PERM_COMMAND_LOOKUP_PLAYER_EMAIL                    = 454,
    RBAC_PERM_COMMAND_LOOKUP_SKILL                           = 455,
    RBAC_PERM_COMMAND_LOOKUP_SPELL                           = 456,
    RBAC_PERM_COMMAND_LOOKUP_SPELL_ID                        = 457,
    RBAC_PERM_COMMAND_LOOKUP_TAXINODE                        = 458,
    RBAC_PERM_COMMAND_LOOKUP_TELE                            = 459,
    RBAC_PERM_COMMAND_LOOKUP_TITLE                           = 460,
    RBAC_PERM_COMMAND_LOOKUP_MAP                             = 461,
    RBAC_PERM_COMMAND_ANNOUNCE                               = 462,
    RBAC_PERM_COMMAND_CHANNEL                                = 463,
    RBAC_PERM_COMMAND_CHANNEL_SET                            = 464,
    RBAC_PERM_COMMAND_CHANNEL_SET_OWNERSHIP                  = 465,
    RBAC_PERM_COMMAND_GMANNOUNCE                             = 466,
    RBAC_PERM_COMMAND_GMNAMEANNOUNCE                         = 467,
    RBAC_PERM_COMMAND_GMNOTIFY                               = 468,
    RBAC_PERM_COMMAND_NAMEANNOUNCE                           = 469,
    RBAC_PERM_COMMAND_NOTIFY                                 = 470,
    RBAC_PERM_COMMAND_WHISPERS                               = 471,
    RBAC_PERM_COMMAND_GROUP                                  = 472,
    RBAC_PERM_COMMAND_GROUP_LEADER                           = 473,
    RBAC_PERM_COMMAND_GROUP_DISBAND                          = 474,
    RBAC_PERM_COMMAND_GROUP_REMOVE                           = 475,
    RBAC_PERM_COMMAND_GROUP_JOIN                             = 476,
    RBAC_PERM_COMMAND_GROUP_LIST                             = 477,
    RBAC_PERM_COMMAND_GROUP_SUMMON                           = 478,
    RBAC_PERM_COMMAND_PET                                    = 479,
    RBAC_PERM_COMMAND_PET_CREATE                             = 480,
    RBAC_PERM_COMMAND_PET_LEARN                              = 481,
    RBAC_PERM_COMMAND_PET_UNLEARN                            = 482,
    RBAC_PERM_COMMAND_SEND                                   = 483,
    RBAC_PERM_COMMAND_SEND_ITEMS                             = 484,
    RBAC_PERM_COMMAND_SEND_MAIL                              = 485,
    RBAC_PERM_COMMAND_SEND_MESSAGE                           = 486,
    RBAC_PERM_COMMAND_SEND_MONEY                             = 487,
    RBAC_PERM_COMMAND_ADDITEM                                = 488,
    RBAC_PERM_COMMAND_ADDITEMSET                             = 489,
    RBAC_PERM_COMMAND_APPEAR                                 = 490,
    RBAC_PERM_COMMAND_AURA                                   = 491,
    RBAC_PERM_COMMAND_BANK                                   = 492,
    RBAC_PERM_COMMAND_BINDSIGHT                              = 493,
    RBAC_PERM_COMMAND_COMBATSTOP                             = 494,
    RBAC_PERM_COMMAND_COMETOME                               = 495,
    RBAC_PERM_COMMAND_COMMANDS                               = 496,
    RBAC_PERM_COMMAND_COOLDOWN                               = 497,
    RBAC_PERM_COMMAND_DAMAGE                                 = 498,
    RBAC_PERM_COMMAND_DEV                                    = 499,
    RBAC_PERM_COMMAND_DIE                                    = 500,
    RBAC_PERM_COMMAND_DISMOUNT                               = 501,
    RBAC_PERM_COMMAND_DISTANCE                               = 502,
    RBAC_PERM_COMMAND_FLUSHARENAPOINTS                       = 503,
    RBAC_PERM_COMMAND_FREEZE                                 = 504,
    RBAC_PERM_COMMAND_GPS                                    = 505,
    RBAC_PERM_COMMAND_GUID                                   = 506,
    RBAC_PERM_COMMAND_HELP                                   = 507,
    RBAC_PERM_COMMAND_HIDEAREA                               = 508,
    RBAC_PERM_COMMAND_ITEMMOVE                               = 509,
    RBAC_PERM_COMMAND_KICK                                   = 510,
    RBAC_PERM_COMMAND_LINKGRAVE                              = 511,
    RBAC_PERM_COMMAND_LISTFREEZE                             = 512,
    RBAC_PERM_COMMAND_MAXSKILL                               = 513,
    RBAC_PERM_COMMAND_MOVEGENS                               = 514,
    RBAC_PERM_COMMAND_MUTE                                   = 515,
    RBAC_PERM_COMMAND_NEARGRAVE                              = 516,
    RBAC_PERM_COMMAND_PINFO                                  = 517,
    RBAC_PERM_COMMAND_PLAYALL                                = 518,
    RBAC_PERM_COMMAND_POSSESS                                = 519,
    RBAC_PERM_COMMAND_RECALL                                 = 520,
    RBAC_PERM_COMMAND_REPAIRITEMS                            = 521,
    RBAC_PERM_COMMAND_RESPAWN                                = 522,
    RBAC_PERM_COMMAND_REVIVE                                 = 523,
    RBAC_PERM_COMMAND_SAVEALL                                = 524,
    RBAC_PERM_COMMAND_SAVE                                   = 525,
    RBAC_PERM_COMMAND_SETSKILL                               = 526,
    RBAC_PERM_COMMAND_SHOWAREA                               = 527,
    RBAC_PERM_COMMAND_SUMMON                                 = 528,
    RBAC_PERM_COMMAND_UNAURA                                 = 529,
    RBAC_PERM_COMMAND_UNBINDSIGHT                            = 530,
    RBAC_PERM_COMMAND_UNFREEZE                               = 531,
    RBAC_PERM_COMMAND_UNMUTE                                 = 532,
    RBAC_PERM_COMMAND_UNPOSSESS                              = 533,
    RBAC_PERM_COMMAND_UNSTUCK                                = 534,
    RBAC_PERM_COMMAND_WCHANGE                                = 535,
    RBAC_PERM_COMMAND_MMAP                                   = 536,
    RBAC_PERM_COMMAND_MMAP_LOADEDTILES                       = 537,
    RBAC_PERM_COMMAND_MMAP_LOC                               = 538,
    RBAC_PERM_COMMAND_MMAP_PATH                              = 539,
    RBAC_PERM_COMMAND_MMAP_STATS                             = 540,
    RBAC_PERM_COMMAND_MMAP_TESTAREA                          = 541,
    RBAC_PERM_COMMAND_MORPH                                  = 542,
    RBAC_PERM_COMMAND_DEMORPH                                = 543,
    RBAC_PERM_COMMAND_MODIFY                                 = 544,
    RBAC_PERM_COMMAND_MODIFY_ARENAPOINTS                     = 545,
    RBAC_PERM_COMMAND_MODIFY_BIT                             = 546,
    RBAC_PERM_COMMAND_MODIFY_DRUNK                           = 547,
    RBAC_PERM_COMMAND_MODIFY_ENERGY                          = 548,
    RBAC_PERM_COMMAND_MODIFY_FACTION                         = 549,
    RBAC_PERM_COMMAND_MODIFY_GENDER                          = 550,
    RBAC_PERM_COMMAND_MODIFY_HONOR                           = 551,
    RBAC_PERM_COMMAND_MODIFY_HP                              = 552,
    RBAC_PERM_COMMAND_MODIFY_MANA                            = 553,
    RBAC_PERM_COMMAND_MODIFY_MONEY                           = 554,
    RBAC_PERM_COMMAND_MODIFY_MOUNT                           = 555,
    RBAC_PERM_COMMAND_MODIFY_PHASE                           = 556,
    RBAC_PERM_COMMAND_MODIFY_RAGE                            = 557,
    RBAC_PERM_COMMAND_MODIFY_REPUTATION                      = 558,
    RBAC_PERM_COMMAND_MODIFY_RUNICPOWER                      = 559,
    RBAC_PERM_COMMAND_MODIFY_SCALE                           = 560,
    RBAC_PERM_COMMAND_MODIFY_SPEED                           = 561,
    RBAC_PERM_COMMAND_MODIFY_SPEED_ALL                       = 562,
    RBAC_PERM_COMMAND_MODIFY_SPEED_BACKWALK                  = 563,
    RBAC_PERM_COMMAND_MODIFY_SPEED_FLY                       = 564,
    RBAC_PERM_COMMAND_MODIFY_SPEED_WALK                      = 565,
    RBAC_PERM_COMMAND_MODIFY_SPEED_SWIM                      = 566,
    RBAC_PERM_COMMAND_MODIFY_SPELL                           = 567,
    RBAC_PERM_COMMAND_MODIFY_STANDSTATE                      = 568,
    RBAC_PERM_COMMAND_MODIFY_TALENTPOINTS                    = 569,
    RBAC_PERM_COMMAND_NPC                                    = 570,
    RBAC_PERM_COMMAND_NPC_ADD                                = 571,
    RBAC_PERM_COMMAND_NPC_ADD_FORMATION                      = 572,
    RBAC_PERM_COMMAND_NPC_ADD_ITEM                           = 573,
    RBAC_PERM_COMMAND_NPC_ADD_MOVE                           = 574,
    RBAC_PERM_COMMAND_NPC_ADD_TEMP                           = 575,
    RBAC_PERM_COMMAND_NPC_DELETE                             = 576,
    RBAC_PERM_COMMAND_NPC_DELETE_ITEM                        = 577,
    RBAC_PERM_COMMAND_NPC_FOLLOW                             = 578,
    RBAC_PERM_COMMAND_NPC_FOLLOW_STOP                        = 579,
    RBAC_PERM_COMMAND_NPC_SET                                = 580,
    RBAC_PERM_COMMAND_NPC_SET_ALLOWMOVE                      = 581,
    RBAC_PERM_COMMAND_NPC_SET_ENTRY                          = 582,
    RBAC_PERM_COMMAND_NPC_SET_FACTIONID                      = 583,
    RBAC_PERM_COMMAND_NPC_SET_FLAG                           = 584,
    RBAC_PERM_COMMAND_NPC_SET_LEVEL                          = 585,
    RBAC_PERM_COMMAND_NPC_SET_LINK                           = 586,
    RBAC_PERM_COMMAND_NPC_SET_MODEL                          = 587,
    RBAC_PERM_COMMAND_NPC_SET_MOVETYPE                       = 588,
    RBAC_PERM_COMMAND_NPC_SET_PHASE                          = 589,
    RBAC_PERM_COMMAND_NPC_SET_SPAWNDIST                      = 590,
    RBAC_PERM_COMMAND_NPC_SET_SPAWNTIME                      = 591,
    RBAC_PERM_COMMAND_NPC_SET_DATA                           = 592,
    RBAC_PERM_COMMAND_NPC_INFO                               = 593,
    RBAC_PERM_COMMAND_NPC_NEAR                               = 594,
    RBAC_PERM_COMMAND_NPC_MOVE                               = 595,
    RBAC_PERM_COMMAND_NPC_PLAYEMOTE                          = 596,
    RBAC_PERM_COMMAND_NPC_SAY                                = 597,
    RBAC_PERM_COMMAND_NPC_TEXTEMOTE                          = 598,
    RBAC_PERM_COMMAND_NPC_WHISPER                            = 599,
    RBAC_PERM_COMMAND_NPC_YELL                               = 600,
    RBAC_PERM_COMMAND_NPC_TAME                               = 601,
    RBAC_PERM_COMMAND_QUEST                                  = 602,
    RBAC_PERM_COMMAND_QUEST_ADD                              = 603,
    RBAC_PERM_COMMAND_QUEST_COMPLETE                         = 604,
    RBAC_PERM_COMMAND_QUEST_REMOVE                           = 605,
    RBAC_PERM_COMMAND_QUEST_REWARD                           = 606,
    RBAC_PERM_COMMAND_RELOAD                                 = 607,
    RBAC_PERM_COMMAND_RELOAD_ACCESS_REQUIREMENT              = 608,
    RBAC_PERM_COMMAND_RELOAD_ACHIEVEMENT_CRITERIA_DATA       = 609,
    RBAC_PERM_COMMAND_RELOAD_ACHIEVEMENT_REWARD              = 610,
    RBAC_PERM_COMMAND_RELOAD_ALL                             = 611,
    RBAC_PERM_COMMAND_RELOAD_ALL_ACHIEVEMENT                 = 612,
    RBAC_PERM_COMMAND_RELOAD_ALL_AREA                        = 613,
    RBAC_PERM_COMMAND_RELOAD_BROADCAST_TEXT                  = 614,
    RBAC_PERM_COMMAND_RELOAD_ALL_GOSSIP                      = 615,
    RBAC_PERM_COMMAND_RELOAD_ALL_ITEM                        = 616,
    RBAC_PERM_COMMAND_RELOAD_ALL_LOCALES                     = 617,
    RBAC_PERM_COMMAND_RELOAD_ALL_LOOT                        = 618,
    RBAC_PERM_COMMAND_RELOAD_ALL_NPC                         = 619,
    RBAC_PERM_COMMAND_RELOAD_ALL_QUEST                       = 620,
    RBAC_PERM_COMMAND_RELOAD_ALL_SCRIPTS                     = 621,
    RBAC_PERM_COMMAND_RELOAD_ALL_SPELL                       = 622,
    RBAC_PERM_COMMAND_RELOAD_AREATRIGGER_INVOLVEDRELATION    = 623,
    RBAC_PERM_COMMAND_RELOAD_AREATRIGGER_TAVERN              = 624,
    RBAC_PERM_COMMAND_RELOAD_AREATRIGGER_TELEPORT            = 625,
    RBAC_PERM_COMMAND_RELOAD_AUCTIONS                        = 626,
    RBAC_PERM_COMMAND_RELOAD_AUTOBROADCAST                   = 627,
    RBAC_PERM_COMMAND_RELOAD_COMMAND                         = 628,
    RBAC_PERM_COMMAND_RELOAD_CONDITIONS                      = 629,
    RBAC_PERM_COMMAND_RELOAD_CONFIG                          = 630,
    RBAC_PERM_COMMAND_RELOAD_BATTLEGROUND_TEMPLATE           = 631,
    RBAC_PERM_COMMAND_MUTEHISTORY                            = 632,
    RBAC_PERM_COMMAND_RELOAD_CREATURE_LINKED_RESPAWN         = 633,
    RBAC_PERM_COMMAND_RELOAD_CREATURE_LOOT_TEMPLATE          = 634,
    RBAC_PERM_COMMAND_RELOAD_CREATURE_ONKILL_REPUTATION      = 635,
    RBAC_PERM_COMMAND_RELOAD_CREATURE_QUESTENDER             = 636,
    RBAC_PERM_COMMAND_RELOAD_CREATURE_QUESTSTARTER           = 637,
    RBAC_PERM_COMMAND_RELOAD_CREATURE_SUMMON_GROUPS          = 638,
    RBAC_PERM_COMMAND_RELOAD_CREATURE_TEMPLATE               = 639,
    RBAC_PERM_COMMAND_RELOAD_CREATURE_TEXT                   = 640,
    RBAC_PERM_COMMAND_RELOAD_DISABLES                        = 641,
    RBAC_PERM_COMMAND_RELOAD_DISENCHANT_LOOT_TEMPLATE        = 642,
    RBAC_PERM_COMMAND_RELOAD_EVENT_SCRIPTS                   = 643,
    RBAC_PERM_COMMAND_RELOAD_FISHING_LOOT_TEMPLATE           = 644,
    RBAC_PERM_COMMAND_RELOAD_GRAVEYARD_ZONE                  = 645,
    RBAC_PERM_COMMAND_RELOAD_GAME_TELE                       = 646,
    RBAC_PERM_COMMAND_RELOAD_GAMEOBJECT_QUESTENDER           = 647,
    RBAC_PERM_COMMAND_RELOAD_GAMEOBJECT_QUEST_LOOT_TEMPLATE  = 648,
    RBAC_PERM_COMMAND_RELOAD_GAMEOBJECT_QUESTSTARTER         = 649,
    RBAC_PERM_COMMAND_RELOAD_GM_TICKETS                      = 650,
    RBAC_PERM_COMMAND_RELOAD_GOSSIP_MENU                     = 651,
    RBAC_PERM_COMMAND_RELOAD_GOSSIP_MENU_OPTION              = 652,
    RBAC_PERM_COMMAND_RELOAD_ITEM_ENCHANTMENT_TEMPLATE       = 653,
    RBAC_PERM_COMMAND_RELOAD_ITEM_LOOT_TEMPLATE              = 654,
    RBAC_PERM_COMMAND_RELOAD_ITEM_SET_NAMES                  = 655,
    RBAC_PERM_COMMAND_RELOAD_LFG_DUNGEON_REWARDS             = 656,
    RBAC_PERM_COMMAND_RELOAD_LOCALES_ACHIEVEMENT_REWARD      = 657,
    RBAC_PERM_COMMAND_RELOAD_LOCALES_CRETURE                 = 658,
    RBAC_PERM_COMMAND_RELOAD_LOCALES_CRETURE_TEXT            = 659,
    RBAC_PERM_COMMAND_RELOAD_LOCALES_GAMEOBJECT              = 660,
    RBAC_PERM_COMMAND_RELOAD_LOCALES_GOSSIP_MENU_OPTION      = 661,
    RBAC_PERM_COMMAND_RELOAD_LOCALES_ITEM                    = 662,
    RBAC_PERM_COMMAND_RELOAD_LOCALES_ITEM_SET_NAME           = 663,
    RBAC_PERM_COMMAND_RELOAD_LOCALES_NPC_TEXT                = 664,
    RBAC_PERM_COMMAND_RELOAD_LOCALES_PAGE_TEXT               = 665,
    RBAC_PERM_COMMAND_RELOAD_LOCALES_POINTS_OF_INTEREST      = 666,
    RBAC_PERM_COMMAND_RELOAD_LOCALES_QUEST                   = 667,
    RBAC_PERM_COMMAND_RELOAD_MAIL_LEVEL_REWARD               = 668,
    RBAC_PERM_COMMAND_RELOAD_MAIL_LOOT_TEMPLATE              = 669,
    RBAC_PERM_COMMAND_RELOAD_MILLING_LOOT_TEMPLATE           = 670,
    RBAC_PERM_COMMAND_RELOAD_NPC_SPELLCLICK_SPELLS           = 671,
    RBAC_PERM_COMMAND_RELOAD_NPC_TRAINER                     = 672,
    RBAC_PERM_COMMAND_RELOAD_NPC_VENDOR                      = 673,
    RBAC_PERM_COMMAND_RELOAD_PAGE_TEXT                       = 674,
    RBAC_PERM_COMMAND_RELOAD_PICKPOCKETING_LOOT_TEMPLATE     = 675,
    RBAC_PERM_COMMAND_RELOAD_POINTS_OF_INTEREST              = 676,
    RBAC_PERM_COMMAND_RELOAD_PROSPECTING_LOOT_TEMPLATE       = 677,
    RBAC_PERM_COMMAND_RELOAD_QUEST_POI                       = 678,
    RBAC_PERM_COMMAND_RELOAD_QUEST_TEMPLATE                  = 679,
    RBAC_PERM_COMMAND_RELOAD_RBAC                            = 680,
    RBAC_PERM_COMMAND_RELOAD_REFERENCE_LOOT_TEMPLATE         = 681,
    RBAC_PERM_COMMAND_RELOAD_RESERVED_NAME                   = 682,
    RBAC_PERM_COMMAND_RELOAD_REPUTATION_REWARD_RATE          = 683,
    RBAC_PERM_COMMAND_RELOAD_SPILLOVER_TEMPLATE              = 684,
    RBAC_PERM_COMMAND_RELOAD_SKILL_DISCOVERY_TEMPLATE        = 685,
    RBAC_PERM_COMMAND_RELOAD_SKILL_EXTRA_ITEM_TEMPLATE       = 686,
    RBAC_PERM_COMMAND_RELOAD_SKILL_FISHING_BASE_LEVEL        = 687,
    RBAC_PERM_COMMAND_RELOAD_SKINNING_LOOT_TEMPLATE          = 688,
    RBAC_PERM_COMMAND_RELOAD_SMART_SCRIPTS                   = 689,
    RBAC_PERM_COMMAND_RELOAD_SPELL_REQUIRED                  = 690,
    RBAC_PERM_COMMAND_RELOAD_SPELL_AREA                      = 691,
    RBAC_PERM_COMMAND_RELOAD_SPELL_BONUS_DATA                = 692,
    RBAC_PERM_COMMAND_RELOAD_SPELL_GROUP                     = 693,
    RBAC_PERM_COMMAND_RELOAD_SPELL_LEARN_SPELL               = 694,
    RBAC_PERM_COMMAND_RELOAD_SPELL_LOOT_TEMPLATE             = 695,
    RBAC_PERM_COMMAND_RELOAD_SPELL_LINKED_SPELL              = 696,
    RBAC_PERM_COMMAND_RELOAD_SPELL_PET_AURAS                 = 697,
    RBAC_PERM_COMMAND_RELOAD_SPELL_PROC_EVENT                = 698,
    RBAC_PERM_COMMAND_RELOAD_SPELL_PROC                      = 699,
    RBAC_PERM_COMMAND_RELOAD_SPELL_SCRIPTS                   = 700,
    RBAC_PERM_COMMAND_RELOAD_SPELL_TARGET_POSITION           = 701,
    RBAC_PERM_COMMAND_RELOAD_SPELL_THREATS                   = 702,
    RBAC_PERM_COMMAND_RELOAD_SPELL_GROUP_STACK_RULES         = 703,
    RBAC_PERM_COMMAND_RELOAD_TRINITY_STRING                  = 704,
    RBAC_PERM_COMMAND_RELOAD_WARDEN_ACTION                   = 705,
    RBAC_PERM_COMMAND_RELOAD_WAYPOINT_SCRIPTS                = 706,
    RBAC_PERM_COMMAND_RELOAD_WAYPOINT_DATA                   = 707,
    RBAC_PERM_COMMAND_RELOAD_VEHICLE_ACCESORY                = 708,
    RBAC_PERM_COMMAND_RELOAD_VEHICLE_TEMPLATE_ACCESSORY      = 709,
    RBAC_PERM_COMMAND_RESET                                  = 710,
    RBAC_PERM_COMMAND_RESET_ACHIEVEMENTS                     = 711,
    RBAC_PERM_COMMAND_RESET_HONOR                            = 712,
    RBAC_PERM_COMMAND_RESET_LEVEL                            = 713,
    RBAC_PERM_COMMAND_RESET_SPELLS                           = 714,
    RBAC_PERM_COMMAND_RESET_STATS                            = 715,
    RBAC_PERM_COMMAND_RESET_TALENTS                          = 716,
    RBAC_PERM_COMMAND_RESET_ALL                              = 717,
    RBAC_PERM_COMMAND_SERVER                                 = 718,
    RBAC_PERM_COMMAND_SERVER_CORPSES                         = 719,
    RBAC_PERM_COMMAND_SERVER_EXIT                            = 720,
    RBAC_PERM_COMMAND_SERVER_IDLERESTART                     = 721,
    RBAC_PERM_COMMAND_SERVER_IDLERESTART_CANCEL              = 722,
    RBAC_PERM_COMMAND_SERVER_IDLESHUTDOWN                    = 723,
    RBAC_PERM_COMMAND_SERVER_IDLESHUTDOWN_CANCEL             = 724,
    RBAC_PERM_COMMAND_SERVER_INFO                            = 725,
    RBAC_PERM_COMMAND_SERVER_PLIMIT                          = 726,
    RBAC_PERM_COMMAND_SERVER_RESTART                         = 727,
    RBAC_PERM_COMMAND_SERVER_RESTART_CANCEL                  = 728,
    RBAC_PERM_COMMAND_SERVER_SET                             = 729,
    RBAC_PERM_COMMAND_SERVER_SET_CLOSED                      = 730,
    RBAC_PERM_COMMAND_SERVER_SET_DIFFTIME                    = 731,
    RBAC_PERM_COMMAND_SERVER_SET_LOGLEVEL                    = 732,
    RBAC_PERM_COMMAND_SERVER_SET_MOTD                        = 733,
    RBAC_PERM_COMMAND_SERVER_SHUTDOWN                        = 734,
    RBAC_PERM_COMMAND_SERVER_SHUTDOWN_CANCEL                 = 735,
    RBAC_PERM_COMMAND_SERVER_MOTD                            = 736,
    RBAC_PERM_COMMAND_TELE                                   = 737,
    RBAC_PERM_COMMAND_TELE_ADD                               = 738,
    RBAC_PERM_COMMAND_TELE_DEL                               = 739,
    RBAC_PERM_COMMAND_TELE_NAME                              = 740,
    RBAC_PERM_COMMAND_TELE_GROUP                             = 741,
    RBAC_PERM_COMMAND_TICKET                                 = 742,
    RBAC_PERM_COMMAND_TICKET_ASSIGN                          = 743,
    RBAC_PERM_COMMAND_TICKET_CLOSE                           = 744,
    RBAC_PERM_COMMAND_TICKET_CLOSEDLIST                      = 745,
    RBAC_PERM_COMMAND_TICKET_COMMENT                         = 746,
    RBAC_PERM_COMMAND_TICKET_COMPLETE                        = 747,
    RBAC_PERM_COMMAND_TICKET_DELETE                          = 748,
    RBAC_PERM_COMMAND_TICKET_ESCALATE                        = 749,
    RBAC_PERM_COMMAND_TICKET_ESCALATEDLIST                   = 750,
    RBAC_PERM_COMMAND_TICKET_LIST                            = 751,
    RBAC_PERM_COMMAND_TICKET_ONLINELIST                      = 752,
    RBAC_PERM_COMMAND_TICKET_RESET                           = 753,
    RBAC_PERM_COMMAND_TICKET_RESPONSE                        = 754,
    RBAC_PERM_COMMAND_TICKET_RESPONSE_APPEND                 = 755,
    RBAC_PERM_COMMAND_TICKET_RESPONSE_APPENDLN               = 756,
    RBAC_PERM_COMMAND_TICKET_TOGGLESYSTEM                    = 757,
    RBAC_PERM_COMMAND_TICKET_UNASSIGN                        = 758,
    RBAC_PERM_COMMAND_TICKET_VIEWID                          = 759,
    RBAC_PERM_COMMAND_TICKET_VIEWNAME                        = 760,
    RBAC_PERM_COMMAND_TITLES                                 = 761,
    RBAC_PERM_COMMAND_TITLES_ADD                             = 762,
    RBAC_PERM_COMMAND_TITLES_CURRENT                         = 763,
    RBAC_PERM_COMMAND_TITLES_REMOVE                          = 764,
    RBAC_PERM_COMMAND_TITLES_SET                             = 765,
    RBAC_PERM_COMMAND_TITLES_SET_MASK                        = 766,
    RBAC_PERM_COMMAND_WP                                     = 767,
    RBAC_PERM_COMMAND_WP_ADD                                 = 768,
    RBAC_PERM_COMMAND_WP_EVENT                               = 769,
    RBAC_PERM_COMMAND_WP_LOAD                                = 770,
    RBAC_PERM_COMMAND_WP_MODIFY                              = 771,
    RBAC_PERM_COMMAND_WP_UNLOAD                              = 772,
    RBAC_PERM_COMMAND_WP_RELOAD                              = 773,
    RBAC_PERM_COMMAND_WP_SHOW                                = 774,
    RBAC_PERM_COMMAND_MODIFY_CURRENCY                        = 775, // not on 3.3.5a
    RBAC_PERM_COMMAND_DEBUG_PHASE                            = 776, // not on 3.3.5a
    RBAC_PERM_COMMAND_MAILBOX                                = 777,
    RBAC_PERM_COMMAND_AHBOT                                  = 778,
    RBAC_PERM_COMMAND_AHBOT_ITEMS                            = 779,
    RBAC_PERM_COMMAND_AHBOT_ITEMS_GRAY                       = 780,
    RBAC_PERM_COMMAND_AHBOT_ITEMS_WHITE                      = 781,
    RBAC_PERM_COMMAND_AHBOT_ITEMS_GREEN                      = 782,
    RBAC_PERM_COMMAND_AHBOT_ITEMS_BLUE                       = 783,
    RBAC_PERM_COMMAND_AHBOT_ITEMS_PURPLE                     = 784,
    RBAC_PERM_COMMAND_AHBOT_ITEMS_ORANGE                     = 785,
    RBAC_PERM_COMMAND_AHBOT_ITEMS_YELLOW                     = 786,
    RBAC_PERM_COMMAND_AHBOT_RATIO                            = 787,
    RBAC_PERM_COMMAND_AHBOT_RATIO_ALLIANCE                   = 788,
    RBAC_PERM_COMMAND_AHBOT_RATIO_HORDE                      = 789,
    RBAC_PERM_COMMAND_AHBOT_RATIO_NEUTRAL                    = 790,
    RBAC_PERM_COMMAND_AHBOT_REBUILD                          = 791,
    RBAC_PERM_COMMAND_AHBOT_RELOAD                           = 792,
    RBAC_PERM_COMMAND_AHBOT_STATUS                           = 793,
    RBAC_PERM_COMMAND_GUILD_INFO                             = 794,
    RBAC_PERM_COMMAND_INSTANCE_SET_BOSS_STATE                = 795,
    RBAC_PERM_COMMAND_INSTANCE_GET_BOSS_STATE                = 796,
    RBAC_PERM_COMMAND_PVPSTATS                               = 797,
    RBAC_PERM_COMMAND_MODIFY_XP                              = 798,
    RBAC_PERM_COMMAND_GO_BUG_TICKET                          = 799, // not on 3.3.5a
    RBAC_PERM_COMMAND_GO_COMPLAINT_TICKET                    = 800, // not on 3.3.5a
    RBAC_PERM_COMMAND_GO_SUGGESTION_TICKET                   = 801, // not on 3.3.5a
    RBAC_PERM_COMMAND_TICKET_BUG                             = 802, // not on 3.3.5a
    RBAC_PERM_COMMAND_TICKET_COMPLAINT                       = 803, // not on 3.3.5a
    RBAC_PERM_COMMAND_TICKET_SUGGESTION                      = 804, // not on 3.3.5a
    RBAC_PERM_COMMAND_TICKET_BUG_ASSIGN                      = 805, // not on 3.3.5a
    RBAC_PERM_COMMAND_TICKET_BUG_CLOSE                       = 806, // not on 3.3.5a
    RBAC_PERM_COMMAND_TICKET_BUG_CLOSEDLIST                  = 807, // not on 3.3.5a
    RBAC_PERM_COMMAND_TICKET_BUG_COMMENT                     = 808, // not on 3.3.5a
    RBAC_PERM_COMMAND_TICKET_BUG_DELETE                      = 809, // not on 3.3.5a
    RBAC_PERM_COMMAND_TICKET_BUG_LIST                        = 810, // not on 3.3.5a
    RBAC_PERM_COMMAND_TICKET_BUG_UNASSIGN                    = 811, // not on 3.3.5a
    RBAC_PERM_COMMAND_TICKET_BUG_VIEW                        = 812, // not on 3.3.5a
    RBAC_PERM_COMMAND_TICKET_COMPLAINT_ASSIGN                = 813, // not on 3.3.5a
    RBAC_PERM_COMMAND_TICKET_COMPLAINT_CLOSE                 = 814, // not on 3.3.5a
    RBAC_PERM_COMMAND_TICKET_COMPLAINT_CLOSEDLIST            = 815, // not on 3.3.5a
    RBAC_PERM_COMMAND_TICKET_COMPLAINT_COMMENT               = 816, // not on 3.3.5a
    RBAC_PERM_COMMAND_TICKET_COMPLAINT_DELETE                = 817, // not on 3.3.5a
    RBAC_PERM_COMMAND_TICKET_COMPLAINT_LIST                  = 818, // not on 3.3.5a
    RBAC_PERM_COMMAND_TICKET_COMPLAINT_UNASSIGN              = 819, // not on 3.3.5a
    RBAC_PERM_COMMAND_TICKET_COMPLAINT_VIEW                  = 820, // not on 3.3.5a
    RBAC_PERM_COMMAND_TICKET_SUGGESTION_ASSIGN               = 821, // not on 3.3.5a
    RBAC_PERM_COMMAND_TICKET_SUGGESTION_CLOSE                = 822, // not on 3.3.5a
    RBAC_PERM_COMMAND_TICKET_SUGGESTION_CLOSEDLIST           = 823, // not on 3.3.5a
    RBAC_PERM_COMMAND_TICKET_SUGGESTION_COMMENT              = 824, // not on 3.3.5a
    RBAC_PERM_COMMAND_TICKET_SUGGESTION_DELETE               = 825, // not on 3.3.5a
    RBAC_PERM_COMMAND_TICKET_SUGGESTION_LIST                 = 826, // not on 3.3.5a
    RBAC_PERM_COMMAND_TICKET_SUGGESTION_UNASSIGN             = 827, // not on 3.3.5a
    RBAC_PERM_COMMAND_TICKET_SUGGESTION_VIEW                 = 828, // not on 3.3.5a
    RBAC_PERM_COMMAND_TICKET_RESET_ALL                       = 829, // not on 3.3.5a
    // 830 reuse
    RBAC_PERM_COMMAND_TICKET_RESET_BUG                       = 831, // not on 3.3.5a
    RBAC_PERM_COMMAND_TICKET_RESET_COMPLAINT                 = 832, // not on 3.3.5a
    RBAC_PERM_COMMAND_TICKET_RESET_SUGGESTION                = 833, // not on 3.3.5a
    RBAC_PERM_COMMAND_GO_QUEST                               = 834, // not on 3.3.5a
    RBAC_PERM_COMMAND_DEBUG_LOADCELLS                        = 835,
    RBAC_PERM_COMMAND_DEBUG_BOUNDARY                         = 836,
    RBAC_PERM_COMMAND_NPC_EVADE                              = 837,
    RBAC_PERM_COMMAND_PET_LEVEL                              = 838,
    RBAC_PERM_COMMAND_SERVER_SHUTDOWN_FORCE                  = 839,
    RBAC_PERM_COMMAND_SERVER_RESTART_FORCE                   = 840,
    RBAC_PERM_COMMAND_NEARGRAVEYARD                          = 841,
<<<<<<< HEAD
    RBAC_PERM_COMMAND_ANTICHEAT                              = 842,
    RBAC_PERM_COMMAND_ANTICHEAT_GLOBAL                       = 843,
    RBAC_PERM_COMMAND_ANTICHEAT_PLAYER                       = 844,
    RBAC_PERM_COMMAND_ANTICHEAT_HANDLE                       = 845,
    RBAC_PERM_COMMAND_ANTICHEAT_JAIL                         = 846,
    RBAC_PERM_COMMAND_ANTICHEAT_WARN                         = 847,
=======
    RBAC_PERM_COMMAND_RELOAD_CHARACTER_TEMPLATE              = 842, // not on 3.3.5a
    RBAC_PERM_COMMAND_RELOAD_QUEST_GREETING                  = 843, // not on 3.3.5a
    RBAC_PERM_COMMAND_DEBUG_SEND_PLAYSCENE                   = 844, // not on 3.3.5a
>>>>>>> bc4b4f65

    // custom permissions 1000+
    RBAC_PERM_MAX
};

enum RBACCommandResult
{
    RBAC_OK,
    RBAC_CANT_ADD_ALREADY_ADDED,
    RBAC_CANT_REVOKE_NOT_IN_LIST,
    RBAC_IN_GRANTED_LIST,
    RBAC_IN_DENIED_LIST,
    RBAC_ID_DOES_NOT_EXISTS
};

typedef std::set<uint32> RBACPermissionContainer;

class TC_GAME_API RBACPermission
{
    public:
        RBACPermission(uint32 id = 0, std::string const& name = ""):
            _id(id), _name(name), _perms() { }

        /// Gets the Name of the Object
        std::string const& GetName() const { return _name; }
        /// Gets the Id of the Object
        uint32 GetId() const { return _id; }

        /// Gets the Permissions linked to this permission
        RBACPermissionContainer const& GetLinkedPermissions() const { return _perms; }
        /// Adds a new linked Permission
        void AddLinkedPermission(uint32 id) { _perms.insert(id); }
        /// Removes a linked Permission
        void RemoveLinkedPermission(uint32 id) { _perms.erase(id); }

    private:
        uint32 _id;                                        ///> id of the object
        std::string _name;                                 ///> name of the object
        RBACPermissionContainer _perms;                    ///> Set of permissions
};

/**
 * @name RBACData
 * @brief Contains all needed information about the acccount
 *
 * This class contains all the data needed to calculate the account permissions.
 * RBACDAta is formed by granted and denied permissions and all the inherited permissions
 *
 * Calculation of current Permissions: Granted permissions - Denied permissions
 * - Granted permissions: through linked permissions and directly assigned
 * - Denied permissions: through linked permissions and directly assigned
 */
class TC_GAME_API RBACData
{
    public:
        RBACData(uint32 id, std::string const& name, int32 realmId, uint8 secLevel = 255):
            _id(id), _name(name), _realmId(realmId), _secLevel(secLevel),
            _grantedPerms(), _deniedPerms(), _globalPerms() { }

        /// Gets the Name of the Object
        std::string const& GetName() const { return _name; }
        /// Gets the Id of the Object
        uint32 GetId() const { return _id; }

        /**
         * @name HasPermission
         * @brief Checks if certain action is allowed
         *
         * Checks if certain action can be performed.
         *
         * @return grant or deny action
         *
         * Example Usage:
         * @code
         * bool Player::CanJoinArena(Battleground* bg)
         * {
         *     return bg->isArena() && HasPermission(RBAC_PERM_JOIN_ARENA);
         * }
         * @endcode
         */
        bool HasPermission(uint32 permission) const
        {
            return _globalPerms.find(permission) != _globalPerms.end();
        }

        // Functions enabled to be used by command system
        /// Returns all the granted permissions (after computation)
        RBACPermissionContainer const& GetPermissions() const { return _globalPerms; }
        /// Returns all the granted permissions
        RBACPermissionContainer const& GetGrantedPermissions() const { return _grantedPerms; }
        /// Returns all the denied permissions
        RBACPermissionContainer const& GetDeniedPermissions() const { return _deniedPerms; }

        /**
         * @name GrantRole
         * @brief Grants a permission
         *
         * Grants a permission to the account. If realm is 0 or the permission can not be added
         * No save to db action will be performed.
         *
         * Fails if permission Id does not exists or permission already granted or denied
         *
         * @param permissionId permission to be granted
         * @param realmId realm affected
         *
         * @return Success or failure (with reason) to grant the permission
         *
         * Example Usage:
         * @code
         * // previously defined "RBACData* rbac" with proper initialization
         * uint32 permissionId = 2;
         * if (rbac->GrantRole(permissionId) == RBAC_IN_DENIED_LIST)
         *     TC_LOG_DEBUG("entities.player", "Failed to grant permission %u, already denied", permissionId);
         * @endcode
         */
        RBACCommandResult GrantPermission(uint32 permissionId, int32 realmId = 0);

        /**
         * @name DenyPermission
         * @brief Denies a permission
         *
         * Denied a permission to the account. If realm is 0 or the permission can not be added
         * No save to db action will be performed.
         *
         * Fails if permission Id does not exists or permission already granted or denied
         *
         * @param permissionId permission to be denied
         * @param realmId realm affected
         *
         * @return Success or failure (with reason) to deny the permission
         *
         * Example Usage:
         * @code
         * // previously defined "RBACData* rbac" with proper initialization
         * uint32 permissionId = 2;
         * if (rbac->DenyRole(permissionId) == RBAC_ID_DOES_NOT_EXISTS)
         *     TC_LOG_DEBUG("entities.player", "Role Id %u does not exists", permissionId);
         * @endcode
         */
        RBACCommandResult DenyPermission(uint32 permissionId, int32 realmId = 0);

        /**
         * @name RevokePermission
         * @brief Removes a permission
         *
         * Removes a permission from the account. If realm is 0 or the permission can not be removed
         * No save to db action will be performed. Any delete operation will always affect
         * "all realms (-1)" in addition to the realm specified
         *
         * Fails if permission not present
         *
         * @param permissionId permission to be removed
         * @param realmId realm affected
         *
         * @return Success or failure (with reason) to remove the permission
         *
         * Example Usage:
         * @code
         * // previously defined "RBACData* rbac" with proper initialization
         * uint32 permissionId = 2;
         * if (rbac->RevokeRole(permissionId) == RBAC_OK)
         *     TC_LOG_DEBUG("entities.player", "Permission %u succesfully removed", permissionId);
         * @endcode
         */
        RBACCommandResult RevokePermission(uint32 permissionId, int32 realmId = 0);

        /// Loads all permissions assigned to current account
        void LoadFromDB();
        PreparedQueryResultFuture LoadFromDBAsync();
        void LoadFromDBCallback(PreparedQueryResult result);

        /// Sets security level
        void SetSecurityLevel(uint8 id)
        {
            _secLevel = id;
            LoadFromDB();
        }

        /// Returns the security level assigned
        uint8 GetSecurityLevel() const { return _secLevel; }
    private:
        /// Saves a permission to DB, Granted or Denied
        void SavePermission(uint32 role, bool granted, int32 realm);
        /// Clears roles, groups and permissions - Used for reload
        void ClearData();

        /**
         * @name CalculateNewPermissions
         * @brief Calculates new permissions
         *
         * Calculates new permissions after some change
         * The calculation is done Granted - Denied:
         * - Granted permissions: through linked permissions and directly assigned
         * - Denied permissions: through linked permissions and directly assigned
         */
        void CalculateNewPermissions();

        int32 GetRealmId() const { return _realmId; }

        // Auxiliar private functions - defined to allow to maintain same code even
        // if internal structure changes.

        /// Checks if a permission is granted
        bool HasGrantedPermission(uint32 permissionId) const
        {
            return _grantedPerms.find(permissionId) != _grantedPerms.end();
        }

        /// Checks if a permission is denied
        bool HasDeniedPermission(uint32 permissionId) const
        {
            return _deniedPerms.find(permissionId) != _deniedPerms.end();
        }

        /// Adds a new granted permission
        void AddGrantedPermission(uint32 permissionId)
        {
            _grantedPerms.insert(permissionId);
        }

        /// Removes a granted permission
        void RemoveGrantedPermission(uint32 permissionId)
        {
            _grantedPerms.erase(permissionId);
        }

        /// Adds a new denied permission
        void AddDeniedPermission(uint32 permissionId)
        {
            _deniedPerms.insert(permissionId);
        }

        /// Removes a denied permission
        void RemoveDeniedPermission(uint32 permissionId)
        {
            _deniedPerms.erase(permissionId);
        }

        /// Adds a list of permissions to another list
        void AddPermissions(RBACPermissionContainer const& permsFrom, RBACPermissionContainer& permsTo);

        /// Removes a list of permissions from another list
        void RemovePermissions(RBACPermissionContainer& permsFrom, RBACPermissionContainer const& permsToRemove);

        /**
         * @name ExpandPermissions
         * @brief Adds the list of linked permissions to the original list
         *
         * Given a list of permissions, gets all the inherited permissions
         * @param permissions The list of permissions to expand
         */
        void ExpandPermissions(RBACPermissionContainer& permissions);

        uint32 _id;                                        ///> Account id
        std::string _name;                                 ///> Account name
        int32 _realmId;                                    ///> RealmId Affected
        uint8 _secLevel;                                   ///> Account SecurityLevel
        RBACPermissionContainer _grantedPerms;             ///> Granted permissions
        RBACPermissionContainer _deniedPerms;              ///> Denied permissions
        RBACPermissionContainer _globalPerms;              ///> Calculated permissions
};

}

#endif<|MERGE_RESOLUTION|>--- conflicted
+++ resolved
@@ -746,18 +746,15 @@
     RBAC_PERM_COMMAND_SERVER_SHUTDOWN_FORCE                  = 839,
     RBAC_PERM_COMMAND_SERVER_RESTART_FORCE                   = 840,
     RBAC_PERM_COMMAND_NEARGRAVEYARD                          = 841,
-<<<<<<< HEAD
-    RBAC_PERM_COMMAND_ANTICHEAT                              = 842,
-    RBAC_PERM_COMMAND_ANTICHEAT_GLOBAL                       = 843,
-    RBAC_PERM_COMMAND_ANTICHEAT_PLAYER                       = 844,
-    RBAC_PERM_COMMAND_ANTICHEAT_HANDLE                       = 845,
-    RBAC_PERM_COMMAND_ANTICHEAT_JAIL                         = 846,
-    RBAC_PERM_COMMAND_ANTICHEAT_WARN                         = 847,
-=======
     RBAC_PERM_COMMAND_RELOAD_CHARACTER_TEMPLATE              = 842, // not on 3.3.5a
     RBAC_PERM_COMMAND_RELOAD_QUEST_GREETING                  = 843, // not on 3.3.5a
     RBAC_PERM_COMMAND_DEBUG_SEND_PLAYSCENE                   = 844, // not on 3.3.5a
->>>>>>> bc4b4f65
+    RBAC_PERM_COMMAND_ANTICHEAT                              = 845,
+    RBAC_PERM_COMMAND_ANTICHEAT_GLOBAL                       = 846,
+    RBAC_PERM_COMMAND_ANTICHEAT_PLAYER                       = 847,
+    RBAC_PERM_COMMAND_ANTICHEAT_HANDLE                       = 848,
+    RBAC_PERM_COMMAND_ANTICHEAT_JAIL                         = 849,
+    RBAC_PERM_COMMAND_ANTICHEAT_WARN                         = 850,
 
     // custom permissions 1000+
     RBAC_PERM_MAX
