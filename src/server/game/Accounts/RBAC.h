--- conflicted
+++ resolved
@@ -794,11 +794,8 @@
     RBAC_PERM_COMMAND_NPCBOT_DISTANCE			     		 = 1814,
 	RBAC_PERM_COMMAND_NPCBOT_ATTACK							 = 1815,
 	RBAC_PERM_COMMAND_NPCBOT_WITHDRAW						 = 1816,
-<<<<<<< HEAD
-=======
 	RBAC_PERM_COMMAND_NPCBOT_CHANGE						     = 1817,
 	RBAC_PERM_COMMAND_NPCBOT_SAVEMODEL						 = 1818,
->>>>>>> 6b40d6a7
     //end npcbot
     RBAC_PERM_MAX
 };
