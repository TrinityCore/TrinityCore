/*
 * Copyright (C) 2008-2017 TrinityCore <http://www.trinitycore.org/>
 *
 * This program is free software; you can redistribute it and/or modify it
 * under the terms of the GNU General Public License as published by the
 * Free Software Foundation; either version 2 of the License, or (at your
 * option) any later version.
 *
 * This program is distributed in the hope that it will be useful, but WITHOUT
 * ANY WARRANTY; without even the implied warranty of MERCHANTABILITY or
 * FITNESS FOR A PARTICULAR PURPOSE. See the GNU General Public License for
 * more details.
 *
 * You should have received a copy of the GNU General Public License along
 * with this program. If not, see <http://www.gnu.org/licenses/>.
 */

/**
* @file RBAC.h
* @brief Role Based Access Control related classes definition
*
* This file contains all the classes and enums used to implement
* Role Based Access Control
*
* RBAC Rules:
* - Pemission: Defines an autorization to perform certain operation.
* - Role: Set of permissions.
* - Group: Set of roles.
* - An Account can have multiple groups, roles and permissions.
* - Account Groups can only be granted or revoked
* - Account Roles and Permissions can be granted, denied or revoked
* - Grant: Assignment of the object (role/permission) and allow it
* - Deny: Assignment of the object (role/permission) and deny it
* - Revoke: Removal of the object (role/permission) no matter if it was granted or denied
* - Global Permissions are computed as:
*       Group Grants + Role Grants + User Grans - Role Grants - User Grants
* - Groups, Roles and Permissions can be assigned by realm
*/

#ifndef _RBAC_H
#define _RBAC_H

#include "Define.h"
#include "DatabaseEnvFwd.h"
#include <string>
#include <set>
#include <map>

namespace rbac
{

enum RBACPermissions
{
    RBAC_PERM_INSTANT_LOGOUT                                 = 1,
    RBAC_PERM_SKIP_QUEUE                                     = 2,
    RBAC_PERM_JOIN_NORMAL_BG                                 = 3,
    RBAC_PERM_JOIN_RANDOM_BG                                 = 4,
    RBAC_PERM_JOIN_ARENAS                                    = 5,
    RBAC_PERM_JOIN_DUNGEON_FINDER                            = 6,
    //  7 - reuse
    //  8 - reuse
    //  9 - reuse
    RBAC_PERM_USE_CHARACTER_TEMPLATES                        = 10, // not on 3.3.5a
    RBAC_PERM_LOG_GM_TRADE                                   = 11,
    RBAC_PERM_SKIP_CHECK_CHARACTER_CREATION_DEMON_HUNTER     = 12, // not on 3.3.5a
    RBAC_PERM_SKIP_CHECK_INSTANCE_REQUIRED_BOSSES            = 13,
    RBAC_PERM_SKIP_CHECK_CHARACTER_CREATION_TEAMMASK         = 14,
    RBAC_PERM_SKIP_CHECK_CHARACTER_CREATION_CLASSMASK        = 15,
    RBAC_PERM_SKIP_CHECK_CHARACTER_CREATION_RACEMASK         = 16,
    RBAC_PERM_SKIP_CHECK_CHARACTER_CREATION_RESERVEDNAME     = 17,
    RBAC_PERM_SKIP_CHECK_CHARACTER_CREATION_DEATH_KNIGHT     = 18,
    RBAC_PERM_SKIP_CHECK_CHAT_CHANNEL_REQ                    = 19,
    RBAC_PERM_SKIP_CHECK_DISABLE_MAP                         = 20,
    RBAC_PERM_SKIP_CHECK_MORE_TALENTS_THAN_ALLOWED           = 21,
    RBAC_PERM_SKIP_CHECK_CHAT_SPAM                           = 22,
    RBAC_PERM_SKIP_CHECK_OVERSPEED_PING                      = 23,
    RBAC_PERM_TWO_SIDE_CHARACTER_CREATION                    = 24,
    RBAC_PERM_TWO_SIDE_INTERACTION_CHAT                      = 25,
    RBAC_PERM_TWO_SIDE_INTERACTION_CHANNEL                   = 26,
    RBAC_PERM_TWO_SIDE_INTERACTION_MAIL                      = 27,
    RBAC_PERM_TWO_SIDE_WHO_LIST                              = 28,
    RBAC_PERM_TWO_SIDE_ADD_FRIEND                            = 29,
    RBAC_PERM_COMMANDS_SAVE_WITHOUT_DELAY                    = 30,
    RBAC_PERM_COMMANDS_USE_UNSTUCK_WITH_ARGS                 = 31,
    RBAC_PERM_COMMANDS_BE_ASSIGNED_TICKET                    = 32,
    RBAC_PERM_COMMANDS_NOTIFY_COMMAND_NOT_FOUND_ERROR        = 33,
    RBAC_PERM_COMMANDS_APPEAR_IN_GM_LIST                     = 34,
    RBAC_PERM_WHO_SEE_ALL_SEC_LEVELS                         = 35,
    RBAC_PERM_CAN_FILTER_WHISPERS                            = 36,
    RBAC_PERM_CHAT_USE_STAFF_BADGE                           = 37,
    RBAC_PERM_RESURRECT_WITH_FULL_HPS                        = 38,
    RBAC_PERM_RESTORE_SAVED_GM_STATE                         = 39,
    RBAC_PERM_ALLOW_GM_FRIEND                                = 40,
    RBAC_PERM_USE_START_GM_LEVEL                             = 41,
    RBAC_PERM_OPCODE_WORLD_TELEPORT                          = 42,
    RBAC_PERM_OPCODE_WHOIS                                   = 43,
    RBAC_PERM_RECEIVE_GLOBAL_GM_TEXTMESSAGE                  = 44,
    RBAC_PERM_SILENTLY_JOIN_CHANNEL                          = 45,
    RBAC_PERM_CHANGE_CHANNEL_NOT_MODERATOR                   = 46,
    RBAC_PERM_CHECK_FOR_LOWER_SECURITY                       = 47,
    RBAC_PERM_COMMANDS_PINFO_CHECK_PERSONAL_DATA             = 48,
    RBAC_PERM_EMAIL_CONFIRM_FOR_PASS_CHANGE                  = 49,
    RBAC_PERM_MAY_CHECK_OWN_EMAIL                            = 50,
    RBAC_PERM_ALLOW_TWO_SIDE_TRADE                           = 51,

    // Free space for core permissions (till 149)
    // Roles (Permissions with delegated permissions) use 199 and descending
    RBAC_PERM_COMMAND_RBAC                                   = 200,
    RBAC_PERM_COMMAND_RBAC_ACC                               = 201,
    RBAC_PERM_COMMAND_RBAC_ACC_PERM_LIST                     = 202,
    RBAC_PERM_COMMAND_RBAC_ACC_PERM_GRANT                    = 203,
    RBAC_PERM_COMMAND_RBAC_ACC_PERM_DENY                     = 204,
    RBAC_PERM_COMMAND_RBAC_ACC_PERM_REVOKE                   = 205,
    RBAC_PERM_COMMAND_RBAC_LIST                              = 206,
    RBAC_PERM_COMMAND_BNET_ACCOUNT                           = 207, // not on 3.3.5a
    RBAC_PERM_COMMAND_BNET_ACCOUNT_CREATE                    = 208, // not on 3.3.5a
    RBAC_PERM_COMMAND_BNET_ACCOUNT_LOCK_COUNTRY              = 209, // not on 3.3.5a
    RBAC_PERM_COMMAND_BNET_ACCOUNT_LOCK_IP                   = 210, // not on 3.3.5a
    RBAC_PERM_COMMAND_BNET_ACCOUNT_PASSWORD                  = 211, // not on 3.3.5a
    RBAC_PERM_COMMAND_BNET_ACCOUNT_SET                       = 212, // not on 3.3.5a
    RBAC_PERM_COMMAND_BNET_ACCOUNT_SET_PASSWORD              = 213, // not on 3.3.5a
    RBAC_PERM_COMMAND_BNET_ACCOUNT_LINK                      = 214, // not on 3.3.5a
    RBAC_PERM_COMMAND_BNET_ACCOUNT_UNLINK                    = 215, // not on 3.3.5a
    RBAC_PERM_COMMAND_BNET_ACCOUNT_CREATE_GAME               = 216, // not on 3.3.5a
    RBAC_PERM_COMMAND_ACCOUNT                                = 217,
    RBAC_PERM_COMMAND_ACCOUNT_ADDON                          = 218,
    RBAC_PERM_COMMAND_ACCOUNT_CREATE                         = 219,
    RBAC_PERM_COMMAND_ACCOUNT_DELETE                         = 220,
    RBAC_PERM_COMMAND_ACCOUNT_LOCK                           = 221,
    RBAC_PERM_COMMAND_ACCOUNT_LOCK_COUNTRY                   = 222,
    RBAC_PERM_COMMAND_ACCOUNT_LOCK_IP                        = 223,
    RBAC_PERM_COMMAND_ACCOUNT_ONLINE_LIST                    = 224,
    RBAC_PERM_COMMAND_ACCOUNT_PASSWORD                       = 225,
    RBAC_PERM_COMMAND_ACCOUNT_SET                            = 226,
    RBAC_PERM_COMMAND_ACCOUNT_SET_ADDON                      = 227,
    RBAC_PERM_COMMAND_ACCOUNT_SET_GMLEVEL                    = 228,
    RBAC_PERM_COMMAND_ACCOUNT_SET_PASSWORD                   = 229,
    RBAC_PERM_COMMAND_ACHIEVEMENT                            = 230,
    RBAC_PERM_COMMAND_ACHIEVEMENT_ADD                        = 231,
    RBAC_PERM_COMMAND_ARENA                                  = 232,
    RBAC_PERM_COMMAND_ARENA_CAPTAIN                          = 233,
    RBAC_PERM_COMMAND_ARENA_CREATE                           = 234,
    RBAC_PERM_COMMAND_ARENA_DISBAND                          = 235,
    RBAC_PERM_COMMAND_ARENA_INFO                             = 236,
    RBAC_PERM_COMMAND_ARENA_LOOKUP                           = 237,
    RBAC_PERM_COMMAND_ARENA_RENAME                           = 238,
    RBAC_PERM_COMMAND_BAN                                    = 239,
    RBAC_PERM_COMMAND_BAN_ACCOUNT                            = 240,
    RBAC_PERM_COMMAND_BAN_CHARACTER                          = 241,
    RBAC_PERM_COMMAND_BAN_IP                                 = 242,
    RBAC_PERM_COMMAND_BAN_PLAYERACCOUNT                      = 243,
    RBAC_PERM_COMMAND_BANINFO                                = 244,
    RBAC_PERM_COMMAND_BANINFO_ACCOUNT                        = 245,
    RBAC_PERM_COMMAND_BANINFO_CHARACTER                      = 246,
    RBAC_PERM_COMMAND_BANINFO_IP                             = 247,
    RBAC_PERM_COMMAND_BANLIST                                = 248,
    RBAC_PERM_COMMAND_BANLIST_ACCOUNT                        = 249,
    RBAC_PERM_COMMAND_BANLIST_CHARACTER                      = 250,
    RBAC_PERM_COMMAND_BANLIST_IP                             = 251,
    RBAC_PERM_COMMAND_UNBAN                                  = 252,
    RBAC_PERM_COMMAND_UNBAN_ACCOUNT                          = 253,
    RBAC_PERM_COMMAND_UNBAN_CHARACTER                        = 254,
    RBAC_PERM_COMMAND_UNBAN_IP                               = 255,
    RBAC_PERM_COMMAND_UNBAN_PLAYERACCOUNT                    = 256,
    RBAC_PERM_COMMAND_BF                                     = 257,
    RBAC_PERM_COMMAND_BF_START                               = 258,
    RBAC_PERM_COMMAND_BF_STOP                                = 259,
    RBAC_PERM_COMMAND_BF_SWITCH                              = 260,
    RBAC_PERM_COMMAND_BF_TIMER                               = 261,
    RBAC_PERM_COMMAND_BF_ENABLE                              = 262,
    RBAC_PERM_COMMAND_ACCOUNT_EMAIL                          = 263,
    RBAC_PERM_COMMAND_ACCOUNT_SET_SEC                        = 264,
    RBAC_PERM_COMMAND_ACCOUNT_SET_SEC_EMAIL                  = 265,
    RBAC_PERM_COMMAND_ACCOUNT_SET_SEC_REGMAIL                = 266,
    RBAC_PERM_COMMAND_CAST                                   = 267,
    RBAC_PERM_COMMAND_CAST_BACK                              = 268,
    RBAC_PERM_COMMAND_CAST_DIST                              = 269,
    RBAC_PERM_COMMAND_CAST_SELF                              = 270,
    RBAC_PERM_COMMAND_CAST_TARGET                            = 271,
    RBAC_PERM_COMMAND_CAST_DEST                              = 272,
    RBAC_PERM_COMMAND_CHARACTER                              = 273,
    RBAC_PERM_COMMAND_CHARACTER_CUSTOMIZE                    = 274,
    RBAC_PERM_COMMAND_CHARACTER_CHANGEFACTION                = 275,
    RBAC_PERM_COMMAND_CHARACTER_CHANGERACE                   = 276,
    RBAC_PERM_COMMAND_CHARACTER_DELETED                      = 277,
    RBAC_PERM_COMMAND_CHARACTER_DELETED_DELETE               = 278,
    RBAC_PERM_COMMAND_CHARACTER_DELETED_LIST                 = 279,
    RBAC_PERM_COMMAND_CHARACTER_DELETED_RESTORE              = 280,
    RBAC_PERM_COMMAND_CHARACTER_DELETED_OLD                  = 281,
    RBAC_PERM_COMMAND_CHARACTER_ERASE                        = 282,
    RBAC_PERM_COMMAND_CHARACTER_LEVEL                        = 283,
    RBAC_PERM_COMMAND_CHARACTER_RENAME                       = 284,
    RBAC_PERM_COMMAND_CHARACTER_REPUTATION                   = 285,
    RBAC_PERM_COMMAND_CHARACTER_TITLES                       = 286,
    RBAC_PERM_COMMAND_LEVELUP                                = 287,
    RBAC_PERM_COMMAND_PDUMP                                  = 288,
    RBAC_PERM_COMMAND_PDUMP_LOAD                             = 289,
    RBAC_PERM_COMMAND_PDUMP_WRITE                            = 290,
    RBAC_PERM_COMMAND_CHEAT                                  = 291,
    RBAC_PERM_COMMAND_CHEAT_CASTTIME                         = 292,
    RBAC_PERM_COMMAND_CHEAT_COOLDOWN                         = 293,
    RBAC_PERM_COMMAND_CHEAT_EXPLORE                          = 294,
    RBAC_PERM_COMMAND_CHEAT_GOD                              = 295,
    RBAC_PERM_COMMAND_CHEAT_POWER                            = 296,
    RBAC_PERM_COMMAND_CHEAT_STATUS                           = 297,
    RBAC_PERM_COMMAND_CHEAT_TAXI                             = 298,
    RBAC_PERM_COMMAND_CHEAT_WATERWALK                        = 299,
    RBAC_PERM_COMMAND_DEBUG                                  = 300,
    RBAC_PERM_COMMAND_DEBUG_ANIM                             = 301,
    RBAC_PERM_COMMAND_DEBUG_AREATRIGGERS                     = 302,
    RBAC_PERM_COMMAND_DEBUG_ARENA                            = 303,
    RBAC_PERM_COMMAND_DEBUG_BG                               = 304,
    RBAC_PERM_COMMAND_DEBUG_ENTERVEHICLE                     = 305,
    RBAC_PERM_COMMAND_DEBUG_GETITEMSTATE                     = 306,
    RBAC_PERM_COMMAND_DEBUG_GETITEMVALUE                     = 307,
    RBAC_PERM_COMMAND_DEBUG_GETVALUE                         = 308,
    RBAC_PERM_COMMAND_DEBUG_COMBAT                           = 309,
    RBAC_PERM_COMMAND_DEBUG_ITEMEXPIRE                       = 310,
    RBAC_PERM_COMMAND_DEBUG_LOOTRECIPIENT                    = 311,
    RBAC_PERM_COMMAND_DEBUG_LOS                              = 312,
    RBAC_PERM_COMMAND_DEBUG_MOD32VALUE                       = 313,
    RBAC_PERM_COMMAND_DEBUG_MOVEFLAGS                        = 314,
    RBAC_PERM_COMMAND_DEBUG_PLAY                             = 315,
    RBAC_PERM_COMMAND_DEBUG_PLAY_CINEMATIC                   = 316,
    RBAC_PERM_COMMAND_DEBUG_PLAY_MOVIE                       = 317,
    RBAC_PERM_COMMAND_DEBUG_PLAY_SOUND                       = 318,
    RBAC_PERM_COMMAND_DEBUG_SEND                             = 319,
    RBAC_PERM_COMMAND_DEBUG_SEND_BUYERROR                    = 320,
    RBAC_PERM_COMMAND_DEBUG_SEND_CHANNELNOTIFY               = 321,
    RBAC_PERM_COMMAND_DEBUG_SEND_CHATMESSAGE                 = 322,
    RBAC_PERM_COMMAND_DEBUG_SEND_EQUIPERROR                  = 323,
    RBAC_PERM_COMMAND_DEBUG_SEND_LARGEPACKET                 = 324,
    RBAC_PERM_COMMAND_DEBUG_SEND_OPCODE                      = 325,
    RBAC_PERM_COMMAND_DEBUG_SEND_QINVALIDMSG                 = 326,
    RBAC_PERM_COMMAND_DEBUG_SEND_QPARTYMSG                   = 327,
    RBAC_PERM_COMMAND_DEBUG_SEND_SELLERROR                   = 328,
    RBAC_PERM_COMMAND_DEBUG_SEND_SETPHASESHIFT               = 329,
    RBAC_PERM_COMMAND_DEBUG_SEND_SPELLFAIL                   = 330,
    RBAC_PERM_COMMAND_DEBUG_SETAURASTATE                     = 331,
    RBAC_PERM_COMMAND_DEBUG_SETBIT                           = 332,
    RBAC_PERM_COMMAND_DEBUG_SETITEMVALUE                     = 333,
    RBAC_PERM_COMMAND_DEBUG_SETVALUE                         = 334,
    RBAC_PERM_COMMAND_DEBUG_SETVID                           = 335,
    RBAC_PERM_COMMAND_DEBUG_SPAWNVEHICLE                     = 336,
    RBAC_PERM_COMMAND_DEBUG_THREAT                           = 337,
    RBAC_PERM_COMMAND_DEBUG_UPDATE                           = 338,
    RBAC_PERM_COMMAND_DEBUG_WORLDSTATE                       = 339,
    RBAC_PERM_COMMAND_WPGPS                                  = 340,
    RBAC_PERM_COMMAND_DESERTER                               = 341,
    RBAC_PERM_COMMAND_DESERTER_BG                            = 342,
    RBAC_PERM_COMMAND_DESERTER_BG_ADD                        = 343,
    RBAC_PERM_COMMAND_DESERTER_BG_REMOVE                     = 344,
    RBAC_PERM_COMMAND_DESERTER_INSTANCE                      = 345,
    RBAC_PERM_COMMAND_DESERTER_INSTANCE_ADD                  = 346,
    RBAC_PERM_COMMAND_DESERTER_INSTANCE_REMOVE               = 347,
    RBAC_PERM_COMMAND_DISABLE                                = 348,
    RBAC_PERM_COMMAND_DISABLE_ADD                            = 349,
    RBAC_PERM_COMMAND_DISABLE_ADD_ACHIEVEMENT_CRITERIA       = 350,
    RBAC_PERM_COMMAND_DISABLE_ADD_BATTLEGROUND               = 351,
    RBAC_PERM_COMMAND_DISABLE_ADD_MAP                        = 352,
    RBAC_PERM_COMMAND_DISABLE_ADD_MMAP                       = 353,
    RBAC_PERM_COMMAND_DISABLE_ADD_OUTDOORPVP                 = 354,
    RBAC_PERM_COMMAND_DISABLE_ADD_QUEST                      = 355,
    RBAC_PERM_COMMAND_DISABLE_ADD_SPELL                      = 356,
    RBAC_PERM_COMMAND_DISABLE_ADD_VMAP                       = 357,
    RBAC_PERM_COMMAND_DISABLE_REMOVE                         = 358,
    RBAC_PERM_COMMAND_DISABLE_REMOVE_ACHIEVEMENT_CRITERIA    = 359,
    RBAC_PERM_COMMAND_DISABLE_REMOVE_BATTLEGROUND            = 360,
    RBAC_PERM_COMMAND_DISABLE_REMOVE_MAP                     = 361,
    RBAC_PERM_COMMAND_DISABLE_REMOVE_MMAP                    = 362,
    RBAC_PERM_COMMAND_DISABLE_REMOVE_OUTDOORPVP              = 363,
    RBAC_PERM_COMMAND_DISABLE_REMOVE_QUEST                   = 364,
    RBAC_PERM_COMMAND_DISABLE_REMOVE_SPELL                   = 365,
    RBAC_PERM_COMMAND_DISABLE_REMOVE_VMAP                    = 366,
    RBAC_PERM_COMMAND_EVENT                                  = 367,
    RBAC_PERM_COMMAND_EVENT_ACTIVELIST                       = 368,
    RBAC_PERM_COMMAND_EVENT_START                            = 369,
    RBAC_PERM_COMMAND_EVENT_STOP                             = 370,
    RBAC_PERM_COMMAND_GM                                     = 371,
    RBAC_PERM_COMMAND_GM_CHAT                                = 372,
    RBAC_PERM_COMMAND_GM_FLY                                 = 373,
    RBAC_PERM_COMMAND_GM_INGAME                              = 374,
    RBAC_PERM_COMMAND_GM_LIST                                = 375,
    RBAC_PERM_COMMAND_GM_VISIBLE                             = 376,
    RBAC_PERM_COMMAND_GO                                     = 377,
    RBAC_PERM_COMMAND_GO_CREATURE                            = 378,
    RBAC_PERM_COMMAND_GO_GRAVEYARD                           = 379,
    RBAC_PERM_COMMAND_GO_GRID                                = 380,
    RBAC_PERM_COMMAND_GO_OBJECT                              = 381,
    RBAC_PERM_COMMAND_GO_TAXINODE                            = 382,
    RBAC_PERM_COMMAND_GO_TICKET                              = 383,
    RBAC_PERM_COMMAND_GO_TRIGGER                             = 384,
    RBAC_PERM_COMMAND_GO_XYZ                                 = 385,
    RBAC_PERM_COMMAND_GO_ZONEXY                              = 386,
    RBAC_PERM_COMMAND_GOBJECT                                = 387,
    RBAC_PERM_COMMAND_GOBJECT_ACTIVATE                       = 388,
    RBAC_PERM_COMMAND_GOBJECT_ADD                            = 389,
    RBAC_PERM_COMMAND_GOBJECT_ADD_TEMP                       = 390,
    RBAC_PERM_COMMAND_GOBJECT_DELETE                         = 391,
    RBAC_PERM_COMMAND_GOBJECT_INFO                           = 392,
    RBAC_PERM_COMMAND_GOBJECT_MOVE                           = 393,
    RBAC_PERM_COMMAND_GOBJECT_NEAR                           = 394,
    RBAC_PERM_COMMAND_GOBJECT_SET                            = 395,
    RBAC_PERM_COMMAND_GOBJECT_SET_PHASE                      = 396,
    RBAC_PERM_COMMAND_GOBJECT_SET_STATE                      = 397,
    RBAC_PERM_COMMAND_GOBJECT_TARGET                         = 398,
    RBAC_PERM_COMMAND_GOBJECT_TURN                           = 399,
    RBAC_PERM_COMMAND_DEBUG_TRANSPORT                        = 400,
    RBAC_PERM_COMMAND_GUILD                                  = 401,
    RBAC_PERM_COMMAND_GUILD_CREATE                           = 402,
    RBAC_PERM_COMMAND_GUILD_DELETE                           = 403,
    RBAC_PERM_COMMAND_GUILD_INVITE                           = 404,
    RBAC_PERM_COMMAND_GUILD_UNINVITE                         = 405,
    RBAC_PERM_COMMAND_GUILD_RANK                             = 406,
    RBAC_PERM_COMMAND_GUILD_RENAME                           = 407,
    RBAC_PERM_COMMAND_HONOR                                  = 408,
    RBAC_PERM_COMMAND_HONOR_ADD                              = 409,
    RBAC_PERM_COMMAND_HONOR_ADD_KILL                         = 410,
    RBAC_PERM_COMMAND_HONOR_UPDATE                           = 411,
    RBAC_PERM_COMMAND_INSTANCE                               = 412,
    RBAC_PERM_COMMAND_INSTANCE_LISTBINDS                     = 413,
    RBAC_PERM_COMMAND_INSTANCE_UNBIND                        = 414,
    RBAC_PERM_COMMAND_INSTANCE_STATS                         = 415,
    RBAC_PERM_COMMAND_INSTANCE_SAVEDATA                      = 416,
    RBAC_PERM_COMMAND_LEARN                                  = 417,
    RBAC_PERM_COMMAND_LEARN_ALL                              = 418,
    RBAC_PERM_COMMAND_LEARN_ALL_MY                           = 419,
    RBAC_PERM_COMMAND_LEARN_ALL_MY_CLASS                     = 420,
    RBAC_PERM_COMMAND_LEARN_ALL_MY_PETTALENTS                = 421,
    RBAC_PERM_COMMAND_LEARN_ALL_MY_SPELLS                    = 422,
    RBAC_PERM_COMMAND_LEARN_ALL_MY_TALENTS                   = 423,
    RBAC_PERM_COMMAND_LEARN_ALL_GM                           = 424,
    RBAC_PERM_COMMAND_LEARN_ALL_CRAFTS                       = 425,
    RBAC_PERM_COMMAND_LEARN_ALL_DEFAULT                      = 426,
    RBAC_PERM_COMMAND_LEARN_ALL_LANG                         = 427,
    RBAC_PERM_COMMAND_LEARN_ALL_RECIPES                      = 428,
    RBAC_PERM_COMMAND_UNLEARN                                = 429,
    RBAC_PERM_COMMAND_LFG                                    = 430,
    RBAC_PERM_COMMAND_LFG_PLAYER                             = 431,
    RBAC_PERM_COMMAND_LFG_GROUP                              = 432,
    RBAC_PERM_COMMAND_LFG_QUEUE                              = 433,
    RBAC_PERM_COMMAND_LFG_CLEAN                              = 434,
    RBAC_PERM_COMMAND_LFG_OPTIONS                            = 435,
    RBAC_PERM_COMMAND_LIST                                   = 436,
    RBAC_PERM_COMMAND_LIST_CREATURE                          = 437,
    RBAC_PERM_COMMAND_LIST_ITEM                              = 438,
    RBAC_PERM_COMMAND_LIST_OBJECT                            = 439,
    RBAC_PERM_COMMAND_LIST_AURAS                             = 440,
    RBAC_PERM_COMMAND_LIST_MAIL                              = 441,
    RBAC_PERM_COMMAND_LOOKUP                                 = 442,
    RBAC_PERM_COMMAND_LOOKUP_AREA                            = 443,
    RBAC_PERM_COMMAND_LOOKUP_CREATURE                        = 444,
    RBAC_PERM_COMMAND_LOOKUP_EVENT                           = 445,
    RBAC_PERM_COMMAND_LOOKUP_FACTION                         = 446,
    RBAC_PERM_COMMAND_LOOKUP_ITEM                            = 447,
    RBAC_PERM_COMMAND_LOOKUP_ITEMSET                         = 448,
    RBAC_PERM_COMMAND_LOOKUP_OBJECT                          = 449,
    RBAC_PERM_COMMAND_LOOKUP_QUEST                           = 450,
    RBAC_PERM_COMMAND_LOOKUP_PLAYER                          = 451,
    RBAC_PERM_COMMAND_LOOKUP_PLAYER_IP                       = 452,
    RBAC_PERM_COMMAND_LOOKUP_PLAYER_ACCOUNT                  = 453,
    RBAC_PERM_COMMAND_LOOKUP_PLAYER_EMAIL                    = 454,
    RBAC_PERM_COMMAND_LOOKUP_SKILL                           = 455,
    RBAC_PERM_COMMAND_LOOKUP_SPELL                           = 456,
    RBAC_PERM_COMMAND_LOOKUP_SPELL_ID                        = 457,
    RBAC_PERM_COMMAND_LOOKUP_TAXINODE                        = 458,
    RBAC_PERM_COMMAND_LOOKUP_TELE                            = 459,
    RBAC_PERM_COMMAND_LOOKUP_TITLE                           = 460,
    RBAC_PERM_COMMAND_LOOKUP_MAP                             = 461,
    RBAC_PERM_COMMAND_ANNOUNCE                               = 462,
    RBAC_PERM_COMMAND_CHANNEL                                = 463,
    RBAC_PERM_COMMAND_CHANNEL_SET                            = 464,
    RBAC_PERM_COMMAND_CHANNEL_SET_OWNERSHIP                  = 465,
    RBAC_PERM_COMMAND_GMANNOUNCE                             = 466,
    RBAC_PERM_COMMAND_GMNAMEANNOUNCE                         = 467,
    RBAC_PERM_COMMAND_GMNOTIFY                               = 468,
    RBAC_PERM_COMMAND_NAMEANNOUNCE                           = 469,
    RBAC_PERM_COMMAND_NOTIFY                                 = 470,
    RBAC_PERM_COMMAND_WHISPERS                               = 471,
    RBAC_PERM_COMMAND_GROUP                                  = 472,
    RBAC_PERM_COMMAND_GROUP_LEADER                           = 473,
    RBAC_PERM_COMMAND_GROUP_DISBAND                          = 474,
    RBAC_PERM_COMMAND_GROUP_REMOVE                           = 475,
    RBAC_PERM_COMMAND_GROUP_JOIN                             = 476,
    RBAC_PERM_COMMAND_GROUP_LIST                             = 477,
    RBAC_PERM_COMMAND_GROUP_SUMMON                           = 478,
    RBAC_PERM_COMMAND_PET                                    = 479,
    RBAC_PERM_COMMAND_PET_CREATE                             = 480,
    RBAC_PERM_COMMAND_PET_LEARN                              = 481,
    RBAC_PERM_COMMAND_PET_UNLEARN                            = 482,
    RBAC_PERM_COMMAND_SEND                                   = 483,
    RBAC_PERM_COMMAND_SEND_ITEMS                             = 484,
    RBAC_PERM_COMMAND_SEND_MAIL                              = 485,
    RBAC_PERM_COMMAND_SEND_MESSAGE                           = 486,
    RBAC_PERM_COMMAND_SEND_MONEY                             = 487,
    RBAC_PERM_COMMAND_ADDITEM                                = 488,
    RBAC_PERM_COMMAND_ADDITEMSET                             = 489,
    RBAC_PERM_COMMAND_APPEAR                                 = 490,
    RBAC_PERM_COMMAND_AURA                                   = 491,
    RBAC_PERM_COMMAND_BANK                                   = 492,
    RBAC_PERM_COMMAND_BINDSIGHT                              = 493,
    RBAC_PERM_COMMAND_COMBATSTOP                             = 494,
    RBAC_PERM_COMMAND_COMETOME                               = 495,
    RBAC_PERM_COMMAND_COMMANDS                               = 496,
    RBAC_PERM_COMMAND_COOLDOWN                               = 497,
    RBAC_PERM_COMMAND_DAMAGE                                 = 498,
    RBAC_PERM_COMMAND_DEV                                    = 499,
    RBAC_PERM_COMMAND_DIE                                    = 500,
    RBAC_PERM_COMMAND_DISMOUNT                               = 501,
    RBAC_PERM_COMMAND_DISTANCE                               = 502,
    RBAC_PERM_COMMAND_FLUSHARENAPOINTS                       = 503,
    RBAC_PERM_COMMAND_FREEZE                                 = 504,
    RBAC_PERM_COMMAND_GPS                                    = 505,
    RBAC_PERM_COMMAND_GUID                                   = 506,
    RBAC_PERM_COMMAND_HELP                                   = 507,
    RBAC_PERM_COMMAND_HIDEAREA                               = 508,
    RBAC_PERM_COMMAND_ITEMMOVE                               = 509,
    RBAC_PERM_COMMAND_KICK                                   = 510,
    RBAC_PERM_COMMAND_LINKGRAVE                              = 511,
    RBAC_PERM_COMMAND_LISTFREEZE                             = 512,
    RBAC_PERM_COMMAND_MAXSKILL                               = 513,
    RBAC_PERM_COMMAND_MOVEGENS                               = 514,
    RBAC_PERM_COMMAND_MUTE                                   = 515,
    RBAC_PERM_COMMAND_NEARGRAVE                              = 516,
    RBAC_PERM_COMMAND_PINFO                                  = 517,
    RBAC_PERM_COMMAND_PLAYALL                                = 518,
    RBAC_PERM_COMMAND_POSSESS                                = 519,
    RBAC_PERM_COMMAND_RECALL                                 = 520,
    RBAC_PERM_COMMAND_REPAIRITEMS                            = 521,
    RBAC_PERM_COMMAND_RESPAWN                                = 522,
    RBAC_PERM_COMMAND_REVIVE                                 = 523,
    RBAC_PERM_COMMAND_SAVEALL                                = 524,
    RBAC_PERM_COMMAND_SAVE                                   = 525,
    RBAC_PERM_COMMAND_SETSKILL                               = 526,
    RBAC_PERM_COMMAND_SHOWAREA                               = 527,
    RBAC_PERM_COMMAND_SUMMON                                 = 528,
    RBAC_PERM_COMMAND_UNAURA                                 = 529,
    RBAC_PERM_COMMAND_UNBINDSIGHT                            = 530,
    RBAC_PERM_COMMAND_UNFREEZE                               = 531,
    RBAC_PERM_COMMAND_UNMUTE                                 = 532,
    RBAC_PERM_COMMAND_UNPOSSESS                              = 533,
    RBAC_PERM_COMMAND_UNSTUCK                                = 534,
    RBAC_PERM_COMMAND_WCHANGE                                = 535,
    RBAC_PERM_COMMAND_MMAP                                   = 536,
    RBAC_PERM_COMMAND_MMAP_LOADEDTILES                       = 537,
    RBAC_PERM_COMMAND_MMAP_LOC                               = 538,
    RBAC_PERM_COMMAND_MMAP_PATH                              = 539,
    RBAC_PERM_COMMAND_MMAP_STATS                             = 540,
    RBAC_PERM_COMMAND_MMAP_TESTAREA                          = 541,
    RBAC_PERM_COMMAND_MORPH                                  = 542,
    RBAC_PERM_COMMAND_DEMORPH                                = 543,
    RBAC_PERM_COMMAND_MODIFY                                 = 544,
    RBAC_PERM_COMMAND_MODIFY_ARENAPOINTS                     = 545,
    RBAC_PERM_COMMAND_MODIFY_BIT                             = 546,
    RBAC_PERM_COMMAND_MODIFY_DRUNK                           = 547,
    RBAC_PERM_COMMAND_MODIFY_ENERGY                          = 548,
    RBAC_PERM_COMMAND_MODIFY_FACTION                         = 549,
    RBAC_PERM_COMMAND_MODIFY_GENDER                          = 550,
    RBAC_PERM_COMMAND_MODIFY_HONOR                           = 551,
    RBAC_PERM_COMMAND_MODIFY_HP                              = 552,
    RBAC_PERM_COMMAND_MODIFY_MANA                            = 553,
    RBAC_PERM_COMMAND_MODIFY_MONEY                           = 554,
    RBAC_PERM_COMMAND_MODIFY_MOUNT                           = 555,
    RBAC_PERM_COMMAND_MODIFY_PHASE                           = 556,
    RBAC_PERM_COMMAND_MODIFY_RAGE                            = 557,
    RBAC_PERM_COMMAND_MODIFY_REPUTATION                      = 558,
    RBAC_PERM_COMMAND_MODIFY_RUNICPOWER                      = 559,
    RBAC_PERM_COMMAND_MODIFY_SCALE                           = 560,
    RBAC_PERM_COMMAND_MODIFY_SPEED                           = 561,
    RBAC_PERM_COMMAND_MODIFY_SPEED_ALL                       = 562,
    RBAC_PERM_COMMAND_MODIFY_SPEED_BACKWALK                  = 563,
    RBAC_PERM_COMMAND_MODIFY_SPEED_FLY                       = 564,
    RBAC_PERM_COMMAND_MODIFY_SPEED_WALK                      = 565,
    RBAC_PERM_COMMAND_MODIFY_SPEED_SWIM                      = 566,
    RBAC_PERM_COMMAND_MODIFY_SPELL                           = 567,
    RBAC_PERM_COMMAND_MODIFY_STANDSTATE                      = 568,
    RBAC_PERM_COMMAND_MODIFY_TALENTPOINTS                    = 569,
    RBAC_PERM_COMMAND_NPC                                    = 570,
    RBAC_PERM_COMMAND_NPC_ADD                                = 571,
    RBAC_PERM_COMMAND_NPC_ADD_FORMATION                      = 572,
    RBAC_PERM_COMMAND_NPC_ADD_ITEM                           = 573,
    RBAC_PERM_COMMAND_NPC_ADD_MOVE                           = 574,
    RBAC_PERM_COMMAND_NPC_ADD_TEMP                           = 575,
    RBAC_PERM_COMMAND_NPC_DELETE                             = 576,
    RBAC_PERM_COMMAND_NPC_DELETE_ITEM                        = 577,
    RBAC_PERM_COMMAND_NPC_FOLLOW                             = 578,
    RBAC_PERM_COMMAND_NPC_FOLLOW_STOP                        = 579,
    RBAC_PERM_COMMAND_NPC_SET                                = 580,
    RBAC_PERM_COMMAND_NPC_SET_ALLOWMOVE                      = 581,
    RBAC_PERM_COMMAND_NPC_SET_ENTRY                          = 582,
    RBAC_PERM_COMMAND_NPC_SET_FACTIONID                      = 583,
    RBAC_PERM_COMMAND_NPC_SET_FLAG                           = 584,
    RBAC_PERM_COMMAND_NPC_SET_LEVEL                          = 585,
    RBAC_PERM_COMMAND_NPC_SET_LINK                           = 586,
    RBAC_PERM_COMMAND_NPC_SET_MODEL                          = 587,
    RBAC_PERM_COMMAND_NPC_SET_MOVETYPE                       = 588,
    RBAC_PERM_COMMAND_NPC_SET_PHASE                          = 589,
    RBAC_PERM_COMMAND_NPC_SET_SPAWNDIST                      = 590,
    RBAC_PERM_COMMAND_NPC_SET_SPAWNTIME                      = 591,
    RBAC_PERM_COMMAND_NPC_SET_DATA                           = 592,
    RBAC_PERM_COMMAND_NPC_INFO                               = 593,
    RBAC_PERM_COMMAND_NPC_NEAR                               = 594,
    RBAC_PERM_COMMAND_NPC_MOVE                               = 595,
    RBAC_PERM_COMMAND_NPC_PLAYEMOTE                          = 596,
    RBAC_PERM_COMMAND_NPC_SAY                                = 597,
    RBAC_PERM_COMMAND_NPC_TEXTEMOTE                          = 598,
    RBAC_PERM_COMMAND_NPC_WHISPER                            = 599,
    RBAC_PERM_COMMAND_NPC_YELL                               = 600,
    RBAC_PERM_COMMAND_NPC_TAME                               = 601,
    RBAC_PERM_COMMAND_QUEST                                  = 602,
    RBAC_PERM_COMMAND_QUEST_ADD                              = 603,
    RBAC_PERM_COMMAND_QUEST_COMPLETE                         = 604,
    RBAC_PERM_COMMAND_QUEST_REMOVE                           = 605,
    RBAC_PERM_COMMAND_QUEST_REWARD                           = 606,
    RBAC_PERM_COMMAND_RELOAD                                 = 607,
    RBAC_PERM_COMMAND_RELOAD_ACCESS_REQUIREMENT              = 608,
    RBAC_PERM_COMMAND_RELOAD_ACHIEVEMENT_CRITERIA_DATA       = 609,
    RBAC_PERM_COMMAND_RELOAD_ACHIEVEMENT_REWARD              = 610,
    RBAC_PERM_COMMAND_RELOAD_ALL                             = 611,
    RBAC_PERM_COMMAND_RELOAD_ALL_ACHIEVEMENT                 = 612,
    RBAC_PERM_COMMAND_RELOAD_ALL_AREA                        = 613,
    RBAC_PERM_COMMAND_RELOAD_BROADCAST_TEXT                  = 614,
    RBAC_PERM_COMMAND_RELOAD_ALL_GOSSIP                      = 615,
    RBAC_PERM_COMMAND_RELOAD_ALL_ITEM                        = 616,
    RBAC_PERM_COMMAND_RELOAD_ALL_LOCALES                     = 617,
    RBAC_PERM_COMMAND_RELOAD_ALL_LOOT                        = 618,
    RBAC_PERM_COMMAND_RELOAD_ALL_NPC                         = 619,
    RBAC_PERM_COMMAND_RELOAD_ALL_QUEST                       = 620,
    RBAC_PERM_COMMAND_RELOAD_ALL_SCRIPTS                     = 621,
    RBAC_PERM_COMMAND_RELOAD_ALL_SPELL                       = 622,
    RBAC_PERM_COMMAND_RELOAD_AREATRIGGER_INVOLVEDRELATION    = 623,
    RBAC_PERM_COMMAND_RELOAD_AREATRIGGER_TAVERN              = 624,
    RBAC_PERM_COMMAND_RELOAD_AREATRIGGER_TELEPORT            = 625,
    RBAC_PERM_COMMAND_RELOAD_AUCTIONS                        = 626,
    RBAC_PERM_COMMAND_RELOAD_AUTOBROADCAST                   = 627,
    RBAC_PERM_COMMAND_RELOAD_COMMAND                         = 628,
    RBAC_PERM_COMMAND_RELOAD_CONDITIONS                      = 629,
    RBAC_PERM_COMMAND_RELOAD_CONFIG                          = 630,
    RBAC_PERM_COMMAND_RELOAD_BATTLEGROUND_TEMPLATE           = 631,
    RBAC_PERM_COMMAND_MUTEHISTORY                            = 632,
    RBAC_PERM_COMMAND_RELOAD_CREATURE_LINKED_RESPAWN         = 633,
    RBAC_PERM_COMMAND_RELOAD_CREATURE_LOOT_TEMPLATE          = 634,
    RBAC_PERM_COMMAND_RELOAD_CREATURE_ONKILL_REPUTATION      = 635,
    RBAC_PERM_COMMAND_RELOAD_CREATURE_QUESTENDER             = 636,
    RBAC_PERM_COMMAND_RELOAD_CREATURE_QUESTSTARTER           = 637,
    RBAC_PERM_COMMAND_RELOAD_CREATURE_SUMMON_GROUPS          = 638,
    RBAC_PERM_COMMAND_RELOAD_CREATURE_TEMPLATE               = 639,
    RBAC_PERM_COMMAND_RELOAD_CREATURE_TEXT                   = 640,
    RBAC_PERM_COMMAND_RELOAD_DISABLES                        = 641,
    RBAC_PERM_COMMAND_RELOAD_DISENCHANT_LOOT_TEMPLATE        = 642,
    RBAC_PERM_COMMAND_RELOAD_EVENT_SCRIPTS                   = 643,
    RBAC_PERM_COMMAND_RELOAD_FISHING_LOOT_TEMPLATE           = 644,
    RBAC_PERM_COMMAND_RELOAD_GRAVEYARD_ZONE                  = 645,
    RBAC_PERM_COMMAND_RELOAD_GAME_TELE                       = 646,
    RBAC_PERM_COMMAND_RELOAD_GAMEOBJECT_QUESTENDER           = 647,
    RBAC_PERM_COMMAND_RELOAD_GAMEOBJECT_QUEST_LOOT_TEMPLATE  = 648,
    RBAC_PERM_COMMAND_RELOAD_GAMEOBJECT_QUESTSTARTER         = 649,
    RBAC_PERM_COMMAND_RELOAD_GM_TICKETS                      = 650,
    RBAC_PERM_COMMAND_RELOAD_GOSSIP_MENU                     = 651,
    RBAC_PERM_COMMAND_RELOAD_GOSSIP_MENU_OPTION              = 652,
    RBAC_PERM_COMMAND_RELOAD_ITEM_ENCHANTMENT_TEMPLATE       = 653,
    RBAC_PERM_COMMAND_RELOAD_ITEM_LOOT_TEMPLATE              = 654,
    RBAC_PERM_COMMAND_RELOAD_ITEM_SET_NAMES                  = 655,
    RBAC_PERM_COMMAND_RELOAD_LFG_DUNGEON_REWARDS             = 656,
    RBAC_PERM_COMMAND_RELOAD_ACHIEVEMENT_REWARD_LOCALE       = 657,
    RBAC_PERM_COMMAND_RELOAD_CRETURE_TEMPLATE_LOCALE         = 658,
    RBAC_PERM_COMMAND_RELOAD_CRETURE_TEXT_LOCALE             = 659,
    RBAC_PERM_COMMAND_RELOAD_GAMEOBJECT_TEMPLATE_LOCALE      = 660,
    RBAC_PERM_COMMAND_RELOAD_GOSSIP_MENU_OPTION_LOCALE       = 661,
    RBAC_PERM_COMMAND_RELOAD_ITEM_TEMPLATE_LOCALE            = 662,
    RBAC_PERM_COMMAND_RELOAD_ITEM_SET_NAME_LOCALE            = 663,
    RBAC_PERM_COMMAND_RELOAD_NPC_TEXT_LOCALE                 = 664,
    RBAC_PERM_COMMAND_RELOAD_PAGE_TEXT_LOCALE                = 665,
    RBAC_PERM_COMMAND_RELOAD_POINTS_OF_INTEREST_LOCALE       = 666,
    RBAC_PERM_COMMAND_RELOAD_QUEST_TEMPLATE_LOCALE           = 667,
    RBAC_PERM_COMMAND_RELOAD_MAIL_LEVEL_REWARD               = 668,
    RBAC_PERM_COMMAND_RELOAD_MAIL_LOOT_TEMPLATE              = 669,
    RBAC_PERM_COMMAND_RELOAD_MILLING_LOOT_TEMPLATE           = 670,
    RBAC_PERM_COMMAND_RELOAD_NPC_SPELLCLICK_SPELLS           = 671,
    RBAC_PERM_COMMAND_RELOAD_NPC_TRAINER                     = 672,
    RBAC_PERM_COMMAND_RELOAD_NPC_VENDOR                      = 673,
    RBAC_PERM_COMMAND_RELOAD_PAGE_TEXT                       = 674,
    RBAC_PERM_COMMAND_RELOAD_PICKPOCKETING_LOOT_TEMPLATE     = 675,
    RBAC_PERM_COMMAND_RELOAD_POINTS_OF_INTEREST              = 676,
    RBAC_PERM_COMMAND_RELOAD_PROSPECTING_LOOT_TEMPLATE       = 677,
    RBAC_PERM_COMMAND_RELOAD_QUEST_POI                       = 678,
    RBAC_PERM_COMMAND_RELOAD_QUEST_TEMPLATE                  = 679,
    RBAC_PERM_COMMAND_RELOAD_RBAC                            = 680,
    RBAC_PERM_COMMAND_RELOAD_REFERENCE_LOOT_TEMPLATE         = 681,
    RBAC_PERM_COMMAND_RELOAD_RESERVED_NAME                   = 682,
    RBAC_PERM_COMMAND_RELOAD_REPUTATION_REWARD_RATE          = 683,
    RBAC_PERM_COMMAND_RELOAD_SPILLOVER_TEMPLATE              = 684,
    RBAC_PERM_COMMAND_RELOAD_SKILL_DISCOVERY_TEMPLATE        = 685,
    RBAC_PERM_COMMAND_RELOAD_SKILL_EXTRA_ITEM_TEMPLATE       = 686,
    RBAC_PERM_COMMAND_RELOAD_SKILL_FISHING_BASE_LEVEL        = 687,
    RBAC_PERM_COMMAND_RELOAD_SKINNING_LOOT_TEMPLATE          = 688,
    RBAC_PERM_COMMAND_RELOAD_SMART_SCRIPTS                   = 689,
    RBAC_PERM_COMMAND_RELOAD_SPELL_REQUIRED                  = 690,
    RBAC_PERM_COMMAND_RELOAD_SPELL_AREA                      = 691,
    RBAC_PERM_COMMAND_RELOAD_SPELL_BONUS_DATA                = 692,
    RBAC_PERM_COMMAND_RELOAD_SPELL_GROUP                     = 693,
    RBAC_PERM_COMMAND_RELOAD_SPELL_LEARN_SPELL               = 694,
    RBAC_PERM_COMMAND_RELOAD_SPELL_LOOT_TEMPLATE             = 695,
    RBAC_PERM_COMMAND_RELOAD_SPELL_LINKED_SPELL              = 696,
    RBAC_PERM_COMMAND_RELOAD_SPELL_PET_AURAS                 = 697,
    RBAC_PERM_COMMAND_CHARACTER_CHANGEACCOUNT                = 698,
    RBAC_PERM_COMMAND_RELOAD_SPELL_PROC                      = 699,
    RBAC_PERM_COMMAND_RELOAD_SPELL_SCRIPTS                   = 700,
    RBAC_PERM_COMMAND_RELOAD_SPELL_TARGET_POSITION           = 701,
    RBAC_PERM_COMMAND_RELOAD_SPELL_THREATS                   = 702,
    RBAC_PERM_COMMAND_RELOAD_SPELL_GROUP_STACK_RULES         = 703,
    RBAC_PERM_COMMAND_RELOAD_TRINITY_STRING                  = 704,
    RBAC_PERM_COMMAND_RELOAD_WARDEN_ACTION                   = 705,
    RBAC_PERM_COMMAND_RELOAD_WAYPOINT_SCRIPTS                = 706,
    RBAC_PERM_COMMAND_RELOAD_WAYPOINT_DATA                   = 707,
    RBAC_PERM_COMMAND_RELOAD_VEHICLE_ACCESORY                = 708,
    RBAC_PERM_COMMAND_RELOAD_VEHICLE_TEMPLATE_ACCESSORY      = 709,
    RBAC_PERM_COMMAND_RESET                                  = 710,
    RBAC_PERM_COMMAND_RESET_ACHIEVEMENTS                     = 711,
    RBAC_PERM_COMMAND_RESET_HONOR                            = 712,
    RBAC_PERM_COMMAND_RESET_LEVEL                            = 713,
    RBAC_PERM_COMMAND_RESET_SPELLS                           = 714,
    RBAC_PERM_COMMAND_RESET_STATS                            = 715,
    RBAC_PERM_COMMAND_RESET_TALENTS                          = 716,
    RBAC_PERM_COMMAND_RESET_ALL                              = 717,
    RBAC_PERM_COMMAND_SERVER                                 = 718,
    RBAC_PERM_COMMAND_SERVER_CORPSES                         = 719,
    RBAC_PERM_COMMAND_SERVER_EXIT                            = 720,
    RBAC_PERM_COMMAND_SERVER_IDLERESTART                     = 721,
    RBAC_PERM_COMMAND_SERVER_IDLERESTART_CANCEL              = 722,
    RBAC_PERM_COMMAND_SERVER_IDLESHUTDOWN                    = 723,
    RBAC_PERM_COMMAND_SERVER_IDLESHUTDOWN_CANCEL             = 724,
    RBAC_PERM_COMMAND_SERVER_INFO                            = 725,
    RBAC_PERM_COMMAND_SERVER_PLIMIT                          = 726,
    RBAC_PERM_COMMAND_SERVER_RESTART                         = 727,
    RBAC_PERM_COMMAND_SERVER_RESTART_CANCEL                  = 728,
    RBAC_PERM_COMMAND_SERVER_SET                             = 729,
    RBAC_PERM_COMMAND_SERVER_SET_CLOSED                      = 730,
    RBAC_PERM_COMMAND_SERVER_SET_DIFFTIME                    = 731,
    RBAC_PERM_COMMAND_SERVER_SET_LOGLEVEL                    = 732,
    RBAC_PERM_COMMAND_SERVER_SET_MOTD                        = 733,
    RBAC_PERM_COMMAND_SERVER_SHUTDOWN                        = 734,
    RBAC_PERM_COMMAND_SERVER_SHUTDOWN_CANCEL                 = 735,
    RBAC_PERM_COMMAND_SERVER_MOTD                            = 736,
    RBAC_PERM_COMMAND_TELE                                   = 737,
    RBAC_PERM_COMMAND_TELE_ADD                               = 738,
    RBAC_PERM_COMMAND_TELE_DEL                               = 739,
    RBAC_PERM_COMMAND_TELE_NAME                              = 740,
    RBAC_PERM_COMMAND_TELE_GROUP                             = 741,
    RBAC_PERM_COMMAND_TICKET                                 = 742,
    RBAC_PERM_COMMAND_TICKET_ASSIGN                          = 743,
    RBAC_PERM_COMMAND_TICKET_CLOSE                           = 744,
    RBAC_PERM_COMMAND_TICKET_CLOSEDLIST                      = 745,
    RBAC_PERM_COMMAND_TICKET_COMMENT                         = 746,
    RBAC_PERM_COMMAND_TICKET_COMPLETE                        = 747,
    RBAC_PERM_COMMAND_TICKET_DELETE                          = 748,
    RBAC_PERM_COMMAND_TICKET_ESCALATE                        = 749,
    RBAC_PERM_COMMAND_TICKET_ESCALATEDLIST                   = 750,
    RBAC_PERM_COMMAND_TICKET_LIST                            = 751,
    RBAC_PERM_COMMAND_TICKET_ONLINELIST                      = 752,
    RBAC_PERM_COMMAND_TICKET_RESET                           = 753,
    RBAC_PERM_COMMAND_TICKET_RESPONSE                        = 754,
    RBAC_PERM_COMMAND_TICKET_RESPONSE_APPEND                 = 755,
    RBAC_PERM_COMMAND_TICKET_RESPONSE_APPENDLN               = 756,
    RBAC_PERM_COMMAND_TICKET_TOGGLESYSTEM                    = 757,
    RBAC_PERM_COMMAND_TICKET_UNASSIGN                        = 758,
    RBAC_PERM_COMMAND_TICKET_VIEWID                          = 759,
    RBAC_PERM_COMMAND_TICKET_VIEWNAME                        = 760,
    RBAC_PERM_COMMAND_TITLES                                 = 761,
    RBAC_PERM_COMMAND_TITLES_ADD                             = 762,
    RBAC_PERM_COMMAND_TITLES_CURRENT                         = 763,
    RBAC_PERM_COMMAND_TITLES_REMOVE                          = 764,
    RBAC_PERM_COMMAND_TITLES_SET                             = 765,
    RBAC_PERM_COMMAND_TITLES_SET_MASK                        = 766,
    RBAC_PERM_COMMAND_WP                                     = 767,
    RBAC_PERM_COMMAND_WP_ADD                                 = 768,
    RBAC_PERM_COMMAND_WP_EVENT                               = 769,
    RBAC_PERM_COMMAND_WP_LOAD                                = 770,
    RBAC_PERM_COMMAND_WP_MODIFY                              = 771,
    RBAC_PERM_COMMAND_WP_UNLOAD                              = 772,
    RBAC_PERM_COMMAND_WP_RELOAD                              = 773,
    RBAC_PERM_COMMAND_WP_SHOW                                = 774,
    RBAC_PERM_COMMAND_MODIFY_CURRENCY                        = 775, // not on 3.3.5a
    RBAC_PERM_COMMAND_DEBUG_PHASE                            = 776, // not on 3.3.5a
    RBAC_PERM_COMMAND_MAILBOX                                = 777,
    RBAC_PERM_COMMAND_AHBOT                                  = 778,
    RBAC_PERM_COMMAND_AHBOT_ITEMS                            = 779,
    RBAC_PERM_COMMAND_AHBOT_ITEMS_GRAY                       = 780,
    RBAC_PERM_COMMAND_AHBOT_ITEMS_WHITE                      = 781,
    RBAC_PERM_COMMAND_AHBOT_ITEMS_GREEN                      = 782,
    RBAC_PERM_COMMAND_AHBOT_ITEMS_BLUE                       = 783,
    RBAC_PERM_COMMAND_AHBOT_ITEMS_PURPLE                     = 784,
    RBAC_PERM_COMMAND_AHBOT_ITEMS_ORANGE                     = 785,
    RBAC_PERM_COMMAND_AHBOT_ITEMS_YELLOW                     = 786,
    RBAC_PERM_COMMAND_AHBOT_RATIO                            = 787,
    RBAC_PERM_COMMAND_AHBOT_RATIO_ALLIANCE                   = 788,
    RBAC_PERM_COMMAND_AHBOT_RATIO_HORDE                      = 789,
    RBAC_PERM_COMMAND_AHBOT_RATIO_NEUTRAL                    = 790,
    RBAC_PERM_COMMAND_AHBOT_REBUILD                          = 791,
    RBAC_PERM_COMMAND_AHBOT_RELOAD                           = 792,
    RBAC_PERM_COMMAND_AHBOT_STATUS                           = 793,
    RBAC_PERM_COMMAND_GUILD_INFO                             = 794,
    RBAC_PERM_COMMAND_INSTANCE_SET_BOSS_STATE                = 795,
    RBAC_PERM_COMMAND_INSTANCE_GET_BOSS_STATE                = 796,
    RBAC_PERM_COMMAND_PVPSTATS                               = 797,
    RBAC_PERM_COMMAND_MODIFY_XP                              = 798,
    RBAC_PERM_COMMAND_GO_BUG_TICKET                          = 799, // not on 3.3.5a
    RBAC_PERM_COMMAND_GO_COMPLAINT_TICKET                    = 800, // not on 3.3.5a
    RBAC_PERM_COMMAND_GO_SUGGESTION_TICKET                   = 801, // not on 3.3.5a
    RBAC_PERM_COMMAND_TICKET_BUG                             = 802, // not on 3.3.5a
    RBAC_PERM_COMMAND_TICKET_COMPLAINT                       = 803, // not on 3.3.5a
    RBAC_PERM_COMMAND_TICKET_SUGGESTION                      = 804, // not on 3.3.5a
    RBAC_PERM_COMMAND_TICKET_BUG_ASSIGN                      = 805, // not on 3.3.5a
    RBAC_PERM_COMMAND_TICKET_BUG_CLOSE                       = 806, // not on 3.3.5a
    RBAC_PERM_COMMAND_TICKET_BUG_CLOSEDLIST                  = 807, // not on 3.3.5a
    RBAC_PERM_COMMAND_TICKET_BUG_COMMENT                     = 808, // not on 3.3.5a
    RBAC_PERM_COMMAND_TICKET_BUG_DELETE                      = 809, // not on 3.3.5a
    RBAC_PERM_COMMAND_TICKET_BUG_LIST                        = 810, // not on 3.3.5a
    RBAC_PERM_COMMAND_TICKET_BUG_UNASSIGN                    = 811, // not on 3.3.5a
    RBAC_PERM_COMMAND_TICKET_BUG_VIEW                        = 812, // not on 3.3.5a
    RBAC_PERM_COMMAND_TICKET_COMPLAINT_ASSIGN                = 813, // not on 3.3.5a
    RBAC_PERM_COMMAND_TICKET_COMPLAINT_CLOSE                 = 814, // not on 3.3.5a
    RBAC_PERM_COMMAND_TICKET_COMPLAINT_CLOSEDLIST            = 815, // not on 3.3.5a
    RBAC_PERM_COMMAND_TICKET_COMPLAINT_COMMENT               = 816, // not on 3.3.5a
    RBAC_PERM_COMMAND_TICKET_COMPLAINT_DELETE                = 817, // not on 3.3.5a
    RBAC_PERM_COMMAND_TICKET_COMPLAINT_LIST                  = 818, // not on 3.3.5a
    RBAC_PERM_COMMAND_TICKET_COMPLAINT_UNASSIGN              = 819, // not on 3.3.5a
    RBAC_PERM_COMMAND_TICKET_COMPLAINT_VIEW                  = 820, // not on 3.3.5a
    RBAC_PERM_COMMAND_TICKET_SUGGESTION_ASSIGN               = 821, // not on 3.3.5a
    RBAC_PERM_COMMAND_TICKET_SUGGESTION_CLOSE                = 822, // not on 3.3.5a
    RBAC_PERM_COMMAND_TICKET_SUGGESTION_CLOSEDLIST           = 823, // not on 3.3.5a
    RBAC_PERM_COMMAND_TICKET_SUGGESTION_COMMENT              = 824, // not on 3.3.5a
    RBAC_PERM_COMMAND_TICKET_SUGGESTION_DELETE               = 825, // not on 3.3.5a
    RBAC_PERM_COMMAND_TICKET_SUGGESTION_LIST                 = 826, // not on 3.3.5a
    RBAC_PERM_COMMAND_TICKET_SUGGESTION_UNASSIGN             = 827, // not on 3.3.5a
    RBAC_PERM_COMMAND_TICKET_SUGGESTION_VIEW                 = 828, // not on 3.3.5a
    RBAC_PERM_COMMAND_TICKET_RESET_ALL                       = 829, // not on 3.3.5a
    RBAC_PERM_COMMAND_BNET_ACCOUNT_LIST_GAME_ACCOUTNS        = 830, // not on 3.3.5a
    RBAC_PERM_COMMAND_TICKET_RESET_BUG                       = 831, // not on 3.3.5a
    RBAC_PERM_COMMAND_TICKET_RESET_COMPLAINT                 = 832, // not on 3.3.5a
    RBAC_PERM_COMMAND_TICKET_RESET_SUGGESTION                = 833, // not on 3.3.5a
    RBAC_PERM_COMMAND_GO_QUEST                               = 834, // not on 3.3.5a
    RBAC_PERM_COMMAND_DEBUG_LOADCELLS                        = 835,
    RBAC_PERM_COMMAND_DEBUG_BOUNDARY                         = 836,
    RBAC_PERM_COMMAND_NPC_EVADE                              = 837,
    RBAC_PERM_COMMAND_PET_LEVEL                              = 838,
    RBAC_PERM_COMMAND_SERVER_SHUTDOWN_FORCE                  = 839,
    RBAC_PERM_COMMAND_SERVER_RESTART_FORCE                   = 840,
    RBAC_PERM_COMMAND_NEARGRAVEYARD                          = 841,
    RBAC_PERM_COMMAND_RELOAD_CHARACTER_TEMPLATE              = 842, // not on 3.3.5a
    RBAC_PERM_COMMAND_RELOAD_QUEST_GREETING                  = 843,
    RBAC_PERM_COMMAND_SCENE                                  = 844, // not on 3.3.5a
    RBAC_PERM_COMMAND_SCENE_DEBUG                            = 845, // not on 3.3.5a
    RBAC_PERM_COMMAND_SCENE_PLAY                             = 846, // not on 3.3.5a
    RBAC_PERM_COMMAND_SCENE_PLAY_PACKAGE                     = 847, // not on 3.3.5a
    RBAC_PERM_COMMAND_SCENE_CANCEL                           = 848, // not on 3.3.5a
    RBAC_PERM_COMMAND_LIST_SCENES                            = 849, // not on 3.3.5a
    RBAC_PERM_COMMAND_RELOAD_SCENE_TEMPLATE                  = 850, // not on 3.3.5a
    RBAC_PERM_COMMAND_RELOAD_AREATRIGGER_TEMPLATE            = 851, // not on 3.3.5a
    RBAC_PERM_COMMAND_GO_OFFSET                              = 852,
    RBAC_PERM_COMMAND_RELOAD_CONVERSATION_TEMPLATE           = 853, // not on 3.3.5a
    RBAC_PERM_COMMAND_DEBUG_CONVERSATION                     = 854, // not on 3.3.5a
    RBAC_PERM_COMMAND_DEBUG_PLAY_MUSIC                       = 855,
    RBAC_PERM_COMMAND_NPC_SPAWNGROUP                         = 856,
    RBAC_PERM_COMMAND_NPC_DESPAWNGROUP                       = 857,
    RBAC_PERM_COMMAND_GOBJECT_SPAWNGROUP                     = 858,
    RBAC_PERM_COMMAND_GOBJECT_DESPAWNGROUP                   = 859,
    RBAC_PERM_COMMAND_LIST_RESPAWNS                          = 860,
    RBAC_PERM_COMMAND_GROUP_SET                              = 861,
    RBAC_PERM_COMMAND_GROUP_ASSISTANT                        = 862,
    RBAC_PERM_COMMAND_GROUP_MAINTANK                         = 863,
    RBAC_PERM_COMMAND_GROUP_MAINASSIST                       = 864,
    RBAC_PERM_COMMAND_NPC_SHOWLOOT                           = 865,
    RBAC_PERM_COMMAND_LIST_SPAWNPOINTS                       = 866,
<<<<<<< HEAD
    RBAC_PERM_COMMAND_RELOAD_QUEST_GREETING_LOCALE           = 867,
=======
>>>>>>> 98c36315

    // custom permissions 1000+
    RBAC_PERM_MAX
};

enum RBACCommandResult
{
    RBAC_OK,
    RBAC_CANT_ADD_ALREADY_ADDED,
    RBAC_CANT_REVOKE_NOT_IN_LIST,
    RBAC_IN_GRANTED_LIST,
    RBAC_IN_DENIED_LIST,
    RBAC_ID_DOES_NOT_EXISTS
};

typedef std::set<uint32> RBACPermissionContainer;

class TC_GAME_API RBACPermission
{
    public:
        RBACPermission(uint32 id = 0, std::string const& name = ""):
            _id(id), _name(name), _perms() { }

        /// Gets the Name of the Object
        std::string const& GetName() const { return _name; }
        /// Gets the Id of the Object
        uint32 GetId() const { return _id; }

        /// Gets the Permissions linked to this permission
        RBACPermissionContainer const& GetLinkedPermissions() const { return _perms; }
        /// Adds a new linked Permission
        void AddLinkedPermission(uint32 id) { _perms.insert(id); }
        /// Removes a linked Permission
        void RemoveLinkedPermission(uint32 id) { _perms.erase(id); }

    private:
        uint32 _id;                                        ///> id of the object
        std::string _name;                                 ///> name of the object
        RBACPermissionContainer _perms;                    ///> Set of permissions
};

/**
 * @name RBACData
 * @brief Contains all needed information about the acccount
 *
 * This class contains all the data needed to calculate the account permissions.
 * RBACDAta is formed by granted and denied permissions and all the inherited permissions
 *
 * Calculation of current Permissions: Granted permissions - Denied permissions
 * - Granted permissions: through linked permissions and directly assigned
 * - Denied permissions: through linked permissions and directly assigned
 */
class TC_GAME_API RBACData
{
    public:
        RBACData(uint32 id, std::string const& name, int32 realmId, uint8 secLevel = 255):
            _id(id), _name(name), _realmId(realmId), _secLevel(secLevel),
            _grantedPerms(), _deniedPerms(), _globalPerms() { }

        /// Gets the Name of the Object
        std::string const& GetName() const { return _name; }
        /// Gets the Id of the Object
        uint32 GetId() const { return _id; }

        /**
         * @name HasPermission
         * @brief Checks if certain action is allowed
         *
         * Checks if certain action can be performed.
         *
         * @return grant or deny action
         *
         * Example Usage:
         * @code
         * bool Player::CanJoinArena(Battleground* bg)
         * {
         *     return bg->isArena() && HasPermission(RBAC_PERM_JOIN_ARENA);
         * }
         * @endcode
         */
        bool HasPermission(uint32 permission) const
        {
            return _globalPerms.find(permission) != _globalPerms.end();
        }

        // Functions enabled to be used by command system
        /// Returns all the granted permissions (after computation)
        RBACPermissionContainer const& GetPermissions() const { return _globalPerms; }
        /// Returns all the granted permissions
        RBACPermissionContainer const& GetGrantedPermissions() const { return _grantedPerms; }
        /// Returns all the denied permissions
        RBACPermissionContainer const& GetDeniedPermissions() const { return _deniedPerms; }

        /**
         * @name GrantRole
         * @brief Grants a permission
         *
         * Grants a permission to the account. If realm is 0 or the permission can not be added
         * No save to db action will be performed.
         *
         * Fails if permission Id does not exists or permission already granted or denied
         *
         * @param permissionId permission to be granted
         * @param realmId realm affected
         *
         * @return Success or failure (with reason) to grant the permission
         *
         * Example Usage:
         * @code
         * // previously defined "RBACData* rbac" with proper initialization
         * uint32 permissionId = 2;
         * if (rbac->GrantRole(permissionId) == RBAC_IN_DENIED_LIST)
         *     TC_LOG_DEBUG("entities.player", "Failed to grant permission %u, already denied", permissionId);
         * @endcode
         */
        RBACCommandResult GrantPermission(uint32 permissionId, int32 realmId = 0);

        /**
         * @name DenyPermission
         * @brief Denies a permission
         *
         * Denied a permission to the account. If realm is 0 or the permission can not be added
         * No save to db action will be performed.
         *
         * Fails if permission Id does not exists or permission already granted or denied
         *
         * @param permissionId permission to be denied
         * @param realmId realm affected
         *
         * @return Success or failure (with reason) to deny the permission
         *
         * Example Usage:
         * @code
         * // previously defined "RBACData* rbac" with proper initialization
         * uint32 permissionId = 2;
         * if (rbac->DenyRole(permissionId) == RBAC_ID_DOES_NOT_EXISTS)
         *     TC_LOG_DEBUG("entities.player", "Role Id %u does not exists", permissionId);
         * @endcode
         */
        RBACCommandResult DenyPermission(uint32 permissionId, int32 realmId = 0);

        /**
         * @name RevokePermission
         * @brief Removes a permission
         *
         * Removes a permission from the account. If realm is 0 or the permission can not be removed
         * No save to db action will be performed. Any delete operation will always affect
         * "all realms (-1)" in addition to the realm specified
         *
         * Fails if permission not present
         *
         * @param permissionId permission to be removed
         * @param realmId realm affected
         *
         * @return Success or failure (with reason) to remove the permission
         *
         * Example Usage:
         * @code
         * // previously defined "RBACData* rbac" with proper initialization
         * uint32 permissionId = 2;
         * if (rbac->RevokeRole(permissionId) == RBAC_OK)
         *     TC_LOG_DEBUG("entities.player", "Permission %u succesfully removed", permissionId);
         * @endcode
         */
        RBACCommandResult RevokePermission(uint32 permissionId, int32 realmId = 0);

        /// Loads all permissions assigned to current account
        void LoadFromDB();
        QueryCallback LoadFromDBAsync();
        void LoadFromDBCallback(PreparedQueryResult result);

        /// Sets security level
        void SetSecurityLevel(uint8 id)
        {
            _secLevel = id;
            LoadFromDB();
        }

        /// Returns the security level assigned
        uint8 GetSecurityLevel() const { return _secLevel; }
    private:
        /// Saves a permission to DB, Granted or Denied
        void SavePermission(uint32 role, bool granted, int32 realm);
        /// Clears roles, groups and permissions - Used for reload
        void ClearData();

        /**
         * @name CalculateNewPermissions
         * @brief Calculates new permissions
         *
         * Calculates new permissions after some change
         * The calculation is done Granted - Denied:
         * - Granted permissions: through linked permissions and directly assigned
         * - Denied permissions: through linked permissions and directly assigned
         */
        void CalculateNewPermissions();

        int32 GetRealmId() const { return _realmId; }

        // Auxiliar private functions - defined to allow to maintain same code even
        // if internal structure changes.

        /// Checks if a permission is granted
        bool HasGrantedPermission(uint32 permissionId) const
        {
            return _grantedPerms.find(permissionId) != _grantedPerms.end();
        }

        /// Checks if a permission is denied
        bool HasDeniedPermission(uint32 permissionId) const
        {
            return _deniedPerms.find(permissionId) != _deniedPerms.end();
        }

        /// Adds a new granted permission
        void AddGrantedPermission(uint32 permissionId)
        {
            _grantedPerms.insert(permissionId);
        }

        /// Removes a granted permission
        void RemoveGrantedPermission(uint32 permissionId)
        {
            _grantedPerms.erase(permissionId);
        }

        /// Adds a new denied permission
        void AddDeniedPermission(uint32 permissionId)
        {
            _deniedPerms.insert(permissionId);
        }

        /// Removes a denied permission
        void RemoveDeniedPermission(uint32 permissionId)
        {
            _deniedPerms.erase(permissionId);
        }

        /// Adds a list of permissions to another list
        void AddPermissions(RBACPermissionContainer const& permsFrom, RBACPermissionContainer& permsTo);

        /// Removes a list of permissions from another list
        void RemovePermissions(RBACPermissionContainer& permsFrom, RBACPermissionContainer const& permsToRemove);

        /**
         * @name ExpandPermissions
         * @brief Adds the list of linked permissions to the original list
         *
         * Given a list of permissions, gets all the inherited permissions
         * @param permissions The list of permissions to expand
         */
        void ExpandPermissions(RBACPermissionContainer& permissions);

        uint32 _id;                                        ///> Account id
        std::string _name;                                 ///> Account name
        int32 _realmId;                                    ///> RealmId Affected
        uint8 _secLevel;                                   ///> Account SecurityLevel
        RBACPermissionContainer _grantedPerms;             ///> Granted permissions
        RBACPermissionContainer _deniedPerms;              ///> Denied permissions
        RBACPermissionContainer _globalPerms;              ///> Calculated permissions
};

}

#endif<|MERGE_RESOLUTION|>--- conflicted
+++ resolved
@@ -772,10 +772,7 @@
     RBAC_PERM_COMMAND_GROUP_MAINASSIST                       = 864,
     RBAC_PERM_COMMAND_NPC_SHOWLOOT                           = 865,
     RBAC_PERM_COMMAND_LIST_SPAWNPOINTS                       = 866,
-<<<<<<< HEAD
     RBAC_PERM_COMMAND_RELOAD_QUEST_GREETING_LOCALE           = 867,
-=======
->>>>>>> 98c36315
 
     // custom permissions 1000+
     RBAC_PERM_MAX
