--- conflicted
+++ resolved
@@ -748,10 +748,6 @@
     RBAC_PERM_COMMAND_NEARGRAVEYARD                          = 841,
     RBAC_PERM_COMMAND_RELOAD_CHARACTER_TEMPLATE              = 842,
     RBAC_PERM_COMMAND_RELOAD_QUEST_GREETING                  = 843,
-<<<<<<< HEAD
-    RBAC_PERM_COMMAND_DEBUG_SEND_PLAYSCENE                   = 844,
-    RBAC_PERM_COMMAND_RELOAD_AREATRIGGER_TEMPLATE            = 845,
-=======
     RBAC_PERM_COMMAND_SCENE                                  = 844,
     RBAC_PERM_COMMAND_SCENE_DEBUG                            = 845,
     RBAC_PERM_COMMAND_SCENE_PLAY                             = 846,
@@ -759,7 +755,7 @@
     RBAC_PERM_COMMAND_SCENE_CANCEL                           = 848,
     RBAC_PERM_COMMAND_LIST_SCENES                            = 849,
     RBAC_PERM_COMMAND_RELOAD_SCENE_TEMPLATE                  = 850,
->>>>>>> 49d5bc04
+    RBAC_PERM_COMMAND_RELOAD_AREATRIGGER_TEMPLATE            = 851,
 
     // custom permissions 1000+
     RBAC_PERM_MAX
