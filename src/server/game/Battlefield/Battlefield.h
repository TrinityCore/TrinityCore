/*
 * Copyright (C) 2008-2014 TrinityCore <http://www.trinitycore.org/>
 *
 * This program is free software; you can redistribute it and/or modify it
 * under the terms of the GNU General Public License as published by the
 * Free Software Foundation; either version 2 of the License, or (at your
 * option) any later version.
 *
 * This program is distributed in the hope that it will be useful, but WITHOUT
 * ANY WARRANTY; without even the implied warranty of MERCHANTABILITY or
 * FITNESS FOR A PARTICULAR PURPOSE. See the GNU General Public License for
 * more details.
 *
 * You should have received a copy of the GNU General Public License along
 * with this program. If not, see <http://www.gnu.org/licenses/>.
 */

#ifndef BATTLEFIELD_H_
#define BATTLEFIELD_H_

#include "SharedDefines.h"
#include "ZoneScript.h"

enum BattlefieldTypes
{
    BATTLEFIELD_WG,                                         // Wintergrasp
    BATTLEFIELD_TB                                          // Tol Barad (cataclysm)
};

enum BattlefieldIDs
{
    BATTLEFIELD_BATTLEID_WG                      = 1        // Wintergrasp battle
};

enum BattlefieldObjectiveStates
{
    BF_CAPTUREPOINT_OBJECTIVESTATE_NEUTRAL = 0,
    BF_CAPTUREPOINT_OBJECTIVESTATE_ALLIANCE,
    BF_CAPTUREPOINT_OBJECTIVESTATE_HORDE,
    BF_CAPTUREPOINT_OBJECTIVESTATE_NEUTRAL_ALLIANCE_CHALLENGE,
    BF_CAPTUREPOINT_OBJECTIVESTATE_NEUTRAL_HORDE_CHALLENGE,
    BF_CAPTUREPOINT_OBJECTIVESTATE_ALLIANCE_HORDE_CHALLENGE,
    BF_CAPTUREPOINT_OBJECTIVESTATE_HORDE_ALLIANCE_CHALLENGE
};

enum BattlefieldSounds
{
    BF_HORDE_WINS                                = 8454,
    BF_ALLIANCE_WINS                             = 8455,
    BF_START                                     = 3439
};

enum BattlefieldTimers
{
    BATTLEFIELD_OBJECTIVE_UPDATE_INTERVAL        = 1000
};

// some class predefs
class Player;
class GameObject;
class WorldPacket;
class Creature;
class Unit;

class Battlefield;
class BfGraveyard;

typedef std::vector<BfGraveyard*> GraveyardVect;
typedef std::map<ObjectGuid, time_t> PlayerTimerMap;

class BfCapturePoint
{
    public:
        BfCapturePoint(Battlefield* bf);

        virtual ~BfCapturePoint() { }

        virtual void FillInitialWorldStates(WorldPacket& /*data*/) { }

        // Send world state update to all players present
        void SendUpdateWorldState(uint32 field, uint32 value);

        // Send kill notify to players in the controlling faction
        void SendObjectiveComplete(uint32 id, ObjectGuid guid);

        // Used when player is activated/inactivated in the area
        virtual bool HandlePlayerEnter(Player* player);
        virtual GuidSet::iterator HandlePlayerLeave(Player* player);
        //virtual void HandlePlayerActivityChanged(Player* player);

        // Checks if player is in range of a capture credit marker
        bool IsInsideObjective(Player* player) const;

        // Returns true if the state of the objective has changed, in this case, the OutdoorPvP must send a world state ui update.
        virtual bool Update(uint32 diff);
        virtual void ChangeTeam(TeamId /*oldTeam*/) { }
        virtual void SendChangePhase();

        bool SetCapturePointData(GameObject* capturePoint);
        GameObject* GetCapturePointGo();
        uint32 GetCapturePointEntry(){ return m_capturePointEntry; }

        TeamId GetTeamId() { return m_team; }
    protected:
        bool DelCapturePoint();

        // active Players in the area of the objective, 0 - alliance, 1 - horde
        GuidSet m_activePlayers[BG_TEAMS_COUNT];

        // Total shift needed to capture the objective
        float m_maxValue;
        float m_minValue;

        // Maximum speed of capture
        float m_maxSpeed;

        // The status of the objective
        float m_value;
        TeamId m_team;

        // Objective states
        BattlefieldObjectiveStates m_OldState;
        BattlefieldObjectiveStates m_State;

        // Neutral value on capture bar
        uint32 m_neutralValuePct;

        // Pointer to the Battlefield this objective belongs to
        Battlefield* m_Bf;

        // Capture point entry
        uint32 m_capturePointEntry;

        // Gameobject related to that capture point
        ObjectGuid m_capturePointGUID;
};

class BfGraveyard
{
    public:
        BfGraveyard(Battlefield* Bf);

        // Method to changing who controls the graveyard
        void GiveControlTo(TeamId team);
        TeamId GetControlTeamId() const { return m_ControlTeam; }

        // Find the nearest graveyard to a player
        float GetDistance(Player* player);

        // Initialize the graveyard
        void Initialize(TeamId startcontrol, uint32 gy);

        // Set spirit service for the graveyard
        void SetSpirit(Creature* spirit, TeamId team);

        // Add a player to the graveyard
        void AddPlayer(ObjectGuid player_guid);

        // Remove a player from the graveyard
        void RemovePlayer(ObjectGuid player_guid);

        // Resurrect players
        void Resurrect();

        // Move players waiting to that graveyard on the nearest one
        void RelocateDeadPlayers();

        // Check if this graveyard has a spirit guide
        bool HasNpc(ObjectGuid guid);

        // Check if a player is in this graveyard's resurrect queue
        bool HasPlayer(ObjectGuid guid) { return m_ResurrectQueue.find(guid) != m_ResurrectQueue.end(); }

        // Get the graveyard's ID.
        uint32 GetGraveyardId() const { return m_GraveyardId; }

    protected:
        TeamId m_ControlTeam;
        uint32 m_GraveyardId;
        ObjectGuid m_SpiritGuide[BG_TEAMS_COUNT];
        GuidSet m_ResurrectQueue;
        Battlefield* m_Bf;
};

class Battlefield : public ZoneScript
{
    friend class BattlefieldMgr;

    public:
        /// Constructor
        Battlefield();
        /// Destructor
        virtual ~Battlefield();

        /// typedef of map witch store capturepoint and the associate gameobject entry
        typedef std::map<uint32 /*lowguid */, BfCapturePoint*> BfCapturePointMap;

        /// Call this to init the Battlefield
        virtual bool SetupBattlefield() { return true; }

        /// Update data of a worldstate to all players present in zone
        void SendUpdateWorldState(uint32 field, uint32 value);

        /**
         * \brief Called every time for update bf data and time
         * - Update timer for start/end battle
         * - Invite player in zone to queue m_StartGroupingTimer minutes before start
         * - Kick Afk players
         * \param diff : time ellapsed since last call (in ms)
         */
        virtual bool Update(uint32 diff);

        /// Invite all players in zone to join the queue, called x minutes before battle start in Update()
        void InvitePlayersInZoneToQueue();
        /// Invite all players in queue to join battle on battle start
        void InvitePlayersInQueueToWar();
        /// Invite all players in zone to join battle on battle start
        void InvitePlayersInZoneToWar();

        /// Called when a Unit is kill in battlefield zone
        virtual void HandleKill(Player* /*killer*/, Unit* /*killed*/) { };

        uint32 GetTypeId() { return m_TypeId; }
        uint32 GetZoneId() { return m_ZoneId; }
        uint64 GetGUID()   { return m_Guid;   }

        void TeamApplyBuff(TeamId team, uint32 spellId, uint32 spellId2 = 0);

        /// Return true if battle is start, false if battle is not started
        bool IsWarTime() { return m_isActive; }

        /// Enable or Disable battlefield
        void ToggleBattlefield(bool enable) { m_IsEnabled = enable; }
        /// Return if battlefield is enable
        bool IsEnabled() { return m_IsEnabled; }

        /**
         * \brief Kick player from battlefield and teleport him to kick-point location
         * \param guid : guid of player who must be kick
         */
        void KickPlayerFromBattlefield(ObjectGuid guid);

        /// Called when player (player) enter in zone
        void HandlePlayerEnterZone(Player* player, uint32 zone);
        /// Called when player (player) leave the zone
        void HandlePlayerLeaveZone(Player* player, uint32 zone);

        // All-purpose data storage 64 bit
        virtual uint64 GetData64(uint32 dataId) const override { return m_Data64[dataId]; }
        virtual void SetData64(uint32 dataId, uint64 value) override { m_Data64[dataId] = value; }

        // All-purpose data storage 32 bit
        virtual uint32 GetData(uint32 dataId) const override { return m_Data32[dataId]; }
        virtual void SetData(uint32 dataId, uint32 value) override { m_Data32[dataId] = value; }
        virtual void UpdateData(uint32 index, int32 pad) { m_Data32[index] += pad; }

        // Battlefield - generic methods
        TeamId GetDefenderTeam() { return m_DefenderTeam; }
        TeamId GetAttackerTeam() { return TeamId(1 - m_DefenderTeam); }
        TeamId GetOtherTeam(TeamId team) { return (team == TEAM_HORDE ? TEAM_ALLIANCE : TEAM_HORDE); }
        void SetDefenderTeam(TeamId team) { m_DefenderTeam = team; }

        // Group methods
        /**
         * \brief Find a not full battlefield group, if there is no, create one
         * \param TeamId : Id of player team for who we search a group (player->GetTeamId())
         */
        Group* GetFreeBfRaid(TeamId TeamId);
        /// Return battlefield group where player is.
        Group* GetGroupPlayer(ObjectGuid guid, TeamId TeamId);
        /// Force player to join a battlefield group
        bool AddOrSetPlayerToCorrectBfGroup(Player* player);

        // Graveyard methods
        // Find which graveyard the player must be teleported to to be resurrected by spiritguide
        WorldSafeLocsEntry const* GetClosestGraveYard(Player* player);

        virtual void AddPlayerToResurrectQueue(ObjectGuid npc_guid, ObjectGuid player_guid);
        void RemovePlayerFromResurrectQueue(ObjectGuid player_guid);
        void SetGraveyardNumber(uint32 number) { m_GraveyardList.resize(number); }
        BfGraveyard* GetGraveyardById(uint32 id) const;

        // Misc methods
        virtual Creature* SpawnCreature(uint32 entry, float x, float y, float z, float o, TeamId /*teamId*/);
        Creature* SpawnCreature(uint32 entry, Position const& pos, TeamId /*teamId*/);
        GameObject* SpawnGameObject(uint32 entry, float x, float y, float z, float o);

        Creature* GetCreature(ObjectGuid guid);
        GameObject* GetGameObject(ObjectGuid guid);

        // Script-methods

        /// Called on start
        virtual void OnBattleStart() { }
        /// Called at the end of battle
        virtual void OnBattleEnd(bool /*endByTimer*/) { }
        /// Called x minutes before battle start when player in zone are invite to join queue
        virtual void OnStartGrouping() { }
        /// Called when a player accept to join the battle
        virtual void OnPlayerJoinWar(Player* /*player*/) { }
        /// Called when a player leave the battle
        virtual void OnPlayerLeaveWar(Player* /*player*/) { }
        /// Called when a player leave battlefield zone
        virtual void OnPlayerLeaveZone(Player* /*player*/) { }
        /// Called when a player enter in battlefield zone
        virtual void OnPlayerEnterZone(Player* /*player*/) { }

        void SendWarning(uint8 id, WorldObject const* target = nullptr);

        void PlayerAcceptInviteToQueue(Player* player);
        void PlayerAcceptInviteToWar(Player* player);
        uint32 GetBattleId() { return m_BattleId; }
        void AskToLeaveQueue(Player* player);

        virtual void DoCompleteOrIncrementAchievement(uint32 /*achievement*/, Player* /*player*/, uint8 /*incrementNumber = 1*/) { }

        /// Send all worldstate data to all player in zone.
        virtual void SendInitWorldStatesToAll() = 0;
        virtual void FillInitialWorldStates(WorldPacket& /*data*/) = 0;

        /// Return if we can use mount in battlefield
        bool CanFlyIn() { return !m_isActive; }

        void SendAreaSpiritHealerQueryOpcode(Player* player, ObjectGuid guid);

        void StartBattle();
        void EndBattle(bool endByTimer);

        void HideNpc(Creature* creature);
        void ShowNpc(Creature* creature, bool aggressive);

        GraveyardVect GetGraveyardVector() { return m_GraveyardList; }

        uint32 GetTimer() { return m_Timer; }
        void SetTimer(uint32 timer) { m_Timer = timer; }

        void DoPlaySoundToAll(uint32 SoundID);

        void InvitePlayerToQueue(Player* player);
        void InvitePlayerToWar(Player* player);

        void InitStalker(uint32 entry, Position const& pos);

    protected:
<<<<<<< HEAD
        uint64 m_Guid;

        uint64 StalkerGuid;
=======
        ObjectGuid StalkerGuid;
>>>>>>> 2d94e614
        uint32 m_Timer;                                         // Global timer for event
        bool m_IsEnabled;
        bool m_isActive;
        TeamId m_DefenderTeam;

        // Map of the objectives belonging to this OutdoorPvP
        BfCapturePointMap m_capturePoints;

        // Players info maps
        GuidSet m_players[BG_TEAMS_COUNT];                      // Players in zone
        GuidSet m_PlayersInQueue[BG_TEAMS_COUNT];               // Players in the queue
        GuidSet m_PlayersInWar[BG_TEAMS_COUNT];                 // Players in WG combat
        PlayerTimerMap m_InvitedPlayers[BG_TEAMS_COUNT];
        PlayerTimerMap m_PlayersWillBeKick[BG_TEAMS_COUNT];

        // Variables that must exist for each battlefield
        uint32 m_TypeId;                                        // See enum BattlefieldTypes
        uint32 m_BattleId;                                      // BattleID (for packet)
        uint32 m_ZoneId;                                        // ZoneID of Wintergrasp = 4197
        uint32 m_MapId;                                         // MapId where is Battlefield
        Map* m_Map;
        uint32 m_MaxPlayer;                                     // Maximum number of player that participated to Battlefield
        uint32 m_MinPlayer;                                     // Minimum number of player for Battlefield start
        uint32 m_MinLevel;                                      // Required level to participate at Battlefield
        uint32 m_BattleTime;                                    // Length of a battle
        uint32 m_NoWarBattleTime;                               // Time between two battles
        uint32 m_RestartAfterCrash;                             // Delay to restart Wintergrasp if the server crashed during a running battle.
        uint32 m_TimeForAcceptInvite;
        uint32 m_uiKickDontAcceptTimer;
        WorldLocation KickPosition;                             // Position where players are teleported if they switch to afk during the battle or if they don't accept invitation

        uint32 m_uiKickAfkPlayersTimer;                         // Timer for check Afk in war

        // Graveyard variables
        GraveyardVect m_GraveyardList;                          // Vector witch contain the different GY of the battle
        uint32 m_LastResurrectTimer;                            // Timer for resurrect player every 30 sec

        uint32 m_StartGroupingTimer;                            // Timer for invite players in area 15 minute before start battle
        bool m_StartGrouping;                                   // bool for know if all players in area has been invited

        GuidSet m_Groups[BG_TEAMS_COUNT];                       // Contain different raid group

        std::vector<uint64> m_Data64;
        std::vector<uint32> m_Data32;

        void KickAfkPlayers();

        // use for switch off all worldstate for client
        virtual void SendRemoveWorldStates(Player* /*player*/) { }

        // use for send a packet for all player list
        void BroadcastPacketToZone(WorldPacket& data) const;
        void BroadcastPacketToQueue(WorldPacket& data) const;
        void BroadcastPacketToWar(WorldPacket& data) const;

        // CapturePoint system
        void AddCapturePoint(BfCapturePoint* cp) { m_capturePoints[cp->GetCapturePointEntry()] = cp; }

        BfCapturePoint* GetCapturePoint(uint32 lowguid) const
        {
            Battlefield::BfCapturePointMap::const_iterator itr = m_capturePoints.find(lowguid);
            if (itr != m_capturePoints.end())
                return itr->second;
            return NULL;
        }

        void RegisterZone(uint32 zoneid);
        bool HasPlayer(Player* player) const;
        void TeamCastSpell(TeamId team, int32 spellId);
};

#endif<|MERGE_RESOLUTION|>--- conflicted
+++ resolved
@@ -222,7 +222,7 @@
 
         uint32 GetTypeId() { return m_TypeId; }
         uint32 GetZoneId() { return m_ZoneId; }
-        uint64 GetGUID()   { return m_Guid;   }
+        ObjectGuid GetGUID()   { return m_Guid; }
 
         void TeamApplyBuff(TeamId team, uint32 spellId, uint32 spellId2 = 0);
 
@@ -342,13 +342,9 @@
         void InitStalker(uint32 entry, Position const& pos);
 
     protected:
-<<<<<<< HEAD
-        uint64 m_Guid;
-
-        uint64 StalkerGuid;
-=======
+        ObjectGuid m_Guid;
+
         ObjectGuid StalkerGuid;
->>>>>>> 2d94e614
         uint32 m_Timer;                                         // Global timer for event
         bool m_IsEnabled;
         bool m_isActive;
