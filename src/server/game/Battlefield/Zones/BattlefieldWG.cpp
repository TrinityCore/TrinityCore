--- conflicted
+++ resolved
@@ -876,15 +876,9 @@
     data << uint32(m_ZoneId);
     data << uint32(0);
     data << uint16(10 + BuildingsInZone.size() + WorkshopsList.size()); // Number of fields
-<<<<<<< HEAD
-    
+
     FillInitialWorldStates(data);
-    
-=======
-
-    FillInitialWorldStates(data);
-
->>>>>>> a898a66e
+
     player->GetSession()->SendPacket(&data);
 }
 
