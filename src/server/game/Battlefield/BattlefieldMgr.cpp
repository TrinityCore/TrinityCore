--- conflicted
+++ resolved
@@ -16,16 +16,10 @@
  */
 
 #include "BattlefieldMgr.h"
-<<<<<<< HEAD
-#include "DatabaseEnv.h"
-#include "ObjectMgr.h"
-=======
 #include "BattlefieldWG.h"
 #include "BattlefieldTB.h"
->>>>>>> 28d470c5
 #include "Log.h"
 #include "Player.h"
-#include "ScriptMgr.h"
 
 BattlefieldMgr::BattlefieldMgr()
 {
@@ -48,13 +42,19 @@
 
 void BattlefieldMgr::InitBattlefield()
 {
-    uint32 oldMSTime = getMSTime();
+    Battlefield* wg = new BattlefieldWG();
+    // respawn, init variables
+    if (!wg->SetupBattlefield())
+    {
+        TC_LOG_INFO("bg.battlefield", "Battlefield: Wintergrasp init failed.");
+        delete wg;
+    }
+    else
+    {
+        _battlefieldSet.push_back(wg);
+        TC_LOG_INFO("bg.battlefield", "Battlefield: Wintergrasp successfully initiated.");
+    }
 
-<<<<<<< HEAD
-    uint32 count = 0;
-
-    if (QueryResult result = WorldDatabase.Query("SELECT TypeId, ScriptName FROM battlefield_template"))
-=======
     Battlefield* tb = new BattlefieldTB;
     // respawn, init variables
     if (!tb->SetupBattlefield())
@@ -63,45 +63,10 @@
         delete tb;
     }
     else
->>>>>>> 28d470c5
     {
-        do
-        {
-            Field* fields = result->Fetch();
-
-            uint32 typeId = fields[0].GetUInt8();
-
-            if (typeId >= BATTLEFIELD_MAX)
-            {
-                TC_LOG_ERROR("sql.sql", "BattlefieldMgr::InitBattlefield: Invalid TypeId value %u in battlefield_template, skipped.", typeId);
-                continue;
-            }
-
-            uint32 scriptId = sObjectMgr->GetScriptId(fields[1].GetString());
-
-            Battlefield* bf = sScriptMgr->CreateBattlefield(scriptId);
-            if (!bf)
-                continue;
-
-            if (!bf->SetupBattlefield())
-            {
-                TC_LOG_INFO("bg.battlefield", "Setting up battlefield with TypeId %u failed.", typeId);
-                delete bf;
-            }
-            else
-            {
-                _battlefieldSet.push_back(bf);
-                TC_LOG_INFO("bg.battlefield", "Setting up battlefield with TypeId %u succeeded.", typeId);
-            }
-
-            ++count;
-        } while (result->NextRow());
+        _battlefieldSet.push_back(tb);
+        TC_LOG_DEBUG("bg.battlefield", "Battlefield: Tol Barad successfully initiated.");
     }
-<<<<<<< HEAD
-
-    TC_LOG_INFO("server.loading", ">> Loaded %u battlefields in %u ms", count, GetMSTimeDiffToNow(oldMSTime));
-=======
->>>>>>> 28d470c5
 }
 
 void BattlefieldMgr::AddZone(uint32 zoneId, Battlefield* bf)
@@ -120,11 +85,7 @@
         return;
 
     bf->HandlePlayerEnterZone(player, zoneId);
-<<<<<<< HEAD
-    TC_LOG_DEBUG("bg.battlefield", "Player %s entered battlefield id %u", player->GetGUID().ToString().c_str(), bf->GetTypeId());
-=======
     TC_LOG_DEBUG("bg.battlefield", "%s entered battlefield id %u", player->GetGUID().ToString().c_str(), bf->GetTypeId());
->>>>>>> 28d470c5
 }
 
 void BattlefieldMgr::HandlePlayerLeaveZone(Player* player, uint32 zoneId)
@@ -164,8 +125,6 @@
             return *itr;
     }
     return nullptr;
-<<<<<<< HEAD
-=======
 }
 
 Battlefield* BattlefieldMgr::GetBattlefieldByQueueId(uint64 queueId)
@@ -175,7 +134,6 @@
             return bf;
 
     return nullptr;
->>>>>>> 28d470c5
 }
 
 ZoneScript* BattlefieldMgr::GetZoneScript(uint32 zoneId)
