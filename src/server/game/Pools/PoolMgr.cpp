/*
 * This file is part of the TrinityCore Project. See AUTHORS file for Copyright information
 *
 * This program is free software; you can redistribute it and/or modify it
 * under the terms of the GNU General Public License as published by the
 * Free Software Foundation; either version 2 of the License, or (at your
 * option) any later version.
 *
 * This program is distributed in the hope that it will be useful, but WITHOUT
 * ANY WARRANTY; without even the implied warranty of MERCHANTABILITY or
 * FITNESS FOR A PARTICULAR PURPOSE. See the GNU General Public License for
 * more details.
 *
 * You should have received a copy of the GNU General Public License along
 * with this program. If not, see <http://www.gnu.org/licenses/>.
 */

#include "PoolMgr.h"
#include "Containers.h"
<<<<<<< HEAD
#include "DatabaseEnv.h"
#include "Log.h"
#include "MapManager.h"
#include "ObjectMgr.h"
=======
#include "Creature.h"
#include "DatabaseEnv.h"
#include "GameObject.h"
#include "Log.h"
#include "MapManager.h"
#include "ObjectMgr.h"
#include <sstream>

PoolObject::PoolObject(uint64 _guid, float _chance) : guid(_guid), chance(std::fabs(_chance))
{
}
>>>>>>> 28d470c5

////////////////////////////////////////////////////////////
// template class ActivePoolData

// Method that tell amount spawned objects/subpools
uint32 ActivePoolData::GetActiveObjectCount(uint32 pool_id) const
{
    ActivePoolPools::const_iterator itr = mSpawnedPools.find(pool_id);
    return itr != mSpawnedPools.end() ? itr->second : 0;
}

// Method that tell if a creature is spawned currently
template<>
<<<<<<< HEAD
TC_GAME_API bool ActivePoolData::IsActiveObject<Creature>(uint32 db_guid) const
=======
TC_GAME_API bool ActivePoolData::IsActiveObject<Creature>(uint64 db_guid) const
>>>>>>> 28d470c5
{
    return mSpawnedCreatures.find(db_guid) != mSpawnedCreatures.end();
}

// Method that tell if a gameobject is spawned currently
template<>
<<<<<<< HEAD
TC_GAME_API bool ActivePoolData::IsActiveObject<GameObject>(uint32 db_guid) const
=======
TC_GAME_API bool ActivePoolData::IsActiveObject<GameObject>(uint64 db_guid) const
>>>>>>> 28d470c5
{
    return mSpawnedGameobjects.find(db_guid) != mSpawnedGameobjects.end();
}

// Method that tell if a pool is spawned currently
template<>
<<<<<<< HEAD
TC_GAME_API bool ActivePoolData::IsActiveObject<Pool>(uint32 sub_pool_id) const
=======
TC_GAME_API bool ActivePoolData::IsActiveObject<Pool>(uint64 sub_pool_id) const
>>>>>>> 28d470c5
{
    return mSpawnedPools.find(sub_pool_id) != mSpawnedPools.end();
}

<<<<<<< HEAD
=======
// Method that tell if a quest can be started
template<>
TC_GAME_API bool ActivePoolData::IsActiveObject<Quest>(uint64 quest_id) const
{
    return mActiveQuests.find(quest_id) != mActiveQuests.end();
}

>>>>>>> 28d470c5
template<>
void ActivePoolData::ActivateObject<Creature>(uint64 db_guid, uint32 pool_id)
{
    mSpawnedCreatures.insert(db_guid);
    ++mSpawnedPools[pool_id];
}

template<>
void ActivePoolData::ActivateObject<GameObject>(uint64 db_guid, uint32 pool_id)
{
    mSpawnedGameobjects.insert(db_guid);
    ++mSpawnedPools[pool_id];
}

template<>
void ActivePoolData::ActivateObject<Pool>(uint64 sub_pool_id, uint32 pool_id)
{
    mSpawnedPools[sub_pool_id] = 0;
    ++mSpawnedPools[pool_id];
}

template<>
<<<<<<< HEAD
void ActivePoolData::RemoveObject<Creature>(uint32 db_guid, uint32 pool_id)
=======
void ActivePoolData::ActivateObject<Quest>(uint64 quest_id, uint32 pool_id)
{
    mActiveQuests.insert(quest_id);
    ++mSpawnedPools[pool_id];
}

template<>
void ActivePoolData::RemoveObject<Creature>(uint64 db_guid, uint32 pool_id)
>>>>>>> 28d470c5
{
    mSpawnedCreatures.erase(db_guid);
    uint32& val = mSpawnedPools[pool_id];
    if (val > 0)
        --val;
}

template<>
void ActivePoolData::RemoveObject<GameObject>(uint64 db_guid, uint32 pool_id)
{
    mSpawnedGameobjects.erase(db_guid);
    uint32& val = mSpawnedPools[pool_id];
    if (val > 0)
        --val;
}

template<>
void ActivePoolData::RemoveObject<Pool>(uint64 sub_pool_id, uint32 pool_id)
{
    mSpawnedPools.erase(sub_pool_id);
    uint32& val = mSpawnedPools[pool_id];
    if (val > 0)
        --val;
}

<<<<<<< HEAD
=======
template<>
void ActivePoolData::RemoveObject<Quest>(uint64 quest_id, uint32 pool_id)
{
    mActiveQuests.erase(quest_id);
    uint32& val = mSpawnedPools[pool_id];
    if (val > 0)
        --val;
}

>>>>>>> 28d470c5
////////////////////////////////////////////////////////////
// Methods of template class PoolGroup

// Method to add a gameobject/creature guid to the proper list depending on pool type and chance value
template <class T>
void PoolGroup<T>::AddEntry(PoolObject& poolitem, uint32 maxentries)
{
    if (poolitem.chance != 0 && maxentries == 1)
        ExplicitlyChanced.push_back(poolitem);
    else
        EqualChanced.push_back(poolitem);
}

// Method to check the chances are proper in this object pool
template <class T>
bool PoolGroup<T>::CheckPool() const
{
    if (EqualChanced.empty())
    {
        float chance = 0;
        for (uint32 i = 0; i < ExplicitlyChanced.size(); ++i)
            chance += ExplicitlyChanced[i].chance;
        if (chance != 100 && chance != 0)
            return false;
    }
    return true;
}

<<<<<<< HEAD
=======
template <class T>
PoolObject* PoolGroup<T>::RollOne(ActivePoolData& spawns, uint64 triggerFrom)
{
    if (!ExplicitlyChanced.empty())
    {
        float roll = (float)rand_chance();

        for (uint32 i = 0; i < ExplicitlyChanced.size(); ++i)
        {
            roll -= ExplicitlyChanced[i].chance;
            // Triggering object is marked as spawned at this time and can be also rolled (respawn case)
            // so this need explicit check for this case
            if (roll < 0 && (ExplicitlyChanced[i].guid == triggerFrom || !spawns.IsActiveObject<T>(ExplicitlyChanced[i].guid)))
               return &ExplicitlyChanced[i];
        }
    }
    if (!EqualChanced.empty())
    {
        uint32 index = urand(0, EqualChanced.size()-1);
        // Triggering object is marked as spawned at this time and can be also rolled (respawn case)
        // so this need explicit check for this case
        if (EqualChanced[index].guid == triggerFrom || !spawns.IsActiveObject<T>(EqualChanced[index].guid))
           return &EqualChanced[index];
    }

    return nullptr;
}

>>>>>>> 28d470c5
// Main method to despawn a creature or gameobject in a pool
// If no guid is passed, the pool is just removed (event end case)
// If guid is filled, cache will be used and no removal will occur, it just fill the cache
template<class T>
<<<<<<< HEAD
void PoolGroup<T>::DespawnObject(ActivePoolData& spawns, ObjectGuid::LowType guid, bool alwaysDeleteRespawnTime)
=======
void PoolGroup<T>::DespawnObject(ActivePoolData& spawns, uint64 guid)
>>>>>>> 28d470c5
{
    for (size_t i=0; i < EqualChanced.size(); ++i)
    {
        // if spawned
        if (spawns.IsActiveObject<T>(EqualChanced[i].guid))
        {
            if (!guid || EqualChanced[i].guid == guid)
            {
                Despawn1Object(EqualChanced[i].guid, alwaysDeleteRespawnTime);
                spawns.RemoveObject<T>(EqualChanced[i].guid, poolId);
            }
        }
        else if (alwaysDeleteRespawnTime)
            RemoveRespawnTimeFromDB(EqualChanced[i].guid);
    }

    for (size_t i = 0; i < ExplicitlyChanced.size(); ++i)
    {
        // spawned
        if (spawns.IsActiveObject<T>(ExplicitlyChanced[i].guid))
        {
            if (!guid || ExplicitlyChanced[i].guid == guid)
            {
                Despawn1Object(ExplicitlyChanced[i].guid, alwaysDeleteRespawnTime);
                spawns.RemoveObject<T>(ExplicitlyChanced[i].guid, poolId);
            }
        }
        else if (alwaysDeleteRespawnTime)
            RemoveRespawnTimeFromDB(ExplicitlyChanced[i].guid);
    }
}

// Method that is actualy doing the removal job on one creature
template<>
<<<<<<< HEAD
void PoolGroup<Creature>::Despawn1Object(ObjectGuid::LowType guid, bool alwaysDeleteRespawnTime)
=======
void PoolGroup<Creature>::Despawn1Object(uint64 guid)
>>>>>>> 28d470c5
{
    if (CreatureData const* data = sObjectMgr->GetCreatureData(guid))
    {
        sObjectMgr->RemoveCreatureFromGrid(guid, data);

<<<<<<< HEAD
        Map* map = sMapMgr->CreateBaseMap(data->mapId);
        if (!map->Instanceable())
=======
        Map* map = sMapMgr->FindMap(data->spawnPoint.GetMapId(), 0);
        if (map && !map->Instanceable())
>>>>>>> 28d470c5
        {
            auto creatureBounds = map->GetCreatureBySpawnIdStore().equal_range(guid);
            for (auto itr = creatureBounds.first; itr != creatureBounds.second;)
            {
                Creature* creature = itr->second;
                ++itr;
                // For dynamic spawns, save respawn time here
                if (!creature->GetRespawnCompatibilityMode())
<<<<<<< HEAD
                    creature->SaveRespawnTime();
                creature->AddObjectToRemoveList();
            }

            if (alwaysDeleteRespawnTime)
                map->RemoveRespawnTime(SpawnObjectType::SPAWN_TYPE_CREATURE, guid, nullptr, true);
=======
                    creature->SaveRespawnTime(0, false);
                creature->AddObjectToRemoveList();
            }
>>>>>>> 28d470c5
        }
    }
}

// Same on one gameobject
template<>
<<<<<<< HEAD
void PoolGroup<GameObject>::Despawn1Object(ObjectGuid::LowType guid, bool alwaysDeleteRespawnTime)
=======
void PoolGroup<GameObject>::Despawn1Object(uint64 guid)
>>>>>>> 28d470c5
{
    if (GameObjectData const* data = sObjectMgr->GetGameObjectData(guid))
    {
        sObjectMgr->RemoveGameobjectFromGrid(guid, data);

<<<<<<< HEAD
        Map* map = sMapMgr->CreateBaseMap(data->mapId);
        if (!map->Instanceable())
=======
        Map* map = sMapMgr->FindMap(data->spawnPoint.GetMapId(), 0);
        if (map && !map->Instanceable())
        {
            auto gameobjectBounds = map->GetGameObjectBySpawnIdStore().equal_range(guid);
            for (auto itr = gameobjectBounds.first; itr != gameobjectBounds.second;)
            {
                GameObject* go = itr->second;
                ++itr;

                // For dynamic spawns, save respawn time here
                if (!go->GetRespawnCompatibilityMode())
                    go->SaveRespawnTime(0, false);
                go->AddObjectToRemoveList();
            }
        }
    }
}

// Same on one pool
template<>
void PoolGroup<Pool>::Despawn1Object(uint64 child_pool_id)
{
    sPoolMgr->DespawnPool(child_pool_id);
}

// Same on one quest
template<>
void PoolGroup<Quest>::Despawn1Object(uint64 quest_id)
{
    // Creatures
    QuestRelations* questMap = sObjectMgr->GetCreatureQuestRelationMap();
    PooledQuestRelationBoundsNC qr = sPoolMgr->mQuestCreatureRelation.equal_range(quest_id);
    for (PooledQuestRelation::iterator itr = qr.first; itr != qr.second; ++itr)
    {
        QuestRelations::iterator qitr = questMap->find(itr->second);
        if (qitr == questMap->end())
            continue;
        QuestRelations::iterator lastElement = questMap->upper_bound(itr->second);
        for (; qitr != lastElement; ++qitr)
>>>>>>> 28d470c5
        {
            auto gameobjectBounds = map->GetGameObjectBySpawnIdStore().equal_range(guid);
            for (auto itr = gameobjectBounds.first; itr != gameobjectBounds.second;)
            {
                GameObject* go = itr->second;
                ++itr;

                // For dynamic spawns, save respawn time here
                if (!go->GetRespawnCompatibilityMode())
                    go->SaveRespawnTime();
                go->AddObjectToRemoveList();
            }

            if (alwaysDeleteRespawnTime)
                map->RemoveRespawnTime(SpawnObjectType::SPAWN_TYPE_GAMEOBJECT, guid, nullptr, true);
        }
    }
}

// Same on one pool
template<>
void PoolGroup<Pool>::Despawn1Object(uint32 child_pool_id, bool alwaysDeleteRespawnTime)
{
    sPoolMgr->DespawnPool(child_pool_id, alwaysDeleteRespawnTime);
}

// Method for a pool only to remove any found record causing a circular dependency loop
template<>
void PoolGroup<Pool>::RemoveOneRelation(uint32 child_pool_id)
{
    for (PoolObjectList::iterator itr = ExplicitlyChanced.begin(); itr != ExplicitlyChanced.end(); ++itr)
    {
        if (itr->guid == child_pool_id)
        {
            ExplicitlyChanced.erase(itr);
            break;
        }
    }
    for (PoolObjectList::iterator itr = EqualChanced.begin(); itr != EqualChanced.end(); ++itr)
    {
        if (itr->guid == child_pool_id)
        {
            EqualChanced.erase(itr);
            break;
        }
    }
}

template <class T>
void PoolGroup<T>::SpawnObject(ActivePoolData& spawns, uint32 limit, uint64 triggerFrom)
{
    int count = limit - spawns.GetActiveObjectCount(poolId);

    // If triggered from some object respawn this object is still marked as spawned
    // and also counted into m_SpawnedPoolAmount so we need increase count to be
    // spawned by 1
    if (triggerFrom)
        ++count;

    if (count > 0)
    {
        PoolObjectList rolledObjects;
        rolledObjects.reserve(count);

        // roll objects to be spawned
        if (!ExplicitlyChanced.empty())
        {
            float roll = (float)rand_chance();

            for (PoolObject& obj : ExplicitlyChanced)
            {
                roll -= obj.chance;
                // Triggering object is marked as spawned at this time and can be also rolled (respawn case)
                // so this need explicit check for this case
                if (roll < 0 && (/*obj.guid == triggerFrom ||*/ !spawns.IsActiveObject<T>(obj.guid)))
                {
                    rolledObjects.push_back(obj);
                    break;
                }
            }
        }

        if (!EqualChanced.empty() && rolledObjects.empty())
        {
            std::copy_if(EqualChanced.begin(), EqualChanced.end(), std::back_inserter(rolledObjects), [/*triggerFrom, */&spawns](PoolObject const& object)
            {
                return /*object.guid == triggerFrom ||*/ !spawns.IsActiveObject<T>(object.guid);
            });

            Trinity::Containers::RandomResize(rolledObjects, count);
        }

        // try to spawn rolled objects
        for (PoolObject& obj : rolledObjects)
        {
            if (obj.guid == triggerFrom)
            {
                ReSpawn1Object(&obj);
                triggerFrom = 0;
            }
            else
            {
                spawns.ActivateObject<T>(obj.guid, poolId);
                Spawn1Object(&obj);
            }
        }
    }

    // One spawn one despawn no count increase
    if (triggerFrom)
        DespawnObject(spawns, triggerFrom);
}

// Method that is actualy doing the spawn job on 1 creature
template <>
void PoolGroup<Creature>::Spawn1Object(PoolObject* obj)
{
    if (CreatureData const* data = sObjectMgr->GetCreatureData(obj->guid))
    {
        sObjectMgr->AddCreatureToGrid(obj->guid, data);

        // Spawn if necessary (loaded grids only)
<<<<<<< HEAD
        Map* map = sMapMgr->CreateBaseMap(data->mapId);
        // We use spawn coords to spawn
        if (!map->Instanceable() && map->IsGridLoaded(data->spawnPoint))
        {
            Creature* creature = new Creature();
            //TC_LOG_DEBUG("pool", "Spawning creature %u", guid);
            if (!creature->LoadFromDB(obj->guid, map, true, false))
            {
                delete creature;
                return;
            }
        }
=======
        Map* map = sMapMgr->FindMap(data->spawnPoint.GetMapId(), 0);
        // We use spawn coords to spawn
        if (map && !map->Instanceable() && map->IsGridLoaded(data->spawnPoint))
            Creature::CreateCreatureFromDB(obj->guid, map);
>>>>>>> 28d470c5
    }
}

// Same for 1 gameobject
template <>
void PoolGroup<GameObject>::Spawn1Object(PoolObject* obj)
{
    if (GameObjectData const* data = sObjectMgr->GetGameObjectData(obj->guid))
    {
        sObjectMgr->AddGameobjectToGrid(obj->guid, data);
        // Spawn if necessary (loaded grids only)
        // this base map checked as non-instanced and then only existed
<<<<<<< HEAD
        Map* map = sMapMgr->CreateBaseMap(data->mapId);
        // We use current coords to unspawn, not spawn coords since creature can have changed grid
        if (!map->Instanceable() && map->IsGridLoaded(data->spawnPoint))
        {
            GameObject* pGameobject = new GameObject;
            //TC_LOG_DEBUG("pool", "Spawning gameobject %u", guid);
            if (!pGameobject->LoadFromDB(obj->guid, map, false))
            {
                delete pGameobject;
                return;
            }
            else
=======
        Map* map = sMapMgr->FindMap(data->spawnPoint.GetMapId(), 0);
        // We use current coords to unspawn, not spawn coords since creature can have changed grid
        if (map && !map->Instanceable() && map->IsGridLoaded(data->spawnPoint))
        {
            if (GameObject* go = GameObject::CreateGameObjectFromDB(obj->guid, map, false))
>>>>>>> 28d470c5
            {
                if (go->isSpawnedByDefault())
                {
                    if (!map->AddToMap(go))
                        delete go;
                }
            }
        }
    }
}

// Same for 1 pool
template <>
void PoolGroup<Pool>::Spawn1Object(PoolObject* obj)
{
    sPoolMgr->SpawnPool(obj->guid);
}

// Method that does the respawn job on the specified creature
template <>
void PoolGroup<Creature>::ReSpawn1Object(PoolObject* /*obj*/)
{
    // Creature is still on map, nothing to do
}

// Method that does the respawn job on the specified gameobject
template <>
<<<<<<< HEAD
void PoolGroup<GameObject>::ReSpawn1Object(PoolObject* /*obj*/)
{
    // GameObject is still on map, nothing to do
}
=======
void PoolGroup<Quest>::SpawnObject(ActivePoolData& spawns, uint32 limit, uint64 triggerFrom)
{
    TC_LOG_DEBUG("pool", "PoolGroup<Quest>: Spawning pool %u", poolId);
    // load state from db
    if (!triggerFrom)
    {
        CharacterDatabasePreparedStatement* stmt = CharacterDatabase.GetPreparedStatement(CHAR_SEL_POOL_QUEST_SAVE);

        stmt->setUInt32(0, poolId);

        PreparedQueryResult result = CharacterDatabase.Query(stmt);

        if (result)
        {
            do
            {
                uint32 questId = result->Fetch()[0].GetUInt32();
                spawns.ActivateObject<Quest>(questId, poolId);
                PoolObject tempObj(questId, 0.0f);
                Spawn1Object(&tempObj);
                --limit;
            } while (result->NextRow() && limit);
            return;
        }
    }

    ActivePoolObjects currentQuests = spawns.GetActiveQuests();
    ActivePoolObjects newQuests;

    // always try to select different quests
    for (PoolObjectList::iterator itr = EqualChanced.begin(); itr != EqualChanced.end(); ++itr)
    {
        if (spawns.IsActiveObject<Quest>(itr->guid))
            continue;
        newQuests.insert(itr->guid);
    }
>>>>>>> 28d470c5

// Nothing to do for a child Pool
template <>
void PoolGroup<Pool>::ReSpawn1Object(PoolObject* /*obj*/) { }

template <>
void PoolGroup<Creature>::RemoveRespawnTimeFromDB(ObjectGuid::LowType guid)
{
    if (CreatureData const* data = sObjectMgr->GetCreatureData(guid))
    {
        Map* map = sMapMgr->CreateBaseMap(data->mapId);
        if (!map->Instanceable())
        {
            map->RemoveRespawnTime(SPAWN_TYPE_CREATURE, guid, nullptr, true);
        }
    }
}

template <>
<<<<<<< HEAD
void PoolGroup<GameObject>::RemoveRespawnTimeFromDB(ObjectGuid::LowType guid)
{
    if (GameObjectData const* data = sObjectMgr->GetGameObjectData(guid))
    {
        Map* map = sMapMgr->CreateBaseMap(data->mapId);
        if (!map->Instanceable())
        {
            map->RemoveRespawnTime(SPAWN_TYPE_GAMEOBJECT, guid, nullptr, true);
        }
    }
=======
void PoolGroup<Creature>::ReSpawn1Object(PoolObject* /*obj*/)
{
    // Creature is still on map, nothing to do
>>>>>>> 28d470c5
}

template <>
<<<<<<< HEAD
void PoolGroup<Pool>::RemoveRespawnTimeFromDB(ObjectGuid::LowType /*guid*/) { }
=======
void PoolGroup<GameObject>::ReSpawn1Object(PoolObject* /*obj*/)
{
    // GameObject is still on map, nothing to do
}

// Nothing to do for a child Pool
template <>
void PoolGroup<Pool>::ReSpawn1Object(PoolObject* /*obj*/) { }

// Nothing to do for a quest
template <>
void PoolGroup<Quest>::ReSpawn1Object(PoolObject* /*obj*/) { }
>>>>>>> 28d470c5

////////////////////////////////////////////////////////////
// Methods of class PoolMgr

PoolMgr::PoolMgr() { }

void PoolMgr::Initialize()
{
<<<<<<< HEAD
=======
    mQuestSearchMap.clear();
>>>>>>> 28d470c5
    mGameobjectSearchMap.clear();
    mCreatureSearchMap.clear();
}

PoolMgr* PoolMgr::instance()
{
    static PoolMgr instance;
    return &instance;
}

void PoolMgr::LoadFromDB()
{
    // Pool templates
    {
        uint32 oldMSTime = getMSTime();

        QueryResult result = WorldDatabase.Query("SELECT entry, max_limit FROM pool_template");
        if (!result)
        {
            mPoolTemplate.clear();
            TC_LOG_INFO("server.loading", ">> Loaded 0 object pools. DB table `pool_template` is empty.");
            return;
        }

        uint32 count = 0;
        do
        {
            Field* fields = result->Fetch();

            uint32 pool_id = fields[0].GetUInt32();

            PoolTemplateData& pPoolTemplate = mPoolTemplate[pool_id];
            pPoolTemplate.MaxLimit  = fields[1].GetUInt32();

            ++count;
        }
        while (result->NextRow());

        TC_LOG_INFO("server.loading", ">> Loaded %u objects pools in %u ms", count, GetMSTimeDiffToNow(oldMSTime));
    }

    // Creatures

    TC_LOG_INFO("server.loading", "Loading Creatures Pooling Data...");
    {
        uint32 oldMSTime = getMSTime();

        //                                                 1      2            3
        QueryResult result = WorldDatabase.Query("SELECT spawnId, poolSpawnId, chance FROM pool_members WHERE type = 0");

        if (!result)
        {
            TC_LOG_INFO("server.loading", ">> Loaded 0 creatures in pools. DB table `pool_creature` is empty.");
        }
        else
        {
            uint32 count = 0;
            do
            {
                Field* fields = result->Fetch();

<<<<<<< HEAD
                ObjectGuid::LowType guid    = fields[0].GetUInt32();
=======
                uint64 guid = fields[0].GetUInt64();
>>>>>>> 28d470c5
                uint32 pool_id = fields[1].GetUInt32();
                float chance   = fields[2].GetFloat();

                CreatureData const* data = sObjectMgr->GetCreatureData(guid);
                if (!data)
                {
                    TC_LOG_ERROR("sql.sql", "`pool_creature` has a non existing creature spawn (GUID: " UI64FMTD ") defined for pool id (%u), skipped.", guid, pool_id);
                    continue;
                }
                auto it = mPoolTemplate.find(pool_id);
                if (it == mPoolTemplate.end())
                {
                    TC_LOG_ERROR("sql.sql", "`pool_creature` pool id (%u) is not in `pool_template`, skipped.", pool_id);
                    continue;
                }
                if (chance < 0 || chance > 100)
                {
                    TC_LOG_ERROR("sql.sql", "`pool_creature` has an invalid chance (%f) for creature guid (" UI64FMTD ") in pool id (%u), skipped.", chance, guid, pool_id);
                    continue;
                }
                PoolTemplateData* pPoolTemplate = &mPoolTemplate[pool_id];
                PoolObject plObject = PoolObject(guid, chance);
                PoolGroup<Creature>& cregroup = mPoolCreatureGroups[pool_id];
                cregroup.SetPoolId(pool_id);
                cregroup.AddEntry(plObject, pPoolTemplate->MaxLimit);
                SearchPair p(guid, pool_id);
                mCreatureSearchMap.insert(p);

                ++count;
            }
            while (result->NextRow());

            TC_LOG_INFO("server.loading", ">> Loaded %u creatures in pools in %u ms", count, GetMSTimeDiffToNow(oldMSTime));
        }
    }

    // Gameobjects

    TC_LOG_INFO("server.loading", "Loading Gameobject Pooling Data...");
    {
        uint32 oldMSTime = getMSTime();

        //                                               1        2            3
        QueryResult result = WorldDatabase.Query("SELECT spawnId, poolSpawnId, chance FROM pool_members WHERE type = 1");

        if (!result)
        {
            TC_LOG_INFO("server.loading", ">> Loaded 0 gameobjects in pools. DB table `pool_gameobject` is empty.");
        }
        else
        {
            uint32 count = 0;
            do
            {
                Field* fields = result->Fetch();

<<<<<<< HEAD
                ObjectGuid::LowType guid    = fields[0].GetUInt32();
=======
                uint64 guid = fields[0].GetUInt64();
>>>>>>> 28d470c5
                uint32 pool_id = fields[1].GetUInt32();
                float chance   = fields[2].GetFloat();

                GameObjectData const* data = sObjectMgr->GetGameObjectData(guid);
                if (!data)
                {
                    TC_LOG_ERROR("sql.sql", "`pool_gameobject` has a non existing gameobject spawn (GUID: " UI64FMTD ") defined for pool id (%u), skipped.", guid, pool_id);
                    continue;
                }

                GameObjectTemplate const* goinfo = sObjectMgr->GetGameObjectTemplate(data->id);
                if (goinfo->type != GAMEOBJECT_TYPE_CHEST &&
                    goinfo->type != GAMEOBJECT_TYPE_FISHINGHOLE &&
                    goinfo->type != GAMEOBJECT_TYPE_GATHERING_NODE &&
                    goinfo->type != GAMEOBJECT_TYPE_GOOBER)
                {
                    TC_LOG_ERROR("sql.sql", "`pool_gameobject` has a not lootable gameobject spawn (GUID: " UI64FMTD ", type: %u) defined for pool id (%u), skipped.", guid, goinfo->type, pool_id);
                    continue;
                }

                auto it = mPoolTemplate.find(pool_id);
                if (it == mPoolTemplate.end())
                {
                    TC_LOG_ERROR("sql.sql", "`pool_gameobject` pool id (%u) is not in `pool_template`, skipped.", pool_id);
                    continue;
                }

                if (chance < 0 || chance > 100)
                {
                    TC_LOG_ERROR("sql.sql", "`pool_gameobject` has an invalid chance (%f) for gameobject guid (" UI64FMTD ") in pool id (%u), skipped.", chance, guid, pool_id);
                    continue;
                }

                PoolTemplateData* pPoolTemplate = &mPoolTemplate[pool_id];
                PoolObject plObject = PoolObject(guid, chance);
                PoolGroup<GameObject>& gogroup = mPoolGameobjectGroups[pool_id];
                gogroup.SetPoolId(pool_id);
                gogroup.AddEntry(plObject, pPoolTemplate->MaxLimit);
                SearchPair p(guid, pool_id);
                mGameobjectSearchMap.insert(p);

                ++count;
            }
            while (result->NextRow());

            TC_LOG_INFO("server.loading", ">> Loaded %u gameobject in pools in %u ms", count, GetMSTimeDiffToNow(oldMSTime));
        }
    }

    // Pool of pools

    TC_LOG_INFO("server.loading", "Loading Mother Pooling Data...");
    {
        uint32 oldMSTime = getMSTime();

        //                                                  1        2            3
        QueryResult result = WorldDatabase.Query("SELECT spawnId, poolSpawnId, chance FROM pool_members WHERE type = 2");

        if (!result)
        {
            TC_LOG_INFO("server.loading", ">> Loaded 0 pools in pools");
        }
        else
        {
            uint32 count = 0;
            do
            {
                Field* fields = result->Fetch();

                uint32 child_pool_id  = fields[0].GetUInt32();
                uint32 mother_pool_id = fields[1].GetUInt32();
                float chance          = fields[2].GetFloat();

                {
                    auto it = mPoolTemplate.find(mother_pool_id);
                    if (it == mPoolTemplate.end())
                    {
                        TC_LOG_ERROR("sql.sql", "`pool_pool` mother_pool id (%u) is not in `pool_template`, skipped.", mother_pool_id);
                        continue;
                    }
                }
                {
                    auto it = mPoolTemplate.find(child_pool_id);
                    if (it == mPoolTemplate.end())
                    {
                        TC_LOG_ERROR("sql.sql", "`pool_pool` included pool_id (%u) is not in `pool_template`, skipped.", child_pool_id);
                        continue;
                    }
                }
                if (mother_pool_id == child_pool_id)
                {
                    TC_LOG_ERROR("sql.sql", "`pool_pool` pool_id (%u) includes itself, dead-lock detected, skipped.", child_pool_id);
                    continue;
                }
                if (chance < 0 || chance > 100)
                {
                    TC_LOG_ERROR("sql.sql", "`pool_pool` has an invalid chance (%f) for pool id (%u) in mother pool id (%u), skipped.", chance, child_pool_id, mother_pool_id);
                    continue;
                }
                PoolTemplateData* pPoolTemplateMother = &mPoolTemplate[mother_pool_id];
                PoolObject plObject = PoolObject(child_pool_id, chance);
                PoolGroup<Pool>& plgroup = mPoolPoolGroups[mother_pool_id];
                plgroup.SetPoolId(mother_pool_id);
                plgroup.AddEntry(plObject, pPoolTemplateMother->MaxLimit);
                SearchPair p(child_pool_id, mother_pool_id);
                mPoolSearchMap.insert(p);

                ++count;
            }
            while (result->NextRow());

            // Now check for circular reference
            // All pool_ids are in pool_template
            for (auto const it : mPoolTemplate)
            {
                std::set<uint32> checkedPools;
                for (SearchMap::iterator poolItr = mPoolSearchMap.find(it.first); poolItr != mPoolSearchMap.end(); poolItr = mPoolSearchMap.find(poolItr->second))
                {
                    checkedPools.insert(poolItr->first);
                    if (checkedPools.find(poolItr->second) != checkedPools.end())
                    {
                        std::ostringstream ss;
                        ss << "The pool(s) ";
                        for (std::set<uint32>::const_iterator itr = checkedPools.begin(); itr != checkedPools.end(); ++itr)
                            ss << *itr << ' ';
                        ss << "create(s) a circular reference, which can cause the server to freeze.\nRemoving the last link between mother pool "
                            << poolItr->first << " and child pool " << poolItr->second;
                        TC_LOG_ERROR("sql.sql", "%s", ss.str().c_str());
                        mPoolPoolGroups[poolItr->second].RemoveOneRelation(poolItr->first);
                        mPoolSearchMap.erase(poolItr);
                        --count;
                        break;
                    }
                }
            }

            TC_LOG_INFO("server.loading", ">> Loaded %u pools in mother pools in %u ms", count, GetMSTimeDiffToNow(oldMSTime));
        }
    }

<<<<<<< HEAD
=======
    TC_LOG_INFO("server.loading", "Loading Quest Pooling Data...");
    {
        uint32 oldMSTime = getMSTime();

        WorldDatabasePreparedStatement* stmt = WorldDatabase.GetPreparedStatement(WORLD_SEL_QUEST_POOLS);
        PreparedQueryResult result = WorldDatabase.Query(stmt);

        if (!result)
        {
            TC_LOG_INFO("server.loading", ">> Loaded 0 quests in pools");
        }
        else
        {
            PooledQuestRelationBounds creBounds;
            PooledQuestRelationBounds goBounds;

            enum eQuestTypes
            {
                QUEST_NONE   = 0,
                QUEST_DAILY  = 1,
                QUEST_WEEKLY = 2
            };

            std::map<uint32, int32> poolTypeMap;
            uint32 count = 0;
            do
            {
                Field* fields = result->Fetch();

                uint32 entry   = fields[0].GetUInt32();
                uint32 pool_id = fields[1].GetUInt32();

                Quest const* quest = sObjectMgr->GetQuestTemplate(entry);
                if (!quest)
                {
                    TC_LOG_ERROR("sql.sql", "`pool_quest` has a non existing quest template (Entry: %u) defined for pool id (%u), skipped.", entry, pool_id);
                    continue;
                }

                auto it = mPoolTemplate.find(pool_id);
                if (it == mPoolTemplate.end())
                {
                    TC_LOG_ERROR("sql.sql", "`pool_quest` pool id (%u) is not in `pool_template`, skipped.", pool_id);
                    continue;
                }

                if (!quest->IsDailyOrWeekly())
                {
                    TC_LOG_ERROR("sql.sql", "`pool_quest` has an quest (%u) which is not daily or weekly in pool id (%u), use ExclusiveGroup instead, skipped.", entry, pool_id);
                    continue;
                }

                if (poolTypeMap[pool_id] == QUEST_NONE)
                    poolTypeMap[pool_id] = quest->IsDaily() ? QUEST_DAILY : QUEST_WEEKLY;

                int32 currType = quest->IsDaily() ? QUEST_DAILY : QUEST_WEEKLY;

                if (poolTypeMap[pool_id] != currType)
                {
                    TC_LOG_ERROR("sql.sql", "`pool_quest` quest %u is %s but pool (%u) is specified for %s, mixing not allowed, skipped.",
                                     entry, currType == QUEST_DAILY ? "QUEST_DAILY" : "QUEST_WEEKLY", pool_id, poolTypeMap[pool_id] == QUEST_DAILY ? "QUEST_DAILY" : "QUEST_WEEKLY");
                    continue;
                }

                creBounds = mQuestCreatureRelation.equal_range(entry);
                goBounds = mQuestGORelation.equal_range(entry);

                if (creBounds.first == creBounds.second && goBounds.first == goBounds.second)
                {
                    TC_LOG_ERROR("sql.sql", "`pool_quest` lists entry (%u) as member of pool (%u) but is not started anywhere, skipped.", entry, pool_id);
                    continue;
                }

                PoolTemplateData* pPoolTemplate = &mPoolTemplate[pool_id];
                PoolObject plObject = PoolObject(entry, 0.0f);
                PoolGroup<Quest>& questgroup = mPoolQuestGroups[pool_id];
                questgroup.SetPoolId(pool_id);
                questgroup.AddEntry(plObject, pPoolTemplate->MaxLimit);
                SearchPair p(entry, pool_id);
                mQuestSearchMap.insert(p);

                ++count;
            }
            while (result->NextRow());

            TC_LOG_INFO("server.loading", ">> Loaded %u quests in pools in %u ms", count, GetMSTimeDiffToNow(oldMSTime));
        }
    }

>>>>>>> 28d470c5
    // The initialize method will spawn all pools not in an event and not in another pool, this is why there is 2 left joins with 2 null checks
    TC_LOG_INFO("server.loading", "Starting objects pooling system...");
    {
        uint32 oldMSTime = getMSTime();

<<<<<<< HEAD
        QueryResult result = WorldDatabase.Query("SELECT DISTINCT pool_template.entry, pool_members.spawnId, pool_members.poolSpawnId FROM pool_template"
            " LEFT JOIN game_event_pool ON pool_template.entry = game_event_pool.pool_entry"
            " LEFT JOIN pool_members ON pool_members.type = 2 AND pool_template.entry = pool_members.spawnId WHERE game_event_pool.pool_entry IS NULL");
=======
        QueryResult result = WorldDatabase.Query("SELECT DISTINCT pool_template.entry, pool_pool.pool_id, pool_pool.mother_pool FROM pool_template"
            " LEFT JOIN game_event_pool ON pool_template.entry = game_event_pool.pool_entry"
            " LEFT JOIN pool_pool ON pool_template.entry = pool_pool.pool_id WHERE game_event_pool.pool_entry IS NULL");
>>>>>>> 28d470c5

        if (!result)
        {
            TC_LOG_INFO("server.loading", ">> Pool handling system initialized, 0 pools spawned.");
        }
        else
        {
            uint32 count = 0;
            do
            {
                Field* fields = result->Fetch();
                uint32 pool_entry = fields[0].GetUInt32();
                uint32 pool_pool_id = fields[1].GetUInt32();

                if (!CheckPool(pool_entry))
                {
                    if (pool_pool_id)
                        // The pool is a child pool in pool_pool table. Ideally we should remove it from the pool handler to ensure it never gets spawned,
                        // however that could recursively invalidate entire chain of mother pools. It can be done in the future but for now we'll do nothing.
                        TC_LOG_ERROR("sql.sql", "Pool Id %u has no equal chance pooled entites defined and explicit chance sum is not 100. This broken pool is a child pool of Id %u and cannot be safely removed.", pool_entry, fields[2].GetUInt32());
                    else
                        TC_LOG_ERROR("sql.sql", "Pool Id %u has no equal chance pooled entites defined and explicit chance sum is not 100. The pool will not be spawned.", pool_entry);
                    continue;
                }

                // Don't spawn child pools, they are spawned recursively by their parent pools
                if (!pool_pool_id)
                {
                    SpawnPool(pool_entry);
                    count++;
                }
            }
            while (result->NextRow());

            TC_LOG_DEBUG("pool", "Pool handling system initialized, %u pools spawned in %u ms", count, GetMSTimeDiffToNow(oldMSTime));

        }
    }
}

<<<<<<< HEAD
=======
void PoolMgr::LoadQuestPools()
{

}

void PoolMgr::SaveQuestsToDB()
{
    CharacterDatabaseTransaction trans = CharacterDatabase.BeginTransaction();

    for (PoolGroupQuestMap::iterator itr = mPoolQuestGroups.begin(); itr != mPoolQuestGroups.end(); ++itr)
    {
        if (itr->second.isEmpty())
            continue;
        CharacterDatabasePreparedStatement* stmt = CharacterDatabase.GetPreparedStatement(CHAR_DEL_QUEST_POOL_SAVE);
        stmt->setUInt32(0, itr->second.GetPoolId());
        trans->Append(stmt);
    }

    for (SearchMap::iterator itr = mQuestSearchMap.begin(); itr != mQuestSearchMap.end(); ++itr)
    {
        if (IsSpawnedObject<Quest>(itr->first))
        {
            CharacterDatabasePreparedStatement* stmt = CharacterDatabase.GetPreparedStatement(CHAR_INS_QUEST_POOL_SAVE);
            stmt->setUInt32(0, itr->second);
            stmt->setUInt32(1, itr->first);
            trans->Append(stmt);
        }
    }

    CharacterDatabase.CommitTransaction(trans);
}

void PoolMgr::ChangeDailyQuests()
{
    for (PoolGroupQuestMap::iterator itr = mPoolQuestGroups.begin(); itr != mPoolQuestGroups.end(); ++itr)
    {
        if (Quest const* quest = sObjectMgr->GetQuestTemplate(itr->second.GetFirstEqualChancedObjectId()))
        {
            if (quest->IsWeekly())
                continue;

            UpdatePool<Quest>(itr->second.GetPoolId(), 1);    // anything non-zero means don't load from db
        }
    }

    SaveQuestsToDB();
}

void PoolMgr::ChangeWeeklyQuests()
{
    for (PoolGroupQuestMap::iterator itr = mPoolQuestGroups.begin(); itr != mPoolQuestGroups.end(); ++itr)
    {
        if (Quest const* quest = sObjectMgr->GetQuestTemplate(itr->second.GetFirstEqualChancedObjectId()))
        {
            if (quest->IsDaily())
                continue;

            UpdatePool<Quest>(itr->second.GetPoolId(), 1);
        }
    }

    SaveQuestsToDB();
}

>>>>>>> 28d470c5
// Call to spawn a pool, if cache if true the method will spawn only if cached entry is different
// If it's same, the creature is respawned only (added back to map)
template<>
void PoolMgr::SpawnPool<Creature>(uint32 pool_id, uint64 db_guid)
{
    auto it = mPoolCreatureGroups.find(pool_id);
    if (it != mPoolCreatureGroups.end() && !it->second.isEmpty())
        it->second.SpawnObject(mSpawnedData, mPoolTemplate[pool_id].MaxLimit, db_guid);
}

// Call to spawn a pool, if cache if true the method will spawn only if cached entry is different
// If it's same, the gameobject is respawned only (added back to map)
template<>
void PoolMgr::SpawnPool<GameObject>(uint32 pool_id, uint64 db_guid)
{
    auto it = mPoolGameobjectGroups.find(pool_id);
    if (it != mPoolGameobjectGroups.end() && !it->second.isEmpty())
        it->second.SpawnObject(mSpawnedData, mPoolTemplate[pool_id].MaxLimit, db_guid);
}

// Call to spawn a pool, if cache if true the method will spawn only if cached entry is different
// If it's same, the pool is respawned only
template<>
void PoolMgr::SpawnPool<Pool>(uint32 pool_id, uint64 sub_pool_id)
{
    auto it = mPoolPoolGroups.find(pool_id);
    if (it != mPoolPoolGroups.end() && !it->second.isEmpty())
        it->second.SpawnObject(mSpawnedData, mPoolTemplate[pool_id].MaxLimit, sub_pool_id);
<<<<<<< HEAD
=======
}

// Call to spawn a pool
template<>
void PoolMgr::SpawnPool<Quest>(uint32 pool_id, uint64 quest_id)
{
    auto it = mPoolQuestGroups.find(pool_id);
    if (it != mPoolQuestGroups.end() && !it->second.isEmpty())
        it->second.SpawnObject(mSpawnedData, mPoolTemplate[pool_id].MaxLimit, quest_id);
>>>>>>> 28d470c5
}

void PoolMgr::SpawnPool(uint32 pool_id)
{
    SpawnPool<Pool>(pool_id, 0);
    SpawnPool<GameObject>(pool_id, 0);
    SpawnPool<Creature>(pool_id, 0);
}

// Call to despawn a pool, all gameobjects/creatures in this pool are removed
void PoolMgr::DespawnPool(uint32 pool_id, bool alwaysDeleteRespawnTime)
{
    {
        auto it = mPoolCreatureGroups.find(pool_id);
        if (it != mPoolCreatureGroups.end() && !it->second.isEmpty())
<<<<<<< HEAD
            it->second.DespawnObject(mSpawnedData, 0, alwaysDeleteRespawnTime);
=======
            it->second.DespawnObject(mSpawnedData);
>>>>>>> 28d470c5
    }
    {
        auto it = mPoolGameobjectGroups.find(pool_id);
        if (it != mPoolGameobjectGroups.end() && !it->second.isEmpty())
<<<<<<< HEAD
            it->second.DespawnObject(mSpawnedData, 0, alwaysDeleteRespawnTime);
=======
            it->second.DespawnObject(mSpawnedData);
>>>>>>> 28d470c5
    }
    {
        auto it = mPoolPoolGroups.find(pool_id);
        if (it != mPoolPoolGroups.end() && !it->second.isEmpty())
<<<<<<< HEAD
            it->second.DespawnObject(mSpawnedData, 0, alwaysDeleteRespawnTime);
=======
            it->second.DespawnObject(mSpawnedData);
    }
    {
        auto it = mPoolQuestGroups.find(pool_id);
        if (it != mPoolQuestGroups.end() && !it->second.isEmpty())
            it->second.DespawnObject(mSpawnedData);
>>>>>>> 28d470c5
    }
}

// Selects proper template overload to call based on passed type
uint32 PoolMgr::IsPartOfAPool(SpawnObjectType type, ObjectGuid::LowType spawnId) const
{
    switch (type)
    {
        case SPAWN_TYPE_CREATURE:
            return IsPartOfAPool<Creature>(spawnId);
        case SPAWN_TYPE_GAMEOBJECT:
            return IsPartOfAPool<GameObject>(spawnId);
        default:
<<<<<<< HEAD
            ABORT_MSG("Invalid spawn type %u passed to PoolMgr::IsPartOfPool (with spawnId %u)", uint32(type), spawnId);
=======
            ASSERT(false, "Invalid spawn type %u passed to PoolMgr::IsPartOfPool (with spawnId " UI64FMTD ")", uint32(type), spawnId);
>>>>>>> 28d470c5
            return 0;
    }
}

// Method that check chance integrity of the creatures and gameobjects in this pool
bool PoolMgr::CheckPool(uint32 pool_id) const
{
    {
        auto it = mPoolGameobjectGroups.find(pool_id);
        if (it != mPoolGameobjectGroups.end() && !it->second.CheckPool())
            return false;
    }
    {
        auto it = mPoolCreatureGroups.find(pool_id);
        if (it != mPoolCreatureGroups.end() && !it->second.CheckPool())
            return false;
    }
    {
        auto it = mPoolPoolGroups.find(pool_id);
        if (it != mPoolPoolGroups.end() && !it->second.CheckPool())
            return false;
    }
<<<<<<< HEAD
=======
    {
        auto it = mPoolQuestGroups.find(pool_id);
        if (it != mPoolQuestGroups.end() && !it->second.CheckPool())
            return false;
    }
>>>>>>> 28d470c5
    return true;
}

// Call to update the pool when a gameobject/creature part of pool [pool_id] is ready to respawn
// Here we cache only the creature/gameobject whose guid is passed as parameter
// Then the spawn pool call will use this cache to decide
template<typename T>
void PoolMgr::UpdatePool(uint32 pool_id, uint64 db_guid_or_pool_id)
{
    if (uint32 motherpoolid = IsPartOfAPool<Pool>(pool_id))
        SpawnPool<Pool>(motherpoolid, pool_id);
    else
        SpawnPool<T>(pool_id, db_guid_or_pool_id);
}

<<<<<<< HEAD
template void PoolMgr::UpdatePool<Pool>(uint32 pool_id, uint32 db_guid_or_pool_id);
template void PoolMgr::UpdatePool<GameObject>(uint32 pool_id, uint32 db_guid_or_pool_id);
template void PoolMgr::UpdatePool<Creature>(uint32 pool_id, uint32 db_guid_or_pool_id);
=======
template void PoolMgr::UpdatePool<Pool>(uint32 pool_id, uint64 db_guid_or_pool_id);
template void PoolMgr::UpdatePool<GameObject>(uint32 pool_id, uint64 db_guid_or_pool_id);
template void PoolMgr::UpdatePool<Creature>(uint32 pool_id, uint64 db_guid_or_pool_id);
template void PoolMgr::UpdatePool<Quest>(uint32 pool_id, uint64 db_guid_or_pool_id);
>>>>>>> 28d470c5
<|MERGE_RESOLUTION|>--- conflicted
+++ resolved
@@ -17,12 +17,6 @@
 
 #include "PoolMgr.h"
 #include "Containers.h"
-<<<<<<< HEAD
-#include "DatabaseEnv.h"
-#include "Log.h"
-#include "MapManager.h"
-#include "ObjectMgr.h"
-=======
 #include "Creature.h"
 #include "DatabaseEnv.h"
 #include "GameObject.h"
@@ -34,7 +28,6 @@
 PoolObject::PoolObject(uint64 _guid, float _chance) : guid(_guid), chance(std::fabs(_chance))
 {
 }
->>>>>>> 28d470c5
 
 ////////////////////////////////////////////////////////////
 // template class ActivePoolData
@@ -48,39 +41,25 @@
 
 // Method that tell if a creature is spawned currently
 template<>
-<<<<<<< HEAD
-TC_GAME_API bool ActivePoolData::IsActiveObject<Creature>(uint32 db_guid) const
-=======
 TC_GAME_API bool ActivePoolData::IsActiveObject<Creature>(uint64 db_guid) const
->>>>>>> 28d470c5
 {
     return mSpawnedCreatures.find(db_guid) != mSpawnedCreatures.end();
 }
 
 // Method that tell if a gameobject is spawned currently
 template<>
-<<<<<<< HEAD
-TC_GAME_API bool ActivePoolData::IsActiveObject<GameObject>(uint32 db_guid) const
-=======
 TC_GAME_API bool ActivePoolData::IsActiveObject<GameObject>(uint64 db_guid) const
->>>>>>> 28d470c5
 {
     return mSpawnedGameobjects.find(db_guid) != mSpawnedGameobjects.end();
 }
 
 // Method that tell if a pool is spawned currently
 template<>
-<<<<<<< HEAD
-TC_GAME_API bool ActivePoolData::IsActiveObject<Pool>(uint32 sub_pool_id) const
-=======
 TC_GAME_API bool ActivePoolData::IsActiveObject<Pool>(uint64 sub_pool_id) const
->>>>>>> 28d470c5
 {
     return mSpawnedPools.find(sub_pool_id) != mSpawnedPools.end();
 }
 
-<<<<<<< HEAD
-=======
 // Method that tell if a quest can be started
 template<>
 TC_GAME_API bool ActivePoolData::IsActiveObject<Quest>(uint64 quest_id) const
@@ -88,7 +67,6 @@
     return mActiveQuests.find(quest_id) != mActiveQuests.end();
 }
 
->>>>>>> 28d470c5
 template<>
 void ActivePoolData::ActivateObject<Creature>(uint64 db_guid, uint32 pool_id)
 {
@@ -111,9 +89,6 @@
 }
 
 template<>
-<<<<<<< HEAD
-void ActivePoolData::RemoveObject<Creature>(uint32 db_guid, uint32 pool_id)
-=======
 void ActivePoolData::ActivateObject<Quest>(uint64 quest_id, uint32 pool_id)
 {
     mActiveQuests.insert(quest_id);
@@ -122,7 +97,6 @@
 
 template<>
 void ActivePoolData::RemoveObject<Creature>(uint64 db_guid, uint32 pool_id)
->>>>>>> 28d470c5
 {
     mSpawnedCreatures.erase(db_guid);
     uint32& val = mSpawnedPools[pool_id];
@@ -148,8 +122,6 @@
         --val;
 }
 
-<<<<<<< HEAD
-=======
 template<>
 void ActivePoolData::RemoveObject<Quest>(uint64 quest_id, uint32 pool_id)
 {
@@ -159,7 +131,6 @@
         --val;
 }
 
->>>>>>> 28d470c5
 ////////////////////////////////////////////////////////////
 // Methods of template class PoolGroup
 
@@ -188,8 +159,6 @@
     return true;
 }
 
-<<<<<<< HEAD
-=======
 template <class T>
 PoolObject* PoolGroup<T>::RollOne(ActivePoolData& spawns, uint64 triggerFrom)
 {
@@ -218,16 +187,11 @@
     return nullptr;
 }
 
->>>>>>> 28d470c5
 // Main method to despawn a creature or gameobject in a pool
 // If no guid is passed, the pool is just removed (event end case)
 // If guid is filled, cache will be used and no removal will occur, it just fill the cache
 template<class T>
-<<<<<<< HEAD
-void PoolGroup<T>::DespawnObject(ActivePoolData& spawns, ObjectGuid::LowType guid, bool alwaysDeleteRespawnTime)
-=======
 void PoolGroup<T>::DespawnObject(ActivePoolData& spawns, uint64 guid)
->>>>>>> 28d470c5
 {
     for (size_t i=0; i < EqualChanced.size(); ++i)
     {
@@ -236,12 +200,10 @@
         {
             if (!guid || EqualChanced[i].guid == guid)
             {
-                Despawn1Object(EqualChanced[i].guid, alwaysDeleteRespawnTime);
+                Despawn1Object(EqualChanced[i].guid);
                 spawns.RemoveObject<T>(EqualChanced[i].guid, poolId);
             }
         }
-        else if (alwaysDeleteRespawnTime)
-            RemoveRespawnTimeFromDB(EqualChanced[i].guid);
     }
 
     for (size_t i = 0; i < ExplicitlyChanced.size(); ++i)
@@ -251,34 +213,23 @@
         {
             if (!guid || ExplicitlyChanced[i].guid == guid)
             {
-                Despawn1Object(ExplicitlyChanced[i].guid, alwaysDeleteRespawnTime);
+                Despawn1Object(ExplicitlyChanced[i].guid);
                 spawns.RemoveObject<T>(ExplicitlyChanced[i].guid, poolId);
             }
         }
-        else if (alwaysDeleteRespawnTime)
-            RemoveRespawnTimeFromDB(ExplicitlyChanced[i].guid);
     }
 }
 
 // Method that is actualy doing the removal job on one creature
 template<>
-<<<<<<< HEAD
-void PoolGroup<Creature>::Despawn1Object(ObjectGuid::LowType guid, bool alwaysDeleteRespawnTime)
-=======
 void PoolGroup<Creature>::Despawn1Object(uint64 guid)
->>>>>>> 28d470c5
 {
     if (CreatureData const* data = sObjectMgr->GetCreatureData(guid))
     {
         sObjectMgr->RemoveCreatureFromGrid(guid, data);
 
-<<<<<<< HEAD
-        Map* map = sMapMgr->CreateBaseMap(data->mapId);
-        if (!map->Instanceable())
-=======
         Map* map = sMapMgr->FindMap(data->spawnPoint.GetMapId(), 0);
         if (map && !map->Instanceable())
->>>>>>> 28d470c5
         {
             auto creatureBounds = map->GetCreatureBySpawnIdStore().equal_range(guid);
             for (auto itr = creatureBounds.first; itr != creatureBounds.second;)
@@ -287,38 +238,21 @@
                 ++itr;
                 // For dynamic spawns, save respawn time here
                 if (!creature->GetRespawnCompatibilityMode())
-<<<<<<< HEAD
-                    creature->SaveRespawnTime();
-                creature->AddObjectToRemoveList();
-            }
-
-            if (alwaysDeleteRespawnTime)
-                map->RemoveRespawnTime(SpawnObjectType::SPAWN_TYPE_CREATURE, guid, nullptr, true);
-=======
                     creature->SaveRespawnTime(0, false);
                 creature->AddObjectToRemoveList();
             }
->>>>>>> 28d470c5
         }
     }
 }
 
 // Same on one gameobject
 template<>
-<<<<<<< HEAD
-void PoolGroup<GameObject>::Despawn1Object(ObjectGuid::LowType guid, bool alwaysDeleteRespawnTime)
-=======
 void PoolGroup<GameObject>::Despawn1Object(uint64 guid)
->>>>>>> 28d470c5
 {
     if (GameObjectData const* data = sObjectMgr->GetGameObjectData(guid))
     {
         sObjectMgr->RemoveGameobjectFromGrid(guid, data);
 
-<<<<<<< HEAD
-        Map* map = sMapMgr->CreateBaseMap(data->mapId);
-        if (!map->Instanceable())
-=======
         Map* map = sMapMgr->FindMap(data->spawnPoint.GetMapId(), 0);
         if (map && !map->Instanceable())
         {
@@ -358,31 +292,33 @@
             continue;
         QuestRelations::iterator lastElement = questMap->upper_bound(itr->second);
         for (; qitr != lastElement; ++qitr)
->>>>>>> 28d470c5
-        {
-            auto gameobjectBounds = map->GetGameObjectBySpawnIdStore().equal_range(guid);
-            for (auto itr = gameobjectBounds.first; itr != gameobjectBounds.second;)
-            {
-                GameObject* go = itr->second;
-                ++itr;
-
-                // For dynamic spawns, save respawn time here
-                if (!go->GetRespawnCompatibilityMode())
-                    go->SaveRespawnTime();
-                go->AddObjectToRemoveList();
-            }
-
-            if (alwaysDeleteRespawnTime)
-                map->RemoveRespawnTime(SpawnObjectType::SPAWN_TYPE_GAMEOBJECT, guid, nullptr, true);
-        }
-    }
-}
-
-// Same on one pool
-template<>
-void PoolGroup<Pool>::Despawn1Object(uint32 child_pool_id, bool alwaysDeleteRespawnTime)
-{
-    sPoolMgr->DespawnPool(child_pool_id, alwaysDeleteRespawnTime);
+        {
+            if (qitr->first == itr->second && qitr->second == itr->first)
+            {
+                questMap->erase(qitr);                  // iterator is now no more valid
+                break;                                  // but we can exit loop since the element is found
+            }
+        }
+    }
+
+    // Gameobjects
+    questMap = sObjectMgr->GetGOQuestRelationMap();
+    qr = sPoolMgr->mQuestGORelation.equal_range(quest_id);
+    for (PooledQuestRelation::iterator itr = qr.first; itr != qr.second; ++itr)
+    {
+        QuestRelations::iterator qitr = questMap->find(itr->second);
+        if (qitr == questMap->end())
+            continue;
+        QuestRelations::iterator lastElement = questMap->upper_bound(itr->second);
+        for (; qitr != lastElement; ++qitr)
+        {
+            if (qitr->first == itr->second && qitr->second == itr->first)
+            {
+                questMap->erase(qitr);                  // iterator is now no more valid
+                break;                                  // but we can exit loop since the element is found
+            }
+        }
+    }
 }
 
 // Method for a pool only to remove any found record causing a circular dependency loop
@@ -410,6 +346,7 @@
 template <class T>
 void PoolGroup<T>::SpawnObject(ActivePoolData& spawns, uint32 limit, uint64 triggerFrom)
 {
+    uint32 lastDespawned = 0;
     int count = limit - spawns.GetActiveObjectCount(poolId);
 
     // If triggered from some object respawn this object is still marked as spawned
@@ -418,58 +355,32 @@
     if (triggerFrom)
         ++count;
 
-    if (count > 0)
-    {
-        PoolObjectList rolledObjects;
-        rolledObjects.reserve(count);
-
-        // roll objects to be spawned
-        if (!ExplicitlyChanced.empty())
-        {
-            float roll = (float)rand_chance();
-
-            for (PoolObject& obj : ExplicitlyChanced)
-            {
-                roll -= obj.chance;
-                // Triggering object is marked as spawned at this time and can be also rolled (respawn case)
-                // so this need explicit check for this case
-                if (roll < 0 && (/*obj.guid == triggerFrom ||*/ !spawns.IsActiveObject<T>(obj.guid)))
-                {
-                    rolledObjects.push_back(obj);
-                    break;
-                }
-            }
-        }
-
-        if (!EqualChanced.empty() && rolledObjects.empty())
-        {
-            std::copy_if(EqualChanced.begin(), EqualChanced.end(), std::back_inserter(rolledObjects), [/*triggerFrom, */&spawns](PoolObject const& object)
-            {
-                return /*object.guid == triggerFrom ||*/ !spawns.IsActiveObject<T>(object.guid);
-            });
-
-            Trinity::Containers::RandomResize(rolledObjects, count);
-        }
-
-        // try to spawn rolled objects
-        for (PoolObject& obj : rolledObjects)
-        {
-            if (obj.guid == triggerFrom)
-            {
-                ReSpawn1Object(&obj);
-                triggerFrom = 0;
-            }
-            else
-            {
-                spawns.ActivateObject<T>(obj.guid, poolId);
-                Spawn1Object(&obj);
-            }
-        }
-    }
-
-    // One spawn one despawn no count increase
-    if (triggerFrom)
-        DespawnObject(spawns, triggerFrom);
+    // This will try to spawn the rest of pool, not guaranteed
+    for (int i = 0; i < count; ++i)
+    {
+        PoolObject* obj = RollOne(spawns, triggerFrom);
+        if (!obj)
+            continue;
+        if (obj->guid == lastDespawned)
+            continue;
+
+        if (obj->guid == triggerFrom)
+        {
+            ReSpawn1Object(obj);
+            triggerFrom = 0;
+            continue;
+        }
+        spawns.ActivateObject<T>(obj->guid, poolId);
+        Spawn1Object(obj);
+
+        if (triggerFrom)
+        {
+            // One spawn one despawn no count increase
+            DespawnObject(spawns, triggerFrom);
+            lastDespawned = triggerFrom;
+            triggerFrom = 0;
+        }
+    }
 }
 
 // Method that is actualy doing the spawn job on 1 creature
@@ -481,25 +392,10 @@
         sObjectMgr->AddCreatureToGrid(obj->guid, data);
 
         // Spawn if necessary (loaded grids only)
-<<<<<<< HEAD
-        Map* map = sMapMgr->CreateBaseMap(data->mapId);
-        // We use spawn coords to spawn
-        if (!map->Instanceable() && map->IsGridLoaded(data->spawnPoint))
-        {
-            Creature* creature = new Creature();
-            //TC_LOG_DEBUG("pool", "Spawning creature %u", guid);
-            if (!creature->LoadFromDB(obj->guid, map, true, false))
-            {
-                delete creature;
-                return;
-            }
-        }
-=======
         Map* map = sMapMgr->FindMap(data->spawnPoint.GetMapId(), 0);
         // We use spawn coords to spawn
         if (map && !map->Instanceable() && map->IsGridLoaded(data->spawnPoint))
             Creature::CreateCreatureFromDB(obj->guid, map);
->>>>>>> 28d470c5
     }
 }
 
@@ -512,26 +408,11 @@
         sObjectMgr->AddGameobjectToGrid(obj->guid, data);
         // Spawn if necessary (loaded grids only)
         // this base map checked as non-instanced and then only existed
-<<<<<<< HEAD
-        Map* map = sMapMgr->CreateBaseMap(data->mapId);
-        // We use current coords to unspawn, not spawn coords since creature can have changed grid
-        if (!map->Instanceable() && map->IsGridLoaded(data->spawnPoint))
-        {
-            GameObject* pGameobject = new GameObject;
-            //TC_LOG_DEBUG("pool", "Spawning gameobject %u", guid);
-            if (!pGameobject->LoadFromDB(obj->guid, map, false))
-            {
-                delete pGameobject;
-                return;
-            }
-            else
-=======
         Map* map = sMapMgr->FindMap(data->spawnPoint.GetMapId(), 0);
         // We use current coords to unspawn, not spawn coords since creature can have changed grid
         if (map && !map->Instanceable() && map->IsGridLoaded(data->spawnPoint))
         {
             if (GameObject* go = GameObject::CreateGameObjectFromDB(obj->guid, map, false))
->>>>>>> 28d470c5
             {
                 if (go->isSpawnedByDefault())
                 {
@@ -550,21 +431,30 @@
     sPoolMgr->SpawnPool(obj->guid);
 }
 
-// Method that does the respawn job on the specified creature
+// Same for 1 quest
+template<>
+void PoolGroup<Quest>::Spawn1Object(PoolObject* obj)
+{
+    // Creatures
+    QuestRelations* questMap = sObjectMgr->GetCreatureQuestRelationMap();
+    PooledQuestRelationBoundsNC qr = sPoolMgr->mQuestCreatureRelation.equal_range(obj->guid);
+    for (PooledQuestRelation::iterator itr = qr.first; itr != qr.second; ++itr)
+    {
+        TC_LOG_DEBUG("pool", "PoolGroup<Quest>: Adding quest %u to creature %u", itr->first, itr->second);
+        questMap->insert(QuestRelations::value_type(itr->second, itr->first));
+    }
+
+    // Gameobjects
+    questMap = sObjectMgr->GetGOQuestRelationMap();
+    qr = sPoolMgr->mQuestGORelation.equal_range(obj->guid);
+    for (PooledQuestRelation::iterator itr = qr.first; itr != qr.second; ++itr)
+    {
+        TC_LOG_DEBUG("pool", "PoolGroup<Quest>: Adding quest %u to GO %u", itr->first, itr->second);
+        questMap->insert(QuestRelations::value_type(itr->second, itr->first));
+    }
+}
+
 template <>
-void PoolGroup<Creature>::ReSpawn1Object(PoolObject* /*obj*/)
-{
-    // Creature is still on map, nothing to do
-}
-
-// Method that does the respawn job on the specified gameobject
-template <>
-<<<<<<< HEAD
-void PoolGroup<GameObject>::ReSpawn1Object(PoolObject* /*obj*/)
-{
-    // GameObject is still on map, nothing to do
-}
-=======
 void PoolGroup<Quest>::SpawnObject(ActivePoolData& spawns, uint32 limit, uint64 triggerFrom)
 {
     TC_LOG_DEBUG("pool", "PoolGroup<Quest>: Spawning pool %u", poolId);
@@ -601,61 +491,61 @@
             continue;
         newQuests.insert(itr->guid);
     }
->>>>>>> 28d470c5
+
+    // clear the pool
+    DespawnObject(spawns);
+
+    // recycle minimal amount of quests if possible count is lower than limit
+    if (limit > newQuests.size() && !currentQuests.empty())
+    {
+        do
+        {
+            uint32 questId = Trinity::Containers::SelectRandomContainerElement(currentQuests);
+            newQuests.insert(questId);
+            currentQuests.erase(questId);
+        } while (newQuests.size() < limit && !currentQuests.empty()); // failsafe
+    }
+
+    if (newQuests.empty())
+        return;
+
+    // activate <limit> random quests
+    do
+    {
+        uint32 questId = Trinity::Containers::SelectRandomContainerElement(newQuests);
+        spawns.ActivateObject<Quest>(questId, poolId);
+        PoolObject tempObj(questId, 0.0f);
+        Spawn1Object(&tempObj);
+        newQuests.erase(questId);
+        --limit;
+    } while (limit && !newQuests.empty());
+
+    // if we are here it means the pool is initialized at startup and did not have previous saved state
+    if (!triggerFrom)
+        sPoolMgr->SaveQuestsToDB();
+}
+
+// Method that does the respawn job on the specified creature
+template <>
+void PoolGroup<Creature>::ReSpawn1Object(PoolObject* /*obj*/)
+{
+    // Creature is still on map, nothing to do
+}
+
+// Method that does the respawn job on the specified gameobject
+template <>
+void PoolGroup<GameObject>::ReSpawn1Object(PoolObject* /*obj*/)
+{
+    // GameObject is still on map, nothing to do
+}
 
 // Nothing to do for a child Pool
 template <>
 void PoolGroup<Pool>::ReSpawn1Object(PoolObject* /*obj*/) { }
 
-template <>
-void PoolGroup<Creature>::RemoveRespawnTimeFromDB(ObjectGuid::LowType guid)
-{
-    if (CreatureData const* data = sObjectMgr->GetCreatureData(guid))
-    {
-        Map* map = sMapMgr->CreateBaseMap(data->mapId);
-        if (!map->Instanceable())
-        {
-            map->RemoveRespawnTime(SPAWN_TYPE_CREATURE, guid, nullptr, true);
-        }
-    }
-}
-
-template <>
-<<<<<<< HEAD
-void PoolGroup<GameObject>::RemoveRespawnTimeFromDB(ObjectGuid::LowType guid)
-{
-    if (GameObjectData const* data = sObjectMgr->GetGameObjectData(guid))
-    {
-        Map* map = sMapMgr->CreateBaseMap(data->mapId);
-        if (!map->Instanceable())
-        {
-            map->RemoveRespawnTime(SPAWN_TYPE_GAMEOBJECT, guid, nullptr, true);
-        }
-    }
-=======
-void PoolGroup<Creature>::ReSpawn1Object(PoolObject* /*obj*/)
-{
-    // Creature is still on map, nothing to do
->>>>>>> 28d470c5
-}
-
-template <>
-<<<<<<< HEAD
-void PoolGroup<Pool>::RemoveRespawnTimeFromDB(ObjectGuid::LowType /*guid*/) { }
-=======
-void PoolGroup<GameObject>::ReSpawn1Object(PoolObject* /*obj*/)
-{
-    // GameObject is still on map, nothing to do
-}
-
-// Nothing to do for a child Pool
-template <>
-void PoolGroup<Pool>::ReSpawn1Object(PoolObject* /*obj*/) { }
-
 // Nothing to do for a quest
 template <>
 void PoolGroup<Quest>::ReSpawn1Object(PoolObject* /*obj*/) { }
->>>>>>> 28d470c5
 
 ////////////////////////////////////////////////////////////
 // Methods of class PoolMgr
@@ -664,10 +554,7 @@
 
 void PoolMgr::Initialize()
 {
-<<<<<<< HEAD
-=======
     mQuestSearchMap.clear();
->>>>>>> 28d470c5
     mGameobjectSearchMap.clear();
     mCreatureSearchMap.clear();
 }
@@ -715,12 +602,12 @@
     {
         uint32 oldMSTime = getMSTime();
 
-        //                                                 1      2            3
-        QueryResult result = WorldDatabase.Query("SELECT spawnId, poolSpawnId, chance FROM pool_members WHERE type = 0");
+        //                                                 1       2         3
+        QueryResult result = WorldDatabase.Query("SELECT guid, pool_entry, chance FROM pool_creature");
 
         if (!result)
         {
-            TC_LOG_INFO("server.loading", ">> Loaded 0 creatures in pools. DB table `pool_creature` is empty.");
+            TC_LOG_INFO("server.loading", ">> Loaded 0 creatures in  pools. DB table `pool_creature` is empty.");
         }
         else
         {
@@ -729,11 +616,7 @@
             {
                 Field* fields = result->Fetch();
 
-<<<<<<< HEAD
-                ObjectGuid::LowType guid    = fields[0].GetUInt32();
-=======
                 uint64 guid = fields[0].GetUInt64();
->>>>>>> 28d470c5
                 uint32 pool_id = fields[1].GetUInt32();
                 float chance   = fields[2].GetFloat();
 
@@ -776,12 +659,12 @@
     {
         uint32 oldMSTime = getMSTime();
 
-        //                                               1        2            3
-        QueryResult result = WorldDatabase.Query("SELECT spawnId, poolSpawnId, chance FROM pool_members WHERE type = 1");
+        //                                                 1        2         3
+        QueryResult result = WorldDatabase.Query("SELECT guid, pool_entry, chance FROM pool_gameobject");
 
         if (!result)
         {
-            TC_LOG_INFO("server.loading", ">> Loaded 0 gameobjects in pools. DB table `pool_gameobject` is empty.");
+            TC_LOG_INFO("server.loading", ">> Loaded 0 gameobjects in  pools. DB table `pool_gameobject` is empty.");
         }
         else
         {
@@ -790,11 +673,7 @@
             {
                 Field* fields = result->Fetch();
 
-<<<<<<< HEAD
-                ObjectGuid::LowType guid    = fields[0].GetUInt32();
-=======
                 uint64 guid = fields[0].GetUInt64();
->>>>>>> 28d470c5
                 uint32 pool_id = fields[1].GetUInt32();
                 float chance   = fields[2].GetFloat();
 
@@ -851,7 +730,7 @@
         uint32 oldMSTime = getMSTime();
 
         //                                                  1        2            3
-        QueryResult result = WorldDatabase.Query("SELECT spawnId, poolSpawnId, chance FROM pool_members WHERE type = 2");
+        QueryResult result = WorldDatabase.Query("SELECT pool_id, mother_pool, chance FROM pool_pool");
 
         if (!result)
         {
@@ -935,8 +814,6 @@
         }
     }
 
-<<<<<<< HEAD
-=======
     TC_LOG_INFO("server.loading", "Loading Quest Pooling Data...");
     {
         uint32 oldMSTime = getMSTime();
@@ -1026,21 +903,14 @@
         }
     }
 
->>>>>>> 28d470c5
     // The initialize method will spawn all pools not in an event and not in another pool, this is why there is 2 left joins with 2 null checks
     TC_LOG_INFO("server.loading", "Starting objects pooling system...");
     {
         uint32 oldMSTime = getMSTime();
 
-<<<<<<< HEAD
-        QueryResult result = WorldDatabase.Query("SELECT DISTINCT pool_template.entry, pool_members.spawnId, pool_members.poolSpawnId FROM pool_template"
-            " LEFT JOIN game_event_pool ON pool_template.entry = game_event_pool.pool_entry"
-            " LEFT JOIN pool_members ON pool_members.type = 2 AND pool_template.entry = pool_members.spawnId WHERE game_event_pool.pool_entry IS NULL");
-=======
         QueryResult result = WorldDatabase.Query("SELECT DISTINCT pool_template.entry, pool_pool.pool_id, pool_pool.mother_pool FROM pool_template"
             " LEFT JOIN game_event_pool ON pool_template.entry = game_event_pool.pool_entry"
             " LEFT JOIN pool_pool ON pool_template.entry = pool_pool.pool_id WHERE game_event_pool.pool_entry IS NULL");
->>>>>>> 28d470c5
 
         if (!result)
         {
@@ -1081,8 +951,6 @@
     }
 }
 
-<<<<<<< HEAD
-=======
 void PoolMgr::LoadQuestPools()
 {
 
@@ -1147,7 +1015,6 @@
     SaveQuestsToDB();
 }
 
->>>>>>> 28d470c5
 // Call to spawn a pool, if cache if true the method will spawn only if cached entry is different
 // If it's same, the creature is respawned only (added back to map)
 template<>
@@ -1176,8 +1043,6 @@
     auto it = mPoolPoolGroups.find(pool_id);
     if (it != mPoolPoolGroups.end() && !it->second.isEmpty())
         it->second.SpawnObject(mSpawnedData, mPoolTemplate[pool_id].MaxLimit, sub_pool_id);
-<<<<<<< HEAD
-=======
 }
 
 // Call to spawn a pool
@@ -1187,7 +1052,6 @@
     auto it = mPoolQuestGroups.find(pool_id);
     if (it != mPoolQuestGroups.end() && !it->second.isEmpty())
         it->second.SpawnObject(mSpawnedData, mPoolTemplate[pool_id].MaxLimit, quest_id);
->>>>>>> 28d470c5
 }
 
 void PoolMgr::SpawnPool(uint32 pool_id)
@@ -1195,42 +1059,31 @@
     SpawnPool<Pool>(pool_id, 0);
     SpawnPool<GameObject>(pool_id, 0);
     SpawnPool<Creature>(pool_id, 0);
+    SpawnPool<Quest>(pool_id, 0);
 }
 
 // Call to despawn a pool, all gameobjects/creatures in this pool are removed
-void PoolMgr::DespawnPool(uint32 pool_id, bool alwaysDeleteRespawnTime)
+void PoolMgr::DespawnPool(uint32 pool_id)
 {
     {
         auto it = mPoolCreatureGroups.find(pool_id);
         if (it != mPoolCreatureGroups.end() && !it->second.isEmpty())
-<<<<<<< HEAD
-            it->second.DespawnObject(mSpawnedData, 0, alwaysDeleteRespawnTime);
-=======
             it->second.DespawnObject(mSpawnedData);
->>>>>>> 28d470c5
     }
     {
         auto it = mPoolGameobjectGroups.find(pool_id);
         if (it != mPoolGameobjectGroups.end() && !it->second.isEmpty())
-<<<<<<< HEAD
-            it->second.DespawnObject(mSpawnedData, 0, alwaysDeleteRespawnTime);
-=======
             it->second.DespawnObject(mSpawnedData);
->>>>>>> 28d470c5
     }
     {
         auto it = mPoolPoolGroups.find(pool_id);
         if (it != mPoolPoolGroups.end() && !it->second.isEmpty())
-<<<<<<< HEAD
-            it->second.DespawnObject(mSpawnedData, 0, alwaysDeleteRespawnTime);
-=======
             it->second.DespawnObject(mSpawnedData);
     }
     {
         auto it = mPoolQuestGroups.find(pool_id);
         if (it != mPoolQuestGroups.end() && !it->second.isEmpty())
             it->second.DespawnObject(mSpawnedData);
->>>>>>> 28d470c5
     }
 }
 
@@ -1244,11 +1097,7 @@
         case SPAWN_TYPE_GAMEOBJECT:
             return IsPartOfAPool<GameObject>(spawnId);
         default:
-<<<<<<< HEAD
-            ABORT_MSG("Invalid spawn type %u passed to PoolMgr::IsPartOfPool (with spawnId %u)", uint32(type), spawnId);
-=======
             ASSERT(false, "Invalid spawn type %u passed to PoolMgr::IsPartOfPool (with spawnId " UI64FMTD ")", uint32(type), spawnId);
->>>>>>> 28d470c5
             return 0;
     }
 }
@@ -1271,14 +1120,11 @@
         if (it != mPoolPoolGroups.end() && !it->second.CheckPool())
             return false;
     }
-<<<<<<< HEAD
-=======
     {
         auto it = mPoolQuestGroups.find(pool_id);
         if (it != mPoolQuestGroups.end() && !it->second.CheckPool())
             return false;
     }
->>>>>>> 28d470c5
     return true;
 }
 
@@ -1294,13 +1140,7 @@
         SpawnPool<T>(pool_id, db_guid_or_pool_id);
 }
 
-<<<<<<< HEAD
-template void PoolMgr::UpdatePool<Pool>(uint32 pool_id, uint32 db_guid_or_pool_id);
-template void PoolMgr::UpdatePool<GameObject>(uint32 pool_id, uint32 db_guid_or_pool_id);
-template void PoolMgr::UpdatePool<Creature>(uint32 pool_id, uint32 db_guid_or_pool_id);
-=======
 template void PoolMgr::UpdatePool<Pool>(uint32 pool_id, uint64 db_guid_or_pool_id);
 template void PoolMgr::UpdatePool<GameObject>(uint32 pool_id, uint64 db_guid_or_pool_id);
 template void PoolMgr::UpdatePool<Creature>(uint32 pool_id, uint64 db_guid_or_pool_id);
-template void PoolMgr::UpdatePool<Quest>(uint32 pool_id, uint64 db_guid_or_pool_id);
->>>>>>> 28d470c5
+template void PoolMgr::UpdatePool<Quest>(uint32 pool_id, uint64 db_guid_or_pool_id);