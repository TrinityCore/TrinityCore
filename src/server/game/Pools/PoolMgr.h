--- conflicted
+++ resolved
@@ -19,11 +19,6 @@
 #define TRINITY_POOLHANDLER_H
 
 #include "Define.h"
-<<<<<<< HEAD
-#include "Creature.h"
-#include "GameObject.h"
-#include "SpawnData.h"
-=======
 #include "SpawnData.h"
 #include <map>
 #include <set>
@@ -33,37 +28,25 @@
 class Creature;
 class GameObject;
 class Quest;
->>>>>>> 28d470c5
 
 struct PoolTemplateData
 {
-    uint32 MaxLimit;
+    uint32  MaxLimit;
 };
 
 struct PoolObject
 {
-<<<<<<< HEAD
-    ObjectGuid::LowType guid;
-    float chance;
-    PoolObject(ObjectGuid::LowType _guid, float _chance) : guid(_guid), chance(std::fabs(_chance)) { }
-=======
     uint64  guid;
     float   chance;
     PoolObject(uint64 _guid, float _chance);
->>>>>>> 28d470c5
 };
 
 class Pool                                                  // for Pool of Pool case
 {
 };
 
-<<<<<<< HEAD
-typedef std::set<ObjectGuid::LowType> ActivePoolObjects;
-typedef std::map<uint32, uint32> ActivePoolPools;
-=======
 typedef std::set<uint64> ActivePoolObjects;
 typedef std::map<uint64, uint32> ActivePoolPools;
->>>>>>> 28d470c5
 
 class TC_GAME_API ActivePoolData
 {
@@ -77,16 +60,13 @@
         void ActivateObject(uint64 db_guid_or_pool_id, uint32 pool_id);
 
         template<typename T>
-<<<<<<< HEAD
-        void RemoveObject(uint32 db_guid_or_pool_id, uint32 pool_id);
-=======
         void RemoveObject(uint64 db_guid_or_pool_id, uint32 pool_id);
 
         ActivePoolObjects GetActiveQuests() const { return mActiveQuests; } // a copy of the set
->>>>>>> 28d470c5
     private:
         ActivePoolObjects mSpawnedCreatures;
         ActivePoolObjects mSpawnedGameobjects;
+        ActivePoolObjects mActiveQuests;
         ActivePoolPools   mSpawnedPools;
 };
 
@@ -101,17 +81,10 @@
         bool isEmpty() const { return ExplicitlyChanced.empty() && EqualChanced.empty(); }
         void AddEntry(PoolObject& poolitem, uint32 maxentries);
         bool CheckPool() const;
-<<<<<<< HEAD
-        void DespawnObject(ActivePoolData& spawns, ObjectGuid::LowType guid=0, bool alwaysDeleteRespawnTime = false);
-        void Despawn1Object(ObjectGuid::LowType guid, bool alwaysDeleteRespawnTime = false);
-        void SpawnObject(ActivePoolData& spawns, uint32 limit, uint32 triggerFrom);
-        void RemoveRespawnTimeFromDB(ObjectGuid::LowType guid);
-=======
         PoolObject* RollOne(ActivePoolData& spawns, uint64 triggerFrom);
         void DespawnObject(ActivePoolData& spawns, uint64 guid=0);
         void Despawn1Object(uint64 guid);
         void SpawnObject(ActivePoolData& spawns, uint32 limit, uint64 triggerFrom);
->>>>>>> 28d470c5
 
         void Spawn1Object(PoolObject* obj);
         void ReSpawn1Object(PoolObject* obj);
@@ -129,13 +102,10 @@
         PoolObjectList EqualChanced;
 };
 
-<<<<<<< HEAD
-=======
 typedef std::multimap<uint32, uint32> PooledQuestRelation;
 typedef std::pair<PooledQuestRelation::const_iterator, PooledQuestRelation::const_iterator> PooledQuestRelationBounds;
 typedef std::pair<PooledQuestRelation::iterator, PooledQuestRelation::iterator> PooledQuestRelationBoundsNC;
 
->>>>>>> 28d470c5
 class TC_GAME_API PoolMgr
 {
     private:
@@ -146,17 +116,14 @@
         static PoolMgr* instance();
 
         void LoadFromDB();
+        void LoadQuestPools();
+        void SaveQuestsToDB();
 
         void Initialize();
 
         template<typename T>
-<<<<<<< HEAD
-        uint32 IsPartOfAPool(uint32 db_guid_or_pool_id) const;
-        uint32 IsPartOfAPool(SpawnObjectType type, ObjectGuid::LowType spawnId) const;
-=======
         uint32 IsPartOfAPool(uint64 db_guid_or_pool_id) const;
         uint32 IsPartOfAPool(SpawnObjectType type, uint64 spawnId) const;
->>>>>>> 28d470c5
 
         template<typename T>
         bool IsSpawnedObject(uint64 db_guid_or_pool_id) const { return mSpawnedData.IsActiveObject<T>(db_guid_or_pool_id); }
@@ -164,10 +131,16 @@
         bool CheckPool(uint32 pool_id) const;
 
         void SpawnPool(uint32 pool_id);
-        void DespawnPool(uint32 pool_id, bool alwaysDeleteRespawnTime = false);
+        void DespawnPool(uint32 pool_id);
 
         template<typename T>
         void UpdatePool(uint32 pool_id, uint64 db_guid_or_pool_id);
+
+        void ChangeDailyQuests();
+        void ChangeWeeklyQuests();
+
+        PooledQuestRelation mQuestCreatureRelation;
+        PooledQuestRelation mQuestGORelation;
 
     private:
         template<typename T>
@@ -177,22 +150,19 @@
         typedef std::unordered_map<uint32, PoolGroup<Creature>>   PoolGroupCreatureMap;
         typedef std::unordered_map<uint32, PoolGroup<GameObject>> PoolGroupGameObjectMap;
         typedef std::unordered_map<uint32, PoolGroup<Pool>>       PoolGroupPoolMap;
-<<<<<<< HEAD
-        typedef std::pair<uint32, uint32>           SearchPair;
-        typedef std::map<uint32, uint32>            SearchMap;
-=======
         typedef std::unordered_map<uint32, PoolGroup<Quest>>      PoolGroupQuestMap;
         typedef std::pair<uint64, uint32> SearchPair;
         typedef std::map<uint64, uint32> SearchMap;
->>>>>>> 28d470c5
 
         PoolTemplateDataMap    mPoolTemplate;
         PoolGroupCreatureMap   mPoolCreatureGroups;
         PoolGroupGameObjectMap mPoolGameobjectGroups;
         PoolGroupPoolMap       mPoolPoolGroups;
+        PoolGroupQuestMap      mPoolQuestGroups;
         SearchMap mCreatureSearchMap;
         SearchMap mGameobjectSearchMap;
         SearchMap mPoolSearchMap;
+        SearchMap mQuestSearchMap;
 
         // dynamic data
         ActivePoolData mSpawnedData;
@@ -222,8 +192,6 @@
     return 0;
 }
 
-<<<<<<< HEAD
-=======
 // Method that tell if the quest is part of another pool and return the pool id if yes
 template<>
 inline uint32 PoolMgr::IsPartOfAPool<Quest>(uint64 pool_id) const
@@ -235,7 +203,6 @@
     return 0;
 }
 
->>>>>>> 28d470c5
 // Method that tell if the pool is part of another pool and return the pool id if yes
 template<>
 inline uint32 PoolMgr::IsPartOfAPool<Pool>(uint64 pool_id) const
