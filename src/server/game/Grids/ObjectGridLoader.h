--- conflicted
+++ resolved
@@ -38,14 +38,9 @@
 
         void Visit(GameObjectMapType &m);
         void Visit(CreatureMapType &m);
-<<<<<<< HEAD
-        void Visit(CorpseMapType &) const {}
-        void Visit(DynamicObjectMapType&) const {}
-        void Visit(AreaTriggerMapType &) const {}
-=======
         void Visit(CorpseMapType &) const { }
         void Visit(DynamicObjectMapType&) const { }
->>>>>>> 920e343c
+        void Visit(AreaTriggerMapType &) const { }
 
         void LoadN(void);
 
