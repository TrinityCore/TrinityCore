/*
 * This file is part of the TrinityCore Project. See AUTHORS file for Copyright information
 *
 * This program is free software; you can redistribute it and/or modify it
 * under the terms of the GNU General Public License as published by the
 * Free Software Foundation; either version 2 of the License, or (at your
 * option) any later version.
 *
 * This program is distributed in the hope that it will be useful, but WITHOUT
 * ANY WARRANTY; without even the implied warranty of MERCHANTABILITY or
 * FITNESS FOR A PARTICULAR PURPOSE. See the GNU General Public License for
 * more details.
 *
 * You should have received a copy of the GNU General Public License along
 * with this program. If not, see <http://www.gnu.org/licenses/>.
 */

#ifndef TRINITY_CELLIMPL_H
#define TRINITY_CELLIMPL_H

#include <cmath>

#include "Cell.h"
#include "Map.h"
#include "Object.h"

inline Cell::Cell(CellCoord const& p)
{
    data.Part.grid_x = p.x_coord / MAX_NUMBER_OF_CELLS;
    data.Part.grid_y = p.y_coord / MAX_NUMBER_OF_CELLS;
    data.Part.cell_x = p.x_coord % MAX_NUMBER_OF_CELLS;
    data.Part.cell_y = p.y_coord % MAX_NUMBER_OF_CELLS;
    data.Part.nocreate = 0;
    data.Part.reserved = 0;
}

inline Cell::Cell(float x, float y)
{
    CellCoord p = Trinity::ComputeCellCoord(x, y);
    data.Part.grid_x = p.x_coord / MAX_NUMBER_OF_CELLS;
    data.Part.grid_y = p.y_coord / MAX_NUMBER_OF_CELLS;
    data.Part.cell_x = p.x_coord % MAX_NUMBER_OF_CELLS;
    data.Part.cell_y = p.y_coord % MAX_NUMBER_OF_CELLS;
    data.Part.nocreate = 0;
    data.Part.reserved = 0;
}

inline CellArea Cell::CalculateCellArea(float x, float y, float radius)
{
    if (radius <= 0.0f)
    {
        CellCoord center = Trinity::ComputeCellCoord(x, y).normalize();
        return CellArea(center, center);
    }

    CellCoord centerX = Trinity::ComputeCellCoord(x - radius, y - radius).normalize();
    CellCoord centerY = Trinity::ComputeCellCoord(x + radius, y + radius).normalize();

    return CellArea(centerX, centerY);
}

template<class T, class CONTAINER>
inline void Cell::Visit(CellCoord const& standing_cell, TypeContainerVisitor<T, CONTAINER>& visitor, Map& map, WorldObject const& obj, float radius) const
{
    //we should increase search radius by object's radius, otherwise
    //we could have problems with huge creatures, which won't attack nearest players etc
    Visit(standing_cell, visitor, map, obj.GetPositionX(), obj.GetPositionY(), radius + obj.GetCombatReach());
}

template<class T, class CONTAINER>
inline void Cell::Visit(CellCoord const& standing_cell, TypeContainerVisitor<T, CONTAINER>& visitor, Map& map, float x_off, float y_off, float radius) const
{
    if (!standing_cell.IsCoordValid())
        return;

    //no jokes here... Actually placing ASSERT() here was good idea, but
    //we had some problems with DynamicObjects, which pass radius = 0.0f (DB issue?)
    //maybe it is better to just return when radius <= 0.0f?
    if (radius <= 0.0f)
    {
        map.Visit(*this, visitor);
        return;
    }
    //lets limit the upper value for search radius
    if (radius > SIZE_OF_GRIDS)
        radius = SIZE_OF_GRIDS;

    //lets calculate object coord offsets from cell borders.
    CellArea area = Cell::CalculateCellArea(x_off, y_off, radius);
    //if radius fits inside standing cell
    if (!area)
    {
        map.Visit(*this, visitor);
        return;
    }

    //visit all cells, found in CalculateCellArea()
    //if radius is known to reach cell area more than 4x4 then we should call optimized VisitCircle
    //currently this technique works with MAX_NUMBER_OF_CELLS 16 and higher, with lower values
    //there are nothing to optimize because SIZE_OF_GRID_CELL is too big...
    if ((area.high_bound.x_coord > (area.low_bound.x_coord + 4)) && (area.high_bound.y_coord > (area.low_bound.y_coord + 4)))
    {
        VisitCircle(visitor, map, area.low_bound, area.high_bound);
        return;
    }

    //ALWAYS visit standing cell first!!! Since we deal with small radiuses
    //it is very essential to call visitor for standing cell firstly...
    map.Visit(*this, visitor);

    // loop the cell range
    for (uint32 x = area.low_bound.x_coord; x <= area.high_bound.x_coord; ++x)
    {
        for (uint32 y = area.low_bound.y_coord; y <= area.high_bound.y_coord; ++y)
        {
            CellCoord cellCoord(x, y);
            //lets skip standing cell since we already visited it
            if (cellCoord != standing_cell)
            {
                Cell r_zone(cellCoord);
                r_zone.data.Part.nocreate = this->data.Part.nocreate;
                map.Visit(r_zone, visitor);
            }
        }
    }
}

template<class T, class CONTAINER>
inline void Cell::VisitCircle(TypeContainerVisitor<T, CONTAINER>& visitor, Map& map, CellCoord const& begin_cell, CellCoord const& end_cell) const
{
    //here is an algorithm for 'filling' circum-squared octagon
    uint32 x_shift = (uint32)ceilf((end_cell.x_coord - begin_cell.x_coord) * 0.3f - 0.5f);
    //lets calculate x_start/x_end coords for central strip...
    const uint32 x_start = begin_cell.x_coord + x_shift;
    const uint32 x_end = end_cell.x_coord - x_shift;

    //visit central strip with constant width...
    for (uint32 x = x_start; x <= x_end; ++x)
    {
        for (uint32 y = begin_cell.y_coord; y <= end_cell.y_coord; ++y)
        {
            CellCoord cellCoord(x, y);
            Cell r_zone(cellCoord);
            r_zone.data.Part.nocreate = this->data.Part.nocreate;
            map.Visit(r_zone, visitor);
        }
    }

    //if x_shift == 0 then we have too small cell area, which were already
    //visited at previous step, so just return from procedure...
    if (x_shift == 0)
        return;

    uint32 y_start = end_cell.y_coord;
    uint32 y_end = begin_cell.y_coord;
    //now we are visiting borders of an octagon...
    for (uint32 step = 1; step <= (x_start - begin_cell.x_coord); ++step)
    {
        //each step reduces strip height by 2 cells...
        y_end += 1;
        y_start -= 1;
        for (uint32 y = y_start; y >= y_end; --y)
        {
            //we visit cells symmetrically from both sides, heading from center to sides and from up to bottom
            //e.g. filling 2 trapezoids after filling central cell strip...
            CellCoord cellCoord_left(x_start - step, y);
            Cell r_zone_left(cellCoord_left);
            r_zone_left.data.Part.nocreate = this->data.Part.nocreate;
            map.Visit(r_zone_left, visitor);

            //right trapezoid cell visit
            CellCoord cellCoord_right(x_end + step, y);
            Cell r_zone_right(cellCoord_right);
            r_zone_right.data.Part.nocreate = this->data.Part.nocreate;
            map.Visit(r_zone_right, visitor);
        }
    }
}

template<class T>
<<<<<<< HEAD
inline void Cell::VisitGridObjects(WorldObject const* center_obj, T& visitor, float radius, bool dont_load /*= true*/)
=======
inline void Cell::VisitGridObjects(WorldObject const* center_obj, T& visitor, float radius, bool dont_load)
>>>>>>> 28d470c5
{
    CellCoord p(Trinity::ComputeCellCoord(center_obj->GetPositionX(), center_obj->GetPositionY()));
    Cell cell(p);
    if (dont_load)
        cell.SetNoCreate();

    TypeContainerVisitor<T, GridTypeMapContainer> gnotifier(visitor);
    cell.Visit(p, gnotifier, *center_obj->GetMap(), *center_obj, radius);
}

template<class T>
<<<<<<< HEAD
inline void Cell::VisitWorldObjects(WorldObject const* center_obj, T& visitor, float radius, bool dont_load /*= true*/)
=======
inline void Cell::VisitWorldObjects(WorldObject const* center_obj, T& visitor, float radius, bool dont_load)
>>>>>>> 28d470c5
{
    CellCoord p(Trinity::ComputeCellCoord(center_obj->GetPositionX(), center_obj->GetPositionY()));
    Cell cell(p);
    if (dont_load)
        cell.SetNoCreate();

<<<<<<< HEAD
    TypeContainerVisitor<T, WorldTypeMapContainer> wnotifier(visitor);
    cell.Visit(p, wnotifier, *center_obj->GetMap(), *center_obj, radius);
}

template<class T>
inline void Cell::VisitAllObjects(WorldObject const* center_obj, T& visitor, float radius, bool dont_load /*= true*/)
=======
    TypeContainerVisitor<T, WorldTypeMapContainer> gnotifier(visitor);
    cell.Visit(p, gnotifier, *center_obj->GetMap(), *center_obj, radius);
}

template<class T>
inline void Cell::VisitAllObjects(WorldObject const* center_obj, T& visitor, float radius, bool dont_load)
>>>>>>> 28d470c5
{
    CellCoord p(Trinity::ComputeCellCoord(center_obj->GetPositionX(), center_obj->GetPositionY()));
    Cell cell(p);
    if (dont_load)
        cell.SetNoCreate();

    TypeContainerVisitor<T, WorldTypeMapContainer> wnotifier(visitor);
    cell.Visit(p, wnotifier, *center_obj->GetMap(), *center_obj, radius);
    TypeContainerVisitor<T, GridTypeMapContainer> gnotifier(visitor);
    cell.Visit(p, gnotifier, *center_obj->GetMap(), *center_obj, radius);
}

template<class T>
<<<<<<< HEAD
inline void Cell::VisitGridObjects(float x, float y, Map* map, T& visitor, float radius, bool dont_load /*= true*/)
=======
inline void Cell::VisitGridObjects(float x, float y, Map* map, T& visitor, float radius, bool dont_load)
>>>>>>> 28d470c5
{
    CellCoord p(Trinity::ComputeCellCoord(x, y));
    Cell cell(p);
    if (dont_load)
        cell.SetNoCreate();

    TypeContainerVisitor<T, GridTypeMapContainer> gnotifier(visitor);
    cell.Visit(p, gnotifier, *map, x, y, radius);
}

template<class T>
<<<<<<< HEAD
inline void Cell::VisitWorldObjects(float x, float y, Map* map, T& visitor, float radius, bool dont_load /*= true*/)
=======
inline void Cell::VisitWorldObjects(float x, float y, Map* map, T& visitor, float radius, bool dont_load)
>>>>>>> 28d470c5
{
    CellCoord p(Trinity::ComputeCellCoord(x, y));
    Cell cell(p);
    if (dont_load)
        cell.SetNoCreate();

<<<<<<< HEAD
    TypeContainerVisitor<T, WorldTypeMapContainer> wnotifier(visitor);
    cell.Visit(p, wnotifier, *map, x, y, radius);
}

template<class T>
inline void Cell::VisitAllObjects(float x, float y, Map* map, T& visitor, float radius, bool dont_load /*= true*/)
=======
    TypeContainerVisitor<T, WorldTypeMapContainer> gnotifier(visitor);
    cell.Visit(p, gnotifier, *map, x, y, radius);
}

template<class T>
inline void Cell::VisitAllObjects(float x, float y, Map* map, T& visitor, float radius, bool dont_load)
>>>>>>> 28d470c5
{
    CellCoord p(Trinity::ComputeCellCoord(x, y));
    Cell cell(p);
    if (dont_load)
        cell.SetNoCreate();

    TypeContainerVisitor<T, WorldTypeMapContainer> wnotifier(visitor);
    cell.Visit(p, wnotifier, *map, x, y, radius);
    TypeContainerVisitor<T, GridTypeMapContainer> gnotifier(visitor);
    cell.Visit(p, gnotifier, *map, x, y, radius);
}

#endif<|MERGE_RESOLUTION|>--- conflicted
+++ resolved
@@ -178,11 +178,7 @@
 }
 
 template<class T>
-<<<<<<< HEAD
-inline void Cell::VisitGridObjects(WorldObject const* center_obj, T& visitor, float radius, bool dont_load /*= true*/)
-=======
 inline void Cell::VisitGridObjects(WorldObject const* center_obj, T& visitor, float radius, bool dont_load)
->>>>>>> 28d470c5
 {
     CellCoord p(Trinity::ComputeCellCoord(center_obj->GetPositionX(), center_obj->GetPositionY()));
     Cell cell(p);
@@ -194,97 +190,67 @@
 }
 
 template<class T>
-<<<<<<< HEAD
-inline void Cell::VisitWorldObjects(WorldObject const* center_obj, T& visitor, float radius, bool dont_load /*= true*/)
-=======
 inline void Cell::VisitWorldObjects(WorldObject const* center_obj, T& visitor, float radius, bool dont_load)
->>>>>>> 28d470c5
 {
     CellCoord p(Trinity::ComputeCellCoord(center_obj->GetPositionX(), center_obj->GetPositionY()));
     Cell cell(p);
     if (dont_load)
         cell.SetNoCreate();
 
-<<<<<<< HEAD
+    TypeContainerVisitor<T, WorldTypeMapContainer> gnotifier(visitor);
+    cell.Visit(p, gnotifier, *center_obj->GetMap(), *center_obj, radius);
+}
+
+template<class T>
+inline void Cell::VisitAllObjects(WorldObject const* center_obj, T& visitor, float radius, bool dont_load)
+{
+    CellCoord p(Trinity::ComputeCellCoord(center_obj->GetPositionX(), center_obj->GetPositionY()));
+    Cell cell(p);
+    if (dont_load)
+        cell.SetNoCreate();
+
     TypeContainerVisitor<T, WorldTypeMapContainer> wnotifier(visitor);
     cell.Visit(p, wnotifier, *center_obj->GetMap(), *center_obj, radius);
-}
-
-template<class T>
-inline void Cell::VisitAllObjects(WorldObject const* center_obj, T& visitor, float radius, bool dont_load /*= true*/)
-=======
+    TypeContainerVisitor<T, GridTypeMapContainer> gnotifier(visitor);
+    cell.Visit(p, gnotifier, *center_obj->GetMap(), *center_obj, radius);
+}
+
+template<class T>
+inline void Cell::VisitGridObjects(float x, float y, Map* map, T& visitor, float radius, bool dont_load)
+{
+    CellCoord p(Trinity::ComputeCellCoord(x, y));
+    Cell cell(p);
+    if (dont_load)
+        cell.SetNoCreate();
+
+    TypeContainerVisitor<T, GridTypeMapContainer> gnotifier(visitor);
+    cell.Visit(p, gnotifier, *map, x, y, radius);
+}
+
+template<class T>
+inline void Cell::VisitWorldObjects(float x, float y, Map* map, T& visitor, float radius, bool dont_load)
+{
+    CellCoord p(Trinity::ComputeCellCoord(x, y));
+    Cell cell(p);
+    if (dont_load)
+        cell.SetNoCreate();
+
     TypeContainerVisitor<T, WorldTypeMapContainer> gnotifier(visitor);
-    cell.Visit(p, gnotifier, *center_obj->GetMap(), *center_obj, radius);
-}
-
-template<class T>
-inline void Cell::VisitAllObjects(WorldObject const* center_obj, T& visitor, float radius, bool dont_load)
->>>>>>> 28d470c5
-{
-    CellCoord p(Trinity::ComputeCellCoord(center_obj->GetPositionX(), center_obj->GetPositionY()));
-    Cell cell(p);
-    if (dont_load)
-        cell.SetNoCreate();
-
-    TypeContainerVisitor<T, WorldTypeMapContainer> wnotifier(visitor);
-    cell.Visit(p, wnotifier, *center_obj->GetMap(), *center_obj, radius);
-    TypeContainerVisitor<T, GridTypeMapContainer> gnotifier(visitor);
-    cell.Visit(p, gnotifier, *center_obj->GetMap(), *center_obj, radius);
-}
-
-template<class T>
-<<<<<<< HEAD
-inline void Cell::VisitGridObjects(float x, float y, Map* map, T& visitor, float radius, bool dont_load /*= true*/)
-=======
-inline void Cell::VisitGridObjects(float x, float y, Map* map, T& visitor, float radius, bool dont_load)
->>>>>>> 28d470c5
+    cell.Visit(p, gnotifier, *map, x, y, radius);
+}
+
+template<class T>
+inline void Cell::VisitAllObjects(float x, float y, Map* map, T& visitor, float radius, bool dont_load)
 {
     CellCoord p(Trinity::ComputeCellCoord(x, y));
     Cell cell(p);
     if (dont_load)
         cell.SetNoCreate();
 
-    TypeContainerVisitor<T, GridTypeMapContainer> gnotifier(visitor);
-    cell.Visit(p, gnotifier, *map, x, y, radius);
-}
-
-template<class T>
-<<<<<<< HEAD
-inline void Cell::VisitWorldObjects(float x, float y, Map* map, T& visitor, float radius, bool dont_load /*= true*/)
-=======
-inline void Cell::VisitWorldObjects(float x, float y, Map* map, T& visitor, float radius, bool dont_load)
->>>>>>> 28d470c5
-{
-    CellCoord p(Trinity::ComputeCellCoord(x, y));
-    Cell cell(p);
-    if (dont_load)
-        cell.SetNoCreate();
-
-<<<<<<< HEAD
     TypeContainerVisitor<T, WorldTypeMapContainer> wnotifier(visitor);
     cell.Visit(p, wnotifier, *map, x, y, radius);
-}
-
-template<class T>
-inline void Cell::VisitAllObjects(float x, float y, Map* map, T& visitor, float radius, bool dont_load /*= true*/)
-=======
-    TypeContainerVisitor<T, WorldTypeMapContainer> gnotifier(visitor);
+    TypeContainerVisitor<T, GridTypeMapContainer> gnotifier(visitor);
     cell.Visit(p, gnotifier, *map, x, y, radius);
 }
 
-template<class T>
-inline void Cell::VisitAllObjects(float x, float y, Map* map, T& visitor, float radius, bool dont_load)
->>>>>>> 28d470c5
-{
-    CellCoord p(Trinity::ComputeCellCoord(x, y));
-    Cell cell(p);
-    if (dont_load)
-        cell.SetNoCreate();
-
-    TypeContainerVisitor<T, WorldTypeMapContainer> wnotifier(visitor);
-    cell.Visit(p, wnotifier, *map, x, y, radius);
-    TypeContainerVisitor<T, GridTypeMapContainer> gnotifier(visitor);
-    cell.Visit(p, gnotifier, *map, x, y, radius);
-}
-
 #endif