/*
 * This file is part of the TrinityCore Project. See AUTHORS file for Copyright information
 *
 * This program is free software; you can redistribute it and/or modify it
 * under the terms of the GNU General Public License as published by the
 * Free Software Foundation; either version 2 of the License, or (at your
 * option) any later version.
 *
 * This program is distributed in the hope that it will be useful, but WITHOUT
 * ANY WARRANTY; without even the implied warranty of MERCHANTABILITY or
 * FITNESS FOR A PARTICULAR PURPOSE. See the GNU General Public License for
 * more details.
 *
 * You should have received a copy of the GNU General Public License along
 * with this program. If not, see <http://www.gnu.org/licenses/>.
 */

#ifndef TRINITY_NGRID_H
#define TRINITY_NGRID_H

/** NGrid is nothing more than a wrapper of the Grid with an NxN cells
 */

#include "Grid.h"
#include "GridReference.h"
#include "Timer.h"
#include "Util.h"

#define DEFAULT_VISIBILITY_NOTIFY_PERIOD      1000

class TC_GAME_API GridInfo
{
public:
    GridInfo();
    GridInfo(time_t expiry, bool unload = true);
    TimeTracker const& getTimeTracker() const { return i_timer; }
<<<<<<< HEAD
    bool getUnloadLock() const { return i_unloadActiveLockCount || i_unloadExplicitLock || i_unloadReferenceLock; }
=======
    bool getUnloadLock() const { return i_unloadActiveLockCount || i_unloadExplicitLock; }
>>>>>>> 28d470c5
    void setUnloadExplicitLock(bool on) { i_unloadExplicitLock = on; }
    void incUnloadActiveLock() { ++i_unloadActiveLockCount; }
    void decUnloadActiveLock() { if (i_unloadActiveLockCount) --i_unloadActiveLockCount; }

    void setTimer(TimeTracker const& pTimer) { i_timer = pTimer; }
    void ResetTimeTracker(time_t interval) { i_timer.Reset(interval); }
    void UpdateTimeTracker(time_t diff) { i_timer.Update(diff); }
    PeriodicTimer& getRelocationTimer() { return vis_Update; }
private:
    TimeTracker i_timer;
    PeriodicTimer vis_Update;

    uint16 i_unloadActiveLockCount : 16;                    // lock from active object spawn points (prevent clone loading)
    bool   i_unloadExplicitLock    : 1;                     // explicit manual lock or config setting
};

typedef enum
{
    GRID_STATE_INVALID = 0,
    GRID_STATE_ACTIVE = 1,
    GRID_STATE_IDLE = 2,
    GRID_STATE_REMOVAL= 3,
    MAX_GRID_STATE = 4
} grid_state_t;

template
<
uint32 N,
class ACTIVE_OBJECT,
class WORLD_OBJECT_TYPES,
class GRID_OBJECT_TYPES
>
class NGrid
{
    public:
        typedef Grid<ACTIVE_OBJECT, WORLD_OBJECT_TYPES, GRID_OBJECT_TYPES> GridType;
        NGrid(uint32 id, int32 x, int32 y, time_t expiry, bool unload = true) :
            i_gridId(id), i_GridInfo(GridInfo(expiry, unload)), i_x(x), i_y(y),
            i_cellstate(GRID_STATE_INVALID), i_GridObjectDataLoaded(false)
        { }

        GridType& GetGridType(const uint32 x, const uint32 y)
        {
            ASSERT(x < N && y < N);
            return i_cells[x][y];
        }

        GridType const& GetGridType(const uint32 x, const uint32 y) const
        {
            ASSERT(x < N && y < N);
            return i_cells[x][y];
        }

        uint32 GetGridId(void) const { return i_gridId; }
        grid_state_t GetGridState(void) const { return i_cellstate; }
        void SetGridState(grid_state_t s) { i_cellstate = s; }
        int32 getX() const { return i_x; }
        int32 getY() const { return i_y; }

        void link(GridRefManager<NGrid<N, ACTIVE_OBJECT, WORLD_OBJECT_TYPES, GRID_OBJECT_TYPES> >* pTo)
        {
            i_Reference.link(pTo, this);
        }
        bool isGridObjectDataLoaded() const { return i_GridObjectDataLoaded; }
        void setGridObjectDataLoaded(bool pLoaded) { i_GridObjectDataLoaded = pLoaded; }

        GridInfo* getGridInfoRef() { return &i_GridInfo; }
        TimeTracker const& getTimeTracker() const { return i_GridInfo.getTimeTracker(); }
        bool getUnloadLock() const { return i_GridInfo.getUnloadLock(); }
        void setUnloadExplicitLock(bool on) { i_GridInfo.setUnloadExplicitLock(on); }
        void incUnloadActiveLock() { i_GridInfo.incUnloadActiveLock(); }
        void decUnloadActiveLock() { i_GridInfo.decUnloadActiveLock(); }
        void ResetTimeTracker(time_t interval) { i_GridInfo.ResetTimeTracker(interval); }
        void UpdateTimeTracker(time_t diff) { i_GridInfo.UpdateTimeTracker(diff); }

        /*
        template<class SPECIFIC_OBJECT> void AddWorldObject(const uint32 x, const uint32 y, SPECIFIC_OBJECT *obj)
        {
            GetGridType(x, y).AddWorldObject(obj);
        }

        template<class SPECIFIC_OBJECT> void RemoveWorldObject(const uint32 x, const uint32 y, SPECIFIC_OBJECT *obj)
        {
            GetGridType(x, y).RemoveWorldObject(obj);
        }

        template<class SPECIFIC_OBJECT> void AddGridObject(const uint32 x, const uint32 y, SPECIFIC_OBJECT *obj)
        {
            GetGridType(x, y).AddGridObject(obj);
        }

        template<class SPECIFIC_OBJECT> void RemoveGridObject(const uint32 x, const uint32 y, SPECIFIC_OBJECT *obj)
        {
            GetGridType(x, y).RemoveGridObject(obj);
        }
        */

        // Visit all Grids (cells) in NGrid (grid)
        template<class T, class TT>
        void VisitAllGrids(TypeContainerVisitor<T, TypeMapContainer<TT> > &visitor)
        {
            for (uint32 x = 0; x < N; ++x)
                for (uint32 y = 0; y < N; ++y)
                    GetGridType(x, y).Visit(visitor);
        }

        // Visit a single Grid (cell) in NGrid (grid)
        template<class T, class TT>
        void VisitGrid(const uint32 x, const uint32 y, TypeContainerVisitor<T, TypeMapContainer<TT> > &visitor)
        {
            GetGridType(x, y).Visit(visitor);
        }

        //This gets the player count in grid
        //I disable this to avoid confusion (active object usually means something else)
        /*
        uint32 GetActiveObjectCountInGrid() const
        {
            uint32 count = 0;
            for (uint32 x = 0; x < N; ++x)
                for (uint32 y = 0; y < N; ++y)
                    count += i_cells[x][y].ActiveObjectsInGrid();
            return count;
        }
        */

        template<class T>
        uint32 GetWorldObjectCountInNGrid() const
        {
            uint32 count = 0;
            for (uint32 x = 0; x < N; ++x)
                for (uint32 y = 0; y < N; ++y)
                    count += i_cells[x][y].template GetWorldObjectCountInGrid<T>();
            return count;
        }

    private:
        uint32 i_gridId;
        GridInfo i_GridInfo;
        GridReference<NGrid<N, ACTIVE_OBJECT, WORLD_OBJECT_TYPES, GRID_OBJECT_TYPES> > i_Reference;
        int32 i_x;
        int32 i_y;
        grid_state_t i_cellstate;
        GridType i_cells[N][N];
        bool i_GridObjectDataLoaded;
};
#endif<|MERGE_RESOLUTION|>--- conflicted
+++ resolved
@@ -34,11 +34,7 @@
     GridInfo();
     GridInfo(time_t expiry, bool unload = true);
     TimeTracker const& getTimeTracker() const { return i_timer; }
-<<<<<<< HEAD
-    bool getUnloadLock() const { return i_unloadActiveLockCount || i_unloadExplicitLock || i_unloadReferenceLock; }
-=======
     bool getUnloadLock() const { return i_unloadActiveLockCount || i_unloadExplicitLock; }
->>>>>>> 28d470c5
     void setUnloadExplicitLock(bool on) { i_unloadExplicitLock = on; }
     void incUnloadActiveLock() { ++i_unloadActiveLockCount; }
     void decUnloadActiveLock() { if (i_unloadActiveLockCount) --i_unloadActiveLockCount; }
