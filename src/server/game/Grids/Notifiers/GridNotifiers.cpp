/*
 * This file is part of the TrinityCore Project. See AUTHORS file for Copyright information
 *
 * This program is free software; you can redistribute it and/or modify it
 * under the terms of the GNU General Public License as published by the
 * Free Software Foundation; either version 2 of the License, or (at your
 * option) any later version.
 *
 * This program is distributed in the hope that it will be useful, but WITHOUT
 * ANY WARRANTY; without even the implied warranty of MERCHANTABILITY or
 * FITNESS FOR A PARTICULAR PURPOSE. See the GNU General Public License for
 * more details.
 *
 * You should have received a copy of the GNU General Public License along
 * with this program. If not, see <http://www.gnu.org/licenses/>.
 */

#include "GridNotifiers.h"
#include "GridNotifiersImpl.h"
#include "WorldPacket.h"
#include "WorldSession.h"
#include "UpdateData.h"
#include "Transport.h"
#include "ObjectAccessor.h"
#include "CellImpl.h"

using namespace Trinity;

void VisibleNotifier::SendToSelf()
{
    // at this moment i_clientGUIDs have guids that not iterate at grid level checks
    // but exist one case when this possible and object not out of range: transports
    if (Transport* transport = i_player.GetTransport())
    {
        for (Transport::PassengerSet::const_iterator itr = transport->GetPassengers().begin(); itr != transport->GetPassengers().end(); ++itr)
        {
            if (vis_guids.find((*itr)->GetGUID()) != vis_guids.end())
            {
                vis_guids.erase((*itr)->GetGUID());

                switch ((*itr)->GetTypeId())
                {
                    case TYPEID_GAMEOBJECT:
                        i_player.UpdateVisibilityOf((*itr)->ToGameObject(), i_data, i_visibleNow);
                        break;
                    case TYPEID_PLAYER:
                        i_player.UpdateVisibilityOf((*itr)->ToPlayer(), i_data, i_visibleNow);
                        if (!(*itr)->isNeedNotify(NOTIFY_VISIBILITY_CHANGED))
                            (*itr)->ToPlayer()->UpdateVisibilityOf(&i_player);
                        break;
                    case TYPEID_UNIT:
                        i_player.UpdateVisibilityOf((*itr)->ToCreature(), i_data, i_visibleNow);
                        break;
                    case TYPEID_DYNAMICOBJECT:
                        i_player.UpdateVisibilityOf((*itr)->ToDynObject(), i_data, i_visibleNow);
                        break;
                    default:
                        break;
                }
            }
        }
    }

    for (auto it = vis_guids.begin(); it != vis_guids.end(); ++it)
    {
        i_player.m_clientGUIDs.erase(*it);
        i_data.AddOutOfRangeGUID(*it);

        if (it->IsPlayer())
        {
            Player* player = ObjectAccessor::FindPlayer(*it);
            if (player && !player->isNeedNotify(NOTIFY_VISIBILITY_CHANGED))
                player->UpdateVisibilityOf(&i_player);
        }
    }

    if (!i_data.HasData())
        return;

    WorldPacket packet;
    i_data.BuildPacket(&packet);
    i_player.SendDirectMessage(&packet);

    for (std::set<Unit*>::const_iterator it = i_visibleNow.begin(); it != i_visibleNow.end(); ++it)
        i_player.SendInitialVisiblePackets(*it);
}

void VisibleChangesNotifier::Visit(PlayerMapType &m)
{
    for (PlayerMapType::iterator iter = m.begin(); iter != m.end(); ++iter)
    {
        if (iter->GetSource() == &i_object)
            continue;

        iter->GetSource()->UpdateVisibilityOf(&i_object);

        if (iter->GetSource()->HasSharedVision())
        {
            for (SharedVisionList::const_iterator i = iter->GetSource()->GetSharedVisionList().begin();
                i != iter->GetSource()->GetSharedVisionList().end(); ++i)
            {
                if ((*i)->m_seer == iter->GetSource())
                    (*i)->UpdateVisibilityOf(&i_object);
            }
        }
    }
}

void VisibleChangesNotifier::Visit(CreatureMapType &m)
{
    for (CreatureMapType::iterator iter = m.begin(); iter != m.end(); ++iter)
        if (iter->GetSource()->HasSharedVision())
            for (SharedVisionList::const_iterator i = iter->GetSource()->GetSharedVisionList().begin();
                i != iter->GetSource()->GetSharedVisionList().end(); ++i)
                if ((*i)->m_seer == iter->GetSource())
                    (*i)->UpdateVisibilityOf(&i_object);
}

void VisibleChangesNotifier::Visit(DynamicObjectMapType &m)
{
    for (DynamicObjectMapType::iterator iter = m.begin(); iter != m.end(); ++iter)
        if (Unit* caster = iter->GetSource()->GetCaster())
            if (Player* player = caster->ToPlayer())
                if (player->m_seer == iter->GetSource())
                    player->UpdateVisibilityOf(&i_object);
}

inline void CreatureUnitRelocationWorker(Creature* c, Unit* u)
{
    if (!u->IsAlive() || !c->IsAlive() || c == u || u->IsInFlight())
        return;

    if (!c->HasUnitState(UNIT_STATE_SIGHTLESS))
    {
<<<<<<< HEAD
        if (c->IsAIEnabled() && c->CanSeeOrDetect(u, false, true))
            c->AI()->MoveInLineOfSight_Safe(u);
        else
            if (u->GetTypeId() == TYPEID_PLAYER && u->HasStealthAura() && c->IsAIEnabled() && c->CanSeeOrDetect(u, false, true, true))
=======
        if (c->IsAIEnabled && c->CanSeeOrDetect(u, false, true))
            c->AI()->MoveInLineOfSight_Safe(u);
        else
            if (u->GetTypeId() == TYPEID_PLAYER && u->HasStealthAura() && c->IsAIEnabled && c->CanSeeOrDetect(u, false, true, true))
>>>>>>> 28d470c5
                c->AI()->TriggerAlert(u);
    }
}

void PlayerRelocationNotifier::Visit(PlayerMapType &m)
{
    for (PlayerMapType::iterator iter = m.begin(); iter != m.end(); ++iter)
    {
        Player* player = iter->GetSource();

        vis_guids.erase(player->GetGUID());

        i_player.UpdateVisibilityOf(player, i_data, i_visibleNow);

        if (player->m_seer->isNeedNotify(NOTIFY_VISIBILITY_CHANGED))
            continue;

        player->UpdateVisibilityOf(&i_player);
    }
}

void PlayerRelocationNotifier::Visit(CreatureMapType &m)
{
    bool relocated_for_ai = (&i_player == i_player.m_seer);

    for (CreatureMapType::iterator iter=m.begin(); iter != m.end(); ++iter)
    {
        Creature* c = iter->GetSource();

        vis_guids.erase(c->GetGUID());

        i_player.UpdateVisibilityOf(c, i_data, i_visibleNow);

        if (relocated_for_ai && !c->isNeedNotify(NOTIFY_VISIBILITY_CHANGED))
            CreatureUnitRelocationWorker(c, &i_player);
    }
}

void CreatureRelocationNotifier::Visit(PlayerMapType &m)
{
    for (PlayerMapType::iterator iter = m.begin(); iter != m.end(); ++iter)
    {
        Player* player = iter->GetSource();

        if (!player->m_seer->isNeedNotify(NOTIFY_VISIBILITY_CHANGED))
            player->UpdateVisibilityOf(&i_creature);

        CreatureUnitRelocationWorker(&i_creature, player);
    }
}

void CreatureRelocationNotifier::Visit(CreatureMapType &m)
{
    if (!i_creature.IsAlive())
        return;

    for (CreatureMapType::iterator iter = m.begin(); iter != m.end(); ++iter)
    {
        Creature* c = iter->GetSource();
        CreatureUnitRelocationWorker(&i_creature, c);

        if (!c->isNeedNotify(NOTIFY_VISIBILITY_CHANGED))
            CreatureUnitRelocationWorker(c, &i_creature);
    }
}

void DelayedUnitRelocation::Visit(CreatureMapType &m)
{
    for (CreatureMapType::iterator iter = m.begin(); iter != m.end(); ++iter)
    {
        Creature* unit = iter->GetSource();
        if (!unit->isNeedNotify(NOTIFY_VISIBILITY_CHANGED))
            continue;

        CreatureRelocationNotifier relocate(*unit);

        TypeContainerVisitor<CreatureRelocationNotifier, WorldTypeMapContainer > c2world_relocation(relocate);
        TypeContainerVisitor<CreatureRelocationNotifier, GridTypeMapContainer >  c2grid_relocation(relocate);

        cell.Visit(p, c2world_relocation, i_map, *unit, i_radius);
        cell.Visit(p, c2grid_relocation, i_map, *unit, i_radius);
    }
}

void DelayedUnitRelocation::Visit(PlayerMapType &m)
{
    for (PlayerMapType::iterator iter = m.begin(); iter != m.end(); ++iter)
    {
        Player* player = iter->GetSource();
        WorldObject const* viewPoint = player->m_seer;

        if (!viewPoint->isNeedNotify(NOTIFY_VISIBILITY_CHANGED))
            continue;

        if (player != viewPoint && !viewPoint->IsPositionValid())
            continue;

        PlayerRelocationNotifier relocate(*player);
        Cell::VisitAllObjects(viewPoint, relocate, i_radius, false);
        relocate.SendToSelf();
    }
}

void AIRelocationNotifier::Visit(CreatureMapType &m)
{
    for (CreatureMapType::iterator iter = m.begin(); iter != m.end(); ++iter)
    {
        Creature* c = iter->GetSource();
        CreatureUnitRelocationWorker(c, &i_unit);
        if (isCreature)
            CreatureUnitRelocationWorker((Creature*)&i_unit, c);
    }
}

void MessageDistDeliverer::Visit(PlayerMapType &m)
{
    for (PlayerMapType::iterator iter = m.begin(); iter != m.end(); ++iter)
    {
        Player* target = iter->GetSource();
        if (!target->IsInPhase(i_source))
            continue;

        if (target->GetExactDist2dSq(i_source) > i_distSq)
            continue;

        // Send packet to all who are sharing the player's vision
        if (target->HasSharedVision())
        {
            SharedVisionList::const_iterator i = target->GetSharedVisionList().begin();
            for (; i != target->GetSharedVisionList().end(); ++i)
                if ((*i)->m_seer == target)
                    SendPacket(*i);
        }

        if (target->m_seer == target || target->GetVehicle())
            SendPacket(target);
    }
}

void MessageDistDeliverer::Visit(CreatureMapType &m)
{
    for (CreatureMapType::iterator iter = m.begin(); iter != m.end(); ++iter)
    {
        Creature* target = iter->GetSource();
        if (!target->IsInPhase(i_source))
            continue;

        if (target->GetExactDist2dSq(i_source) > i_distSq)
            continue;

        // Send packet to all who are sharing the creature's vision
        if (target->HasSharedVision())
        {
            SharedVisionList::const_iterator i = target->GetSharedVisionList().begin();
            for (; i != target->GetSharedVisionList().end(); ++i)
                if ((*i)->m_seer == target)
                    SendPacket(*i);
        }
    }
}

void MessageDistDeliverer::Visit(DynamicObjectMapType &m)
{
    for (DynamicObjectMapType::iterator iter = m.begin(); iter != m.end(); ++iter)
    {
        DynamicObject* target = iter->GetSource();
        if (!target->IsInPhase(i_source))
            continue;

        if (target->GetExactDist2dSq(i_source) > i_distSq)
            continue;

        if (Unit* caster = target->GetCaster())
        {
            // Send packet back to the caster if the caster has vision of dynamic object
            Player* player = caster->ToPlayer();
            if (player && player->m_seer == target)
                SendPacket(player);
        }
    }
}

void MessageDistDelivererToHostile::Visit(PlayerMapType &m)
{
    for (PlayerMapType::iterator iter = m.begin(); iter != m.end(); ++iter)
    {
        Player* target = iter->GetSource();
        if (!target->IsInPhase(i_source))
            continue;

        if (target->GetExactDist2dSq(i_source) > i_distSq)
            continue;

        // Send packet to all who are sharing the player's vision
        if (target->HasSharedVision())
        {
            SharedVisionList::const_iterator i = target->GetSharedVisionList().begin();
            for (; i != target->GetSharedVisionList().end(); ++i)
                if ((*i)->m_seer == target)
                    SendPacket(*i);
        }

        if (target->m_seer == target || target->GetVehicle())
            SendPacket(target);
    }
}

void MessageDistDelivererToHostile::Visit(CreatureMapType &m)
{
    for (CreatureMapType::iterator iter = m.begin(); iter != m.end(); ++iter)
    {
        Creature* target = iter->GetSource();
        if (!target->IsInPhase(i_source))
            continue;

        if (target->GetExactDist2dSq(i_source) > i_distSq)
            continue;

        // Send packet to all who are sharing the creature's vision
        if (target->HasSharedVision())
        {
            SharedVisionList::const_iterator i = target->GetSharedVisionList().begin();
            for (; i != target->GetSharedVisionList().end(); ++i)
                if ((*i)->m_seer == target)
                    SendPacket(*i);
        }
    }
}

void MessageDistDelivererToHostile::Visit(DynamicObjectMapType &m)
{
    for (DynamicObjectMapType::iterator iter = m.begin(); iter != m.end(); ++iter)
    {
        DynamicObject* target = iter->GetSource();
        if (!target->IsInPhase(i_source))
            continue;

        if (target->GetExactDist2dSq(i_source) > i_distSq)
            continue;

        if (Unit* caster = target->GetCaster())
        {
            // Send packet back to the caster if the caster has vision of dynamic object
            Player* player = caster->ToPlayer();
            if (player && player->m_seer == target)
                SendPacket(player);
        }
    }
}

void MessageDistDelivererToHostile::Visit(PlayerMapType &m)
{
    for (PlayerMapType::iterator iter = m.begin(); iter != m.end(); ++iter)
    {
        Player* target = iter->GetSource();
        if (!target->InSamePhase(i_phaseMask))
            continue;

        if (target->GetExactDist2dSq(i_source) > i_distSq)
            continue;

        // Send packet to all who are sharing the player's vision
        if (target->HasSharedVision())
        {
            SharedVisionList::const_iterator i = target->GetSharedVisionList().begin();
            for (; i != target->GetSharedVisionList().end(); ++i)
                if ((*i)->m_seer == target)
                    SendPacket(*i);
        }

        if (target->m_seer == target || target->GetVehicle())
            SendPacket(target);
    }
}

void MessageDistDelivererToHostile::Visit(CreatureMapType &m)
{
    for (CreatureMapType::iterator iter = m.begin(); iter != m.end(); ++iter)
    {
        Creature* target = iter->GetSource();
        if (!target->InSamePhase(i_phaseMask))
            continue;

        if (target->GetExactDist2dSq(i_source) > i_distSq)
            continue;

        // Send packet to all who are sharing the creature's vision
        if (target->HasSharedVision())
        {
            SharedVisionList::const_iterator i = target->GetSharedVisionList().begin();
            for (; i != target->GetSharedVisionList().end(); ++i)
                if ((*i)->m_seer == target)
                    SendPacket(*i);
        }
    }
}

void MessageDistDelivererToHostile::Visit(DynamicObjectMapType &m)
{
    for (DynamicObjectMapType::iterator iter = m.begin(); iter != m.end(); ++iter)
    {
        DynamicObject* target = iter->GetSource();
        if (!target->InSamePhase(i_phaseMask))
            continue;

        if (target->GetExactDist2dSq(i_source) > i_distSq)
            continue;

        if (Unit* caster = target->GetCaster())
        {
            // Send packet back to the caster if the caster has vision of dynamic object
            Player* player = caster->ToPlayer();
            if (player && player->m_seer == target)
                SendPacket(player);
        }
    }
}

/*
void
MessageDistDeliverer::VisitObject(Player* player)
{
    if (!i_ownTeamOnly || (i_source.GetTypeId() == TYPEID_PLAYER && player->GetTeam() == ((Player&)i_source).GetTeam()))
    {
        SendPacket(player);
    }
}
*/

template<class T>
void ObjectUpdater::Visit(GridRefManager<T> &m)
{
    for (typename GridRefManager<T>::iterator iter = m.begin(); iter != m.end(); ++iter)
        if (iter->GetSource()->IsInWorld())
            iter->GetSource()->Update(i_timeDiff);
}

bool AnyDeadUnitObjectInRangeCheck::operator()(Player* u)
{
    return !u->IsAlive() && !u->HasAuraType(SPELL_AURA_GHOST) && i_searchObj->IsWithinDistInMap(u, i_range);
}

bool AnyDeadUnitObjectInRangeCheck::operator()(Corpse* u)
{
    return u->GetType() != CORPSE_BONES && i_searchObj->IsWithinDistInMap(u, i_range);
}

bool AnyDeadUnitObjectInRangeCheck::operator()(Creature* u)
{
    return !u->IsAlive() && i_searchObj->IsWithinDistInMap(u, i_range);
}

bool AnyDeadUnitSpellTargetInRangeCheck::operator()(Player* u)
{
    return AnyDeadUnitObjectInRangeCheck::operator()(u) && WorldObjectSpellTargetCheck::operator()(u);
}

bool AnyDeadUnitSpellTargetInRangeCheck::operator()(Corpse* u)
{
    return AnyDeadUnitObjectInRangeCheck::operator()(u) && WorldObjectSpellTargetCheck::operator()(u);
}

bool AnyDeadUnitSpellTargetInRangeCheck::operator()(Creature* u)
{
    return AnyDeadUnitObjectInRangeCheck::operator()(u) && WorldObjectSpellTargetCheck::operator()(u);
}

template void ObjectUpdater::Visit<Creature>(CreatureMapType&);
template void ObjectUpdater::Visit<GameObject>(GameObjectMapType&);
template void ObjectUpdater::Visit<DynamicObject>(DynamicObjectMapType&);
template void ObjectUpdater::Visit<AreaTrigger>(AreaTriggerMapType &);
template void ObjectUpdater::Visit<Conversation>(ConversationMapType &);<|MERGE_RESOLUTION|>--- conflicted
+++ resolved
@@ -132,17 +132,10 @@
 
     if (!c->HasUnitState(UNIT_STATE_SIGHTLESS))
     {
-<<<<<<< HEAD
-        if (c->IsAIEnabled() && c->CanSeeOrDetect(u, false, true))
-            c->AI()->MoveInLineOfSight_Safe(u);
-        else
-            if (u->GetTypeId() == TYPEID_PLAYER && u->HasStealthAura() && c->IsAIEnabled() && c->CanSeeOrDetect(u, false, true, true))
-=======
         if (c->IsAIEnabled && c->CanSeeOrDetect(u, false, true))
             c->AI()->MoveInLineOfSight_Safe(u);
         else
             if (u->GetTypeId() == TYPEID_PLAYER && u->HasStealthAura() && c->IsAIEnabled && c->CanSeeOrDetect(u, false, true, true))
->>>>>>> 28d470c5
                 c->AI()->TriggerAlert(u);
     }
 }
@@ -393,74 +386,6 @@
     }
 }
 
-void MessageDistDelivererToHostile::Visit(PlayerMapType &m)
-{
-    for (PlayerMapType::iterator iter = m.begin(); iter != m.end(); ++iter)
-    {
-        Player* target = iter->GetSource();
-        if (!target->InSamePhase(i_phaseMask))
-            continue;
-
-        if (target->GetExactDist2dSq(i_source) > i_distSq)
-            continue;
-
-        // Send packet to all who are sharing the player's vision
-        if (target->HasSharedVision())
-        {
-            SharedVisionList::const_iterator i = target->GetSharedVisionList().begin();
-            for (; i != target->GetSharedVisionList().end(); ++i)
-                if ((*i)->m_seer == target)
-                    SendPacket(*i);
-        }
-
-        if (target->m_seer == target || target->GetVehicle())
-            SendPacket(target);
-    }
-}
-
-void MessageDistDelivererToHostile::Visit(CreatureMapType &m)
-{
-    for (CreatureMapType::iterator iter = m.begin(); iter != m.end(); ++iter)
-    {
-        Creature* target = iter->GetSource();
-        if (!target->InSamePhase(i_phaseMask))
-            continue;
-
-        if (target->GetExactDist2dSq(i_source) > i_distSq)
-            continue;
-
-        // Send packet to all who are sharing the creature's vision
-        if (target->HasSharedVision())
-        {
-            SharedVisionList::const_iterator i = target->GetSharedVisionList().begin();
-            for (; i != target->GetSharedVisionList().end(); ++i)
-                if ((*i)->m_seer == target)
-                    SendPacket(*i);
-        }
-    }
-}
-
-void MessageDistDelivererToHostile::Visit(DynamicObjectMapType &m)
-{
-    for (DynamicObjectMapType::iterator iter = m.begin(); iter != m.end(); ++iter)
-    {
-        DynamicObject* target = iter->GetSource();
-        if (!target->InSamePhase(i_phaseMask))
-            continue;
-
-        if (target->GetExactDist2dSq(i_source) > i_distSq)
-            continue;
-
-        if (Unit* caster = target->GetCaster())
-        {
-            // Send packet back to the caster if the caster has vision of dynamic object
-            Player* player = caster->ToPlayer();
-            if (player && player->m_seer == target)
-                SendPacket(player);
-        }
-    }
-}
-
 /*
 void
 MessageDistDeliverer::VisitObject(Player* player)
@@ -497,17 +422,17 @@
 
 bool AnyDeadUnitSpellTargetInRangeCheck::operator()(Player* u)
 {
-    return AnyDeadUnitObjectInRangeCheck::operator()(u) && WorldObjectSpellTargetCheck::operator()(u);
+    return AnyDeadUnitObjectInRangeCheck::operator()(u) && i_check(u);
 }
 
 bool AnyDeadUnitSpellTargetInRangeCheck::operator()(Corpse* u)
 {
-    return AnyDeadUnitObjectInRangeCheck::operator()(u) && WorldObjectSpellTargetCheck::operator()(u);
+    return AnyDeadUnitObjectInRangeCheck::operator()(u) && i_check(u);
 }
 
 bool AnyDeadUnitSpellTargetInRangeCheck::operator()(Creature* u)
 {
-    return AnyDeadUnitObjectInRangeCheck::operator()(u) && WorldObjectSpellTargetCheck::operator()(u);
+    return AnyDeadUnitObjectInRangeCheck::operator()(u) && i_check(u);
 }
 
 template void ObjectUpdater::Visit<Creature>(CreatureMapType&);
