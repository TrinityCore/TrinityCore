/*
 * This file is part of the TrinityCore Project. See AUTHORS file for Copyright information
 *
 * This program is free software; you can redistribute it and/or modify it
 * under the terms of the GNU General Public License as published by the
 * Free Software Foundation; either version 2 of the License, or (at your
 * option) any later version.
 *
 * This program is distributed in the hope that it will be useful, but WITHOUT
 * ANY WARRANTY; without even the implied warranty of MERCHANTABILITY or
 * FITNESS FOR A PARTICULAR PURPOSE. See the GNU General Public License for
 * more details.
 *
 * You should have received a copy of the GNU General Public License along
 * with this program. If not, see <http://www.gnu.org/licenses/>.
 */

#ifndef TRINITY_GRIDNOTIFIERS_H
#define TRINITY_GRIDNOTIFIERS_H

#include "Creature.h"
#include "Corpse.h"
#include "CreatureAI.h"
#include "DynamicObject.h"
#include "GameObject.h"
#include "Group.h"
#include "Player.h"
#include "Spell.h"
#include "SpellInfo.h"
#include "UnitAI.h"
#include "UpdateData.h"

namespace Trinity
{
    struct TC_GAME_API VisibleNotifier
    {
        Player &i_player;
        UpdateData i_data;
        std::set<Unit*> i_visibleNow;
        GuidUnorderedSet vis_guids;

        VisibleNotifier(Player &player) : i_player(player), vis_guids(player.m_clientGUIDs) { }
        template<class T> void Visit(GridRefManager<T> &m);
        void SendToSelf(void);
    };

    struct VisibleChangesNotifier
    {
        WorldObject &i_object;

        explicit VisibleChangesNotifier(WorldObject &object) : i_object(object) { }
        template<class T> void Visit(GridRefManager<T> &) { }
        void Visit(PlayerMapType &);
        void Visit(CreatureMapType &);
        void Visit(DynamicObjectMapType &);
    };

    struct TC_GAME_API PlayerRelocationNotifier : public VisibleNotifier
    {
        PlayerRelocationNotifier(Player &player) : VisibleNotifier(player) { }

        template<class T> void Visit(GridRefManager<T> &m) { VisibleNotifier::Visit(m); }
        void Visit(CreatureMapType &);
        void Visit(PlayerMapType &);
    };

    struct TC_GAME_API CreatureRelocationNotifier
    {
        Creature &i_creature;
        CreatureRelocationNotifier(Creature &c) : i_creature(c) { }
        template<class T> void Visit(GridRefManager<T> &) { }
        void Visit(CreatureMapType &);
        void Visit(PlayerMapType &);
    };

    struct TC_GAME_API DelayedUnitRelocation
    {
        Map &i_map;
        Cell &cell;
        CellCoord &p;
        const float i_radius;
        DelayedUnitRelocation(Cell &c, CellCoord &pair, Map &map, float radius) :
            i_map(map), cell(c), p(pair), i_radius(radius) { }
        template<class T> void Visit(GridRefManager<T> &) { }
        void Visit(CreatureMapType &);
        void Visit(PlayerMapType   &);
    };

    struct TC_GAME_API AIRelocationNotifier
    {
        Unit &i_unit;
        bool isCreature;
        explicit AIRelocationNotifier(Unit &unit) : i_unit(unit), isCreature(unit.GetTypeId() == TYPEID_UNIT)  { }
        template<class T> void Visit(GridRefManager<T> &) { }
        void Visit(CreatureMapType &);
    };

    struct GridUpdater
    {
        GridType &i_grid;
        uint32 i_timeDiff;
        GridUpdater(GridType &grid, uint32 diff) : i_grid(grid), i_timeDiff(diff) { }

        template<class T> void updateObjects(GridRefManager<T> &m)
        {
            for (typename GridRefManager<T>::iterator iter = m.begin(); iter != m.end(); ++iter)
                iter->GetSource()->Update(i_timeDiff);
        }

        void Visit(PlayerMapType &m) { updateObjects<Player>(m); }
        void Visit(CreatureMapType &m){ updateObjects<Creature>(m); }
        void Visit(GameObjectMapType &m) { updateObjects<GameObject>(m); }
        void Visit(DynamicObjectMapType &m) { updateObjects<DynamicObject>(m); }
        void Visit(CorpseMapType &m) { updateObjects<Corpse>(m); }
    };

    struct TC_GAME_API MessageDistDeliverer
    {
        WorldObject const* i_source;
        WorldPacket const* i_message;
        uint32 i_phaseMask;
        // @tswow-begin
        uint64 i_phase_id;
        // @tswow-end
        float i_distSq;
        uint32 team;
        Player const* skipped_receiver;
<<<<<<< HEAD
        MessageDistDeliverer(WorldObject const* src, WorldPacket const* msg, float dist, bool own_team_only = false, Player const* skipped = nullptr)
            // @tswow-begin
            : i_source(src), i_message(msg), i_phaseMask(src->GetPhaseMask()), i_phase_id(src->m_phase_id), i_distSq(dist * dist)
            // @tswow-end
=======
        bool required3dDist;
        MessageDistDeliverer(WorldObject const* src, WorldPacket const* msg, float dist, bool own_team_only = false, Player const* skipped = nullptr, bool req3dDist = false)
            : i_source(src), i_message(msg), i_phaseMask(src->GetPhaseMask()), i_distSq(dist * dist)
>>>>>>> 036c7232
            , team(0)
            , skipped_receiver(skipped)
            , required3dDist(req3dDist)
        {
            if (own_team_only)
                if (Player const* player = src->ToPlayer())
                    team = player->GetTeam();
        }

        void Visit(PlayerMapType &m);
        void Visit(CreatureMapType &m);
        void Visit(DynamicObjectMapType &m);
        template<class SKIP> void Visit(GridRefManager<SKIP> &) { }

        void SendPacket(Player* player)
        {
            // never send packet to self
            if (player == i_source || (team && player->GetTeam() != team) || skipped_receiver == player)
                return;

            if (!player->HaveAtClient(i_source))
                return;

            player->SendDirectMessage(i_message);
        }
    };

    struct TC_GAME_API MessageDistDelivererToHostile
    {
        Unit* i_source;
        WorldPacket const* i_message;
        uint32 i_phaseMask;
        // @tswow-begin
        uint64 i_phase_id;
        // @tswow-end
        float i_distSq;

        MessageDistDelivererToHostile(Unit* src, WorldPacket const* msg, float dist)
            : i_source(src), i_message(msg), i_phaseMask(src->GetPhaseMask()), i_phase_id(src->m_phase_id), i_distSq(dist * dist)
        {
        }

        void Visit(PlayerMapType &m);
        void Visit(CreatureMapType &m);
        void Visit(DynamicObjectMapType &m);
        template<class SKIP> void Visit(GridRefManager<SKIP> &) { }

        void SendPacket(Player* player)
        {
            // never send packet to self
            if (player == i_source || !player->HaveAtClient(i_source) || player->IsFriendlyTo(i_source))
                return;

            player->SendDirectMessage(i_message);
        }
    };

    struct ObjectUpdater
    {
        uint32 i_timeDiff;
        explicit ObjectUpdater(const uint32 diff) : i_timeDiff(diff) { }
        template<class T> void Visit(GridRefManager<T> &m);
        void Visit(PlayerMapType &) { }
        void Visit(CorpseMapType &) { }
    };

    // SEARCHERS & LIST SEARCHERS & WORKERS

    // WorldObject searchers & workers

    // Generic base class to insert elements into arbitrary containers using push_back
    template<typename Type>
    class ContainerInserter
    {
        using InserterType = void(*)(void*, Type&&);

        void* ref;
        InserterType inserter;

    protected:
        template<typename T>
        ContainerInserter(T& ref_) : ref(&ref_)
        {
            inserter = [](void* containerRaw, Type&& object)
            {
                T* container = reinterpret_cast<T*>(containerRaw);
                container->insert(container->end(), std::move(object));
            };
        }

        void Insert(Type object)
        {
            inserter(ref, std::move(object));
        }
    };

    template<class Check>
    struct WorldObjectSearcher
    {
        uint32 i_mapTypeMask;
        uint32 i_phaseMask;
        // @tswow-begin
        uint64 i_phase_id;
        // @tswow-end
        WorldObject* &i_object;
        Check &i_check;

        WorldObjectSearcher(WorldObject const* searcher, WorldObject* & result, Check& check, uint32 mapTypeMask = GRID_MAP_TYPE_MASK_ALL)
        // @tswow-begin
            : i_mapTypeMask(mapTypeMask), i_phaseMask(searcher->GetPhaseMask()), i_phase_id(searcher->m_phase_id), i_object(result), i_check(check) { }
        // @tswow-end

        void Visit(GameObjectMapType &m);
        void Visit(PlayerMapType &m);
        void Visit(CreatureMapType &m);
        void Visit(CorpseMapType &m);
        void Visit(DynamicObjectMapType &m);

        template<class NOT_INTERESTED> void Visit(GridRefManager<NOT_INTERESTED> &) { }
    };

    template<class Check>
    struct WorldObjectLastSearcher
    {
        uint32 i_mapTypeMask;
        uint32 i_phaseMask;
        // @tswow-begin
        uint64 i_phase_id;
        // @tswow-end
        WorldObject* &i_object;
        Check &i_check;

        WorldObjectLastSearcher(WorldObject const* searcher, WorldObject* & result, Check& check, uint32 mapTypeMask = GRID_MAP_TYPE_MASK_ALL)
            // @tswow-begin
            :  i_mapTypeMask(mapTypeMask), i_phaseMask(searcher->GetPhaseMask()), i_phase_id(searcher->m_phase_id), i_object(result), i_check(check) { }
            // @tswow-end


        void Visit(GameObjectMapType &m);
        void Visit(PlayerMapType &m);
        void Visit(CreatureMapType &m);
        void Visit(CorpseMapType &m);
        void Visit(DynamicObjectMapType &m);

        template<class NOT_INTERESTED> void Visit(GridRefManager<NOT_INTERESTED> &) { }
    };

    template<class Check>
    struct WorldObjectListSearcher : ContainerInserter<WorldObject*>
    {
        uint32 i_mapTypeMask;
        uint32 i_phaseMask;
        // @tswow-begin
        uint64 i_phase_id;
        // @tswow-end
        Check& i_check;

        template<typename Container>
        WorldObjectListSearcher(WorldObject const* searcher, Container& container, Check & check, uint32 mapTypeMask = GRID_MAP_TYPE_MASK_ALL)
            : ContainerInserter<WorldObject*>(container),
            // @tswow-begin
              i_mapTypeMask(mapTypeMask), i_phaseMask(searcher->GetPhaseMask()), i_phase_id(searcher->m_phase_id), i_check(check) { }
            // @tswow-end

        void Visit(PlayerMapType &m);
        void Visit(CreatureMapType &m);
        void Visit(CorpseMapType &m);
        void Visit(GameObjectMapType &m);
        void Visit(DynamicObjectMapType &m);

        template<class NOT_INTERESTED> void Visit(GridRefManager<NOT_INTERESTED> &) { }
    };

    template<class Do>
    struct WorldObjectWorker
    {
        uint32 i_mapTypeMask;
        uint32 i_phaseMask;
        // @tswow-begin
        uint64 i_phase_id;
        // @tswow-end
        Do const& i_do;

        WorldObjectWorker(WorldObject const* searcher, Do const& _do, uint32 mapTypeMask = GRID_MAP_TYPE_MASK_ALL)
            // @tswow-begin
            : i_mapTypeMask(mapTypeMask), i_phaseMask(searcher->GetPhaseMask()), i_phase_id(searcher->m_phase_id), i_do(_do) { }
            // @tswow-end

        void Visit(GameObjectMapType &m)
        {
            if (!(i_mapTypeMask & GRID_MAP_TYPE_MASK_GAMEOBJECT))
                return;
            for (GameObjectMapType::iterator itr=m.begin(); itr != m.end(); ++itr)
                // @tswow-begin
                if (itr->GetSource()->InSamePhase(i_phaseMask,i_phase_id))
                // @tswow-end
                    i_do(itr->GetSource());
        }

        void Visit(PlayerMapType &m)
        {
            if (!(i_mapTypeMask & GRID_MAP_TYPE_MASK_PLAYER))
                return;
            for (PlayerMapType::iterator itr=m.begin(); itr != m.end(); ++itr)
                // @tswow-begin
                if (itr->GetSource()->InSamePhase(i_phaseMask,i_phase_id))
                // @tswow-end
                    i_do(itr->GetSource());
        }
        void Visit(CreatureMapType &m)
        {
            if (!(i_mapTypeMask & GRID_MAP_TYPE_MASK_CREATURE))
                return;
            for (CreatureMapType::iterator itr=m.begin(); itr != m.end(); ++itr)
                // @tswow-begin
                if (itr->GetSource()->InSamePhase(i_phaseMask,i_phase_id))
                // @tswow-end
                    i_do(itr->GetSource());
        }

        void Visit(CorpseMapType &m)
        {
            if (!(i_mapTypeMask & GRID_MAP_TYPE_MASK_CORPSE))
                return;
            for (CorpseMapType::iterator itr=m.begin(); itr != m.end(); ++itr)
                // @tswow-begin
                if (itr->GetSource()->InSamePhase(i_phaseMask,i_phase_id))
                // @tswow-end
                    i_do(itr->GetSource());
        }

        void Visit(DynamicObjectMapType &m)
        {
            if (!(i_mapTypeMask & GRID_MAP_TYPE_MASK_DYNAMICOBJECT))
                return;
            for (DynamicObjectMapType::iterator itr=m.begin(); itr != m.end(); ++itr)
                // @tswow-begin
                if (itr->GetSource()->InSamePhase(i_phaseMask,i_phase_id))
                // @tswow-end
                    i_do(itr->GetSource());
        }

        template<class NOT_INTERESTED> void Visit(GridRefManager<NOT_INTERESTED> &) { }
    };

    // Gameobject searchers

    template<class Check>
    struct GameObjectSearcher
    {
        uint32 i_phaseMask;
        // @tswow-begin
        uint64 i_phase_id;
        // @tswow-end
        GameObject* &i_object;
        Check &i_check;

        GameObjectSearcher(WorldObject const* searcher, GameObject* & result, Check& check)
            // @tswow-begin
            : i_phaseMask(searcher->GetPhaseMask()), i_phase_id(searcher->m_phase_id), i_object(result), i_check(check) { }
            // @tswow-end


        void Visit(GameObjectMapType &m);

        template<class NOT_INTERESTED> void Visit(GridRefManager<NOT_INTERESTED> &) { }
    };

    // Last accepted by Check GO if any (Check can change requirements at each call)
    template<class Check>
    struct GameObjectLastSearcher
    {
        uint32 i_phaseMask;
        // @tswow-begin
        uint64 i_phase_id;
        // @tswow-end
        GameObject* &i_object;
        Check& i_check;

        GameObjectLastSearcher(WorldObject const* searcher, GameObject* & result, Check& check)
            // @tswow-begin
            : i_phaseMask(searcher->GetPhaseMask()), i_phase_id(searcher->m_phase_id), i_object(result), i_check(check) { }
            // @tswow-end

        void Visit(GameObjectMapType &m);

        template<class NOT_INTERESTED> void Visit(GridRefManager<NOT_INTERESTED> &) { }
    };

    template<class Check>
    struct GameObjectListSearcher : ContainerInserter<GameObject*>
    {
        uint32 i_phaseMask;
        // @tswow-begin
        uint64 i_phase_id;
        // @tswow-end
        Check& i_check;

        template<typename Container>
        GameObjectListSearcher(WorldObject const* searcher, Container& container, Check & check)
            : ContainerInserter<GameObject*>(container),
            // @tswow-begin
              i_phaseMask(searcher->GetPhaseMask()), i_phase_id(searcher->m_phase_id), i_check(check) { }
            // @tswow-end

        void Visit(GameObjectMapType &m);

        template<class NOT_INTERESTED> void Visit(GridRefManager<NOT_INTERESTED> &) { }
    };

    template<class Functor>
    struct GameObjectWorker
    {
        GameObjectWorker(WorldObject const* searcher, Functor& func)
        // @tswow-begin
            : _func(func), _phaseMask(searcher->GetPhaseMask()),_uint64(searcher->m_phase_id) { }
        // @tswow-end

        void Visit(GameObjectMapType& m)
        {
            for (GameObjectMapType::iterator itr = m.begin(); itr != m.end(); ++itr)
                // @tswow-begin
                if (itr->GetSource()->InSamePhase(_phaseMask,_uint64))
                // @tswow-end
                    _func(itr->GetSource());
        }

        template<class NOT_INTERESTED> void Visit(GridRefManager<NOT_INTERESTED> &) { }

    private:
        Functor& _func;
        uint32 _phaseMask;
        // @tswow-begin
        uint64 _uint64;
        // @tswow-end
    };

    // Unit searchers

    // First accepted by Check Unit if any
    template<class Check>
    struct UnitSearcher
    {
        uint32 i_phaseMask;
        // @tswow-begin
        uint64 i_phase_id;
        // @tswow-end
        Unit* &i_object;
        Check & i_check;

        UnitSearcher(WorldObject const* searcher, Unit* & result, Check & check)
            // @tswow-begin
            : i_phaseMask(searcher->GetPhaseMask()), i_phase_id(searcher->m_phase_id), i_object(result), i_check(check) { }
            // @tswow-end

        void Visit(CreatureMapType &m);
        void Visit(PlayerMapType &m);

        template<class NOT_INTERESTED> void Visit(GridRefManager<NOT_INTERESTED> &) { }
    };

    // Last accepted by Check Unit if any (Check can change requirements at each call)
    template<class Check>
    struct UnitLastSearcher
    {
        uint32 i_phaseMask;
        // @tswow-begin
        uint64 i_phase_id;
        // @tswow-end
        Unit* &i_object;
        Check & i_check;

        UnitLastSearcher(WorldObject const* searcher, Unit* & result, Check & check)
            // @tswow-begin
            : i_phaseMask(searcher->GetPhaseMask()), i_phase_id(searcher->m_phase_id), i_object(result), i_check(check) { }
            // @tswow-end

        void Visit(CreatureMapType &m);
        void Visit(PlayerMapType &m);

        template<class NOT_INTERESTED> void Visit(GridRefManager<NOT_INTERESTED> &) { }
    };

    // All accepted by Check units if any
    template<class Check>
    struct UnitListSearcher : ContainerInserter<Unit*>
    {
        uint32 i_phaseMask;
        // @tswow-begin
        uint64 i_phase_id;
        // @tswow-end
        Check& i_check;

        template<typename Container>
        UnitListSearcher(WorldObject const* searcher, Container& container, Check& check)
            : ContainerInserter<Unit*>(container),
            // @tswow-begin
              i_phaseMask(searcher->GetPhaseMask()), i_phase_id(searcher->m_phase_id), i_check(check) { }
            // @tswow-end

        void Visit(PlayerMapType &m);
        void Visit(CreatureMapType &m);

        template<class NOT_INTERESTED> void Visit(GridRefManager<NOT_INTERESTED> &) { }
    };

    // Creature searchers

    template<class Check>
    struct CreatureSearcher
    {
        uint32 i_phaseMask;
        // @tswow-begin
        uint64 i_phase_id;
        // @tswow-end
        Creature* &i_object;
        Check & i_check;

        CreatureSearcher(WorldObject const* searcher, Creature* & result, Check & check)
            // @tswow-begin
            : i_phaseMask(searcher->GetPhaseMask()), i_phase_id(searcher->m_phase_id), i_object(result), i_check(check) { }
            // @tswow-end

        void Visit(CreatureMapType &m);

        template<class NOT_INTERESTED> void Visit(GridRefManager<NOT_INTERESTED> &) { }
    };

    // Last accepted by Check Creature if any (Check can change requirements at each call)
    template<class Check>
    struct CreatureLastSearcher
    {
        uint32 i_phaseMask;
        // @tswow-begin
        uint64 i_phase_id;
        // @tswow-end
        Creature* &i_object;
        Check & i_check;

        CreatureLastSearcher(WorldObject const* searcher, Creature* & result, Check & check)
            // @tswow-begin
            : i_phaseMask(searcher->GetPhaseMask()), i_phase_id(searcher->m_phase_id), i_object(result), i_check(check) { }
            // @tswow-end

        void Visit(CreatureMapType &m);

        template<class NOT_INTERESTED> void Visit(GridRefManager<NOT_INTERESTED> &) { }
    };

    template<class Check>
    struct CreatureListSearcher : ContainerInserter<Creature*>
    {
        uint32 i_phaseMask;
        // @tswow-begin
        uint64 i_phase_id;
        // @tswow-end
        Check& i_check;

        template<typename Container>
        CreatureListSearcher(WorldObject const* searcher, Container& container, Check & check)
            : ContainerInserter<Creature*>(container),
            // @tswow-begin
              i_phaseMask(searcher->GetPhaseMask()), i_phase_id(searcher->m_phase_id), i_check(check) { }
            // @tswow-end

        void Visit(CreatureMapType &m);

        template<class NOT_INTERESTED> void Visit(GridRefManager<NOT_INTERESTED> &) { }
    };

    template<class Do>
    struct CreatureWorker
    {
        uint32 i_phaseMask;
        // @tswow-begin
        uint64 i_phase_id;
        // @tswow-end
        Do& i_do;

        CreatureWorker(WorldObject const* searcher, Do& _do)
            // @tswow-begin
            : i_phaseMask(searcher->GetPhaseMask()), i_phase_id(searcher->m_phase_id), i_do(_do) { }
            // @tswow-end

        void Visit(CreatureMapType &m)
        {
            for (CreatureMapType::iterator itr=m.begin(); itr != m.end(); ++itr)
                // @tswow-begin
                if (itr->GetSource()->InSamePhase(i_phaseMask,i_phase_id))
                // @tswow-end
                    i_do(itr->GetSource());
        }

        template<class NOT_INTERESTED> void Visit(GridRefManager<NOT_INTERESTED> &) { }
    };

    // Player searchers

    template<class Check>
    struct PlayerSearcher
    {
        uint32 i_phaseMask;
        // @tswow-begin
        uint64 i_phase_id;
        // @tswow-end
        Player* &i_object;
        Check & i_check;

        PlayerSearcher(WorldObject const* searcher, Player* & result, Check & check)
            // @tswow-begin
            : i_phaseMask(searcher->GetPhaseMask()), i_phase_id(searcher->m_phase_id), i_object(result), i_check(check) { }
            // @tswow-end

        void Visit(PlayerMapType &m);

        template<class NOT_INTERESTED> void Visit(GridRefManager<NOT_INTERESTED> &) { }
    };

    template<class Check>
    struct PlayerListSearcher : ContainerInserter<Player*>
    {
        uint32 i_phaseMask;
        // @tswow-begin
        uint64 i_phase_id;
        // @tswow-end
        Check& i_check;

        template<typename Container>
        PlayerListSearcher(WorldObject const* searcher, Container& container, Check & check)
            : ContainerInserter<Player*>(container),
            // @tswow-begin
              i_phaseMask(searcher->GetPhaseMask()), i_phase_id(searcher->m_phase_id), i_check(check) { }
            // @tswow-end

        template<typename Container>
        PlayerListSearcher(uint32 phaseMask, Container& container, Check & check)
            : ContainerInserter<Player*>(container),
              i_phaseMask(phaseMask), i_check(check) { }

        void Visit(PlayerMapType &m);

        template<class NOT_INTERESTED> void Visit(GridRefManager<NOT_INTERESTED> &) { }
    };

    template<class Check>
    struct PlayerLastSearcher
    {
        uint32 i_phaseMask;
        // @tswow-begin
        uint64 i_phase_id;
        // @tswow-end
        Player* &i_object;
        Check& i_check;

        // @tswow-begin
        PlayerLastSearcher(WorldObject const* searcher, Player*& result, Check& check) : i_phaseMask(searcher->GetPhaseMask()), i_phase_id(searcher->m_phase_id), i_object(result), i_check(check)
        // @tswow-end
        {
        }

        void Visit(PlayerMapType& m);

        template<class NOT_INTERESTED> void Visit(GridRefManager<NOT_INTERESTED> &) { }
    };

    template<class Do>
    struct PlayerWorker
    {
        uint32 i_phaseMask;
        // @tswow-begin
        uint64 i_phase_id;
        // @tswow-end
        Do& i_do;

        PlayerWorker(WorldObject const* searcher, Do& _do)
            // @tswow-begin
            : i_phaseMask(searcher->GetPhaseMask()), i_phase_id(searcher->m_phase_id), i_do(_do) { }
            // @tswow-end

        void Visit(PlayerMapType &m)
        {
            for (PlayerMapType::iterator itr=m.begin(); itr != m.end(); ++itr)
                // @tswow-begin
                if (itr->GetSource()->InSamePhase(i_phaseMask,i_phase_id))
                // @tswow-end
                    i_do(itr->GetSource());
        }

        template<class NOT_INTERESTED> void Visit(GridRefManager<NOT_INTERESTED> &) { }
    };

    template<class Do>
    struct PlayerDistWorker
    {
        WorldObject const* i_searcher;
        float i_dist;
        Do& i_do;

        PlayerDistWorker(WorldObject const* searcher, float _dist, Do& _do)
            : i_searcher(searcher), i_dist(_dist), i_do(_do) { }

        void Visit(PlayerMapType &m)
        {
            for (PlayerMapType::iterator itr=m.begin(); itr != m.end(); ++itr)
                if (itr->GetSource()->InSamePhase(i_searcher) && itr->GetSource()->IsWithinDist(i_searcher, i_dist))
                    i_do(itr->GetSource());
        }

        template<class NOT_INTERESTED> void Visit(GridRefManager<NOT_INTERESTED> &) { }
    };

    // CHECKS && DO classes

    // WorldObject check classes

    class TC_GAME_API AnyDeadUnitObjectInRangeCheck
    {
        public:
            AnyDeadUnitObjectInRangeCheck(WorldObject* searchObj, float range) : i_searchObj(searchObj), i_range(range) { }
            bool operator()(Player* u);
            bool operator()(Corpse* u);
            bool operator()(Creature* u);
            template<class NOT_INTERESTED> bool operator()(NOT_INTERESTED*) { return false; }
        protected:
            WorldObject const* const i_searchObj;
            float i_range;
    };

    class TC_GAME_API AnyDeadUnitSpellTargetInRangeCheck : public AnyDeadUnitObjectInRangeCheck, public WorldObjectSpellTargetCheck
    {
        public:
            AnyDeadUnitSpellTargetInRangeCheck(WorldObject* searchObj, float range, SpellInfo const* spellInfo, SpellTargetCheckTypes check)
                : AnyDeadUnitObjectInRangeCheck(searchObj, range), WorldObjectSpellTargetCheck(searchObj, searchObj, spellInfo, check, nullptr)
            { }
            bool operator()(Player* u);
            bool operator()(Corpse* u);
            bool operator()(Creature* u);
            template<class NOT_INTERESTED> bool operator()(NOT_INTERESTED*) { return false; }
    };

    // WorldObject do classes

    class RespawnDo
    {
        public:
            RespawnDo() { }
            void operator()(Creature* u) const { u->Respawn(); }
            void operator()(GameObject* u) const { u->Respawn(); }
            void operator()(WorldObject*) const { }
            void operator()(Corpse*) const { }
    };

    // GameObject checks

    class GameObjectFocusCheck
    {
        public:
            GameObjectFocusCheck(WorldObject const* caster, uint32 focusId) : _caster(caster), _focusId(focusId) { }

            bool operator()(GameObject* go) const
            {
                if (go->GetGOInfo()->type != GAMEOBJECT_TYPE_SPELL_FOCUS)
                    return false;

                if (go->GetGOInfo()->spellFocus.focusId != _focusId)
                    return false;

                if (!go->isSpawned())
                    return false;

                float const dist = go->GetGOInfo()->spellFocus.dist;
                return go->IsWithinDistInMap(_caster, dist);
            }

        private:
            WorldObject const* _caster;
            uint32 _focusId;
    };

    // Find the nearest Fishing hole and return true only if source object is in range of hole
    class NearestGameObjectFishingHole
    {
        public:
            NearestGameObjectFishingHole(WorldObject const& obj, float range) : i_obj(obj), i_range(range) { }

            bool operator()(GameObject* go)
            {
                if (go->GetGOInfo()->type == GAMEOBJECT_TYPE_FISHINGHOLE && go->isSpawned() && i_obj.IsWithinDistInMap(go, i_range) && i_obj.IsWithinDistInMap(go, (float)go->GetGOInfo()->fishinghole.radius))
                {
                    i_range = i_obj.GetDistance(go);
                    return true;
                }
                return false;
            }

        private:
            WorldObject const& i_obj;
            float i_range;

            // prevent clone
            NearestGameObjectFishingHole(NearestGameObjectFishingHole const&) = delete;
    };

    class NearestGameObjectCheck
    {
        public:
            NearestGameObjectCheck(WorldObject const& obj) : i_obj(obj), i_range(999.f) { }

            bool operator()(GameObject* go)
            {
                if (i_obj.IsWithinDistInMap(go, i_range))
                {
                    i_range = i_obj.GetDistance(go);        // use found GO range as new range limit for next check
                    return true;
                }
                return false;
            }

        private:
            WorldObject const& i_obj;
            float i_range;

            // prevent clone this object
            NearestGameObjectCheck(NearestGameObjectCheck const&) = delete;
    };

    // Success at unit in range, range update for next check (this can be use with GameobjectLastSearcher to find nearest GO)
    class NearestGameObjectEntryInObjectRangeCheck
    {
        public:
            NearestGameObjectEntryInObjectRangeCheck(WorldObject const& obj, uint32 entry, float range, bool spawnedOnly = true) : i_obj(obj), i_entry(entry), i_range(range), i_spawnedOnly(spawnedOnly) { }

            bool operator()(GameObject* go)
            {
                if ((!i_spawnedOnly || go->isSpawned()) && go->GetEntry() == i_entry && go->GetGUID() != i_obj.GetGUID() && i_obj.IsWithinDistInMap(go, i_range))
                {
                    i_range = i_obj.GetDistance(go);        // use found GO range as new range limit for next check
                    return true;
                }
                return false;
            }

        private:
            WorldObject const& i_obj;
            uint32 i_entry;
            float  i_range;
            bool   i_spawnedOnly;

            // prevent clone this object
            NearestGameObjectEntryInObjectRangeCheck(NearestGameObjectEntryInObjectRangeCheck const&) = delete;
    };

    // Success at unit in range, range update for next check (this can be use with GameobjectLastSearcher to find nearest unspawned GO)
    class NearestUnspawnedGameObjectEntryInObjectRangeCheck
    {
    public:
        NearestUnspawnedGameObjectEntryInObjectRangeCheck(WorldObject const& obj, uint32 entry, float range) : i_obj(obj), i_entry(entry), i_range(range) { }

        bool operator()(GameObject* go)
        {
            if (!go->isSpawned() && go->GetEntry() == i_entry && go->GetGUID() != i_obj.GetGUID() && i_obj.IsWithinDistInMap(go, i_range))
            {
                i_range = i_obj.GetDistance(go);        // use found GO range as new range limit for next check
                return true;
            }
            return false;
        }

    private:
        WorldObject const& i_obj;
        uint32 i_entry;
        float  i_range;

        // prevent clone this object
        NearestUnspawnedGameObjectEntryInObjectRangeCheck(NearestUnspawnedGameObjectEntryInObjectRangeCheck const&) = delete;
    };

    // Success at unit in range, range update for next check (this can be use with GameobjectLastSearcher to find nearest GO with a certain type)
    class NearestGameObjectTypeInObjectRangeCheck
    {
        public:
            NearestGameObjectTypeInObjectRangeCheck(WorldObject const& obj, GameobjectTypes type, float range) : i_obj(obj), i_type(type), i_range(range) { }

            bool operator()(GameObject* go)
            {
                if (go->GetGoType() == i_type && i_obj.IsWithinDistInMap(go, i_range))
                {
                    i_range = i_obj.GetDistance(go);        // use found GO range as new range limit for next check
                    return true;
                }
                return false;
            }

        private:
            WorldObject const& i_obj;
            GameobjectTypes i_type;
            float i_range;

            // prevent clone this object
            NearestGameObjectTypeInObjectRangeCheck(NearestGameObjectTypeInObjectRangeCheck const&) = delete;
    };

    // Unit checks

    class MostHPMissingInRange
    {
        public:
            MostHPMissingInRange(Unit const* obj, float range, uint32 hp) : i_obj(obj), i_range(range), i_hp(hp) { }

            bool operator()(Unit* u)
            {
                if (u->IsAlive() && u->IsInCombat() && !i_obj->IsHostileTo(u) && i_obj->IsWithinDistInMap(u, i_range) && u->GetMaxHealth() - u->GetHealth() > i_hp)
                {
                    i_hp = u->GetMaxHealth() - u->GetHealth();
                    return true;
                }
                return false;
            }

        private:
            Unit const* i_obj;
            float i_range;
            uint32 i_hp;
    };

    class MostHPPercentMissingInRange
    {
    public:
        MostHPPercentMissingInRange(Unit const* obj, float range, uint32 minHpPct, uint32 maxHpPct) : i_obj(obj), i_range(range), i_minHpPct(minHpPct), i_maxHpPct(maxHpPct), i_hpPct(101.f) { }

        bool operator()(Unit* u)
        {
            if (u->IsAlive() && u->IsInCombat() && !i_obj->IsHostileTo(u) && i_obj->IsWithinDistInMap(u, i_range) && i_minHpPct <= u->GetHealthPct() && u->GetHealthPct() <= i_maxHpPct && u->GetHealthPct() < i_hpPct)
            {
                i_hpPct = u->GetHealthPct();
                return true;
            }
            return false;
        }

    private:
        Unit const* i_obj;
        float i_range;
        float i_minHpPct, i_maxHpPct, i_hpPct;
    };

    class FriendlyBelowHpPctEntryInRange
    {
        public:
            FriendlyBelowHpPctEntryInRange(Unit const* obj, uint32 entry, float range, uint8 pct, bool excludeSelf) : i_obj(obj), i_entry(entry), i_range(range), i_pct(pct), i_excludeSelf(excludeSelf) { }

            bool operator()(Unit* u)
            {
                if (i_excludeSelf && i_obj->GetGUID() == u->GetGUID())
                    return false;
                if (u->GetEntry() == i_entry && u->IsAlive() && u->IsInCombat() && !i_obj->IsHostileTo(u) && i_obj->IsWithinDistInMap(u, i_range) && u->HealthBelowPct(i_pct))
                    return true;
                return false;
            }

        private:
            Unit const* i_obj;
            uint32 i_entry;
            float i_range;
            uint8 i_pct;
            bool i_excludeSelf;
    };

    class MostHPMissingGroupInRange
    {
        public:
            MostHPMissingGroupInRange(Unit const* obj, float range, uint32 hp) : i_obj(obj), i_range(range), i_hp(hp) { }

            bool operator()(Unit* u)
            {
                if (i_obj == u)
                    return false;

                Player* player = nullptr;
                if (u->GetTypeId() == TYPEID_PLAYER)
                    player = u->ToPlayer();
                else if (u->IsPet() && u->GetOwner())
                    player = u->GetOwner()->ToPlayer();

                if (!player)
                    return false;

                Group* group = player->GetGroup();
                if (!group || !group->IsMember(i_obj->IsPet() ? i_obj->GetOwnerGUID() : i_obj->GetGUID()))
                    return false;

                if (u->IsAlive() && !i_obj->IsHostileTo(u) && i_obj->IsWithinDistInMap(u, i_range) && u->GetMaxHealth() - u->GetHealth() > i_hp)
                {
                    i_hp = u->GetMaxHealth() - u->GetHealth();
                    return true;
                }

                return false;
            }

        private:
            Unit const* i_obj;
            float i_range;
            uint32 i_hp;
    };

    class FriendlyCCedInRange
    {
        public:
            FriendlyCCedInRange(Unit const* obj, float range) : i_obj(obj), i_range(range) { }

            bool operator()(Unit* u) const
            {
                if (u->IsAlive() && u->IsInCombat() && !i_obj->IsHostileTo(u) && i_obj->IsWithinDistInMap(u, i_range) &&
                    (u->IsFeared() || u->IsCharmed() || u->IsRooted() || u->HasUnitState(UNIT_STATE_STUNNED) || u->HasUnitState(UNIT_STATE_CONFUSED)))
                {
                    return true;
                }
                return false;
            }

        private:
            Unit const* i_obj;
            float i_range;
    };

    class FriendlyMissingBuffInRange
    {
        public:
            FriendlyMissingBuffInRange(Unit const* obj, float range, uint32 spellid) : i_obj(obj), i_range(range), i_spell(spellid) { }

            bool operator()(Unit* u) const
            {
                if (u->IsAlive() && u->IsInCombat() && !i_obj->IsHostileTo(u) && i_obj->IsWithinDistInMap(u, i_range) && !u->HasAura(i_spell))
                    return true;

                return false;
            }

        private:
            Unit const* i_obj;
            float i_range;
            uint32 i_spell;
    };

    class AnyUnfriendlyUnitInObjectRangeCheck
    {
        public:
            AnyUnfriendlyUnitInObjectRangeCheck(WorldObject const* obj, Unit const* funit, float range) : i_obj(obj), i_funit(funit), i_range(range) { }

            bool operator()(Unit* u) const
            {
                if (u->IsAlive() && i_obj->IsWithinDistInMap(u, i_range) && !i_funit->IsFriendlyTo(u))
                    return true;

                return false;
            }

        private:
            WorldObject const* i_obj;
            Unit const* i_funit;
            float i_range;
    };

    class NearestAttackableNoTotemUnitInObjectRangeCheck
    {
        public:
            NearestAttackableNoTotemUnitInObjectRangeCheck(WorldObject const* obj, float range) : i_obj(obj), i_range(range) { }

            bool operator()(Unit* u)
            {
                if (!u->IsAlive())
                    return false;

                if (u->GetCreatureType() == CREATURE_TYPE_NON_COMBAT_PET)
                    return false;

                if (u->GetTypeId() == TYPEID_UNIT && u->ToCreature()->IsTotem())
                    return false;

                if (!u->isTargetableForAttack(false))
                    return false;

                if (!i_obj->IsWithinDistInMap(u, i_range) || !i_obj->IsValidAttackTarget(u))
                    return false;

                i_range = i_obj->GetDistance(*u);
                return true;
            }

        private:
            WorldObject const* i_obj;
            float i_range;
    };

    class AnyFriendlyUnitInObjectRangeCheck
    {
        public:
            AnyFriendlyUnitInObjectRangeCheck(WorldObject const* obj, Unit const* funit, float range, bool playerOnly = false, bool incOwnRadius = true, bool incTargetRadius = true)
                : i_obj(obj), i_funit(funit), i_range(range), i_playerOnly(playerOnly), i_incOwnRadius(incOwnRadius), i_incTargetRadius(incTargetRadius) { }

            bool operator()(Unit* u) const
            {
                if (!u->IsAlive())
                    return false;

                float searchRadius = i_range;
                if (i_incOwnRadius)
                    searchRadius += i_obj->GetCombatReach();
                if (i_incTargetRadius)
                    searchRadius += u->GetCombatReach();

                if (!u->IsInMap(i_obj) || !u->InSamePhase(i_obj) || !u->IsWithinDoubleVerticalCylinder(i_obj, searchRadius, searchRadius))
                    return false;

                if (!i_funit->IsFriendlyTo(u))
                    return false;

                return !i_playerOnly || u->GetTypeId() == TYPEID_PLAYER;
            }

        private:
            WorldObject const* i_obj;
            Unit const* i_funit;
            float i_range;
            bool i_playerOnly;
            bool i_incOwnRadius;
            bool i_incTargetRadius;
    };

    class AnyGroupedUnitInObjectRangeCheck
    {
        public:
            AnyGroupedUnitInObjectRangeCheck(WorldObject const* obj, Unit const* funit, float range, bool raid, bool playerOnly = false, bool incOwnRadius = true, bool incTargetRadius = true)
                : _source(obj), _refUnit(funit), _range(range), _raid(raid), _playerOnly(playerOnly), i_incOwnRadius(incOwnRadius), i_incTargetRadius(incTargetRadius) { }

            bool operator()(Unit* u) const
            {
                if (_playerOnly && u->GetTypeId() != TYPEID_PLAYER)
                    return false;

                if (_raid)
                {
                    if (!_refUnit->IsInRaidWith(u))
                        return false;
                }
                else if (!_refUnit->IsInPartyWith(u))
                    return false;

                if (_refUnit->IsHostileTo(u))
                    return false;

                if (!u->IsAlive())
                    return false;

                float searchRadius = _range;
                if (i_incOwnRadius)
                    searchRadius += _source->GetCombatReach();
                if (i_incTargetRadius)
                    searchRadius += u->GetCombatReach();

                return u->IsInMap(_source) && u->InSamePhase(_source) && u->IsWithinDoubleVerticalCylinder(_source, searchRadius, searchRadius);
            }

        private:
            WorldObject const* _source;
            Unit const* _refUnit;
            float _range;
            bool _raid;
            bool _playerOnly;
            bool i_incOwnRadius;
            bool i_incTargetRadius;
    };

    class AnyUnitInObjectRangeCheck
    {
        public:
            AnyUnitInObjectRangeCheck(WorldObject const* obj, float range) : i_obj(obj), i_range(range) { }

            bool operator()(Unit* u) const
            {
                if (u->IsAlive() && i_obj->IsWithinDistInMap(u, i_range))
                    return true;

                return false;
            }

        private:
            WorldObject const* i_obj;
            float i_range;
    };

    // Success at unit in range, range update for next check (this can be use with UnitLastSearcher to find nearest unit)
    class NearestAttackableUnitInObjectRangeCheck
    {
        public:
            NearestAttackableUnitInObjectRangeCheck(WorldObject const* obj, Unit const* funit, float range) : i_obj(obj), i_funit(funit), i_range(range) { }

            bool operator()(Unit* u)
            {
                if (u->isTargetableForAttack() && i_obj->IsWithinDistInMap(u, i_range) &&
                    (i_funit->IsInCombatWith(u) || i_funit->IsHostileTo(u)) && i_obj->CanSeeOrDetect(u))
                {
                    i_range = i_obj->GetDistance(u);        // use found unit range as new range limit for next check
                    return true;
                }

                return false;
            }

        private:
            WorldObject const* i_obj;
            Unit const* i_funit;
            float i_range;

            // prevent clone this object
            NearestAttackableUnitInObjectRangeCheck(NearestAttackableUnitInObjectRangeCheck const&) = delete;
    };

    class AnyAoETargetUnitInObjectRangeCheck
    {
        public:
            AnyAoETargetUnitInObjectRangeCheck(WorldObject const* obj, Unit const* funit, float range, SpellInfo const* spellInfo = nullptr, bool incOwnRadius = true, bool incTargetRadius = true)
                : i_obj(obj), i_funit(funit), _spellInfo(spellInfo), i_range(range), i_incOwnRadius(incOwnRadius), i_incTargetRadius(incTargetRadius)
            {
            }

            bool operator()(Unit* u) const
            {
                // Check contains checks for: live, uninteractible, non-attackable flags, flight check and GM check, ignore totems
                if (u->GetTypeId() == TYPEID_UNIT && u->IsTotem())
                    return false;

                if (_spellInfo && _spellInfo->HasAttribute(SPELL_ATTR3_ONLY_TARGET_PLAYERS) && u->GetTypeId() != TYPEID_PLAYER)
                    return false;

                if (!i_funit->IsValidAttackTarget(u, _spellInfo))
                    return false;

                float searchRadius = i_range;
                if (i_incOwnRadius)
                    searchRadius += i_obj->GetCombatReach();
                if (i_incTargetRadius)
                    searchRadius += u->GetCombatReach();

                return u->IsInMap(i_obj) && u->InSamePhase(i_obj) && u->IsWithinDoubleVerticalCylinder(i_obj, searchRadius, searchRadius);
            }

        private:
            WorldObject const* i_obj;
            Unit const* i_funit;
            SpellInfo const* _spellInfo;
            float i_range;
            bool i_incOwnRadius;
            bool i_incTargetRadius;
    };

    // do attack at call of help to friendly crearture
    class CallOfHelpCreatureInRangeDo
    {
        public:
            CallOfHelpCreatureInRangeDo(Unit* funit, Unit* enemy, float range)
                : i_funit(funit), i_enemy(enemy), i_range(range) { }

            void operator()(Creature* u) const
            {
                if (u == i_funit)
                    return;

                if (!u->CanAssistTo(i_funit, i_enemy, false))
                    return;

                // too far
                // Don't use combat reach distance, range must be an absolute value, otherwise the chain aggro range will be too big
                if (!u->IsWithinDistInMap(i_funit, i_range, true, false, false))
                    return;

                // only if see assisted creature's enemy
                if (!u->IsWithinLOSInMap(i_enemy))
                    return;

                u->EngageWithTarget(i_enemy);
            }
        private:
            Unit* const i_funit;
            Unit* const i_enemy;
            float i_range;
    };

    // Creature checks

    class NearestHostileUnitCheck
    {
        public:
            explicit NearestHostileUnitCheck(Creature const* creature, float dist = 0.f, bool playerOnly = false) : me(creature), i_playerOnly(playerOnly)
            {
                m_range = (dist == 0.f ? 9999.f : dist);
            }

            bool operator()(Unit* u)
            {
                if (!me->IsWithinDistInMap(u, m_range))
                    return false;

                if (!me->IsValidAttackTarget(u))
                    return false;

                if (i_playerOnly && u->GetTypeId() != TYPEID_PLAYER)
                    return false;

                m_range = me->GetDistance(u);   // use found unit range as new range limit for next check
                return true;
            }

        private:
            Creature const* me;
            float m_range;
            bool i_playerOnly;
            NearestHostileUnitCheck(NearestHostileUnitCheck const&) = delete;
    };

    class NearestHostileUnitInAttackDistanceCheck
    {
        public:
            explicit NearestHostileUnitInAttackDistanceCheck(Creature const* creature, float dist = 0.f) : me(creature)
            {
                m_range = (dist == 0.f ? 9999.f : dist);
                m_force = (dist == 0.f ? false : true);
            }

            bool operator()(Unit* u)
            {
                if (!me->IsWithinDistInMap(u, m_range))
                    return false;

                if (!me->CanSeeOrDetect(u))
                    return false;

                if (m_force)
                {
                    if (!me->IsValidAttackTarget(u))
                        return false;
                }
                else if (!me->CanStartAttack(u, false))
                    return false;

                m_range = me->GetDistance(u);   // use found unit range as new range limit for next check
                return true;
            }

        private:
            Creature const* me;
            float m_range;
            bool m_force;
            NearestHostileUnitInAttackDistanceCheck(NearestHostileUnitInAttackDistanceCheck const&) = delete;
    };

    class NearestHostileUnitInAggroRangeCheck
    {
        public:
            explicit NearestHostileUnitInAggroRangeCheck(Creature const* creature, bool useLOS = false, bool ignoreCivilians = false) : _me(creature), _useLOS(useLOS), _ignoreCivilians(ignoreCivilians) { }

            bool operator()(Unit* u) const
            {
                if (!u->IsHostileTo(_me))
                    return false;

                if (!u->IsWithinDistInMap(_me, _me->GetAggroRange(u)))
                    return false;

                if (!_me->IsValidAttackTarget(u))
                    return false;

                if (_useLOS && !u->IsWithinLOSInMap(_me))
                    return false;

                // pets in aggressive do not attack civilians
                if (_ignoreCivilians)
                    if (Creature* c = u->ToCreature())
                        if (c->IsCivilian())
                            return false;

                return true;
            }

        private:
            Creature const* _me;
            bool _useLOS;
            bool _ignoreCivilians;
            NearestHostileUnitInAggroRangeCheck(NearestHostileUnitInAggroRangeCheck const&) = delete;
    };

    class AnyAssistCreatureInRangeCheck
    {
        public:
            AnyAssistCreatureInRangeCheck(Unit* funit, Unit* enemy, float range)
                : i_funit(funit), i_enemy(enemy), i_range(range) { }

            bool operator()(Creature* u) const
            {
                if (u == i_funit)
                    return false;

                if (!u->CanAssistTo(i_funit, i_enemy))
                    return false;

                // too far
                // Don't use combat reach distance, range must be an absolute value, otherwise the chain aggro range will be too big
                if (!i_funit->IsWithinDistInMap(u, i_range, true, false, false))
                    return false;

                // only if see assisted creature
                if (!i_funit->IsWithinLOSInMap(u))
                    return false;

                return true;
            }

        private:
            Unit* const i_funit;
            Unit* const i_enemy;
            float i_range;
    };

    class NearestAssistCreatureInCreatureRangeCheck
    {
        public:
            NearestAssistCreatureInCreatureRangeCheck(Creature* obj, Unit* enemy, float range)
                : i_obj(obj), i_enemy(enemy), i_range(range) { }

            bool operator()(Creature* u)
            {
                if (u == i_obj)
                    return false;
                if (!u->CanAssistTo(i_obj, i_enemy))
                    return false;

                // Don't use combat reach distance, range must be an absolute value, otherwise the chain aggro range will be too big
                if (!i_obj->IsWithinDistInMap(u, i_range, true, false, false))
                    return false;

                if (!i_obj->IsWithinLOSInMap(u))
                    return false;

                i_range = i_obj->GetDistance(u);            // use found unit range as new range limit for next check
                return true;
            }

        private:
            Creature* const i_obj;
            Unit* const i_enemy;
            float i_range;

            // prevent clone this object
            NearestAssistCreatureInCreatureRangeCheck(NearestAssistCreatureInCreatureRangeCheck const&) = delete;
    };

    // Success at unit in range, range update for next check (this can be use with CreatureLastSearcher to find nearest creature)
    class NearestCreatureEntryWithLiveStateInObjectRangeCheck
    {
        public:
            NearestCreatureEntryWithLiveStateInObjectRangeCheck(WorldObject const& obj, uint32 entry, bool alive, float range)
                : i_obj(obj), i_entry(entry), i_alive(alive), i_range(range) { }

            bool operator()(Creature* u)
            {
                if (u->getDeathState() != DEAD && u->GetEntry() == i_entry && u->IsAlive() == i_alive && u->GetGUID() != i_obj.GetGUID() && i_obj.IsWithinDistInMap(u, i_range))
                {
                    i_range = i_obj.GetDistance(u);         // use found unit range as new range limit for next check
                    return true;
                }
                return false;
            }

        private:
            WorldObject const& i_obj;
            uint32 i_entry;
            bool   i_alive;
            float  i_range;

            // prevent clone this object
            NearestCreatureEntryWithLiveStateInObjectRangeCheck(NearestCreatureEntryWithLiveStateInObjectRangeCheck const&) = delete;
    };

    class AnyPlayerInObjectRangeCheck
    {
        public:
            AnyPlayerInObjectRangeCheck(WorldObject const* obj, float range, bool reqAlive = true) : _obj(obj), _range(range), _reqAlive(reqAlive) { }

            bool operator()(Player* u) const
            {
                if (_reqAlive && !u->IsAlive())
                    return false;

                if (!_obj->IsWithinDistInMap(u, _range))
                    return false;

                return true;
            }

        private:
            WorldObject const* _obj;
            float _range;
            bool _reqAlive;
    };

    class AnyPlayerInPositionRangeCheck
    {
    public:
        AnyPlayerInPositionRangeCheck(Position const* pos, float range, bool reqAlive = true) : _pos(pos), _range(range), _reqAlive(reqAlive) { }
        bool operator()(Player* u)
        {
            if (_reqAlive && !u->IsAlive())
                return false;

            if (!u->IsWithinDist3d(_pos, _range))
                return false;

            return true;
        }

    private:
        Position const* _pos;
        float _range;
        bool _reqAlive;
    };

    class NearestPlayerInObjectRangeCheck
    {
        public:
            NearestPlayerInObjectRangeCheck(WorldObject const* obj, float range) : i_obj(obj), i_range(range) { }

            bool operator()(Player* u)
            {
                if (u->IsAlive() && i_obj->IsWithinDistInMap(u, i_range))
                {
                    i_range = i_obj->GetDistance(u);
                    return true;
                }

                return false;
            }
        private:
            WorldObject const* i_obj;
            float i_range;

            NearestPlayerInObjectRangeCheck(NearestPlayerInObjectRangeCheck const&) = delete;
    };

    class AllFriendlyCreaturesInGrid
    {
        public:
            AllFriendlyCreaturesInGrid(Unit const* obj) : unit(obj) { }

            bool operator()(Unit* u) const
            {
                if (u->IsAlive() && u->IsVisible() && u->IsFriendlyTo(unit))
                    return true;

                return false;
            }

        private:
            Unit const* unit;
    };

    class AllGameObjectsWithEntryInRange
    {
        public:
            AllGameObjectsWithEntryInRange(WorldObject const* object, uint32 entry, float maxRange) : m_pObject(object), m_uiEntry(entry), m_fRange(maxRange) { }

            bool operator()(GameObject* go) const
            {
                if ((!m_uiEntry || go->GetEntry() == m_uiEntry) && m_pObject->IsWithinDist(go, m_fRange, false))
                    return true;

                return false;
            }

        private:
            WorldObject const* m_pObject;
            uint32 m_uiEntry;
            float m_fRange;
    };

    class AllCreaturesOfEntryInRange
    {
        public:
            AllCreaturesOfEntryInRange(WorldObject const* object, uint32 entry, float maxRange = 0.0f) : m_pObject(object), m_uiEntry(entry), m_fRange(maxRange) { }

            bool operator()(Unit* unit) const
            {
                if (m_uiEntry)
                {
                    if (unit->GetEntry() != m_uiEntry)
                        return false;
                }

                if (m_fRange)
                {
                    if (m_fRange > 0.0f && !m_pObject->IsWithinDist(unit, m_fRange, false))
                        return false;
                    if (m_fRange < 0.0f && m_pObject->IsWithinDist(unit, m_fRange, false))
                        return false;
                }

                return true;
            }

        private:
            WorldObject const* m_pObject;
            uint32 m_uiEntry;
            float m_fRange;
    };

    class PlayerAtMinimumRangeAway
    {
        public:
            PlayerAtMinimumRangeAway(Unit const* unit, float fMinRange) : unit(unit), fRange(fMinRange) { }

            bool operator()(Player* player) const
            {
                //No threat list check, must be done explicit if expected to be in combat with creature
                if (!player->IsGameMaster() && player->IsAlive() && !unit->IsWithinDist(player, fRange, false))
                    return true;

                return false;
            }

        private:
            Unit const* unit;
            float fRange;
    };

    class GameObjectInRangeCheck
    {
        public:
            GameObjectInRangeCheck(float _x, float _y, float _z, float _range, uint32 _entry = 0) :
              x(_x), y(_y), z(_z), range(_range), entry(_entry) { }

            bool operator()(GameObject* go) const
            {
                if (!entry || (go->GetGOInfo() && go->GetGOInfo()->entry == entry))
                    return go->IsInRange(x, y, z, range);
                else return false;
            }

        private:
            float x, y, z, range;
            uint32 entry;
    };

    class AllWorldObjectsInRange
    {
        public:
            AllWorldObjectsInRange(WorldObject const* object, float maxRange) : m_pObject(object), m_fRange(maxRange) { }

            bool operator()(WorldObject* go) const
            {
                return m_pObject->IsWithinDist(go, m_fRange, false) && m_pObject->InSamePhase(go);
            }

        private:
            WorldObject const* m_pObject;
            float m_fRange;
    };

    class ObjectTypeIdCheck
    {
        public:
            ObjectTypeIdCheck(TypeID typeId, bool equals) : _typeId(typeId), _equals(equals) { }

            bool operator()(WorldObject* object) const
            {
                return (object->GetTypeId() == _typeId) == _equals;
            }

        private:
            TypeID _typeId;
            bool _equals;
    };

    class ObjectGUIDCheck
    {
        public:
            ObjectGUIDCheck(ObjectGuid GUID) : _GUID(GUID) { }

            bool operator()(WorldObject* object) const
            {
                return object->GetGUID() == _GUID;
            }

        private:
            ObjectGuid _GUID;
    };

    class UnitAuraCheck
    {
        public:
            UnitAuraCheck(bool present, uint32 spellId, ObjectGuid casterGUID = ObjectGuid::Empty) : _present(present), _spellId(spellId), _casterGUID(casterGUID) { }

            bool operator()(Unit* unit) const
            {
                return unit->HasAura(_spellId, _casterGUID) == _present;
            }

            bool operator()(WorldObject* object) const
            {
                return object->ToUnit() && object->ToUnit()->HasAura(_spellId, _casterGUID) == _present;
            }

        private:
            bool _present;
            uint32 _spellId;
            ObjectGuid _casterGUID;
    };

    // Player checks and do

    // Prepare using Builder localized packets with caching and send to player
    template<class Builder>
    class LocalizedPacketDo
    {
        public:
            explicit LocalizedPacketDo(Builder& builder) : i_builder(builder) { }

            ~LocalizedPacketDo()
            {
                for (size_t i = 0; i < i_data_cache.size(); ++i)
                    delete i_data_cache[i];
            }

            void operator()(Player* p);

        private:
            Builder& i_builder;
            std::vector<WorldPacket*> i_data_cache;         // 0 = default, i => i-1 locale index
    };

    // Prepare using Builder localized packets with caching and send to player
    template<class Builder>
    class LocalizedPacketListDo
    {
        public:
            typedef std::vector<WorldPacket*> WorldPacketList;
            explicit LocalizedPacketListDo(Builder& builder) : i_builder(builder) { }

            ~LocalizedPacketListDo()
            {
                for (size_t i = 0; i < i_data_cache.size(); ++i)
                    for (size_t j = 0; j < i_data_cache[i].size(); ++j)
                        delete i_data_cache[i][j];
            }
            void operator()(Player* p);

        private:
            Builder& i_builder;
            std::vector<WorldPacketList> i_data_cache;
                                                            // 0 = default, i => i-1 locale index
    };
}
#endif<|MERGE_RESOLUTION|>--- conflicted
+++ resolved
@@ -125,16 +125,9 @@
         float i_distSq;
         uint32 team;
         Player const* skipped_receiver;
-<<<<<<< HEAD
-        MessageDistDeliverer(WorldObject const* src, WorldPacket const* msg, float dist, bool own_team_only = false, Player const* skipped = nullptr)
-            // @tswow-begin
-            : i_source(src), i_message(msg), i_phaseMask(src->GetPhaseMask()), i_phase_id(src->m_phase_id), i_distSq(dist * dist)
-            // @tswow-end
-=======
         bool required3dDist;
         MessageDistDeliverer(WorldObject const* src, WorldPacket const* msg, float dist, bool own_team_only = false, Player const* skipped = nullptr, bool req3dDist = false)
-            : i_source(src), i_message(msg), i_phaseMask(src->GetPhaseMask()), i_distSq(dist * dist)
->>>>>>> 036c7232
+            : i_source(src), i_message(msg), i_phaseMask(src->GetPhaseMask()), i_phase_id(src->m_phase_id), i_distSq(dist * dist)
             , team(0)
             , skipped_receiver(skipped)
             , required3dDist(req3dDist)
