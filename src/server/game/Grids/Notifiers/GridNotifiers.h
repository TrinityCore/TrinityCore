/*
 * This file is part of the TrinityCore Project. See AUTHORS file for Copyright information
 *
 * This program is free software; you can redistribute it and/or modify it
 * under the terms of the GNU General Public License as published by the
 * Free Software Foundation; either version 2 of the License, or (at your
 * option) any later version.
 *
 * This program is distributed in the hope that it will be useful, but WITHOUT
 * ANY WARRANTY; without even the implied warranty of MERCHANTABILITY or
 * FITNESS FOR A PARTICULAR PURPOSE. See the GNU General Public License for
 * more details.
 *
 * You should have received a copy of the GNU General Public License along
 * with this program. If not, see <http://www.gnu.org/licenses/>.
 */

#ifndef TRINITY_GRIDNOTIFIERS_H
#define TRINITY_GRIDNOTIFIERS_H

<<<<<<< HEAD
#include "Creature.h"
#include "Corpse.h"
#include "CreatureAI.h"
=======
#include "AreaTrigger.h"
#include "Creature.h"
#include "Corpse.h"
#include "Conversation.h"
>>>>>>> 28d470c5
#include "DynamicObject.h"
#include "GameObject.h"
#include "Packet.h"
#include "Player.h"
#include "Spell.h"
#include "SpellInfo.h"
#include "UnitAI.h"
#include "UpdateData.h"

namespace Trinity
{
    struct TC_GAME_API VisibleNotifier
    {
        Player &i_player;
        UpdateData i_data;
        std::set<Unit*> i_visibleNow;
        GuidUnorderedSet vis_guids;

        VisibleNotifier(Player &player) : i_player(player), i_data(player.GetMapId()), vis_guids(player.m_clientGUIDs) { }
        template<class T> void Visit(GridRefManager<T> &m);
        void SendToSelf(void);
    };

    struct VisibleChangesNotifier
    {
        WorldObject &i_object;

        explicit VisibleChangesNotifier(WorldObject &object) : i_object(object) { }
        template<class T> void Visit(GridRefManager<T> &) { }
        void Visit(PlayerMapType &);
        void Visit(CreatureMapType &);
        void Visit(DynamicObjectMapType &);
    };

    struct TC_GAME_API PlayerRelocationNotifier : public VisibleNotifier
    {
        PlayerRelocationNotifier(Player &player) : VisibleNotifier(player) { }

        template<class T> void Visit(GridRefManager<T> &m) { VisibleNotifier::Visit(m); }
        void Visit(CreatureMapType &);
        void Visit(PlayerMapType &);
    };

    struct TC_GAME_API CreatureRelocationNotifier
    {
        Creature &i_creature;
        CreatureRelocationNotifier(Creature &c) : i_creature(c) { }
        template<class T> void Visit(GridRefManager<T> &) { }
        void Visit(CreatureMapType &);
        void Visit(PlayerMapType &);
    };

    struct TC_GAME_API DelayedUnitRelocation
    {
        Map &i_map;
        Cell &cell;
        CellCoord &p;
        const float i_radius;
        DelayedUnitRelocation(Cell &c, CellCoord &pair, Map &map, float radius) :
            i_map(map), cell(c), p(pair), i_radius(radius) { }
        template<class T> void Visit(GridRefManager<T> &) { }
        void Visit(CreatureMapType &);
        void Visit(PlayerMapType   &);
    };

    struct TC_GAME_API AIRelocationNotifier
    {
        Unit &i_unit;
        bool isCreature;
        explicit AIRelocationNotifier(Unit &unit) : i_unit(unit), isCreature(unit.GetTypeId() == TYPEID_UNIT)  { }
        template<class T> void Visit(GridRefManager<T> &) { }
        void Visit(CreatureMapType &);
    };

    struct GridUpdater
    {
        GridType &i_grid;
        uint32 i_timeDiff;
        GridUpdater(GridType &grid, uint32 diff) : i_grid(grid), i_timeDiff(diff) { }

        template<class T> void updateObjects(GridRefManager<T> &m)
        {
            for (typename GridRefManager<T>::iterator iter = m.begin(); iter != m.end(); ++iter)
                iter->GetSource()->Update(i_timeDiff);
        }

        void Visit(PlayerMapType &m) { updateObjects<Player>(m); }
        void Visit(CreatureMapType &m){ updateObjects<Creature>(m); }
        void Visit(GameObjectMapType &m) { updateObjects<GameObject>(m); }
        void Visit(DynamicObjectMapType &m) { updateObjects<DynamicObject>(m); }
        void Visit(CorpseMapType &m) { updateObjects<Corpse>(m); }
        void Visit(AreaTriggerMapType &m) { updateObjects<AreaTrigger>(m); }
        void Visit(ConversationMapType &m) { updateObjects<Conversation>(m); }
    };

    struct TC_GAME_API MessageDistDeliverer
    {
        WorldObject const* i_source;
        WorldPacket const* i_message;
<<<<<<< HEAD
        uint32 i_phaseMask;
=======
>>>>>>> 28d470c5
        float i_distSq;
        uint32 team;
        Player const* skipped_receiver;
        MessageDistDeliverer(WorldObject const* src, WorldPacket const* msg, float dist, bool own_team_only = false, Player const* skipped = nullptr)
<<<<<<< HEAD
            : i_source(src), i_message(msg), i_phaseMask(src->GetPhaseMask()), i_distSq(dist * dist)
=======
            : i_source(src), i_message(msg), i_distSq(dist * dist)
>>>>>>> 28d470c5
            , team(0)
            , skipped_receiver(skipped)
        {
            if (own_team_only)
                if (Player const* player = src->ToPlayer())
                    team = player->GetTeam();
        }

        void Visit(PlayerMapType &m);
        void Visit(CreatureMapType &m);
        void Visit(DynamicObjectMapType &m);
        template<class SKIP> void Visit(GridRefManager<SKIP> &) { }

        void SendPacket(Player* player)
        {
            // never send packet to self
            if (player == i_source || (team && player->GetTeam() != team) || skipped_receiver == player)
                return;

            if (!player->HaveAtClient(i_source))
                return;

            player->SendDirectMessage(i_message);
        }
    };

    struct TC_GAME_API MessageDistDelivererToHostile
    {
        Unit* i_source;
        WorldPacket const* i_message;
<<<<<<< HEAD
        uint32 i_phaseMask;
        float i_distSq;

        MessageDistDelivererToHostile(Unit* src, WorldPacket const* msg, float dist)
            : i_source(src), i_message(msg), i_phaseMask(src->GetPhaseMask()), i_distSq(dist * dist)
=======
        float i_distSq;

        MessageDistDelivererToHostile(Unit* src, WorldPacket const* msg, float dist)
            : i_source(src), i_message(msg), i_distSq(dist * dist)
>>>>>>> 28d470c5
        {
        }

        void Visit(PlayerMapType &m);
        void Visit(CreatureMapType &m);
        void Visit(DynamicObjectMapType &m);
        template<class SKIP> void Visit(GridRefManager<SKIP> &) { }

        void SendPacket(Player* player)
        {
            // never send packet to self
            if (player == i_source || !player->HaveAtClient(i_source) || player->IsFriendlyTo(i_source))
                return;

            player->SendDirectMessage(i_message);
        }
    };

    struct ObjectUpdater
    {
        uint32 i_timeDiff;
        explicit ObjectUpdater(const uint32 diff) : i_timeDiff(diff) { }
        template<class T> void Visit(GridRefManager<T> &m);
        void Visit(PlayerMapType &) { }
        void Visit(CorpseMapType &) { }
    };

    // SEARCHERS & LIST SEARCHERS & WORKERS

    // WorldObject searchers & workers

    // Generic base class to insert elements into arbitrary containers using push_back
    template<typename Type>
<<<<<<< HEAD
    class ContainerInserter
    {
=======
    class ContainerInserter {
>>>>>>> 28d470c5
        using InserterType = void(*)(void*, Type&&);

        void* ref;
        InserterType inserter;

<<<<<<< HEAD
    protected:
        template<typename T>
        ContainerInserter(T& ref_) : ref(&ref_)
        {
            inserter = [](void* containerRaw, Type&& object)
            {
                T* container = reinterpret_cast<T*>(containerRaw);
                container->insert(container->end(), std::move(object));
            };
        }

        void Insert(Type object)
        {
            inserter(ref, std::move(object));
=======
        // MSVC workaround
        template<typename T>
        static void InserterOf(void* ref, Type&& type)
        {
            static_cast<T*>(ref)->push_back(std::move(type));
        }

    protected:
        template<typename T>
        ContainerInserter(T& ref_) : ref(&ref_), inserter(&InserterOf<T>) { }

        void Insert(Type type)
        {
            inserter(ref, std::move(type));
>>>>>>> 28d470c5
        }
    };

    template<class Check>
    struct WorldObjectSearcher
    {
        WorldObject const* _searcher;
        WorldObject*& i_object;
        Check &i_check;
        uint32 i_mapTypeMask;

        WorldObjectSearcher(WorldObject const* searcher, WorldObject* & result, Check& check, uint32 mapTypeMask = GRID_MAP_TYPE_MASK_ALL)
            : _searcher(searcher), i_object(result), i_check(check), i_mapTypeMask(mapTypeMask) { }

        void Visit(GameObjectMapType &m);
        void Visit(PlayerMapType &m);
        void Visit(CreatureMapType &m);
        void Visit(CorpseMapType &m);
        void Visit(DynamicObjectMapType &m);
        void Visit(AreaTriggerMapType &m);
        void Visit(ConversationMapType &m);

        template<class NOT_INTERESTED> void Visit(GridRefManager<NOT_INTERESTED> &) { }
    };

    template<class Check>
    struct WorldObjectLastSearcher
    {
        WorldObject const* _searcher;
        WorldObject* &i_object;
        Check &i_check;
        uint32 i_mapTypeMask;

        WorldObjectLastSearcher(WorldObject const* searcher, WorldObject* & result, Check& check, uint32 mapTypeMask = GRID_MAP_TYPE_MASK_ALL)
            : _searcher(searcher), i_object(result), i_check(check), i_mapTypeMask(mapTypeMask) { }

        void Visit(GameObjectMapType &m);
        void Visit(PlayerMapType &m);
        void Visit(CreatureMapType &m);
        void Visit(CorpseMapType &m);
        void Visit(DynamicObjectMapType &m);
        void Visit(AreaTriggerMapType &m);
        void Visit(ConversationMapType &m);

        template<class NOT_INTERESTED> void Visit(GridRefManager<NOT_INTERESTED> &) { }
    };

    template<class Check>
    struct WorldObjectListSearcher : ContainerInserter<WorldObject*>
    {
        uint32 i_mapTypeMask;
<<<<<<< HEAD
        uint32 i_phaseMask;
=======
        WorldObject const* _searcher;
>>>>>>> 28d470c5
        Check& i_check;

        template<typename Container>
        WorldObjectListSearcher(WorldObject const* searcher, Container& container, Check & check, uint32 mapTypeMask = GRID_MAP_TYPE_MASK_ALL)
            : ContainerInserter<WorldObject*>(container),
<<<<<<< HEAD
              i_mapTypeMask(mapTypeMask), i_phaseMask(searcher->GetPhaseMask()), i_check(check) { }
=======
              i_mapTypeMask(mapTypeMask), _searcher(searcher), i_check(check) { }
>>>>>>> 28d470c5

        void Visit(PlayerMapType &m);
        void Visit(CreatureMapType &m);
        void Visit(CorpseMapType &m);
        void Visit(GameObjectMapType &m);
        void Visit(DynamicObjectMapType &m);
        void Visit(AreaTriggerMapType &m);
        void Visit(ConversationMapType &m);

        template<class NOT_INTERESTED> void Visit(GridRefManager<NOT_INTERESTED> &) { }
    };

    template<class Do>
    struct WorldObjectWorker
    {
        uint32 i_mapTypeMask;
        WorldObject const* _searcher;
        Do const& i_do;

        WorldObjectWorker(WorldObject const* searcher, Do const& _do, uint32 mapTypeMask = GRID_MAP_TYPE_MASK_ALL)
            : i_mapTypeMask(mapTypeMask), _searcher(searcher), i_do(_do) { }

        void Visit(GameObjectMapType &m)
        {
            if (!(i_mapTypeMask & GRID_MAP_TYPE_MASK_GAMEOBJECT))
                return;
            for (GameObjectMapType::iterator itr=m.begin(); itr != m.end(); ++itr)
                if (itr->GetSource()->IsInPhase(_searcher))
                    i_do(itr->GetSource());
        }

        void Visit(PlayerMapType &m)
        {
            if (!(i_mapTypeMask & GRID_MAP_TYPE_MASK_PLAYER))
                return;
            for (PlayerMapType::iterator itr=m.begin(); itr != m.end(); ++itr)
                if (itr->GetSource()->IsInPhase(_searcher))
                    i_do(itr->GetSource());
        }
        void Visit(CreatureMapType &m)
        {
            if (!(i_mapTypeMask & GRID_MAP_TYPE_MASK_CREATURE))
                return;
            for (CreatureMapType::iterator itr=m.begin(); itr != m.end(); ++itr)
                if (itr->GetSource()->IsInPhase(_searcher))
                    i_do(itr->GetSource());
        }

        void Visit(CorpseMapType &m)
        {
            if (!(i_mapTypeMask & GRID_MAP_TYPE_MASK_CORPSE))
                return;
            for (CorpseMapType::iterator itr=m.begin(); itr != m.end(); ++itr)
                if (itr->GetSource()->IsInPhase(_searcher))
                    i_do(itr->GetSource());
        }

        void Visit(DynamicObjectMapType &m)
        {
            if (!(i_mapTypeMask & GRID_MAP_TYPE_MASK_DYNAMICOBJECT))
                return;
            for (DynamicObjectMapType::iterator itr=m.begin(); itr != m.end(); ++itr)
                if (itr->GetSource()->IsInPhase(_searcher))
                    i_do(itr->GetSource());
        }

        void Visit(AreaTriggerMapType &m)
        {
            if (!(i_mapTypeMask & GRID_MAP_TYPE_MASK_AREATRIGGER))
                return;
            for (AreaTriggerMapType::iterator itr=m.begin(); itr != m.end(); ++itr)
                if (itr->GetSource()->IsInPhase(_searcher))
                    i_do(itr->GetSource());
        }

        void Visit(ConversationMapType &m)
        {
            if (!(i_mapTypeMask & GRID_MAP_TYPE_MASK_CONVERSATION))
                return;
            for (ConversationMapType::iterator itr = m.begin(); itr != m.end(); ++itr)
                if (itr->GetSource()->IsInPhase(_searcher))
                    i_do(itr->GetSource());
        }

        template<class NOT_INTERESTED> void Visit(GridRefManager<NOT_INTERESTED> &) { }
    };

    // Gameobject searchers

    template<class Check>
    struct GameObjectSearcher
    {
        WorldObject const* _searcher;
        GameObject* &i_object;
        Check &i_check;

        GameObjectSearcher(WorldObject const* searcher, GameObject* & result, Check& check)
            : _searcher(searcher), i_object(result), i_check(check) { }

        void Visit(GameObjectMapType &m);

        template<class NOT_INTERESTED> void Visit(GridRefManager<NOT_INTERESTED> &) { }
    };

    // Last accepted by Check GO if any (Check can change requirements at each call)
    template<class Check>
    struct GameObjectLastSearcher
    {
        WorldObject const* _searcher;
        GameObject* &i_object;
        Check& i_check;

        GameObjectLastSearcher(WorldObject const* searcher, GameObject* & result, Check& check)
            : _searcher(searcher), i_object(result), i_check(check) { }

        void Visit(GameObjectMapType &m);

        template<class NOT_INTERESTED> void Visit(GridRefManager<NOT_INTERESTED> &) { }
    };

    template<class Check>
    struct GameObjectListSearcher : ContainerInserter<GameObject*>
    {
<<<<<<< HEAD
        uint32 i_phaseMask;
=======
        WorldObject const* _searcher;
>>>>>>> 28d470c5
        Check& i_check;

        template<typename Container>
        GameObjectListSearcher(WorldObject const* searcher, Container& container, Check & check)
            : ContainerInserter<GameObject*>(container),
<<<<<<< HEAD
              i_phaseMask(searcher->GetPhaseMask()), i_check(check) { }
=======
              _searcher(searcher), i_check(check) { }
>>>>>>> 28d470c5

        void Visit(GameObjectMapType &m);

        template<class NOT_INTERESTED> void Visit(GridRefManager<NOT_INTERESTED> &) { }
    };

    template<class Functor>
    struct GameObjectWorker
    {
        GameObjectWorker(WorldObject const* searcher, Functor& func)
            : _func(func), _searcher(searcher) { }

        void Visit(GameObjectMapType& m)
        {
            for (GameObjectMapType::iterator itr = m.begin(); itr != m.end(); ++itr)
                if (itr->GetSource()->IsInPhase(_searcher))
                    _func(itr->GetSource());
        }

        template<class NOT_INTERESTED> void Visit(GridRefManager<NOT_INTERESTED> &) { }

    private:
        Functor& _func;
        WorldObject const* _searcher;
    };

    // Unit searchers

    // First accepted by Check Unit if any
    template<class Check>
    struct UnitSearcher
    {
        WorldObject const* _searcher;
        Unit* &i_object;
        Check & i_check;

        UnitSearcher(WorldObject const* searcher, Unit* & result, Check & check)
            : _searcher(searcher), i_object(result), i_check(check) { }

        void Visit(CreatureMapType &m);
        void Visit(PlayerMapType &m);

        template<class NOT_INTERESTED> void Visit(GridRefManager<NOT_INTERESTED> &) { }
    };

    // Last accepted by Check Unit if any (Check can change requirements at each call)
    template<class Check>
    struct UnitLastSearcher
    {
        WorldObject const* _searcher;
        Unit* &i_object;
        Check & i_check;

        UnitLastSearcher(WorldObject const* searcher, Unit* & result, Check & check)
            : _searcher(searcher), i_object(result), i_check(check) { }

        void Visit(CreatureMapType &m);
        void Visit(PlayerMapType &m);

        template<class NOT_INTERESTED> void Visit(GridRefManager<NOT_INTERESTED> &) { }
    };

    // All accepted by Check units if any
    template<class Check>
    struct UnitListSearcher : ContainerInserter<Unit*>
    {
<<<<<<< HEAD
        uint32 i_phaseMask;
=======
        WorldObject const* _searcher;
>>>>>>> 28d470c5
        Check& i_check;

        template<typename Container>
        UnitListSearcher(WorldObject const* searcher, Container& container, Check& check)
            : ContainerInserter<Unit*>(container),
<<<<<<< HEAD
              i_phaseMask(searcher->GetPhaseMask()), i_check(check) { }
=======
              _searcher(searcher), i_check(check) { }
>>>>>>> 28d470c5

        void Visit(PlayerMapType &m);
        void Visit(CreatureMapType &m);

        template<class NOT_INTERESTED> void Visit(GridRefManager<NOT_INTERESTED> &) { }
    };

    // Creature searchers

    template<class Check>
    struct CreatureSearcher
    {
        WorldObject const* _searcher;
        Creature* &i_object;
        Check & i_check;

        CreatureSearcher(WorldObject const* searcher, Creature* & result, Check & check)
            : _searcher(searcher), i_object(result), i_check(check) { }

        void Visit(CreatureMapType &m);

        template<class NOT_INTERESTED> void Visit(GridRefManager<NOT_INTERESTED> &) { }
    };

    // Last accepted by Check Creature if any (Check can change requirements at each call)
    template<class Check>
    struct CreatureLastSearcher
    {
        WorldObject const* _searcher;
        Creature* &i_object;
        Check & i_check;

        CreatureLastSearcher(WorldObject const* searcher, Creature* & result, Check & check)
            : _searcher(searcher), i_object(result), i_check(check) { }

        void Visit(CreatureMapType &m);

        template<class NOT_INTERESTED> void Visit(GridRefManager<NOT_INTERESTED> &) { }
    };

    template<class Check>
    struct CreatureListSearcher : ContainerInserter<Creature*>
    {
<<<<<<< HEAD
        uint32 i_phaseMask;
=======
        WorldObject const* _searcher;
>>>>>>> 28d470c5
        Check& i_check;

        template<typename Container>
        CreatureListSearcher(WorldObject const* searcher, Container& container, Check & check)
            : ContainerInserter<Creature*>(container),
<<<<<<< HEAD
              i_phaseMask(searcher->GetPhaseMask()), i_check(check) { }
=======
              _searcher(searcher), i_check(check) { }
>>>>>>> 28d470c5

        void Visit(CreatureMapType &m);

        template<class NOT_INTERESTED> void Visit(GridRefManager<NOT_INTERESTED> &) { }
    };

    template<class Do>
    struct CreatureWorker
    {
        WorldObject const* _searcher;
        Do& i_do;

        CreatureWorker(WorldObject const* searcher, Do& _do)
            : _searcher(searcher), i_do(_do) { }

        void Visit(CreatureMapType &m)
        {
            for (CreatureMapType::iterator itr=m.begin(); itr != m.end(); ++itr)
                if (itr->GetSource()->IsInPhase(_searcher))
                    i_do(itr->GetSource());
        }

        template<class NOT_INTERESTED> void Visit(GridRefManager<NOT_INTERESTED> &) { }
    };

    // Player searchers

    template<class Check>
    struct PlayerSearcher
    {
        WorldObject const* _searcher;
        Player* &i_object;
        Check & i_check;

        PlayerSearcher(WorldObject const* searcher, Player* & result, Check & check)
            : _searcher(searcher), i_object(result), i_check(check) { }

        void Visit(PlayerMapType &m);

        template<class NOT_INTERESTED> void Visit(GridRefManager<NOT_INTERESTED> &) { }
    };

    template<class Check>
    struct PlayerListSearcher : ContainerInserter<Player*>
    {
<<<<<<< HEAD
        uint32 i_phaseMask;
=======
        WorldObject const* _searcher;
>>>>>>> 28d470c5
        Check& i_check;

        template<typename Container>
        PlayerListSearcher(WorldObject const* searcher, Container& container, Check & check)
            : ContainerInserter<Player*>(container),
<<<<<<< HEAD
              i_phaseMask(searcher->GetPhaseMask()), i_check(check) { }

        template<typename Container>
        PlayerListSearcher(uint32 phaseMask, Container& container, Check & check)
            : ContainerInserter<Player*>(container),
              i_phaseMask(phaseMask), i_check(check) { }
=======
              _searcher(searcher), i_check(check) { }
>>>>>>> 28d470c5

        void Visit(PlayerMapType &m);

        template<class NOT_INTERESTED> void Visit(GridRefManager<NOT_INTERESTED> &) { }
    };

    template<class Check>
    struct PlayerLastSearcher
    {
        WorldObject const* _searcher;
        Player* &i_object;
        Check& i_check;

        PlayerLastSearcher(WorldObject const* searcher, Player*& result, Check& check) : _searcher(searcher), i_object(result), i_check(check)
        {
        }

        void Visit(PlayerMapType& m);

        template<class NOT_INTERESTED> void Visit(GridRefManager<NOT_INTERESTED> &) { }
    };

    template<class Do>
    struct PlayerWorker
    {
        WorldObject const* _searcher;
        Do& i_do;

        PlayerWorker(WorldObject const* searcher, Do& _do)
            : _searcher(searcher), i_do(_do) { }

        void Visit(PlayerMapType &m)
        {
            for (PlayerMapType::iterator itr=m.begin(); itr != m.end(); ++itr)
                if (itr->GetSource()->IsInPhase(_searcher))
                    i_do(itr->GetSource());
        }

        template<class NOT_INTERESTED> void Visit(GridRefManager<NOT_INTERESTED> &) { }
    };

    template<class Do>
    struct PlayerDistWorker
    {
        WorldObject const* i_searcher;
        float i_dist;
        Do& i_do;

        PlayerDistWorker(WorldObject const* searcher, float _dist, Do& _do)
            : i_searcher(searcher), i_dist(_dist), i_do(_do) { }

        void Visit(PlayerMapType &m)
        {
            for (PlayerMapType::iterator itr=m.begin(); itr != m.end(); ++itr)
                if (itr->GetSource()->IsInPhase(i_searcher) && itr->GetSource()->IsWithinDist(i_searcher, i_dist))
                    i_do(itr->GetSource());
        }

        template<class NOT_INTERESTED> void Visit(GridRefManager<NOT_INTERESTED> &) { }
    };

    // CHECKS && DO classes

    // WorldObject check classes

    class TC_GAME_API AnyDeadUnitObjectInRangeCheck
    {
        public:
            AnyDeadUnitObjectInRangeCheck(WorldObject* searchObj, float range) : i_searchObj(searchObj), i_range(range) { }
            bool operator()(Player* u);
            bool operator()(Corpse* u);
            bool operator()(Creature* u);
            template<class NOT_INTERESTED> bool operator()(NOT_INTERESTED*) { return false; }
        protected:
            WorldObject const* const i_searchObj;
            float i_range;
    };

<<<<<<< HEAD
    class TC_GAME_API AnyDeadUnitSpellTargetInRangeCheck : public AnyDeadUnitObjectInRangeCheck, public WorldObjectSpellTargetCheck
    {
        public:
            AnyDeadUnitSpellTargetInRangeCheck(WorldObject* searchObj, float range, SpellInfo const* spellInfo, SpellTargetCheckTypes check)
                : AnyDeadUnitObjectInRangeCheck(searchObj, range), WorldObjectSpellTargetCheck(searchObj, searchObj, spellInfo, check, nullptr)
=======
    class TC_GAME_API AnyDeadUnitSpellTargetInRangeCheck : public AnyDeadUnitObjectInRangeCheck
    {
        public:
            AnyDeadUnitSpellTargetInRangeCheck(Unit* searchObj, float range, SpellInfo const* spellInfo, SpellTargetCheckTypes check)
                : AnyDeadUnitObjectInRangeCheck(searchObj, range), i_spellInfo(spellInfo), i_check(searchObj, searchObj, spellInfo, check, nullptr)
>>>>>>> 28d470c5
            { }
            bool operator()(Player* u);
            bool operator()(Corpse* u);
            bool operator()(Creature* u);
            template<class NOT_INTERESTED> bool operator()(NOT_INTERESTED*) { return false; }
    };

    // WorldObject do classes

    class RespawnDo
    {
        public:
            RespawnDo() { }
            void operator()(Creature* u) const { u->Respawn(); }
            void operator()(GameObject* u) const { u->Respawn(); }
            void operator()(WorldObject*) const { }
            void operator()(Corpse*) const { }
    };

    // GameObject checks

    class GameObjectFocusCheck
    {
        public:
<<<<<<< HEAD
            GameObjectFocusCheck(WorldObject const* caster, uint32 focusId) : _caster(caster), _focusId(focusId) { }
=======
            GameObjectFocusCheck(Unit const* unit, uint32 focusId) : i_unit(unit), i_focusId(focusId) { }
>>>>>>> 28d470c5

            bool operator()(GameObject* go) const
            {
                if (go->GetGOInfo()->GetSpellFocusType() != i_focusId)
                    return false;

<<<<<<< HEAD
                if (go->GetGOInfo()->spellFocus.focusId != _focusId)
                    return false;

                if (!go->isSpawned())
                    return false;
=======
                if (!go->isSpawned())
                    return false;

                float dist = go->GetGOInfo()->GetSpellFocusRadius() / 2.f;
>>>>>>> 28d470c5

                float const dist = go->GetGOInfo()->spellFocus.dist;
                return go->IsWithinDistInMap(_caster, dist);
            }

        private:
            WorldObject const* _caster;
            uint32 _focusId;
    };

    // Find the nearest Fishing hole and return true only if source object is in range of hole
    class NearestGameObjectFishingHole
    {
        public:
            NearestGameObjectFishingHole(WorldObject const& obj, float range) : i_obj(obj), i_range(range) { }

            bool operator()(GameObject* go)
            {
                if (go->GetGOInfo()->type == GAMEOBJECT_TYPE_FISHINGHOLE && go->isSpawned() && i_obj.IsWithinDistInMap(go, i_range) && i_obj.IsWithinDistInMap(go, (float)go->GetGOInfo()->fishingHole.radius))
                {
                    i_range = i_obj.GetDistance(go);
                    return true;
                }
                return false;
            }

        private:
            WorldObject const& i_obj;
            float i_range;

            // prevent clone
            NearestGameObjectFishingHole(NearestGameObjectFishingHole const&) = delete;
    };

    class NearestGameObjectCheck
    {
        public:
            NearestGameObjectCheck(WorldObject const& obj) : i_obj(obj), i_range(999.f) { }

            bool operator()(GameObject* go)
            {
                if (i_obj.IsWithinDistInMap(go, i_range))
                {
                    i_range = i_obj.GetDistance(go);        // use found GO range as new range limit for next check
                    return true;
                }
                return false;
            }

        private:
            WorldObject const& i_obj;
            float i_range;

            // prevent clone this object
            NearestGameObjectCheck(NearestGameObjectCheck const&) = delete;
    };

    // Success at unit in range, range update for next check (this can be use with GameobjectLastSearcher to find nearest GO)
    class NearestGameObjectEntryInObjectRangeCheck
    {
        public:
<<<<<<< HEAD
            NearestGameObjectEntryInObjectRangeCheck(WorldObject const& obj, uint32 entry, float range, bool spawnedOnly = true) : i_obj(obj), i_entry(entry), i_range(range), i_spawnedOnly(spawnedOnly) { }
=======
            NearestGameObjectEntryInObjectRangeCheck(WorldObject const& obj, uint32 entry, float range) : i_obj(obj), i_entry(entry), i_range(range) { }
>>>>>>> 28d470c5

            bool operator()(GameObject* go)
            {
                if ((!i_spawnedOnly || go->isSpawned()) && go->GetEntry() == i_entry && go->GetGUID() != i_obj.GetGUID() && i_obj.IsWithinDistInMap(go, i_range))
                {
                    i_range = i_obj.GetDistance(go);        // use found GO range as new range limit for next check
                    return true;
                }
                return false;
            }

        private:
            WorldObject const& i_obj;
            uint32 i_entry;
            float  i_range;
            bool   i_spawnedOnly;

            // prevent clone this object
            NearestGameObjectEntryInObjectRangeCheck(NearestGameObjectEntryInObjectRangeCheck const&) = delete;
    };

    // Success at unit in range, range update for next check (this can be use with GameobjectLastSearcher to find nearest unspawned GO)
    class NearestUnspawnedGameObjectEntryInObjectRangeCheck
    {
<<<<<<< HEAD
    public:
        NearestUnspawnedGameObjectEntryInObjectRangeCheck(WorldObject const& obj, uint32 entry, float range) : i_obj(obj), i_entry(entry), i_range(range) { }

        bool operator()(GameObject* go)
        {
            if (!go->isSpawned() && go->GetEntry() == i_entry && go->GetGUID() != i_obj.GetGUID() && i_obj.IsWithinDistInMap(go, i_range))
            {
                i_range = i_obj.GetDistance(go);        // use found GO range as new range limit for next check
                return true;
            }
            return false;
        }

    private:
        WorldObject const& i_obj;
        uint32 i_entry;
        float  i_range;

        // prevent clone this object
        NearestUnspawnedGameObjectEntryInObjectRangeCheck(NearestUnspawnedGameObjectEntryInObjectRangeCheck const&) = delete;
    };

    // Success at unit in range, range update for next check (this can be use with GameobjectLastSearcher to find nearest GO with a certain type)
    class NearestGameObjectTypeInObjectRangeCheck
    {
=======
>>>>>>> 28d470c5
        public:
            NearestGameObjectTypeInObjectRangeCheck(WorldObject const& obj, GameobjectTypes type, float range) : i_obj(obj), i_type(type), i_range(range) { }

            bool operator()(GameObject* go)
            {
                if (go->GetGoType() == i_type && i_obj.IsWithinDistInMap(go, i_range))
                {
                    i_range = i_obj.GetDistance(go);        // use found GO range as new range limit for next check
                    return true;
                }
                return false;
            }

        private:
            WorldObject const& i_obj;
            GameobjectTypes i_type;
<<<<<<< HEAD
            float i_range;
=======
            float  i_range;
>>>>>>> 28d470c5

            // prevent clone this object
            NearestGameObjectTypeInObjectRangeCheck(NearestGameObjectTypeInObjectRangeCheck const&) = delete;
    };

    // Unit checks

    class MostHPMissingInRange
    {
        public:
<<<<<<< HEAD
            MostHPMissingInRange(Unit const* obj, float range, uint32 hp, bool friendly) : i_obj(obj), i_range(range), i_hp(hp), i_friendly(friendly){ }
=======
            MostHPMissingInRange(Unit const* obj, float range, uint32 hp) : i_obj(obj), i_range(range), i_hp(hp) { }
>>>>>>> 28d470c5

            bool operator()(Unit* u)
            {
                bool friendly = i_friendly ? !i_obj->IsHostileTo(u) : i_obj->IsHostileTo(u);
                if (u->IsAlive() && u->IsInCombat() && friendly && i_obj->IsWithinDistInMap(u, i_range) && u->GetMaxHealth() - u->GetHealth() > i_hp)
                {
                    i_hp = u->GetMaxHealth() - u->GetHealth();
                    return true;
                }
                return false;
            }

<<<<<<< HEAD
=======
        private:
            Unit const* i_obj;
            float i_range;
            uint64 i_hp;
    };

    class FriendlyBelowHpPctEntryInRange
    {
        public:
            FriendlyBelowHpPctEntryInRange(Unit const* obj, uint32 entry, float range, uint8 pct, bool excludeSelf) : i_obj(obj), i_entry(entry), i_range(range), i_pct(pct), i_excludeSelf(excludeSelf) { }

            bool operator()(Unit* u)
            {
                if (i_excludeSelf && i_obj->GetGUID() == u->GetGUID())
                    return false;
                if (u->GetEntry() == i_entry && u->IsAlive() && u->IsInCombat() && !i_obj->IsHostileTo(u) && i_obj->IsWithinDistInMap(u, i_range) && u->HealthBelowPct(i_pct))
                    return true;
                return false;
            }

>>>>>>> 28d470c5
        private:
            Unit const* i_obj;
            uint32 i_entry;
            float i_range;
<<<<<<< HEAD
            uint32 i_hp;
            bool i_friendly;
=======
            uint8 i_pct;
            bool i_excludeSelf;
>>>>>>> 28d470c5
    };

    class CastingUnitInRange
    {
        public:
<<<<<<< HEAD
            CastingUnitInRange(Unit const* obj, uint32 spellid, float range) : i_obj(obj), i_spell(spellid), i_range(range){ }

            bool operator()(Unit* u)
=======
            FriendlyCCedInRange(Unit const* obj, float range) : i_obj(obj), i_range(range) { }

            bool operator()(Unit* u) const
>>>>>>> 28d470c5
            {
                if (u->IsAlive() && i_obj->IsHostileTo(u) && u->IsInCombat() && i_obj->IsWithinDistInMap(u, i_range) && u->HasUnitState(UNIT_STATE_CASTING) && !u->HasAura(i_spell))
                {
                    return true;
                }
                return false;
            }

        private:
            Unit const* i_obj;
            uint32 i_spell;
            float i_range;
    };

    class MostHPPercentMissingInRange
    {
    public:
        MostHPPercentMissingInRange(Unit const* obj, float range, uint32 minHpPct, uint32 maxHpPct) : i_obj(obj), i_range(range), i_minHpPct(minHpPct), i_maxHpPct(maxHpPct), i_hpPct(101.f) { }

        bool operator()(Unit* u)
        {
            if (u->IsAlive() && u->IsInCombat() && !i_obj->IsHostileTo(u) && i_obj->IsWithinDistInMap(u, i_range) && i_minHpPct <= u->GetHealthPct() && u->GetHealthPct() <= i_maxHpPct && u->GetHealthPct() < i_hpPct)
            {
                i_hpPct = u->GetHealthPct();
                return true;
            }
            return false;
        }

    private:
        Unit const* i_obj;
        float i_range;
        float i_minHpPct, i_maxHpPct, i_hpPct;
    };

    class FriendlyBelowHpPctEntryInRange
    {
        public:
<<<<<<< HEAD
            FriendlyBelowHpPctEntryInRange(Unit const* obj, uint32 entry, float range, uint8 pct, bool excludeSelf) : i_obj(obj), i_entry(entry), i_range(range), i_pct(pct), i_excludeSelf(excludeSelf) { }

            bool operator()(Unit* u)
            {
                if (i_excludeSelf && i_obj->GetGUID() == u->GetGUID())
                    return false;
                if (u->GetEntry() == i_entry && u->IsAlive() && u->IsInCombat() && !i_obj->IsHostileTo(u) && i_obj->IsWithinDistInMap(u, i_range) && u->HealthBelowPct(i_pct))
                    return true;
                return false;
            }

        private:
            Unit const* i_obj;
            uint32 i_entry;
            float i_range;
            uint8 i_pct;
            bool i_excludeSelf;
    };

    class FriendlyBelowHpPctInRange
    {
        public:
        FriendlyBelowHpPctInRange(Unit const* obj, float range, uint8 pct, bool excludeSelf) : i_obj(obj), i_range(range), i_pct(pct), i_excludeSelf(excludeSelf)
        {
        }

        bool operator()(Unit* u)
        {
            if (i_excludeSelf && i_obj->GetGUID() == u->GetGUID())
                return false;
            if (u->IsAlive() && u->IsInCombat() && !i_obj->IsHostileTo(u) && i_obj->IsWithinDistInMap(u, i_range) && u->HealthBelowPct(i_pct))
                return true;
            return false;
        }

        private:
        Unit const* i_obj;
        float i_range;
        uint8 i_pct;
        bool i_excludeSelf;
    };

    class FriendlyCCedInRange
    {
        public:
            FriendlyCCedInRange(Unit const* obj, float range) : i_obj(obj), i_range(range) { }

            bool operator()(Unit* u) const
            {
                if (u->IsAlive() && u->IsInCombat() && !i_obj->IsHostileTo(u) && i_obj->IsWithinDistInMap(u, i_range) &&
                    (u->IsFeared() || u->IsCharmed() || u->IsRooted() || u->HasUnitState(UNIT_STATE_STUNNED) || u->HasUnitState(UNIT_STATE_CONFUSED)))
                {
=======
            FriendlyMissingBuffInRange(Unit const* obj, float range, uint32 spellid) : i_obj(obj), i_range(range), i_spell(spellid) { }

            bool operator()(Unit* u) const
            {
                if (u->IsAlive() && u->IsInCombat() && !i_obj->IsHostileTo(u) && i_obj->IsWithinDistInMap(u, i_range) && !u->HasAura(i_spell))
>>>>>>> 28d470c5
                    return true;

                return false;
            }

<<<<<<< HEAD
        private:
            Unit const* i_obj;
            float i_range;
    };

    class FriendlyMissingBuffInRange
    {
        public:
            FriendlyMissingBuffInRange(Unit const* obj, float range, uint32 spellid) : i_obj(obj), i_range(range), i_spell(spellid) { }

            bool operator()(Unit* u) const
            {
                if (u->IsAlive() && u->IsInCombat() && !i_obj->IsHostileTo(u) && i_obj->IsWithinDistInMap(u, i_range) && !u->HasAura(i_spell))
                    return true;

                return false;
            }

=======
>>>>>>> 28d470c5
        private:
            Unit const* i_obj;
            float i_range;
            uint32 i_spell;
    };

    class EnemyMissingDotInRange
    {
        public:
            EnemyMissingDotInRange(Unit const* obj, SpellInfo const* spellInfo) : i_obj(obj), i_spellInfo(spellInfo) { }

            bool operator()(Unit* u) const
            {
                if (u->IsAlive() && u->IsInCombat() && i_obj->IsHostileTo(u) && i_obj->IsWithinDistInMap(u, i_spellInfo->GetMaxRange()) && !u->HasAura(i_spellInfo->Id))
                    return true;

                return false;
            }

        private:
            Unit const* i_obj;
            SpellInfo const* i_spellInfo;
    };

    class AnyUnfriendlyUnitInObjectRangeCheck
    {
        public:
            AnyUnfriendlyUnitInObjectRangeCheck(WorldObject const* obj, Unit const* funit, float range) : i_obj(obj), i_funit(funit), i_range(range) { }

            bool operator()(Unit* u) const
            {
                if (u->IsAlive() && i_obj->IsWithinDistInMap(u, i_range) && !i_funit->IsFriendlyTo(u))
                    return true;

                return false;
            }

        private:
            WorldObject const* i_obj;
            Unit const* i_funit;
            float i_range;
    };

    class NearestAttackableNoTotemUnitInObjectRangeCheck
    {
        public:
<<<<<<< HEAD
            NearestAttackableNoTotemUnitInObjectRangeCheck(WorldObject const* obj, float range) : i_obj(obj), i_range(range) { }
=======
            NearestAttackableNoTotemUnitInObjectRangeCheck(WorldObject const* obj, Unit const* funit, float range) : i_obj(obj), i_funit(funit), i_range(range) { }
>>>>>>> 28d470c5

            bool operator()(Unit* u)
            {
                if (!u->IsAlive())
                    return false;

                if (u->GetCreatureType() == CREATURE_TYPE_NON_COMBAT_PET)
                    return false;

                if (u->GetTypeId() == TYPEID_UNIT && u->ToCreature()->IsTotem())
                    return false;

                if (!u->isTargetableForAttack(false))
                    return false;

<<<<<<< HEAD
                if (!i_obj->IsWithinDistInMap(u, i_range) || !i_obj->IsValidAttackTarget(u))
=======
                if (!i_obj->IsWithinDistInMap(u, i_range) || !i_funit->_IsValidAttackTarget(u, nullptr, i_obj))
>>>>>>> 28d470c5
                    return false;

                i_range = i_obj->GetDistance(*u);
                return true;
            }

        private:
            WorldObject const* i_obj;
            float i_range;
    };

    class AnyFriendlyUnitInObjectRangeCheck
    {
        public:
            AnyFriendlyUnitInObjectRangeCheck(WorldObject const* obj, Unit const* funit, float range, bool playerOnly = false, bool incOwnRadius = true, bool incTargetRadius = true)
                : i_obj(obj), i_funit(funit), i_range(range), i_playerOnly(playerOnly), i_incOwnRadius(incOwnRadius), i_incTargetRadius(incTargetRadius) { }

            bool operator()(Unit* u) const
            {
                if (!u->IsAlive())
                    return false;

                float searchRadius = i_range;
                if (i_incOwnRadius)
                    searchRadius += i_obj->GetCombatReach();
                if (i_incTargetRadius)
                    searchRadius += u->GetCombatReach();

<<<<<<< HEAD
                if (!u->IsInMap(i_obj) || !u->InSamePhase(i_obj) || !u->IsWithinDoubleVerticalCylinder(i_obj, searchRadius, searchRadius))
=======
                if (!u->IsInMap(i_obj) || !u->IsInPhase(i_obj) || !u->IsWithinDoubleVerticalCylinder(i_obj, searchRadius, searchRadius))
>>>>>>> 28d470c5
                    return false;

                if (!i_funit->IsFriendlyTo(u))
                    return false;

                return !i_playerOnly || u->GetTypeId() == TYPEID_PLAYER;
            }

        private:
            WorldObject const* i_obj;
            Unit const* i_funit;
            float i_range;
            bool i_playerOnly;
            bool i_incOwnRadius;
            bool i_incTargetRadius;
    };

    class AnyGroupedUnitInObjectRangeCheck
    {
        public:
            AnyGroupedUnitInObjectRangeCheck(WorldObject const* obj, Unit const* funit, float range, bool raid, bool playerOnly = false, bool incOwnRadius = true, bool incTargetRadius = true)
                : _source(obj), _refUnit(funit), _range(range), _raid(raid), _playerOnly(playerOnly), i_incOwnRadius(incOwnRadius), i_incTargetRadius(incTargetRadius) { }

            bool operator()(Unit* u) const
            {
                if (_playerOnly && u->GetTypeId() != TYPEID_PLAYER)
                    return false;

                if (_raid)
                {
                    if (!_refUnit->IsInRaidWith(u))
                        return false;
                }
                else if (!_refUnit->IsInPartyWith(u))
                    return false;

                if (_refUnit->IsHostileTo(u))
                    return false;

                if (!u->IsAlive())
                    return false;

                float searchRadius = _range;
                if (i_incOwnRadius)
                    searchRadius += _source->GetCombatReach();
                if (i_incTargetRadius)
                    searchRadius += u->GetCombatReach();

<<<<<<< HEAD
                return u->IsInMap(_source) && u->InSamePhase(_source) && u->IsWithinDoubleVerticalCylinder(_source, searchRadius, searchRadius);
=======
                return u->IsInMap(_source) && u->IsInPhase(_source) && u->IsWithinDoubleVerticalCylinder(_source, searchRadius, searchRadius);
>>>>>>> 28d470c5
            }

        private:
            WorldObject const* _source;
            Unit const* _refUnit;
            float _range;
            bool _raid;
            bool _playerOnly;
            bool i_incOwnRadius;
            bool i_incTargetRadius;
    };

    class AnyUnitInObjectRangeCheck
    {
        public:
<<<<<<< HEAD
            AnyUnitInObjectRangeCheck(WorldObject const* obj, float range) : i_obj(obj), i_range(range) { }
=======
            AnyUnitInObjectRangeCheck(WorldObject const* obj, float range, bool check3D = true) : i_obj(obj), i_range(range), i_check3D(check3D) { }
>>>>>>> 28d470c5

            bool operator()(Unit* u) const
            {
                if (u->IsAlive() && i_obj->IsWithinDistInMap(u, i_range, i_check3D))
                    return true;

                return false;
            }

        private:
            WorldObject const* i_obj;
            float i_range;
            bool i_check3D;
    };

    // Success at unit in range, range update for next check (this can be use with UnitLastSearcher to find nearest unit)
    class NearestAttackableUnitInObjectRangeCheck
    {
        public:
            NearestAttackableUnitInObjectRangeCheck(WorldObject const* obj, Unit const* funit, float range) : i_obj(obj), i_funit(funit), i_range(range) { }

            bool operator()(Unit* u)
            {
                if (u->isTargetableForAttack() && i_obj->IsWithinDistInMap(u, i_range) &&
                    (i_funit->IsInCombatWith(u) || i_funit->IsHostileTo(u)) && i_obj->CanSeeOrDetect(u))
                {
                    i_range = i_obj->GetDistance(u);        // use found unit range as new range limit for next check
                    return true;
                }

                return false;
            }

        private:
            WorldObject const* i_obj;
            Unit const* i_funit;
            float i_range;

            // prevent clone this object
            NearestAttackableUnitInObjectRangeCheck(NearestAttackableUnitInObjectRangeCheck const&) = delete;
    };

    class AnyAoETargetUnitInObjectRangeCheck
    {
        public:
            AnyAoETargetUnitInObjectRangeCheck(WorldObject const* obj, Unit const* funit, float range, SpellInfo const* spellInfo = nullptr, bool incOwnRadius = true, bool incTargetRadius = true)
                : i_obj(obj), i_funit(funit), _spellInfo(spellInfo), i_range(range), i_incOwnRadius(incOwnRadius), i_incTargetRadius(incTargetRadius)
            {
<<<<<<< HEAD
=======
                if (!_spellInfo)
                    if (DynamicObject const* dynObj = i_obj->ToDynObject())
                        _spellInfo = dynObj->GetSpellInfo();
>>>>>>> 28d470c5
            }

            bool operator()(Unit* u) const
            {
                // Check contains checks for: live, non-selectable, non-attackable flags, flight check and GM check, ignore totems
                if (u->GetTypeId() == TYPEID_UNIT && u->IsTotem())
                    return false;

                if (_spellInfo && _spellInfo->HasAttribute(SPELL_ATTR3_ONLY_TARGET_PLAYERS) && u->GetTypeId() != TYPEID_PLAYER)
                    return false;

<<<<<<< HEAD
                if (!i_funit->IsValidAttackTarget(u, _spellInfo))
=======
                if (!i_funit->_IsValidAttackTarget(u, _spellInfo, i_obj->GetTypeId() == TYPEID_DYNAMICOBJECT ? i_obj : nullptr))
>>>>>>> 28d470c5
                    return false;

                float searchRadius = i_range;
                if (i_incOwnRadius)
                    searchRadius += i_obj->GetCombatReach();
                if (i_incTargetRadius)
                    searchRadius += u->GetCombatReach();

<<<<<<< HEAD
                return u->IsInMap(i_obj) && u->InSamePhase(i_obj) && u->IsWithinDoubleVerticalCylinder(i_obj, searchRadius, searchRadius);
=======
                return u->IsInMap(i_obj) && u->IsInPhase(i_obj) && u->IsWithinDoubleVerticalCylinder(i_obj, searchRadius, searchRadius);
>>>>>>> 28d470c5
            }

        private:
            WorldObject const* i_obj;
            Unit const* i_funit;
            SpellInfo const* _spellInfo;
            float i_range;
            bool i_incOwnRadius;
            bool i_incTargetRadius;
    };

    // do attack at call of help to friendly crearture
    class CallOfHelpCreatureInRangeDo
    {
        public:
            CallOfHelpCreatureInRangeDo(Unit* funit, Unit* enemy, float range)
                : i_funit(funit), i_enemy(enemy), i_range(range) { }

            void operator()(Creature* u) const
            {
                if (u == i_funit)
                    return;

                if (!u->CanAssistTo(i_funit, i_enemy, false))
                    return;

                // too far
                // Don't use combat reach distance, range must be an absolute value, otherwise the chain aggro range will be too big
                if (!u->IsWithinDistInMap(i_funit, i_range, true, false, false))
                    return;

                // only if see assisted creature's enemy
                if (!u->IsWithinLOSInMap(i_enemy))
                    return;

<<<<<<< HEAD
                u->EngageWithTarget(i_enemy);
=======
                if (u->GetAI() && u->IsAIEnabled)
                    u->GetAI()->AttackStart(i_enemy);
>>>>>>> 28d470c5
            }
        private:
            Unit* const i_funit;
            Unit* const i_enemy;
            float i_range;
    };

<<<<<<< HEAD
=======
    struct AnyDeadUnitCheck
    {
        bool operator()(Unit* u) const
        {
            return !u->IsAlive();
        }
    };

>>>>>>> 28d470c5
    // Creature checks

    class NearestHostileUnitCheck
    {
        public:
            explicit NearestHostileUnitCheck(Creature const* creature, float dist = 0.f, bool playerOnly = false) : me(creature), i_playerOnly(playerOnly)
            {
                m_range = (dist == 0.f ? 9999.f : dist);
            }

            bool operator()(Unit* u)
            {
                if (!me->IsWithinDistInMap(u, m_range))
                    return false;

                if (!me->IsValidAttackTarget(u))
                    return false;

                if (i_playerOnly && u->GetTypeId() != TYPEID_PLAYER)
                    return false;

                m_range = me->GetDistance(u);   // use found unit range as new range limit for next check
                return true;
            }

        private:
            Creature const* me;
            float m_range;
            bool i_playerOnly;
            NearestHostileUnitCheck(NearestHostileUnitCheck const&) = delete;
    };

    class NearestHostileUnitInAttackDistanceCheck
    {
        public:
            explicit NearestHostileUnitInAttackDistanceCheck(Creature const* creature, float dist = 0.f) : me(creature)
            {
                m_range = (dist == 0.f ? 9999.f : dist);
                m_force = (dist == 0.f ? false : true);
            }

            bool operator()(Unit* u)
            {
                if (!me->IsWithinDistInMap(u, m_range))
                    return false;

                if (!me->CanSeeOrDetect(u))
                    return false;

                if (m_force)
                {
                    if (!me->IsValidAttackTarget(u))
                        return false;
                }
                else if (!me->CanStartAttack(u, false))
                    return false;

                m_range = me->GetDistance(u);   // use found unit range as new range limit for next check
                return true;
            }

        private:
            Creature const* me;
            float m_range;
            bool m_force;
            NearestHostileUnitInAttackDistanceCheck(NearestHostileUnitInAttackDistanceCheck const&) = delete;
    };

    class NearestHostileUnitInAggroRangeCheck
    {
        public:
<<<<<<< HEAD
            explicit NearestHostileUnitInAggroRangeCheck(Creature const* creature, bool useLOS = false, bool ignoreCivilians = false) : _me(creature), _useLOS(useLOS), _ignoreCivilians(ignoreCivilians) { }
=======
            explicit NearestHostileUnitInAggroRangeCheck(Creature const* creature, bool useLOS = false) : _me(creature), _useLOS(useLOS) { }
>>>>>>> 28d470c5

            bool operator()(Unit* u) const
            {
                if (!u->IsHostileTo(_me))
                    return false;

                if (!u->IsWithinDistInMap(_me, _me->GetAggroRange(u)))
                    return false;

                if (!_me->IsValidAttackTarget(u))
                    return false;

                if (_useLOS && !u->IsWithinLOSInMap(_me))
                    return false;

                // pets in aggressive do not attack civilians
                if (_ignoreCivilians)
                    if (Creature* c = u->ToCreature())
                        if (c->IsCivilian())
                            return false;

                return true;
            }

        private:
            Creature const* _me;
            bool _useLOS;
<<<<<<< HEAD
            bool _ignoreCivilians;
=======
>>>>>>> 28d470c5
            NearestHostileUnitInAggroRangeCheck(NearestHostileUnitInAggroRangeCheck const&) = delete;
    };

    class AnyAssistCreatureInRangeCheck
    {
        public:
            AnyAssistCreatureInRangeCheck(Unit* funit, Unit* enemy, float range)
                : i_funit(funit), i_enemy(enemy), i_range(range) { }

            bool operator()(Creature* u) const
            {
                if (u == i_funit)
                    return false;

                if (!u->CanAssistTo(i_funit, i_enemy))
                    return false;

                // too far
                // Don't use combat reach distance, range must be an absolute value, otherwise the chain aggro range will be too big
                if (!i_funit->IsWithinDistInMap(u, i_range, true, false, false))
                    return false;

                // only if see assisted creature
                if (!i_funit->IsWithinLOSInMap(u))
                    return false;

                return true;
            }

        private:
            Unit* const i_funit;
            Unit* const i_enemy;
            float i_range;
    };

    class NearestAssistCreatureInCreatureRangeCheck
    {
        public:
            NearestAssistCreatureInCreatureRangeCheck(Creature* obj, Unit* enemy, float range)
                : i_obj(obj), i_enemy(enemy), i_range(range) { }

            bool operator()(Creature* u)
            {
                if (u == i_obj)
                    return false;
                if (!u->CanAssistTo(i_obj, i_enemy))
                    return false;

                // Don't use combat reach distance, range must be an absolute value, otherwise the chain aggro range will be too big
                if (!i_obj->IsWithinDistInMap(u, i_range, true, false, false))
                    return false;

                if (!i_obj->IsWithinLOSInMap(u))
                    return false;

                i_range = i_obj->GetDistance(u);            // use found unit range as new range limit for next check
                return true;
            }

        private:
            Creature* const i_obj;
            Unit* const i_enemy;
            float i_range;

            // prevent clone this object
            NearestAssistCreatureInCreatureRangeCheck(NearestAssistCreatureInCreatureRangeCheck const&) = delete;
    };

    // Success at unit in range, range update for next check (this can be use with CreatureLastSearcher to find nearest creature)
    class NearestCreatureEntryWithLiveStateInObjectRangeCheck
    {
        public:
            NearestCreatureEntryWithLiveStateInObjectRangeCheck(WorldObject const& obj, uint32 entry, bool alive, float range)
                : i_obj(obj), i_entry(entry), i_alive(alive), i_range(range) { }

            bool operator()(Creature* u)
            {
<<<<<<< HEAD
                if (u->getDeathState() != DEAD && u->GetEntry() == i_entry && u->IsAlive() == i_alive && u->GetGUID() != i_obj.GetGUID() && i_obj.IsWithinDistInMap(u, i_range))
=======
                if (u->getDeathState() != DEAD && u->GetEntry() == i_entry && u->IsAlive() == i_alive && i_obj.IsWithinDistInMap(u, i_range))
>>>>>>> 28d470c5
                {
                    i_range = i_obj.GetDistance(u);         // use found unit range as new range limit for next check
                    return true;
                }
                return false;
            }

        private:
            WorldObject const& i_obj;
            uint32 i_entry;
            bool   i_alive;
            float  i_range;

            // prevent clone this object
            NearestCreatureEntryWithLiveStateInObjectRangeCheck(NearestCreatureEntryWithLiveStateInObjectRangeCheck const&) = delete;
    };

    class AnyPlayerInObjectRangeCheck
    {
        public:
            AnyPlayerInObjectRangeCheck(WorldObject const* obj, float range, bool reqAlive = true) : _obj(obj), _range(range), _reqAlive(reqAlive) { }

            bool operator()(Player* u) const
            {
                if (_reqAlive && !u->IsAlive())
                    return false;

                if (!_obj->IsWithinDistInMap(u, _range))
                    return false;

                return true;
            }

        private:
            WorldObject const* _obj;
            float _range;
            bool _reqAlive;
    };

    class AnyPlayerInPositionRangeCheck
    {
    public:
        AnyPlayerInPositionRangeCheck(Position const* pos, float range, bool reqAlive = true) : _pos(pos), _range(range), _reqAlive(reqAlive) { }
        bool operator()(Player* u)
        {
            if (_reqAlive && !u->IsAlive())
                return false;

            if (!u->IsWithinDist3d(_pos, _range))
                return false;

            return true;
        }

    private:
        Position const* _pos;
        float _range;
        bool _reqAlive;
    };

    class NearestPlayerInObjectRangeCheck
    {
        public:
            NearestPlayerInObjectRangeCheck(WorldObject const* obj, float range) : i_obj(obj), i_range(range) { }

            bool operator()(Player* u)
            {
                if (u->IsAlive() && i_obj->IsWithinDistInMap(u, i_range))
                {
                    i_range = i_obj->GetDistance(u);
                    return true;
                }

                return false;
            }
        private:
            WorldObject const* i_obj;
            float i_range;

            NearestPlayerInObjectRangeCheck(NearestPlayerInObjectRangeCheck const&) = delete;
    };

    class AllFriendlyCreaturesInGrid
    {
        public:
            AllFriendlyCreaturesInGrid(Unit const* obj) : unit(obj) { }
<<<<<<< HEAD

            bool operator()(Unit* u) const
            {
                if (u->IsAlive() && u->IsVisible() && u->IsFriendlyTo(unit))
                    return true;

                return false;
            }

        private:
            Unit const* unit;
    };

    class AllFriendlyInRange
    {
        public:
            AllFriendlyInRange(Unit const* obj, float range) : unit(obj), range(range) { }

            bool operator()(Unit* u) const
            {
                if (u->GetTypeId() == TYPEID_PLAYER)
                    return true;

                if (u->IsAlive() && u->IsVisible() && u->IsFriendlyTo(unit) && u->IsWithinDistInMap(u, range))
                {
                    return true;
                }

                return false;
            }

        private:
            Unit const* unit;
            float range;
    };

    class AllHostileInRange
    {
        public:
        AllHostileInRange(Unit const* obj, float range) : unit(obj), range(range) { }

        bool operator()(Unit* u) const
        {
            if (u->GetTypeId() == TYPEID_PLAYER)
                return true;

            if (u->IsAlive() && u->IsVisible() && u->IsHostileTo(unit) && u->IsWithinDistInMap(u, range))
            {
                return true;
            }

            return false;
        }

        private:
        Unit const* unit;
        float range;
=======

            bool operator()(Unit* u) const
            {
                if (u->IsAlive() && u->IsVisible() && u->IsFriendlyTo(unit))
                    return true;

                return false;
            }

        private:
            Unit const* unit;
>>>>>>> 28d470c5
    };

    class AllGameObjectsWithEntryInRange
    {
        public:
            AllGameObjectsWithEntryInRange(WorldObject const* object, uint32 entry, float maxRange) : m_pObject(object), m_uiEntry(entry), m_fRange(maxRange) { }

            bool operator()(GameObject* go) const
            {
                if ((!m_uiEntry || go->GetEntry() == m_uiEntry) && m_pObject->IsWithinDist(go, m_fRange, false))
                    return true;

                return false;
            }

        private:
            WorldObject const* m_pObject;
            uint32 m_uiEntry;
            float m_fRange;
    };

    class AllCreaturesOfEntryInRange
    {
        public:
<<<<<<< HEAD
            AllCreaturesOfEntryInRange(WorldObject const* object, uint32 entry, float maxRange = 0.0f) : m_pObject(object), m_uiEntry(entry), m_fRange(maxRange) { }

            bool operator()(Unit* unit) const
            {
                if (m_uiEntry)
                {
                    if (unit->GetEntry() != m_uiEntry)
                        return false;
                }
=======
            AllCreaturesOfEntryInRange(WorldObject const* object, uint32 entry, float maxRange) : m_pObject(object), m_uiEntry(entry), m_fRange(maxRange) { }

            bool operator()(Unit* unit) const
            {
                if ((!m_uiEntry || unit->GetEntry() == m_uiEntry) && m_pObject->IsWithinDist(unit, m_fRange, false))
                    return true;
>>>>>>> 28d470c5

                if (m_fRange)
                {
                    if (m_fRange > 0.0f && !m_pObject->IsWithinDist(unit, m_fRange, false))
                        return false;
                    if (m_fRange < 0.0f && m_pObject->IsWithinDist(unit, m_fRange, false))
                        return false;
                }

                return true;
            }

        private:
            WorldObject const* m_pObject;
            uint32 m_uiEntry;
            float m_fRange;
    };

    class PlayerAtMinimumRangeAway
    {
        public:
            PlayerAtMinimumRangeAway(Unit const* unit, float fMinRange) : unit(unit), fRange(fMinRange) { }

            bool operator()(Player* player) const
            {
                //No threat list check, must be done explicit if expected to be in combat with creature
                if (!player->IsGameMaster() && player->IsAlive() && !unit->IsWithinDist(player, fRange, false))
                    return true;

                return false;
            }

        private:
            Unit const* unit;
            float fRange;
    };

    class GameObjectInRangeCheck
    {
        public:
            GameObjectInRangeCheck(float _x, float _y, float _z, float _range, uint32 _entry = 0) :
              x(_x), y(_y), z(_z), range(_range), entry(_entry) { }

            bool operator()(GameObject* go) const
            {
                if (!entry || (go->GetGOInfo() && go->GetGOInfo()->entry == entry))
                    return go->IsInRange(x, y, z, range);
                else return false;
            }

        private:
            float x, y, z, range;
            uint32 entry;
    };

    class AllWorldObjectsInRange
    {
        public:
            AllWorldObjectsInRange(WorldObject const* object, float maxRange) : m_pObject(object), m_fRange(maxRange) { }

            bool operator()(WorldObject* go) const
            {
<<<<<<< HEAD
                return m_pObject->IsWithinDist(go, m_fRange, false) && m_pObject->InSamePhase(go);
=======
                return m_pObject->IsWithinDist(go, m_fRange, false) && m_pObject->IsInPhase(go);
>>>>>>> 28d470c5
            }

        private:
            WorldObject const* m_pObject;
            float m_fRange;
    };

    class ObjectTypeIdCheck
    {
        public:
            ObjectTypeIdCheck(TypeID typeId, bool equals) : _typeId(typeId), _equals(equals) { }

            bool operator()(WorldObject* object) const
            {
                return (object->GetTypeId() == _typeId) == _equals;
            }

        private:
            TypeID _typeId;
            bool _equals;
    };

    class ObjectGUIDCheck
    {
        public:
            ObjectGUIDCheck(ObjectGuid GUID) : _GUID(GUID) { }

            bool operator()(WorldObject* object) const
            {
                return object->GetGUID() == _GUID;
            }

        private:
            ObjectGuid _GUID;
    };

    class HeightDifferenceCheck
    {
    public:
        HeightDifferenceCheck(WorldObject* go, float diff, bool reverse)
            : _baseObject(go), _difference(diff), _reverse(reverse)
        {
        }

        bool operator()(WorldObject* unit) const
        {
            return (unit->GetPositionZ() - _baseObject->GetPositionZ() > _difference) != _reverse;
        }

    private:
        WorldObject* _baseObject;
        float _difference;
        bool _reverse;
    };

    class UnitAuraCheck
    {
        public:
            UnitAuraCheck(bool present, uint32 spellId, ObjectGuid casterGUID = ObjectGuid::Empty) : _present(present), _spellId(spellId), _casterGUID(casterGUID) { }

            bool operator()(Unit* unit) const
            {
                return unit->HasAura(_spellId, _casterGUID) == _present;
            }

            bool operator()(WorldObject* object) const
            {
                return object->ToUnit() && object->ToUnit()->HasAura(_spellId, _casterGUID) == _present;
            }

        private:
            bool _present;
            uint32 _spellId;
            ObjectGuid _casterGUID;
    };

    // Player checks and do

    // Prepare using Builder localized packets with caching and send to player
    template<class Builder>
    class LocalizedPacketDo
    {
        public:
            explicit LocalizedPacketDo(Builder& builder) : i_builder(builder) { }

            ~LocalizedPacketDo()
            {
                for (size_t i = 0; i < i_data_cache.size(); ++i)
                    delete i_data_cache[i];
            }

            void operator()(Player* p);

        private:
            Builder& i_builder;
            std::vector<WorldPackets::Packet*> i_data_cache;         // 0 = default, i => i-1 locale index
    };

    // Prepare using Builder localized packets with caching and send to player
    template<class Builder>
    class LocalizedPacketListDo
    {
        public:
            typedef std::vector<WorldPackets::Packet*> WorldPacketList;
            explicit LocalizedPacketListDo(Builder& builder) : i_builder(builder) { }

            ~LocalizedPacketListDo()
            {
                for (size_t i = 0; i < i_data_cache.size(); ++i)
                    for (size_t j = 0; j < i_data_cache[i].size(); ++j)
                        delete i_data_cache[i][j];
            }
            void operator()(Player* p);

        private:
            Builder& i_builder;
            std::vector<WorldPacketList> i_data_cache;
                                                            // 0 = default, i => i-1 locale index
    };
}
#endif<|MERGE_RESOLUTION|>--- conflicted
+++ resolved
@@ -18,16 +18,10 @@
 #ifndef TRINITY_GRIDNOTIFIERS_H
 #define TRINITY_GRIDNOTIFIERS_H
 
-<<<<<<< HEAD
-#include "Creature.h"
-#include "Corpse.h"
-#include "CreatureAI.h"
-=======
 #include "AreaTrigger.h"
 #include "Creature.h"
 #include "Corpse.h"
 #include "Conversation.h"
->>>>>>> 28d470c5
 #include "DynamicObject.h"
 #include "GameObject.h"
 #include "Packet.h"
@@ -127,19 +121,11 @@
     {
         WorldObject const* i_source;
         WorldPacket const* i_message;
-<<<<<<< HEAD
-        uint32 i_phaseMask;
-=======
->>>>>>> 28d470c5
         float i_distSq;
         uint32 team;
         Player const* skipped_receiver;
         MessageDistDeliverer(WorldObject const* src, WorldPacket const* msg, float dist, bool own_team_only = false, Player const* skipped = nullptr)
-<<<<<<< HEAD
-            : i_source(src), i_message(msg), i_phaseMask(src->GetPhaseMask()), i_distSq(dist * dist)
-=======
             : i_source(src), i_message(msg), i_distSq(dist * dist)
->>>>>>> 28d470c5
             , team(0)
             , skipped_receiver(skipped)
         {
@@ -170,18 +156,10 @@
     {
         Unit* i_source;
         WorldPacket const* i_message;
-<<<<<<< HEAD
-        uint32 i_phaseMask;
-        float i_distSq;
-
-        MessageDistDelivererToHostile(Unit* src, WorldPacket const* msg, float dist)
-            : i_source(src), i_message(msg), i_phaseMask(src->GetPhaseMask()), i_distSq(dist * dist)
-=======
         float i_distSq;
 
         MessageDistDelivererToHostile(Unit* src, WorldPacket const* msg, float dist)
             : i_source(src), i_message(msg), i_distSq(dist * dist)
->>>>>>> 28d470c5
         {
         }
 
@@ -215,33 +193,12 @@
 
     // Generic base class to insert elements into arbitrary containers using push_back
     template<typename Type>
-<<<<<<< HEAD
-    class ContainerInserter
-    {
-=======
     class ContainerInserter {
->>>>>>> 28d470c5
         using InserterType = void(*)(void*, Type&&);
 
         void* ref;
         InserterType inserter;
 
-<<<<<<< HEAD
-    protected:
-        template<typename T>
-        ContainerInserter(T& ref_) : ref(&ref_)
-        {
-            inserter = [](void* containerRaw, Type&& object)
-            {
-                T* container = reinterpret_cast<T*>(containerRaw);
-                container->insert(container->end(), std::move(object));
-            };
-        }
-
-        void Insert(Type object)
-        {
-            inserter(ref, std::move(object));
-=======
         // MSVC workaround
         template<typename T>
         static void InserterOf(void* ref, Type&& type)
@@ -256,7 +213,6 @@
         void Insert(Type type)
         {
             inserter(ref, std::move(type));
->>>>>>> 28d470c5
         }
     };
 
@@ -308,21 +264,13 @@
     struct WorldObjectListSearcher : ContainerInserter<WorldObject*>
     {
         uint32 i_mapTypeMask;
-<<<<<<< HEAD
-        uint32 i_phaseMask;
-=======
-        WorldObject const* _searcher;
->>>>>>> 28d470c5
+        WorldObject const* _searcher;
         Check& i_check;
 
         template<typename Container>
         WorldObjectListSearcher(WorldObject const* searcher, Container& container, Check & check, uint32 mapTypeMask = GRID_MAP_TYPE_MASK_ALL)
             : ContainerInserter<WorldObject*>(container),
-<<<<<<< HEAD
-              i_mapTypeMask(mapTypeMask), i_phaseMask(searcher->GetPhaseMask()), i_check(check) { }
-=======
               i_mapTypeMask(mapTypeMask), _searcher(searcher), i_check(check) { }
->>>>>>> 28d470c5
 
         void Visit(PlayerMapType &m);
         void Visit(CreatureMapType &m);
@@ -446,21 +394,13 @@
     template<class Check>
     struct GameObjectListSearcher : ContainerInserter<GameObject*>
     {
-<<<<<<< HEAD
-        uint32 i_phaseMask;
-=======
-        WorldObject const* _searcher;
->>>>>>> 28d470c5
+        WorldObject const* _searcher;
         Check& i_check;
 
         template<typename Container>
         GameObjectListSearcher(WorldObject const* searcher, Container& container, Check & check)
             : ContainerInserter<GameObject*>(container),
-<<<<<<< HEAD
-              i_phaseMask(searcher->GetPhaseMask()), i_check(check) { }
-=======
               _searcher(searcher), i_check(check) { }
->>>>>>> 28d470c5
 
         void Visit(GameObjectMapType &m);
 
@@ -527,21 +467,13 @@
     template<class Check>
     struct UnitListSearcher : ContainerInserter<Unit*>
     {
-<<<<<<< HEAD
-        uint32 i_phaseMask;
-=======
-        WorldObject const* _searcher;
->>>>>>> 28d470c5
+        WorldObject const* _searcher;
         Check& i_check;
 
         template<typename Container>
         UnitListSearcher(WorldObject const* searcher, Container& container, Check& check)
             : ContainerInserter<Unit*>(container),
-<<<<<<< HEAD
-              i_phaseMask(searcher->GetPhaseMask()), i_check(check) { }
-=======
               _searcher(searcher), i_check(check) { }
->>>>>>> 28d470c5
 
         void Visit(PlayerMapType &m);
         void Visit(CreatureMapType &m);
@@ -585,21 +517,13 @@
     template<class Check>
     struct CreatureListSearcher : ContainerInserter<Creature*>
     {
-<<<<<<< HEAD
-        uint32 i_phaseMask;
-=======
-        WorldObject const* _searcher;
->>>>>>> 28d470c5
+        WorldObject const* _searcher;
         Check& i_check;
 
         template<typename Container>
         CreatureListSearcher(WorldObject const* searcher, Container& container, Check & check)
             : ContainerInserter<Creature*>(container),
-<<<<<<< HEAD
-              i_phaseMask(searcher->GetPhaseMask()), i_check(check) { }
-=======
               _searcher(searcher), i_check(check) { }
->>>>>>> 28d470c5
 
         void Visit(CreatureMapType &m);
 
@@ -645,26 +569,13 @@
     template<class Check>
     struct PlayerListSearcher : ContainerInserter<Player*>
     {
-<<<<<<< HEAD
-        uint32 i_phaseMask;
-=======
-        WorldObject const* _searcher;
->>>>>>> 28d470c5
+        WorldObject const* _searcher;
         Check& i_check;
 
         template<typename Container>
         PlayerListSearcher(WorldObject const* searcher, Container& container, Check & check)
             : ContainerInserter<Player*>(container),
-<<<<<<< HEAD
-              i_phaseMask(searcher->GetPhaseMask()), i_check(check) { }
-
-        template<typename Container>
-        PlayerListSearcher(uint32 phaseMask, Container& container, Check & check)
-            : ContainerInserter<Player*>(container),
-              i_phaseMask(phaseMask), i_check(check) { }
-=======
               _searcher(searcher), i_check(check) { }
->>>>>>> 28d470c5
 
         void Visit(PlayerMapType &m);
 
@@ -733,34 +644,29 @@
     class TC_GAME_API AnyDeadUnitObjectInRangeCheck
     {
         public:
-            AnyDeadUnitObjectInRangeCheck(WorldObject* searchObj, float range) : i_searchObj(searchObj), i_range(range) { }
+            AnyDeadUnitObjectInRangeCheck(Unit* searchObj, float range) : i_searchObj(searchObj), i_range(range) { }
             bool operator()(Player* u);
             bool operator()(Corpse* u);
             bool operator()(Creature* u);
             template<class NOT_INTERESTED> bool operator()(NOT_INTERESTED*) { return false; }
         protected:
-            WorldObject const* const i_searchObj;
+            Unit const* const i_searchObj;
             float i_range;
     };
 
-<<<<<<< HEAD
-    class TC_GAME_API AnyDeadUnitSpellTargetInRangeCheck : public AnyDeadUnitObjectInRangeCheck, public WorldObjectSpellTargetCheck
-    {
-        public:
-            AnyDeadUnitSpellTargetInRangeCheck(WorldObject* searchObj, float range, SpellInfo const* spellInfo, SpellTargetCheckTypes check)
-                : AnyDeadUnitObjectInRangeCheck(searchObj, range), WorldObjectSpellTargetCheck(searchObj, searchObj, spellInfo, check, nullptr)
-=======
     class TC_GAME_API AnyDeadUnitSpellTargetInRangeCheck : public AnyDeadUnitObjectInRangeCheck
     {
         public:
             AnyDeadUnitSpellTargetInRangeCheck(Unit* searchObj, float range, SpellInfo const* spellInfo, SpellTargetCheckTypes check)
                 : AnyDeadUnitObjectInRangeCheck(searchObj, range), i_spellInfo(spellInfo), i_check(searchObj, searchObj, spellInfo, check, nullptr)
->>>>>>> 28d470c5
             { }
             bool operator()(Player* u);
             bool operator()(Corpse* u);
             bool operator()(Creature* u);
             template<class NOT_INTERESTED> bool operator()(NOT_INTERESTED*) { return false; }
+        protected:
+            SpellInfo const* i_spellInfo;
+            WorldObjectSpellTargetCheck i_check;
     };
 
     // WorldObject do classes
@@ -780,37 +686,24 @@
     class GameObjectFocusCheck
     {
         public:
-<<<<<<< HEAD
-            GameObjectFocusCheck(WorldObject const* caster, uint32 focusId) : _caster(caster), _focusId(focusId) { }
-=======
             GameObjectFocusCheck(Unit const* unit, uint32 focusId) : i_unit(unit), i_focusId(focusId) { }
->>>>>>> 28d470c5
 
             bool operator()(GameObject* go) const
             {
                 if (go->GetGOInfo()->GetSpellFocusType() != i_focusId)
                     return false;
 
-<<<<<<< HEAD
-                if (go->GetGOInfo()->spellFocus.focusId != _focusId)
-                    return false;
-
                 if (!go->isSpawned())
                     return false;
-=======
-                if (!go->isSpawned())
-                    return false;
 
                 float dist = go->GetGOInfo()->GetSpellFocusRadius() / 2.f;
->>>>>>> 28d470c5
-
-                float const dist = go->GetGOInfo()->spellFocus.dist;
-                return go->IsWithinDistInMap(_caster, dist);
-            }
-
-        private:
-            WorldObject const* _caster;
-            uint32 _focusId;
+
+                return go->IsWithinDistInMap(i_unit, dist);
+            }
+
+        private:
+            Unit const* i_unit;
+            uint32 i_focusId;
     };
 
     // Find the nearest Fishing hole and return true only if source object is in range of hole
@@ -864,15 +757,11 @@
     class NearestGameObjectEntryInObjectRangeCheck
     {
         public:
-<<<<<<< HEAD
-            NearestGameObjectEntryInObjectRangeCheck(WorldObject const& obj, uint32 entry, float range, bool spawnedOnly = true) : i_obj(obj), i_entry(entry), i_range(range), i_spawnedOnly(spawnedOnly) { }
-=======
             NearestGameObjectEntryInObjectRangeCheck(WorldObject const& obj, uint32 entry, float range) : i_obj(obj), i_entry(entry), i_range(range) { }
->>>>>>> 28d470c5
 
             bool operator()(GameObject* go)
             {
-                if ((!i_spawnedOnly || go->isSpawned()) && go->GetEntry() == i_entry && go->GetGUID() != i_obj.GetGUID() && i_obj.IsWithinDistInMap(go, i_range))
+                if (go->GetEntry() == i_entry && i_obj.IsWithinDistInMap(go, i_range))
                 {
                     i_range = i_obj.GetDistance(go);        // use found GO range as new range limit for next check
                     return true;
@@ -884,43 +773,14 @@
             WorldObject const& i_obj;
             uint32 i_entry;
             float  i_range;
-            bool   i_spawnedOnly;
 
             // prevent clone this object
             NearestGameObjectEntryInObjectRangeCheck(NearestGameObjectEntryInObjectRangeCheck const&) = delete;
     };
 
-    // Success at unit in range, range update for next check (this can be use with GameobjectLastSearcher to find nearest unspawned GO)
-    class NearestUnspawnedGameObjectEntryInObjectRangeCheck
-    {
-<<<<<<< HEAD
-    public:
-        NearestUnspawnedGameObjectEntryInObjectRangeCheck(WorldObject const& obj, uint32 entry, float range) : i_obj(obj), i_entry(entry), i_range(range) { }
-
-        bool operator()(GameObject* go)
-        {
-            if (!go->isSpawned() && go->GetEntry() == i_entry && go->GetGUID() != i_obj.GetGUID() && i_obj.IsWithinDistInMap(go, i_range))
-            {
-                i_range = i_obj.GetDistance(go);        // use found GO range as new range limit for next check
-                return true;
-            }
-            return false;
-        }
-
-    private:
-        WorldObject const& i_obj;
-        uint32 i_entry;
-        float  i_range;
-
-        // prevent clone this object
-        NearestUnspawnedGameObjectEntryInObjectRangeCheck(NearestUnspawnedGameObjectEntryInObjectRangeCheck const&) = delete;
-    };
-
     // Success at unit in range, range update for next check (this can be use with GameobjectLastSearcher to find nearest GO with a certain type)
     class NearestGameObjectTypeInObjectRangeCheck
     {
-=======
->>>>>>> 28d470c5
         public:
             NearestGameObjectTypeInObjectRangeCheck(WorldObject const& obj, GameobjectTypes type, float range) : i_obj(obj), i_type(type), i_range(range) { }
 
@@ -937,11 +797,7 @@
         private:
             WorldObject const& i_obj;
             GameobjectTypes i_type;
-<<<<<<< HEAD
-            float i_range;
-=======
             float  i_range;
->>>>>>> 28d470c5
 
             // prevent clone this object
             NearestGameObjectTypeInObjectRangeCheck(NearestGameObjectTypeInObjectRangeCheck const&) = delete;
@@ -952,16 +808,11 @@
     class MostHPMissingInRange
     {
         public:
-<<<<<<< HEAD
-            MostHPMissingInRange(Unit const* obj, float range, uint32 hp, bool friendly) : i_obj(obj), i_range(range), i_hp(hp), i_friendly(friendly){ }
-=======
             MostHPMissingInRange(Unit const* obj, float range, uint32 hp) : i_obj(obj), i_range(range), i_hp(hp) { }
->>>>>>> 28d470c5
 
             bool operator()(Unit* u)
             {
-                bool friendly = i_friendly ? !i_obj->IsHostileTo(u) : i_obj->IsHostileTo(u);
-                if (u->IsAlive() && u->IsInCombat() && friendly && i_obj->IsWithinDistInMap(u, i_range) && u->GetMaxHealth() - u->GetHealth() > i_hp)
+                if (u->IsAlive() && u->IsInCombat() && !i_obj->IsHostileTo(u) && i_obj->IsWithinDistInMap(u, i_range) && u->GetMaxHealth() - u->GetHealth() > i_hp)
                 {
                     i_hp = u->GetMaxHealth() - u->GetHealth();
                     return true;
@@ -969,8 +820,6 @@
                 return false;
             }
 
-<<<<<<< HEAD
-=======
         private:
             Unit const* i_obj;
             float i_range;
@@ -980,82 +829,6 @@
     class FriendlyBelowHpPctEntryInRange
     {
         public:
-            FriendlyBelowHpPctEntryInRange(Unit const* obj, uint32 entry, float range, uint8 pct, bool excludeSelf) : i_obj(obj), i_entry(entry), i_range(range), i_pct(pct), i_excludeSelf(excludeSelf) { }
-
-            bool operator()(Unit* u)
-            {
-                if (i_excludeSelf && i_obj->GetGUID() == u->GetGUID())
-                    return false;
-                if (u->GetEntry() == i_entry && u->IsAlive() && u->IsInCombat() && !i_obj->IsHostileTo(u) && i_obj->IsWithinDistInMap(u, i_range) && u->HealthBelowPct(i_pct))
-                    return true;
-                return false;
-            }
-
->>>>>>> 28d470c5
-        private:
-            Unit const* i_obj;
-            uint32 i_entry;
-            float i_range;
-<<<<<<< HEAD
-            uint32 i_hp;
-            bool i_friendly;
-=======
-            uint8 i_pct;
-            bool i_excludeSelf;
->>>>>>> 28d470c5
-    };
-
-    class CastingUnitInRange
-    {
-        public:
-<<<<<<< HEAD
-            CastingUnitInRange(Unit const* obj, uint32 spellid, float range) : i_obj(obj), i_spell(spellid), i_range(range){ }
-
-            bool operator()(Unit* u)
-=======
-            FriendlyCCedInRange(Unit const* obj, float range) : i_obj(obj), i_range(range) { }
-
-            bool operator()(Unit* u) const
->>>>>>> 28d470c5
-            {
-                if (u->IsAlive() && i_obj->IsHostileTo(u) && u->IsInCombat() && i_obj->IsWithinDistInMap(u, i_range) && u->HasUnitState(UNIT_STATE_CASTING) && !u->HasAura(i_spell))
-                {
-                    return true;
-                }
-                return false;
-            }
-
-        private:
-            Unit const* i_obj;
-            uint32 i_spell;
-            float i_range;
-    };
-
-    class MostHPPercentMissingInRange
-    {
-    public:
-        MostHPPercentMissingInRange(Unit const* obj, float range, uint32 minHpPct, uint32 maxHpPct) : i_obj(obj), i_range(range), i_minHpPct(minHpPct), i_maxHpPct(maxHpPct), i_hpPct(101.f) { }
-
-        bool operator()(Unit* u)
-        {
-            if (u->IsAlive() && u->IsInCombat() && !i_obj->IsHostileTo(u) && i_obj->IsWithinDistInMap(u, i_range) && i_minHpPct <= u->GetHealthPct() && u->GetHealthPct() <= i_maxHpPct && u->GetHealthPct() < i_hpPct)
-            {
-                i_hpPct = u->GetHealthPct();
-                return true;
-            }
-            return false;
-        }
-
-    private:
-        Unit const* i_obj;
-        float i_range;
-        float i_minHpPct, i_maxHpPct, i_hpPct;
-    };
-
-    class FriendlyBelowHpPctEntryInRange
-    {
-        public:
-<<<<<<< HEAD
             FriendlyBelowHpPctEntryInRange(Unit const* obj, uint32 entry, float range, uint8 pct, bool excludeSelf) : i_obj(obj), i_entry(entry), i_range(range), i_pct(pct), i_excludeSelf(excludeSelf) { }
 
             bool operator()(Unit* u)
@@ -1075,29 +848,6 @@
             bool i_excludeSelf;
     };
 
-    class FriendlyBelowHpPctInRange
-    {
-        public:
-        FriendlyBelowHpPctInRange(Unit const* obj, float range, uint8 pct, bool excludeSelf) : i_obj(obj), i_range(range), i_pct(pct), i_excludeSelf(excludeSelf)
-        {
-        }
-
-        bool operator()(Unit* u)
-        {
-            if (i_excludeSelf && i_obj->GetGUID() == u->GetGUID())
-                return false;
-            if (u->IsAlive() && u->IsInCombat() && !i_obj->IsHostileTo(u) && i_obj->IsWithinDistInMap(u, i_range) && u->HealthBelowPct(i_pct))
-                return true;
-            return false;
-        }
-
-        private:
-        Unit const* i_obj;
-        float i_range;
-        uint8 i_pct;
-        bool i_excludeSelf;
-    };
-
     class FriendlyCCedInRange
     {
         public:
@@ -1106,21 +856,13 @@
             bool operator()(Unit* u) const
             {
                 if (u->IsAlive() && u->IsInCombat() && !i_obj->IsHostileTo(u) && i_obj->IsWithinDistInMap(u, i_range) &&
-                    (u->IsFeared() || u->IsCharmed() || u->IsRooted() || u->HasUnitState(UNIT_STATE_STUNNED) || u->HasUnitState(UNIT_STATE_CONFUSED)))
+                    (u->isFeared() || u->IsCharmed() || u->isFrozen() || u->HasUnitState(UNIT_STATE_STUNNED) || u->HasUnitState(UNIT_STATE_CONFUSED)))
                 {
-=======
-            FriendlyMissingBuffInRange(Unit const* obj, float range, uint32 spellid) : i_obj(obj), i_range(range), i_spell(spellid) { }
-
-            bool operator()(Unit* u) const
-            {
-                if (u->IsAlive() && u->IsInCombat() && !i_obj->IsHostileTo(u) && i_obj->IsWithinDistInMap(u, i_range) && !u->HasAura(i_spell))
->>>>>>> 28d470c5
                     return true;
-
-                return false;
-            }
-
-<<<<<<< HEAD
+                }
+                return false;
+            }
+
         private:
             Unit const* i_obj;
             float i_range;
@@ -1139,32 +881,12 @@
                 return false;
             }
 
-=======
->>>>>>> 28d470c5
         private:
             Unit const* i_obj;
             float i_range;
             uint32 i_spell;
     };
 
-    class EnemyMissingDotInRange
-    {
-        public:
-            EnemyMissingDotInRange(Unit const* obj, SpellInfo const* spellInfo) : i_obj(obj), i_spellInfo(spellInfo) { }
-
-            bool operator()(Unit* u) const
-            {
-                if (u->IsAlive() && u->IsInCombat() && i_obj->IsHostileTo(u) && i_obj->IsWithinDistInMap(u, i_spellInfo->GetMaxRange()) && !u->HasAura(i_spellInfo->Id))
-                    return true;
-
-                return false;
-            }
-
-        private:
-            Unit const* i_obj;
-            SpellInfo const* i_spellInfo;
-    };
-
     class AnyUnfriendlyUnitInObjectRangeCheck
     {
         public:
@@ -1187,11 +909,7 @@
     class NearestAttackableNoTotemUnitInObjectRangeCheck
     {
         public:
-<<<<<<< HEAD
-            NearestAttackableNoTotemUnitInObjectRangeCheck(WorldObject const* obj, float range) : i_obj(obj), i_range(range) { }
-=======
             NearestAttackableNoTotemUnitInObjectRangeCheck(WorldObject const* obj, Unit const* funit, float range) : i_obj(obj), i_funit(funit), i_range(range) { }
->>>>>>> 28d470c5
 
             bool operator()(Unit* u)
             {
@@ -1207,11 +925,7 @@
                 if (!u->isTargetableForAttack(false))
                     return false;
 
-<<<<<<< HEAD
-                if (!i_obj->IsWithinDistInMap(u, i_range) || !i_obj->IsValidAttackTarget(u))
-=======
                 if (!i_obj->IsWithinDistInMap(u, i_range) || !i_funit->_IsValidAttackTarget(u, nullptr, i_obj))
->>>>>>> 28d470c5
                     return false;
 
                 i_range = i_obj->GetDistance(*u);
@@ -1220,6 +934,7 @@
 
         private:
             WorldObject const* i_obj;
+            Unit const* i_funit;
             float i_range;
     };
 
@@ -1240,11 +955,7 @@
                 if (i_incTargetRadius)
                     searchRadius += u->GetCombatReach();
 
-<<<<<<< HEAD
-                if (!u->IsInMap(i_obj) || !u->InSamePhase(i_obj) || !u->IsWithinDoubleVerticalCylinder(i_obj, searchRadius, searchRadius))
-=======
                 if (!u->IsInMap(i_obj) || !u->IsInPhase(i_obj) || !u->IsWithinDoubleVerticalCylinder(i_obj, searchRadius, searchRadius))
->>>>>>> 28d470c5
                     return false;
 
                 if (!i_funit->IsFriendlyTo(u))
@@ -1293,11 +1004,7 @@
                 if (i_incTargetRadius)
                     searchRadius += u->GetCombatReach();
 
-<<<<<<< HEAD
-                return u->IsInMap(_source) && u->InSamePhase(_source) && u->IsWithinDoubleVerticalCylinder(_source, searchRadius, searchRadius);
-=======
                 return u->IsInMap(_source) && u->IsInPhase(_source) && u->IsWithinDoubleVerticalCylinder(_source, searchRadius, searchRadius);
->>>>>>> 28d470c5
             }
 
         private:
@@ -1313,11 +1020,7 @@
     class AnyUnitInObjectRangeCheck
     {
         public:
-<<<<<<< HEAD
-            AnyUnitInObjectRangeCheck(WorldObject const* obj, float range) : i_obj(obj), i_range(range) { }
-=======
             AnyUnitInObjectRangeCheck(WorldObject const* obj, float range, bool check3D = true) : i_obj(obj), i_range(range), i_check3D(check3D) { }
->>>>>>> 28d470c5
 
             bool operator()(Unit* u) const
             {
@@ -1366,12 +1069,9 @@
             AnyAoETargetUnitInObjectRangeCheck(WorldObject const* obj, Unit const* funit, float range, SpellInfo const* spellInfo = nullptr, bool incOwnRadius = true, bool incTargetRadius = true)
                 : i_obj(obj), i_funit(funit), _spellInfo(spellInfo), i_range(range), i_incOwnRadius(incOwnRadius), i_incTargetRadius(incTargetRadius)
             {
-<<<<<<< HEAD
-=======
                 if (!_spellInfo)
                     if (DynamicObject const* dynObj = i_obj->ToDynObject())
                         _spellInfo = dynObj->GetSpellInfo();
->>>>>>> 28d470c5
             }
 
             bool operator()(Unit* u) const
@@ -1383,11 +1083,7 @@
                 if (_spellInfo && _spellInfo->HasAttribute(SPELL_ATTR3_ONLY_TARGET_PLAYERS) && u->GetTypeId() != TYPEID_PLAYER)
                     return false;
 
-<<<<<<< HEAD
-                if (!i_funit->IsValidAttackTarget(u, _spellInfo))
-=======
                 if (!i_funit->_IsValidAttackTarget(u, _spellInfo, i_obj->GetTypeId() == TYPEID_DYNAMICOBJECT ? i_obj : nullptr))
->>>>>>> 28d470c5
                     return false;
 
                 float searchRadius = i_range;
@@ -1396,11 +1092,7 @@
                 if (i_incTargetRadius)
                     searchRadius += u->GetCombatReach();
 
-<<<<<<< HEAD
-                return u->IsInMap(i_obj) && u->InSamePhase(i_obj) && u->IsWithinDoubleVerticalCylinder(i_obj, searchRadius, searchRadius);
-=======
                 return u->IsInMap(i_obj) && u->IsInPhase(i_obj) && u->IsWithinDoubleVerticalCylinder(i_obj, searchRadius, searchRadius);
->>>>>>> 28d470c5
             }
 
         private:
@@ -1428,20 +1120,15 @@
                     return;
 
                 // too far
-                // Don't use combat reach distance, range must be an absolute value, otherwise the chain aggro range will be too big
-                if (!u->IsWithinDistInMap(i_funit, i_range, true, false, false))
+                if (!u->IsWithinDistInMap(i_funit, i_range))
                     return;
 
                 // only if see assisted creature's enemy
                 if (!u->IsWithinLOSInMap(i_enemy))
                     return;
 
-<<<<<<< HEAD
-                u->EngageWithTarget(i_enemy);
-=======
                 if (u->GetAI() && u->IsAIEnabled)
                     u->GetAI()->AttackStart(i_enemy);
->>>>>>> 28d470c5
             }
         private:
             Unit* const i_funit;
@@ -1449,8 +1136,6 @@
             float i_range;
     };
 
-<<<<<<< HEAD
-=======
     struct AnyDeadUnitCheck
     {
         bool operator()(Unit* u) const
@@ -1459,7 +1144,6 @@
         }
     };
 
->>>>>>> 28d470c5
     // Creature checks
 
     class NearestHostileUnitCheck
@@ -1531,11 +1215,7 @@
     class NearestHostileUnitInAggroRangeCheck
     {
         public:
-<<<<<<< HEAD
-            explicit NearestHostileUnitInAggroRangeCheck(Creature const* creature, bool useLOS = false, bool ignoreCivilians = false) : _me(creature), _useLOS(useLOS), _ignoreCivilians(ignoreCivilians) { }
-=======
             explicit NearestHostileUnitInAggroRangeCheck(Creature const* creature, bool useLOS = false) : _me(creature), _useLOS(useLOS) { }
->>>>>>> 28d470c5
 
             bool operator()(Unit* u) const
             {
@@ -1550,12 +1230,6 @@
 
                 if (_useLOS && !u->IsWithinLOSInMap(_me))
                     return false;
-
-                // pets in aggressive do not attack civilians
-                if (_ignoreCivilians)
-                    if (Creature* c = u->ToCreature())
-                        if (c->IsCivilian())
-                            return false;
 
                 return true;
             }
@@ -1563,10 +1237,6 @@
         private:
             Creature const* _me;
             bool _useLOS;
-<<<<<<< HEAD
-            bool _ignoreCivilians;
-=======
->>>>>>> 28d470c5
             NearestHostileUnitInAggroRangeCheck(NearestHostileUnitInAggroRangeCheck const&) = delete;
     };
 
@@ -1585,8 +1255,7 @@
                     return false;
 
                 // too far
-                // Don't use combat reach distance, range must be an absolute value, otherwise the chain aggro range will be too big
-                if (!i_funit->IsWithinDistInMap(u, i_range, true, false, false))
+                if (!i_funit->IsWithinDistInMap(u, i_range))
                     return false;
 
                 // only if see assisted creature
@@ -1615,8 +1284,7 @@
                 if (!u->CanAssistTo(i_obj, i_enemy))
                     return false;
 
-                // Don't use combat reach distance, range must be an absolute value, otherwise the chain aggro range will be too big
-                if (!i_obj->IsWithinDistInMap(u, i_range, true, false, false))
+                if (!i_obj->IsWithinDistInMap(u, i_range))
                     return false;
 
                 if (!i_obj->IsWithinLOSInMap(u))
@@ -1629,7 +1297,7 @@
         private:
             Creature* const i_obj;
             Unit* const i_enemy;
-            float i_range;
+            float  i_range;
 
             // prevent clone this object
             NearestAssistCreatureInCreatureRangeCheck(NearestAssistCreatureInCreatureRangeCheck const&) = delete;
@@ -1644,11 +1312,7 @@
 
             bool operator()(Creature* u)
             {
-<<<<<<< HEAD
-                if (u->getDeathState() != DEAD && u->GetEntry() == i_entry && u->IsAlive() == i_alive && u->GetGUID() != i_obj.GetGUID() && i_obj.IsWithinDistInMap(u, i_range))
-=======
                 if (u->getDeathState() != DEAD && u->GetEntry() == i_entry && u->IsAlive() == i_alive && i_obj.IsWithinDistInMap(u, i_range))
->>>>>>> 28d470c5
                 {
                     i_range = i_obj.GetDistance(u);         // use found unit range as new range limit for next check
                     return true;
@@ -1735,7 +1399,6 @@
     {
         public:
             AllFriendlyCreaturesInGrid(Unit const* obj) : unit(obj) { }
-<<<<<<< HEAD
 
             bool operator()(Unit* u) const
             {
@@ -1747,65 +1410,6 @@
 
         private:
             Unit const* unit;
-    };
-
-    class AllFriendlyInRange
-    {
-        public:
-            AllFriendlyInRange(Unit const* obj, float range) : unit(obj), range(range) { }
-
-            bool operator()(Unit* u) const
-            {
-                if (u->GetTypeId() == TYPEID_PLAYER)
-                    return true;
-
-                if (u->IsAlive() && u->IsVisible() && u->IsFriendlyTo(unit) && u->IsWithinDistInMap(u, range))
-                {
-                    return true;
-                }
-
-                return false;
-            }
-
-        private:
-            Unit const* unit;
-            float range;
-    };
-
-    class AllHostileInRange
-    {
-        public:
-        AllHostileInRange(Unit const* obj, float range) : unit(obj), range(range) { }
-
-        bool operator()(Unit* u) const
-        {
-            if (u->GetTypeId() == TYPEID_PLAYER)
-                return true;
-
-            if (u->IsAlive() && u->IsVisible() && u->IsHostileTo(unit) && u->IsWithinDistInMap(u, range))
-            {
-                return true;
-            }
-
-            return false;
-        }
-
-        private:
-        Unit const* unit;
-        float range;
-=======
-
-            bool operator()(Unit* u) const
-            {
-                if (u->IsAlive() && u->IsVisible() && u->IsFriendlyTo(unit))
-                    return true;
-
-                return false;
-            }
-
-        private:
-            Unit const* unit;
->>>>>>> 28d470c5
     };
 
     class AllGameObjectsWithEntryInRange
@@ -1830,34 +1434,14 @@
     class AllCreaturesOfEntryInRange
     {
         public:
-<<<<<<< HEAD
-            AllCreaturesOfEntryInRange(WorldObject const* object, uint32 entry, float maxRange = 0.0f) : m_pObject(object), m_uiEntry(entry), m_fRange(maxRange) { }
-
-            bool operator()(Unit* unit) const
-            {
-                if (m_uiEntry)
-                {
-                    if (unit->GetEntry() != m_uiEntry)
-                        return false;
-                }
-=======
             AllCreaturesOfEntryInRange(WorldObject const* object, uint32 entry, float maxRange) : m_pObject(object), m_uiEntry(entry), m_fRange(maxRange) { }
 
             bool operator()(Unit* unit) const
             {
                 if ((!m_uiEntry || unit->GetEntry() == m_uiEntry) && m_pObject->IsWithinDist(unit, m_fRange, false))
                     return true;
->>>>>>> 28d470c5
-
-                if (m_fRange)
-                {
-                    if (m_fRange > 0.0f && !m_pObject->IsWithinDist(unit, m_fRange, false))
-                        return false;
-                    if (m_fRange < 0.0f && m_pObject->IsWithinDist(unit, m_fRange, false))
-                        return false;
-                }
-
-                return true;
+
+                return false;
             }
 
         private:
@@ -1910,11 +1494,7 @@
 
             bool operator()(WorldObject* go) const
             {
-<<<<<<< HEAD
-                return m_pObject->IsWithinDist(go, m_fRange, false) && m_pObject->InSamePhase(go);
-=======
                 return m_pObject->IsWithinDist(go, m_fRange, false) && m_pObject->IsInPhase(go);
->>>>>>> 28d470c5
             }
 
         private:
