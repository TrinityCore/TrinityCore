/*
 * This file is part of the TrinityCore Project. See AUTHORS file for Copyright information
 *
 * This program is free software; you can redistribute it and/or modify it
 * under the terms of the GNU General Public License as published by the
 * Free Software Foundation; either version 2 of the License, or (at your
 * option) any later version.
 *
 * This program is distributed in the hope that it will be useful, but WITHOUT
 * ANY WARRANTY; without even the implied warranty of MERCHANTABILITY or
 * FITNESS FOR A PARTICULAR PURPOSE. See the GNU General Public License for
 * more details.
 *
 * You should have received a copy of the GNU General Public License along
 * with this program. If not, see <http://www.gnu.org/licenses/>.
 */

#ifndef TRINITY_GRIDNOTIFIERSIMPL_H
#define TRINITY_GRIDNOTIFIERSIMPL_H

#include "GridNotifiers.h"
#include "Corpse.h"
#include "CreatureAI.h"
#include "Player.h"
#include "SpellAuras.h"
#include "UpdateData.h"
#include "WorldPacket.h"
#include "WorldSession.h"

template<class T>
inline void Trinity::VisibleNotifier::Visit(GridRefManager<T> &m)
{
    for (typename GridRefManager<T>::iterator iter = m.begin(); iter != m.end(); ++iter)
    {
        vis_guids.erase(iter->GetSource()->GetGUID());
        i_player.UpdateVisibilityOf(iter->GetSource(), i_data, i_visibleNow);
    }
}

// SEARCHERS & LIST SEARCHERS & WORKERS

// WorldObject searchers & workers

template<class Check>
void Trinity::WorldObjectSearcher<Check>::Visit(GameObjectMapType &m)
{
    if (!(i_mapTypeMask & GRID_MAP_TYPE_MASK_GAMEOBJECT))
        return;

    // already found
    if (i_object)
        return;

    for (GameObjectMapType::iterator itr=m.begin(); itr != m.end(); ++itr)
    {
        if (!itr->GetSource()->IsInPhase(_searcher))
            continue;

        if (i_check(itr->GetSource()))
        {
            i_object = itr->GetSource();
            return;
        }
    }
}

template<class Check>
void Trinity::WorldObjectSearcher<Check>::Visit(PlayerMapType &m)
{
    if (!(i_mapTypeMask & GRID_MAP_TYPE_MASK_PLAYER))
        return;

    // already found
    if (i_object)
        return;

    for (PlayerMapType::iterator itr=m.begin(); itr != m.end(); ++itr)
    {
        if (!itr->GetSource()->IsInPhase(_searcher))
            continue;

        if (i_check(itr->GetSource()))
        {
            i_object = itr->GetSource();
            return;
        }
    }
}

template<class Check>
void Trinity::WorldObjectSearcher<Check>::Visit(CreatureMapType &m)
{
    if (!(i_mapTypeMask & GRID_MAP_TYPE_MASK_CREATURE))
        return;

    // already found
    if (i_object)
        return;

    for (CreatureMapType::iterator itr=m.begin(); itr != m.end(); ++itr)
    {
        if (!itr->GetSource()->IsInPhase(_searcher))
            continue;

        if (i_check(itr->GetSource()))
        {
            i_object = itr->GetSource();
            return;
        }
    }
}

template<class Check>
void Trinity::WorldObjectSearcher<Check>::Visit(CorpseMapType &m)
{
    if (!(i_mapTypeMask & GRID_MAP_TYPE_MASK_CORPSE))
        return;

    // already found
    if (i_object)
        return;

    for (CorpseMapType::iterator itr=m.begin(); itr != m.end(); ++itr)
    {
        if (!itr->GetSource()->IsInPhase(_searcher))
            continue;

        if (i_check(itr->GetSource()))
        {
            i_object = itr->GetSource();
            return;
        }
    }
}

template<class Check>
void Trinity::WorldObjectSearcher<Check>::Visit(DynamicObjectMapType &m)
{
    if (!(i_mapTypeMask & GRID_MAP_TYPE_MASK_DYNAMICOBJECT))
        return;

    // already found
    if (i_object)
        return;

    for (DynamicObjectMapType::iterator itr=m.begin(); itr != m.end(); ++itr)
    {
        if (!itr->GetSource()->IsInPhase(_searcher))
            continue;

        if (i_check(itr->GetSource()))
        {
            i_object = itr->GetSource();
            return;
        }
    }
}

template<class Check>
void Trinity::WorldObjectSearcher<Check>::Visit(AreaTriggerMapType &m)
{
    if (!(i_mapTypeMask & GRID_MAP_TYPE_MASK_AREATRIGGER))
        return;

    // already found
    if (i_object)
        return;

    for (AreaTriggerMapType::iterator itr=m.begin(); itr != m.end(); ++itr)
    {
        if (!itr->GetSource()->IsInPhase(_searcher))
            continue;

        if (i_check(itr->GetSource()))
        {
            i_object = itr->GetSource();
            return;
        }
    }
}

template<class Check>
void Trinity::WorldObjectSearcher<Check>::Visit(ConversationMapType &m)
{
    if (!(i_mapTypeMask & GRID_MAP_TYPE_MASK_CONVERSATION))
        return;

    // already found
    if (i_object)
        return;

    for (ConversationMapType::iterator itr = m.begin(); itr != m.end(); ++itr)
    {
        if (!itr->GetSource()->IsInPhase(_searcher))
            continue;

        if (i_check(itr->GetSource()))
        {
            i_object = itr->GetSource();
            return;
        }
    }
}

template<class Check>
void Trinity::WorldObjectLastSearcher<Check>::Visit(GameObjectMapType &m)
{
    if (!(i_mapTypeMask & GRID_MAP_TYPE_MASK_GAMEOBJECT))
        return;

    for (GameObjectMapType::iterator itr=m.begin(); itr != m.end(); ++itr)
    {
        if (!itr->GetSource()->IsInPhase(_searcher))
            continue;

        if (i_check(itr->GetSource()))
            i_object = itr->GetSource();
    }
}

template<class Check>
void Trinity::WorldObjectLastSearcher<Check>::Visit(PlayerMapType &m)
{
    if (!(i_mapTypeMask & GRID_MAP_TYPE_MASK_PLAYER))
        return;

    for (PlayerMapType::iterator itr=m.begin(); itr != m.end(); ++itr)
    {
        if (!itr->GetSource()->IsInPhase(_searcher))
            continue;

        if (i_check(itr->GetSource()))
            i_object = itr->GetSource();
    }
}

template<class Check>
void Trinity::WorldObjectLastSearcher<Check>::Visit(CreatureMapType &m)
{
    if (!(i_mapTypeMask & GRID_MAP_TYPE_MASK_CREATURE))
        return;

    for (CreatureMapType::iterator itr=m.begin(); itr != m.end(); ++itr)
    {
        if (!itr->GetSource()->IsInPhase(_searcher))
            continue;

        if (i_check(itr->GetSource()))
            i_object = itr->GetSource();
    }
}

template<class Check>
void Trinity::WorldObjectLastSearcher<Check>::Visit(CorpseMapType &m)
{
    if (!(i_mapTypeMask & GRID_MAP_TYPE_MASK_CORPSE))
        return;

    for (CorpseMapType::iterator itr=m.begin(); itr != m.end(); ++itr)
    {
        if (!itr->GetSource()->IsInPhase(_searcher))
            continue;

        if (i_check(itr->GetSource()))
            i_object = itr->GetSource();
    }
}

template<class Check>
void Trinity::WorldObjectLastSearcher<Check>::Visit(DynamicObjectMapType &m)
{
    if (!(i_mapTypeMask & GRID_MAP_TYPE_MASK_DYNAMICOBJECT))
        return;

    for (DynamicObjectMapType::iterator itr=m.begin(); itr != m.end(); ++itr)
    {
        if (!itr->GetSource()->IsInPhase(_searcher))
            continue;

        if (i_check(itr->GetSource()))
            i_object = itr->GetSource();
    }
}

template<class Check>
void Trinity::WorldObjectLastSearcher<Check>::Visit(AreaTriggerMapType &m)
{
    if (!(i_mapTypeMask & GRID_MAP_TYPE_MASK_AREATRIGGER))
        return;

    for (AreaTriggerMapType::iterator itr=m.begin(); itr != m.end(); ++itr)
    {
        if (!itr->GetSource()->IsInPhase(_searcher))
            continue;

        if (i_check(itr->GetSource()))
            i_object = itr->GetSource();
    }
}

template<class Check>
void Trinity::WorldObjectLastSearcher<Check>::Visit(ConversationMapType &m)
{
    if (!(i_mapTypeMask & GRID_MAP_TYPE_MASK_CONVERSATION))
        return;

    for (ConversationMapType::iterator itr=m.begin(); itr != m.end(); ++itr)
    {
        if (!itr->GetSource()->IsInPhase(_searcher))
            continue;

        if (i_check(itr->GetSource()))
            i_object = itr->GetSource();
    }
}

template<class Check>
void Trinity::WorldObjectListSearcher<Check>::Visit(PlayerMapType &m)
{
    if (!(i_mapTypeMask & GRID_MAP_TYPE_MASK_PLAYER))
        return;

    for (PlayerMapType::iterator itr=m.begin(); itr != m.end(); ++itr)
        if (i_check(itr->GetSource()))
            Insert(itr->GetSource());
}

template<class Check>
void Trinity::WorldObjectListSearcher<Check>::Visit(CreatureMapType &m)
{
    if (!(i_mapTypeMask & GRID_MAP_TYPE_MASK_CREATURE))
        return;

    for (CreatureMapType::iterator itr=m.begin(); itr != m.end(); ++itr)
        if (i_check(itr->GetSource()))
            Insert(itr->GetSource());
}

template<class Check>
void Trinity::WorldObjectListSearcher<Check>::Visit(CorpseMapType &m)
{
    if (!(i_mapTypeMask & GRID_MAP_TYPE_MASK_CORPSE))
        return;

    for (CorpseMapType::iterator itr=m.begin(); itr != m.end(); ++itr)
        if (i_check(itr->GetSource()))
            Insert(itr->GetSource());
}

template<class Check>
void Trinity::WorldObjectListSearcher<Check>::Visit(GameObjectMapType &m)
{
    if (!(i_mapTypeMask & GRID_MAP_TYPE_MASK_GAMEOBJECT))
        return;

    for (GameObjectMapType::iterator itr=m.begin(); itr != m.end(); ++itr)
        if (i_check(itr->GetSource()))
            Insert(itr->GetSource());
}

template<class Check>
void Trinity::WorldObjectListSearcher<Check>::Visit(DynamicObjectMapType &m)
{
    if (!(i_mapTypeMask & GRID_MAP_TYPE_MASK_DYNAMICOBJECT))
        return;

    for (DynamicObjectMapType::iterator itr=m.begin(); itr != m.end(); ++itr)
        if (i_check(itr->GetSource()))
            Insert(itr->GetSource());
<<<<<<< HEAD
=======
}

template<class Check>
void Trinity::WorldObjectListSearcher<Check>::Visit(AreaTriggerMapType &m)
{
    if (!(i_mapTypeMask & GRID_MAP_TYPE_MASK_AREATRIGGER))
        return;

    for (AreaTriggerMapType::iterator itr=m.begin(); itr != m.end(); ++itr)
        if (i_check(itr->GetSource()))
            Insert(itr->GetSource());
}

template<class Check>
void Trinity::WorldObjectListSearcher<Check>::Visit(ConversationMapType &m)
{
    if (!(i_mapTypeMask & GRID_MAP_TYPE_MASK_CONVERSATION))
        return;

    for (ConversationMapType::iterator itr = m.begin(); itr != m.end(); ++itr)
        if (i_check(itr->GetSource()))
            Insert(itr->GetSource());
>>>>>>> 28d470c5
}

// Gameobject searchers

template<class Check>
void Trinity::GameObjectSearcher<Check>::Visit(GameObjectMapType &m)
{
    // already found
    if (i_object)
        return;

    for (GameObjectMapType::iterator itr=m.begin(); itr != m.end(); ++itr)
    {
        if (!itr->GetSource()->IsInPhase(_searcher))
            continue;

        if (i_check(itr->GetSource()))
        {
            i_object = itr->GetSource();
            return;
        }
    }
}

template<class Check>
void Trinity::GameObjectLastSearcher<Check>::Visit(GameObjectMapType &m)
{
    for (GameObjectMapType::iterator itr=m.begin(); itr != m.end(); ++itr)
    {
        if (!itr->GetSource()->IsInPhase(_searcher))
            continue;

        if (i_check(itr->GetSource()))
            i_object = itr->GetSource();
    }
}

template<class Check>
void Trinity::GameObjectListSearcher<Check>::Visit(GameObjectMapType &m)
{
    for (GameObjectMapType::iterator itr=m.begin(); itr != m.end(); ++itr)
        if (itr->GetSource()->IsInPhase(_searcher))
            if (i_check(itr->GetSource()))
                Insert(itr->GetSource());
}

// Unit searchers

template<class Check>
void Trinity::UnitSearcher<Check>::Visit(CreatureMapType &m)
{
    // already found
    if (i_object)
        return;

    for (CreatureMapType::iterator itr=m.begin(); itr != m.end(); ++itr)
    {
        if (!itr->GetSource()->IsInPhase(_searcher))
            continue;

        if (i_check(itr->GetSource()))
        {
            i_object = itr->GetSource();
            return;
        }
    }
}

template<class Check>
void Trinity::UnitSearcher<Check>::Visit(PlayerMapType &m)
{
    // already found
    if (i_object)
        return;

    for (PlayerMapType::iterator itr=m.begin(); itr != m.end(); ++itr)
    {
        if (!itr->GetSource()->IsInPhase(_searcher))
            continue;

        if (i_check(itr->GetSource()))
        {
            i_object = itr->GetSource();
            return;
        }
    }
}

template<class Check>
void Trinity::UnitLastSearcher<Check>::Visit(CreatureMapType &m)
{
    for (CreatureMapType::iterator itr=m.begin(); itr != m.end(); ++itr)
    {
        if (!itr->GetSource()->IsInPhase(_searcher))
            continue;

        if (i_check(itr->GetSource()))
            i_object = itr->GetSource();
    }
}

template<class Check>
void Trinity::UnitLastSearcher<Check>::Visit(PlayerMapType &m)
{
    for (PlayerMapType::iterator itr=m.begin(); itr != m.end(); ++itr)
    {
        if (!itr->GetSource()->IsInPhase(_searcher))
            continue;

        if (i_check(itr->GetSource()))
            i_object = itr->GetSource();
    }
}

template<class Check>
void Trinity::UnitListSearcher<Check>::Visit(PlayerMapType &m)
{
    for (PlayerMapType::iterator itr=m.begin(); itr != m.end(); ++itr)
        if (itr->GetSource()->IsInPhase(_searcher))
            if (i_check(itr->GetSource()))
                Insert(itr->GetSource());
}

template<class Check>
void Trinity::UnitListSearcher<Check>::Visit(CreatureMapType &m)
{
    for (CreatureMapType::iterator itr=m.begin(); itr != m.end(); ++itr)
        if (itr->GetSource()->IsInPhase(_searcher))
            if (i_check(itr->GetSource()))
                Insert(itr->GetSource());
}

// Creature searchers

template<class Check>
void Trinity::CreatureSearcher<Check>::Visit(CreatureMapType &m)
{
    // already found
    if (i_object)
        return;

    for (CreatureMapType::iterator itr=m.begin(); itr != m.end(); ++itr)
    {
        if (!itr->GetSource()->IsInPhase(_searcher))
            continue;

        if (i_check(itr->GetSource()))
        {
            i_object = itr->GetSource();
            return;
        }
    }
}

template<class Check>
void Trinity::CreatureLastSearcher<Check>::Visit(CreatureMapType &m)
{
    for (CreatureMapType::iterator itr=m.begin(); itr != m.end(); ++itr)
    {
        if (!itr->GetSource()->IsInPhase(_searcher))
            continue;

        if (i_check(itr->GetSource()))
            i_object = itr->GetSource();
    }
}

template<class Check>
void Trinity::CreatureListSearcher<Check>::Visit(CreatureMapType &m)
{
    for (CreatureMapType::iterator itr=m.begin(); itr != m.end(); ++itr)
        if (itr->GetSource()->IsInPhase(_searcher))
            if (i_check(itr->GetSource()))
                Insert(itr->GetSource());
}

template<class Check>
void Trinity::PlayerListSearcher<Check>::Visit(PlayerMapType &m)
{
    for (PlayerMapType::iterator itr=m.begin(); itr != m.end(); ++itr)
        if (itr->GetSource()->IsInPhase(_searcher))
            if (i_check(itr->GetSource()))
                Insert(itr->GetSource());
}

template<class Check>
void Trinity::PlayerSearcher<Check>::Visit(PlayerMapType &m)
{
    // already found
    if (i_object)
        return;

    for (PlayerMapType::iterator itr=m.begin(); itr != m.end(); ++itr)
    {
        if (!itr->GetSource()->IsInPhase(_searcher))
            continue;

        if (i_check(itr->GetSource()))
        {
            i_object = itr->GetSource();
            return;
        }
    }
}

template<class Check>
void Trinity::PlayerLastSearcher<Check>::Visit(PlayerMapType& m)
{
    for (PlayerMapType::iterator itr = m.begin(); itr != m.end(); ++itr)
    {
        if (!itr->GetSource()->IsInPhase(_searcher))
            continue;

        if (i_check(itr->GetSource()))
            i_object = itr->GetSource();
    }
}

template<class Builder>
void Trinity::LocalizedPacketDo<Builder>::operator()(Player* p)
{
    LocaleConstant loc_idx = p->GetSession()->GetSessionDbLocaleIndex();
    uint32 cache_idx = loc_idx+1;
    WorldPackets::Packet* data;

    // create if not cached yet
    if (i_data_cache.size() < cache_idx + 1 || !i_data_cache[cache_idx])
    {
        if (i_data_cache.size() < cache_idx + 1)
            i_data_cache.resize(cache_idx + 1);

        data = i_builder(loc_idx);

        ASSERT(data->GetSize() == 0);

<<<<<<< HEAD
=======
        data->Write();

>>>>>>> 28d470c5
        i_data_cache[cache_idx] = data;
    }
    else
        data = i_data_cache[cache_idx];

    p->SendDirectMessage(data->GetRawPacket());
}

template<class Builder>
void Trinity::LocalizedPacketListDo<Builder>::operator()(Player* p)
{
    LocaleConstant loc_idx = p->GetSession()->GetSessionDbLocaleIndex();
    uint32 cache_idx = loc_idx+1;
    WorldPacketList* data_list;

    // create if not cached yet
    if (i_data_cache.size() < cache_idx+1 || i_data_cache[cache_idx].empty())
    {
        if (i_data_cache.size() < cache_idx+1)
            i_data_cache.resize(cache_idx+1);

        data_list = &i_data_cache[cache_idx];

        i_builder(*data_list, loc_idx);
    }
    else
        data_list = &i_data_cache[cache_idx];

    for (size_t i = 0; i < data_list->size(); ++i)
        p->SendDirectMessage((*data_list)[i]->GetRawPacket());
}

#endif                                                      // TRINITY_GRIDNOTIFIERSIMPL_H<|MERGE_RESOLUTION|>--- conflicted
+++ resolved
@@ -367,8 +367,6 @@
     for (DynamicObjectMapType::iterator itr=m.begin(); itr != m.end(); ++itr)
         if (i_check(itr->GetSource()))
             Insert(itr->GetSource());
-<<<<<<< HEAD
-=======
 }
 
 template<class Check>
@@ -391,7 +389,6 @@
     for (ConversationMapType::iterator itr = m.begin(); itr != m.end(); ++itr)
         if (i_check(itr->GetSource()))
             Insert(itr->GetSource());
->>>>>>> 28d470c5
 }
 
 // Gameobject searchers
@@ -627,11 +624,8 @@
 
         ASSERT(data->GetSize() == 0);
 
-<<<<<<< HEAD
-=======
         data->Write();
 
->>>>>>> 28d470c5
         i_data_cache[cache_idx] = data;
     }
     else
