/*
 * Copyright (C) 2008-2012 TrinityCore <http://www.trinitycore.org/>
 * Copyright (C) 2005-2009 MaNGOS <http://getmangos.com/>
 *
 * This program is free software; you can redistribute it and/or modify it
 * under the terms of the GNU General Public License as published by the
 * Free Software Foundation; either version 2 of the License, or (at your
 * option) any later version.
 *
 * This program is distributed in the hope that it will be useful, but WITHOUT
 * ANY WARRANTY; without even the implied warranty of MERCHANTABILITY or
 * FITNESS FOR A PARTICULAR PURPOSE. See the GNU General Public License for
 * more details.
 *
 * You should have received a copy of the GNU General Public License along
 * with this program. If not, see <http://www.gnu.org/licenses/>.
 */

#include "Common.h"
#include "ObjectAccessor.h"
#include "ObjectMgr.h"
#include "ArenaTeamMgr.h"
#include "WorldPacket.h"
#include "WorldSession.h"

#include "ArenaTeam.h"
#include "BattlegroundMgr.h"
#include "Battleground.h"
#include "Chat.h"
#include "Language.h"
#include "Log.h"
#include "Player.h"
#include "Object.h"
#include "Opcodes.h"
#include "DisableMgr.h"
#include "Group.h"

void WorldSession::HandleBattlemasterHelloOpcode(WorldPacket & recv_data)
{
    uint64 guid;
    recv_data >> guid;
    sLog->outDebug(LOG_FILTER_NETWORKIO, "WORLD: Recvd CMSG_BATTLEMASTER_HELLO Message from (GUID: %u TypeId:%u)", GUID_LOPART(guid), GuidHigh2TypeId(GUID_HIPART(guid)));

    Creature* unit = GetPlayer()->GetMap()->GetCreature(guid);
    if (!unit)
        return;

    if (!unit->isBattleMaster())                             // it's not battlemaster
        return;

    // Stop the npc if moving
    unit->StopMoving();

    BattlegroundTypeId bgTypeId = sBattlegroundMgr->GetBattleMasterBG(unit->GetEntry());

    if (!_player->GetBGAccessByLevel(bgTypeId))
    {
                                                            // temp, must be gossip message...
        SendNotification(LANG_YOUR_BG_LEVEL_REQ_ERROR);
        return;
    }

    SendBattleGroundList(guid, bgTypeId);
}

void WorldSession::SendBattleGroundList(uint64 guid, BattlegroundTypeId bgTypeId)
{
    WorldPacket data;
    sBattlegroundMgr->BuildBattlegroundListPacket(&data, guid, _player, bgTypeId, 0);
    SendPacket(&data);
}

void WorldSession::HandleBattlemasterJoinOpcode(WorldPacket & recv_data)
{
    uint64 guid;
    uint32 bgTypeId_;
    uint32 instanceId;
    uint8 joinAsGroup;
    bool isPremade = false;
    Group* grp = NULL;

    recv_data >> guid;                                      // battlemaster guid
    recv_data >> bgTypeId_;                                 // battleground type id (DBC id)
    recv_data >> instanceId;                                // instance id, 0 if First Available selected
    recv_data >> joinAsGroup;                               // join as group

    if (!sBattlemasterListStore.LookupEntry(bgTypeId_))
    {
        sLog->outError(LOG_FILTER_NETWORKIO, "Battleground: invalid bgtype (%u) received. possible cheater? player guid %u", bgTypeId_, _player->GetGUIDLow());
        return;
    }

    if (DisableMgr::IsDisabledFor(DISABLE_TYPE_BATTLEGROUND, bgTypeId_, NULL))
    {
        ChatHandler(this).PSendSysMessage(LANG_BG_DISABLED);
        return;
    }

    BattlegroundTypeId bgTypeId = BattlegroundTypeId(bgTypeId_);

    sLog->outDebug(LOG_FILTER_NETWORKIO, "WORLD: Recvd CMSG_BATTLEMASTER_JOIN Message from (GUID: %u TypeId:%u)", GUID_LOPART(guid), GuidHigh2TypeId(GUID_HIPART(guid)));

    // can do this, since it's battleground, not arena
    BattlegroundQueueTypeId bgQueueTypeId = BattlegroundMgr::BGQueueTypeId(bgTypeId, 0);
    BattlegroundQueueTypeId bgQueueTypeIdRandom = BattlegroundMgr::BGQueueTypeId(BATTLEGROUND_RB, 0);

    // ignore if player is already in BG
    if (_player->InBattleground())
        return;

    // get bg instance or bg template if instance not found
    Battleground* bg = NULL;
    if (instanceId)
        bg = sBattlegroundMgr->GetBattlegroundThroughClientInstance(instanceId, bgTypeId);

    if (!bg)
        bg = sBattlegroundMgr->GetBattlegroundTemplate(bgTypeId);
    if (!bg)
        return;

    // expected bracket entry
    PvPDifficultyEntry const* bracketEntry = GetBattlegroundBracketByLevel(bg->GetMapId(), _player->getLevel());
    if (!bracketEntry)
        return;

    GroupJoinBattlegroundResult err;

    // check queue conditions
    if (!joinAsGroup)
    {
        if (GetPlayer()->isUsingLfg())
        {
            // player is using dungeon finder or raid finder
            WorldPacket data;
            sBattlegroundMgr->BuildGroupJoinedBattlegroundPacket(&data, ERR_LFG_CANT_USE_BATTLEGROUND);
            GetPlayer()->GetSession()->SendPacket(&data);
            return;
        }

        // check Deserter debuff
        if (!_player->CanJoinToBattleground())
        {
            WorldPacket data;
            sBattlegroundMgr->BuildGroupJoinedBattlegroundPacket(&data, ERR_GROUP_JOIN_BATTLEGROUND_DESERTERS);
            _player->GetSession()->SendPacket(&data);
            return;
        }

        if (_player->GetBattlegroundQueueIndex(bgQueueTypeIdRandom) < PLAYER_MAX_BATTLEGROUND_QUEUES)
        {
            //player is already in random queue
            WorldPacket data;
            sBattlegroundMgr->BuildGroupJoinedBattlegroundPacket(&data, ERR_IN_RANDOM_BG);
            _player->GetSession()->SendPacket(&data);
            return;
        }

        if (_player->InBattlegroundQueue() && bgTypeId == BATTLEGROUND_RB)
        {
            //player is already in queue, can't start random queue
            WorldPacket data;
            sBattlegroundMgr->BuildGroupJoinedBattlegroundPacket(&data, ERR_IN_NON_RANDOM_BG);
            _player->GetSession()->SendPacket(&data);
            return;
        }

        // check if already in queue
        if (_player->GetBattlegroundQueueIndex(bgQueueTypeId) < PLAYER_MAX_BATTLEGROUND_QUEUES)
            //player is already in this queue
            return;

        // check if has free queue slots
        if (!_player->HasFreeBattlegroundQueueId())
        {
            WorldPacket data;
            sBattlegroundMgr->BuildGroupJoinedBattlegroundPacket(&data, ERR_BATTLEGROUND_TOO_MANY_QUEUES);
            _player->GetSession()->SendPacket(&data);
            return;
        }

        BattlegroundQueue& bgQueue = sBattlegroundMgr->m_BattlegroundQueues[bgQueueTypeId];

        GroupQueueInfo* ginfo = bgQueue.AddGroup(_player, NULL, bgTypeId, bracketEntry, 0, false, isPremade, 0, 0);
        uint32 avgTime = bgQueue.GetAverageQueueWaitTime(ginfo, bracketEntry->GetBracketId());
        // already checked if queueSlot is valid, now just get it
        uint32 queueSlot = _player->AddBattlegroundQueueId(bgQueueTypeId);

        WorldPacket data;
                                                            // send status packet (in queue)
        sBattlegroundMgr->BuildBattlegroundStatusPacket(&data, bg, queueSlot, STATUS_WAIT_QUEUE, avgTime, 0, ginfo->ArenaType);
        SendPacket(&data);
        sLog->outDebug(LOG_FILTER_BATTLEGROUND, "Battleground: player joined queue for bg queue type %u bg type %u: GUID %u, NAME %s", bgQueueTypeId, bgTypeId, _player->GetGUIDLow(), _player->GetName());
    }
    else
    {
        grp = _player->GetGroup();
        // no group found, error
        if (!grp)
            return;
        if (grp->GetLeaderGUID() != _player->GetGUID())
            return;
        err = grp->CanJoinBattlegroundQueue(bg, bgQueueTypeId, 0, bg->GetMaxPlayersPerTeam(), false, 0);
        isPremade = (grp->GetMembersCount() >= bg->GetMinPlayersPerTeam());

        BattlegroundQueue& bgQueue = sBattlegroundMgr->m_BattlegroundQueues[bgQueueTypeId];
        GroupQueueInfo* ginfo = NULL;
        uint32 avgTime = 0;

        if (err > 0)
        {
            sLog->outDebug(LOG_FILTER_BATTLEGROUND, "Battleground: the following players are joining as group:");
            ginfo = bgQueue.AddGroup(_player, grp, bgTypeId, bracketEntry, 0, false, isPremade, 0, 0);
            avgTime = bgQueue.GetAverageQueueWaitTime(ginfo, bracketEntry->GetBracketId());
        }

        for (GroupReference* itr = grp->GetFirstMember(); itr != NULL; itr = itr->next())
        {
            Player* member = itr->getSource();
            if (!member)
                continue;   // this should never happen

            WorldPacket data;

            if (err <= 0)
            {
                sBattlegroundMgr->BuildGroupJoinedBattlegroundPacket(&data, err);
                member->GetSession()->SendPacket(&data);
                continue;
            }

            // add to queue
            uint32 queueSlot = member->AddBattlegroundQueueId(bgQueueTypeId);

            // send status packet (in queue)
            sBattlegroundMgr->BuildBattlegroundStatusPacket(&data, bg, queueSlot, STATUS_WAIT_QUEUE, avgTime, 0, ginfo->ArenaType);
            member->GetSession()->SendPacket(&data);
            sBattlegroundMgr->BuildGroupJoinedBattlegroundPacket(&data, err);
            member->GetSession()->SendPacket(&data);
            sLog->outDebug(LOG_FILTER_BATTLEGROUND, "Battleground: player joined queue for bg queue type %u bg type %u: GUID %u, NAME %s", bgQueueTypeId, bgTypeId, member->GetGUIDLow(), member->GetName());
        }
        sLog->outDebug(LOG_FILTER_BATTLEGROUND, "Battleground: group end");

    }
    sBattlegroundMgr->ScheduleQueueUpdate(0, 0, bgQueueTypeId, bgTypeId, bracketEntry->GetBracketId());
}

void WorldSession::HandleBattlegroundPlayerPositionsOpcode(WorldPacket & /*recv_data*/)
{
    sLog->outDebug(LOG_FILTER_NETWORKIO, "WORLD: Recvd MSG_BATTLEGROUND_PLAYER_POSITIONS Message");

    Battleground* bg = _player->GetBattleground();
    if (!bg)                                                 // can't be received if player not in battleground
        return;

    uint32 count = 0;
    Player* aplr = NULL;
    Player* hplr = NULL;

    if (uint64 guid = bg->GetFlagPickerGUID(BG_TEAM_ALLIANCE))
    {
        aplr = ObjectAccessor::FindPlayer(guid);
        if (aplr)
            ++count;
    }

    if (uint64 guid = bg->GetFlagPickerGUID(BG_TEAM_HORDE))
    {
        hplr = ObjectAccessor::FindPlayer(guid);
        if (hplr)
            ++count;
    }

    WorldPacket data(MSG_BATTLEGROUND_PLAYER_POSITIONS, 4 + 4 + 16 * count);
    data << 0;
    data << count;
    if (aplr)
    {
        data << uint64(aplr->GetGUID());
        data << float(aplr->GetPositionX());
        data << float(aplr->GetPositionY());
    }

    if (hplr)
    {
        data << uint64(hplr->GetGUID());
        data << float(hplr->GetPositionX());
        data << float(hplr->GetPositionY());
    }

    SendPacket(&data);
}

void WorldSession::HandlePVPLogDataOpcode(WorldPacket & /*recv_data*/)
{
    sLog->outDebug(LOG_FILTER_NETWORKIO, "WORLD: Recvd MSG_PVP_LOG_DATA Message");

    Battleground* bg = _player->GetBattleground();
    if (!bg)
        return;

    // Prevent players from sending BuildPvpLogDataPacket in an arena except for when sent in BattleGround::EndBattleGround.
    if (bg->isArena())
        return;

    WorldPacket data;
    sBattlegroundMgr->BuildPvpLogDataPacket(&data, bg);
    SendPacket(&data);

    sLog->outDebug(LOG_FILTER_NETWORKIO, "WORLD: Sent MSG_PVP_LOG_DATA Message");
}

void WorldSession::HandleBattlefieldListOpcode(WorldPacket &recv_data)
{
    sLog->outDebug(LOG_FILTER_NETWORKIO, "WORLD: Recvd CMSG_BATTLEFIELD_LIST Message");

    uint32 bgTypeId;
    recv_data >> bgTypeId;                                  // id from DBC

    uint8 fromWhere;
    recv_data >> fromWhere;                                 // 0 - battlemaster (lua: ShowBattlefieldList), 1 - UI (lua: RequestBattlegroundInstanceInfo)

    uint8 unk1;
    recv_data >> unk1;                                       // Unknown 3.2.2

    BattlemasterListEntry const* bl = sBattlemasterListStore.LookupEntry(bgTypeId);
    if (!bl)
    {
        sLog->outDebug(LOG_FILTER_BATTLEGROUND, "BattlegroundHandler: invalid bgtype (%u) with player (Name: %s, GUID: %u) received.", bgTypeId, _player->GetName(), _player->GetGUIDLow());
        return;
    }

    WorldPacket data;
    sBattlegroundMgr->BuildBattlegroundListPacket(&data, 0, _player, BattlegroundTypeId(bgTypeId), fromWhere);
    SendPacket(&data);
}

void WorldSession::HandleBattleFieldPortOpcode(WorldPacket &recv_data)
{
    sLog->outDebug(LOG_FILTER_NETWORKIO, "WORLD: Recvd CMSG_BATTLEFIELD_PORT Message");

    uint8 type;                                             // arenatype if arena
    uint8 unk2;                                             // unk, can be 0x0 (may be if was invited?) and 0x1
    uint32 bgTypeId_;                                       // type id from dbc
    uint16 unk;                                             // 0x1F90 constant?
    uint8 action;                                           // enter battle 0x1, leave queue 0x0

    recv_data >> type >> unk2 >> bgTypeId_ >> unk >> action;

    if (!sBattlemasterListStore.LookupEntry(bgTypeId_))
    {
        sLog->outDebug(LOG_FILTER_BATTLEGROUND, "BattlegroundHandler: invalid bgtype (%u) with player (Name: %s, GUID: %u) received.", bgTypeId_, _player->GetName(), _player->GetGUIDLow());
        return;
    }

    if (!_player->InBattlegroundQueue())
    {
        sLog->outDebug(LOG_FILTER_BATTLEGROUND, "BattlegroundHandler: Invalid CMSG_BATTLEFIELD_PORT received from player (Name: %s, GUID: %u), he is not in bg_queue.", _player->GetName(), _player->GetGUIDLow());
        return;
    }

    //get GroupQueueInfo from BattlegroundQueue
    BattlegroundTypeId bgTypeId = BattlegroundTypeId(bgTypeId_);
    BattlegroundQueueTypeId bgQueueTypeId = BattlegroundMgr::BGQueueTypeId(bgTypeId, type);
    BattlegroundQueue& bgQueue = sBattlegroundMgr->m_BattlegroundQueues[bgQueueTypeId];
    //we must use temporary variable, because GroupQueueInfo pointer can be deleted in BattlegroundQueue::RemovePlayer() function
    GroupQueueInfo ginfo;
    if (!bgQueue.GetPlayerGroupInfoData(_player->GetGUID(), &ginfo))
    {
        sLog->outError(LOG_FILTER_NETWORKIO, "BattlegroundHandler: itrplayerstatus not found.");
        return;
    }
    // if action == 1, then instanceId is required
    if (!ginfo.IsInvitedToBGInstanceGUID && action == 1)
    {
        sLog->outError(LOG_FILTER_NETWORKIO, "BattlegroundHandler: instance not found.");
        return;
    }

    Battleground* bg = sBattlegroundMgr->GetBattleground(ginfo.IsInvitedToBGInstanceGUID, bgTypeId);

    // bg template might and must be used in case of leaving queue, when instance is not created yet
    if (!bg && action == 0)
        bg = sBattlegroundMgr->GetBattlegroundTemplate(bgTypeId);
    if (!bg)
    {
        sLog->outError(LOG_FILTER_NETWORKIO, "BattlegroundHandler: bg_template not found for type id %u.", bgTypeId);
        return;
    }

    // expected bracket entry
    PvPDifficultyEntry const* bracketEntry = GetBattlegroundBracketByLevel(bg->GetMapId(), _player->getLevel());
    if (!bracketEntry)
        return;

    //some checks if player isn't cheating - it is not exactly cheating, but we cannot allow it
    if (action == 1 && ginfo.ArenaType == 0)
    {
        //if player is trying to enter battleground (not arena!) and he has deserter debuff, we must just remove him from queue
        if (!_player->CanJoinToBattleground())
        {
            //send bg command result to show nice message
            WorldPacket data2;
            sBattlegroundMgr->BuildGroupJoinedBattlegroundPacket(&data2, ERR_GROUP_JOIN_BATTLEGROUND_DESERTERS);
            _player->GetSession()->SendPacket(&data2);
            action = 0;
            sLog->outDebug(LOG_FILTER_BATTLEGROUND, "Battleground: player %s (%u) has a deserter debuff, do not port him to battleground!", _player->GetName(), _player->GetGUIDLow());
        }
        //if player don't match battleground max level, then do not allow him to enter! (this might happen when player leveled up during his waiting in queue
        if (_player->getLevel() > bg->GetMaxLevel())
        {
            sLog->outError(LOG_FILTER_NETWORKIO, "Battleground: Player %s (%u) has level (%u) higher than maxlevel (%u) of battleground (%u)! Do not port him to battleground!",
                _player->GetName(), _player->GetGUIDLow(), _player->getLevel(), bg->GetMaxLevel(), bg->GetTypeID());
            action = 0;
        }
    }
    uint32 queueSlot = _player->GetBattlegroundQueueIndex(bgQueueTypeId);
    WorldPacket data;
    switch (action)
    {
        case 1:                                         // port to battleground
            if (!_player->IsInvitedForBattlegroundQueueType(bgQueueTypeId))
                return;                                 // cheating?

            if (!_player->InBattleground())
                _player->SetBattlegroundEntryPoint();

            // resurrect the player
            if (!_player->isAlive())
            {
                _player->ResurrectPlayer(1.0f);
                _player->SpawnCorpseBones();
            }
            // stop taxi flight at port
            if (_player->isInFlight())
            {
                _player->GetMotionMaster()->MovementExpired();
                _player->CleanupAfterTaxiFlight();
            }

            sBattlegroundMgr->BuildBattlegroundStatusPacket(&data, bg, queueSlot, STATUS_IN_PROGRESS, 0, bg->GetStartTime(), bg->GetArenaType());
            _player->GetSession()->SendPacket(&data);
            // remove battleground queue status from BGmgr
            bgQueue.RemovePlayer(_player->GetGUID(), false);
            // this is still needed here if battleground "jumping" shouldn't add deserter debuff
            // also this is required to prevent stuck at old battleground after SetBattlegroundId set to new
            if (Battleground* currentBg = _player->GetBattleground())
                currentBg->RemovePlayerAtLeave(_player->GetGUID(), false, true);

            // set the destination instance id
            _player->SetBattlegroundId(bg->GetInstanceID(), bgTypeId);
            // set the destination team
            _player->SetBGTeam(ginfo.Team);
            // bg->HandleBeforeTeleportToBattleground(_player);
            sBattlegroundMgr->SendToBattleground(_player, ginfo.IsInvitedToBGInstanceGUID, bgTypeId);
            // add only in HandleMoveWorldPortAck()
            // bg->AddPlayer(_player, team);
            sLog->outDebug(LOG_FILTER_BATTLEGROUND, "Battleground: player %s (%u) joined battle for bg %u, bgtype %u, queue type %u.", _player->GetName(), _player->GetGUIDLow(), bg->GetInstanceID(), bg->GetTypeID(), bgQueueTypeId);
            break;
        case 0:                                         // leave queue
            // if player leaves rated arena match before match start, it is counted as he played but he lost
            if (ginfo.IsRated && ginfo.IsInvitedToBGInstanceGUID)
            {
                ArenaTeam* at = sArenaTeamMgr->GetArenaTeamById(ginfo.Team);
                if (at)
                {
                    sLog->outDebug(LOG_FILTER_BATTLEGROUND, "UPDATING memberLost's personal arena rating for %u by opponents rating: %u, because he has left queue!", GUID_LOPART(_player->GetGUID()), ginfo.OpponentsTeamRating);
                    at->MemberLost(_player, ginfo.OpponentsMatchmakerRating);
                    at->SaveToDB();
                }
            }
            _player->RemoveBattlegroundQueueId(bgQueueTypeId);  // must be called this way, because if you move this call to queue->removeplayer, it causes bugs
            sBattlegroundMgr->BuildBattlegroundStatusPacket(&data, bg, queueSlot, STATUS_NONE, 0, 0, 0);
            bgQueue.RemovePlayer(_player->GetGUID(), true);
            // player left queue, we should update it - do not update Arena Queue
            if (!ginfo.ArenaType)
                sBattlegroundMgr->ScheduleQueueUpdate(ginfo.ArenaMatchmakerRating, ginfo.ArenaType, bgQueueTypeId, bgTypeId, bracketEntry->GetBracketId());
            SendPacket(&data);
            sLog->outDebug(LOG_FILTER_BATTLEGROUND, "Battleground: player %s (%u) left queue for bgtype %u, queue type %u.", _player->GetName(), _player->GetGUIDLow(), bg->GetTypeID(), bgQueueTypeId);
            break;
        default:
            sLog->outError(LOG_FILTER_NETWORKIO, "Battleground port: unknown action %u", action);
            break;
    }
}

void WorldSession::HandleLeaveBattlefieldOpcode(WorldPacket& recv_data)
{
    sLog->outDebug(LOG_FILTER_NETWORKIO, "WORLD: Recvd CMSG_LEAVE_BATTLEFIELD Message");

    recv_data.read_skip<uint8>();                           // unk1
    recv_data.read_skip<uint8>();                           // unk2
    recv_data.read_skip<uint32>();                          // BattlegroundTypeId
    recv_data.read_skip<uint16>();                          // unk3

    // not allow leave battleground in combat
    if (_player->isInCombat())
        if (Battleground* bg = _player->GetBattleground())
            if (bg->GetStatus() != STATUS_WAIT_LEAVE)
                return;

    _player->LeaveBattleground();
}

void WorldSession::HandleBattlefieldStatusOpcode(WorldPacket & /*recv_data*/)
{
    // empty opcode
    sLog->outDebug(LOG_FILTER_NETWORKIO, "WORLD: Battleground status");

    WorldPacket data;
    // we must update all queues here
    Battleground* bg = NULL;
    for (uint8 i = 0; i < PLAYER_MAX_BATTLEGROUND_QUEUES; ++i)
    {
        BattlegroundQueueTypeId bgQueueTypeId = _player->GetBattlegroundQueueTypeId(i);
        if (!bgQueueTypeId)
            continue;
        BattlegroundTypeId bgTypeId = BattlegroundMgr::BGTemplateId(bgQueueTypeId);
        uint8 arenaType = BattlegroundMgr::BGArenaType(bgQueueTypeId);
        if (bgTypeId == _player->GetBattlegroundTypeId())
        {
            bg = _player->GetBattleground();
            //i cannot check any variable from player class because player class doesn't know if player is in 2v2 / 3v3 or 5v5 arena
            //so i must use bg pointer to get that information
            if (bg && bg->GetArenaType() == arenaType)
            {
                // this line is checked, i only don't know if GetStartTime is changing itself after bg end!
                // send status in Battleground
                sBattlegroundMgr->BuildBattlegroundStatusPacket(&data, bg, i, STATUS_IN_PROGRESS, bg->GetEndTime(), bg->GetStartTime(), arenaType);
                SendPacket(&data);
                continue;
            }
        }
        //we are sending update to player about queue - he can be invited there!
        //get GroupQueueInfo for queue status
        BattlegroundQueue& bgQueue = sBattlegroundMgr->m_BattlegroundQueues[bgQueueTypeId];
        GroupQueueInfo ginfo;
        if (!bgQueue.GetPlayerGroupInfoData(_player->GetGUID(), &ginfo))
            continue;
        if (ginfo.IsInvitedToBGInstanceGUID)
        {
            bg = sBattlegroundMgr->GetBattleground(ginfo.IsInvitedToBGInstanceGUID, bgTypeId);
            if (!bg)
                continue;
            uint32 remainingTime = getMSTimeDiff(getMSTime(), ginfo.RemoveInviteTime);
            // send status invited to Battleground
            sBattlegroundMgr->BuildBattlegroundStatusPacket(&data, bg, i, STATUS_WAIT_JOIN, remainingTime, 0, arenaType);
            SendPacket(&data);
        }
        else
        {
            bg = sBattlegroundMgr->GetBattlegroundTemplate(bgTypeId);
            if (!bg)
                continue;

            // expected bracket entry
            PvPDifficultyEntry const* bracketEntry = GetBattlegroundBracketByLevel(bg->GetMapId(), _player->getLevel());
            if (!bracketEntry)
                continue;

            uint32 avgTime = bgQueue.GetAverageQueueWaitTime(&ginfo, bracketEntry->GetBracketId());
            // send status in Battleground Queue
            sBattlegroundMgr->BuildBattlegroundStatusPacket(&data, bg, i, STATUS_WAIT_QUEUE, avgTime, getMSTimeDiff(ginfo.JoinTime, getMSTime()), arenaType);
            SendPacket(&data);
        }
    }
}

<<<<<<< HEAD
void WorldSession::HandleAreaSpiritHealerQueryOpcode(WorldPacket & recv_data)
{
    sLog->outDebug(LOG_FILTER_NETWORKIO, "WORLD: CMSG_AREA_SPIRIT_HEALER_QUERY");

    Battleground* bg = _player->GetBattleground();

    uint64 guid;
    recv_data >> guid;

    Creature* unit = GetPlayer()->GetMap()->GetCreature(guid);
    if (!unit)
        return;

    if (!unit->isSpiritService())                            // it's not spirit service
        return;

    if (bg)
    {
        sBattlegroundMgr->SendAreaSpiritHealerQueryOpcode(_player, bg, guid);
    }
}

void WorldSession::HandleAreaSpiritHealerQueueOpcode(WorldPacket & recv_data)
{
    sLog->outDebug(LOG_FILTER_NETWORKIO, "WORLD: CMSG_AREA_SPIRIT_HEALER_QUEUE");

    Battleground* bg = _player->GetBattleground();

    uint64 guid;
    recv_data >> guid;

    Creature* unit = GetPlayer()->GetMap()->GetCreature(guid);
    if (!unit)
        return;

    if (!unit->isSpiritService())                            // it's not spirit service
        return;

    if (bg)
	{
        bg->AddPlayerToResurrectQueue(guid, _player->GetGUID());
	}
}

=======
>>>>>>> 92d28bc9
void WorldSession::HandleBattlemasterJoinArena(WorldPacket & recv_data)
{
    sLog->outDebug(LOG_FILTER_NETWORKIO, "WORLD: CMSG_BATTLEMASTER_JOIN_ARENA");

    uint64 guid;                                            // arena Battlemaster guid
    uint8 arenaslot;                                        // 2v2, 3v3 or 5v5
    uint8 asGroup;                                          // asGroup
    uint8 isRated;                                          // isRated
    Group* grp = NULL;

    recv_data >> guid >> arenaslot >> asGroup >> isRated;

    // ignore if we already in BG or BG queue
    if (_player->InBattleground())
        return;

    Creature* unit = GetPlayer()->GetMap()->GetCreature(guid);
    if (!unit)
        return;

    if (!unit->isBattleMaster())                             // it's not battle master
        return;

    uint8 arenatype = 0;
    uint32 arenaRating = 0;
    uint32 matchmakerRating = 0;

    switch (arenaslot)
    {
        case 0:
            arenatype = ARENA_TYPE_2v2;
            break;
        case 1:
            arenatype = ARENA_TYPE_3v3;
            break;
        case 2:
            arenatype = ARENA_TYPE_5v5;
            break;
        default:
            sLog->outError(LOG_FILTER_NETWORKIO, "Unknown arena slot %u at HandleBattlemasterJoinArena()", arenaslot);
            return;
    }

    //check existance
    Battleground* bg = sBattlegroundMgr->GetBattlegroundTemplate(BATTLEGROUND_AA);
    if (!bg)
    {
        sLog->outError(LOG_FILTER_NETWORKIO, "Battleground: template bg (all arenas) not found");
        return;
    }

    if (DisableMgr::IsDisabledFor(DISABLE_TYPE_BATTLEGROUND, BATTLEGROUND_AA, NULL))
    {
        ChatHandler(this).PSendSysMessage(LANG_ARENA_DISABLED);
        return;
    }

    BattlegroundTypeId bgTypeId = bg->GetTypeID();
    BattlegroundQueueTypeId bgQueueTypeId = BattlegroundMgr::BGQueueTypeId(bgTypeId, arenatype);
    PvPDifficultyEntry const* bracketEntry = GetBattlegroundBracketByLevel(bg->GetMapId(), _player->getLevel());
    if (!bracketEntry)
        return;

    GroupJoinBattlegroundResult err = ERR_GROUP_JOIN_BATTLEGROUND_FAIL;

    if (!asGroup)
    {
        // check if already in queue
        if (_player->GetBattlegroundQueueIndex(bgQueueTypeId) < PLAYER_MAX_BATTLEGROUND_QUEUES)
            //player is already in this queue
            return;
        // check if has free queue slots
        if (!_player->HasFreeBattlegroundQueueId())
            return;
    }
    else
    {
        grp = _player->GetGroup();
        // no group found, error
        if (!grp)
            return;
        if (grp->GetLeaderGUID() != _player->GetGUID())
            return;
        err = grp->CanJoinBattlegroundQueue(bg, bgQueueTypeId, arenatype, arenatype, (bool)isRated, arenaslot);
    }

    uint32 ateamId = 0;

    if (isRated)
    {
        ateamId = _player->GetArenaTeamId(arenaslot);
        // check real arenateam existence only here (if it was moved to group->CanJoin .. () then we would ahve to get it twice)
        ArenaTeam* at = sArenaTeamMgr->GetArenaTeamById(ateamId);
        if (!at)
        {
            _player->GetSession()->SendNotInArenaTeamPacket(arenatype);
            return;
        }
        // get the team rating for queueing
        arenaRating = at->GetRating();
        matchmakerRating = at->GetAverageMMR(grp);
        // the arenateam id must match for everyone in the group

        if (arenaRating <= 0)
            arenaRating = 1;
    }

    BattlegroundQueue &bgQueue = sBattlegroundMgr->m_BattlegroundQueues[bgQueueTypeId];
    if (asGroup)
    {
        uint32 avgTime = 0;

        if (err > 0)
        {
            sLog->outDebug(LOG_FILTER_BATTLEGROUND, "Battleground: arena join as group start");
            if (isRated)
            {
                sLog->outDebug(LOG_FILTER_BATTLEGROUND, "Battleground: arena team id %u, leader %s queued with matchmaker rating %u for type %u", _player->GetArenaTeamId(arenaslot), _player->GetName(), matchmakerRating, arenatype);
                bg->SetRated(true);
            }
            else
                bg->SetRated(false);

            GroupQueueInfo* ginfo = bgQueue.AddGroup(_player, grp, bgTypeId, bracketEntry, arenatype, isRated, false, arenaRating, matchmakerRating, ateamId);
            avgTime = bgQueue.GetAverageQueueWaitTime(ginfo, bracketEntry->GetBracketId());
        }

        for (GroupReference* itr = grp->GetFirstMember(); itr != NULL; itr = itr->next())
        {
            Player* member = itr->getSource();
            if (!member)
                continue;

            WorldPacket data;

            if (err <= 0)
            {
                sBattlegroundMgr->BuildGroupJoinedBattlegroundPacket(&data, err);
                member->GetSession()->SendPacket(&data);
                continue;
            }

            // add to queue
            uint32 queueSlot = member->AddBattlegroundQueueId(bgQueueTypeId);

            // send status packet (in queue)
            sBattlegroundMgr->BuildBattlegroundStatusPacket(&data, bg, queueSlot, STATUS_WAIT_QUEUE, avgTime, 0, arenatype);
            member->GetSession()->SendPacket(&data);
            sBattlegroundMgr->BuildGroupJoinedBattlegroundPacket(&data, err);
            member->GetSession()->SendPacket(&data);
            sLog->outDebug(LOG_FILTER_BATTLEGROUND, "Battleground: player joined queue for arena as group bg queue type %u bg type %u: GUID %u, NAME %s", bgQueueTypeId, bgTypeId, member->GetGUIDLow(), member->GetName());
        }
    }
    else
    {
        GroupQueueInfo* ginfo = bgQueue.AddGroup(_player, NULL, bgTypeId, bracketEntry, arenatype, isRated, false, arenaRating, matchmakerRating, ateamId);
        uint32 avgTime = bgQueue.GetAverageQueueWaitTime(ginfo, bracketEntry->GetBracketId());
        uint32 queueSlot = _player->AddBattlegroundQueueId(bgQueueTypeId);

        WorldPacket data;
        // send status packet (in queue)
        sBattlegroundMgr->BuildBattlegroundStatusPacket(&data, bg, queueSlot, STATUS_WAIT_QUEUE, avgTime, 0, arenatype);
        SendPacket(&data);
        sLog->outDebug(LOG_FILTER_BATTLEGROUND, "Battleground: player joined queue for arena, skirmish, bg queue type %u bg type %u: GUID %u, NAME %s", bgQueueTypeId, bgTypeId, _player->GetGUIDLow(), _player->GetName());
    }
    sBattlegroundMgr->ScheduleQueueUpdate(matchmakerRating, arenatype, bgQueueTypeId, bgTypeId, bracketEntry->GetBracketId());
}

void WorldSession::HandleReportPvPAFK(WorldPacket & recv_data)
{
    uint64 playerGuid;
    recv_data >> playerGuid;
    Player* reportedPlayer = ObjectAccessor::FindPlayer(playerGuid);

    if (!reportedPlayer)
    {
        sLog->outDebug(LOG_FILTER_BATTLEGROUND, "WorldSession::HandleReportPvPAFK: player not found");
        return;
    }

    sLog->outDebug(LOG_FILTER_BATTLEGROUND, "WorldSession::HandleReportPvPAFK: %s reported %s", _player->GetName(), reportedPlayer->GetName());

    reportedPlayer->ReportedAfkBy(_player);
}<|MERGE_RESOLUTION|>--- conflicted
+++ resolved
@@ -565,53 +565,6 @@
     }
 }
 
-<<<<<<< HEAD
-void WorldSession::HandleAreaSpiritHealerQueryOpcode(WorldPacket & recv_data)
-{
-    sLog->outDebug(LOG_FILTER_NETWORKIO, "WORLD: CMSG_AREA_SPIRIT_HEALER_QUERY");
-
-    Battleground* bg = _player->GetBattleground();
-
-    uint64 guid;
-    recv_data >> guid;
-
-    Creature* unit = GetPlayer()->GetMap()->GetCreature(guid);
-    if (!unit)
-        return;
-
-    if (!unit->isSpiritService())                            // it's not spirit service
-        return;
-
-    if (bg)
-    {
-        sBattlegroundMgr->SendAreaSpiritHealerQueryOpcode(_player, bg, guid);
-    }
-}
-
-void WorldSession::HandleAreaSpiritHealerQueueOpcode(WorldPacket & recv_data)
-{
-    sLog->outDebug(LOG_FILTER_NETWORKIO, "WORLD: CMSG_AREA_SPIRIT_HEALER_QUEUE");
-
-    Battleground* bg = _player->GetBattleground();
-
-    uint64 guid;
-    recv_data >> guid;
-
-    Creature* unit = GetPlayer()->GetMap()->GetCreature(guid);
-    if (!unit)
-        return;
-
-    if (!unit->isSpiritService())                            // it's not spirit service
-        return;
-
-    if (bg)
-	{
-        bg->AddPlayerToResurrectQueue(guid, _player->GetGUID());
-	}
-}
-
-=======
->>>>>>> 92d28bc9
 void WorldSession::HandleBattlemasterJoinArena(WorldPacket & recv_data)
 {
     sLog->outDebug(LOG_FILTER_NETWORKIO, "WORLD: CMSG_BATTLEMASTER_JOIN_ARENA");
