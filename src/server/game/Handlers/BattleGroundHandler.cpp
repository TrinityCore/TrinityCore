/*
 * Copyright (C) 2008-2012 TrinityCore <http://www.trinitycore.org/>
 * Copyright (C) 2005-2009 MaNGOS <http://getmangos.com/>
 *
 * This program is free software; you can redistribute it and/or modify it
 * under the terms of the GNU General Public License as published by the
 * Free Software Foundation; either version 2 of the License, or (at your
 * option) any later version.
 *
 * This program is distributed in the hope that it will be useful, but WITHOUT
 * ANY WARRANTY; without even the implied warranty of MERCHANTABILITY or
 * FITNESS FOR A PARTICULAR PURPOSE. See the GNU General Public License for
 * more details.
 *
 * You should have received a copy of the GNU General Public License along
 * with this program. If not, see <http://www.gnu.org/licenses/>.
 */

#include "Common.h"
#include "ObjectAccessor.h"
#include "ObjectMgr.h"
#include "ArenaTeamMgr.h"
#include "WorldPacket.h"
#include "WorldSession.h"

#include "ArenaTeam.h"
#include "BattlegroundMgr.h"
#include "Battleground.h"
#include "Chat.h"
#include "Language.h"
#include "Log.h"
#include "Player.h"
#include "Object.h"
#include "Opcodes.h"
#include "DisableMgr.h"
#include "Group.h"

void WorldSession::HandleBattlemasterHelloOpcode(WorldPacket & recvData)
{
    uint64 guid;
    recvData >> guid;
    sLog->outDebug(LOG_FILTER_NETWORKIO, "WORLD: Recvd CMSG_BATTLEMASTER_HELLO Message from (GUID: %u TypeId:%u)", GUID_LOPART(guid), GuidHigh2TypeId(GUID_HIPART(guid)));

    Creature* unit = GetPlayer()->GetMap()->GetCreature(guid);
    if (!unit)
        return;

    if (!unit->isBattleMaster())                             // it's not battlemaster
        return;

    // Stop the npc if moving
    unit->StopMoving();

    BattlegroundTypeId bgTypeId = sBattlegroundMgr->GetBattleMasterBG(unit->GetEntry());

    if (!_player->GetBGAccessByLevel(bgTypeId))
    {
                                                            // temp, must be gossip message...
        SendNotification(LANG_YOUR_BG_LEVEL_REQ_ERROR);
        return;
    }

    SendBattleGroundList(guid, bgTypeId);
}

void WorldSession::SendBattleGroundList(uint64 guid, BattlegroundTypeId bgTypeId)
{
    WorldPacket data;
    sBattlegroundMgr->BuildBattlegroundListPacket(&data, guid, _player, bgTypeId);
    SendPacket(&data);
}

void WorldSession::HandleBattlemasterJoinOpcode(WorldPacket & recvData)
{
    uint32 bgTypeId_;
    uint32 instanceId;
    uint8 asGroup;
    bool isPremade = false;
    Group* grp = NULL;
<<<<<<< HEAD
    ObjectGuid guid;

    recvData >> instanceId;                 // Instance Id
    guid[2] = recvData.ReadBit();
    guid[0] = recvData.ReadBit();
    guid[3] = recvData.ReadBit();
    guid[1] = recvData.ReadBit();
    guid[5] = recvData.ReadBit();
    asGroup = recvData.ReadBit();           // As Group
    guid[4] = recvData.ReadBit();
    guid[6] = recvData.ReadBit();
    guid[7] = recvData.ReadBit();

    recvData.ReadByteSeq(guid[2]);
    recvData.ReadByteSeq(guid[6]);
    recvData.ReadByteSeq(guid[4]);
    recvData.ReadByteSeq(guid[3]);
    recvData.ReadByteSeq(guid[7]);
    recvData.ReadByteSeq(guid[0]);
    recvData.ReadByteSeq(guid[5]);
    recvData.ReadByteSeq(guid[1]);

    //extract from guid
    bgTypeId_ = GUID_LOPART(guid);
=======

    recvData >> guid;                                      // battlemaster guid
    recvData >> bgTypeId_;                                 // battleground type id (DBC id)
    recvData >> instanceId;                                // instance id, 0 if First Available selected
    recvData >> joinAsGroup;                               // join as group
>>>>>>> a5a9503b

    if (!sBattlemasterListStore.LookupEntry(bgTypeId_))
    {
        sLog->outError(LOG_FILTER_NETWORKIO, "Battleground: invalid bgtype (%u) received. possible cheater? player guid %u", bgTypeId_, _player->GetGUIDLow());
        return;
    }

    if (DisableMgr::IsDisabledFor(DISABLE_TYPE_BATTLEGROUND, bgTypeId_, NULL))
    {
        ChatHandler(this).PSendSysMessage(LANG_BG_DISABLED);
        return;
    }
    BattlegroundTypeId bgTypeId = BattlegroundTypeId(bgTypeId_);

    //sLog->outDebug(LOG_FILTER_NETWORKIO, "WORLD: Recvd CMSG_BATTLEMASTER_JOIN Message from (GUID:"UI64FMTD" TypeId:%u)", guid, bgTypeId_);

    // can do this, since it's battleground, not arena
    BattlegroundQueueTypeId bgQueueTypeId = BattlegroundMgr::BGQueueTypeId(bgTypeId, 0);
    BattlegroundQueueTypeId bgQueueTypeIdRandom = BattlegroundMgr::BGQueueTypeId(BATTLEGROUND_RB, 0);

    // ignore if player is already in BG
    if (_player->InBattleground())
        return;

    // get bg instance or bg template if instance not found
    Battleground* bg = NULL;
    if (instanceId)
        bg = sBattlegroundMgr->GetBattlegroundThroughClientInstance(instanceId, bgTypeId);

    if (!bg)
        bg = sBattlegroundMgr->GetBattlegroundTemplate(bgTypeId);
    if (!bg)
        return;

    // expected bracket entry
    PvPDifficultyEntry const* bracketEntry = GetBattlegroundBracketByLevel(bg->GetMapId(), _player->getLevel());
    if (!bracketEntry)
        return;

    GroupJoinBattlegroundResult err = ERR_BATTLEGROUND_NONE;

    // check queue conditions
    if (!asGroup)
    {
        if (GetPlayer()->isUsingLfg())
        {
            WorldPacket data;
            sBattlegroundMgr->BuildStatusFailedPacket(&data, bg, _player, 0, ERR_LFG_CANT_USE_BATTLEGROUND);
            GetPlayer()->GetSession()->SendPacket(&data);
            return;
        }

        // check Deserter debuff
        if (!_player->CanJoinToBattleground())
        {
            WorldPacket data;
            sBattlegroundMgr->BuildStatusFailedPacket(&data, bg, _player, 0, ERR_GROUP_JOIN_BATTLEGROUND_DESERTERS);
            _player->GetSession()->SendPacket(&data);
            return;
        }

        if (_player->GetBattlegroundQueueIndex(bgQueueTypeIdRandom) < PLAYER_MAX_BATTLEGROUND_QUEUES)
        {
            // player is already in random queue
            WorldPacket data;
            sBattlegroundMgr->BuildStatusFailedPacket(&data, bg, _player, 0, ERR_IN_RANDOM_BG);
            _player->GetSession()->SendPacket(&data);
            return;
        }

        if (_player->InBattlegroundQueue() && bgTypeId == BATTLEGROUND_RB)
        {
            // player is already in queue, can't start random queue
            WorldPacket data;
            sBattlegroundMgr->BuildStatusFailedPacket(&data, bg, _player, 0, ERR_IN_NON_RANDOM_BG);
            _player->GetSession()->SendPacket(&data);
            return;
        }

        // check if already in queue
        if (_player->GetBattlegroundQueueIndex(bgQueueTypeId) < PLAYER_MAX_BATTLEGROUND_QUEUES)
            // player is already in this queue
            return;

        // check if has free queue slots
        if (!_player->HasFreeBattlegroundQueueId())
        {
            WorldPacket data;
            sBattlegroundMgr->BuildStatusFailedPacket(&data, bg, _player, 0, ERR_BATTLEGROUND_TOO_MANY_QUEUES);
            _player->GetSession()->SendPacket(&data);
            return;
        }

        BattlegroundQueue& bgQueue = sBattlegroundMgr->GetBattlegroundQueue(bgQueueTypeId);
        GroupQueueInfo* ginfo = bgQueue.AddGroup(_player, NULL, bgTypeId, bracketEntry, 0, false, isPremade, 0, 0);

        uint32 avgTime = bgQueue.GetAverageQueueWaitTime(ginfo, bracketEntry->GetBracketId());
        uint32 queueSlot = _player->AddBattlegroundQueueId(bgQueueTypeId);

        // add joined time data
        _player->AddBattlegroundQueueJoinTime(bgTypeId, ginfo->JoinTime);

        WorldPacket data; // send status packet (in queue)
        sBattlegroundMgr->BuildBattlegroundStatusPacket(&data, bg, _player, queueSlot, STATUS_WAIT_QUEUE, avgTime, ginfo->JoinTime, ginfo->ArenaType);
        SendPacket(&data);

        sLog->outDebug(LOG_FILTER_BATTLEGROUND, "Battleground: player joined queue for bg queue type %u bg type %u: GUID %u, NAME %s",
                       bgQueueTypeId, bgTypeId, _player->GetGUIDLow(), _player->GetName().c_str());
    }
    else
    {
        grp = _player->GetGroup();

        if (!grp)
            return;

        if (grp->GetLeaderGUID() != _player->GetGUID())
            return;
        
        err = grp->CanJoinBattlegroundQueue(bg, bgQueueTypeId, 0, bg->GetMaxPlayersPerTeam(), false, 0);
        isPremade = (grp->GetMembersCount() >= bg->GetMinPlayersPerTeam());

        BattlegroundQueue& bgQueue = sBattlegroundMgr->GetBattlegroundQueue(bgQueueTypeId);
        GroupQueueInfo* ginfo = NULL;
        uint32 avgTime = 0;

        if (!err)
        {
            sLog->outDebug(LOG_FILTER_BATTLEGROUND, "Battleground: the following players are joining as group:");
            ginfo = bgQueue.AddGroup(_player, grp, bgTypeId, bracketEntry, 0, false, isPremade, 0, 0);
            avgTime = bgQueue.GetAverageQueueWaitTime(ginfo, bracketEntry->GetBracketId());
        }

        for (GroupReference* itr = grp->GetFirstMember(); itr != NULL; itr = itr->next())
        {
            Player* member = itr->getSource();
            if (!member)
                continue;   // this should never happen

            if (err)
            {
                WorldPacket data;
                sBattlegroundMgr->BuildStatusFailedPacket(&data, bg, _player, 0, err);
                member->GetSession()->SendPacket(&data);
                continue;
            }

            // add to queue
            uint32 queueSlot = member->AddBattlegroundQueueId(bgQueueTypeId);

            // add joined time data
            member->AddBattlegroundQueueJoinTime(bgTypeId, ginfo->JoinTime);

            WorldPacket data; // send status packet (in queue)
            sBattlegroundMgr->BuildBattlegroundStatusPacket(&data, bg, member, queueSlot, STATUS_WAIT_QUEUE, avgTime, ginfo->JoinTime, ginfo->ArenaType);
            member->GetSession()->SendPacket(&data);
            sLog->outDebug(LOG_FILTER_BATTLEGROUND, "Battleground: player joined queue for bg queue type %u bg type %u: GUID %u, NAME %s",
                bgQueueTypeId, bgTypeId, member->GetGUIDLow(), member->GetName().c_str());
        }
        sLog->outDebug(LOG_FILTER_BATTLEGROUND, "Battleground: group end");
    }

    sBattlegroundMgr->ScheduleQueueUpdate(0, 0, bgQueueTypeId, bgTypeId, bracketEntry->GetBracketId());
}

<<<<<<< HEAD
void WorldSession::HandleBattlegroundPlayerPositionsOpcode(WorldPacket & /*recvData*/)
=======
void WorldSession::HandleBattlegroundPlayerPositionsOpcode(WorldPacket& /*recvData*/)
>>>>>>> a5a9503b
{
    sLog->outDebug(LOG_FILTER_NETWORKIO, "WORLD: Recvd CMSG_BATTLEGROUND_PLAYER_POSITIONS Message");

    Battleground* bg = _player->GetBattleground();
    if (!bg)                                                 // can't be received if player not in battleground
        return;

    uint32 acount = 0;
    uint32 hcount = 0;
    Player* aplr = NULL;
    Player* hplr = NULL;

    if (uint64 guid = bg->GetFlagPickerGUID(TEAM_ALLIANCE))
    {
        aplr = ObjectAccessor::FindPlayer(guid);
        if (aplr)
            ++acount;
    }

    if (uint64 guid = bg->GetFlagPickerGUID(TEAM_HORDE))
    {
        hplr = ObjectAccessor::FindPlayer(guid);
        if (hplr)
            ++hcount;
    }

    ObjectGuid aguid = aplr ? aplr->GetGUID() : 0;
    ObjectGuid hguid = hplr ? hplr->GetGUID() : 0;

    WorldPacket data(SMSG_BATTLEFIELD_PLAYER_POSITIONS);

    data.WriteBits(acount, 22);
    for (uint8 i = 0; i < acount; i++)
    {
        data.WriteBit(aguid[3]);
        data.WriteBit(aguid[5]);
        data.WriteBit(aguid[1]);
        data.WriteBit(aguid[6]);
        data.WriteBit(aguid[7]);
        data.WriteBit(aguid[0]);
        data.WriteBit(aguid[2]);
        data.WriteBit(aguid[4]);
    }

    data.WriteBits(hcount, 22);
    for (uint8 i = 0; i < hcount; i++)
    {
        data.WriteBit(hguid[6]);
        data.WriteBit(hguid[5]);
        data.WriteBit(hguid[4]);
        data.WriteBit(hguid[7]);
        data.WriteBit(hguid[2]);
        data.WriteBit(hguid[1]);
        data.WriteBit(hguid[0]);
        data.WriteBit(hguid[3]);
    }

    data.FlushBits();

    for (uint8 i = 0; i < hcount; i++)
    {
        data.WriteByteSeq(hguid[2]);
        data.WriteByteSeq(hguid[1]);
        data << float(hplr->GetPositionY());
        data.WriteByteSeq(hguid[5]);
        data.WriteByteSeq(hguid[4]);
        data.WriteByteSeq(hguid[7]);
        data.WriteByteSeq(hguid[0]);
        data.WriteByteSeq(hguid[6]);
        data.WriteByteSeq(hguid[3]);
        data << float(hplr->GetPositionX());
    }

    for (uint8 i = 0; i < acount; i++)
    {
        data.WriteByteSeq(aguid[6]);
        data << float(aplr->GetPositionX());
        data.WriteByteSeq(aguid[5]);
        data.WriteByteSeq(aguid[3]);
        data << float(aplr->GetPositionY());
        data.WriteByteSeq(aguid[1]);
        data.WriteByteSeq(aguid[7]);
        data.WriteByteSeq(aguid[0]);
        data.WriteByteSeq(aguid[2]);
        data.WriteByteSeq(aguid[4]);
    }

    SendPacket(&data);
}

void WorldSession::HandlePVPLogDataOpcode(WorldPacket & /*recvData*/)
{
    sLog->outDebug(LOG_FILTER_NETWORKIO, "WORLD: Recvd CMSG_PVP_LOG_DATA Message");

    Battleground* bg = _player->GetBattleground();
    if (!bg)
        return;

    // Prevent players from sending BuildPvpLogDataPacket in an arena except for when sent in BattleGround::EndBattleGround.
    if (bg->isArena())
        return;

    WorldPacket data;
    sBattlegroundMgr->BuildPvpLogDataPacket(&data, bg);
    SendPacket(&data);

    sLog->outDebug(LOG_FILTER_NETWORKIO, "WORLD: Sent SMSG_PVP_LOG_DATA Message");
}

<<<<<<< HEAD
void WorldSession::HandleBattlefieldListOpcode(WorldPacket& recvData)
=======
void WorldSession::HandleBattlefieldListOpcode(WorldPacket &recvData)
>>>>>>> a5a9503b
{
    sLog->outDebug(LOG_FILTER_NETWORKIO, "WORLD: Recvd CMSG_BATTLEFIELD_LIST Message");

    uint32 bgTypeId;
    recvData >> bgTypeId;                                  // id from DBC
<<<<<<< HEAD
=======

    uint8 fromWhere;
    recvData >> fromWhere;                                 // 0 - battlemaster (lua: ShowBattlefieldList), 1 - UI (lua: RequestBattlegroundInstanceInfo)

    uint8 canGainXP;
    recvData >> canGainXP;                                 // players with locked xp have their own bg queue on retail
>>>>>>> a5a9503b

    BattlemasterListEntry const* bl = sBattlemasterListStore.LookupEntry(bgTypeId);
    if (!bl)
    {
        sLog->outDebug(LOG_FILTER_BATTLEGROUND, "BattlegroundHandler: invalid bgtype (%u) with player (Name: %s, GUID: %u) received.", bgTypeId, _player->GetName().c_str(), _player->GetGUIDLow());
        return;
    }

    WorldPacket data;
    sBattlegroundMgr->BuildBattlegroundListPacket(&data, 0, _player, BattlegroundTypeId(bgTypeId));
    SendPacket(&data);
}

void WorldSession::HandleBattleFieldPortOpcode(WorldPacket &recvData)
{
    sLog->outDebug(LOG_FILTER_NETWORKIO, "WORLD: Recvd CMSG_BATTLEFIELD_PORT Message");

<<<<<<< HEAD
    uint32 time;
    uint32 queueSlot;
    uint32 unk;
    uint8 action;                       // enter battle 0x1, leave queue 0x0
    ObjectGuid guid;

    recvData >> time;
    recvData >> queueSlot;
    recvData >> unk;

    guid[0] = recvData.ReadBit();
    guid[1] = recvData.ReadBit();
    guid[5] = recvData.ReadBit();
    guid[6] = recvData.ReadBit();
    guid[7] = recvData.ReadBit();
    guid[4] = recvData.ReadBit();
    guid[3] = recvData.ReadBit();
    guid[2] = recvData.ReadBit();

    action = recvData.ReadBit();

    recvData.ReadByteSeq(guid[1]);
    recvData.ReadByteSeq(guid[3]);
    recvData.ReadByteSeq(guid[5]);
    recvData.ReadByteSeq(guid[7]);
    recvData.ReadByteSeq(guid[0]);
    recvData.ReadByteSeq(guid[2]);
    recvData.ReadByteSeq(guid[6]);
    recvData.ReadByteSeq(guid[4]);
=======
    uint8 type;                                             // arenatype if arena
    uint8 unk2;                                             // unk, can be 0x0 (may be if was invited?) and 0x1
    uint32 bgTypeId_;                                       // type id from dbc
    uint16 unk;                                             // 0x1F90 constant?
    uint8 action;                                           // enter battle 0x1, leave queue 0x0

    recvData >> type >> unk2 >> bgTypeId_ >> unk >> action;
>>>>>>> a5a9503b

    if (!_player->InBattlegroundQueue())
    {
        sLog->outDebug(LOG_FILTER_BATTLEGROUND, "BattlegroundHandler: Invalid CMSG_BATTLEFIELD_PORT received from player (Name: %s, GUID: %u), he is not in bg_queue.", _player->GetName().c_str(), _player->GetGUIDLow());
        return;
    }

    BattlegroundQueueTypeId bgQueueTypeId = _player->GetBattlegroundQueueTypeId(queueSlot);
    if (bgQueueTypeId == BATTLEGROUND_QUEUE_NONE)
    {
        sLog->outDebug(LOG_FILTER_BATTLEGROUND, "BattlegroundHandler: invalid queueSlot (%u) received.", queueSlot);
        return;
    }

    BattlegroundTypeId bgTypeId = BattlegroundMgr::BGTemplateId(bgQueueTypeId);
    BattlegroundQueue& bgQueue = sBattlegroundMgr->GetBattlegroundQueue(bgQueueTypeId);

    //we must use temporary variable, because GroupQueueInfo pointer can be deleted in BattlegroundQueue::RemovePlayer() function
    GroupQueueInfo ginfo;
    if (!bgQueue.GetPlayerGroupInfoData(_player->GetGUID(), &ginfo))
    {
        sLog->outError(LOG_FILTER_NETWORKIO, "BattlegroundHandler: itrplayerstatus not found.");
        return;
    }
    // if action == 1, then instanceId is required
    if (!ginfo.IsInvitedToBGInstanceGUID && action == 1)
    {
        sLog->outError(LOG_FILTER_NETWORKIO, "BattlegroundHandler: instance not found.");
        return;
    }

    Battleground* bg = sBattlegroundMgr->GetBattleground(ginfo.IsInvitedToBGInstanceGUID, bgTypeId);

    // bg template might and must be used in case of leaving queue, when instance is not created yet
    if (!bg && action == 0)
        bg = sBattlegroundMgr->GetBattlegroundTemplate(bgTypeId);
    if (!bg)
    {
        sLog->outError(LOG_FILTER_NETWORKIO, "BattlegroundHandler: bg_template not found for type id %u.", bgTypeId);
        return;
    }

    // expected bracket entry
    PvPDifficultyEntry const* bracketEntry = GetBattlegroundBracketByLevel(bg->GetMapId(), _player->getLevel());
    if (!bracketEntry)
        return;

    //some checks if player isn't cheating - it is not exactly cheating, but we cannot allow it
    if (action == 1 && ginfo.ArenaType == 0)
    {
        //if player is trying to enter battleground (not arena!) and he has deserter debuff, we must just remove him from queue
        if (!_player->CanJoinToBattleground())
        {
            //send bg command result to show nice message
            WorldPacket data2;
            sBattlegroundMgr->BuildStatusFailedPacket(&data2, bg, _player, 0, ERR_GROUP_JOIN_BATTLEGROUND_DESERTERS);
            _player->GetSession()->SendPacket(&data2);
            action = 0;
            sLog->outDebug(LOG_FILTER_BATTLEGROUND, "Battleground: player %s (%u) has a deserter debuff, do not port him to battleground!", _player->GetName().c_str(), _player->GetGUIDLow());
        }
        //if player don't match battleground max level, then do not allow him to enter! (this might happen when player leveled up during his waiting in queue
        if (_player->getLevel() > bg->GetMaxLevel())
        {
            sLog->outError(LOG_FILTER_NETWORKIO, "Battleground: Player %s (%u) has level (%u) higher than maxlevel (%u) of battleground (%u)! Do not port him to battleground!",
                _player->GetName().c_str(), _player->GetGUIDLow(), _player->getLevel(), bg->GetMaxLevel(), bg->GetTypeID());
            action = 0;
        }
    }

    WorldPacket data;
    switch (action)
    {
        case 1:                                         // port to battleground
            if (!_player->IsInvitedForBattlegroundQueueType(bgQueueTypeId))
                return;                                 // cheating?

            if (!_player->InBattleground())
                _player->SetBattlegroundEntryPoint();

            // resurrect the player
            if (!_player->isAlive())
            {
                _player->ResurrectPlayer(1.0f);
                _player->SpawnCorpseBones();
            }
            // stop taxi flight at port
            if (_player->isInFlight())
            {
                _player->GetMotionMaster()->MovementExpired();
                _player->CleanupAfterTaxiFlight();
            }

            sBattlegroundMgr->BuildBattlegroundStatusPacket(&data, bg, _player, queueSlot, STATUS_IN_PROGRESS, _player->GetBattlegroundQueueJoinTime(bgTypeId), bg->GetElapsedTime(), bg->GetArenaType());
            _player->GetSession()->SendPacket(&data);
            // remove battleground queue status from BGmgr
            bgQueue.RemovePlayer(_player->GetGUID(), false);
            // this is still needed here if battleground "jumping" shouldn't add deserter debuff
            // also this is required to prevent stuck at old battleground after SetBattlegroundId set to new
            if (Battleground* currentBg = _player->GetBattleground())
                currentBg->RemovePlayerAtLeave(_player->GetGUID(), false, true);

            // set the destination instance id
            _player->SetBattlegroundId(bg->GetInstanceID(), bgTypeId);
            // set the destination team
            _player->SetBGTeam(ginfo.Team);
            // bg->HandleBeforeTeleportToBattleground(_player);
            sBattlegroundMgr->SendToBattleground(_player, ginfo.IsInvitedToBGInstanceGUID, bgTypeId);
            // add only in HandleMoveWorldPortAck()
            // bg->AddPlayer(_player, team);
            sLog->outDebug(LOG_FILTER_BATTLEGROUND, "Battleground: player %s (%u) joined battle for bg %u, bgtype %u, queue type %u.", _player->GetName().c_str(), _player->GetGUIDLow(), bg->GetInstanceID(), bg->GetTypeID(), bgQueueTypeId);
            break;
        case 0:                                         // leave queue
            if (bg->isArena() && bg->GetStatus() > STATUS_WAIT_QUEUE)
                return;

            // if player leaves rated arena match before match start, it is counted as he played but he lost
            if (ginfo.IsRated && ginfo.IsInvitedToBGInstanceGUID)
            {
                ArenaTeam* at = sArenaTeamMgr->GetArenaTeamById(ginfo.Team);
                if (at)
                {
                    sLog->outDebug(LOG_FILTER_BATTLEGROUND, "UPDATING memberLost's personal arena rating for %u by opponents rating: %u, because he has left queue!", GUID_LOPART(_player->GetGUID()), ginfo.OpponentsTeamRating);
                    at->MemberLost(_player, ginfo.OpponentsMatchmakerRating);
                    at->SaveToDB();
                }
            }
            _player->RemoveBattlegroundQueueId(bgQueueTypeId);  // must be called this way, because if you move this call to queue->removeplayer, it causes bugs
            sBattlegroundMgr->BuildBattlegroundStatusPacket(&data, bg, _player, queueSlot, STATUS_NONE, _player->GetBattlegroundQueueJoinTime(bgTypeId), 0, 0);

            bgQueue.RemovePlayer(_player->GetGUID(), true);
            // player left queue, we should update it - do not update Arena Queue
            if (!ginfo.ArenaType)
                sBattlegroundMgr->ScheduleQueueUpdate(ginfo.ArenaMatchmakerRating, ginfo.ArenaType, bgQueueTypeId, bgTypeId, bracketEntry->GetBracketId());
            SendPacket(&data);
            sLog->outDebug(LOG_FILTER_BATTLEGROUND, "Battleground: player %s (%u) left queue for bgtype %u, queue type %u.", _player->GetName().c_str(), _player->GetGUIDLow(), bg->GetTypeID(), bgQueueTypeId);
            break;
        default:
            sLog->outError(LOG_FILTER_NETWORKIO, "Battleground port: unknown action %u", action);
            break;
    }
}

<<<<<<< HEAD
void WorldSession::HandleBattlefieldLeaveOpcode(WorldPacket& /*recvData*/)
{
    sLog->outDebug(LOG_FILTER_NETWORKIO, "WORLD: Recvd CMSG_BATTLEFIELD_LEAVE Message");
=======
void WorldSession::HandleLeaveBattlefieldOpcode(WorldPacket& recvData)
{
    sLog->outDebug(LOG_FILTER_NETWORKIO, "WORLD: Recvd CMSG_LEAVE_BATTLEFIELD Message");

    recvData.read_skip<uint8>();                           // unk1
    recvData.read_skip<uint8>();                           // unk2
    recvData.read_skip<uint32>();                          // BattlegroundTypeId
    recvData.read_skip<uint16>();                          // unk3
>>>>>>> a5a9503b

    // not allow leave battleground in combat
    if (_player->isInCombat())
        if (Battleground* bg = _player->GetBattleground())
            if (bg->GetStatus() != STATUS_WAIT_LEAVE)
                return;

    _player->LeaveBattleground();
}

void WorldSession::HandleBattlefieldStatusOpcode(WorldPacket & /*recvData*/)
{
    // empty opcode
    sLog->outDebug(LOG_FILTER_NETWORKIO, "WORLD: Recvd CMSG_BATTLEFIELD_STATUS Message");

    WorldPacket data;
    // we must update all queues here
    Battleground* bg = NULL;
    for (uint8 i = 0; i < PLAYER_MAX_BATTLEGROUND_QUEUES; ++i)
    {
        BattlegroundQueueTypeId bgQueueTypeId = _player->GetBattlegroundQueueTypeId(i);
        if (!bgQueueTypeId)
            continue;
        BattlegroundTypeId bgTypeId = BattlegroundMgr::BGTemplateId(bgQueueTypeId);
        uint8 arenaType = BattlegroundMgr::BGArenaType(bgQueueTypeId);
        if (bgTypeId == _player->GetBattlegroundTypeId())
        {
            bg = _player->GetBattleground();
            //i cannot check any variable from player class because player class doesn't know if player is in 2v2 / 3v3 or 5v5 arena
            //so i must use bg pointer to get that information
            if (bg && bg->GetArenaType() == arenaType)
            {
                // this line is checked, i only don't know if GetElapsedTime() is changing itself after bg end!
                // send status in Battleground
                sBattlegroundMgr->BuildBattlegroundStatusPacket(&data, bg, GetPlayer(), i, STATUS_IN_PROGRESS, _player->GetBattlegroundQueueJoinTime(bgTypeId), bg->GetElapsedTime(), arenaType);
                SendPacket(&data);
                continue;
            }
        }

        //we are sending update to player about queue - he can be invited there!
        //get GroupQueueInfo for queue status
        BattlegroundQueue& bgQueue = sBattlegroundMgr->GetBattlegroundQueue(bgQueueTypeId);
        GroupQueueInfo ginfo;
        if (!bgQueue.GetPlayerGroupInfoData(_player->GetGUID(), &ginfo))
            continue;
        if (ginfo.IsInvitedToBGInstanceGUID)
        {
            bg = sBattlegroundMgr->GetBattleground(ginfo.IsInvitedToBGInstanceGUID, bgTypeId);
            if (!bg)
                continue;

            // send status invited to Battleground
            sBattlegroundMgr->BuildBattlegroundStatusPacket(&data, bg, GetPlayer(), i, STATUS_WAIT_JOIN, getMSTimeDiff(getMSTime(), ginfo.RemoveInviteTime), _player->GetBattlegroundQueueJoinTime(bgTypeId), arenaType);
            SendPacket(&data);
        }
        else
        {
            bg = sBattlegroundMgr->GetBattlegroundTemplate(bgTypeId);
            if (!bg)
                continue;

            // expected bracket entry
            PvPDifficultyEntry const* bracketEntry = GetBattlegroundBracketByLevel(bg->GetMapId(), _player->getLevel());
            if (!bracketEntry)
                continue;

            uint32 avgTime = bgQueue.GetAverageQueueWaitTime(&ginfo, bracketEntry->GetBracketId());
            // send status in Battleground Queue
            sBattlegroundMgr->BuildBattlegroundStatusPacket(&data, bg, GetPlayer(), i, STATUS_WAIT_QUEUE, avgTime, _player->GetBattlegroundQueueJoinTime(bgTypeId), arenaType);
            SendPacket(&data);
        }
    }
}

void WorldSession::HandleBattlemasterJoinArena(WorldPacket & recvData)
{
    sLog->outDebug(LOG_FILTER_NETWORKIO, "WORLD: CMSG_BATTLEMASTER_JOIN_ARENA");

    uint64 guid;                                            // arena Battlemaster guid
    uint8 arenaslot;                                        // 2v2, 3v3 or 5v5
    uint8 asGroup;                                          // asGroup
    uint8 isRated;                                          // isRated
    Group* grp = NULL;

    recvData >> guid >> arenaslot >> asGroup >> isRated;

    // ignore if we already in BG or BG queue
    if (_player->InBattleground())
        return;

    Creature* unit = GetPlayer()->GetMap()->GetCreature(guid);
    if (!unit)
        return;

    if (!unit->isBattleMaster())                             // it's not battle master
        return;

    uint8 arenatype = 0;
    uint32 arenaRating = 0;
    uint32 matchmakerRating = 0;

    switch (arenaslot)
    {
        case 0:
            arenatype = ARENA_TYPE_2v2;
            break;
        case 1:
            arenatype = ARENA_TYPE_3v3;
            break;
        case 2:
            arenatype = ARENA_TYPE_5v5;
            break;
        default:
            sLog->outError(LOG_FILTER_NETWORKIO, "Unknown arena slot %u at HandleBattlemasterJoinArena()", arenaslot);
            return;
    }

    //check existance
    Battleground* bg = sBattlegroundMgr->GetBattlegroundTemplate(BATTLEGROUND_AA);
    if (!bg)
    {
        sLog->outError(LOG_FILTER_NETWORKIO, "Battleground: template bg (all arenas) not found");
        return;
    }

    if (DisableMgr::IsDisabledFor(DISABLE_TYPE_BATTLEGROUND, BATTLEGROUND_AA, NULL))
    {
        ChatHandler(this).PSendSysMessage(LANG_ARENA_DISABLED);
        return;
    }

    BattlegroundTypeId bgTypeId = bg->GetTypeID();
    BattlegroundQueueTypeId bgQueueTypeId = BattlegroundMgr::BGQueueTypeId(bgTypeId, arenatype);
    PvPDifficultyEntry const* bracketEntry = GetBattlegroundBracketByLevel(bg->GetMapId(), _player->getLevel());
    if (!bracketEntry)
        return;

    GroupJoinBattlegroundResult err = ERR_BATTLEGROUND_NONE;

    if (!asGroup)
    {
        // check if already in queue
        if (_player->GetBattlegroundQueueIndex(bgQueueTypeId) < PLAYER_MAX_BATTLEGROUND_QUEUES)
            //player is already in this queue
            return;
        // check if has free queue slots
        if (!_player->HasFreeBattlegroundQueueId())
            return;
    }
    else
    {
        grp = _player->GetGroup();
        // no group found, error
        if (!grp)
            return;
        if (grp->GetLeaderGUID() != _player->GetGUID())
            return;
        err = grp->CanJoinBattlegroundQueue(bg, bgQueueTypeId, arenatype, arenatype, (bool)isRated, arenaslot);
    }

    uint32 ateamId = 0;

    if (isRated)
    {
        ateamId = _player->GetArenaTeamId(arenaslot);
        // check real arenateam existence only here (if it was moved to group->CanJoin .. () then we would ahve to get it twice)
        ArenaTeam* at = sArenaTeamMgr->GetArenaTeamById(ateamId);
        if (!at)
        {
            _player->GetSession()->SendNotInArenaTeamPacket(arenatype);
            return;
        }
        // get the team rating for queueing
        arenaRating = at->GetRating();
        matchmakerRating = at->GetAverageMMR(grp);
        // the arenateam id must match for everyone in the group

        if (arenaRating <= 0)
            arenaRating = 1;
    }

    BattlegroundQueue &bgQueue = sBattlegroundMgr->GetBattlegroundQueue(bgQueueTypeId);
    if (asGroup)
    {
        uint32 avgTime = 0;
        GroupQueueInfo* ginfo;

        if (!err)
        {
            sLog->outDebug(LOG_FILTER_BATTLEGROUND, "Battleground: arena join as group start");
            if (isRated)
            {
                sLog->outDebug(LOG_FILTER_BATTLEGROUND, "Battleground: arena team id %u, leader %s queued with matchmaker rating %u for type %u", _player->GetArenaTeamId(arenaslot), _player->GetName().c_str(), matchmakerRating, arenatype);
                bg->SetRated(true);
            }
            else
                bg->SetRated(false);

            ginfo = bgQueue.AddGroup(_player, grp, bgTypeId, bracketEntry, arenatype, isRated, false, arenaRating, matchmakerRating, ateamId);
            avgTime = bgQueue.GetAverageQueueWaitTime(ginfo, bracketEntry->GetBracketId());
        }

        for (GroupReference* itr = grp->GetFirstMember(); itr != NULL; itr = itr->next())
        {
            Player* member = itr->getSource();
            if (!member)
                continue;

            if (err)
            {
                WorldPacket data;
                sBattlegroundMgr->BuildStatusFailedPacket(&data, bg, _player, 0, err);
                member->GetSession()->SendPacket(&data);
                continue;
            }

            // add to queue
            uint32 queueSlot = member->AddBattlegroundQueueId(bgQueueTypeId);

            WorldPacket data; // send status packet (in queue)
            sBattlegroundMgr->BuildBattlegroundStatusPacket(&data, bg, member, queueSlot, STATUS_WAIT_QUEUE, avgTime, ginfo->JoinTime, arenatype);
            member->GetSession()->SendPacket(&data);
            sLog->outDebug(LOG_FILTER_BATTLEGROUND, "Battleground: player joined queue for arena as group bg queue type %u bg type %u: GUID %u, NAME %s", bgQueueTypeId, bgTypeId, member->GetGUIDLow(), member->GetName().c_str());
        }
    }
    else
    {
        GroupQueueInfo* ginfo = bgQueue.AddGroup(_player, NULL, bgTypeId, bracketEntry, arenatype, isRated, false, arenaRating, matchmakerRating, ateamId);
        uint32 avgTime = bgQueue.GetAverageQueueWaitTime(ginfo, bracketEntry->GetBracketId());
        uint32 queueSlot = _player->AddBattlegroundQueueId(bgQueueTypeId);

        WorldPacket data; // send status packet (in queue)
        sBattlegroundMgr->BuildBattlegroundStatusPacket(&data, bg, GetPlayer(), queueSlot, STATUS_WAIT_QUEUE, avgTime, ginfo->JoinTime, arenatype);
        SendPacket(&data);
        sLog->outDebug(LOG_FILTER_BATTLEGROUND, "Battleground: player joined queue for arena, skirmish, bg queue type %u bg type %u: GUID %u, NAME %s", bgQueueTypeId, bgTypeId, _player->GetGUIDLow(), _player->GetName().c_str());
    }
    sBattlegroundMgr->ScheduleQueueUpdate(matchmakerRating, arenatype, bgQueueTypeId, bgTypeId, bracketEntry->GetBracketId());
}

void WorldSession::HandleReportPvPAFK(WorldPacket & recvData)
{
    uint64 playerGuid;
    recvData >> playerGuid;
    Player* reportedPlayer = ObjectAccessor::FindPlayer(playerGuid);

    if (!reportedPlayer)
    {
        sLog->outDebug(LOG_FILTER_BATTLEGROUND, "WorldSession::HandleReportPvPAFK: player not found");
        return;
    }

    sLog->outDebug(LOG_FILTER_BATTLEGROUND, "WorldSession::HandleReportPvPAFK: %s reported %s", _player->GetName().c_str(), reportedPlayer->GetName().c_str());

    reportedPlayer->ReportedAfkBy(_player);
}<|MERGE_RESOLUTION|>--- conflicted
+++ resolved
@@ -77,7 +77,6 @@
     uint8 asGroup;
     bool isPremade = false;
     Group* grp = NULL;
-<<<<<<< HEAD
     ObjectGuid guid;
 
     recvData >> instanceId;                 // Instance Id
@@ -102,13 +101,6 @@
 
     //extract from guid
     bgTypeId_ = GUID_LOPART(guid);
-=======
-
-    recvData >> guid;                                      // battlemaster guid
-    recvData >> bgTypeId_;                                 // battleground type id (DBC id)
-    recvData >> instanceId;                                // instance id, 0 if First Available selected
-    recvData >> joinAsGroup;                               // join as group
->>>>>>> a5a9503b
 
     if (!sBattlemasterListStore.LookupEntry(bgTypeId_))
     {
@@ -274,11 +266,7 @@
     sBattlegroundMgr->ScheduleQueueUpdate(0, 0, bgQueueTypeId, bgTypeId, bracketEntry->GetBracketId());
 }
 
-<<<<<<< HEAD
-void WorldSession::HandleBattlegroundPlayerPositionsOpcode(WorldPacket & /*recvData*/)
-=======
 void WorldSession::HandleBattlegroundPlayerPositionsOpcode(WorldPacket& /*recvData*/)
->>>>>>> a5a9503b
 {
     sLog->outDebug(LOG_FILTER_NETWORKIO, "WORLD: Recvd CMSG_BATTLEGROUND_PLAYER_POSITIONS Message");
 
@@ -388,25 +376,12 @@
     sLog->outDebug(LOG_FILTER_NETWORKIO, "WORLD: Sent SMSG_PVP_LOG_DATA Message");
 }
 
-<<<<<<< HEAD
 void WorldSession::HandleBattlefieldListOpcode(WorldPacket& recvData)
-=======
-void WorldSession::HandleBattlefieldListOpcode(WorldPacket &recvData)
->>>>>>> a5a9503b
 {
     sLog->outDebug(LOG_FILTER_NETWORKIO, "WORLD: Recvd CMSG_BATTLEFIELD_LIST Message");
 
     uint32 bgTypeId;
     recvData >> bgTypeId;                                  // id from DBC
-<<<<<<< HEAD
-=======
-
-    uint8 fromWhere;
-    recvData >> fromWhere;                                 // 0 - battlemaster (lua: ShowBattlefieldList), 1 - UI (lua: RequestBattlegroundInstanceInfo)
-
-    uint8 canGainXP;
-    recvData >> canGainXP;                                 // players with locked xp have their own bg queue on retail
->>>>>>> a5a9503b
 
     BattlemasterListEntry const* bl = sBattlemasterListStore.LookupEntry(bgTypeId);
     if (!bl)
@@ -424,7 +399,6 @@
 {
     sLog->outDebug(LOG_FILTER_NETWORKIO, "WORLD: Recvd CMSG_BATTLEFIELD_PORT Message");
 
-<<<<<<< HEAD
     uint32 time;
     uint32 queueSlot;
     uint32 unk;
@@ -454,15 +428,6 @@
     recvData.ReadByteSeq(guid[2]);
     recvData.ReadByteSeq(guid[6]);
     recvData.ReadByteSeq(guid[4]);
-=======
-    uint8 type;                                             // arenatype if arena
-    uint8 unk2;                                             // unk, can be 0x0 (may be if was invited?) and 0x1
-    uint32 bgTypeId_;                                       // type id from dbc
-    uint16 unk;                                             // 0x1F90 constant?
-    uint8 action;                                           // enter battle 0x1, leave queue 0x0
-
-    recvData >> type >> unk2 >> bgTypeId_ >> unk >> action;
->>>>>>> a5a9503b
 
     if (!_player->InBattlegroundQueue())
     {
@@ -605,20 +570,9 @@
     }
 }
 
-<<<<<<< HEAD
 void WorldSession::HandleBattlefieldLeaveOpcode(WorldPacket& /*recvData*/)
 {
     sLog->outDebug(LOG_FILTER_NETWORKIO, "WORLD: Recvd CMSG_BATTLEFIELD_LEAVE Message");
-=======
-void WorldSession::HandleLeaveBattlefieldOpcode(WorldPacket& recvData)
-{
-    sLog->outDebug(LOG_FILTER_NETWORKIO, "WORLD: Recvd CMSG_LEAVE_BATTLEFIELD Message");
-
-    recvData.read_skip<uint8>();                           // unk1
-    recvData.read_skip<uint8>();                           // unk2
-    recvData.read_skip<uint32>();                          // BattlegroundTypeId
-    recvData.read_skip<uint16>();                          // unk3
->>>>>>> a5a9503b
 
     // not allow leave battleground in combat
     if (_player->isInCombat())
