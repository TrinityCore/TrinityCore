--- conflicted
+++ resolved
@@ -29,16 +29,6 @@
 
 void WorldSession::SendAuthResponse(uint32 code, bool queued, uint32 queuePos)
 {
-<<<<<<< HEAD
-    WorldPacket packet(SMSG_AUTH_RESPONSE, 1 + 4 + 1 + 4 + 1 + (4 + 1));
-    packet << uint8(code);
-    packet << uint32(0);                                   // BillingTimeRemaining
-    packet << uint8(0);                                    // BillingPlanFlags
-    packet << uint32(0);                                   // BillingTimeRested
-    packet << uint8(Expansion());                          // 0 - normal, 1 - TBC, 2 - WOTLK, must be set in database manually for each account
-
-    if (!shortForm)
-=======
     WorldPackets::Auth::AuthResponse response;
     response.Result = code;
 
@@ -62,7 +52,6 @@
     }
 
     if (queued)
->>>>>>> 28d470c5
     {
         response.WaitInfo = boost::in_place();
         response.WaitInfo->WaitCount = queuePos;
