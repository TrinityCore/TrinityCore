--- conflicted
+++ resolved
@@ -59,32 +59,20 @@
 
 void WorldSession::HandleSendMail(WorldPacket& recvData)
 {
-<<<<<<< HEAD
     ObjectGuid mailbox;
     uint64 money, COD;
     std::string receiverName, subject, body;
     uint32 bodyLength, subjectLength, receiverLength;
-    uint32 unk1, unk2;
-
-    recvData >> unk1;
-    recvData >> unk2; // Stationery?
+    uint32 package, stationery;
+
+    recvData >> package;
+    recvData >> stationery;
 
     recvData >> COD >> money;                              // money and cod
     bodyLength = recvData.ReadBits(12);
     subjectLength = recvData.ReadBits(9);
 
     uint8 items_count = recvData.ReadBits(5);              // attached items count
-=======
-    ObjectGuid mailbox, unk3;
-    std::string receiverName, subject, body;
-    uint32 stationery, package, money, COD;
-    uint8 unk4;
-    uint8 items_count;
-    recvData >> mailbox >> receiverName >> subject >> body
-             >> stationery                                 // stationery?
-             >> package                                    // 0x00000000
-             >> items_count;                               // attached items count
->>>>>>> 050d56ac
 
     if (items_count > MAX_MAIL_ITEMS)                      // client limit
     {
@@ -93,11 +81,8 @@
         return;
     }
 
-<<<<<<< HEAD
     mailbox[0] = recvData.ReadBit();
 
-=======
->>>>>>> 050d56ac
     ObjectGuid itemGUIDs[MAX_MAIL_ITEMS];
 
     for (uint8 i = 0; i < items_count; ++i)
@@ -181,17 +166,10 @@
         return;
     }
 
-<<<<<<< HEAD
-    TC_LOG_INFO("network", "Player %u is sending mail to %s (GUID: %u) with subject %s and body %s "
+    TC_LOG_INFO("network", "Player %u is sending mail to %s (%s) with subject %s and body %s "
         "includes %u items, " UI64FMTD " copper and " UI64FMTD " COD copper with unk1 = %u, unk2 = %u",
-        player->GetGUIDLow(), receiverName.c_str(), GUID_LOPART(receiverGuid), subject.c_str(),
-        body.c_str(), items_count, money, COD, unk1, unk2);
-=======
-    TC_LOG_INFO("network", "Player %u is sending mail to %s (%s) with subject %s and body %s "
-        "includes %u items, %u copper and %u COD copper with unk1 = %u, unk2 = %u",
         player->GetGUIDLow(), receiverName.c_str(), receiverGuid.ToString().c_str(), subject.c_str(),
         body.c_str(), items_count, money, COD, stationery, package);
->>>>>>> 050d56ac
 
     if (player->GetGUID() == receiverGuid)
     {
@@ -392,13 +370,8 @@
 
         if (log && money > 0)
         {
-<<<<<<< HEAD
-            sLog->outCommand(GetAccountId(), "GM %s (GUID: %u) (Account: %u) mail money: " UI64FMTD " to player: %s (GUID: %u) (Account: %u)",
-                GetPlayerName().c_str(), GetGuidLow(), GetAccountId(), money, receiverName.c_str(), GUID_LOPART(receiverGuid), receiverAccountId);
-=======
-            sLog->outCommand(GetAccountId(), "GM %s (GUID: %u) (Account: %u) mail money: %u to: %s (%s) (Account: %u)",
+            sLog->outCommand(GetAccountId(), "GM %s (GUID: %u) (Account: %u) mail money: " UI64FMTD " to: %s (%s) (Account: %u)",
                 GetPlayerName().c_str(), GetGuidLow(), GetAccountId(), money, receiverName.c_str(), receiverGuid.ToString().c_str(), receiverAccountId);
->>>>>>> 050d56ac
         }
     }
 
@@ -638,12 +611,8 @@
 
 void WorldSession::HandleMailTakeMoney(WorldPacket& recvData)
 {
-<<<<<<< HEAD
-    uint64 mailbox;
+    ObjectGuid mailbox;
     uint64 money;
-=======
-    ObjectGuid mailbox;
->>>>>>> 050d56ac
     uint32 mailId;
 
     recvData >> mailbox;
@@ -923,11 +892,4 @@
     }
 
     SendPacket(&data);
-}
-
-void WorldSession::SendShowMailBox(uint64 guid)
-{
-    WorldPacket data(SMSG_SHOW_MAILBOX, 8);
-    data << guid;
-    SendPacket(&data);
 }