--- conflicted
+++ resolved
@@ -31,10 +31,9 @@
 
 void WorldSession::HandleSendMail(WorldPacket& recvData)
 {
-<<<<<<< HEAD
     ObjectGuid mailbox;
     uint64 money, COD;
-    std::string receiver, subject, body;
+    std::string receiverName, subject, body;
     uint32 bodyLength, subjectLength, receiverLength;
     uint32 unk1, unk2;
 
@@ -46,17 +45,6 @@
     subjectLength = recvData.ReadBits(9);
 
     uint8 items_count = recvData.ReadBits(5);              // attached items count
-=======
-    uint64 mailbox, unk3;
-    std::string receiverName, subject, body;
-    uint32 unk1, unk2, money, COD;
-    uint8 unk4;
-    uint8 items_count;
-    recvData >> mailbox >> receiverName >> subject >> body
-             >> unk1                                       // stationery?
-             >> unk2                                       // 0x00000000
-             >> items_count;                               // attached items count
->>>>>>> 1cb65830
 
     if (items_count > MAX_MAIL_ITEMS)                      // client limit
     {
@@ -111,7 +99,7 @@
     recvData.ReadByteSeq(mailbox[5]);
 
     subject = recvData.ReadString(subjectLength);
-    receiver = recvData.ReadString(receiverLength);
+    receiverName = recvData.ReadString(receiverLength);
 
     recvData.ReadByteSeq(mailbox[2]);
     recvData.ReadByteSeq(mailbox[0]);
@@ -142,27 +130,18 @@
 
     if (!receiverGuid)
     {
-<<<<<<< HEAD
-        sLog->outInfo(LOG_FILTER_NETWORKIO, "Player %u is sending mail to %s (GUID: not existed!) with subject %s and body %s includes %u items, " UI64FMTD " copper and " UI64FMTD " COD copper with unk1 = %u, unk2 = %u",
-            player->GetGUIDLow(), receiver.c_str(), subject.c_str(), body.c_str(), items_count, money, COD, unk1, unk2);
-=======
         sLog->outInfo(LOG_FILTER_NETWORKIO, "Player %u is sending mail to %s (GUID: not existed!) with subject %s "
-            "and body %s includes %u items, %u copper and %u COD copper with unk1 = %u, unk2 = %u",
+            "and body %s includes %u items, " UI64FMTD " copper and " UI64FMTD " COD copper with unk1 = %u, unk2 = %u",
             player->GetGUIDLow(), receiverName.c_str(), subject.c_str(), body.c_str(),
             items_count, money, COD, unk1, unk2);
->>>>>>> 1cb65830
         player->SendMailResult(0, MAIL_SEND, MAIL_ERR_RECIPIENT_NOT_FOUND);
         return;
     }
 
-<<<<<<< HEAD
-    sLog->outInfo(LOG_FILTER_NETWORKIO, "Player %u is sending mail to %s (GUID: %u) with subject %s and body %s includes %u items, " UI64FMTD " copper and " UI64FMTD " COD copper with unk1 = %u, unk2 = %u", player->GetGUIDLow(), receiver.c_str(), GUID_LOPART(rc), subject.c_str(), body.c_str(), items_count, money, COD, unk1, unk2);
-=======
     sLog->outInfo(LOG_FILTER_NETWORKIO, "Player %u is sending mail to %s (GUID: %u) with subject %s and body %s "
-        "includes %u items, %u copper and %u COD copper with unk1 = %u, unk2 = %u",
+        "includes %u items, " UI64FMTD " copper and " UI64FMTD " COD copper with unk1 = %u, unk2 = %u",
         player->GetGUIDLow(), receiverName.c_str(), GUID_LOPART(receiverGuid), subject.c_str(),
         body.c_str(), items_count, money, COD, unk1, unk2);
->>>>>>> 1cb65830
 
     if (player->GetGUID() == receiverGuid)
     {
@@ -221,7 +200,7 @@
         }
 
         receiverAccountId = sObjectMgr->GetPlayerAccountIdByGUID(receiverGuid);
-        canReceiveMailFromOtherFaction = AccountMgr::HasPermission(receiverAccountId, RBAC_PERM_TWO_SIDE_INTERACTION_MAIL, realmID);        
+        canReceiveMailFromOtherFaction = AccountMgr::HasPermission(receiverAccountId, RBAC_PERM_TWO_SIDE_INTERACTION_MAIL, realmID);
     }
 
     // do not allow to have more than 100 mails in mailbox.. mails count is in opcode uint8!!! - so max can be 255..
@@ -356,13 +335,8 @@
 
         if (log && money > 0)
         {
-<<<<<<< HEAD
             sLog->outCommand(GetAccountId(), "GM %s (Account: %u) mail money: " UI64FMTD " to player: %s (Account: %u)",
-                GetPlayerName().c_str(), GetAccountId(), money, receiver.c_str(), rc_account);
-=======
-            sLog->outCommand(GetAccountId(), "GM %s (Account: %u) mail money: %u to player: %s (Account: %u)",
                 GetPlayerName().c_str(), GetAccountId(), money, receiverName.c_str(), receiverAccountId);
->>>>>>> 1cb65830
         }
     }
 
@@ -549,11 +523,7 @@
                     if (!sObjectMgr->GetPlayerNameByGUID(sender_guid, sender_name))
                         sender_name = sObjectMgr->GetTrinityStringForDBCLocale(LANG_UNKNOWN);
                 }
-<<<<<<< HEAD
-                sLog->outCommand(GetAccountId(), "GM %s (Account: %u) receive mail item: %s (Entry: %u Count: %u) and send COD money: " UI64FMTD " to player: %s (Account: %u)",
-=======
-                sLog->outCommand(GetAccountId(), "GM %s (Account: %u) receiver mail item: %s (Entry: %u Count: %u) and send COD money: %u to player: %s (Account: %u)",
->>>>>>> 1cb65830
+                sLog->outCommand(GetAccountId(), "GM %s (Account: %u) receiver mail item: %s (Entry: %u Count: %u) and send COD money: " UI64FMTD " to player: %s (Account: %u)",
                     GetPlayerName().c_str(), GetAccountId(), it->GetTemplate()->Name1.c_str(), it->GetEntry(), it->GetCount(), m->COD, sender_name.c_str(), sender_accId);
             }
             else if (!receiver)
