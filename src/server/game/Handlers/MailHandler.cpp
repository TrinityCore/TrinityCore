--- conflicted
+++ resolved
@@ -576,10 +576,6 @@
         return;
     }
 
-<<<<<<< HEAD
-    player->ModifyMoney(money);
-=======
->>>>>>> f6134c24
     m->money = 0;
     m->state = MAIL_STATE_CHANGED;
     player->m_mailsUpdated = true;
