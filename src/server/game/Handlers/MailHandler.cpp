/*
 * Copyright (C) 2008-2012 TrinityCore <http://www.trinitycore.org/>
 *
 * This program is free software; you can redistribute it and/or modify it
 * under the terms of the GNU General Public License as published by the
 * Free Software Foundation; either version 2 of the License, or (at your
 * option) any later version.
 *
 * This program is distributed in the hope that it will be useful, but WITHOUT
 * ANY WARRANTY; without even the implied warranty of MERCHANTABILITY or
 * FITNESS FOR A PARTICULAR PURPOSE. See the GNU General Public License for
 * more details.
 *
 * You should have received a copy of the GNU General Public License along
 * with this program. If not, see <http://www.gnu.org/licenses/>.
 */

#include "DatabaseEnv.h"
#include "Mail.h"
#include "WorldPacket.h"
#include "WorldSession.h"
#include "Opcodes.h"
#include "Log.h"
#include "World.h"
#include "ObjectMgr.h"
#include "Player.h"
#include "Language.h"
#include "DBCStores.h"
#include "Item.h"
#include "AccountMgr.h"

void WorldSession::HandleSendMail(WorldPacket& recvData)
{
    ObjectGuid mailbox;
    uint64 money, COD;
    std::string receiver, subject, body;
    uint32 bodyLength, subjectLength, receiverLength;
    uint32 unk1, unk2;
    
    recvData >> unk1;
    recvData >> unk2; // Stationery?
   
    recvData >> money >> COD;                              // money and cod
    bodyLength = recvData.ReadBits(12);
    subjectLength = recvData.ReadBits(9);

    uint8 items_count = recvData.ReadBits(5);              // attached items count
    
    if (items_count > MAX_MAIL_ITEMS)                       // client limit
    {
        GetPlayer()->SendMailResult(0, MAIL_SEND, MAIL_ERR_TOO_MANY_ATTACHMENTS);
        recvData.rfinish();                   // set to end to avoid warnings spam
        return;
    }
    
    mailbox[0] = recvData.ReadBit();

    ObjectGuid itemGUIDs[MAX_MAIL_ITEMS];

    for (uint8 i = 0; i < items_count; ++i)
    {
        itemGUIDs[i][2] = recvData.ReadBit();
        itemGUIDs[i][6] = recvData.ReadBit();
        itemGUIDs[i][3] = recvData.ReadBit();
        itemGUIDs[i][7] = recvData.ReadBit();
        itemGUIDs[i][1] = recvData.ReadBit();
        itemGUIDs[i][0] = recvData.ReadBit();
        itemGUIDs[i][4] = recvData.ReadBit();
        itemGUIDs[i][5] = recvData.ReadBit();
    }
    
    mailbox[3] = recvData.ReadBit();
    mailbox[4] = recvData.ReadBit();
    receiverLength = recvData.ReadBits(7);
    mailbox[2] = recvData.ReadBit();
    mailbox[6] = recvData.ReadBit();
    mailbox[1] = recvData.ReadBit();
    mailbox[7] = recvData.ReadBit();
    mailbox[5] = recvData.ReadBit();
    
    recvData.ReadByteSeq(mailbox[4]);
    
    for (uint8 i = 0; i < items_count; ++i)
    {
        recvData.ReadByteSeq(itemGUIDs[i][6]);
        recvData.ReadByteSeq(itemGUIDs[i][1]);
        recvData.ReadByteSeq(itemGUIDs[i][7]);
        recvData.ReadByteSeq(itemGUIDs[i][2]);
        recvData.read_skip<uint8>();            // item slot in mail, not used
        recvData.ReadByteSeq(itemGUIDs[i][3]);
        recvData.ReadByteSeq(itemGUIDs[i][0]);
        recvData.ReadByteSeq(itemGUIDs[i][4]);
        recvData.ReadByteSeq(itemGUIDs[i][5]);
    }
    
    recvData.ReadByteSeq(mailbox[7]);
    recvData.ReadByteSeq(mailbox[3]);
    recvData.ReadByteSeq(mailbox[6]);
    recvData.ReadByteSeq(mailbox[5]);
    
    subject = recvData.ReadString(subjectLength);
    receiver = recvData.ReadString(receiverLength);
    
    recvData.ReadByteSeq(mailbox[2]);
    recvData.ReadByteSeq(mailbox[0]);
    
    body = recvData.ReadString(bodyLength);
    
    recvData.ReadByteSeq(mailbox[1]);
    
    // packet read complete, now do check

    if (!GetPlayer()->GetGameObjectIfCanInteractWith(mailbox, GAMEOBJECT_TYPE_MAILBOX))
        return;

    if (receiver.empty())
        return;

    Player* player = _player;

    if (player->getLevel() < sWorld->getIntConfig(CONFIG_MAIL_LEVEL_REQ))
    {
        SendNotification(GetTrinityString(LANG_MAIL_SENDER_REQ), sWorld->getIntConfig(CONFIG_MAIL_LEVEL_REQ));
        return;
    }

    uint64 rc = 0;
    if (normalizePlayerName(receiver))
        rc = sObjectMgr->GetPlayerGUIDByName(receiver);

    if (!rc)
    {
<<<<<<< HEAD
        sLog->outDetail("Player %u is sending mail to %s (GUID: not existed!) with subject %s and body %s includes %u items, " UI64FMTD " copper and " UI64FMTD " COD copper with unk1 = %u, unk2 = %u",
=======
        sLog->outInfo(LOG_FILTER_NETWORKIO, "Player %u is sending mail to %s (GUID: not existed!) with subject %s and body %s includes %u items, %u copper and %u COD copper with unk1 = %u, unk2 = %u",
>>>>>>> f8cd39b2
            player->GetGUIDLow(), receiver.c_str(), subject.c_str(), body.c_str(), items_count, money, COD, unk1, unk2);
        player->SendMailResult(0, MAIL_SEND, MAIL_ERR_RECIPIENT_NOT_FOUND);
        return;
    }

<<<<<<< HEAD
    sLog->outDetail("Player %u is sending mail to %s (GUID: %u) with subject %s and body %s includes %u items, " UI64FMTD " copper and " UI64FMTD " COD copper with unk1 = %u, unk2 = %u", player->GetGUIDLow(), receiver.c_str(), GUID_LOPART(rc), subject.c_str(), body.c_str(), items_count, money, COD, unk1, unk2);
=======
    sLog->outInfo(LOG_FILTER_NETWORKIO, "Player %u is sending mail to %s (GUID: %u) with subject %s and body %s includes %u items, %u copper and %u COD copper with unk1 = %u, unk2 = %u", player->GetGUIDLow(), receiver.c_str(), GUID_LOPART(rc), subject.c_str(), body.c_str(), items_count, money, COD, unk1, unk2);
>>>>>>> f8cd39b2

    if (player->GetGUID() == rc)
    {
        player->SendMailResult(0, MAIL_SEND, MAIL_ERR_CANNOT_SEND_TO_SELF);
        return;
    }

    uint32 cost = items_count ? 30 * items_count : 30;  // price hardcoded in client

    uint64 reqmoney = cost + money;

    if (!player->HasEnoughMoney(reqmoney) && !player->isGameMaster())
    {
        player->SendMailResult(0, MAIL_SEND, MAIL_ERR_NOT_ENOUGH_MONEY);
        return;
    }

    Player* receive = ObjectAccessor::FindPlayer(rc);

    uint32 rc_team = 0;
    uint8 mails_count = 0;                                  //do not allow to send to one player more than 100 mails
    uint8 receiveLevel = 0;

    if (receive)
    {
        rc_team = receive->GetTeam();
        mails_count = receive->GetMailSize();
        receiveLevel = receive->getLevel();
    }
    else
    {
        rc_team = sObjectMgr->GetPlayerTeamByGUID(rc);

        PreparedStatement* stmt = CharacterDatabase.GetPreparedStatement(CHAR_SEL_MAIL_COUNT);

        stmt->setUInt32(0, GUID_LOPART(rc));

        PreparedQueryResult result = CharacterDatabase.Query(stmt);

        if (result)
        {
            Field* fields = result->Fetch();
            mails_count = fields[0].GetUInt64();
        }

        stmt = CharacterDatabase.GetPreparedStatement(CHAR_SEL_CHAR_LEVEL);

        stmt->setUInt32(0, GUID_LOPART(rc));

        result = CharacterDatabase.Query(stmt);

        if (result)
        {
            Field* fields = result->Fetch();
            receiveLevel = fields[0].GetUInt8();
        }
    }
    //do not allow to have more than 100 mails in mailbox.. mails count is in opcode uint8!!! - so max can be 255..
    if (mails_count > 100)
    {
        player->SendMailResult(0, MAIL_SEND, MAIL_ERR_RECIPIENT_CAP_REACHED);
        return;
    }
    // test the receiver's Faction... or all items are account bound
    bool accountBound = items_count ? true : false;
    for (uint8 i = 0; i < items_count; ++i)
    {
        Item* item = player->GetItemByGuid(itemGUIDs[i]);
        if (item)
        {
            ItemTemplate const* itemProto = item->GetTemplate();
            if (!itemProto || !(itemProto->Flags & ITEM_PROTO_FLAG_BIND_TO_ACCOUNT))
            {
                accountBound = false;
                break;
            }
        }
    }

    if (!accountBound && !sWorld->getBoolConfig(CONFIG_ALLOW_TWO_SIDE_INTERACTION_MAIL) && player->GetTeam() != rc_team && AccountMgr::IsPlayerAccount(GetSecurity()))
    {
        player->SendMailResult(0, MAIL_SEND, MAIL_ERR_NOT_YOUR_TEAM);
        return;
    }

    if (receiveLevel < sWorld->getIntConfig(CONFIG_MAIL_LEVEL_REQ))
    {
        SendNotification(GetTrinityString(LANG_MAIL_RECEIVER_REQ), sWorld->getIntConfig(CONFIG_MAIL_LEVEL_REQ));
        return;
    }

    uint32 rc_account = receive
        ? receive->GetSession()->GetAccountId()
        : sObjectMgr->GetPlayerAccountIdByGUID(rc);

    Item* items[MAX_MAIL_ITEMS];

    for (uint8 i = 0; i < items_count; ++i)
    {
        if (!itemGUIDs[i])
        {
            player->SendMailResult(0, MAIL_SEND, MAIL_ERR_MAIL_ATTACHMENT_INVALID);
            return;
        }

        Item* item = player->GetItemByGuid(itemGUIDs[i]);

        // prevent sending bag with items (cheat: can be placed in bag after adding equipped empty bag to mail)
        if (!item)
        {
            player->SendMailResult(0, MAIL_SEND, MAIL_ERR_MAIL_ATTACHMENT_INVALID);
            return;
        }

        if (!item->CanBeTraded(true))
        {
            player->SendMailResult(0, MAIL_SEND, MAIL_ERR_EQUIP_ERROR, EQUIP_ERR_MAIL_BOUND_ITEM);
            return;
        }

        if (item->IsBoundAccountWide() && item->IsSoulBound() && player->GetSession()->GetAccountId() != rc_account)
        {
            player->SendMailResult(0, MAIL_SEND, MAIL_ERR_EQUIP_ERROR, EQUIP_ERR_ARTEFACTS_ONLY_FOR_OWN_CHARACTERS);
            return;
        }

        if (item->GetTemplate()->Flags & ITEM_PROTO_FLAG_CONJURED || item->GetUInt32Value(ITEM_FIELD_DURATION))
        {
            player->SendMailResult(0, MAIL_SEND, MAIL_ERR_EQUIP_ERROR, EQUIP_ERR_MAIL_BOUND_ITEM);
            return;
        }

        if (COD && item->HasFlag(ITEM_FIELD_FLAGS, ITEM_FLAG_WRAPPED))
        {
            player->SendMailResult(0, MAIL_SEND, MAIL_ERR_CANT_SEND_WRAPPED_COD);
            return;
        }

        if (item->IsNotEmptyBag())
        {
            player->SendMailResult(0, MAIL_SEND, MAIL_ERR_EQUIP_ERROR, EQUIP_ERR_CAN_ONLY_DO_WITH_EMPTY_BAGS);
            return;
        }

        items[i] = item;
    }

    player->SendMailResult(0, MAIL_SEND, MAIL_OK);

    player->ModifyMoney(-int64(reqmoney));
    player->UpdateAchievementCriteria(ACHIEVEMENT_CRITERIA_TYPE_GOLD_SPENT_FOR_MAIL, cost);

    bool needItemDelay = false;

    MailDraft draft(subject, body);

    SQLTransaction trans = CharacterDatabase.BeginTransaction();

    if (items_count > 0 || money > 0)
    {
        if (items_count > 0)
        {
            for (uint8 i = 0; i < items_count; ++i)
            {
                Item* item = items[i];
                if (!AccountMgr::IsPlayerAccount(GetSecurity()) && sWorld->getBoolConfig(CONFIG_GM_LOG_TRADE))
                {
                    sLog->outCommand(GetAccountId(), "GM %s (Account: %u) mail item: %s (Entry: %u Count: %u) to player: %s (Account: %u)",
                        GetPlayerName(), GetAccountId(), item->GetTemplate()->Name1.c_str(), item->GetEntry(), item->GetCount(), receiver.c_str(), rc_account);
                }

                item->SetNotRefundable(GetPlayer()); // makes the item no longer refundable
                player->MoveItemFromInventory(items[i]->GetBagSlot(), item->GetSlot(), true);

                item->DeleteFromInventoryDB(trans);     // deletes item from character's inventory
                item->SetOwnerGUID(rc);
                item->SaveToDB(trans);                  // recursive and not have transaction guard into self, item not in inventory and can be save standalone

                draft.AddItem(item);
            }

            // if item send to character at another account, then apply item delivery delay
            needItemDelay = player->GetSession()->GetAccountId() != rc_account;
        }

        if (money > 0 && !AccountMgr::IsPlayerAccount(GetSecurity()) && sWorld->getBoolConfig(CONFIG_GM_LOG_TRADE))
        {
            sLog->outCommand(GetAccountId(), "GM %s (Account: %u) mail money: %u to player: %s (Account: %u)",
                GetPlayerName(), GetAccountId(), money, receiver.c_str(), rc_account);
        }
    }

    // If theres is an item, there is a one hour delivery delay if sent to another account's character.
    uint32 deliver_delay = needItemDelay ? sWorld->getIntConfig(CONFIG_MAIL_DELIVERY_DELAY) : 0;

    // will delete item or place to receiver mail list
    draft
        .AddMoney(money)
        .AddCOD(COD)
        .SendMailTo(trans, MailReceiver(receive, GUID_LOPART(rc)), MailSender(player), body.empty() ? MAIL_CHECK_MASK_COPIED : MAIL_CHECK_MASK_HAS_BODY, deliver_delay);

    player->SaveInventoryAndGoldToDB(trans);
    CharacterDatabase.CommitTransaction(trans);
}

//called when mail is read
void WorldSession::HandleMailMarkAsRead(WorldPacket & recvData)
{
    uint64 mailbox;
    uint32 mailId;
    recvData >> mailbox;
    recvData >> mailId;

    if (!GetPlayer()->GetGameObjectIfCanInteractWith(mailbox, GAMEOBJECT_TYPE_MAILBOX))
        return;

    Player* player = _player;
    Mail* m = player->GetMail(mailId);
    if (m)
    {
        if (player->unReadMails)
            --player->unReadMails;
        m->checked = m->checked | MAIL_CHECK_MASK_READ;
        player->m_mailsUpdated = true;
        m->state = MAIL_STATE_CHANGED;
    }
}

//called when client deletes mail
void WorldSession::HandleMailDelete(WorldPacket & recvData)
{
    uint64 mailbox;
    uint32 mailId;
    recvData >> mailbox;
    recvData >> mailId;
    recvData.read_skip<uint32>();                          // mailTemplateId

    if (!GetPlayer()->GetGameObjectIfCanInteractWith(mailbox, GAMEOBJECT_TYPE_MAILBOX))
        return;

    Mail* m = _player->GetMail(mailId);
    Player* player = _player;
    player->m_mailsUpdated = true;
    if (m)
    {
        // delete shouldn't show up for COD mails
        if (m->COD)
        {
            player->SendMailResult(mailId, MAIL_DELETED, MAIL_ERR_INTERNAL_ERROR);
            return;
        }

        m->state = MAIL_STATE_DELETED;
    }
    player->SendMailResult(mailId, MAIL_DELETED, MAIL_OK);
}

void WorldSession::HandleMailReturnToSender(WorldPacket & recvData)
{
    uint64 mailbox;
    uint32 mailId;
    recvData >> mailbox;
    recvData >> mailId;
    recvData.read_skip<uint64>();                          // original sender GUID for return to, not used

    if (!GetPlayer()->GetGameObjectIfCanInteractWith(mailbox, GAMEOBJECT_TYPE_MAILBOX))
        return;

    Player* player = _player;
    Mail* m = player->GetMail(mailId);
    if (!m || m->state == MAIL_STATE_DELETED || m->deliver_time > time(NULL))
    {
        player->SendMailResult(mailId, MAIL_RETURNED_TO_SENDER, MAIL_ERR_INTERNAL_ERROR);
        return;
    }
    //we can return mail now
    //so firstly delete the old one
    SQLTransaction trans = CharacterDatabase.BeginTransaction();

    PreparedStatement* stmt = CharacterDatabase.GetPreparedStatement(CHAR_DEL_MAIL_BY_ID);
    stmt->setUInt32(0, mailId);
    trans->Append(stmt);

    stmt = CharacterDatabase.GetPreparedStatement(CHAR_DEL_MAIL_ITEM_BY_ID);
    stmt->setUInt32(0, mailId);
    trans->Append(stmt);

    player->RemoveMail(mailId);

    // only return mail if the player exists (and delete if not existing)
    if (m->messageType == MAIL_NORMAL && m->sender)
    {
        MailDraft draft(m->subject, m->body);
        if (m->mailTemplateId)
            draft = MailDraft(m->mailTemplateId, false);     // items already included

        if (m->HasItems())
        {
            for (MailItemInfoVec::iterator itr2 = m->items.begin(); itr2 != m->items.end(); ++itr2)
            {
                Item* item = player->GetMItem(itr2->item_guid);
                if (item)
                    draft.AddItem(item);
                else
                {
                    //WTF?
                }

                player->RemoveMItem(itr2->item_guid);
            }
        }
        draft.AddMoney(m->money).SendReturnToSender(GetAccountId(), m->receiver, m->sender, trans);
    }

    CharacterDatabase.CommitTransaction(trans);

    delete m;                                               //we can deallocate old mail
    player->SendMailResult(mailId, MAIL_RETURNED_TO_SENDER, MAIL_OK);
}

//called when player takes item attached in mail
void WorldSession::HandleMailTakeItem(WorldPacket& recvData)
{
    uint64 mailbox;
    uint32 mailId;
    uint32 itemId;
    recvData >> mailbox;
    recvData >> mailId;
    recvData >> itemId;                                    // item guid low

    if (!GetPlayer()->GetGameObjectIfCanInteractWith(mailbox, GAMEOBJECT_TYPE_MAILBOX))
        return;

    Player* player = _player;

    Mail* m = player->GetMail(mailId);
    if (!m || m->state == MAIL_STATE_DELETED || m->deliver_time > time(NULL))
    {
        player->SendMailResult(mailId, MAIL_ITEM_TAKEN, MAIL_ERR_INTERNAL_ERROR);
        return;
    }

    // prevent cheating with skip client money check
    if (!player->HasEnoughMoney(uint64(m->COD)))
    {
        player->SendMailResult(mailId, MAIL_ITEM_TAKEN, MAIL_ERR_NOT_ENOUGH_MONEY);
        return;
    }

    Item* it = player->GetMItem(itemId);

    ItemPosCountVec dest;
    uint8 msg = _player->CanStoreItem(NULL_BAG, NULL_SLOT, dest, it, false);
    if (msg == EQUIP_ERR_OK)
    {
        SQLTransaction trans = CharacterDatabase.BeginTransaction();
        m->RemoveItem(itemId);
        m->removedItems.push_back(itemId);

        if (m->COD > 0)                                     //if there is COD, take COD money from player and send them to sender by mail
        {
            uint64 sender_guid = MAKE_NEW_GUID(m->sender, 0, HIGHGUID_PLAYER);
            Player* receive = ObjectAccessor::FindPlayer(sender_guid);

            uint32 sender_accId = 0;

            if (!AccountMgr::IsPlayerAccount(GetSecurity()) && sWorld->getBoolConfig(CONFIG_GM_LOG_TRADE))
            {
                std::string sender_name;
                if (receive)
                {
                    sender_accId = receive->GetSession()->GetAccountId();
                    sender_name = receive->GetName();
                }
                else
                {
                    // can be calculated early
                    sender_accId = sObjectMgr->GetPlayerAccountIdByGUID(sender_guid);

                    if (!sObjectMgr->GetPlayerNameByGUID(sender_guid, sender_name))
                        sender_name = sObjectMgr->GetTrinityStringForDBCLocale(LANG_UNKNOWN);
                }
                sLog->outCommand(GetAccountId(), "GM %s (Account: %u) receive mail item: %s (Entry: %u Count: %u) and send COD money: %u to player: %s (Account: %u)",
                    GetPlayerName(), GetAccountId(), it->GetTemplate()->Name1.c_str(), it->GetEntry(), it->GetCount(), m->COD, sender_name.c_str(), sender_accId);
            }
            else if (!receive)
                sender_accId = sObjectMgr->GetPlayerAccountIdByGUID(sender_guid);

            // check player existence
            if (receive || sender_accId)
            {
                MailDraft(m->subject, "")
                    .AddMoney(m->COD)
                    .SendMailTo(trans, MailReceiver(receive, m->sender), MailSender(MAIL_NORMAL, m->receiver), MAIL_CHECK_MASK_COD_PAYMENT);
            }

            player->ModifyMoney(-int32(m->COD));
        }
        m->COD = 0;
        m->state = MAIL_STATE_CHANGED;
        player->m_mailsUpdated = true;
        player->RemoveMItem(it->GetGUIDLow());

        uint32 count = it->GetCount();                      // save counts before store and possible merge with deleting
        player->MoveItemToInventory(dest, it, true);

        player->SaveInventoryAndGoldToDB(trans);
        player->_SaveMail(trans);
        CharacterDatabase.CommitTransaction(trans);

        player->SendMailResult(mailId, MAIL_ITEM_TAKEN, MAIL_OK, 0, itemId, count);
    }
    else
        player->SendMailResult(mailId, MAIL_ITEM_TAKEN, MAIL_ERR_EQUIP_ERROR, msg);
}

void WorldSession::HandleMailTakeMoney(WorldPacket& recvData)
{
    uint64 mailbox;
    uint64 money;
    uint32 mailId;

    recvData >> mailbox;
    recvData >> mailId;
    recvData >> money;

    if (!GetPlayer()->GetGameObjectIfCanInteractWith(mailbox, GAMEOBJECT_TYPE_MAILBOX))
        return;

    Player* player = _player;

    Mail* m = player->GetMail(mailId);
    if ((!m || m->state == MAIL_STATE_DELETED || m->deliver_time > time(NULL)) ||
        (money > 0 && m->money != money))
    {
        player->SendMailResult(mailId, MAIL_MONEY_TAKEN, MAIL_ERR_INTERNAL_ERROR);
        return;
    }

    player->SendMailResult(mailId, MAIL_MONEY_TAKEN, MAIL_OK);

    player->ModifyMoney(money);
    m->money = 0;
    m->state = MAIL_STATE_CHANGED;
    player->m_mailsUpdated = true;

    // save money and mail to prevent cheating
    SQLTransaction trans = CharacterDatabase.BeginTransaction();
    player->SaveGoldToDB(trans);
    player->_SaveMail(trans);
    CharacterDatabase.CommitTransaction(trans);
}

//called when player lists his received mails
void WorldSession::HandleGetMailList(WorldPacket & recvData)
{
    uint64 mailbox;
    recvData >> mailbox;

    if (!GetPlayer()->GetGameObjectIfCanInteractWith(mailbox, GAMEOBJECT_TYPE_MAILBOX))
        return;

    Player* player = _player;

    //load players mails, and mailed items
    if (!player->m_mailsLoaded)
        player->_LoadMail();

    // client can't work with packets > max int16 value
    const uint32 maxPacketSize = 32767;

    uint32 mailsCount = 0;                                 // real send to client mails amount
    uint32 realCount  = 0;                                 // real mails amount

    WorldPacket data(SMSG_MAIL_LIST_RESULT, (200));         // guess size
    data << uint32(0);                                      // real mail's count
    data << uint8(0);                                       // mail's count
    time_t cur_time = time(NULL);

    for (PlayerMails::iterator itr = player->GetMailBegin(); itr != player->GetMailEnd(); ++itr)
    {
        // Only first 50 mails are displayed
        if (mailsCount >= 50)
        {
            realCount += 1;
            continue;
        }

        // skip deleted or not delivered (deliver delay not expired) mails
        if ((*itr)->state == MAIL_STATE_DELETED || cur_time < (*itr)->deliver_time)
            continue;

        uint8 item_count = (*itr)->items.size();            // max count is MAX_MAIL_ITEMS (12)

        size_t next_mail_size = 2+4+1+((*itr)->messageType == MAIL_NORMAL ? 8 : 4)+4*8+((*itr)->subject.size()+1)+((*itr)->body.size()+1)+1+item_count*(1+4+4+MAX_INSPECTED_ENCHANTMENT_SLOT*3*4+4+4+4+4+4+4+1);

        if (data.wpos()+next_mail_size > maxPacketSize)
        {
            realCount += 1;
            continue;
        }

        data << uint16(next_mail_size);                    // Message size
        data << uint32((*itr)->messageID);                 // Message ID
        data << uint8((*itr)->messageType);                // Message Type

        switch ((*itr)->messageType)
        {
            case MAIL_NORMAL:                               // sender guid
                data << uint64(MAKE_NEW_GUID((*itr)->sender, 0, HIGHGUID_PLAYER));
                break;
            case MAIL_CREATURE:
            case MAIL_GAMEOBJECT:
            case MAIL_AUCTION:
                data << uint32((*itr)->sender);            // creature/gameobject entry, auction id
                break;
            case MAIL_ITEM:                                 // item entry (?) sender = "Unknown", NYI
                data << uint32(0);                          // item entry
                break;
        }

<<<<<<< HEAD
        data << uint64((*itr)->COD);                         // COD
        data << uint32(0);                                   // probably changed in 3.3.3
=======
        data << uint32((*itr)->COD);                         // COD
        data << uint32(0);                                   // package (Package.dbc)
>>>>>>> f8cd39b2
        data << uint32((*itr)->stationery);                  // stationery (Stationery.dbc)
        data << uint64((*itr)->money);                       // Gold
        data << uint32((*itr)->checked);                     // flags
        data << float(((*itr)->expire_time-time(NULL))/DAY); // Time
        data << uint32((*itr)->mailTemplateId);              // mail template (MailTemplate.dbc)
        data << (*itr)->subject;                             // Subject string - once 00, when mail type = 3, max 256
        data << (*itr)->body;                                // message? max 8000
        data << uint8(item_count);                           // client limit is 0x10

        for (uint8 i = 0; i < item_count; ++i)
        {
            Item* item = player->GetMItem((*itr)->items[i].item_guid);
            // item index (0-6?)
            data << uint8(i);
            // item guid low?
            data << uint32((item ? item->GetGUIDLow() : 0));
            // entry
            data << uint32((item ? item->GetEntry() : 0));
            for (uint8 j = 0; j < MAX_INSPECTED_ENCHANTMENT_SLOT; ++j)
            {
                data << uint32((item ? item->GetEnchantmentId((EnchantmentSlot)j) : 0));
                data << uint32((item ? item->GetEnchantmentDuration((EnchantmentSlot)j) : 0));
                data << uint32((item ? item->GetEnchantmentCharges((EnchantmentSlot)j) : 0));
            }
            // can be negative
            data << int32((item ? item->GetItemRandomPropertyId() : 0));
            // unk
            data << uint32((item ? item->GetItemSuffixFactor() : 0));
            // stack count
            data << uint32((item ? item->GetCount() : 0));
            // charges
            data << uint32((item ? item->GetSpellCharges() : 0));
            // durability
            data << uint32((item ? item->GetUInt32Value(ITEM_FIELD_MAXDURABILITY) : 0));
            // durability
            data << uint32((item ? item->GetUInt32Value(ITEM_FIELD_DURABILITY) : 0));
            // unknown wotlk
            data << uint8(0);
        }

        ++realCount;
        ++mailsCount;
    }

    data.put<uint32>(0, realCount);                         // this will display warning about undelivered mail to player if realCount > mailsCount
    data.put<uint8>(4, mailsCount);                        // set real send mails to client
    SendPacket(&data);

    // recalculate m_nextMailDelivereTime and unReadMails
    _player->UpdateNextMailTimeAndUnreads();
}

//used when player copies mail body to his inventory
void WorldSession::HandleMailCreateTextItem(WorldPacket& recvData)
{
    uint64 mailbox;
    uint32 mailId;

    recvData >> mailbox;
    recvData >> mailId;

    if (!GetPlayer()->GetGameObjectIfCanInteractWith(mailbox, GAMEOBJECT_TYPE_MAILBOX))
        return;

    Player* player = _player;

    Mail* m = player->GetMail(mailId);
    if (!m || (m->body.empty() && !m->mailTemplateId) || m->state == MAIL_STATE_DELETED || m->deliver_time > time(NULL))
    {
        player->SendMailResult(mailId, MAIL_MADE_PERMANENT, MAIL_ERR_INTERNAL_ERROR);
        return;
    }

    Item* bodyItem = new Item;                              // This is not bag and then can be used new Item.
    if (!bodyItem->Create(sObjectMgr->GenerateLowGuid(HIGHGUID_ITEM), MAIL_BODY_ITEM_TEMPLATE, player))
    {
        delete bodyItem;
        return;
    }

    // in mail template case we need create new item text
    if (m->mailTemplateId)
    {
        MailTemplateEntry const* mailTemplateEntry = sMailTemplateStore.LookupEntry(m->mailTemplateId);
        if (!mailTemplateEntry)
        {
            player->SendMailResult(mailId, MAIL_MADE_PERMANENT, MAIL_ERR_INTERNAL_ERROR);
            return;
        }

        bodyItem->SetText(mailTemplateEntry->content);
    }
    else
        bodyItem->SetText(m->body);

    bodyItem->SetUInt32Value(ITEM_FIELD_CREATOR, m->sender);
    bodyItem->SetFlag(ITEM_FIELD_FLAGS, ITEM_FLAG_MAIL_TEXT_MASK);

    sLog->outInfo(LOG_FILTER_NETWORKIO, "HandleMailCreateTextItem mailid=%u", mailId);

    ItemPosCountVec dest;
    uint8 msg = _player->CanStoreItem(NULL_BAG, NULL_SLOT, dest, bodyItem, false);
    if (msg == EQUIP_ERR_OK)
    {
        m->checked = m->checked | MAIL_CHECK_MASK_COPIED;
        m->state = MAIL_STATE_CHANGED;
        player->m_mailsUpdated = true;

        player->StoreItem(dest, bodyItem, true);
        player->SendMailResult(mailId, MAIL_MADE_PERMANENT, MAIL_OK);
    }
    else
    {
        player->SendMailResult(mailId, MAIL_MADE_PERMANENT, MAIL_ERR_EQUIP_ERROR, msg);
        delete bodyItem;
    }
}

//TODO Fix me! ... this void has probably bad condition, but good data are sent
void WorldSession::HandleQueryNextMailTime(WorldPacket & /*recvData*/)
{
    WorldPacket data(MSG_QUERY_NEXT_MAIL_TIME, 8);

    if (!_player->m_mailsLoaded)
        _player->_LoadMail();

    if (_player->unReadMails > 0)
    {
        data << float(0);                                  // float
        data << uint32(0);                                 // count

        uint32 count = 0;
        time_t now = time(NULL);
        std::set<uint32> sentSenders;
        for (PlayerMails::iterator itr = _player->GetMailBegin(); itr != _player->GetMailEnd(); ++itr)
        {
            Mail* m = (*itr);
            // must be not checked yet
            if (m->checked & MAIL_CHECK_MASK_READ)
                continue;

            // and already delivered
            if (now < m->deliver_time)
                continue;

            // only send each mail sender once
            if (sentSenders.count(m->sender))
                continue;

            data << uint64(m->messageType == MAIL_NORMAL ? m->sender : 0);  // player guid
            data << uint32(m->messageType != MAIL_NORMAL ? m->sender : 0);  // non-player entries
            data << uint32(m->messageType);
            data << uint32(m->stationery);
            data << float(m->deliver_time - now);

            sentSenders.insert(m->sender);
            ++count;
            if (count == 2)                                  // do not display more than 2 mails
                break;
        }

        data.put<uint32>(4, count);
    }
    else
    {
        data << float(-DAY);
        data << uint32(0);
    }

    SendPacket(&data);
}<|MERGE_RESOLUTION|>--- conflicted
+++ resolved
@@ -130,21 +130,13 @@
 
     if (!rc)
     {
-<<<<<<< HEAD
-        sLog->outDetail("Player %u is sending mail to %s (GUID: not existed!) with subject %s and body %s includes %u items, " UI64FMTD " copper and " UI64FMTD " COD copper with unk1 = %u, unk2 = %u",
-=======
-        sLog->outInfo(LOG_FILTER_NETWORKIO, "Player %u is sending mail to %s (GUID: not existed!) with subject %s and body %s includes %u items, %u copper and %u COD copper with unk1 = %u, unk2 = %u",
->>>>>>> f8cd39b2
+        sLog->outInfo(LOG_FILTER_NETWORKIO, "Player %u is sending mail to %s (GUID: not existed!) with subject %s and body %s includes %u items, " UI64FMTD " copper and " UI64FMTD " COD copper with unk1 = %u, unk2 = %u",
             player->GetGUIDLow(), receiver.c_str(), subject.c_str(), body.c_str(), items_count, money, COD, unk1, unk2);
         player->SendMailResult(0, MAIL_SEND, MAIL_ERR_RECIPIENT_NOT_FOUND);
         return;
     }
 
-<<<<<<< HEAD
-    sLog->outDetail("Player %u is sending mail to %s (GUID: %u) with subject %s and body %s includes %u items, " UI64FMTD " copper and " UI64FMTD " COD copper with unk1 = %u, unk2 = %u", player->GetGUIDLow(), receiver.c_str(), GUID_LOPART(rc), subject.c_str(), body.c_str(), items_count, money, COD, unk1, unk2);
-=======
-    sLog->outInfo(LOG_FILTER_NETWORKIO, "Player %u is sending mail to %s (GUID: %u) with subject %s and body %s includes %u items, %u copper and %u COD copper with unk1 = %u, unk2 = %u", player->GetGUIDLow(), receiver.c_str(), GUID_LOPART(rc), subject.c_str(), body.c_str(), items_count, money, COD, unk1, unk2);
->>>>>>> f8cd39b2
+    sLog->outInfo(LOG_FILTER_NETWORKIO, "Player %u is sending mail to %s (GUID: %u) with subject %s and body %s includes %u items, " UI64FMTD " copper and " UI64FMTD " COD copper with unk1 = %u, unk2 = %u", player->GetGUIDLow(), receiver.c_str(), GUID_LOPART(rc), subject.c_str(), body.c_str(), items_count, money, COD, unk1, unk2);
 
     if (player->GetGUID() == rc)
     {
@@ -666,13 +658,8 @@
                 break;
         }
 
-<<<<<<< HEAD
         data << uint64((*itr)->COD);                         // COD
         data << uint32(0);                                   // probably changed in 3.3.3
-=======
-        data << uint32((*itr)->COD);                         // COD
-        data << uint32(0);                                   // package (Package.dbc)
->>>>>>> f8cd39b2
         data << uint32((*itr)->stationery);                  // stationery (Stationery.dbc)
         data << uint64((*itr)->money);                       // Gold
         data << uint32((*itr)->checked);                     // flags
