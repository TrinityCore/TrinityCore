/*
 * Copyright (C) 2008-2013 TrinityCore <http://www.trinitycore.org/>
 *
 * This program is free software; you can redistribute it and/or modify it
 * under the terms of the GNU General Public License as published by the
 * Free Software Foundation; either version 2 of the License, or (at your
 * option) any later version.
 *
 * This program is distributed in the hope that it will be useful, but WITHOUT
 * ANY WARRANTY; without even the implied warranty of MERCHANTABILITY or
 * FITNESS FOR A PARTICULAR PURPOSE. See the GNU General Public License for
 * more details.
 *
 * You should have received a copy of the GNU General Public License along
 * with this program. If not, see <http://www.gnu.org/licenses/>.
 */

#include "DatabaseEnv.h"
#include "Mail.h"
#include "WorldPacket.h"
#include "WorldSession.h"
#include "Opcodes.h"
#include "Log.h"
#include "World.h"
#include "ObjectMgr.h"
#include "Player.h"
#include "Language.h"
#include "DBCStores.h"
#include "Item.h"
#include "AccountMgr.h"

void WorldSession::HandleSendMail(WorldPacket& recvData)
{
    ObjectGuid mailbox;
    uint64 money, COD;
    std::string receiver, subject, body;
    uint32 bodyLength, subjectLength, receiverLength;
    uint32 unk1, unk2;

    recvData >> unk1;
    recvData >> unk2; // Stationery?

    recvData >> COD >> money;                              // money and cod
    bodyLength = recvData.ReadBits(12);
    subjectLength = recvData.ReadBits(9);

    uint8 items_count = recvData.ReadBits(5);              // attached items count

    if (items_count > MAX_MAIL_ITEMS)                       // client limit
    {
        GetPlayer()->SendMailResult(0, MAIL_SEND, MAIL_ERR_TOO_MANY_ATTACHMENTS);
        recvData.rfinish();                   // set to end to avoid warnings spam
        return;
    }

    mailbox[0] = recvData.ReadBit();

    ObjectGuid itemGUIDs[MAX_MAIL_ITEMS];

    for (uint8 i = 0; i < items_count; ++i)
    {
        itemGUIDs[i][2] = recvData.ReadBit();
        itemGUIDs[i][6] = recvData.ReadBit();
        itemGUIDs[i][3] = recvData.ReadBit();
        itemGUIDs[i][7] = recvData.ReadBit();
        itemGUIDs[i][1] = recvData.ReadBit();
        itemGUIDs[i][0] = recvData.ReadBit();
        itemGUIDs[i][4] = recvData.ReadBit();
        itemGUIDs[i][5] = recvData.ReadBit();
    }

    mailbox[3] = recvData.ReadBit();
    mailbox[4] = recvData.ReadBit();
    receiverLength = recvData.ReadBits(7);
    mailbox[2] = recvData.ReadBit();
    mailbox[6] = recvData.ReadBit();
    mailbox[1] = recvData.ReadBit();
    mailbox[7] = recvData.ReadBit();
    mailbox[5] = recvData.ReadBit();

    recvData.ReadByteSeq(mailbox[4]);

    for (uint8 i = 0; i < items_count; ++i)
    {
        recvData.ReadByteSeq(itemGUIDs[i][6]);
        recvData.ReadByteSeq(itemGUIDs[i][1]);
        recvData.ReadByteSeq(itemGUIDs[i][7]);
        recvData.ReadByteSeq(itemGUIDs[i][2]);
        recvData.read_skip<uint8>();            // item slot in mail, not used
        recvData.ReadByteSeq(itemGUIDs[i][3]);
        recvData.ReadByteSeq(itemGUIDs[i][0]);
        recvData.ReadByteSeq(itemGUIDs[i][4]);
        recvData.ReadByteSeq(itemGUIDs[i][5]);
    }

    recvData.ReadByteSeq(mailbox[7]);
    recvData.ReadByteSeq(mailbox[3]);
    recvData.ReadByteSeq(mailbox[6]);
    recvData.ReadByteSeq(mailbox[5]);

    subject = recvData.ReadString(subjectLength);
    receiver = recvData.ReadString(receiverLength);

    recvData.ReadByteSeq(mailbox[2]);
    recvData.ReadByteSeq(mailbox[0]);

    body = recvData.ReadString(bodyLength);

    recvData.ReadByteSeq(mailbox[1]);

    // packet read complete, now do check

    if (!GetPlayer()->GetGameObjectIfCanInteractWith(mailbox, GAMEOBJECT_TYPE_MAILBOX))
        return;

    if (receiver.empty())
        return;

    Player* player = _player;

    if (player->getLevel() < sWorld->getIntConfig(CONFIG_MAIL_LEVEL_REQ))
    {
        SendNotification(GetTrinityString(LANG_MAIL_SENDER_REQ), sWorld->getIntConfig(CONFIG_MAIL_LEVEL_REQ));
        return;
    }

    uint64 rc = 0;
    if (normalizePlayerName(receiver))
        rc = sObjectMgr->GetPlayerGUIDByName(receiver);

    if (!rc)
    {
        sLog->outInfo(LOG_FILTER_NETWORKIO, "Player %u is sending mail to %s (GUID: not existed!) with subject %s and body %s includes %u items, " UI64FMTD " copper and " UI64FMTD " COD copper with unk1 = %u, unk2 = %u",
            player->GetGUIDLow(), receiver.c_str(), subject.c_str(), body.c_str(), items_count, money, COD, unk1, unk2);
        player->SendMailResult(0, MAIL_SEND, MAIL_ERR_RECIPIENT_NOT_FOUND);
        return;
    }

    sLog->outInfo(LOG_FILTER_NETWORKIO, "Player %u is sending mail to %s (GUID: %u) with subject %s and body %s includes %u items, " UI64FMTD " copper and " UI64FMTD " COD copper with unk1 = %u, unk2 = %u", player->GetGUIDLow(), receiver.c_str(), GUID_LOPART(rc), subject.c_str(), body.c_str(), items_count, money, COD, unk1, unk2);

    if (player->GetGUID() == rc)
    {
        player->SendMailResult(0, MAIL_SEND, MAIL_ERR_CANNOT_SEND_TO_SELF);
        return;
    }

    uint32 cost = items_count ? 30 * items_count : 30;  // price hardcoded in client

    uint64 reqmoney = cost + money;

    if (!player->HasEnoughMoney(reqmoney) && !player->isGameMaster())
    {
        player->SendMailResult(0, MAIL_SEND, MAIL_ERR_NOT_ENOUGH_MONEY);
        return;
    }

    Player* receive = ObjectAccessor::FindPlayer(rc);

    uint32 rc_team = 0;
    uint8 mails_count = 0;                                  //do not allow to send to one player more than 100 mails
    uint8 receiveLevel = 0;

    if (receive)
    {
        rc_team = receive->GetTeam();
        mails_count = receive->GetMailSize();
        receiveLevel = receive->getLevel();
    }
    else
    {
        rc_team = sObjectMgr->GetPlayerTeamByGUID(rc);

        PreparedStatement* stmt = CharacterDatabase.GetPreparedStatement(CHAR_SEL_MAIL_COUNT);

        stmt->setUInt32(0, GUID_LOPART(rc));

        PreparedQueryResult result = CharacterDatabase.Query(stmt);

        if (result)
        {
            Field* fields = result->Fetch();
            mails_count = fields[0].GetUInt64();
        }

        stmt = CharacterDatabase.GetPreparedStatement(CHAR_SEL_CHAR_LEVEL);

        stmt->setUInt32(0, GUID_LOPART(rc));

        result = CharacterDatabase.Query(stmt);

        if (result)
        {
            Field* fields = result->Fetch();
            receiveLevel = fields[0].GetUInt8();
        }
    }
    //do not allow to have more than 100 mails in mailbox.. mails count is in opcode uint8!!! - so max can be 255..
    if (mails_count > 100)
    {
        player->SendMailResult(0, MAIL_SEND, MAIL_ERR_RECIPIENT_CAP_REACHED);
        return;
    }
    // test the receiver's Faction... or all items are account bound
    bool accountBound = items_count ? true : false;
    for (uint8 i = 0; i < items_count; ++i)
    {
        Item* item = player->GetItemByGuid(itemGUIDs[i]);
        if (item)
        {
            ItemTemplate const* itemProto = item->GetTemplate();
            if (!itemProto || !(itemProto->Flags & ITEM_PROTO_FLAG_BIND_TO_ACCOUNT))
            {
                accountBound = false;
                break;
            }
        }
    }

    if (!accountBound && !sWorld->getBoolConfig(CONFIG_ALLOW_TWO_SIDE_INTERACTION_MAIL) && player->GetTeam() != rc_team && AccountMgr::IsPlayerAccount(GetSecurity()))
    {
        player->SendMailResult(0, MAIL_SEND, MAIL_ERR_NOT_YOUR_TEAM);
        return;
    }

    if (receiveLevel < sWorld->getIntConfig(CONFIG_MAIL_LEVEL_REQ))
    {
        SendNotification(GetTrinityString(LANG_MAIL_RECEIVER_REQ), sWorld->getIntConfig(CONFIG_MAIL_LEVEL_REQ));
        return;
    }

    uint32 rc_account = receive
        ? receive->GetSession()->GetAccountId()
        : sObjectMgr->GetPlayerAccountIdByGUID(rc);

    Item* items[MAX_MAIL_ITEMS];

    for (uint8 i = 0; i < items_count; ++i)
    {
        if (!itemGUIDs[i])
        {
            player->SendMailResult(0, MAIL_SEND, MAIL_ERR_MAIL_ATTACHMENT_INVALID);
            return;
        }

        Item* item = player->GetItemByGuid(itemGUIDs[i]);

        // prevent sending bag with items (cheat: can be placed in bag after adding equipped empty bag to mail)
        if (!item)
        {
            player->SendMailResult(0, MAIL_SEND, MAIL_ERR_MAIL_ATTACHMENT_INVALID);
            return;
        }

        if (!item->CanBeTraded(true))
        {
            player->SendMailResult(0, MAIL_SEND, MAIL_ERR_EQUIP_ERROR, EQUIP_ERR_MAIL_BOUND_ITEM);
            return;
        }

        if (item->IsBoundAccountWide() && item->IsSoulBound() && player->GetSession()->GetAccountId() != rc_account)
        {
            player->SendMailResult(0, MAIL_SEND, MAIL_ERR_EQUIP_ERROR, EQUIP_ERR_NOT_SAME_ACCOUNT);
            return;
        }

        if (item->GetTemplate()->Flags & ITEM_PROTO_FLAG_CONJURED || item->GetUInt32Value(ITEM_FIELD_DURATION))
        {
            player->SendMailResult(0, MAIL_SEND, MAIL_ERR_EQUIP_ERROR, EQUIP_ERR_MAIL_BOUND_ITEM);
            return;
        }

        if (COD && item->HasFlag(ITEM_FIELD_FLAGS, ITEM_FLAG_WRAPPED))
        {
            player->SendMailResult(0, MAIL_SEND, MAIL_ERR_CANT_SEND_WRAPPED_COD);
            return;
        }

        if (item->IsNotEmptyBag())
        {
            player->SendMailResult(0, MAIL_SEND, MAIL_ERR_EQUIP_ERROR, EQUIP_ERR_DESTROY_NONEMPTY_BAG);
            return;
        }

        items[i] = item;
    }

    player->SendMailResult(0, MAIL_SEND, MAIL_OK);

    player->ModifyMoney(-int64(reqmoney));
    player->UpdateAchievementCriteria(ACHIEVEMENT_CRITERIA_TYPE_GOLD_SPENT_FOR_MAIL, cost);

    bool needItemDelay = false;

    MailDraft draft(subject, body);

    SQLTransaction trans = CharacterDatabase.BeginTransaction();

    if (items_count > 0 || money > 0)
    {
        if (items_count > 0)
        {
            for (uint8 i = 0; i < items_count; ++i)
            {
                Item* item = items[i];
                if (!AccountMgr::IsPlayerAccount(GetSecurity()) && sWorld->getBoolConfig(CONFIG_GM_LOG_TRADE))
                {
                    sLog->outCommand(GetAccountId(), "GM %s (Account: %u) mail item: %s (Entry: %u Count: %u) to player: %s (Account: %u)",
                        GetPlayerName().c_str(), GetAccountId(), item->GetTemplate()->Name1.c_str(), item->GetEntry(), item->GetCount(), receiver.c_str(), rc_account);
                }

                item->SetNotRefundable(GetPlayer()); // makes the item no longer refundable
                player->MoveItemFromInventory(items[i]->GetBagSlot(), item->GetSlot(), true);

                item->DeleteFromInventoryDB(trans);     // deletes item from character's inventory
                item->SetOwnerGUID(rc);
                item->SaveToDB(trans);                  // recursive and not have transaction guard into self, item not in inventory and can be save standalone

                draft.AddItem(item);
            }

            // if item send to character at another account, then apply item delivery delay
            needItemDelay = player->GetSession()->GetAccountId() != rc_account;
        }

        if (money > 0 && !AccountMgr::IsPlayerAccount(GetSecurity()) && sWorld->getBoolConfig(CONFIG_GM_LOG_TRADE))
        {
            sLog->outCommand(GetAccountId(), "GM %s (Account: %u) mail money: " UI64FMTD " to player: %s (Account: %u)",
                GetPlayerName().c_str(), GetAccountId(), money, receiver.c_str(), rc_account);
        }
    }

    // If theres is an item, there is a one hour delivery delay if sent to another account's character.
    uint32 deliver_delay = needItemDelay ? sWorld->getIntConfig(CONFIG_MAIL_DELIVERY_DELAY) : 0;

    // will delete item or place to receiver mail list
    draft
        .AddMoney(money)
        .AddCOD(COD)
        .SendMailTo(trans, MailReceiver(receive, GUID_LOPART(rc)), MailSender(player), body.empty() ? MAIL_CHECK_MASK_COPIED : MAIL_CHECK_MASK_HAS_BODY, deliver_delay);

    player->SaveInventoryAndGoldToDB(trans);
    CharacterDatabase.CommitTransaction(trans);
}

//called when mail is read
void WorldSession::HandleMailMarkAsRead(WorldPacket& recvData)
{
    uint64 mailbox;
    uint32 mailId;
    recvData >> mailbox;
    recvData >> mailId;

    if (!GetPlayer()->GetGameObjectIfCanInteractWith(mailbox, GAMEOBJECT_TYPE_MAILBOX))
        return;

    Player* player = _player;
    Mail* m = player->GetMail(mailId);
    if (m)
    {
        if (player->unReadMails)
            --player->unReadMails;
        m->checked = m->checked | MAIL_CHECK_MASK_READ;
        player->m_mailsUpdated = true;
        m->state = MAIL_STATE_CHANGED;
    }
}

//called when client deletes mail
void WorldSession::HandleMailDelete(WorldPacket& recvData)
{
    uint64 mailbox;
    uint32 mailId;
    recvData >> mailbox;
    recvData >> mailId;
    recvData.read_skip<uint32>();                          // mailTemplateId

    if (!GetPlayer()->GetGameObjectIfCanInteractWith(mailbox, GAMEOBJECT_TYPE_MAILBOX))
        return;

    Mail* m = _player->GetMail(mailId);
    Player* player = _player;
    player->m_mailsUpdated = true;
    if (m)
    {
        // delete shouldn't show up for COD mails
        if (m->COD)
        {
            player->SendMailResult(mailId, MAIL_DELETED, MAIL_ERR_INTERNAL_ERROR);
            return;
        }

        m->state = MAIL_STATE_DELETED;
    }
    player->SendMailResult(mailId, MAIL_DELETED, MAIL_OK);
}

void WorldSession::HandleMailReturnToSender(WorldPacket& recvData)
{
    uint64 mailbox;
    uint32 mailId;
    recvData >> mailbox;
    recvData >> mailId;
    recvData.read_skip<uint64>();                          // original sender GUID for return to, not used

    if (!GetPlayer()->GetGameObjectIfCanInteractWith(mailbox, GAMEOBJECT_TYPE_MAILBOX))
        return;

    Player* player = _player;
    Mail* m = player->GetMail(mailId);
    if (!m || m->state == MAIL_STATE_DELETED || m->deliver_time > time(NULL))
    {
        player->SendMailResult(mailId, MAIL_RETURNED_TO_SENDER, MAIL_ERR_INTERNAL_ERROR);
        return;
    }
    //we can return mail now, so firstly delete the old one
    SQLTransaction trans = CharacterDatabase.BeginTransaction();

    PreparedStatement* stmt = CharacterDatabase.GetPreparedStatement(CHAR_DEL_MAIL_BY_ID);
    stmt->setUInt32(0, mailId);
    trans->Append(stmt);

    stmt = CharacterDatabase.GetPreparedStatement(CHAR_DEL_MAIL_ITEM_BY_ID);
    stmt->setUInt32(0, mailId);
    trans->Append(stmt);

    player->RemoveMail(mailId);

    // only return mail if the player exists (and delete if not existing)
    if (m->messageType == MAIL_NORMAL && m->sender)
    {
        MailDraft draft(m->subject, m->body);
        if (m->mailTemplateId)
            draft = MailDraft(m->mailTemplateId, false);     // items already included

        if (m->HasItems())
        {
            for (MailItemInfoVec::iterator itr2 = m->items.begin(); itr2 != m->items.end(); ++itr2)
            {
                if (Item* const item = player->GetMItem(itr2->item_guid))
                    draft.AddItem(item);
                player->RemoveMItem(itr2->item_guid);
            }
        }
        draft.AddMoney(m->money).SendReturnToSender(GetAccountId(), m->receiver, m->sender, trans);
    }

    CharacterDatabase.CommitTransaction(trans);

    delete m;                                               //we can deallocate old mail
    player->SendMailResult(mailId, MAIL_RETURNED_TO_SENDER, MAIL_OK);
}

//called when player takes item attached in mail
void WorldSession::HandleMailTakeItem(WorldPacket& recvData)
{
    uint64 mailbox;
    uint32 mailId;
    uint32 itemId;
    recvData >> mailbox;
    recvData >> mailId;
    recvData >> itemId;                                    // item guid low

    if (!GetPlayer()->GetGameObjectIfCanInteractWith(mailbox, GAMEOBJECT_TYPE_MAILBOX))
        return;

    Player* player = _player;

    Mail* m = player->GetMail(mailId);
    if (!m || m->state == MAIL_STATE_DELETED || m->deliver_time > time(NULL))
    {
        player->SendMailResult(mailId, MAIL_ITEM_TAKEN, MAIL_ERR_INTERNAL_ERROR);
        return;
    }

    // prevent cheating with skip client money check
    if (!player->HasEnoughMoney(uint64(m->COD)))
    {
        player->SendMailResult(mailId, MAIL_ITEM_TAKEN, MAIL_ERR_NOT_ENOUGH_MONEY);
        return;
    }

    Item* it = player->GetMItem(itemId);

    ItemPosCountVec dest;
    uint8 msg = _player->CanStoreItem(NULL_BAG, NULL_SLOT, dest, it, false);
    if (msg == EQUIP_ERR_OK)
    {
        SQLTransaction trans = CharacterDatabase.BeginTransaction();
        m->RemoveItem(itemId);
        m->removedItems.push_back(itemId);

        if (m->COD > 0)                                     //if there is COD, take COD money from player and send them to sender by mail
        {
            uint64 sender_guid = MAKE_NEW_GUID(m->sender, 0, HIGHGUID_PLAYER);
            Player* receive = ObjectAccessor::FindPlayer(sender_guid);

            uint32 sender_accId = 0;

            if (!AccountMgr::IsPlayerAccount(GetSecurity()) && sWorld->getBoolConfig(CONFIG_GM_LOG_TRADE))
            {
                std::string sender_name;
                if (receive)
                {
                    sender_accId = receive->GetSession()->GetAccountId();
                    sender_name = receive->GetName();
                }
                else
                {
                    // can be calculated early
                    sender_accId = sObjectMgr->GetPlayerAccountIdByGUID(sender_guid);

                    if (!sObjectMgr->GetPlayerNameByGUID(sender_guid, sender_name))
                        sender_name = sObjectMgr->GetTrinityStringForDBCLocale(LANG_UNKNOWN);
                }
                sLog->outCommand(GetAccountId(), "GM %s (Account: %u) receive mail item: %s (Entry: %u Count: %u) and send COD money: " UI64FMTD " to player: %s (Account: %u)",
                    GetPlayerName().c_str(), GetAccountId(), it->GetTemplate()->Name1.c_str(), it->GetEntry(), it->GetCount(), m->COD, sender_name.c_str(), sender_accId);
            }
            else if (!receive)
                sender_accId = sObjectMgr->GetPlayerAccountIdByGUID(sender_guid);

            // check player existence
            if (receive || sender_accId)
            {
                MailDraft(m->subject, "")
                    .AddMoney(m->COD)
                    .SendMailTo(trans, MailReceiver(receive, m->sender), MailSender(MAIL_NORMAL, m->receiver), MAIL_CHECK_MASK_COD_PAYMENT);
            }

            player->ModifyMoney(-int32(m->COD));
        }
        m->COD = 0;
        m->state = MAIL_STATE_CHANGED;
        player->m_mailsUpdated = true;
        player->RemoveMItem(it->GetGUIDLow());

        uint32 count = it->GetCount();                      // save counts before store and possible merge with deleting
        it->SetState(ITEM_UNCHANGED);                       // need to set this state, otherwise item cannot be removed later, if neccessary
        player->MoveItemToInventory(dest, it, true);

        player->SaveInventoryAndGoldToDB(trans);
        player->_SaveMail(trans);
        CharacterDatabase.CommitTransaction(trans);

        player->SendMailResult(mailId, MAIL_ITEM_TAKEN, MAIL_OK, 0, itemId, count);
    }
    else
        player->SendMailResult(mailId, MAIL_ITEM_TAKEN, MAIL_ERR_EQUIP_ERROR, msg);
}

void WorldSession::HandleMailTakeMoney(WorldPacket& recvData)
{
    uint64 mailbox;
    uint64 money;
    uint32 mailId;

    recvData >> mailbox;
    recvData >> mailId;
    recvData >> money;

    if (!GetPlayer()->GetGameObjectIfCanInteractWith(mailbox, GAMEOBJECT_TYPE_MAILBOX))
        return;

    Player* player = _player;

    Mail* m = player->GetMail(mailId);
    if ((!m || m->state == MAIL_STATE_DELETED || m->deliver_time > time(NULL)) ||
        (money > 0 && m->money != money))
    {
        player->SendMailResult(mailId, MAIL_MONEY_TAKEN, MAIL_ERR_INTERNAL_ERROR);
        return;
    }

    if (!player->ModifyMoney(m->money, false))
    {
        player->SendMailResult(mailId, MAIL_MONEY_TAKEN, MAIL_ERR_EQUIP_ERROR, EQUIP_ERR_TOO_MUCH_GOLD);
        return;
    }

<<<<<<< HEAD
    player->ModifyMoney(money);
=======
>>>>>>> 817f5b36
    m->money = 0;
    m->state = MAIL_STATE_CHANGED;
    player->m_mailsUpdated = true;

    player->SendMailResult(mailId, MAIL_MONEY_TAKEN, MAIL_OK);

    // save money and mail to prevent cheating
    SQLTransaction trans = CharacterDatabase.BeginTransaction();
    player->SaveGoldToDB(trans);
    player->_SaveMail(trans);
    CharacterDatabase.CommitTransaction(trans);
}

//called when player lists his received mails
void WorldSession::HandleGetMailList(WorldPacket& recvData)
{
    uint64 mailbox;
    recvData >> mailbox;

    if (!GetPlayer()->GetGameObjectIfCanInteractWith(mailbox, GAMEOBJECT_TYPE_MAILBOX))
        return;

    Player* player = _player;

    //load players mails, and mailed items
    if (!player->m_mailsLoaded)
        player->_LoadMail();

    // client can't work with packets > max int16 value
    const uint32 maxPacketSize = 32767;

    uint32 mailsCount = 0;                                 // real send to client mails amount
    uint32 realCount  = 0;                                 // real mails amount

    WorldPacket data(SMSG_MAIL_LIST_RESULT, 200);         // guess size
    data << uint32(0);                                      // real mail's count
    data << uint8(0);                                       // mail's count
    time_t cur_time = time(NULL);

    for (PlayerMails::iterator itr = player->GetMailBegin(); itr != player->GetMailEnd(); ++itr)
    {
        // Only first 50 mails are displayed
        if (mailsCount >= 50)
        {
            realCount += 1;
            continue;
        }

        // skip deleted or not delivered (deliver delay not expired) mails
        if ((*itr)->state == MAIL_STATE_DELETED || cur_time < (*itr)->deliver_time)
            continue;

        uint8 item_count = (*itr)->items.size();            // max count is MAX_MAIL_ITEMS (12)

        size_t next_mail_size = 2+4+1+((*itr)->messageType == MAIL_NORMAL ? 8 : 4)+4*8+((*itr)->subject.size()+1)+((*itr)->body.size()+1)+1+item_count*(1+4+4+MAX_INSPECTED_ENCHANTMENT_SLOT*3*4+4+4+4+4+4+4+1);

        if (data.wpos()+next_mail_size > maxPacketSize)
        {
            realCount += 1;
            continue;
        }

        data << uint16(next_mail_size);                    // Message size
        data << uint32((*itr)->messageID);                 // Message ID
        data << uint8((*itr)->messageType);                // Message Type

        switch ((*itr)->messageType)
        {
            case MAIL_NORMAL:                               // sender guid
                data << uint64(MAKE_NEW_GUID((*itr)->sender, 0, HIGHGUID_PLAYER));
                break;
            case MAIL_CREATURE:
            case MAIL_GAMEOBJECT:
            case MAIL_AUCTION:
            case MAIL_CALENDAR:
                data << uint32((*itr)->sender);              // creature/gameobject entry, auction id, calendar event id?
                break;
        }

        data << uint64((*itr)->COD);                         // COD
        data << uint32(0);                                   // Package.dbc ID ?
        data << uint32((*itr)->stationery);                  // stationery (Stationery.dbc)
        data << uint64((*itr)->money);                       // Gold
        data << uint32((*itr)->checked);                     // flags
        data << float(float((*itr)->expire_time-time(NULL))/DAY); // Time
        data << uint32((*itr)->mailTemplateId);              // mail template (MailTemplate.dbc)
        data << (*itr)->subject;                             // Subject string - once 00, when mail type = 3, max 256
        data << (*itr)->body;                                // message? max 8000
        data << uint8(item_count);                           // client limit is 0x10

        for (uint8 i = 0; i < item_count; ++i)
        {
            Item* item = player->GetMItem((*itr)->items[i].item_guid);
            // item index (0-6?)
            data << uint8(i);
            // item guid low?
            data << uint32((item ? item->GetGUIDLow() : 0));
            // entry
            data << uint32((item ? item->GetEntry() : 0));
            for (uint8 j = 0; j < MAX_INSPECTED_ENCHANTMENT_SLOT; ++j)
            {
                data << uint32((item ? item->GetEnchantmentId((EnchantmentSlot)j) : 0));
                data << uint32((item ? item->GetEnchantmentDuration((EnchantmentSlot)j) : 0));
                data << uint32((item ? item->GetEnchantmentCharges((EnchantmentSlot)j) : 0));
            }

            // can be negative
            data << int32((item ? item->GetItemRandomPropertyId() : 0));
            // unk
            data << uint32((item ? item->GetItemSuffixFactor() : 0));
            // stack count
            data << uint32((item ? item->GetCount() : 0));
            // charges
            data << uint32((item ? item->GetSpellCharges() : 0));
            // durability
            data << uint32((item ? item->GetUInt32Value(ITEM_FIELD_MAXDURABILITY) : 0));
            // durability
            data << uint32((item ? item->GetUInt32Value(ITEM_FIELD_DURABILITY) : 0));
            // unknown wotlk
            data << uint8(0);
        }

        ++realCount;
        ++mailsCount;
    }

    data.put<uint32>(0, realCount);                         // this will display warning about undelivered mail to player if realCount > mailsCount
    data.put<uint8>(4, mailsCount);                        // set real send mails to client
    SendPacket(&data);

    // recalculate m_nextMailDelivereTime and unReadMails
    _player->UpdateNextMailTimeAndUnreads();
}

//used when player copies mail body to his inventory
void WorldSession::HandleMailCreateTextItem(WorldPacket& recvData)
{
    uint64 mailbox;
    uint32 mailId;

    recvData >> mailbox;
    recvData >> mailId;

    if (!GetPlayer()->GetGameObjectIfCanInteractWith(mailbox, GAMEOBJECT_TYPE_MAILBOX))
        return;

    Player* player = _player;

    Mail* m = player->GetMail(mailId);
    if (!m || (m->body.empty() && !m->mailTemplateId) || m->state == MAIL_STATE_DELETED || m->deliver_time > time(NULL))
    {
        player->SendMailResult(mailId, MAIL_MADE_PERMANENT, MAIL_ERR_INTERNAL_ERROR);
        return;
    }

    Item* bodyItem = new Item;                              // This is not bag and then can be used new Item.
    if (!bodyItem->Create(sObjectMgr->GenerateLowGuid(HIGHGUID_ITEM), MAIL_BODY_ITEM_TEMPLATE, player))
    {
        delete bodyItem;
        return;
    }

    // in mail template case we need create new item text
    if (m->mailTemplateId)
    {
        MailTemplateEntry const* mailTemplateEntry = sMailTemplateStore.LookupEntry(m->mailTemplateId);
        if (!mailTemplateEntry)
        {
            player->SendMailResult(mailId, MAIL_MADE_PERMANENT, MAIL_ERR_INTERNAL_ERROR);
            return;
        }

        bodyItem->SetText(mailTemplateEntry->content);
    }
    else
        bodyItem->SetText(m->body);

    bodyItem->SetUInt32Value(ITEM_FIELD_CREATOR, m->sender);
    bodyItem->SetFlag(ITEM_FIELD_FLAGS, ITEM_FLAG_MAIL_TEXT_MASK);

    sLog->outInfo(LOG_FILTER_NETWORKIO, "HandleMailCreateTextItem mailid=%u", mailId);

    ItemPosCountVec dest;
    uint8 msg = _player->CanStoreItem(NULL_BAG, NULL_SLOT, dest, bodyItem, false);
    if (msg == EQUIP_ERR_OK)
    {
        m->checked = m->checked | MAIL_CHECK_MASK_COPIED;
        m->state = MAIL_STATE_CHANGED;
        player->m_mailsUpdated = true;

        player->StoreItem(dest, bodyItem, true);
        player->SendMailResult(mailId, MAIL_MADE_PERMANENT, MAIL_OK);
    }
    else
    {
        player->SendMailResult(mailId, MAIL_MADE_PERMANENT, MAIL_ERR_EQUIP_ERROR, msg);
        delete bodyItem;
    }
}

//TODO Fix me! ... this void has probably bad condition, but good data are sent
void WorldSession::HandleQueryNextMailTime(WorldPacket& /*recvData*/)
{
    WorldPacket data(MSG_QUERY_NEXT_MAIL_TIME, 8);

    if (!_player->m_mailsLoaded)
        _player->_LoadMail();

    if (_player->unReadMails > 0)
    {
        data << float(0);                                  // float
        data << uint32(0);                                 // count

        uint32 count = 0;
        time_t now = time(NULL);
        std::set<uint32> sentSenders;
        for (PlayerMails::iterator itr = _player->GetMailBegin(); itr != _player->GetMailEnd(); ++itr)
        {
            Mail* m = (*itr);
            // must be not checked yet
            if (m->checked & MAIL_CHECK_MASK_READ)
                continue;

            // and already delivered
            if (now < m->deliver_time)
                continue;

            // only send each mail sender once
            if (sentSenders.count(m->sender))
                continue;

            data << uint64(m->messageType == MAIL_NORMAL ? m->sender : 0);  // player guid
            data << uint32(m->messageType != MAIL_NORMAL ? m->sender : 0);  // non-player entries
            data << uint32(m->messageType);
            data << uint32(m->stationery);
            data << float(m->deliver_time - now);

            sentSenders.insert(m->sender);
            ++count;
            if (count == 2)                                  // do not display more than 2 mails
                break;
        }

        data.put<uint32>(4, count);
    }
    else
    {
        data << float(-DAY);
        data << uint32(0);
    }

    SendPacket(&data);
}<|MERGE_RESOLUTION|>--- conflicted
+++ resolved
@@ -576,10 +576,6 @@
         return;
     }
 
-<<<<<<< HEAD
-    player->ModifyMoney(money);
-=======
->>>>>>> 817f5b36
     m->money = 0;
     m->state = MAIL_STATE_CHANGED;
     player->m_mailsUpdated = true;
