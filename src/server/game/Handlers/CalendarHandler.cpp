/*
 * This file is part of the TrinityCore Project. See AUTHORS file for Copyright information
 *
 * This program is free software; you can redistribute it and/or modify it
 * under the terms of the GNU General Public License as published by the
 * Free Software Foundation; either version 2 of the License, or (at your
 * option) any later version.
 *
 * This program is distributed in the hope that it will be useful, but WITHOUT
 * ANY WARRANTY; without even the implied warranty of MERCHANTABILITY or
 * FITNESS FOR A PARTICULAR PURPOSE. See the GNU General Public License for
 * more details.
 *
 * You should have received a copy of the GNU General Public License along
 * with this program. If not, see <http://www.gnu.org/licenses/>.
 */

/*
----- Opcodes Not Used yet -----

SMSG_CALENDAR_EVENT_INVITE_NOTES        [ ObjectGuid(InviteGuid), bool(ClearPending), std::string(Notes), uint64(EventID) ]
?CMSG_CALENDAR_EVENT_INVITE_NOTES       [ ObjectGuid(Guid), uint64(EventID), uint64(InviteID), uint64(ModeratorID), std::string(Notes) ]
SMSG_CALENDAR_EVENT_INVITE_NOTES_ALERT  [ uint64(EventID), std::string(Notes) ]
SMSG_CALENDAR_EVENT_INVITE_STATUS_ALERT [ uint64(EventID), uint32(Date), uint32(Flags), uint8(Status) ]
SMSG_CALENDAR_RAID_LOCKOUT_UPDATED      SendCalendarRaidLockoutUpdated(InstanceSave const* save)

@todo

Finish complains' handling - what to do with received complains and how to respond?
Find out what to do with all "not used yet" opcodes
Correct errors sending (event/invite not found, invites exceeded, event already passed, permissions etc.)
Fix locked events to be displayed properly and response time shouldn't be shown for people that haven't respond yet
Copied events should probably have a new owner

*/

#include "WorldSession.h"
<<<<<<< HEAD
#include "ArenaTeamMgr.h"
#include "CalendarMgr.h"
#include "CharacterCache.h"
#include "DatabaseEnv.h"
#include "DBCStores.h"
#include "GameEventMgr.h"
#include "GameTime.h"
=======
#include "CalendarMgr.h"
#include "CalendarPackets.h"
#include "CharacterCache.h"
#include "DatabaseEnv.h"
#include "DB2Stores.h"
>>>>>>> 28d470c5
#include "Guild.h"
#include "GuildMgr.h"
#include "InstanceSaveMgr.h"
#include "Log.h"
#include "ObjectAccessor.h"
#include "ObjectMgr.h"
#include "Opcodes.h"
#include "Player.h"
#include "SocialMgr.h"
#include "World.h"

void WorldSession::HandleCalendarGetCalendar(WorldPackets::Calendar::CalendarGetCalendar& /*calendarGetCalendar*/)
{
    ObjectGuid guid = _player->GetGUID();
<<<<<<< HEAD
    TC_LOG_DEBUG("network", "CMSG_CALENDAR_GET_CALENDAR [%s]", guid.ToString().c_str());

    time_t currTime = GameTime::GetGameTime();
=======
    time_t currTime = time(nullptr);
>>>>>>> 28d470c5

    WorldPackets::Calendar::CalendarSendCalendar packet;
    packet.ServerTime = currTime;

    CalendarInviteStore playerInvites = sCalendarMgr->GetPlayerInvites(guid);
    for (auto const& invite : playerInvites)
    {
        WorldPackets::Calendar::CalendarSendCalendarInviteInfo inviteInfo;
        inviteInfo.EventID = invite->GetEventId();
        inviteInfo.InviteID = invite->GetInviteId();
        inviteInfo.InviterGuid = invite->GetSenderGUID();
        inviteInfo.Status = invite->GetStatus();
        inviteInfo.Moderator = invite->GetRank();
        if (CalendarEvent* calendarEvent = sCalendarMgr->GetEvent(invite->GetEventId()))
            inviteInfo.InviteType = calendarEvent->IsGuildEvent() && calendarEvent->GetGuildId() == _player->GetGuildId();

        packet.Invites.push_back(inviteInfo);
    }

    CalendarEventStore playerEvents = sCalendarMgr->GetPlayerEvents(guid);
    for (auto const& event : playerEvents)
    {
        WorldPackets::Calendar::CalendarSendCalendarEventInfo eventInfo;
        eventInfo.EventID = event->GetEventId();
        eventInfo.Date = event->GetDate();
        eventInfo.EventClubID = event->GetGuildId();
        eventInfo.EventName = event->GetTitle();
        eventInfo.EventType = event->GetType();
        eventInfo.Flags = event->GetFlags();
        eventInfo.OwnerGuid = event->GetOwnerGUID();
        eventInfo.TextureID = event->GetTextureId();

        packet.Events.push_back(eventInfo);
    }

    for (DifficultyEntry const* difficulty : sDifficultyStore)
    {
        auto boundInstances = _player->GetBoundInstances(Difficulty(difficulty->ID));
        if (boundInstances != _player->m_boundInstances.end())
        {
            for (auto const& boundInstance : boundInstances->second)
            {
                if (boundInstance.second.perm)
                {
                    WorldPackets::Calendar::CalendarSendCalendarRaidLockoutInfo lockoutInfo;

                    InstanceSave const* save = boundInstance.second.save;
                    lockoutInfo.MapID = save->GetMapId();
                    lockoutInfo.DifficultyID = save->GetDifficultyID();
                    lockoutInfo.ExpireTime = save->GetResetTime() - currTime;
                    lockoutInfo.InstanceID = save->GetInstanceId(); // instance save id as unique instance copy id

                    packet.RaidLockouts.push_back(lockoutInfo);
                }
            }
        }
    }

<<<<<<< HEAD
    data << uint32(boundCounter);
    data.append(dataBuffer);

    data << uint32(1135753200);                            // Constant date, unk (28.12.2005 07:00)

    // Reuse variables
    boundCounter = 0;
    std::set<uint32> sentMaps;
    dataBuffer.clear();

    ResetTimeByMapDifficultyMap const& resets = sInstanceSaveMgr->GetResetTimeMap();
    for (ResetTimeByMapDifficultyMap::const_iterator itr = resets.begin(); itr != resets.end(); ++itr)
    {
        uint32 mapId = PAIR32_LOPART(itr->first);
        if (sentMaps.find(mapId) != sentMaps.end())
            continue;

        MapEntry const* mapEntry = sMapStore.LookupEntry(mapId);
        if (!mapEntry || !mapEntry->IsRaid())
            continue;

        sentMaps.insert(mapId);

        dataBuffer << int32(mapId);
        dataBuffer << int32(itr->second - currTime);
        dataBuffer << int32(0); // Never seen anything else in sniffs - still unknown
        ++boundCounter;
    }

    data << uint32(boundCounter);
    data.append(dataBuffer);

    data << uint32(sGameEventMgr->modifiedHolidays.size());
    for (uint32 entry : sGameEventMgr->modifiedHolidays)
    {
        HolidaysEntry const* holiday = sHolidaysStore.LookupEntry(entry);

        data << uint32(holiday->ID);                        // m_ID
        data << uint32(holiday->Region);                    // m_region, might be looping
        data << uint32(holiday->Looping);                   // m_looping, might be region
        data << uint32(holiday->Priority);                  // m_priority
        data << uint32(holiday->CalendarFilterType);        // m_calendarFilterType

        for (uint8 j = 0; j < MAX_HOLIDAY_DATES; ++j)
            data << uint32(holiday->Date[j]);               // 26 * m_date -- WritePackedTime ?

        for (uint8 j = 0; j < MAX_HOLIDAY_DURATIONS; ++j)
            data << uint32(holiday->Duration[j]);           // 10 * m_duration

        for (uint8 j = 0; j < MAX_HOLIDAY_FLAGS; ++j)
            data << uint32(holiday->CalendarFlags[j]);      // 10 * m_calendarFlags

        data << holiday->TextureFilename;                   // m_textureFilename (holiday name)
    }

    SendPacket(&data);
=======
    SendPacket(packet.Write());
>>>>>>> 28d470c5
}

void WorldSession::HandleCalendarGetEvent(WorldPackets::Calendar::CalendarGetEvent& calendarGetEvent)
{
    if (CalendarEvent* calendarEvent = sCalendarMgr->GetEvent(calendarGetEvent.EventID))
        sCalendarMgr->SendCalendarEvent(_player->GetGUID(), *calendarEvent, CALENDAR_SENDTYPE_GET);
    else
        sCalendarMgr->SendCalendarCommandResult(_player->GetGUID(), CALENDAR_ERROR_EVENT_INVALID);
}

void WorldSession::HandleCalendarCommunityInvite(WorldPackets::Calendar::CalendarCommunityInviteRequest& calendarCommunityInvite)
{
    if (Guild* guild = sGuildMgr->GetGuildById(_player->GetGuildId()))
        guild->MassInviteToEvent(this, calendarCommunityInvite.MinLevel, calendarCommunityInvite.MaxLevel, calendarCommunityInvite.MaxRankOrder);
}

void WorldSession::HandleCalendarAddEvent(WorldPackets::Calendar::CalendarAddEvent& calendarAddEvent)
{
    ObjectGuid guid = _player->GetGUID();

<<<<<<< HEAD
    std::string title;
    std::string description;
    uint8 type;
    uint8 repeatable;
    uint32 maxInvites;
    int32 dungeonId;
    uint32 eventPackedTime;
    uint32 unkPackedTime;
    uint32 flags;

    recvData >> title >> description >> type >> repeatable >> maxInvites >> dungeonId;
    recvData.ReadPackedTime(eventPackedTime);
    recvData.ReadPackedTime(unkPackedTime);
    recvData >> flags;

    eventPackedTime = uint32(LocalTimeToUTCTime(eventPackedTime));

    // prevent events in the past
    // To Do: properly handle timezones and remove the "- time_t(86400L)" hack
    if (time_t(eventPackedTime) < (GameTime::GetGameTime() - time_t(86400L)))
    {
        recvData.rfinish();
        sCalendarMgr->SendCalendarCommandResult(guid, CALENDAR_ERROR_EVENT_PASSED);
=======
    // prevent events in the past
    // To Do: properly handle timezones and remove the "- time_t(86400L)" hack
    if (calendarAddEvent.EventInfo.Time < (time(nullptr) - time_t(86400L)))
>>>>>>> 28d470c5
        return;

<<<<<<< HEAD
    // If the event is a guild event, check if the player is in a guild
    if (CalendarEvent::IsGuildEvent(flags) || CalendarEvent::IsGuildAnnouncement(flags))
    {
        if (!_player->GetGuildId())
        {
            recvData.rfinish();
            sCalendarMgr->SendCalendarCommandResult(guid, CALENDAR_ERROR_GUILD_PLAYER_NOT_IN_GUILD);
            return;
        }
    }

    // Check if the player reached the max number of events allowed to create
    if (CalendarEvent::IsGuildEvent(flags) || CalendarEvent::IsGuildAnnouncement(flags))
    {
        if (sCalendarMgr->GetGuildEvents(_player->GetGuildId()).size() >= CALENDAR_MAX_GUILD_EVENTS)
        {
            recvData.rfinish();
            sCalendarMgr->SendCalendarCommandResult(guid, CALENDAR_ERROR_GUILD_EVENTS_EXCEEDED);
            return;
        }
    }
    else
    {
        if (sCalendarMgr->GetEventsCreatedBy(guid).size() >= CALENDAR_MAX_EVENTS)
        {
            recvData.rfinish();
            sCalendarMgr->SendCalendarCommandResult(guid, CALENDAR_ERROR_EVENTS_EXCEEDED);
            return;
        }
    }

    if (GetCalendarEventCreationCooldown() > GameTime::GetGameTime())
    {
        recvData.rfinish();
        sCalendarMgr->SendCalendarCommandResult(guid, CALENDAR_ERROR_INTERNAL);
        return;
    }
    SetCalendarEventCreationCooldown(GameTime::GetGameTime() + CALENDAR_CREATE_EVENT_COOLDOWN);

    CalendarEvent* calendarEvent = new CalendarEvent(sCalendarMgr->GetFreeEventId(), guid, 0, CalendarEventType(type), dungeonId,
        time_t(eventPackedTime), flags, time_t(unkPackedTime), title, description);
=======
    CalendarEvent* calendarEvent = new CalendarEvent(sCalendarMgr->GetFreeEventId(), guid, UI64LIT(0), CalendarEventType(calendarAddEvent.EventInfo.EventType), calendarAddEvent.EventInfo.TextureID,
        calendarAddEvent.EventInfo.Time, calendarAddEvent.EventInfo.Flags, calendarAddEvent.EventInfo.Title, calendarAddEvent.EventInfo.Description, time_t(0));
>>>>>>> 28d470c5

    if (calendarEvent->IsGuildEvent() || calendarEvent->IsGuildAnnouncement())
        calendarEvent->SetGuildId(_player->GetGuildId());

    if (calendarEvent->IsGuildAnnouncement())
    {
        CalendarInvite invite(0, calendarEvent->GetEventId(), ObjectGuid::Empty, guid, CALENDAR_DEFAULT_RESPONSE_TIME, CALENDAR_STATUS_NOT_SIGNED_UP, CALENDAR_RANK_PLAYER, "");
        // WARNING: By passing pointer to a local variable, the underlying method(s) must NOT perform any kind
        // of storage of the pointer as it will lead to memory corruption
        sCalendarMgr->AddInvite(calendarEvent, &invite);
    }
    else
    {
<<<<<<< HEAD
        // client limits the amount of players to be invited to 100

        uint32 inviteCount;
        ObjectGuid invitee[CALENDAR_MAX_INVITES];
        uint8 status[CALENDAR_MAX_INVITES];
        uint8 rank[CALENDAR_MAX_INVITES];

        memset(status, 0, sizeof(status));
        memset(rank, 0, sizeof(rank));

        try
        {
            recvData >> inviteCount;

            for (uint32 i = 0; i < inviteCount && i < CALENDAR_MAX_INVITES; ++i)
            {
                recvData >> invitee[i].ReadAsPacked();
                recvData >> status[i] >> rank[i];
            }
        }
        catch (ByteBufferException const&)
        {
            delete calendarEvent;
            calendarEvent = nullptr;
            throw;
        }

        CharacterDatabaseTransaction trans;
        if (inviteCount > 1)
            trans = CharacterDatabase.BeginTransaction();

        for (uint32 i = 0; i < inviteCount && i < CALENDAR_MAX_INVITES; ++i)
=======
        CharacterDatabaseTransaction trans;
        if (calendarAddEvent.EventInfo.Invites.size() > 1)
            trans = CharacterDatabase.BeginTransaction();

        for (uint32 i = 0; i < calendarAddEvent.EventInfo.Invites.size(); ++i)
>>>>>>> 28d470c5
        {
            CalendarInvite* invite = new CalendarInvite(sCalendarMgr->GetFreeInviteId(), calendarEvent->GetEventId(), calendarAddEvent.EventInfo.Invites[i].Guid,
                guid, CALENDAR_DEFAULT_RESPONSE_TIME, CalendarInviteStatus(calendarAddEvent.EventInfo.Invites[i].Status),
                CalendarModerationRank(calendarAddEvent.EventInfo.Invites[i].Moderator), "");
            sCalendarMgr->AddInvite(calendarEvent, invite, trans);
        }

        if (calendarAddEvent.EventInfo.Invites.size() > 1)
            CharacterDatabase.CommitTransaction(trans);
    }

    sCalendarMgr->AddEvent(calendarEvent, CALENDAR_SENDTYPE_ADD);
}

void WorldSession::HandleCalendarUpdateEvent(WorldPackets::Calendar::CalendarUpdateEvent& calendarUpdateEvent)
{
    ObjectGuid guid = _player->GetGUID();
    time_t oldEventTime = time_t(0);

    eventPackedTime = uint32(LocalTimeToUTCTime(eventPackedTime));

    // prevent events in the past
    // To Do: properly handle timezones and remove the "- time_t(86400L)" hack
<<<<<<< HEAD
    if (time_t(eventPackedTime) < (GameTime::GetGameTime() - time_t(86400L)))
    {
        recvData.rfinish();
=======
    if (calendarUpdateEvent.EventInfo.Time < (time(nullptr) - time_t(86400L)))
>>>>>>> 28d470c5
        return;

    if (CalendarEvent* calendarEvent = sCalendarMgr->GetEvent(calendarUpdateEvent.EventInfo.EventID))
    {
        oldEventTime = calendarEvent->GetDate();

        calendarEvent->SetType(CalendarEventType(calendarUpdateEvent.EventInfo.EventType));
        calendarEvent->SetFlags(calendarUpdateEvent.EventInfo.Flags);
        calendarEvent->SetDate(calendarUpdateEvent.EventInfo.Time);
        calendarEvent->SetTextureId(calendarUpdateEvent.EventInfo.TextureID);
        calendarEvent->SetTitle(calendarUpdateEvent.EventInfo.Title);
        calendarEvent->SetDescription(calendarUpdateEvent.EventInfo.Description);

        sCalendarMgr->UpdateEvent(calendarEvent);
        sCalendarMgr->SendCalendarEventUpdateAlert(*calendarEvent, oldEventTime);
    }
    else
        sCalendarMgr->SendCalendarCommandResult(guid, CALENDAR_ERROR_EVENT_INVALID);
}

void WorldSession::HandleCalendarRemoveEvent(WorldPackets::Calendar::CalendarRemoveEvent& calendarRemoveEvent)
{
    ObjectGuid guid = _player->GetGUID();
    sCalendarMgr->RemoveEvent(calendarRemoveEvent.EventID, guid);
}

void WorldSession::HandleCalendarCopyEvent(WorldPackets::Calendar::CalendarCopyEvent& calendarCopyEvent)
{
    ObjectGuid guid = _player->GetGUID();

    eventTime = uint32(LocalTimeToUTCTime(eventTime));

    // prevent events in the past
    // To Do: properly handle timezones and remove the "- time_t(86400L)" hack
<<<<<<< HEAD
    if (time_t(eventTime) < (GameTime::GetGameTime() - time_t(86400L)))
    {
        sCalendarMgr->SendCalendarCommandResult(guid, CALENDAR_ERROR_EVENT_PASSED);
=======
    if (calendarCopyEvent.Date < (time(nullptr) - time_t(86400L)))
>>>>>>> 28d470c5
        return;

    if (CalendarEvent* oldEvent = sCalendarMgr->GetEvent(calendarCopyEvent.EventID))
    {
        // Ensure that the player has access to the event
        if (oldEvent->IsGuildEvent() || oldEvent->IsGuildAnnouncement())
        {
            if (oldEvent->GetGuildId() != _player->GetGuildId())
            {
                sCalendarMgr->SendCalendarCommandResult(guid, CALENDAR_ERROR_EVENT_INVALID);
                return;
            }
        }
        else
        {
            if (oldEvent->GetCreatorGUID() != guid)
            {
                sCalendarMgr->SendCalendarCommandResult(guid, CALENDAR_ERROR_EVENT_INVALID);
                return;
            }
        }

        // Check if the player reached the max number of events allowed to create
        if (oldEvent->IsGuildEvent() || oldEvent->IsGuildAnnouncement())
        {
            if (sCalendarMgr->GetGuildEvents(_player->GetGuildId()).size() >= CALENDAR_MAX_GUILD_EVENTS)
            {
                sCalendarMgr->SendCalendarCommandResult(guid, CALENDAR_ERROR_GUILD_EVENTS_EXCEEDED);
                return;
            }
        }
        else
        {
            if (sCalendarMgr->GetEventsCreatedBy(guid).size() >= CALENDAR_MAX_EVENTS)
            {
                sCalendarMgr->SendCalendarCommandResult(guid, CALENDAR_ERROR_EVENTS_EXCEEDED);
                return;
            }
        }

        if (GetCalendarEventCreationCooldown() > GameTime::GetGameTime())
        {
            sCalendarMgr->SendCalendarCommandResult(guid, CALENDAR_ERROR_INTERNAL);
            return;
        }
        SetCalendarEventCreationCooldown(GameTime::GetGameTime() + CALENDAR_CREATE_EVENT_COOLDOWN);

        CalendarEvent* newEvent = new CalendarEvent(*oldEvent, sCalendarMgr->GetFreeEventId());
        newEvent->SetDate(calendarCopyEvent.Date);
        sCalendarMgr->AddEvent(newEvent, CALENDAR_SENDTYPE_COPY);

<<<<<<< HEAD
        CalendarInviteStore invites = sCalendarMgr->GetEventInvites(eventId);
=======
        CalendarInviteStore invites = sCalendarMgr->GetEventInvites(calendarCopyEvent.EventID);
>>>>>>> 28d470c5
        CharacterDatabaseTransaction trans;
        if (invites.size() > 1)
            trans = CharacterDatabase.BeginTransaction();

        for (CalendarInviteStore::const_iterator itr = invites.begin(); itr != invites.end(); ++itr)
            sCalendarMgr->AddInvite(newEvent, new CalendarInvite(**itr, sCalendarMgr->GetFreeInviteId(), newEvent->GetEventId()), trans);

        if (invites.size() > 1)
            CharacterDatabase.CommitTransaction(trans);
        // Should we change owner when somebody makes a copy of event owned by another person?
    }
    else
        sCalendarMgr->SendCalendarCommandResult(guid, CALENDAR_ERROR_EVENT_INVALID);
}

void WorldSession::HandleCalendarInvite(WorldPackets::Calendar::CalendarInvite& calendarEventInvite)
{
    ObjectGuid playerGuid = _player->GetGUID();

    ObjectGuid inviteeGuid;
    uint32 inviteeTeam = 0;
    ObjectGuid::LowType inviteeGuildId = UI64LIT(0);

    if (!normalizePlayerName(calendarEventInvite.Name))
        return;

<<<<<<< HEAD
    if (!normalizePlayerName(name))
        return;

    if (Player* player = ObjectAccessor::FindConnectedPlayerByName(name))
=======
    if (Player* player = ObjectAccessor::FindConnectedPlayerByName(calendarEventInvite.Name))
>>>>>>> 28d470c5
    {
        // Invitee is online
        inviteeGuid = player->GetGUID();
        inviteeTeam = player->GetTeam();
        inviteeGuildId = player->GetGuildId();
    }
    else
    {
        // Invitee offline, get data from storage
<<<<<<< HEAD
        ObjectGuid guid = sCharacterCache->GetCharacterGuidByName(name);
=======
        ObjectGuid guid = sCharacterCache->GetCharacterGuidByName(calendarEventInvite.Name);
>>>>>>> 28d470c5
        if (!guid.IsEmpty())
        {
            if (CharacterCacheEntry const* characterInfo = sCharacterCache->GetCharacterCacheByGuid(guid))
            {
                inviteeGuid = guid;
                inviteeTeam = Player::TeamForRace(characterInfo->Race);
                inviteeGuildId = characterInfo->GuildId;
            }
        }
    }

    if (!inviteeGuid)
    {
        sCalendarMgr->SendCalendarCommandResult(playerGuid, CALENDAR_ERROR_PLAYER_NOT_FOUND);
        return;
    }

    if (_player->GetTeam() != inviteeTeam && !sWorld->getBoolConfig(CONFIG_ALLOW_TWO_SIDE_INTERACTION_CALENDAR))
    {
        sCalendarMgr->SendCalendarCommandResult(playerGuid, CALENDAR_ERROR_NOT_ALLIED);
        return;
    }

    if (QueryResult result = CharacterDatabase.PQuery("SELECT flags FROM character_social WHERE guid = %u AND friend = %u", inviteeGuid.GetCounter(), playerGuid.GetCounter()))
    {
        Field* fields = result->Fetch();
        if (fields[0].GetUInt8() & SOCIAL_FLAG_IGNORED)
        {
            sCalendarMgr->SendCalendarCommandResult(playerGuid, CALENDAR_ERROR_IGNORING_YOU_S, calendarEventInvite.Name.c_str());
            return;
        }
    }

    if (!calendarEventInvite.Creating)
    {
        if (CalendarEvent* calendarEvent = sCalendarMgr->GetEvent(calendarEventInvite.EventID))
        {
            if (calendarEvent->IsGuildEvent() && calendarEvent->GetGuildId() == inviteeGuildId)
            {
                // we can't invite guild members to guild events
                sCalendarMgr->SendCalendarCommandResult(playerGuid, CALENDAR_ERROR_NO_GUILD_INVITES);
                return;
            }

            CalendarInvite* invite = new CalendarInvite(sCalendarMgr->GetFreeInviteId(), calendarEventInvite.EventID, inviteeGuid, playerGuid, CALENDAR_DEFAULT_RESPONSE_TIME, CALENDAR_STATUS_INVITED, CALENDAR_RANK_PLAYER, "");
            sCalendarMgr->AddInvite(calendarEvent, invite);
        }
        else
            sCalendarMgr->SendCalendarCommandResult(playerGuid, CALENDAR_ERROR_EVENT_INVALID);
    }
    else
    {
        if (calendarEventInvite.IsSignUp && inviteeGuildId == _player->GetGuildId())
        {
            sCalendarMgr->SendCalendarCommandResult(playerGuid, CALENDAR_ERROR_NO_GUILD_INVITES);
            return;
        }

        CalendarInvite invite(sCalendarMgr->GetFreeInviteId(), 0L, inviteeGuid, playerGuid, CALENDAR_DEFAULT_RESPONSE_TIME, CALENDAR_STATUS_INVITED, CALENDAR_RANK_PLAYER, "");
        sCalendarMgr->SendCalendarEventInvite(invite);
    }
}

void WorldSession::HandleCalendarEventSignup(WorldPackets::Calendar::CalendarEventSignUp& calendarEventSignUp)
{
    ObjectGuid guid = _player->GetGUID();

    TC_LOG_DEBUG("network", "CMSG_CALENDAR_EVENT_SIGNUP [%s] EventId [" UI64FMTD "] Tentative %u", guid.ToString().c_str(), calendarEventSignUp.EventID, calendarEventSignUp.Tentative);

    if (CalendarEvent* calendarEvent = sCalendarMgr->GetEvent(calendarEventSignUp.EventID))
    {
        if (calendarEvent->IsGuildEvent() && calendarEvent->GetGuildId() != _player->GetGuildId())
        {
            sCalendarMgr->SendCalendarCommandResult(guid, CALENDAR_ERROR_GUILD_PLAYER_NOT_IN_GUILD);
            return;
        }

<<<<<<< HEAD
        CalendarInviteStatus status = tentative ? CALENDAR_STATUS_TENTATIVE : CALENDAR_STATUS_SIGNED_UP;
        CalendarInvite* invite = new CalendarInvite(sCalendarMgr->GetFreeInviteId(), eventId, guid, guid, GameTime::GetGameTime(), status, CALENDAR_RANK_PLAYER, "");
=======
        CalendarInviteStatus status = calendarEventSignUp.Tentative ? CALENDAR_STATUS_TENTATIVE : CALENDAR_STATUS_SIGNED_UP;
        CalendarInvite* invite = new CalendarInvite(sCalendarMgr->GetFreeInviteId(), calendarEventSignUp.EventID, guid, guid, time(nullptr), status, CALENDAR_RANK_PLAYER, "");
>>>>>>> 28d470c5
        sCalendarMgr->AddInvite(calendarEvent, invite);
        sCalendarMgr->SendCalendarClearPendingAction(guid);
    }
    else
        sCalendarMgr->SendCalendarCommandResult(guid, CALENDAR_ERROR_EVENT_INVALID);
}

void WorldSession::HandleCalendarRsvp(WorldPackets::Calendar::CalendarRSVP& calendarRSVP)
{
    ObjectGuid guid = _player->GetGUID();

    if (CalendarEvent* calendarEvent = sCalendarMgr->GetEvent(calendarRSVP.EventID))
    {
        // I think we still should be able to remove self from locked events
        if (calendarRSVP.Status != CALENDAR_STATUS_REMOVED && calendarEvent->IsLocked())
        {
            sCalendarMgr->SendCalendarCommandResult(guid, CALENDAR_ERROR_EVENT_LOCKED);
            return;
        }

        if (CalendarInvite* invite = sCalendarMgr->GetInvite(calendarRSVP.InviteID))
        {
<<<<<<< HEAD
            invite->SetStatus(CalendarInviteStatus(status));
            invite->SetStatusTime(GameTime::GetGameTime());
=======
            invite->SetStatus(CalendarInviteStatus(calendarRSVP.Status));
            invite->SetResponseTime(time(nullptr));
>>>>>>> 28d470c5

            sCalendarMgr->UpdateInvite(invite);
            sCalendarMgr->SendCalendarEventStatus(*calendarEvent, *invite);
            sCalendarMgr->SendCalendarClearPendingAction(guid);
        }
        else
            sCalendarMgr->SendCalendarCommandResult(guid, CALENDAR_ERROR_NO_INVITE); // correct?
    }
    else
        sCalendarMgr->SendCalendarCommandResult(guid, CALENDAR_ERROR_EVENT_INVALID);
}

void WorldSession::HandleCalendarEventRemoveInvite(WorldPackets::Calendar::CalendarRemoveInvite& calendarRemoveInvite)
{
    ObjectGuid guid = _player->GetGUID();

    TC_LOG_DEBUG("network", "CMSG_CALENDAR_REMOVE_INVITE [%s] EventId [" UI64FMTD
        "], ownerInviteId [" UI64FMTD "], Invitee ([%s] id: [" UI64FMTD "])",
        guid.ToString().c_str(), calendarRemoveInvite.EventID, calendarRemoveInvite.ModeratorID, calendarRemoveInvite.Guid.ToString().c_str(), calendarRemoveInvite.InviteID);

    if (CalendarEvent* calendarEvent = sCalendarMgr->GetEvent(calendarRemoveInvite.EventID))
    {
        if (calendarEvent->GetOwnerGUID() == calendarRemoveInvite.Guid)
        {
            sCalendarMgr->SendCalendarCommandResult(guid, CALENDAR_ERROR_DELETE_CREATOR_FAILED);
            return;
        }

        sCalendarMgr->RemoveInvite(calendarRemoveInvite.InviteID, calendarRemoveInvite.EventID, guid);
    }
    else
        sCalendarMgr->SendCalendarCommandResult(guid, CALENDAR_ERROR_NO_INVITE);
}

void WorldSession::HandleCalendarStatus(WorldPackets::Calendar::CalendarStatus& calendarStatus)
{
    ObjectGuid guid = _player->GetGUID();

    TC_LOG_DEBUG("network", "CMSG_CALENDAR_STATUS [%s] EventId ["
        UI64FMTD "] ownerInviteId [" UI64FMTD "], Invitee ([%s] id: ["
        UI64FMTD "], status %u", guid.ToString().c_str(), calendarStatus.EventID, calendarStatus.ModeratorID, calendarStatus.Guid.ToString().c_str(), calendarStatus.InviteID, calendarStatus.Status);

    if (CalendarEvent* calendarEvent = sCalendarMgr->GetEvent(calendarStatus.EventID))
    {
        if (CalendarInvite* invite = sCalendarMgr->GetInvite(calendarStatus.InviteID))
        {
<<<<<<< HEAD
            invite->SetStatus((CalendarInviteStatus)status);
            // not sure if we should set response time when moderator changes invite status
            //invite->SetStatusTime(time(nullptr));
=======
            invite->SetStatus((CalendarInviteStatus)calendarStatus.Status);
>>>>>>> 28d470c5

            sCalendarMgr->UpdateInvite(invite);
            sCalendarMgr->SendCalendarEventStatus(*calendarEvent, *invite);
            sCalendarMgr->SendCalendarClearPendingAction(calendarStatus.Guid);
        }
        else
            sCalendarMgr->SendCalendarCommandResult(guid, CALENDAR_ERROR_NO_INVITE); // correct?
    }
    else
        sCalendarMgr->SendCalendarCommandResult(guid, CALENDAR_ERROR_EVENT_INVALID);
}

void WorldSession::HandleCalendarModeratorStatus(WorldPackets::Calendar::CalendarModeratorStatusQuery& calendarModeratorStatus)
{
    ObjectGuid guid = _player->GetGUID();

    TC_LOG_DEBUG("network", "CMSG_CALENDAR_MODERATOR_STATUS [%s] EventID ["
        UI64FMTD "] ModeratorID [" UI64FMTD "], Invitee ([%s] InviteID: ["
        UI64FMTD "], Status %u", guid.ToString().c_str(), calendarModeratorStatus.EventID, calendarModeratorStatus.ModeratorID, calendarModeratorStatus.Guid.ToString().c_str(), calendarModeratorStatus.InviteID, calendarModeratorStatus.Status);

    if (CalendarEvent* calendarEvent = sCalendarMgr->GetEvent(calendarModeratorStatus.EventID))
    {
        if (CalendarInvite* invite = sCalendarMgr->GetInvite(calendarModeratorStatus.InviteID))
        {
            invite->SetRank(CalendarModerationRank(calendarModeratorStatus.Status));
            sCalendarMgr->UpdateInvite(invite);
            sCalendarMgr->SendCalendarEventModeratorStatusAlert(*calendarEvent, *invite);
        }
        else
            sCalendarMgr->SendCalendarCommandResult(guid, CALENDAR_ERROR_NO_INVITE); // correct?
    }
    else
        sCalendarMgr->SendCalendarCommandResult(guid, CALENDAR_ERROR_EVENT_INVALID);
}

void WorldSession::HandleCalendarComplain(WorldPackets::Calendar::CalendarComplain& calendarComplain)
{
    ObjectGuid guid = _player->GetGUID();
    TC_LOG_DEBUG("network", "CMSG_CALENDAR_COMPLAIN [%s] EventId ["
        UI64FMTD "] guid [%s] InviteId [" UI64FMTD "]", guid.ToString().c_str(), calendarComplain.EventID,
        calendarComplain.InvitedByGUID.ToString().c_str(), calendarComplain.InviteID);

    // what to do with complains?
}

void WorldSession::HandleCalendarGetNumPending(WorldPackets::Calendar::CalendarGetNumPending& /*calendarGetNumPending*/)
{
    ObjectGuid guid = _player->GetGUID();
    uint32 pending = sCalendarMgr->GetPlayerNumPending(guid);

    TC_LOG_DEBUG("network", "CMSG_CALENDAR_GET_NUM_PENDING: [%s] Pending: %u", guid.ToString().c_str(), pending);

    SendPacket(WorldPackets::Calendar::CalendarSendNumPending(pending).Write());
}

void WorldSession::HandleSetSavedInstanceExtend(WorldPackets::Calendar::SetSavedInstanceExtend& setSavedInstanceExtend)
{
    TC_LOG_DEBUG("network", "CMSG_SET_SAVED_INSTANCE_EXTEND - MapId: %u, Difficulty: %u, ToggleExtend: %s", setSavedInstanceExtend.MapID, setSavedInstanceExtend.DifficultyID, setSavedInstanceExtend.Extend ? "On" : "Off");

    if (Player* player = GetPlayer())
    {
        InstancePlayerBind* instanceBind = player->GetBoundInstance(setSavedInstanceExtend.MapID, Difficulty(setSavedInstanceExtend.DifficultyID), setSavedInstanceExtend.Extend); // include expired instances if we are toggling extend on
        if (!instanceBind || !instanceBind->save || !instanceBind->perm)
            return;

        BindExtensionState newState;
        if (!setSavedInstanceExtend.Extend || instanceBind->extendState == EXTEND_STATE_EXPIRED)
            newState = EXTEND_STATE_NORMAL;
        else
            newState = EXTEND_STATE_EXTENDED;

        player->BindToInstance(instanceBind->save, true, newState, false);
    }

    if (Player* player = GetPlayer())
    {
        InstancePlayerBind* instanceBind = player->GetBoundInstance(mapId, Difficulty(difficulty), toggleExtend == 1); // include expired instances if we are toggling extend on
        if (!instanceBind || !instanceBind->save || !instanceBind->perm)
            return;

        BindExtensionState newState;
        if (!toggleExtend || instanceBind->extendState == EXTEND_STATE_EXPIRED)
            newState = EXTEND_STATE_NORMAL;
        else
            newState = EXTEND_STATE_EXTENDED;

        player->BindToInstance(instanceBind->save, true, newState, false);
    }

    /*
    InstancePlayerBind* instanceBind = _player->GetBoundInstance(setSavedInstanceExtend.MapID, Difficulty(setSavedInstanceExtend.DifficultyID));
    if (!instanceBind || !instanceBind->save)
        return;

    InstanceSave* save = instanceBind->save;
    // http://www.wowwiki.com/Instance_Lock_Extension
    // SendCalendarRaidLockoutUpdated(save);
    */
}

// ----------------------------------- SEND ------------------------------------

void WorldSession::SendCalendarRaidLockout(InstanceSave const* save, bool add)
{
<<<<<<< HEAD
    TC_LOG_DEBUG("network", "%s", add ? "SMSG_CALENDAR_RAID_LOCKOUT_ADDED" : "SMSG_CALENDAR_RAID_LOCKOUT_REMOVED");
    time_t currTime = GameTime::GetGameTime();

    WorldPacket data(SMSG_CALENDAR_RAID_LOCKOUT_REMOVED, (4) + 4 + 4 + 4 + 8);
=======
    time_t currTime = time(nullptr);
>>>>>>> 28d470c5
    if (add)
    {
        WorldPackets::Calendar::CalendarRaidLockoutAdded calendarRaidLockoutAdded;
        calendarRaidLockoutAdded.InstanceID = save->GetInstanceId();
        calendarRaidLockoutAdded.ServerTime = uint32(currTime);
        calendarRaidLockoutAdded.MapID = int32(save->GetMapId());
        calendarRaidLockoutAdded.DifficultyID = save->GetDifficultyID();
        calendarRaidLockoutAdded.TimeRemaining = uint32(save->GetResetTime() - currTime);
        SendPacket(calendarRaidLockoutAdded.Write());
    }
    else
    {
        WorldPackets::Calendar::CalendarRaidLockoutRemoved calendarRaidLockoutRemoved;
        calendarRaidLockoutRemoved.InstanceID = save->GetInstanceId();
        calendarRaidLockoutRemoved.MapID = int32(save->GetMapId());
        calendarRaidLockoutRemoved.DifficultyID = save->GetDifficultyID();
        SendPacket(calendarRaidLockoutRemoved.Write());
    }
}

void WorldSession::SendCalendarRaidLockoutUpdated(InstanceSave const* save)
{
    if (!save)
        return;

    ObjectGuid guid = _player->GetGUID();
<<<<<<< HEAD
    TC_LOG_DEBUG("network", "SMSG_CALENDAR_RAID_LOCKOUT_UPDATED [%s] Map: %u, Difficulty %u",
        guid.ToString().c_str(), save->GetMapId(), save->GetDifficulty());

    time_t currTime = GameTime::GetGameTime();

    WorldPacket data(SMSG_CALENDAR_RAID_LOCKOUT_UPDATED, 4 + 4 + 4 + 4 + 8);
    data.AppendPackedTime(currTime);
    data << uint32(save->GetMapId());
    data << uint32(save->GetDifficulty());
    data << uint32(0); // Amount of seconds that has changed to the reset time
    data << uint32(save->GetResetTime() - currTime);
    SendPacket(&data);
=======
    TC_LOG_DEBUG("network", "SMSG_CALENDAR_RAID_LOCKOUT_UPDATED [%s] Map: %u, Difficulty %u", guid.ToString().c_str(), save->GetMapId(), save->GetDifficultyID());

    time_t currTime = time(nullptr);

    WorldPackets::Calendar::CalendarRaidLockoutUpdated packet;
    packet.DifficultyID = save->GetDifficultyID();
    packet.MapID = save->GetMapId();
    packet.NewTimeRemaining = 0; // FIXME
    packet.OldTimeRemaining = save->GetResetTime() - currTime;

    SendPacket(packet.Write());
>>>>>>> 28d470c5
}<|MERGE_RESOLUTION|>--- conflicted
+++ resolved
@@ -35,21 +35,11 @@
 */
 
 #include "WorldSession.h"
-<<<<<<< HEAD
-#include "ArenaTeamMgr.h"
-#include "CalendarMgr.h"
-#include "CharacterCache.h"
-#include "DatabaseEnv.h"
-#include "DBCStores.h"
-#include "GameEventMgr.h"
-#include "GameTime.h"
-=======
 #include "CalendarMgr.h"
 #include "CalendarPackets.h"
 #include "CharacterCache.h"
 #include "DatabaseEnv.h"
 #include "DB2Stores.h"
->>>>>>> 28d470c5
 #include "Guild.h"
 #include "GuildMgr.h"
 #include "InstanceSaveMgr.h"
@@ -64,13 +54,7 @@
 void WorldSession::HandleCalendarGetCalendar(WorldPackets::Calendar::CalendarGetCalendar& /*calendarGetCalendar*/)
 {
     ObjectGuid guid = _player->GetGUID();
-<<<<<<< HEAD
-    TC_LOG_DEBUG("network", "CMSG_CALENDAR_GET_CALENDAR [%s]", guid.ToString().c_str());
-
-    time_t currTime = GameTime::GetGameTime();
-=======
     time_t currTime = time(nullptr);
->>>>>>> 28d470c5
 
     WorldPackets::Calendar::CalendarSendCalendar packet;
     packet.ServerTime = currTime;
@@ -129,66 +113,7 @@
         }
     }
 
-<<<<<<< HEAD
-    data << uint32(boundCounter);
-    data.append(dataBuffer);
-
-    data << uint32(1135753200);                            // Constant date, unk (28.12.2005 07:00)
-
-    // Reuse variables
-    boundCounter = 0;
-    std::set<uint32> sentMaps;
-    dataBuffer.clear();
-
-    ResetTimeByMapDifficultyMap const& resets = sInstanceSaveMgr->GetResetTimeMap();
-    for (ResetTimeByMapDifficultyMap::const_iterator itr = resets.begin(); itr != resets.end(); ++itr)
-    {
-        uint32 mapId = PAIR32_LOPART(itr->first);
-        if (sentMaps.find(mapId) != sentMaps.end())
-            continue;
-
-        MapEntry const* mapEntry = sMapStore.LookupEntry(mapId);
-        if (!mapEntry || !mapEntry->IsRaid())
-            continue;
-
-        sentMaps.insert(mapId);
-
-        dataBuffer << int32(mapId);
-        dataBuffer << int32(itr->second - currTime);
-        dataBuffer << int32(0); // Never seen anything else in sniffs - still unknown
-        ++boundCounter;
-    }
-
-    data << uint32(boundCounter);
-    data.append(dataBuffer);
-
-    data << uint32(sGameEventMgr->modifiedHolidays.size());
-    for (uint32 entry : sGameEventMgr->modifiedHolidays)
-    {
-        HolidaysEntry const* holiday = sHolidaysStore.LookupEntry(entry);
-
-        data << uint32(holiday->ID);                        // m_ID
-        data << uint32(holiday->Region);                    // m_region, might be looping
-        data << uint32(holiday->Looping);                   // m_looping, might be region
-        data << uint32(holiday->Priority);                  // m_priority
-        data << uint32(holiday->CalendarFilterType);        // m_calendarFilterType
-
-        for (uint8 j = 0; j < MAX_HOLIDAY_DATES; ++j)
-            data << uint32(holiday->Date[j]);               // 26 * m_date -- WritePackedTime ?
-
-        for (uint8 j = 0; j < MAX_HOLIDAY_DURATIONS; ++j)
-            data << uint32(holiday->Duration[j]);           // 10 * m_duration
-
-        for (uint8 j = 0; j < MAX_HOLIDAY_FLAGS; ++j)
-            data << uint32(holiday->CalendarFlags[j]);      // 10 * m_calendarFlags
-
-        data << holiday->TextureFilename;                   // m_textureFilename (holiday name)
-    }
-
-    SendPacket(&data);
-=======
     SendPacket(packet.Write());
->>>>>>> 28d470c5
 }
 
 void WorldSession::HandleCalendarGetEvent(WorldPackets::Calendar::CalendarGetEvent& calendarGetEvent)
@@ -209,86 +134,17 @@
 {
     ObjectGuid guid = _player->GetGUID();
 
-<<<<<<< HEAD
-    std::string title;
-    std::string description;
-    uint8 type;
-    uint8 repeatable;
-    uint32 maxInvites;
-    int32 dungeonId;
-    uint32 eventPackedTime;
-    uint32 unkPackedTime;
-    uint32 flags;
-
-    recvData >> title >> description >> type >> repeatable >> maxInvites >> dungeonId;
-    recvData.ReadPackedTime(eventPackedTime);
-    recvData.ReadPackedTime(unkPackedTime);
-    recvData >> flags;
-
-    eventPackedTime = uint32(LocalTimeToUTCTime(eventPackedTime));
-
-    // prevent events in the past
-    // To Do: properly handle timezones and remove the "- time_t(86400L)" hack
-    if (time_t(eventPackedTime) < (GameTime::GetGameTime() - time_t(86400L)))
-    {
-        recvData.rfinish();
-        sCalendarMgr->SendCalendarCommandResult(guid, CALENDAR_ERROR_EVENT_PASSED);
-=======
     // prevent events in the past
     // To Do: properly handle timezones and remove the "- time_t(86400L)" hack
     if (calendarAddEvent.EventInfo.Time < (time(nullptr) - time_t(86400L)))
->>>>>>> 28d470c5
-        return;
-
-<<<<<<< HEAD
-    // If the event is a guild event, check if the player is in a guild
-    if (CalendarEvent::IsGuildEvent(flags) || CalendarEvent::IsGuildAnnouncement(flags))
-    {
-        if (!_player->GetGuildId())
-        {
-            recvData.rfinish();
-            sCalendarMgr->SendCalendarCommandResult(guid, CALENDAR_ERROR_GUILD_PLAYER_NOT_IN_GUILD);
-            return;
-        }
-    }
-
-    // Check if the player reached the max number of events allowed to create
-    if (CalendarEvent::IsGuildEvent(flags) || CalendarEvent::IsGuildAnnouncement(flags))
-    {
-        if (sCalendarMgr->GetGuildEvents(_player->GetGuildId()).size() >= CALENDAR_MAX_GUILD_EVENTS)
-        {
-            recvData.rfinish();
-            sCalendarMgr->SendCalendarCommandResult(guid, CALENDAR_ERROR_GUILD_EVENTS_EXCEEDED);
-            return;
-        }
-    }
-    else
-    {
-        if (sCalendarMgr->GetEventsCreatedBy(guid).size() >= CALENDAR_MAX_EVENTS)
-        {
-            recvData.rfinish();
-            sCalendarMgr->SendCalendarCommandResult(guid, CALENDAR_ERROR_EVENTS_EXCEEDED);
-            return;
-        }
-    }
-
-    if (GetCalendarEventCreationCooldown() > GameTime::GetGameTime())
-    {
-        recvData.rfinish();
-        sCalendarMgr->SendCalendarCommandResult(guid, CALENDAR_ERROR_INTERNAL);
-        return;
-    }
-    SetCalendarEventCreationCooldown(GameTime::GetGameTime() + CALENDAR_CREATE_EVENT_COOLDOWN);
-
-    CalendarEvent* calendarEvent = new CalendarEvent(sCalendarMgr->GetFreeEventId(), guid, 0, CalendarEventType(type), dungeonId,
-        time_t(eventPackedTime), flags, time_t(unkPackedTime), title, description);
-=======
+        return;
+
     CalendarEvent* calendarEvent = new CalendarEvent(sCalendarMgr->GetFreeEventId(), guid, UI64LIT(0), CalendarEventType(calendarAddEvent.EventInfo.EventType), calendarAddEvent.EventInfo.TextureID,
         calendarAddEvent.EventInfo.Time, calendarAddEvent.EventInfo.Flags, calendarAddEvent.EventInfo.Title, calendarAddEvent.EventInfo.Description, time_t(0));
->>>>>>> 28d470c5
 
     if (calendarEvent->IsGuildEvent() || calendarEvent->IsGuildAnnouncement())
-        calendarEvent->SetGuildId(_player->GetGuildId());
+        if (Player* creator = ObjectAccessor::FindPlayer(guid))
+            calendarEvent->SetGuildId(creator->GetGuildId());
 
     if (calendarEvent->IsGuildAnnouncement())
     {
@@ -299,46 +155,11 @@
     }
     else
     {
-<<<<<<< HEAD
-        // client limits the amount of players to be invited to 100
-
-        uint32 inviteCount;
-        ObjectGuid invitee[CALENDAR_MAX_INVITES];
-        uint8 status[CALENDAR_MAX_INVITES];
-        uint8 rank[CALENDAR_MAX_INVITES];
-
-        memset(status, 0, sizeof(status));
-        memset(rank, 0, sizeof(rank));
-
-        try
-        {
-            recvData >> inviteCount;
-
-            for (uint32 i = 0; i < inviteCount && i < CALENDAR_MAX_INVITES; ++i)
-            {
-                recvData >> invitee[i].ReadAsPacked();
-                recvData >> status[i] >> rank[i];
-            }
-        }
-        catch (ByteBufferException const&)
-        {
-            delete calendarEvent;
-            calendarEvent = nullptr;
-            throw;
-        }
-
-        CharacterDatabaseTransaction trans;
-        if (inviteCount > 1)
-            trans = CharacterDatabase.BeginTransaction();
-
-        for (uint32 i = 0; i < inviteCount && i < CALENDAR_MAX_INVITES; ++i)
-=======
         CharacterDatabaseTransaction trans;
         if (calendarAddEvent.EventInfo.Invites.size() > 1)
             trans = CharacterDatabase.BeginTransaction();
 
         for (uint32 i = 0; i < calendarAddEvent.EventInfo.Invites.size(); ++i)
->>>>>>> 28d470c5
         {
             CalendarInvite* invite = new CalendarInvite(sCalendarMgr->GetFreeInviteId(), calendarEvent->GetEventId(), calendarAddEvent.EventInfo.Invites[i].Guid,
                 guid, CALENDAR_DEFAULT_RESPONSE_TIME, CalendarInviteStatus(calendarAddEvent.EventInfo.Invites[i].Status),
@@ -358,17 +179,9 @@
     ObjectGuid guid = _player->GetGUID();
     time_t oldEventTime = time_t(0);
 
-    eventPackedTime = uint32(LocalTimeToUTCTime(eventPackedTime));
-
     // prevent events in the past
     // To Do: properly handle timezones and remove the "- time_t(86400L)" hack
-<<<<<<< HEAD
-    if (time_t(eventPackedTime) < (GameTime::GetGameTime() - time_t(86400L)))
-    {
-        recvData.rfinish();
-=======
     if (calendarUpdateEvent.EventInfo.Time < (time(nullptr) - time_t(86400L)))
->>>>>>> 28d470c5
         return;
 
     if (CalendarEvent* calendarEvent = sCalendarMgr->GetEvent(calendarUpdateEvent.EventInfo.EventID))
@@ -399,73 +212,18 @@
 {
     ObjectGuid guid = _player->GetGUID();
 
-    eventTime = uint32(LocalTimeToUTCTime(eventTime));
-
     // prevent events in the past
     // To Do: properly handle timezones and remove the "- time_t(86400L)" hack
-<<<<<<< HEAD
-    if (time_t(eventTime) < (GameTime::GetGameTime() - time_t(86400L)))
-    {
-        sCalendarMgr->SendCalendarCommandResult(guid, CALENDAR_ERROR_EVENT_PASSED);
-=======
     if (calendarCopyEvent.Date < (time(nullptr) - time_t(86400L)))
->>>>>>> 28d470c5
         return;
 
     if (CalendarEvent* oldEvent = sCalendarMgr->GetEvent(calendarCopyEvent.EventID))
     {
-        // Ensure that the player has access to the event
-        if (oldEvent->IsGuildEvent() || oldEvent->IsGuildAnnouncement())
-        {
-            if (oldEvent->GetGuildId() != _player->GetGuildId())
-            {
-                sCalendarMgr->SendCalendarCommandResult(guid, CALENDAR_ERROR_EVENT_INVALID);
-                return;
-            }
-        }
-        else
-        {
-            if (oldEvent->GetCreatorGUID() != guid)
-            {
-                sCalendarMgr->SendCalendarCommandResult(guid, CALENDAR_ERROR_EVENT_INVALID);
-                return;
-            }
-        }
-
-        // Check if the player reached the max number of events allowed to create
-        if (oldEvent->IsGuildEvent() || oldEvent->IsGuildAnnouncement())
-        {
-            if (sCalendarMgr->GetGuildEvents(_player->GetGuildId()).size() >= CALENDAR_MAX_GUILD_EVENTS)
-            {
-                sCalendarMgr->SendCalendarCommandResult(guid, CALENDAR_ERROR_GUILD_EVENTS_EXCEEDED);
-                return;
-            }
-        }
-        else
-        {
-            if (sCalendarMgr->GetEventsCreatedBy(guid).size() >= CALENDAR_MAX_EVENTS)
-            {
-                sCalendarMgr->SendCalendarCommandResult(guid, CALENDAR_ERROR_EVENTS_EXCEEDED);
-                return;
-            }
-        }
-
-        if (GetCalendarEventCreationCooldown() > GameTime::GetGameTime())
-        {
-            sCalendarMgr->SendCalendarCommandResult(guid, CALENDAR_ERROR_INTERNAL);
-            return;
-        }
-        SetCalendarEventCreationCooldown(GameTime::GetGameTime() + CALENDAR_CREATE_EVENT_COOLDOWN);
-
         CalendarEvent* newEvent = new CalendarEvent(*oldEvent, sCalendarMgr->GetFreeEventId());
         newEvent->SetDate(calendarCopyEvent.Date);
         sCalendarMgr->AddEvent(newEvent, CALENDAR_SENDTYPE_COPY);
 
-<<<<<<< HEAD
-        CalendarInviteStore invites = sCalendarMgr->GetEventInvites(eventId);
-=======
         CalendarInviteStore invites = sCalendarMgr->GetEventInvites(calendarCopyEvent.EventID);
->>>>>>> 28d470c5
         CharacterDatabaseTransaction trans;
         if (invites.size() > 1)
             trans = CharacterDatabase.BeginTransaction();
@@ -492,14 +250,7 @@
     if (!normalizePlayerName(calendarEventInvite.Name))
         return;
 
-<<<<<<< HEAD
-    if (!normalizePlayerName(name))
-        return;
-
-    if (Player* player = ObjectAccessor::FindConnectedPlayerByName(name))
-=======
     if (Player* player = ObjectAccessor::FindConnectedPlayerByName(calendarEventInvite.Name))
->>>>>>> 28d470c5
     {
         // Invitee is online
         inviteeGuid = player->GetGUID();
@@ -509,11 +260,7 @@
     else
     {
         // Invitee offline, get data from storage
-<<<<<<< HEAD
-        ObjectGuid guid = sCharacterCache->GetCharacterGuidByName(name);
-=======
         ObjectGuid guid = sCharacterCache->GetCharacterGuidByName(calendarEventInvite.Name);
->>>>>>> 28d470c5
         if (!guid.IsEmpty())
         {
             if (CharacterCacheEntry const* characterInfo = sCharacterCache->GetCharacterCacheByGuid(guid))
@@ -591,13 +338,8 @@
             return;
         }
 
-<<<<<<< HEAD
-        CalendarInviteStatus status = tentative ? CALENDAR_STATUS_TENTATIVE : CALENDAR_STATUS_SIGNED_UP;
-        CalendarInvite* invite = new CalendarInvite(sCalendarMgr->GetFreeInviteId(), eventId, guid, guid, GameTime::GetGameTime(), status, CALENDAR_RANK_PLAYER, "");
-=======
         CalendarInviteStatus status = calendarEventSignUp.Tentative ? CALENDAR_STATUS_TENTATIVE : CALENDAR_STATUS_SIGNED_UP;
         CalendarInvite* invite = new CalendarInvite(sCalendarMgr->GetFreeInviteId(), calendarEventSignUp.EventID, guid, guid, time(nullptr), status, CALENDAR_RANK_PLAYER, "");
->>>>>>> 28d470c5
         sCalendarMgr->AddInvite(calendarEvent, invite);
         sCalendarMgr->SendCalendarClearPendingAction(guid);
     }
@@ -620,13 +362,8 @@
 
         if (CalendarInvite* invite = sCalendarMgr->GetInvite(calendarRSVP.InviteID))
         {
-<<<<<<< HEAD
-            invite->SetStatus(CalendarInviteStatus(status));
-            invite->SetStatusTime(GameTime::GetGameTime());
-=======
             invite->SetStatus(CalendarInviteStatus(calendarRSVP.Status));
             invite->SetResponseTime(time(nullptr));
->>>>>>> 28d470c5
 
             sCalendarMgr->UpdateInvite(invite);
             sCalendarMgr->SendCalendarEventStatus(*calendarEvent, *invite);
@@ -673,13 +410,7 @@
     {
         if (CalendarInvite* invite = sCalendarMgr->GetInvite(calendarStatus.InviteID))
         {
-<<<<<<< HEAD
-            invite->SetStatus((CalendarInviteStatus)status);
-            // not sure if we should set response time when moderator changes invite status
-            //invite->SetStatusTime(time(nullptr));
-=======
             invite->SetStatus((CalendarInviteStatus)calendarStatus.Status);
->>>>>>> 28d470c5
 
             sCalendarMgr->UpdateInvite(invite);
             sCalendarMgr->SendCalendarEventStatus(*calendarEvent, *invite);
@@ -754,21 +485,6 @@
         player->BindToInstance(instanceBind->save, true, newState, false);
     }
 
-    if (Player* player = GetPlayer())
-    {
-        InstancePlayerBind* instanceBind = player->GetBoundInstance(mapId, Difficulty(difficulty), toggleExtend == 1); // include expired instances if we are toggling extend on
-        if (!instanceBind || !instanceBind->save || !instanceBind->perm)
-            return;
-
-        BindExtensionState newState;
-        if (!toggleExtend || instanceBind->extendState == EXTEND_STATE_EXPIRED)
-            newState = EXTEND_STATE_NORMAL;
-        else
-            newState = EXTEND_STATE_EXTENDED;
-
-        player->BindToInstance(instanceBind->save, true, newState, false);
-    }
-
     /*
     InstancePlayerBind* instanceBind = _player->GetBoundInstance(setSavedInstanceExtend.MapID, Difficulty(setSavedInstanceExtend.DifficultyID));
     if (!instanceBind || !instanceBind->save)
@@ -784,14 +500,7 @@
 
 void WorldSession::SendCalendarRaidLockout(InstanceSave const* save, bool add)
 {
-<<<<<<< HEAD
-    TC_LOG_DEBUG("network", "%s", add ? "SMSG_CALENDAR_RAID_LOCKOUT_ADDED" : "SMSG_CALENDAR_RAID_LOCKOUT_REMOVED");
-    time_t currTime = GameTime::GetGameTime();
-
-    WorldPacket data(SMSG_CALENDAR_RAID_LOCKOUT_REMOVED, (4) + 4 + 4 + 4 + 8);
-=======
     time_t currTime = time(nullptr);
->>>>>>> 28d470c5
     if (add)
     {
         WorldPackets::Calendar::CalendarRaidLockoutAdded calendarRaidLockoutAdded;
@@ -818,20 +527,6 @@
         return;
 
     ObjectGuid guid = _player->GetGUID();
-<<<<<<< HEAD
-    TC_LOG_DEBUG("network", "SMSG_CALENDAR_RAID_LOCKOUT_UPDATED [%s] Map: %u, Difficulty %u",
-        guid.ToString().c_str(), save->GetMapId(), save->GetDifficulty());
-
-    time_t currTime = GameTime::GetGameTime();
-
-    WorldPacket data(SMSG_CALENDAR_RAID_LOCKOUT_UPDATED, 4 + 4 + 4 + 4 + 8);
-    data.AppendPackedTime(currTime);
-    data << uint32(save->GetMapId());
-    data << uint32(save->GetDifficulty());
-    data << uint32(0); // Amount of seconds that has changed to the reset time
-    data << uint32(save->GetResetTime() - currTime);
-    SendPacket(&data);
-=======
     TC_LOG_DEBUG("network", "SMSG_CALENDAR_RAID_LOCKOUT_UPDATED [%s] Map: %u, Difficulty %u", guid.ToString().c_str(), save->GetMapId(), save->GetDifficultyID());
 
     time_t currTime = time(nullptr);
@@ -843,5 +538,4 @@
     packet.OldTimeRemaining = save->GetResetTime() - currTime;
 
     SendPacket(packet.Write());
->>>>>>> 28d470c5
 }