/*
 * Copyright (C) 2008-2018 TrinityCore <https://www.trinitycore.org/>
 * Copyright (C) 2005-2009 MaNGOS <http://getmangos.com/>
 *
 * This program is free software; you can redistribute it and/or modify it
 * under the terms of the GNU General Public License as published by the
 * Free Software Foundation; either version 2 of the License, or (at your
 * option) any later version.
 *
 * This program is distributed in the hope that it will be useful, but WITHOUT
 * ANY WARRANTY; without even the implied warranty of MERCHANTABILITY or
 * FITNESS FOR A PARTICULAR PURPOSE. See the GNU General Public License for
 * more details.
 *
 * You should have received a copy of the GNU General Public License along
 * with this program. If not, see <http://www.gnu.org/licenses/>.
 */

#include "WorldSession.h"
#include "Common.h"
#include "Corpse.h"
#include "DatabaseEnv.h"
#include "DB2Stores.h"
#include "Item.h"
#include "Log.h"
#include "MapManager.h"
#include "NPCHandler.h"
#include "ObjectAccessor.h"
#include "ObjectMgr.h"
#include "Player.h"
#include "QueryPackets.h"
#include "Realm.h"
#include "World.h"
#include "WorldPacket.h"

void WorldSession::SendNameQueryOpcode(ObjectGuid guid)
{
    Player* player = ObjectAccessor::FindConnectedPlayer(guid);

    WorldPackets::Query::QueryPlayerNameResponse response;
    response.Player = guid;

    if (response.Data.Initialize(guid, player))
        response.Result = RESPONSE_SUCCESS; // name known
    else
        response.Result = RESPONSE_FAILURE; // name unknown

    SendPacket(response.Write());
}

void WorldSession::HandleNameQueryOpcode(WorldPackets::Query::QueryPlayerName& packet)
{
    SendNameQueryOpcode(packet.Player);
}

void WorldSession::HandleQueryTimeOpcode(WorldPackets::Query::QueryTime& /*queryTime*/)
{
    SendQueryTimeResponse();
}

void WorldSession::SendQueryTimeResponse()
{
    WorldPackets::Query::QueryTimeResponse queryTimeResponse;
    queryTimeResponse.CurrentTime = time(nullptr);
    SendPacket(queryTimeResponse.Write());
}

/// Only _static_ data is sent in this packet !!!
void WorldSession::HandleCreatureQuery(WorldPackets::Query::QueryCreature& packet)
{
    WorldPackets::Query::QueryCreatureResponse response;

    CreatureTemplate const* creatureInfo = sObjectMgr->GetCreatureTemplate(packet.CreatureID);

    response.CreatureID = packet.CreatureID;

    if (creatureInfo)
    {
        response.Allow = true;

        WorldPackets::Query::CreatureStats& stats = response.Stats;

        stats.Leader = creatureInfo->RacialLeader;

        stats.Name[0] = creatureInfo->Name;
        stats.NameAlt[0] = creatureInfo->FemaleName;

        stats.Flags[0] = creatureInfo->type_flags;
        stats.Flags[1] = creatureInfo->type_flags2;

        stats.CreatureType = creatureInfo->type;
        stats.CreatureFamily = creatureInfo->family;
        stats.Classification = creatureInfo->rank;

        for (uint32 i = 0; i < MAX_KILL_CREDIT; ++i)
            stats.ProxyCreatureID[i] = creatureInfo->KillCredit[i];

<<<<<<< HEAD
        // stats.CreatureDisplayID[0] = sObjectMgr->GetRealDisplayId(creatureInfo->Modelid1);
        // stats.CreatureDisplayID[1] = sObjectMgr->GetRealDisplayId(creatureInfo->Modelid2);
        // stats.CreatureDisplayID[2] = sObjectMgr->GetRealDisplayId(creatureInfo->Modelid3);
        // stats.CreatureDisplayID[3] = sObjectMgr->GetRealDisplayId(creatureInfo->Modelid4);
        stats.CreatureDisplayID[0] = creatureInfo->Modelid1;
        stats.CreatureDisplayID[1] = creatureInfo->Modelid2;
        stats.CreatureDisplayID[2] = creatureInfo->Modelid3;
        stats.CreatureDisplayID[3] = creatureInfo->Modelid4;
=======
        std::transform(creatureInfo->Models.begin(), creatureInfo->Models.end(), std::back_inserter(stats.Display.CreatureDisplay),
            [&stats](CreatureModel const& model) -> WorldPackets::Query::CreatureXDisplay
        {
            stats.Display.TotalProbability += model.Probability;
            return { model.CreatureDisplayID, model.DisplayScale, model.Probability };
        });
>>>>>>> 80c3304d

        stats.HpMulti = creatureInfo->ModHealth;
        stats.EnergyMulti = creatureInfo->ModMana;

        stats.CreatureMovementInfoID = creatureInfo->movementId;
        stats.RequiredExpansion = creatureInfo->RequiredExpansion;
        stats.HealthScalingExpansion = creatureInfo->HealthScalingExpansion;
        stats.VignetteID = creatureInfo->VignetteID;
        stats.Class = creatureInfo->unit_class;

        stats.Title = creatureInfo->SubName;
        stats.TitleAlt = creatureInfo->TitleAlt;
        stats.CursorName = creatureInfo->IconName;

        if (std::vector<uint32> const* items = sObjectMgr->GetCreatureQuestItemList(packet.CreatureID))
            stats.QuestItems.insert(stats.QuestItems.begin(), items->begin(), items->end());

        LocaleConstant localeConstant = GetSessionDbLocaleIndex();
        if (localeConstant != LOCALE_enUS)
            if (CreatureLocale const* creatureLocale = sObjectMgr->GetCreatureLocale(packet.CreatureID))
            {
                ObjectMgr::GetLocaleString(creatureLocale->Name, localeConstant, stats.Name[0]);
                ObjectMgr::GetLocaleString(creatureLocale->NameAlt, localeConstant, stats.NameAlt[0]);
                ObjectMgr::GetLocaleString(creatureLocale->Title, localeConstant, stats.Title);
                ObjectMgr::GetLocaleString(creatureLocale->TitleAlt, localeConstant, stats.TitleAlt);
            }
    }

    SendPacket(response.Write());
}

/// Only _static_ data is sent in this packet !!!
void WorldSession::HandleGameObjectQueryOpcode(WorldPackets::Query::QueryGameObject& packet)
{
    WorldPackets::Query::QueryGameObjectResponse response;
    response.GameObjectID = packet.GameObjectID;

    if (GameObjectTemplate const* gameObjectInfo = sObjectMgr->GetGameObjectTemplate(packet.GameObjectID))
    {
        response.Allow = true;
        WorldPackets::Query::GameObjectStats& stats = response.Stats;

        stats.Type = gameObjectInfo->type;
        stats.DisplayID = gameObjectInfo->displayId;

        stats.Name[0] = gameObjectInfo->name;
        stats.IconName = gameObjectInfo->IconName;
        stats.CastBarCaption = gameObjectInfo->castBarCaption;
        stats.UnkString = gameObjectInfo->unk1;

        LocaleConstant localeConstant = GetSessionDbLocaleIndex();
        if (localeConstant != LOCALE_enUS)
            if (GameObjectLocale const* gameObjectLocale = sObjectMgr->GetGameObjectLocale(packet.GameObjectID))
            {
                ObjectMgr::GetLocaleString(gameObjectLocale->Name, localeConstant, stats.Name[0]);
                ObjectMgr::GetLocaleString(gameObjectLocale->CastBarCaption, localeConstant, stats.CastBarCaption);
                ObjectMgr::GetLocaleString(gameObjectLocale->Unk1, localeConstant, stats.UnkString);
            }

        stats.Size = gameObjectInfo->size;

        if (std::vector<uint32> const* items = sObjectMgr->GetGameObjectQuestItemList(packet.GameObjectID))
            for (int32 item : *items)
                stats.QuestItems.push_back(item);

        memcpy(stats.Data, gameObjectInfo->raw.data, MAX_GAMEOBJECT_DATA * sizeof(int32));
        stats.RequiredLevel = gameObjectInfo->RequiredLevel;
    }

    SendPacket(response.Write());
}

void WorldSession::HandleQueryCorpseLocation(WorldPackets::Query::QueryCorpseLocationFromClient& queryCorpseLocation)
{
    Player* player = ObjectAccessor::FindConnectedPlayer(queryCorpseLocation.Player);
    if (!player || !player->HasCorpse() || !_player->IsInSameRaidWith(player))
    {
        WorldPackets::Query::CorpseLocation packet;
        packet.Valid = false;                               // corpse not found
        packet.Player = queryCorpseLocation.Player;
        SendPacket(packet.Write());
        return;
    }

    WorldLocation corpseLocation = player->GetCorpseLocation();
    uint32 corpseMapID = corpseLocation.GetMapId();
    uint32 mapID = corpseLocation.GetMapId();
    float x = corpseLocation.GetPositionX();
    float y = corpseLocation.GetPositionY();
    float z = corpseLocation.GetPositionZ();

    // if corpse at different map
    if (mapID != player->GetMapId())
    {
        // search entrance map for proper show entrance
        if (MapEntry const* corpseMapEntry = sMapStore.LookupEntry(mapID))
        {
            if (corpseMapEntry->IsDungeon() && corpseMapEntry->CorpseMapID >= 0)
            {
                // if corpse map have entrance
                if (Map const* entranceMap = sMapMgr->CreateBaseMap(corpseMapEntry->CorpseMapID))
                {
                    mapID = corpseMapEntry->CorpseMapID;
                    x = corpseMapEntry->Corpse.X;
                    y = corpseMapEntry->Corpse.Y;
                    z = entranceMap->GetHeight(player->GetPhaseShift(), x, y, MAX_HEIGHT);
                }
            }
        }
    }

    WorldPackets::Query::CorpseLocation packet;
    packet.Valid = true;
    packet.Player = queryCorpseLocation.Player;
    packet.MapID = corpseMapID;
    packet.ActualMapID = mapID;
    packet.Position = Position(x, y, z);
    packet.Transport = ObjectGuid::Empty;
    SendPacket(packet.Write());
}

void WorldSession::HandleNpcTextQueryOpcode(WorldPackets::Query::QueryNPCText& packet)
{
    TC_LOG_DEBUG("network", "WORLD: CMSG_NPC_TEXT_QUERY TextId: %u", packet.TextID);

    NpcText const* npcText = sObjectMgr->GetNpcText(packet.TextID);

    WorldPackets::Query::QueryNPCTextResponse response;
    response.TextID = packet.TextID;

    if (npcText)
    {
        for (uint8 i = 0; i < MAX_NPC_TEXT_OPTIONS; ++i)
        {
            response.Probabilities[i] = npcText->Data[i].Probability;
            response.BroadcastTextID[i] = npcText->Data[i].BroadcastTextID;
            if (!response.Allow && npcText->Data[i].BroadcastTextID)
                response.Allow = true;
        }
    }

    if (!response.Allow)
        TC_LOG_ERROR("sql.sql", "HandleNpcTextQueryOpcode: no BroadcastTextID found for text %u in `npc_text table`", packet.TextID);

    SendPacket(response.Write());
}

/// Only _static_ data is sent in this packet !!!
void WorldSession::HandleQueryPageText(WorldPackets::Query::QueryPageText& packet)
{
    WorldPackets::Query::QueryPageTextResponse response;
    response.PageTextID = packet.PageTextID;

    uint32 pageID = packet.PageTextID;
    while (pageID)
    {
        PageText const* pageText = sObjectMgr->GetPageText(pageID);
        if (!pageText)
            break;

        WorldPackets::Query::QueryPageTextResponse::PageTextInfo page;
        page.ID = pageID;
        page.NextPageID = pageText->NextPageID;
        page.Text = pageText->Text;
        page.PlayerConditionID = pageText->PlayerConditionID;
        page.Flags = pageText->Flags;

        LocaleConstant locale = GetSessionDbLocaleIndex();
        if (locale != LOCALE_enUS)
            if (PageTextLocale const* pageTextLocale = sObjectMgr->GetPageTextLocale(pageID))
                ObjectMgr::GetLocaleString(pageTextLocale->Text, locale, page.Text);

        response.Pages.push_back(page);
        pageID = pageText->NextPageID;
    }

    response.Allow = !response.Pages.empty();

    SendPacket(response.Write());
}

void WorldSession::HandleQueryCorpseTransport(WorldPackets::Query::QueryCorpseTransport& queryCorpseTransport)
{
    WorldPackets::Query::CorpseTransportQuery response;
    response.Player = queryCorpseTransport.Player;
    if (Player* player = ObjectAccessor::FindConnectedPlayer(queryCorpseTransport.Player))
    {
        Corpse* corpse = player->GetCorpse();
        if (_player->IsInSameRaidWith(player) && corpse && !corpse->GetTransGUID().IsEmpty() && corpse->GetTransGUID() == queryCorpseTransport.Transport)
        {
            response.Position = corpse->GetTransOffset();
            response.Facing = corpse->GetTransOffsetO();
        }
    }

    SendPacket(response.Write());
}

void WorldSession::HandleQueryQuestCompletionNPCs(WorldPackets::Query::QueryQuestCompletionNPCs& queryQuestCompletionNPCs)
{
    WorldPackets::Query::QuestCompletionNPCResponse response;

    for (int32& questID : queryQuestCompletionNPCs.QuestCompletionNPCs)
    {
        WorldPackets::Query::QuestCompletionNPC questCompletionNPC;

        if (!sObjectMgr->GetQuestTemplate(questID))
        {
            TC_LOG_DEBUG("network", "WORLD: Unknown quest %u in CMSG_QUERY_QUEST_COMPLETION_NPCS by %s", questID, _player->GetGUID().ToString().c_str());
            continue;
        }

        questCompletionNPC.QuestID = questID;

        auto creatures = sObjectMgr->GetCreatureQuestInvolvedRelationReverseBounds(questID);
        for (auto it = creatures.first; it != creatures.second; ++it)
            questCompletionNPC.NPCs.push_back(it->second);

        auto gos = sObjectMgr->GetGOQuestInvolvedRelationReverseBounds(questID);
        for (auto it = gos.first; it != gos.second; ++it)
            questCompletionNPC.NPCs.push_back(it->second | 0x80000000); // GO mask

        response.QuestCompletionNPCs.push_back(questCompletionNPC);
    }

    SendPacket(response.Write());
}

void WorldSession::HandleQuestPOIQuery(WorldPackets::Query::QuestPOIQuery& questPoiQuery)
{
    if (questPoiQuery.MissingQuestCount > MAX_QUEST_LOG_SIZE)
        return;

    // Read quest ids and add the in a unordered_set so we don't send POIs for the same quest multiple times
    std::unordered_set<int32> questIds;
    for (int32 i = 0; i < questPoiQuery.MissingQuestCount; ++i)
        questIds.insert(questPoiQuery.MissingQuestPOIs[i]); // QuestID

    WorldPackets::Query::QuestPOIQueryResponse response;

    for (auto itr = questIds.begin(); itr != questIds.end(); ++itr)
    {
        int32 QuestID = *itr;

        bool questOk = false;

        uint16 questSlot = _player->FindQuestSlot(uint32(QuestID));

        if (questSlot != MAX_QUEST_LOG_SIZE)
            questOk = _player->GetQuestSlotQuestId(questSlot) == uint32(QuestID);

        if (questOk)
        {
            QuestPOIVector const* poiData = sObjectMgr->GetQuestPOIVector(QuestID);
            if (poiData)
            {
                WorldPackets::Query::QuestPOIData questPOIData;

                questPOIData.QuestID = QuestID;

                for (auto data = poiData->begin(); data != poiData->end(); ++data)
                {
                    WorldPackets::Query::QuestPOIBlobData questPOIBlobData;

                    questPOIBlobData.BlobIndex          = data->BlobIndex;
                    questPOIBlobData.ObjectiveIndex     = data->ObjectiveIndex;
                    questPOIBlobData.QuestObjectiveID   = data->QuestObjectiveID;
                    questPOIBlobData.QuestObjectID      = data->QuestObjectID;
                    questPOIBlobData.MapID              = data->MapID;
                    questPOIBlobData.UiMapID            = data->UiMapID;
                    questPOIBlobData.Priority           = data->Priority;
                    questPOIBlobData.Flags              = data->Flags;
                    questPOIBlobData.WorldEffectID      = data->WorldEffectID;
                    questPOIBlobData.PlayerConditionID  = data->PlayerConditionID;
                    questPOIBlobData.SpawnTrackingID    = data->SpawnTrackingID;
                    questPOIBlobData.AlwaysAllowMergingBlobs = data->AlwaysAllowMergingBlobs;

                    for (QuestPOIPoint const& point : data->points)
                    {
                        WorldPackets::Query::QuestPOIBlobPoint questPOIBlobPoint;

                        questPOIBlobPoint.X = point.X;
                        questPOIBlobPoint.Y = point.Y;

                        questPOIBlobData.QuestPOIBlobPointStats.push_back(questPOIBlobPoint);
                    }

                    questPOIData.QuestPOIBlobDataStats.push_back(questPOIBlobData);
                }

                response.QuestPOIDataStats.push_back(questPOIData);
            }
        }
    }

    SendPacket(response.Write());
}

/**
* Handles the packet sent by the client when requesting information about item text.
*
* This function is called when player clicks on item which has some flag set
*/
void WorldSession::HandleItemTextQuery(WorldPackets::Query::ItemTextQuery& itemTextQuery)
{
    WorldPackets::Query::QueryItemTextResponse queryItemTextResponse;
    queryItemTextResponse.Id = itemTextQuery.Id;

    if (Item* item = _player->GetItemByGuid(itemTextQuery.Id))
    {
        queryItemTextResponse.Valid = true;
        queryItemTextResponse.Item.Text = item->GetText();
    }

    SendPacket(queryItemTextResponse.Write());
}

void WorldSession::HandleQueryRealmName(WorldPackets::Query::QueryRealmName& queryRealmName)
{
    WorldPackets::Query::RealmQueryResponse realmQueryResponse;
    realmQueryResponse.VirtualRealmAddress = queryRealmName.VirtualRealmAddress;

    Battlenet::RealmHandle realmHandle(queryRealmName.VirtualRealmAddress);
    if (sObjectMgr->GetRealmName(realmHandle.Realm, realmQueryResponse.NameInfo.RealmNameActual, realmQueryResponse.NameInfo.RealmNameNormalized))
    {
        realmQueryResponse.LookupState = RESPONSE_SUCCESS;
        realmQueryResponse.NameInfo.IsInternalRealm = false;
        realmQueryResponse.NameInfo.IsLocal = queryRealmName.VirtualRealmAddress == realm.Id.GetAddress();
    }
    else
        realmQueryResponse.LookupState = RESPONSE_FAILURE;
}<|MERGE_RESOLUTION|>--- conflicted
+++ resolved
@@ -95,23 +95,12 @@
         for (uint32 i = 0; i < MAX_KILL_CREDIT; ++i)
             stats.ProxyCreatureID[i] = creatureInfo->KillCredit[i];
 
-<<<<<<< HEAD
-        // stats.CreatureDisplayID[0] = sObjectMgr->GetRealDisplayId(creatureInfo->Modelid1);
-        // stats.CreatureDisplayID[1] = sObjectMgr->GetRealDisplayId(creatureInfo->Modelid2);
-        // stats.CreatureDisplayID[2] = sObjectMgr->GetRealDisplayId(creatureInfo->Modelid3);
-        // stats.CreatureDisplayID[3] = sObjectMgr->GetRealDisplayId(creatureInfo->Modelid4);
-        stats.CreatureDisplayID[0] = creatureInfo->Modelid1;
-        stats.CreatureDisplayID[1] = creatureInfo->Modelid2;
-        stats.CreatureDisplayID[2] = creatureInfo->Modelid3;
-        stats.CreatureDisplayID[3] = creatureInfo->Modelid4;
-=======
         std::transform(creatureInfo->Models.begin(), creatureInfo->Models.end(), std::back_inserter(stats.Display.CreatureDisplay),
             [&stats](CreatureModel const& model) -> WorldPackets::Query::CreatureXDisplay
         {
             stats.Display.TotalProbability += model.Probability;
             return { model.CreatureDisplayID, model.DisplayScale, model.Probability };
         });
->>>>>>> 80c3304d
 
         stats.HpMulti = creatureInfo->ModHealth;
         stats.EnergyMulti = creatureInfo->ModMana;
