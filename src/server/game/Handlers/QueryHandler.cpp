--- conflicted
+++ resolved
@@ -101,41 +101,6 @@
             WorldPacket response = ci->BuildQueryData(GetSessionDbLocaleIndex());
             SendPacket(&response);
         }
-<<<<<<< HEAD
-        TC_LOG_DEBUG("network", "WORLD: CMSG_CREATURE_QUERY '%s' - Entry: %u.", ci->Name.c_str(), entry);
-                                                            // guess size
-        WorldPacket data(SMSG_CREATURE_QUERY_RESPONSE, 100);
-        data << uint32(entry);                              // creature entry
-        data << Name;
-        data << uint8(0) << uint8(0) << uint8(0);           // name2, name3, name4, always empty
-        data << Title;
-        data << ci->IconName;                               // "Directions" for guard, string for Icons 2.3.0
-        data << uint32(ci->type_flags);                     // flags
-        data << uint32(ci->type);                           // CreatureType.dbc
-        data << uint32(ci->family);                         // CreatureFamily.dbc
-        data << uint32(ci->rank);                           // Creature Rank (elite, boss, etc)
-        data << uint32(ci->KillCredit[0]);                  // new in 3.1, kill credit
-        data << uint32(ci->KillCredit[1]);                  // new in 3.1, kill credit
-        data << uint32(sObjectMgr->GetCreatureDisplay(ci->Modelid1));   // Modelid1
-        data << uint32(sObjectMgr->GetCreatureDisplay(ci->Modelid2));   // Modelid2
-        data << uint32(sObjectMgr->GetCreatureDisplay(ci->Modelid3));   // Modelid3
-        data << uint32(sObjectMgr->GetCreatureDisplay(ci->Modelid4));   // Modelid4
-        data << float(ci->ModHealth);                       // dmg/hp modifier
-        data << float(ci->ModMana);                         // dmg/mana modifier
-        data << uint8(ci->RacialLeader);
-
-        CreatureQuestItemList const* items = sObjectMgr->GetCreatureQuestItemList(entry);
-        if (items)
-            for (uint32 i = 0; i < MAX_CREATURE_QUEST_ITEMS; ++i)
-                data << (i < items->size() ? uint32((*items)[i]) : uint32(0));
-        else
-            for (uint32 i = 0; i < MAX_CREATURE_QUEST_ITEMS; ++i)
-                data << uint32(0);
-
-        data << uint32(ci->movementId);                     // CreatureMovementInfo.dbc
-        SendPacket(&data);
-=======
->>>>>>> d9390183
         TC_LOG_DEBUG("network", "WORLD: Sent SMSG_CREATURE_QUERY_RESPONSE");
     }
     else
