/*
 * This file is part of the TrinityCore Project. See AUTHORS file for Copyright information
 *
 * This program is free software; you can redistribute it and/or modify it
 * under the terms of the GNU General Public License as published by the
 * Free Software Foundation; either version 2 of the License, or (at your
 * option) any later version.
 *
 * This program is distributed in the hope that it will be useful, but WITHOUT
 * ANY WARRANTY; without even the implied warranty of MERCHANTABILITY or
 * FITNESS FOR A PARTICULAR PURPOSE. See the GNU General Public License for
 * more details.
 *
 * You should have received a copy of the GNU General Public License along
 * with this program. If not, see <http://www.gnu.org/licenses/>.
 */

#include "WorldSession.h"
<<<<<<< HEAD
#include "CharacterCache.h"
#include "Common.h"
#include "DatabaseEnv.h"
#include "DBCStores.h"
#include "GameTime.h"
=======
#include "Common.h"
#include "Corpse.h"
#include "DatabaseEnv.h"
#include "DB2Stores.h"
#include "Item.h"
>>>>>>> 28d470c5
#include "Log.h"
#include "MapManager.h"
#include "NPCHandler.h"
#include "ObjectAccessor.h"
#include "ObjectMgr.h"
#include "Player.h"
#include "QueryPackets.h"
<<<<<<< HEAD
#include "UpdateMask.h"
=======
#include "Realm.h"
>>>>>>> 28d470c5
#include "World.h"

void WorldSession::SendNameQueryOpcode(ObjectGuid guid)
{
    Player* player = ObjectAccessor::FindConnectedPlayer(guid);
<<<<<<< HEAD
    CharacterCacheEntry const* nameData = sCharacterCache->GetCharacterCacheByGuid(guid);

    WorldPacket data(SMSG_NAME_QUERY_RESPONSE, (8+1+1+1+1+1+10));
    data << guid.WriteAsPacked();
    if (!nameData)
    {
        data << uint8(1);                           // name unknown
        SendPacket(&data);
        return;
    }

    data << uint8(0);                               // name known
    data << nameData->Name;                         // played name
    data << uint8(0);                               // realm name - only set for cross realm interaction (such as Battlegrounds)
    data << uint8(nameData->Race);
    data << uint8(nameData->Sex);
    data << uint8(nameData->Class);

    if (DeclinedName const* names = (player ? player->GetDeclinedNames() : nullptr))
    {
        data << uint8(1);                           // Name is declined
        for (uint8 i = 0; i < MAX_DECLINED_NAME_CASES; ++i)
            data << names->name[i];
    }
=======

    WorldPackets::Query::QueryPlayerNameResponse response;
    response.Player = guid;

    if (response.Data.Initialize(guid, player))
        response.Result = RESPONSE_SUCCESS; // name known
>>>>>>> 28d470c5
    else
        response.Result = RESPONSE_FAILURE; // name unknown

    SendPacket(response.Write());
}

void WorldSession::HandleNameQueryOpcode(WorldPackets::Query::QueryPlayerName& packet)
{
    SendNameQueryOpcode(packet.Player);
}

void WorldSession::HandleQueryTimeOpcode(WorldPackets::Query::QueryTime& /*queryTime*/)
{
    SendQueryTimeResponse();
}

void WorldSession::SendQueryTimeResponse()
{
<<<<<<< HEAD
    WorldPacket data(SMSG_QUERY_TIME_RESPONSE, 4+4);
    data << uint32(GameTime::GetGameTime());
    data << uint32(sWorld->GetNextDailyQuestsResetTime() - GameTime::GetGameTime());
    SendPacket(&data);
}

/// Only _static_ data is sent in this packet !!!
void WorldSession::HandleCreatureQueryOpcode(WorldPackets::Query::QueryCreature& query)
{
    if (CreatureTemplate const* ci = sObjectMgr->GetCreatureTemplate(query.CreatureID))
    {
        TC_LOG_DEBUG("network", "WORLD: CMSG_CREATURE_QUERY '%s' - Entry: %u.", ci->Name.c_str(), query.CreatureID);
=======
    WorldPackets::Query::QueryTimeResponse queryTimeResponse;
    queryTimeResponse.CurrentTime = time(nullptr);
    SendPacket(queryTimeResponse.Write());
}

/// Only _static_ data is sent in this packet !!!
void WorldSession::HandleCreatureQuery(WorldPackets::Query::QueryCreature& packet)
{
    if (CreatureTemplate const* ci = sObjectMgr->GetCreatureTemplate(packet.CreatureID))
    {
        TC_LOG_DEBUG("network", "WORLD: CMSG_QUERY_CREATURE '%s' - Entry: %u.", ci->Name.c_str(), packet.CreatureID);
>>>>>>> 28d470c5
        if (sWorld->getBoolConfig(CONFIG_CACHE_DATA_QUERIES))
            SendPacket(&ci->QueryData[static_cast<uint32>(GetSessionDbLocaleIndex())]);
        else
        {
            WorldPacket response = ci->BuildQueryData(GetSessionDbLocaleIndex());
            SendPacket(&response);
        }
<<<<<<< HEAD
        TC_LOG_DEBUG("network", "WORLD: Sent SMSG_CREATURE_QUERY_RESPONSE");
    }
    else
    {
        TC_LOG_DEBUG("network", "WORLD: CMSG_CREATURE_QUERY - NO CREATURE INFO! (%s, ENTRY: %u)",
            query.Guid.ToString().c_str(), query.CreatureID);

        WorldPackets::Query::QueryCreatureResponse response;
        response.CreatureID = query.CreatureID;
        SendPacket(response.Write());
        TC_LOG_DEBUG("network", "WORLD: Sent SMSG_CREATURE_QUERY_RESPONSE");
=======
        TC_LOG_DEBUG("network", "WORLD: Sent SMSG_QUERY_CREATURE_RESPONSE");
    }
    else
    {
        TC_LOG_DEBUG("network", "WORLD: CMSG_QUERY_CREATURE - NO CREATURE INFO! (ENTRY: %u)", packet.CreatureID);

        WorldPackets::Query::QueryCreatureResponse response;
        response.CreatureID = packet.CreatureID;
        SendPacket(response.Write());
        TC_LOG_DEBUG("network", "WORLD: Sent SMSG_QUERY_CREATURE_RESPONSE");
>>>>>>> 28d470c5
    }
}

/// Only _static_ data is sent in this packet !!!
<<<<<<< HEAD
void WorldSession::HandleGameObjectQueryOpcode(WorldPackets::Query::QueryGameObject& query)
{
    if (GameObjectTemplate const* info = sObjectMgr->GetGameObjectTemplate(query.GameObjectID))
=======
void WorldSession::HandleGameObjectQueryOpcode(WorldPackets::Query::QueryGameObject& packet)
{
    if (GameObjectTemplate const* info = sObjectMgr->GetGameObjectTemplate(packet.GameObjectID))
>>>>>>> 28d470c5
    {
        if (sWorld->getBoolConfig(CONFIG_CACHE_DATA_QUERIES))
            SendPacket(&info->QueryData[static_cast<uint32>(GetSessionDbLocaleIndex())]);
        else
        {
            WorldPacket response = info->BuildQueryData(GetSessionDbLocaleIndex());
            SendPacket(&response);
        }
        TC_LOG_DEBUG("network", "WORLD: Sent SMSG_GAMEOBJECT_QUERY_RESPONSE");
    }
    else
    {
<<<<<<< HEAD
        TC_LOG_DEBUG("network", "WORLD: CMSG_GAMEOBJECT_QUERY - Missing gameobject info for (%s, ENTRY: %u)",
            query.Guid.ToString().c_str(), query.GameObjectID);

        WorldPackets::Query::QueryGameObjectResponse response;
        response.GameObjectID = query.GameObjectID;
=======
        TC_LOG_DEBUG("network", "WORLD: CMSG_GAMEOBJECT_QUERY - Missing gameobject info for (ENTRY: %u)", packet.GameObjectID);

        WorldPackets::Query::QueryGameObjectResponse response;
        response.GameObjectID = packet.GameObjectID;
        response.Guid = packet.Guid;
>>>>>>> 28d470c5
        SendPacket(response.Write());
        TC_LOG_DEBUG("network", "WORLD: Sent SMSG_GAMEOBJECT_QUERY_RESPONSE");
    }
}

void WorldSession::HandleQueryCorpseLocation(WorldPackets::Query::QueryCorpseLocationFromClient& queryCorpseLocation)
{
<<<<<<< HEAD
    if (!_player->HasCorpse())
=======
    Player* player = ObjectAccessor::FindConnectedPlayer(queryCorpseLocation.Player);
    if (!player || !player->HasCorpse() || !_player->IsInSameRaidWith(player))
>>>>>>> 28d470c5
    {
        WorldPackets::Query::CorpseLocation packet;
        packet.Valid = false;                               // corpse not found
        packet.Player = queryCorpseLocation.Player;
        SendPacket(packet.Write());
        return;
    }

<<<<<<< HEAD
    WorldLocation corpseLocation = _player->GetCorpseLocation();
=======
    WorldLocation corpseLocation = player->GetCorpseLocation();
>>>>>>> 28d470c5
    uint32 corpseMapID = corpseLocation.GetMapId();
    uint32 mapID = corpseLocation.GetMapId();
    float x = corpseLocation.GetPositionX();
    float y = corpseLocation.GetPositionY();
    float z = corpseLocation.GetPositionZ();

    // if corpse at different map
<<<<<<< HEAD
    if (mapID != _player->GetMapId())
=======
    if (mapID != player->GetMapId())
>>>>>>> 28d470c5
    {
        // search entrance map for proper show entrance
        if (MapEntry const* corpseMapEntry = sMapStore.LookupEntry(mapID))
        {
            if (corpseMapEntry->IsDungeon() && corpseMapEntry->CorpseMapID >= 0)
            {
                // if corpse map have entrance
<<<<<<< HEAD
                if (Map const* entranceMap = sMapMgr->CreateBaseMap(corpseMapEntry->CorpseMapID))
=======
                if (Map* entranceMap = sMapMgr->CreateBaseMap(corpseMapEntry->CorpseMapID))
>>>>>>> 28d470c5
                {
                    mapID = corpseMapEntry->CorpseMapID;
                    x = corpseMapEntry->Corpse.X;
                    y = corpseMapEntry->Corpse.Y;
<<<<<<< HEAD
                    z = entranceMap->GetHeight(GetPlayer()->GetPhaseMask(), x, y, MAX_HEIGHT);
                }
            }
        }
    }

    WorldPacket data(MSG_CORPSE_QUERY, 1+(6*4));
    data << uint8(1);                                       // corpse found
    data << int32(mapID);
    data << float(x);
    data << float(y);
    data << float(z);
    data << int32(corpseMapID);
    data << uint32(0);                                      // unknown
    SendPacket(&data);
=======
                    z = entranceMap->GetHeight(player->GetPhaseShift(), x, y, MAX_HEIGHT);
                }
            }
        }
    }

    WorldPackets::Query::CorpseLocation packet;
    packet.Valid = true;
    packet.Player = queryCorpseLocation.Player;
    packet.MapID = corpseMapID;
    packet.ActualMapID = mapID;
    packet.Position = Position(x, y, z);
    packet.Transport = ObjectGuid::Empty;
    SendPacket(packet.Write());
>>>>>>> 28d470c5
}

void WorldSession::HandleNpcTextQueryOpcode(WorldPackets::Query::QueryNPCText& packet)
{
    TC_LOG_DEBUG("network", "WORLD: CMSG_NPC_TEXT_QUERY TextId: %u", packet.TextID);

    NpcText const* npcText = sObjectMgr->GetNpcText(packet.TextID);

    WorldPackets::Query::QueryNPCTextResponse response;
    response.TextID = packet.TextID;

    if (npcText)
    {
        for (uint8 i = 0; i < MAX_NPC_TEXT_OPTIONS; ++i)
        {
            response.Probabilities[i] = npcText->Data[i].Probability;
            response.BroadcastTextID[i] = npcText->Data[i].BroadcastTextID;
            if (!response.Allow && npcText->Data[i].BroadcastTextID)
                response.Allow = true;
        }
    }

    if (!response.Allow)
        TC_LOG_ERROR("sql.sql", "HandleNpcTextQueryOpcode: no BroadcastTextID found for text %u in `npc_text table`", packet.TextID);

    SendPacket(response.Write());
}

/// Only _static_ data is sent in this packet !!!
void WorldSession::HandleQueryPageText(WorldPackets::Query::QueryPageText& packet)
{
    WorldPackets::Query::QueryPageTextResponse response;
    response.PageTextID = packet.PageTextID;

    uint32 pageID = packet.PageTextID;
    while (pageID)
    {
        PageText const* pageText = sObjectMgr->GetPageText(pageID);
        if (!pageText)
            break;

        WorldPackets::Query::QueryPageTextResponse::PageTextInfo page;
        page.ID = pageID;
        page.NextPageID = pageText->NextPageID;
        page.Text = pageText->Text;
        page.PlayerConditionID = pageText->PlayerConditionID;
        page.Flags = pageText->Flags;

        LocaleConstant locale = GetSessionDbLocaleIndex();
        if (locale != LOCALE_enUS)
            if (PageTextLocale const* pageTextLocale = sObjectMgr->GetPageTextLocale(pageID))
                ObjectMgr::GetLocaleString(pageTextLocale->Text, locale, page.Text);

        response.Pages.push_back(page);
        pageID = pageText->NextPageID;
    }

<<<<<<< HEAD
    SendPacket(&data);
}

/// Only _static_ data is sent in this packet !!!
void WorldSession::HandleQueryPageText(WorldPacket& recvData)
=======
    response.Allow = !response.Pages.empty();

    SendPacket(response.Write());
}

void WorldSession::HandleQueryCorpseTransport(WorldPackets::Query::QueryCorpseTransport& queryCorpseTransport)
>>>>>>> 28d470c5
{
    WorldPackets::Query::CorpseTransportQuery response;
    response.Player = queryCorpseTransport.Player;
    if (Player* player = ObjectAccessor::FindConnectedPlayer(queryCorpseTransport.Player))
    {
        Corpse* corpse = player->GetCorpse();
        if (_player->IsInSameRaidWith(player) && corpse && !corpse->GetTransGUID().IsEmpty() && corpse->GetTransGUID() == queryCorpseTransport.Transport)
        {
            response.Position = corpse->GetTransOffset();
            response.Facing = corpse->GetTransOffsetO();
        }
    }

    SendPacket(response.Write());
}

void WorldSession::HandleQueryQuestCompletionNPCs(WorldPackets::Query::QueryQuestCompletionNPCs& queryQuestCompletionNPCs)
{
    WorldPackets::Query::QuestCompletionNPCResponse response;

    for (int32& questID : queryQuestCompletionNPCs.QuestCompletionNPCs)
    {
        WorldPackets::Query::QuestCompletionNPC questCompletionNPC;

        if (!sObjectMgr->GetQuestTemplate(questID))
        {
            TC_LOG_DEBUG("network", "WORLD: Unknown quest %u in CMSG_QUERY_QUEST_COMPLETION_NPCS by %s", questID, _player->GetGUID().ToString().c_str());
            continue;
        }

<<<<<<< HEAD
            LocaleConstant localeConstant = GetSessionDbLocaleIndex();
            if (localeConstant != LOCALE_enUS)
                if (PageTextLocale const* pageTextLocale = sObjectMgr->GetPageTextLocale(pageID))
                    ObjectMgr::GetLocaleString(pageTextLocale->Text, localeConstant, Text);

            data << Text;
            data << uint32(pageText->NextPageID);
            pageID = pageText->NextPageID;
        }
        SendPacket(&data);

        TC_LOG_DEBUG("network", "WORLD: Sent SMSG_PAGE_TEXT_QUERY_RESPONSE");
    }
}
=======
        questCompletionNPC.QuestID = questID;

        auto creatures = sObjectMgr->GetCreatureQuestInvolvedRelationReverseBounds(questID);
        for (auto it = creatures.first; it != creatures.second; ++it)
            questCompletionNPC.NPCs.push_back(it->second);
>>>>>>> 28d470c5

        auto gos = sObjectMgr->GetGOQuestInvolvedRelationReverseBounds(questID);
        for (auto it = gos.first; it != gos.second; ++it)
            questCompletionNPC.NPCs.push_back(it->second | 0x80000000); // GO mask

        response.QuestCompletionNPCs.push_back(questCompletionNPC);
    }

    SendPacket(response.Write());
}

<<<<<<< HEAD
void WorldSession::HandleQuestPOIQuery(WorldPackets::Query::QuestPOIQuery& query)
{
    if (query.MissingQuestCount > MAX_QUEST_LOG_SIZE)
        return;

    // Read quest ids and add the in a unordered_set so we don't send POIs for the same quest multiple times
    std::unordered_set<uint32> questIds;
    for (uint32 i = 0; i < query.MissingQuestCount; ++i)
        questIds.insert(query.MissingQuestPOIs[i]); // quest id

    WorldPacket data(SMSG_QUEST_POI_QUERY_RESPONSE, 4 + (4 + 4 + 40) * questIds.size());
    data << uint32(questIds.size()); // count

    for (uint32 questId : questIds)
    {
        uint16 const questSlot = _player->FindQuestSlot(questId);
        if (questSlot != MAX_QUEST_LOG_SIZE && _player->GetQuestSlotQuestId(questSlot) == questId)
        {
            if (QuestPOIWrapper const* poiWrapper = sObjectMgr->GetQuestPOIWrapper(questId))
            {
                if (sWorld->getBoolConfig(CONFIG_CACHE_DATA_QUERIES))
                    data.append(poiWrapper->QueryDataBuffer);
                else
                {
                    ByteBuffer POIByteBuffer = poiWrapper->BuildQueryData();
                    data.append(POIByteBuffer);
                }
            }
            else
            {
                data << uint32(questId); // quest ID
                data << uint32(0); // POI count
            }
        }
        else
        {
            data << uint32(questId); // quest ID
            data << uint32(0); // POI count
        }
=======
void WorldSession::HandleQuestPOIQuery(WorldPackets::Query::QuestPOIQuery& questPoiQuery)
{
    if (questPoiQuery.MissingQuestCount > MAX_QUEST_LOG_SIZE)
        return;

    // Read quest ids and add the in a unordered_set so we don't send POIs for the same quest multiple times
    std::unordered_set<int32> questIds;
    for (int32 i = 0; i < questPoiQuery.MissingQuestCount; ++i)
        questIds.insert(questPoiQuery.MissingQuestPOIs[i]); // QuestID

    WorldPackets::Query::QuestPOIQueryResponse response;

    for (uint32 questId : questIds)
        if (_player->FindQuestSlot(questId) != MAX_QUEST_LOG_SIZE)
            if (QuestPOIData const* poiData = sObjectMgr->GetQuestPOIData(questId))
                response.QuestPOIDataStats.push_back(poiData);

    SendPacket(response.Write());
}

/**
* Handles the packet sent by the client when requesting information about item text.
*
* This function is called when player clicks on item which has some flag set
*/
void WorldSession::HandleItemTextQuery(WorldPackets::Query::ItemTextQuery& itemTextQuery)
{
    WorldPackets::Query::QueryItemTextResponse queryItemTextResponse;
    queryItemTextResponse.Id = itemTextQuery.Id;

    if (Item* item = _player->GetItemByGuid(itemTextQuery.Id))
    {
        queryItemTextResponse.Valid = true;
        queryItemTextResponse.Item.Text = item->GetText();
    }

    SendPacket(queryItemTextResponse.Write());
}

void WorldSession::HandleQueryRealmName(WorldPackets::Query::QueryRealmName& queryRealmName)
{
    WorldPackets::Query::RealmQueryResponse realmQueryResponse;
    realmQueryResponse.VirtualRealmAddress = queryRealmName.VirtualRealmAddress;

    Battlenet::RealmHandle realmHandle(queryRealmName.VirtualRealmAddress);
    if (sObjectMgr->GetRealmName(realmHandle.Realm, realmQueryResponse.NameInfo.RealmNameActual, realmQueryResponse.NameInfo.RealmNameNormalized))
    {
        realmQueryResponse.LookupState = RESPONSE_SUCCESS;
        realmQueryResponse.NameInfo.IsInternalRealm = false;
        realmQueryResponse.NameInfo.IsLocal = queryRealmName.VirtualRealmAddress == realm.Id.GetAddress();
>>>>>>> 28d470c5
    }
    else
        realmQueryResponse.LookupState = RESPONSE_FAILURE;
}<|MERGE_RESOLUTION|>--- conflicted
+++ resolved
@@ -16,19 +16,11 @@
  */
 
 #include "WorldSession.h"
-<<<<<<< HEAD
-#include "CharacterCache.h"
-#include "Common.h"
-#include "DatabaseEnv.h"
-#include "DBCStores.h"
-#include "GameTime.h"
-=======
 #include "Common.h"
 #include "Corpse.h"
 #include "DatabaseEnv.h"
 #include "DB2Stores.h"
 #include "Item.h"
->>>>>>> 28d470c5
 #include "Log.h"
 #include "MapManager.h"
 #include "NPCHandler.h"
@@ -36,49 +28,18 @@
 #include "ObjectMgr.h"
 #include "Player.h"
 #include "QueryPackets.h"
-<<<<<<< HEAD
-#include "UpdateMask.h"
-=======
 #include "Realm.h"
->>>>>>> 28d470c5
 #include "World.h"
 
 void WorldSession::SendNameQueryOpcode(ObjectGuid guid)
 {
     Player* player = ObjectAccessor::FindConnectedPlayer(guid);
-<<<<<<< HEAD
-    CharacterCacheEntry const* nameData = sCharacterCache->GetCharacterCacheByGuid(guid);
-
-    WorldPacket data(SMSG_NAME_QUERY_RESPONSE, (8+1+1+1+1+1+10));
-    data << guid.WriteAsPacked();
-    if (!nameData)
-    {
-        data << uint8(1);                           // name unknown
-        SendPacket(&data);
-        return;
-    }
-
-    data << uint8(0);                               // name known
-    data << nameData->Name;                         // played name
-    data << uint8(0);                               // realm name - only set for cross realm interaction (such as Battlegrounds)
-    data << uint8(nameData->Race);
-    data << uint8(nameData->Sex);
-    data << uint8(nameData->Class);
-
-    if (DeclinedName const* names = (player ? player->GetDeclinedNames() : nullptr))
-    {
-        data << uint8(1);                           // Name is declined
-        for (uint8 i = 0; i < MAX_DECLINED_NAME_CASES; ++i)
-            data << names->name[i];
-    }
-=======
 
     WorldPackets::Query::QueryPlayerNameResponse response;
     response.Player = guid;
 
     if (response.Data.Initialize(guid, player))
         response.Result = RESPONSE_SUCCESS; // name known
->>>>>>> 28d470c5
     else
         response.Result = RESPONSE_FAILURE; // name unknown
 
@@ -97,20 +58,6 @@
 
 void WorldSession::SendQueryTimeResponse()
 {
-<<<<<<< HEAD
-    WorldPacket data(SMSG_QUERY_TIME_RESPONSE, 4+4);
-    data << uint32(GameTime::GetGameTime());
-    data << uint32(sWorld->GetNextDailyQuestsResetTime() - GameTime::GetGameTime());
-    SendPacket(&data);
-}
-
-/// Only _static_ data is sent in this packet !!!
-void WorldSession::HandleCreatureQueryOpcode(WorldPackets::Query::QueryCreature& query)
-{
-    if (CreatureTemplate const* ci = sObjectMgr->GetCreatureTemplate(query.CreatureID))
-    {
-        TC_LOG_DEBUG("network", "WORLD: CMSG_CREATURE_QUERY '%s' - Entry: %u.", ci->Name.c_str(), query.CreatureID);
-=======
     WorldPackets::Query::QueryTimeResponse queryTimeResponse;
     queryTimeResponse.CurrentTime = time(nullptr);
     SendPacket(queryTimeResponse.Write());
@@ -122,7 +69,6 @@
     if (CreatureTemplate const* ci = sObjectMgr->GetCreatureTemplate(packet.CreatureID))
     {
         TC_LOG_DEBUG("network", "WORLD: CMSG_QUERY_CREATURE '%s' - Entry: %u.", ci->Name.c_str(), packet.CreatureID);
->>>>>>> 28d470c5
         if (sWorld->getBoolConfig(CONFIG_CACHE_DATA_QUERIES))
             SendPacket(&ci->QueryData[static_cast<uint32>(GetSessionDbLocaleIndex())]);
         else
@@ -130,19 +76,6 @@
             WorldPacket response = ci->BuildQueryData(GetSessionDbLocaleIndex());
             SendPacket(&response);
         }
-<<<<<<< HEAD
-        TC_LOG_DEBUG("network", "WORLD: Sent SMSG_CREATURE_QUERY_RESPONSE");
-    }
-    else
-    {
-        TC_LOG_DEBUG("network", "WORLD: CMSG_CREATURE_QUERY - NO CREATURE INFO! (%s, ENTRY: %u)",
-            query.Guid.ToString().c_str(), query.CreatureID);
-
-        WorldPackets::Query::QueryCreatureResponse response;
-        response.CreatureID = query.CreatureID;
-        SendPacket(response.Write());
-        TC_LOG_DEBUG("network", "WORLD: Sent SMSG_CREATURE_QUERY_RESPONSE");
-=======
         TC_LOG_DEBUG("network", "WORLD: Sent SMSG_QUERY_CREATURE_RESPONSE");
     }
     else
@@ -153,20 +86,13 @@
         response.CreatureID = packet.CreatureID;
         SendPacket(response.Write());
         TC_LOG_DEBUG("network", "WORLD: Sent SMSG_QUERY_CREATURE_RESPONSE");
->>>>>>> 28d470c5
     }
 }
 
 /// Only _static_ data is sent in this packet !!!
-<<<<<<< HEAD
-void WorldSession::HandleGameObjectQueryOpcode(WorldPackets::Query::QueryGameObject& query)
-{
-    if (GameObjectTemplate const* info = sObjectMgr->GetGameObjectTemplate(query.GameObjectID))
-=======
 void WorldSession::HandleGameObjectQueryOpcode(WorldPackets::Query::QueryGameObject& packet)
 {
     if (GameObjectTemplate const* info = sObjectMgr->GetGameObjectTemplate(packet.GameObjectID))
->>>>>>> 28d470c5
     {
         if (sWorld->getBoolConfig(CONFIG_CACHE_DATA_QUERIES))
             SendPacket(&info->QueryData[static_cast<uint32>(GetSessionDbLocaleIndex())]);
@@ -179,19 +105,11 @@
     }
     else
     {
-<<<<<<< HEAD
-        TC_LOG_DEBUG("network", "WORLD: CMSG_GAMEOBJECT_QUERY - Missing gameobject info for (%s, ENTRY: %u)",
-            query.Guid.ToString().c_str(), query.GameObjectID);
-
-        WorldPackets::Query::QueryGameObjectResponse response;
-        response.GameObjectID = query.GameObjectID;
-=======
         TC_LOG_DEBUG("network", "WORLD: CMSG_GAMEOBJECT_QUERY - Missing gameobject info for (ENTRY: %u)", packet.GameObjectID);
 
         WorldPackets::Query::QueryGameObjectResponse response;
         response.GameObjectID = packet.GameObjectID;
         response.Guid = packet.Guid;
->>>>>>> 28d470c5
         SendPacket(response.Write());
         TC_LOG_DEBUG("network", "WORLD: Sent SMSG_GAMEOBJECT_QUERY_RESPONSE");
     }
@@ -199,12 +117,8 @@
 
 void WorldSession::HandleQueryCorpseLocation(WorldPackets::Query::QueryCorpseLocationFromClient& queryCorpseLocation)
 {
-<<<<<<< HEAD
-    if (!_player->HasCorpse())
-=======
     Player* player = ObjectAccessor::FindConnectedPlayer(queryCorpseLocation.Player);
     if (!player || !player->HasCorpse() || !_player->IsInSameRaidWith(player))
->>>>>>> 28d470c5
     {
         WorldPackets::Query::CorpseLocation packet;
         packet.Valid = false;                               // corpse not found
@@ -213,11 +127,7 @@
         return;
     }
 
-<<<<<<< HEAD
-    WorldLocation corpseLocation = _player->GetCorpseLocation();
-=======
     WorldLocation corpseLocation = player->GetCorpseLocation();
->>>>>>> 28d470c5
     uint32 corpseMapID = corpseLocation.GetMapId();
     uint32 mapID = corpseLocation.GetMapId();
     float x = corpseLocation.GetPositionX();
@@ -225,11 +135,7 @@
     float z = corpseLocation.GetPositionZ();
 
     // if corpse at different map
-<<<<<<< HEAD
-    if (mapID != _player->GetMapId())
-=======
     if (mapID != player->GetMapId())
->>>>>>> 28d470c5
     {
         // search entrance map for proper show entrance
         if (MapEntry const* corpseMapEntry = sMapStore.LookupEntry(mapID))
@@ -237,32 +143,11 @@
             if (corpseMapEntry->IsDungeon() && corpseMapEntry->CorpseMapID >= 0)
             {
                 // if corpse map have entrance
-<<<<<<< HEAD
-                if (Map const* entranceMap = sMapMgr->CreateBaseMap(corpseMapEntry->CorpseMapID))
-=======
                 if (Map* entranceMap = sMapMgr->CreateBaseMap(corpseMapEntry->CorpseMapID))
->>>>>>> 28d470c5
                 {
                     mapID = corpseMapEntry->CorpseMapID;
                     x = corpseMapEntry->Corpse.X;
                     y = corpseMapEntry->Corpse.Y;
-<<<<<<< HEAD
-                    z = entranceMap->GetHeight(GetPlayer()->GetPhaseMask(), x, y, MAX_HEIGHT);
-                }
-            }
-        }
-    }
-
-    WorldPacket data(MSG_CORPSE_QUERY, 1+(6*4));
-    data << uint8(1);                                       // corpse found
-    data << int32(mapID);
-    data << float(x);
-    data << float(y);
-    data << float(z);
-    data << int32(corpseMapID);
-    data << uint32(0);                                      // unknown
-    SendPacket(&data);
-=======
                     z = entranceMap->GetHeight(player->GetPhaseShift(), x, y, MAX_HEIGHT);
                 }
             }
@@ -277,7 +162,6 @@
     packet.Position = Position(x, y, z);
     packet.Transport = ObjectGuid::Empty;
     SendPacket(packet.Write());
->>>>>>> 28d470c5
 }
 
 void WorldSession::HandleNpcTextQueryOpcode(WorldPackets::Query::QueryNPCText& packet)
@@ -335,20 +219,12 @@
         pageID = pageText->NextPageID;
     }
 
-<<<<<<< HEAD
-    SendPacket(&data);
-}
-
-/// Only _static_ data is sent in this packet !!!
-void WorldSession::HandleQueryPageText(WorldPacket& recvData)
-=======
     response.Allow = !response.Pages.empty();
 
     SendPacket(response.Write());
 }
 
 void WorldSession::HandleQueryCorpseTransport(WorldPackets::Query::QueryCorpseTransport& queryCorpseTransport)
->>>>>>> 28d470c5
 {
     WorldPackets::Query::CorpseTransportQuery response;
     response.Player = queryCorpseTransport.Player;
@@ -379,28 +255,11 @@
             continue;
         }
 
-<<<<<<< HEAD
-            LocaleConstant localeConstant = GetSessionDbLocaleIndex();
-            if (localeConstant != LOCALE_enUS)
-                if (PageTextLocale const* pageTextLocale = sObjectMgr->GetPageTextLocale(pageID))
-                    ObjectMgr::GetLocaleString(pageTextLocale->Text, localeConstant, Text);
-
-            data << Text;
-            data << uint32(pageText->NextPageID);
-            pageID = pageText->NextPageID;
-        }
-        SendPacket(&data);
-
-        TC_LOG_DEBUG("network", "WORLD: Sent SMSG_PAGE_TEXT_QUERY_RESPONSE");
-    }
-}
-=======
         questCompletionNPC.QuestID = questID;
 
         auto creatures = sObjectMgr->GetCreatureQuestInvolvedRelationReverseBounds(questID);
         for (auto it = creatures.first; it != creatures.second; ++it)
             questCompletionNPC.NPCs.push_back(it->second);
->>>>>>> 28d470c5
 
         auto gos = sObjectMgr->GetGOQuestInvolvedRelationReverseBounds(questID);
         for (auto it = gos.first; it != gos.second; ++it)
@@ -412,47 +271,6 @@
     SendPacket(response.Write());
 }
 
-<<<<<<< HEAD
-void WorldSession::HandleQuestPOIQuery(WorldPackets::Query::QuestPOIQuery& query)
-{
-    if (query.MissingQuestCount > MAX_QUEST_LOG_SIZE)
-        return;
-
-    // Read quest ids and add the in a unordered_set so we don't send POIs for the same quest multiple times
-    std::unordered_set<uint32> questIds;
-    for (uint32 i = 0; i < query.MissingQuestCount; ++i)
-        questIds.insert(query.MissingQuestPOIs[i]); // quest id
-
-    WorldPacket data(SMSG_QUEST_POI_QUERY_RESPONSE, 4 + (4 + 4 + 40) * questIds.size());
-    data << uint32(questIds.size()); // count
-
-    for (uint32 questId : questIds)
-    {
-        uint16 const questSlot = _player->FindQuestSlot(questId);
-        if (questSlot != MAX_QUEST_LOG_SIZE && _player->GetQuestSlotQuestId(questSlot) == questId)
-        {
-            if (QuestPOIWrapper const* poiWrapper = sObjectMgr->GetQuestPOIWrapper(questId))
-            {
-                if (sWorld->getBoolConfig(CONFIG_CACHE_DATA_QUERIES))
-                    data.append(poiWrapper->QueryDataBuffer);
-                else
-                {
-                    ByteBuffer POIByteBuffer = poiWrapper->BuildQueryData();
-                    data.append(POIByteBuffer);
-                }
-            }
-            else
-            {
-                data << uint32(questId); // quest ID
-                data << uint32(0); // POI count
-            }
-        }
-        else
-        {
-            data << uint32(questId); // quest ID
-            data << uint32(0); // POI count
-        }
-=======
 void WorldSession::HandleQuestPOIQuery(WorldPackets::Query::QuestPOIQuery& questPoiQuery)
 {
     if (questPoiQuery.MissingQuestCount > MAX_QUEST_LOG_SIZE)
@@ -503,7 +321,6 @@
         realmQueryResponse.LookupState = RESPONSE_SUCCESS;
         realmQueryResponse.NameInfo.IsInternalRealm = false;
         realmQueryResponse.NameInfo.IsLocal = queryRealmName.VirtualRealmAddress == realm.Id.GetAddress();
->>>>>>> 28d470c5
     }
     else
         realmQueryResponse.LookupState = RESPONSE_FAILURE;
