/*
 * This file is part of the TrinityCore Project. See AUTHORS file for Copyright information
 *
 * This program is free software; you can redistribute it and/or modify it
 * under the terms of the GNU General Public License as published by the
 * Free Software Foundation; either version 2 of the License, or (at your
 * option) any later version.
 *
 * This program is distributed in the hope that it will be useful, but WITHOUT
 * ANY WARRANTY; without even the implied warranty of MERCHANTABILITY or
 * FITNESS FOR A PARTICULAR PURPOSE. See the GNU General Public License for
 * more details.
 *
 * You should have received a copy of the GNU General Public License along
 * with this program. If not, see <http://www.gnu.org/licenses/>.
 */

#include "WorldSession.h"
<<<<<<< HEAD
#include "Common.h"
#include "Creature.h"
=======
#include "AchievementPackets.h"
#include "Common.h"
>>>>>>> 28d470c5
#include "Guild.h"
#include "GuildMgr.h"
#include "GuildPackets.h"
#include "Log.h"
<<<<<<< HEAD
#include "Map.h"
#include "ObjectMgr.h"
#include "Player.h"
#include "WorldPacket.h"

void WorldSession::HandleGuildQueryOpcode(WorldPackets::Guild::QueryGuildInfo& query)
{
    TC_LOG_DEBUG("guild", "CMSG_GUILD_QUERY [%s]: Guild: %u", GetPlayerInfo().c_str(), query.GuildId);
    if (!query.GuildId)
        return;

    if (Guild* guild = sGuildMgr->GetGuildById(query.GuildId))
        guild->HandleQuery(this);
}

void WorldSession::HandleGuildCreateOpcode(WorldPackets::Guild::GuildCreate& packet)
{
    TC_LOG_ERROR("entities.player.cheat", "CMSG_GUILD_CREATE: Possible hacking-attempt: %s tried to create a guild [Name: %s] using cheats", GetPlayerInfo().c_str(), packet.GuildName.c_str());
}

void WorldSession::HandleGuildInviteOpcode(WorldPackets::Guild::GuildInviteByName& packet)
=======
#include "ObjectMgr.h"
#include "Player.h"
#include "World.h"

void WorldSession::HandleGuildQueryOpcode(WorldPackets::Guild::QueryGuildInfo& query)
{
    TC_LOG_DEBUG("guild", "CMSG_GUILD_QUERY [%s]: Guild: %s Target: %s",
        GetPlayerInfo().c_str(), query.GuildGuid.ToString().c_str(), query.PlayerGuid.ToString().c_str());

    if (Guild* guild = sGuildMgr->GetGuildByGuid(query.GuildGuid))
        if (guild->IsMember(query.PlayerGuid))
        {
            guild->SendQueryResponse(this, query.PlayerGuid);
            return;
        }

    WorldPackets::Guild::QueryGuildInfoResponse response;
    response.GuildGuid = query.GuildGuid;
    response.PlayerGuid = query.PlayerGuid;
    SendPacket(response.Write());

    TC_LOG_DEBUG("guild", "SMSG_GUILD_QUERY_RESPONSE [%s]", GetPlayerInfo().c_str());
}

void WorldSession::HandleGuildInviteByName(WorldPackets::Guild::GuildInviteByName& packet)
>>>>>>> 28d470c5
{
    TC_LOG_DEBUG("guild", "CMSG_GUILD_INVITE [%s]: Invited: %s", GetPlayerInfo().c_str(), packet.Name.c_str());
    if (normalizePlayerName(packet.Name))
        if (Guild* guild = GetPlayer()->GetGuild())
            guild->HandleInviteMember(this, packet.Name);
}

<<<<<<< HEAD
void WorldSession::HandleGuildRemoveOpcode(WorldPackets::Guild::GuildOfficerRemoveMember& packet)
{
    TC_LOG_DEBUG("guild", "CMSG_GUILD_REMOVE [%s]: Target: %s", GetPlayerInfo().c_str(), packet.Removee.c_str());

    if (normalizePlayerName(packet.Removee))
        if (Guild* guild = GetPlayer()->GetGuild())
            guild->HandleRemoveMember(this, packet.Removee);
}

void WorldSession::HandleGuildAcceptOpcode(WorldPackets::Guild::AcceptGuildInvite& /*invite*/)
=======
void WorldSession::HandleGuildOfficerRemoveMember(WorldPackets::Guild::GuildOfficerRemoveMember& packet)
{
    TC_LOG_DEBUG("guild", "CMSG_GUILD_REMOVE [%s]: Target: %s", GetPlayerInfo().c_str(), packet.Removee.ToString().c_str());

    if (Guild* guild = GetPlayer()->GetGuild())
        guild->HandleRemoveMember(this, packet.Removee);
}

void WorldSession::HandleGuildAcceptInvite(WorldPackets::Guild::AcceptGuildInvite& /*invite*/)
>>>>>>> 28d470c5
{
    if (!GetPlayer()->GetGuildId())
        if (Guild* guild = sGuildMgr->GetGuildById(GetPlayer()->GetGuildIdInvited()))
            guild->HandleAcceptMember(this);
}

<<<<<<< HEAD
void WorldSession::HandleGuildDeclineOpcode(WorldPackets::Guild::GuildDeclineInvitation& /*decline*/)
=======
void WorldSession::HandleGuildDeclineInvitation(WorldPackets::Guild::GuildDeclineInvitation& /*decline*/)
>>>>>>> 28d470c5
{
    GetPlayer()->SetGuildIdInvited(UI64LIT(0));
    GetPlayer()->SetInGuild(UI64LIT(0));
}

<<<<<<< HEAD
void WorldSession::HandleGuildInfoOpcode(WorldPackets::Guild::GuildGetInfo& /*packet*/)
=======
void WorldSession::HandleGuildGetRoster(WorldPackets::Guild::GuildGetRoster& /*packet*/)
>>>>>>> 28d470c5
{
    if (Guild* guild = GetPlayer()->GetGuild())
        guild->HandleRoster(this);
    else
        Guild::SendCommandResult(this, GUILD_COMMAND_GET_ROSTER, ERR_GUILD_PLAYER_NOT_IN_GUILD);
}

<<<<<<< HEAD
void WorldSession::HandleGuildRosterOpcode(WorldPackets::Guild::GuildGetRoster& /*packet*/)
=======
void WorldSession::HandleGuildPromoteMember(WorldPackets::Guild::GuildPromoteMember& promote)
>>>>>>> 28d470c5
{
    TC_LOG_DEBUG("guild", "CMSG_GUILD_PROMOTE [%s]: Target: %s", GetPlayerInfo().c_str(), promote.Promotee.ToString().c_str());

    if (Guild* guild = GetPlayer()->GetGuild())
        guild->HandleUpdateMemberRank(this, promote.Promotee, false);
}

<<<<<<< HEAD
void WorldSession::HandleGuildPromoteOpcode(WorldPackets::Guild::GuildPromoteMember& promote)
{
    TC_LOG_DEBUG("guild", "CMSG_GUILD_PROMOTE [%s]: Target: %s", GetPlayerInfo().c_str(), promote.Promotee.c_str());

    if (normalizePlayerName(promote.Promotee))
        if (Guild* guild = GetPlayer()->GetGuild())
            guild->HandleUpdateMemberRank(this, promote.Promotee, false);
}

void WorldSession::HandleGuildDemoteOpcode(WorldPackets::Guild::GuildDemoteMember& demote)
{
    TC_LOG_DEBUG("guild", "CMSG_GUILD_DEMOTE [%s]: Target: %s", GetPlayerInfo().c_str(), demote.Demotee.c_str());

    if (normalizePlayerName(demote.Demotee))
        if (Guild* guild = GetPlayer()->GetGuild())
            guild->HandleUpdateMemberRank(this, demote.Demotee, true);
}

void WorldSession::HandleGuildLeaveOpcode(WorldPackets::Guild::GuildLeave& /*leave*/)
=======
void WorldSession::HandleGuildDemoteMember(WorldPackets::Guild::GuildDemoteMember& demote)
{
    TC_LOG_DEBUG("guild", "CMSG_GUILD_DEMOTE [%s]: Target: %s", GetPlayerInfo().c_str(), demote.Demotee.ToString().c_str());

    if (Guild* guild = GetPlayer()->GetGuild())
        guild->HandleUpdateMemberRank(this, demote.Demotee, true);
}

void WorldSession::HandleGuildAssignRank(WorldPackets::Guild::GuildAssignMemberRank& packet)
{
    ObjectGuid setterGuid = GetPlayer()->GetGUID();

    TC_LOG_DEBUG("guild", "CMSG_GUILD_ASSIGN_MEMBER_RANK [%s]: Target: %s Rank: %u, Issuer: %s",
        GetPlayerInfo().c_str(), packet.Member.ToString().c_str(), packet.RankOrder, setterGuid.ToString().c_str());

    if (Guild* guild = GetPlayer()->GetGuild())
        guild->HandleSetMemberRank(this, packet.Member, setterGuid, packet.RankOrder);
}

void WorldSession::HandleGuildLeave(WorldPackets::Guild::GuildLeave& /*leave*/)
>>>>>>> 28d470c5
{
    if (Guild* guild = GetPlayer()->GetGuild())
        guild->HandleLeaveMember(this);
}

void WorldSession::HandleGuildDelete(WorldPackets::Guild::GuildDelete& /*packet*/)
{
    if (Guild* guild = GetPlayer()->GetGuild())
        guild->HandleDelete(this);
}

<<<<<<< HEAD
void WorldSession::HandleGuildSetGuildMaster(WorldPackets::Guild::GuildSetGuildMaster& packet)
{
    TC_LOG_DEBUG("guild", "CMSG_GUILD_LEADER [%s]: Target: %s", GetPlayerInfo().c_str(), packet.NewMasterName.c_str());

    if (normalizePlayerName(packet.NewMasterName))
        if (Guild* guild = GetPlayer()->GetGuild())
            guild->HandleSetLeader(this, packet.NewMasterName);
}

void WorldSession::HandleGuildUpdateMotdText(WorldPackets::Guild::GuildUpdateMotdText& packet)
{
    TC_LOG_DEBUG("guild", "CMSG_GUILD_MOTD [%s]: MOTD: %s", GetPlayerInfo().c_str(), packet.MotdText.c_str());
=======
void WorldSession::HandleGuildUpdateMotdText(WorldPackets::Guild::GuildUpdateMotdText& packet)
{
    TC_LOG_DEBUG("guild", "CMSG_GUILD_UPDATE_MOTD_TEXT [%s]: MOTD: %s", GetPlayerInfo().c_str(), packet.MotdText.c_str());
>>>>>>> 28d470c5

    if (Guild* guild = GetPlayer()->GetGuild())
        guild->HandleSetMOTD(this, packet.MotdText);
}

<<<<<<< HEAD
void WorldSession::HandleGuildSetPublicNoteOpcode(WorldPackets::Guild::GuildSetMemberNote& packet)
{
    TC_LOG_DEBUG("guild", "CMSG_GUILD_SET_PUBLIC_NOTE [%s]: Target: %s, Note: %s",
         GetPlayerInfo().c_str(), packet.NoteeName.c_str(), packet.Note.c_str());

    if (normalizePlayerName(packet.NoteeName))
        if (Guild* guild = GetPlayer()->GetGuild())
            guild->HandleSetMemberNote(this, packet.NoteeName, packet.Note, false);
}

void WorldSession::HandleGuildSetOfficerNoteOpcode(WorldPackets::Guild::GuildSetMemberNote& packet)
{
    TC_LOG_DEBUG("guild", "CMSG_GUILD_SET_OFFICER_NOTE [%s]: Target: %s, Note: %s",
         GetPlayerInfo().c_str(), packet.NoteeName.c_str(), packet.Note.c_str());

    if (normalizePlayerName(packet.NoteeName))
        if (Guild* guild = GetPlayer()->GetGuild())
            guild->HandleSetMemberNote(this, packet.NoteeName, packet.Note, true);
}

void WorldSession::HandleGuildSetRankPermissions(WorldPackets::Guild::GuildSetRankPermissions& packet)
{
    Guild* guild = GetPlayer()->GetGuild();
    if (!guild)
        return;

    std::array<GuildBankRightsAndSlots, GUILD_BANK_MAX_TABS> rightsAndSlots;
    for (uint8 tabId = 0; tabId < GUILD_BANK_MAX_TABS; ++tabId)
        rightsAndSlots[tabId] = GuildBankRightsAndSlots(tabId, uint8(packet.TabFlags[tabId]), uint32(packet.TabWithdrawItemLimit[tabId]));

    TC_LOG_DEBUG("guild", "CMSG_GUILD_RANK [%s]: Rank: %s (%u)", GetPlayerInfo().c_str(), packet.RankName.c_str(), packet.RankID);

    guild->HandleSetRankInfo(this, packet.RankID, packet.RankName, packet.Flags, packet.WithdrawGoldLimit, rightsAndSlots);
}

void WorldSession::HandleGuildAddRankOpcode(WorldPackets::Guild::GuildAddRank& packet)
=======
void WorldSession::HandleGuildSetMemberNote(WorldPackets::Guild::GuildSetMemberNote& packet)
{
    TC_LOG_DEBUG("guild", "CMSG_GUILD_SET_NOTE [%s]: Target: %s, Note: %s, Public: %u",
        GetPlayerInfo().c_str(), packet.NoteeGUID.ToString().c_str(), packet.Note.c_str(), packet.IsPublic);

    if (Guild* guild = GetPlayer()->GetGuild())
        guild->HandleSetMemberNote(this, packet.Note, packet.NoteeGUID, packet.IsPublic);
}

void WorldSession::HandleGuildGetRanks(WorldPackets::Guild::GuildGetRanks& packet)
{
    TC_LOG_DEBUG("guild", "CMSG_GUILD_GET_RANKS [%s]: Guild: %s",
        GetPlayerInfo().c_str(), packet.GuildGUID.ToString().c_str());

    if (Guild* guild = sGuildMgr->GetGuildByGuid(packet.GuildGUID))
        if (guild->IsMember(_player->GetGUID()))
            guild->SendGuildRankInfo(this);
}

void WorldSession::HandleGuildAddRank(WorldPackets::Guild::GuildAddRank& packet)
>>>>>>> 28d470c5
{
    TC_LOG_DEBUG("guild", "CMSG_GUILD_ADD_RANK [%s]: Rank: %s", GetPlayerInfo().c_str(), packet.Name.c_str());

    if (Guild* guild = GetPlayer()->GetGuild())
        guild->HandleAddNewRank(this, packet.Name);
}

<<<<<<< HEAD
void WorldSession::HandleGuildDeleteRank(WorldPackets::Guild::GuildDeleteRank& /*packet*/)
=======
void WorldSession::HandleGuildDeleteRank(WorldPackets::Guild::GuildDeleteRank& packet)
>>>>>>> 28d470c5
{
    TC_LOG_DEBUG("guild", "CMSG_GUILD_DELETE_RANK [%s]: Rank: %u", GetPlayerInfo().c_str(), packet.RankOrder);

    if (Guild* guild = GetPlayer()->GetGuild())
        guild->HandleRemoveRank(this, packet.RankOrder);
}

void WorldSession::HandleGuildUpdateInfoText(WorldPackets::Guild::GuildUpdateInfoText& packet)
{
<<<<<<< HEAD
    TC_LOG_DEBUG("guild", "CMSG_GUILD_INFO_TEXT [%s]: %s", GetPlayerInfo().c_str(), packet.InfoText.c_str());
=======
    TC_LOG_DEBUG("guild", "CMSG_GUILD_UPDATE_INFO_TEXT [%s]: %s", GetPlayerInfo().c_str(), packet.InfoText.c_str());
>>>>>>> 28d470c5

    if (Guild* guild = GetPlayer()->GetGuild())
        guild->HandleSetInfo(this, packet.InfoText);
}

<<<<<<< HEAD
void WorldSession::HandleSaveGuildEmblemOpcode(WorldPackets::Guild::SaveGuildEmblem& packet)
=======
void WorldSession::HandleSaveGuildEmblem(WorldPackets::Guild::SaveGuildEmblem& packet)
>>>>>>> 28d470c5
{
    EmblemInfo emblemInfo;
    emblemInfo.ReadPacket(packet);

<<<<<<< HEAD
    TC_LOG_DEBUG("guild", "MSG_SAVE_GUILD_EMBLEM [%s]: Guid: [%s] Style: %d, Color: %d, BorderStyle: %d, BorderColor: %d, BackgroundColor: %d"
=======
    TC_LOG_DEBUG("guild", "CMSG_SAVE_GUILD_EMBLEM [%s]: Guid: [%s] Style: %d, Color: %d, BorderStyle: %d, BorderColor: %d, BackgroundColor: %d"
>>>>>>> 28d470c5
        , GetPlayerInfo().c_str(), packet.Vendor.ToString().c_str(), emblemInfo.GetStyle()
        , emblemInfo.GetColor(), emblemInfo.GetBorderStyle()
        , emblemInfo.GetBorderColor(), emblemInfo.GetBackgroundColor());

<<<<<<< HEAD
    if (GetPlayer()->GetNPCIfCanInteractWith(packet.Vendor, UNIT_NPC_FLAG_TABARDDESIGNER))
=======
    if (GetPlayer()->GetNPCIfCanInteractWith(packet.Vendor, UNIT_NPC_FLAG_TABARDDESIGNER, UNIT_NPC_FLAG_2_NONE))
>>>>>>> 28d470c5
    {
        // Remove fake death
        if (GetPlayer()->HasUnitState(UNIT_STATE_DIED))
            GetPlayer()->RemoveAurasByType(SPELL_AURA_FEIGN_DEATH);

        if (!emblemInfo.ValidateEmblemColors())
        {
            Guild::SendSaveEmblemResult(this, ERR_GUILDEMBLEM_INVALID_TABARD_COLORS);
            return;
        }

        if (Guild* guild = GetPlayer()->GetGuild())
            guild->HandleSetEmblem(this, emblemInfo);
        else
            Guild::SendSaveEmblemResult(this, ERR_GUILDEMBLEM_NOGUILD); // "You are not part of a guild!";
    }
    else
        Guild::SendSaveEmblemResult(this, ERR_GUILDEMBLEM_INVALIDVENDOR); // "That's not an emblem vendor!"
}

<<<<<<< HEAD
void WorldSession::HandleGuildEventLogQueryOpcode(WorldPackets::Guild::GuildEventLogQuery& /*packet*/)
=======
void WorldSession::HandleGuildEventLogQuery(WorldPackets::Guild::GuildEventLogQuery& /*packet*/)
>>>>>>> 28d470c5
{
    TC_LOG_DEBUG("guild", "MSG_GUILD_EVENT_LOG_QUERY [%s]", GetPlayerInfo().c_str());

    if (Guild* guild = GetPlayer()->GetGuild())
        guild->SendEventLog(this);
}

void WorldSession::HandleGuildBankMoneyWithdrawn(WorldPackets::Guild::GuildBankRemainingWithdrawMoneyQuery& /*packet*/)
{
    if (Guild* guild = GetPlayer()->GetGuild())
        guild->SendMoneyInfo(this);
}

void WorldSession::HandleGuildPermissionsQuery(WorldPackets::Guild::GuildPermissionsQuery& /* packet */)
{
    if (Guild* guild = GetPlayer()->GetGuild())
        guild->SendPermissions(this);
}

// Called when clicking on Guild bank gameobject
void WorldSession::HandleGuildBankActivate(WorldPackets::Guild::GuildBankActivate& packet)
{
<<<<<<< HEAD
    TC_LOG_DEBUG("guild", "CMSG_GUILD_BANKER_ACTIVATE [%s]: [%s] AllSlots: %u"
=======
    TC_LOG_DEBUG("guild", "CMSG_GUILD_BANK_ACTIVATE [%s]: [%s] AllSlots: %u"
>>>>>>> 28d470c5
        , GetPlayerInfo().c_str(), packet.Banker.ToString().c_str(), packet.FullUpdate);

    GameObject const* const go = GetPlayer()->GetGameObjectIfCanInteractWith(packet.Banker, GAMEOBJECT_TYPE_GUILD_BANK);
    if (!go)
        return;

#ifndef DISABLE_DRESSNPCS_CORESOUNDS
    if (packet.Banker.IsAnyTypeCreature())
        if (Creature* creature = _player->GetMap()->GetCreature(packet.Banker))
            creature->SendMirrorSound(_player, 0);
#endif
    Guild* const guild = GetPlayer()->GetGuild();
    if (!guild)
    {
        Guild::SendCommandResult(this, GUILD_COMMAND_VIEW_TAB, ERR_GUILD_PLAYER_NOT_IN_GUILD);
        return;
    }

<<<<<<< HEAD
    guild->SendBankTabsInfo(this, packet.FullUpdate);
=======
    guild->SendBankList(this, 0, packet.FullUpdate);
>>>>>>> 28d470c5
}

// Called when opening guild bank tab only (first one)
void WorldSession::HandleGuildBankQueryTab(WorldPackets::Guild::GuildBankQueryTab& packet)
{
    TC_LOG_DEBUG("guild", "CMSG_GUILD_BANK_QUERY_TAB [%s]: %s, TabId: %u, ShowTabs: %u"
        , GetPlayerInfo().c_str(), packet.Banker.ToString().c_str(), packet.Tab, packet.FullUpdate);

    if (GetPlayer()->GetGameObjectIfCanInteractWith(packet.Banker, GAMEOBJECT_TYPE_GUILD_BANK))
        if (Guild* guild = GetPlayer()->GetGuild())
<<<<<<< HEAD
            guild->SendBankTabData(this, packet.Tab, true /*packet.FullUpdate*/);
                                                          // HACK: client doesn't query entire tab content if it had received SMSG_GUILD_BANK_LIST in this session
                                                          // but we broadcast bank updates to entire guild when *ANYONE* changes anything, incorrectly initializing clients
                                                          // tab content with only data for that change
=======
            guild->SendBankList(this, packet.Tab, packet.FullUpdate);
>>>>>>> 28d470c5
}

void WorldSession::HandleGuildBankDepositMoney(WorldPackets::Guild::GuildBankDepositMoney& packet)
{
<<<<<<< HEAD
    TC_LOG_DEBUG("guild", "CMSG_GUILD_BANK_DEPOSIT_MONEY [%s]: [%s], money: %u",
=======
    TC_LOG_DEBUG("guild", "CMSG_GUILD_BANK_DEPOSIT_MONEY [%s]: [%s], money: " UI64FMTD,
>>>>>>> 28d470c5
        GetPlayerInfo().c_str(), packet.Banker.ToString().c_str(), packet.Money);

    if (GetPlayer()->GetGameObjectIfCanInteractWith(packet.Banker, GAMEOBJECT_TYPE_GUILD_BANK))
        if (packet.Money && GetPlayer()->HasEnoughMoney(packet.Money))
            if (Guild* guild = GetPlayer()->GetGuild())
                guild->HandleMemberDepositMoney(this, packet.Money);
}

void WorldSession::HandleGuildBankWithdrawMoney(WorldPackets::Guild::GuildBankWithdrawMoney& packet)
{
<<<<<<< HEAD
    TC_LOG_DEBUG("guild", "CMSG_GUILD_BANK_WITHDRAW_MONEY [%s]: [%s], money: %u",
=======
    TC_LOG_DEBUG("guild", "CMSG_GUILD_BANK_WITHDRAW_MONEY [%s]: [%s], money: " UI64FMTD,
>>>>>>> 28d470c5
        GetPlayerInfo().c_str(), packet.Banker.ToString().c_str(), packet.Money);

    if (packet.Money && GetPlayer()->GetGameObjectIfCanInteractWith(packet.Banker, GAMEOBJECT_TYPE_GUILD_BANK))
        if (Guild* guild = GetPlayer()->GetGuild())
            guild->HandleMemberWithdrawMoney(this, packet.Money);
}

void WorldSession::HandleGuildBankSwapItems(WorldPackets::Guild::GuildBankSwapItems& packet)
{
    if (!GetPlayer()->GetGameObjectIfCanInteractWith(packet.Banker, GAMEOBJECT_TYPE_GUILD_BANK))
        return;

    Guild* guild = GetPlayer()->GetGuild();
    if (!guild)
        return;

    if (packet.BankOnly)
<<<<<<< HEAD
        guild->SwapItems(GetPlayer(), packet.BankTab1, packet.BankSlot1, packet.BankTab, packet.BankSlot, packet.BankItemCount);
    else
    {
        uint8 playerBag = NULL_BAG;
        uint8 playerSlotId = NULL_SLOT;
        uint8 toChar = 1;
        uint32 splitedAmount = 0;

        if (!packet.AutoStore)
        {
            playerBag = packet.ContainerSlot;
            playerSlotId = packet.ContainerItemSlot;
            toChar = packet.ToSlot;
            splitedAmount = packet.StackCount;
        }

        // Player <-> Bank
        // Allow to work with inventory only
        if (!Player::IsInventoryPos(playerBag, playerSlotId) && !(playerBag == NULL_BAG && playerSlotId == NULL_SLOT))
            GetPlayer()->SendEquipError(EQUIP_ERR_NONE, nullptr);
        else
            guild->SwapItemsWithInventory(GetPlayer(), toChar != 0, packet.BankTab, packet.BankSlot, playerBag, playerSlotId, splitedAmount);
=======
    {
        guild->SwapItems(GetPlayer(), packet.BankTab1, packet.BankSlot1, packet.BankTab, packet.BankSlot, packet.StackCount);
    }
    else
    {
        // Player <-> Bank
        // Allow to work with inventory only
        if (!Player::IsInventoryPos(packet.ContainerSlot, packet.ContainerItemSlot) && !packet.AutoStore)
            GetPlayer()->SendEquipError(EQUIP_ERR_INTERNAL_BAG_ERROR, nullptr);
        else
            guild->SwapItemsWithInventory(GetPlayer(), packet.ToSlot != 0, packet.BankTab, packet.BankSlot, packet.ContainerSlot, packet.ContainerItemSlot, packet.StackCount);
>>>>>>> 28d470c5
    }
}

void WorldSession::HandleGuildBankBuyTab(WorldPackets::Guild::GuildBankBuyTab& packet)
{
<<<<<<< HEAD
    TC_LOG_DEBUG("guild", "CMSG_GUILD_BANK_BUY_TAB [%s]: [%s[, TabId: %u", GetPlayerInfo().c_str(), packet.Banker .ToString().c_str(), packet.BankTab);

    if (GetPlayer()->GetGameObjectIfCanInteractWith(packet.Banker, GAMEOBJECT_TYPE_GUILD_BANK))
        if (Guild* guild = GetPlayer()->GetGuild())
            guild->HandleBuyBankTab(this, packet.BankTab);
}

void WorldSession::HandleGuildBankUpdateTab(WorldPackets::Guild::GuildBankUpdateTab& packet)
{
    TC_LOG_DEBUG("guild", "CMSG_GUILD_BANK_UPDATE_TAB [%s]: [%s], TabId: %u, Name: %s, Icon: %s"
        , GetPlayerInfo().c_str(), packet.Banker.ToString().c_str(), packet.BankTab, packet.Name.c_str(), packet.Icon.c_str());

    if (!packet.Name.empty() && !packet.Icon.empty())
        if (GetPlayer()->GetGameObjectIfCanInteractWith(packet.Banker, GAMEOBJECT_TYPE_GUILD_BANK))
            if (Guild* guild = GetPlayer()->GetGuild())
                guild->HandleSetBankTabInfo(this, packet.BankTab, packet.Name, packet.Icon);
}

void WorldSession::HandleGuildBankLogQuery(WorldPackets::Guild::GuildBankLogQuery& packet)
{
    TC_LOG_DEBUG("guild", "MSG_GUILD_BANK_LOG_QUERY [%s]: TabId: %u", GetPlayerInfo().c_str(), packet.Tab);

    if (Guild* guild = GetPlayer()->GetGuild())
        guild->SendBankLog(this, packet.Tab);
}

void WorldSession::HandleGuildBankTextQuery(WorldPackets::Guild::GuildBankTextQuery& packet)
{
    TC_LOG_DEBUG("guild", "MSG_QUERY_GUILD_BANK_TEXT [%s]: TabId: %u", GetPlayerInfo().c_str(), packet.Tab);
=======
    TC_LOG_DEBUG("guild", "CMSG_GUILD_BANK_BUY_TAB [%s]: [%s[, TabId: %u", GetPlayerInfo().c_str(), packet.Banker.ToString().c_str(), packet.BankTab);

    if (!packet.Banker || GetPlayer()->GetGameObjectIfCanInteractWith(packet.Banker, GAMEOBJECT_TYPE_GUILD_BANK))
        if (Guild* guild = GetPlayer()->GetGuild())
            guild->HandleBuyBankTab(this, packet.BankTab);
}

void WorldSession::HandleGuildBankUpdateTab(WorldPackets::Guild::GuildBankUpdateTab& packet)
{
    TC_LOG_DEBUG("guild", "CMSG_GUILD_BANK_UPDATE_TAB [%s]: [%s], TabId: %u, Name: %s, Icon: %s"
        , GetPlayerInfo().c_str(), packet.Banker.ToString().c_str(), packet.BankTab, packet.Name.c_str(), packet.Icon.c_str());

    if (!packet.Name.empty() && !packet.Icon.empty())
        if (GetPlayer()->GetGameObjectIfCanInteractWith(packet.Banker, GAMEOBJECT_TYPE_GUILD_BANK))
            if (Guild* guild = GetPlayer()->GetGuild())
                guild->HandleSetBankTabInfo(this, packet.BankTab, packet.Name, packet.Icon);
}

void WorldSession::HandleGuildBankLogQuery(WorldPackets::Guild::GuildBankLogQuery& packet)
{
    TC_LOG_DEBUG("guild", "CMSG_GUILD_BANK_LOG_QUERY [%s]: TabId: %u", GetPlayerInfo().c_str(), packet.Tab);

    if (Guild* guild = GetPlayer()->GetGuild())
        guild->SendBankLog(this, packet.Tab);
}

void WorldSession::HandleGuildBankTextQuery(WorldPackets::Guild::GuildBankTextQuery& packet)
{
    TC_LOG_DEBUG("guild", "CMSG_GUILD_BANK_QUERY_TEXT [%s]: TabId: %u", GetPlayerInfo().c_str(), packet.Tab);

    if (Guild* guild = GetPlayer()->GetGuild())
        guild->SendBankTabText(this, packet.Tab);
}

void WorldSession::HandleGuildBankSetTabText(WorldPackets::Guild::GuildBankSetTabText& packet)
{
    TC_LOG_DEBUG("guild", "CMSG_SET_GUILD_BANK_TEXT [%s]: TabId: %u, Text: %s", GetPlayerInfo().c_str(), packet.Tab, packet.TabText.c_str());

    if (Guild* guild = GetPlayer()->GetGuild())
        guild->SetBankTabText(packet.Tab, packet.TabText);
}

void WorldSession::HandleGuildSetRankPermissions(WorldPackets::Guild::GuildSetRankPermissions& packet)
{
    Guild* guild = GetPlayer()->GetGuild();
    if (!guild)
        return;

    GuildBankRightsAndSlotsVec rightsAndSlots(GUILD_BANK_MAX_TABS);
    for (uint8 tabId = 0; tabId < GUILD_BANK_MAX_TABS; ++tabId)
        rightsAndSlots[tabId] = GuildBankRightsAndSlots(tabId, uint8(packet.TabFlags[tabId]), uint32(packet.TabWithdrawItemLimit[tabId]));

    TC_LOG_DEBUG("guild", "CMSG_GUILD_SET_RANK_PERMISSIONS [%s]: Rank: %s (%u)", GetPlayerInfo().c_str(), packet.RankName.c_str(), packet.RankOrder);

    guild->HandleSetRankInfo(this, packet.RankOrder, packet.RankName, packet.Flags, packet.WithdrawGoldLimit, rightsAndSlots);
}

void WorldSession::HandleGuildRequestPartyState(WorldPackets::Guild::RequestGuildPartyState& packet)
{
    if (Guild* guild = sGuildMgr->GetGuildByGuid(packet.GuildGUID))
        guild->HandleGuildPartyRequest(this);
}

void WorldSession::HandleGuildChallengeUpdateRequest(WorldPackets::Guild::GuildChallengeUpdateRequest& /*packet*/)
{
    if (Guild* guild = _player->GetGuild())
        guild->HandleGuildRequestChallengeUpdate(this);
}

void WorldSession::HandleDeclineGuildInvites(WorldPackets::Guild::DeclineGuildInvites& packet)
{
    if (packet.Allow)
        GetPlayer()->AddPlayerFlag(PLAYER_FLAGS_AUTO_DECLINE_GUILD);
    else
        GetPlayer()->RemovePlayerFlag(PLAYER_FLAGS_AUTO_DECLINE_GUILD);
}

void WorldSession::HandleRequestGuildRewardsList(WorldPackets::Guild::RequestGuildRewardsList& /*packet*/)
{
    if (sGuildMgr->GetGuildById(_player->GetGuildId()))
    {
        std::vector<GuildReward> const& rewards = sGuildMgr->GetGuildRewards();

        WorldPackets::Guild::GuildRewardList rewardList;
        rewardList.Version = uint32(time(nullptr));
        rewardList.RewardItems.reserve(rewards.size());

        for (uint32 i = 0; i < rewards.size(); i++)
        {
            WorldPackets::Guild::GuildRewardItem rewardItem;
            rewardItem.ItemID = rewards[i].ItemID;
            rewardItem.RaceMask = rewards[i].RaceMask;
            rewardItem.MinGuildLevel = 0;
            rewardItem.MinGuildRep = rewards[i].MinGuildRep;
            rewardItem.AchievementsRequired = rewards[i].AchievementsRequired;
            rewardItem.Cost = rewards[i].Cost;
            rewardList.RewardItems.push_back(rewardItem);
        }

        SendPacket(rewardList.Write());
    }
}

void WorldSession::HandleGuildQueryNews(WorldPackets::Guild::GuildQueryNews& newsQuery)
{
    if (Guild* guild = GetPlayer()->GetGuild())
        if (guild->GetGUID() == newsQuery.GuildGUID)
            guild->SendNewsUpdate(this);
}

void WorldSession::HandleGuildNewsUpdateSticky(WorldPackets::Guild::GuildNewsUpdateSticky& packet)
{
    if (Guild* guild = GetPlayer()->GetGuild())
        guild->HandleNewsSetSticky(this, packet.NewsID, packet.Sticky);
}
>>>>>>> 28d470c5

void WorldSession::HandleGuildReplaceGuildMaster(WorldPackets::Guild::GuildReplaceGuildMaster& /*replaceGuildMaster*/)
{
    if (Guild* guild = GetPlayer()->GetGuild())
<<<<<<< HEAD
        guild->SendBankTabText(this, packet.Tab);
}

void WorldSession::HandleGuildBankSetTabText(WorldPackets::Guild::GuildBankSetTabText& packet)
{
    TC_LOG_DEBUG("guild", "CMSG_SET_GUILD_BANK_TEXT [%s]: TabId: %u, Text: %s", GetPlayerInfo().c_str(), packet.Tab, packet.TabText.c_str());
=======
        guild->HandleSetNewGuildMaster(this, "", true);
}

void WorldSession::HandleGuildSetGuildMaster(WorldPackets::Guild::GuildSetGuildMaster& packet)
{
    if (Guild* guild = GetPlayer()->GetGuild())
        guild->HandleSetNewGuildMaster(this, packet.NewMasterName, false);
}

void WorldSession::HandleGuildSetAchievementTracking(WorldPackets::Guild::GuildSetAchievementTracking& packet)
{
    if (Guild* guild = GetPlayer()->GetGuild())
        guild->HandleSetAchievementTracking(this, packet.AchievementIDs.data(), packet.AchievementIDs.data() + packet.AchievementIDs.size());
}
>>>>>>> 28d470c5

void WorldSession::HandleGuildGetAchievementMembers(WorldPackets::Achievement::GuildGetAchievementMembers& getAchievementMembers)
{
    if (Guild* guild = GetPlayer()->GetGuild())
<<<<<<< HEAD
        guild->SetBankTabText(packet.Tab, packet.TabText);
=======
        guild->HandleGetAchievementMembers(this, uint32(getAchievementMembers.AchievementID));
>>>>>>> 28d470c5
}<|MERGE_RESOLUTION|>--- conflicted
+++ resolved
@@ -16,40 +16,12 @@
  */
 
 #include "WorldSession.h"
-<<<<<<< HEAD
-#include "Common.h"
-#include "Creature.h"
-=======
 #include "AchievementPackets.h"
 #include "Common.h"
->>>>>>> 28d470c5
 #include "Guild.h"
 #include "GuildMgr.h"
 #include "GuildPackets.h"
 #include "Log.h"
-<<<<<<< HEAD
-#include "Map.h"
-#include "ObjectMgr.h"
-#include "Player.h"
-#include "WorldPacket.h"
-
-void WorldSession::HandleGuildQueryOpcode(WorldPackets::Guild::QueryGuildInfo& query)
-{
-    TC_LOG_DEBUG("guild", "CMSG_GUILD_QUERY [%s]: Guild: %u", GetPlayerInfo().c_str(), query.GuildId);
-    if (!query.GuildId)
-        return;
-
-    if (Guild* guild = sGuildMgr->GetGuildById(query.GuildId))
-        guild->HandleQuery(this);
-}
-
-void WorldSession::HandleGuildCreateOpcode(WorldPackets::Guild::GuildCreate& packet)
-{
-    TC_LOG_ERROR("entities.player.cheat", "CMSG_GUILD_CREATE: Possible hacking-attempt: %s tried to create a guild [Name: %s] using cheats", GetPlayerInfo().c_str(), packet.GuildName.c_str());
-}
-
-void WorldSession::HandleGuildInviteOpcode(WorldPackets::Guild::GuildInviteByName& packet)
-=======
 #include "ObjectMgr.h"
 #include "Player.h"
 #include "World.h"
@@ -75,7 +47,6 @@
 }
 
 void WorldSession::HandleGuildInviteByName(WorldPackets::Guild::GuildInviteByName& packet)
->>>>>>> 28d470c5
 {
     TC_LOG_DEBUG("guild", "CMSG_GUILD_INVITE [%s]: Invited: %s", GetPlayerInfo().c_str(), packet.Name.c_str());
     if (normalizePlayerName(packet.Name))
@@ -83,18 +54,6 @@
             guild->HandleInviteMember(this, packet.Name);
 }
 
-<<<<<<< HEAD
-void WorldSession::HandleGuildRemoveOpcode(WorldPackets::Guild::GuildOfficerRemoveMember& packet)
-{
-    TC_LOG_DEBUG("guild", "CMSG_GUILD_REMOVE [%s]: Target: %s", GetPlayerInfo().c_str(), packet.Removee.c_str());
-
-    if (normalizePlayerName(packet.Removee))
-        if (Guild* guild = GetPlayer()->GetGuild())
-            guild->HandleRemoveMember(this, packet.Removee);
-}
-
-void WorldSession::HandleGuildAcceptOpcode(WorldPackets::Guild::AcceptGuildInvite& /*invite*/)
-=======
 void WorldSession::HandleGuildOfficerRemoveMember(WorldPackets::Guild::GuildOfficerRemoveMember& packet)
 {
     TC_LOG_DEBUG("guild", "CMSG_GUILD_REMOVE [%s]: Target: %s", GetPlayerInfo().c_str(), packet.Removee.ToString().c_str());
@@ -104,28 +63,19 @@
 }
 
 void WorldSession::HandleGuildAcceptInvite(WorldPackets::Guild::AcceptGuildInvite& /*invite*/)
->>>>>>> 28d470c5
 {
     if (!GetPlayer()->GetGuildId())
         if (Guild* guild = sGuildMgr->GetGuildById(GetPlayer()->GetGuildIdInvited()))
             guild->HandleAcceptMember(this);
 }
 
-<<<<<<< HEAD
-void WorldSession::HandleGuildDeclineOpcode(WorldPackets::Guild::GuildDeclineInvitation& /*decline*/)
-=======
 void WorldSession::HandleGuildDeclineInvitation(WorldPackets::Guild::GuildDeclineInvitation& /*decline*/)
->>>>>>> 28d470c5
 {
     GetPlayer()->SetGuildIdInvited(UI64LIT(0));
     GetPlayer()->SetInGuild(UI64LIT(0));
 }
 
-<<<<<<< HEAD
-void WorldSession::HandleGuildInfoOpcode(WorldPackets::Guild::GuildGetInfo& /*packet*/)
-=======
 void WorldSession::HandleGuildGetRoster(WorldPackets::Guild::GuildGetRoster& /*packet*/)
->>>>>>> 28d470c5
 {
     if (Guild* guild = GetPlayer()->GetGuild())
         guild->HandleRoster(this);
@@ -133,11 +83,7 @@
         Guild::SendCommandResult(this, GUILD_COMMAND_GET_ROSTER, ERR_GUILD_PLAYER_NOT_IN_GUILD);
 }
 
-<<<<<<< HEAD
-void WorldSession::HandleGuildRosterOpcode(WorldPackets::Guild::GuildGetRoster& /*packet*/)
-=======
 void WorldSession::HandleGuildPromoteMember(WorldPackets::Guild::GuildPromoteMember& promote)
->>>>>>> 28d470c5
 {
     TC_LOG_DEBUG("guild", "CMSG_GUILD_PROMOTE [%s]: Target: %s", GetPlayerInfo().c_str(), promote.Promotee.ToString().c_str());
 
@@ -145,27 +91,6 @@
         guild->HandleUpdateMemberRank(this, promote.Promotee, false);
 }
 
-<<<<<<< HEAD
-void WorldSession::HandleGuildPromoteOpcode(WorldPackets::Guild::GuildPromoteMember& promote)
-{
-    TC_LOG_DEBUG("guild", "CMSG_GUILD_PROMOTE [%s]: Target: %s", GetPlayerInfo().c_str(), promote.Promotee.c_str());
-
-    if (normalizePlayerName(promote.Promotee))
-        if (Guild* guild = GetPlayer()->GetGuild())
-            guild->HandleUpdateMemberRank(this, promote.Promotee, false);
-}
-
-void WorldSession::HandleGuildDemoteOpcode(WorldPackets::Guild::GuildDemoteMember& demote)
-{
-    TC_LOG_DEBUG("guild", "CMSG_GUILD_DEMOTE [%s]: Target: %s", GetPlayerInfo().c_str(), demote.Demotee.c_str());
-
-    if (normalizePlayerName(demote.Demotee))
-        if (Guild* guild = GetPlayer()->GetGuild())
-            guild->HandleUpdateMemberRank(this, demote.Demotee, true);
-}
-
-void WorldSession::HandleGuildLeaveOpcode(WorldPackets::Guild::GuildLeave& /*leave*/)
-=======
 void WorldSession::HandleGuildDemoteMember(WorldPackets::Guild::GuildDemoteMember& demote)
 {
     TC_LOG_DEBUG("guild", "CMSG_GUILD_DEMOTE [%s]: Target: %s", GetPlayerInfo().c_str(), demote.Demotee.ToString().c_str());
@@ -186,7 +111,6 @@
 }
 
 void WorldSession::HandleGuildLeave(WorldPackets::Guild::GuildLeave& /*leave*/)
->>>>>>> 28d470c5
 {
     if (Guild* guild = GetPlayer()->GetGuild())
         guild->HandleLeaveMember(this);
@@ -198,67 +122,14 @@
         guild->HandleDelete(this);
 }
 
-<<<<<<< HEAD
-void WorldSession::HandleGuildSetGuildMaster(WorldPackets::Guild::GuildSetGuildMaster& packet)
-{
-    TC_LOG_DEBUG("guild", "CMSG_GUILD_LEADER [%s]: Target: %s", GetPlayerInfo().c_str(), packet.NewMasterName.c_str());
-
-    if (normalizePlayerName(packet.NewMasterName))
-        if (Guild* guild = GetPlayer()->GetGuild())
-            guild->HandleSetLeader(this, packet.NewMasterName);
-}
-
 void WorldSession::HandleGuildUpdateMotdText(WorldPackets::Guild::GuildUpdateMotdText& packet)
 {
-    TC_LOG_DEBUG("guild", "CMSG_GUILD_MOTD [%s]: MOTD: %s", GetPlayerInfo().c_str(), packet.MotdText.c_str());
-=======
-void WorldSession::HandleGuildUpdateMotdText(WorldPackets::Guild::GuildUpdateMotdText& packet)
-{
     TC_LOG_DEBUG("guild", "CMSG_GUILD_UPDATE_MOTD_TEXT [%s]: MOTD: %s", GetPlayerInfo().c_str(), packet.MotdText.c_str());
->>>>>>> 28d470c5
 
     if (Guild* guild = GetPlayer()->GetGuild())
         guild->HandleSetMOTD(this, packet.MotdText);
 }
 
-<<<<<<< HEAD
-void WorldSession::HandleGuildSetPublicNoteOpcode(WorldPackets::Guild::GuildSetMemberNote& packet)
-{
-    TC_LOG_DEBUG("guild", "CMSG_GUILD_SET_PUBLIC_NOTE [%s]: Target: %s, Note: %s",
-         GetPlayerInfo().c_str(), packet.NoteeName.c_str(), packet.Note.c_str());
-
-    if (normalizePlayerName(packet.NoteeName))
-        if (Guild* guild = GetPlayer()->GetGuild())
-            guild->HandleSetMemberNote(this, packet.NoteeName, packet.Note, false);
-}
-
-void WorldSession::HandleGuildSetOfficerNoteOpcode(WorldPackets::Guild::GuildSetMemberNote& packet)
-{
-    TC_LOG_DEBUG("guild", "CMSG_GUILD_SET_OFFICER_NOTE [%s]: Target: %s, Note: %s",
-         GetPlayerInfo().c_str(), packet.NoteeName.c_str(), packet.Note.c_str());
-
-    if (normalizePlayerName(packet.NoteeName))
-        if (Guild* guild = GetPlayer()->GetGuild())
-            guild->HandleSetMemberNote(this, packet.NoteeName, packet.Note, true);
-}
-
-void WorldSession::HandleGuildSetRankPermissions(WorldPackets::Guild::GuildSetRankPermissions& packet)
-{
-    Guild* guild = GetPlayer()->GetGuild();
-    if (!guild)
-        return;
-
-    std::array<GuildBankRightsAndSlots, GUILD_BANK_MAX_TABS> rightsAndSlots;
-    for (uint8 tabId = 0; tabId < GUILD_BANK_MAX_TABS; ++tabId)
-        rightsAndSlots[tabId] = GuildBankRightsAndSlots(tabId, uint8(packet.TabFlags[tabId]), uint32(packet.TabWithdrawItemLimit[tabId]));
-
-    TC_LOG_DEBUG("guild", "CMSG_GUILD_RANK [%s]: Rank: %s (%u)", GetPlayerInfo().c_str(), packet.RankName.c_str(), packet.RankID);
-
-    guild->HandleSetRankInfo(this, packet.RankID, packet.RankName, packet.Flags, packet.WithdrawGoldLimit, rightsAndSlots);
-}
-
-void WorldSession::HandleGuildAddRankOpcode(WorldPackets::Guild::GuildAddRank& packet)
-=======
 void WorldSession::HandleGuildSetMemberNote(WorldPackets::Guild::GuildSetMemberNote& packet)
 {
     TC_LOG_DEBUG("guild", "CMSG_GUILD_SET_NOTE [%s]: Target: %s, Note: %s, Public: %u",
@@ -279,7 +150,6 @@
 }
 
 void WorldSession::HandleGuildAddRank(WorldPackets::Guild::GuildAddRank& packet)
->>>>>>> 28d470c5
 {
     TC_LOG_DEBUG("guild", "CMSG_GUILD_ADD_RANK [%s]: Rank: %s", GetPlayerInfo().c_str(), packet.Name.c_str());
 
@@ -287,11 +157,7 @@
         guild->HandleAddNewRank(this, packet.Name);
 }
 
-<<<<<<< HEAD
-void WorldSession::HandleGuildDeleteRank(WorldPackets::Guild::GuildDeleteRank& /*packet*/)
-=======
 void WorldSession::HandleGuildDeleteRank(WorldPackets::Guild::GuildDeleteRank& packet)
->>>>>>> 28d470c5
 {
     TC_LOG_DEBUG("guild", "CMSG_GUILD_DELETE_RANK [%s]: Rank: %u", GetPlayerInfo().c_str(), packet.RankOrder);
 
@@ -301,39 +167,23 @@
 
 void WorldSession::HandleGuildUpdateInfoText(WorldPackets::Guild::GuildUpdateInfoText& packet)
 {
-<<<<<<< HEAD
-    TC_LOG_DEBUG("guild", "CMSG_GUILD_INFO_TEXT [%s]: %s", GetPlayerInfo().c_str(), packet.InfoText.c_str());
-=======
     TC_LOG_DEBUG("guild", "CMSG_GUILD_UPDATE_INFO_TEXT [%s]: %s", GetPlayerInfo().c_str(), packet.InfoText.c_str());
->>>>>>> 28d470c5
 
     if (Guild* guild = GetPlayer()->GetGuild())
         guild->HandleSetInfo(this, packet.InfoText);
 }
 
-<<<<<<< HEAD
-void WorldSession::HandleSaveGuildEmblemOpcode(WorldPackets::Guild::SaveGuildEmblem& packet)
-=======
 void WorldSession::HandleSaveGuildEmblem(WorldPackets::Guild::SaveGuildEmblem& packet)
->>>>>>> 28d470c5
 {
     EmblemInfo emblemInfo;
     emblemInfo.ReadPacket(packet);
 
-<<<<<<< HEAD
-    TC_LOG_DEBUG("guild", "MSG_SAVE_GUILD_EMBLEM [%s]: Guid: [%s] Style: %d, Color: %d, BorderStyle: %d, BorderColor: %d, BackgroundColor: %d"
-=======
     TC_LOG_DEBUG("guild", "CMSG_SAVE_GUILD_EMBLEM [%s]: Guid: [%s] Style: %d, Color: %d, BorderStyle: %d, BorderColor: %d, BackgroundColor: %d"
->>>>>>> 28d470c5
         , GetPlayerInfo().c_str(), packet.Vendor.ToString().c_str(), emblemInfo.GetStyle()
         , emblemInfo.GetColor(), emblemInfo.GetBorderStyle()
         , emblemInfo.GetBorderColor(), emblemInfo.GetBackgroundColor());
 
-<<<<<<< HEAD
-    if (GetPlayer()->GetNPCIfCanInteractWith(packet.Vendor, UNIT_NPC_FLAG_TABARDDESIGNER))
-=======
     if (GetPlayer()->GetNPCIfCanInteractWith(packet.Vendor, UNIT_NPC_FLAG_TABARDDESIGNER, UNIT_NPC_FLAG_2_NONE))
->>>>>>> 28d470c5
     {
         // Remove fake death
         if (GetPlayer()->HasUnitState(UNIT_STATE_DIED))
@@ -354,11 +204,7 @@
         Guild::SendSaveEmblemResult(this, ERR_GUILDEMBLEM_INVALIDVENDOR); // "That's not an emblem vendor!"
 }
 
-<<<<<<< HEAD
-void WorldSession::HandleGuildEventLogQueryOpcode(WorldPackets::Guild::GuildEventLogQuery& /*packet*/)
-=======
 void WorldSession::HandleGuildEventLogQuery(WorldPackets::Guild::GuildEventLogQuery& /*packet*/)
->>>>>>> 28d470c5
 {
     TC_LOG_DEBUG("guild", "MSG_GUILD_EVENT_LOG_QUERY [%s]", GetPlayerInfo().c_str());
 
@@ -381,22 +227,13 @@
 // Called when clicking on Guild bank gameobject
 void WorldSession::HandleGuildBankActivate(WorldPackets::Guild::GuildBankActivate& packet)
 {
-<<<<<<< HEAD
-    TC_LOG_DEBUG("guild", "CMSG_GUILD_BANKER_ACTIVATE [%s]: [%s] AllSlots: %u"
-=======
     TC_LOG_DEBUG("guild", "CMSG_GUILD_BANK_ACTIVATE [%s]: [%s] AllSlots: %u"
->>>>>>> 28d470c5
         , GetPlayerInfo().c_str(), packet.Banker.ToString().c_str(), packet.FullUpdate);
 
     GameObject const* const go = GetPlayer()->GetGameObjectIfCanInteractWith(packet.Banker, GAMEOBJECT_TYPE_GUILD_BANK);
     if (!go)
         return;
 
-#ifndef DISABLE_DRESSNPCS_CORESOUNDS
-    if (packet.Banker.IsAnyTypeCreature())
-        if (Creature* creature = _player->GetMap()->GetCreature(packet.Banker))
-            creature->SendMirrorSound(_player, 0);
-#endif
     Guild* const guild = GetPlayer()->GetGuild();
     if (!guild)
     {
@@ -404,11 +241,7 @@
         return;
     }
 
-<<<<<<< HEAD
-    guild->SendBankTabsInfo(this, packet.FullUpdate);
-=======
     guild->SendBankList(this, 0, packet.FullUpdate);
->>>>>>> 28d470c5
 }
 
 // Called when opening guild bank tab only (first one)
@@ -419,23 +252,12 @@
 
     if (GetPlayer()->GetGameObjectIfCanInteractWith(packet.Banker, GAMEOBJECT_TYPE_GUILD_BANK))
         if (Guild* guild = GetPlayer()->GetGuild())
-<<<<<<< HEAD
-            guild->SendBankTabData(this, packet.Tab, true /*packet.FullUpdate*/);
-                                                          // HACK: client doesn't query entire tab content if it had received SMSG_GUILD_BANK_LIST in this session
-                                                          // but we broadcast bank updates to entire guild when *ANYONE* changes anything, incorrectly initializing clients
-                                                          // tab content with only data for that change
-=======
             guild->SendBankList(this, packet.Tab, packet.FullUpdate);
->>>>>>> 28d470c5
 }
 
 void WorldSession::HandleGuildBankDepositMoney(WorldPackets::Guild::GuildBankDepositMoney& packet)
 {
-<<<<<<< HEAD
-    TC_LOG_DEBUG("guild", "CMSG_GUILD_BANK_DEPOSIT_MONEY [%s]: [%s], money: %u",
-=======
     TC_LOG_DEBUG("guild", "CMSG_GUILD_BANK_DEPOSIT_MONEY [%s]: [%s], money: " UI64FMTD,
->>>>>>> 28d470c5
         GetPlayerInfo().c_str(), packet.Banker.ToString().c_str(), packet.Money);
 
     if (GetPlayer()->GetGameObjectIfCanInteractWith(packet.Banker, GAMEOBJECT_TYPE_GUILD_BANK))
@@ -446,11 +268,7 @@
 
 void WorldSession::HandleGuildBankWithdrawMoney(WorldPackets::Guild::GuildBankWithdrawMoney& packet)
 {
-<<<<<<< HEAD
-    TC_LOG_DEBUG("guild", "CMSG_GUILD_BANK_WITHDRAW_MONEY [%s]: [%s], money: %u",
-=======
     TC_LOG_DEBUG("guild", "CMSG_GUILD_BANK_WITHDRAW_MONEY [%s]: [%s], money: " UI64FMTD,
->>>>>>> 28d470c5
         GetPlayerInfo().c_str(), packet.Banker.ToString().c_str(), packet.Money);
 
     if (packet.Money && GetPlayer()->GetGameObjectIfCanInteractWith(packet.Banker, GAMEOBJECT_TYPE_GUILD_BANK))
@@ -468,30 +286,6 @@
         return;
 
     if (packet.BankOnly)
-<<<<<<< HEAD
-        guild->SwapItems(GetPlayer(), packet.BankTab1, packet.BankSlot1, packet.BankTab, packet.BankSlot, packet.BankItemCount);
-    else
-    {
-        uint8 playerBag = NULL_BAG;
-        uint8 playerSlotId = NULL_SLOT;
-        uint8 toChar = 1;
-        uint32 splitedAmount = 0;
-
-        if (!packet.AutoStore)
-        {
-            playerBag = packet.ContainerSlot;
-            playerSlotId = packet.ContainerItemSlot;
-            toChar = packet.ToSlot;
-            splitedAmount = packet.StackCount;
-        }
-
-        // Player <-> Bank
-        // Allow to work with inventory only
-        if (!Player::IsInventoryPos(playerBag, playerSlotId) && !(playerBag == NULL_BAG && playerSlotId == NULL_SLOT))
-            GetPlayer()->SendEquipError(EQUIP_ERR_NONE, nullptr);
-        else
-            guild->SwapItemsWithInventory(GetPlayer(), toChar != 0, packet.BankTab, packet.BankSlot, playerBag, playerSlotId, splitedAmount);
-=======
     {
         guild->SwapItems(GetPlayer(), packet.BankTab1, packet.BankSlot1, packet.BankTab, packet.BankSlot, packet.StackCount);
     }
@@ -503,43 +297,11 @@
             GetPlayer()->SendEquipError(EQUIP_ERR_INTERNAL_BAG_ERROR, nullptr);
         else
             guild->SwapItemsWithInventory(GetPlayer(), packet.ToSlot != 0, packet.BankTab, packet.BankSlot, packet.ContainerSlot, packet.ContainerItemSlot, packet.StackCount);
->>>>>>> 28d470c5
     }
 }
 
 void WorldSession::HandleGuildBankBuyTab(WorldPackets::Guild::GuildBankBuyTab& packet)
 {
-<<<<<<< HEAD
-    TC_LOG_DEBUG("guild", "CMSG_GUILD_BANK_BUY_TAB [%s]: [%s[, TabId: %u", GetPlayerInfo().c_str(), packet.Banker .ToString().c_str(), packet.BankTab);
-
-    if (GetPlayer()->GetGameObjectIfCanInteractWith(packet.Banker, GAMEOBJECT_TYPE_GUILD_BANK))
-        if (Guild* guild = GetPlayer()->GetGuild())
-            guild->HandleBuyBankTab(this, packet.BankTab);
-}
-
-void WorldSession::HandleGuildBankUpdateTab(WorldPackets::Guild::GuildBankUpdateTab& packet)
-{
-    TC_LOG_DEBUG("guild", "CMSG_GUILD_BANK_UPDATE_TAB [%s]: [%s], TabId: %u, Name: %s, Icon: %s"
-        , GetPlayerInfo().c_str(), packet.Banker.ToString().c_str(), packet.BankTab, packet.Name.c_str(), packet.Icon.c_str());
-
-    if (!packet.Name.empty() && !packet.Icon.empty())
-        if (GetPlayer()->GetGameObjectIfCanInteractWith(packet.Banker, GAMEOBJECT_TYPE_GUILD_BANK))
-            if (Guild* guild = GetPlayer()->GetGuild())
-                guild->HandleSetBankTabInfo(this, packet.BankTab, packet.Name, packet.Icon);
-}
-
-void WorldSession::HandleGuildBankLogQuery(WorldPackets::Guild::GuildBankLogQuery& packet)
-{
-    TC_LOG_DEBUG("guild", "MSG_GUILD_BANK_LOG_QUERY [%s]: TabId: %u", GetPlayerInfo().c_str(), packet.Tab);
-
-    if (Guild* guild = GetPlayer()->GetGuild())
-        guild->SendBankLog(this, packet.Tab);
-}
-
-void WorldSession::HandleGuildBankTextQuery(WorldPackets::Guild::GuildBankTextQuery& packet)
-{
-    TC_LOG_DEBUG("guild", "MSG_QUERY_GUILD_BANK_TEXT [%s]: TabId: %u", GetPlayerInfo().c_str(), packet.Tab);
-=======
     TC_LOG_DEBUG("guild", "CMSG_GUILD_BANK_BUY_TAB [%s]: [%s[, TabId: %u", GetPlayerInfo().c_str(), packet.Banker.ToString().c_str(), packet.BankTab);
 
     if (!packet.Banker || GetPlayer()->GetGameObjectIfCanInteractWith(packet.Banker, GAMEOBJECT_TYPE_GUILD_BANK))
@@ -655,19 +417,10 @@
     if (Guild* guild = GetPlayer()->GetGuild())
         guild->HandleNewsSetSticky(this, packet.NewsID, packet.Sticky);
 }
->>>>>>> 28d470c5
 
 void WorldSession::HandleGuildReplaceGuildMaster(WorldPackets::Guild::GuildReplaceGuildMaster& /*replaceGuildMaster*/)
 {
     if (Guild* guild = GetPlayer()->GetGuild())
-<<<<<<< HEAD
-        guild->SendBankTabText(this, packet.Tab);
-}
-
-void WorldSession::HandleGuildBankSetTabText(WorldPackets::Guild::GuildBankSetTabText& packet)
-{
-    TC_LOG_DEBUG("guild", "CMSG_SET_GUILD_BANK_TEXT [%s]: TabId: %u, Text: %s", GetPlayerInfo().c_str(), packet.Tab, packet.TabText.c_str());
-=======
         guild->HandleSetNewGuildMaster(this, "", true);
 }
 
@@ -682,14 +435,9 @@
     if (Guild* guild = GetPlayer()->GetGuild())
         guild->HandleSetAchievementTracking(this, packet.AchievementIDs.data(), packet.AchievementIDs.data() + packet.AchievementIDs.size());
 }
->>>>>>> 28d470c5
 
 void WorldSession::HandleGuildGetAchievementMembers(WorldPackets::Achievement::GuildGetAchievementMembers& getAchievementMembers)
 {
     if (Guild* guild = GetPlayer()->GetGuild())
-<<<<<<< HEAD
-        guild->SetBankTabText(packet.Tab, packet.TabText);
-=======
         guild->HandleGetAchievementMembers(this, uint32(getAchievementMembers.AchievementID));
->>>>>>> 28d470c5
 }