--- conflicted
+++ resolved
@@ -1024,9 +1024,6 @@
 
     if(pGuild && hasRenamed)
         pGuild->SetName(newName);
-<<<<<<< HEAD
-}
-=======
 }
 /*
 void WorldSession::HandleGuildChallengeRequest(WorldPacket& recvPacket)
@@ -1083,5 +1080,4 @@
         return;
     }
 }
-*/
->>>>>>> ad07191b
+*/