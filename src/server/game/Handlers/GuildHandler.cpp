/*
 * This file is part of the TrinityCore Project. See AUTHORS file for Copyright information
 *
 * This program is free software; you can redistribute it and/or modify it
 * under the terms of the GNU General Public License as published by the
 * Free Software Foundation; either version 2 of the License, or (at your
 * option) any later version.
 *
 * This program is distributed in the hope that it will be useful, but WITHOUT
 * ANY WARRANTY; without even the implied warranty of MERCHANTABILITY or
 * FITNESS FOR A PARTICULAR PURPOSE. See the GNU General Public License for
 * more details.
 *
 * You should have received a copy of the GNU General Public License along
 * with this program. If not, see <http://www.gnu.org/licenses/>.
 */

#include "WorldSession.h"
#include "AchievementPackets.h"
#include "Common.h"
#include "Creature.h"
#include "GameTime.h"
#include "Guild.h"
#include "GuildMgr.h"
#include "GuildPackets.h"
#include "Log.h"
#include "Map.h"
#include "ObjectMgr.h"
#include "Player.h"

void WorldSession::HandleGuildQueryOpcode(WorldPackets::Guild::QueryGuildInfo& query)
{
    TC_LOG_DEBUG("guild", "CMSG_GUILD_QUERY [%s]: Guild: %s Target: %s",
        GetPlayerInfo().c_str(), query.GuildGuid.ToString().c_str(), query.PlayerGuid.ToString().c_str());

    if (Guild* guild = sGuildMgr->GetGuildByGuid(query.GuildGuid))
<<<<<<< HEAD
        {
            guild->SendQueryResponse(this, query.PlayerGuid);
            return;
        }
=======
    {
        guild->SendQueryResponse(this);
        return;
    }
>>>>>>> 49ad0d2d

    WorldPackets::Guild::QueryGuildInfoResponse response;
    response.GuildGuid = query.GuildGuid;
    SendPacket(response.Write());

    TC_LOG_DEBUG("guild", "SMSG_GUILD_QUERY_RESPONSE [%s]", GetPlayerInfo().c_str());
}

void WorldSession::HandleGuildInviteByName(WorldPackets::Guild::GuildInviteByName& packet)
{
    TC_LOG_DEBUG("guild", "CMSG_GUILD_INVITE [%s]: Invited: %s", GetPlayerInfo().c_str(), packet.Name.c_str());
    if (normalizePlayerName(packet.Name))
        if (Guild* guild = GetPlayer()->GetGuild())
            guild->HandleInviteMember(this, packet.Name);
}

void WorldSession::HandleGuildOfficerRemoveMember(WorldPackets::Guild::GuildOfficerRemoveMember& packet)
{
    TC_LOG_DEBUG("guild", "CMSG_GUILD_REMOVE [%s]: Target: %s", GetPlayerInfo().c_str(), packet.Removee.ToString().c_str());

    if (Guild* guild = GetPlayer()->GetGuild())
        guild->HandleRemoveMember(this, packet.Removee);
}

void WorldSession::HandleGuildAcceptInvite(WorldPackets::Guild::AcceptGuildInvite& /*invite*/)
{
    if (!GetPlayer()->GetGuildId())
        if (Guild* guild = sGuildMgr->GetGuildById(GetPlayer()->GetGuildIdInvited()))
            guild->HandleAcceptMember(this);
}

void WorldSession::HandleGuildDeclineInvitation(WorldPackets::Guild::GuildDeclineInvitation& /*decline*/)
{
    GetPlayer()->SetGuildIdInvited(UI64LIT(0));
    GetPlayer()->SetInGuild(UI64LIT(0));
}

void WorldSession::HandleGuildGetRoster(WorldPackets::Guild::GuildGetRoster& /*packet*/)
{
    if (Guild* guild = GetPlayer()->GetGuild())
        guild->HandleRoster(this);
    else
        Guild::SendCommandResult(this, GUILD_COMMAND_GET_ROSTER, ERR_GUILD_PLAYER_NOT_IN_GUILD);
}

void WorldSession::HandleGuildPromoteMember(WorldPackets::Guild::GuildPromoteMember& promote)
{
    TC_LOG_DEBUG("guild", "CMSG_GUILD_PROMOTE [%s]: Target: %s", GetPlayerInfo().c_str(), promote.Promotee.ToString().c_str());

    if (Guild* guild = GetPlayer()->GetGuild())
        guild->HandleUpdateMemberRank(this, promote.Promotee, false);
}

void WorldSession::HandleGuildDemoteMember(WorldPackets::Guild::GuildDemoteMember& demote)
{
    TC_LOG_DEBUG("guild", "CMSG_GUILD_DEMOTE [%s]: Target: %s", GetPlayerInfo().c_str(), demote.Demotee.ToString().c_str());

    if (Guild* guild = GetPlayer()->GetGuild())
        guild->HandleUpdateMemberRank(this, demote.Demotee, true);
}

void WorldSession::HandleGuildAssignRank(WorldPackets::Guild::GuildAssignMemberRank& packet)
{
    ObjectGuid setterGuid = GetPlayer()->GetGUID();

    TC_LOG_DEBUG("guild", "CMSG_GUILD_ASSIGN_MEMBER_RANK [%s]: Target: %s Rank: %u, Issuer: %s",
        GetPlayerInfo().c_str(), packet.Member.ToString().c_str(), packet.RankOrder, setterGuid.ToString().c_str());

    if (Guild* guild = GetPlayer()->GetGuild())
        guild->HandleSetMemberRank(this, packet.Member, setterGuid, GuildRankOrder(packet.RankOrder));
}

void WorldSession::HandleGuildLeave(WorldPackets::Guild::GuildLeave& /*leave*/)
{
    if (Guild* guild = GetPlayer()->GetGuild())
        guild->HandleLeaveMember(this);
}

void WorldSession::HandleGuildDelete(WorldPackets::Guild::GuildDelete& /*packet*/)
{
    if (Guild* guild = GetPlayer()->GetGuild())
        guild->HandleDelete(this);
}

void WorldSession::HandleGuildUpdateMotdText(WorldPackets::Guild::GuildUpdateMotdText& packet)
{
    TC_LOG_DEBUG("guild", "CMSG_GUILD_UPDATE_MOTD_TEXT [%s]: MOTD: %s", GetPlayerInfo().c_str(), packet.MotdText.c_str());

    if (Guild* guild = GetPlayer()->GetGuild())
        guild->HandleSetMOTD(this, packet.MotdText);
}

void WorldSession::HandleGuildSetMemberNote(WorldPackets::Guild::GuildSetMemberNote& packet)
{
    TC_LOG_DEBUG("guild", "CMSG_GUILD_SET_NOTE [%s]: Target: %s, Note: %s, Public: %u",
        GetPlayerInfo().c_str(), packet.NoteeGUID.ToString().c_str(), packet.Note.c_str(), packet.IsPublic);

    if (Guild* guild = GetPlayer()->GetGuild())
        guild->HandleSetMemberNote(this, packet.Note, packet.NoteeGUID, packet.IsPublic);
}

void WorldSession::HandleGuildGetRanks(WorldPackets::Guild::GuildGetRanks& packet)
{
    TC_LOG_DEBUG("guild", "CMSG_GUILD_GET_RANKS [%s]: Guild: %s",
        GetPlayerInfo().c_str(), packet.GuildGUID.ToString().c_str());

    if (Guild* guild = sGuildMgr->GetGuildByGuid(packet.GuildGUID))
        if (guild->IsMember(_player->GetGUID()))
            guild->SendGuildRankInfo(this);
}

void WorldSession::HandleGuildAddRank(WorldPackets::Guild::GuildAddRank& packet)
{
    TC_LOG_DEBUG("guild", "CMSG_GUILD_ADD_RANK [%s]: Rank: %s", GetPlayerInfo().c_str(), packet.Name.c_str());

    if (Guild* guild = GetPlayer()->GetGuild())
        guild->HandleAddNewRank(this, packet.Name);
}

void WorldSession::HandleGuildDeleteRank(WorldPackets::Guild::GuildDeleteRank& packet)
{
    TC_LOG_DEBUG("guild", "CMSG_GUILD_DELETE_RANK [%s]: Rank: %u", GetPlayerInfo().c_str(), packet.RankOrder);

    if (Guild* guild = GetPlayer()->GetGuild())
        guild->HandleRemoveRank(this, GuildRankOrder(packet.RankOrder));
}

void WorldSession::HandleGuildShiftRank(WorldPackets::Guild::GuildShiftRank& shiftRank)
{
    TC_LOG_DEBUG("guild", "CMSG_GUILD_SHIFT_RANK [%s]: RankOrder: %u, ShiftUp: %s", GetPlayerInfo().c_str(), shiftRank.RankOrder, shiftRank.ShiftUp ? "true" : "false");

    if (Guild* guild = GetPlayer()->GetGuild())
        guild->HandleShiftRank(this, GuildRankOrder(shiftRank.RankOrder), shiftRank.ShiftUp);
}

void WorldSession::HandleGuildUpdateInfoText(WorldPackets::Guild::GuildUpdateInfoText& packet)
{
    TC_LOG_DEBUG("guild", "CMSG_GUILD_UPDATE_INFO_TEXT [%s]: %s", GetPlayerInfo().c_str(), packet.InfoText.c_str());

    if (Guild* guild = GetPlayer()->GetGuild())
        guild->HandleSetInfo(this, packet.InfoText);
}

void WorldSession::HandleSaveGuildEmblem(WorldPackets::Guild::SaveGuildEmblem& packet)
{
    EmblemInfo emblemInfo;
    emblemInfo.ReadPacket(packet);

    TC_LOG_DEBUG("guild", "CMSG_SAVE_GUILD_EMBLEM [%s]: Guid: [%s] Style: %d, Color: %d, BorderStyle: %d, BorderColor: %d, BackgroundColor: %d"
        , GetPlayerInfo().c_str(), packet.Vendor.ToString().c_str(), emblemInfo.GetStyle()
        , emblemInfo.GetColor(), emblemInfo.GetBorderStyle()
        , emblemInfo.GetBorderColor(), emblemInfo.GetBackgroundColor());

    if (GetPlayer()->GetNPCIfCanInteractWith(packet.Vendor, UNIT_NPC_FLAG_TABARDDESIGNER, UNIT_NPC_FLAG_2_NONE))
    {
        // Remove fake death
        if (GetPlayer()->HasUnitState(UNIT_STATE_DIED))
            GetPlayer()->RemoveAurasByType(SPELL_AURA_FEIGN_DEATH);

        if (!emblemInfo.ValidateEmblemColors())
        {
            Guild::SendSaveEmblemResult(this, ERR_GUILDEMBLEM_INVALID_TABARD_COLORS);
            return;
        }

        if (Guild* guild = GetPlayer()->GetGuild())
            guild->HandleSetEmblem(this, emblemInfo);
        else
            Guild::SendSaveEmblemResult(this, ERR_GUILDEMBLEM_NOGUILD); // "You are not part of a guild!";
    }
    else
        Guild::SendSaveEmblemResult(this, ERR_GUILDEMBLEM_INVALIDVENDOR); // "That's not an emblem vendor!"
}

void WorldSession::HandleGuildEventLogQuery(WorldPackets::Guild::GuildEventLogQuery& /*packet*/)
{
    TC_LOG_DEBUG("guild", "MSG_GUILD_EVENT_LOG_QUERY [%s]", GetPlayerInfo().c_str());

    if (Guild* guild = GetPlayer()->GetGuild())
        guild->SendEventLog(this);
}

void WorldSession::HandleGuildBankMoneyWithdrawn(WorldPackets::Guild::GuildBankRemainingWithdrawMoneyQuery& /*packet*/)
{
    if (Guild* guild = GetPlayer()->GetGuild())
        guild->SendMoneyInfo(this);
}

void WorldSession::HandleGuildPermissionsQuery(WorldPackets::Guild::GuildPermissionsQuery& /* packet */)
{
    if (Guild* guild = GetPlayer()->GetGuild())
        guild->SendPermissions(this);
}

// Called when clicking on Guild bank gameobject
void WorldSession::HandleGuildBankActivate(WorldPackets::Guild::GuildBankActivate& packet)
{
    TC_LOG_DEBUG("guild", "CMSG_GUILD_BANK_ACTIVATE [%s]: [%s] AllSlots: %u"
        , GetPlayerInfo().c_str(), packet.Banker.ToString().c_str(), packet.FullUpdate);

#ifndef DISABLE_DRESSNPCS_CORESOUNDS
    if (packet.Banker.IsAnyTypeCreature())
        if (Creature* creature = _player->GetMap()->GetCreature(packet.Banker))
            creature->SendMirrorSound(_player, 0);
#endif
    GameObject const* const go = GetPlayer()->GetGameObjectIfCanInteractWith(packet.Banker, GAMEOBJECT_TYPE_GUILD_BANK);
    if (!go)
        return;

    Guild* const guild = GetPlayer()->GetGuild();
    if (!guild)
    {
        Guild::SendCommandResult(this, GUILD_COMMAND_VIEW_TAB, ERR_GUILD_PLAYER_NOT_IN_GUILD);
        return;
    }

    guild->SendBankList(this, 0, packet.FullUpdate);
}

// Called when opening guild bank tab only (first one)
void WorldSession::HandleGuildBankQueryTab(WorldPackets::Guild::GuildBankQueryTab& packet)
{
    TC_LOG_DEBUG("guild", "CMSG_GUILD_BANK_QUERY_TAB [%s]: %s, TabId: %u, ShowTabs: %u"
        , GetPlayerInfo().c_str(), packet.Banker.ToString().c_str(), packet.Tab, packet.FullUpdate);

    if (GetPlayer()->GetGameObjectIfCanInteractWith(packet.Banker, GAMEOBJECT_TYPE_GUILD_BANK))
        if (Guild* guild = GetPlayer()->GetGuild())
            guild->SendBankList(this, packet.Tab, true /*packet.FullUpdate*/);
                                                          // HACK: client doesn't query entire tab content if it had received SMSG_GUILD_BANK_LIST in this session
                                                          // but we broadcast bank updates to entire guild when *ANYONE* changes anything, incorrectly initializing clients
                                                          // tab content with only data for that change
}

void WorldSession::HandleGuildBankDepositMoney(WorldPackets::Guild::GuildBankDepositMoney& packet)
{
    TC_LOG_DEBUG("guild", "CMSG_GUILD_BANK_DEPOSIT_MONEY [%s]: [%s], money: " UI64FMTD,
        GetPlayerInfo().c_str(), packet.Banker.ToString().c_str(), packet.Money);

    if (GetPlayer()->GetGameObjectIfCanInteractWith(packet.Banker, GAMEOBJECT_TYPE_GUILD_BANK))
        if (packet.Money && GetPlayer()->HasEnoughMoney(packet.Money))
            if (Guild* guild = GetPlayer()->GetGuild())
                guild->HandleMemberDepositMoney(this, packet.Money);
}

void WorldSession::HandleGuildBankWithdrawMoney(WorldPackets::Guild::GuildBankWithdrawMoney& packet)
{
    TC_LOG_DEBUG("guild", "CMSG_GUILD_BANK_WITHDRAW_MONEY [%s]: [%s], money: " UI64FMTD,
        GetPlayerInfo().c_str(), packet.Banker.ToString().c_str(), packet.Money);

    if (packet.Money && GetPlayer()->GetGameObjectIfCanInteractWith(packet.Banker, GAMEOBJECT_TYPE_GUILD_BANK))
        if (Guild* guild = GetPlayer()->GetGuild())
            guild->HandleMemberWithdrawMoney(this, packet.Money);
}

void WorldSession::HandleAutoGuildBankItem(WorldPackets::Guild::AutoGuildBankItem& depositGuildBankItem)
{
    if (!GetPlayer()->GetGameObjectIfCanInteractWith(depositGuildBankItem.Banker, GAMEOBJECT_TYPE_GUILD_BANK))
        return;

    Guild* guild = GetPlayer()->GetGuild();
    if (!guild)
        return;

    if (!Player::IsInventoryPos(depositGuildBankItem.ContainerSlot.value_or(INVENTORY_SLOT_BAG_0), depositGuildBankItem.ContainerItemSlot))
        GetPlayer()->SendEquipError(EQUIP_ERR_INTERNAL_BAG_ERROR, nullptr);
    else
        guild->SwapItemsWithInventory(GetPlayer(), false, depositGuildBankItem.BankTab, depositGuildBankItem.BankSlot,
            depositGuildBankItem.ContainerSlot.value_or(INVENTORY_SLOT_BAG_0), depositGuildBankItem.ContainerItemSlot, 0);
}

void WorldSession::HandleStoreGuildBankItem(WorldPackets::Guild::StoreGuildBankItem& storeGuildBankItem)
{
    if (!GetPlayer()->GetGameObjectIfCanInteractWith(storeGuildBankItem.Banker, GAMEOBJECT_TYPE_GUILD_BANK))
        return;

    Guild* guild = GetPlayer()->GetGuild();
    if (!guild)
        return;

    if (!Player::IsInventoryPos(storeGuildBankItem.ContainerSlot.value_or(INVENTORY_SLOT_BAG_0), storeGuildBankItem.ContainerItemSlot))
        GetPlayer()->SendEquipError(EQUIP_ERR_INTERNAL_BAG_ERROR, nullptr);
    else
        guild->SwapItemsWithInventory(GetPlayer(), true, storeGuildBankItem.BankTab, storeGuildBankItem.BankSlot,
            storeGuildBankItem.ContainerSlot.value_or(INVENTORY_SLOT_BAG_0), storeGuildBankItem.ContainerItemSlot, 0);
}

void WorldSession::HandleSwapItemWithGuildBankItem(WorldPackets::Guild::SwapItemWithGuildBankItem& swapItemWithGuildBankItem)
{
    if (!GetPlayer()->GetGameObjectIfCanInteractWith(swapItemWithGuildBankItem.Banker, GAMEOBJECT_TYPE_GUILD_BANK))
        return;

    Guild* guild = GetPlayer()->GetGuild();
    if (!guild)
        return;

    if (!Player::IsInventoryPos(swapItemWithGuildBankItem.ContainerSlot.value_or(INVENTORY_SLOT_BAG_0), swapItemWithGuildBankItem.ContainerItemSlot))
        GetPlayer()->SendEquipError(EQUIP_ERR_INTERNAL_BAG_ERROR, nullptr);
    else
        guild->SwapItemsWithInventory(GetPlayer(), false, swapItemWithGuildBankItem.BankTab, swapItemWithGuildBankItem.BankSlot,
            swapItemWithGuildBankItem.ContainerSlot.value_or(INVENTORY_SLOT_BAG_0), swapItemWithGuildBankItem.ContainerItemSlot, 0);
}

void WorldSession::HandleSwapGuildBankItemWithGuildBankItem(WorldPackets::Guild::SwapGuildBankItemWithGuildBankItem& swapGuildBankItemWithGuildBankItem)
{
    if (!GetPlayer()->GetGameObjectIfCanInteractWith(swapGuildBankItemWithGuildBankItem.Banker, GAMEOBJECT_TYPE_GUILD_BANK))
        return;

    Guild* guild = GetPlayer()->GetGuild();
    if (!guild)
        return;

    guild->SwapItems(GetPlayer(), swapGuildBankItemWithGuildBankItem.BankTab[0], swapGuildBankItemWithGuildBankItem.BankSlot[0],
        swapGuildBankItemWithGuildBankItem.BankTab[1], swapGuildBankItemWithGuildBankItem.BankSlot[1], 0);
}

void WorldSession::HandleMoveGuildBankItem(WorldPackets::Guild::MoveGuildBankItem& moveGuildBankItem)
{
    if (!GetPlayer()->GetGameObjectIfCanInteractWith(moveGuildBankItem.Banker, GAMEOBJECT_TYPE_GUILD_BANK))
        return;

    Guild* guild = GetPlayer()->GetGuild();
    if (!guild)
        return;

    guild->SwapItems(GetPlayer(), moveGuildBankItem.BankTab, moveGuildBankItem.BankSlot, moveGuildBankItem.BankTab1, moveGuildBankItem.BankSlot1, 0);
}

void WorldSession::HandleMergeItemWithGuildBankItem(WorldPackets::Guild::MergeItemWithGuildBankItem& mergeItemWithGuildBankItem)
{
    if (!GetPlayer()->GetGameObjectIfCanInteractWith(mergeItemWithGuildBankItem.Banker, GAMEOBJECT_TYPE_GUILD_BANK))
        return;

    Guild* guild = GetPlayer()->GetGuild();
    if (!guild)
        return;

    if (!Player::IsInventoryPos(mergeItemWithGuildBankItem.ContainerSlot.value_or(INVENTORY_SLOT_BAG_0), mergeItemWithGuildBankItem.ContainerItemSlot))
        GetPlayer()->SendEquipError(EQUIP_ERR_INTERNAL_BAG_ERROR, nullptr);
    else
        guild->SwapItemsWithInventory(GetPlayer(), false, mergeItemWithGuildBankItem.BankTab, mergeItemWithGuildBankItem.BankSlot,
            mergeItemWithGuildBankItem.ContainerSlot.value_or(INVENTORY_SLOT_BAG_0), mergeItemWithGuildBankItem.ContainerItemSlot, mergeItemWithGuildBankItem.StackCount);
}

void WorldSession::HandleSplitItemToGuildBank(WorldPackets::Guild::SplitItemToGuildBank& splitItemToGuildBank)
{
    if (!GetPlayer()->GetGameObjectIfCanInteractWith(splitItemToGuildBank.Banker, GAMEOBJECT_TYPE_GUILD_BANK))
        return;

    Guild* guild = GetPlayer()->GetGuild();
    if (!guild)
        return;

    if (!Player::IsInventoryPos(splitItemToGuildBank.ContainerSlot.value_or(INVENTORY_SLOT_BAG_0), splitItemToGuildBank.ContainerItemSlot))
        GetPlayer()->SendEquipError(EQUIP_ERR_INTERNAL_BAG_ERROR, nullptr);
    else
        guild->SwapItemsWithInventory(GetPlayer(), false, splitItemToGuildBank.BankTab, splitItemToGuildBank.BankSlot,
            splitItemToGuildBank.ContainerSlot.value_or(INVENTORY_SLOT_BAG_0), splitItemToGuildBank.ContainerItemSlot, splitItemToGuildBank.StackCount);
}

void WorldSession::HandleMergeGuildBankItemWithItem(WorldPackets::Guild::MergeGuildBankItemWithItem& mergeGuildBankItemWithItem)
{
    if (!GetPlayer()->GetGameObjectIfCanInteractWith(mergeGuildBankItemWithItem.Banker, GAMEOBJECT_TYPE_GUILD_BANK))
        return;

    Guild* guild = GetPlayer()->GetGuild();
    if (!guild)
        return;

    if (!Player::IsInventoryPos(mergeGuildBankItemWithItem.ContainerSlot.value_or(INVENTORY_SLOT_BAG_0), mergeGuildBankItemWithItem.ContainerItemSlot))
        GetPlayer()->SendEquipError(EQUIP_ERR_INTERNAL_BAG_ERROR, nullptr);
    else
        guild->SwapItemsWithInventory(GetPlayer(), true, mergeGuildBankItemWithItem.BankTab, mergeGuildBankItemWithItem.BankSlot,
            mergeGuildBankItemWithItem.ContainerSlot.value_or(INVENTORY_SLOT_BAG_0), mergeGuildBankItemWithItem.ContainerItemSlot, mergeGuildBankItemWithItem.StackCount);
}

void WorldSession::HandleSplitGuildBankItemToInventory(WorldPackets::Guild::SplitGuildBankItemToInventory& splitGuildBankItemToInventory)
{
    if (!GetPlayer()->GetGameObjectIfCanInteractWith(splitGuildBankItemToInventory.Banker, GAMEOBJECT_TYPE_GUILD_BANK))
        return;

    Guild* guild = GetPlayer()->GetGuild();
    if (!guild)
        return;

    if (!Player::IsInventoryPos(splitGuildBankItemToInventory.ContainerSlot.value_or(INVENTORY_SLOT_BAG_0), splitGuildBankItemToInventory.ContainerItemSlot))
        GetPlayer()->SendEquipError(EQUIP_ERR_INTERNAL_BAG_ERROR, nullptr);
    else
        guild->SwapItemsWithInventory(GetPlayer(), true, splitGuildBankItemToInventory.BankTab, splitGuildBankItemToInventory.BankSlot,
            splitGuildBankItemToInventory.ContainerSlot.value_or(INVENTORY_SLOT_BAG_0), splitGuildBankItemToInventory.ContainerItemSlot, splitGuildBankItemToInventory.StackCount);
}

void WorldSession::HandleAutoStoreGuildBankItem(WorldPackets::Guild::AutoStoreGuildBankItem& autoStoreGuildBankItem)
{
    if (!GetPlayer()->GetGameObjectIfCanInteractWith(autoStoreGuildBankItem.Banker, GAMEOBJECT_TYPE_GUILD_BANK))
        return;

    Guild* guild = GetPlayer()->GetGuild();
    if (!guild)
        return;

    guild->SwapItemsWithInventory(GetPlayer(), true, autoStoreGuildBankItem.BankTab, autoStoreGuildBankItem.BankSlot,
        INVENTORY_SLOT_BAG_0, NULL_SLOT, 0);
}

void WorldSession::HandleMergeGuildBankItemWithGuildBankItem(WorldPackets::Guild::MergeGuildBankItemWithGuildBankItem& mergeGuildBankItemWithGuildBankItem)
{
    if (!GetPlayer()->GetGameObjectIfCanInteractWith(mergeGuildBankItemWithGuildBankItem.Banker, GAMEOBJECT_TYPE_GUILD_BANK))
        return;

    Guild* guild = GetPlayer()->GetGuild();
    if (!guild)
        return;

    guild->SwapItems(GetPlayer(), mergeGuildBankItemWithGuildBankItem.BankTab, mergeGuildBankItemWithGuildBankItem.BankSlot,
        mergeGuildBankItemWithGuildBankItem.BankTab1, mergeGuildBankItemWithGuildBankItem.BankSlot1, mergeGuildBankItemWithGuildBankItem.StackCount);
}

void WorldSession::HandleSplitGuildBankItem(WorldPackets::Guild::SplitGuildBankItem& splitGuildBankItem)
{
    if (!GetPlayer()->GetGameObjectIfCanInteractWith(splitGuildBankItem.Banker, GAMEOBJECT_TYPE_GUILD_BANK))
        return;

    Guild* guild = GetPlayer()->GetGuild();
    if (!guild)
        return;

    guild->SwapItems(GetPlayer(), splitGuildBankItem.BankTab, splitGuildBankItem.BankSlot,
        splitGuildBankItem.BankTab1, splitGuildBankItem.BankSlot1, splitGuildBankItem.StackCount);
}

void WorldSession::HandleGuildBankBuyTab(WorldPackets::Guild::GuildBankBuyTab& packet)
{
    TC_LOG_DEBUG("guild", "CMSG_GUILD_BANK_BUY_TAB [%s]: [%s[, TabId: %u", GetPlayerInfo().c_str(), packet.Banker.ToString().c_str(), packet.BankTab);

    if (!packet.Banker || GetPlayer()->GetGameObjectIfCanInteractWith(packet.Banker, GAMEOBJECT_TYPE_GUILD_BANK))
        if (Guild* guild = GetPlayer()->GetGuild())
            guild->HandleBuyBankTab(this, packet.BankTab);
}

void WorldSession::HandleGuildBankUpdateTab(WorldPackets::Guild::GuildBankUpdateTab& packet)
{
    TC_LOG_DEBUG("guild", "CMSG_GUILD_BANK_UPDATE_TAB [%s]: [%s], TabId: %u, Name: %s, Icon: %s"
        , GetPlayerInfo().c_str(), packet.Banker.ToString().c_str(), packet.BankTab, packet.Name.c_str(), packet.Icon.c_str());

    if (!packet.Name.empty() && !packet.Icon.empty())
        if (GetPlayer()->GetGameObjectIfCanInteractWith(packet.Banker, GAMEOBJECT_TYPE_GUILD_BANK))
            if (Guild* guild = GetPlayer()->GetGuild())
                guild->HandleSetBankTabInfo(this, packet.BankTab, packet.Name, packet.Icon);
}

void WorldSession::HandleGuildBankLogQuery(WorldPackets::Guild::GuildBankLogQuery& packet)
{
    TC_LOG_DEBUG("guild", "CMSG_GUILD_BANK_LOG_QUERY [%s]: TabId: %u", GetPlayerInfo().c_str(), packet.Tab);

    if (Guild* guild = GetPlayer()->GetGuild())
        guild->SendBankLog(this, packet.Tab);
}

void WorldSession::HandleGuildBankTextQuery(WorldPackets::Guild::GuildBankTextQuery& packet)
{
    TC_LOG_DEBUG("guild", "CMSG_GUILD_BANK_QUERY_TEXT [%s]: TabId: %u", GetPlayerInfo().c_str(), packet.Tab);

    if (Guild* guild = GetPlayer()->GetGuild())
        guild->SendBankTabText(this, packet.Tab);
}

void WorldSession::HandleGuildBankSetTabText(WorldPackets::Guild::GuildBankSetTabText& packet)
{
    TC_LOG_DEBUG("guild", "CMSG_SET_GUILD_BANK_TEXT [%s]: TabId: %u, Text: %s", GetPlayerInfo().c_str(), packet.Tab, packet.TabText.c_str());

    if (Guild* guild = GetPlayer()->GetGuild())
        guild->SetBankTabText(packet.Tab, packet.TabText);
}

void WorldSession::HandleGuildSetRankPermissions(WorldPackets::Guild::GuildSetRankPermissions& packet)
{
    Guild* guild = GetPlayer()->GetGuild();
    if (!guild)
        return;

    std::array<GuildBankRightsAndSlots, GUILD_BANK_MAX_TABS> rightsAndSlots;
    for (uint8 tabId = 0; tabId < GUILD_BANK_MAX_TABS; ++tabId)
        rightsAndSlots[tabId] = GuildBankRightsAndSlots(tabId, uint8(packet.TabFlags[tabId]), uint32(packet.TabWithdrawItemLimit[tabId]));

    TC_LOG_DEBUG("guild", "CMSG_GUILD_SET_RANK_PERMISSIONS [%s]: Rank: %s (%u)", GetPlayerInfo().c_str(), packet.RankName.c_str(), packet.RankOrder);

    guild->HandleSetRankInfo(this, GuildRankId(packet.RankID), packet.RankName, packet.Flags, packet.WithdrawGoldLimit, rightsAndSlots);
}

void WorldSession::HandleGuildRequestPartyState(WorldPackets::Guild::RequestGuildPartyState& packet)
{
    if (Guild* guild = sGuildMgr->GetGuildByGuid(packet.GuildGUID))
        guild->HandleGuildPartyRequest(this);
}

void WorldSession::HandleGuildChallengeUpdateRequest(WorldPackets::Guild::GuildChallengeUpdateRequest& /*packet*/)
{
    if (Guild* guild = _player->GetGuild())
        guild->HandleGuildRequestChallengeUpdate(this);
}

void WorldSession::HandleDeclineGuildInvites(WorldPackets::Guild::DeclineGuildInvites& packet)
{
    if (packet.Allow)
        GetPlayer()->SetPlayerFlag(PLAYER_FLAGS_AUTO_DECLINE_GUILD);
    else
        GetPlayer()->RemovePlayerFlag(PLAYER_FLAGS_AUTO_DECLINE_GUILD);
}

void WorldSession::HandleRequestGuildRewardsList(WorldPackets::Guild::RequestGuildRewardsList& /*packet*/)
{
    if (sGuildMgr->GetGuildById(_player->GetGuildId()))
    {
        std::vector<GuildReward> const& rewards = sGuildMgr->GetGuildRewards();

        WorldPackets::Guild::GuildRewardList rewardList;
        rewardList.Version = GameTime::GetSystemTime();
        rewardList.RewardItems.reserve(rewards.size());

        for (uint32 i = 0; i < rewards.size(); i++)
        {
            WorldPackets::Guild::GuildRewardItem rewardItem;
            rewardItem.ItemID = rewards[i].ItemID;
            rewardItem.RaceMask = rewards[i].RaceMask;
            rewardItem.MinGuildLevel = 0;
            rewardItem.MinGuildRep = rewards[i].MinGuildRep;
            rewardItem.AchievementsRequired = rewards[i].AchievementsRequired;
            rewardItem.Cost = rewards[i].Cost;
            rewardList.RewardItems.push_back(rewardItem);
        }

        SendPacket(rewardList.Write());
    }
}

void WorldSession::HandleGuildQueryNews(WorldPackets::Guild::GuildQueryNews& newsQuery)
{
    if (Guild* guild = GetPlayer()->GetGuild())
        if (guild->GetGUID() == newsQuery.GuildGUID)
            guild->SendNewsUpdate(this);
}

void WorldSession::HandleGuildNewsUpdateSticky(WorldPackets::Guild::GuildNewsUpdateSticky& packet)
{
    if (Guild* guild = GetPlayer()->GetGuild())
        guild->HandleNewsSetSticky(this, packet.NewsID, packet.Sticky);
}

void WorldSession::HandleGuildReplaceGuildMaster(WorldPackets::Guild::GuildReplaceGuildMaster& /*replaceGuildMaster*/)
{
    if (Guild* guild = GetPlayer()->GetGuild())
        guild->HandleSetNewGuildMaster(this, "", true);
}

void WorldSession::HandleGuildSetGuildMaster(WorldPackets::Guild::GuildSetGuildMaster& packet)
{
    if (Guild* guild = GetPlayer()->GetGuild())
        guild->HandleSetNewGuildMaster(this, packet.NewMasterName, false);
}

void WorldSession::HandleGuildSetAchievementTracking(WorldPackets::Guild::GuildSetAchievementTracking& packet)
{
    if (Guild* guild = GetPlayer()->GetGuild())
        guild->HandleSetAchievementTracking(this, packet.AchievementIDs.data(), packet.AchievementIDs.data() + packet.AchievementIDs.size());
}

void WorldSession::HandleGuildGetAchievementMembers(WorldPackets::Achievement::GuildGetAchievementMembers& getAchievementMembers)
{
    if (Guild* guild = GetPlayer()->GetGuild())
        guild->HandleGetAchievementMembers(this, uint32(getAchievementMembers.AchievementID));
}<|MERGE_RESOLUTION|>--- conflicted
+++ resolved
@@ -34,17 +34,10 @@
         GetPlayerInfo().c_str(), query.GuildGuid.ToString().c_str(), query.PlayerGuid.ToString().c_str());
 
     if (Guild* guild = sGuildMgr->GetGuildByGuid(query.GuildGuid))
-<<<<<<< HEAD
-        {
-            guild->SendQueryResponse(this, query.PlayerGuid);
-            return;
-        }
-=======
     {
         guild->SendQueryResponse(this);
         return;
     }
->>>>>>> 49ad0d2d
 
     WorldPackets::Guild::QueryGuildInfoResponse response;
     response.GuildGuid = query.GuildGuid;
