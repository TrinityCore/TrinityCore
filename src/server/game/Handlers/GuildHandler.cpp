--- conflicted
+++ resolved
@@ -33,38 +33,12 @@
     uint64 guildGuid, playerGuid;
     recvPacket >> guildGuid >> playerGuid;
 
-<<<<<<< HEAD
-    sLog->outDebug(LOG_FILTER_GUILD, "CMSG_GUILD_QUERY [%s]: Guild: %u Target: %u",
+    TC_LOG_DEBUG(LOG_FILTER_GUILD, "CMSG_GUILD_QUERY [%s]: Guild: %u Target: %u",
         GetPlayerInfo().c_str(), GUID_LOPART(guildGuid), GUID_LOPART(playerGuid));
 
     if (Guild* guild = sGuildMgr->GetGuildByGuid(guildGuid))
         if (guild->IsMember(playerGuid))
             guild->HandleQuery(this);
-=======
-    TC_LOG_DEBUG(LOG_FILTER_GUILD, "CMSG_GUILD_QUERY [%s]: Guild: %u", GetPlayerInfo().c_str(), guildId);
-    if (!guildId)
-        return;
-
-    if (Guild* guild = sGuildMgr->GetGuildById(guildId))
-        guild->HandleQuery(this);
-}
-
-void WorldSession::HandleGuildCreateOpcode(WorldPacket& recvPacket)
-{
-    TC_LOG_DEBUG(LOG_FILTER_NETWORKIO, "WORLD: Received CMSG_GUILD_CREATE");
-
-    std::string name;
-    recvPacket >> name;
-
-    if (!GetPlayer()->GetGuildId())             // Player cannot be in guild
-    {
-        Guild* guild = new Guild();
-        if (guild->Create(GetPlayer(), name))
-            sGuildMgr->AddGuild(guild);
-        else
-            delete guild;
-    }
->>>>>>> d1677b2d
 }
 
 void WorldSession::HandleGuildInviteOpcode(WorldPacket& recvPacket)
@@ -82,7 +56,6 @@
 {
     ObjectGuid playerGuid;
 
-<<<<<<< HEAD
     playerGuid[6] = recvPacket.ReadBit();
     playerGuid[5] = recvPacket.ReadBit();
     playerGuid[4] = recvPacket.ReadBit();
@@ -91,9 +64,6 @@
     playerGuid[3] = recvPacket.ReadBit();
     playerGuid[7] = recvPacket.ReadBit();
     playerGuid[2] = recvPacket.ReadBit();
-=======
-    TC_LOG_DEBUG(LOG_FILTER_GUILD, "CMSG_GUILD_REMOVE [%s]: Target: %s", GetPlayerInfo().c_str(), playerName.c_str());
->>>>>>> d1677b2d
 
     recvPacket.ReadByteSeq(playerGuid[2]);
     recvPacket.ReadByteSeq(playerGuid[6]);
@@ -104,7 +74,7 @@
     recvPacket.ReadByteSeq(playerGuid[3]);
     recvPacket.ReadByteSeq(playerGuid[0]);
 
-    sLog->outDebug(LOG_FILTER_GUILD, "CMSG_GUILD_REMOVE [%s]: Target: %u", GetPlayerInfo().c_str(), GUID_LOPART(playerGuid));
+    TC_LOG_DEBUG(LOG_FILTER_GUILD, "CMSG_GUILD_REMOVE [%s]: Target: %u", GetPlayerInfo().c_str(), GUID_LOPART(playerGuid));
 
     if (Guild* guild = GetPlayer()->GetGuild())
         guild->HandleRemoveMember(this, playerGuid);
@@ -112,11 +82,7 @@
 
 void WorldSession::HandleGuildAcceptOpcode(WorldPacket& /*recvPacket*/)
 {
-<<<<<<< HEAD
-    sLog->outDebug(LOG_FILTER_GUILD, "CMSG_GUILD_ACCEPT [%s]", GetPlayerInfo().c_str());
-=======
-    TC_LOG_DEBUG(LOG_FILTER_GUILD, "CMSG_GUILD_ACCEPT [%s]", GetPlayer()->GetName().c_str());
->>>>>>> d1677b2d
+    TC_LOG_DEBUG(LOG_FILTER_GUILD, "CMSG_GUILD_ACCEPT [%s]", GetPlayerInfo().c_str());
 
     if (!GetPlayer()->GetGuildId())
         if (Guild* guild = sGuildMgr->GetGuildById(GetPlayer()->GetGuildIdInvited()))
@@ -131,24 +97,10 @@
     GetPlayer()->SetInGuild(0);
 }
 
-<<<<<<< HEAD
 void WorldSession::HandleGuildRosterOpcode(WorldPacket& recvPacket)
 {
-    sLog->outDebug(LOG_FILTER_GUILD, "CMSG_GUILD_ROSTER [%s]", GetPlayerInfo().c_str());
+    TC_LOG_DEBUG(LOG_FILTER_GUILD, "CMSG_GUILD_ROSTER [%s]", GetPlayerInfo().c_str());
     recvPacket.rfinish();
-=======
-void WorldSession::HandleGuildInfoOpcode(WorldPacket& /*recvPacket*/)
-{
-    TC_LOG_DEBUG(LOG_FILTER_GUILD, "CMSG_GUILD_INFO [%s]", GetPlayerInfo().c_str());
-
-    if (Guild* guild = GetPlayer()->GetGuild())
-        guild->SendInfo(this);
-}
-
-void WorldSession::HandleGuildRosterOpcode(WorldPacket& /*recvPacket*/)
-{
-    TC_LOG_DEBUG(LOG_FILTER_GUILD, "CMSG_GUILD_ROSTER [%s]", GetPlayerInfo().c_str());
->>>>>>> d1677b2d
 
     if (Guild* guild = GetPlayer()->GetGuild())
         guild->HandleRoster(this);
@@ -160,7 +112,6 @@
 {
     ObjectGuid targetGuid;
 
-<<<<<<< HEAD
     targetGuid[7] = recvPacket.ReadBit();
     targetGuid[2] = recvPacket.ReadBit();
     targetGuid[5] = recvPacket.ReadBit();
@@ -169,9 +120,6 @@
     targetGuid[0] = recvPacket.ReadBit();
     targetGuid[3] = recvPacket.ReadBit();
     targetGuid[4] = recvPacket.ReadBit();
-=======
-    TC_LOG_DEBUG(LOG_FILTER_GUILD, "CMSG_GUILD_PROMOTE [%s]: Target: %s", GetPlayerInfo().c_str(), playerName.c_str());
->>>>>>> d1677b2d
 
     recvPacket.ReadByteSeq(targetGuid[0]);
     recvPacket.ReadByteSeq(targetGuid[5]);
@@ -182,7 +130,7 @@
     recvPacket.ReadByteSeq(targetGuid[1]);
     recvPacket.ReadByteSeq(targetGuid[7]);
 
-    sLog->outDebug(LOG_FILTER_GUILD, "CMSG_GUILD_PROMOTE [%s]: Target: %u", GetPlayerInfo().c_str(), GUID_LOPART(targetGuid));
+    TC_LOG_DEBUG(LOG_FILTER_GUILD, "CMSG_GUILD_PROMOTE [%s]: Target: %u", GetPlayerInfo().c_str(), GUID_LOPART(targetGuid));
 
     if (Guild* guild = GetPlayer()->GetGuild())
         guild->HandleUpdateMemberRank(this, targetGuid, false);
@@ -192,7 +140,6 @@
 {
     ObjectGuid targetGuid;
 
-<<<<<<< HEAD
     targetGuid[7] = recvPacket.ReadBit();
     targetGuid[1] = recvPacket.ReadBit();
     targetGuid[5] = recvPacket.ReadBit();
@@ -201,9 +148,6 @@
     targetGuid[3] = recvPacket.ReadBit();
     targetGuid[0] = recvPacket.ReadBit();
     targetGuid[4] = recvPacket.ReadBit();
-=======
-    TC_LOG_DEBUG(LOG_FILTER_GUILD, "CMSG_GUILD_DEMOTE [%s]: Target: %s", GetPlayerInfo().c_str(), playerName.c_str());
->>>>>>> d1677b2d
 
     recvPacket.ReadByteSeq(targetGuid[1]);
     recvPacket.ReadByteSeq(targetGuid[2]);
@@ -214,7 +158,7 @@
     recvPacket.ReadByteSeq(targetGuid[4]);
     recvPacket.ReadByteSeq(targetGuid[3]);
 
-    sLog->outDebug(LOG_FILTER_GUILD, "CMSG_GUILD_DEMOTE [%s]: Target: %u", GetPlayerInfo().c_str(), GUID_LOPART(targetGuid));
+    TC_LOG_DEBUG(LOG_FILTER_GUILD, "CMSG_GUILD_DEMOTE [%s]: Target: %u", GetPlayerInfo().c_str(), GUID_LOPART(targetGuid));
 
     if (Guild* guild = GetPlayer()->GetGuild())
         guild->HandleUpdateMemberRank(this, targetGuid, true);
@@ -262,7 +206,7 @@
     recvPacket.ReadByteSeq(targetGuid[6]);
     recvPacket.ReadByteSeq(setterGuid[7]);
 
-    sLog->outDebug(LOG_FILTER_GUILD, "CMSG_GUILD_ASSIGN_MEMBER_RANK [%s]: Target: %u Rank: %u, Issuer: %u",
+    TC_LOG_DEBUG(LOG_FILTER_GUILD, "CMSG_GUILD_ASSIGN_MEMBER_RANK [%s]: Target: %u Rank: %u, Issuer: %u",
         GetPlayerInfo().c_str(), GUID_LOPART(targetGuid), rankId, GUID_LOPART(setterGuid));
 
     if (Guild* guild = GetPlayer()->GetGuild())
@@ -285,32 +229,11 @@
         guild->HandleDisband(this);
 }
 
-<<<<<<< HEAD
 void WorldSession::HandleGuildMOTDOpcode(WorldPacket& recvPacket)
 {
     uint32 motdLength = recvPacket.ReadBits(11);
     std::string motd = recvPacket.ReadString(motdLength);
-    sLog->outDebug(LOG_FILTER_GUILD, "CMSG_GUILD_MOTD [%s]: MOTD: %s", GetPlayerInfo().c_str(), motd.c_str());
-=======
-void WorldSession::HandleGuildLeaderOpcode(WorldPacket& recvPacket)
-{
-    std::string name;
-    recvPacket >> name;
-
-    TC_LOG_DEBUG(LOG_FILTER_GUILD, "CMSG_GUILD_LEADER [%s]: Target: %s", GetPlayerInfo().c_str(), name.c_str());
-
-    if (normalizePlayerName(name))
-        if (Guild* guild = GetPlayer()->GetGuild())
-            guild->HandleSetLeader(this, name);
-}
-
-void WorldSession::HandleGuildMOTDOpcode(WorldPacket& recvPacket)
-{
-    std::string motd;
-    recvPacket >> motd;
-
     TC_LOG_DEBUG(LOG_FILTER_GUILD, "CMSG_GUILD_MOTD [%s]: MOTD: %s", GetPlayerInfo().c_str(), motd.c_str());
->>>>>>> d1677b2d
 
     if (Guild* guild = GetPlayer()->GetGuild())
         guild->HandleSetMOTD(this, motd);
@@ -318,16 +241,7 @@
 
 void WorldSession::HandleGuildSetNoteOpcode(WorldPacket& recvPacket)
 {
-<<<<<<< HEAD
     ObjectGuid playerGuid;
-=======
-    std::string playerName;
-    std::string note;
-    recvPacket >> playerName >> note;
-
-    TC_LOG_DEBUG(LOG_FILTER_GUILD, "CMSG_GUILD_SET_PUBLIC_NOTE [%s]: Target: %s, Note: %s",
-         GetPlayerInfo().c_str(), playerName.c_str(), note.c_str());
->>>>>>> d1677b2d
 
     playerGuid[1] = recvPacket.ReadBit();
     playerGuid[4] = recvPacket.ReadBit();
@@ -350,13 +264,8 @@
     std::string note = recvPacket.ReadString(noteLength);
     recvPacket.ReadByteSeq(playerGuid[2]);
 
-<<<<<<< HEAD
-    sLog->outDebug(LOG_FILTER_GUILD, "CMSG_GUILD_SET_NOTE [%s]: Target: %u, Note: %s, Public: %u",
+    TC_LOG_DEBUG(LOG_FILTER_GUILD, "CMSG_GUILD_SET_NOTE [%s]: Target: %u, Note: %s, Public: %u",
         GetPlayerInfo().c_str(), GUID_LOPART(playerGuid), note.c_str(), ispublic);
-=======
-    TC_LOG_DEBUG(LOG_FILTER_GUILD, "CMSG_GUILD_SET_OFFICER_NOTE [%s]: Target: %s, Note: %s",
-         GetPlayerInfo().c_str(), playerName.c_str(), note.c_str());
->>>>>>> d1677b2d
 
     if (Guild* guild = GetPlayer()->GetGuild())
         guild->HandleSetMemberNote(this, note, playerGuid, ispublic);
@@ -384,38 +293,12 @@
     recvPacket.ReadByteSeq(guildGuid[6]);
     recvPacket.ReadByteSeq(guildGuid[2]);
 
-    sLog->outDebug(LOG_FILTER_GUILD, "CMSG_GUILD_QUERY_RANKS [%s]: Guild: %u",
+    TC_LOG_DEBUG(LOG_FILTER_GUILD, "CMSG_GUILD_QUERY_RANKS [%s]: Guild: %u",
         GetPlayerInfo().c_str(), GUID_LOPART(guildGuid));
 
-<<<<<<< HEAD
     if (Guild* guild = sGuildMgr->GetGuildByGuid(guildGuid))
         if (guild->IsMember(_player->GetGUID()))
             guild->SendGuildRankInfo(this);
-=======
-    TC_LOG_DEBUG(LOG_FILTER_GUILD, "CMSG_GUILD_RANK [%s]: Rank: %s (%u)", GetPlayerInfo().c_str(), rankName.c_str(), rankId);
-
-    Guild* guild = GetPlayer()->GetGuild();
-    if (!guild)
-    {
-        recvPacket.rpos(recvPacket.wpos());
-        return;
-    }
-
-    GuildBankRightsAndSlotsVec rightsAndSlots(GUILD_BANK_MAX_TABS);
-
-    for (uint8 tabId = 0; tabId < GUILD_BANK_MAX_TABS; ++tabId)
-    {
-        uint32 bankRights;
-        uint32 slots;
-
-        recvPacket >> bankRights;
-        recvPacket >> slots;
-
-        rightsAndSlots[tabId] = GuildBankRightsAndSlots(tabId, bankRights, slots);
-    }
-
-    guild->HandleSetRankInfo(this, rankId, rankName, rights, money, rightsAndSlots);
->>>>>>> d1677b2d
 }
 
 void WorldSession::HandleGuildAddRankOpcode(WorldPacket& recvPacket)
@@ -434,14 +317,10 @@
 
 void WorldSession::HandleGuildDelRankOpcode(WorldPacket& recvPacket)
 {
-<<<<<<< HEAD
     uint32 rankId;
     recvPacket >> rankId;
 
-    sLog->outDebug(LOG_FILTER_GUILD, "CMSG_GUILD_DEL_RANK [%s]: Rank: %u", GetPlayerInfo().c_str(), rankId);
-=======
-    TC_LOG_DEBUG(LOG_FILTER_GUILD, "CMSG_GUILD_DEL_RANK [%s]", GetPlayerInfo().c_str());
->>>>>>> d1677b2d
+    TC_LOG_DEBUG(LOG_FILTER_GUILD, "CMSG_GUILD_DEL_RANK [%s]: Rank: %u", GetPlayerInfo().c_str(), rankId);
 
     if (Guild* guild = GetPlayer()->GetGuild())
         guild->HandleRemoveRank(this, rankId);
@@ -497,11 +376,7 @@
 
 void WorldSession::HandleGuildBankMoneyWithdrawn(WorldPacket& /* recvPacket */)
 {
-<<<<<<< HEAD
-    sLog->outDebug(LOG_FILTER_GUILD, "CMSG_GUILD_BANK_MONEY_WITHDRAWN [%s]", GetPlayerInfo().c_str());
-=======
-    TC_LOG_DEBUG(LOG_FILTER_GUILD, "MSG_GUILD_BANK_MONEY_WITHDRAWN [%s]", GetPlayerInfo().c_str());
->>>>>>> d1677b2d
+    TC_LOG_DEBUG(LOG_FILTER_GUILD, "CMSG_GUILD_BANK_MONEY_WITHDRAWN [%s]", GetPlayerInfo().c_str());
 
     if (Guild* guild = GetPlayer()->GetGuild())
         guild->SendMoneyInfo(this);
@@ -509,11 +384,7 @@
 
 void WorldSession::HandleGuildPermissions(WorldPacket& /* recvPacket */)
 {
-<<<<<<< HEAD
-    sLog->outDebug(LOG_FILTER_GUILD, "CMSG_GUILD_PERMISSIONS [%s]", GetPlayerInfo().c_str());
-=======
-    TC_LOG_DEBUG(LOG_FILTER_GUILD, "MSG_GUILD_PERMISSIONS [%s]", GetPlayerInfo().c_str());
->>>>>>> d1677b2d
+    TC_LOG_DEBUG(LOG_FILTER_GUILD, "CMSG_GUILD_PERMISSIONS [%s]", GetPlayerInfo().c_str());
 
     if (Guild* guild = GetPlayer()->GetGuild())
         guild->SendPermissions(this);
@@ -552,13 +423,8 @@
 
     recvPacket >> guid >> tabId >> sendAllSlots;
 
-<<<<<<< HEAD
-    sLog->outDebug(LOG_FILTER_GUILD, "CMSG_GUILD_BANK_QUERY_TAB [%s]: Go: [" UI64FMTD "], TabId: %u, AllSlots: %u"
+    TC_LOG_DEBUG(LOG_FILTER_GUILD, "CMSG_GUILD_BANK_QUERY_TAB [%s]: Go: [" UI64FMTD "], TabId: %u, AllSlots: %u"
         , GetPlayerInfo().c_str(), guid, tabId, sendAllSlots);
-=======
-    TC_LOG_DEBUG(LOG_FILTER_GUILD, "CMSG_GUILD_BANK_QUERY_TAB [%s]: Go: [" UI64FMTD "], TabId: %u, ShowTabs: %u"
-        , GetPlayerInfo().c_str(), guid, tabId, full);
->>>>>>> d1677b2d
 
     if (GetPlayer()->GetGameObjectIfCanInteractWith(guid, GAMEOBJECT_TYPE_GUILD_BANK))
         if (Guild* guild = GetPlayer()->GetGuild())
@@ -571,11 +437,7 @@
     uint64 money;
     recvPacket >> guid >> money;
 
-<<<<<<< HEAD
-    sLog->outDebug(LOG_FILTER_GUILD, "CMSG_GUILD_BANK_DEPOSIT_MONEY [%s]: Go: [" UI64FMTD "], money: " UI64FMTD,
-=======
-    TC_LOG_DEBUG(LOG_FILTER_GUILD, "CMSG_GUILD_BANK_DEPOSIT_MONEY [%s]: Go: [" UI64FMTD "], money: %u",
->>>>>>> d1677b2d
+    TC_LOG_DEBUG(LOG_FILTER_GUILD, "CMSG_GUILD_BANK_DEPOSIT_MONEY [%s]: Go: [" UI64FMTD "], money: " UI64FMTD,
         GetPlayerInfo().c_str(), guid, money);
 
     if (GetPlayer()->GetGameObjectIfCanInteractWith(guid, GAMEOBJECT_TYPE_GUILD_BANK))
@@ -590,11 +452,7 @@
     uint64 money;
     recvPacket >> guid >> money;
 
-<<<<<<< HEAD
-    sLog->outDebug(LOG_FILTER_GUILD, "CMSG_GUILD_BANK_WITHDRAW_MONEY [%s]: Go: [" UI64FMTD "], money: " UI64FMTD,
-=======
-    TC_LOG_DEBUG(LOG_FILTER_GUILD, "CMSG_GUILD_BANK_WITHDRAW_MONEY [%s]: Go: [" UI64FMTD "], money: %u",
->>>>>>> d1677b2d
+    TC_LOG_DEBUG(LOG_FILTER_GUILD, "CMSG_GUILD_BANK_WITHDRAW_MONEY [%s]: Go: [" UI64FMTD "], money: " UI64FMTD,
         GetPlayerInfo().c_str(), guid, money);
 
     if (money && GetPlayer()->GetGameObjectIfCanInteractWith(guid, GAMEOBJECT_TYPE_GUILD_BANK))
@@ -753,7 +611,7 @@
 
 void WorldSession::HandleGuildQueryXPOpcode(WorldPacket& recvPacket)
 {
-    sLog->outDebug(LOG_FILTER_NETWORKIO, "WORLD: Received CMSG_QUERY_GUILD_XP");
+    TC_LOG_DEBUG(LOG_FILTER_NETWORKIO, "WORLD: Received CMSG_QUERY_GUILD_XP");
 
     ObjectGuid guildGuid;
 
@@ -775,7 +633,7 @@
     recvPacket.ReadByteSeq(guildGuid[0]);
     recvPacket.ReadByteSeq(guildGuid[4]);
 
-    sLog->outDebug(LOG_FILTER_GUILD, "CMSG_QUERY_GUILD_XP [%s]: Guild: %u", GetPlayerInfo().c_str(), GUID_LOPART(guildGuid));
+    TC_LOG_DEBUG(LOG_FILTER_GUILD, "CMSG_QUERY_GUILD_XP [%s]: Guild: %u", GetPlayerInfo().c_str(), GUID_LOPART(guildGuid));
 
     if (Guild* guild = sGuildMgr->GetGuildByGuid(guildGuid))
         if (guild->IsMember(_player->GetGUID()))
@@ -818,14 +676,14 @@
     uint32 nameLength = recvPacket.ReadBits(7);
     std::string rankName = recvPacket.ReadString(nameLength);
 
-    sLog->outDebug(LOG_FILTER_GUILD, "CMSG_GUILD_SET_RANK_PERMISSIONS [%s]: Rank: %s (%u)", GetPlayerInfo().c_str(), rankName.c_str(), newRankId);
+    TC_LOG_DEBUG(LOG_FILTER_GUILD, "CMSG_GUILD_SET_RANK_PERMISSIONS [%s]: Rank: %s (%u)", GetPlayerInfo().c_str(), rankName.c_str(), newRankId);
 
     guild->HandleSetRankInfo(this, newRankId, rankName, newRights, moneyPerDay, rightsAndSlots);
 }
 
 void WorldSession::HandleGuildRequestPartyState(WorldPacket& recvPacket)
 {
-    sLog->outDebug(LOG_FILTER_NETWORKIO, "WORLD: Received CMSG_GUILD_REQUEST_PARTY_STATE");
+    TC_LOG_DEBUG(LOG_FILTER_NETWORKIO, "WORLD: Received CMSG_GUILD_REQUEST_PARTY_STATE");
 
     ObjectGuid guildGuid;
 
@@ -920,7 +778,7 @@
 void WorldSession::HandleGuildQueryNewsOpcode(WorldPacket& recvPacket)
 {
     recvPacket.read_skip<uint32>();
-    sLog->outDebug(LOG_FILTER_GUILD, "CMSG_GUILD_QUERY_NEWS [%s]", GetPlayerInfo().c_str());
+    TC_LOG_DEBUG(LOG_FILTER_GUILD, "CMSG_GUILD_QUERY_NEWS [%s]", GetPlayerInfo().c_str());
     if (Guild* guild = GetPlayer()->GetGuild())
         guild->SendNewsUpdate(this);
 }
