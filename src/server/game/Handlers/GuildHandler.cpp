/*
 * Copyright (C) 2008-2014 TrinityCore <http://www.trinitycore.org/>
 * Copyright (C) 2005-2009 MaNGOS <http://getmangos.com/>
 *
 * This program is free software; you can redistribute it and/or modify it
 * under the terms of the GNU General Public License as published by the
 * Free Software Foundation; either version 2 of the License, or (at your
 * option) any later version.
 *
 * This program is distributed in the hope that it will be useful, but WITHOUT
 * ANY WARRANTY; without even the implied warranty of MERCHANTABILITY or
 * FITNESS FOR A PARTICULAR PURPOSE. See the GNU General Public License for
 * more details.
 *
 * You should have received a copy of the GNU General Public License along
 * with this program. If not, see <http://www.gnu.org/licenses/>.
 */

#include "Common.h"
#include "WorldPacket.h"
#include "WorldSession.h"
#include "World.h"
#include "ObjectMgr.h"
#include "GuildMgr.h"
#include "Log.h"
#include "Opcodes.h"
#include "Guild.h"
#include "GossipDef.h"
#include "SocialMgr.h"

void WorldSession::HandleGuildQueryOpcode(WorldPacket& recvPacket)
{
    uint64 guildGuid, playerGuid;
    recvPacket >> guildGuid >> playerGuid;

    TC_LOG_DEBUG("guild", "CMSG_GUILD_QUERY [%s]: Guild: %u Target: %u",
        GetPlayerInfo().c_str(), GUID_LOPART(guildGuid), GUID_LOPART(playerGuid));

    if (Guild* guild = sGuildMgr->GetGuildByGuid(guildGuid))
        if (guild->IsMember(playerGuid))
            guild->HandleQuery(this);
}

void WorldSession::HandleGuildInviteOpcode(WorldPacket& recvPacket)
{
    uint32 nameLength = recvPacket.ReadBits(7);
    std::string invitedName = recvPacket.ReadString(nameLength);

    TC_LOG_DEBUG("guild", "CMSG_GUILD_INVITE [%s]: Invited: %s", GetPlayerInfo().c_str(), invitedName.c_str());
    if (normalizePlayerName(invitedName))
        if (Guild* guild = GetPlayer()->GetGuild())
            guild->HandleInviteMember(this, invitedName);
}

void WorldSession::HandleGuildRemoveOpcode(WorldPacket& recvPacket)
{
    ObjectGuid playerGuid;

    playerGuid[6] = recvPacket.ReadBit();
    playerGuid[5] = recvPacket.ReadBit();
    playerGuid[4] = recvPacket.ReadBit();
    playerGuid[0] = recvPacket.ReadBit();
    playerGuid[1] = recvPacket.ReadBit();
    playerGuid[3] = recvPacket.ReadBit();
    playerGuid[7] = recvPacket.ReadBit();
    playerGuid[2] = recvPacket.ReadBit();

    recvPacket.ReadByteSeq(playerGuid[2]);
    recvPacket.ReadByteSeq(playerGuid[6]);
    recvPacket.ReadByteSeq(playerGuid[5]);
    recvPacket.ReadByteSeq(playerGuid[7]);
    recvPacket.ReadByteSeq(playerGuid[1]);
    recvPacket.ReadByteSeq(playerGuid[4]);
    recvPacket.ReadByteSeq(playerGuid[3]);
    recvPacket.ReadByteSeq(playerGuid[0]);

    TC_LOG_DEBUG("guild", "CMSG_GUILD_REMOVE [%s]: Target: %u", GetPlayerInfo().c_str(), GUID_LOPART(playerGuid));

    if (Guild* guild = GetPlayer()->GetGuild())
        guild->HandleRemoveMember(this, playerGuid);
}

void WorldSession::HandleGuildAcceptOpcode(WorldPacket& /*recvPacket*/)
{
    TC_LOG_DEBUG("guild", "CMSG_GUILD_ACCEPT [%s]", GetPlayerInfo().c_str());

    if (!GetPlayer()->GetGuildId())
        if (Guild* guild = sGuildMgr->GetGuildById(GetPlayer()->GetGuildIdInvited()))
            guild->HandleAcceptMember(this);
}

void WorldSession::HandleGuildDeclineOpcode(WorldPacket& /*recvPacket*/)
{
    TC_LOG_DEBUG("guild", "CMSG_GUILD_DECLINE [%s]", GetPlayerInfo().c_str());

    GetPlayer()->SetGuildIdInvited(0);
    GetPlayer()->SetInGuild(0);
}

void WorldSession::HandleGuildRosterOpcode(WorldPacket& recvPacket)
{
    TC_LOG_DEBUG("guild", "CMSG_GUILD_ROSTER [%s]", GetPlayerInfo().c_str());
    recvPacket.rfinish();

    if (Guild* guild = GetPlayer()->GetGuild())
        guild->HandleRoster(this);
    else
        Guild::SendCommandResult(this, GUILD_COMMAND_ROSTER, ERR_GUILD_PLAYER_NOT_IN_GUILD);
}

void WorldSession::HandleGuildPromoteOpcode(WorldPacket& recvPacket)
{
    ObjectGuid targetGuid;

    targetGuid[7] = recvPacket.ReadBit();
    targetGuid[2] = recvPacket.ReadBit();
    targetGuid[5] = recvPacket.ReadBit();
    targetGuid[6] = recvPacket.ReadBit();
    targetGuid[1] = recvPacket.ReadBit();
    targetGuid[0] = recvPacket.ReadBit();
    targetGuid[3] = recvPacket.ReadBit();
    targetGuid[4] = recvPacket.ReadBit();

    recvPacket.ReadByteSeq(targetGuid[0]);
    recvPacket.ReadByteSeq(targetGuid[5]);
    recvPacket.ReadByteSeq(targetGuid[2]);
    recvPacket.ReadByteSeq(targetGuid[3]);
    recvPacket.ReadByteSeq(targetGuid[6]);
    recvPacket.ReadByteSeq(targetGuid[4]);
    recvPacket.ReadByteSeq(targetGuid[1]);
    recvPacket.ReadByteSeq(targetGuid[7]);

    TC_LOG_DEBUG("guild", "CMSG_GUILD_PROMOTE [%s]: Target: %u", GetPlayerInfo().c_str(), GUID_LOPART(targetGuid));

    if (Guild* guild = GetPlayer()->GetGuild())
        guild->HandleUpdateMemberRank(this, targetGuid, false);
}

void WorldSession::HandleGuildDemoteOpcode(WorldPacket& recvPacket)
{
    ObjectGuid targetGuid;

    targetGuid[7] = recvPacket.ReadBit();
    targetGuid[1] = recvPacket.ReadBit();
    targetGuid[5] = recvPacket.ReadBit();
    targetGuid[6] = recvPacket.ReadBit();
    targetGuid[2] = recvPacket.ReadBit();
    targetGuid[3] = recvPacket.ReadBit();
    targetGuid[0] = recvPacket.ReadBit();
    targetGuid[4] = recvPacket.ReadBit();

    recvPacket.ReadByteSeq(targetGuid[1]);
    recvPacket.ReadByteSeq(targetGuid[2]);
    recvPacket.ReadByteSeq(targetGuid[7]);
    recvPacket.ReadByteSeq(targetGuid[5]);
    recvPacket.ReadByteSeq(targetGuid[6]);
    recvPacket.ReadByteSeq(targetGuid[0]);
    recvPacket.ReadByteSeq(targetGuid[4]);
    recvPacket.ReadByteSeq(targetGuid[3]);

    TC_LOG_DEBUG("guild", "CMSG_GUILD_DEMOTE [%s]: Target: %u", GetPlayerInfo().c_str(), GUID_LOPART(targetGuid));

    if (Guild* guild = GetPlayer()->GetGuild())
        guild->HandleUpdateMemberRank(this, targetGuid, true);
}

void WorldSession::HandleGuildAssignRankOpcode(WorldPacket& recvPacket)
{
    ObjectGuid targetGuid;
    ObjectGuid setterGuid;

    uint32 rankId;
    recvPacket >> rankId;

    targetGuid[1] = recvPacket.ReadBit();
    targetGuid[7] = recvPacket.ReadBit();
    setterGuid[4] = recvPacket.ReadBit();
    setterGuid[2] = recvPacket.ReadBit();
    targetGuid[4] = recvPacket.ReadBit();
    targetGuid[5] = recvPacket.ReadBit();
    targetGuid[6] = recvPacket.ReadBit();
    setterGuid[1] = recvPacket.ReadBit();
    setterGuid[7] = recvPacket.ReadBit();
    targetGuid[2] = recvPacket.ReadBit();
    targetGuid[3] = recvPacket.ReadBit();
    targetGuid[0] = recvPacket.ReadBit();
    setterGuid[6] = recvPacket.ReadBit();
    setterGuid[3] = recvPacket.ReadBit();
    setterGuid[0] = recvPacket.ReadBit();
    setterGuid[5] = recvPacket.ReadBit();

    recvPacket.ReadByteSeq(targetGuid[0]);
    recvPacket.ReadByteSeq(setterGuid[1]);
    recvPacket.ReadByteSeq(setterGuid[3]);
    recvPacket.ReadByteSeq(setterGuid[5]);
    recvPacket.ReadByteSeq(targetGuid[7]);
    recvPacket.ReadByteSeq(targetGuid[3]);
    recvPacket.ReadByteSeq(setterGuid[0]);
    recvPacket.ReadByteSeq(targetGuid[1]);
    recvPacket.ReadByteSeq(setterGuid[6]);
    recvPacket.ReadByteSeq(targetGuid[2]);
    recvPacket.ReadByteSeq(targetGuid[5]);
    recvPacket.ReadByteSeq(targetGuid[4]);
    recvPacket.ReadByteSeq(setterGuid[2]);
    recvPacket.ReadByteSeq(setterGuid[4]);
    recvPacket.ReadByteSeq(targetGuid[6]);
    recvPacket.ReadByteSeq(setterGuid[7]);

    TC_LOG_DEBUG("guild", "CMSG_GUILD_ASSIGN_MEMBER_RANK [%s]: Target: %u Rank: %u, Issuer: %u",
        GetPlayerInfo().c_str(), GUID_LOPART(targetGuid), rankId, GUID_LOPART(setterGuid));

    if (Guild* guild = GetPlayer()->GetGuild())
        guild->HandleSetMemberRank(this, targetGuid, setterGuid, rankId);
}

void WorldSession::HandleGuildLeaveOpcode(WorldPacket& /*recvPacket*/)
{
    TC_LOG_DEBUG("guild", "CMSG_GUILD_LEAVE [%s]", GetPlayerInfo().c_str());

    if (Guild* guild = GetPlayer()->GetGuild())
        guild->HandleLeaveMember(this);
}

void WorldSession::HandleGuildDisbandOpcode(WorldPacket& /*recvPacket*/)
{
    TC_LOG_DEBUG("guild", "CMSG_GUILD_DISBAND [%s]", GetPlayerInfo().c_str());

    if (Guild* guild = GetPlayer()->GetGuild())
        guild->HandleDisband(this);
}

void WorldSession::HandleGuildMOTDOpcode(WorldPacket& recvPacket)
{
    uint32 motdLength = recvPacket.ReadBits(11);
    std::string motd = recvPacket.ReadString(motdLength);
    TC_LOG_DEBUG("guild", "CMSG_GUILD_MOTD [%s]: MOTD: %s", GetPlayerInfo().c_str(), motd.c_str());

    if (Guild* guild = GetPlayer()->GetGuild())
        guild->HandleSetMOTD(this, motd);
}

void WorldSession::HandleGuildSetNoteOpcode(WorldPacket& recvPacket)
{
    ObjectGuid playerGuid;

    playerGuid[1] = recvPacket.ReadBit();
    playerGuid[4] = recvPacket.ReadBit();
    playerGuid[5] = recvPacket.ReadBit();
    playerGuid[3] = recvPacket.ReadBit();
    playerGuid[0] = recvPacket.ReadBit();
    playerGuid[7] = recvPacket.ReadBit();
    bool ispublic = recvPacket.ReadBit();      // 0 == Officer, 1 == Public
    playerGuid[6] = recvPacket.ReadBit();
    uint32 noteLength = recvPacket.ReadBits(8);
    playerGuid[2] = recvPacket.ReadBit();

    recvPacket.ReadByteSeq(playerGuid[4]);
    recvPacket.ReadByteSeq(playerGuid[5]);
    recvPacket.ReadByteSeq(playerGuid[0]);
    recvPacket.ReadByteSeq(playerGuid[3]);
    recvPacket.ReadByteSeq(playerGuid[1]);
    recvPacket.ReadByteSeq(playerGuid[6]);
    recvPacket.ReadByteSeq(playerGuid[7]);
    std::string note = recvPacket.ReadString(noteLength);
    recvPacket.ReadByteSeq(playerGuid[2]);

    TC_LOG_DEBUG("guild", "CMSG_GUILD_SET_NOTE [%s]: Target: %u, Note: %s, Public: %u",
        GetPlayerInfo().c_str(), GUID_LOPART(playerGuid), note.c_str(), ispublic);

    if (Guild* guild = GetPlayer()->GetGuild())
        guild->HandleSetMemberNote(this, note, playerGuid, ispublic);
}

void WorldSession::HandleGuildQueryRanksOpcode(WorldPacket& recvPacket)
{
    ObjectGuid guildGuid;

    guildGuid[2] = recvPacket.ReadBit();
    guildGuid[3] = recvPacket.ReadBit();
    guildGuid[0] = recvPacket.ReadBit();
    guildGuid[6] = recvPacket.ReadBit();
    guildGuid[4] = recvPacket.ReadBit();
    guildGuid[7] = recvPacket.ReadBit();
    guildGuid[5] = recvPacket.ReadBit();
    guildGuid[1] = recvPacket.ReadBit();

    recvPacket.ReadByteSeq(guildGuid[3]);
    recvPacket.ReadByteSeq(guildGuid[4]);
    recvPacket.ReadByteSeq(guildGuid[5]);
    recvPacket.ReadByteSeq(guildGuid[7]);
    recvPacket.ReadByteSeq(guildGuid[1]);
    recvPacket.ReadByteSeq(guildGuid[0]);
    recvPacket.ReadByteSeq(guildGuid[6]);
    recvPacket.ReadByteSeq(guildGuid[2]);

    TC_LOG_DEBUG("guild", "CMSG_GUILD_QUERY_RANKS [%s]: Guild: %u",
        GetPlayerInfo().c_str(), GUID_LOPART(guildGuid));

    if (Guild* guild = sGuildMgr->GetGuildByGuid(guildGuid))
        if (guild->IsMember(_player->GetGUID()))
            guild->SendGuildRankInfo(this);
}

void WorldSession::HandleGuildAddRankOpcode(WorldPacket& recvPacket)
{
    uint32 rankId;
    recvPacket >> rankId;

    uint32 length = recvPacket.ReadBits(7);
    std::string rankName = recvPacket.ReadString(length);

    TC_LOG_DEBUG("guild", "CMSG_GUILD_ADD_RANK [%s]: Rank: %s", GetPlayerInfo().c_str(), rankName.c_str());

    if (Guild* guild = GetPlayer()->GetGuild())
        guild->HandleAddNewRank(this, rankName);
}

void WorldSession::HandleGuildDelRankOpcode(WorldPacket& recvPacket)
{
    uint32 rankId;
    recvPacket >> rankId;

    TC_LOG_DEBUG("guild", "CMSG_GUILD_DEL_RANK [%s]: Rank: %u", GetPlayerInfo().c_str(), rankId);

    if (Guild* guild = GetPlayer()->GetGuild())
        guild->HandleRemoveRank(this, rankId);
}

void WorldSession::HandleGuildChangeInfoTextOpcode(WorldPacket& recvPacket)
{
    uint32 length = recvPacket.ReadBits(12);
    std::string info = recvPacket.ReadString(length);

    TC_LOG_DEBUG("guild", "CMSG_GUILD_INFO_TEXT [%s]: %s", GetPlayerInfo().c_str(), info.c_str());

    if (Guild* guild = GetPlayer()->GetGuild())
        guild->HandleSetInfo(this, info);
}

void WorldSession::HandleSaveGuildEmblemOpcode(WorldPacket& recvPacket)
{
    ObjectGuid vendorGuid;
    recvPacket >> vendorGuid;

    EmblemInfo emblemInfo;
    emblemInfo.ReadPacket(recvPacket);

    TC_LOG_DEBUG("guild", "MSG_SAVE_GUILD_EMBLEM [%s]: Guid: [%s] Style: %d, Color: %d, BorderStyle: %d, BorderColor: %d, BackgroundColor: %d"
        , GetPlayerInfo().c_str(), vendorGuid.ToString().c_str(), emblemInfo.GetStyle()
        , emblemInfo.GetColor(), emblemInfo.GetBorderStyle()
        , emblemInfo.GetBorderColor(), emblemInfo.GetBackgroundColor());

    if (GetPlayer()->GetNPCIfCanInteractWith(vendorGuid, UNIT_NPC_FLAG_TABARDDESIGNER))
    {
        // Remove fake death
        if (GetPlayer()->HasUnitState(UNIT_STATE_DIED))
            GetPlayer()->RemoveAurasByType(SPELL_AURA_FEIGN_DEATH);

        if (Guild* guild = GetPlayer()->GetGuild())
            guild->HandleSetEmblem(this, emblemInfo);
        else
            Guild::SendSaveEmblemResult(this, ERR_GUILDEMBLEM_NOGUILD); // "You are not part of a guild!";
    }
    else
        Guild::SendSaveEmblemResult(this, ERR_GUILDEMBLEM_INVALIDVENDOR); // "That's not an emblem vendor!"
}

void WorldSession::HandleGuildEventLogQueryOpcode(WorldPacket& /* recvPacket */)
{
    TC_LOG_DEBUG("guild", "MSG_GUILD_EVENT_LOG_QUERY [%s]", GetPlayerInfo().c_str());

    if (Guild* guild = GetPlayer()->GetGuild())
        guild->SendEventLog(this);
}

void WorldSession::HandleGuildBankMoneyWithdrawn(WorldPacket& /* recvPacket */)
{
    TC_LOG_DEBUG("guild", "CMSG_GUILD_BANK_MONEY_WITHDRAWN [%s]", GetPlayerInfo().c_str());

    if (Guild* guild = GetPlayer()->GetGuild())
        guild->SendMoneyInfo(this);
}

void WorldSession::HandleGuildPermissions(WorldPacket& /* recvPacket */)
{
    TC_LOG_DEBUG("guild", "CMSG_GUILD_PERMISSIONS [%s]", GetPlayerInfo().c_str());

    if (Guild* guild = GetPlayer()->GetGuild())
        guild->SendPermissions(this);
}

// Called when clicking on Guild bank gameobject
void WorldSession::HandleGuildBankerActivate(WorldPacket& recvPacket)
{
    ObjectGuid guid;
    bool sendAllSlots;
    recvPacket >> guid >> sendAllSlots;

    TC_LOG_DEBUG("guild", "CMSG_GUILD_BANKER_ACTIVATE [%s]: [%s] AllSlots: %u"
        , GetPlayerInfo().c_str(), guid.ToString().c_str(), sendAllSlots);

    GameObject const* const go = GetPlayer()->GetGameObjectIfCanInteractWith(guid, GAMEOBJECT_TYPE_GUILD_BANK);
    if (!go)
        return;

    Guild* const guild = GetPlayer()->GetGuild();
    if (!guild)
    {
        Guild::SendCommandResult(this, GUILD_COMMAND_VIEW_TAB, ERR_GUILD_PLAYER_NOT_IN_GUILD);
        return;
    }

    guild->SendBankList(this, 0, true, true);
}

// Called when opening guild bank tab only (first one)
void WorldSession::HandleGuildBankQueryTab(WorldPacket& recvPacket)
{
    ObjectGuid guid;
    uint8 tabId;
    bool sendAllSlots;

    recvPacket >> guid >> tabId >> sendAllSlots;

<<<<<<< HEAD
    TC_LOG_DEBUG("guild", "CMSG_GUILD_BANK_QUERY_TAB [%s]: Go: [" UI64FMTD "], TabId: %u, AllSlots: %u"
        , GetPlayerInfo().c_str(), guid, tabId, sendAllSlots);
=======
    TC_LOG_DEBUG("guild", "CMSG_GUILD_BANK_QUERY_TAB [%s]: %s, TabId: %u, ShowTabs: %u"
        , GetPlayerInfo().c_str(), guid.ToString().c_str(), tabId, full);
>>>>>>> 050d56ac

    if (GetPlayer()->GetGameObjectIfCanInteractWith(guid, GAMEOBJECT_TYPE_GUILD_BANK))
        if (Guild* guild = GetPlayer()->GetGuild())
            guild->SendBankList(this, tabId, true, false);
}

void WorldSession::HandleGuildBankDepositMoney(WorldPacket& recvPacket)
{
<<<<<<< HEAD
    uint64 guid;
    uint64 money;
    recvPacket >> guid >> money;

    TC_LOG_DEBUG("guild", "CMSG_GUILD_BANK_DEPOSIT_MONEY [%s]: Go: [" UI64FMTD "], money: " UI64FMTD,
        GetPlayerInfo().c_str(), guid, money);
=======
    ObjectGuid guid;
    uint32 money;
    recvData >> guid >> money;

    TC_LOG_DEBUG("guild", "CMSG_GUILD_BANK_DEPOSIT_MONEY [%s]: [%s], money: %u",
        GetPlayerInfo().c_str(), guid.ToString().c_str(), money);
>>>>>>> 050d56ac

    if (GetPlayer()->GetGameObjectIfCanInteractWith(guid, GAMEOBJECT_TYPE_GUILD_BANK))
        if (money && GetPlayer()->HasEnoughMoney(money))
            if (Guild* guild = GetPlayer()->GetGuild())
                guild->HandleMemberDepositMoney(this, money);
}

void WorldSession::HandleGuildBankWithdrawMoney(WorldPacket& recvPacket)
{
<<<<<<< HEAD
    uint64 guid;
    uint64 money;
    recvPacket >> guid >> money;

    TC_LOG_DEBUG("guild", "CMSG_GUILD_BANK_WITHDRAW_MONEY [%s]: Go: [" UI64FMTD "], money: " UI64FMTD,
        GetPlayerInfo().c_str(), guid, money);
=======
    ObjectGuid guid;
    uint32 money;
    recvData >> guid >> money;

    TC_LOG_DEBUG("guild", "CMSG_GUILD_BANK_WITHDRAW_MONEY [%s]: [%s], money: %u",
        GetPlayerInfo().c_str(), guid.ToString().c_str(), money);
>>>>>>> 050d56ac

    if (money && GetPlayer()->GetGameObjectIfCanInteractWith(guid, GAMEOBJECT_TYPE_GUILD_BANK))
        if (Guild* guild = GetPlayer()->GetGuild())
            guild->HandleMemberWithdrawMoney(this, money);
}

void WorldSession::HandleGuildBankSwapItems(WorldPacket& recvPacket)
{
    TC_LOG_DEBUG("guild", "CMSG_GUILD_BANK_SWAP_ITEMS [%s]", GetPlayerInfo().c_str());

<<<<<<< HEAD
    uint64 GoGuid;
    recvPacket >> GoGuid;
=======
    ObjectGuid GoGuid;
    recvData >> GoGuid;
>>>>>>> 050d56ac

    if (!GetPlayer()->GetGameObjectIfCanInteractWith(GoGuid, GAMEOBJECT_TYPE_GUILD_BANK))
    {
        recvPacket.rfinish();                   // Prevent additional spam at rejected packet
        return;
    }

    Guild* guild = GetPlayer()->GetGuild();
    if (!guild)
    {
        recvPacket.rfinish();                   // Prevent additional spam at rejected packet
        return;
    }

    uint8 bankToBank;
    recvPacket >> bankToBank;

    uint8 tabId;
    uint8 slotId;
    uint32 itemEntry;
    uint32 splitedAmount = 0;

    if (bankToBank)
    {
        uint8 destTabId;
        recvPacket >> destTabId;

        uint8 destSlotId;
        recvPacket >> destSlotId;

        uint32 destItemEntry;
        recvPacket >> destItemEntry;

        recvPacket >> tabId;
        recvPacket >> slotId;
        recvPacket >> itemEntry;
        recvPacket.read_skip<uint8>();                       // Always 0
        recvPacket >> splitedAmount;

        guild->SwapItems(GetPlayer(), tabId, slotId, destTabId, destSlotId, splitedAmount);
    }
    else
    {
        uint8 playerBag = NULL_BAG;
        uint8 playerSlotId = NULL_SLOT;
        uint8 toChar = 1;

        recvPacket >> tabId;
        recvPacket >> slotId;
        recvPacket >> itemEntry;

        uint8 autoStore;
        recvPacket >> autoStore;
        if (autoStore)
        {
            recvPacket.read_skip<uint32>();                  // autoStoreCount
            recvPacket.read_skip<uint8>();                   // ToChar (?), always and expected to be 1 (autostore only triggered in Bank -> Char)
            recvPacket.read_skip<uint32>();                  // Always 0
        }
        else
        {
            recvPacket >> playerBag;
            recvPacket >> playerSlotId;
            recvPacket >> toChar;
            recvPacket >> splitedAmount;
        }

        // Player <-> Bank
        // Allow to work with inventory only
        if (!Player::IsInventoryPos(playerBag, playerSlotId) && !(playerBag == NULL_BAG && playerSlotId == NULL_SLOT))
            GetPlayer()->SendEquipError(EQUIP_ERR_INTERNAL_BAG_ERROR, NULL);
        else
            guild->SwapItemsWithInventory(GetPlayer(), toChar != 0, tabId, slotId, playerBag, playerSlotId, splitedAmount);
    }
}

void WorldSession::HandleGuildBankBuyTab(WorldPacket& recvPacket)
{
<<<<<<< HEAD
    uint64 guid;
    recvPacket >> guid;
=======
    ObjectGuid guid;
    uint8 tabId;
>>>>>>> 050d56ac

    uint8 tabId;
    recvPacket >> tabId;

    TC_LOG_DEBUG("guild", "CMSG_GUILD_BANK_BUY_TAB [%s]: [%s[, TabId: %u", GetPlayerInfo().c_str(), guid.ToString().c_str(), tabId);

    if (!guid || GetPlayer()->GetGameObjectIfCanInteractWith(guid, GAMEOBJECT_TYPE_GUILD_BANK))
        if (Guild* guild = GetPlayer()->GetGuild())
            guild->HandleBuyBankTab(this, tabId);
}

void WorldSession::HandleGuildBankUpdateTab(WorldPacket& recvPacket)
{
    ObjectGuid guid;
    uint8 tabId;
    std::string name, icon;

    recvPacket >> guid >> tabId >> name >> icon;

<<<<<<< HEAD
    TC_LOG_DEBUG("guild", "CMSG_GUILD_BANK_UPDATE_TAB [%s]: Go: [" UI64FMTD "], TabId: %u, Name: %s, Icon: %s"
        , GetPlayerInfo().c_str(), guid, tabId, name.c_str(), icon.c_str());
=======
    TC_LOG_DEBUG("guild", "CMSG_GUILD_BANK_UPDATE_TAB [%s]: [%s], TabId: %u, Name: %s, Icon: %s"
        , GetPlayerInfo().c_str(), guid.ToString().c_str(), tabId, name.c_str(), icon.c_str());

>>>>>>> 050d56ac
    if (!name.empty() && !icon.empty())
        if (GetPlayer()->GetGameObjectIfCanInteractWith(guid, GAMEOBJECT_TYPE_GUILD_BANK))
            if (Guild* guild = GetPlayer()->GetGuild())
                guild->HandleSetBankTabInfo(this, tabId, name, icon);
}

void WorldSession::HandleGuildBankLogQuery(WorldPacket& recvPacket)
{
    uint32 tabId;
    recvPacket >> tabId;

    TC_LOG_DEBUG("guild", "CMSG_GUILD_BANK_LOG_QUERY [%s]: TabId: %u", GetPlayerInfo().c_str(), tabId);

    if (Guild* guild = GetPlayer()->GetGuild())
        guild->SendBankLog(this, tabId);
}

void WorldSession::HandleQueryGuildBankTabText(WorldPacket &recvPacket)
{
    uint8 tabId;
    recvPacket >> tabId;

    TC_LOG_DEBUG("guild", "CMSG_GUILD_BANK_QUERY_TEXT [%s]: TabId: %u", GetPlayerInfo().c_str(), tabId);

    if (Guild* guild = GetPlayer()->GetGuild())
        guild->SendBankTabText(this, tabId);
}

void WorldSession::HandleSetGuildBankTabText(WorldPacket& recvPacket)
{
    uint32 tabId;
    recvPacket >> tabId;

    uint32 textLen = recvPacket.ReadBits(14);
    std::string text = recvPacket.ReadString(textLen);

    TC_LOG_DEBUG("guild", "CMSG_SET_GUILD_BANK_TEXT [%s]: TabId: %u, Text: %s", GetPlayerInfo().c_str(), tabId, text.c_str());

    if (Guild* guild = GetPlayer()->GetGuild())
        guild->SetBankTabText(tabId, text);
}

void WorldSession::HandleGuildQueryXPOpcode(WorldPacket& recvPacket)
{
    TC_LOG_DEBUG("network", "WORLD: Received CMSG_QUERY_GUILD_XP");

    ObjectGuid guildGuid;

    guildGuid[2] = recvPacket.ReadBit();
    guildGuid[1] = recvPacket.ReadBit();
    guildGuid[0] = recvPacket.ReadBit();
    guildGuid[5] = recvPacket.ReadBit();
    guildGuid[4] = recvPacket.ReadBit();
    guildGuid[7] = recvPacket.ReadBit();
    guildGuid[6] = recvPacket.ReadBit();
    guildGuid[3] = recvPacket.ReadBit();

    recvPacket.ReadByteSeq(guildGuid[7]);
    recvPacket.ReadByteSeq(guildGuid[2]);
    recvPacket.ReadByteSeq(guildGuid[3]);
    recvPacket.ReadByteSeq(guildGuid[6]);
    recvPacket.ReadByteSeq(guildGuid[1]);
    recvPacket.ReadByteSeq(guildGuid[5]);
    recvPacket.ReadByteSeq(guildGuid[0]);
    recvPacket.ReadByteSeq(guildGuid[4]);

    TC_LOG_DEBUG("guild", "CMSG_QUERY_GUILD_XP [%s]: Guild: %u", GetPlayerInfo().c_str(), GUID_LOPART(guildGuid));

    if (Guild* guild = sGuildMgr->GetGuildByGuid(guildGuid))
        if (guild->IsMember(_player->GetGUID()))
            guild->SendGuildXP(this);
}

void WorldSession::HandleGuildSetRankPermissionsOpcode(WorldPacket& recvPacket)
{
    Guild* guild = GetPlayer()->GetGuild();
    if (!guild)
    {
        recvPacket.rfinish();
        return;
    }

    uint32 oldRankId;
    uint32 newRankId;
    uint32 oldRights;
    uint32 newRights;
    uint32 moneyPerDay;

    recvPacket >> oldRankId;
    recvPacket >> oldRights;
    recvPacket >> newRights;

    GuildBankRightsAndSlotsVec rightsAndSlots(GUILD_BANK_MAX_TABS);
    for (uint8 tabId = 0; tabId < GUILD_BANK_MAX_TABS; ++tabId)
    {
        uint32 bankRights;
        uint32 slots;

        recvPacket >> bankRights;
        recvPacket >> slots;

        rightsAndSlots[tabId] = GuildBankRightsAndSlots(tabId, uint8(bankRights), slots);
    }

    recvPacket >> moneyPerDay;
    recvPacket >> newRankId;
    uint32 nameLength = recvPacket.ReadBits(7);
    std::string rankName = recvPacket.ReadString(nameLength);

    TC_LOG_DEBUG("guild", "CMSG_GUILD_SET_RANK_PERMISSIONS [%s]: Rank: %s (%u)", GetPlayerInfo().c_str(), rankName.c_str(), newRankId);

    guild->HandleSetRankInfo(this, newRankId, rankName, newRights, moneyPerDay, rightsAndSlots);
}

void WorldSession::HandleGuildRequestPartyState(WorldPacket& recvPacket)
{
    TC_LOG_DEBUG("network", "WORLD: Received CMSG_GUILD_REQUEST_PARTY_STATE");

    ObjectGuid guildGuid;

    guildGuid[0] = recvPacket.ReadBit();
    guildGuid[6] = recvPacket.ReadBit();
    guildGuid[7] = recvPacket.ReadBit();
    guildGuid[3] = recvPacket.ReadBit();
    guildGuid[5] = recvPacket.ReadBit();
    guildGuid[1] = recvPacket.ReadBit();
    guildGuid[2] = recvPacket.ReadBit();
    guildGuid[4] = recvPacket.ReadBit();

    recvPacket.ReadByteSeq(guildGuid[6]);
    recvPacket.ReadByteSeq(guildGuid[3]);
    recvPacket.ReadByteSeq(guildGuid[2]);
    recvPacket.ReadByteSeq(guildGuid[1]);
    recvPacket.ReadByteSeq(guildGuid[5]);
    recvPacket.ReadByteSeq(guildGuid[0]);
    recvPacket.ReadByteSeq(guildGuid[7]);
    recvPacket.ReadByteSeq(guildGuid[4]);

    if (Guild* guild = sGuildMgr->GetGuildByGuid(guildGuid))
        guild->HandleGuildPartyRequest(this);
}

void WorldSession::HandleGuildRequestChallengeUpdate(WorldPacket& /*recvPacket*/)
{
    if (Guild* guild = _player->GetGuild())
        guild->HandleGuildRequestChallengeUpdate(this);
}

void WorldSession::HandleGuildRequestMaxDailyXP(WorldPacket& recvPacket)
{
    ObjectGuid guid;
    guid[0] = recvPacket.ReadBit();
    guid[3] = recvPacket.ReadBit();
    guid[5] = recvPacket.ReadBit();
    guid[1] = recvPacket.ReadBit();
    guid[4] = recvPacket.ReadBit();
    guid[6] = recvPacket.ReadBit();
    guid[7] = recvPacket.ReadBit();
    guid[2] = recvPacket.ReadBit();

    recvPacket.ReadByteSeq(guid[7]);
    recvPacket.ReadByteSeq(guid[4]);
    recvPacket.ReadByteSeq(guid[3]);
    recvPacket.ReadByteSeq(guid[5]);
    recvPacket.ReadByteSeq(guid[1]);
    recvPacket.ReadByteSeq(guid[2]);
    recvPacket.ReadByteSeq(guid[6]);
    recvPacket.ReadByteSeq(guid[0]);

    if (Guild* guild = sGuildMgr->GetGuildByGuid(guid))
    {
        if (guild->IsMember(_player->GetGUID()))
        {
            WorldPacket data(SMSG_GUILD_MAX_DAILY_XP, 8);
            data << uint64(sWorld->getIntConfig(CONFIG_GUILD_DAILY_XP_CAP));
            SendPacket(&data);
        }
    }
}

void WorldSession::HandleAutoDeclineGuildInvites(WorldPacket& recvPacket)
{
    uint8 enable;
    recvPacket >> enable;

    GetPlayer()->ApplyModFlag(PLAYER_FLAGS, PLAYER_FLAGS_AUTO_DECLINE_GUILD, enable != 0);
}

void WorldSession::HandleGuildRewardsQueryOpcode(WorldPacket& recvPacket)
{
    recvPacket.read_skip<uint32>(); // Unk

    if (sGuildMgr->GetGuildById(_player->GetGuildId()))
    {
        std::vector<GuildReward> const& rewards = sGuildMgr->GetGuildRewards();

        WorldPacket data(SMSG_GUILD_REWARDS_LIST, 3 + rewards.size() * (4 + 4 + 4 + 8 + 4 + 4));
        data.WriteBits(rewards.size(), 21);
        data.FlushBits();

        for (uint32 i = 0; i < rewards.size(); i++)
        {
            data << uint32(rewards[i].Standing);
            data << int32(rewards[i].Racemask);
            data << uint32(rewards[i].Entry);
            data << uint64(rewards[i].Price);
            data << uint32(0); // Unused
            data << uint32(rewards[i].AchievementId);
        }
        data << uint32(time(NULL));
        SendPacket(&data);
    }
}

void WorldSession::HandleGuildQueryNewsOpcode(WorldPacket& recvPacket)
{
    recvPacket.read_skip<uint32>();
    TC_LOG_DEBUG("guild", "CMSG_GUILD_QUERY_NEWS [%s]", GetPlayerInfo().c_str());
    if (Guild* guild = GetPlayer()->GetGuild())
        guild->SendNewsUpdate(this);
}

void WorldSession::HandleGuildNewsUpdateStickyOpcode(WorldPacket& recvPacket)
{
    uint32 newsId;
    bool sticky;
    ObjectGuid guid;

    recvPacket >> newsId;

    guid[2] = recvPacket.ReadBit();
    guid[4] = recvPacket.ReadBit();
    guid[3] = recvPacket.ReadBit();
    guid[0] = recvPacket.ReadBit();
    sticky = recvPacket.ReadBit();
    guid[6] = recvPacket.ReadBit();
    guid[7] = recvPacket.ReadBit();
    guid[1] = recvPacket.ReadBit();
    guid[5] = recvPacket.ReadBit();

    recvPacket.ReadByteSeq(guid[6]);
    recvPacket.ReadByteSeq(guid[2]);
    recvPacket.ReadByteSeq(guid[1]);
    recvPacket.ReadByteSeq(guid[0]);
    recvPacket.ReadByteSeq(guid[5]);
    recvPacket.ReadByteSeq(guid[3]);
    recvPacket.ReadByteSeq(guid[7]);
    recvPacket.ReadByteSeq(guid[4]);

    if (Guild* guild = GetPlayer()->GetGuild())
        guild->HandleNewsSetSticky(this, newsId, sticky);
}

void WorldSession::HandleGuildSetGuildMaster(WorldPacket& recvPacket)
{
    uint8 nameLength = recvPacket.ReadBits(7);
    // This is related to guild master inactivity.
    /*bool isDethrone = */recvPacket.ReadBit();
    std::string playerName = recvPacket.ReadString(nameLength);
    if (Guild* guild = GetPlayer()->GetGuild())
        guild->HandleSetNewGuildMaster(this, playerName);
}

void WorldSession::HandleGuildSetAchievementTracking(WorldPacket& recvPacket)
{
    uint32 count = recvPacket.ReadBits(24);
    std::set<uint32> criteriaIds;

    for (uint32 i = 0; i < count; ++i)
    {
        uint32 criteriaId;
        recvPacket >> criteriaId;
        criteriaIds.insert(criteriaId);
    }

    if (Guild* guild = GetPlayer()->GetGuild())
        guild->HandleSetAchievementTracking(this, criteriaIds);
}<|MERGE_RESOLUTION|>--- conflicted
+++ resolved
@@ -30,11 +30,11 @@
 
 void WorldSession::HandleGuildQueryOpcode(WorldPacket& recvPacket)
 {
-    uint64 guildGuid, playerGuid;
+    ObjectGuid guildGuid, playerGuid;
     recvPacket >> guildGuid >> playerGuid;
 
-    TC_LOG_DEBUG("guild", "CMSG_GUILD_QUERY [%s]: Guild: %u Target: %u",
-        GetPlayerInfo().c_str(), GUID_LOPART(guildGuid), GUID_LOPART(playerGuid));
+    TC_LOG_DEBUG("guild", "CMSG_GUILD_QUERY [%s]: Guild: %s Target: %s",
+        GetPlayerInfo().c_str(), guildGuid.ToString().c_str(), playerGuid.ToString().c_str());
 
     if (Guild* guild = sGuildMgr->GetGuildByGuid(guildGuid))
         if (guild->IsMember(playerGuid))
@@ -74,7 +74,7 @@
     recvPacket.ReadByteSeq(playerGuid[3]);
     recvPacket.ReadByteSeq(playerGuid[0]);
 
-    TC_LOG_DEBUG("guild", "CMSG_GUILD_REMOVE [%s]: Target: %u", GetPlayerInfo().c_str(), GUID_LOPART(playerGuid));
+    TC_LOG_DEBUG("guild", "CMSG_GUILD_REMOVE [%s]: Target: %s", GetPlayerInfo().c_str(), playerGuid.ToString().c_str());
 
     if (Guild* guild = GetPlayer()->GetGuild())
         guild->HandleRemoveMember(this, playerGuid);
@@ -130,7 +130,7 @@
     recvPacket.ReadByteSeq(targetGuid[1]);
     recvPacket.ReadByteSeq(targetGuid[7]);
 
-    TC_LOG_DEBUG("guild", "CMSG_GUILD_PROMOTE [%s]: Target: %u", GetPlayerInfo().c_str(), GUID_LOPART(targetGuid));
+    TC_LOG_DEBUG("guild", "CMSG_GUILD_PROMOTE [%s]: Target: %s", GetPlayerInfo().c_str(), targetGuid.ToString().c_str());
 
     if (Guild* guild = GetPlayer()->GetGuild())
         guild->HandleUpdateMemberRank(this, targetGuid, false);
@@ -158,7 +158,7 @@
     recvPacket.ReadByteSeq(targetGuid[4]);
     recvPacket.ReadByteSeq(targetGuid[3]);
 
-    TC_LOG_DEBUG("guild", "CMSG_GUILD_DEMOTE [%s]: Target: %u", GetPlayerInfo().c_str(), GUID_LOPART(targetGuid));
+    TC_LOG_DEBUG("guild", "CMSG_GUILD_DEMOTE [%s]: Target: %s", GetPlayerInfo().c_str(), targetGuid.ToString().c_str());
 
     if (Guild* guild = GetPlayer()->GetGuild())
         guild->HandleUpdateMemberRank(this, targetGuid, true);
@@ -206,8 +206,8 @@
     recvPacket.ReadByteSeq(targetGuid[6]);
     recvPacket.ReadByteSeq(setterGuid[7]);
 
-    TC_LOG_DEBUG("guild", "CMSG_GUILD_ASSIGN_MEMBER_RANK [%s]: Target: %u Rank: %u, Issuer: %u",
-        GetPlayerInfo().c_str(), GUID_LOPART(targetGuid), rankId, GUID_LOPART(setterGuid));
+    TC_LOG_DEBUG("guild", "CMSG_GUILD_ASSIGN_MEMBER_RANK [%s]: Target: %s Rank: %u, Issuer: %s",
+        GetPlayerInfo().c_str(), targetGuid.ToString().c_str(), rankId, setterGuid.ToString().c_str());
 
     if (Guild* guild = GetPlayer()->GetGuild())
         guild->HandleSetMemberRank(this, targetGuid, setterGuid, rankId);
@@ -264,8 +264,8 @@
     std::string note = recvPacket.ReadString(noteLength);
     recvPacket.ReadByteSeq(playerGuid[2]);
 
-    TC_LOG_DEBUG("guild", "CMSG_GUILD_SET_NOTE [%s]: Target: %u, Note: %s, Public: %u",
-        GetPlayerInfo().c_str(), GUID_LOPART(playerGuid), note.c_str(), ispublic);
+    TC_LOG_DEBUG("guild", "CMSG_GUILD_SET_NOTE [%s]: Target: %s, Note: %s, Public: %u",
+        GetPlayerInfo().c_str(), playerGuid.ToString().c_str(), note.c_str(), ispublic);
 
     if (Guild* guild = GetPlayer()->GetGuild())
         guild->HandleSetMemberNote(this, note, playerGuid, ispublic);
@@ -293,8 +293,8 @@
     recvPacket.ReadByteSeq(guildGuid[6]);
     recvPacket.ReadByteSeq(guildGuid[2]);
 
-    TC_LOG_DEBUG("guild", "CMSG_GUILD_QUERY_RANKS [%s]: Guild: %u",
-        GetPlayerInfo().c_str(), GUID_LOPART(guildGuid));
+    TC_LOG_DEBUG("guild", "CMSG_GUILD_QUERY_RANKS [%s]: Guild: %s",
+        GetPlayerInfo().c_str(), guildGuid.ToString().c_str());
 
     if (Guild* guild = sGuildMgr->GetGuildByGuid(guildGuid))
         if (guild->IsMember(_player->GetGUID()))
@@ -418,17 +418,12 @@
 {
     ObjectGuid guid;
     uint8 tabId;
-    bool sendAllSlots;
-
-    recvPacket >> guid >> tabId >> sendAllSlots;
-
-<<<<<<< HEAD
-    TC_LOG_DEBUG("guild", "CMSG_GUILD_BANK_QUERY_TAB [%s]: Go: [" UI64FMTD "], TabId: %u, AllSlots: %u"
-        , GetPlayerInfo().c_str(), guid, tabId, sendAllSlots);
-=======
+    bool full;
+
+    recvPacket >> guid >> tabId >> full;
+
     TC_LOG_DEBUG("guild", "CMSG_GUILD_BANK_QUERY_TAB [%s]: %s, TabId: %u, ShowTabs: %u"
         , GetPlayerInfo().c_str(), guid.ToString().c_str(), tabId, full);
->>>>>>> 050d56ac
 
     if (GetPlayer()->GetGameObjectIfCanInteractWith(guid, GAMEOBJECT_TYPE_GUILD_BANK))
         if (Guild* guild = GetPlayer()->GetGuild())
@@ -437,21 +432,12 @@
 
 void WorldSession::HandleGuildBankDepositMoney(WorldPacket& recvPacket)
 {
-<<<<<<< HEAD
-    uint64 guid;
+    ObjectGuid guid;
     uint64 money;
     recvPacket >> guid >> money;
 
-    TC_LOG_DEBUG("guild", "CMSG_GUILD_BANK_DEPOSIT_MONEY [%s]: Go: [" UI64FMTD "], money: " UI64FMTD,
-        GetPlayerInfo().c_str(), guid, money);
-=======
-    ObjectGuid guid;
-    uint32 money;
-    recvData >> guid >> money;
-
-    TC_LOG_DEBUG("guild", "CMSG_GUILD_BANK_DEPOSIT_MONEY [%s]: [%s], money: %u",
+    TC_LOG_DEBUG("guild", "CMSG_GUILD_BANK_DEPOSIT_MONEY [%s]: [%s], money: " UI64FMTD,
         GetPlayerInfo().c_str(), guid.ToString().c_str(), money);
->>>>>>> 050d56ac
 
     if (GetPlayer()->GetGameObjectIfCanInteractWith(guid, GAMEOBJECT_TYPE_GUILD_BANK))
         if (money && GetPlayer()->HasEnoughMoney(money))
@@ -461,21 +447,12 @@
 
 void WorldSession::HandleGuildBankWithdrawMoney(WorldPacket& recvPacket)
 {
-<<<<<<< HEAD
-    uint64 guid;
+    ObjectGuid guid;
     uint64 money;
     recvPacket >> guid >> money;
 
-    TC_LOG_DEBUG("guild", "CMSG_GUILD_BANK_WITHDRAW_MONEY [%s]: Go: [" UI64FMTD "], money: " UI64FMTD,
-        GetPlayerInfo().c_str(), guid, money);
-=======
-    ObjectGuid guid;
-    uint32 money;
-    recvData >> guid >> money;
-
-    TC_LOG_DEBUG("guild", "CMSG_GUILD_BANK_WITHDRAW_MONEY [%s]: [%s], money: %u",
+    TC_LOG_DEBUG("guild", "CMSG_GUILD_BANK_WITHDRAW_MONEY [%s]: [%s], money: " UI64FMTD,
         GetPlayerInfo().c_str(), guid.ToString().c_str(), money);
->>>>>>> 050d56ac
 
     if (money && GetPlayer()->GetGameObjectIfCanInteractWith(guid, GAMEOBJECT_TYPE_GUILD_BANK))
         if (Guild* guild = GetPlayer()->GetGuild())
@@ -486,13 +463,8 @@
 {
     TC_LOG_DEBUG("guild", "CMSG_GUILD_BANK_SWAP_ITEMS [%s]", GetPlayerInfo().c_str());
 
-<<<<<<< HEAD
-    uint64 GoGuid;
+    ObjectGuid GoGuid;
     recvPacket >> GoGuid;
-=======
-    ObjectGuid GoGuid;
-    recvData >> GoGuid;
->>>>>>> 050d56ac
 
     if (!GetPlayer()->GetGameObjectIfCanInteractWith(GoGuid, GAMEOBJECT_TYPE_GUILD_BANK))
     {
@@ -571,13 +543,8 @@
 
 void WorldSession::HandleGuildBankBuyTab(WorldPacket& recvPacket)
 {
-<<<<<<< HEAD
-    uint64 guid;
+    ObjectGuid guid;
     recvPacket >> guid;
-=======
-    ObjectGuid guid;
-    uint8 tabId;
->>>>>>> 050d56ac
 
     uint8 tabId;
     recvPacket >> tabId;
@@ -597,14 +564,8 @@
 
     recvPacket >> guid >> tabId >> name >> icon;
 
-<<<<<<< HEAD
-    TC_LOG_DEBUG("guild", "CMSG_GUILD_BANK_UPDATE_TAB [%s]: Go: [" UI64FMTD "], TabId: %u, Name: %s, Icon: %s"
-        , GetPlayerInfo().c_str(), guid, tabId, name.c_str(), icon.c_str());
-=======
     TC_LOG_DEBUG("guild", "CMSG_GUILD_BANK_UPDATE_TAB [%s]: [%s], TabId: %u, Name: %s, Icon: %s"
         , GetPlayerInfo().c_str(), guid.ToString().c_str(), tabId, name.c_str(), icon.c_str());
-
->>>>>>> 050d56ac
     if (!name.empty() && !icon.empty())
         if (GetPlayer()->GetGameObjectIfCanInteractWith(guid, GAMEOBJECT_TYPE_GUILD_BANK))
             if (Guild* guild = GetPlayer()->GetGuild())
@@ -671,7 +632,7 @@
     recvPacket.ReadByteSeq(guildGuid[0]);
     recvPacket.ReadByteSeq(guildGuid[4]);
 
-    TC_LOG_DEBUG("guild", "CMSG_QUERY_GUILD_XP [%s]: Guild: %u", GetPlayerInfo().c_str(), GUID_LOPART(guildGuid));
+    TC_LOG_DEBUG("guild", "CMSG_QUERY_GUILD_XP [%s]: Guild: %s", GetPlayerInfo().c_str(), guildGuid.ToString().c_str());
 
     if (Guild* guild = sGuildMgr->GetGuildByGuid(guildGuid))
         if (guild->IsMember(_player->GetGUID()))
