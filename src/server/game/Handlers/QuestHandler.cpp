/*
 * Copyright (C) 2008-2017 TrinityCore <http://www.trinitycore.org/>
 * Copyright (C) 2005-2009 MaNGOS <http://getmangos.com/>
 *
 * This program is free software; you can redistribute it and/or modify it
 * under the terms of the GNU General Public License as published by the
 * Free Software Foundation; either version 2 of the License, or (at your
 * option) any later version.
 *
 * This program is distributed in the hope that it will be useful, but WITHOUT
 * ANY WARRANTY; without even the implied warranty of MERCHANTABILITY or
 * FITNESS FOR A PARTICULAR PURPOSE. See the GNU General Public License for
 * more details.
 *
 * You should have received a copy of the GNU General Public License along
 * with this program. If not, see <http://www.gnu.org/licenses/>.
 */

#include "WorldSession.h"
#include "Battleground.h"
#include "Common.h"
#include "Creature.h"
#include "DatabaseEnv.h"
#include "DB2Stores.h"
#include "GameObject.h"
#include "GameObjectAI.h"
#include "GossipDef.h"
#include "Group.h"
#include "Log.h"
#include "ObjectAccessor.h"
#include "ObjectMgr.h"
#include "Player.h"
#include "QuestDef.h"
#include "QuestPackets.h"
#include "ScriptMgr.h"
#include "UnitAI.h"
#include "World.h"
#include "WorldPacket.h"
#include "WorldQuestMgr.h"

void WorldSession::HandleQuestgiverStatusQueryOpcode(WorldPackets::Quest::QuestGiverStatusQuery& packet)
{
    uint32 questStatus = DIALOG_STATUS_NONE;

    Object* questGiver = ObjectAccessor::GetObjectByTypeMask(*_player, packet.QuestGiverGUID, TYPEMASK_UNIT | TYPEMASK_GAMEOBJECT);
    if (!questGiver)
    {
        TC_LOG_INFO("network", "Error in CMSG_QUESTGIVER_STATUS_QUERY, called for non-existing questgiver (%s)", packet.QuestGiverGUID.ToString().c_str());
        return;
    }

    switch (questGiver->GetTypeId())
    {
        case TYPEID_UNIT:
        {
            TC_LOG_DEBUG("network", "WORLD: Received CMSG_QUESTGIVER_STATUS_QUERY for npc, %s", questGiver->GetGUID().ToString().c_str());
            if (!questGiver->ToCreature()->IsHostileTo(_player)) // do not show quest status to enemies
                questStatus = _player->GetQuestDialogStatus(questGiver);
            break;
        }
        case TYPEID_GAMEOBJECT:
        {
            TC_LOG_DEBUG("network", "WORLD: Received CMSG_QUESTGIVER_STATUS_QUERY for GameObject %s", questGiver->GetGUID().ToString().c_str());
            questStatus = _player->GetQuestDialogStatus(questGiver);
            break;
        }
        default:
            TC_LOG_ERROR("network", "QuestGiver called for unexpected type %u", questGiver->GetTypeId());
            break;
    }

    //inform client about status of quest
    _player->PlayerTalkClass->SendQuestGiverStatus(questStatus, packet.QuestGiverGUID);
}

void WorldSession::HandleQuestgiverHelloOpcode(WorldPackets::Quest::QuestGiverHello& packet)
{
    TC_LOG_DEBUG("network", "WORLD: Received CMSG_QUESTGIVER_HELLO %s", packet.QuestGiverGUID.ToString().c_str());

    Creature* creature = GetPlayer()->GetNPCIfCanInteractWith(packet.QuestGiverGUID, UNIT_NPC_FLAG_QUESTGIVER);
    if (!creature)
    {
        TC_LOG_DEBUG("network", "WORLD: HandleQuestgiverHelloOpcode - %s not found or you can't interact with him.",
            packet.QuestGiverGUID.ToString().c_str());
        return;
    }

    // remove fake death
    if (GetPlayer()->HasUnitState(UNIT_STATE_DIED))
        GetPlayer()->RemoveAurasByType(SPELL_AURA_FEIGN_DEATH);
    // Stop the npc if moving
    creature->StopMoving();

    if (sScriptMgr->OnGossipHello(_player, creature))
        return;

    _player->PrepareGossipMenu(creature, creature->GetCreatureTemplate()->GossipMenuId, true);
    _player->SendPreparedGossip(creature);

    creature->GetAI()->sGossipHello(_player);
}

void WorldSession::HandleQuestgiverAcceptQuestOpcode(WorldPackets::Quest::QuestGiverAcceptQuest& packet)
{
    TC_LOG_DEBUG("network", "WORLD: Received CMSG_QUESTGIVER_ACCEPT_QUEST %s, quest = %u, startcheat = %u", packet.QuestGiverGUID.ToString().c_str(), packet.QuestID, packet.StartCheat);

    Object* object;
    if (!packet.QuestGiverGUID.IsPlayer())
        object = ObjectAccessor::GetObjectByTypeMask(*_player, packet.QuestGiverGUID, TYPEMASK_UNIT | TYPEMASK_GAMEOBJECT | TYPEMASK_ITEM);
    else
        object = ObjectAccessor::FindPlayer(packet.QuestGiverGUID);

#define CLOSE_GOSSIP_CLEAR_DIVIDER() \
    do { \
        _player->PlayerTalkClass->SendCloseGossip(); \
        _player->SetDivider(ObjectGuid::Empty); \
    } while (0)

    // no or incorrect quest giver
    if (!object)
    {
        CLOSE_GOSSIP_CLEAR_DIVIDER();
        return;
    }

    if (Player* playerQuestObject = object->ToPlayer())
    {
        if ((_player->GetDivider().IsEmpty() && _player->GetDivider() != packet.QuestGiverGUID) || !playerQuestObject->CanShareQuest(packet.QuestID))
        {
            CLOSE_GOSSIP_CLEAR_DIVIDER();
            return;
        }
        if (!_player->IsInSameRaidWith(playerQuestObject))
        {
            CLOSE_GOSSIP_CLEAR_DIVIDER();
            return;
        }
    }
    else
    {
        if (!object->hasQuest(packet.QuestID))
        {
            CLOSE_GOSSIP_CLEAR_DIVIDER();
            return;
        }
    }

    // some kind of WPE protection
    if (!_player->CanInteractWithQuestGiver(object))
    {
        CLOSE_GOSSIP_CLEAR_DIVIDER();
        return;
    }

    if (Quest const* quest = sObjectMgr->GetQuestTemplate(packet.QuestID))
    {
        // prevent cheating
        if (!GetPlayer()->CanTakeQuest(quest, true))
        {
            CLOSE_GOSSIP_CLEAR_DIVIDER();
            return;
        }

        if (!_player->GetDivider().IsEmpty())
        {
            Player* player = ObjectAccessor::FindPlayer(_player->GetDivider());
            if (player)
            {
                player->SendPushToPartyResponse(_player, QUEST_PUSH_ACCEPTED);
                _player->SetDivider(ObjectGuid::Empty);
            }
        }

        if (_player->CanAddQuest(quest, true))
        {
            _player->AddQuestAndCheckCompletion(quest, object);

            if (quest->HasFlag(QUEST_FLAGS_PARTY_ACCEPT))
            {
                if (Group* group = _player->GetGroup())
                {
                    for (GroupReference* itr = group->GetFirstMember(); itr != NULL; itr = itr->next())
                    {
                        Player* player = itr->GetSource();

                        if (!player || player == _player)     // not self
                            continue;

                        if (player->CanTakeQuest(quest, true))
                        {
                            player->SetDivider(_player->GetGUID());

                            // need confirmation that any gossip window will close
                            player->PlayerTalkClass->SendCloseGossip();

                            _player->SendQuestConfirmAccept(quest, player);
                        }
                    }
                }
            }

            _player->PlayerTalkClass->SendCloseGossip();

            if (quest->GetSrcSpell() > 0)
                _player->CastSpell(_player, quest->GetSrcSpell(), true);

            return;
        }
    }

    CLOSE_GOSSIP_CLEAR_DIVIDER();

#undef CLOSE_GOSSIP_CLEAR_DIVIDER
}

void WorldSession::HandleQuestgiverQueryQuestOpcode(WorldPackets::Quest::QuestGiverQueryQuest& packet)
{
    TC_LOG_DEBUG("network", "WORLD: Received CMSG_QUESTGIVER_QUERY_QUEST QuestGiverGUID = %s, QuestID = %u, RespondToGiver = %u", packet.QuestGiverGUID.ToString().c_str(), packet.QuestID, packet.RespondToGiver);

    // Verify that the guid is valid and is a questgiver or involved in the requested quest
    Object* object = ObjectAccessor::GetObjectByTypeMask(*_player, packet.QuestGiverGUID, TYPEMASK_UNIT | TYPEMASK_GAMEOBJECT | TYPEMASK_ITEM);
    if (!object || (!object->hasQuest(packet.QuestID) && !object->hasInvolvedQuest(packet.QuestID)))
    {
        _player->PlayerTalkClass->SendCloseGossip();
        return;
    }

    if (Quest const* quest = sObjectMgr->GetQuestTemplate(packet.QuestID))
    {
        if (!_player->CanTakeQuest(quest, true))
            return;

        if (quest->IsAutoAccept() && _player->CanAddQuest(quest, true))
            _player->AddQuestAndCheckCompletion(quest, object);

        if (quest->IsAutoComplete())
            _player->PlayerTalkClass->SendQuestGiverRequestItems(quest, object->GetGUID(), _player->CanCompleteQuest(quest->GetQuestId()), true);
        else
            _player->PlayerTalkClass->SendQuestGiverQuestDetails(quest, object->GetGUID(), true, false);
    }
}

void WorldSession::HandleQuestQueryOpcode(WorldPackets::Quest::QueryQuestInfo& packet)
{
    TC_LOG_DEBUG("network", "WORLD: Received CMSG_QUEST_QUERY quest = %u", packet.QuestID);

    if (Quest const* quest = sObjectMgr->GetQuestTemplate(packet.QuestID))
        _player->PlayerTalkClass->SendQuestQueryResponse(quest);
    else
    {
        WorldPackets::Quest::QueryQuestInfoResponse response;
        response.QuestID = packet.QuestID;
        SendPacket(response.Write());
    }
}

void WorldSession::HandleQuestgiverChooseRewardOpcode(WorldPackets::Quest::QuestGiverChooseReward& packet)
{
    TC_LOG_DEBUG("network", "WORLD: Received CMSG_QUESTGIVER_CHOOSE_REWARD npc = %s, quest = %u, reward = %u", packet.QuestGiverGUID.ToString().c_str(), packet.QuestID, packet.ItemChoiceID);

    Quest const* quest = sObjectMgr->GetQuestTemplate(packet.QuestID);
    if (!quest)
        return;

    // This is Real Item Entry, not slot id as pre 5.x
    if (packet.ItemChoiceID)
    {
        ItemTemplate const* rewardProto = sObjectMgr->GetItemTemplate(packet.ItemChoiceID);
        if (!rewardProto)
        {
            TC_LOG_ERROR("entities.player.cheat", "Error in CMSG_QUESTGIVER_CHOOSE_REWARD: player %s (%s) tried to get invalid reward item (Item Entry: %u) for quest %u (possible packet-hacking detected)", _player->GetName().c_str(), _player->GetGUID().ToString().c_str(), packet.ItemChoiceID, packet.QuestID);
            return;
        }

        bool itemValid = false;
        for (uint32 i = 0; i < quest->GetRewChoiceItemsCount(); ++i)
        {
            if (quest->RewardChoiceItemId[i] && quest->RewardChoiceItemId[i] == uint32(packet.ItemChoiceID))
            {
                itemValid = true;
                break;
            }
        }

        if (!itemValid && quest->GetQuestPackageID())
        {
            if (std::vector<QuestPackageItemEntry const*> const* questPackageItems = sDB2Manager.GetQuestPackageItems(quest->GetQuestPackageID()))
            {
                for (QuestPackageItemEntry const* questPackageItem : *questPackageItems)
                {
                    if (questPackageItem->ItemID != uint32(packet.ItemChoiceID))
                        continue;

                    if (_player->CanSelectQuestPackageItem(questPackageItem))
                    {
                        itemValid = true;
                        break;
                    }
                }
            }

            if (!itemValid)
            {
                if (std::vector<QuestPackageItemEntry const*> const* questPackageItems = sDB2Manager.GetQuestPackageItemsFallback(quest->GetQuestPackageID()))
                {
                    for (QuestPackageItemEntry const* questPackageItem : *questPackageItems)
                    {
                        if (questPackageItem->ItemID != uint32(packet.ItemChoiceID))
                            continue;

                        itemValid = true;
                        break;
                    }
                }
            }
        }

        if (!itemValid)
        {
            TC_LOG_ERROR("entities.player.cheat", "Error in CMSG_QUESTGIVER_CHOOSE_REWARD: player %s (%s) tried to get reward item (Item Entry: %u) wich is not a reward for quest %u (possible packet-hacking detected)", _player->GetName().c_str(), _player->GetGUID().ToString().c_str(), packet.ItemChoiceID, packet.QuestID);
            return;
        }
    }

    Object* object = _player;

    if (!quest->HasFlag(QUEST_FLAGS_AUTOCOMPLETE))
    {
        object = ObjectAccessor::GetObjectByTypeMask(*_player, packet.QuestGiverGUID, TYPEMASK_UNIT|TYPEMASK_GAMEOBJECT);
        if (!object || !object->hasInvolvedQuest(packet.QuestID))
            return;

        // some kind of WPE protection
        if (!_player->CanInteractWithQuestGiver(object))
            return;
    }

    if ((!_player->CanSeeStartQuest(quest) &&  _player->GetQuestStatus(packet.QuestID) == QUEST_STATUS_NONE) ||
        (_player->GetQuestStatus(packet.QuestID) != QUEST_STATUS_COMPLETE && !quest->IsAutoComplete()))
    {
        TC_LOG_ERROR("network", "Error in QUEST_STATUS_COMPLETE: player %s (%s) tried to complete quest %u, but is not allowed to do so (possible packet-hacking or high latency)",
            _player->GetName().c_str(), _player->GetGUID().ToString().c_str(), packet.QuestID);
        return;
    }

    if (_player->CanRewardQuest(quest, packet.ItemChoiceID, true))
    {
        _player->RewardQuest(quest, packet.ItemChoiceID, object);

        switch (object->GetTypeId())
        {
            case TYPEID_UNIT:
            case TYPEID_PLAYER:
            {
                //For AutoSubmition was added plr case there as it almost same exclute AI script cases.
                Creature* creatureQGiver = object->ToCreature();
                if (!creatureQGiver || !sScriptMgr->OnQuestReward(_player, creatureQGiver, quest, packet.ItemChoiceID))
                {
                    // Send next quest
                    if (Quest const* nextQuest = _player->GetNextQuest(packet.QuestGiverGUID, quest))
                    {
                        // Only send the quest to the player if the conditions are met
                        if (_player->CanTakeQuest(nextQuest, false))
                        {
                            if (nextQuest->IsAutoAccept() && _player->CanAddQuest(nextQuest, true))
                                _player->AddQuestAndCheckCompletion(nextQuest, object);

                            _player->PlayerTalkClass->SendQuestGiverQuestDetails(nextQuest, packet.QuestGiverGUID, true, false);
                        }
                    }

                    if (creatureQGiver)
                        creatureQGiver->GetAI()->sQuestReward(_player, quest, packet.ItemChoiceID);
                }
                break;
            }
            case TYPEID_GAMEOBJECT:
            {
                GameObject* questGiver = object->ToGameObject();
                if (!sScriptMgr->OnQuestReward(_player, questGiver, quest, packet.ItemChoiceID))
                {
                    // Send next quest
                    if (Quest const* nextQuest = _player->GetNextQuest(packet.QuestGiverGUID, quest))
                    {
                        // Only send the quest to the player if the conditions are met
                        if (_player->CanTakeQuest(nextQuest, false))
                        {
                            if (nextQuest->IsAutoAccept() && _player->CanAddQuest(nextQuest, true))
                                _player->AddQuestAndCheckCompletion(nextQuest, object);

                            _player->PlayerTalkClass->SendQuestGiverQuestDetails(nextQuest, packet.QuestGiverGUID, true, false);
                        }
                    }

                    questGiver->AI()->QuestReward(_player, quest, packet.ItemChoiceID);
                }
                break;
            }
            default:
                break;
        }
    }
    else
        _player->PlayerTalkClass->SendQuestGiverOfferReward(quest, packet.QuestGiverGUID, true);
}

void WorldSession::HandleQuestgiverRequestRewardOpcode(WorldPackets::Quest::QuestGiverRequestReward& packet)
{
    TC_LOG_DEBUG("network", "WORLD: Received CMSG_QUESTGIVER_REQUEST_REWARD npc = %s, quest = %u", packet.QuestGiverGUID.ToString().c_str(), packet.QuestID);

    Object* object = ObjectAccessor::GetObjectByTypeMask(*_player, packet.QuestGiverGUID, TYPEMASK_UNIT | TYPEMASK_GAMEOBJECT);
    if (!object || !object->hasInvolvedQuest(packet.QuestID))
        return;

    // some kind of WPE protection
    if (!_player->CanInteractWithQuestGiver(object))
        return;

    if (_player->CanCompleteQuest(packet.QuestID))
        _player->CompleteQuest(packet.QuestID);

    if (_player->GetQuestStatus(packet.QuestID) != QUEST_STATUS_COMPLETE)
        return;

    if (Quest const* quest = sObjectMgr->GetQuestTemplate(packet.QuestID))
        _player->PlayerTalkClass->SendQuestGiverOfferReward(quest, packet.QuestGiverGUID, true);
}

void WorldSession::HandleQuestLogRemoveQuest(WorldPackets::Quest::QuestLogRemoveQuest& packet)
{
    TC_LOG_DEBUG("network", "WORLD: Received CMSG_QUESTLOG_REMOVE_QUEST slot = %u", packet.Entry);

    if (packet.Entry < MAX_QUEST_LOG_SIZE)
    {
        if (uint32 questId = _player->GetQuestSlotQuestId(packet.Entry))
        {
            if (!_player->TakeQuestSourceItem(questId, true))
                return;                                     // can't un-equip some items, reject quest cancel

            Quest const* quest = sObjectMgr->GetQuestTemplate(questId);
<<<<<<< HEAD
            if (!quest)
                return;

            if (quest->HasSpecialFlag(QUEST_SPECIAL_FLAGS_TIMED))
                _player->RemoveTimedQuest(questId);

            if (quest->HasFlag(QUEST_FLAGS_FLAGS_PVP))
            {
                _player->pvpInfo.IsHostile = _player->pvpInfo.IsInHostileArea || _player->HasPvPForcingQuest();
                _player->UpdatePvPState();
=======
            QuestStatus oldStatus = _player->GetQuestStatus(questId);

            if (quest)
            {
                if (quest->HasSpecialFlag(QUEST_SPECIAL_FLAGS_TIMED))
                    _player->RemoveTimedQuest(questId);

                if (quest->HasFlag(QUEST_FLAGS_FLAGS_PVP))
                {
                    _player->pvpInfo.IsHostile = _player->pvpInfo.IsInHostileArea || _player->HasPvPForcingQuest();
                    _player->UpdatePvPState();
                }

>>>>>>> 1ae6f63e
            }

            _player->TakeQuestSourceItem(questId, true); // remove quest src item from player
            _player->AbandonQuest(questId); // remove all quest items player received before abandoning quest. Note, this does not remove normal drop items that happen to be quest requirements.
            _player->RemoveActiveQuest(quest);
            _player->RemoveCriteriaTimer(CRITERIA_TIMED_TYPE_QUEST, questId);

            TC_LOG_INFO("network", "%s abandoned quest %u", _player->GetGUID().ToString().c_str(), questId);

            if (sWorld->getBoolConfig(CONFIG_QUEST_ENABLE_QUEST_TRACKER)) // check if Quest Tracker is enabled
            {
                // prepare Quest Tracker datas
                PreparedStatement* stmt = CharacterDatabase.GetPreparedStatement(CHAR_UPD_QUEST_TRACK_ABANDON_TIME);
                stmt->setUInt32(0, questId);
                stmt->setUInt64(1, _player->GetGUID().GetCounter());

                // add to Quest Tracker
                CharacterDatabase.Execute(stmt);
            }

            sScriptMgr->OnQuestStatusChange(_player, questId);

            if (quest)
                sScriptMgr->OnQuestStatusChange(_player, quest, oldStatus, QUEST_STATUS_NONE);
        }

        _player->SetQuestSlot(packet.Entry, 0);

        _player->UpdateCriteria(CRITERIA_TYPE_QUEST_ABANDONED, 1);
    }
}

void WorldSession::HandleQuestConfirmAccept(WorldPackets::Quest::QuestConfirmAccept& packet)
{
    TC_LOG_DEBUG("network", "WORLD: Received CMSG_QUEST_CONFIRM_ACCEPT questId = %u", packet.QuestID);

    if (Quest const* quest = sObjectMgr->GetQuestTemplate(packet.QuestID))
    {
        if (!quest->HasFlag(QUEST_FLAGS_PARTY_ACCEPT))
            return;

        Player* originalPlayer = ObjectAccessor::FindPlayer(_player->GetDivider());
        if (!originalPlayer)
            return;

        if (!_player->IsInSameRaidWith(originalPlayer))
            return;

        if (!originalPlayer->IsActiveQuest(packet.QuestID))
            return;

        if (!_player->CanTakeQuest(quest, true))
            return;

        if (_player->CanAddQuest(quest, true))
        {
            _player->AddQuestAndCheckCompletion(quest, NULL); // NULL, this prevent DB script from duplicate running

            if (quest->GetSrcSpell() > 0)
                _player->CastSpell(_player, quest->GetSrcSpell(), true);
        }
    }

    _player->SetDivider(ObjectGuid::Empty);
}

void WorldSession::HandleQuestgiverCompleteQuest(WorldPackets::Quest::QuestGiverCompleteQuest& packet)
{
    bool autoCompleteMode = packet.FromScript; // 0 - standart complete quest mode with npc, 1 - auto-complete mode

    TC_LOG_DEBUG("network", "WORLD: Received CMSG_QUESTGIVER_COMPLETE_QUEST npc = %s, questId = %u self-complete: %u", packet.QuestGiverGUID.ToString().c_str(), packet.QuestID, autoCompleteMode ? 1 : 0);

    Quest const* quest = sObjectMgr->GetQuestTemplate(packet.QuestID);
    if (!quest)
        return;

    if (autoCompleteMode && !quest->HasFlag(QUEST_FLAGS_AUTOCOMPLETE))
        return;

    Object* object = nullptr;
    if (autoCompleteMode)
        object = _player;
    else
        object = ObjectAccessor::GetObjectByTypeMask(*_player, packet.QuestGiverGUID, TYPEMASK_UNIT | TYPEMASK_GAMEOBJECT);

    if (!object)
        return;

    if (!autoCompleteMode)
    {
        if (!object->hasInvolvedQuest(packet.QuestID))
            return;

        // some kind of WPE protection
        if (!_player->CanInteractWithQuestGiver(object))
            return;
    }
    else
    {
        // Do not allow completing quests on other players.
        if (packet.QuestGiverGUID != _player->GetGUID())
            return;
    }

    if (!_player->CanSeeStartQuest(quest) && _player->GetQuestStatus(packet.QuestID) == QUEST_STATUS_NONE)
    {
        TC_LOG_ERROR("entities.player.cheat", "Possible hacking attempt: Player %s [%s] tried to complete quest [entry: %u] without being in possession of the quest!",
            _player->GetName().c_str(), _player->GetGUID().ToString().c_str(), packet.QuestID);
        return;
    }

    if (Battleground* bg = _player->GetBattleground())
        bg->HandleQuestComplete(packet.QuestID, _player);

    if (_player->GetQuestStatus(packet.QuestID) != QUEST_STATUS_COMPLETE)
    {
        if (quest->IsRepeatable())
            _player->PlayerTalkClass->SendQuestGiverRequestItems(quest, packet.QuestGiverGUID, _player->CanCompleteRepeatableQuest(quest), false);
        else
            _player->PlayerTalkClass->SendQuestGiverRequestItems(quest, packet.QuestGiverGUID, _player->CanRewardQuest(quest, false), false);
    }
    else
    {
        if (quest->HasSpecialFlag(QUEST_SPECIAL_FLAGS_DELIVER))                  // some items required
            _player->PlayerTalkClass->SendQuestGiverRequestItems(quest, packet.QuestGiverGUID, _player->CanRewardQuest(quest, false), false);
        else                                            // no items required
            _player->PlayerTalkClass->SendQuestGiverOfferReward(quest, packet.QuestGiverGUID, true);
    }
}

void WorldSession::HandlePushQuestToParty(WorldPackets::Quest::PushQuestToParty& packet)
{
    if (!_player->CanShareQuest(packet.QuestID))
        return;

    Quest const* quest = sObjectMgr->GetQuestTemplate(packet.QuestID);
    if (!quest)
        return;

    Player * const sender = GetPlayer();

    Group* group = sender->GetGroup();
    if (!group)
        return;

    for (GroupReference* itr = group->GetFirstMember(); itr != NULL; itr = itr->next())
    {
        Player* receiver = itr->GetSource();

        if (!receiver || receiver == sender)
            continue;

        if (!receiver->SatisfyQuestStatus(quest, false))
        {
            sender->SendPushToPartyResponse(receiver, QUEST_PUSH_ONQUEST);
            continue;
        }

        if (receiver->GetQuestStatus(packet.QuestID) == QUEST_STATUS_COMPLETE)
        {
            sender->SendPushToPartyResponse(receiver, QUEST_PUSH_ALREADY_DONE);
            continue;
        }

        if (!receiver->CanTakeQuest(quest, false))
        {
            sender->SendPushToPartyResponse(receiver, QUEST_PUSH_INVALID);
            continue;
        }

        if (!receiver->SatisfyQuestLog(false))
        {
            sender->SendPushToPartyResponse(receiver, QUEST_PUSH_LOG_FULL);
            continue;
        }

        if (!receiver->GetDivider().IsEmpty())
        {
            sender->SendPushToPartyResponse(receiver, QUEST_PUSH_BUSY);
            continue;
        }

        sender->SendPushToPartyResponse(receiver, QUEST_PUSH_SUCCESS);

        if (quest->IsAutoAccept() && receiver->CanAddQuest(quest, true) && receiver->CanTakeQuest(quest, true))
            receiver->AddQuestAndCheckCompletion(quest, sender);

        if (quest->IsAutoComplete() && quest->IsRepeatable() && !quest->IsDailyOrWeekly())
            receiver->PlayerTalkClass->SendQuestGiverRequestItems(quest, sender->GetGUID(), receiver->CanCompleteRepeatableQuest(quest), true);
        else
        {
            receiver->SetDivider(sender->GetGUID());
            receiver->PlayerTalkClass->SendQuestGiverQuestDetails(quest, receiver->GetGUID(), true, false);
        }
    }
}

void WorldSession::HandleQuestPushResult(WorldPackets::Quest::QuestPushResult& packet)
{
    if (!_player->GetDivider().IsEmpty())
    {
        if (_player->GetDivider() == packet.SenderGUID)
            if (Player* player = ObjectAccessor::FindPlayer(_player->GetDivider()))
                player->SendPushToPartyResponse(_player, static_cast<QuestPushReason>(packet.Result));

        _player->SetDivider(ObjectGuid::Empty);
    }
}

void WorldSession::HandleQuestgiverStatusMultipleQuery(WorldPackets::Quest::QuestGiverStatusMultipleQuery& /*packet*/)
{
    _player->SendQuestGiverStatusMultiple();
}

void WorldSession::HandleRequestWorldQuestUpdate(WorldPackets::Quest::RequestWorldQuestUpdate& /*packet*/)
{
    if (!GetPlayer())
        return;

    WorldPackets::Quest::WorldQuestUpdate response;
    sWorldQuestMgr->BuildPacket(response);
    SendPacket(response.Write());
}

void WorldSession::HandleQueryQuestRewards(WorldPackets::Quest::QueryQuestReward& packet)
{
    WorldPackets::Quest::QueryQuestRewardResponse response;
    response.QuestID = packet.QuestID;
    response.Unk1 = packet.Unk;
    /* WorldPackets::Quest::QueryQuestRewardResponse::ItemReward item;
    item.Item.ItemID = packet.ItemID;
    item.Quantity = packet.Quantity;
    response.ItemRewards.push_back(item); */
    SendPacket(response.Write());
}<|MERGE_RESOLUTION|>--- conflicted
+++ resolved
@@ -438,10 +438,12 @@
                 return;                                     // can't un-equip some items, reject quest cancel
 
             Quest const* quest = sObjectMgr->GetQuestTemplate(questId);
-<<<<<<< HEAD
+
             if (!quest)
                 return;
 
+            QuestStatus oldStatus = _player->GetQuestStatus(questId);
+
             if (quest->HasSpecialFlag(QUEST_SPECIAL_FLAGS_TIMED))
                 _player->RemoveTimedQuest(questId);
 
@@ -449,21 +451,6 @@
             {
                 _player->pvpInfo.IsHostile = _player->pvpInfo.IsInHostileArea || _player->HasPvPForcingQuest();
                 _player->UpdatePvPState();
-=======
-            QuestStatus oldStatus = _player->GetQuestStatus(questId);
-
-            if (quest)
-            {
-                if (quest->HasSpecialFlag(QUEST_SPECIAL_FLAGS_TIMED))
-                    _player->RemoveTimedQuest(questId);
-
-                if (quest->HasFlag(QUEST_FLAGS_FLAGS_PVP))
-                {
-                    _player->pvpInfo.IsHostile = _player->pvpInfo.IsInHostileArea || _player->HasPvPForcingQuest();
-                    _player->UpdatePvPState();
-                }
-
->>>>>>> 1ae6f63e
             }
 
             _player->TakeQuestSourceItem(questId, true); // remove quest src item from player
@@ -485,9 +472,7 @@
             }
 
             sScriptMgr->OnQuestStatusChange(_player, questId);
-
-            if (quest)
-                sScriptMgr->OnQuestStatusChange(_player, quest, oldStatus, QUEST_STATUS_NONE);
+            sScriptMgr->OnQuestStatusChange(_player, quest, oldStatus, QUEST_STATUS_NONE);
         }
 
         _player->SetQuestSlot(packet.Entry, 0);
