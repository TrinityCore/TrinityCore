--- conflicted
+++ resolved
@@ -326,26 +326,14 @@
                             }
                         }
 
-<<<<<<< HEAD
-                    _player->PlayerTalkClass->ClearMenus();
+                        _player->PlayerTalkClass->ClearMenus();
 #ifdef ELUNA
-                    sEluna->OnQuestReward(_player, questgiver, quest, reward);
+                        sEluna->OnQuestReward(_player, questgiver, quest, reward);
 #endif
-                    questgiver->AI()->QuestReward(_player, quest, reward);
-                    break;
-                }
-                case TYPEID_GAMEOBJECT:
-                {
-                    GameObject* questGiver = object->ToGameObject();
-                    // Send next quest
-                    if (Quest const* nextQuest = _player->GetNextQuest(guid, quest))
-=======
-                        _player->PlayerTalkClass->ClearMenus();
                         questgiver->AI()->QuestReward(_player, quest, reward);
                         break;
                     }
                     case TYPEID_GAMEOBJECT:
->>>>>>> ebfe5a63
                     {
                         GameObject* questGiver = object->ToGameObject();
                         // Send next quest
@@ -361,21 +349,15 @@
                             }
                         }
 
-<<<<<<< HEAD
-                    _player->PlayerTalkClass->ClearMenus();
+                        _player->PlayerTalkClass->ClearMenus();
 #ifdef ELUNA
-                    sEluna->OnQuestReward(_player, questGiver, quest, reward);
+                        sEluna->OnQuestReward(_player, questgiver, quest, reward);
 #endif
-                    questGiver->AI()->QuestReward(_player, quest, reward);
-                    break;
-=======
-                        _player->PlayerTalkClass->ClearMenus();
                         questGiver->AI()->QuestReward(_player, quest, reward);
                         break;
                     }
                     default:
                         break;
->>>>>>> ebfe5a63
                 }
             }
         }
