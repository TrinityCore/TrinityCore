/*
 * Copyright (C) 2008-2018 TrinityCore <https://www.trinitycore.org/>
 * Copyright (C) 2005-2009 MaNGOS <http://getmangos.com/>
 *
 * This program is free software; you can redistribute it and/or modify it
 * under the terms of the GNU General Public License as published by the
 * Free Software Foundation; either version 2 of the License, or (at your
 * option) any later version.
 *
 * This program is distributed in the hope that it will be useful, but WITHOUT
 * ANY WARRANTY; without even the implied warranty of MERCHANTABILITY or
 * FITNESS FOR A PARTICULAR PURPOSE. See the GNU General Public License for
 * more details.
 *
 * You should have received a copy of the GNU General Public License along
 * with this program. If not, see <http://www.gnu.org/licenses/>.
 */

#include "WorldSession.h"
#include "Battleground.h"
#include "Common.h"
#include "Creature.h"
#include "DatabaseEnv.h"
#include "DB2Stores.h"
#include "GameObject.h"
#include "GameObjectAI.h"
#include "GossipDef.h"
#include "Group.h"
#include "Log.h"
#include "ObjectAccessor.h"
#include "ObjectMgr.h"
#include "Player.h"
#include "QuestDef.h"
#include "QuestPackets.h"
#include "ReputationMgr.h"
#include "ScriptMgr.h"
#include "UnitAI.h"
#include "World.h"
#include "WorldPacket.h"
#include "WorldQuestMgr.h"

void WorldSession::HandleQuestgiverStatusQueryOpcode(WorldPackets::Quest::QuestGiverStatusQuery& packet)
{
    uint32 questStatus = DIALOG_STATUS_NONE;

    Object* questGiver = ObjectAccessor::GetObjectByTypeMask(*_player, packet.QuestGiverGUID, TYPEMASK_UNIT | TYPEMASK_GAMEOBJECT);
    if (!questGiver)
    {
        TC_LOG_INFO("network", "Error in CMSG_QUESTGIVER_STATUS_QUERY, called for non-existing questgiver (%s)", packet.QuestGiverGUID.ToString().c_str());
        return;
    }

    switch (questGiver->GetTypeId())
    {
        case TYPEID_UNIT:
        {
            TC_LOG_DEBUG("network", "WORLD: Received CMSG_QUESTGIVER_STATUS_QUERY for npc, %s", questGiver->GetGUID().ToString().c_str());
            if (!questGiver->ToCreature()->IsHostileTo(_player)) // do not show quest status to enemies
                questStatus = _player->GetQuestDialogStatus(questGiver);
            break;
        }
        case TYPEID_GAMEOBJECT:
        {
            TC_LOG_DEBUG("network", "WORLD: Received CMSG_QUESTGIVER_STATUS_QUERY for GameObject %s", questGiver->GetGUID().ToString().c_str());
            questStatus = _player->GetQuestDialogStatus(questGiver);
            break;
        }
        default:
            TC_LOG_ERROR("network", "QuestGiver called for unexpected type %u", questGiver->GetTypeId());
            break;
    }

    //inform client about status of quest
    _player->PlayerTalkClass->SendQuestGiverStatus(questStatus, packet.QuestGiverGUID);
}

void WorldSession::HandleQuestgiverHelloOpcode(WorldPackets::Quest::QuestGiverHello& packet)
{
    TC_LOG_DEBUG("network", "WORLD: Received CMSG_QUESTGIVER_HELLO %s", packet.QuestGiverGUID.ToString().c_str());

    Creature* creature = GetPlayer()->GetNPCIfCanInteractWith(packet.QuestGiverGUID, UNIT_NPC_FLAG_QUESTGIVER);
    if (!creature)
    {
        TC_LOG_DEBUG("network", "WORLD: HandleQuestgiverHelloOpcode - %s not found or you can't interact with him.",
            packet.QuestGiverGUID.ToString().c_str());
        return;
    }

    // remove fake death
    if (GetPlayer()->HasUnitState(UNIT_STATE_DIED))
        GetPlayer()->RemoveAurasByType(SPELL_AURA_FEIGN_DEATH);
    // Stop the npc if moving
    creature->StopMoving();

    if (sScriptMgr->OnGossipHello(_player, creature))
        return;

    _player->PrepareGossipMenu(creature, creature->GetCreatureTemplate()->GossipMenuId, true);
    _player->SendPreparedGossip(creature);

    creature->GetAI()->sGossipHello(_player);
}

void WorldSession::HandleQuestgiverAcceptQuestOpcode(WorldPackets::Quest::QuestGiverAcceptQuest& packet)
{
    TC_LOG_DEBUG("network", "WORLD: Received CMSG_QUESTGIVER_ACCEPT_QUEST %s, quest = %u, startcheat = %u", packet.QuestGiverGUID.ToString().c_str(), packet.QuestID, packet.StartCheat);

    Object* object;
    if (!packet.QuestGiverGUID.IsPlayer())
        object = ObjectAccessor::GetObjectByTypeMask(*_player, packet.QuestGiverGUID, TYPEMASK_UNIT | TYPEMASK_GAMEOBJECT | TYPEMASK_ITEM);
    else
        object = ObjectAccessor::FindPlayer(packet.QuestGiverGUID);

#define CLOSE_GOSSIP_CLEAR_DIVIDER() \
    do { \
        _player->PlayerTalkClass->SendCloseGossip(); \
        _player->SetDivider(ObjectGuid::Empty); \
    } while (0)

    // no or incorrect quest giver
    if (!object)
    {
        CLOSE_GOSSIP_CLEAR_DIVIDER();
        return;
    }

    if (Player* playerQuestObject = object->ToPlayer())
    {
        if (_player->GetGUID() != packet.QuestGiverGUID &&
          ((_player->GetDivider().IsEmpty() && _player->GetDivider() != packet.QuestGiverGUID) || !playerQuestObject->CanShareQuest(packet.QuestID)))
        {
            CLOSE_GOSSIP_CLEAR_DIVIDER();
            return;
        }
        if (!_player->IsInSameRaidWith(playerQuestObject))
        {
            CLOSE_GOSSIP_CLEAR_DIVIDER();
            return;
        }
    }
    else
    {
        if (!object->hasQuest(packet.QuestID))
        {
            CLOSE_GOSSIP_CLEAR_DIVIDER();
            return;
        }
    }

    // some kind of WPE protection
    if (!_player->CanInteractWithQuestGiver(object))
    {
        CLOSE_GOSSIP_CLEAR_DIVIDER();
        return;
    }

    if (Quest const* quest = sObjectMgr->GetQuestTemplate(packet.QuestID))
    {
        // prevent cheating
        if (!GetPlayer()->CanTakeQuest(quest, true))
        {
            CLOSE_GOSSIP_CLEAR_DIVIDER();
            return;
        }

        if (!_player->GetDivider().IsEmpty())
        {
            Player* player = ObjectAccessor::FindPlayer(_player->GetDivider());
            if (player)
            {
                player->SendPushToPartyResponse(_player, QUEST_PUSH_ACCEPTED);
                _player->SetDivider(ObjectGuid::Empty);
            }
        }

        if (_player->CanAddQuest(quest, true))
        {
            _player->AddQuestAndCheckCompletion(quest, object);

            if (quest->HasFlag(QUEST_FLAGS_PARTY_ACCEPT))
            {
                if (Group* group = _player->GetGroup())
                {
                    for (GroupReference* itr = group->GetFirstMember(); itr != NULL; itr = itr->next())
                    {
                        Player* player = itr->GetSource();

                        if (!player || player == _player)     // not self
                            continue;

                        if (player->CanTakeQuest(quest, true))
                        {
                            player->SetDivider(_player->GetGUID());

                            // need confirmation that any gossip window will close
                            player->PlayerTalkClass->SendCloseGossip();

                            _player->SendQuestConfirmAccept(quest, player);
                        }
                    }
                }
            }

            _player->PlayerTalkClass->SendCloseGossip();

            if (quest->GetSrcSpell() > 0)
                _player->CastSpell(_player, quest->GetSrcSpell(), true);

            return;
        }
    }

    CLOSE_GOSSIP_CLEAR_DIVIDER();

#undef CLOSE_GOSSIP_CLEAR_DIVIDER
}

void WorldSession::HandleQuestgiverQueryQuestOpcode(WorldPackets::Quest::QuestGiverQueryQuest& packet)
{
    TC_LOG_DEBUG("network", "WORLD: Received CMSG_QUESTGIVER_QUERY_QUEST QuestGiverGUID = %s, QuestID = %u, RespondToGiver = %u", packet.QuestGiverGUID.ToString().c_str(), packet.QuestID, packet.RespondToGiver);

    // Verify that the guid is valid and is a questgiver or involved in the requested quest
    Object* object = ObjectAccessor::GetObjectByTypeMask(*_player, packet.QuestGiverGUID, TYPEMASK_UNIT | TYPEMASK_GAMEOBJECT | TYPEMASK_ITEM);
    if (!object || (!object->hasQuest(packet.QuestID) && !object->hasInvolvedQuest(packet.QuestID)))
    {
        _player->PlayerTalkClass->SendCloseGossip();
        return;
    }

    if (Quest const* quest = sObjectMgr->GetQuestTemplate(packet.QuestID))
    {
        if (!_player->CanTakeQuest(quest, true))
            return;

        if (quest->IsAutoAccept() && _player->CanAddQuest(quest, true))
            _player->AddQuestAndCheckCompletion(quest, object);

        if (quest->IsAutoComplete())
            _player->PlayerTalkClass->SendQuestGiverRequestItems(quest, object->GetGUID(), _player->CanCompleteQuest(quest->GetQuestId()), true);
        else
            _player->PlayerTalkClass->SendQuestGiverQuestDetails(quest, object->GetGUID(), true, false);
    }
}

void WorldSession::HandleQuestQueryOpcode(WorldPackets::Quest::QueryQuestInfo& packet)
{
    TC_LOG_DEBUG("network", "WORLD: Received CMSG_QUEST_QUERY quest = %u", packet.QuestID);

    if (Quest const* quest = sObjectMgr->GetQuestTemplate(packet.QuestID))
        _player->PlayerTalkClass->SendQuestQueryResponse(quest);
    else
    {
        WorldPackets::Quest::QueryQuestInfoResponse response;
        response.QuestID = packet.QuestID;
        SendPacket(response.Write());
    }
}

void WorldSession::HandleQuestgiverChooseRewardOpcode(WorldPackets::Quest::QuestGiverChooseReward& packet)
{
    TC_LOG_DEBUG("network", "WORLD: Received CMSG_QUESTGIVER_CHOOSE_REWARD npc = %s, quest = %u, reward = %u", packet.QuestGiverGUID.ToString().c_str(), packet.QuestID, packet.ItemChoiceID);

    Quest const* quest = sObjectMgr->GetQuestTemplate(packet.QuestID);
    if (!quest)
        return;

    // This is Real Item Entry, not slot id as pre 5.x
    if (packet.ItemChoiceID)
    {
        ItemTemplate const* rewardProto = sObjectMgr->GetItemTemplate(packet.ItemChoiceID);
        if (!rewardProto)
        {
            TC_LOG_ERROR("entities.player.cheat", "Error in CMSG_QUESTGIVER_CHOOSE_REWARD: player %s (%s) tried to get invalid reward item (Item Entry: %u) for quest %u (possible packet-hacking detected)", _player->GetName().c_str(), _player->GetGUID().ToString().c_str(), packet.ItemChoiceID, packet.QuestID);
            return;
        }

        bool itemValid = false;
        for (uint32 i = 0; i < quest->GetRewChoiceItemsCount(); ++i)
        {
            if (quest->RewardChoiceItemId[i] && quest->RewardChoiceItemId[i] == uint32(packet.ItemChoiceID))
            {
                itemValid = true;
                break;
            }
        }

        if (!itemValid && quest->GetQuestPackageID())
        {
            if (std::vector<QuestPackageItemEntry const*> const* questPackageItems = sDB2Manager.GetQuestPackageItems(quest->GetQuestPackageID()))
            {
                for (QuestPackageItemEntry const* questPackageItem : *questPackageItems)
                {
                    if (questPackageItem->ItemID != uint32(packet.ItemChoiceID))
                        continue;

                    if (_player->CanSelectQuestPackageItem(questPackageItem))
                    {
                        itemValid = true;
                        break;
                    }
                }
            }

            if (!itemValid)
            {
                if (std::vector<QuestPackageItemEntry const*> const* questPackageItems = sDB2Manager.GetQuestPackageItemsFallback(quest->GetQuestPackageID()))
                {
                    for (QuestPackageItemEntry const* questPackageItem : *questPackageItems)
                    {
                        if (questPackageItem->ItemID != uint32(packet.ItemChoiceID))
                            continue;

                        itemValid = true;
                        break;
                    }
                }
            }
        }

        if (!itemValid)
        {
            TC_LOG_ERROR("entities.player.cheat", "Error in CMSG_QUESTGIVER_CHOOSE_REWARD: player %s (%s) tried to get reward item (Item Entry: %u) wich is not a reward for quest %u (possible packet-hacking detected)", _player->GetName().c_str(), _player->GetGUID().ToString().c_str(), packet.ItemChoiceID, packet.QuestID);
            return;
        }
    }

    Object* object = _player;

    if (!quest->HasFlag(QUEST_FLAGS_AUTOCOMPLETE))
    {
        object = ObjectAccessor::GetObjectByTypeMask(*_player, packet.QuestGiverGUID, TYPEMASK_UNIT|TYPEMASK_GAMEOBJECT);
        if (!object || !object->hasInvolvedQuest(packet.QuestID))
            return;

        // some kind of WPE protection
        if (!_player->CanInteractWithQuestGiver(object))
            return;
    }

    if ((!_player->CanSeeStartQuest(quest) &&  _player->GetQuestStatus(packet.QuestID) == QUEST_STATUS_NONE) ||
        (_player->GetQuestStatus(packet.QuestID) != QUEST_STATUS_COMPLETE && !quest->IsAutoComplete()))
    {
        TC_LOG_ERROR("network", "Error in QUEST_STATUS_COMPLETE: player %s (%s) tried to complete quest %u, but is not allowed to do so (possible packet-hacking or high latency)",
            _player->GetName().c_str(), _player->GetGUID().ToString().c_str(), packet.QuestID);
        return;
    }

    if (_player->CanRewardQuest(quest, packet.ItemChoiceID, true))
    {
        _player->RewardQuest(quest, packet.ItemChoiceID, object);

        switch (object->GetTypeId())
        {
            case TYPEID_UNIT:
            case TYPEID_PLAYER:
            {
                //For AutoSubmition was added plr case there as it almost same exclute AI script cases.
                Creature* creatureQGiver = object->ToCreature();
                if (!creatureQGiver || !sScriptMgr->OnQuestReward(_player, creatureQGiver, quest, packet.ItemChoiceID))
                {
                    // Send next quest
                    if (Quest const* nextQuest = _player->GetNextQuest(packet.QuestGiverGUID, quest))
                    {
                        // Only send the quest to the player if the conditions are met
                        if (_player->CanTakeQuest(nextQuest, false))
                        {
                            if (nextQuest->IsAutoAccept() && _player->CanAddQuest(nextQuest, true))
                                _player->AddQuestAndCheckCompletion(nextQuest, object);

                            _player->PlayerTalkClass->SendQuestGiverQuestDetails(nextQuest, packet.QuestGiverGUID, true, false);
                        }
                    }

                    if (creatureQGiver)
                        creatureQGiver->GetAI()->sQuestReward(_player, quest, packet.ItemChoiceID);
                }
                break;
            }
            case TYPEID_GAMEOBJECT:
            {
                GameObject* questGiver = object->ToGameObject();
                if (!sScriptMgr->OnQuestReward(_player, questGiver, quest, packet.ItemChoiceID))
                {
                    // Send next quest
                    if (Quest const* nextQuest = _player->GetNextQuest(packet.QuestGiverGUID, quest))
                    {
                        // Only send the quest to the player if the conditions are met
                        if (_player->CanTakeQuest(nextQuest, false))
                        {
                            if (nextQuest->IsAutoAccept() && _player->CanAddQuest(nextQuest, true))
                                _player->AddQuestAndCheckCompletion(nextQuest, object);

                            _player->PlayerTalkClass->SendQuestGiverQuestDetails(nextQuest, packet.QuestGiverGUID, true, false);
                        }
                    }

                    questGiver->AI()->QuestReward(_player, quest, packet.ItemChoiceID);
                }
                break;
            }
            default:
                break;
        }
    }
    else
        _player->PlayerTalkClass->SendQuestGiverOfferReward(quest, packet.QuestGiverGUID, true);
}

void WorldSession::HandleQuestgiverRequestRewardOpcode(WorldPackets::Quest::QuestGiverRequestReward& packet)
{
    TC_LOG_DEBUG("network", "WORLD: Received CMSG_QUESTGIVER_REQUEST_REWARD npc = %s, quest = %u", packet.QuestGiverGUID.ToString().c_str(), packet.QuestID);

    Object* object = ObjectAccessor::GetObjectByTypeMask(*_player, packet.QuestGiverGUID, TYPEMASK_UNIT | TYPEMASK_GAMEOBJECT);
    if (!object || !object->hasInvolvedQuest(packet.QuestID))
        return;

    // some kind of WPE protection
    if (!_player->CanInteractWithQuestGiver(object))
        return;

    if (_player->CanCompleteQuest(packet.QuestID))
        _player->CompleteQuest(packet.QuestID);

    if (_player->GetQuestStatus(packet.QuestID) != QUEST_STATUS_COMPLETE)
        return;

    if (Quest const* quest = sObjectMgr->GetQuestTemplate(packet.QuestID))
        _player->PlayerTalkClass->SendQuestGiverOfferReward(quest, packet.QuestGiverGUID, true);
}

void WorldSession::HandleQuestLogRemoveQuest(WorldPackets::Quest::QuestLogRemoveQuest& packet)
{
    TC_LOG_DEBUG("network", "WORLD: Received CMSG_QUESTLOG_REMOVE_QUEST slot = %u", packet.Entry);

    if (packet.Entry < MAX_QUEST_LOG_SIZE)
    {
        if (uint32 questId = _player->GetQuestSlotQuestId(packet.Entry))
        {
            if (!_player->TakeQuestSourceItem(questId, true))
                return;                                     // can't un-equip some items, reject quest cancel

            Quest const* quest = sObjectMgr->GetQuestTemplate(questId);

            if (!quest)
                return;

            QuestStatus oldStatus = _player->GetQuestStatus(questId);

            if (quest->HasSpecialFlag(QUEST_SPECIAL_FLAGS_TIMED))
                _player->RemoveTimedQuest(questId);

            if (quest->HasFlag(QUEST_FLAGS_FLAGS_PVP))
            {
                _player->pvpInfo.IsHostile = _player->pvpInfo.IsInHostileArea || _player->HasPvPForcingQuest();
                _player->UpdatePvPState();
            }

            _player->TakeQuestSourceItem(questId, true); // remove quest src item from player
            _player->AbandonQuest(questId); // remove all quest items player received before abandoning quest. Note, this does not remove normal drop items that happen to be quest requirements.
            _player->RemoveActiveQuest(quest);
            _player->RemoveCriteriaTimer(CRITERIA_TIMED_TYPE_QUEST, questId);

            TC_LOG_INFO("network", "%s abandoned quest %u", _player->GetGUID().ToString().c_str(), questId);

            if (sWorld->getBoolConfig(CONFIG_QUEST_ENABLE_QUEST_TRACKER)) // check if Quest Tracker is enabled
            {
                // prepare Quest Tracker datas
                PreparedStatement* stmt = CharacterDatabase.GetPreparedStatement(CHAR_UPD_QUEST_TRACK_ABANDON_TIME);
                stmt->setUInt32(0, questId);
                stmt->setUInt64(1, _player->GetGUID().GetCounter());

                // add to Quest Tracker
                CharacterDatabase.Execute(stmt);
            }

            sScriptMgr->OnQuestStatusChange(_player, questId);
            sScriptMgr->OnQuestStatusChange(_player, quest, oldStatus, QUEST_STATUS_NONE);
        }

        _player->SetQuestSlot(packet.Entry, 0);

        _player->UpdateCriteria(CRITERIA_TYPE_QUEST_ABANDONED, 1);
    }
}

void WorldSession::HandleQuestConfirmAccept(WorldPackets::Quest::QuestConfirmAccept& packet)
{
    TC_LOG_DEBUG("network", "WORLD: Received CMSG_QUEST_CONFIRM_ACCEPT questId = %u", packet.QuestID);

    if (Quest const* quest = sObjectMgr->GetQuestTemplate(packet.QuestID))
    {
        if (!quest->HasFlag(QUEST_FLAGS_PARTY_ACCEPT))
            return;

        Player* originalPlayer = ObjectAccessor::FindPlayer(_player->GetDivider());
        if (!originalPlayer)
            return;

        if (!_player->IsInSameRaidWith(originalPlayer))
            return;

        if (!originalPlayer->IsActiveQuest(packet.QuestID))
            return;

        if (!_player->CanTakeQuest(quest, true))
            return;

        if (_player->CanAddQuest(quest, true))
        {
            _player->AddQuestAndCheckCompletion(quest, NULL); // NULL, this prevent DB script from duplicate running

            if (quest->GetSrcSpell() > 0)
                _player->CastSpell(_player, quest->GetSrcSpell(), true);
        }
    }

    _player->SetDivider(ObjectGuid::Empty);
}

void WorldSession::HandleQuestgiverCompleteQuest(WorldPackets::Quest::QuestGiverCompleteQuest& packet)
{
    bool autoCompleteMode = packet.FromScript; // 0 - standart complete quest mode with npc, 1 - auto-complete mode

    TC_LOG_DEBUG("network", "WORLD: Received CMSG_QUESTGIVER_COMPLETE_QUEST npc = %s, questId = %u self-complete: %u", packet.QuestGiverGUID.ToString().c_str(), packet.QuestID, autoCompleteMode ? 1 : 0);

    Quest const* quest = sObjectMgr->GetQuestTemplate(packet.QuestID);
    if (!quest)
        return;

    if (autoCompleteMode && !quest->HasFlag(QUEST_FLAGS_AUTOCOMPLETE))
        return;

    Object* object = nullptr;
    if (autoCompleteMode)
        object = _player;
    else
        object = ObjectAccessor::GetObjectByTypeMask(*_player, packet.QuestGiverGUID, TYPEMASK_UNIT | TYPEMASK_GAMEOBJECT);

    if (!object)
        return;

    if (!autoCompleteMode)
    {
        if (!object->hasInvolvedQuest(packet.QuestID))
            return;

        // some kind of WPE protection
        if (!_player->CanInteractWithQuestGiver(object))
            return;
    }
    else
    {
        // Do not allow completing quests on other players.
        if (packet.QuestGiverGUID != _player->GetGUID())
            return;
    }

    if (!_player->CanSeeStartQuest(quest) && _player->GetQuestStatus(packet.QuestID) == QUEST_STATUS_NONE)
    {
        TC_LOG_ERROR("entities.player.cheat", "Possible hacking attempt: Player %s [%s] tried to complete quest [entry: %u] without being in possession of the quest!",
            _player->GetName().c_str(), _player->GetGUID().ToString().c_str(), packet.QuestID);
        return;
    }

    if (Battleground* bg = _player->GetBattleground())
        bg->HandleQuestComplete(packet.QuestID, _player);

    if (_player->GetQuestStatus(packet.QuestID) != QUEST_STATUS_COMPLETE)
    {
        if (quest->IsRepeatable())
            _player->PlayerTalkClass->SendQuestGiverRequestItems(quest, packet.QuestGiverGUID, _player->CanCompleteRepeatableQuest(quest), false);
        else
            _player->PlayerTalkClass->SendQuestGiverRequestItems(quest, packet.QuestGiverGUID, _player->CanRewardQuest(quest, false), false);
    }
    else
    {
        if (quest->HasSpecialFlag(QUEST_SPECIAL_FLAGS_DELIVER))                  // some items required
            _player->PlayerTalkClass->SendQuestGiverRequestItems(quest, packet.QuestGiverGUID, _player->CanRewardQuest(quest, false), false);
        else                                            // no items required
            _player->PlayerTalkClass->SendQuestGiverOfferReward(quest, packet.QuestGiverGUID, true);
    }
}

void WorldSession::HandlePushQuestToParty(WorldPackets::Quest::PushQuestToParty& packet)
{
    if (!_player->CanShareQuest(packet.QuestID))
        return;

    Quest const* quest = sObjectMgr->GetQuestTemplate(packet.QuestID);
    if (!quest)
        return;

    Player * const sender = GetPlayer();

    Group* group = sender->GetGroup();
    if (!group)
        return;

    for (GroupReference* itr = group->GetFirstMember(); itr != NULL; itr = itr->next())
    {
        Player* receiver = itr->GetSource();

        if (!receiver || receiver == sender)
            continue;

        if (!receiver->SatisfyQuestStatus(quest, false))
        {
            sender->SendPushToPartyResponse(receiver, QUEST_PUSH_ONQUEST);
            continue;
        }

        if (receiver->GetQuestStatus(packet.QuestID) == QUEST_STATUS_COMPLETE)
        {
            sender->SendPushToPartyResponse(receiver, QUEST_PUSH_ALREADY_DONE);
            continue;
        }

        if (!receiver->CanTakeQuest(quest, false))
        {
            sender->SendPushToPartyResponse(receiver, QUEST_PUSH_INVALID);
            continue;
        }

        if (!receiver->SatisfyQuestLog(false))
        {
            sender->SendPushToPartyResponse(receiver, QUEST_PUSH_LOG_FULL);
            continue;
        }

        if (!receiver->GetDivider().IsEmpty())
        {
            sender->SendPushToPartyResponse(receiver, QUEST_PUSH_BUSY);
            continue;
        }

        sender->SendPushToPartyResponse(receiver, QUEST_PUSH_SUCCESS);

        if (quest->IsAutoAccept() && receiver->CanAddQuest(quest, true) && receiver->CanTakeQuest(quest, true))
            receiver->AddQuestAndCheckCompletion(quest, sender);

        if (quest->IsAutoComplete() && quest->IsRepeatable() && !quest->IsDailyOrWeekly())
            receiver->PlayerTalkClass->SendQuestGiverRequestItems(quest, sender->GetGUID(), receiver->CanCompleteRepeatableQuest(quest), true);
        else
        {
            receiver->SetDivider(sender->GetGUID());
            receiver->PlayerTalkClass->SendQuestGiverQuestDetails(quest, receiver->GetGUID(), true, false);
        }
    }
}

void WorldSession::HandleQuestPushResult(WorldPackets::Quest::QuestPushResult& packet)
{
    if (!_player->GetDivider().IsEmpty())
    {
        if (_player->GetDivider() == packet.SenderGUID)
            if (Player* player = ObjectAccessor::FindPlayer(_player->GetDivider()))
                player->SendPushToPartyResponse(_player, static_cast<QuestPushReason>(packet.Result));

        _player->SetDivider(ObjectGuid::Empty);
    }
}

void WorldSession::HandleQuestgiverStatusMultipleQuery(WorldPackets::Quest::QuestGiverStatusMultipleQuery& /*packet*/)
{
    _player->SendQuestGiverStatusMultiple();
}

void WorldSession::HandleRequestWorldQuestUpdate(WorldPackets::Quest::RequestWorldQuestUpdate& /*packet*/)
{
    if (!GetPlayer())
        return;

    WorldPackets::Quest::WorldQuestUpdate response;
    sWorldQuestMgr->BuildPacket(response);
    SendPacket(response.Write());
}

void WorldSession::HandleQueryQuestRewards(WorldPackets::Quest::QueryQuestReward& packet)
{
    WorldPackets::Quest::QueryQuestRewardResponse response;
    response.QuestID = packet.QuestID;
    response.Unk1 = packet.Unk;
    /* WorldPackets::Quest::QueryQuestRewardResponse::ItemReward item;
    item.Item.ItemID = packet.ItemID;
    item.Quantity = packet.Quantity;
    response.ItemRewards.push_back(item); */
    SendPacket(response.Write());
}

<<<<<<< HEAD
void WorldSession::HandlePlayerChoiceResponse(WorldPackets::Quest::PlayerChoiceResponse& packet)
{
    if (!GetPlayer())
        return;

    sScriptMgr->OnPlayerChoiceResponse(GetPlayer(), packet.ChoiceID, packet.ResponseID);
=======
void WorldSession::HandlePlayerChoiceResponse(WorldPackets::Quest::ChoiceResponse& choiceResponse)
{
    if (_player->PlayerTalkClass->GetInteractionData().PlayerChoiceId != uint32(choiceResponse.ChoiceID))
    {
        TC_LOG_ERROR("entities.player.cheat", "Error in CMSG_CHOICE_RESPONSE: %s tried to respond to invalid player choice %d (allowed %u) (possible packet-hacking detected)",
            GetPlayerInfo().c_str(), choiceResponse.ChoiceID, _player->PlayerTalkClass->GetInteractionData().PlayerChoiceId);
        return;
    }

    PlayerChoice const* playerChoice = sObjectMgr->GetPlayerChoice(choiceResponse.ChoiceID);
    if (!playerChoice)
        return;

    PlayerChoiceResponse const* playerChoiceResponse = playerChoice->GetResponse(choiceResponse.ResponseID);
    if (!playerChoiceResponse)
    {
        TC_LOG_ERROR("entities.player.cheat", "Error in CMSG_CHOICE_RESPONSE: %s tried to select invalid player choice response %d (possible packet-hacking detected)",
            GetPlayerInfo().c_str(), choiceResponse.ResponseID);
        return;
    }

    sScriptMgr->OnPlayerChoiceResponse(GetPlayer(), choiceResponse.ChoiceID, choiceResponse.ResponseID);

    if (playerChoiceResponse->Reward)
    {
        if (playerChoiceResponse->Reward->TitleId)
            _player->SetTitle(sCharTitlesStore.AssertEntry(playerChoiceResponse->Reward->TitleId), false);

        if (playerChoiceResponse->Reward->PackageId)
            _player->RewardQuestPackage(playerChoiceResponse->Reward->PackageId);

        if (playerChoiceResponse->Reward->SkillLineId && _player->HasSkill(playerChoiceResponse->Reward->SkillLineId))
            _player->UpdateSkillPro(playerChoiceResponse->Reward->SkillLineId, 1000, playerChoiceResponse->Reward->SkillPointCount);

        if (playerChoiceResponse->Reward->HonorPointCount)
            _player->AddHonorXP(playerChoiceResponse->Reward->HonorPointCount);

        if (playerChoiceResponse->Reward->Money)
            _player->ModifyMoney(playerChoiceResponse->Reward->Money, false);

        if (playerChoiceResponse->Reward->Xp)
            _player->GiveXP(playerChoiceResponse->Reward->Xp, nullptr, 0.0f);

        for (PlayerChoiceResponseRewardItem const& item : playerChoiceResponse->Reward->Items)
        {
            ItemPosCountVec dest;
            if (_player->CanStoreNewItem(NULL_BAG, NULL_SLOT, dest, item.Id, item.Quantity) == EQUIP_ERR_OK)
            {
                Item* newItem = _player->StoreNewItem(dest, item.Id, true, GenerateItemRandomPropertyId(item.Id), {}, 0, item.BonusListIDs);
                _player->SendNewItem(newItem, item.Quantity, true, false);
            }
        }

        for (PlayerChoiceResponseRewardEntry const& currency : playerChoiceResponse->Reward->Currency)
            _player->ModifyCurrency(currency.Id, currency.Quantity);

        for (PlayerChoiceResponseRewardEntry const& faction : playerChoiceResponse->Reward->Faction)
            _player->GetReputationMgr().ModifyReputation(sFactionStore.AssertEntry(faction.Id), faction.Quantity);
    }
>>>>>>> 7d00ae40
}<|MERGE_RESOLUTION|>--- conflicted
+++ resolved
@@ -687,14 +687,6 @@
     SendPacket(response.Write());
 }
 
-<<<<<<< HEAD
-void WorldSession::HandlePlayerChoiceResponse(WorldPackets::Quest::PlayerChoiceResponse& packet)
-{
-    if (!GetPlayer())
-        return;
-
-    sScriptMgr->OnPlayerChoiceResponse(GetPlayer(), packet.ChoiceID, packet.ResponseID);
-=======
 void WorldSession::HandlePlayerChoiceResponse(WorldPackets::Quest::ChoiceResponse& choiceResponse)
 {
     if (_player->PlayerTalkClass->GetInteractionData().PlayerChoiceId != uint32(choiceResponse.ChoiceID))
@@ -754,5 +746,4 @@
         for (PlayerChoiceResponseRewardEntry const& faction : playerChoiceResponse->Reward->Faction)
             _player->GetReputationMgr().ModifyReputation(sFactionStore.AssertEntry(faction.Id), faction.Quantity);
     }
->>>>>>> 7d00ae40
 }