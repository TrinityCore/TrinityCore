/*
 * Copyright (C) 2008-2013 TrinityCore <http://www.trinitycore.org/>
 * Copyright (C) 2005-2009 MaNGOS <http://getmangos.com/>
 *
 * This program is free software; you can redistribute it and/or modify it
 * under the terms of the GNU General Public License as published by the
 * Free Software Foundation; either version 2 of the License, or (at your
 * option) any later version.
 *
 * This program is distributed in the hope that it will be useful, but WITHOUT
 * ANY WARRANTY; without even the implied warranty of MERCHANTABILITY or
 * FITNESS FOR A PARTICULAR PURPOSE. See the GNU General Public License for
 * more details.
 *
 * You should have received a copy of the GNU General Public License along
 * with this program. If not, see <http://www.gnu.org/licenses/>.
 */

#include "Common.h"
#include "Log.h"
#include "WorldPacket.h"
#include "WorldSession.h"
#include "Opcodes.h"
#include "World.h"
#include "ObjectMgr.h"
#include "Player.h"
#include "GossipDef.h"
#include "QuestDef.h"
#include "ObjectAccessor.h"
#include "Group.h"
#include "Battleground.h"
#include "ScriptMgr.h"
#include "GameObjectAI.h"

void WorldSession::HandleQuestgiverStatusQueryOpcode(WorldPacket& recvData)
{
    uint64 guid;
    recvData >> guid;
    uint32 questStatus = DIALOG_STATUS_NONE;
    uint32 defstatus = DIALOG_STATUS_NONE;

    Object* questgiver = ObjectAccessor::GetObjectByTypeMask(*_player, guid, TYPEMASK_UNIT|TYPEMASK_GAMEOBJECT);
    if (!questgiver)
    {
        TC_LOG_INFO("network", "Error in CMSG_QUESTGIVER_STATUS_QUERY, called for non-existing questgiver (Typeid: %u GUID: %u)", GuidHigh2TypeId(GUID_HIPART(guid)), GUID_LOPART(guid));
        return;
    }

    switch (questgiver->GetTypeId())
    {
        case TYPEID_UNIT:
        {
            TC_LOG_DEBUG("network", "WORLD: Received CMSG_QUESTGIVER_STATUS_QUERY for npc, guid = %u", uint32(GUID_LOPART(guid)));
            Creature* cr_questgiver=questgiver->ToCreature();
            if (!cr_questgiver->IsHostileTo(_player))       // do not show quest status to enemies
            {
                questStatus = sScriptMgr->GetDialogStatus(_player, cr_questgiver);
                if (questStatus > 6)
                    questStatus = getDialogStatus(_player, cr_questgiver, defstatus);
            }
            break;
        }
        case TYPEID_GAMEOBJECT:
        {
            TC_LOG_DEBUG("network", "WORLD: Received CMSG_QUESTGIVER_STATUS_QUERY for GameObject guid = %u", uint32(GUID_LOPART(guid)));
            GameObject* go_questgiver=(GameObject*)questgiver;
            questStatus = sScriptMgr->GetDialogStatus(_player, go_questgiver);
            if (questStatus > 6)
                questStatus = getDialogStatus(_player, go_questgiver, defstatus);
            break;
        }
        default:
            TC_LOG_ERROR("network", "QuestGiver called for unexpected type %u", questgiver->GetTypeId());
            break;
    }

    //inform client about status of quest
    _player->PlayerTalkClass->SendQuestGiverStatus(questStatus, guid);
}

void WorldSession::HandleQuestgiverHelloOpcode(WorldPacket& recvData)
{
    uint64 guid;
    recvData >> guid;

    TC_LOG_DEBUG("network", "WORLD: Received CMSG_QUESTGIVER_HELLO npc = %u", GUID_LOPART(guid));

    Creature* creature = GetPlayer()->GetNPCIfCanInteractWith(guid, UNIT_NPC_FLAG_NONE);
    if (!creature)
    {
        TC_LOG_DEBUG("network", "WORLD: HandleQuestgiverHelloOpcode - Unit (GUID: %u) not found or you can't interact with him.",
            GUID_LOPART(guid));
        return;
    }

    // remove fake death
    if (GetPlayer()->HasUnitState(UNIT_STATE_DIED))
        GetPlayer()->RemoveAurasByType(SPELL_AURA_FEIGN_DEATH);
    // Stop the npc if moving
    creature->StopMoving();

    if (sScriptMgr->OnGossipHello(_player, creature))
        return;

    _player->PrepareGossipMenu(creature, creature->GetCreatureTemplate()->GossipMenuId, true);
    _player->SendPreparedGossip(creature);

    creature->AI()->sGossipHello(_player);
}

void WorldSession::HandleQuestgiverAcceptQuestOpcode(WorldPacket& recvData)
{
    uint64 guid;
    uint32 questId;
    uint32 unk1;
    recvData >> guid >> questId >> unk1;

    TC_LOG_DEBUG("network", "WORLD: Received CMSG_QUESTGIVER_ACCEPT_QUEST npc = %u, quest = %u, unk1 = %u", uint32(GUID_LOPART(guid)), questId, unk1);

    Object* object = ObjectAccessor::GetObjectByTypeMask(*_player, guid, TYPEMASK_UNIT|TYPEMASK_GAMEOBJECT|TYPEMASK_ITEM|TYPEMASK_PLAYER);

#define CLOSE_GOSSIP_CLEAR_DIVIDER() \
    do { \
        _player->PlayerTalkClass->SendCloseGossip(); \
        _player->SetDivider(0); \
    } while (0)

    // no or incorrect quest giver
    if (!object)
    {
        CLOSE_GOSSIP_CLEAR_DIVIDER();
        return;
    }

    if (Player* playerQuestObject = object->ToPlayer())
    {
        if ((_player->GetDivider() && _player->GetDivider() != guid) ||
           ((object != _player && !playerQuestObject->CanShareQuest(questId))))
        {
            CLOSE_GOSSIP_CLEAR_DIVIDER();
            return;
        }
    }
    else
    {
        if (!object->hasQuest(questId))
        {
            CLOSE_GOSSIP_CLEAR_DIVIDER();
            return;
        }
    }

    // some kind of WPE protection
    if (!_player->CanInteractWithQuestGiver(object))
        return;

    if (Quest const* quest = sObjectMgr->GetQuestTemplate(questId))
    {
        // prevent cheating
        if (!GetPlayer()->CanTakeQuest(quest, true))
        {
            CLOSE_GOSSIP_CLEAR_DIVIDER();
            return;
        }

        if (_player->GetDivider() != 0)
        {
            Player* player = ObjectAccessor::FindPlayer(_player->GetDivider());
            if (player)
            {
                player->SendPushToPartyResponse(_player, QUEST_PARTY_MSG_ACCEPT_QUEST);
                _player->SetDivider(0);
            }
        }

        if (_player->CanAddQuest(quest, true))
        {
            _player->AddQuest(quest, object);

            if (quest->HasFlag(QUEST_FLAGS_PARTY_ACCEPT))
            {
                if (Group* group = _player->GetGroup())
                {
                    for (GroupReference* itr = group->GetFirstMember(); itr != NULL; itr = itr->next())
                    {
                        Player* player = itr->GetSource();

                        if (!player || player == _player)     // not self
                            continue;

                        if (player->CanTakeQuest(quest, true))
                        {
                            player->SetDivider(_player->GetGUID());

                            //need confirmation that any gossip window will close
                            player->PlayerTalkClass->SendCloseGossip();

                            _player->SendQuestConfirmAccept(quest, player);
                        }
                    }
                }
            }

            if (_player->CanCompleteQuest(questId))
                _player->CompleteQuest(questId);

            switch (object->GetTypeId())
            {
                case TYPEID_UNIT:
                    sScriptMgr->OnQuestAccept(_player, (object->ToCreature()), quest);
                    object->ToCreature()->AI()->sQuestAccept(_player, quest);
                    break;
                case TYPEID_ITEM:
                case TYPEID_CONTAINER:
                {
                    Item* item = (Item*)object;
                    sScriptMgr->OnQuestAccept(_player, item, quest);

                    // destroy not required for quest finish quest starting item
                    bool destroyItem = true;
                    for (int i = 0; i < QUEST_ITEM_OBJECTIVES_COUNT; ++i)
                    {
                        if (quest->RequiredItemId[i] == item->GetEntry() && item->GetTemplate()->MaxCount > 0)
                        {
                            destroyItem = false;
                            break;
                        }
                    }

                    if (destroyItem)
                        _player->DestroyItem(item->GetBagSlot(), item->GetSlot(), true);

                    break;
                }
                case TYPEID_GAMEOBJECT:
                    sScriptMgr->OnQuestAccept(_player, object->ToGameObject(), quest);
                    object->ToGameObject()->AI()->QuestAccept(_player, quest);
                    break;
                default:
                    break;
            }
            _player->PlayerTalkClass->SendCloseGossip();

            if (quest->GetSrcSpell() > 0)
                _player->CastSpell(_player, quest->GetSrcSpell(), true);

            return;
        }
    }

    _player->PlayerTalkClass->SendCloseGossip();

#undef CLOSE_GOSSIP_CLEAR_DIVIDER
}

void WorldSession::HandleQuestgiverQueryQuestOpcode(WorldPacket& recvData)
{
    uint64 guid;
    uint32 questId;
    uint8 unk1;
    recvData >> guid >> questId >> unk1;
    TC_LOG_DEBUG("network", "WORLD: Received CMSG_QUESTGIVER_QUERY_QUEST npc = %u, quest = %u, unk1 = %u", uint32(GUID_LOPART(guid)), questId, unk1);

    // Verify that the guid is valid and is a questgiver or involved in the requested quest
    Object* object = ObjectAccessor::GetObjectByTypeMask(*_player, guid, TYPEMASK_UNIT | TYPEMASK_GAMEOBJECT | TYPEMASK_ITEM);
    if (!object || (!object->hasQuest(questId) && !object->hasInvolvedQuest(questId)))
    {
        _player->PlayerTalkClass->SendCloseGossip();
        return;
    }

    if (Quest const* quest = sObjectMgr->GetQuestTemplate(questId))
    {
        // not sure here what should happen to quests with QUEST_FLAGS_AUTOCOMPLETE
        // if this breaks them, add && object->GetTypeId() == TYPEID_ITEM to this check
        // item-started quests never have that flag
        if (!_player->CanTakeQuest(quest, true))
            return;

        if (quest->IsAutoAccept() && _player->CanAddQuest(quest, true))
        {
            _player->AddQuest(quest, object);
            if (_player->CanCompleteQuest(questId))
                _player->CompleteQuest(questId);
        }

        if (quest->HasFlag(QUEST_FLAGS_AUTOCOMPLETE))
            _player->PlayerTalkClass->SendQuestGiverRequestItems(quest, object->GetGUID(), _player->CanCompleteQuest(quest->GetQuestId()), true);
        else
            _player->PlayerTalkClass->SendQuestGiverQuestDetails(quest, object->GetGUID(), true);
    }
}

void WorldSession::HandleQuestQueryOpcode(WorldPacket& recvData)
{
    if (!_player)
        return;

    uint32 questId;
    recvData >> questId;
    TC_LOG_DEBUG("network", "WORLD: Received CMSG_QUEST_QUERY quest = %u", questId);

    if (Quest const* quest = sObjectMgr->GetQuestTemplate(questId))
        _player->PlayerTalkClass->SendQuestQueryResponse(quest);
}

void WorldSession::HandleQuestgiverChooseRewardOpcode(WorldPacket& recvData)
{
    uint32 questId, reward;
    uint64 guid;
    recvData >> guid >> questId >> reward;

    if (reward >= QUEST_REWARD_CHOICES_COUNT)
    {
        TC_LOG_ERROR("network", "Error in CMSG_QUESTGIVER_CHOOSE_REWARD: player %s (guid %d) tried to get invalid reward (%u) (possible packet-hacking detected)", _player->GetName().c_str(), _player->GetGUIDLow(), reward);
        return;
    }

    TC_LOG_DEBUG("network", "WORLD: Received CMSG_QUESTGIVER_CHOOSE_REWARD npc = %u, quest = %u, reward = %u", uint32(GUID_LOPART(guid)), questId, reward);

    Quest const* quest = sObjectMgr->GetQuestTemplate(questId);
    if (!quest)
        return;

    Object* object = _player;

    if (!quest->HasFlag(QUEST_FLAGS_AUTO_SUBMIT))
    {
<<<<<<< HEAD
        object = ObjectAccessor::GetObjectByTypeMask(*_player, guid, TYPEMASK_UNIT|TYPEMASK_GAMEOBJECT);
        if (!object || !object->hasInvolvedQuest(questId))
=======
        if ((!_player->CanSeeStartQuest(quest) &&  _player->GetQuestStatus(questId) == QUEST_STATUS_NONE) ||
            (_player->GetQuestStatus(questId) != QUEST_STATUS_COMPLETE && !quest->IsAutoComplete()))
        {
            TC_LOG_ERROR("network", "Error in QUEST_STATUS_COMPLETE: player %s (guid %u) tried to complete quest %u, but is not allowed to do so (possible packet-hacking or high latency)",
                           _player->GetName().c_str(), _player->GetGUIDLow(), questId);
>>>>>>> 2275d323
            return;

        // some kind of WPE protection
        if (!_player->CanInteractWithQuestGiver(object))
            return;
    }

    if ((!_player->CanSeeStartQuest(quest) &&  _player->GetQuestStatus(questId) == QUEST_STATUS_NONE) ||
        (_player->GetQuestStatus(questId) != QUEST_STATUS_COMPLETE && !quest->IsAutoComplete()))
    {
        TC_LOG_ERROR(LOG_FILTER_NETWORKIO, "Error in QUEST_STATUS_COMPLETE: player %s (guid %u) tried to complete quest %u, but is not allowed to do so (possible packet-hacking or high latency)",
                        _player->GetName().c_str(), _player->GetGUIDLow(), questId);
        return;
    }

    if (_player->CanRewardQuest(quest, reward, true))
    {
        _player->RewardQuest(quest, reward, object);

        switch (object->GetTypeId())
        {
            case TYPEID_UNIT:
            case TYPEID_PLAYER:
            {
                //For AutoSubmition was added plr case there as it almost same exclute AI script cases.
                Creature* creatureQGiver = object->ToCreature();
                if (!creatureQGiver || !(sScriptMgr->OnQuestReward(_player, creatureQGiver, quest, reward)))
                {
                    // Send next quest
                    if (Quest const* nextQuest = _player->GetNextQuest(guid, quest))
                    {
                        if (nextQuest->IsAutoAccept() && _player->CanAddQuest(nextQuest, true) && _player->CanTakeQuest(nextQuest, true))
                        {
                            _player->AddQuest(nextQuest, object);
                            if (_player->CanCompleteQuest(nextQuest->GetQuestId()))
                                _player->CompleteQuest(nextQuest->GetQuestId());
                        }

                        _player->PlayerTalkClass->SendQuestGiverQuestDetails(nextQuest, guid, true);
                    }

                    if (creatureQGiver)
                        creatureQGiver->AI()->sQuestReward(_player, quest, reward);
                }
                break;
            }
            case TYPEID_GAMEOBJECT:
                if (!sScriptMgr->OnQuestReward(_player, ((GameObject*)object), quest, reward))
                {
                    // Send next quest
                    if (Quest const* nextQuest = _player->GetNextQuest(guid, quest))
                    {
                        if (nextQuest->IsAutoAccept() && _player->CanAddQuest(nextQuest, true) && _player->CanTakeQuest(nextQuest, true))
                        {
                            _player->AddQuest(nextQuest, object);
                            if (_player->CanCompleteQuest(nextQuest->GetQuestId()))
                                _player->CompleteQuest(nextQuest->GetQuestId());
                        }

                        _player->PlayerTalkClass->SendQuestGiverQuestDetails(nextQuest, guid, true);
                    }

                    object->ToGameObject()->AI()->QuestReward(_player, quest, reward);
                }
                break;
            default:
                break;
        }
    }
    else
        _player->PlayerTalkClass->SendQuestGiverOfferReward(quest, guid, true);
}

void WorldSession::HandleQuestgiverRequestRewardOpcode(WorldPacket& recvData)
{
    uint32 questId;
    uint64 guid;
    recvData >> guid >> questId;

    TC_LOG_DEBUG("network", "WORLD: Received CMSG_QUESTGIVER_REQUEST_REWARD npc = %u, quest = %u", uint32(GUID_LOPART(guid)), questId);

    Object* object = ObjectAccessor::GetObjectByTypeMask(*_player, guid, TYPEMASK_UNIT|TYPEMASK_GAMEOBJECT);
    if (!object || !object->hasInvolvedQuest(questId))
        return;

    // some kind of WPE protection
    if (!_player->CanInteractWithQuestGiver(object))
        return;

    if (_player->CanCompleteQuest(questId))
        _player->CompleteQuest(questId);

    if (_player->GetQuestStatus(questId) != QUEST_STATUS_COMPLETE)
        return;

    if (Quest const* quest = sObjectMgr->GetQuestTemplate(questId))
        _player->PlayerTalkClass->SendQuestGiverOfferReward(quest, guid, true);
}

void WorldSession::HandleQuestgiverCancel(WorldPacket& /*recvData*/)
{
    TC_LOG_DEBUG("network", "WORLD: Received CMSG_QUESTGIVER_CANCEL");

    _player->PlayerTalkClass->SendCloseGossip();
}

void WorldSession::HandleQuestLogSwapQuest(WorldPacket& recvData)
{
    uint8 slot1, slot2;
    recvData >> slot1 >> slot2;

    if (slot1 == slot2 || slot1 >= MAX_QUEST_LOG_SIZE || slot2 >= MAX_QUEST_LOG_SIZE)
        return;

    TC_LOG_DEBUG("network", "WORLD: Received CMSG_QUESTLOG_SWAP_QUEST slot 1 = %u, slot 2 = %u", slot1, slot2);

    GetPlayer()->SwapQuestSlot(slot1, slot2);
}

void WorldSession::HandleQuestLogRemoveQuest(WorldPacket& recvData)
{
    uint8 slot;
    recvData >> slot;

    TC_LOG_DEBUG("network", "WORLD: Received CMSG_QUESTLOG_REMOVE_QUEST slot = %u", slot);

    if (slot < MAX_QUEST_LOG_SIZE)
    {
        if (uint32 questId = _player->GetQuestSlotQuestId(slot))
        {
            if (!_player->TakeQuestSourceItem(questId, true))
                return;                                     // can't un-equip some items, reject quest cancel

            if (Quest const* quest = sObjectMgr->GetQuestTemplate(questId))
            {
                if (quest->HasSpecialFlag(QUEST_SPECIAL_FLAGS_TIMED))
                    _player->RemoveTimedQuest(questId);

                if (quest->HasFlag(QUEST_FLAGS_FLAGS_PVP))
                {
                    _player->pvpInfo.IsHostile = _player->pvpInfo.IsInHostileArea || _player->HasPvPForcingQuest();
                    _player->UpdatePvPState();
                }
            }

            _player->TakeQuestSourceItem(questId, true); // remove quest src item from player
            _player->RemoveActiveQuest(questId);
            _player->RemoveTimedAchievement(ACHIEVEMENT_TIMED_TYPE_QUEST, questId);

            TC_LOG_INFO("network", "Player %u abandoned quest %u", _player->GetGUIDLow(), questId);
        }

        _player->SetQuestSlot(slot, 0);

        _player->UpdateAchievementCriteria(ACHIEVEMENT_CRITERIA_TYPE_QUEST_ABANDONED, 1);
    }
}

void WorldSession::HandleQuestConfirmAccept(WorldPacket& recvData)
{
    uint32 questId;
    recvData >> questId;

<<<<<<< HEAD
    TC_LOG_DEBUG(LOG_FILTER_NETWORKIO, "WORLD: Received CMSG_QUEST_CONFIRM_ACCEPT questId = %u", questId);
=======
    TC_LOG_DEBUG("network", "WORLD: Received CMSG_QUEST_CONFIRM_ACCEPT quest = %u", questId);
>>>>>>> 2275d323

    if (const Quest* quest = sObjectMgr->GetQuestTemplate(questId))
    {
        if (!quest->HasFlag(QUEST_FLAGS_PARTY_ACCEPT))
            return;

        Player* pOriginalPlayer = ObjectAccessor::FindPlayer(_player->GetDivider());

        if (!pOriginalPlayer)
            return;

        if (!_player->IsInSameRaidWith(pOriginalPlayer))
            return;

        if (_player->CanAddQuest(quest, true))
            _player->AddQuest(quest, NULL);                // NULL, this prevent DB script from duplicate running

        _player->SetDivider(0);
    }
}

void WorldSession::HandleQuestgiverCompleteQuest(WorldPacket& recvData)
{
    uint32 questId;
    uint64 playerGuid;
    bool autoCompleteMode;      // 0 - standart complete quest mode with npc, 1 - auto-complete mode
    recvData >> playerGuid >> questId >> autoCompleteMode;

<<<<<<< HEAD
    TC_LOG_DEBUG(LOG_FILTER_NETWORKIO, "WORLD: Received CMSG_QUESTGIVER_COMPLETE_QUEST npc = %u, questId = %u", uint32(GUID_LOPART(playerGuid)), questId);
=======
    recvData >> guid >> questId;

    TC_LOG_DEBUG("network", "WORLD: Received CMSG_QUESTGIVER_COMPLETE_QUEST npc = %u, quest = %u", uint32(GUID_LOPART(guid)), questId);
>>>>>>> 2275d323

    Quest const* quest = sObjectMgr->GetQuestTemplate(questId);
    if (!quest)
        return;

    Object* object = ObjectAccessor::GetObjectByTypeMask(*_player, playerGuid, TYPEMASK_UNIT | TYPEMASK_GAMEOBJECT);
    if (!object || !object->hasInvolvedQuest(questId))
        return;

    if (autoCompleteMode == 0)
    {
        // some kind of WPE protection
        if (!_player->CanInteractWithQuestGiver(object))
            return;
    }

    if (!_player->CanSeeStartQuest(quest) && _player->GetQuestStatus(questId) == QUEST_STATUS_NONE)
    {
<<<<<<< HEAD
        TC_LOG_ERROR(LOG_FILTER_NETWORKIO, "Possible hacking attempt: Player %s [guid: %u] tried to complete quest [entry: %u] without being in possession of the quest!",
            _player->GetName().c_str(), _player->GetGUIDLow(), questId);
=======
        TC_LOG_ERROR("network", "Possible hacking attempt: Player %s [guid: %u] tried to complete quest [entry: %u] without being in possession of the quest!",
                      _player->GetName().c_str(), _player->GetGUIDLow(), questId);
>>>>>>> 2275d323
        return;
    }

    if (Battleground* bg = _player->GetBattleground())
        bg->HandleQuestComplete(questId, _player);

    if (_player->GetQuestStatus(questId) != QUEST_STATUS_COMPLETE)
    {
        if (quest->IsRepeatable())
            _player->PlayerTalkClass->SendQuestGiverRequestItems(quest, playerGuid, _player->CanCompleteRepeatableQuest(quest), false);
        else
            _player->PlayerTalkClass->SendQuestGiverRequestItems(quest, playerGuid, _player->CanRewardQuest(quest, false), false);
    }
    else
    {
        if (quest->GetReqItemsCount())                  // some items required
            _player->PlayerTalkClass->SendQuestGiverRequestItems(quest, playerGuid, _player->CanRewardQuest(quest, false), false);
        else                                            // no items required
            _player->PlayerTalkClass->SendQuestGiverOfferReward(quest, playerGuid, true);
    }

    if (Creature* creature = object->ToCreature())
        sScriptMgr->OnQuestComplete(_player, creature, quest);
}

void WorldSession::HandleQuestgiverQuestAutoLaunch(WorldPacket& /*recvPacket*/)
{
    TC_LOG_DEBUG("network", "WORLD: Received CMSG_QUESTGIVER_QUEST_AUTOLAUNCH");
}

void WorldSession::HandlePushQuestToParty(WorldPacket& recvPacket)
{
    uint32 questId;
    recvPacket >> questId;

    if (!_player->CanShareQuest(questId))
        return;

    TC_LOG_DEBUG("network", "WORLD: Received CMSG_PUSHQUESTTOPARTY questId = %u", questId);

    Quest const* quest = sObjectMgr->GetQuestTemplate(questId);
    if (!quest)
        return;

    Player * const sender = GetPlayer();

    Group* group = sender->GetGroup();
    if (!group)
        return;

    for (GroupReference* itr = group->GetFirstMember(); itr != NULL; itr = itr->next())
    {
        Player* receiver = itr->GetSource();

        if (!receiver || receiver == sender)
            continue;

        if (!receiver->SatisfyQuestStatus(quest, false))
        {
            sender->SendPushToPartyResponse(receiver, QUEST_PARTY_MSG_HAVE_QUEST);
            continue;
        }

        if (receiver->GetQuestStatus(questId) == QUEST_STATUS_COMPLETE)
        {
            sender->SendPushToPartyResponse(receiver, QUEST_PARTY_MSG_FINISH_QUEST);
            continue;
        }

        if (!receiver->CanTakeQuest(quest, false))
        {
            sender->SendPushToPartyResponse(receiver, QUEST_PARTY_MSG_CANT_TAKE_QUEST);
            continue;
        }

        if (!receiver->SatisfyQuestLog(false))
        {
            sender->SendPushToPartyResponse(receiver, QUEST_PARTY_MSG_LOG_FULL);
            continue;
        }

        if (receiver->GetDivider() != 0)
        {
            sender->SendPushToPartyResponse(receiver, QUEST_PARTY_MSG_BUSY);
            continue;
        }

        sender->SendPushToPartyResponse(receiver, QUEST_PARTY_MSG_SHARING_QUEST);

        if (quest->IsAutoAccept() && receiver->CanAddQuest(quest, true) && receiver->CanTakeQuest(quest, true))
        {
            receiver->AddQuest(quest, sender);
            if (receiver->CanCompleteQuest(questId))
                receiver->CompleteQuest(questId);
        }

        if ((quest->IsAutoComplete() && quest->IsRepeatable() && !quest->IsDailyOrWeekly()) || quest->HasFlag(QUEST_FLAGS_AUTOCOMPLETE))
            receiver->PlayerTalkClass->SendQuestGiverRequestItems(quest, sender->GetGUID(), receiver->CanCompleteRepeatableQuest(quest), true);
        else
        {
            receiver->SetDivider(sender->GetGUID());
            receiver->PlayerTalkClass->SendQuestGiverQuestDetails(quest, sender->GetGUID(), true);
        }
    }
}

void WorldSession::HandleQuestPushResult(WorldPacket& recvPacket)
{
    uint64 guid;
    uint32 questId;
    uint8 msg;
    recvPacket >> guid >> questId >> msg;

    TC_LOG_DEBUG("network", "WORLD: Received MSG_QUEST_PUSH_RESULT");

    if (_player->GetDivider() && _player->GetDivider() == guid)
    {
        Player* player = ObjectAccessor::FindPlayer(_player->GetDivider());
        if (player)
        {
            WorldPacket data(MSG_QUEST_PUSH_RESULT, 8 + 4 + 1);
            data << uint64(_player->GetGUID());
            data << uint8(msg);                             // valid values: 0-8
            player->SendDirectMessage(&data);
            _player->SetDivider(0);
        }
    }
}

uint32 WorldSession::getDialogStatus(Player* player, Object* questgiver, uint32 defstatus)
{
    uint32 result = defstatus;

    QuestRelationBounds qr;
    QuestRelationBounds qir;

    switch (questgiver->GetTypeId())
    {
        case TYPEID_GAMEOBJECT:
        {
            qr  = sObjectMgr->GetGOQuestRelationBounds(questgiver->GetEntry());
            qir = sObjectMgr->GetGOQuestInvolvedRelationBounds(questgiver->GetEntry());
            break;
        }
        case TYPEID_UNIT:
        {
            qr  = sObjectMgr->GetCreatureQuestRelationBounds(questgiver->GetEntry());
            qir = sObjectMgr->GetCreatureQuestInvolvedRelationBounds(questgiver->GetEntry());
            break;
        }
        default:
            //its imposible, but check ^)
            TC_LOG_ERROR("network", "Warning: GetDialogStatus called for unexpected type %u", questgiver->GetTypeId());
            return DIALOG_STATUS_NONE;
    }

    for (QuestRelations::const_iterator i = qir.first; i != qir.second; ++i)
    {
        uint32 result2 = 0;
        uint32 quest_id = i->second;
        Quest const* quest = sObjectMgr->GetQuestTemplate(quest_id);
        if (!quest)
            continue;

        ConditionList conditions = sConditionMgr->GetConditionsForNotGroupedEntry(CONDITION_SOURCE_TYPE_QUEST_SHOW_MARK, quest->GetQuestId());
        if (!sConditionMgr->IsObjectMeetToConditions(player, conditions))
            continue;

        QuestStatus status = player->GetQuestStatus(quest_id);
        if ((status == QUEST_STATUS_COMPLETE && !player->GetQuestRewardStatus(quest_id)) ||
            (quest->IsAutoComplete() && player->CanTakeQuest(quest, false)))
        {
            if (quest->IsAutoComplete() && quest->IsRepeatable())
                result2 = DIALOG_STATUS_REWARD_REP;
            else
                result2 = DIALOG_STATUS_REWARD;
        }
        else if (status == QUEST_STATUS_INCOMPLETE)
            result2 = DIALOG_STATUS_INCOMPLETE;

        if (result2 > result)
            result = result2;
    }

    for (QuestRelations::const_iterator i = qr.first; i != qr.second; ++i)
    {
        uint32 result2 = 0;
        uint32 quest_id = i->second;
        Quest const* quest = sObjectMgr->GetQuestTemplate(quest_id);
        if (!quest)
            continue;

        ConditionList conditions = sConditionMgr->GetConditionsForNotGroupedEntry(CONDITION_SOURCE_TYPE_QUEST_SHOW_MARK, quest->GetQuestId());
        if (!sConditionMgr->IsObjectMeetToConditions(player, conditions))
            continue;

        QuestStatus status = player->GetQuestStatus(quest_id);
        if (status == QUEST_STATUS_NONE)
        {
            if (player->CanSeeStartQuest(quest))
            {
                if (player->SatisfyQuestLevel(quest, false))
                {
                    if (quest->IsAutoComplete() || (quest->IsRepeatable() && player->IsQuestRewarded(quest_id)))
                        result2 = DIALOG_STATUS_REWARD_REP;
                    else if (player->getLevel() <= ((player->GetQuestLevel(quest) == -1) ? player->getLevel() : player->GetQuestLevel(quest) + sWorld->getIntConfig(CONFIG_QUEST_LOW_LEVEL_HIDE_DIFF)))
                    {
                        if (quest->HasFlag(QUEST_FLAGS_DAILY) || quest->HasFlag(QUEST_FLAGS_WEEKLY))
                            result2 = DIALOG_STATUS_AVAILABLE_REP;
                        else
                            result2 = DIALOG_STATUS_AVAILABLE;
                    }
                    else
                        result2 = DIALOG_STATUS_LOW_LEVEL_AVAILABLE;
                }
                else
                    result2 = DIALOG_STATUS_UNAVAILABLE;
            }
        }

        if (result2 > result)
            result = result2;
    }

    return result;
}

void WorldSession::HandleQuestgiverStatusMultipleQuery(WorldPacket& /*recvPacket*/)
{
    TC_LOG_DEBUG("network", "WORLD: Received CMSG_QUESTGIVER_STATUS_MULTIPLE_QUERY");

    uint32 count = 0;

    WorldPacket data(SMSG_QUESTGIVER_STATUS_MULTIPLE, 4 + 8 + 4);
    data << uint32(count);                                  // placeholder

    for (Player::ClientGUIDs::const_iterator itr = _player->m_clientGUIDs.begin(); itr != _player->m_clientGUIDs.end(); ++itr)
    {
        uint32 questStatus = DIALOG_STATUS_NONE;
        uint32 defstatus = DIALOG_STATUS_NONE;

        if (IS_CRE_OR_VEH_OR_PET_GUID(*itr))
        {
            // need also pet quests case support
            Creature* questgiver = ObjectAccessor::GetCreatureOrPetOrVehicle(*GetPlayer(), *itr);
            if (!questgiver || questgiver->IsHostileTo(_player))
                continue;
            if (!questgiver->HasFlag(UNIT_NPC_FLAGS, UNIT_NPC_FLAG_QUESTGIVER))
                continue;
            questStatus = sScriptMgr->GetDialogStatus(_player, questgiver);
            if (questStatus > 6)
                questStatus = getDialogStatus(_player, questgiver, defstatus);

            data << uint64(questgiver->GetGUID());
            data << uint32(questStatus);
            ++count;
        }
        else if (IS_GAMEOBJECT_GUID(*itr))
        {
            GameObject* questgiver = GetPlayer()->GetMap()->GetGameObject(*itr);
            if (!questgiver)
                continue;
            if (questgiver->GetGoType() != GAMEOBJECT_TYPE_QUESTGIVER)
                continue;
            questStatus = sScriptMgr->GetDialogStatus(_player, questgiver);
            if (questStatus > 6)
                questStatus = getDialogStatus(_player, questgiver, defstatus);

            data << uint64(questgiver->GetGUID());
            data << uint32(questStatus);
            ++count;
        }
    }

    data.put<uint32>(0, count);                             // write real count
    SendPacket(&data);
}

void WorldSession::HandleQueryQuestsCompleted(WorldPacket& /*recvData*/)
{
    size_t rew_count = _player->GetRewardedQuestCount();

    WorldPacket data(SMSG_QUERY_QUESTS_COMPLETED_RESPONSE, 4 + 4 * rew_count);
    data << uint32(rew_count);

    const RewardedQuestSet &rewQuests = _player->getRewardedQuests();
    for (RewardedQuestSet::const_iterator itr = rewQuests.begin(); itr != rewQuests.end(); ++itr)
        data << uint32(*itr);

    SendPacket(&data);
}<|MERGE_RESOLUTION|>--- conflicted
+++ resolved
@@ -326,16 +326,8 @@
 
     if (!quest->HasFlag(QUEST_FLAGS_AUTO_SUBMIT))
     {
-<<<<<<< HEAD
         object = ObjectAccessor::GetObjectByTypeMask(*_player, guid, TYPEMASK_UNIT|TYPEMASK_GAMEOBJECT);
         if (!object || !object->hasInvolvedQuest(questId))
-=======
-        if ((!_player->CanSeeStartQuest(quest) &&  _player->GetQuestStatus(questId) == QUEST_STATUS_NONE) ||
-            (_player->GetQuestStatus(questId) != QUEST_STATUS_COMPLETE && !quest->IsAutoComplete()))
-        {
-            TC_LOG_ERROR("network", "Error in QUEST_STATUS_COMPLETE: player %s (guid %u) tried to complete quest %u, but is not allowed to do so (possible packet-hacking or high latency)",
-                           _player->GetName().c_str(), _player->GetGUIDLow(), questId);
->>>>>>> 2275d323
             return;
 
         // some kind of WPE protection
@@ -346,7 +338,7 @@
     if ((!_player->CanSeeStartQuest(quest) &&  _player->GetQuestStatus(questId) == QUEST_STATUS_NONE) ||
         (_player->GetQuestStatus(questId) != QUEST_STATUS_COMPLETE && !quest->IsAutoComplete()))
     {
-        TC_LOG_ERROR(LOG_FILTER_NETWORKIO, "Error in QUEST_STATUS_COMPLETE: player %s (guid %u) tried to complete quest %u, but is not allowed to do so (possible packet-hacking or high latency)",
+        TC_LOG_ERROR("network", "Error in QUEST_STATUS_COMPLETE: player %s (guid %u) tried to complete quest %u, but is not allowed to do so (possible packet-hacking or high latency)",
                         _player->GetName().c_str(), _player->GetGUIDLow(), questId);
         return;
     }
@@ -499,11 +491,7 @@
     uint32 questId;
     recvData >> questId;
 
-<<<<<<< HEAD
-    TC_LOG_DEBUG(LOG_FILTER_NETWORKIO, "WORLD: Received CMSG_QUEST_CONFIRM_ACCEPT questId = %u", questId);
-=======
-    TC_LOG_DEBUG("network", "WORLD: Received CMSG_QUEST_CONFIRM_ACCEPT quest = %u", questId);
->>>>>>> 2275d323
+    TC_LOG_DEBUG("network", "WORLD: Received CMSG_QUEST_CONFIRM_ACCEPT questId = %u", questId);
 
     if (const Quest* quest = sObjectMgr->GetQuestTemplate(questId))
     {
@@ -532,13 +520,7 @@
     bool autoCompleteMode;      // 0 - standart complete quest mode with npc, 1 - auto-complete mode
     recvData >> playerGuid >> questId >> autoCompleteMode;
 
-<<<<<<< HEAD
-    TC_LOG_DEBUG(LOG_FILTER_NETWORKIO, "WORLD: Received CMSG_QUESTGIVER_COMPLETE_QUEST npc = %u, questId = %u", uint32(GUID_LOPART(playerGuid)), questId);
-=======
-    recvData >> guid >> questId;
-
-    TC_LOG_DEBUG("network", "WORLD: Received CMSG_QUESTGIVER_COMPLETE_QUEST npc = %u, quest = %u", uint32(GUID_LOPART(guid)), questId);
->>>>>>> 2275d323
+    TC_LOG_DEBUG("network", "WORLD: Received CMSG_QUESTGIVER_COMPLETE_QUEST npc = %u, questId = %u", uint32(GUID_LOPART(playerGuid)), questId);
 
     Quest const* quest = sObjectMgr->GetQuestTemplate(questId);
     if (!quest)
@@ -557,13 +539,8 @@
 
     if (!_player->CanSeeStartQuest(quest) && _player->GetQuestStatus(questId) == QUEST_STATUS_NONE)
     {
-<<<<<<< HEAD
-        TC_LOG_ERROR(LOG_FILTER_NETWORKIO, "Possible hacking attempt: Player %s [guid: %u] tried to complete quest [entry: %u] without being in possession of the quest!",
+        TC_LOG_ERROR("network", "Possible hacking attempt: Player %s [guid: %u] tried to complete quest [entry: %u] without being in possession of the quest!",
             _player->GetName().c_str(), _player->GetGUIDLow(), questId);
-=======
-        TC_LOG_ERROR("network", "Possible hacking attempt: Player %s [guid: %u] tried to complete quest [entry: %u] without being in possession of the quest!",
-                      _player->GetName().c_str(), _player->GetGUIDLow(), questId);
->>>>>>> 2275d323
         return;
     }
 
