/*
 * Copyright (C) 2008-2016 TrinityCore <http://www.trinitycore.org/>
 * Copyright (C) 2005-2009 MaNGOS <http://getmangos.com/>
 *
 * This program is free software; you can redistribute it and/or modify it
 * under the terms of the GNU General Public License as published by the
 * Free Software Foundation; either version 2 of the License, or (at your
 * option) any later version.
 *
 * This program is distributed in the hope that it will be useful, but WITHOUT
 * ANY WARRANTY; without even the implied warranty of MERCHANTABILITY or
 * FITNESS FOR A PARTICULAR PURPOSE. See the GNU General Public License for
 * more details.
 *
 * You should have received a copy of the GNU General Public License along
 * with this program. If not, see <http://www.gnu.org/licenses/>.
 */

#include "Common.h"
#include "Log.h"
#include "WorldPacket.h"
#include "WorldSession.h"
#include "World.h"
#include "ObjectMgr.h"
#include "Player.h"
#include "GossipDef.h"
#include "QuestDef.h"
#include "ObjectAccessor.h"
#include "Group.h"
#include "Battleground.h"
#include "ScriptMgr.h"
#include "GameObjectAI.h"

void WorldSession::HandleQuestgiverStatusQueryOpcode(WorldPacket& recvData)
{
    ObjectGuid guid;
    recvData >> guid;
    uint32 questStatus = DIALOG_STATUS_NONE;

    Object* questGiver = ObjectAccessor::GetObjectByTypeMask(*_player, guid, TYPEMASK_UNIT | TYPEMASK_GAMEOBJECT);
    if (!questGiver)
    {
        TC_LOG_INFO("network", "Error in CMSG_QUESTGIVER_STATUS_QUERY, called for non-existing questgiver (%s)", guid.ToString().c_str());
        return;
    }

    switch (questGiver->GetTypeId())
    {
        case TYPEID_UNIT:
        {
            TC_LOG_DEBUG("network", "WORLD: Received CMSG_QUESTGIVER_STATUS_QUERY for npc, guid = %u", questGiver->GetGUID().GetCounter());
            if (!questGiver->ToCreature()->IsHostileTo(_player)) // do not show quest status to enemies
                questStatus = _player->GetQuestDialogStatus(questGiver);
            break;
        }
        case TYPEID_GAMEOBJECT:
        {
            TC_LOG_DEBUG("network", "WORLD: Received CMSG_QUESTGIVER_STATUS_QUERY for GameObject guid = %u", questGiver->GetGUID().GetCounter());
            questStatus = _player->GetQuestDialogStatus(questGiver);
            break;
        }
        default:
            TC_LOG_ERROR("network", "QuestGiver called for unexpected type %u", questGiver->GetTypeId());
            break;
    }

    //inform client about status of quest
    _player->PlayerTalkClass->SendQuestGiverStatus(questStatus, guid);
}

void WorldSession::HandleQuestgiverHelloOpcode(WorldPacket& recvData)
{
    ObjectGuid guid;
    recvData >> guid;

    TC_LOG_DEBUG("network", "WORLD: Received CMSG_QUESTGIVER_HELLO %s", guid.ToString().c_str());

    Creature* creature = GetPlayer()->GetNPCIfCanInteractWith(guid, UNIT_NPC_FLAG_NONE);
    if (!creature)
    {
        TC_LOG_DEBUG("network", "WORLD: HandleQuestgiverHelloOpcode - %s not found or you can't interact with him.",
            guid.ToString().c_str());
        return;
    }

    // remove fake death
    if (GetPlayer()->HasUnitState(UNIT_STATE_DIED))
        GetPlayer()->RemoveAurasByType(SPELL_AURA_FEIGN_DEATH);
    // Stop the npc if moving
    creature->StopMoving();

    if (sScriptMgr->OnGossipHello(_player, creature))
        return;

    _player->PrepareGossipMenu(creature, creature->GetCreatureTemplate()->GossipMenuId, true);
    _player->SendPreparedGossip(creature);

    creature->AI()->sGossipHello(_player);
}

void WorldSession::HandleQuestgiverAcceptQuestOpcode(WorldPacket& recvData)
{
    ObjectGuid guid;
    uint32 questId;
    uint32 startCheat;
    recvData >> guid >> questId >> startCheat;

    TC_LOG_DEBUG("network", "WORLD: Received CMSG_QUESTGIVER_ACCEPT_QUEST %s, quest = %u, startCheat = %u", guid.ToString().c_str(), questId, startCheat);

    Object* object;
    if (!guid.IsPlayer())
        object = ObjectAccessor::GetObjectByTypeMask(*_player, guid, TYPEMASK_UNIT | TYPEMASK_GAMEOBJECT | TYPEMASK_ITEM);
    else
        object = ObjectAccessor::FindPlayer(guid);

#define CLOSE_GOSSIP_CLEAR_DIVIDER() \
    do { \
        _player->PlayerTalkClass->SendCloseGossip(); \
        _player->SetDivider(ObjectGuid::Empty); \
    } while (0)

    // no or incorrect quest giver
    if (!object)
    {
        CLOSE_GOSSIP_CLEAR_DIVIDER();
        return;
    }

    if (Player* playerQuestObject = object->ToPlayer())
    {
        if ((_player->GetDivider() && _player->GetDivider() != guid) || !playerQuestObject->CanShareQuest(questId))
<<<<<<< HEAD
=======
        {
            CLOSE_GOSSIP_CLEAR_DIVIDER();
            return;
        }
        if (!_player->IsInSameRaidWith(playerQuestObject))
>>>>>>> 233297c5
        {
            CLOSE_GOSSIP_CLEAR_DIVIDER();
            return;
        }
    }
    else
    {
        if (!object->hasQuest(questId))
        {
            CLOSE_GOSSIP_CLEAR_DIVIDER();
            return;
        }
    }

    // some kind of WPE protection
    if (!_player->CanInteractWithQuestGiver(object))
    {
        CLOSE_GOSSIP_CLEAR_DIVIDER();
        return;
    }

    if (Quest const* quest = sObjectMgr->GetQuestTemplate(questId))
    {
        // prevent cheating
        if (!GetPlayer()->CanTakeQuest(quest, true))
        {
            CLOSE_GOSSIP_CLEAR_DIVIDER();
            return;
        }

        if (!_player->GetDivider().IsEmpty())
        {
            Player* player = ObjectAccessor::FindPlayer(_player->GetDivider());
            if (player)
            {
                player->SendPushToPartyResponse(_player, QUEST_PARTY_MSG_ACCEPT_QUEST);
                _player->SetDivider(ObjectGuid::Empty);
            }
        }

        if (_player->CanAddQuest(quest, true))
        {
            _player->AddQuestAndCheckCompletion(quest, object);

            if (quest->HasFlag(QUEST_FLAGS_PARTY_ACCEPT))
            {
                if (Group* group = _player->GetGroup())
                {
                    for (GroupReference* itr = group->GetFirstMember(); itr != NULL; itr = itr->next())
                    {
                        Player* player = itr->GetSource();

                        if (!player || player == _player)     // not self
                            continue;

                        if (player->CanTakeQuest(quest, true))
                        {
                            player->SetDivider(_player->GetGUID());

                            // need confirmation that any gossip window will close
                            player->PlayerTalkClass->SendCloseGossip();

                            _player->SendQuestConfirmAccept(quest, player);
                        }
                    }
                }
            }

            _player->PlayerTalkClass->SendCloseGossip();

            if (quest->GetSrcSpell() > 0)
                _player->CastSpell(_player, quest->GetSrcSpell(), true);

            return;
        }
    }

    CLOSE_GOSSIP_CLEAR_DIVIDER();

#undef CLOSE_GOSSIP_CLEAR_DIVIDER
}

void WorldSession::HandleQuestgiverQueryQuestOpcode(WorldPacket& recvData)
{
    ObjectGuid guid;
    uint32 questId;
    uint8 unk1;
    recvData >> guid >> questId >> unk1;
    TC_LOG_DEBUG("network", "WORLD: Received CMSG_QUESTGIVER_QUERY_QUEST npc = %s, quest = %u, unk1 = %u", guid.ToString().c_str(), questId, unk1);

    // Verify that the guid is valid and is a questgiver or involved in the requested quest
    Object* object = ObjectAccessor::GetObjectByTypeMask(*_player, guid, TYPEMASK_UNIT | TYPEMASK_GAMEOBJECT | TYPEMASK_ITEM);
    if (!object || (!object->hasQuest(questId) && !object->hasInvolvedQuest(questId)))
    {
        _player->PlayerTalkClass->SendCloseGossip();
        return;
    }

    if (Quest const* quest = sObjectMgr->GetQuestTemplate(questId))
    {
        if (!_player->CanTakeQuest(quest, true))
            return;

        if (quest->IsAutoAccept() && _player->CanAddQuest(quest, true))
            _player->AddQuestAndCheckCompletion(quest, object);

        if (quest->IsAutoComplete())
            _player->PlayerTalkClass->SendQuestGiverRequestItems(quest, object->GetGUID(), _player->CanCompleteQuest(quest->GetQuestId()), true);
        else
            _player->PlayerTalkClass->SendQuestGiverQuestDetails(quest, object->GetGUID(), true);
    }
}

void WorldSession::HandleQuestQueryOpcode(WorldPacket& recvData)
{
    if (!_player)
        return;

    uint32 questId;
    recvData >> questId;
    TC_LOG_DEBUG("network", "WORLD: Received CMSG_QUEST_QUERY quest = %u", questId);

    if (Quest const* quest = sObjectMgr->GetQuestTemplate(questId))
        _player->PlayerTalkClass->SendQuestQueryResponse(quest);
}

void WorldSession::HandleQuestgiverChooseRewardOpcode(WorldPacket& recvData)
{
    uint32 questId, reward;
    ObjectGuid guid;
    recvData >> guid >> questId >> reward;

    if (reward >= QUEST_REWARD_CHOICES_COUNT)
    {
        TC_LOG_ERROR("network", "Error in CMSG_QUESTGIVER_CHOOSE_REWARD: player %s (guid %d) tried to get invalid reward (%u) (possible packet-hacking detected)", _player->GetName().c_str(), _player->GetGUID().GetCounter(), reward);
        return;
    }

    TC_LOG_DEBUG("network", "WORLD: Received CMSG_QUESTGIVER_CHOOSE_REWARD npc = %s, quest = %u, reward = %u", guid.ToString().c_str(), questId, reward);

    Quest const* quest = sObjectMgr->GetQuestTemplate(questId);
    if (!quest)
        return;

    Object* object = _player;

    if (!quest->HasFlag(QUEST_FLAGS_AUTOCOMPLETE))
    {
<<<<<<< HEAD
        object = ObjectAccessor::GetObjectByTypeMask(*_player, guid, TYPEMASK_UNIT|TYPEMASK_GAMEOBJECT);
        if (!object || !object->hasInvolvedQuest(questId))
=======
        if ((!_player->CanSeeStartQuest(quest) &&  _player->GetQuestStatus(questId) == QUEST_STATUS_NONE) ||
            (_player->GetQuestStatus(questId) != QUEST_STATUS_COMPLETE && !quest->IsAutoComplete()))
        {
            TC_LOG_ERROR("network", "Error in QUEST_STATUS_COMPLETE: player %s (guid %u) tried to complete quest %u, but is not allowed to do so (possible packet-hacking or high latency)",
                           _player->GetName().c_str(), _player->GetGUID().GetCounter(), questId);
>>>>>>> 233297c5
            return;

        // some kind of WPE protection
        if (!_player->CanInteractWithQuestGiver(object))
            return;
    }

    if ((!_player->CanSeeStartQuest(quest) &&  _player->GetQuestStatus(questId) == QUEST_STATUS_NONE) ||
        (_player->GetQuestStatus(questId) != QUEST_STATUS_COMPLETE && !quest->IsAutoComplete()))
    {
        TC_LOG_ERROR("network", "Error in QUEST_STATUS_COMPLETE: player %s (guid %u) tried to complete quest %u, but is not allowed to do so (possible packet-hacking or high latency)",
                        _player->GetName().c_str(), _player->GetGUID().GetCounter(), questId);
        return;
    }

    if (_player->CanRewardQuest(quest, reward, true))
    {
        _player->RewardQuest(quest, reward, object);

        switch (object->GetTypeId())
        {
            case TYPEID_UNIT:
            case TYPEID_PLAYER:
            {
                //For AutoSubmition was added plr case there as it almost same exclute AI script cases.
                Creature* creatureQGiver = object->ToCreature();
                if (!creatureQGiver || !sScriptMgr->OnQuestReward(_player, creatureQGiver, quest, reward))
                {
                    // Send next quest
                    if (Quest const* nextQuest = _player->GetNextQuest(guid, quest))
                    {
                        // Only send the quest to the player if the conditions are met
                        if (_player->CanTakeQuest(nextQuest, false))
                        {
                            if (nextQuest->IsAutoAccept() && _player->CanAddQuest(nextQuest, true))
                                _player->AddQuestAndCheckCompletion(nextQuest, object);

                            _player->PlayerTalkClass->SendQuestGiverQuestDetails(nextQuest, guid, true);
                        }
                    }

                    if (creatureQGiver)
                        creatureQGiver->AI()->sQuestReward(_player, quest, reward);
                }
                break;
            }
            case TYPEID_GAMEOBJECT:
            {
                GameObject* questGiver = object->ToGameObject();
                if (!sScriptMgr->OnQuestReward(_player, questGiver, quest, reward))
                {
                    // Send next quest
                    if (Quest const* nextQuest = _player->GetNextQuest(guid, quest))
                    {
                        // Only send the quest to the player if the conditions are met
                        if (_player->CanTakeQuest(nextQuest, false))
                        {
                            if (nextQuest->IsAutoAccept() && _player->CanAddQuest(nextQuest, true))
                                _player->AddQuestAndCheckCompletion(nextQuest, object);

                            _player->PlayerTalkClass->SendQuestGiverQuestDetails(nextQuest, guid, true);
                        }
                    }

                    questGiver->AI()->QuestReward(_player, quest, reward);
                }
                break;
            }
            default:
                break;
        }
    }
    else
        _player->PlayerTalkClass->SendQuestGiverOfferReward(quest, guid, true);
}

void WorldSession::HandleQuestgiverRequestRewardOpcode(WorldPacket& recvData)
{
    uint32 questId;
    ObjectGuid guid;
    recvData >> guid >> questId;

    TC_LOG_DEBUG("network", "WORLD: Received CMSG_QUESTGIVER_REQUEST_REWARD npc = %s, quest = %u", guid.ToString().c_str(), questId);

    if (guid != _player->GetGUID())
    {
        Object* object = ObjectAccessor::GetObjectByTypeMask(*_player, guid, TYPEMASK_UNIT | TYPEMASK_GAMEOBJECT);
        if (!object || !object->hasInvolvedQuest(questId))
            return;
        // some kind of WPE protection
        if (!_player->CanInteractWithQuestGiver(object))
            return;
    }

    if (_player->CanCompleteQuest(questId))
        _player->CompleteQuest(questId);

    if (_player->GetQuestStatus(questId) != QUEST_STATUS_COMPLETE)
        return;

    if (Quest const* quest = sObjectMgr->GetQuestTemplate(questId))
        _player->PlayerTalkClass->SendQuestGiverOfferReward(quest, guid, true);
}

void WorldSession::HandleQuestgiverCancel(WorldPacket& /*recvData*/)
{
    TC_LOG_DEBUG("network", "WORLD: Received CMSG_QUESTGIVER_CANCEL");

    _player->PlayerTalkClass->SendCloseGossip();
}

void WorldSession::HandleQuestLogSwapQuest(WorldPacket& recvData)
{
    uint8 slot1, slot2;
    recvData >> slot1 >> slot2;

    if (slot1 == slot2 || slot1 >= MAX_QUEST_LOG_SIZE || slot2 >= MAX_QUEST_LOG_SIZE)
        return;

    TC_LOG_DEBUG("network", "WORLD: Received CMSG_QUESTLOG_SWAP_QUEST slot 1 = %u, slot 2 = %u", slot1, slot2);

    GetPlayer()->SwapQuestSlot(slot1, slot2);
}

void WorldSession::HandleQuestLogRemoveQuest(WorldPacket& recvData)
{
    uint8 slot;
    recvData >> slot;

    TC_LOG_DEBUG("network", "WORLD: Received CMSG_QUESTLOG_REMOVE_QUEST slot = %u", slot);

    if (slot < MAX_QUEST_LOG_SIZE)
    {
        if (uint32 questId = _player->GetQuestSlotQuestId(slot))
        {
            if (!_player->TakeQuestSourceItem(questId, true))
                return;                                     // can't un-equip some items, reject quest cancel

            if (Quest const* quest = sObjectMgr->GetQuestTemplate(questId))
            {
                if (quest->HasSpecialFlag(QUEST_SPECIAL_FLAGS_TIMED))
                    _player->RemoveTimedQuest(questId);

                if (quest->HasFlag(QUEST_FLAGS_FLAGS_PVP))
                {
                    _player->pvpInfo.IsHostile = _player->pvpInfo.IsInHostileArea || _player->HasPvPForcingQuest();
                    _player->UpdatePvPState();
                }
            }

            _player->TakeQuestSourceItem(questId, true); // remove quest src item from player
            _player->RemoveActiveQuest(questId);
            _player->RemoveTimedAchievement(ACHIEVEMENT_TIMED_TYPE_QUEST, questId);

            TC_LOG_INFO("network", "Player %u abandoned quest %u", _player->GetGUID().GetCounter(), questId);

            if (sWorld->getBoolConfig(CONFIG_QUEST_ENABLE_QUEST_TRACKER)) // check if Quest Tracker is enabled
            {
                // prepare Quest Tracker datas
                PreparedStatement* stmt = CharacterDatabase.GetPreparedStatement(CHAR_UPD_QUEST_TRACK_ABANDON_TIME);
                stmt->setUInt32(0, questId);
                stmt->setUInt32(1, _player->GetGUID().GetCounter());

                // add to Quest Tracker
                CharacterDatabase.Execute(stmt);
            }
        }

        _player->SetQuestSlot(slot, 0);

        _player->UpdateAchievementCriteria(ACHIEVEMENT_CRITERIA_TYPE_QUEST_ABANDONED, 1);
    }
}

void WorldSession::HandleQuestConfirmAccept(WorldPacket& recvData)
{
    uint32 questId;
    recvData >> questId;

    TC_LOG_DEBUG("network", "WORLD: Received CMSG_QUEST_CONFIRM_ACCEPT questId = %u", questId);

    if (Quest const* quest = sObjectMgr->GetQuestTemplate(questId))
    {
        if (!quest->HasFlag(QUEST_FLAGS_PARTY_ACCEPT))
            return;

        Player* originalPlayer = ObjectAccessor::FindPlayer(_player->GetDivider());
        if (!originalPlayer)
            return;

        if (!_player->IsInSameRaidWith(originalPlayer))
            return;

        if (!originalPlayer->IsActiveQuest(questId))
            return;

        if (!_player->CanTakeQuest(quest, true))
            return;

        if (_player->CanAddQuest(quest, true))
        {
            _player->AddQuestAndCheckCompletion(quest, NULL); // NULL, this prevent DB script from duplicate running

            if (quest->GetSrcSpell() > 0)
                _player->CastSpell(_player, quest->GetSrcSpell(), true);
        }
    }

    _player->SetDivider(ObjectGuid::Empty);
}

void WorldSession::HandleQuestgiverCompleteQuest(WorldPacket& recvData)
{
    uint32 questId;
    ObjectGuid guid; // NPC / GameObject guid for normal quest completion. Player guid for self-completed quests
    bool autoCompleteMode;      // 0 - standart complete quest mode with npc, 1 - auto-complete mode
    recvData >> guid >> questId >> autoCompleteMode;

    TC_LOG_DEBUG("network", "WORLD: Received CMSG_QUESTGIVER_COMPLETE_QUEST npc = %s, questId = %u self-complete: %u", guid.ToString().c_str(), questId, autoCompleteMode ? 1 : 0);

    Quest const* quest = sObjectMgr->GetQuestTemplate(questId);
    if (!quest)
        return;

    if (autoCompleteMode && !quest->HasFlag(QUEST_FLAGS_AUTOCOMPLETE))
        return;

    Object* object = nullptr;
    if (autoCompleteMode)
        object = _player;
    else
        object = ObjectAccessor::GetObjectByTypeMask(*_player, guid, TYPEMASK_UNIT | TYPEMASK_GAMEOBJECT);

    if (!object)
        return;

    if (autoCompleteMode == 0)
    {
        if (!object->hasInvolvedQuest(questId))
            return;

        // some kind of WPE protection
        if (!_player->CanInteractWithQuestGiver(object))
            return;
    }
    else
    {
        // Do not allow completing quests on other players.
        if (guid != _player->GetGUID())
            return;
    }

    if (!_player->CanSeeStartQuest(quest) && _player->GetQuestStatus(questId) == QUEST_STATUS_NONE)
    {
        TC_LOG_ERROR("network", "Possible hacking attempt: Player %s [guid: %u] tried to complete quest [entry: %u] without being in possession of the quest!",
<<<<<<< HEAD
            _player->GetName().c_str(), _player->GetGUID().GetCounter(), questId);
=======
                      _player->GetName().c_str(), _player->GetGUID().GetCounter(), questId);
>>>>>>> 233297c5
        return;
    }

    if (Battleground* bg = _player->GetBattleground())
        bg->HandleQuestComplete(questId, _player);

    if (_player->GetQuestStatus(questId) != QUEST_STATUS_COMPLETE)
    {
        if (quest->IsRepeatable())
            _player->PlayerTalkClass->SendQuestGiverRequestItems(quest, guid, _player->CanCompleteRepeatableQuest(quest), false);
        else
            _player->PlayerTalkClass->SendQuestGiverRequestItems(quest, guid, _player->CanRewardQuest(quest, false), false);
    }
    else
    {
        if (quest->GetReqItemsCount())                  // some items required
            _player->PlayerTalkClass->SendQuestGiverRequestItems(quest, guid, _player->CanRewardQuest(quest, false), false);
        else                                            // no items required
            _player->PlayerTalkClass->SendQuestGiverOfferReward(quest, guid, true);
    }
}

void WorldSession::HandleQuestgiverQuestAutoLaunch(WorldPacket& /*recvPacket*/)
{
    TC_LOG_DEBUG("network", "WORLD: Received CMSG_QUESTGIVER_QUEST_AUTOLAUNCH");
}

void WorldSession::HandlePushQuestToParty(WorldPacket& recvPacket)
{
    uint32 questId;
    recvPacket >> questId;

    if (!_player->CanShareQuest(questId))
        return;

    TC_LOG_DEBUG("network", "WORLD: Received CMSG_PUSHQUESTTOPARTY questId = %u", questId);

    Quest const* quest = sObjectMgr->GetQuestTemplate(questId);
    if (!quest)
        return;

    Player * const sender = GetPlayer();

    Group* group = sender->GetGroup();
    if (!group)
        return;

    for (GroupReference* itr = group->GetFirstMember(); itr != NULL; itr = itr->next())
    {
        Player* receiver = itr->GetSource();

        if (!receiver || receiver == sender)
            continue;

        if (!receiver->SatisfyQuestStatus(quest, false))
        {
            sender->SendPushToPartyResponse(receiver, QUEST_PARTY_MSG_HAVE_QUEST);
            continue;
        }

        if (receiver->GetQuestStatus(questId) == QUEST_STATUS_COMPLETE)
        {
            sender->SendPushToPartyResponse(receiver, QUEST_PARTY_MSG_FINISH_QUEST);
            continue;
        }

        if (!receiver->CanTakeQuest(quest, false))
        {
            sender->SendPushToPartyResponse(receiver, QUEST_PARTY_MSG_CANT_TAKE_QUEST);
            continue;
        }

        if (!receiver->SatisfyQuestLog(false))
        {
            sender->SendPushToPartyResponse(receiver, QUEST_PARTY_MSG_LOG_FULL);
            continue;
        }

        if (receiver->GetDivider())
        {
            sender->SendPushToPartyResponse(receiver, QUEST_PARTY_MSG_BUSY);
            continue;
        }

        sender->SendPushToPartyResponse(receiver, QUEST_PARTY_MSG_SHARING_QUEST);

        if (quest->IsAutoAccept() && receiver->CanAddQuest(quest, true) && receiver->CanTakeQuest(quest, true))
            receiver->AddQuestAndCheckCompletion(quest, sender);

        if (quest->IsAutoComplete() && quest->IsRepeatable() && !quest->IsDailyOrWeekly())
            receiver->PlayerTalkClass->SendQuestGiverRequestItems(quest, sender->GetGUID(), receiver->CanCompleteRepeatableQuest(quest), true);
        else
        {
            receiver->SetDivider(sender->GetGUID());
            receiver->PlayerTalkClass->SendQuestGiverQuestDetails(quest, receiver->GetGUID(), true);
        }
    }
}

void WorldSession::HandleQuestPushResult(WorldPacket& recvPacket)
{
    ObjectGuid guid;
    uint32 questId;
    uint8 msg;
    recvPacket >> guid >> questId >> msg;

    TC_LOG_DEBUG("network", "WORLD: Received MSG_QUEST_PUSH_RESULT");

    if (_player->GetDivider())
    {
        if (_player->GetDivider() == guid)
        {
            Player* player = ObjectAccessor::FindPlayer(_player->GetDivider());
            if (player)
            {
                WorldPacket data(MSG_QUEST_PUSH_RESULT, 8 + 4 + 1);
                data << uint64(_player->GetGUID());
                data << uint8(msg);                             // valid values: 0-8
                player->SendDirectMessage(&data);
            }
        }
        _player->SetDivider(ObjectGuid::Empty);
    }
}

void WorldSession::HandleQuestgiverStatusMultipleQuery(WorldPacket& /*recvPacket*/)
{
    TC_LOG_DEBUG("network", "WORLD: Received CMSG_QUESTGIVER_STATUS_MULTIPLE_QUERY");

    uint32 count = 0;

    WorldPacket data(SMSG_QUESTGIVER_STATUS_MULTIPLE, 4 + 8 + 4);
    data << uint32(count);                                  // placeholder

    for (auto itr = _player->m_clientGUIDs.begin(); itr != _player->m_clientGUIDs.end(); ++itr)
    {
        uint32 questStatus = DIALOG_STATUS_NONE;

        if (itr->IsAnyTypeCreature())
        {
            // need also pet quests case support
            Creature* questgiver = ObjectAccessor::GetCreatureOrPetOrVehicle(*GetPlayer(), *itr);
            if (!questgiver || questgiver->IsHostileTo(_player))
                continue;
            if (!questgiver->HasFlag(UNIT_NPC_FLAGS, UNIT_NPC_FLAG_QUESTGIVER))
                continue;

            questStatus = _player->GetQuestDialogStatus(questgiver);

            data << uint64(questgiver->GetGUID());
            data << uint32(questStatus);
            ++count;
        }
        else if (itr->IsGameObject())
        {
            GameObject* questgiver = GetPlayer()->GetMap()->GetGameObject(*itr);
            if (!questgiver || questgiver->GetGoType() != GAMEOBJECT_TYPE_QUESTGIVER)
                continue;

            questStatus = _player->GetQuestDialogStatus(questgiver);

            data << uint64(questgiver->GetGUID());
            data << uint32(questStatus);
            ++count;
        }
    }

    data.put<uint32>(0, count);                             // write real count
    SendPacket(&data);
}

void WorldSession::HandleQueryQuestsCompleted(WorldPacket& /*recvData*/)
{
    size_t rew_count = _player->GetRewardedQuestCount();

    WorldPacket data(SMSG_QUERY_QUESTS_COMPLETED_RESPONSE, 4 + 4 * rew_count);
    data << uint32(rew_count);

    const RewardedQuestSet &rewQuests = _player->getRewardedQuests();
    for (RewardedQuestSet::const_iterator itr = rewQuests.begin(); itr != rewQuests.end(); ++itr)
        data << uint32(*itr);

    SendPacket(&data);
}<|MERGE_RESOLUTION|>--- conflicted
+++ resolved
@@ -129,14 +129,11 @@
     if (Player* playerQuestObject = object->ToPlayer())
     {
         if ((_player->GetDivider() && _player->GetDivider() != guid) || !playerQuestObject->CanShareQuest(questId))
-<<<<<<< HEAD
-=======
         {
             CLOSE_GOSSIP_CLEAR_DIVIDER();
             return;
         }
         if (!_player->IsInSameRaidWith(playerQuestObject))
->>>>>>> 233297c5
         {
             CLOSE_GOSSIP_CLEAR_DIVIDER();
             return;
@@ -285,16 +282,8 @@
 
     if (!quest->HasFlag(QUEST_FLAGS_AUTOCOMPLETE))
     {
-<<<<<<< HEAD
         object = ObjectAccessor::GetObjectByTypeMask(*_player, guid, TYPEMASK_UNIT|TYPEMASK_GAMEOBJECT);
         if (!object || !object->hasInvolvedQuest(questId))
-=======
-        if ((!_player->CanSeeStartQuest(quest) &&  _player->GetQuestStatus(questId) == QUEST_STATUS_NONE) ||
-            (_player->GetQuestStatus(questId) != QUEST_STATUS_COMPLETE && !quest->IsAutoComplete()))
-        {
-            TC_LOG_ERROR("network", "Error in QUEST_STATUS_COMPLETE: player %s (guid %u) tried to complete quest %u, but is not allowed to do so (possible packet-hacking or high latency)",
-                           _player->GetName().c_str(), _player->GetGUID().GetCounter(), questId);
->>>>>>> 233297c5
             return;
 
         // some kind of WPE protection
@@ -550,11 +539,7 @@
     if (!_player->CanSeeStartQuest(quest) && _player->GetQuestStatus(questId) == QUEST_STATUS_NONE)
     {
         TC_LOG_ERROR("network", "Possible hacking attempt: Player %s [guid: %u] tried to complete quest [entry: %u] without being in possession of the quest!",
-<<<<<<< HEAD
             _player->GetName().c_str(), _player->GetGUID().GetCounter(), questId);
-=======
-                      _player->GetName().c_str(), _player->GetGUID().GetCounter(), questId);
->>>>>>> 233297c5
         return;
     }
 
