--- conflicted
+++ resolved
@@ -309,22 +309,10 @@
                     if (Quest const* nextQuest = _player->GetNextQuest(guid, quest))
                     {
                         // Only send the quest to the player if the conditions are met
-                        if (_player->CanTakeQuest(nextQuest, true))
+                        if (_player->CanTakeQuest(nextQuest, false))
                         {
-<<<<<<< HEAD
                             if (nextQuest->IsAutoAccept() && _player->CanAddQuest(nextQuest, true))
                                 _player->AddQuestAndCheckCompletion(nextQuest, object);
-=======
-                            // Only send the quest to the player if the conditions are met
-                            if (_player->CanTakeQuest(nextQuest, false))
-                            {
-                                if (nextQuest->IsAutoAccept() && _player->CanAddQuest(nextQuest, true))
-                                    _player->AddQuestAndCheckCompletion(nextQuest, object);
-
-                                _player->PlayerTalkClass->SendQuestGiverQuestDetails(nextQuest, guid, true);
-                            }
-                        }
->>>>>>> f39f6b96
 
                             _player->PlayerTalkClass->SendQuestGiverQuestDetails(nextQuest, guid, true);
                         }
@@ -344,22 +332,10 @@
                     if (Quest const* nextQuest = _player->GetNextQuest(guid, quest))
                     {
                         // Only send the quest to the player if the conditions are met
-                        if (_player->CanTakeQuest(nextQuest, true))
+                        if (_player->CanTakeQuest(nextQuest, false))
                         {
-<<<<<<< HEAD
                             if (nextQuest->IsAutoAccept() && _player->CanAddQuest(nextQuest, true))
                                 _player->AddQuestAndCheckCompletion(nextQuest, object);
-=======
-                            // Only send the quest to the player if the conditions are met
-                            if (_player->CanTakeQuest(nextQuest, false))
-                            {
-                                if (nextQuest->IsAutoAccept() && _player->CanAddQuest(nextQuest, true))
-                                    _player->AddQuestAndCheckCompletion(nextQuest, object);
-
-                                _player->PlayerTalkClass->SendQuestGiverQuestDetails(nextQuest, guid, true);
-                            }
-                        }
->>>>>>> f39f6b96
 
                             _player->PlayerTalkClass->SendQuestGiverQuestDetails(nextQuest, guid, true);
                         }
