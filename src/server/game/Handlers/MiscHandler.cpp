--- conflicted
+++ resolved
@@ -755,7 +755,6 @@
     if (player->isDebugAreaTriggers)
         ChatHandler(player->GetSession()).PSendSysMessage(LANG_DEBUG_AREATRIGGER_REACHED, triggerId);
 
-<<<<<<< HEAD
     // @tswow-begin
     bool canceled = false;
     FIRE_ID(
@@ -770,11 +769,9 @@
         return;
     }
     // @tswow-end
-=======
     if (!sConditionMgr->IsObjectMeetingNotGroupedConditions(CONDITION_SOURCE_TYPE_AREATRIGGER_CLIENT_TRIGGERED, atEntry->ID, player))
         return;
 
->>>>>>> 0b105142
     if (sScriptMgr->OnAreaTrigger(player, atEntry))
         return;
 
