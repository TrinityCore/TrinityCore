/*
 * Copyright (C) 2008-2012 TrinityCore <http://www.trinitycore.org/>
 * Copyright (C) 2005-2009 MaNGOS <http://getmangos.com/>
 *
 * This program is free software; you can redistribute it and/or modify it
 * under the terms of the GNU General Public License as published by the
 * Free Software Foundation; either version 2 of the License, or (at your
 * option) any later version.
 *
 * This program is distributed in the hope that it will be useful, but WITHOUT
 * ANY WARRANTY; without even the implied warranty of MERCHANTABILITY or
 * FITNESS FOR A PARTICULAR PURPOSE. See the GNU General Public License for
 * more details.
 *
 * You should have received a copy of the GNU General Public License along
 * with this program. If not, see <http://www.gnu.org/licenses/>.
 */

#include "Common.h"
#include "Language.h"
#include "DatabaseEnv.h"
#include "WorldPacket.h"
#include "Opcodes.h"
#include "Log.h"
#include "Player.h"
#include "GossipDef.h"
#include "World.h"
#include "ObjectMgr.h"
#include "GuildMgr.h"
#include "WorldSession.h"
#include "BigNumber.h"
#include "SHA1.h"
#include "UpdateData.h"
#include "LootMgr.h"
#include "Chat.h"
#include "zlib.h"
#include "ObjectAccessor.h"
#include "Object.h"
#include "Battleground.h"
#include "OutdoorPvP.h"
#include "Pet.h"
#include "SocialMgr.h"
#include "CellImpl.h"
#include "AccountMgr.h"
#include "Vehicle.h"
#include "CreatureAI.h"
#include "DBCEnums.h"
#include "ScriptMgr.h"
#include "MapManager.h"
#include "InstanceScript.h"
#include "GameObjectAI.h"
#include "Group.h"
#include "AccountMgr.h"
#include "Spell.h"
#include "BattlegroundMgr.h"
#include "Battlefield.h"
#include "BattlefieldMgr.h"

void WorldSession::HandleRepopRequestOpcode(WorldPacket& recvData)
{
    sLog->outDebug(LOG_FILTER_NETWORKIO, "WORLD: Recvd CMSG_REPOP_REQUEST Message");

    recvData.read_skip<uint8>(); // FromLua ?

    if (GetPlayer()->isAlive() || GetPlayer()->HasFlag(PLAYER_FLAGS, PLAYER_FLAGS_GHOST))
        return;

    if (GetPlayer()->HasAuraType(SPELL_AURA_PREVENT_RESURRECTION))
        return; // silently return, client should display the error by itself

    // the world update order is sessions, players, creatures
    // the netcode runs in parallel with all of these
    // creatures can kill players
    // so if the server is lagging enough the player can
    // release spirit after he's killed but before he is updated
    if (GetPlayer()->getDeathState() == JUST_DIED)
    {
        sLog->outDebug(LOG_FILTER_NETWORKIO, "HandleRepopRequestOpcode: got request after player %s(%d) was killed and before he was updated", GetPlayer()->GetName(), GetPlayer()->GetGUIDLow());
        GetPlayer()->KillPlayer();
    }

    //this is spirit release confirm?
    GetPlayer()->RemovePet(NULL, PET_SAVE_NOT_IN_SLOT, true);
    GetPlayer()->BuildPlayerRepop();
    GetPlayer()->RepopAtGraveyard();
}

void WorldSession::HandleGossipSelectOptionOpcode(WorldPacket& recvData)
{
    sLog->outDebug(LOG_FILTER_NETWORKIO, "WORLD: CMSG_GOSSIP_SELECT_OPTION");

    uint32 gossipListId;
    uint32 menuId;
    uint64 guid;
    std::string code = "";

    recvData >> guid >> menuId >> gossipListId;

    if (_player->PlayerTalkClass->IsGossipOptionCoded(gossipListId))
        recvData >> code;

    Creature* unit = NULL;
    GameObject* go = NULL;
    if (IS_CRE_OR_VEH_GUID(guid))
    {
        unit = GetPlayer()->GetNPCIfCanInteractWith(guid, UNIT_NPC_FLAG_NONE);
        if (!unit)
        {
            sLog->outDebug(LOG_FILTER_NETWORKIO, "WORLD: HandleGossipSelectOptionOpcode - Unit (GUID: %u) not found or you can't interact with him.", uint32(GUID_LOPART(guid)));
            return;
        }
    }
    else if (IS_GAMEOBJECT_GUID(guid))
    {
        go = _player->GetMap()->GetGameObject(guid);
        if (!go)
        {
            sLog->outDebug(LOG_FILTER_NETWORKIO, "WORLD: HandleGossipSelectOptionOpcode - GameObject (GUID: %u) not found.", uint32(GUID_LOPART(guid)));
            return;
        }
    }
    else
    {
        sLog->outDebug(LOG_FILTER_NETWORKIO, "WORLD: HandleGossipSelectOptionOpcode - unsupported GUID type for highguid %u. lowpart %u.", uint32(GUID_HIPART(guid)), uint32(GUID_LOPART(guid)));
        return;
    }

    // remove fake death
    if (GetPlayer()->HasUnitState(UNIT_STATE_DIED))
        GetPlayer()->RemoveAurasByType(SPELL_AURA_FEIGN_DEATH);

    if ((unit && unit->GetCreatureTemplate()->ScriptID != unit->LastUsedScriptID) || (go && go->GetGOInfo()->ScriptId != go->LastUsedScriptID))
    {
        sLog->outDebug(LOG_FILTER_NETWORKIO, "WORLD: HandleGossipSelectOptionOpcode - Script reloaded while in use, ignoring and set new scipt id");
        if (unit)
            unit->LastUsedScriptID = unit->GetCreatureTemplate()->ScriptID;
        if (go)
            go->LastUsedScriptID = go->GetGOInfo()->ScriptId;
        _player->PlayerTalkClass->SendCloseGossip();
        return;
    }
    if (!code.empty())
    {
        if (unit)
        {
            unit->AI()->sGossipSelectCode(_player, menuId, gossipListId, code.c_str());
            if (!sScriptMgr->OnGossipSelectCode(_player, unit, _player->PlayerTalkClass->GetGossipOptionSender(gossipListId), _player->PlayerTalkClass->GetGossipOptionAction(gossipListId), code.c_str()))
                _player->OnGossipSelect(unit, gossipListId, menuId);
        }
        else
        {
            go->AI()->GossipSelectCode(_player, menuId, gossipListId, code.c_str());
            sScriptMgr->OnGossipSelectCode(_player, go, _player->PlayerTalkClass->GetGossipOptionSender(gossipListId), _player->PlayerTalkClass->GetGossipOptionAction(gossipListId), code.c_str());
        }
    }
    else
    {
        if (unit)
        {
            unit->AI()->sGossipSelect(_player, menuId, gossipListId);
            if (!sScriptMgr->OnGossipSelect(_player, unit, _player->PlayerTalkClass->GetGossipOptionSender(gossipListId), _player->PlayerTalkClass->GetGossipOptionAction(gossipListId)))
                _player->OnGossipSelect(unit, gossipListId, menuId);
        }
        else
        {
            go->AI()->GossipSelect(_player, menuId, gossipListId);
            if (!sScriptMgr->OnGossipSelect(_player, go, _player->PlayerTalkClass->GetGossipOptionSender(gossipListId), _player->PlayerTalkClass->GetGossipOptionAction(gossipListId)))
                _player->OnGossipSelect(go, gossipListId, menuId);
        }
    }
}

void WorldSession::HandleWhoOpcode(WorldPacket& recvData)
{
    sLog->outDebug(LOG_FILTER_NETWORKIO, "WORLD: Recvd CMSG_WHO Message");

    time_t now = time(NULL);
    if (now - timeLastWhoCommand < 5)
        return;
    else timeLastWhoCommand = now;

    uint32 matchcount = 0;

    uint32 level_min, level_max, racemask, classmask, zones_count, str_count;
    uint32 zoneids[10];                                     // 10 is client limit
    std::string player_name, guild_name;

    recvData >> level_min;                                 // maximal player level, default 0
    recvData >> level_max;                                 // minimal player level, default 100 (MAX_LEVEL)
    recvData >> player_name;                               // player name, case sensitive...

    recvData >> guild_name;                                // guild name, case sensitive...

    recvData >> racemask;                                  // race mask
    recvData >> classmask;                                 // class mask
    recvData >> zones_count;                               // zones count, client limit = 10 (2.0.10)

    if (zones_count > 10)
        return;                                             // can't be received from real client or broken packet

    for (uint32 i = 0; i < zones_count; ++i)
    {
        uint32 temp;
        recvData >> temp;                                  // zone id, 0 if zone is unknown...
        zoneids[i] = temp;
        sLog->outDebug(LOG_FILTER_NETWORKIO, "Zone %u: %u", i, zoneids[i]);
    }

    recvData >> str_count;                                 // user entered strings count, client limit=4 (checked on 2.0.10)

    if (str_count > 4)
        return;                                             // can't be received from real client or broken packet

    sLog->outDebug(LOG_FILTER_NETWORKIO, "Minlvl %u, maxlvl %u, name %s, guild %s, racemask %u, classmask %u, zones %u, strings %u", level_min, level_max, player_name.c_str(), guild_name.c_str(), racemask, classmask, zones_count, str_count);

    std::wstring str[4];                                    // 4 is client limit
    for (uint32 i = 0; i < str_count; ++i)
    {
        std::string temp;
        recvData >> temp;                                  // user entered string, it used as universal search pattern(guild+player name)?

        if (!Utf8toWStr(temp, str[i]))
            continue;

        wstrToLower(str[i]);

        sLog->outDebug(LOG_FILTER_NETWORKIO, "String %u: %s", i, temp.c_str());
    }

    std::wstring wplayer_name;
    std::wstring wguild_name;
    if (!(Utf8toWStr(player_name, wplayer_name) && Utf8toWStr(guild_name, wguild_name)))
        return;
    wstrToLower(wplayer_name);
    wstrToLower(wguild_name);

    // client send in case not set max level value 100 but Trinity supports 255 max level,
    // update it to show GMs with characters after 100 level
    if (level_max >= MAX_LEVEL)
        level_max = STRONG_MAX_LEVEL;

    uint32 team = _player->GetTeam();
    uint32 security = GetSecurity();
    bool allowTwoSideWhoList = sWorld->getBoolConfig(CONFIG_ALLOW_TWO_SIDE_WHO_LIST);
    uint32 gmLevelInWhoList  = sWorld->getIntConfig(CONFIG_GM_LEVEL_IN_WHO_LIST);
    uint32 displaycount = 0;

    WorldPacket data(SMSG_WHO, 50);                       // guess size
    data << uint32(matchcount);                           // placeholder, count of players matching criteria
    data << uint32(displaycount);                         // placeholder, count of players displayed

    TRINITY_READ_GUARD(HashMapHolder<Player>::LockType, *HashMapHolder<Player>::GetLock());
    HashMapHolder<Player>::MapType const& m = sObjectAccessor->GetPlayers();
    for (HashMapHolder<Player>::MapType::const_iterator itr = m.begin(); itr != m.end(); ++itr)
    {
        if (AccountMgr::IsPlayerAccount(security))
        {
            // player can see member of other team only if CONFIG_ALLOW_TWO_SIDE_WHO_LIST
            if (itr->second->GetTeam() != team && !allowTwoSideWhoList)
                continue;

            // player can see MODERATOR, GAME MASTER, ADMINISTRATOR only if CONFIG_GM_IN_WHO_LIST
            if ((itr->second->GetSession()->GetSecurity() > AccountTypes(gmLevelInWhoList)))
                continue;
        }

        //do not process players which are not in world
        if (!(itr->second->IsInWorld()))
            continue;

        // check if target is globally visible for player
        if (!(itr->second->IsVisibleGloballyFor(_player)))
            continue;

        // check if target's level is in level range
        uint8 lvl = itr->second->getLevel();
        if (lvl < level_min || lvl > level_max)
            continue;

        // check if class matches classmask
        uint32 class_ = itr->second->getClass();
        if (!(classmask & (1 << class_)))
            continue;

        // check if race matches racemask
        uint32 race = itr->second->getRace();
        if (!(racemask & (1 << race)))
            continue;

        uint32 pzoneid = itr->second->GetZoneId();
        uint8 gender = itr->second->getGender();

        bool z_show = true;
        for (uint32 i = 0; i < zones_count; ++i)
        {
            if (zoneids[i] == pzoneid)
            {
                z_show = true;
                break;
            }

            z_show = false;
        }
        if (!z_show)
            continue;

        std::string pname = itr->second->GetName();
        std::wstring wpname;
        if (!Utf8toWStr(pname, wpname))
            continue;
        wstrToLower(wpname);

        if (!(wplayer_name.empty() || wpname.find(wplayer_name) != std::wstring::npos))
            continue;

        std::string gname = sGuildMgr->GetGuildNameById(itr->second->GetGuildId());
        std::wstring wgname;
        if (!Utf8toWStr(gname, wgname))
            continue;
        wstrToLower(wgname);

        if (!(wguild_name.empty() || wgname.find(wguild_name) != std::wstring::npos))
            continue;

        std::string aname;
        if (AreaTableEntry const* areaEntry = GetAreaEntryByAreaID(itr->second->GetZoneId()))
            aname = areaEntry->area_name[GetSessionDbcLocale()];

        bool s_show = true;
        for (uint32 i = 0; i < str_count; ++i)
        {
            if (!str[i].empty())
            {
                if (wgname.find(str[i]) != std::wstring::npos ||
                    wpname.find(str[i]) != std::wstring::npos ||
                    Utf8FitTo(aname, str[i]))
                {
                    s_show = true;
                    break;
                }
                s_show = false;
            }
        }
        if (!s_show)
            continue;

        // 49 is maximum player count sent to client - can be overridden
        // through config, but is unstable
        if ((matchcount++) >= sWorld->getIntConfig(CONFIG_MAX_WHO))
            continue;

        data << pname;                                    // player name
        data << gname;                                    // guild name
        data << uint32(lvl);                              // player level
        data << uint32(class_);                           // player class
        data << uint32(race);                             // player race
        data << uint8(gender);                            // player gender
        data << uint32(pzoneid);                          // player zone id

        ++displaycount;
    }

    data.put(0, displaycount);                            // insert right count, count displayed
    data.put(4, matchcount);                              // insert right count, count of matches

    SendPacket(&data);
    sLog->outDebug(LOG_FILTER_NETWORKIO, "WORLD: Send SMSG_WHO Message");
}

void WorldSession::HandleLogoutRequestOpcode(WorldPacket& /*recvData*/)
{
    sLog->outDebug(LOG_FILTER_NETWORKIO, "WORLD: Recvd CMSG_LOGOUT_REQUEST Message, security - %u", GetSecurity());

    if (uint64 lguid = GetPlayer()->GetLootGUID())
        DoLootRelease(lguid);

    uint32 reason = 0;

    if (GetPlayer()->isInCombat())
        reason = 1;
    else if (GetPlayer()->m_movementInfo.HasMovementFlag(MOVEMENTFLAG_FALLING | MOVEMENTFLAG_FALLING_FAR))
        reason = 3;                                         // is jumping or falling
    else if (GetPlayer()->duel || GetPlayer()->HasAura(9454)) // is dueling or frozen by GM via freeze command
        reason = 2;                                         // FIXME - Need the correct value

    if (reason)
    {
        WorldPacket data(SMSG_LOGOUT_RESPONSE, 1+4);
        data << uint32(reason);
        data << uint8(0);
        SendPacket(&data);
        LogoutRequest(0);
        return;
    }

    //instant logout in taverns/cities or on taxi or for admins, gm's, mod's if its enabled in worldserver.conf
    if (GetPlayer()->HasFlag(PLAYER_FLAGS, PLAYER_FLAGS_RESTING) || GetPlayer()->isInFlight() ||
        GetSecurity() >= AccountTypes(sWorld->getIntConfig(CONFIG_INSTANT_LOGOUT)))
    {
        WorldPacket data(SMSG_LOGOUT_RESPONSE, 1+4);
        data << uint32(reason);
        data << uint8(1);           // instant logout
        SendPacket(&data);
        LogoutPlayer(true);
        return;
    }

    // not set flags if player can't free move to prevent lost state at logout cancel
    if (GetPlayer()->CanFreeMove())
    {
        GetPlayer()->SetStandState(UNIT_STAND_STATE_SIT);
        GetPlayer()->SetRooted(true);
        GetPlayer()->SetFlag(UNIT_FIELD_FLAGS, UNIT_FLAG_STUNNED);
    }

    WorldPacket data(SMSG_LOGOUT_RESPONSE, 1+4);
    data << uint32(0);
    data << uint8(0);
    SendPacket(&data);
    LogoutRequest(time(NULL));
}

void WorldSession::HandlePlayerLogoutOpcode(WorldPacket& /*recvData*/)
{
    sLog->outDebug(LOG_FILTER_NETWORKIO, "WORLD: Recvd CMSG_PLAYER_LOGOUT Message");
}

void WorldSession::HandleLogoutCancelOpcode(WorldPacket& /*recvData*/)
{
    sLog->outDebug(LOG_FILTER_NETWORKIO, "WORLD: Recvd CMSG_LOGOUT_CANCEL Message");

    // Player have already logged out serverside, too late to cancel
    if (!GetPlayer())
        return;

    LogoutRequest(0);

    WorldPacket data(SMSG_LOGOUT_CANCEL_ACK, 0);
    SendPacket(&data);

    // not remove flags if can't free move - its not set in Logout request code.
    if (GetPlayer()->CanFreeMove())
    {
        //!we can move again
        GetPlayer()->SetRooted(false);

        //! Stand Up
        GetPlayer()->SetStandState(UNIT_STAND_STATE_STAND);

        //! DISABLE_ROTATE
        GetPlayer()->RemoveFlag(UNIT_FIELD_FLAGS, UNIT_FLAG_STUNNED);
    }

    sLog->outDebug(LOG_FILTER_NETWORKIO, "WORLD: Sent SMSG_LOGOUT_CANCEL_ACK Message");
}

void WorldSession::HandleTogglePvP(WorldPacket& recvData)
{
    // this opcode can be used in two ways: Either set explicit new status or toggle old status
    if (recvData.size() == 1)
    {
        bool newPvPStatus;
        recvData >> newPvPStatus;
        GetPlayer()->ApplyModFlag(PLAYER_FLAGS, PLAYER_FLAGS_IN_PVP, newPvPStatus);
        GetPlayer()->ApplyModFlag(PLAYER_FLAGS, PLAYER_FLAGS_PVP_TIMER, !newPvPStatus);
    }
    else
    {
        GetPlayer()->ToggleFlag(PLAYER_FLAGS, PLAYER_FLAGS_IN_PVP);
        GetPlayer()->ToggleFlag(PLAYER_FLAGS, PLAYER_FLAGS_PVP_TIMER);
    }

    if (GetPlayer()->HasFlag(PLAYER_FLAGS, PLAYER_FLAGS_IN_PVP))
    {
        if (!GetPlayer()->IsPvP() || GetPlayer()->pvpInfo.endTimer != 0)
            GetPlayer()->UpdatePvP(true, true);
    }
    else
    {
        if (!GetPlayer()->pvpInfo.inHostileArea && GetPlayer()->IsPvP())
            GetPlayer()->pvpInfo.endTimer = time(NULL);     // start toggle-off
    }

    //if (OutdoorPvP* pvp = _player->GetOutdoorPvP())
    //    pvp->HandlePlayerActivityChanged(_player);
}

void WorldSession::HandleZoneUpdateOpcode(WorldPacket& recvData)
{
    uint32 newZone;
    recvData >> newZone;

    sLog->outDebug(LOG_FILTER_NETWORKIO, "WORLD: Recvd ZONE_UPDATE: %u", newZone);

    // use server size data
    uint32 newzone, newarea;
    GetPlayer()->GetZoneAndAreaId(newzone, newarea);
    GetPlayer()->UpdateZone(newzone, newarea);
    //GetPlayer()->SendInitWorldStates(true, newZone);
}

void WorldSession::HandleReturnToGraveyard(WorldPacket& /*recvPacket*/)
{
    if (GetPlayer()->isAlive() || !GetPlayer()->HasFlag(PLAYER_FLAGS, PLAYER_FLAGS_GHOST))
        return;
    GetPlayer()->RepopAtGraveyard();
}

void WorldSession::HandleSetSelectionOpcode(WorldPacket& recvData)
{
    uint64 guid;
    recvData >> guid;

    _player->SetSelection(guid);
}

void WorldSession::HandleStandStateChangeOpcode(WorldPacket& recvData)
{
    // sLog->outDebug(LOG_FILTER_NETWORKIO, "WORLD: Received CMSG_STANDSTATECHANGE"); -- too many spam in log at lags/debug stop
    uint32 animstate;
    recvData >> animstate;

    _player->SetStandState(animstate);
}

void WorldSession::HandleContactListOpcode(WorldPacket& recvData)
{
    recvData.read_skip<uint32>(); // always 1
    sLog->outDebug(LOG_FILTER_NETWORKIO, "WORLD: Received CMSG_CONTACT_LIST");
    _player->GetSocial()->SendSocialList(_player);
}

void WorldSession::HandleAddFriendOpcode(WorldPacket& recvData)
{
    sLog->outDebug(LOG_FILTER_NETWORKIO, "WORLD: Received CMSG_ADD_FRIEND");

    std::string friendName = GetTrinityString(LANG_FRIEND_IGNORE_UNKNOWN);
    std::string friendNote;

    recvData >> friendName;

    recvData >> friendNote;

    if (!normalizePlayerName(friendName))
        return;

    sLog->outDebug(LOG_FILTER_NETWORKIO, "WORLD: %s asked to add friend : '%s'", GetPlayer()->GetName(), friendName.c_str());

    PreparedStatement* stmt = CharacterDatabase.GetPreparedStatement(CHAR_SEL_GUID_RACE_ACC_BY_NAME);

    stmt->setString(0, friendName);

    _addFriendCallback.SetParam(friendNote);
    _addFriendCallback.SetFutureResult(CharacterDatabase.AsyncQuery(stmt));
}

void WorldSession::HandleAddFriendOpcodeCallBack(PreparedQueryResult result, std::string friendNote)
{
    if (!GetPlayer())
        return;

    uint64 friendGuid;
    uint32 friendAccountId;
    uint32 team;
    FriendsResult friendResult;

    friendResult = FRIEND_NOT_FOUND;
    friendGuid = 0;

    if (result)
    {
        Field* fields = result->Fetch();

        friendGuid = MAKE_NEW_GUID(fields[0].GetUInt32(), 0, HIGHGUID_PLAYER);
        team = Player::TeamForRace(fields[1].GetUInt8());
        friendAccountId = fields[2].GetUInt32();

        if (!AccountMgr::IsPlayerAccount(GetSecurity()) || sWorld->getBoolConfig(CONFIG_ALLOW_GM_FRIEND) || AccountMgr::IsPlayerAccount(AccountMgr::GetSecurity(friendAccountId, realmID)))
        {
            if (friendGuid)
            {
                if (friendGuid == GetPlayer()->GetGUID())
                    friendResult = FRIEND_SELF;
                else if (GetPlayer()->GetTeam() != team && !sWorld->getBoolConfig(CONFIG_ALLOW_TWO_SIDE_ADD_FRIEND) && AccountMgr::IsPlayerAccount(GetSecurity()))
                    friendResult = FRIEND_ENEMY;
                else if (GetPlayer()->GetSocial()->HasFriend(GUID_LOPART(friendGuid)))
                    friendResult = FRIEND_ALREADY;
                else
                {
                    Player* pFriend = ObjectAccessor::FindPlayer(friendGuid);
                    if (pFriend && pFriend->IsInWorld() && pFriend->IsVisibleGloballyFor(GetPlayer()))
                        friendResult = FRIEND_ADDED_ONLINE;
                    else
                        friendResult = FRIEND_ADDED_OFFLINE;
                    if (!GetPlayer()->GetSocial()->AddToSocialList(GUID_LOPART(friendGuid), false))
                    {
                        friendResult = FRIEND_LIST_FULL;
                        sLog->outDebug(LOG_FILTER_NETWORKIO, "WORLD: %s's friend list is full.", GetPlayer()->GetName());
                    }
                }
                GetPlayer()->GetSocial()->SetFriendNote(GUID_LOPART(friendGuid), friendNote);
            }
        }
    }

    sSocialMgr->SendFriendStatus(GetPlayer(), friendResult, GUID_LOPART(friendGuid), false);

    sLog->outDebug(LOG_FILTER_NETWORKIO, "WORLD: Sent (SMSG_FRIEND_STATUS)");
}

void WorldSession::HandleDelFriendOpcode(WorldPacket& recvData)
{
    uint64 FriendGUID;

    sLog->outDebug(LOG_FILTER_NETWORKIO, "WORLD: Received CMSG_DEL_FRIEND");

    recvData >> FriendGUID;

    _player->GetSocial()->RemoveFromSocialList(GUID_LOPART(FriendGUID), false);

    sSocialMgr->SendFriendStatus(GetPlayer(), FRIEND_REMOVED, GUID_LOPART(FriendGUID), false);

    sLog->outDebug(LOG_FILTER_NETWORKIO, "WORLD: Sent motd (SMSG_FRIEND_STATUS)");
}

void WorldSession::HandleAddIgnoreOpcode(WorldPacket& recvData)
{
    sLog->outDebug(LOG_FILTER_NETWORKIO, "WORLD: Received CMSG_ADD_IGNORE");

    std::string ignoreName = GetTrinityString(LANG_FRIEND_IGNORE_UNKNOWN);

    recvData >> ignoreName;

    if (!normalizePlayerName(ignoreName))
        return;

    sLog->outDebug(LOG_FILTER_NETWORKIO, "WORLD: %s asked to Ignore: '%s'",
        GetPlayer()->GetName(), ignoreName.c_str());

    PreparedStatement* stmt = CharacterDatabase.GetPreparedStatement(CHAR_SEL_GUID_BY_NAME);

    stmt->setString(0, ignoreName);

    _addIgnoreCallback = CharacterDatabase.AsyncQuery(stmt);
}

void WorldSession::HandleAddIgnoreOpcodeCallBack(PreparedQueryResult result)
{
    if (!GetPlayer())
        return;

    uint64 IgnoreGuid;
    FriendsResult ignoreResult;

    ignoreResult = FRIEND_IGNORE_NOT_FOUND;
    IgnoreGuid = 0;

    if (result)
    {
        IgnoreGuid = MAKE_NEW_GUID((*result)[0].GetUInt32(), 0, HIGHGUID_PLAYER);

        if (IgnoreGuid)
        {
            if (IgnoreGuid == GetPlayer()->GetGUID())              //not add yourself
                ignoreResult = FRIEND_IGNORE_SELF;
            else if (GetPlayer()->GetSocial()->HasIgnore(GUID_LOPART(IgnoreGuid)))
                ignoreResult = FRIEND_IGNORE_ALREADY;
            else
            {
                ignoreResult = FRIEND_IGNORE_ADDED;

                // ignore list full
                if (!GetPlayer()->GetSocial()->AddToSocialList(GUID_LOPART(IgnoreGuid), true))
                    ignoreResult = FRIEND_IGNORE_FULL;
            }
        }
    }

    sSocialMgr->SendFriendStatus(GetPlayer(), ignoreResult, GUID_LOPART(IgnoreGuid), false);

    sLog->outDebug(LOG_FILTER_NETWORKIO, "WORLD: Sent (SMSG_FRIEND_STATUS)");
}

void WorldSession::HandleDelIgnoreOpcode(WorldPacket& recvData)
{
    uint64 IgnoreGUID;

    sLog->outDebug(LOG_FILTER_NETWORKIO, "WORLD: Received CMSG_DEL_IGNORE");

    recvData >> IgnoreGUID;

    _player->GetSocial()->RemoveFromSocialList(GUID_LOPART(IgnoreGUID), true);

    sSocialMgr->SendFriendStatus(GetPlayer(), FRIEND_IGNORE_REMOVED, GUID_LOPART(IgnoreGUID), false);

    sLog->outDebug(LOG_FILTER_NETWORKIO, "WORLD: Sent motd (SMSG_FRIEND_STATUS)");
}

void WorldSession::HandleSetContactNotesOpcode(WorldPacket& recvData)
{
    sLog->outDebug(LOG_FILTER_NETWORKIO, "CMSG_SET_CONTACT_NOTES");
    uint64 guid;
    std::string note;
    recvData >> guid >> note;
    _player->GetSocial()->SetFriendNote(GUID_LOPART(guid), note);
}

void WorldSession::HandleBugOpcode(WorldPacket& recvData)
{
    uint32 suggestion, contentlen, typelen;
    std::string content, type;

    recvData >> suggestion >> contentlen >> content;

    recvData >> typelen >> type;

    if (suggestion == 0)
        sLog->outDebug(LOG_FILTER_NETWORKIO, "WORLD: Received CMSG_BUG [Bug Report]");
    else
        sLog->outDebug(LOG_FILTER_NETWORKIO, "WORLD: Received CMSG_BUG [Suggestion]");

    sLog->outDebug(LOG_FILTER_NETWORKIO, "%s", type.c_str());
    sLog->outDebug(LOG_FILTER_NETWORKIO, "%s", content.c_str());

    PreparedStatement* stmt = CharacterDatabase.GetPreparedStatement(CHAR_INS_BUG_REPORT);

    stmt->setString(0, type);
    stmt->setString(1, content);

    CharacterDatabase.Execute(stmt);
}

void WorldSession::HandleReclaimCorpseOpcode(WorldPacket& recvData)
{
    sLog->outDebug(LOG_FILTER_NETWORKIO, "WORLD: Received CMSG_RECLAIM_CORPSE");

    uint64 guid;
    recvData >> guid;

    if (GetPlayer()->isAlive())
        return;

    // do not allow corpse reclaim in arena
    if (GetPlayer()->InArena())
        return;

    // body not released yet
    if (!GetPlayer()->HasFlag(PLAYER_FLAGS, PLAYER_FLAGS_GHOST))
        return;

    Corpse* corpse = GetPlayer()->GetCorpse();

    if (!corpse)
        return;

    // prevent resurrect before 30-sec delay after body release not finished
    if (time_t(corpse->GetGhostTime() + GetPlayer()->GetCorpseReclaimDelay(corpse->GetType() == CORPSE_RESURRECTABLE_PVP)) > time_t(time(NULL)))
        return;

    if (!corpse->IsWithinDistInMap(GetPlayer(), CORPSE_RECLAIM_RADIUS, true))
        return;

    // resurrect
    GetPlayer()->ResurrectPlayer(GetPlayer()->InBattleground() ? 1.0f : 0.5f);

    // spawn bones
    GetPlayer()->SpawnCorpseBones();
}

void WorldSession::HandleResurrectResponseOpcode(WorldPacket& recvData)
{
    sLog->outDebug(LOG_FILTER_NETWORKIO, "WORLD: Received CMSG_RESURRECT_RESPONSE");

    uint64 guid;
    uint8 status;
    recvData >> guid;
    recvData >> status;

    if (GetPlayer()->isAlive())
        return;

    if (status == 0)
    {
        GetPlayer()->clearResurrectRequestData();           // reject
        return;
    }

    if (!GetPlayer()->isRessurectRequestedBy(guid))
        return;

    GetPlayer()->ResurectUsingRequestData();
}

void WorldSession::SendAreaTriggerMessage(const char* Text, ...)
{
    va_list ap;
    char szStr [1024];
    szStr[0] = '\0';

    va_start(ap, Text);
    vsnprintf(szStr, 1024, Text, ap);
    va_end(ap);

    uint32 length = strlen(szStr)+1;
    WorldPacket data(SMSG_AREA_TRIGGER_MESSAGE, 4+length);
    data << length;
    data << szStr;
    SendPacket(&data);
}

void WorldSession::HandleAreaTriggerOpcode(WorldPacket& recvData)
{
    uint32 triggerId;
    recvData >> triggerId;

    sLog->outDebug(LOG_FILTER_NETWORKIO, "CMSG_AREATRIGGER. Trigger ID: %u", triggerId);

    Player* player = GetPlayer();
    if (player->isInFlight())
    {
        sLog->outDebug(LOG_FILTER_NETWORKIO, "HandleAreaTriggerOpcode: Player '%s' (GUID: %u) in flight, ignore Area Trigger ID:%u",
            player->GetName(), player->GetGUIDLow(), triggerId);
        return;
    }

    AreaTriggerEntry const* atEntry = sAreaTriggerStore.LookupEntry(triggerId);
    if (!atEntry)
    {
        sLog->outDebug(LOG_FILTER_NETWORKIO, "HandleAreaTriggerOpcode: Player '%s' (GUID: %u) send unknown (by DBC) Area Trigger ID:%u",
            player->GetName(), player->GetGUIDLow(), triggerId);
        return;
    }

    if (player->GetMapId() != atEntry->mapid)
    {
        sLog->outDebug(LOG_FILTER_NETWORKIO, "HandleAreaTriggerOpcode: Player '%s' (GUID: %u) too far (trigger map: %u player map: %u), ignore Area Trigger ID: %u",
            player->GetName(), atEntry->mapid, player->GetMapId(), player->GetGUIDLow(), triggerId);
        return;
    }

    // delta is safe radius
    const float delta = 5.0f;

    if (atEntry->radius > 0)
    {
        // if we have radius check it
        float dist = player->GetDistance(atEntry->x, atEntry->y, atEntry->z);
        if (dist > atEntry->radius + delta)
        {
            sLog->outDebug(LOG_FILTER_NETWORKIO, "HandleAreaTriggerOpcode: Player '%s' (GUID: %u) too far (radius: %f distance: %f), ignore Area Trigger ID: %u",
                player->GetName(), player->GetGUIDLow(), atEntry->radius, dist, triggerId);
            return;
        }
    }
    else
    {
        // we have only extent

        // rotate the players position instead of rotating the whole cube, that way we can make a simplified
        // is-in-cube check and we have to calculate only one point instead of 4

        // 2PI = 360°, keep in mind that ingame orientation is counter-clockwise
        double rotation = 2 * M_PI - atEntry->box_orientation;
        double sinVal = sin(rotation);
        double cosVal = cos(rotation);

        float playerBoxDistX = player->GetPositionX() - atEntry->x;
        float playerBoxDistY = player->GetPositionY() - atEntry->y;

        float rotPlayerX = float(atEntry->x + playerBoxDistX * cosVal - playerBoxDistY*sinVal);
        float rotPlayerY = float(atEntry->y + playerBoxDistY * cosVal + playerBoxDistX*sinVal);

        // box edges are parallel to coordiante axis, so we can treat every dimension independently :D
        float dz = player->GetPositionZ() - atEntry->z;
        float dx = rotPlayerX - atEntry->x;
        float dy = rotPlayerY - atEntry->y;
        if ((fabs(dx) > atEntry->box_x / 2 + delta) ||
            (fabs(dy) > atEntry->box_y / 2 + delta) ||
            (fabs(dz) > atEntry->box_z / 2 + delta))
        {
            sLog->outDebug(LOG_FILTER_NETWORKIO, "HandleAreaTriggerOpcode: Player '%s' (GUID: %u) too far (1/2 box X: %f 1/2 box Y: %f 1/2 box Z: %f rotatedPlayerX: %f rotatedPlayerY: %f dZ:%f), ignore Area Trigger ID: %u",
                player->GetName(), player->GetGUIDLow(), atEntry->box_x/2, atEntry->box_y/2, atEntry->box_z/2, rotPlayerX, rotPlayerY, dz, triggerId);
            return;
        }
    }

    if (player->isDebugAreaTriggers)
        ChatHandler(player).PSendSysMessage(LANG_DEBUG_AREATRIGGER_REACHED, triggerId);

    if (sScriptMgr->OnAreaTrigger(player, atEntry))
        return;

    if (player->isAlive())
        if (uint32 questId = sObjectMgr->GetQuestForAreaTrigger(triggerId))
            if (player->GetQuestStatus(questId) == QUEST_STATUS_INCOMPLETE)
                player->AreaExploredOrEventHappens(questId);

    if (sObjectMgr->IsTavernAreaTrigger(triggerId))
    {
        // set resting flag we are in the inn
        player->SetFlag(PLAYER_FLAGS, PLAYER_FLAGS_RESTING);
        player->InnEnter(time(NULL), atEntry->mapid, atEntry->x, atEntry->y, atEntry->z);
        player->SetRestType(REST_TYPE_IN_TAVERN);

        if (sWorld->IsFFAPvPRealm())
            player->RemoveByteFlag(UNIT_FIELD_BYTES_2, 1, UNIT_BYTE2_FLAG_FFA_PVP);

        return;
    }

    if (Battleground* bg = player->GetBattleground())
        if (bg->GetStatus() == STATUS_IN_PROGRESS)
        {
            bg->HandleAreaTrigger(player, triggerId);
            return;
        }

    if (OutdoorPvP* pvp = player->GetOutdoorPvP())
        if (pvp->HandleAreaTrigger(_player, triggerId))
            return;

    AreaTrigger const* at = sObjectMgr->GetAreaTrigger(triggerId);
    if (!at)
        return;

    bool teleported = false;
    if (player->GetMapId() != at->target_mapId)
    {
        if (!sMapMgr->CanPlayerEnter(at->target_mapId, player, false))
            return;

        if (Group* group = player->GetGroup())
            if (group->isLFGGroup() && player->GetMap()->IsDungeon())
                teleported = player->TeleportToBGEntryPoint();
    }

    if (!teleported)
        player->TeleportTo(at->target_mapId, at->target_X, at->target_Y, at->target_Z, at->target_Orientation, TELE_TO_NOT_LEAVE_TRANSPORT);
}

void WorldSession::HandleUpdateAccountData(WorldPacket& recvData)
{
    sLog->outDebug(LOG_FILTER_NETWORKIO, "WORLD: Received CMSG_UPDATE_ACCOUNT_DATA");

    uint32 type, timestamp, decompressedSize;
    recvData >> type >> timestamp >> decompressedSize;

    sLog->outDebug(LOG_FILTER_NETWORKIO, "UAD: type %u, time %u, decompressedSize %u", type, timestamp, decompressedSize);

    if (type > NUM_ACCOUNT_DATA_TYPES)
        return;

    if (decompressedSize == 0)                               // erase
    {
        SetAccountData(AccountDataType(type), 0, "");

        WorldPacket data(SMSG_UPDATE_ACCOUNT_DATA_COMPLETE, 4+4);
        data << uint32(type);
        data << uint32(0);
        SendPacket(&data);

        return;
    }

    if (decompressedSize > 0xFFFF)
    {
        recvData.rfinish();                   // unnneded warning spam in this case
        sLog->outError(LOG_FILTER_NETWORKIO, "UAD: Account data packet too big, size %u", decompressedSize);
        return;
    }

    ByteBuffer dest;
    dest.resize(decompressedSize);

    uLongf realSize = decompressedSize;
    if (uncompress(const_cast<uint8*>(dest.contents()), &realSize, const_cast<uint8*>(recvData.contents() + recvData.rpos()), recvData.size() - recvData.rpos()) != Z_OK)
    {
        recvData.rfinish();                   // unnneded warning spam in this case
        sLog->outError(LOG_FILTER_NETWORKIO, "UAD: Failed to decompress account data");
        return;
    }

    recvData.rfinish();                       // uncompress read (recvData.size() - recvData.rpos())

    std::string adata;
    dest >> adata;

    SetAccountData(AccountDataType(type), timestamp, adata);

    WorldPacket data(SMSG_UPDATE_ACCOUNT_DATA_COMPLETE, 4+4);
    data << uint32(type);
    data << uint32(0);
    SendPacket(&data);
}

void WorldSession::HandleRequestAccountData(WorldPacket& recvData)
{
    sLog->outDebug(LOG_FILTER_NETWORKIO, "WORLD: Received CMSG_REQUEST_ACCOUNT_DATA");

    uint32 type;
    recvData >> type;

    sLog->outDebug(LOG_FILTER_NETWORKIO, "RAD: type %u", type);

    if (type > NUM_ACCOUNT_DATA_TYPES)
        return;

    AccountData* adata = GetAccountData(AccountDataType(type));

    uint32 size = adata->Data.size();

    uLongf destSize = compressBound(size);

    ByteBuffer dest;
    dest.resize(destSize);

    if (size && compress(const_cast<uint8*>(dest.contents()), &destSize, (uint8*)adata->Data.c_str(), size) != Z_OK)
    {
        sLog->outDebug(LOG_FILTER_NETWORKIO, "RAD: Failed to compress account data");
        return;
    }

    dest.resize(destSize);

    WorldPacket data(SMSG_UPDATE_ACCOUNT_DATA, 8+4+4+4+destSize);
    data << uint64(_player ? _player->GetGUID() : 0);       // player guid
    data << uint32(type);                                   // type (0-7)
    data << uint32(adata->Time);                            // unix time
    data << uint32(size);                                   // decompressed length
    data.append(dest);                                      // compressed data
    SendPacket(&data);
}

int32 WorldSession::HandleEnableNagleAlgorithm()
{
    // Instructs the server we wish to receive few amounts of large packets (SMSG_MULTIPLE_PACKETS?)
    // instead of large amount of small packets
    return 0;
}

void WorldSession::HandleSetActionButtonOpcode(WorldPacket& recvData)
{
    sLog->outDebug(LOG_FILTER_NETWORKIO, "WORLD: Received CMSG_SET_ACTION_BUTTON");
    uint8 button;
    uint32 packetData;
    recvData >> button >> packetData;

    uint32 action = ACTION_BUTTON_ACTION(packetData);
    uint8  type   = ACTION_BUTTON_TYPE(packetData);

    sLog->outInfo(LOG_FILTER_NETWORKIO, "BUTTON: %u ACTION: %u TYPE: %u", button, action, type);
    if (!packetData)
    {
        sLog->outInfo(LOG_FILTER_NETWORKIO, "MISC: Remove action from button %u", button);
        GetPlayer()->removeActionButton(button);
    }
    else
    {
        switch (type)
        {
            case ACTION_BUTTON_MACRO:
            case ACTION_BUTTON_CMACRO:
                sLog->outInfo(LOG_FILTER_NETWORKIO, "MISC: Added Macro %u into button %u", action, button);
                break;
            case ACTION_BUTTON_EQSET:
                sLog->outInfo(LOG_FILTER_NETWORKIO, "MISC: Added EquipmentSet %u into button %u", action, button);
                break;
            case ACTION_BUTTON_SPELL:
                sLog->outInfo(LOG_FILTER_NETWORKIO, "MISC: Added Spell %u into button %u", action, button);
                break;
            case ACTION_BUTTON_ITEM:
                sLog->outInfo(LOG_FILTER_NETWORKIO, "MISC: Added Item %u into button %u", action, button);
                break;
            default:
                sLog->outError(LOG_FILTER_NETWORKIO, "MISC: Unknown action button type %u for action %u into button %u for player %s (GUID: %u)", type, action, button, _player->GetName(), _player->GetGUIDLow());
                return;
        }
        GetPlayer()->addActionButton(button, action, type);
    }
}

void WorldSession::HandleCompleteCinematic(WorldPacket& /*recvData*/)
{
    sLog->outDebug(LOG_FILTER_NETWORKIO, "WORLD: Received CMSG_COMPLETE_CINEMATIC");
}

void WorldSession::HandleNextCinematicCamera(WorldPacket& /*recvData*/)
{
    sLog->outDebug(LOG_FILTER_NETWORKIO, "WORLD: Received CMSG_NEXT_CINEMATIC_CAMERA");
}

void WorldSession::HandleMoveTimeSkippedOpcode(WorldPacket& recvData)
{
    sLog->outDebug(LOG_FILTER_NETWORKIO, "WORLD: Received CMSG_MOVE_TIME_SKIPPED");

    ObjectGuid guid;
    uint32 time;
    recvData >> time;

    guid[5] = recvData.ReadBit();
    guid[1] = recvData.ReadBit();
    guid[3] = recvData.ReadBit();
    guid[7] = recvData.ReadBit();
    guid[6] = recvData.ReadBit();
    guid[0] = recvData.ReadBit();
    guid[4] = recvData.ReadBit();
    guid[2] = recvData.ReadBit();

    recvData.ReadByteSeq(guid[7]);
    recvData.ReadByteSeq(guid[1]);
    recvData.ReadByteSeq(guid[2]);
    recvData.ReadByteSeq(guid[4]);
    recvData.ReadByteSeq(guid[3]);
    recvData.ReadByteSeq(guid[6]);
    recvData.ReadByteSeq(guid[0]);
    recvData.ReadByteSeq(guid[5]);

    //TODO!

    /*
        uint64 guid;
        uint32 time_skipped;
        recvData >> guid;
        recvData >> time_skipped;
        sLog->outDebug(LOG_FILTER_PACKETIO, "WORLD: CMSG_MOVE_TIME_SKIPPED");

        /// TODO
        must be need use in Trinity
        We substract server Lags to move time (AntiLags)
        for exmaple
        GetPlayer()->ModifyLastMoveTime(-int32(time_skipped));
    */
}

void WorldSession::HandleFeatherFallAck(WorldPacket& recvData)
{
    sLog->outDebug(LOG_FILTER_NETWORKIO, "WORLD: CMSG_MOVE_FEATHER_FALL_ACK");

    // no used
    recvData.rfinish();                       // prevent warnings spam
}

void WorldSession::HandleMoveUnRootAck(WorldPacket& recvData)
{
    // no used
    recvData.rfinish();                       // prevent warnings spam
/*
    uint64 guid;
    recvData >> guid;

    // now can skip not our packet
    if (_player->GetGUID() != guid)
    {
        recvData.rfinish();                   // prevent warnings spam
        return;
    }

    sLog->outDebug(LOG_FILTER_PACKETIO, "WORLD: CMSG_FORCE_MOVE_UNROOT_ACK");

    recvData.read_skip<uint32>();                          // unk

    MovementInfo movementInfo;
    movementInfo.guid = guid;
    ReadMovementInfo(recvData, &movementInfo);
    recvData.read_skip<float>();                           // unk2
*/
}

void WorldSession::HandleMoveRootAck(WorldPacket& recvData)
{
    // no used
    recvData.rfinish();                       // prevent warnings spam
/*
    uint64 guid;
    recvData >> guid;

    // now can skip not our packet
    if (_player->GetGUID() != guid)
    {
        recvData.rfinish();                   // prevent warnings spam
        return;
    }

    sLog->outDebug(LOG_FILTER_PACKETIO, "WORLD: CMSG_FORCE_MOVE_ROOT_ACK");

    recvData.read_skip<uint32>();                          // unk

    MovementInfo movementInfo;
    ReadMovementInfo(recvData, &movementInfo);
*/
}

void WorldSession::HandleSetActionBarToggles(WorldPacket& recvData)
{
    uint8 actionBar;

    recvData >> actionBar;

    if (!GetPlayer())                                        // ignore until not logged (check needed because STATUS_AUTHED)
    {
        if (actionBar != 0)
            sLog->outError(LOG_FILTER_NETWORKIO, "WorldSession::HandleSetActionBarToggles in not logged state with value: %u, ignored", uint32(actionBar));
        return;
    }

    GetPlayer()->SetByteValue(PLAYER_FIELD_BYTES, 2, actionBar);
}

void WorldSession::HandlePlayedTime(WorldPacket& recvData)
{
    uint8 unk1;
    recvData >> unk1;                                      // 0 or 1 expected

    WorldPacket data(SMSG_PLAYED_TIME, 4 + 4 + 1);
    data << uint32(_player->GetTotalPlayedTime());
    data << uint32(_player->GetLevelPlayedTime());
    data << uint8(unk1);                                    // 0 - will not show in chat frame
    SendPacket(&data);
}

void WorldSession::HandleInspectOpcode(WorldPacket& recvData)
{
    uint64 guid;
    recvData >> guid;

    sLog->outDebug(LOG_FILTER_NETWORKIO, "WORLD: Received CMSG_INSPECT");

    _player->SetSelection(guid);

    Player* player = ObjectAccessor::FindPlayer(guid);
    if (!player)
    {
        sLog->outDebug(LOG_FILTER_NETWORKIO, "CMSG_INSPECT: No player found from GUID: " UI64FMTD, guid);
        return;
    }

    uint32 talent_points = 41;
    WorldPacket data(SMSG_INSPECT_TALENT, 8 + 4 + 1 + 1 + talent_points + 8 + 4 + 8 + 4);
    data << player->GetGUID();

    if (sWorld->getBoolConfig(CONFIG_TALENTS_INSPECTING) || _player->isGameMaster())
        player->BuildPlayerTalentsInfoData(&data);
    else
    {
        data << uint32(0);                                  // unspentTalentPoints
        data << uint8(0);                                   // talentGroupCount
        data << uint8(0);                                   // talentGroupIndex
    }

    player->BuildEnchantmentsInfoData(&data);
    if (Guild* guild = sGuildMgr->GetGuildById(player->GetGuildId()))
    {
        data << uint64(guild->GetGUID());
        data << uint32(guild->GetLevel());
        data << uint64(0/*guild->GetXP()*/);
        data << uint32(guild->GetMembersCount());
    }
    SendPacket(&data);
}

void WorldSession::HandleInspectHonorStatsOpcode(WorldPacket& recvData)
{
    ObjectGuid guid;
    guid[1] = recvData.ReadBit();
    guid[5] = recvData.ReadBit();
    guid[7] = recvData.ReadBit();
    guid[3] = recvData.ReadBit();
    guid[2] = recvData.ReadBit();
    guid[4] = recvData.ReadBit();
    guid[0] = recvData.ReadBit();
    guid[6] = recvData.ReadBit();

    recvData.ReadByteSeq(guid[4]);
    recvData.ReadByteSeq(guid[7]);
    recvData.ReadByteSeq(guid[0]);
    recvData.ReadByteSeq(guid[5]);
    recvData.ReadByteSeq(guid[1]);
    recvData.ReadByteSeq(guid[6]);
    recvData.ReadByteSeq(guid[2]);
    recvData.ReadByteSeq(guid[3]);
    Player* player = ObjectAccessor::FindPlayer(guid);

    if (!player)
    {
        sLog->outDebug(LOG_FILTER_NETWORKIO, "CMSG_INSPECT_HONOR_STATS: No player found from GUID: " UI64FMTD, (uint64)guid);
        return;
    }

    ObjectGuid playerGuid = player->GetGUID();
    WorldPacket data(SMSG_INSPECT_HONOR_STATS, 8+1+4+4);
    data.WriteBit(playerGuid[4]);
    data.WriteBit(playerGuid[3]);
    data.WriteBit(playerGuid[6]);
    data.WriteBit(playerGuid[2]);
    data.WriteBit(playerGuid[5]);
    data.WriteBit(playerGuid[0]);
    data.WriteBit(playerGuid[7]);
    data.WriteBit(playerGuid[1]);
    data << uint8(0);                                               // rank
    data << uint16(player->GetUInt16Value(PLAYER_FIELD_KILLS, 1));  // yesterday kills
    data << uint16(player->GetUInt16Value(PLAYER_FIELD_KILLS, 0));  // today kills
    data.WriteByteSeq(playerGuid[2]);
    data.WriteByteSeq(playerGuid[0]);
    data.WriteByteSeq(playerGuid[6]);
    data.WriteByteSeq(playerGuid[3]);
    data.WriteByteSeq(playerGuid[4]);
    data.WriteByteSeq(playerGuid[1]);
    data.WriteByteSeq(playerGuid[5]);
    data << uint32(player->GetUInt32Value(PLAYER_FIELD_LIFETIME_HONORABLE_KILLS));
    data.WriteByteSeq(playerGuid[7]);
    SendPacket(&data);
}

void WorldSession::HandleWorldTeleportOpcode(WorldPacket& recvData)
{
    uint32 time;
    uint32 mapid;
    float PositionX;
    float PositionY;
    float PositionZ;
    float Orientation;

    recvData >> time;                                      // time in m.sec.
    recvData >> mapid;
    recvData >> PositionX;
    recvData >> PositionY;
    recvData >> PositionZ;
    recvData >> Orientation;                               // o (3.141593 = 180 degrees)

    sLog->outDebug(LOG_FILTER_NETWORKIO, "WORLD: Received CMSG_WORLD_TELEPORT");

    if (GetPlayer()->isInFlight())
    {
        sLog->outDebug(LOG_FILTER_NETWORKIO, "Player '%s' (GUID: %u) in flight, ignore worldport command.", GetPlayer()->GetName(), GetPlayer()->GetGUIDLow());
        return;
    }

    sLog->outDebug(LOG_FILTER_NETWORKIO, "CMSG_WORLD_TELEPORT: Player = %s, Time = %u, map = %u, x = %f, y = %f, z = %f, o = %f", GetPlayer()->GetName(), time, mapid, PositionX, PositionY, PositionZ, Orientation);

    if (AccountMgr::IsAdminAccount(GetSecurity()))
        GetPlayer()->TeleportTo(mapid, PositionX, PositionY, PositionZ, Orientation);
    else
        SendNotification(LANG_YOU_NOT_HAVE_PERMISSION);
}

void WorldSession::HandleWhoisOpcode(WorldPacket& recvData)
{
    sLog->outDebug(LOG_FILTER_NETWORKIO, "Received opcode CMSG_WHOIS");
    std::string charname;
    recvData >> charname;

    if (!AccountMgr::IsAdminAccount(GetSecurity()))
    {
        SendNotification(LANG_YOU_NOT_HAVE_PERMISSION);
        return;
    }

    if (charname.empty() || !normalizePlayerName (charname))
    {
        SendNotification(LANG_NEED_CHARACTER_NAME);
        return;
    }

    Player* player = sObjectAccessor->FindPlayerByName(charname.c_str());

    if (!player)
    {
        SendNotification(LANG_PLAYER_NOT_EXIST_OR_OFFLINE, charname.c_str());
        return;
    }

    uint32 accid = player->GetSession()->GetAccountId();

    PreparedStatement* stmt = LoginDatabase.GetPreparedStatement(LOGIN_SEL_ACCOUNT_WHOIS);

    stmt->setUInt32(0, accid);

    PreparedQueryResult result = LoginDatabase.Query(stmt);

    if (!result)
    {
        SendNotification(LANG_ACCOUNT_FOR_PLAYER_NOT_FOUND, charname.c_str());
        return;
    }

    Field* fields = result->Fetch();
    std::string acc = fields[0].GetString();
    if (acc.empty())
        acc = "Unknown";
    std::string email = fields[1].GetString();
    if (email.empty())
        email = "Unknown";
    std::string lastip = fields[2].GetString();
    if (lastip.empty())
        lastip = "Unknown";

    std::string msg = charname + "'s " + "account is " + acc + ", e-mail: " + email + ", last ip: " + lastip;

    WorldPacket data(SMSG_WHOIS, msg.size()+1);
    data << msg;
    SendPacket(&data);

    sLog->outDebug(LOG_FILTER_NETWORKIO, "Received whois command from player %s for character %s", GetPlayer()->GetName(), charname.c_str());
}

void WorldSession::HandleComplainOpcode(WorldPacket& recvData)
{
    sLog->outDebug(LOG_FILTER_NETWORKIO, "WORLD: CMSG_COMPLAIN");

    uint8 spam_type;                                        // 0 - mail, 1 - chat
    uint64 spammer_guid;
    uint32 unk1 = 0;
    uint32 unk2 = 0;
    uint32 unk3 = 0;
    uint32 unk4 = 0;
    std::string description = "";
    recvData >> spam_type;                                 // unk 0x01 const, may be spam type (mail/chat)
    recvData >> spammer_guid;                              // player guid
    switch (spam_type)
    {
        case 0:
            recvData >> unk1;                              // const 0
            recvData >> unk2;                              // probably mail id
            recvData >> unk3;                              // const 0
            break;
        case 1:
            recvData >> unk1;                              // probably language
            recvData >> unk2;                              // message type?
            recvData >> unk3;                              // probably channel id
            recvData >> unk4;                              // time
            recvData >> description;                       // spam description string (messagetype, channel name, player name, message)
            break;
    }

    // NOTE: all chat messages from this spammer automatically ignored by spam reporter until logout in case chat spam.
    // if it's mail spam - ALL mails from this spammer automatically removed by client

    // Complaint Received message
    WorldPacket data(SMSG_COMPLAIN_RESULT, 2);
    data << uint8(0); // value 1 resets CGChat::m_complaintsSystemStatus in client. (unused?)
    data << uint8(0); // value 0xC generates a "CalendarError" in client.
    SendPacket(&data);

    sLog->outDebug(LOG_FILTER_NETWORKIO, "REPORT SPAM: type %u, guid %u, unk1 %u, unk2 %u, unk3 %u, unk4 %u, message %s", spam_type, GUID_LOPART(spammer_guid), unk1, unk2, unk3, unk4, description.c_str());
}

void WorldSession::HandleRealmSplitOpcode(WorldPacket& recvData)
{
    sLog->outDebug(LOG_FILTER_NETWORKIO, "CMSG_REALM_SPLIT");

    uint32 unk;
    std::string split_date = "01/01/01";
    recvData >> unk;

    WorldPacket data(SMSG_REALM_SPLIT, 4+4+split_date.size()+1);
    data << unk;
    data << uint32(0x00000000);                             // realm split state
    // split states:
    // 0x0 realm normal
    // 0x1 realm split
    // 0x2 realm split pending
    data << split_date;
    SendPacket(&data);
    //sLog->outDebug("response sent %u", unk);
}

void WorldSession::HandleFarSightOpcode(WorldPacket& recvData)
{
    sLog->outDebug(LOG_FILTER_NETWORKIO, "WORLD: CMSG_FAR_SIGHT");

    uint8 apply;
    recvData >> apply;

    switch (apply)
    {
        case 0:
            sLog->outDebug(LOG_FILTER_NETWORKIO, "Player %u set vision to self", _player->GetGUIDLow());
            _player->SetSeer(_player);
            break;
        case 1:
            sLog->outDebug(LOG_FILTER_NETWORKIO, "Added FarSight " UI64FMTD " to player %u", _player->GetUInt64Value(PLAYER_FARSIGHT), _player->GetGUIDLow());
            if (WorldObject* target = _player->GetViewpoint())
                _player->SetSeer(target);
            else
                sLog->outError(LOG_FILTER_NETWORKIO, "Player %s requests non-existing seer " UI64FMTD, _player->GetName(), _player->GetUInt64Value(PLAYER_FARSIGHT));
            break;
        default:
            sLog->outDebug(LOG_FILTER_NETWORKIO, "Unhandled mode in CMSG_FAR_SIGHT: %u", apply);
            return;
    }

    GetPlayer()->UpdateVisibilityForPlayer();
}

void WorldSession::HandleSetTitleOpcode(WorldPacket& recvData)
{
    sLog->outDebug(LOG_FILTER_NETWORKIO, "CMSG_SET_TITLE");

    int32 title;
    recvData >> title;

    // -1 at none
    if (title > 0 && title < MAX_TITLE_INDEX)
    {
       if (!GetPlayer()->HasTitle(title))
            return;
    }
    else
        title = 0;

    GetPlayer()->SetUInt32Value(PLAYER_CHOSEN_TITLE, title);
}

void WorldSession::HandleTimeSyncResp(WorldPacket& recvData)
{
    sLog->outDebug(LOG_FILTER_NETWORKIO, "CMSG_TIME_SYNC_RESP");

    uint32 counter, clientTicks;
    recvData >> clientTicks >> counter;

    if (counter != _player->m_timeSyncCounter - 1)
        sLog->outDebug(LOG_FILTER_NETWORKIO, "Wrong time sync counter from player %s (cheater?)", _player->GetName());

    sLog->outDebug(LOG_FILTER_NETWORKIO, "Time sync received: counter %u, client ticks %u, time since last sync %u", counter, clientTicks, clientTicks - _player->m_timeSyncClient);

    uint32 ourTicks = clientTicks + (getMSTime() - _player->m_timeSyncServer);

    // diff should be small
    sLog->outDebug(LOG_FILTER_NETWORKIO, "Our ticks: %u, diff %u, latency %u", ourTicks, ourTicks - clientTicks, GetLatency());

    _player->m_timeSyncClient = clientTicks;
}

void WorldSession::HandleResetInstancesOpcode(WorldPacket& /*recvData*/)
{
    sLog->outDebug(LOG_FILTER_NETWORKIO, "WORLD: CMSG_RESET_INSTANCES");

    if (Group* group = _player->GetGroup())
    {
        if (group->IsLeader(_player->GetGUID()))
            group->ResetInstances(INSTANCE_RESET_ALL, false, _player);
    }
    else
        _player->ResetInstances(INSTANCE_RESET_ALL, false);
}

void WorldSession::HandleSetDungeonDifficultyOpcode(WorldPacket& recvData)
{
    sLog->outDebug(LOG_FILTER_NETWORKIO, "MSG_SET_DUNGEON_DIFFICULTY");

    uint32 mode;
    recvData >> mode;

    if (mode >= MAX_DUNGEON_DIFFICULTY)
    {
        sLog->outError(LOG_FILTER_NETWORKIO, "WorldSession::HandleSetDungeonDifficultyOpcode: player %d sent an invalid instance mode %d!", _player->GetGUIDLow(), mode);
        return;
    }

    if (Difficulty(mode) == _player->GetDungeonDifficulty())
        return;

    // cannot reset while in an instance
    Map* map = _player->FindMap();
    if (map && map->IsDungeon())
    {
        sLog->outError(LOG_FILTER_NETWORKIO, "WorldSession::HandleSetDungeonDifficultyOpcode: player (Name: %s, GUID: %u) tried to reset the instance while player is inside!", _player->GetName(), _player->GetGUIDLow());
        return;
    }

    Group* group = _player->GetGroup();
    if (group)
    {
        if (group->IsLeader(_player->GetGUID()))
        {
            for (GroupReference* itr = group->GetFirstMember(); itr != NULL; itr = itr->next())
            {
                Player* groupGuy = itr->getSource();
                if (!groupGuy)
                    continue;

                if (!groupGuy->IsInMap(groupGuy))
                    return;

                if (groupGuy->GetMap()->IsNonRaidDungeon())
                {
                    sLog->outError(LOG_FILTER_NETWORKIO, "WorldSession::HandleSetDungeonDifficultyOpcode: player %d tried to reset the instance while group member (Name: %s, GUID: %u) is inside!", _player->GetGUIDLow(), groupGuy->GetName(), groupGuy->GetGUIDLow());
                    return;
                }
            }
            // the difficulty is set even if the instances can't be reset
            //_player->SendDungeonDifficulty(true);
            group->ResetInstances(INSTANCE_RESET_CHANGE_DIFFICULTY, false, _player);
            group->SetDungeonDifficulty(Difficulty(mode));
        }
    }
    else
    {
        _player->ResetInstances(INSTANCE_RESET_CHANGE_DIFFICULTY, false);
        _player->SetDungeonDifficulty(Difficulty(mode));
    }
}

void WorldSession::HandleSetRaidDifficultyOpcode(WorldPacket& recvData)
{
    sLog->outDebug(LOG_FILTER_NETWORKIO, "MSG_SET_RAID_DIFFICULTY");

    uint32 mode;
    recvData >> mode;

    if (mode >= MAX_RAID_DIFFICULTY)
    {
        sLog->outError(LOG_FILTER_NETWORKIO, "WorldSession::HandleSetRaidDifficultyOpcode: player %d sent an invalid instance mode %d!", _player->GetGUIDLow(), mode);
        return;
    }

    // cannot reset while in an instance
    Map* map = _player->FindMap();
    if (map && map->IsDungeon())
    {
        sLog->outError(LOG_FILTER_NETWORKIO, "WorldSession::HandleSetRaidDifficultyOpcode: player %d tried to reset the instance while inside!", _player->GetGUIDLow());
        return;
    }

    if (Difficulty(mode) == _player->GetRaidDifficulty())
        return;

    Group* group = _player->GetGroup();
    if (group)
    {
        if (group->IsLeader(_player->GetGUID()))
        {
            for (GroupReference* itr = group->GetFirstMember(); itr != NULL; itr = itr->next())
            {
                Player* groupGuy = itr->getSource();
                if (!groupGuy)
                    continue;

                if (!groupGuy->IsInMap(groupGuy))
                    return;

                if (groupGuy->GetMap()->IsRaid())
                {
                    sLog->outError(LOG_FILTER_NETWORKIO, "WorldSession::HandleSetRaidDifficultyOpcode: player %d tried to reset the instance while inside!", _player->GetGUIDLow());
                    return;
                }
            }
            // the difficulty is set even if the instances can't be reset
            //_player->SendDungeonDifficulty(true);
            group->ResetInstances(INSTANCE_RESET_CHANGE_DIFFICULTY, true, _player);
            group->SetRaidDifficulty(Difficulty(mode));
        }
    }
    else
    {
        _player->ResetInstances(INSTANCE_RESET_CHANGE_DIFFICULTY, true);
        _player->SetRaidDifficulty(Difficulty(mode));
    }
}

void WorldSession::HandleCancelMountAuraOpcode(WorldPacket& /*recvData*/)
{
    sLog->outDebug(LOG_FILTER_NETWORKIO, "WORLD: CMSG_CANCEL_MOUNT_AURA");

    //If player is not mounted, so go out :)
    if (!_player->IsMounted())                              // not blizz like; no any messages on blizz
    {
        ChatHandler(this).SendSysMessage(LANG_CHAR_NON_MOUNTED);
        return;
    }

    if (_player->isInFlight())                               // not blizz like; no any messages on blizz
    {
        ChatHandler(this).SendSysMessage(LANG_YOU_IN_FLIGHT);
        return;
    }

    _player->Dismount();
    _player->RemoveAurasByType(SPELL_AURA_MOUNTED);
}

void WorldSession::HandleMoveSetCanFlyAckOpcode(WorldPacket& recvData)
{
    // fly mode on/off
    sLog->outDebug(LOG_FILTER_NETWORKIO, "WORLD: CMSG_MOVE_SET_CAN_FLY_ACK");

    uint64 guid;                                            // guid - unused
    recvData.readPackGUID(guid);

    recvData.read_skip<uint32>();                          // unk

    MovementInfo movementInfo;
    movementInfo.guid = guid;
    ReadMovementInfo(recvData, &movementInfo);

    recvData.read_skip<float>();                           // unk2

    _player->m_mover->m_movementInfo.flags = movementInfo.GetMovementFlags();
}

void WorldSession::HandleRequestPetInfoOpcode(WorldPacket& /*recvData */)
{
    /*
        sLog->outDebug(LOG_FILTER_PACKETIO, "WORLD: CMSG_REQUEST_PET_INFO");
        recvData.hexlike();
    */
}

void WorldSession::HandleSetTaxiBenchmarkOpcode(WorldPacket& recvData)
{
    uint8 mode;
    recvData >> mode;

    sLog->outDebug(LOG_FILTER_NETWORKIO, "Client used \"/timetest %d\" command", mode);
}

void WorldSession::HandleQueryInspectAchievements(WorldPacket& recvData)
{
    uint64 guid;
    recvData.readPackGUID(guid);

    Player* player = ObjectAccessor::FindPlayer(guid);
    if (!player)
        return;

<<<<<<< HEAD
    player->GetAchievementMgr().SendAchievementInfo(_player);
}

void WorldSession::HandleGuildAchievementProgressQuery(WorldPacket& recvData)
{
    uint32 achievementId;
    recvData >> achievementId;

    if (Guild* guild = sGuildMgr->GetGuildById(_player->GetGuildId()))
        guild->GetAchievementMgr().SendAchievementInfo(_player, achievementId);
=======
    player->SendRespondInspectAchievements(_player);
>>>>>>> 8c5f011e
}

void WorldSession::HandleWorldStateUITimerUpdate(WorldPacket& /*recvData*/)
{
    // empty opcode
    sLog->outDebug(LOG_FILTER_NETWORKIO, "WORLD: CMSG_WORLD_STATE_UI_TIMER_UPDATE");

    WorldPacket data(SMSG_WORLD_STATE_UI_TIMER_UPDATE, 4);
    data << uint32(time(NULL));
    SendPacket(&data);
}

void WorldSession::HandleReadyForAccountDataTimes(WorldPacket& /*recvData*/)
{
    // empty opcode
    sLog->outDebug(LOG_FILTER_NETWORKIO, "WORLD: CMSG_READY_FOR_ACCOUNT_DATA_TIMES");

    SendAccountDataTimes(GLOBAL_CACHE_MASK);
}

void WorldSession::SendSetPhaseShift(uint32 PhaseShift)
{
    WorldPacket data(SMSG_SET_PHASE_SHIFT, 4);
    data << uint32(PhaseShift);
    SendPacket(&data);
}

// Battlefield and Battleground
void WorldSession::HandleAreaSpiritHealerQueryOpcode(WorldPacket& recv_data)
{
    sLog->outDebug(LOG_FILTER_NETWORKIO, "WORLD: CMSG_AREA_SPIRIT_HEALER_QUERY");

    Battleground* bg = _player->GetBattleground();

    uint64 guid;
    recv_data >> guid;

    Creature* unit = GetPlayer()->GetMap()->GetCreature(guid);
    if (!unit)
        return;

    if (!unit->isSpiritService())                            // it's not spirit service
        return;

    if (bg)
        sBattlegroundMgr->SendAreaSpiritHealerQueryOpcode(_player, bg, guid);

    if (Battlefield* bf = sBattlefieldMgr->GetBattlefieldToZoneId(_player->GetZoneId()))
        bf->SendAreaSpiritHealerQueryOpcode(_player,guid);
}

void WorldSession::HandleAreaSpiritHealerQueueOpcode(WorldPacket& recv_data)
{
    sLog->outDebug(LOG_FILTER_NETWORKIO, "WORLD: CMSG_AREA_SPIRIT_HEALER_QUEUE");

    Battleground* bg = _player->GetBattleground();

    uint64 guid;
    recv_data >> guid;

    Creature* unit = GetPlayer()->GetMap()->GetCreature(guid);
    if (!unit)
        return;

    if (!unit->isSpiritService())                            // it's not spirit service
        return;

    if (bg)
        bg->AddPlayerToResurrectQueue(guid, _player->GetGUID());

    if (Battlefield* bf = sBattlefieldMgr->GetBattlefieldToZoneId(_player->GetZoneId()))
        bf->AddPlayerToResurrectQueue(guid, _player->GetGUID());
}

void WorldSession::HandleHearthAndResurrect(WorldPacket& /*recvData*/)
{
    if (_player->isInFlight())
        return;

    if (/*Battlefield* bf = */sBattlefieldMgr->GetBattlefieldToZoneId(_player->GetZoneId()))
    {
        // bf->PlayerAskToLeave(_player); FIXME
        return;
    }

    AreaTableEntry const* atEntry = GetAreaEntryByAreaID(_player->GetAreaId());
    if (!atEntry || !(atEntry->flags & AREA_FLAG_WINTERGRASP_2))
        return;

    _player->BuildPlayerRepop();
    _player->ResurrectPlayer(100);
    _player->TeleportTo(_player->m_homebindMapId, _player->m_homebindX, _player->m_homebindY, _player->m_homebindZ, _player->GetOrientation());
}

void WorldSession::HandleInstanceLockResponse(WorldPacket& recvPacket)
{
    uint8 accept;
    recvPacket >> accept;

    if (!_player->HasPendingBind())
    {
        sLog->outInfo(LOG_FILTER_NETWORKIO, "InstanceLockResponse: Player %s (guid %u) tried to bind himself/teleport to graveyard without a pending bind!", _player->GetName(), _player->GetGUIDLow());
        return;
    }

    if (accept)
        _player->BindToInstance();
    else
        _player->RepopAtGraveyard();

    _player->SetPendingBind(0, 0);
}

void WorldSession::HandleRequestHotfix(WorldPacket& recvPacket)
{
    uint32 type, count;
    recvPacket >> type;

    count = recvPacket.ReadBits(23);

    ObjectGuid* guids = new ObjectGuid[count];
    for (uint32 i = 0; i < count; ++i)
    {
        guids[i][0] = recvPacket.ReadBit();
        guids[i][4] = recvPacket.ReadBit();
        guids[i][7] = recvPacket.ReadBit();
        guids[i][2] = recvPacket.ReadBit();
        guids[i][5] = recvPacket.ReadBit();
        guids[i][3] = recvPacket.ReadBit();
        guids[i][6] = recvPacket.ReadBit();
        guids[i][1] = recvPacket.ReadBit();
    }

    uint32 entry;
    for (uint32 i = 0; i < count; ++i)
    {
        recvPacket.ReadByteSeq(guids[i][5]);
        recvPacket.ReadByteSeq(guids[i][6]);
        recvPacket.ReadByteSeq(guids[i][7]);
        recvPacket.ReadByteSeq(guids[i][0]);
        recvPacket.ReadByteSeq(guids[i][1]);
        recvPacket.ReadByteSeq(guids[i][3]);
        recvPacket.ReadByteSeq(guids[i][4]);
        recvPacket >> entry;
        recvPacket.ReadByteSeq(guids[i][2]);

        switch (type)
        {
            case DB2_REPLY_ITEM:
                SendItemDb2Reply(entry);
                break;
            case DB2_REPLY_SPARSE:
                SendItemSparseDb2Reply(entry);
                break;
            default:
                sLog->outError(LOG_FILTER_NETWORKIO, "CMSG_REQUEST_HOTFIX: Received unknown hotfix type: %u", type);
                recvPacket.rfinish();
                break;
        }
    }

    delete[] guids;
}

void WorldSession::HandleUpdateMissileTrajectory(WorldPacket& recvPacket)
{
    sLog->outDebug(LOG_FILTER_NETWORKIO, "WORLD: CMSG_UPDATE_MISSILE_TRAJECTORY");

    uint64 guid;
    uint32 spellId;
    float elevation, speed;
    float curX, curY, curZ;
    float targetX, targetY, targetZ;
    uint8 moveStop;

    recvPacket >> guid >> spellId >> elevation >> speed;
    recvPacket >> curX >> curY >> curZ;
    recvPacket >> targetX >> targetY >> targetZ;
    recvPacket >> moveStop;

    Unit* caster = ObjectAccessor::GetUnit(*_player, guid);
    Spell* spell = caster ? caster->GetCurrentSpell(CURRENT_GENERIC_SPELL) : NULL;
    if (!spell || spell->m_spellInfo->Id != spellId || !spell->m_targets.HasDst() || !spell->m_targets.HasSrc())
    {
        recvPacket.rfinish();
        return;
    }

    Position pos = *spell->m_targets.GetSrcPos();
    pos.Relocate(curX, curY, curZ);
    spell->m_targets.ModSrc(pos);

    pos = *spell->m_targets.GetDstPos();
    pos.Relocate(targetX, targetY, targetZ);
    spell->m_targets.ModDst(pos);

    spell->m_targets.SetElevation(elevation);
    spell->m_targets.SetSpeed(speed);

    if (moveStop)
    {
        uint32 opcode;
        recvPacket >> opcode;
        recvPacket.SetOpcode(MSG_MOVE_STOP); // always set to MSG_MOVE_STOP in client SetOpcode
        HandleMovementOpcodes(recvPacket);
    }
}

void WorldSession::HandleViolenceLevel(WorldPacket& recvPacket)
{
    uint8 violenceLevel;
    recvPacket >> violenceLevel;

    // do something?
}

void WorldSession::HandleObjectUpdateFailedOpcode(WorldPacket& recvPacket)
{
    ObjectGuid guid;
    guid[6] = recvPacket.ReadBit();
    guid[7] = recvPacket.ReadBit();
    guid[4] = recvPacket.ReadBit();
    guid[0] = recvPacket.ReadBit();
    guid[1] = recvPacket.ReadBit();
    guid[5] = recvPacket.ReadBit();
    guid[3] = recvPacket.ReadBit();
    guid[2] = recvPacket.ReadBit();

    recvPacket.ReadByteSeq(guid[6]);
    recvPacket.ReadByteSeq(guid[7]);
    recvPacket.ReadByteSeq(guid[2]);
    recvPacket.ReadByteSeq(guid[3]);
    recvPacket.ReadByteSeq(guid[1]);
    recvPacket.ReadByteSeq(guid[4]);
    recvPacket.ReadByteSeq(guid[0]);
    recvPacket.ReadByteSeq(guid[5]);

    WorldObject* obj = ObjectAccessor::GetWorldObject(*GetPlayer(), guid);
    sLog->outError(LOG_FILTER_NETWORKIO, "Object update failed for object "UI64FMTD" (%s) for player %s (%u)", uint64(guid), obj ? obj->GetName() : "object-not-found", GetPlayerName().c_str(), GetGuidLow());
}

void WorldSession::HandleSaveCUFProfiles(WorldPacket& recvPacket)
{
    sLog->outDebug(LOG_FILTER_NETWORKIO, "WORLD: CMSG_SAVE_CUF_PROFILES");

    uint8 count = (uint8)recvPacket.ReadBits(20);

    if (count > MAX_CUF_PROFILES)
    {
        sLog->outError(LOG_FILTER_PLAYER, "HandleSaveCUFProfiles - %s tried to save more than %i CUF profiles. Hacking attempt?", GetPlayerName().c_str(), MAX_CUF_PROFILES);
        recvPacket.rfinish();
        return;
    }

    CUFProfile* profiles[MAX_CUF_PROFILES];
    uint8 strlens[MAX_CUF_PROFILES];

    for (uint8 i = 0; i < count; ++i)
    {
        profiles[i] = new CUFProfile;
        profiles[i]->BoolOptions.set(CUF_AUTO_ACTIVATE_SPEC_2            , recvPacket.ReadBit());
        profiles[i]->BoolOptions.set(CUF_AUTO_ACTIVATE_10_PLAYERS        , recvPacket.ReadBit());
        profiles[i]->BoolOptions.set(CUF_UNK_157                         , recvPacket.ReadBit());
        profiles[i]->BoolOptions.set(CUF_DISPLAY_HEAL_PREDICTION         , recvPacket.ReadBit());
        profiles[i]->BoolOptions.set(CUF_AUTO_ACTIVATE_SPEC_1            , recvPacket.ReadBit());
        profiles[i]->BoolOptions.set(CUF_AUTO_ACTIVATE_PVP               , recvPacket.ReadBit());
        profiles[i]->BoolOptions.set(CUF_DISPLAY_POWER_BAR               , recvPacket.ReadBit());
        profiles[i]->BoolOptions.set(CUF_AUTO_ACTIVATE_15_PLAYERS        , recvPacket.ReadBit());
        profiles[i]->BoolOptions.set(CUF_AUTO_ACTIVATE_40_PLAYERS        , recvPacket.ReadBit());
        profiles[i]->BoolOptions.set(CUF_DISPLAY_PETS                    , recvPacket.ReadBit());
        profiles[i]->BoolOptions.set(CUF_AUTO_ACTIVATE_5_PLAYERS         , recvPacket.ReadBit());
        profiles[i]->BoolOptions.set(CUF_DISPLAY_ONLY_DISPELLABLE_DEBUFFS, recvPacket.ReadBit());
        profiles[i]->BoolOptions.set(CUF_AUTO_ACTIVATE_2_PLAYERS         , recvPacket.ReadBit());
        profiles[i]->BoolOptions.set(CUF_UNK_156                         , recvPacket.ReadBit());
        profiles[i]->BoolOptions.set(CUF_DISPLAY_NON_BOSS_DEBUFFS        , recvPacket.ReadBit());
        profiles[i]->BoolOptions.set(CUF_DISPLAY_MAIN_TANK_AND_ASSIST    , recvPacket.ReadBit());
        profiles[i]->BoolOptions.set(CUF_DISPLAY_AGGRO_HIGHLIGHT         , recvPacket.ReadBit());
        profiles[i]->BoolOptions.set(CUF_AUTO_ACTIVATE_3_PLAYERS         , recvPacket.ReadBit());
        profiles[i]->BoolOptions.set(CUF_DISPLAY_BORDER                  , recvPacket.ReadBit());
        profiles[i]->BoolOptions.set(CUF_USE_CLASS_COLORS                , recvPacket.ReadBit());
        profiles[i]->BoolOptions.set(CUF_UNK_145                         , recvPacket.ReadBit());
        strlens[i] = (uint8)recvPacket.ReadBits(8);
        profiles[i]->BoolOptions.set(CUF_AUTO_ACTIVATE_PVE               , recvPacket.ReadBit());
        profiles[i]->BoolOptions.set(CUF_DISPLAY_HORIZONTAL_GROUPS       , recvPacket.ReadBit());
        profiles[i]->BoolOptions.set(CUF_AUTO_ACTIVATE_25_PLAYERS        , recvPacket.ReadBit());
        profiles[i]->BoolOptions.set(CUF_KEEP_GROUPS_TOGETHER            , recvPacket.ReadBit());
    }

    for (uint8 i = 0; i < count; ++i)
    {
        recvPacket >> profiles[i]->Unk146;
        profiles[i]->ProfileName = recvPacket.ReadString(strlens[i]);
        recvPacket >> profiles[i]->Unk152;
        recvPacket >> profiles[i]->FrameHeight;
        recvPacket >> profiles[i]->FrameWidth;
        recvPacket >> profiles[i]->Unk150;
        recvPacket >> profiles[i]->HealthText;
        recvPacket >> profiles[i]->Unk147;
        recvPacket >> profiles[i]->SortBy;
        recvPacket >> profiles[i]->Unk154;
        recvPacket >> profiles[i]->Unk148;

        GetPlayer()->SaveCUFProfile(i, profiles[i]);
    }

    for (uint8 i = count; i < MAX_CUF_PROFILES; ++i)
        GetPlayer()->SaveCUFProfile(i, NULL);
}

void WorldSession::SendLoadCUFProfiles()
{
    Player* player = GetPlayer();

    uint8 count = player->GetCUFProfilesCount();

    ByteBuffer byteBuffer(25 * count);
    WorldPacket data(SMSG_LOAD_CUF_PROFILES, 5 * count + 25 * count);

    data.WriteBits(count, 20);
    for (uint8 i = 0; i < MAX_CUF_PROFILES; ++i)
    {
        CUFProfile* profile = player->GetCUFProfile(i);
        if (!profile)
            continue;

        data.WriteBit(profile->BoolOptions[CUF_UNK_157]);
        data.WriteBit(profile->BoolOptions[CUF_AUTO_ACTIVATE_10_PLAYERS]);
        data.WriteBit(profile->BoolOptions[CUF_AUTO_ACTIVATE_5_PLAYERS]);
        data.WriteBit(profile->BoolOptions[CUF_AUTO_ACTIVATE_25_PLAYERS]);
        data.WriteBit(profile->BoolOptions[CUF_DISPLAY_HEAL_PREDICTION]);
        data.WriteBit(profile->BoolOptions[CUF_AUTO_ACTIVATE_PVE]);
        data.WriteBit(profile->BoolOptions[CUF_DISPLAY_HORIZONTAL_GROUPS]);
        data.WriteBit(profile->BoolOptions[CUF_AUTO_ACTIVATE_40_PLAYERS]);
        data.WriteBit(profile->BoolOptions[CUF_AUTO_ACTIVATE_3_PLAYERS]);
        data.WriteBit(profile->BoolOptions[CUF_DISPLAY_AGGRO_HIGHLIGHT]);
        data.WriteBit(profile->BoolOptions[CUF_DISPLAY_BORDER]);
        data.WriteBit(profile->BoolOptions[CUF_AUTO_ACTIVATE_2_PLAYERS]);
        data.WriteBit(profile->BoolOptions[CUF_DISPLAY_NON_BOSS_DEBUFFS]);
        data.WriteBit(profile->BoolOptions[CUF_DISPLAY_MAIN_TANK_AND_ASSIST]);
        data.WriteBit(profile->BoolOptions[CUF_UNK_156]);
        data.WriteBit(profile->BoolOptions[CUF_AUTO_ACTIVATE_SPEC_2]);
        data.WriteBit(profile->BoolOptions[CUF_USE_CLASS_COLORS]);
        data.WriteBit(profile->BoolOptions[CUF_DISPLAY_POWER_BAR]);
        data.WriteBit(profile->BoolOptions[CUF_AUTO_ACTIVATE_SPEC_1]);
        data.WriteBits(profile->ProfileName.size(), 8);
        data.WriteBit(profile->BoolOptions[CUF_DISPLAY_ONLY_DISPELLABLE_DEBUFFS]);
        data.WriteBit(profile->BoolOptions[CUF_KEEP_GROUPS_TOGETHER]);
        data.WriteBit(profile->BoolOptions[CUF_UNK_145]);
        data.WriteBit(profile->BoolOptions[CUF_AUTO_ACTIVATE_15_PLAYERS]);
        data.WriteBit(profile->BoolOptions[CUF_DISPLAY_PETS]);
        data.WriteBit(profile->BoolOptions[CUF_AUTO_ACTIVATE_PVP]);

        byteBuffer << uint16(profile->Unk154);
        byteBuffer << uint16(profile->FrameHeight);
        byteBuffer << uint16(profile->Unk152);
        byteBuffer << uint8(profile->Unk147);
        byteBuffer << uint16(profile->Unk150);
        byteBuffer << uint8(profile->Unk146);
        byteBuffer << uint8(profile->HealthText);
        byteBuffer << uint8(profile->SortBy);
        byteBuffer << uint16(profile->FrameWidth);
        byteBuffer << uint8(profile->Unk148);
        byteBuffer.WriteString(profile->ProfileName);
    }

    data.FlushBits();
    data.append(byteBuffer);
    SendPacket(&data);
}<|MERGE_RESOLUTION|>--- conflicted
+++ resolved
@@ -1723,8 +1723,7 @@
     if (!player)
         return;
 
-<<<<<<< HEAD
-    player->GetAchievementMgr().SendAchievementInfo(_player);
+    player->SendRespondInspectAchievements(_player);
 }
 
 void WorldSession::HandleGuildAchievementProgressQuery(WorldPacket& recvData)
@@ -1734,9 +1733,6 @@
 
     if (Guild* guild = sGuildMgr->GetGuildById(_player->GetGuildId()))
         guild->GetAchievementMgr().SendAchievementInfo(_player, achievementId);
-=======
-    player->SendRespondInspectAchievements(_player);
->>>>>>> 8c5f011e
 }
 
 void WorldSession::HandleWorldStateUITimerUpdate(WorldPacket& /*recvData*/)
