/*
 * Copyright (C) 2008-2014 TrinityCore <http://www.trinitycore.org/>
 * Copyright (C) 2005-2009 MaNGOS <http://getmangos.com/>
 *
 * This program is free software; you can redistribute it and/or modify it
 * under the terms of the GNU General Public License as published by the
 * Free Software Foundation; either version 2 of the License, or (at your
 * option) any later version.
 *
 * This program is distributed in the hope that it will be useful, but WITHOUT
 * ANY WARRANTY; without even the implied warranty of MERCHANTABILITY or
 * FITNESS FOR A PARTICULAR PURPOSE. See the GNU General Public License for
 * more details.
 *
 * You should have received a copy of the GNU General Public License along
 * with this program. If not, see <http://www.gnu.org/licenses/>.
 */

#include "Common.h"
#include "Language.h"
#include "DatabaseEnv.h"
#include "WorldPacket.h"
#include "Opcodes.h"
#include "Log.h"
#include "Player.h"
#include "GossipDef.h"
#include "World.h"
#include "ObjectMgr.h"
#include "GuildMgr.h"
#include "WorldSession.h"
#include "BigNumber.h"
#include "SHA1.h"
#include "UpdateData.h"
#include "LootMgr.h"
#include "Chat.h"
#include "zlib.h"
#include "ObjectAccessor.h"
#include "Object.h"
#include "Battleground.h"
#include "OutdoorPvP.h"
#include "Pet.h"
#include "SocialMgr.h"
#include "CellImpl.h"
#include "AccountMgr.h"
#include "Vehicle.h"
#include "CreatureAI.h"
#include "DBCEnums.h"
#include "ScriptMgr.h"
#include "MapManager.h"
#include "InstanceScript.h"
#include "GameObjectAI.h"
#include "Group.h"
#include "AccountMgr.h"
#include "Spell.h"
#include "BattlegroundMgr.h"
#include "Battlefield.h"
#include "BattlefieldMgr.h"
#include "DB2Stores.h"

void WorldSession::HandleRepopRequestOpcode(WorldPacket& recvData)
{
    TC_LOG_DEBUG("network", "WORLD: Recvd CMSG_REPOP_REQUEST Message");

    recvData.read_skip<uint8>();

    if (GetPlayer()->IsAlive() || GetPlayer()->HasFlag(PLAYER_FLAGS, PLAYER_FLAGS_GHOST))
        return;

    if (GetPlayer()->HasAuraType(SPELL_AURA_PREVENT_RESURRECTION))
        return; // silently return, client should display the error by itself

    // the world update order is sessions, players, creatures
    // the netcode runs in parallel with all of these
    // creatures can kill players
    // so if the server is lagging enough the player can
    // release spirit after he's killed but before he is updated
    if (GetPlayer()->getDeathState() == JUST_DIED)
    {
        TC_LOG_DEBUG("network", "HandleRepopRequestOpcode: got request after player %s(%d) was killed and before he was updated",
            GetPlayer()->GetName().c_str(), GetPlayer()->GetGUIDLow());
        GetPlayer()->KillPlayer();
    }

    //this is spirit release confirm?
    GetPlayer()->RemovePet(NULL, PET_SAVE_NOT_IN_SLOT, true);
    GetPlayer()->BuildPlayerRepop();
    GetPlayer()->RepopAtGraveyard();
}

void WorldSession::HandleGossipSelectOptionOpcode(WorldPacket& recvData)
{
    TC_LOG_DEBUG("network", "WORLD: CMSG_GOSSIP_SELECT_OPTION");

    uint32 gossipListId;
    uint32 menuId;
    uint64 guid;
    std::string code = "";

    recvData >> guid >> menuId >> gossipListId;

    if (!_player->PlayerTalkClass->GetGossipMenu().GetItem(gossipListId))
    {
        recvData.rfinish();
        return;
    }

    if (_player->PlayerTalkClass->IsGossipOptionCoded(gossipListId))
        recvData >> code;

    // Prevent cheating on C++ scripted menus
    if (_player->PlayerTalkClass->GetGossipMenu().GetSenderGUID() != guid)
        return;

    Creature* unit = NULL;
    GameObject* go = NULL;
    if (IS_CRE_OR_VEH_GUID(guid))
    {
        unit = GetPlayer()->GetNPCIfCanInteractWith(guid, UNIT_NPC_FLAG_NONE);
        if (!unit)
        {
            TC_LOG_DEBUG("network", "WORLD: HandleGossipSelectOptionOpcode - Unit (GUID: %u) not found or you can't interact with him.", uint32(GUID_LOPART(guid)));
            return;
        }
    }
    else if (IS_GAMEOBJECT_GUID(guid))
    {
        go = _player->GetMap()->GetGameObject(guid);
        if (!go)
        {
            TC_LOG_DEBUG("network", "WORLD: HandleGossipSelectOptionOpcode - GameObject (GUID: %u) not found.", uint32(GUID_LOPART(guid)));
            return;
        }
    }
    else
    {
        TC_LOG_DEBUG("network", "WORLD: HandleGossipSelectOptionOpcode - unsupported GUID type for highguid %u. lowpart %u.", uint32(GUID_HIPART(guid)), uint32(GUID_LOPART(guid)));
        return;
    }

    // remove fake death
    if (GetPlayer()->HasUnitState(UNIT_STATE_DIED))
        GetPlayer()->RemoveAurasByType(SPELL_AURA_FEIGN_DEATH);

    if ((unit && unit->GetCreatureTemplate()->ScriptID != unit->LastUsedScriptID) || (go && go->GetGOInfo()->ScriptId != go->LastUsedScriptID))
    {
        TC_LOG_DEBUG("network", "WORLD: HandleGossipSelectOptionOpcode - Script reloaded while in use, ignoring and set new scipt id");
        if (unit)
            unit->LastUsedScriptID = unit->GetCreatureTemplate()->ScriptID;
        if (go)
            go->LastUsedScriptID = go->GetGOInfo()->ScriptId;
        _player->PlayerTalkClass->SendCloseGossip();
        return;
    }
    if (!code.empty())
    {
        if (unit)
        {
            unit->AI()->sGossipSelectCode(_player, menuId, gossipListId, code.c_str());
            if (!sScriptMgr->OnGossipSelectCode(_player, unit, _player->PlayerTalkClass->GetGossipOptionSender(gossipListId), _player->PlayerTalkClass->GetGossipOptionAction(gossipListId), code.c_str()))
                _player->OnGossipSelect(unit, gossipListId, menuId);
        }
        else
        {
            go->AI()->GossipSelectCode(_player, menuId, gossipListId, code.c_str());
            if (!sScriptMgr->OnGossipSelectCode(_player, go, _player->PlayerTalkClass->GetGossipOptionSender(gossipListId), _player->PlayerTalkClass->GetGossipOptionAction(gossipListId), code.c_str()))
                _player->OnGossipSelect(go, gossipListId, menuId);
        }
    }
    else
    {
        if (unit)
        {
            unit->AI()->sGossipSelect(_player, menuId, gossipListId);
            if (!sScriptMgr->OnGossipSelect(_player, unit, _player->PlayerTalkClass->GetGossipOptionSender(gossipListId), _player->PlayerTalkClass->GetGossipOptionAction(gossipListId)))
                _player->OnGossipSelect(unit, gossipListId, menuId);
        }
        else
        {
            go->AI()->GossipSelect(_player, menuId, gossipListId);
            if (!sScriptMgr->OnGossipSelect(_player, go, _player->PlayerTalkClass->GetGossipOptionSender(gossipListId), _player->PlayerTalkClass->GetGossipOptionAction(gossipListId)))
                _player->OnGossipSelect(go, gossipListId, menuId);
        }
    }
}

void WorldSession::HandleWhoOpcode(WorldPacket& recvData)
{
    TC_LOG_DEBUG("network", "WORLD: Recvd CMSG_WHO Message");

    uint32 matchcount = 0;

    uint32 level_min, level_max, racemask, classmask, zones_count, str_count;
    uint32 zoneids[10];                                     // 10 is client limit
    std::string player_name, guild_name;

    recvData >> level_min;                                 // maximal player level, default 0
    recvData >> level_max;                                 // minimal player level, default 100 (MAX_LEVEL)
    recvData >> player_name;                               // player name, case sensitive...

    recvData >> guild_name;                                // guild name, case sensitive...

    recvData >> racemask;                                  // race mask
    recvData >> classmask;                                 // class mask
    recvData >> zones_count;                               // zones count, client limit = 10 (2.0.10)

    if (zones_count > 10)
        return;                                             // can't be received from real client or broken packet

    for (uint32 i = 0; i < zones_count; ++i)
    {
        uint32 temp;
        recvData >> temp;                                  // zone id, 0 if zone is unknown...
        zoneids[i] = temp;
        TC_LOG_DEBUG("network", "Zone %u: %u", i, zoneids[i]);
    }

    recvData >> str_count;                                 // user entered strings count, client limit=4 (checked on 2.0.10)

    if (str_count > 4)
        return;                                             // can't be received from real client or broken packet

    TC_LOG_DEBUG("network", "Minlvl %u, maxlvl %u, name %s, guild %s, racemask %u, classmask %u, zones %u, strings %u", level_min, level_max, player_name.c_str(), guild_name.c_str(), racemask, classmask, zones_count, str_count);

    std::wstring str[4];                                    // 4 is client limit
    for (uint32 i = 0; i < str_count; ++i)
    {
        std::string temp;
        recvData >> temp;                                  // user entered string, it used as universal search pattern(guild+player name)?

        if (!Utf8toWStr(temp, str[i]))
            continue;

        wstrToLower(str[i]);

        TC_LOG_DEBUG("network", "String %u: %s", i, temp.c_str());
    }

    std::wstring wplayer_name;
    std::wstring wguild_name;
    if (!(Utf8toWStr(player_name, wplayer_name) && Utf8toWStr(guild_name, wguild_name)))
        return;
    wstrToLower(wplayer_name);
    wstrToLower(wguild_name);

    // client send in case not set max level value 100 but Trinity supports 255 max level,
    // update it to show GMs with characters after 100 level
    if (level_max >= MAX_LEVEL)
        level_max = STRONG_MAX_LEVEL;

    uint32 team = _player->GetTeam();

    uint32 gmLevelInWhoList  = sWorld->getIntConfig(CONFIG_GM_LEVEL_IN_WHO_LIST);
    uint32 displaycount = 0;

    WorldPacket data(SMSG_WHO, 50);                       // guess size
    data << uint32(matchcount);                           // placeholder, count of players matching criteria
    data << uint32(displaycount);                         // placeholder, count of players displayed

    TRINITY_READ_GUARD(HashMapHolder<Player>::LockType, *HashMapHolder<Player>::GetLock());
    HashMapHolder<Player>::MapType const& m = sObjectAccessor->GetPlayers();
    for (HashMapHolder<Player>::MapType::const_iterator itr = m.begin(); itr != m.end(); ++itr)
    {
        Player* target = itr->second;
        // player can see member of other team only if CONFIG_ALLOW_TWO_SIDE_WHO_LIST
        if (target->GetTeam() != team && !HasPermission(rbac::RBAC_PERM_TWO_SIDE_WHO_LIST))
            continue;

        // player can see MODERATOR, GAME MASTER, ADMINISTRATOR only if CONFIG_GM_IN_WHO_LIST
        if (!HasPermission(rbac::RBAC_PERM_WHO_SEE_ALL_SEC_LEVELS) && target->GetSession()->GetSecurity() > AccountTypes(gmLevelInWhoList))
            continue;

        // do not process players which are not in world
        if (!target->IsInWorld())
            continue;

        // check if target is globally visible for player
        if (!target->IsVisibleGloballyFor(_player))
            continue;

        // check if target's level is in level range
        uint8 lvl = target->getLevel();
        if (lvl < level_min || lvl > level_max)
            continue;

        // check if class matches classmask
        uint8 class_ = target->getClass();
        if (!(classmask & (1 << class_)))
            continue;

        // check if race matches racemask
        uint32 race = target->getRace();
        if (!(racemask & (1 << race)))
            continue;

        uint32 pzoneid = target->GetZoneId();
        uint8 gender = target->getGender();

        bool z_show = true;
        for (uint32 i = 0; i < zones_count; ++i)
        {
            if (zoneids[i] == pzoneid)
            {
                z_show = true;
                break;
            }

            z_show = false;
        }
        if (!z_show)
            continue;

        std::string pname = target->GetName();
        std::wstring wpname;
        if (!Utf8toWStr(pname, wpname))
            continue;
        wstrToLower(wpname);

        if (!(wplayer_name.empty() || wpname.find(wplayer_name) != std::wstring::npos))
            continue;

        std::string gname = sGuildMgr->GetGuildNameById(target->GetGuildId());
        std::wstring wgname;
        if (!Utf8toWStr(gname, wgname))
            continue;
        wstrToLower(wgname);

        if (!(wguild_name.empty() || wgname.find(wguild_name) != std::wstring::npos))
            continue;

        std::string aname;
        if (AreaTableEntry const* areaEntry = GetAreaEntryByAreaID(pzoneid))
            aname = areaEntry->area_name[GetSessionDbcLocale()];

        bool s_show = true;
        for (uint32 i = 0; i < str_count; ++i)
        {
            if (!str[i].empty())
            {
                if (wgname.find(str[i]) != std::wstring::npos ||
                    wpname.find(str[i]) != std::wstring::npos ||
                    Utf8FitTo(aname, str[i]))
                {
                    s_show = true;
                    break;
                }
                s_show = false;
            }
        }
        if (!s_show)
            continue;

        // 49 is maximum player count sent to client - can be overridden
        // through config, but is unstable
        if ((matchcount++) >= sWorld->getIntConfig(CONFIG_MAX_WHO))
            continue;

        data << pname;                                    // player name
        data << gname;                                    // guild name
        data << uint32(lvl);                              // player level
        data << uint32(class_);                           // player class
        data << uint32(race);                             // player race
        data << uint8(gender);                            // player gender
        data << uint32(pzoneid);                          // player zone id

        ++displaycount;
    }

    data.put(0, displaycount);                            // insert right count, count displayed
    data.put(4, matchcount);                              // insert right count, count of matches

    SendPacket(&data);
    TC_LOG_DEBUG("network", "WORLD: Send SMSG_WHO Message");
}

void WorldSession::HandleLogoutRequestOpcode(WorldPacket& /*recvData*/)
{
    TC_LOG_DEBUG("network", "WORLD: Recvd CMSG_LOGOUT_REQUEST Message, security - %u", GetSecurity());

    if (uint64 lguid = GetPlayer()->GetLootGUID())
        DoLootRelease(lguid);

    bool instantLogout = (GetPlayer()->HasFlag(PLAYER_FLAGS, PLAYER_FLAGS_RESTING) && !GetPlayer()->IsInCombat()) ||
                         GetPlayer()->IsInFlight() || HasPermission(rbac::RBAC_PERM_INSTANT_LOGOUT);

    /// TODO: Possibly add RBAC permission to log out in combat
    bool canLogoutInCombat = GetPlayer()->HasFlag(PLAYER_FLAGS, PLAYER_FLAGS_RESTING);

    uint32 reason = 0;
    if (GetPlayer()->IsInCombat() && !canLogoutInCombat)
        reason = 1;
    else if (GetPlayer()->IsFalling())
        reason = 3;                                         // is jumping or falling
    else if (GetPlayer()->duel || GetPlayer()->HasAura(9454)) // is dueling or frozen by GM via freeze command
        reason = 2;                                         // FIXME - Need the correct value

    WorldPacket data(SMSG_LOGOUT_RESPONSE, 1+4);
    data << uint32(reason);
    data << uint8(instantLogout);
    SendPacket(&data);

    if (reason)
    {
        LogoutRequest(0);
        return;
    }

    // instant logout in taverns/cities or on taxi or for admins, gm's, mod's if its enabled in worldserver.conf
    if (instantLogout)
    {
        LogoutPlayer(true);
        return;
    }

    // not set flags if player can't free move to prevent lost state at logout cancel
    if (GetPlayer()->CanFreeMove())
    {
        GetPlayer()->SetStandState(UNIT_STAND_STATE_SIT);
        GetPlayer()->SetRooted(true);
        GetPlayer()->SetFlag(UNIT_FIELD_FLAGS, UNIT_FLAG_STUNNED);
    }

    LogoutRequest(time(NULL));
}

void WorldSession::HandlePlayerLogoutOpcode(WorldPacket& /*recvData*/)
{
    TC_LOG_DEBUG("network", "WORLD: Recvd CMSG_PLAYER_LOGOUT Message");
}

void WorldSession::HandleLogoutCancelOpcode(WorldPacket& /*recvData*/)
{
    TC_LOG_DEBUG("network", "WORLD: Recvd CMSG_LOGOUT_CANCEL Message");

    // Player have already logged out serverside, too late to cancel
    if (!GetPlayer())
        return;

    LogoutRequest(0);

    WorldPacket data(SMSG_LOGOUT_CANCEL_ACK, 0);
    SendPacket(&data);

    // not remove flags if can't free move - its not set in Logout request code.
    if (GetPlayer()->CanFreeMove())
    {
        //!we can move again
        GetPlayer()->SetRooted(false);

        //! Stand Up
        GetPlayer()->SetStandState(UNIT_STAND_STATE_STAND);

        //! DISABLE_ROTATE
        GetPlayer()->RemoveFlag(UNIT_FIELD_FLAGS, UNIT_FLAG_STUNNED);
    }

    TC_LOG_DEBUG("network", "WORLD: Sent SMSG_LOGOUT_CANCEL_ACK Message");
}

void WorldSession::HandleTogglePvP(WorldPacket& recvData)
{
    // this opcode can be used in two ways: Either set explicit new status or toggle old status
    if (recvData.size() == 1)
    {
        bool newPvPStatus;
        recvData >> newPvPStatus;
        GetPlayer()->ApplyModFlag(PLAYER_FLAGS, PLAYER_FLAGS_IN_PVP, newPvPStatus);
        GetPlayer()->ApplyModFlag(PLAYER_FLAGS, PLAYER_FLAGS_PVP_TIMER, !newPvPStatus);
    }
    else
    {
        GetPlayer()->ToggleFlag(PLAYER_FLAGS, PLAYER_FLAGS_IN_PVP);
        GetPlayer()->ToggleFlag(PLAYER_FLAGS, PLAYER_FLAGS_PVP_TIMER);
    }

    if (GetPlayer()->HasFlag(PLAYER_FLAGS, PLAYER_FLAGS_IN_PVP))
    {
        if (!GetPlayer()->IsPvP() || GetPlayer()->pvpInfo.EndTimer)
            GetPlayer()->UpdatePvP(true, true);
    }
    else
    {
        if (!GetPlayer()->pvpInfo.IsHostile && GetPlayer()->IsPvP())
            GetPlayer()->pvpInfo.EndTimer = time(NULL);     // start toggle-off
    }

    //if (OutdoorPvP* pvp = _player->GetOutdoorPvP())
    //    pvp->HandlePlayerActivityChanged(_player);
}

void WorldSession::HandleZoneUpdateOpcode(WorldPacket& recvData)
{
    uint32 newZone;
    recvData >> newZone;

    TC_LOG_DEBUG("network", "WORLD: Recvd ZONE_UPDATE: %u", newZone);

    // use server size data
    uint32 newzone, newarea;
    GetPlayer()->GetZoneAndAreaId(newzone, newarea);
    GetPlayer()->UpdateZone(newzone, newarea);
    //GetPlayer()->SendInitWorldStates(true, newZone);
}

void WorldSession::HandleReturnToGraveyard(WorldPacket& /*recvPacket*/)
{
    if (GetPlayer()->IsAlive() || !GetPlayer()->HasFlag(PLAYER_FLAGS, PLAYER_FLAGS_GHOST))
        return;
    GetPlayer()->RepopAtGraveyard();
}

void WorldSession::HandleSetSelectionOpcode(WorldPacket& recvData)
{
    uint64 guid;
    recvData >> guid;

    _player->SetSelection(guid);
}

void WorldSession::HandleStandStateChangeOpcode(WorldPacket& recvData)
{
    // TC_LOG_DEBUG("network", "WORLD: Received CMSG_STANDSTATECHANGE"); -- too many spam in log at lags/debug stop
    uint32 animstate;
    recvData >> animstate;

    _player->SetStandState(animstate);
}

void WorldSession::HandleContactListOpcode(WorldPacket& recvData)
{
    recvData.read_skip<uint32>(); // always 1
    TC_LOG_DEBUG("network", "WORLD: Received CMSG_CONTACT_LIST");
    _player->GetSocial()->SendSocialList(_player);
}

void WorldSession::HandleAddFriendOpcode(WorldPacket& recvData)
{
    TC_LOG_DEBUG("network", "WORLD: Received CMSG_ADD_FRIEND");

    std::string friendName = GetTrinityString(LANG_FRIEND_IGNORE_UNKNOWN);
    std::string friendNote;

    recvData >> friendName;

    recvData >> friendNote;

    if (!normalizePlayerName(friendName))
        return;

    TC_LOG_DEBUG("network", "WORLD: %s asked to add friend : '%s'",
        GetPlayer()->GetName().c_str(), friendName.c_str());

    PreparedStatement* stmt = CharacterDatabase.GetPreparedStatement(CHAR_SEL_GUID_RACE_ACC_BY_NAME);

    stmt->setString(0, friendName);

    _addFriendCallback.SetParam(friendNote);
    _addFriendCallback.SetFutureResult(CharacterDatabase.AsyncQuery(stmt));
}

void WorldSession::HandleAddFriendOpcodeCallBack(PreparedQueryResult result, std::string const& friendNote)
{
    if (!GetPlayer())
        return;

    uint64 friendGuid;
    uint32 friendAccountId;
    uint32 team;
    FriendsResult friendResult;

    friendResult = FRIEND_NOT_FOUND;
    friendGuid = 0;

    if (result)
    {
        Field* fields = result->Fetch();

        friendGuid = MAKE_NEW_GUID(fields[0].GetUInt32(), 0, HIGHGUID_PLAYER);
        team = Player::TeamForRace(fields[1].GetUInt8());
        friendAccountId = fields[2].GetUInt32();

        if (HasPermission(rbac::RBAC_PERM_ALLOW_GM_FRIEND) || AccountMgr::IsPlayerAccount(AccountMgr::GetSecurity(friendAccountId, realmID)))
        {
            if (friendGuid)
            {
                if (friendGuid == GetPlayer()->GetGUID())
                    friendResult = FRIEND_SELF;
                else if (GetPlayer()->GetTeam() != team && !HasPermission(rbac::RBAC_PERM_TWO_SIDE_ADD_FRIEND))
                    friendResult = FRIEND_ENEMY;
                else if (GetPlayer()->GetSocial()->HasFriend(GUID_LOPART(friendGuid)))
                    friendResult = FRIEND_ALREADY;
                else
                {
                    Player* pFriend = ObjectAccessor::FindPlayer(friendGuid);
                    if (pFriend && pFriend->IsInWorld() && pFriend->IsVisibleGloballyFor(GetPlayer()))
                        friendResult = FRIEND_ADDED_ONLINE;
                    else
                        friendResult = FRIEND_ADDED_OFFLINE;
                    if (!GetPlayer()->GetSocial()->AddToSocialList(GUID_LOPART(friendGuid), false))
                    {
                        friendResult = FRIEND_LIST_FULL;
                        TC_LOG_DEBUG("network", "WORLD: %s's friend list is full.", GetPlayer()->GetName().c_str());
                    }
                }
                GetPlayer()->GetSocial()->SetFriendNote(GUID_LOPART(friendGuid), friendNote);
            }
        }
    }

    sSocialMgr->SendFriendStatus(GetPlayer(), friendResult, GUID_LOPART(friendGuid), false);

    TC_LOG_DEBUG("network", "WORLD: Sent (SMSG_FRIEND_STATUS)");
}

void WorldSession::HandleDelFriendOpcode(WorldPacket& recvData)
{
    uint64 FriendGUID;

    TC_LOG_DEBUG("network", "WORLD: Received CMSG_DEL_FRIEND");

    recvData >> FriendGUID;

    _player->GetSocial()->RemoveFromSocialList(GUID_LOPART(FriendGUID), false);

    sSocialMgr->SendFriendStatus(GetPlayer(), FRIEND_REMOVED, GUID_LOPART(FriendGUID), false);

    TC_LOG_DEBUG("network", "WORLD: Sent motd (SMSG_FRIEND_STATUS)");
}

void WorldSession::HandleAddIgnoreOpcode(WorldPacket& recvData)
{
    TC_LOG_DEBUG("network", "WORLD: Received CMSG_ADD_IGNORE");

    std::string ignoreName = GetTrinityString(LANG_FRIEND_IGNORE_UNKNOWN);

    recvData >> ignoreName;

    if (!normalizePlayerName(ignoreName))
        return;

    TC_LOG_DEBUG("network", "WORLD: %s asked to Ignore: '%s'",
        GetPlayer()->GetName().c_str(), ignoreName.c_str());

    PreparedStatement* stmt = CharacterDatabase.GetPreparedStatement(CHAR_SEL_GUID_BY_NAME);

    stmt->setString(0, ignoreName);

    _addIgnoreCallback = CharacterDatabase.AsyncQuery(stmt);
}

void WorldSession::HandleAddIgnoreOpcodeCallBack(PreparedQueryResult result)
{
    if (!GetPlayer())
        return;

    uint64 IgnoreGuid;
    FriendsResult ignoreResult;

    ignoreResult = FRIEND_IGNORE_NOT_FOUND;
    IgnoreGuid = 0;

    if (result)
    {
        IgnoreGuid = MAKE_NEW_GUID((*result)[0].GetUInt32(), 0, HIGHGUID_PLAYER);

        if (IgnoreGuid)
        {
            if (IgnoreGuid == GetPlayer()->GetGUID())              //not add yourself
                ignoreResult = FRIEND_IGNORE_SELF;
            else if (GetPlayer()->GetSocial()->HasIgnore(GUID_LOPART(IgnoreGuid)))
                ignoreResult = FRIEND_IGNORE_ALREADY;
            else
            {
                ignoreResult = FRIEND_IGNORE_ADDED;

                // ignore list full
                if (!GetPlayer()->GetSocial()->AddToSocialList(GUID_LOPART(IgnoreGuid), true))
                    ignoreResult = FRIEND_IGNORE_FULL;
            }
        }
    }

    sSocialMgr->SendFriendStatus(GetPlayer(), ignoreResult, GUID_LOPART(IgnoreGuid), false);

    TC_LOG_DEBUG("network", "WORLD: Sent (SMSG_FRIEND_STATUS)");
}

void WorldSession::HandleDelIgnoreOpcode(WorldPacket& recvData)
{
    uint64 IgnoreGUID;

    TC_LOG_DEBUG("network", "WORLD: Received CMSG_DEL_IGNORE");

    recvData >> IgnoreGUID;

    _player->GetSocial()->RemoveFromSocialList(GUID_LOPART(IgnoreGUID), true);

    sSocialMgr->SendFriendStatus(GetPlayer(), FRIEND_IGNORE_REMOVED, GUID_LOPART(IgnoreGUID), false);

    TC_LOG_DEBUG("network", "WORLD: Sent motd (SMSG_FRIEND_STATUS)");
}

void WorldSession::HandleSetContactNotesOpcode(WorldPacket& recvData)
{
    TC_LOG_DEBUG("network", "CMSG_SET_CONTACT_NOTES");
    uint64 guid;
    std::string note;
    recvData >> guid >> note;
    _player->GetSocial()->SetFriendNote(GUID_LOPART(guid), note);
}

void WorldSession::HandleBugOpcode(WorldPacket& recvData)
{
    uint32 suggestion, contentlen, typelen;
    std::string content, type;

    recvData >> suggestion >> contentlen;
    content = recvData.ReadString(contentlen);

    recvData >> typelen;
    type = recvData.ReadString(typelen);

    if (suggestion == 0)
        TC_LOG_DEBUG("network", "WORLD: Received CMSG_BUG [Bug Report]");
    else
        TC_LOG_DEBUG("network", "WORLD: Received CMSG_BUG [Suggestion]");

    TC_LOG_DEBUG("network", "%s", type.c_str());
    TC_LOG_DEBUG("network", "%s", content.c_str());

    PreparedStatement* stmt = CharacterDatabase.GetPreparedStatement(CHAR_INS_BUG_REPORT);

    stmt->setString(0, type);
    stmt->setString(1, content);

    CharacterDatabase.Execute(stmt);
}

void WorldSession::HandleReclaimCorpseOpcode(WorldPacket& recvData)
{
    TC_LOG_DEBUG("network", "WORLD: Received CMSG_RECLAIM_CORPSE");

    uint64 guid;
    recvData >> guid;

    if (_player->IsAlive())
        return;

    // do not allow corpse reclaim in arena
    if (_player->InArena())
        return;

    // body not released yet
    if (!_player->HasFlag(PLAYER_FLAGS, PLAYER_FLAGS_GHOST))
        return;

    Corpse* corpse = _player->GetCorpse();

    if (!corpse)
        return;

    // prevent resurrect before 30-sec delay after body release not finished
    if (time_t(corpse->GetGhostTime() + _player->GetCorpseReclaimDelay(corpse->GetType() == CORPSE_RESURRECTABLE_PVP)) > time_t(time(NULL)))
        return;

    if (!corpse->IsWithinDistInMap(_player, CORPSE_RECLAIM_RADIUS, true))
        return;

    // resurrect
    _player->ResurrectPlayer(_player->InBattleground() ? 1.0f : 0.5f);

    // spawn bones
    _player->SpawnCorpseBones();
}

void WorldSession::HandleResurrectResponseOpcode(WorldPacket& recvData)
{
    TC_LOG_DEBUG("network", "WORLD: Received CMSG_RESURRECT_RESPONSE");

    uint64 guid;
    uint8 status;
    recvData >> guid;
    recvData >> status;

    if (GetPlayer()->IsAlive())
        return;

    if (status == 0)
    {
        GetPlayer()->ClearResurrectRequestData();           // reject
        return;
    }

<<<<<<< HEAD
    if (!GetPlayer()->IsRessurectRequestedBy(guid))
=======
    if (!GetPlayer()->isResurrectRequestedBy(guid))
>>>>>>> c06dc7d3
        return;

    GetPlayer()->ResurrectUsingRequestData();
}

void WorldSession::SendAreaTriggerMessage(const char* Text, ...)
{
    va_list ap;
    char szStr [1024];
    szStr[0] = '\0';

    va_start(ap, Text);
    vsnprintf(szStr, 1024, Text, ap);
    va_end(ap);

    uint32 length = strlen(szStr)+1;
    WorldPacket data(SMSG_AREA_TRIGGER_MESSAGE, 4+length);
    data << length;
    data << szStr;
    SendPacket(&data);
}

void WorldSession::HandleAreaTriggerOpcode(WorldPacket& recvData)
{
    uint32 triggerId;
    recvData >> triggerId;

    TC_LOG_DEBUG("network", "CMSG_AREATRIGGER. Trigger ID: %u", triggerId);

    Player* player = GetPlayer();
    if (player->IsInFlight())
    {
        TC_LOG_DEBUG("network", "HandleAreaTriggerOpcode: Player '%s' (GUID: %u) in flight, ignore Area Trigger ID:%u",
            player->GetName().c_str(), player->GetGUIDLow(), triggerId);
        return;
    }

    AreaTriggerEntry const* atEntry = sAreaTriggerStore.LookupEntry(triggerId);
    if (!atEntry)
    {
        TC_LOG_DEBUG("network", "HandleAreaTriggerOpcode: Player '%s' (GUID: %u) send unknown (by DBC) Area Trigger ID:%u",
            player->GetName().c_str(), player->GetGUIDLow(), triggerId);
        return;
    }

    if (player->GetMapId() != atEntry->mapid)
    {
        TC_LOG_DEBUG("network", "HandleAreaTriggerOpcode: Player '%s' (GUID: %u) too far (trigger map: %u player map: %u), ignore Area Trigger ID: %u",
            player->GetName().c_str(), atEntry->mapid, player->GetMapId(), player->GetGUIDLow(), triggerId);
        return;
    }

    // delta is safe radius
    const float delta = 5.0f;

    if (atEntry->radius > 0)
    {
        // if we have radius check it
        float dist = player->GetDistance(atEntry->x, atEntry->y, atEntry->z);
        if (dist > atEntry->radius + delta)
        {
            TC_LOG_DEBUG("network", "HandleAreaTriggerOpcode: Player '%s' (GUID: %u) too far (radius: %f distance: %f), ignore Area Trigger ID: %u",
                player->GetName().c_str(), player->GetGUIDLow(), atEntry->radius, dist, triggerId);
            return;
        }
    }
    else
    {
        // we have only extent

        // rotate the players position instead of rotating the whole cube, that way we can make a simplified
        // is-in-cube check and we have to calculate only one point instead of 4

        // 2PI = 360°, keep in mind that ingame orientation is counter-clockwise
        double rotation = 2 * M_PI - atEntry->box_orientation;
        double sinVal = std::sin(rotation);
        double cosVal = std::cos(rotation);

        float playerBoxDistX = player->GetPositionX() - atEntry->x;
        float playerBoxDistY = player->GetPositionY() - atEntry->y;

        float rotPlayerX = float(atEntry->x + playerBoxDistX * cosVal - playerBoxDistY*sinVal);
        float rotPlayerY = float(atEntry->y + playerBoxDistY * cosVal + playerBoxDistX*sinVal);

        // box edges are parallel to coordiante axis, so we can treat every dimension independently :D
        float dz = player->GetPositionZ() - atEntry->z;
        float dx = rotPlayerX - atEntry->x;
        float dy = rotPlayerY - atEntry->y;
        if ((fabs(dx) > atEntry->box_x / 2 + delta) ||
            (fabs(dy) > atEntry->box_y / 2 + delta) ||
            (fabs(dz) > atEntry->box_z / 2 + delta))
        {
            TC_LOG_DEBUG("network", "HandleAreaTriggerOpcode: Player '%s' (GUID: %u) too far (1/2 box X: %f 1/2 box Y: %f 1/2 box Z: %f rotatedPlayerX: %f rotatedPlayerY: %f dZ:%f), ignore Area Trigger ID: %u",
                player->GetName().c_str(), player->GetGUIDLow(), atEntry->box_x/2, atEntry->box_y/2, atEntry->box_z/2, rotPlayerX, rotPlayerY, dz, triggerId);
            return;
        }
    }

    if (player->isDebugAreaTriggers)
        ChatHandler(player->GetSession()).PSendSysMessage(LANG_DEBUG_AREATRIGGER_REACHED, triggerId);

    if (sScriptMgr->OnAreaTrigger(player, atEntry))
        return;

    if (player->IsAlive())
        if (uint32 questId = sObjectMgr->GetQuestForAreaTrigger(triggerId))
            if (player->GetQuestStatus(questId) == QUEST_STATUS_INCOMPLETE)
                player->AreaExploredOrEventHappens(questId);

    if (sObjectMgr->IsTavernAreaTrigger(triggerId))
    {
        // set resting flag we are in the inn
        player->SetFlag(PLAYER_FLAGS, PLAYER_FLAGS_RESTING);
        player->InnEnter(time(NULL), atEntry->mapid, atEntry->x, atEntry->y, atEntry->z);
        player->SetRestType(REST_TYPE_IN_TAVERN);

        if (sWorld->IsFFAPvPRealm())
            player->RemoveByteFlag(UNIT_FIELD_BYTES_2, 1, UNIT_BYTE2_FLAG_FFA_PVP);

        return;
    }

    if (Battleground* bg = player->GetBattleground())
        if (bg->GetStatus() == STATUS_IN_PROGRESS)
        {
            bg->HandleAreaTrigger(player, triggerId);
            return;
        }

    if (OutdoorPvP* pvp = player->GetOutdoorPvP())
        if (pvp->HandleAreaTrigger(_player, triggerId))
            return;

    AreaTriggerStruct const* at = sObjectMgr->GetAreaTrigger(triggerId);
    if (!at)
        return;

    bool teleported = false;
    if (player->GetMapId() != at->target_mapId)
    {
        if (!sMapMgr->CanPlayerEnter(at->target_mapId, player, false))
            return;

        if (Group* group = player->GetGroup())
            if (group->isLFGGroup() && player->GetMap()->IsDungeon())
                teleported = player->TeleportToBGEntryPoint();
    }

    if (!teleported)
        player->TeleportTo(at->target_mapId, at->target_X, at->target_Y, at->target_Z, at->target_Orientation, TELE_TO_NOT_LEAVE_TRANSPORT);
}

void WorldSession::HandleUpdateAccountData(WorldPacket& recvData)
{
    TC_LOG_DEBUG("network", "WORLD: Received CMSG_UPDATE_ACCOUNT_DATA");

    uint32 type, timestamp, decompressedSize;
    recvData >> type >> timestamp >> decompressedSize;

    TC_LOG_DEBUG("network", "UAD: type %u, time %u, decompressedSize %u", type, timestamp, decompressedSize);

    if (type > NUM_ACCOUNT_DATA_TYPES)
        return;

    if (decompressedSize == 0)                               // erase
    {
        SetAccountData(AccountDataType(type), 0, "");

        WorldPacket data(SMSG_UPDATE_ACCOUNT_DATA_COMPLETE, 4+4);
        data << uint32(type);
        data << uint32(0);
        SendPacket(&data);

        return;
    }

    if (decompressedSize > 0xFFFF)
    {
        recvData.rfinish();                   // unnneded warning spam in this case
        TC_LOG_ERROR("network", "UAD: Account data packet too big, size %u", decompressedSize);
        return;
    }

    ByteBuffer dest;
    dest.resize(decompressedSize);

    uLongf realSize = decompressedSize;
    if (uncompress(dest.contents(), &realSize, recvData.contents() + recvData.rpos(), recvData.size() - recvData.rpos()) != Z_OK)
    {
        recvData.rfinish();                   // unnneded warning spam in this case
        TC_LOG_ERROR("network", "UAD: Failed to decompress account data");
        return;
    }

    recvData.rfinish();                       // uncompress read (recvData.size() - recvData.rpos())

    std::string adata;
    dest >> adata;

    SetAccountData(AccountDataType(type), timestamp, adata);

    WorldPacket data(SMSG_UPDATE_ACCOUNT_DATA_COMPLETE, 4+4);
    data << uint32(type);
    data << uint32(0);
    SendPacket(&data);
}

void WorldSession::HandleRequestAccountData(WorldPacket& recvData)
{
    TC_LOG_DEBUG("network", "WORLD: Received CMSG_REQUEST_ACCOUNT_DATA");

    uint32 type;
    recvData >> type;

    TC_LOG_DEBUG("network", "RAD: type %u", type);

    if (type >= NUM_ACCOUNT_DATA_TYPES)
        return;

    AccountData* adata = GetAccountData(AccountDataType(type));

    uint32 size = adata->Data.size();

    uLongf destSize = compressBound(size);

    ByteBuffer dest;
    dest.resize(destSize);

    if (size && compress(dest.contents(), &destSize, (uint8 const*)adata->Data.c_str(), size) != Z_OK)
    {
        TC_LOG_DEBUG("network", "RAD: Failed to compress account data");
        return;
    }

    dest.resize(destSize);

    WorldPacket data(SMSG_UPDATE_ACCOUNT_DATA, 8+4+4+4+destSize);
    data << uint64(_player ? _player->GetGUID() : 0);       // player guid
    data << uint32(type);                                   // type (0-7)
    data << uint32(adata->Time);                            // unix time
    data << uint32(size);                                   // decompressed length
    data.append(dest);                                      // compressed data
    SendPacket(&data);
}

int32 WorldSession::HandleEnableNagleAlgorithm()
{
    // Instructs the server we wish to receive few amounts of large packets (SMSG_MULTIPLE_PACKETS?)
    // instead of large amount of small packets
    return 0;
}

void WorldSession::HandleSetActionButtonOpcode(WorldPacket& recvData)
{
    uint8 button;
    uint32 packetData;
    recvData >> button >> packetData;
    TC_LOG_DEBUG("network", "CMSG_SET_ACTION_BUTTON Button: %u Data: %u", button, packetData);

    if (!packetData)
        GetPlayer()->removeActionButton(button);
    else
        GetPlayer()->addActionButton(button, ACTION_BUTTON_ACTION(packetData), ACTION_BUTTON_TYPE(packetData));
}

void WorldSession::HandleCompleteCinematic(WorldPacket& /*recvData*/)
{
    TC_LOG_DEBUG("network", "WORLD: Received CMSG_COMPLETE_CINEMATIC");
}

void WorldSession::HandleNextCinematicCamera(WorldPacket& /*recvData*/)
{
    TC_LOG_DEBUG("network", "WORLD: Received CMSG_NEXT_CINEMATIC_CAMERA");
}

void WorldSession::HandleMoveTimeSkippedOpcode(WorldPacket& recvData)
{
    TC_LOG_DEBUG("network", "WORLD: Received CMSG_MOVE_TIME_SKIPPED");

    ObjectGuid guid;
    uint32 time;
    recvData >> time;

    guid[5] = recvData.ReadBit();
    guid[1] = recvData.ReadBit();
    guid[3] = recvData.ReadBit();
    guid[7] = recvData.ReadBit();
    guid[6] = recvData.ReadBit();
    guid[0] = recvData.ReadBit();
    guid[4] = recvData.ReadBit();
    guid[2] = recvData.ReadBit();

    recvData.ReadByteSeq(guid[7]);
    recvData.ReadByteSeq(guid[1]);
    recvData.ReadByteSeq(guid[2]);
    recvData.ReadByteSeq(guid[4]);
    recvData.ReadByteSeq(guid[3]);
    recvData.ReadByteSeq(guid[6]);
    recvData.ReadByteSeq(guid[0]);
    recvData.ReadByteSeq(guid[5]);

    //TODO!

    /*
        uint64 guid;
        uint32 time_skipped;
        recvData >> guid;
        recvData >> time_skipped;
        TC_LOG_DEBUG("network", "WORLD: CMSG_MOVE_TIME_SKIPPED");

        //// @todo
        must be need use in Trinity
        We substract server Lags to move time (AntiLags)
        for exmaple
        GetPlayer()->ModifyLastMoveTime(-int32(time_skipped));
    */
}

void WorldSession::HandleFeatherFallAck(WorldPacket& recvData)
{
    TC_LOG_DEBUG("network", "WORLD: CMSG_MOVE_FEATHER_FALL_ACK");

    // no used
    recvData.rfinish();                       // prevent warnings spam
}

void WorldSession::HandleMoveUnRootAck(WorldPacket& recvData)
{
    // no used
    recvData.rfinish();                       // prevent warnings spam
/*
    uint64 guid;
    recvData >> guid;

    // now can skip not our packet
    if (_player->GetGUID() != guid)
    {
        recvData.rfinish();                   // prevent warnings spam
        return;
    }

    TC_LOG_DEBUG("network", "WORLD: CMSG_FORCE_MOVE_UNROOT_ACK");

    recvData.read_skip<uint32>();                          // unk

    MovementInfo movementInfo;
    movementInfo.guid = guid;
    ReadMovementInfo(recvData, &movementInfo);
    recvData.read_skip<float>();                           // unk2
*/
}

void WorldSession::HandleMoveRootAck(WorldPacket& recvData)
{
    // no used
    recvData.rfinish();                       // prevent warnings spam
/*
    uint64 guid;
    recvData >> guid;

    // now can skip not our packet
    if (_player->GetGUID() != guid)
    {
        recvData.rfinish();                   // prevent warnings spam
        return;
    }

    TC_LOG_DEBUG("network", "WORLD: CMSG_FORCE_MOVE_ROOT_ACK");

    recvData.read_skip<uint32>();                          // unk

    MovementInfo movementInfo;
    ReadMovementInfo(recvData, &movementInfo);
*/
}

void WorldSession::HandleSetActionBarToggles(WorldPacket& recvData)
{
    uint8 actionBar;
    recvData >> actionBar;

    if (!GetPlayer())                                        // ignore until not logged (check needed because STATUS_AUTHED)
    {
        if (actionBar != 0)
            TC_LOG_ERROR("network", "WorldSession::HandleSetActionBarToggles in not logged state with value: %u, ignored", uint32(actionBar));
        return;
    }

    GetPlayer()->SetByteValue(PLAYER_FIELD_BYTES, 2, actionBar);
}

void WorldSession::HandlePlayedTime(WorldPacket& recvData)
{
    uint8 unk1;
    recvData >> unk1;                                      // 0 or 1 expected

    WorldPacket data(SMSG_PLAYED_TIME, 4 + 4 + 1);
    data << uint32(_player->GetTotalPlayedTime());
    data << uint32(_player->GetLevelPlayedTime());
    data << uint8(unk1);                                    // 0 - will not show in chat frame
    SendPacket(&data);
}

void WorldSession::HandleInspectOpcode(WorldPacket& recvData)
{
    uint64 guid;
    recvData >> guid;

    TC_LOG_DEBUG("network", "WORLD: Received CMSG_INSPECT");

    Player* player = ObjectAccessor::FindPlayer(guid);
    if (!player)
    {
        TC_LOG_DEBUG("network", "CMSG_INSPECT: No player found from GUID: " UI64FMTD, guid);
        return;
    }

    if (!GetPlayer()->IsWithinDistInMap(player, INSPECT_DISTANCE, false))
        return;

    if (GetPlayer()->IsValidAttackTarget(player))
        return;

    uint32 talent_points = 41;
    WorldPacket data(SMSG_INSPECT_TALENT, 8 + 4 + 1 + 1 + talent_points + 8 + 4 + 8 + 4);
    data << player->GetGUID();

    if (sWorld->getBoolConfig(CONFIG_TALENTS_INSPECTING) || _player->IsGameMaster())
        player->BuildPlayerTalentsInfoData(&data);
    else
    {
        data << uint32(0);                                  // unspentTalentPoints
        data << uint8(0);                                   // talentGroupCount
        data << uint8(0);                                   // talentGroupIndex
    }

    player->BuildEnchantmentsInfoData(&data);
    if (Guild* guild = sGuildMgr->GetGuildById(player->GetGuildId()))
    {
        data << uint64(guild->GetGUID());
        data << uint32(guild->GetLevel());
        data << uint64(0/*guild->GetXP()*/);
        data << uint32(guild->GetMembersCount());
    }
    SendPacket(&data);
}

void WorldSession::HandleInspectHonorStatsOpcode(WorldPacket& recvData)
{
    ObjectGuid guid;
    guid[1] = recvData.ReadBit();
    guid[5] = recvData.ReadBit();
    guid[7] = recvData.ReadBit();
    guid[3] = recvData.ReadBit();
    guid[2] = recvData.ReadBit();
    guid[4] = recvData.ReadBit();
    guid[0] = recvData.ReadBit();
    guid[6] = recvData.ReadBit();

    recvData.ReadByteSeq(guid[4]);
    recvData.ReadByteSeq(guid[7]);
    recvData.ReadByteSeq(guid[0]);
    recvData.ReadByteSeq(guid[5]);
    recvData.ReadByteSeq(guid[1]);
    recvData.ReadByteSeq(guid[6]);
    recvData.ReadByteSeq(guid[2]);
    recvData.ReadByteSeq(guid[3]);
    Player* player = ObjectAccessor::FindPlayer(guid);
    if (!player)
    {
        TC_LOG_DEBUG("network", "CMSG_INSPECT_HONOR_STATS: No player found from GUID: " UI64FMTD, (uint64)guid);
        return;
    }

    if (!GetPlayer()->IsWithinDistInMap(player, INSPECT_DISTANCE, false))
        return;

    if (GetPlayer()->IsValidAttackTarget(player))
        return;

    ObjectGuid playerGuid = player->GetGUID();
    WorldPacket data(SMSG_INSPECT_HONOR_STATS, 8+1+4+4);
    data.WriteBit(playerGuid[4]);
    data.WriteBit(playerGuid[3]);
    data.WriteBit(playerGuid[6]);
    data.WriteBit(playerGuid[2]);
    data.WriteBit(playerGuid[5]);
    data.WriteBit(playerGuid[0]);
    data.WriteBit(playerGuid[7]);
    data.WriteBit(playerGuid[1]);
    data << uint8(0);                                               // rank
    data << uint16(player->GetUInt16Value(PLAYER_FIELD_KILLS, 1));  // yesterday kills
    data << uint16(player->GetUInt16Value(PLAYER_FIELD_KILLS, 0));  // today kills
    data.WriteByteSeq(playerGuid[2]);
    data.WriteByteSeq(playerGuid[0]);
    data.WriteByteSeq(playerGuid[6]);
    data.WriteByteSeq(playerGuid[3]);
    data.WriteByteSeq(playerGuid[4]);
    data.WriteByteSeq(playerGuid[1]);
    data.WriteByteSeq(playerGuid[5]);
    data << uint32(player->GetUInt32Value(PLAYER_FIELD_LIFETIME_HONORABLE_KILLS));
    data.WriteByteSeq(playerGuid[7]);
    SendPacket(&data);
}

void WorldSession::HandleWorldTeleportOpcode(WorldPacket& recvData)
{
    uint32 time;
    uint32 mapid;
    float PositionX;
    float PositionY;
    float PositionZ;
    float Orientation;

    recvData >> time;                                      // time in m.sec.
    recvData >> mapid;
    recvData >> PositionX;
    recvData >> PositionY;
    recvData >> PositionZ;
    recvData >> Orientation;                               // o (3.141593 = 180 degrees)

    TC_LOG_DEBUG("network", "WORLD: Received CMSG_WORLD_TELEPORT");

    if (GetPlayer()->IsInFlight())
    {
        TC_LOG_DEBUG("network", "Player '%s' (GUID: %u) in flight, ignore worldport command.",
            GetPlayer()->GetName().c_str(), GetPlayer()->GetGUIDLow());
        return;
    }

    TC_LOG_DEBUG("network", "CMSG_WORLD_TELEPORT: Player = %s, Time = %u, map = %u, x = %f, y = %f, z = %f, o = %f",
        GetPlayer()->GetName().c_str(), time, mapid, PositionX, PositionY, PositionZ, Orientation);

    if (HasPermission(rbac::RBAC_PERM_OPCODE_WORLD_TELEPORT))
        GetPlayer()->TeleportTo(mapid, PositionX, PositionY, PositionZ, Orientation);
    else
        SendNotification(LANG_YOU_NOT_HAVE_PERMISSION);
}

void WorldSession::HandleWhoisOpcode(WorldPacket& recvData)
{
    TC_LOG_DEBUG("network", "Received opcode CMSG_WHOIS");
    std::string charname;
    recvData >> charname;

    if (!HasPermission(rbac::RBAC_PERM_OPCODE_WHOIS))
    {
        SendNotification(LANG_YOU_NOT_HAVE_PERMISSION);
        return;
    }

    if (charname.empty() || !normalizePlayerName (charname))
    {
        SendNotification(LANG_NEED_CHARACTER_NAME);
        return;
    }

    Player* player = sObjectAccessor->FindPlayerByName(charname);

    if (!player)
    {
        SendNotification(LANG_PLAYER_NOT_EXIST_OR_OFFLINE, charname.c_str());
        return;
    }

    uint32 accid = player->GetSession()->GetAccountId();

    PreparedStatement* stmt = LoginDatabase.GetPreparedStatement(LOGIN_SEL_ACCOUNT_WHOIS);

    stmt->setUInt32(0, accid);

    PreparedQueryResult result = LoginDatabase.Query(stmt);

    if (!result)
    {
        SendNotification(LANG_ACCOUNT_FOR_PLAYER_NOT_FOUND, charname.c_str());
        return;
    }

    Field* fields = result->Fetch();
    std::string acc = fields[0].GetString();
    if (acc.empty())
        acc = "Unknown";
    std::string email = fields[1].GetString();
    if (email.empty())
        email = "Unknown";
    std::string lastip = fields[2].GetString();
    if (lastip.empty())
        lastip = "Unknown";

    std::string msg = charname + "'s " + "account is " + acc + ", e-mail: " + email + ", last ip: " + lastip;

    WorldPacket data(SMSG_WHOIS, msg.size()+1);
    data << msg;
    SendPacket(&data);

    TC_LOG_DEBUG("network", "Received whois command from player %s for character %s",
        GetPlayer()->GetName().c_str(), charname.c_str());
}

void WorldSession::HandleComplainOpcode(WorldPacket& recvData)
{
    TC_LOG_DEBUG("network", "WORLD: CMSG_COMPLAIN");

    uint8 spam_type;                                        // 0 - mail, 1 - chat
    uint64 spammer_guid;
    uint32 unk1 = 0;
    uint32 unk2 = 0;
    uint32 unk3 = 0;
    uint32 unk4 = 0;
    std::string description = "";
    recvData >> spam_type;                                 // unk 0x01 const, may be spam type (mail/chat)
    recvData >> spammer_guid;                              // player guid
    switch (spam_type)
    {
        case 0:
            recvData >> unk1;                              // const 0
            recvData >> unk2;                              // probably mail id
            recvData >> unk3;                              // const 0
            break;
        case 1:
            recvData >> unk1;                              // probably language
            recvData >> unk2;                              // message type?
            recvData >> unk3;                              // probably channel id
            recvData >> unk4;                              // time
            recvData >> description;                       // spam description string (messagetype, channel name, player name, message)
            break;
    }

    // NOTE: all chat messages from this spammer automatically ignored by spam reporter until logout in case chat spam.
    // if it's mail spam - ALL mails from this spammer automatically removed by client

    // Complaint Received message
    WorldPacket data(SMSG_COMPLAIN_RESULT, 2);
    data << uint8(0); // value 1 resets CGChat::m_complaintsSystemStatus in client. (unused?)
    data << uint8(0); // value 0xC generates a "CalendarError" in client.
    SendPacket(&data);

    TC_LOG_DEBUG("network", "REPORT SPAM: type %u, guid %u, unk1 %u, unk2 %u, unk3 %u, unk4 %u, message %s", spam_type, GUID_LOPART(spammer_guid), unk1, unk2, unk3, unk4, description.c_str());
}

void WorldSession::HandleRealmSplitOpcode(WorldPacket& recvData)
{
    TC_LOG_DEBUG("network", "CMSG_REALM_SPLIT");

    uint32 unk;
    std::string split_date = "01/01/01";
    recvData >> unk;

    WorldPacket data(SMSG_REALM_SPLIT, 4+4+split_date.size()+1);
    data << unk;
    data << uint32(0x00000000);                             // realm split state
    // split states:
    // 0x0 realm normal
    // 0x1 realm split
    // 0x2 realm split pending
    data << split_date;
    SendPacket(&data);
    //TC_LOG_DEBUG("response sent %u", unk);
}

void WorldSession::HandleFarSightOpcode(WorldPacket& recvData)
{
    TC_LOG_DEBUG("network", "WORLD: CMSG_FAR_SIGHT");

    bool apply;
    recvData >> apply;

    if (apply)
    {
        TC_LOG_DEBUG("network", "Added FarSight " UI64FMTD " to player %u", _player->GetUInt64Value(PLAYER_FARSIGHT), _player->GetGUIDLow());
        if (WorldObject* target = _player->GetViewpoint())
            _player->SetSeer(target);
        else
            TC_LOG_ERROR("network", "Player %s (GUID: %u) requests non-existing seer " UI64FMTD, _player->GetName().c_str(), GUID_LOPART(_player->GetGUID()), _player->GetUInt64Value(PLAYER_FARSIGHT));
    }
    else
    {
        TC_LOG_DEBUG("network", "Player %u set vision to self", _player->GetGUIDLow());
        _player->SetSeer(_player);
    }

    GetPlayer()->UpdateVisibilityForPlayer();
}

void WorldSession::HandleSetTitleOpcode(WorldPacket& recvData)
{
    TC_LOG_DEBUG("network", "CMSG_SET_TITLE");

    int32 title;
    recvData >> title;

    // -1 at none
    if (title > 0 && title < MAX_TITLE_INDEX)
    {
       if (!GetPlayer()->HasTitle(title))
            return;
    }
    else
        title = 0;

    GetPlayer()->SetUInt32Value(PLAYER_CHOSEN_TITLE, title);
}

void WorldSession::HandleTimeSyncResp(WorldPacket& recvData)
{
    TC_LOG_DEBUG("network", "CMSG_TIME_SYNC_RESP");

    uint32 counter, clientTicks;
    recvData >> counter >> clientTicks;

    if (counter != _player->m_timeSyncQueue.front())
        TC_LOG_ERROR("network", "Wrong time sync counter from player %s (cheater?)", _player->GetName().c_str());

    TC_LOG_DEBUG("network", "Time sync received: counter %u, client ticks %u, time since last sync %u", counter, clientTicks, clientTicks - _player->m_timeSyncClient);

    uint32 ourTicks = clientTicks + (getMSTime() - _player->m_timeSyncServer);

    // diff should be small
    TC_LOG_DEBUG("network", "Our ticks: %u, diff %u, latency %u", ourTicks, ourTicks - clientTicks, GetLatency());

    _player->m_timeSyncClient = clientTicks;
    _player->m_timeSyncQueue.pop();
}

void WorldSession::HandleResetInstancesOpcode(WorldPacket& /*recvData*/)
{
    TC_LOG_DEBUG("network", "WORLD: CMSG_RESET_INSTANCES");

    if (Group* group = _player->GetGroup())
    {
        if (group->IsLeader(_player->GetGUID()))
            group->ResetInstances(INSTANCE_RESET_ALL, false, _player);
    }
    else
        _player->ResetInstances(INSTANCE_RESET_ALL, false);
}

void WorldSession::HandleSetDungeonDifficultyOpcode(WorldPacket& recvData)
{
    TC_LOG_DEBUG("network", "MSG_SET_DUNGEON_DIFFICULTY");

    uint32 mode;
    recvData >> mode;

    if (mode >= MAX_DUNGEON_DIFFICULTY)
    {
        TC_LOG_DEBUG("network", "WorldSession::HandleSetDungeonDifficultyOpcode: player %d sent an invalid instance mode %d!", _player->GetGUIDLow(), mode);
        return;
    }

    if (Difficulty(mode) == _player->GetDungeonDifficulty())
        return;

    // cannot reset while in an instance
    Map* map = _player->FindMap();
    if (map && map->IsDungeon())
    {
        TC_LOG_DEBUG("network", "WorldSession::HandleSetDungeonDifficultyOpcode: player (Name: %s, GUID: %u) tried to reset the instance while player is inside!",
            _player->GetName().c_str(), _player->GetGUIDLow());
        return;
    }

    Group* group = _player->GetGroup();
    if (group)
    {
        if (group->IsLeader(_player->GetGUID()))
        {
            for (GroupReference* itr = group->GetFirstMember(); itr != NULL; itr = itr->next())
            {
                Player* groupGuy = itr->GetSource();
                if (!groupGuy)
                    continue;

                if (!groupGuy->IsInMap(groupGuy))
                    return;

                if (groupGuy->GetMap()->IsNonRaidDungeon())
                {
                    TC_LOG_DEBUG("network", "WorldSession::HandleSetDungeonDifficultyOpcode: player %d tried to reset the instance while group member (Name: %s, GUID: %u) is inside!",
                        _player->GetGUIDLow(), groupGuy->GetName().c_str(), groupGuy->GetGUIDLow());
                    return;
                }
            }
            // the difficulty is set even if the instances can't be reset
            //_player->SendDungeonDifficulty(true);
            group->ResetInstances(INSTANCE_RESET_CHANGE_DIFFICULTY, false, _player);
            group->SetDungeonDifficulty(Difficulty(mode));
        }
    }
    else
    {
        _player->ResetInstances(INSTANCE_RESET_CHANGE_DIFFICULTY, false);
        _player->SetDungeonDifficulty(Difficulty(mode));
    }
}

void WorldSession::HandleSetRaidDifficultyOpcode(WorldPacket& recvData)
{
    TC_LOG_DEBUG("network", "MSG_SET_RAID_DIFFICULTY");

    uint32 mode;
    recvData >> mode;

    if (mode >= MAX_RAID_DIFFICULTY)
    {
        TC_LOG_ERROR("network", "WorldSession::HandleSetRaidDifficultyOpcode: player %d sent an invalid instance mode %d!", _player->GetGUIDLow(), mode);
        return;
    }

    // cannot reset while in an instance
    Map* map = _player->FindMap();
    if (map && map->IsDungeon())
    {
        TC_LOG_DEBUG("network", "WorldSession::HandleSetRaidDifficultyOpcode: player %d tried to reset the instance while inside!", _player->GetGUIDLow());
        return;
    }

    if (Difficulty(mode) == _player->GetRaidDifficulty())
        return;

    Group* group = _player->GetGroup();
    if (group)
    {
        if (group->IsLeader(_player->GetGUID()))
        {
            for (GroupReference* itr = group->GetFirstMember(); itr != NULL; itr = itr->next())
            {
                Player* groupGuy = itr->GetSource();
                if (!groupGuy)
                    continue;

                if (!groupGuy->IsInMap(groupGuy))
                    return;

                if (groupGuy->GetMap()->IsRaid())
                {
                    TC_LOG_DEBUG("network", "WorldSession::HandleSetRaidDifficultyOpcode: player %d tried to reset the instance while inside!", _player->GetGUIDLow());
                    return;
                }
            }
            // the difficulty is set even if the instances can't be reset
            //_player->SendDungeonDifficulty(true);
            group->ResetInstances(INSTANCE_RESET_CHANGE_DIFFICULTY, true, _player);
            group->SetRaidDifficulty(Difficulty(mode));
        }
    }
    else
    {
        _player->ResetInstances(INSTANCE_RESET_CHANGE_DIFFICULTY, true);
        _player->SetRaidDifficulty(Difficulty(mode));
    }
}

void WorldSession::HandleCancelMountAuraOpcode(WorldPacket& /*recvData*/)
{
    TC_LOG_DEBUG("network", "WORLD: CMSG_CANCEL_MOUNT_AURA");

    //If player is not mounted, so go out :)
    if (!_player->IsMounted())                              // not blizz like; no any messages on blizz
    {
        ChatHandler(this).SendSysMessage(LANG_CHAR_NON_MOUNTED);
        return;
    }

    if (_player->IsInFlight())                               // not blizz like; no any messages on blizz
    {
        ChatHandler(this).SendSysMessage(LANG_YOU_IN_FLIGHT);
        return;
    }

    _player->RemoveAurasByType(SPELL_AURA_MOUNTED); // Calls Dismount()
}

void WorldSession::HandleMoveSetCanFlyAckOpcode(WorldPacket& recvData)
{
    // fly mode on/off
    TC_LOG_DEBUG("network", "WORLD: CMSG_MOVE_SET_CAN_FLY_ACK");

    uint64 guid;                                            // guid - unused
    recvData.readPackGUID(guid);

    recvData.read_skip<uint32>();                          // unk

    MovementInfo movementInfo;
    movementInfo.guid = guid;
    _player->ReadMovementInfo(recvData, &movementInfo);

    recvData.read_skip<float>();                           // unk2

    _player->m_mover->m_movementInfo.flags = movementInfo.GetMovementFlags();
}

void WorldSession::HandleRequestPetInfoOpcode(WorldPacket& /*recvData */)
{
    /*
        TC_LOG_DEBUG("network", "WORLD: CMSG_REQUEST_PET_INFO");
        recvData.hexlike();
    */
}

void WorldSession::HandleSetTaxiBenchmarkOpcode(WorldPacket& recvData)
{
    TC_LOG_DEBUG("network", "WORLD: CMSG_SET_TAXI_BENCHMARK_MODE");

    uint8 mode;
    recvData >> mode;

    mode ? _player->SetFlag(PLAYER_FLAGS, PLAYER_FLAGS_TAXI_BENCHMARK) : _player->RemoveFlag(PLAYER_FLAGS, PLAYER_FLAGS_TAXI_BENCHMARK);

    TC_LOG_DEBUG("network", "Client used \"/timetest %d\" command", mode);
}

void WorldSession::HandleQueryInspectAchievements(WorldPacket& recvData)
{
    uint64 guid;
    recvData.readPackGUID(guid);

    TC_LOG_DEBUG("network", "CMSG_QUERY_INSPECT_ACHIEVEMENTS [" UI64FMTD "] Inspected Player [" UI64FMTD "]", _player->GetGUID(), guid);
    Player* player = ObjectAccessor::FindPlayer(guid);
    if (!player)
        return;

    if (!GetPlayer()->IsWithinDistInMap(player, INSPECT_DISTANCE, false))
        return;

    if (GetPlayer()->IsValidAttackTarget(player))
        return;

    player->SendRespondInspectAchievements(_player);
}

void WorldSession::HandleGuildAchievementProgressQuery(WorldPacket& recvData)
{
    uint32 achievementId;
    recvData >> achievementId;

    if (Guild* guild = sGuildMgr->GetGuildById(_player->GetGuildId()))
        guild->GetAchievementMgr().SendAchievementInfo(_player, achievementId);
}

void WorldSession::HandleWorldStateUITimerUpdate(WorldPacket& /*recvData*/)
{
    // empty opcode
    TC_LOG_DEBUG("network", "WORLD: CMSG_WORLD_STATE_UI_TIMER_UPDATE");

    WorldPacket data(SMSG_WORLD_STATE_UI_TIMER_UPDATE, 4);
    data << uint32(time(NULL));
    SendPacket(&data);
}

void WorldSession::HandleReadyForAccountDataTimes(WorldPacket& /*recvData*/)
{
    // empty opcode
    TC_LOG_DEBUG("network", "WORLD: CMSG_READY_FOR_ACCOUNT_DATA_TIMES");

    SendAccountDataTimes(GLOBAL_CACHE_MASK);
}

void WorldSession::SendSetPhaseShift(std::set<uint32> const& phaseIds, std::set<uint32> const& terrainswaps)
{
    ObjectGuid guid = _player->GetGUID();

    WorldPacket data(SMSG_SET_PHASE_SHIFT, 1 + 8 + 4 + 4 + 4 + 4 + 2 * phaseIds.size() + 4 + terrainswaps.size() * 2);
    data.WriteBit(guid[2]);
    data.WriteBit(guid[3]);
    data.WriteBit(guid[1]);
    data.WriteBit(guid[6]);
    data.WriteBit(guid[4]);
    data.WriteBit(guid[5]);
    data.WriteBit(guid[0]);
    data.WriteBit(guid[7]);

    data.WriteByteSeq(guid[7]);
    data.WriteByteSeq(guid[4]);

    data << uint32(0);
    //for (uint8 i = 0; i < worldMapAreaCount; ++i)
    //    data << uint16(0);                    // WorldMapArea.dbc id (controls map display)

    data.WriteByteSeq(guid[1]);

    data << uint32(phaseIds.size() ? 0 : 8);  // flags (not phasemask)

    data.WriteByteSeq(guid[2]);
    data.WriteByteSeq(guid[6]);

    data << uint32(0);                          // Inactive terrain swaps
    //for (uint8 i = 0; i < inactiveSwapsCount; ++i)
    //    data << uint16(0);

    data << uint32(phaseIds.size()) * 2;        // Phase.dbc ids
    for (std::set<uint32>::const_iterator itr = phaseIds.begin(); itr != phaseIds.end(); ++itr)
        data << uint16(*itr);

    data.WriteByteSeq(guid[3]);
    data.WriteByteSeq(guid[0]);

    data << uint32(terrainswaps.size()) * 2;    // Active terrain swaps
    for (std::set<uint32>::const_iterator itr = terrainswaps.begin(); itr != terrainswaps.end(); ++itr)
        data << uint16(*itr);

    data.WriteByteSeq(guid[5]);

    SendPacket(&data);
}

// Battlefield and Battleground
void WorldSession::HandleAreaSpiritHealerQueryOpcode(WorldPacket& recvData)
{
    TC_LOG_DEBUG("network", "WORLD: CMSG_AREA_SPIRIT_HEALER_QUERY");

    Battleground* bg = _player->GetBattleground();

    uint64 guid;
    recvData >> guid;

    Creature* unit = GetPlayer()->GetMap()->GetCreature(guid);
    if (!unit)
        return;

    if (!unit->IsSpiritService())                            // it's not spirit service
        return;

    if (bg)
        sBattlegroundMgr->SendAreaSpiritHealerQueryOpcode(_player, bg, guid);

    if (Battlefield* bf = sBattlefieldMgr->GetBattlefieldToZoneId(_player->GetZoneId()))
        bf->SendAreaSpiritHealerQueryOpcode(_player, guid);
}

void WorldSession::HandleAreaSpiritHealerQueueOpcode(WorldPacket& recvData)
{
    TC_LOG_DEBUG("network", "WORLD: CMSG_AREA_SPIRIT_HEALER_QUEUE");

    Battleground* bg = _player->GetBattleground();

    uint64 guid;
    recvData >> guid;

    Creature* unit = GetPlayer()->GetMap()->GetCreature(guid);
    if (!unit)
        return;

    if (!unit->IsSpiritService())                            // it's not spirit service
        return;

    if (bg)
        bg->AddPlayerToResurrectQueue(guid, _player->GetGUID());

    if (Battlefield* bf = sBattlefieldMgr->GetBattlefieldToZoneId(_player->GetZoneId()))
        bf->AddPlayerToResurrectQueue(guid, _player->GetGUID());
}

void WorldSession::HandleHearthAndResurrect(WorldPacket& /*recvData*/)
{
    if (_player->IsInFlight())
        return;

    if (/*Battlefield* bf = */sBattlefieldMgr->GetBattlefieldToZoneId(_player->GetZoneId()))
    {
        // bf->PlayerAskToLeave(_player); FIXME
        return;
    }

    AreaTableEntry const* atEntry = GetAreaEntryByAreaID(_player->GetAreaId());
    if (!atEntry || !(atEntry->flags & AREA_FLAG_WINTERGRASP_2))
        return;

    _player->BuildPlayerRepop();
    _player->ResurrectPlayer(1.0f);
    _player->TeleportTo(_player->m_homebindMapId, _player->m_homebindX, _player->m_homebindY, _player->m_homebindZ, _player->GetOrientation());
}

void WorldSession::HandleInstanceLockResponse(WorldPacket& recvPacket)
{
    uint8 accept;
    recvPacket >> accept;

    if (!_player->HasPendingBind())
    {
        TC_LOG_INFO("network", "InstanceLockResponse: Player %s (guid %u) tried to bind himself/teleport to graveyard without a pending bind!",
            _player->GetName().c_str(), _player->GetGUIDLow());
        return;
    }

    if (accept)
        _player->BindToInstance();
    else
        _player->RepopAtGraveyard();

    _player->SetPendingBind(0, 0);
}

void WorldSession::HandleRequestHotfix(WorldPacket& recvPacket)
{
    uint32 type, count;
    recvPacket >> type;

    DB2StorageBase const* store = GetDB2Storage(type);
    if (!store)
    {
        TC_LOG_ERROR("network", "CMSG_REQUEST_HOTFIX: Received unknown hotfix type: %u", type);
        recvPacket.rfinish();
        return;
    }

    count = recvPacket.ReadBits(23);

    ObjectGuid* guids = new ObjectGuid[count];
    for (uint32 i = 0; i < count; ++i)
    {
        guids[i][0] = recvPacket.ReadBit();
        guids[i][4] = recvPacket.ReadBit();
        guids[i][7] = recvPacket.ReadBit();
        guids[i][2] = recvPacket.ReadBit();
        guids[i][5] = recvPacket.ReadBit();
        guids[i][3] = recvPacket.ReadBit();
        guids[i][6] = recvPacket.ReadBit();
        guids[i][1] = recvPacket.ReadBit();
    }

    uint32 entry;
    for (uint32 i = 0; i < count; ++i)
    {
        recvPacket.ReadByteSeq(guids[i][5]);
        recvPacket.ReadByteSeq(guids[i][6]);
        recvPacket.ReadByteSeq(guids[i][7]);
        recvPacket.ReadByteSeq(guids[i][0]);
        recvPacket.ReadByteSeq(guids[i][1]);
        recvPacket.ReadByteSeq(guids[i][3]);
        recvPacket.ReadByteSeq(guids[i][4]);
        recvPacket >> entry;
        recvPacket.ReadByteSeq(guids[i][2]);

        if (!store->HasRecord(entry))
        {
            WorldPacket data(SMSG_DB_REPLY, 4 * 4);
            data << -int32(entry);
            data << uint32(store->GetHash());
            data << uint32(time(NULL));
            data << uint32(0);
            SendPacket(&data);
            continue;
        }

        WorldPacket data(SMSG_DB_REPLY);
        data << int32(entry);
        data << uint32(store->GetHash());
        data << uint32(sObjectMgr->GetHotfixDate(entry, store->GetHash()));

        size_t sizePos = data.wpos();
        data << uint32(0);              // size of next block
        store->WriteRecord(entry, uint32(GetSessionDbcLocale()), data);
        data.put<uint32>(sizePos, data.wpos() - sizePos - 4);

        SendPacket(&data);
    }

    delete[] guids;
}

void WorldSession::HandleUpdateMissileTrajectory(WorldPacket& recvPacket)
{
    TC_LOG_DEBUG("network", "WORLD: CMSG_UPDATE_MISSILE_TRAJECTORY");

    uint64 guid;
    uint32 spellId;
    float elevation, speed;
    float curX, curY, curZ;
    float targetX, targetY, targetZ;
    uint8 moveStop;

    recvPacket >> guid >> spellId >> elevation >> speed;
    recvPacket >> curX >> curY >> curZ;
    recvPacket >> targetX >> targetY >> targetZ;
    recvPacket >> moveStop;

    Unit* caster = ObjectAccessor::GetUnit(*_player, guid);
    Spell* spell = caster ? caster->GetCurrentSpell(CURRENT_GENERIC_SPELL) : NULL;
    if (!spell || spell->m_spellInfo->Id != spellId || !spell->m_targets.HasDst() || !spell->m_targets.HasSrc())
    {
        recvPacket.rfinish();
        return;
    }

    Position pos = *spell->m_targets.GetSrcPos();
    pos.Relocate(curX, curY, curZ);
    spell->m_targets.ModSrc(pos);

    pos = *spell->m_targets.GetDstPos();
    pos.Relocate(targetX, targetY, targetZ);
    spell->m_targets.ModDst(pos);

    spell->m_targets.SetElevation(elevation);
    spell->m_targets.SetSpeed(speed);

    if (moveStop)
    {
        uint32 opcode;
        recvPacket >> opcode;
        recvPacket.SetOpcode(MSG_MOVE_STOP); // always set to MSG_MOVE_STOP in client SetOpcode
        HandleMovementOpcodes(recvPacket);
    }
}

void WorldSession::HandleViolenceLevel(WorldPacket& recvPacket)
{
    uint8 violenceLevel;
    recvPacket >> violenceLevel;

    // do something?
}

void WorldSession::HandleObjectUpdateFailedOpcode(WorldPacket& recvPacket)
{
    ObjectGuid guid;
    guid[6] = recvPacket.ReadBit();
    guid[7] = recvPacket.ReadBit();
    guid[4] = recvPacket.ReadBit();
    guid[0] = recvPacket.ReadBit();
    guid[1] = recvPacket.ReadBit();
    guid[5] = recvPacket.ReadBit();
    guid[3] = recvPacket.ReadBit();
    guid[2] = recvPacket.ReadBit();

    recvPacket.ReadByteSeq(guid[6]);
    recvPacket.ReadByteSeq(guid[7]);
    recvPacket.ReadByteSeq(guid[2]);
    recvPacket.ReadByteSeq(guid[3]);
    recvPacket.ReadByteSeq(guid[1]);
    recvPacket.ReadByteSeq(guid[4]);
    recvPacket.ReadByteSeq(guid[0]);
    recvPacket.ReadByteSeq(guid[5]);

    WorldObject* obj = ObjectAccessor::GetWorldObject(*GetPlayer(), guid);
    TC_LOG_ERROR("network", "Object update failed for object " UI64FMTD " (%s) for player %s (%u)", uint64(guid), obj ? obj->GetName().c_str() : "object-not-found", GetPlayerName().c_str(), GetGuidLow());

    // If create object failed for current player then client will be stuck on loading screen
    if (_player->GetGUID() == guid)
    {
        LogoutPlayer(true);
        return;
    }

    // Pretend we've never seen this object
    _player->m_clientGUIDs.erase(guid);
}

void WorldSession::HandleSaveCUFProfiles(WorldPacket& recvPacket)
{
    TC_LOG_DEBUG("network", "WORLD: CMSG_SAVE_CUF_PROFILES");

    uint8 count = (uint8)recvPacket.ReadBits(20);

    if (count > MAX_CUF_PROFILES)
    {
        TC_LOG_ERROR("entities.player", "HandleSaveCUFProfiles - %s tried to save more than %i CUF profiles. Hacking attempt?", GetPlayerName().c_str(), MAX_CUF_PROFILES);
        recvPacket.rfinish();
        return;
    }

    CUFProfile* profiles[MAX_CUF_PROFILES];
    uint8 strlens[MAX_CUF_PROFILES];

    for (uint8 i = 0; i < count; ++i)
    {
        profiles[i] = new CUFProfile;
        profiles[i]->BoolOptions.set(CUF_AUTO_ACTIVATE_SPEC_2            , recvPacket.ReadBit());
        profiles[i]->BoolOptions.set(CUF_AUTO_ACTIVATE_10_PLAYERS        , recvPacket.ReadBit());
        profiles[i]->BoolOptions.set(CUF_UNK_157                         , recvPacket.ReadBit());
        profiles[i]->BoolOptions.set(CUF_DISPLAY_HEAL_PREDICTION         , recvPacket.ReadBit());
        profiles[i]->BoolOptions.set(CUF_AUTO_ACTIVATE_SPEC_1            , recvPacket.ReadBit());
        profiles[i]->BoolOptions.set(CUF_AUTO_ACTIVATE_PVP               , recvPacket.ReadBit());
        profiles[i]->BoolOptions.set(CUF_DISPLAY_POWER_BAR               , recvPacket.ReadBit());
        profiles[i]->BoolOptions.set(CUF_AUTO_ACTIVATE_15_PLAYERS        , recvPacket.ReadBit());
        profiles[i]->BoolOptions.set(CUF_AUTO_ACTIVATE_40_PLAYERS        , recvPacket.ReadBit());
        profiles[i]->BoolOptions.set(CUF_DISPLAY_PETS                    , recvPacket.ReadBit());
        profiles[i]->BoolOptions.set(CUF_AUTO_ACTIVATE_5_PLAYERS         , recvPacket.ReadBit());
        profiles[i]->BoolOptions.set(CUF_DISPLAY_ONLY_DISPELLABLE_DEBUFFS, recvPacket.ReadBit());
        profiles[i]->BoolOptions.set(CUF_AUTO_ACTIVATE_2_PLAYERS         , recvPacket.ReadBit());
        profiles[i]->BoolOptions.set(CUF_UNK_156                         , recvPacket.ReadBit());
        profiles[i]->BoolOptions.set(CUF_DISPLAY_NON_BOSS_DEBUFFS        , recvPacket.ReadBit());
        profiles[i]->BoolOptions.set(CUF_DISPLAY_MAIN_TANK_AND_ASSIST    , recvPacket.ReadBit());
        profiles[i]->BoolOptions.set(CUF_DISPLAY_AGGRO_HIGHLIGHT         , recvPacket.ReadBit());
        profiles[i]->BoolOptions.set(CUF_AUTO_ACTIVATE_3_PLAYERS         , recvPacket.ReadBit());
        profiles[i]->BoolOptions.set(CUF_DISPLAY_BORDER                  , recvPacket.ReadBit());
        profiles[i]->BoolOptions.set(CUF_USE_CLASS_COLORS                , recvPacket.ReadBit());
        profiles[i]->BoolOptions.set(CUF_UNK_145                         , recvPacket.ReadBit());
        strlens[i] = (uint8)recvPacket.ReadBits(8);
        profiles[i]->BoolOptions.set(CUF_AUTO_ACTIVATE_PVE               , recvPacket.ReadBit());
        profiles[i]->BoolOptions.set(CUF_DISPLAY_HORIZONTAL_GROUPS       , recvPacket.ReadBit());
        profiles[i]->BoolOptions.set(CUF_AUTO_ACTIVATE_25_PLAYERS        , recvPacket.ReadBit());
        profiles[i]->BoolOptions.set(CUF_KEEP_GROUPS_TOGETHER            , recvPacket.ReadBit());
    }

    for (uint8 i = 0; i < count; ++i)
    {
        recvPacket >> profiles[i]->Unk146;
        profiles[i]->ProfileName = recvPacket.ReadString(strlens[i]);
        recvPacket >> profiles[i]->Unk152;
        recvPacket >> profiles[i]->FrameHeight;
        recvPacket >> profiles[i]->FrameWidth;
        recvPacket >> profiles[i]->Unk150;
        recvPacket >> profiles[i]->HealthText;
        recvPacket >> profiles[i]->Unk147;
        recvPacket >> profiles[i]->SortBy;
        recvPacket >> profiles[i]->Unk154;
        recvPacket >> profiles[i]->Unk148;

        GetPlayer()->SaveCUFProfile(i, profiles[i]);
    }

    for (uint8 i = count; i < MAX_CUF_PROFILES; ++i)
        GetPlayer()->SaveCUFProfile(i, NULL);
}

void WorldSession::SendLoadCUFProfiles()
{
    Player* player = GetPlayer();

    uint8 count = player->GetCUFProfilesCount();

    ByteBuffer byteBuffer(25 * count);
    WorldPacket data(SMSG_LOAD_CUF_PROFILES, 5 * count + 25 * count);

    data.WriteBits(count, 20);
    for (uint8 i = 0; i < MAX_CUF_PROFILES; ++i)
    {
        CUFProfile* profile = player->GetCUFProfile(i);
        if (!profile)
            continue;

        data.WriteBit(profile->BoolOptions[CUF_UNK_157]);
        data.WriteBit(profile->BoolOptions[CUF_AUTO_ACTIVATE_10_PLAYERS]);
        data.WriteBit(profile->BoolOptions[CUF_AUTO_ACTIVATE_5_PLAYERS]);
        data.WriteBit(profile->BoolOptions[CUF_AUTO_ACTIVATE_25_PLAYERS]);
        data.WriteBit(profile->BoolOptions[CUF_DISPLAY_HEAL_PREDICTION]);
        data.WriteBit(profile->BoolOptions[CUF_AUTO_ACTIVATE_PVE]);
        data.WriteBit(profile->BoolOptions[CUF_DISPLAY_HORIZONTAL_GROUPS]);
        data.WriteBit(profile->BoolOptions[CUF_AUTO_ACTIVATE_40_PLAYERS]);
        data.WriteBit(profile->BoolOptions[CUF_AUTO_ACTIVATE_3_PLAYERS]);
        data.WriteBit(profile->BoolOptions[CUF_DISPLAY_AGGRO_HIGHLIGHT]);
        data.WriteBit(profile->BoolOptions[CUF_DISPLAY_BORDER]);
        data.WriteBit(profile->BoolOptions[CUF_AUTO_ACTIVATE_2_PLAYERS]);
        data.WriteBit(profile->BoolOptions[CUF_DISPLAY_NON_BOSS_DEBUFFS]);
        data.WriteBit(profile->BoolOptions[CUF_DISPLAY_MAIN_TANK_AND_ASSIST]);
        data.WriteBit(profile->BoolOptions[CUF_UNK_156]);
        data.WriteBit(profile->BoolOptions[CUF_AUTO_ACTIVATE_SPEC_2]);
        data.WriteBit(profile->BoolOptions[CUF_USE_CLASS_COLORS]);
        data.WriteBit(profile->BoolOptions[CUF_DISPLAY_POWER_BAR]);
        data.WriteBit(profile->BoolOptions[CUF_AUTO_ACTIVATE_SPEC_1]);
        data.WriteBits(profile->ProfileName.size(), 8);
        data.WriteBit(profile->BoolOptions[CUF_DISPLAY_ONLY_DISPELLABLE_DEBUFFS]);
        data.WriteBit(profile->BoolOptions[CUF_KEEP_GROUPS_TOGETHER]);
        data.WriteBit(profile->BoolOptions[CUF_UNK_145]);
        data.WriteBit(profile->BoolOptions[CUF_AUTO_ACTIVATE_15_PLAYERS]);
        data.WriteBit(profile->BoolOptions[CUF_DISPLAY_PETS]);
        data.WriteBit(profile->BoolOptions[CUF_AUTO_ACTIVATE_PVP]);

        byteBuffer << uint16(profile->Unk154);
        byteBuffer << uint16(profile->FrameHeight);
        byteBuffer << uint16(profile->Unk152);
        byteBuffer << uint8(profile->Unk147);
        byteBuffer << uint16(profile->Unk150);
        byteBuffer << uint8(profile->Unk146);
        byteBuffer << uint8(profile->HealthText);
        byteBuffer << uint8(profile->SortBy);
        byteBuffer << uint16(profile->FrameWidth);
        byteBuffer << uint8(profile->Unk148);
        byteBuffer.WriteString(profile->ProfileName);
    }

    data.FlushBits();
    data.append(byteBuffer);
    SendPacket(&data);
}<|MERGE_RESOLUTION|>--- conflicted
+++ resolved
@@ -790,11 +790,7 @@
         return;
     }
 
-<<<<<<< HEAD
-    if (!GetPlayer()->IsRessurectRequestedBy(guid))
-=======
-    if (!GetPlayer()->isResurrectRequestedBy(guid))
->>>>>>> c06dc7d3
+    if (!GetPlayer()->IsResurrectRequestedBy(guid))
         return;
 
     GetPlayer()->ResurrectUsingRequestData();
