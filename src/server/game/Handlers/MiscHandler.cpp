--- conflicted
+++ resolved
@@ -503,9 +503,31 @@
         return;
 
     if (player->IsAlive())
+    {
         if (std::unordered_set<uint32> const* quests = sObjectMgr->GetQuestsForAreaTrigger(packet.AreaTriggerID))
+        {
             for (uint32 questId : *quests)
                 player->AreaExploredOrEventHappens(questId);
+            {
+                Quest const* qInfo = sObjectMgr->GetQuestTemplate(questId);
+                if (qInfo && player->GetQuestStatus(questId) == QUEST_STATUS_INCOMPLETE)
+                {
+                    for (QuestObjective const& obj : qInfo->Objectives)
+                    {
+                        if (obj.Type == QUEST_OBJECTIVE_AREATRIGGER && !player->IsQuestObjectiveComplete(obj))
+                        {
+                            player->SetQuestObjectiveData(obj, 1);
+                            player->SendQuestUpdateAddCreditSimple(obj);
+                            break;
+                        }
+                    }
+
+                    if (player->CanCompleteQuest(questId))
+                        player->CompleteQuest(questId);
+                }
+            }
+        }
+    }
 
     if (sObjectMgr->IsTavernAreaTrigger(packet.AreaTriggerID))
     {
@@ -1108,7 +1130,6 @@
         _player->PlayerTalkClass->GetInteractionData().Reset();
 }
 
-<<<<<<< HEAD
 void WorldSession::HandleAdventureJournalOpenQuest(WorldPackets::Misc::AdventureJournalOpenQuest& packet)
 {
     if (AdventureJournalEntry const* entry = sAdventureJournalStore.LookupEntry(packet.AdventureJournalID))
@@ -1127,7 +1148,8 @@
     if (Quest const* quest = sObjectMgr->GetQuestTemplate(packet.QuestID))
         if (!_player->hasQuest(packet.QuestID))
             _player->AddQuest(quest, nullptr);
-=======
+}
+
 void WorldSession::HandleSelectFactionOpcode(WorldPackets::Misc::FactionSelect& selectFaction)
 {
     if (_player->getRace() != RACE_PANDAREN_NEUTRAL)
@@ -1151,5 +1173,4 @@
         _player->LearnSpell(108131, false);         // Language Pandaren Horde
         _player->CastSpell(_player, 113245, true);  // Faction Choice Trigger Spell: Horde
     }
->>>>>>> 3e7cfe02
 }