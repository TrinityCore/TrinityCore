--- conflicted
+++ resolved
@@ -47,16 +47,10 @@
 #include "Player.h"
 #include "ScriptMgr.h"
 #include "Spell.h"
-<<<<<<< HEAD
-#include "BattlegroundMgr.h"
-#include "Battlefield.h"
-#include "BattlefieldMgr.h"
 #ifdef ELUNA
 #include "LuaEngine.h"
 #endif
-=======
 #include "SpellInfo.h"
->>>>>>> 24b11a4d
 #include "WhoListStorage.h"
 #include "World.h"
 #include "WorldPacket.h"
@@ -121,14 +115,9 @@
     if (_player->PlayerTalkClass->GetGossipMenu().GetSenderGUID() != guid)
         return;
 
-<<<<<<< HEAD
-    Item* item = NULL;
-    Creature* unit = NULL;
-    GameObject* go = NULL;
-=======
+    Item* item = nullptr;
     Creature* unit = nullptr;
     GameObject* go = nullptr;
->>>>>>> 24b11a4d
     if (guid.IsCreatureOrVehicle())
     {
         unit = GetPlayer()->GetNPCIfCanInteractWith(guid, UNIT_NPC_FLAG_GOSSIP);
