--- conflicted
+++ resolved
@@ -108,9 +108,7 @@
     if (_player->PlayerTalkClass->GetGossipMenu().GetSenderGUID() != guid)
         return;
 
-#ifdef ELUNA
     Item* item = NULL;
-#endif
     Creature* unit = NULL;
     GameObject* go = NULL;
     if (guid.IsCreatureOrVehicle())
@@ -131,27 +129,6 @@
             return;
         }
     }
-<<<<<<< HEAD
-#ifdef ELUNA
-	else if (guid.IsItem())
-	{
-		item = _player->GetItemByGuid(guid);
-		if (!item || _player->IsBankPos(item->GetPos()))
-		{
-			TC_LOG_DEBUG("network", "WORLD: HandleGossipSelectOptionOpcode - %s not found.", guid.ToString().c_str());
-			return;
-		}
-	}
-	else if (guid.IsPlayer())
-	{
-		if (guid != _player->GetGUID() || menuId != _player->PlayerTalkClass->GetGossipMenu().GetMenuId())
-		{
-			TC_LOG_DEBUG("network", "WORLD: HandleGossipSelectOptionOpcode - %s not found.", guid.ToString().c_str());
-			return;
-		}
-	}
-#endif
-=======
     else if (guid.IsItem())
     {
         item = _player->GetItemByGuid(guid);
@@ -169,7 +146,6 @@
             return;
         }
     }
->>>>>>> 4fbf161d
     else
     {
         TC_LOG_DEBUG("network", "WORLD: HandleGossipSelectOptionOpcode - unsupported %s.", guid.ToString().c_str());
@@ -198,27 +174,14 @@
             if (!sScriptMgr->OnGossipSelectCode(_player, unit, _player->PlayerTalkClass->GetGossipOptionSender(gossipListId), _player->PlayerTalkClass->GetGossipOptionAction(gossipListId), code.c_str()))
                 _player->OnGossipSelect(unit, gossipListId, menuId);
         }
-<<<<<<< HEAD
-#ifdef ELUNA
         else if (item)
         {
-            sEluna->HandleGossipSelectOption(GetPlayer(), item, GetPlayer()->PlayerTalkClass->GetGossipOptionSender(gossipListId), GetPlayer()->PlayerTalkClass->GetGossipOptionAction(gossipListId), code);
-        }
-        else if (_player->GetGUID() == guid && menuId == _player->PlayerTalkClass->GetGossipMenu().GetMenuId())
-        {
-            sEluna->HandleGossipSelectOption(GetPlayer(), menuId, GetPlayer()->PlayerTalkClass->GetGossipOptionSender(gossipListId), GetPlayer()->PlayerTalkClass->GetGossipOptionAction(gossipListId), code);
-        }
-#endif
-=======
-        else if (item)
-        {
             sScriptMgr->OnGossipSelectCode(_player, item, _player->PlayerTalkClass->GetGossipOptionSender(gossipListId), _player->PlayerTalkClass->GetGossipOptionAction(gossipListId), code.c_str());
         }
         else if (guid.IsPlayer())
         {
             sScriptMgr->OnGossipSelectCode(_player, menuId, _player->PlayerTalkClass->GetGossipOptionSender(gossipListId), _player->PlayerTalkClass->GetGossipOptionAction(gossipListId), code.c_str());
         }
->>>>>>> 4fbf161d
         else if (go)
         {
             go->AI()->GossipSelectCode(_player, menuId, gossipListId, code.c_str());
@@ -242,27 +205,14 @@
             if (!sScriptMgr->OnGossipSelect(_player, unit, _player->PlayerTalkClass->GetGossipOptionSender(gossipListId), _player->PlayerTalkClass->GetGossipOptionAction(gossipListId)))
                 _player->OnGossipSelect(unit, gossipListId, menuId);
         }
-<<<<<<< HEAD
-#ifdef ELUNA
-        else if (_player->GetGUID() == guid && menuId == _player->PlayerTalkClass->GetGossipMenu().GetMenuId())
-        {
-            sEluna->HandleGossipSelectOption(GetPlayer(), menuId, GetPlayer()->PlayerTalkClass->GetGossipOptionSender(gossipListId), GetPlayer()->PlayerTalkClass->GetGossipOptionAction(gossipListId), code);
-        }
         else if (item)
         {
-            sEluna->HandleGossipSelectOption(GetPlayer(), item, GetPlayer()->PlayerTalkClass->GetGossipOptionSender(gossipListId), GetPlayer()->PlayerTalkClass->GetGossipOptionAction(gossipListId), code);
-        }
-#endif
-=======
-        else if (item)
-        {
             sScriptMgr->OnGossipSelect(_player, item, _player->PlayerTalkClass->GetGossipOptionSender(gossipListId), _player->PlayerTalkClass->GetGossipOptionAction(gossipListId));
         }
         else if (guid.IsPlayer())
         {
             sScriptMgr->OnGossipSelect(_player, menuId, _player->PlayerTalkClass->GetGossipOptionSender(gossipListId), _player->PlayerTalkClass->GetGossipOptionAction(gossipListId));
         }
->>>>>>> 4fbf161d
         else if (go)
         {
             go->AI()->GossipSelect(_player, menuId, gossipListId);
