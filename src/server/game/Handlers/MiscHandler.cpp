/*
 * Copyright (C) 2008-2013 TrinityCore <http://www.trinitycore.org/>
 * Copyright (C) 2005-2009 MaNGOS <http://getmangos.com/>
 *
 * This program is free software; you can redistribute it and/or modify it
 * under the terms of the GNU General Public License as published by the
 * Free Software Foundation; either version 2 of the License, or (at your
 * option) any later version.
 *
 * This program is distributed in the hope that it will be useful, but WITHOUT
 * ANY WARRANTY; without even the implied warranty of MERCHANTABILITY or
 * FITNESS FOR A PARTICULAR PURPOSE. See the GNU General Public License for
 * more details.
 *
 * You should have received a copy of the GNU General Public License along
 * with this program. If not, see <http://www.gnu.org/licenses/>.
 */

#include "Common.h"
#include "Language.h"
#include "DatabaseEnv.h"
#include "WorldPacket.h"
#include "Opcodes.h"
#include "Log.h"
#include "Player.h"
#include "GossipDef.h"
#include "World.h"
#include "ObjectMgr.h"
#include "GuildMgr.h"
#include "WorldSession.h"
#include "BigNumber.h"
#include "SHA1.h"
#include "UpdateData.h"
#include "LootMgr.h"
#include "Chat.h"
#include "zlib.h"
#include "ObjectAccessor.h"
#include "Object.h"
#include "Battleground.h"
#include "OutdoorPvP.h"
#include "Pet.h"
#include "SocialMgr.h"
#include "CellImpl.h"
#include "AccountMgr.h"
#include "Vehicle.h"
#include "CreatureAI.h"
#include "DBCEnums.h"
#include "ScriptMgr.h"
#include "MapManager.h"
#include "InstanceScript.h"
#include "GameObjectAI.h"
#include "Group.h"
#include "AccountMgr.h"
#include "Spell.h"
#include "BattlegroundMgr.h"
#include "Battlefield.h"
#include "BattlefieldMgr.h"
#include "DB2Stores.h"

void WorldSession::HandleRepopRequestOpcode(WorldPacket& recvData)
{
    TC_LOG_DEBUG("network", "WORLD: Recvd CMSG_REPOP_REQUEST Message");

    recvData.read_skip<uint8>();

    if (GetPlayer()->IsAlive() || GetPlayer()->HasFlag(PLAYER_FLAGS, PLAYER_FLAGS_GHOST))
        return;

    if (GetPlayer()->HasAuraType(SPELL_AURA_PREVENT_RESURRECTION))
        return; // silently return, client should display the error by itself

    // the world update order is sessions, players, creatures
    // the netcode runs in parallel with all of these
    // creatures can kill players
    // so if the server is lagging enough the player can
    // release spirit after he's killed but before he is updated
    if (GetPlayer()->getDeathState() == JUST_DIED)
    {
        TC_LOG_DEBUG("network", "HandleRepopRequestOpcode: got request after player %s(%d) was killed and before he was updated",
            GetPlayer()->GetName().c_str(), GetPlayer()->GetGUIDLow());
        GetPlayer()->KillPlayer();
    }

    //this is spirit release confirm?
    GetPlayer()->RemovePet(NULL, PET_SAVE_NOT_IN_SLOT, true);
    GetPlayer()->BuildPlayerRepop();
    GetPlayer()->RepopAtGraveyard();
}

void WorldSession::HandleGossipSelectOptionOpcode(WorldPacket& recvData)
{
    TC_LOG_DEBUG("network", "WORLD: CMSG_GOSSIP_SELECT_OPTION");

    uint32 gossipListId;
    uint32 menuId;
    uint64 guid;
    std::string code = "";

    recvData >> guid >> menuId >> gossipListId;

    if (_player->PlayerTalkClass->IsGossipOptionCoded(gossipListId))
        recvData >> code;

    Creature* unit = NULL;
    GameObject* go = NULL;
    if (IS_CRE_OR_VEH_GUID(guid))
    {
        unit = GetPlayer()->GetNPCIfCanInteractWith(guid, UNIT_NPC_FLAG_NONE);
        if (!unit)
        {
            TC_LOG_DEBUG("network", "WORLD: HandleGossipSelectOptionOpcode - Unit (GUID: %u) not found or you can't interact with him.", uint32(GUID_LOPART(guid)));
            return;
        }
    }
    else if (IS_GAMEOBJECT_GUID(guid))
    {
        go = _player->GetMap()->GetGameObject(guid);
        if (!go)
        {
            TC_LOG_DEBUG("network", "WORLD: HandleGossipSelectOptionOpcode - GameObject (GUID: %u) not found.", uint32(GUID_LOPART(guid)));
            return;
        }
    }
    else
    {
        TC_LOG_DEBUG("network", "WORLD: HandleGossipSelectOptionOpcode - unsupported GUID type for highguid %u. lowpart %u.", uint32(GUID_HIPART(guid)), uint32(GUID_LOPART(guid)));
        return;
    }

    // remove fake death
    if (GetPlayer()->HasUnitState(UNIT_STATE_DIED))
        GetPlayer()->RemoveAurasByType(SPELL_AURA_FEIGN_DEATH);

    if ((unit && unit->GetCreatureTemplate()->ScriptID != unit->LastUsedScriptID) || (go && go->GetGOInfo()->ScriptId != go->LastUsedScriptID))
    {
        TC_LOG_DEBUG("network", "WORLD: HandleGossipSelectOptionOpcode - Script reloaded while in use, ignoring and set new scipt id");
        if (unit)
            unit->LastUsedScriptID = unit->GetCreatureTemplate()->ScriptID;
        if (go)
            go->LastUsedScriptID = go->GetGOInfo()->ScriptId;
        _player->PlayerTalkClass->SendCloseGossip();
        return;
    }
    if (!code.empty())
    {
        if (unit)
        {
            unit->AI()->sGossipSelectCode(_player, menuId, gossipListId, code.c_str());
            if (!sScriptMgr->OnGossipSelectCode(_player, unit, _player->PlayerTalkClass->GetGossipOptionSender(gossipListId), _player->PlayerTalkClass->GetGossipOptionAction(gossipListId), code.c_str()))
                _player->OnGossipSelect(unit, gossipListId, menuId);
        }
        else
        {
            go->AI()->GossipSelectCode(_player, menuId, gossipListId, code.c_str());
            sScriptMgr->OnGossipSelectCode(_player, go, _player->PlayerTalkClass->GetGossipOptionSender(gossipListId), _player->PlayerTalkClass->GetGossipOptionAction(gossipListId), code.c_str());
        }
    }
    else
    {
        if (unit)
        {
            unit->AI()->sGossipSelect(_player, menuId, gossipListId);
            if (!sScriptMgr->OnGossipSelect(_player, unit, _player->PlayerTalkClass->GetGossipOptionSender(gossipListId), _player->PlayerTalkClass->GetGossipOptionAction(gossipListId)))
                _player->OnGossipSelect(unit, gossipListId, menuId);
        }
        else
        {
            go->AI()->GossipSelect(_player, menuId, gossipListId);
            if (!sScriptMgr->OnGossipSelect(_player, go, _player->PlayerTalkClass->GetGossipOptionSender(gossipListId), _player->PlayerTalkClass->GetGossipOptionAction(gossipListId)))
                _player->OnGossipSelect(go, gossipListId, menuId);
        }
    }
}

void WorldSession::HandleWhoOpcode(WorldPacket& recvData)
{
    TC_LOG_DEBUG("network", "WORLD: Recvd CMSG_WHO Message");

    time_t now = time(NULL);
    if (now - timeLastWhoCommand < 5)
        return;
    else timeLastWhoCommand = now;

    uint32 matchcount = 0;

    uint32 level_min, level_max, racemask, classmask, zones_count, str_count;
    uint32 zoneids[10];                                     // 10 is client limit
    std::string player_name, guild_name;

    recvData >> level_min;                                 // maximal player level, default 0
    recvData >> level_max;                                 // minimal player level, default 100 (MAX_LEVEL)
    recvData >> player_name;                               // player name, case sensitive...

    recvData >> guild_name;                                // guild name, case sensitive...

    recvData >> racemask;                                  // race mask
    recvData >> classmask;                                 // class mask
    recvData >> zones_count;                               // zones count, client limit = 10 (2.0.10)

    if (zones_count > 10)
        return;                                             // can't be received from real client or broken packet

    for (uint32 i = 0; i < zones_count; ++i)
    {
        uint32 temp;
        recvData >> temp;                                  // zone id, 0 if zone is unknown...
        zoneids[i] = temp;
        TC_LOG_DEBUG("network", "Zone %u: %u", i, zoneids[i]);
    }

    recvData >> str_count;                                 // user entered strings count, client limit=4 (checked on 2.0.10)

    if (str_count > 4)
        return;                                             // can't be received from real client or broken packet

    TC_LOG_DEBUG("network", "Minlvl %u, maxlvl %u, name %s, guild %s, racemask %u, classmask %u, zones %u, strings %u", level_min, level_max, player_name.c_str(), guild_name.c_str(), racemask, classmask, zones_count, str_count);

    std::wstring str[4];                                    // 4 is client limit
    for (uint32 i = 0; i < str_count; ++i)
    {
        std::string temp;
        recvData >> temp;                                  // user entered string, it used as universal search pattern(guild+player name)?

        if (!Utf8toWStr(temp, str[i]))
            continue;

        wstrToLower(str[i]);

        TC_LOG_DEBUG("network", "String %u: %s", i, temp.c_str());
    }

    std::wstring wplayer_name;
    std::wstring wguild_name;
    if (!(Utf8toWStr(player_name, wplayer_name) && Utf8toWStr(guild_name, wguild_name)))
        return;
    wstrToLower(wplayer_name);
    wstrToLower(wguild_name);

    // client send in case not set max level value 100 but Trinity supports 255 max level,
    // update it to show GMs with characters after 100 level
    if (level_max >= MAX_LEVEL)
        level_max = STRONG_MAX_LEVEL;

    uint32 team = _player->GetTeam();

    uint32 gmLevelInWhoList  = sWorld->getIntConfig(CONFIG_GM_LEVEL_IN_WHO_LIST);
    uint32 displaycount = 0;

    WorldPacket data(SMSG_WHO, 50);                       // guess size
    data << uint32(matchcount);                           // placeholder, count of players matching criteria
    data << uint32(displaycount);                         // placeholder, count of players displayed

    TRINITY_READ_GUARD(HashMapHolder<Player>::LockType, *HashMapHolder<Player>::GetLock());
    HashMapHolder<Player>::MapType const& m = sObjectAccessor->GetPlayers();
    for (HashMapHolder<Player>::MapType::const_iterator itr = m.begin(); itr != m.end(); ++itr)
    {
        Player* target = itr->second;
        // player can see member of other team only if CONFIG_ALLOW_TWO_SIDE_WHO_LIST
        if (target->GetTeam() != team && !HasPermission(rbac::RBAC_PERM_TWO_SIDE_WHO_LIST))
            continue;

        // player can see MODERATOR, GAME MASTER, ADMINISTRATOR only if CONFIG_GM_IN_WHO_LIST
        if (!HasPermission(rbac::RBAC_PERM_WHO_SEE_ALL_SEC_LEVELS) && target->GetSession()->GetSecurity() > AccountTypes(gmLevelInWhoList))
            continue;

        // do not process players which are not in world
        if (!target->IsInWorld())
            continue;

        // check if target is globally visible for player
        if (!target->IsVisibleGloballyFor(_player))
            continue;

        // check if target's level is in level range
        uint8 lvl = target->getLevel();
        if (lvl < level_min || lvl > level_max)
            continue;

        // check if class matches classmask
        uint8 class_ = target->getClass();
        if (!(classmask & (1 << class_)))
            continue;

        // check if race matches racemask
        uint32 race = target->getRace();
        if (!(racemask & (1 << race)))
            continue;

        uint32 pzoneid = target->GetZoneId();
        uint8 gender = target->getGender();

        bool z_show = true;
        for (uint32 i = 0; i < zones_count; ++i)
        {
            if (zoneids[i] == pzoneid)
            {
                z_show = true;
                break;
            }

            z_show = false;
        }
        if (!z_show)
            continue;

        std::string pname = target->GetName();
        std::wstring wpname;
        if (!Utf8toWStr(pname, wpname))
            continue;
        wstrToLower(wpname);

        if (!(wplayer_name.empty() || wpname.find(wplayer_name) != std::wstring::npos))
            continue;

        std::string gname = sGuildMgr->GetGuildNameById(target->GetGuildId());
        std::wstring wgname;
        if (!Utf8toWStr(gname, wgname))
            continue;
        wstrToLower(wgname);

        if (!(wguild_name.empty() || wgname.find(wguild_name) != std::wstring::npos))
            continue;

        std::string aname;
        if (AreaTableEntry const* areaEntry = GetAreaEntryByAreaID(pzoneid))
            aname = areaEntry->area_name[GetSessionDbcLocale()];

        bool s_show = true;
        for (uint32 i = 0; i < str_count; ++i)
        {
            if (!str[i].empty())
            {
                if (wgname.find(str[i]) != std::wstring::npos ||
                    wpname.find(str[i]) != std::wstring::npos ||
                    Utf8FitTo(aname, str[i]))
                {
                    s_show = true;
                    break;
                }
                s_show = false;
            }
        }
        if (!s_show)
            continue;

        // 49 is maximum player count sent to client - can be overridden
        // through config, but is unstable
        if ((matchcount++) >= sWorld->getIntConfig(CONFIG_MAX_WHO))
            continue;

        data << pname;                                    // player name
        data << gname;                                    // guild name
        data << uint32(lvl);                              // player level
        data << uint32(class_);                           // player class
        data << uint32(race);                             // player race
        data << uint8(gender);                            // player gender
        data << uint32(pzoneid);                          // player zone id

        ++displaycount;
    }

    data.put(0, displaycount);                            // insert right count, count displayed
    data.put(4, matchcount);                              // insert right count, count of matches

    SendPacket(&data);
    TC_LOG_DEBUG("network", "WORLD: Send SMSG_WHO Message");
}

void WorldSession::HandleLogoutRequestOpcode(WorldPacket& /*recvData*/)
{
    TC_LOG_DEBUG("network", "WORLD: Recvd CMSG_LOGOUT_REQUEST Message, security - %u", GetSecurity());

    if (uint64 lguid = GetPlayer()->GetLootGUID())
        DoLootRelease(lguid);

    bool instantLogout = (GetPlayer()->HasFlag(PLAYER_FLAGS, PLAYER_FLAGS_RESTING) && !GetPlayer()->IsInCombat()) ||
                         GetPlayer()->IsInFlight() || HasPermission(rbac::RBAC_PERM_INSTANT_LOGOUT);

    /// TODO: Possibly add RBAC permission to log out in combat
    bool canLogoutInCombat = GetPlayer()->HasFlag(PLAYER_FLAGS, PLAYER_FLAGS_RESTING);

    uint32 reason = 0;
    if (GetPlayer()->IsInCombat() && !canLogoutInCombat)
        reason = 1;
    else if (GetPlayer()->IsFalling())
        reason = 3;                                         // is jumping or falling
    else if (GetPlayer()->duel || GetPlayer()->HasAura(9454)) // is dueling or frozen by GM via freeze command
        reason = 2;                                         // FIXME - Need the correct value

    WorldPacket data(SMSG_LOGOUT_RESPONSE, 1+4);
    data << uint32(reason);
    data << uint8(instantLogout);
    SendPacket(&data);

    if (reason)
    {
        LogoutRequest(0);
        return;
    }

    // instant logout in taverns/cities or on taxi or for admins, gm's, mod's if its enabled in worldserver.conf
    if (instantLogout)
    {
        LogoutPlayer(true);
        return;
    }

    // not set flags if player can't free move to prevent lost state at logout cancel
    if (GetPlayer()->CanFreeMove())
    {
        GetPlayer()->SetStandState(UNIT_STAND_STATE_SIT);
        GetPlayer()->SetRooted(true);
        GetPlayer()->SetFlag(UNIT_FIELD_FLAGS, UNIT_FLAG_STUNNED);
    }

    LogoutRequest(time(NULL));
}

void WorldSession::HandlePlayerLogoutOpcode(WorldPacket& /*recvData*/)
{
    TC_LOG_DEBUG("network", "WORLD: Recvd CMSG_PLAYER_LOGOUT Message");
}

void WorldSession::HandleLogoutCancelOpcode(WorldPacket& /*recvData*/)
{
    TC_LOG_DEBUG("network", "WORLD: Recvd CMSG_LOGOUT_CANCEL Message");

    // Player have already logged out serverside, too late to cancel
    if (!GetPlayer())
        return;

    LogoutRequest(0);

    WorldPacket data(SMSG_LOGOUT_CANCEL_ACK, 0);
    SendPacket(&data);

    // not remove flags if can't free move - its not set in Logout request code.
    if (GetPlayer()->CanFreeMove())
    {
        //!we can move again
        GetPlayer()->SetRooted(false);

        //! Stand Up
        GetPlayer()->SetStandState(UNIT_STAND_STATE_STAND);

        //! DISABLE_ROTATE
        GetPlayer()->RemoveFlag(UNIT_FIELD_FLAGS, UNIT_FLAG_STUNNED);
    }

    TC_LOG_DEBUG("network", "WORLD: Sent SMSG_LOGOUT_CANCEL_ACK Message");
}

void WorldSession::HandleTogglePvP(WorldPacket& recvData)
{
    // this opcode can be used in two ways: Either set explicit new status or toggle old status
    if (recvData.size() == 1)
    {
        bool newPvPStatus;
        recvData >> newPvPStatus;
        GetPlayer()->ApplyModFlag(PLAYER_FLAGS, PLAYER_FLAGS_IN_PVP, newPvPStatus);
        GetPlayer()->ApplyModFlag(PLAYER_FLAGS, PLAYER_FLAGS_PVP_TIMER, !newPvPStatus);
    }
    else
    {
        GetPlayer()->ToggleFlag(PLAYER_FLAGS, PLAYER_FLAGS_IN_PVP);
        GetPlayer()->ToggleFlag(PLAYER_FLAGS, PLAYER_FLAGS_PVP_TIMER);
    }

    if (GetPlayer()->HasFlag(PLAYER_FLAGS, PLAYER_FLAGS_IN_PVP))
    {
        if (!GetPlayer()->IsPvP() || GetPlayer()->pvpInfo.EndTimer)
            GetPlayer()->UpdatePvP(true, true);
    }
    else
    {
        if (!GetPlayer()->pvpInfo.IsHostile && GetPlayer()->IsPvP())
            GetPlayer()->pvpInfo.EndTimer = time(NULL);     // start toggle-off
    }

    //if (OutdoorPvP* pvp = _player->GetOutdoorPvP())
    //    pvp->HandlePlayerActivityChanged(_player);
}

void WorldSession::HandleZoneUpdateOpcode(WorldPacket& recvData)
{
    uint32 newZone;
    recvData >> newZone;

    TC_LOG_DEBUG("network", "WORLD: Recvd ZONE_UPDATE: %u", newZone);

    // use server size data
    uint32 newzone, newarea;
    GetPlayer()->GetZoneAndAreaId(newzone, newarea);
    GetPlayer()->UpdateZone(newzone, newarea);
    //GetPlayer()->SendInitWorldStates(true, newZone);
}

void WorldSession::HandleReturnToGraveyard(WorldPacket& /*recvPacket*/)
{
    if (GetPlayer()->IsAlive() || !GetPlayer()->HasFlag(PLAYER_FLAGS, PLAYER_FLAGS_GHOST))
        return;
    GetPlayer()->RepopAtGraveyard();
}

void WorldSession::HandleSetSelectionOpcode(WorldPacket& recvData)
{
    uint64 guid;
    recvData >> guid;

    _player->SetSelection(guid);
}

void WorldSession::HandleStandStateChangeOpcode(WorldPacket& recvData)
{
    // TC_LOG_DEBUG("network", "WORLD: Received CMSG_STANDSTATECHANGE"); -- too many spam in log at lags/debug stop
    uint32 animstate;
    recvData >> animstate;

    _player->SetStandState(animstate);
}

void WorldSession::HandleContactListOpcode(WorldPacket& recvData)
{
<<<<<<< HEAD
    recvData.read_skip<uint32>(); // always 1
    TC_LOG_DEBUG(LOG_FILTER_NETWORKIO, "WORLD: Received CMSG_CONTACT_LIST");
=======
    uint32 unk;
    recvData >> unk;
    TC_LOG_DEBUG("network", "WORLD: Received CMSG_CONTACT_LIST - Unk: %d", unk);
>>>>>>> 94e2b933
    _player->GetSocial()->SendSocialList(_player);
}

void WorldSession::HandleAddFriendOpcode(WorldPacket& recvData)
{
    TC_LOG_DEBUG("network", "WORLD: Received CMSG_ADD_FRIEND");

    std::string friendName = GetTrinityString(LANG_FRIEND_IGNORE_UNKNOWN);
    std::string friendNote;

    recvData >> friendName;

    recvData >> friendNote;

    if (!normalizePlayerName(friendName))
        return;

    TC_LOG_DEBUG("network", "WORLD: %s asked to add friend : '%s'",
        GetPlayer()->GetName().c_str(), friendName.c_str());

    PreparedStatement* stmt = CharacterDatabase.GetPreparedStatement(CHAR_SEL_GUID_RACE_ACC_BY_NAME);

    stmt->setString(0, friendName);

    _addFriendCallback.SetParam(friendNote);
    _addFriendCallback.SetFutureResult(CharacterDatabase.AsyncQuery(stmt));
}

void WorldSession::HandleAddFriendOpcodeCallBack(PreparedQueryResult result, std::string const& friendNote)
{
    if (!GetPlayer())
        return;

    uint64 friendGuid;
    uint32 friendAccountId;
    uint32 team;
    FriendsResult friendResult;

    friendResult = FRIEND_NOT_FOUND;
    friendGuid = 0;

    if (result)
    {
        Field* fields = result->Fetch();

        friendGuid = MAKE_NEW_GUID(fields[0].GetUInt32(), 0, HIGHGUID_PLAYER);
        team = Player::TeamForRace(fields[1].GetUInt8());
        friendAccountId = fields[2].GetUInt32();

        if (HasPermission(rbac::RBAC_PERM_ALLOW_GM_FRIEND) || AccountMgr::IsPlayerAccount(AccountMgr::GetSecurity(friendAccountId, realmID)))
        {
            if (friendGuid)
            {
                if (friendGuid == GetPlayer()->GetGUID())
                    friendResult = FRIEND_SELF;
                else if (GetPlayer()->GetTeam() != team && !HasPermission(rbac::RBAC_PERM_TWO_SIDE_ADD_FRIEND))
                    friendResult = FRIEND_ENEMY;
                else if (GetPlayer()->GetSocial()->HasFriend(GUID_LOPART(friendGuid)))
                    friendResult = FRIEND_ALREADY;
                else
                {
                    Player* pFriend = ObjectAccessor::FindPlayer(friendGuid);
                    if (pFriend && pFriend->IsInWorld() && pFriend->IsVisibleGloballyFor(GetPlayer()))
                        friendResult = FRIEND_ADDED_ONLINE;
                    else
                        friendResult = FRIEND_ADDED_OFFLINE;
                    if (!GetPlayer()->GetSocial()->AddToSocialList(GUID_LOPART(friendGuid), false))
                    {
                        friendResult = FRIEND_LIST_FULL;
                        TC_LOG_DEBUG("network", "WORLD: %s's friend list is full.", GetPlayer()->GetName().c_str());
                    }
                }
                GetPlayer()->GetSocial()->SetFriendNote(GUID_LOPART(friendGuid), friendNote);
            }
        }
    }

    sSocialMgr->SendFriendStatus(GetPlayer(), friendResult, GUID_LOPART(friendGuid), false);

    TC_LOG_DEBUG("network", "WORLD: Sent (SMSG_FRIEND_STATUS)");
}

void WorldSession::HandleDelFriendOpcode(WorldPacket& recvData)
{
    uint64 FriendGUID;

    TC_LOG_DEBUG("network", "WORLD: Received CMSG_DEL_FRIEND");

    recvData >> FriendGUID;

    _player->GetSocial()->RemoveFromSocialList(GUID_LOPART(FriendGUID), false);

    sSocialMgr->SendFriendStatus(GetPlayer(), FRIEND_REMOVED, GUID_LOPART(FriendGUID), false);

    TC_LOG_DEBUG("network", "WORLD: Sent motd (SMSG_FRIEND_STATUS)");
}

void WorldSession::HandleAddIgnoreOpcode(WorldPacket& recvData)
{
    TC_LOG_DEBUG("network", "WORLD: Received CMSG_ADD_IGNORE");

    std::string ignoreName = GetTrinityString(LANG_FRIEND_IGNORE_UNKNOWN);

    recvData >> ignoreName;

    if (!normalizePlayerName(ignoreName))
        return;

    TC_LOG_DEBUG("network", "WORLD: %s asked to Ignore: '%s'",
        GetPlayer()->GetName().c_str(), ignoreName.c_str());

    PreparedStatement* stmt = CharacterDatabase.GetPreparedStatement(CHAR_SEL_GUID_BY_NAME);

    stmt->setString(0, ignoreName);

    _addIgnoreCallback = CharacterDatabase.AsyncQuery(stmt);
}

void WorldSession::HandleAddIgnoreOpcodeCallBack(PreparedQueryResult result)
{
    if (!GetPlayer())
        return;

    uint64 IgnoreGuid;
    FriendsResult ignoreResult;

    ignoreResult = FRIEND_IGNORE_NOT_FOUND;
    IgnoreGuid = 0;

    if (result)
    {
        IgnoreGuid = MAKE_NEW_GUID((*result)[0].GetUInt32(), 0, HIGHGUID_PLAYER);

        if (IgnoreGuid)
        {
            if (IgnoreGuid == GetPlayer()->GetGUID())              //not add yourself
                ignoreResult = FRIEND_IGNORE_SELF;
            else if (GetPlayer()->GetSocial()->HasIgnore(GUID_LOPART(IgnoreGuid)))
                ignoreResult = FRIEND_IGNORE_ALREADY;
            else
            {
                ignoreResult = FRIEND_IGNORE_ADDED;

                // ignore list full
                if (!GetPlayer()->GetSocial()->AddToSocialList(GUID_LOPART(IgnoreGuid), true))
                    ignoreResult = FRIEND_IGNORE_FULL;
            }
        }
    }

    sSocialMgr->SendFriendStatus(GetPlayer(), ignoreResult, GUID_LOPART(IgnoreGuid), false);

    TC_LOG_DEBUG("network", "WORLD: Sent (SMSG_FRIEND_STATUS)");
}

void WorldSession::HandleDelIgnoreOpcode(WorldPacket& recvData)
{
    uint64 IgnoreGUID;

    TC_LOG_DEBUG("network", "WORLD: Received CMSG_DEL_IGNORE");

    recvData >> IgnoreGUID;

    _player->GetSocial()->RemoveFromSocialList(GUID_LOPART(IgnoreGUID), true);

    sSocialMgr->SendFriendStatus(GetPlayer(), FRIEND_IGNORE_REMOVED, GUID_LOPART(IgnoreGUID), false);

    TC_LOG_DEBUG("network", "WORLD: Sent motd (SMSG_FRIEND_STATUS)");
}

void WorldSession::HandleSetContactNotesOpcode(WorldPacket& recvData)
{
    TC_LOG_DEBUG("network", "CMSG_SET_CONTACT_NOTES");
    uint64 guid;
    std::string note;
    recvData >> guid >> note;
    _player->GetSocial()->SetFriendNote(GUID_LOPART(guid), note);
}

void WorldSession::HandleBugOpcode(WorldPacket& recvData)
{
    uint32 suggestion, contentlen, typelen;
    std::string content, type;

    recvData >> suggestion >> contentlen;
    content = recvData.ReadString(contentlen);

    recvData >> typelen;
    type = recvData.ReadString(typelen);

    if (suggestion == 0)
        TC_LOG_DEBUG("network", "WORLD: Received CMSG_BUG [Bug Report]");
    else
        TC_LOG_DEBUG("network", "WORLD: Received CMSG_BUG [Suggestion]");

    TC_LOG_DEBUG("network", "%s", type.c_str());
    TC_LOG_DEBUG("network", "%s", content.c_str());

    PreparedStatement* stmt = CharacterDatabase.GetPreparedStatement(CHAR_INS_BUG_REPORT);

    stmt->setString(0, type);
    stmt->setString(1, content);

    CharacterDatabase.Execute(stmt);
}

void WorldSession::HandleReclaimCorpseOpcode(WorldPacket& recvData)
{
    TC_LOG_DEBUG("network", "WORLD: Received CMSG_RECLAIM_CORPSE");

    uint64 guid;
    recvData >> guid;

    if (GetPlayer()->IsAlive())
        return;

    // do not allow corpse reclaim in arena
    if (GetPlayer()->InArena())
        return;

    // body not released yet
    if (!GetPlayer()->HasFlag(PLAYER_FLAGS, PLAYER_FLAGS_GHOST))
        return;

    Corpse* corpse = GetPlayer()->GetCorpse();

    if (!corpse)
        return;

    // prevent resurrect before 30-sec delay after body release not finished
    if (time_t(corpse->GetGhostTime() + GetPlayer()->GetCorpseReclaimDelay(corpse->GetType() == CORPSE_RESURRECTABLE_PVP)) > time_t(time(NULL)))
        return;

    if (!corpse->IsWithinDistInMap(GetPlayer(), CORPSE_RECLAIM_RADIUS, true))
        return;

    // resurrect
    GetPlayer()->ResurrectPlayer(GetPlayer()->InBattleground() ? 1.0f : 0.5f);

    // spawn bones
    GetPlayer()->SpawnCorpseBones();
}

void WorldSession::HandleResurrectResponseOpcode(WorldPacket& recvData)
{
    TC_LOG_DEBUG("network", "WORLD: Received CMSG_RESURRECT_RESPONSE");

    uint64 guid;
    uint8 status;
    recvData >> guid;
    recvData >> status;

    if (GetPlayer()->IsAlive())
        return;

    if (status == 0)
    {
        GetPlayer()->ClearResurrectRequestData();           // reject
        return;
    }

    if (!GetPlayer()->IsRessurectRequestedBy(guid))
        return;

    GetPlayer()->ResurectUsingRequestData();
}

void WorldSession::SendAreaTriggerMessage(const char* Text, ...)
{
    va_list ap;
    char szStr [1024];
    szStr[0] = '\0';

    va_start(ap, Text);
    vsnprintf(szStr, 1024, Text, ap);
    va_end(ap);

    uint32 length = strlen(szStr)+1;
    WorldPacket data(SMSG_AREA_TRIGGER_MESSAGE, 4+length);
    data << length;
    data << szStr;
    SendPacket(&data);
}

void WorldSession::HandleAreaTriggerOpcode(WorldPacket& recvData)
{
    uint32 triggerId;
    recvData >> triggerId;

    TC_LOG_DEBUG("network", "CMSG_AREATRIGGER. Trigger ID: %u", triggerId);

    Player* player = GetPlayer();
    if (player->IsInFlight())
    {
        TC_LOG_DEBUG("network", "HandleAreaTriggerOpcode: Player '%s' (GUID: %u) in flight, ignore Area Trigger ID:%u",
            player->GetName().c_str(), player->GetGUIDLow(), triggerId);
        return;
    }

    AreaTriggerEntry const* atEntry = sAreaTriggerStore.LookupEntry(triggerId);
    if (!atEntry)
    {
        TC_LOG_DEBUG("network", "HandleAreaTriggerOpcode: Player '%s' (GUID: %u) send unknown (by DBC) Area Trigger ID:%u",
            player->GetName().c_str(), player->GetGUIDLow(), triggerId);
        return;
    }

    if (player->GetMapId() != atEntry->mapid)
    {
        TC_LOG_DEBUG("network", "HandleAreaTriggerOpcode: Player '%s' (GUID: %u) too far (trigger map: %u player map: %u), ignore Area Trigger ID: %u",
            player->GetName().c_str(), atEntry->mapid, player->GetMapId(), player->GetGUIDLow(), triggerId);
        return;
    }

    // delta is safe radius
    const float delta = 5.0f;

    if (atEntry->radius > 0)
    {
        // if we have radius check it
        float dist = player->GetDistance(atEntry->x, atEntry->y, atEntry->z);
        if (dist > atEntry->radius + delta)
        {
            TC_LOG_DEBUG("network", "HandleAreaTriggerOpcode: Player '%s' (GUID: %u) too far (radius: %f distance: %f), ignore Area Trigger ID: %u",
                player->GetName().c_str(), player->GetGUIDLow(), atEntry->radius, dist, triggerId);
            return;
        }
    }
    else
    {
        // we have only extent

        // rotate the players position instead of rotating the whole cube, that way we can make a simplified
        // is-in-cube check and we have to calculate only one point instead of 4

        // 2PI = 360°, keep in mind that ingame orientation is counter-clockwise
        double rotation = 2 * M_PI - atEntry->box_orientation;
        double sinVal = std::sin(rotation);
        double cosVal = std::cos(rotation);

        float playerBoxDistX = player->GetPositionX() - atEntry->x;
        float playerBoxDistY = player->GetPositionY() - atEntry->y;

        float rotPlayerX = float(atEntry->x + playerBoxDistX * cosVal - playerBoxDistY*sinVal);
        float rotPlayerY = float(atEntry->y + playerBoxDistY * cosVal + playerBoxDistX*sinVal);

        // box edges are parallel to coordiante axis, so we can treat every dimension independently :D
        float dz = player->GetPositionZ() - atEntry->z;
        float dx = rotPlayerX - atEntry->x;
        float dy = rotPlayerY - atEntry->y;
        if ((fabs(dx) > atEntry->box_x / 2 + delta) ||
            (fabs(dy) > atEntry->box_y / 2 + delta) ||
            (fabs(dz) > atEntry->box_z / 2 + delta))
        {
            TC_LOG_DEBUG("network", "HandleAreaTriggerOpcode: Player '%s' (GUID: %u) too far (1/2 box X: %f 1/2 box Y: %f 1/2 box Z: %f rotatedPlayerX: %f rotatedPlayerY: %f dZ:%f), ignore Area Trigger ID: %u",
                player->GetName().c_str(), player->GetGUIDLow(), atEntry->box_x/2, atEntry->box_y/2, atEntry->box_z/2, rotPlayerX, rotPlayerY, dz, triggerId);
            return;
        }
    }

    if (player->isDebugAreaTriggers)
        ChatHandler(player->GetSession()).PSendSysMessage(LANG_DEBUG_AREATRIGGER_REACHED, triggerId);

    if (sScriptMgr->OnAreaTrigger(player, atEntry))
        return;

    if (player->IsAlive())
        if (uint32 questId = sObjectMgr->GetQuestForAreaTrigger(triggerId))
            if (player->GetQuestStatus(questId) == QUEST_STATUS_INCOMPLETE)
                player->AreaExploredOrEventHappens(questId);

    if (sObjectMgr->IsTavernAreaTrigger(triggerId))
    {
        // set resting flag we are in the inn
        player->SetFlag(PLAYER_FLAGS, PLAYER_FLAGS_RESTING);
        player->InnEnter(time(NULL), atEntry->mapid, atEntry->x, atEntry->y, atEntry->z);
        player->SetRestType(REST_TYPE_IN_TAVERN);

        if (sWorld->IsFFAPvPRealm())
            player->RemoveByteFlag(UNIT_FIELD_BYTES_2, 1, UNIT_BYTE2_FLAG_FFA_PVP);

        return;
    }

    if (Battleground* bg = player->GetBattleground())
        if (bg->GetStatus() == STATUS_IN_PROGRESS)
        {
            bg->HandleAreaTrigger(player, triggerId);
            return;
        }

    if (OutdoorPvP* pvp = player->GetOutdoorPvP())
        if (pvp->HandleAreaTrigger(_player, triggerId))
            return;

    AreaTriggerStruct const* at = sObjectMgr->GetAreaTrigger(triggerId);
    if (!at)
        return;

    bool teleported = false;
    if (player->GetMapId() != at->target_mapId)
    {
        if (!sMapMgr->CanPlayerEnter(at->target_mapId, player, false))
            return;

        if (Group* group = player->GetGroup())
            if (group->isLFGGroup() && player->GetMap()->IsDungeon())
                teleported = player->TeleportToBGEntryPoint();
    }

    if (!teleported)
        player->TeleportTo(at->target_mapId, at->target_X, at->target_Y, at->target_Z, at->target_Orientation, TELE_TO_NOT_LEAVE_TRANSPORT);
}

void WorldSession::HandleUpdateAccountData(WorldPacket& recvData)
{
    TC_LOG_DEBUG("network", "WORLD: Received CMSG_UPDATE_ACCOUNT_DATA");

    uint32 type, timestamp, decompressedSize;
    recvData >> type >> timestamp >> decompressedSize;

    TC_LOG_DEBUG("network", "UAD: type %u, time %u, decompressedSize %u", type, timestamp, decompressedSize);

    if (type > NUM_ACCOUNT_DATA_TYPES)
        return;

    if (decompressedSize == 0)                               // erase
    {
        SetAccountData(AccountDataType(type), 0, "");

        WorldPacket data(SMSG_UPDATE_ACCOUNT_DATA_COMPLETE, 4+4);
        data << uint32(type);
        data << uint32(0);
        SendPacket(&data);

        return;
    }

    if (decompressedSize > 0xFFFF)
    {
        recvData.rfinish();                   // unnneded warning spam in this case
        TC_LOG_ERROR("network", "UAD: Account data packet too big, size %u", decompressedSize);
        return;
    }

    ByteBuffer dest;
    dest.resize(decompressedSize);

    uLongf realSize = decompressedSize;
    if (uncompress(dest.contents(), &realSize, recvData.contents() + recvData.rpos(), recvData.size() - recvData.rpos()) != Z_OK)
    {
        recvData.rfinish();                   // unnneded warning spam in this case
        TC_LOG_ERROR("network", "UAD: Failed to decompress account data");
        return;
    }

    recvData.rfinish();                       // uncompress read (recvData.size() - recvData.rpos())

    std::string adata;
    dest >> adata;

    SetAccountData(AccountDataType(type), timestamp, adata);

    WorldPacket data(SMSG_UPDATE_ACCOUNT_DATA_COMPLETE, 4+4);
    data << uint32(type);
    data << uint32(0);
    SendPacket(&data);
}

void WorldSession::HandleRequestAccountData(WorldPacket& recvData)
{
    TC_LOG_DEBUG("network", "WORLD: Received CMSG_REQUEST_ACCOUNT_DATA");

    uint32 type;
    recvData >> type;

    TC_LOG_DEBUG("network", "RAD: type %u", type);

    if (type >= NUM_ACCOUNT_DATA_TYPES)
        return;

    AccountData* adata = GetAccountData(AccountDataType(type));

    uint32 size = adata->Data.size();

    uLongf destSize = compressBound(size);

    ByteBuffer dest;
    dest.resize(destSize);

    if (size && compress(dest.contents(), &destSize, (uint8 const*)adata->Data.c_str(), size) != Z_OK)
    {
        TC_LOG_DEBUG("network", "RAD: Failed to compress account data");
        return;
    }

    dest.resize(destSize);

    WorldPacket data(SMSG_UPDATE_ACCOUNT_DATA, 8+4+4+4+destSize);
    data << uint64(_player ? _player->GetGUID() : 0);       // player guid
    data << uint32(type);                                   // type (0-7)
    data << uint32(adata->Time);                            // unix time
    data << uint32(size);                                   // decompressed length
    data.append(dest);                                      // compressed data
    SendPacket(&data);
}

int32 WorldSession::HandleEnableNagleAlgorithm()
{
    // Instructs the server we wish to receive few amounts of large packets (SMSG_MULTIPLE_PACKETS?)
    // instead of large amount of small packets
    return 0;
}

void WorldSession::HandleSetActionButtonOpcode(WorldPacket& recvData)
{
    uint8 button;
    uint32 packetData;
    recvData >> button >> packetData;
    TC_LOG_DEBUG("network", "CMSG_SET_ACTION_BUTTON Button: %u Data: %u", button, packetData);

    if (!packetData)
        GetPlayer()->removeActionButton(button);
    else
        GetPlayer()->addActionButton(button, ACTION_BUTTON_ACTION(packetData), ACTION_BUTTON_TYPE(packetData));
}

void WorldSession::HandleCompleteCinematic(WorldPacket& /*recvData*/)
{
    TC_LOG_DEBUG("network", "WORLD: Received CMSG_COMPLETE_CINEMATIC");
}

void WorldSession::HandleNextCinematicCamera(WorldPacket& /*recvData*/)
{
    TC_LOG_DEBUG("network", "WORLD: Received CMSG_NEXT_CINEMATIC_CAMERA");
}

void WorldSession::HandleMoveTimeSkippedOpcode(WorldPacket& recvData)
{
<<<<<<< HEAD
    TC_LOG_DEBUG(LOG_FILTER_NETWORKIO, "WORLD: Received CMSG_MOVE_TIME_SKIPPED");
=======
    /*  WorldSession::Update(getMSTime());*/
    TC_LOG_DEBUG("network", "WORLD: Received CMSG_MOVE_TIME_SKIPPED");
>>>>>>> 94e2b933

    ObjectGuid guid;
    uint32 time;
    recvData >> time;

    guid[5] = recvData.ReadBit();
    guid[1] = recvData.ReadBit();
    guid[3] = recvData.ReadBit();
    guid[7] = recvData.ReadBit();
    guid[6] = recvData.ReadBit();
    guid[0] = recvData.ReadBit();
    guid[4] = recvData.ReadBit();
    guid[2] = recvData.ReadBit();

    recvData.ReadByteSeq(guid[7]);
    recvData.ReadByteSeq(guid[1]);
    recvData.ReadByteSeq(guid[2]);
    recvData.ReadByteSeq(guid[4]);
    recvData.ReadByteSeq(guid[3]);
    recvData.ReadByteSeq(guid[6]);
    recvData.ReadByteSeq(guid[0]);
    recvData.ReadByteSeq(guid[5]);

    //TODO!

    /*
        uint64 guid;
        uint32 time_skipped;
        recvData >> guid;
        recvData >> time_skipped;
        TC_LOG_DEBUG("network", "WORLD: CMSG_MOVE_TIME_SKIPPED");

        //// @todo
        must be need use in Trinity
        We substract server Lags to move time (AntiLags)
        for exmaple
        GetPlayer()->ModifyLastMoveTime(-int32(time_skipped));
    */
}

void WorldSession::HandleFeatherFallAck(WorldPacket& recvData)
{
    TC_LOG_DEBUG("network", "WORLD: CMSG_MOVE_FEATHER_FALL_ACK");

    // no used
    recvData.rfinish();                       // prevent warnings spam
}

void WorldSession::HandleMoveUnRootAck(WorldPacket& recvData)
{
    // no used
    recvData.rfinish();                       // prevent warnings spam
/*
    uint64 guid;
    recvData >> guid;

    // now can skip not our packet
    if (_player->GetGUID() != guid)
    {
        recvData.rfinish();                   // prevent warnings spam
        return;
    }

    TC_LOG_DEBUG("network", "WORLD: CMSG_FORCE_MOVE_UNROOT_ACK");

    recvData.read_skip<uint32>();                          // unk

    MovementInfo movementInfo;
    movementInfo.guid = guid;
    ReadMovementInfo(recvData, &movementInfo);
    recvData.read_skip<float>();                           // unk2
*/
}

void WorldSession::HandleMoveRootAck(WorldPacket& recvData)
{
    // no used
    recvData.rfinish();                       // prevent warnings spam
/*
    uint64 guid;
    recvData >> guid;

    // now can skip not our packet
    if (_player->GetGUID() != guid)
    {
        recvData.rfinish();                   // prevent warnings spam
        return;
    }

    TC_LOG_DEBUG("network", "WORLD: CMSG_FORCE_MOVE_ROOT_ACK");

    recvData.read_skip<uint32>();                          // unk

    MovementInfo movementInfo;
    ReadMovementInfo(recvData, &movementInfo);
*/
}

void WorldSession::HandleSetActionBarToggles(WorldPacket& recvData)
{
    uint8 actionBar;

    recvData >> actionBar;

    if (!GetPlayer())                                        // ignore until not logged (check needed because STATUS_AUTHED)
    {
        if (actionBar != 0)
            TC_LOG_ERROR("network", "WorldSession::HandleSetActionBarToggles in not logged state with value: %u, ignored", uint32(actionBar));
        return;
    }

    GetPlayer()->SetByteValue(PLAYER_FIELD_BYTES, 2, actionBar);
}

void WorldSession::HandlePlayedTime(WorldPacket& recvData)
{
    uint8 unk1;
    recvData >> unk1;                                      // 0 or 1 expected

    WorldPacket data(SMSG_PLAYED_TIME, 4 + 4 + 1);
    data << uint32(_player->GetTotalPlayedTime());
    data << uint32(_player->GetLevelPlayedTime());
    data << uint8(unk1);                                    // 0 - will not show in chat frame
    SendPacket(&data);
}

void WorldSession::HandleInspectOpcode(WorldPacket& recvData)
{
    uint64 guid;
    recvData >> guid;

    TC_LOG_DEBUG("network", "WORLD: Received CMSG_INSPECT");

    Player* player = ObjectAccessor::FindPlayer(guid);
    if (!player)
    {
        TC_LOG_DEBUG("network", "CMSG_INSPECT: No player found from GUID: " UI64FMTD, guid);
        return;
    }

    uint32 talent_points = 41;
    WorldPacket data(SMSG_INSPECT_TALENT, 8 + 4 + 1 + 1 + talent_points + 8 + 4 + 8 + 4);
    data << player->GetGUID();

    if (sWorld->getBoolConfig(CONFIG_TALENTS_INSPECTING) || _player->IsGameMaster())
        player->BuildPlayerTalentsInfoData(&data);
    else
    {
        data << uint32(0);                                  // unspentTalentPoints
        data << uint8(0);                                   // talentGroupCount
        data << uint8(0);                                   // talentGroupIndex
    }

    player->BuildEnchantmentsInfoData(&data);
    if (Guild* guild = sGuildMgr->GetGuildById(player->GetGuildId()))
    {
        data << uint64(guild->GetGUID());
        data << uint32(guild->GetLevel());
        data << uint64(0/*guild->GetXP()*/);
        data << uint32(guild->GetMembersCount());
    }
    SendPacket(&data);
}

void WorldSession::HandleInspectHonorStatsOpcode(WorldPacket& recvData)
{
    ObjectGuid guid;
    guid[1] = recvData.ReadBit();
    guid[5] = recvData.ReadBit();
    guid[7] = recvData.ReadBit();
    guid[3] = recvData.ReadBit();
    guid[2] = recvData.ReadBit();
    guid[4] = recvData.ReadBit();
    guid[0] = recvData.ReadBit();
    guid[6] = recvData.ReadBit();

    recvData.ReadByteSeq(guid[4]);
    recvData.ReadByteSeq(guid[7]);
    recvData.ReadByteSeq(guid[0]);
    recvData.ReadByteSeq(guid[5]);
    recvData.ReadByteSeq(guid[1]);
    recvData.ReadByteSeq(guid[6]);
    recvData.ReadByteSeq(guid[2]);
    recvData.ReadByteSeq(guid[3]);
    Player* player = ObjectAccessor::FindPlayer(guid);

    if (!player)
    {
<<<<<<< HEAD
        TC_LOG_DEBUG(LOG_FILTER_NETWORKIO, "CMSG_INSPECT_HONOR_STATS: No player found from GUID: " UI64FMTD, (uint64)guid);
=======
        TC_LOG_DEBUG("network", "MSG_INSPECT_HONOR_STATS: No player found from GUID: " UI64FMTD, guid);
>>>>>>> 94e2b933
        return;
    }

    ObjectGuid playerGuid = player->GetGUID();
    WorldPacket data(SMSG_INSPECT_HONOR_STATS, 8+1+4+4);
    data.WriteBit(playerGuid[4]);
    data.WriteBit(playerGuid[3]);
    data.WriteBit(playerGuid[6]);
    data.WriteBit(playerGuid[2]);
    data.WriteBit(playerGuid[5]);
    data.WriteBit(playerGuid[0]);
    data.WriteBit(playerGuid[7]);
    data.WriteBit(playerGuid[1]);
    data << uint8(0);                                               // rank
    data << uint16(player->GetUInt16Value(PLAYER_FIELD_KILLS, 1));  // yesterday kills
    data << uint16(player->GetUInt16Value(PLAYER_FIELD_KILLS, 0));  // today kills
    data.WriteByteSeq(playerGuid[2]);
    data.WriteByteSeq(playerGuid[0]);
    data.WriteByteSeq(playerGuid[6]);
    data.WriteByteSeq(playerGuid[3]);
    data.WriteByteSeq(playerGuid[4]);
    data.WriteByteSeq(playerGuid[1]);
    data.WriteByteSeq(playerGuid[5]);
    data << uint32(player->GetUInt32Value(PLAYER_FIELD_LIFETIME_HONORABLE_KILLS));
    data.WriteByteSeq(playerGuid[7]);
    SendPacket(&data);
}

void WorldSession::HandleWorldTeleportOpcode(WorldPacket& recvData)
{
    uint32 time;
    uint32 mapid;
    float PositionX;
    float PositionY;
    float PositionZ;
    float Orientation;

    recvData >> time;                                      // time in m.sec.
    recvData >> mapid;
    recvData >> PositionX;
    recvData >> PositionY;
    recvData >> PositionZ;
    recvData >> Orientation;                               // o (3.141593 = 180 degrees)

    TC_LOG_DEBUG("network", "WORLD: Received CMSG_WORLD_TELEPORT");

    if (GetPlayer()->IsInFlight())
    {
        TC_LOG_DEBUG("network", "Player '%s' (GUID: %u) in flight, ignore worldport command.",
            GetPlayer()->GetName().c_str(), GetPlayer()->GetGUIDLow());
        return;
    }

    TC_LOG_DEBUG("network", "CMSG_WORLD_TELEPORT: Player = %s, Time = %u, map = %u, x = %f, y = %f, z = %f, o = %f",
        GetPlayer()->GetName().c_str(), time, mapid, PositionX, PositionY, PositionZ, Orientation);

    if (HasPermission(rbac::RBAC_PERM_OPCODE_WORLD_TELEPORT))
        GetPlayer()->TeleportTo(mapid, PositionX, PositionY, PositionZ, Orientation);
    else
        SendNotification(LANG_YOU_NOT_HAVE_PERMISSION);
}

void WorldSession::HandleWhoisOpcode(WorldPacket& recvData)
{
    TC_LOG_DEBUG("network", "Received opcode CMSG_WHOIS");
    std::string charname;
    recvData >> charname;

    if (!HasPermission(rbac::RBAC_PERM_OPCODE_WHOIS))
    {
        SendNotification(LANG_YOU_NOT_HAVE_PERMISSION);
        return;
    }

    if (charname.empty() || !normalizePlayerName (charname))
    {
        SendNotification(LANG_NEED_CHARACTER_NAME);
        return;
    }

    Player* player = sObjectAccessor->FindPlayerByName(charname);

    if (!player)
    {
        SendNotification(LANG_PLAYER_NOT_EXIST_OR_OFFLINE, charname.c_str());
        return;
    }

    uint32 accid = player->GetSession()->GetAccountId();

    PreparedStatement* stmt = LoginDatabase.GetPreparedStatement(LOGIN_SEL_ACCOUNT_WHOIS);

    stmt->setUInt32(0, accid);

    PreparedQueryResult result = LoginDatabase.Query(stmt);

    if (!result)
    {
        SendNotification(LANG_ACCOUNT_FOR_PLAYER_NOT_FOUND, charname.c_str());
        return;
    }

    Field* fields = result->Fetch();
    std::string acc = fields[0].GetString();
    if (acc.empty())
        acc = "Unknown";
    std::string email = fields[1].GetString();
    if (email.empty())
        email = "Unknown";
    std::string lastip = fields[2].GetString();
    if (lastip.empty())
        lastip = "Unknown";

    std::string msg = charname + "'s " + "account is " + acc + ", e-mail: " + email + ", last ip: " + lastip;

    WorldPacket data(SMSG_WHOIS, msg.size()+1);
    data << msg;
    SendPacket(&data);

    TC_LOG_DEBUG("network", "Received whois command from player %s for character %s",
        GetPlayer()->GetName().c_str(), charname.c_str());
}

void WorldSession::HandleComplainOpcode(WorldPacket& recvData)
{
    TC_LOG_DEBUG("network", "WORLD: CMSG_COMPLAIN");

    uint8 spam_type;                                        // 0 - mail, 1 - chat
    uint64 spammer_guid;
    uint32 unk1 = 0;
    uint32 unk2 = 0;
    uint32 unk3 = 0;
    uint32 unk4 = 0;
    std::string description = "";
    recvData >> spam_type;                                 // unk 0x01 const, may be spam type (mail/chat)
    recvData >> spammer_guid;                              // player guid
    switch (spam_type)
    {
        case 0:
            recvData >> unk1;                              // const 0
            recvData >> unk2;                              // probably mail id
            recvData >> unk3;                              // const 0
            break;
        case 1:
            recvData >> unk1;                              // probably language
            recvData >> unk2;                              // message type?
            recvData >> unk3;                              // probably channel id
            recvData >> unk4;                              // time
            recvData >> description;                       // spam description string (messagetype, channel name, player name, message)
            break;
    }

    // NOTE: all chat messages from this spammer automatically ignored by spam reporter until logout in case chat spam.
    // if it's mail spam - ALL mails from this spammer automatically removed by client

    // Complaint Received message
    WorldPacket data(SMSG_COMPLAIN_RESULT, 2);
    data << uint8(0); // value 1 resets CGChat::m_complaintsSystemStatus in client. (unused?)
    data << uint8(0); // value 0xC generates a "CalendarError" in client.
    SendPacket(&data);

    TC_LOG_DEBUG("network", "REPORT SPAM: type %u, guid %u, unk1 %u, unk2 %u, unk3 %u, unk4 %u, message %s", spam_type, GUID_LOPART(spammer_guid), unk1, unk2, unk3, unk4, description.c_str());
}

void WorldSession::HandleRealmSplitOpcode(WorldPacket& recvData)
{
    TC_LOG_DEBUG("network", "CMSG_REALM_SPLIT");

    uint32 unk;
    std::string split_date = "01/01/01";
    recvData >> unk;

    WorldPacket data(SMSG_REALM_SPLIT, 4+4+split_date.size()+1);
    data << unk;
    data << uint32(0x00000000);                             // realm split state
    // split states:
    // 0x0 realm normal
    // 0x1 realm split
    // 0x2 realm split pending
    data << split_date;
    SendPacket(&data);
    //TC_LOG_DEBUG("response sent %u", unk);
}

void WorldSession::HandleFarSightOpcode(WorldPacket& recvData)
{
    TC_LOG_DEBUG("network", "WORLD: CMSG_FAR_SIGHT");

    bool apply;
    recvData >> apply;

    if (apply)
    {
        TC_LOG_DEBUG("network", "Added FarSight " UI64FMTD " to player %u", _player->GetUInt64Value(PLAYER_FARSIGHT), _player->GetGUIDLow());
        if (WorldObject* target = _player->GetViewpoint())
            _player->SetSeer(target);
        else
            TC_LOG_ERROR("network", "Player %s (GUID: %u) requests non-existing seer " UI64FMTD, _player->GetName().c_str(), GUID_LOPART(_player->GetGUID()), _player->GetUInt64Value(PLAYER_FARSIGHT));
    }
    else
    {
        TC_LOG_DEBUG("network", "Player %u set vision to self", _player->GetGUIDLow());
        _player->SetSeer(_player);
    }

    GetPlayer()->UpdateVisibilityForPlayer();
}

void WorldSession::HandleSetTitleOpcode(WorldPacket& recvData)
{
    TC_LOG_DEBUG("network", "CMSG_SET_TITLE");

    int32 title;
    recvData >> title;

    // -1 at none
    if (title > 0 && title < MAX_TITLE_INDEX)
    {
       if (!GetPlayer()->HasTitle(title))
            return;
    }
    else
        title = 0;

    GetPlayer()->SetUInt32Value(PLAYER_CHOSEN_TITLE, title);
}

void WorldSession::HandleTimeSyncResp(WorldPacket& recvData)
{
    TC_LOG_DEBUG("network", "CMSG_TIME_SYNC_RESP");

    uint32 counter, clientTicks;
    recvData >> counter >> clientTicks;

<<<<<<< HEAD
    if (counter != _player->m_timeSyncQueue.front())
        TC_LOG_ERROR(LOG_FILTER_NETWORKIO, "Wrong time sync counter from player %s (cheater?)", _player->GetName().c_str());
=======
    if (counter != _player->m_timeSyncCounter - 1)
        TC_LOG_DEBUG("network", "Wrong time sync counter from player %s (cheater?)", _player->GetName().c_str());
>>>>>>> 94e2b933

    TC_LOG_DEBUG("network", "Time sync received: counter %u, client ticks %u, time since last sync %u", counter, clientTicks, clientTicks - _player->m_timeSyncClient);

    uint32 ourTicks = clientTicks + (getMSTime() - _player->m_timeSyncServer);

    // diff should be small
    TC_LOG_DEBUG("network", "Our ticks: %u, diff %u, latency %u", ourTicks, ourTicks - clientTicks, GetLatency());

    _player->m_timeSyncClient = clientTicks;
    _player->m_timeSyncQueue.pop();
}

void WorldSession::HandleResetInstancesOpcode(WorldPacket& /*recvData*/)
{
    TC_LOG_DEBUG("network", "WORLD: CMSG_RESET_INSTANCES");

    if (Group* group = _player->GetGroup())
    {
        if (group->IsLeader(_player->GetGUID()))
            group->ResetInstances(INSTANCE_RESET_ALL, false, _player);
    }
    else
        _player->ResetInstances(INSTANCE_RESET_ALL, false);
}

void WorldSession::HandleSetDungeonDifficultyOpcode(WorldPacket& recvData)
{
    TC_LOG_DEBUG("network", "MSG_SET_DUNGEON_DIFFICULTY");

    uint32 mode;
    recvData >> mode;

    if (mode >= MAX_DUNGEON_DIFFICULTY)
    {
        TC_LOG_DEBUG("network", "WorldSession::HandleSetDungeonDifficultyOpcode: player %d sent an invalid instance mode %d!", _player->GetGUIDLow(), mode);
        return;
    }

    if (Difficulty(mode) == _player->GetDungeonDifficulty())
        return;

    // cannot reset while in an instance
    Map* map = _player->FindMap();
    if (map && map->IsDungeon())
    {
        TC_LOG_DEBUG("network", "WorldSession::HandleSetDungeonDifficultyOpcode: player (Name: %s, GUID: %u) tried to reset the instance while player is inside!",
            _player->GetName().c_str(), _player->GetGUIDLow());
        return;
    }

    Group* group = _player->GetGroup();
    if (group)
    {
        if (group->IsLeader(_player->GetGUID()))
        {
            for (GroupReference* itr = group->GetFirstMember(); itr != NULL; itr = itr->next())
            {
                Player* groupGuy = itr->GetSource();
                if (!groupGuy)
                    continue;

                if (!groupGuy->IsInMap(groupGuy))
                    return;

                if (groupGuy->GetMap()->IsNonRaidDungeon())
                {
                    TC_LOG_DEBUG("network", "WorldSession::HandleSetDungeonDifficultyOpcode: player %d tried to reset the instance while group member (Name: %s, GUID: %u) is inside!",
                        _player->GetGUIDLow(), groupGuy->GetName().c_str(), groupGuy->GetGUIDLow());
                    return;
                }
            }
            // the difficulty is set even if the instances can't be reset
            //_player->SendDungeonDifficulty(true);
            group->ResetInstances(INSTANCE_RESET_CHANGE_DIFFICULTY, false, _player);
            group->SetDungeonDifficulty(Difficulty(mode));
        }
    }
    else
    {
        _player->ResetInstances(INSTANCE_RESET_CHANGE_DIFFICULTY, false);
        _player->SetDungeonDifficulty(Difficulty(mode));
    }
}

void WorldSession::HandleSetRaidDifficultyOpcode(WorldPacket& recvData)
{
    TC_LOG_DEBUG("network", "MSG_SET_RAID_DIFFICULTY");

    uint32 mode;
    recvData >> mode;

    if (mode >= MAX_RAID_DIFFICULTY)
    {
        TC_LOG_ERROR("network", "WorldSession::HandleSetRaidDifficultyOpcode: player %d sent an invalid instance mode %d!", _player->GetGUIDLow(), mode);
        return;
    }

    // cannot reset while in an instance
    Map* map = _player->FindMap();
    if (map && map->IsDungeon())
    {
        TC_LOG_DEBUG("network", "WorldSession::HandleSetRaidDifficultyOpcode: player %d tried to reset the instance while inside!", _player->GetGUIDLow());
        return;
    }

    if (Difficulty(mode) == _player->GetRaidDifficulty())
        return;

    Group* group = _player->GetGroup();
    if (group)
    {
        if (group->IsLeader(_player->GetGUID()))
        {
            for (GroupReference* itr = group->GetFirstMember(); itr != NULL; itr = itr->next())
            {
                Player* groupGuy = itr->GetSource();
                if (!groupGuy)
                    continue;

                if (!groupGuy->IsInMap(groupGuy))
                    return;

                if (groupGuy->GetMap()->IsRaid())
                {
                    TC_LOG_DEBUG("network", "WorldSession::HandleSetRaidDifficultyOpcode: player %d tried to reset the instance while inside!", _player->GetGUIDLow());
                    return;
                }
            }
            // the difficulty is set even if the instances can't be reset
            //_player->SendDungeonDifficulty(true);
            group->ResetInstances(INSTANCE_RESET_CHANGE_DIFFICULTY, true, _player);
            group->SetRaidDifficulty(Difficulty(mode));
        }
    }
    else
    {
        _player->ResetInstances(INSTANCE_RESET_CHANGE_DIFFICULTY, true);
        _player->SetRaidDifficulty(Difficulty(mode));
    }
}

void WorldSession::HandleCancelMountAuraOpcode(WorldPacket& /*recvData*/)
{
    TC_LOG_DEBUG("network", "WORLD: CMSG_CANCEL_MOUNT_AURA");

    //If player is not mounted, so go out :)
    if (!_player->IsMounted())                              // not blizz like; no any messages on blizz
    {
        ChatHandler(this).SendSysMessage(LANG_CHAR_NON_MOUNTED);
        return;
    }

    if (_player->IsInFlight())                               // not blizz like; no any messages on blizz
    {
        ChatHandler(this).SendSysMessage(LANG_YOU_IN_FLIGHT);
        return;
    }

    _player->RemoveAurasByType(SPELL_AURA_MOUNTED); // Calls Dismount()
}

void WorldSession::HandleMoveSetCanFlyAckOpcode(WorldPacket& recvData)
{
    // fly mode on/off
    TC_LOG_DEBUG("network", "WORLD: CMSG_MOVE_SET_CAN_FLY_ACK");

    uint64 guid;                                            // guid - unused
    recvData.readPackGUID(guid);

    recvData.read_skip<uint32>();                          // unk

    MovementInfo movementInfo;
    movementInfo.guid = guid;
    _player->ReadMovementInfo(recvData, &movementInfo);

    recvData.read_skip<float>();                           // unk2

    _player->m_mover->m_movementInfo.flags = movementInfo.GetMovementFlags();
}

void WorldSession::HandleRequestPetInfoOpcode(WorldPacket& /*recvData */)
{
    /*
        TC_LOG_DEBUG("network", "WORLD: CMSG_REQUEST_PET_INFO");
        recvData.hexlike();
    */
}

void WorldSession::HandleSetTaxiBenchmarkOpcode(WorldPacket& recvData)
{
    TC_LOG_DEBUG("network", "WORLD: CMSG_SET_TAXI_BENCHMARK_MODE");

    uint8 mode;
    recvData >> mode;

    mode ? _player->SetFlag(PLAYER_FLAGS, PLAYER_FLAGS_TAXI_BENCHMARK) : _player->RemoveFlag(PLAYER_FLAGS, PLAYER_FLAGS_TAXI_BENCHMARK);

    TC_LOG_DEBUG("network", "Client used \"/timetest %d\" command", mode);
}

void WorldSession::HandleQueryInspectAchievements(WorldPacket& recvData)
{
    uint64 guid;
    recvData.readPackGUID(guid);

    TC_LOG_DEBUG("network", "CMSG_QUERY_INSPECT_ACHIEVEMENTS [" UI64FMTD "] Inspected Player [" UI64FMTD "]", _player->GetGUID(), guid);
    Player* player = ObjectAccessor::FindPlayer(guid);
    if (!player)
        return;

    player->SendRespondInspectAchievements(_player);
}

void WorldSession::HandleGuildAchievementProgressQuery(WorldPacket& recvData)
{
    uint32 achievementId;
    recvData >> achievementId;

    if (Guild* guild = sGuildMgr->GetGuildById(_player->GetGuildId()))
        guild->GetAchievementMgr().SendAchievementInfo(_player, achievementId);
}

void WorldSession::HandleWorldStateUITimerUpdate(WorldPacket& /*recvData*/)
{
    // empty opcode
    TC_LOG_DEBUG("network", "WORLD: CMSG_WORLD_STATE_UI_TIMER_UPDATE");

    WorldPacket data(SMSG_WORLD_STATE_UI_TIMER_UPDATE, 4);
    data << uint32(time(NULL));
    SendPacket(&data);
}

void WorldSession::HandleReadyForAccountDataTimes(WorldPacket& /*recvData*/)
{
    // empty opcode
    TC_LOG_DEBUG("network", "WORLD: CMSG_READY_FOR_ACCOUNT_DATA_TIMES");

    SendAccountDataTimes(GLOBAL_CACHE_MASK);
}

void WorldSession::SendSetPhaseShift(std::set<uint32> const& phaseIds, std::set<uint32> const& terrainswaps)
{
    ObjectGuid guid = _player->GetGUID();

    WorldPacket data(SMSG_SET_PHASE_SHIFT, 1 + 8 + 4 + 4 + 4 + 4 + 2 * phaseIds.size() + 4 + terrainswaps.size() * 2);
    data.WriteBit(guid[2]);
    data.WriteBit(guid[3]);
    data.WriteBit(guid[1]);
    data.WriteBit(guid[6]);
    data.WriteBit(guid[4]);
    data.WriteBit(guid[5]);
    data.WriteBit(guid[0]);
    data.WriteBit(guid[7]);

    data.WriteByteSeq(guid[7]);
    data.WriteByteSeq(guid[4]);

    data << uint32(0);
    //for (uint8 i = 0; i < worldMapAreaCount; ++i)
    //    data << uint16(0);                    // WorldMapArea.dbc id (controls map display)

    data.WriteByteSeq(guid[1]);

    data << uint32(phaseIds.size() ? 0 : 8);  // flags (not phasemask)

    data.WriteByteSeq(guid[2]);
    data.WriteByteSeq(guid[6]);

    data << uint32(0);                          // Inactive terrain swaps
    //for (uint8 i = 0; i < inactiveSwapsCount; ++i)
    //    data << uint16(0);

    data << uint32(phaseIds.size()) * 2;        // Phase.dbc ids
    for (std::set<uint32>::const_iterator itr = phaseIds.begin(); itr != phaseIds.end(); ++itr)
        data << uint16(*itr);

    data.WriteByteSeq(guid[3]);
    data.WriteByteSeq(guid[0]);

    data << uint32(terrainswaps.size()) * 2;    // Active terrain swaps
    for (std::set<uint32>::const_iterator itr = terrainswaps.begin(); itr != terrainswaps.end(); ++itr)
        data << uint16(*itr);

    data.WriteByteSeq(guid[5]);

    SendPacket(&data);
}

// Battlefield and Battleground
void WorldSession::HandleAreaSpiritHealerQueryOpcode(WorldPacket& recvData)
{
    TC_LOG_DEBUG("network", "WORLD: CMSG_AREA_SPIRIT_HEALER_QUERY");

    Battleground* bg = _player->GetBattleground();

    uint64 guid;
    recvData >> guid;

    Creature* unit = GetPlayer()->GetMap()->GetCreature(guid);
    if (!unit)
        return;

    if (!unit->IsSpiritService())                            // it's not spirit service
        return;

    if (bg)
        sBattlegroundMgr->SendAreaSpiritHealerQueryOpcode(_player, bg, guid);

    if (Battlefield* bf = sBattlefieldMgr->GetBattlefieldToZoneId(_player->GetZoneId()))
        bf->SendAreaSpiritHealerQueryOpcode(_player, guid);
}

void WorldSession::HandleAreaSpiritHealerQueueOpcode(WorldPacket& recvData)
{
    TC_LOG_DEBUG("network", "WORLD: CMSG_AREA_SPIRIT_HEALER_QUEUE");

    Battleground* bg = _player->GetBattleground();

    uint64 guid;
    recvData >> guid;

    Creature* unit = GetPlayer()->GetMap()->GetCreature(guid);
    if (!unit)
        return;

    if (!unit->IsSpiritService())                            // it's not spirit service
        return;

    if (bg)
        bg->AddPlayerToResurrectQueue(guid, _player->GetGUID());

    if (Battlefield* bf = sBattlefieldMgr->GetBattlefieldToZoneId(_player->GetZoneId()))
        bf->AddPlayerToResurrectQueue(guid, _player->GetGUID());
}

void WorldSession::HandleHearthAndResurrect(WorldPacket& /*recvData*/)
{
    if (_player->IsInFlight())
        return;

    if (/*Battlefield* bf = */sBattlefieldMgr->GetBattlefieldToZoneId(_player->GetZoneId()))
    {
        // bf->PlayerAskToLeave(_player); FIXME
        return;
    }

    AreaTableEntry const* atEntry = GetAreaEntryByAreaID(_player->GetAreaId());
    if (!atEntry || !(atEntry->flags & AREA_FLAG_WINTERGRASP_2))
        return;

    _player->BuildPlayerRepop();
    _player->ResurrectPlayer(100);
    _player->TeleportTo(_player->m_homebindMapId, _player->m_homebindX, _player->m_homebindY, _player->m_homebindZ, _player->GetOrientation());
}

void WorldSession::HandleInstanceLockResponse(WorldPacket& recvPacket)
{
    uint8 accept;
    recvPacket >> accept;

    if (!_player->HasPendingBind())
    {
        TC_LOG_INFO("network", "InstanceLockResponse: Player %s (guid %u) tried to bind himself/teleport to graveyard without a pending bind!",
            _player->GetName().c_str(), _player->GetGUIDLow());
        return;
    }

    if (accept)
        _player->BindToInstance();
    else
        _player->RepopAtGraveyard();

    _player->SetPendingBind(0, 0);
}

void WorldSession::HandleRequestHotfix(WorldPacket& recvPacket)
{
    uint32 type, count;
    recvPacket >> type;

    DB2StorageBase const* store = GetDB2Storage(type);
    if (!store)
    {
        TC_LOG_ERROR(LOG_FILTER_NETWORKIO, "CMSG_REQUEST_HOTFIX: Received unknown hotfix type: %u", type);
        recvPacket.rfinish();
        return;
    }

    count = recvPacket.ReadBits(23);

    ObjectGuid* guids = new ObjectGuid[count];
    for (uint32 i = 0; i < count; ++i)
    {
        guids[i][0] = recvPacket.ReadBit();
        guids[i][4] = recvPacket.ReadBit();
        guids[i][7] = recvPacket.ReadBit();
        guids[i][2] = recvPacket.ReadBit();
        guids[i][5] = recvPacket.ReadBit();
        guids[i][3] = recvPacket.ReadBit();
        guids[i][6] = recvPacket.ReadBit();
        guids[i][1] = recvPacket.ReadBit();
    }

    uint32 entry;
    for (uint32 i = 0; i < count; ++i)
    {
        recvPacket.ReadByteSeq(guids[i][5]);
        recvPacket.ReadByteSeq(guids[i][6]);
        recvPacket.ReadByteSeq(guids[i][7]);
        recvPacket.ReadByteSeq(guids[i][0]);
        recvPacket.ReadByteSeq(guids[i][1]);
        recvPacket.ReadByteSeq(guids[i][3]);
        recvPacket.ReadByteSeq(guids[i][4]);
        recvPacket >> entry;
        recvPacket.ReadByteSeq(guids[i][2]);

        if (!store->HasRecord(entry))
        {
            WorldPacket data(SMSG_DB_REPLY, 4 * 4);
            data << -int32(entry);
            data << uint32(store->GetHash());
            data << uint32(time(NULL));
            data << uint32(0);
            SendPacket(&data);
            continue;
        }

        WorldPacket data(SMSG_DB_REPLY);
        data << int32(entry);
        data << uint32(store->GetHash());
        data << uint32(sObjectMgr->GetHotfixDate(entry, store->GetHash()));

        size_t sizePos = data.wpos();
        data << uint32(0);              // size of next block
        store->WriteRecord(entry, uint32(GetSessionDbcLocale()), data);
        data.put<uint32>(sizePos, data.wpos() - sizePos - 4);

        SendPacket(&data);
    }

    delete[] guids;
}

void WorldSession::HandleUpdateMissileTrajectory(WorldPacket& recvPacket)
{
    TC_LOG_DEBUG("network", "WORLD: CMSG_UPDATE_MISSILE_TRAJECTORY");

    uint64 guid;
    uint32 spellId;
    float elevation, speed;
    float curX, curY, curZ;
    float targetX, targetY, targetZ;
    uint8 moveStop;

    recvPacket >> guid >> spellId >> elevation >> speed;
    recvPacket >> curX >> curY >> curZ;
    recvPacket >> targetX >> targetY >> targetZ;
    recvPacket >> moveStop;

    Unit* caster = ObjectAccessor::GetUnit(*_player, guid);
    Spell* spell = caster ? caster->GetCurrentSpell(CURRENT_GENERIC_SPELL) : NULL;
    if (!spell || spell->m_spellInfo->Id != spellId || !spell->m_targets.HasDst() || !spell->m_targets.HasSrc())
    {
        recvPacket.rfinish();
        return;
    }

    Position pos = *spell->m_targets.GetSrcPos();
    pos.Relocate(curX, curY, curZ);
    spell->m_targets.ModSrc(pos);

    pos = *spell->m_targets.GetDstPos();
    pos.Relocate(targetX, targetY, targetZ);
    spell->m_targets.ModDst(pos);

    spell->m_targets.SetElevation(elevation);
    spell->m_targets.SetSpeed(speed);

    if (moveStop)
    {
        uint32 opcode;
        recvPacket >> opcode;
        recvPacket.SetOpcode(MSG_MOVE_STOP); // always set to MSG_MOVE_STOP in client SetOpcode
        HandleMovementOpcodes(recvPacket);
    }
}

void WorldSession::HandleViolenceLevel(WorldPacket& recvPacket)
{
    uint8 violenceLevel;
    recvPacket >> violenceLevel;

    // do something?
}

void WorldSession::HandleObjectUpdateFailedOpcode(WorldPacket& recvPacket)
{
    ObjectGuid guid;
    guid[6] = recvPacket.ReadBit();
    guid[7] = recvPacket.ReadBit();
    guid[4] = recvPacket.ReadBit();
    guid[0] = recvPacket.ReadBit();
    guid[1] = recvPacket.ReadBit();
    guid[5] = recvPacket.ReadBit();
    guid[3] = recvPacket.ReadBit();
    guid[2] = recvPacket.ReadBit();

    recvPacket.ReadByteSeq(guid[6]);
    recvPacket.ReadByteSeq(guid[7]);
    recvPacket.ReadByteSeq(guid[2]);
    recvPacket.ReadByteSeq(guid[3]);
    recvPacket.ReadByteSeq(guid[1]);
    recvPacket.ReadByteSeq(guid[4]);
    recvPacket.ReadByteSeq(guid[0]);
    recvPacket.ReadByteSeq(guid[5]);

    WorldObject* obj = ObjectAccessor::GetWorldObject(*GetPlayer(), guid);
    TC_LOG_ERROR(LOG_FILTER_NETWORKIO, "Object update failed for object " UI64FMTD " (%s) for player %s (%u)", uint64(guid), obj ? obj->GetName().c_str() : "object-not-found", GetPlayerName().c_str(), GetGuidLow());

    // If create object failed for current player then client will be stuck on loading screen
    if (_player->GetGUID() == guid)
    {
        LogoutPlayer(true);
        return;
    }

    // Pretend we've never seen this object
    _player->m_clientGUIDs.erase(guid);
}

void WorldSession::HandleSaveCUFProfiles(WorldPacket& recvPacket)
{
    TC_LOG_DEBUG(LOG_FILTER_NETWORKIO, "WORLD: CMSG_SAVE_CUF_PROFILES");

    uint8 count = (uint8)recvPacket.ReadBits(20);

    if (count > MAX_CUF_PROFILES)
    {
        TC_LOG_ERROR(LOG_FILTER_PLAYER, "HandleSaveCUFProfiles - %s tried to save more than %i CUF profiles. Hacking attempt?", GetPlayerName().c_str(), MAX_CUF_PROFILES);
        recvPacket.rfinish();
        return;
    }

    CUFProfile* profiles[MAX_CUF_PROFILES];
    uint8 strlens[MAX_CUF_PROFILES];

    for (uint8 i = 0; i < count; ++i)
    {
        profiles[i] = new CUFProfile;
        profiles[i]->BoolOptions.set(CUF_AUTO_ACTIVATE_SPEC_2            , recvPacket.ReadBit());
        profiles[i]->BoolOptions.set(CUF_AUTO_ACTIVATE_10_PLAYERS        , recvPacket.ReadBit());
        profiles[i]->BoolOptions.set(CUF_UNK_157                         , recvPacket.ReadBit());
        profiles[i]->BoolOptions.set(CUF_DISPLAY_HEAL_PREDICTION         , recvPacket.ReadBit());
        profiles[i]->BoolOptions.set(CUF_AUTO_ACTIVATE_SPEC_1            , recvPacket.ReadBit());
        profiles[i]->BoolOptions.set(CUF_AUTO_ACTIVATE_PVP               , recvPacket.ReadBit());
        profiles[i]->BoolOptions.set(CUF_DISPLAY_POWER_BAR               , recvPacket.ReadBit());
        profiles[i]->BoolOptions.set(CUF_AUTO_ACTIVATE_15_PLAYERS        , recvPacket.ReadBit());
        profiles[i]->BoolOptions.set(CUF_AUTO_ACTIVATE_40_PLAYERS        , recvPacket.ReadBit());
        profiles[i]->BoolOptions.set(CUF_DISPLAY_PETS                    , recvPacket.ReadBit());
        profiles[i]->BoolOptions.set(CUF_AUTO_ACTIVATE_5_PLAYERS         , recvPacket.ReadBit());
        profiles[i]->BoolOptions.set(CUF_DISPLAY_ONLY_DISPELLABLE_DEBUFFS, recvPacket.ReadBit());
        profiles[i]->BoolOptions.set(CUF_AUTO_ACTIVATE_2_PLAYERS         , recvPacket.ReadBit());
        profiles[i]->BoolOptions.set(CUF_UNK_156                         , recvPacket.ReadBit());
        profiles[i]->BoolOptions.set(CUF_DISPLAY_NON_BOSS_DEBUFFS        , recvPacket.ReadBit());
        profiles[i]->BoolOptions.set(CUF_DISPLAY_MAIN_TANK_AND_ASSIST    , recvPacket.ReadBit());
        profiles[i]->BoolOptions.set(CUF_DISPLAY_AGGRO_HIGHLIGHT         , recvPacket.ReadBit());
        profiles[i]->BoolOptions.set(CUF_AUTO_ACTIVATE_3_PLAYERS         , recvPacket.ReadBit());
        profiles[i]->BoolOptions.set(CUF_DISPLAY_BORDER                  , recvPacket.ReadBit());
        profiles[i]->BoolOptions.set(CUF_USE_CLASS_COLORS                , recvPacket.ReadBit());
        profiles[i]->BoolOptions.set(CUF_UNK_145                         , recvPacket.ReadBit());
        strlens[i] = (uint8)recvPacket.ReadBits(8);
        profiles[i]->BoolOptions.set(CUF_AUTO_ACTIVATE_PVE               , recvPacket.ReadBit());
        profiles[i]->BoolOptions.set(CUF_DISPLAY_HORIZONTAL_GROUPS       , recvPacket.ReadBit());
        profiles[i]->BoolOptions.set(CUF_AUTO_ACTIVATE_25_PLAYERS        , recvPacket.ReadBit());
        profiles[i]->BoolOptions.set(CUF_KEEP_GROUPS_TOGETHER            , recvPacket.ReadBit());
    }

    for (uint8 i = 0; i < count; ++i)
    {
        recvPacket >> profiles[i]->Unk146;
        profiles[i]->ProfileName = recvPacket.ReadString(strlens[i]);
        recvPacket >> profiles[i]->Unk152;
        recvPacket >> profiles[i]->FrameHeight;
        recvPacket >> profiles[i]->FrameWidth;
        recvPacket >> profiles[i]->Unk150;
        recvPacket >> profiles[i]->HealthText;
        recvPacket >> profiles[i]->Unk147;
        recvPacket >> profiles[i]->SortBy;
        recvPacket >> profiles[i]->Unk154;
        recvPacket >> profiles[i]->Unk148;

        GetPlayer()->SaveCUFProfile(i, profiles[i]);
    }

    for (uint8 i = count; i < MAX_CUF_PROFILES; ++i)
        GetPlayer()->SaveCUFProfile(i, NULL);
}

void WorldSession::SendLoadCUFProfiles()
{
    Player* player = GetPlayer();

    uint8 count = player->GetCUFProfilesCount();

    ByteBuffer byteBuffer(25 * count);
    WorldPacket data(SMSG_LOAD_CUF_PROFILES, 5 * count + 25 * count);

    data.WriteBits(count, 20);
    for (uint8 i = 0; i < MAX_CUF_PROFILES; ++i)
    {
        CUFProfile* profile = player->GetCUFProfile(i);
        if (!profile)
            continue;

        data.WriteBit(profile->BoolOptions[CUF_UNK_157]);
        data.WriteBit(profile->BoolOptions[CUF_AUTO_ACTIVATE_10_PLAYERS]);
        data.WriteBit(profile->BoolOptions[CUF_AUTO_ACTIVATE_5_PLAYERS]);
        data.WriteBit(profile->BoolOptions[CUF_AUTO_ACTIVATE_25_PLAYERS]);
        data.WriteBit(profile->BoolOptions[CUF_DISPLAY_HEAL_PREDICTION]);
        data.WriteBit(profile->BoolOptions[CUF_AUTO_ACTIVATE_PVE]);
        data.WriteBit(profile->BoolOptions[CUF_DISPLAY_HORIZONTAL_GROUPS]);
        data.WriteBit(profile->BoolOptions[CUF_AUTO_ACTIVATE_40_PLAYERS]);
        data.WriteBit(profile->BoolOptions[CUF_AUTO_ACTIVATE_3_PLAYERS]);
        data.WriteBit(profile->BoolOptions[CUF_DISPLAY_AGGRO_HIGHLIGHT]);
        data.WriteBit(profile->BoolOptions[CUF_DISPLAY_BORDER]);
        data.WriteBit(profile->BoolOptions[CUF_AUTO_ACTIVATE_2_PLAYERS]);
        data.WriteBit(profile->BoolOptions[CUF_DISPLAY_NON_BOSS_DEBUFFS]);
        data.WriteBit(profile->BoolOptions[CUF_DISPLAY_MAIN_TANK_AND_ASSIST]);
        data.WriteBit(profile->BoolOptions[CUF_UNK_156]);
        data.WriteBit(profile->BoolOptions[CUF_AUTO_ACTIVATE_SPEC_2]);
        data.WriteBit(profile->BoolOptions[CUF_USE_CLASS_COLORS]);
        data.WriteBit(profile->BoolOptions[CUF_DISPLAY_POWER_BAR]);
        data.WriteBit(profile->BoolOptions[CUF_AUTO_ACTIVATE_SPEC_1]);
        data.WriteBits(profile->ProfileName.size(), 8);
        data.WriteBit(profile->BoolOptions[CUF_DISPLAY_ONLY_DISPELLABLE_DEBUFFS]);
        data.WriteBit(profile->BoolOptions[CUF_KEEP_GROUPS_TOGETHER]);
        data.WriteBit(profile->BoolOptions[CUF_UNK_145]);
        data.WriteBit(profile->BoolOptions[CUF_AUTO_ACTIVATE_15_PLAYERS]);
        data.WriteBit(profile->BoolOptions[CUF_DISPLAY_PETS]);
        data.WriteBit(profile->BoolOptions[CUF_AUTO_ACTIVATE_PVP]);

        byteBuffer << uint16(profile->Unk154);
        byteBuffer << uint16(profile->FrameHeight);
        byteBuffer << uint16(profile->Unk152);
        byteBuffer << uint8(profile->Unk147);
        byteBuffer << uint16(profile->Unk150);
        byteBuffer << uint8(profile->Unk146);
        byteBuffer << uint8(profile->HealthText);
        byteBuffer << uint8(profile->SortBy);
        byteBuffer << uint16(profile->FrameWidth);
        byteBuffer << uint8(profile->Unk148);
        byteBuffer.WriteString(profile->ProfileName);
    }

    data.FlushBits();
    data.append(byteBuffer);
    SendPacket(&data);
}<|MERGE_RESOLUTION|>--- conflicted
+++ resolved
@@ -521,14 +521,8 @@
 
 void WorldSession::HandleContactListOpcode(WorldPacket& recvData)
 {
-<<<<<<< HEAD
     recvData.read_skip<uint32>(); // always 1
-    TC_LOG_DEBUG(LOG_FILTER_NETWORKIO, "WORLD: Received CMSG_CONTACT_LIST");
-=======
-    uint32 unk;
-    recvData >> unk;
-    TC_LOG_DEBUG("network", "WORLD: Received CMSG_CONTACT_LIST - Unk: %d", unk);
->>>>>>> 94e2b933
+    TC_LOG_DEBUG("network", "WORLD: Received CMSG_CONTACT_LIST");
     _player->GetSocial()->SendSocialList(_player);
 }
 
@@ -1068,12 +1062,7 @@
 
 void WorldSession::HandleMoveTimeSkippedOpcode(WorldPacket& recvData)
 {
-<<<<<<< HEAD
-    TC_LOG_DEBUG(LOG_FILTER_NETWORKIO, "WORLD: Received CMSG_MOVE_TIME_SKIPPED");
-=======
-    /*  WorldSession::Update(getMSTime());*/
     TC_LOG_DEBUG("network", "WORLD: Received CMSG_MOVE_TIME_SKIPPED");
->>>>>>> 94e2b933
 
     ObjectGuid guid;
     uint32 time;
@@ -1262,11 +1251,7 @@
 
     if (!player)
     {
-<<<<<<< HEAD
-        TC_LOG_DEBUG(LOG_FILTER_NETWORKIO, "CMSG_INSPECT_HONOR_STATS: No player found from GUID: " UI64FMTD, (uint64)guid);
-=======
-        TC_LOG_DEBUG("network", "MSG_INSPECT_HONOR_STATS: No player found from GUID: " UI64FMTD, guid);
->>>>>>> 94e2b933
+        TC_LOG_DEBUG("network", "CMSG_INSPECT_HONOR_STATS: No player found from GUID: " UI64FMTD, (uint64)guid);
         return;
     }
 
@@ -1501,13 +1486,8 @@
     uint32 counter, clientTicks;
     recvData >> counter >> clientTicks;
 
-<<<<<<< HEAD
     if (counter != _player->m_timeSyncQueue.front())
-        TC_LOG_ERROR(LOG_FILTER_NETWORKIO, "Wrong time sync counter from player %s (cheater?)", _player->GetName().c_str());
-=======
-    if (counter != _player->m_timeSyncCounter - 1)
-        TC_LOG_DEBUG("network", "Wrong time sync counter from player %s (cheater?)", _player->GetName().c_str());
->>>>>>> 94e2b933
+        TC_LOG_ERROR("network", "Wrong time sync counter from player %s (cheater?)", _player->GetName().c_str());
 
     TC_LOG_DEBUG("network", "Time sync received: counter %u, client ticks %u, time since last sync %u", counter, clientTicks, clientTicks - _player->m_timeSyncClient);
 
@@ -1891,7 +1871,7 @@
     DB2StorageBase const* store = GetDB2Storage(type);
     if (!store)
     {
-        TC_LOG_ERROR(LOG_FILTER_NETWORKIO, "CMSG_REQUEST_HOTFIX: Received unknown hotfix type: %u", type);
+        TC_LOG_ERROR("network", "CMSG_REQUEST_HOTFIX: Received unknown hotfix type: %u", type);
         recvPacket.rfinish();
         return;
     }
@@ -2025,7 +2005,7 @@
     recvPacket.ReadByteSeq(guid[5]);
 
     WorldObject* obj = ObjectAccessor::GetWorldObject(*GetPlayer(), guid);
-    TC_LOG_ERROR(LOG_FILTER_NETWORKIO, "Object update failed for object " UI64FMTD " (%s) for player %s (%u)", uint64(guid), obj ? obj->GetName().c_str() : "object-not-found", GetPlayerName().c_str(), GetGuidLow());
+    TC_LOG_ERROR("network", "Object update failed for object " UI64FMTD " (%s) for player %s (%u)", uint64(guid), obj ? obj->GetName().c_str() : "object-not-found", GetPlayerName().c_str(), GetGuidLow());
 
     // If create object failed for current player then client will be stuck on loading screen
     if (_player->GetGUID() == guid)
@@ -2040,13 +2020,13 @@
 
 void WorldSession::HandleSaveCUFProfiles(WorldPacket& recvPacket)
 {
-    TC_LOG_DEBUG(LOG_FILTER_NETWORKIO, "WORLD: CMSG_SAVE_CUF_PROFILES");
+    TC_LOG_DEBUG("network", "WORLD: CMSG_SAVE_CUF_PROFILES");
 
     uint8 count = (uint8)recvPacket.ReadBits(20);
 
     if (count > MAX_CUF_PROFILES)
     {
-        TC_LOG_ERROR(LOG_FILTER_PLAYER, "HandleSaveCUFProfiles - %s tried to save more than %i CUF profiles. Hacking attempt?", GetPlayerName().c_str(), MAX_CUF_PROFILES);
+        TC_LOG_ERROR("entities.player", "HandleSaveCUFProfiles - %s tried to save more than %i CUF profiles. Hacking attempt?", GetPlayerName().c_str(), MAX_CUF_PROFILES);
         recvPacket.rfinish();
         return;
     }
