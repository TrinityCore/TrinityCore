--- conflicted
+++ resolved
@@ -169,11 +169,13 @@
         return;
     }
 
-<<<<<<< HEAD
     if (arenaTeam->GetCaptain() != _player->GetGUID())
-=======
+    {
+        SendArenaTeamCommandResult(ERR_ARENA_TEAM_CREATE_S, "", "", ERR_ARENA_TEAM_PERMISSIONS);
+        return;
+    }
+
     if (GetPlayer()->GetArenaTeamId(arenaTeam->GetSlot()) != arenaTeamId)
->>>>>>> db2593f4
     {
         SendArenaTeamCommandResult(ERR_ARENA_TEAM_CREATE_S, "", "", ERR_ARENA_TEAM_PERMISSIONS);
         return;
