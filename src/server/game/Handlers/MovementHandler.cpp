/*
 * Copyright (C) 2008-2013 TrinityCore <http://www.trinitycore.org/>
 * Copyright (C) 2005-2009 MaNGOS <http://getmangos.com/>
 *
 * This program is free software; you can redistribute it and/or modify it
 * under the terms of the GNU General Public License as published by the
 * Free Software Foundation; either version 2 of the License, or (at your
 * option) any later version.
 *
 * This program is distributed in the hope that it will be useful, but WITHOUT
 * ANY WARRANTY; without even the implied warranty of MERCHANTABILITY or
 * FITNESS FOR A PARTICULAR PURPOSE. See the GNU General Public License for
 * more details.
 *
 * You should have received a copy of the GNU General Public License along
 * with this program. If not, see <http://www.gnu.org/licenses/>.
 */

#include "Common.h"
#include "WorldPacket.h"
#include "WorldSession.h"
#include "Opcodes.h"
#include "Log.h"
#include "Corpse.h"
#include "Player.h"
#include "SpellAuras.h"
#include "MapManager.h"
#include "Transport.h"
#include "Battleground.h"
#include "WaypointMovementGenerator.h"
#include "InstanceSaveMgr.h"
#include "ObjectMgr.h"
#include "MovementStructures.h"

<<<<<<< HEAD
void WorldSession::HandleMoveWorldportAckOpcode(WorldPacket& /*recvPacket*/)
=======
#define MOVEMENT_PACKET_TIME_DELAY 0

void WorldSession::HandleMoveWorldportAckOpcode(WorldPacket & /*recvData*/)
>>>>>>> 8bc63acd
{
    TC_LOG_DEBUG(LOG_FILTER_NETWORKIO, "WORLD: got MSG_MOVE_WORLDPORT_ACK.");
    HandleMoveWorldportAckOpcode();
}

void WorldSession::HandleMoveWorldportAckOpcode()
{
    // ignore unexpected far teleports
    if (!GetPlayer()->IsBeingTeleportedFar())
        return;

    GetPlayer()->SetSemaphoreTeleportFar(false);

    // get the teleport destination
    WorldLocation const& loc = GetPlayer()->GetTeleportDest();

    // possible errors in the coordinate validity check
    if (!MapManager::IsValidMapCoord(loc))
    {
        LogoutPlayer(false);
        return;
    }

    // get the destination map entry, not the current one, this will fix homebind and reset greeting
    MapEntry const* mEntry = sMapStore.LookupEntry(loc.GetMapId());
    InstanceTemplate const* mInstance = sObjectMgr->GetInstanceTemplate(loc.GetMapId());

    // reset instance validity, except if going to an instance inside an instance
    if (GetPlayer()->m_InstanceValid == false && !mInstance)
        GetPlayer()->m_InstanceValid = true;

    Map* oldMap = GetPlayer()->GetMap();
    Map* newMap = sMapMgr->CreateMap(loc.GetMapId(), GetPlayer());

    if (GetPlayer()->IsInWorld())
    {
        TC_LOG_ERROR(LOG_FILTER_NETWORKIO, "Player %s (GUID: %u) is still in world when teleported from map %s (%u) to new map %s (%u)", GetPlayer()->GetName().c_str(), GUID_LOPART(GetPlayer()->GetGUID()), oldMap->GetMapName(), oldMap->GetId(), newMap ? newMap->GetMapName() : "Unknown", loc.GetMapId());
        oldMap->RemovePlayerFromMap(GetPlayer(), false);
    }

    // relocate the player to the teleport destination
    // the CanEnter checks are done in TeleporTo but conditions may change
    // while the player is in transit, for example the map may get full
    if (!newMap || !newMap->CanEnter(GetPlayer()))
    {
        TC_LOG_ERROR(LOG_FILTER_NETWORKIO, "Map %d (%s) could not be created for player %d (%s), porting player to homebind", loc.GetMapId(), newMap ? newMap->GetMapName() : "Unknown", GetPlayer()->GetGUIDLow(), GetPlayer()->GetName().c_str());
        GetPlayer()->TeleportTo(GetPlayer()->m_homebindMapId, GetPlayer()->m_homebindX, GetPlayer()->m_homebindY, GetPlayer()->m_homebindZ, GetPlayer()->GetOrientation());
        return;
    }
    else
        GetPlayer()->Relocate(&loc);

    GetPlayer()->ResetMap();
    GetPlayer()->SetMap(newMap);

    GetPlayer()->SendInitialPacketsBeforeAddToMap();
    if (!GetPlayer()->GetMap()->AddPlayerToMap(GetPlayer()))
    {
        TC_LOG_ERROR(LOG_FILTER_NETWORKIO, "WORLD: failed to teleport player %s (%d) to map %d (%s) because of unknown reason!",
            GetPlayer()->GetName().c_str(), GetPlayer()->GetGUIDLow(), loc.GetMapId(), newMap ? newMap->GetMapName() : "Unknown");
        GetPlayer()->ResetMap();
        GetPlayer()->SetMap(oldMap);
        GetPlayer()->TeleportTo(GetPlayer()->m_homebindMapId, GetPlayer()->m_homebindX, GetPlayer()->m_homebindY, GetPlayer()->m_homebindZ, GetPlayer()->GetOrientation());
        return;
    }

    // battleground state prepare (in case join to BG), at relogin/tele player not invited
    // only add to bg group and object, if the player was invited (else he entered through command)
    if (_player->InBattleground())
    {
        // cleanup setting if outdated
        if (!mEntry->IsBattlegroundOrArena())
        {
            // We're not in BG
            _player->SetBattlegroundId(0, BATTLEGROUND_TYPE_NONE);
            // reset destination bg team
            _player->SetBGTeam(0);
        }
        // join to bg case
        else if (Battleground* bg = _player->GetBattleground())
        {
            if (_player->IsInvitedForBattlegroundInstance(_player->GetBattlegroundId()))
                bg->AddPlayer(_player);
        }
    }

    GetPlayer()->SendInitialPacketsAfterAddToMap();

    // flight fast teleport case
    if (GetPlayer()->GetMotionMaster()->GetCurrentMovementGeneratorType() == FLIGHT_MOTION_TYPE)
    {
        if (!_player->InBattleground())
        {
            // short preparations to continue flight
            FlightPathMovementGenerator* flight = (FlightPathMovementGenerator*)(GetPlayer()->GetMotionMaster()->top());
            flight->Initialize(GetPlayer());
            return;
        }

        // battleground state prepare, stop flight
        GetPlayer()->GetMotionMaster()->MovementExpired();
        GetPlayer()->CleanupAfterTaxiFlight();
    }

    // resurrect character at enter into instance where his corpse exist after add to map
    Corpse* corpse = GetPlayer()->GetCorpse();
    if (corpse && corpse->GetType() != CORPSE_BONES && corpse->GetMapId() == GetPlayer()->GetMapId())
    {
        if (mEntry->IsDungeon())
        {
            GetPlayer()->ResurrectPlayer(0.5f, false);
            GetPlayer()->SpawnCorpseBones();
        }
    }

    bool allowMount = !mEntry->IsDungeon() || mEntry->IsBattlegroundOrArena();
    if (mInstance)
    {
        Difficulty diff = GetPlayer()->GetDifficulty(mEntry->IsRaid());
        if (MapDifficulty const* mapDiff = GetMapDifficultyData(mEntry->MapID, diff))
        {
            if (mapDiff->resetTime)
            {
                if (time_t timeReset = sInstanceSaveMgr->GetResetTimeFor(mEntry->MapID, diff))
                {
                    uint32 timeleft = uint32(timeReset - time(NULL));
                    GetPlayer()->SendInstanceResetWarning(mEntry->MapID, diff, timeleft);
                }
            }
        }
        allowMount = mInstance->AllowMount;
    }

    // mount allow check
    if (!allowMount)
        _player->RemoveAurasByType(SPELL_AURA_MOUNTED);

    // update zone immediately, otherwise leave channel will cause crash in mtmap
    uint32 newzone, newarea;
    GetPlayer()->GetZoneAndAreaId(newzone, newarea);
    GetPlayer()->UpdateZone(newzone, newarea);

    // honorless target
    if (GetPlayer()->pvpInfo.IsHostile)
        GetPlayer()->CastSpell(GetPlayer(), 2479, true);

    // in friendly area
    else if (GetPlayer()->IsPvP() && !GetPlayer()->HasFlag(PLAYER_FLAGS, PLAYER_FLAGS_IN_PVP))
        GetPlayer()->UpdatePvP(false, false);

    // resummon pet
    GetPlayer()->ResummonPetTemporaryUnSummonedIfAny();

    //lets process all delayed operations on successful teleport
    GetPlayer()->ProcessDelayedOperations();
}

void WorldSession::HandleMoveTeleportAck(WorldPacket& recvPacket)
{
    TC_LOG_DEBUG(LOG_FILTER_NETWORKIO, "MSG_MOVE_TELEPORT_ACK");

    ObjectGuid guid;
    uint32 flags, time;
    recvPacket >> flags >> time;

    guid[5] = recvPacket.ReadBit();
    guid[0] = recvPacket.ReadBit();
    guid[1] = recvPacket.ReadBit();
    guid[6] = recvPacket.ReadBit();
    guid[3] = recvPacket.ReadBit();
    guid[7] = recvPacket.ReadBit();
    guid[2] = recvPacket.ReadBit();
    guid[4] = recvPacket.ReadBit();

    recvPacket.ReadByteSeq(guid[4]);
    recvPacket.ReadByteSeq(guid[2]);
    recvPacket.ReadByteSeq(guid[7]);
    recvPacket.ReadByteSeq(guid[6]);
    recvPacket.ReadByteSeq(guid[5]);
    recvPacket.ReadByteSeq(guid[1]);
    recvPacket.ReadByteSeq(guid[3]);
    recvPacket.ReadByteSeq(guid[0]);

    TC_LOG_DEBUG(LOG_FILTER_NETWORKIO, "Guid " UI64FMTD, uint64(guid));
    TC_LOG_DEBUG(LOG_FILTER_NETWORKIO, "Flags %u, time %u", flags, time/IN_MILLISECONDS);

    Player* plMover = _player->m_mover->ToPlayer();

    if (!plMover || !plMover->IsBeingTeleportedNear())
        return;

    if (guid != plMover->GetGUID())
        return;

    plMover->SetSemaphoreTeleportNear(false);

    uint32 old_zone = plMover->GetZoneId();

    WorldLocation const& dest = plMover->GetTeleportDest();

    plMover->UpdatePosition(dest, true);

    uint32 newzone, newarea;
    plMover->GetZoneAndAreaId(newzone, newarea);
    plMover->UpdateZone(newzone, newarea);

    // new zone
    if (old_zone != newzone)
    {
        // honorless target
        if (plMover->pvpInfo.IsHostile)
            plMover->CastSpell(plMover, 2479, true);

        // in friendly area
        else if (plMover->IsPvP() && !plMover->HasFlag(PLAYER_FLAGS, PLAYER_FLAGS_IN_PVP))
            plMover->UpdatePvP(false, false);
    }

    // resummon pet
    GetPlayer()->ResummonPetTemporaryUnSummonedIfAny();

    //lets process all delayed operations on successful teleport
    GetPlayer()->ProcessDelayedOperations();
}

void WorldSession::HandleMovementOpcodes(WorldPacket& recvPacket)
{
    uint16 opcode = recvPacket.GetOpcode();

    Unit* mover = _player->m_mover;

    ASSERT(mover != NULL);                      // there must always be a mover

    Player* plrMover = mover->ToPlayer();

    // ignore, waiting processing in WorldSession::HandleMoveWorldportAckOpcode and WorldSession::HandleMoveTeleportAck
    if (plrMover && plrMover->IsBeingTeleported())
    {
        recvPacket.rfinish();                     // prevent warnings spam
        return;
    }

    /* extract packet */
    MovementInfo movementInfo;
    GetPlayer()->ReadMovementInfo(recvPacket, &movementInfo);

    // prevent tampered movement data
    if (movementInfo.guid != mover->GetGUID())
    {
        TC_LOG_ERROR(LOG_FILTER_NETWORKIO, "HandleMovementOpcodes: guid error");
        return;
    }
    if (!movementInfo.pos.IsPositionValid())
    {
        TC_LOG_ERROR(LOG_FILTER_NETWORKIO, "HandleMovementOpcodes: Invalid Position");
        return;
    }

    /* handle special cases */
    if (movementInfo.transport.guid)
    {
        // transports size limited
        // (also received at zeppelin leave by some reason with t_* as absolute in continent coordinates, can be safely skipped)
        if (movementInfo.transport.pos.GetPositionX() > 50 || movementInfo.transport.pos.GetPositionY() > 50 || movementInfo.transport.pos.GetPositionZ() > 50)
        {
            recvPacket.rfinish();                 // prevent warnings spam
            return;
        }

        if (!Trinity::IsValidMapCoord(movementInfo.pos.GetPositionX() + movementInfo.transport.pos.GetPositionX(), movementInfo.pos.GetPositionY() + movementInfo.transport.pos.GetPositionY(),
            movementInfo.pos.GetPositionZ() + movementInfo.transport.pos.GetPositionZ(), movementInfo.pos.GetOrientation() + movementInfo.transport.pos.GetOrientation()))
        {
            recvPacket.rfinish();                 // prevent warnings spam
            return;
        }

        // if we boarded a transport, add us to it
        if (plrMover)
        {
            if (!plrMover->GetTransport())
            {
                // elevators also cause the client to send MOVEMENTFLAG_ONTRANSPORT - just dismount if the guid can be found in the transport list
                for (MapManager::TransportSet::const_iterator iter = sMapMgr->m_Transports.begin(); iter != sMapMgr->m_Transports.end(); ++iter)
                {
                    if ((*iter)->GetGUID() == movementInfo.transport.guid)
                    {
                        plrMover->m_transport = *iter;
                        (*iter)->AddPassenger(plrMover);
                        break;
                    }
                }
            }
            else if (plrMover->GetTransport()->GetGUID() != movementInfo.transport.guid)
            {
                bool foundNewTransport = false;
                plrMover->m_transport->RemovePassenger(plrMover);
                for (MapManager::TransportSet::const_iterator iter = sMapMgr->m_Transports.begin(); iter != sMapMgr->m_Transports.end(); ++iter)
                {
                    if ((*iter)->GetGUID() == movementInfo.transport.guid)
                    {
                        foundNewTransport = true;
                        plrMover->m_transport = *iter;
                        (*iter)->AddPassenger(plrMover);
                        break;
                    }
                }

                if (!foundNewTransport)
                {
                    plrMover->m_transport = NULL;
                    movementInfo.ResetTransport();
                }
            }
        }

        if (!mover->GetTransport() && !mover->GetVehicle())
        {
            GameObject* go = mover->GetMap()->GetGameObject(movementInfo.transport.guid);
            if (!go || go->GetGoType() != GAMEOBJECT_TYPE_TRANSPORT)
                movementInfo.transport.guid = 0;
        }
    }
    else if (plrMover && plrMover->GetTransport())                // if we were on a transport, leave
    {
        plrMover->m_transport->RemovePassenger(plrMover);
        plrMover->m_transport = NULL;
        movementInfo.ResetTransport();
    }

    // fall damage generation (ignore in flight case that can be triggered also at lags in moment teleportation to another map).
    if (opcode == MSG_MOVE_FALL_LAND && plrMover && !plrMover->IsInFlight())
        plrMover->HandleFall(movementInfo);

    if (plrMover && ((movementInfo.flags & MOVEMENTFLAG_SWIMMING) != 0) != plrMover->IsInWater())
    {
        // now client not include swimming flag in case jumping under water
        plrMover->SetInWater(!plrMover->IsInWater() || plrMover->GetBaseMap()->IsUnderWater(movementInfo.pos.GetPositionX(), movementInfo.pos.GetPositionY(), movementInfo.pos.GetPositionZ()));
    }

<<<<<<< HEAD
    movementInfo.time = getMSTime();
=======
    uint32 mstime = getMSTime();
    /*----------------------*/
    if(m_clientTimeDelay == 0)
        m_clientTimeDelay = mstime - movementInfo.time;

    /* process position-change */
    WorldPacket data(opcode, recvData.size());
    movementInfo.time = movementInfo.time + m_clientTimeDelay + MOVEMENT_PACKET_TIME_DELAY;

>>>>>>> 8bc63acd
    movementInfo.guid = mover->GetGUID();
    mover->m_movementInfo = movementInfo;

    /*----------------------*/
    /* process position-change */
    // this is almost never true (not sure why it is sometimes, but it is), normally use mover->IsVehicle()
    if (mover->GetVehicle())
    {
        mover->SetOrientation(movementInfo.pos.GetOrientation());
        return;
    }

    mover->UpdatePosition(movementInfo.pos);

    WorldPacket data(SMSG_PLAYER_MOVE, recvPacket.size());
    mover->WriteMovementInfo(data);
    mover->SendMessageToSet(&data, _player);

    if (plrMover)                                            // nothing is charmed, or player charmed
    {
        plrMover->UpdateFallInformationIfNeed(movementInfo, opcode);

        AreaTableEntry const* zone = GetAreaEntryByAreaID(plrMover->GetAreaId());
        float depth = zone ? zone->MaxDepth : -500.0f;
        if (movementInfo.pos.GetPositionZ() < depth)
        {
            if (!(plrMover->GetBattleground() && plrMover->GetBattleground()->HandlePlayerUnderMap(_player)))
            {
                // NOTE: this is actually called many times while falling
                // even after the player has been teleported away
                /// @todo discard movement packets after the player is rooted
                if (plrMover->IsAlive())
                {
                    plrMover->EnvironmentalDamage(DAMAGE_FALL_TO_VOID, GetPlayer()->GetMaxHealth());
                    // player can be alive if GM/etc
                    // change the death state to CORPSE to prevent the death timer from
                    // starting in the next player update
                    if (!plrMover->IsAlive())
                        plrMover->KillPlayer();
                }
            }
        }
    }
}

void WorldSession::HandleForceSpeedChangeAck(WorldPacket &recvData)
{
    uint32 opcode = recvData.GetOpcode();

    /* extract packet */
    MovementInfo movementInfo;
    static MovementStatusElements const speedElement = MSEExtraFloat;
    Movement::ExtraMovementStatusElement extras(&speedElement);
    GetPlayer()->ReadMovementInfo(recvData, &movementInfo, &extras);

    // now can skip not our packet
    if (_player->GetGUID() != movementInfo.guid)
    {
        recvData.rfinish();                   // prevent warnings spam
        return;
    }

    float newspeed = extras.Data.floatData;
    /*----------------*/

    // client ACK send one packet for mounted/run case and need skip all except last from its
    // in other cases anti-cheat check can be fail in false case
    UnitMoveType move_type;

    static char const* const move_type_name[MAX_MOVE_TYPE] =
    {
        "Walk",
        "Run",
        "RunBack",
        "Swim",
        "SwimBack",
        "TurnRate",
        "Flight",
        "FlightBack",
        "PitchRate"
    };

    switch (opcode)
    {
        case CMSG_MOVE_FORCE_WALK_SPEED_CHANGE_ACK:        move_type = MOVE_WALK;        break;
        case CMSG_MOVE_FORCE_RUN_SPEED_CHANGE_ACK:         move_type = MOVE_RUN;         break;
        case CMSG_MOVE_FORCE_RUN_BACK_SPEED_CHANGE_ACK:    move_type = MOVE_RUN_BACK;    break;
        case CMSG_MOVE_FORCE_SWIM_SPEED_CHANGE_ACK:        move_type = MOVE_SWIM;        break;
        case CMSG_MOVE_FORCE_SWIM_BACK_SPEED_CHANGE_ACK:   move_type = MOVE_SWIM_BACK;   break;
        case CMSG_MOVE_FORCE_TURN_RATE_CHANGE_ACK:         move_type = MOVE_TURN_RATE;   break;
        case CMSG_MOVE_FORCE_FLIGHT_SPEED_CHANGE_ACK:      move_type = MOVE_FLIGHT;      break;
        case CMSG_MOVE_FORCE_FLIGHT_BACK_SPEED_CHANGE_ACK: move_type = MOVE_FLIGHT_BACK; break;
        case CMSG_MOVE_FORCE_PITCH_RATE_CHANGE_ACK:        move_type = MOVE_PITCH_RATE;  break;
        default:
            TC_LOG_ERROR(LOG_FILTER_NETWORKIO, "WorldSession::HandleForceSpeedChangeAck: Unknown move type opcode: %u", opcode);
            return;
    }

    // skip all forced speed changes except last and unexpected
    // in run/mounted case used one ACK and it must be skipped. m_forced_speed_changes[MOVE_RUN] store both.
    if (_player->m_forced_speed_changes[move_type] > 0)
    {
        --_player->m_forced_speed_changes[move_type];
        if (_player->m_forced_speed_changes[move_type] > 0)
            return;
    }

    if (!_player->GetTransport() && fabs(_player->GetSpeed(move_type) - newspeed) > 0.01f)
    {
        if (_player->GetSpeed(move_type) > newspeed)         // must be greater - just correct
        {
            TC_LOG_ERROR(LOG_FILTER_NETWORKIO, "%sSpeedChange player %s is NOT correct (must be %f instead %f), force set to correct value",
                move_type_name[move_type], _player->GetName().c_str(), _player->GetSpeed(move_type), newspeed);
            _player->SetSpeed(move_type, _player->GetSpeedRate(move_type), true);
        }
        else                                                // must be lesser - cheating
        {
            TC_LOG_DEBUG(LOG_FILTER_GENERAL, "Player %s from account id %u kicked for incorrect speed (must be %f instead %f)",
                _player->GetName().c_str(), _player->GetSession()->GetAccountId(), _player->GetSpeed(move_type), newspeed);
            _player->GetSession()->KickPlayer();
        }
    }
}

void WorldSession::HandleSetActiveMoverOpcode(WorldPacket& recvPacket)
{
    TC_LOG_DEBUG(LOG_FILTER_NETWORKIO, "WORLD: Recvd CMSG_SET_ACTIVE_MOVER");

    ObjectGuid guid;

    guid[7] = recvPacket.ReadBit();
    guid[2] = recvPacket.ReadBit();
    guid[1] = recvPacket.ReadBit();
    guid[0] = recvPacket.ReadBit();
    guid[4] = recvPacket.ReadBit();
    guid[5] = recvPacket.ReadBit();
    guid[6] = recvPacket.ReadBit();
    guid[3] = recvPacket.ReadBit();

    recvPacket.ReadByteSeq(guid[3]);
    recvPacket.ReadByteSeq(guid[2]);
    recvPacket.ReadByteSeq(guid[4]);
    recvPacket.ReadByteSeq(guid[0]);
    recvPacket.ReadByteSeq(guid[5]);
    recvPacket.ReadByteSeq(guid[1]);
    recvPacket.ReadByteSeq(guid[6]);
    recvPacket.ReadByteSeq(guid[7]);

    if (GetPlayer()->IsInWorld())
    {
        if (_player->m_mover->GetGUID() != guid)
            TC_LOG_ERROR(LOG_FILTER_NETWORKIO, "HandleSetActiveMoverOpcode: incorrect mover guid: mover is " UI64FMTD " (%s - Entry: %u) and should be " UI64FMTD, uint64(guid), GetLogNameForGuid(guid), GUID_ENPART(guid), _player->m_mover->GetGUID());
    }
}

void WorldSession::HandleMoveNotActiveMover(WorldPacket &recvData)
{
    TC_LOG_DEBUG(LOG_FILTER_NETWORKIO, "WORLD: Recvd CMSG_MOVE_NOT_ACTIVE_MOVER");

    MovementInfo mi;
    GetPlayer()->ReadMovementInfo(recvData, &mi);
    _player->m_movementInfo = mi;
}

void WorldSession::HandleMountSpecialAnimOpcode(WorldPacket& /*recvData*/)
{
    WorldPacket data(SMSG_MOUNTSPECIAL_ANIM, 8);
    data << uint64(GetPlayer()->GetGUID());

    GetPlayer()->SendMessageToSet(&data, false);
}

void WorldSession::HandleMoveKnockBackAck(WorldPacket& recvData)
{
    TC_LOG_DEBUG(LOG_FILTER_NETWORKIO, "CMSG_MOVE_KNOCK_BACK_ACK");

    MovementInfo movementInfo;
    GetPlayer()->ReadMovementInfo(recvData, &movementInfo);

    if (_player->m_mover->GetGUID() != movementInfo.guid)
        return;

    _player->m_movementInfo = movementInfo;

    WorldPacket data(SMSG_MOVE_UPDATE_KNOCK_BACK, 66);
    _player->WriteMovementInfo(data);
    _player->SendMessageToSet(&data, false);
}

void WorldSession::HandleMoveHoverAck(WorldPacket& recvData)
{
    TC_LOG_DEBUG(LOG_FILTER_NETWORKIO, "CMSG_MOVE_HOVER_ACK");

    uint64 guid;                                            // guid - unused
    recvData.readPackGUID(guid);

    recvData.read_skip<uint32>();                          // unk

    MovementInfo movementInfo;
    GetPlayer()->ReadMovementInfo(recvData, &movementInfo);

    recvData.read_skip<uint32>();                          // unk2
}

void WorldSession::HandleMoveWaterWalkAck(WorldPacket& recvData)
{
    TC_LOG_DEBUG(LOG_FILTER_NETWORKIO, "CMSG_MOVE_WATER_WALK_ACK");

    uint64 guid;                                            // guid - unused
    recvData.readPackGUID(guid);

    recvData.read_skip<uint32>();                          // unk

    MovementInfo movementInfo;
    GetPlayer()->ReadMovementInfo(recvData, &movementInfo);

    recvData.read_skip<uint32>();                          // unk2
}

void WorldSession::HandleSummonResponseOpcode(WorldPacket& recvData)
{
    if (!_player->IsAlive() || _player->IsInCombat())
        return;

    uint64 summonerGuid;
    bool agree;
    recvData >> summonerGuid;
    recvData >> agree;

    _player->SummonIfPossible(agree);
}

void WorldSession::HandleSetCollisionHeightAck(WorldPacket& recvPacket)
{
    TC_LOG_DEBUG(LOG_FILTER_NETWORKIO, "CMSG_MOVE_SET_COLLISION_HEIGHT_ACK");

    static MovementStatusElements const heightElement = MSEExtraFloat;
    Movement::ExtraMovementStatusElement extra(&heightElement);
    MovementInfo movementInfo;
    GetPlayer()->ReadMovementInfo(recvPacket, &movementInfo, &extra);
}<|MERGE_RESOLUTION|>--- conflicted
+++ resolved
@@ -32,13 +32,9 @@
 #include "ObjectMgr.h"
 #include "MovementStructures.h"
 
-<<<<<<< HEAD
-void WorldSession::HandleMoveWorldportAckOpcode(WorldPacket& /*recvPacket*/)
-=======
 #define MOVEMENT_PACKET_TIME_DELAY 0
 
 void WorldSession::HandleMoveWorldportAckOpcode(WorldPacket & /*recvData*/)
->>>>>>> 8bc63acd
 {
     TC_LOG_DEBUG(LOG_FILTER_NETWORKIO, "WORLD: got MSG_MOVE_WORLDPORT_ACK.");
     HandleMoveWorldportAckOpcode();
@@ -378,19 +374,14 @@
         plrMover->SetInWater(!plrMover->IsInWater() || plrMover->GetBaseMap()->IsUnderWater(movementInfo.pos.GetPositionX(), movementInfo.pos.GetPositionY(), movementInfo.pos.GetPositionZ()));
     }
 
-<<<<<<< HEAD
-    movementInfo.time = getMSTime();
-=======
     uint32 mstime = getMSTime();
     /*----------------------*/
     if(m_clientTimeDelay == 0)
         m_clientTimeDelay = mstime - movementInfo.time;
 
     /* process position-change */
-    WorldPacket data(opcode, recvData.size());
     movementInfo.time = movementInfo.time + m_clientTimeDelay + MOVEMENT_PACKET_TIME_DELAY;
 
->>>>>>> 8bc63acd
     movementInfo.guid = mover->GetGUID();
     mover->m_movementInfo = movementInfo;
 
