--- conflicted
+++ resolved
@@ -402,13 +402,9 @@
 
         plrMover->UpdateFallInformationIfNeed(movementInfo, opcode);
 
-<<<<<<< HEAD
-        AreaTableEntry const* zone = GetAreaEntryByAreaID(plrMover->GetAreaId());
+        AreaTableEntry const* zone = sAreaTableStore.LookupEntry(plrMover->GetAreaId());
         float depth = zone ? zone->MaxDepth : -500.0f;
         if (movementInfo.pos.GetPositionZ() < depth)
-=======
-        if (movementInfo.pos.GetPositionZ() < plrMover->GetMap()->GetMinHeight(movementInfo.pos.GetPositionX(), movementInfo.pos.GetPositionY()))
->>>>>>> ae1a5c6c
         {
             if (!(plrMover->GetBattleground() && plrMover->GetBattleground()->HandlePlayerUnderMap(_player)))
             {
