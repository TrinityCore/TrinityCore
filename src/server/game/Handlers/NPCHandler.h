--- conflicted
+++ resolved
@@ -36,14 +36,4 @@
     std::vector<std::string> Text;
 };
 
-<<<<<<< HEAD
-struct NpcTextLocale
-{
-    NpcTextLocale() { }
-
-    std::vector<std::string> Text_0[MAX_GOSSIP_TEXT_OPTIONS];
-    std::vector<std::string> Text_1[MAX_GOSSIP_TEXT_OPTIONS];
-};
-=======
->>>>>>> 28d470c5
 #endif