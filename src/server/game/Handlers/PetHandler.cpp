--- conflicted
+++ resolved
@@ -394,11 +394,7 @@
                 if (pet->isPossessed() || pet->IsVehicle()) /// @todo: confirm this check
                     Spell::SendCastResult(GetPlayer(), spellInfo, 0, result);
                 else
-<<<<<<< HEAD
-                    pet->SendPetCastFail(0, spellInfo, result);
-=======
                     spell->SendPetCastResult(result);
->>>>>>> b6f14cd9
 
                 if (!pet->ToCreature()->HasSpellCooldown(spellid))
                     GetPlayer()->SendClearCooldown(spellid, pet);
@@ -780,16 +776,6 @@
         return;
     }
 
-<<<<<<< HEAD
-    if (spellInfo->StartRecoveryCategory > 0) // Check if spell is affected by GCD
-        if (caster->GetTypeId() == TYPEID_UNIT && caster->GetCharmInfo() && caster->GetCharmInfo()->GetGlobalCooldownMgr().HasGlobalCooldown(spellInfo))
-        {
-            caster->SendPetCastFail(castCount, spellInfo, SPELL_FAILED_NOT_READY);
-            return;
-        }
-
-=======
->>>>>>> b6f14cd9
     // do not cast not learned spells
     if (!caster->HasSpell(spellId) || spellInfo->IsPassive())
         return;
@@ -826,12 +812,8 @@
     }
     else
     {
-<<<<<<< HEAD
-        caster->SendPetCastFail(castCount, spellInfo, result);
-=======
         spell->SendPetCastResult(result);
 
->>>>>>> b6f14cd9
         if (caster->GetTypeId() == TYPEID_PLAYER)
         {
             if (!caster->ToPlayer()->HasSpellCooldown(spellId))
