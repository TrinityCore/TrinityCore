/*
 * Copyright (C) 2008-2012 TrinityCore <http://www.trinitycore.org/>
 * Copyright (C) 2005-2009 MaNGOS <http://getmangos.com/>
 *
 * This program is free software; you can redistribute it and/or modify it
 * under the terms of the GNU General Public License as published by the
 * Free Software Foundation; either version 2 of the License, or (at your
 * option) any later version.
 *
 * This program is distributed in the hope that it will be useful, but WITHOUT
 * ANY WARRANTY; without even the implied warranty of MERCHANTABILITY or
 * FITNESS FOR A PARTICULAR PURPOSE. See the GNU General Public License for
 * more details.
 *
 * You should have received a copy of the GNU General Public License along
 * with this program. If not, see <http://www.gnu.org/licenses/>.
 */

#include "Common.h"
#include "WorldPacket.h"
#include "WorldSession.h"
#include "ObjectMgr.h"
#include "SpellMgr.h"
#include "Log.h"
#include "Opcodes.h"
#include "Spell.h"
#include "ObjectAccessor.h"
#include "CreatureAI.h"
#include "Util.h"
#include "Pet.h"
#include "World.h"
#include "Group.h"
#include "SpellInfo.h"

void WorldSession::HandleDismissCritter(WorldPacket& recvData)
{
    uint64 guid;
    recvData >> guid;

    sLog->outDebug(LOG_FILTER_NETWORKIO, "WORLD: Received CMSG_DISMISS_CRITTER for GUID " UI64FMTD, guid);

    Unit* pet = ObjectAccessor::GetCreatureOrPetOrVehicle(*_player, guid);

    if (!pet)
    {
        sLog->outDebug(LOG_FILTER_NETWORKIO, "Vanitypet (guid: %u) does not exist - player '%s' (guid: %u / account: %u) attempted to dismiss it (possibly lagged out)",
            uint32(GUID_LOPART(guid)), GetPlayer()->GetName().c_str(), GetPlayer()->GetGUIDLow(), GetAccountId());
        return;
    }

    if (_player->GetCritterGUID() == pet->GetGUID())
    {
         if (pet->GetTypeId() == TYPEID_UNIT && pet->ToCreature()->isSummon())
             pet->ToTempSummon()->UnSummon();
    }
}

void WorldSession::HandlePetAction(WorldPacket & recvData)
{
    uint64 guid1;
    uint32 data;
    uint64 guid2;
    float x, y, z;
    recvData >> guid1;                                     //pet guid
    recvData >> data;
    recvData >> guid2;                                     //tag guid
    // Position
    recvData >> x;
    recvData >> y;
    recvData >> z;

    uint32 spellid = UNIT_ACTION_BUTTON_ACTION(data);
    uint8 flag = UNIT_ACTION_BUTTON_TYPE(data);             //delete = 0x07 CastSpell = C1

    // used also for charmed creature
    Unit* pet= ObjectAccessor::GetUnit(*_player, guid1);
    sLog->outInfo(LOG_FILTER_NETWORKIO, "HandlePetAction: Pet %u - flag: %u, spellid: %u, target: %u.", uint32(GUID_LOPART(guid1)), uint32(flag), spellid, uint32(GUID_LOPART(guid2)));

    if (!pet)
    {
        sLog->outError(LOG_FILTER_NETWORKIO, "HandlePetAction: Pet (GUID: %u) doesn't exist for player '%s'", uint32(GUID_LOPART(guid1)), GetPlayer()->GetName().c_str());
        return;
    }

    if (pet != GetPlayer()->GetFirstControlled())
    {
        sLog->outError(LOG_FILTER_NETWORKIO, "HandlePetAction: Pet (GUID: %u) does not belong to player '%s'", uint32(GUID_LOPART(guid1)), GetPlayer()->GetName().c_str());
        return;
    }

    if (!pet->isAlive())
    {
        SpellInfo const* spell = (flag == ACT_ENABLED || flag == ACT_PASSIVE) ? sSpellMgr->GetSpellInfo(spellid) : NULL;
        if (!spell)
            return;
        if (!(spell->Attributes & SPELL_ATTR0_CASTABLE_WHILE_DEAD))
            return;
    }

    //TODO: allow control charmed player?
    if (pet->GetTypeId() == TYPEID_PLAYER && !(flag == ACT_COMMAND && spellid == COMMAND_ATTACK))
        return;

    if (GetPlayer()->m_Controlled.size() == 1)
        HandlePetActionHelper(pet, guid1, spellid, flag, guid2, x, y, z);
    else
    {
        //If a pet is dismissed, m_Controlled will change
        std::vector<Unit*> controlled;
        for (Unit::ControlList::iterator itr = GetPlayer()->m_Controlled.begin(); itr != GetPlayer()->m_Controlled.end(); ++itr)
            if ((*itr)->GetEntry() == pet->GetEntry() && (*itr)->isAlive())
                controlled.push_back(*itr);
        for (std::vector<Unit*>::iterator itr = controlled.begin(); itr != controlled.end(); ++itr)
            HandlePetActionHelper(*itr, guid1, spellid, flag, guid2, x, y, z);
    }
}

void WorldSession::HandlePetStopAttack(WorldPacket &recvData)
{
    uint64 guid;
    recvData >> guid;

    sLog->outDebug(LOG_FILTER_NETWORKIO, "WORLD: Received CMSG_PET_STOP_ATTACK for GUID " UI64FMTD "", guid);

    Unit* pet = ObjectAccessor::GetCreatureOrPetOrVehicle(*_player, guid);

    if (!pet)
    {
        sLog->outError(LOG_FILTER_NETWORKIO, "HandlePetStopAttack: Pet %u does not exist", uint32(GUID_LOPART(guid)));
        return;
    }

    if (pet != GetPlayer()->GetPet() && pet != GetPlayer()->GetCharm())
    {
        sLog->outError(LOG_FILTER_NETWORKIO, "HandlePetStopAttack: Pet GUID %u isn't a pet or charmed creature of player %s",
            uint32(GUID_LOPART(guid)), GetPlayer()->GetName().c_str());
        return;
    }

    if (!pet->isAlive())
        return;

    pet->AttackStop();
}

<<<<<<< HEAD
void WorldSession::HandlePetActionHelper(Unit* pet, uint64 guid1, uint16 spellid, uint16 flag, uint64 guid2, float x, float y, float z)
=======
void WorldSession::HandlePetActionHelper(Unit* pet, uint64 guid1, uint32 spellid, uint16 flag, uint64 guid2)
>>>>>>> 333b8e51
{
    CharmInfo* charmInfo = pet->GetCharmInfo();
    if (!charmInfo)
    {
        sLog->outError(LOG_FILTER_NETWORKIO, "WorldSession::HandlePetAction(petGuid: " UI64FMTD ", tagGuid: " UI64FMTD ", spellId: %u, flag: %u): object (entry: %u TypeId: %u) is considered pet-like but doesn't have a charminfo!",
            guid1, guid2, spellid, flag, pet->GetGUIDLow(), pet->GetTypeId());
        return;
    }

    switch (flag)
    {
        case ACT_COMMAND:                                   //0x07
            switch (spellid)
            {
                case COMMAND_STAY:                          //flat=1792  //STAY
                    pet->StopMoving();
                    pet->GetMotionMaster()->Clear(false);
                    pet->GetMotionMaster()->MoveIdle();
                    charmInfo->SetCommandState(COMMAND_STAY);

                    charmInfo->SetIsCommandAttack(false);
                    charmInfo->SetIsAtStay(true);
                    charmInfo->SetIsFollowing(false);
                    charmInfo->SetIsReturning(false);
                    charmInfo->SaveStayPosition();
                    break;
                case COMMAND_FOLLOW:                        //spellid=1792  //FOLLOW
                    pet->AttackStop();
                    pet->InterruptNonMeleeSpells(false);
                    pet->GetMotionMaster()->MoveFollow(_player, PET_FOLLOW_DIST, pet->GetFollowAngle());
                    charmInfo->SetCommandState(COMMAND_FOLLOW);

                    charmInfo->SetIsCommandAttack(false);
                    charmInfo->SetIsAtStay(false);
                    charmInfo->SetIsReturning(true);
                    charmInfo->SetIsFollowing(false);
                    break;
                case COMMAND_ATTACK:                        //spellid=1792  //ATTACK
                {
                    // Can't attack if owner is pacified
                    if (_player->HasAuraType(SPELL_AURA_MOD_PACIFY))
                    {
                        //pet->SendPetCastFail(spellid, SPELL_FAILED_PACIFIED);
                        //TODO: Send proper error message to client
                        return;
                    }

                    // only place where pet can be player
                    Unit* TargetUnit = ObjectAccessor::GetUnit(*_player, guid2);
                    if (!TargetUnit)
                        return;

                    if (Unit* owner = pet->GetOwner())
                        if (!owner->IsValidAttackTarget(TargetUnit))
                            return;

                    // Not let attack through obstructions
                    if (sWorld->getBoolConfig(CONFIG_PET_LOS))
                    {
                        if (!pet->IsWithinLOSInMap(TargetUnit))
                            return;
                    }

                    pet->ClearUnitState(UNIT_STATE_FOLLOW);
                    // This is true if pet has no target or has target but targets differs.
                    if (pet->getVictim() != TargetUnit || (pet->getVictim() == TargetUnit && !pet->GetCharmInfo()->IsCommandAttack()))
                    {
                        if (pet->getVictim())
                            pet->AttackStop();

                        if (pet->GetTypeId() != TYPEID_PLAYER && pet->ToCreature()->IsAIEnabled)
                        {
                            charmInfo->SetIsCommandAttack(true);
                            charmInfo->SetIsAtStay(false);
                            charmInfo->SetIsFollowing(false);
                            charmInfo->SetIsReturning(false);

                            pet->ToCreature()->AI()->AttackStart(TargetUnit);

                            //10% chance to play special pet attack talk, else growl
                            if (pet->ToCreature()->isPet() && ((Pet*)pet)->getPetType() == SUMMON_PET && pet != TargetUnit && urand(0, 100) < 10)
                                pet->SendPetTalk((uint32)PET_TALK_ATTACK);
                            else
                            {
                                // 90% chance for pet and 100% chance for charmed creature
                                pet->SendPetAIReaction(guid1);
                            }
                        }
                        else                                // charmed player
                        {
                            if (pet->getVictim() && pet->getVictim() != TargetUnit)
                                pet->AttackStop();

                            charmInfo->SetIsCommandAttack(true);
                            charmInfo->SetIsAtStay(false);
                            charmInfo->SetIsFollowing(false);
                            charmInfo->SetIsReturning(false);

                            pet->Attack(TargetUnit, true);
                            pet->SendPetAIReaction(guid1);
                        }
                    }
                    break;
                }
                case COMMAND_ABANDON:                       // abandon (hunter pet) or dismiss (summoned pet)
                    if (pet->GetCharmerGUID() == GetPlayer()->GetGUID())
                        _player->StopCastingCharm();
                    else if (pet->GetOwnerGUID() == GetPlayer()->GetGUID())
                    {
                        ASSERT(pet->GetTypeId() == TYPEID_UNIT);
                        if (pet->isPet())
                        {
                            if (((Pet*)pet)->getPetType() == HUNTER_PET)
                                GetPlayer()->RemovePet((Pet*)pet, PET_SAVE_AS_DELETED);
                            else
                                //dismissing a summoned pet is like killing them (this prevents returning a soulshard...)
                                pet->setDeathState(CORPSE);
                        }
                        else if (pet->HasUnitTypeMask(UNIT_MASK_MINION))
                        {
                            ((Minion*)pet)->UnSummon();
                        }
                    }
                    break;
                case COMMAND_MOVE_TO:
                    pet->StopMoving();
                    pet->GetMotionMaster()->Clear(false);
                    pet->GetMotionMaster()->MovePoint(0, x, y, z);
                    charmInfo->SetCommandState(COMMAND_MOVE_TO);

                    charmInfo->SetIsCommandAttack(false);
                    charmInfo->SetIsAtStay(true);
                    charmInfo->SetIsFollowing(false);
                    charmInfo->SetIsReturning(false);
                    charmInfo->SaveStayPosition();
                    break;
                default:
                    sLog->outError(LOG_FILTER_NETWORKIO, "WORLD: unknown PET flag Action %i and spellid %i.", uint32(flag), spellid);
            }
            break;
        case ACT_REACTION:                                  // 0x6
            switch (spellid)
            {
                case REACT_PASSIVE:                         //passive
                    pet->AttackStop();

                case REACT_DEFENSIVE:                       //recovery
                case REACT_AGGRESSIVE:                      //activete
                    if (pet->GetTypeId() == TYPEID_UNIT)
                        pet->ToCreature()->SetReactState(ReactStates(spellid));
                    break;
            }
            break;
        case ACT_DISABLED:                                  // 0x81    spell (disabled), ignore
        case ACT_PASSIVE:                                   // 0x01
        case ACT_ENABLED:                                   // 0xC1    spell
        {
            Unit* unit_target = NULL;

            if (guid2)
                unit_target = ObjectAccessor::GetUnit(*_player, guid2);

            // do not cast unknown spells
            SpellInfo const* spellInfo = sSpellMgr->GetSpellInfo(spellid);
            if (!spellInfo)
            {
                sLog->outError(LOG_FILTER_NETWORKIO, "WORLD: unknown PET spell id %i", spellid);
                return;
            }

            if (spellInfo->StartRecoveryCategory > 0)
                if (pet->GetCharmInfo() && pet->GetCharmInfo()->GetGlobalCooldownMgr().HasGlobalCooldown(spellInfo))
                    return;

            for (uint32 i = 0; i < MAX_SPELL_EFFECTS; ++i)
            {
                if (spellInfo->Effects[i].TargetA.GetTarget() == TARGET_UNIT_SRC_AREA_ENEMY || spellInfo->Effects[i].TargetA.GetTarget() == TARGET_UNIT_DEST_AREA_ENEMY || spellInfo->Effects[i].TargetA.GetTarget() == TARGET_DEST_DYNOBJ_ENEMY)
                    return;
            }

            // do not cast not learned spells
            if (!pet->HasSpell(spellid) || spellInfo->IsPassive())
                return;

            //  Clear the flags as if owner clicked 'attack'. AI will reset them
            //  after AttackStart, even if spell failed
            if (pet->GetCharmInfo())
            {
                pet->GetCharmInfo()->SetIsAtStay(false);
                pet->GetCharmInfo()->SetIsCommandAttack(true);
                pet->GetCharmInfo()->SetIsReturning(false);
                pet->GetCharmInfo()->SetIsFollowing(false);
            }

            Spell* spell = new Spell(pet, spellInfo, TRIGGERED_NONE);

            SpellCastResult result = spell->CheckPetCast(unit_target);

            //auto turn to target unless possessed
            if (result == SPELL_FAILED_UNIT_NOT_INFRONT && !pet->isPossessed() && !pet->IsVehicle())
            {
                if (unit_target)
                {
                    pet->SetInFront(unit_target);
                    if (unit_target->GetTypeId() == TYPEID_PLAYER)
                        pet->SendUpdateToPlayer((Player*)unit_target);
                }
                else if (Unit* unit_target2 = spell->m_targets.GetUnitTarget())
                {
                    pet->SetInFront(unit_target2);
                    if (unit_target2->GetTypeId() == TYPEID_PLAYER)
                        pet->SendUpdateToPlayer((Player*)unit_target2);
                }

                if (Unit* powner = pet->GetCharmerOrOwner())
                    if (powner->GetTypeId() == TYPEID_PLAYER)
                        pet->SendUpdateToPlayer(powner->ToPlayer());

                result = SPELL_CAST_OK;
            }

            if (result == SPELL_CAST_OK)
            {
                pet->ToCreature()->AddCreatureSpellCooldown(spellid);

                unit_target = spell->m_targets.GetUnitTarget();

                //10% chance to play special pet attack talk, else growl
                //actually this only seems to happen on special spells, fire shield for imp, torment for voidwalker, but it's stupid to check every spell
                if (pet->ToCreature()->isPet() && (((Pet*)pet)->getPetType() == SUMMON_PET) && (pet != unit_target) && (urand(0, 100) < 10))
                    pet->SendPetTalk((uint32)PET_TALK_SPECIAL_SPELL);
                else
                {
                    pet->SendPetAIReaction(guid1);
                }

                if (unit_target && !GetPlayer()->IsFriendlyTo(unit_target) && !pet->isPossessed() && !pet->IsVehicle())
                {
                    // This is true if pet has no target or has target but targets differs.
                    if (pet->getVictim() != unit_target)
                    {
                        if (pet->getVictim())
                            pet->AttackStop();
                        pet->GetMotionMaster()->Clear();
                        if (pet->ToCreature()->IsAIEnabled)
                            pet->ToCreature()->AI()->AttackStart(unit_target);
                    }
                }

                spell->prepare(&(spell->m_targets));
            }
            else
            {
                if (pet->isPossessed() || pet->IsVehicle())
                    Spell::SendCastResult(GetPlayer(), spellInfo, 0, result);
                else
                    pet->SendPetCastFail(spellid, result);

                if (!pet->ToCreature()->HasSpellCooldown(spellid))
                    GetPlayer()->SendClearCooldown(spellid, pet);

                spell->finish(false);
                delete spell;

                // reset specific flags in case of spell fail. AI will reset other flags
                if (pet->GetCharmInfo())
                    pet->GetCharmInfo()->SetIsCommandAttack(false);
            }
            break;
        }
        default:
            sLog->outError(LOG_FILTER_NETWORKIO, "WORLD: unknown PET flag Action %i and spellid %i.", uint32(flag), spellid);
    }
}

void WorldSession::HandlePetNameQuery(WorldPacket & recvData)
{
    sLog->outInfo(LOG_FILTER_NETWORKIO, "HandlePetNameQuery. CMSG_PET_NAME_QUERY");

    uint32 petnumber;
    uint64 petguid;

    recvData >> petnumber;
    recvData >> petguid;

    SendPetNameQuery(petguid, petnumber);
}

void WorldSession::SendPetNameQuery(uint64 petguid, uint32 petnumber)
{
    Creature* pet = ObjectAccessor::GetCreatureOrPetOrVehicle(*_player, petguid);
    if (!pet)
    {
        WorldPacket data(SMSG_PET_NAME_QUERY_RESPONSE, (4+1+4+1));
        data << uint32(petnumber);
        data << uint8(0);
        data << uint32(0);
        data << uint8(0);
        _player->GetSession()->SendPacket(&data);
        return;
    }

    WorldPacket data(SMSG_PET_NAME_QUERY_RESPONSE, (4+4+pet->GetName().size()+1));
    data << uint32(petnumber);
    data << pet->GetName();
    data << uint32(pet->GetUInt32Value(UNIT_FIELD_PET_NAME_TIMESTAMP));

    if (pet->isPet() && ((Pet*)pet)->GetDeclinedNames())
    {
        data << uint8(1);
        for (uint8 i = 0; i < MAX_DECLINED_NAME_CASES; ++i)
            data << ((Pet*)pet)->GetDeclinedNames()->name[i];
    }
    else
        data << uint8(0);

    _player->GetSession()->SendPacket(&data);
}

bool WorldSession::CheckStableMaster(uint64 guid)
{
    // spell case or GM
    if (guid == GetPlayer()->GetGUID())
    {
        if (!GetPlayer()->isGameMaster() && !GetPlayer()->HasAuraType(SPELL_AURA_OPEN_STABLE))
        {
            sLog->outDebug(LOG_FILTER_NETWORKIO, "Player (GUID:%u) attempt open stable in cheating way.", GUID_LOPART(guid));
            return false;
        }
    }
    // stable master case
    else
    {
        if (!GetPlayer()->GetNPCIfCanInteractWith(guid, UNIT_NPC_FLAG_STABLEMASTER))
        {
            sLog->outDebug(LOG_FILTER_NETWORKIO, "Stablemaster (GUID:%u) not found or you can't interact with him.", GUID_LOPART(guid));
            return false;
        }
    }
    return true;
}

void WorldSession::HandlePetSetAction(WorldPacket & recvData)
{
    sLog->outInfo(LOG_FILTER_NETWORKIO, "HandlePetSetAction. CMSG_PET_SET_ACTION");

    uint64 petguid;
    uint8  count;

    recvData >> petguid;

    Unit* pet = ObjectAccessor::GetUnit(*_player, petguid);

    if (!pet || pet != _player->GetFirstControlled())
    {
        sLog->outError(LOG_FILTER_NETWORKIO, "HandlePetSetAction: Unknown pet (GUID: %u) or pet owner (GUID: %u)", GUID_LOPART(petguid), _player->GetGUIDLow());
        return;
    }

    CharmInfo* charmInfo = pet->GetCharmInfo();
    if (!charmInfo)
    {
        sLog->outError(LOG_FILTER_NETWORKIO, "WorldSession::HandlePetSetAction: object (GUID: %u TypeId: %u) is considered pet-like but doesn't have a charminfo!", pet->GetGUIDLow(), pet->GetTypeId());
        return;
    }

    count = (recvData.size() == 24) ? 2 : 1;

    uint32 position[2];
    uint32 data[2];
    bool move_command = false;

    for (uint8 i = 0; i < count; ++i)
    {
        recvData >> position[i];
        recvData >> data[i];

        uint8 act_state = UNIT_ACTION_BUTTON_TYPE(data[i]);

        //ignore invalid position
        if (position[i] >= MAX_UNIT_ACTION_BAR_INDEX)
            return;

        // in the normal case, command and reaction buttons can only be moved, not removed
        // at moving count == 2, at removing count == 1
        // ignore attempt to remove command|reaction buttons (not possible at normal case)
        if (act_state == ACT_COMMAND || act_state == ACT_REACTION)
        {
            if (count == 1)
                return;

            move_command = true;
        }
    }

    // check swap (at command->spell swap client remove spell first in another packet, so check only command move correctness)
    if (move_command)
    {
        uint8 act_state_0 = UNIT_ACTION_BUTTON_TYPE(data[0]);
        if (act_state_0 == ACT_COMMAND || act_state_0 == ACT_REACTION)
        {
            uint32 spell_id_0 = UNIT_ACTION_BUTTON_ACTION(data[0]);
            UnitActionBarEntry const* actionEntry_1 = charmInfo->GetActionBarEntry(position[1]);
            if (!actionEntry_1 || spell_id_0 != actionEntry_1->GetAction() ||
                act_state_0 != actionEntry_1->GetType())
                return;
        }

        uint8 act_state_1 = UNIT_ACTION_BUTTON_TYPE(data[1]);
        if (act_state_1 == ACT_COMMAND || act_state_1 == ACT_REACTION)
        {
            uint32 spell_id_1 = UNIT_ACTION_BUTTON_ACTION(data[1]);
            UnitActionBarEntry const* actionEntry_0 = charmInfo->GetActionBarEntry(position[0]);
            if (!actionEntry_0 || spell_id_1 != actionEntry_0->GetAction() ||
                act_state_1 != actionEntry_0->GetType())
                return;
        }
    }

    for (uint8 i = 0; i < count; ++i)
    {
        uint32 spell_id = UNIT_ACTION_BUTTON_ACTION(data[i]);
        uint8 act_state = UNIT_ACTION_BUTTON_TYPE(data[i]);

        sLog->outInfo(LOG_FILTER_NETWORKIO, "Player %s has changed pet spell action. Position: %u, Spell: %u, State: 0x%X",
            _player->GetName().c_str(), position[i], spell_id, uint32(act_state));

        //if it's act for spell (en/disable/cast) and there is a spell given (0 = remove spell) which pet doesn't know, don't add
        if (!((act_state == ACT_ENABLED || act_state == ACT_DISABLED || act_state == ACT_PASSIVE) && spell_id && !pet->HasSpell(spell_id)))
        {
            if (SpellInfo const* spellInfo = sSpellMgr->GetSpellInfo(spell_id))
            {
                //sign for autocast
                if (act_state == ACT_ENABLED)
                {
                    if (pet->GetTypeId() == TYPEID_UNIT && pet->ToCreature()->isPet())
                        ((Pet*)pet)->ToggleAutocast(spellInfo, true);
                    else
                        for (Unit::ControlList::iterator itr = GetPlayer()->m_Controlled.begin(); itr != GetPlayer()->m_Controlled.end(); ++itr)
                            if ((*itr)->GetEntry() == pet->GetEntry())
                                (*itr)->GetCharmInfo()->ToggleCreatureAutocast(spellInfo, true);
                }
                //sign for no/turn off autocast
                else if (act_state == ACT_DISABLED)
                {
                    if (pet->GetTypeId() == TYPEID_UNIT && pet->ToCreature()->isPet())
                        ((Pet*)pet)->ToggleAutocast(spellInfo, false);
                    else
                        for (Unit::ControlList::iterator itr = GetPlayer()->m_Controlled.begin(); itr != GetPlayer()->m_Controlled.end(); ++itr)
                            if ((*itr)->GetEntry() == pet->GetEntry())
                                (*itr)->GetCharmInfo()->ToggleCreatureAutocast(spellInfo, false);
                }
            }

            charmInfo->SetActionBar(position[i], spell_id, ActiveStates(act_state));
        }
    }
}

void WorldSession::HandlePetRename(WorldPacket & recvData)
{
    sLog->outInfo(LOG_FILTER_NETWORKIO, "HandlePetRename. CMSG_PET_RENAME");

    uint64 petguid;
    uint8 isdeclined;

    std::string name;
    DeclinedName declinedname;

    recvData >> petguid;
    recvData >> name;
    recvData >> isdeclined;

    Pet* pet = ObjectAccessor::FindPet(petguid);
                                                            // check it!
    if (!pet || !pet->isPet() || ((Pet*)pet)->getPetType()!= HUNTER_PET ||
        !pet->HasByteFlag(UNIT_FIELD_BYTES_2, 2, UNIT_CAN_BE_RENAMED) ||
        pet->GetOwnerGUID() != _player->GetGUID() || !pet->GetCharmInfo())
        return;

    PetNameInvalidReason res = ObjectMgr::CheckPetName(name);
    if (res != PET_NAME_SUCCESS)
    {
        SendPetNameInvalid(res, name, NULL);
        return;
    }

    if (sObjectMgr->IsReservedName(name))
    {
        SendPetNameInvalid(PET_NAME_RESERVED, name, NULL);
        return;
    }

    pet->SetName(name);

    Unit* owner = pet->GetOwner();
    if (owner && (owner->GetTypeId() == TYPEID_PLAYER) && owner->ToPlayer()->GetGroup())
        owner->ToPlayer()->SetGroupUpdateFlag(GROUP_UPDATE_FLAG_PET_NAME);

    pet->RemoveByteFlag(UNIT_FIELD_BYTES_2, 2, UNIT_CAN_BE_RENAMED);

    if (isdeclined)
    {
        for (uint8 i = 0; i < MAX_DECLINED_NAME_CASES; ++i)
        {
            recvData >> declinedname.name[i];
        }

        std::wstring wname;
        Utf8toWStr(name, wname);
        if (!ObjectMgr::CheckDeclinedNames(wname, declinedname))
        {
            SendPetNameInvalid(PET_NAME_DECLENSION_DOESNT_MATCH_BASE_NAME, name, &declinedname);
            return;
        }
    }

    SQLTransaction trans = CharacterDatabase.BeginTransaction();
    if (isdeclined)
    {
        PreparedStatement* stmt = CharacterDatabase.GetPreparedStatement(CHAR_DEL_CHAR_PET_DECLINEDNAME);
        stmt->setUInt32(0, pet->GetCharmInfo()->GetPetNumber());
        trans->Append(stmt);

        stmt = CharacterDatabase.GetPreparedStatement(CHAR_ADD_CHAR_PET_DECLINEDNAME);
        stmt->setUInt32(0, _player->GetGUIDLow());

        for (uint8 i = 0; i < 5; i++)
            stmt->setString(i+1, declinedname.name[i]);

        trans->Append(stmt);
    }

    PreparedStatement* stmt = CharacterDatabase.GetPreparedStatement(CHAR_UPD_CHAR_PET_NAME);
    stmt->setString(0, name);
    stmt->setUInt32(1, _player->GetGUIDLow());
    stmt->setUInt32(2, pet->GetCharmInfo()->GetPetNumber());
    trans->Append(stmt);

    CharacterDatabase.CommitTransaction(trans);

    pet->SetUInt32Value(UNIT_FIELD_PET_NAME_TIMESTAMP, uint32(time(NULL))); // cast can't be helped
}

void WorldSession::HandlePetAbandon(WorldPacket & recvData)
{
    uint64 guid;
    recvData >> guid;                                      //pet guid
    sLog->outInfo(LOG_FILTER_NETWORKIO, "HandlePetAbandon. CMSG_PET_ABANDON pet guid is %u", GUID_LOPART(guid));

    if (!_player->IsInWorld())
        return;

    // pet/charmed
    Creature* pet = ObjectAccessor::GetCreatureOrPetOrVehicle(*_player, guid);
    if (pet)
    {
        if (pet->isPet())
            _player->RemovePet((Pet*)pet, PET_SAVE_AS_DELETED);
        else if (pet->GetGUID() == _player->GetCharmGUID())
            _player->StopCastingCharm();
    }
}

void WorldSession::HandlePetSpellAutocastOpcode(WorldPacket& recvPacket)
{
    sLog->outInfo(LOG_FILTER_NETWORKIO, "CMSG_PET_SPELL_AUTOCAST");
    uint64 guid;
    uint32 spellid;
    uint8  state;                                           //1 for on, 0 for off
    recvPacket >> guid >> spellid >> state;

    if (!_player->GetGuardianPet() && !_player->GetCharm())
        return;

    if (ObjectAccessor::FindPlayer(guid))
        return;

    Creature* pet=ObjectAccessor::GetCreatureOrPetOrVehicle(*_player, guid);

    if (!pet || (pet != _player->GetGuardianPet() && pet != _player->GetCharm()))
    {
        sLog->outError(LOG_FILTER_NETWORKIO, "HandlePetSpellAutocastOpcode.Pet %u isn't pet of player %s .", uint32(GUID_LOPART(guid)), GetPlayer()->GetName().c_str());
        return;
    }

    SpellInfo const* spellInfo = sSpellMgr->GetSpellInfo(spellid);
    // do not add not learned spells/ passive spells
    if (!pet->HasSpell(spellid) || !spellInfo->IsAutocastable())
        return;

    CharmInfo* charmInfo = pet->GetCharmInfo();
    if (!charmInfo)
    {
        sLog->outError(LOG_FILTER_NETWORKIO, "WorldSession::HandlePetSpellAutocastOpcod: object (GUID: %u TypeId: %u) is considered pet-like but doesn't have a charminfo!", pet->GetGUIDLow(), pet->GetTypeId());
        return;
    }

    if (pet->isPet())
        ((Pet*)pet)->ToggleAutocast(spellInfo, state);
    else
        pet->GetCharmInfo()->ToggleCreatureAutocast(spellInfo, state);

    charmInfo->SetSpellAutocast(spellInfo, state);
}

void WorldSession::HandlePetCastSpellOpcode(WorldPacket& recvPacket)
{
    sLog->outDebug(LOG_FILTER_NETWORKIO, "WORLD: CMSG_PET_CAST_SPELL");

    uint64 guid;
    uint8  castCount;
    uint32 spellId;
    uint8  castFlags;

    recvPacket >> guid >> castCount >> spellId >> castFlags;

    sLog->outDebug(LOG_FILTER_NETWORKIO, "WORLD: CMSG_PET_CAST_SPELL, guid: " UI64FMTD ", castCount: %u, spellId %u, castFlags %u", guid, castCount, spellId, castFlags);

    // This opcode is also sent from charmed and possessed units (players and creatures)
    if (!_player->GetGuardianPet() && !_player->GetCharm())
        return;

    Unit* caster = ObjectAccessor::GetUnit(*_player, guid);

    if (!caster || (caster != _player->GetGuardianPet() && caster != _player->GetCharm()))
    {
        sLog->outError(LOG_FILTER_NETWORKIO, "HandlePetCastSpellOpcode: Pet %u isn't pet of player %s .", uint32(GUID_LOPART(guid)), GetPlayer()->GetName().c_str());
        return;
    }

    SpellInfo const* spellInfo = sSpellMgr->GetSpellInfo(spellId);
    if (!spellInfo)
    {
        sLog->outError(LOG_FILTER_NETWORKIO, "WORLD: unknown PET spell id %i", spellId);
        return;
    }

    if (spellInfo->StartRecoveryCategory > 0) // Check if spell is affected by GCD
        if (caster->GetTypeId() == TYPEID_UNIT && caster->GetCharmInfo() && caster->GetCharmInfo()->GetGlobalCooldownMgr().HasGlobalCooldown(spellInfo))
        {
            caster->SendPetCastFail(spellId, SPELL_FAILED_NOT_READY);
            return;
        }

    // do not cast not learned spells
    if (!caster->HasSpell(spellId) || spellInfo->IsPassive())
        return;

    SpellCastTargets targets;
    targets.Read(recvPacket, caster);
    HandleClientCastFlags(recvPacket, castFlags, targets);

    caster->ClearUnitState(UNIT_STATE_FOLLOW);

    Spell* spell = new Spell(caster, spellInfo, TRIGGERED_NONE);
    spell->m_cast_count = castCount;                    // probably pending spell cast
    spell->m_targets = targets;

    // TODO: need to check victim?
    SpellCastResult result;
    if (caster->m_movedPlayer)
        result = spell->CheckPetCast(caster->m_movedPlayer->GetSelectedUnit());
    else
        result = spell->CheckPetCast(NULL);
    if (result == SPELL_CAST_OK)
    {
        if (caster->GetTypeId() == TYPEID_UNIT)
        {
            Creature* pet = caster->ToCreature();
            pet->AddCreatureSpellCooldown(spellId);
            if (pet->isPet())
            {
                Pet* p = (Pet*)pet;
                // 10% chance to play special pet attack talk, else growl
                // actually this only seems to happen on special spells, fire shield for imp, torment for voidwalker, but it's stupid to check every spell
                if (p->getPetType() == SUMMON_PET && (urand(0, 100) < 10))
                    pet->SendPetTalk((uint32)PET_TALK_SPECIAL_SPELL);
                else
                    pet->SendPetAIReaction(guid);
            }
        }

        spell->prepare(&(spell->m_targets));
    }
    else
    {
        caster->SendPetCastFail(spellId, result);
        if (caster->GetTypeId() == TYPEID_PLAYER)
        {
            if (!caster->ToPlayer()->HasSpellCooldown(spellId))
                GetPlayer()->SendClearCooldown(spellId, caster);
        }
        else
        {
            if (!caster->ToCreature()->HasSpellCooldown(spellId))
                GetPlayer()->SendClearCooldown(spellId, caster);
        }

        spell->finish(false);
        delete spell;
    }
}

void WorldSession::SendPetNameInvalid(uint32 error, const std::string& name, DeclinedName *declinedName)
{
    WorldPacket data(SMSG_PET_NAME_INVALID, 4 + name.size() + 1 + 1);
    data << uint32(error);
    data << name;
    if (declinedName)
    {
        data << uint8(1);
        for (uint32 i = 0; i < MAX_DECLINED_NAME_CASES; ++i)
            data << declinedName->name[i];
    }
    else
        data << uint8(0);
    SendPacket(&data);
}

void WorldSession::HandlePetLearnTalent(WorldPacket& recvData)
{
    sLog->outDebug(LOG_FILTER_NETWORKIO, "WORLD: CMSG_PET_LEARN_TALENT");

    uint64 guid;
    uint32 talentId, requestedRank;
    recvData >> guid >> talentId >> requestedRank;

    _player->LearnPetTalent(guid, talentId, requestedRank);
    _player->SendTalentsInfoData(true);
}

void WorldSession::HandleLearnPreviewTalentsPet(WorldPacket & recvData)
{
    sLog->outDebug(LOG_FILTER_NETWORKIO, "CMSG_LEARN_PREVIEW_TALENTS_PET");

    uint64 guid;
    recvData >> guid;

    uint32 talentsCount;
    recvData >> talentsCount;

    uint32 talentId, talentRank;

    for (uint32 i = 0; i < talentsCount; ++i)
    {
        recvData >> talentId >> talentRank;

        _player->LearnPetTalent(guid, talentId, talentRank);
    }

    _player->SendTalentsInfoData(true);
}<|MERGE_RESOLUTION|>--- conflicted
+++ resolved
@@ -143,11 +143,7 @@
     pet->AttackStop();
 }
 
-<<<<<<< HEAD
-void WorldSession::HandlePetActionHelper(Unit* pet, uint64 guid1, uint16 spellid, uint16 flag, uint64 guid2, float x, float y, float z)
-=======
-void WorldSession::HandlePetActionHelper(Unit* pet, uint64 guid1, uint32 spellid, uint16 flag, uint64 guid2)
->>>>>>> 333b8e51
+void WorldSession::HandlePetActionHelper(Unit* pet, uint64 guid1, uint32 spellid, uint16 flag, uint64 guid2, float x, float y, float z)
 {
     CharmInfo* charmInfo = pet->GetCharmInfo();
     if (!charmInfo)
