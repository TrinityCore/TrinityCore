--- conflicted
+++ resolved
@@ -1744,15 +1744,8 @@
         stmt->setUInt32(0, lowGuid);
         trans->Append(stmt);
 
-<<<<<<< HEAD
-    if (recv_data.GetOpcode() == CMSG_CHAR_FACTION_CHANGE && oldRace != race)
-    {
-        // Delete all Flypaths
-        PreparedStatement* stmt = CharacterDatabase.GetPreparedStatement(CHAR_UPD_CHAR_TAXI_PATH);
-=======
         // Now add them back
         stmt = CharacterDatabase.GetPreparedStatement(CHAR_INS_CHAR_SKILL_LANGUAGE);
->>>>>>> 5ff16046
         stmt->setUInt32(0, lowGuid);
 
         // Faction specific languages
