--- conflicted
+++ resolved
@@ -1001,7 +1001,6 @@
     _player->UpdateAchievementCriteria(ACHIEVEMENT_CRITERIA_TYPE_ON_LOGIN, 1);
 
     sScriptMgr->OnPlayerLogin(pCurrChar, firstLogin);
-<<<<<<< HEAD
     // Prepatch by LordPsyan
     // 01
     // 02
@@ -1026,11 +1025,8 @@
     // Visit http://www.realmsofwarcraft.com/bb for forums and information
     //
     // End of prepatch
-=======
-
     TC_METRIC_EVENT("player_events", "Login", pCurrChar->GetName());
 
->>>>>>> e97ca908
     delete holder;
 }
     // Prepatch by LordPsyan
