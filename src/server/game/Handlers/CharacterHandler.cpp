--- conflicted
+++ resolved
@@ -1626,24 +1626,6 @@
     uint32 lowGuid = GUID_LOPART(guid);
 
     // get the players old (at this moment current) race
-<<<<<<< HEAD
-    PreparedStatement* stmt = CharacterDatabase.GetPreparedStatement(CHAR_SEL_CHAR_RACE);
-    stmt->setUInt32(0, guid);
-    PreparedQueryResult result = CharacterDatabase.Query(stmt);
-    if (!result)
-    {
-        WorldPacket data(SMSG_CHAR_FACTION_CHANGE, 1);
-        data << uint8(CHAR_CREATE_ERROR);
-        SendPacket(&data);
-        return;
-    }
-    Field* fields = result->Fetch();
-    uint8 oldRace = fields[0].GetUInt8();
-
-    stmt = CharacterDatabase.GetPreparedStatement(CHAR_SEL_CHAR_CLASS_LVL_AT_LOGIN);
-    stmt->setUInt32(0, lowGuid);
-    result = CharacterDatabase.Query(stmt);
-=======
     CharacterNameData const* nameData = sWorld->GetCharacterNameData(lowGuid);
     uint8 oldRace = nameData->m_race;
     uint8 playerClass = nameData->m_class;
@@ -1652,7 +1634,6 @@
     PreparedStatement* stmt = CharacterDatabase.GetPreparedStatement(CHAR_SEL_CHAR_AT_LOGIN_TITLES);
     stmt->setUInt32(0, lowGuid);
     PreparedQueryResult result = CharacterDatabase.Query(stmt);
->>>>>>> ecc2362c
 
     if (!result)
     {
@@ -1662,16 +1643,9 @@
         return;
     }
 
-<<<<<<< HEAD
-    fields = result->Fetch();
-    uint32 playerClass = uint32(fields[0].GetUInt8());
-    uint32 level = uint32(fields[1].GetUInt8());
-    uint32 at_loginFlags = fields[2].GetUInt16();
-=======
     Field* fields = result->Fetch();
     uint32 at_loginFlags = fields[0].GetUInt16();
     char const* knownTitlesStr = fields[1].GetCString();
->>>>>>> ecc2362c
     uint32 used_loginFlag = ((recv_data.GetOpcode() == CMSG_CHAR_RACE_CHANGE) ? AT_LOGIN_CHANGE_RACE : AT_LOGIN_CHANGE_FACTION);
 
     if (!sObjectMgr->GetPlayerInfo(race, playerClass))
@@ -2052,60 +2026,25 @@
             int32 oldDBRep = fields[0].GetInt32();
             FactionEntry const* factionEntry = sFactionStore.LookupEntry(oldReputation);
 
-<<<<<<< HEAD
-            // select old standing set in db
-            PreparedStatement* stmt = CharacterDatabase.GetPreparedStatement(CHAR_SEL_CHAR_REP_BY_FACTION);
-            stmt->setUInt32(0, team == TEAM_ALLIANCE ? reputation_horde : reputation_alliance);
-            stmt->setUInt32(1, lowGuid);
-            PreparedQueryResult result = CharacterDatabase.Query(stmt);
-
-            if (!result)
-            {
-                WorldPacket data(SMSG_CHAR_FACTION_CHANGE, 1);
-                data << uint8(CHAR_CREATE_ERROR);
-                SendPacket(&data);
-                return;
-            }
-
-            Field* fields = result->Fetch();
-            int32 oldDBRep = fields[0].GetInt32();
-            FactionEntry const* factionEntry = sFactionStore.LookupEntry(team == TEAM_ALLIANCE ? reputation_horde : reputation_alliance);
-
-=======
->>>>>>> ecc2362c
             // old base reputation
             int32 oldBaseRep = sObjectMgr->GetBaseReputation(factionEntry, oldRace, playerClass);
 
             // new base reputation
-<<<<<<< HEAD
-            int32 newBaseRep = sObjectMgr->GetBaseReputation(sFactionStore.LookupEntry(team == TEAM_ALLIANCE ? reputation_alliance : reputation_horde), race, playerClass);
-=======
             int32 newBaseRep = sObjectMgr->GetBaseReputation(sFactionStore.LookupEntry(newReputation), race, playerClass);
->>>>>>> ecc2362c
 
             // final reputation shouldnt change
             int32 FinalRep = oldDBRep + oldBaseRep;
             int32 newDBRep = FinalRep - newBaseRep;
 
             stmt = CharacterDatabase.GetPreparedStatement(CHAR_DEL_CHAR_REP_BY_FACTION);
-<<<<<<< HEAD
-            stmt->setUInt32(0, uint16(team == TEAM_ALLIANCE ? reputation_alliance : reputation_horde));
-=======
             stmt->setUInt32(0, newReputation);
->>>>>>> ecc2362c
             stmt->setUInt32(1, lowGuid);
             trans->Append(stmt);
 
             stmt = CharacterDatabase.GetPreparedStatement(CHAR_UPD_CHAR_REP_FACTION_CHANGE);
-<<<<<<< HEAD
-            stmt->setUInt16(0, uint16(team == TEAM_ALLIANCE ? reputation_alliance : reputation_horde));
-            stmt->setInt32(1, newDBRep);
-            stmt->setUInt16(2, uint16(team == TEAM_ALLIANCE ? reputation_horde : reputation_alliance));
-=======
             stmt->setUInt16(0, uint16(newReputation));
             stmt->setInt32(1, newDBRep);
             stmt->setUInt16(2, uint16(oldReputation));
->>>>>>> ecc2362c
             stmt->setUInt32(3, lowGuid);
             trans->Append(stmt);
         }
