--- conflicted
+++ resolved
@@ -1412,16 +1412,13 @@
         return;
     }
 
-<<<<<<< HEAD
     at_loginFlags &= uint16(~AT_LOGIN_CUSTOMIZE);
-=======
     // prevent character rename
     if (sWorld->getBoolConfig(CONFIG_PREVENT_RENAME_CUSTOMIZATION) && (customizeInfo.Name != plrName))
     {
         SendCharCustomize(CHAR_NAME_FAILURE, customizeInfo);
         return;
     }
->>>>>>> 5800cd82
 
     // prevent character rename to invalid name
     if (!normalizePlayerName(customizeInfo.Name))
