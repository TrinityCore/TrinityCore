--- conflicted
+++ resolved
@@ -50,16 +50,13 @@
 #include "SocialMgr.h"
 #include "QueryHolder.h"
 #include "World.h"
-<<<<<<< HEAD
-=======
+
 #include "WorldPacket.h"
-#include "WorldSession.h"
-#include "Metric.h"
 
 // Playerbot mod:
 #include "../../plugins/playerbot/playerbot.h"
 #include "../../plugins/playerbot/PlayerbotAIConfig.h"
->>>>>>> 455ebe80
+
 
 class LoginQueryHolder : public SQLQueryHolder
 {
@@ -1071,14 +1068,14 @@
     // Handle Login-Achievements (should be handled after loading)
     _player->UpdateAchievementCriteria(ACHIEVEMENT_CRITERIA_TYPE_ON_LOGIN, 1);
 
-<<<<<<< HEAD
+
     // if we're loading a dead player, repop them to the GY after the load is finished
     if (pCurrChar->getDeathState() == CORPSE)
     {
         pCurrChar->BuildPlayerRepop();
         pCurrChar->RepopAtGraveyard();
     }
-=======
+
     // playerbot mod
     if (!_player->GetPlayerbotAI())
     {
@@ -1086,7 +1083,7 @@
         sRandomPlayerbotMgr.OnPlayerLogin(_player);
     }
     // end of playerbot mod
->>>>>>> 455ebe80
+
 
     sScriptMgr->OnPlayerLogin(pCurrChar, firstLogin);
 
