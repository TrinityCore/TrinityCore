/*
 * Copyright (C) 2008-2012 TrinityCore <http://www.trinitycore.org/>
 * Copyright (C) 2005-2009 MaNGOS <http://getmangos.com/>
 *
 * This program is free software; you can redistribute it and/or modify it
 * under the terms of the GNU General Public License as published by the
 * Free Software Foundation; either version 2 of the License, or (at your
 * option) any later version.
 *
 * This program is distributed in the hope that it will be useful, but WITHOUT
 * ANY WARRANTY; without even the implied warranty of MERCHANTABILITY or
 * FITNESS FOR A PARTICULAR PURPOSE. See the GNU General Public License for
 * more details.
 *
 * You should have received a copy of the GNU General Public License along
 * with this program. If not, see <http://www.gnu.org/licenses/>.
 */

#include "Common.h"
#include "ObjectAccessor.h"
#include "ObjectMgr.h"
#include "ArenaTeamMgr.h"
#include "GuildMgr.h"
#include "SystemConfig.h"
#include "World.h"
#include "WorldPacket.h"
#include "WorldSession.h"
#include "DatabaseEnv.h"

#include "ArenaTeam.h"
#include "Chat.h"
#include "Group.h"
#include "Guild.h"
#include "Language.h"
#include "Log.h"
#include "Opcodes.h"
#include "Player.h"
#include "PlayerDump.h"
#include "SharedDefines.h"
#include "SocialMgr.h"
#include "UpdateMask.h"
#include "Util.h"
#include "ScriptMgr.h"
#include "Battleground.h"
#include "AccountMgr.h"
#include "LFGMgr.h"

class LoginQueryHolder : public SQLQueryHolder
{
    private:
        uint32 m_accountId;
        uint64 m_guid;
    public:
        LoginQueryHolder(uint32 accountId, uint64 guid)
            : m_accountId(accountId), m_guid(guid) { }
        uint64 GetGuid() const { return m_guid; }
        uint32 GetAccountId() const { return m_accountId; }
        bool Initialize();
};

bool LoginQueryHolder::Initialize()
{
    SetSize(MAX_PLAYER_LOGIN_QUERY);

    bool res = true;
    uint32 lowGuid = GUID_LOPART(m_guid);
    PreparedStatement* stmt = NULL;

    stmt = CharacterDatabase.GetPreparedStatement(CHAR_SEL_CHARACTER);
    stmt->setUInt32(0, lowGuid);
    res &= SetPreparedQuery(PLAYER_LOGIN_QUERY_LOADFROM, stmt);

    stmt = CharacterDatabase.GetPreparedStatement(CHAR_SEL_GROUP_MEMBER);
    stmt->setUInt32(0, lowGuid);
    res &= SetPreparedQuery(PLAYER_LOGIN_QUERY_LOADGROUP, stmt);

    stmt = CharacterDatabase.GetPreparedStatement(CHAR_SEL_CHARACTER_INSTANCE);
    stmt->setUInt32(0, lowGuid);
    res &= SetPreparedQuery(PLAYER_LOGIN_QUERY_LOADBOUNDINSTANCES, stmt);

    stmt = CharacterDatabase.GetPreparedStatement(CHAR_SEL_CHARACTER_AURAS);
    stmt->setUInt32(0, lowGuid);
    res &= SetPreparedQuery(PLAYER_LOGIN_QUERY_LOADAURAS, stmt);

    stmt = CharacterDatabase.GetPreparedStatement(CHAR_SEL_CHARACTER_SPELL);
    stmt->setUInt32(0, lowGuid);
    res &= SetPreparedQuery(PLAYER_LOGIN_QUERY_LOADSPELLS, stmt);

    stmt = CharacterDatabase.GetPreparedStatement(CHAR_SEL_CHARACTER_QUESTSTATUS);
    stmt->setUInt32(0, lowGuid);
    res &= SetPreparedQuery(PLAYER_LOGIN_QUERY_LOADQUESTSTATUS, stmt);

    stmt = CharacterDatabase.GetPreparedStatement(CHAR_SEL_CHARACTER_DAILYQUESTSTATUS);
    stmt->setUInt32(0, lowGuid);
    res &= SetPreparedQuery(PLAYER_LOGIN_QUERY_LOADDAILYQUESTSTATUS, stmt);

    stmt = CharacterDatabase.GetPreparedStatement(CHAR_SEL_CHARACTER_WEEKLYQUESTSTATUS);
    stmt->setUInt32(0, lowGuid);
    res &= SetPreparedQuery(PLAYER_LOGIN_QUERY_LOADWEEKLYQUESTSTATUS, stmt);

    stmt = CharacterDatabase.GetPreparedStatement(CHAR_SEL_CHARACTER_SEASONALQUESTSTATUS);
    stmt->setUInt32(0, lowGuid);
    res &= SetPreparedQuery(PLAYER_LOGIN_QUERY_LOADSEASONALQUESTSTATUS, stmt);

    stmt = CharacterDatabase.GetPreparedStatement(CHAR_SEL_CHARACTER_REPUTATION);
    stmt->setUInt32(0, lowGuid);
    res &= SetPreparedQuery(PLAYER_LOGIN_QUERY_LOADREPUTATION, stmt);

    stmt = CharacterDatabase.GetPreparedStatement(CHAR_SEL_CHARACTER_INVENTORY);
    stmt->setUInt32(0, lowGuid);
    res &= SetPreparedQuery(PLAYER_LOGIN_QUERY_LOADINVENTORY, stmt);

    stmt = CharacterDatabase.GetPreparedStatement(CHAR_SEL_CHARACTER_ACTIONS);
    stmt->setUInt32(0, lowGuid);
    res &= SetPreparedQuery(PLAYER_LOGIN_QUERY_LOADACTIONS, stmt);

    stmt = CharacterDatabase.GetPreparedStatement(CHAR_SEL_CHARACTER_MAILCOUNT);
    stmt->setUInt32(0, lowGuid);
    stmt->setUInt64(1, uint64(time(NULL)));
    res &= SetPreparedQuery(PLAYER_LOGIN_QUERY_LOADMAILCOUNT, stmt);

    stmt = CharacterDatabase.GetPreparedStatement(CHAR_SEL_CHARACTER_MAILDATE);
    stmt->setUInt32(0, lowGuid);
    res &= SetPreparedQuery(PLAYER_LOGIN_QUERY_LOADMAILDATE, stmt);

    stmt = CharacterDatabase.GetPreparedStatement(CHAR_SEL_CHARACTER_SOCIALLIST);
    stmt->setUInt32(0, lowGuid);
    res &= SetPreparedQuery(PLAYER_LOGIN_QUERY_LOADSOCIALLIST, stmt);

    stmt = CharacterDatabase.GetPreparedStatement(CHAR_SEL_CHARACTER_HOMEBIND);
    stmt->setUInt32(0, lowGuid);
    res &= SetPreparedQuery(PLAYER_LOGIN_QUERY_LOADHOMEBIND, stmt);

    stmt = CharacterDatabase.GetPreparedStatement(CHAR_SEL_CHARACTER_SPELLCOOLDOWNS);
    stmt->setUInt32(0, lowGuid);
    res &= SetPreparedQuery(PLAYER_LOGIN_QUERY_LOADSPELLCOOLDOWNS, stmt);

    if (sWorld->getBoolConfig(CONFIG_DECLINED_NAMES_USED))
    {
        stmt = CharacterDatabase.GetPreparedStatement(CHAR_SEL_CHARACTER_DECLINEDNAMES);
        stmt->setUInt32(0, lowGuid);
        res &= SetPreparedQuery(PLAYER_LOGIN_QUERY_LOADDECLINEDNAMES, stmt);
    }

    stmt = CharacterDatabase.GetPreparedStatement(CHAR_SEL_GUILD_MEMBER);
    stmt->setUInt32(0, lowGuid);
    res &= SetPreparedQuery(PLAYER_LOGIN_QUERY_LOADGUILD, stmt);

    stmt = CharacterDatabase.GetPreparedStatement(CHAR_SEL_CHARACTER_ARENAINFO);
    stmt->setUInt32(0, lowGuid);
    res &= SetPreparedQuery(PLAYER_LOGIN_QUERY_LOADARENAINFO, stmt);

    stmt = CharacterDatabase.GetPreparedStatement(CHAR_SEL_CHARACTER_ACHIEVEMENTS);
    stmt->setUInt32(0, lowGuid);
    res &= SetPreparedQuery(PLAYER_LOGIN_QUERY_LOADACHIEVEMENTS, stmt);

    stmt = CharacterDatabase.GetPreparedStatement(CHAR_SEL_CHARACTER_CRITERIAPROGRESS);
    stmt->setUInt32(0, lowGuid);
    res &= SetPreparedQuery(PLAYER_LOGIN_QUERY_LOADCRITERIAPROGRESS, stmt);

    stmt = CharacterDatabase.GetPreparedStatement(CHAR_SEL_CHARACTER_EQUIPMENTSETS);
    stmt->setUInt32(0, lowGuid);
    res &= SetPreparedQuery(PLAYER_LOGIN_QUERY_LOADEQUIPMENTSETS, stmt);

    stmt = CharacterDatabase.GetPreparedStatement(CHAR_SEL_CHARACTER_BGDATA);
    stmt->setUInt32(0, lowGuid);
    res &= SetPreparedQuery(PLAYER_LOGIN_QUERY_LOADBGDATA, stmt);

    stmt = CharacterDatabase.GetPreparedStatement(CHAR_SEL_CHARACTER_GLYPHS);
    stmt->setUInt32(0, lowGuid);
    res &= SetPreparedQuery(PLAYER_LOGIN_QUERY_LOADGLYPHS, stmt);

    stmt = CharacterDatabase.GetPreparedStatement(CHAR_SEL_CHARACTER_TALENTS);
    stmt->setUInt32(0, lowGuid);
    res &= SetPreparedQuery(PLAYER_LOGIN_QUERY_LOADTALENTS, stmt);

    stmt = CharacterDatabase.GetPreparedStatement(CHAR_SEL_PLAYER_ACCOUNT_DATA);
    stmt->setUInt32(0, lowGuid);
    res &= SetPreparedQuery(PLAYER_LOGIN_QUERY_LOADACCOUNTDATA, stmt);

    stmt = CharacterDatabase.GetPreparedStatement(CHAR_SEL_CHARACTER_SKILLS);
    stmt->setUInt32(0, lowGuid);
    res &= SetPreparedQuery(PLAYER_LOGIN_QUERY_LOADSKILLS, stmt);

    stmt = CharacterDatabase.GetPreparedStatement(CHAR_SEL_CHARACTER_RANDOMBG);
    stmt->setUInt32(0, lowGuid);
    res &= SetPreparedQuery(PLAYER_LOGIN_QUERY_LOADRANDOMBG, stmt);

    stmt = CharacterDatabase.GetPreparedStatement(CHAR_SEL_CHARACTER_BANNED);
    stmt->setUInt32(0, lowGuid);
    res &= SetPreparedQuery(PLAYER_LOGIN_QUERY_LOADBANNED, stmt);

    stmt = CharacterDatabase.GetPreparedStatement(CHAR_SEL_CHARACTER_QUESTSTATUSREW);
    stmt->setUInt32(0, lowGuid);
    res &= SetPreparedQuery(PLAYER_LOGIN_QUERY_LOADQUESTSTATUSREW, stmt);

    stmt = CharacterDatabase.GetPreparedStatement(CHAR_SEL_ACCOUNT_INSTANCELOCKTIMES);
    stmt->setUInt32(0, m_accountId);
    res &= SetPreparedQuery(PLAYER_LOGIN_QUERY_LOADINSTANCELOCKTIMES, stmt);

    return res;
}

void WorldSession::HandleCharEnum(PreparedQueryResult result)
{
    WorldPacket data(SMSG_CHAR_ENUM, 100);                  // we guess size

    uint8 num = 0;

    data << num;

    _allowedCharsToLogin.clear();
    if (result)
    {
        do
        {
            uint32 guidlow = (*result)[0].GetUInt32();
            sLog->outInfo(LOG_FILTER_NETWORKIO, "Loading char guid %u from account %u.", guidlow, GetAccountId());
            if (Player::BuildEnumData(result, &data))
            {
                _allowedCharsToLogin.insert(guidlow);
                ++num;
            }
        }
        while (result->NextRow());
    }

    data.put<uint8>(0, num);

    SendPacket(&data);
}

void WorldSession::HandleCharEnumOpcode(WorldPacket & /*recv_data*/)
{
    // remove expired bans
    PreparedStatement* stmt = CharacterDatabase.GetPreparedStatement(CHAR_DEL_EXPIRED_BANS);
    CharacterDatabase.Execute(stmt);

    /// get all the data necessary for loading all characters (along with their pets) on the account

    if (sWorld->getBoolConfig(CONFIG_DECLINED_NAMES_USED))
        stmt = CharacterDatabase.GetPreparedStatement(CHAR_SEL_ENUM_DECLINED_NAME);
    else
        stmt = CharacterDatabase.GetPreparedStatement(CHAR_SEL_ENUM);

    stmt->setUInt8(0, PET_SAVE_AS_CURRENT);
    stmt->setUInt32(1, GetAccountId());

    _charEnumCallback = CharacterDatabase.AsyncQuery(stmt);
}

void WorldSession::HandleCharCreateOpcode(WorldPacket & recv_data)
{
    std::string name;
    uint8 race_, class_;

    recv_data >> name;

    recv_data >> race_;
    recv_data >> class_;

    // extract other data required for player creating
    uint8 gender, skin, face, hairStyle, hairColor, facialHair, outfitId;
    recv_data >> gender >> skin >> face;
    recv_data >> hairStyle >> hairColor >> facialHair >> outfitId;

    WorldPacket data(SMSG_CHAR_CREATE, 1);                  // returned with diff.values in all cases

    if (AccountMgr::IsPlayerAccount(GetSecurity()))
    {
        if (uint32 mask = sWorld->getIntConfig(CONFIG_CHARACTER_CREATING_DISABLED))
        {
            bool disabled = false;

            uint32 team = Player::TeamForRace(race_);
            switch (team)
            {
                case ALLIANCE: disabled = mask & (1 << 0); break;
                case HORDE:    disabled = mask & (1 << 1); break;
            }

            if (disabled)
            {
                data << (uint8)CHAR_CREATE_DISABLED;
                SendPacket(&data);
                return;
            }
        }
    }

    ChrClassesEntry const* classEntry = sChrClassesStore.LookupEntry(class_);
    if (!classEntry)
    {
        data << (uint8)CHAR_CREATE_FAILED;
        SendPacket(&data);
        sLog->outError(LOG_FILTER_NETWORKIO, "Class (%u) not found in DBC while creating new char for account (ID: %u): wrong DBC files or cheater?", class_, GetAccountId());
        return;
    }

    ChrRacesEntry const* raceEntry = sChrRacesStore.LookupEntry(race_);
    if (!raceEntry)
    {
        data << (uint8)CHAR_CREATE_FAILED;
        SendPacket(&data);
        sLog->outError(LOG_FILTER_NETWORKIO, "Race (%u) not found in DBC while creating new char for account (ID: %u): wrong DBC files or cheater?", race_, GetAccountId());
        return;
    }

    // prevent character creating Expansion race without Expansion account
    if (raceEntry->expansion > Expansion())
    {
        data << (uint8)CHAR_CREATE_EXPANSION;
        sLog->outError(LOG_FILTER_NETWORKIO, "Expansion %u account:[%d] tried to Create character with expansion %u race (%u)", Expansion(), GetAccountId(), raceEntry->expansion, race_);
        SendPacket(&data);
        return;
    }

    // prevent character creating Expansion class without Expansion account
    if (classEntry->expansion > Expansion())
    {
        data << (uint8)CHAR_CREATE_EXPANSION_CLASS;
        sLog->outError(LOG_FILTER_NETWORKIO, "Expansion %u account:[%d] tried to Create character with expansion %u class (%u)", Expansion(), GetAccountId(), classEntry->expansion, class_);
        SendPacket(&data);
        return;
    }

    if (AccountMgr::IsPlayerAccount(GetSecurity()))
    {
        uint32 raceMaskDisabled = sWorld->getIntConfig(CONFIG_CHARACTER_CREATING_DISABLED_RACEMASK);
        if ((1 << (race_ - 1)) & raceMaskDisabled)
        {
            data << uint8(CHAR_CREATE_DISABLED);
            SendPacket(&data);
            return;
        }

        uint32 classMaskDisabled = sWorld->getIntConfig(CONFIG_CHARACTER_CREATING_DISABLED_CLASSMASK);
        if ((1 << (class_ - 1)) & classMaskDisabled)
        {
            data << uint8(CHAR_CREATE_DISABLED);
            SendPacket(&data);
            return;
        }
    }

    // prevent character creating with invalid name
    if (!normalizePlayerName(name))
    {
        data << (uint8)CHAR_NAME_NO_NAME;
        SendPacket(&data);
        sLog->outError(LOG_FILTER_NETWORKIO, "Account:[%d] but tried to Create character with empty [name] ", GetAccountId());
        return;
    }

    // check name limitations
    uint8 res = ObjectMgr::CheckPlayerName(name, true);
    if (res != CHAR_NAME_SUCCESS)
    {
        data << uint8(res);
        SendPacket(&data);
        return;
    }

    if (AccountMgr::IsPlayerAccount(GetSecurity()) && sObjectMgr->IsReservedName(name))
    {
        data << (uint8)CHAR_NAME_RESERVED;
        SendPacket(&data);
        return;
    }

    // speedup check for heroic class disabled case
    uint32 heroic_free_slots = sWorld->getIntConfig(CONFIG_HEROIC_CHARACTERS_PER_REALM);
    if (heroic_free_slots == 0 && AccountMgr::IsPlayerAccount(GetSecurity()) && class_ == CLASS_DEATH_KNIGHT)
    {
        data << (uint8)CHAR_CREATE_UNIQUE_CLASS_LIMIT;
        SendPacket(&data);
        return;
    }

    // speedup check for heroic class disabled case
    uint32 req_level_for_heroic = sWorld->getIntConfig(CONFIG_CHARACTER_CREATING_MIN_LEVEL_FOR_HEROIC_CHARACTER);
    if (AccountMgr::IsPlayerAccount(GetSecurity()) && class_ == CLASS_DEATH_KNIGHT && req_level_for_heroic > sWorld->getIntConfig(CONFIG_MAX_PLAYER_LEVEL))
    {
        data << (uint8)CHAR_CREATE_LEVEL_REQUIREMENT;
        SendPacket(&data);
        return;
    }

    delete _charCreateCallback.GetParam();  // Delete existing if any, to make the callback chain reset to stage 0
    _charCreateCallback.SetParam(new CharacterCreateInfo(name, race_, class_, gender, skin, face, hairStyle, hairColor, facialHair, outfitId, recv_data));
    PreparedStatement* stmt = CharacterDatabase.GetPreparedStatement(CHAR_SEL_CHECK_NAME);
    stmt->setString(0, name);
    _charCreateCallback.SetFutureResult(CharacterDatabase.AsyncQuery(stmt));
}

void WorldSession::HandleCharCreateCallback(PreparedQueryResult result, CharacterCreateInfo* createInfo)
{
    /** This is a series of callbacks executed consecutively as a result from the database becomes available.
        This is much more efficient than synchronous requests on packet handler, and much less DoS prone.
        It also prevents data syncrhonisation errors.
    */
    switch (_charCreateCallback.GetStage())
    {
        case 0:
        {
            if (result)
            {
                WorldPacket data(SMSG_CHAR_CREATE, 1);
                data << uint8(CHAR_CREATE_NAME_IN_USE);
                SendPacket(&data);
                delete createInfo;
                _charCreateCallback.Reset();
                return;
            }

            ASSERT(_charCreateCallback.GetParam() == createInfo);

            PreparedStatement* stmt = LoginDatabase.GetPreparedStatement(LOGIN_SEL_SUM_REALM_CHARACTERS);
            stmt->setUInt32(0, GetAccountId());

            _charCreateCallback.FreeResult();
            _charCreateCallback.SetFutureResult(LoginDatabase.AsyncQuery(stmt));
            _charCreateCallback.NextStage();
        }
        break;
        case 1:
        {
            uint16 acctCharCount = 0;
            if (result)
            {
                Field* fields = result->Fetch();
                // SELECT SUM(x) is MYSQL_TYPE_NEWDECIMAL - needs to be read as string
                const char* ch = fields[0].GetCString();
                if (ch)
                    acctCharCount = atoi(ch);
            }

            if (acctCharCount >= sWorld->getIntConfig(CONFIG_CHARACTERS_PER_ACCOUNT))
            {
                WorldPacket data(SMSG_CHAR_CREATE, 1);
                data << uint8(CHAR_CREATE_ACCOUNT_LIMIT);
                SendPacket(&data);
                delete createInfo;
                _charCreateCallback.Reset();
                return;
            }


            ASSERT(_charCreateCallback.GetParam() == createInfo);

            PreparedStatement* stmt = CharacterDatabase.GetPreparedStatement(CHAR_SEL_SUM_CHARS);
            stmt->setUInt32(0, GetAccountId());

            _charCreateCallback.FreeResult();
            _charCreateCallback.SetFutureResult(CharacterDatabase.AsyncQuery(stmt));
            _charCreateCallback.NextStage();
        }
        break;
        case 2:
        {
            if (result)
            {
                Field* fields = result->Fetch();
                createInfo->CharCount = uint8(fields[0].GetUInt64()); // SQL's COUNT() returns uint64 but it will always be less than uint8.Max

                if (createInfo->CharCount >= sWorld->getIntConfig(CONFIG_CHARACTERS_PER_REALM))
                {
                    WorldPacket data(SMSG_CHAR_CREATE, 1);
                    data << uint8(CHAR_CREATE_SERVER_LIMIT);
                    SendPacket(&data);
                    delete createInfo;
                    _charCreateCallback.Reset();
                    return;
                }
            }

            bool allowTwoSideAccounts = !sWorld->IsPvPRealm() || sWorld->getBoolConfig(CONFIG_ALLOW_TWO_SIDE_ACCOUNTS) || !AccountMgr::IsPlayerAccount(GetSecurity());
            uint32 skipCinematics = sWorld->getIntConfig(CONFIG_SKIP_CINEMATICS);

            _charCreateCallback.FreeResult();

            if (!allowTwoSideAccounts || skipCinematics == 1 || createInfo->Class == CLASS_DEATH_KNIGHT)
            {
                PreparedStatement* stmt = CharacterDatabase.GetPreparedStatement(CHAR_SEL_CHAR_CREATE_INFO);
                stmt->setUInt32(0, GetAccountId());
                stmt->setUInt32(1, (skipCinematics == 1 || createInfo->Class == CLASS_DEATH_KNIGHT) ? 10 : 1);
                _charCreateCallback.SetFutureResult(CharacterDatabase.AsyncQuery(stmt));
                _charCreateCallback.NextStage();
                return;
            }

            _charCreateCallback.NextStage();
            HandleCharCreateCallback(PreparedQueryResult(NULL), createInfo);   // Will jump to case 3
        }
        break;
        case 3:
        {
            bool haveSameRace = false;
            uint32 heroicReqLevel = sWorld->getIntConfig(CONFIG_CHARACTER_CREATING_MIN_LEVEL_FOR_HEROIC_CHARACTER);
            bool hasHeroicReqLevel = (heroicReqLevel == 0);
            bool allowTwoSideAccounts = !sWorld->IsPvPRealm() || sWorld->getBoolConfig(CONFIG_ALLOW_TWO_SIDE_ACCOUNTS) || !AccountMgr::IsPlayerAccount(GetSecurity());
            uint32 skipCinematics = sWorld->getIntConfig(CONFIG_SKIP_CINEMATICS);

            if (result)
            {
                uint32 team = Player::TeamForRace(createInfo->Race);
                uint32 freeHeroicSlots = sWorld->getIntConfig(CONFIG_HEROIC_CHARACTERS_PER_REALM);

                Field* field = result->Fetch();
                uint8 accRace  = field[1].GetUInt8();

                if (AccountMgr::IsPlayerAccount(GetSecurity()) && createInfo->Class == CLASS_DEATH_KNIGHT)
                {
                    uint8 accClass = field[2].GetUInt8();
                    if (accClass == CLASS_DEATH_KNIGHT)
                    {
                        if (freeHeroicSlots > 0)
                            --freeHeroicSlots;

                        if (freeHeroicSlots == 0)
                        {
                            WorldPacket data(SMSG_CHAR_CREATE, 1);
                            data << uint8(CHAR_CREATE_UNIQUE_CLASS_LIMIT);
                            SendPacket(&data);
                            delete createInfo;
                            _charCreateCallback.Reset();
                            return;
                        }
                    }

                    if (!hasHeroicReqLevel)
                    {
                        uint8 accLevel = field[0].GetUInt8();
                        if (accLevel >= heroicReqLevel)
                            hasHeroicReqLevel = true;
                    }
                }

                // need to check team only for first character
                // TODO: what to if account already has characters of both races?
                if (!allowTwoSideAccounts)
                {
                    uint32 accTeam = 0;
                    if (accRace > 0)
                        accTeam = Player::TeamForRace(accRace);

                    if (accTeam != team)
                    {
                        WorldPacket data(SMSG_CHAR_CREATE, 1);
                        data << uint8(CHAR_CREATE_PVP_TEAMS_VIOLATION);
                        SendPacket(&data);
                        delete createInfo;
                        _charCreateCallback.Reset();
                        return;
                    }
                }

                // search same race for cinematic or same class if need
                // TODO: check if cinematic already shown? (already logged in?; cinematic field)
                while ((skipCinematics == 1 && !haveSameRace) || createInfo->Class == CLASS_DEATH_KNIGHT)
                {
                    if (!result->NextRow())
                        break;

                    field = result->Fetch();
                    accRace = field[1].GetUInt8();

                    if (!haveSameRace)
                        haveSameRace = createInfo->Race == accRace;

                    if (AccountMgr::IsPlayerAccount(GetSecurity()) && createInfo->Class == CLASS_DEATH_KNIGHT)
                    {
                        uint8 acc_class = field[2].GetUInt8();
                        if (acc_class == CLASS_DEATH_KNIGHT)
                        {
                            if (freeHeroicSlots > 0)
                                --freeHeroicSlots;

                            if (freeHeroicSlots == 0)
                            {
                                WorldPacket data(SMSG_CHAR_CREATE, 1);
                                data << uint8(CHAR_CREATE_UNIQUE_CLASS_LIMIT);
                                SendPacket(&data);
                                delete createInfo;
                                _charCreateCallback.Reset();
                                return;
                            }
                        }

                        if (!hasHeroicReqLevel)
                        {
                            uint8 acc_level = field[0].GetUInt8();
                            if (acc_level >= heroicReqLevel)
                                hasHeroicReqLevel = true;
                        }
                    }
                }
            }

            if (AccountMgr::IsPlayerAccount(GetSecurity()) && createInfo->Class == CLASS_DEATH_KNIGHT && !hasHeroicReqLevel)
            {
                WorldPacket data(SMSG_CHAR_CREATE, 1);
                data << uint8(CHAR_CREATE_LEVEL_REQUIREMENT);
                SendPacket(&data);
                delete createInfo;
                _charCreateCallback.Reset();
                return;
            }

            if (createInfo->Data.rpos() < createInfo->Data.wpos())
            {
                uint8 unk;
                createInfo->Data >> unk;
                sLog->outDebug(LOG_FILTER_NETWORKIO, "Character creation %s (account %u) has unhandled tail data: [%u]", createInfo->Name.c_str(), GetAccountId(), unk);
            }

            Player newChar(this);
            newChar.GetMotionMaster()->Initialize();
            if (!newChar.Create(sObjectMgr->GenerateLowGuid(HIGHGUID_PLAYER), createInfo))
            {
                // Player not create (race/class/etc problem?)
                newChar.CleanupsBeforeDelete();

                WorldPacket data(SMSG_CHAR_CREATE, 1);
                data << uint8(CHAR_CREATE_ERROR);
                SendPacket(&data);
                delete createInfo;
                _charCreateCallback.Reset();
                return;
            }

            if ((haveSameRace && skipCinematics == 1) || skipCinematics == 2)
                newChar.setCinematic(1);                          // not show intro

            newChar.SetAtLoginFlag(AT_LOGIN_FIRST);               // First login

            // Player created, save it now
            newChar.SaveToDB(true);
            createInfo->CharCount += 1;

            SQLTransaction trans = LoginDatabase.BeginTransaction();

            PreparedStatement* stmt = LoginDatabase.GetPreparedStatement(LOGIN_DEL_REALM_CHARACTERS_BY_REALM);
            stmt->setUInt32(0, GetAccountId());
            stmt->setUInt32(1, realmID);
            trans->Append(stmt);

            stmt = LoginDatabase.GetPreparedStatement(LOGIN_INS_REALM_CHARACTERS);
            stmt->setUInt32(0, createInfo->CharCount);
            stmt->setUInt32(1, GetAccountId());
            stmt->setUInt32(2, realmID);
            trans->Append(stmt);

            LoginDatabase.CommitTransaction(trans);

            WorldPacket data(SMSG_CHAR_CREATE, 1);
            data << uint8(CHAR_CREATE_SUCCESS);
            SendPacket(&data);

            std::string IP_str = GetRemoteAddress();
            sLog->outInfo(LOG_FILTER_CHARACTER, "Account: %d (IP: %s) Create Character:[%s] (GUID: %u)", GetAccountId(), IP_str.c_str(), createInfo->Name.c_str(), newChar.GetGUIDLow());
            sScriptMgr->OnPlayerCreate(&newChar);
            sWorld->AddCharacterNameData(newChar.GetGUIDLow(), std::string(newChar.GetName()), newChar.getGender(), newChar.getRace(), newChar.getClass());

            newChar.CleanupsBeforeDelete();
            delete createInfo;
            _charCreateCallback.Reset();
        }
        break;
    }
}

void WorldSession::HandleCharDeleteOpcode(WorldPacket & recv_data)
{
    uint64 guid;
    recv_data >> guid;

    // can't delete loaded character
    if (ObjectAccessor::FindPlayer(guid))
        return;

    uint32 accountId = 0;
    std::string name;

    // is guild leader
    if (sGuildMgr->GetGuildByLeader(guid))
    {
        WorldPacket data(SMSG_CHAR_DELETE, 1);
        data << uint8(CHAR_DELETE_FAILED_GUILD_LEADER);
        SendPacket(&data);
        return;
    }

    // is arena team captain
    if (sArenaTeamMgr->GetArenaTeamByCaptain(guid))
    {
        WorldPacket data(SMSG_CHAR_DELETE, 1);
        data << uint8(CHAR_DELETE_FAILED_ARENA_CAPTAIN);
        SendPacket(&data);
        return;
    }

    PreparedStatement* stmt = CharacterDatabase.GetPreparedStatement(CHAR_SEL_ACCOUNT_NAME_BY_GUID);
    stmt->setUInt32(0, GUID_LOPART(guid));

    if (PreparedQueryResult result = CharacterDatabase.Query(stmt))
    {
        Field* fields = result->Fetch();
        accountId     = fields[0].GetUInt32();
        name          = fields[1].GetString();
    }

    // prevent deleting other players' characters using cheating tools
    if (accountId != GetAccountId())
        return;

    std::string IP_str = GetRemoteAddress();
    sLog->outInfo(LOG_FILTER_CHARACTER, "Account: %d (IP: %s) Delete Character:[%s] (GUID: %u)", GetAccountId(), IP_str.c_str(), name.c_str(), GUID_LOPART(guid));
    sScriptMgr->OnPlayerDelete(guid);
    sWorld->DeleteCharaceterNameData(GUID_LOPART(guid));

    if (sLog->ShouldLog(LOG_FILTER_PLAYER_DUMP, LOG_LEVEL_INFO)) // optimize GetPlayerDump call
    {
        std::string dump;
        if (PlayerDumpWriter().GetDump(GUID_LOPART(guid), dump))
            sLog->outCharDump(dump.c_str(), GetAccountId(), GUID_LOPART(guid), name.c_str());
    }

    Player::DeleteFromDB(guid, GetAccountId());

    WorldPacket data(SMSG_CHAR_DELETE, 1);
    data << uint8(CHAR_DELETE_SUCCESS);
    SendPacket(&data);
}

void WorldSession::HandlePlayerLoginOpcode(WorldPacket & recv_data)
{
    if (PlayerLoading() || GetPlayer() != NULL)
    {
        sLog->outError(LOG_FILTER_NETWORKIO, "Player tryes to login again, AccountId = %d", GetAccountId());
        return;
    }

    m_playerLoading = true;
    uint64 playerGuid = 0;

    sLog->outDebug(LOG_FILTER_NETWORKIO, "WORLD: Recvd Player Logon Message");

    recv_data >> playerGuid;

    if (!CharCanLogin(GUID_LOPART(playerGuid)))
    {
        sLog->outError(LOG_FILTER_NETWORKIO, "Account (%u) can't login with that character (%u).", GetAccountId(), GUID_LOPART(playerGuid));
        KickPlayer();
        return;
    }

    LoginQueryHolder *holder = new LoginQueryHolder(GetAccountId(), playerGuid);
    if (!holder->Initialize())
    {
        delete holder;                                      // delete all unprocessed queries
        m_playerLoading = false;
        return;
    }

    _charLoginCallback = CharacterDatabase.DelayQueryHolder((SQLQueryHolder*)holder);
}

void WorldSession::HandlePlayerLogin(LoginQueryHolder* holder)
{
    uint64 playerGuid = holder->GetGuid();

    Player* pCurrChar = new Player(this);
     // for send server info and strings (config)
    ChatHandler chH = ChatHandler(pCurrChar);

    // "GetAccountId() == db stored account id" checked in LoadFromDB (prevent login not own character using cheating tools)
    if (!pCurrChar->LoadFromDB(GUID_LOPART(playerGuid), holder))
    {
        SetPlayer(NULL);
        KickPlayer();                                       // disconnect client, player no set to session and it will not deleted or saved at kick
        delete pCurrChar;                                   // delete it manually
        delete holder;                                      // delete all unprocessed queries
        m_playerLoading = false;
        return;
    }

    pCurrChar->GetMotionMaster()->Initialize();
    pCurrChar->SendDungeonDifficulty(false);

    WorldPacket data(SMSG_LOGIN_VERIFY_WORLD, 20);
    data << pCurrChar->GetMapId();
    data << pCurrChar->GetPositionX();
    data << pCurrChar->GetPositionY();
    data << pCurrChar->GetPositionZ();
    data << pCurrChar->GetOrientation();
    SendPacket(&data);

    // load player specific part before send times
    LoadAccountData(holder->GetPreparedResult(PLAYER_LOGIN_QUERY_LOADACCOUNTDATA), PER_CHARACTER_CACHE_MASK);
    SendAccountDataTimes(PER_CHARACTER_CACHE_MASK);

    data.Initialize(SMSG_FEATURE_SYSTEM_STATUS, 2);         // added in 2.2.0
    data << uint8(2);                                       // unknown value
    data << uint8(0);                                       // enable(1)/disable(0) voice chat interface in client
    SendPacket(&data);

    // Send MOTD
    {
        data.Initialize(SMSG_MOTD, 50);                     // new in 2.0.1
        data << (uint32)0;

        uint32 linecount=0;
        std::string str_motd = sWorld->GetMotd();
        std::string::size_type pos, nextpos;

        pos = 0;
        while ((nextpos= str_motd.find('@', pos)) != std::string::npos)
        {
            if (nextpos != pos)
            {
                data << str_motd.substr(pos, nextpos-pos);
                ++linecount;
            }
            pos = nextpos+1;
        }

        if (pos<str_motd.length())
        {
            data << str_motd.substr(pos);
            ++linecount;
        }

        data.put(0, linecount);

        SendPacket(&data);
        sLog->outDebug(LOG_FILTER_NETWORKIO, "WORLD: Sent motd (SMSG_MOTD)");

        // send server info
        if (sWorld->getIntConfig(CONFIG_ENABLE_SINFO_LOGIN) == 1)
            chH.PSendSysMessage(_FULLVERSION);

        sLog->outDebug(LOG_FILTER_NETWORKIO, "WORLD: Sent server info");
    }

    //QueryResult* result = CharacterDatabase.PQuery("SELECT guildid, rank FROM guild_member WHERE guid = '%u'", pCurrChar->GetGUIDLow());
    if (PreparedQueryResult resultGuild = holder->GetPreparedResult(PLAYER_LOGIN_QUERY_LOADGUILD))
    {
        Field* fields = resultGuild->Fetch();
        pCurrChar->SetInGuild(fields[0].GetUInt32());
        pCurrChar->SetRank(fields[1].GetUInt8());
    }
    else if (pCurrChar->GetGuildId())                        // clear guild related fields in case wrong data about non existed membership
    {
        pCurrChar->SetInGuild(0);
        pCurrChar->SetRank(0);
    }

    if (pCurrChar->GetGuildId() != 0)
    {
        if (Guild* guild = sGuildMgr->GetGuildById(pCurrChar->GetGuildId()))
            guild->SendLoginInfo(this);
        else
        {
            // remove wrong guild data
            sLog->outError(LOG_FILTER_NETWORKIO, "Player %s (GUID: %u) marked as member of not existing guild (id: %u), removing guild membership for player.", pCurrChar->GetName(), pCurrChar->GetGUIDLow(), pCurrChar->GetGuildId());
            pCurrChar->SetInGuild(0);
        }
    }

    data.Initialize(SMSG_LEARNED_DANCE_MOVES, 4+4);
    data << uint32(0);
    data << uint32(0);
    SendPacket(&data);

    pCurrChar->SendInitialPacketsBeforeAddToMap();

    //Show cinematic at the first time that player login
    if (!pCurrChar->getCinematic())
    {
        pCurrChar->setCinematic(1);

        if (ChrClassesEntry const* cEntry = sChrClassesStore.LookupEntry(pCurrChar->getClass()))
        {
            if (cEntry->CinematicSequence)
                pCurrChar->SendCinematicStart(cEntry->CinematicSequence);
            else if (ChrRacesEntry const* rEntry = sChrRacesStore.LookupEntry(pCurrChar->getRace()))
                pCurrChar->SendCinematicStart(rEntry->CinematicSequence);

            // send new char string if not empty
            if (!sWorld->GetNewCharString().empty())
                chH.PSendSysMessage("%s", sWorld->GetNewCharString().c_str());
        }
    }

    if (Group* group = pCurrChar->GetGroup())
    {
        if (group->isLFGGroup())
        {
            LfgDungeonSet Dungeons;
            Dungeons.insert(sLFGMgr->GetDungeon(group->GetGUID()));
            sLFGMgr->SetSelectedDungeons(pCurrChar->GetGUID(), Dungeons);
            sLFGMgr->SetState(pCurrChar->GetGUID(), sLFGMgr->GetState(group->GetGUID()));
        }
    }

    if (!pCurrChar->GetMap()->AddPlayerToMap(pCurrChar) || !pCurrChar->CheckInstanceLoginValid())
    {
        AreaTrigger const* at = sObjectMgr->GetGoBackTrigger(pCurrChar->GetMapId());
        if (at)
            pCurrChar->TeleportTo(at->target_mapId, at->target_X, at->target_Y, at->target_Z, pCurrChar->GetOrientation());
        else
            pCurrChar->TeleportTo(pCurrChar->m_homebindMapId, pCurrChar->m_homebindX, pCurrChar->m_homebindY, pCurrChar->m_homebindZ, pCurrChar->GetOrientation());
    }

    sObjectAccessor->AddObject(pCurrChar);
    //sLog->outDebug("Player %s added to Map.", pCurrChar->GetName());

    pCurrChar->SendInitialPacketsAfterAddToMap();

    PreparedStatement* stmt = CharacterDatabase.GetPreparedStatement(CHAR_UPD_CHAR_ONLINE);

    stmt->setUInt32(0, pCurrChar->GetGUIDLow());

    CharacterDatabase.Execute(stmt);

    stmt = LoginDatabase.GetPreparedStatement(LOGIN_UPD_ACCOUNT_ONLINE);

    stmt->setUInt32(0, GetAccountId());

    LoginDatabase.Execute(stmt);

    pCurrChar->SetInGameTime(getMSTime());

    // announce group about member online (must be after add to player list to receive announce to self)
    if (Group* group = pCurrChar->GetGroup())
    {
        //pCurrChar->groupInfo.group->SendInit(this); // useless
        group->SendUpdate();
        group->ResetMaxEnchantingLevel();
    }

    // friend status
    sSocialMgr->SendFriendStatus(pCurrChar, FRIEND_ONLINE, pCurrChar->GetGUIDLow(), true);

    // Place character in world (and load zone) before some object loading
    pCurrChar->LoadCorpse();

    // setting Ghost+speed if dead
    if (pCurrChar->m_deathState != ALIVE)
    {
        // not blizz like, we must correctly save and load player instead...
        if (pCurrChar->getRace() == RACE_NIGHTELF)
            pCurrChar->CastSpell(pCurrChar, 20584, true, 0);// auras SPELL_AURA_INCREASE_SPEED(+speed in wisp form), SPELL_AURA_INCREASE_SWIM_SPEED(+swim speed in wisp form), SPELL_AURA_TRANSFORM (to wisp form)
        pCurrChar->CastSpell(pCurrChar, 8326, true, 0);     // auras SPELL_AURA_GHOST, SPELL_AURA_INCREASE_SPEED(why?), SPELL_AURA_INCREASE_SWIM_SPEED(why?)

        pCurrChar->SetMovement(MOVE_WATER_WALK);
    }

    pCurrChar->ContinueTaxiFlight();

    // reset for all pets before pet loading
    if (pCurrChar->HasAtLoginFlag(AT_LOGIN_RESET_PET_TALENTS))
        Pet::resetTalentsForAllPetsOf(pCurrChar);

    // Load pet if any (if player not alive and in taxi flight or another then pet will remember as temporary unsummoned)
    pCurrChar->LoadPet();

    // Set FFA PvP for non GM in non-rest mode
    if (sWorld->IsFFAPvPRealm() && !pCurrChar->isGameMaster() && !pCurrChar->HasFlag(PLAYER_FLAGS, PLAYER_FLAGS_RESTING))
        pCurrChar->SetByteFlag(UNIT_FIELD_BYTES_2, 1, UNIT_BYTE2_FLAG_FFA_PVP);

    if (pCurrChar->HasFlag(PLAYER_FLAGS, PLAYER_FLAGS_CONTESTED_PVP))
        pCurrChar->SetContestedPvP();

    // Apply at_login requests
    if (pCurrChar->HasAtLoginFlag(AT_LOGIN_RESET_SPELLS))
    {
        pCurrChar->resetSpells();
        SendNotification(LANG_RESET_SPELLS);
    }

    if (pCurrChar->HasAtLoginFlag(AT_LOGIN_RESET_TALENTS))
    {
        pCurrChar->resetTalents(true);
        pCurrChar->SendTalentsInfoData(false);              // original talents send already in to SendInitialPacketsBeforeAddToMap, resend reset state
        SendNotification(LANG_RESET_TALENTS);
    }

    if (pCurrChar->HasAtLoginFlag(AT_LOGIN_FIRST))
        pCurrChar->RemoveAtLoginFlag(AT_LOGIN_FIRST);

    // show time before shutdown if shutdown planned.
    if (sWorld->IsShuttingDown())
        sWorld->ShutdownMsg(true, pCurrChar);

    if (sWorld->getBoolConfig(CONFIG_ALL_TAXI_PATHS))
        pCurrChar->SetTaxiCheater(true);

    if (pCurrChar->isGameMaster())
        SendNotification(LANG_GM_ON);

    std::string IP_str = GetRemoteAddress();
    sLog->outInfo(LOG_FILTER_CHARACTER, "Account: %d (IP: %s) Login Character:[%s] (GUID: %u) Level: %d",
        GetAccountId(), IP_str.c_str(), pCurrChar->GetName(), pCurrChar->GetGUIDLow(), pCurrChar->getLevel());

    if (!pCurrChar->IsStandState() && !pCurrChar->HasUnitState(UNIT_STATE_STUNNED))
        pCurrChar->SetStandState(UNIT_STAND_STATE_STAND);

    m_playerLoading = false;

    sScriptMgr->OnPlayerLogin(pCurrChar);
    delete holder;
}

void WorldSession::HandleSetFactionAtWar(WorldPacket & recv_data)
{
    sLog->outDebug(LOG_FILTER_NETWORKIO, "WORLD: Received CMSG_SET_FACTION_ATWAR");

    uint32 repListID;
    uint8  flag;

    recv_data >> repListID;
    recv_data >> flag;

    GetPlayer()->GetReputationMgr().SetAtWar(repListID, flag);
}

//I think this function is never used :/ I dunno, but i guess this opcode not exists
void WorldSession::HandleSetFactionCheat(WorldPacket & /*recv_data*/)
{
    sLog->outError(LOG_FILTER_NETWORKIO, "WORLD SESSION: HandleSetFactionCheat, not expected call, please report.");
    GetPlayer()->GetReputationMgr().SendStates();
}

void WorldSession::HandleTutorialFlag(WorldPacket & recv_data)
{
    uint32 data;
    recv_data >> data;

    uint8 index = uint8(data / 32);
    if (index >= MAX_ACCOUNT_TUTORIAL_VALUES)
        return;

    uint32 value = (data % 32);

    uint32 flag = GetTutorialInt(index);
    flag |= (1 << value);
    SetTutorialInt(index, flag);
}

void WorldSession::HandleTutorialClear(WorldPacket & /*recv_data*/)
{
    for (uint8 i = 0; i < MAX_ACCOUNT_TUTORIAL_VALUES; ++i)
        SetTutorialInt(i, 0xFFFFFFFF);
}

void WorldSession::HandleTutorialReset(WorldPacket & /*recv_data*/)
{
    for (uint8 i = 0; i < MAX_ACCOUNT_TUTORIAL_VALUES; ++i)
        SetTutorialInt(i, 0x00000000);
}

void WorldSession::HandleSetWatchedFactionOpcode(WorldPacket & recv_data)
{
    sLog->outDebug(LOG_FILTER_NETWORKIO, "WORLD: Received CMSG_SET_WATCHED_FACTION");
    uint32 fact;
    recv_data >> fact;
    GetPlayer()->SetUInt32Value(PLAYER_FIELD_WATCHED_FACTION_INDEX, fact);
}

void WorldSession::HandleSetFactionInactiveOpcode(WorldPacket & recv_data)
{
    sLog->outDebug(LOG_FILTER_NETWORKIO, "WORLD: Received CMSG_SET_FACTION_INACTIVE");
    uint32 replistid;
    uint8 inactive;
    recv_data >> replistid >> inactive;

    _player->GetReputationMgr().SetInactive(replistid, inactive);
}

void WorldSession::HandleShowingHelmOpcode(WorldPacket& recv_data)
{
    sLog->outDebug(LOG_FILTER_NETWORKIO, "CMSG_SHOWING_HELM for %s", _player->GetName());
    recv_data.read_skip<uint8>(); // unknown, bool?
    _player->ToggleFlag(PLAYER_FLAGS, PLAYER_FLAGS_HIDE_HELM);
}

void WorldSession::HandleShowingCloakOpcode(WorldPacket& recv_data)
{
    sLog->outDebug(LOG_FILTER_NETWORKIO, "CMSG_SHOWING_CLOAK for %s", _player->GetName());
    recv_data.read_skip<uint8>(); // unknown, bool?
    _player->ToggleFlag(PLAYER_FLAGS, PLAYER_FLAGS_HIDE_CLOAK);
}

void WorldSession::HandleCharRenameOpcode(WorldPacket& recv_data)
{
    uint64 guid;
    std::string newName;

    recv_data >> guid;
    recv_data >> newName;

    // prevent character rename to invalid name
    if (!normalizePlayerName(newName))
    {
        WorldPacket data(SMSG_CHAR_RENAME, 1);
        data << uint8(CHAR_NAME_NO_NAME);
        SendPacket(&data);
        return;
    }

    uint8 res = ObjectMgr::CheckPlayerName(newName, true);
    if (res != CHAR_NAME_SUCCESS)
    {
        WorldPacket data(SMSG_CHAR_RENAME, 1+8+(newName.size()+1));
        data << uint8(res);
        data << uint64(guid);
        data << newName;
        SendPacket(&data);
        return;
    }

    // check name limitations
    if (AccountMgr::IsPlayerAccount(GetSecurity()) && sObjectMgr->IsReservedName(newName))
    {
        WorldPacket data(SMSG_CHAR_RENAME, 1);
        data << uint8(CHAR_NAME_RESERVED);
        SendPacket(&data);
        return;
    }

    // Ensure that the character belongs to the current account, that rename at login is enabled
    // and that there is no character with the desired new name
    _charRenameCallback.SetParam(newName);

    PreparedStatement* stmt = CharacterDatabase.GetPreparedStatement(CHAR_SEL_FREE_NAME);

    stmt->setUInt32(0, GUID_LOPART(guid));
    stmt->setUInt32(1, GetAccountId());
    stmt->setUInt16(2, AT_LOGIN_RENAME);
    stmt->setUInt16(3, AT_LOGIN_RENAME);
    stmt->setString(4, newName);

    _charRenameCallback.SetFutureResult(CharacterDatabase.AsyncQuery(stmt));
}

void WorldSession::HandleChangePlayerNameOpcodeCallBack(PreparedQueryResult result, std::string newName)
{
    if (!result)
    {
        WorldPacket data(SMSG_CHAR_RENAME, 1);
        data << uint8(CHAR_CREATE_ERROR);
        SendPacket(&data);
        return;
    }

    Field* fields = result->Fetch();

    uint32 guidLow      = fields[0].GetUInt32();
    std::string oldName = fields[1].GetString();

    uint64 guid = MAKE_NEW_GUID(guidLow, 0, HIGHGUID_PLAYER);

    // Update name and at_login flag in the db
    PreparedStatement* stmt = CharacterDatabase.GetPreparedStatement(CHAR_UPD_NAME);

    stmt->setString(0, newName);
    stmt->setUInt16(1, AT_LOGIN_RENAME);
    stmt->setUInt32(2, guidLow);

    CharacterDatabase.Execute(stmt);

    // Removed declined name from db
    stmt = CharacterDatabase.GetPreparedStatement(CHAR_DEL_DECLINED_NAME);

    stmt->setUInt32(0, guidLow);

    CharacterDatabase.Execute(stmt);

    sLog->outInfo(LOG_FILTER_CHARACTER, "Account: %d (IP: %s) Character:[%s] (guid:%u) Changed name to: %s", GetAccountId(), GetRemoteAddress().c_str(), oldName.c_str(), guidLow, newName.c_str());

    WorldPacket data(SMSG_CHAR_RENAME, 1+8+(newName.size()+1));
    data << uint8(RESPONSE_SUCCESS);
    data << uint64(guid);
    data << newName;
    SendPacket(&data);

    sWorld->UpdateCharacterNameData(guidLow, newName);
}

void WorldSession::HandleSetPlayerDeclinedNames(WorldPacket& recv_data)
{
    uint64 guid;

    recv_data >> guid;

    // not accept declined names for unsupported languages
    std::string name;
    if (!sObjectMgr->GetPlayerNameByGUID(guid, name))
    {
        WorldPacket data(SMSG_SET_PLAYER_DECLINED_NAMES_RESULT, 4+8);
        data << uint32(1);
        data << uint64(guid);
        SendPacket(&data);
        return;
    }

    std::wstring wname;
    if (!Utf8toWStr(name, wname))
    {
        WorldPacket data(SMSG_SET_PLAYER_DECLINED_NAMES_RESULT, 4+8);
        data << uint32(1);
        data << uint64(guid);
        SendPacket(&data);
        return;
    }

    if (!isCyrillicCharacter(wname[0]))                      // name already stored as only single alphabet using
    {
        WorldPacket data(SMSG_SET_PLAYER_DECLINED_NAMES_RESULT, 4+8);
        data << uint32(1);
        data << uint64(guid);
        SendPacket(&data);
        return;
    }

    std::string name2;
    DeclinedName declinedname;

    recv_data >> name2;

    if (name2 != name)                                       // character have different name
    {
        WorldPacket data(SMSG_SET_PLAYER_DECLINED_NAMES_RESULT, 4+8);
        data << uint32(1);
        data << uint64(guid);
        SendPacket(&data);
        return;
    }

    for (int i = 0; i < MAX_DECLINED_NAME_CASES; ++i)
    {
        recv_data >> declinedname.name[i];
        if (!normalizePlayerName(declinedname.name[i]))
        {
            WorldPacket data(SMSG_SET_PLAYER_DECLINED_NAMES_RESULT, 4+8);
            data << uint32(1);
            data << uint64(guid);
            SendPacket(&data);
            return;
        }
    }

    if (!ObjectMgr::CheckDeclinedNames(wname, declinedname))
    {
        WorldPacket data(SMSG_SET_PLAYER_DECLINED_NAMES_RESULT, 4+8);
        data << uint32(1);
        data << uint64(guid);
        SendPacket(&data);
        return;
    }

    for (int i = 0; i < MAX_DECLINED_NAME_CASES; ++i)
        CharacterDatabase.EscapeString(declinedname.name[i]);

    SQLTransaction trans = CharacterDatabase.BeginTransaction();

    PreparedStatement* stmt = CharacterDatabase.GetPreparedStatement(CHAR_DEL_CHAR_DECLINED_NAME);
    stmt->setUInt32(0, GUID_LOPART(guid));
    trans->Append(stmt);

    stmt = CharacterDatabase.GetPreparedStatement(CHAR_INS_CHAR_DECLINED_NAME);
    stmt->setUInt32(0, GUID_LOPART(guid));

    for (uint8 i = 0; i < 5; i++)
        stmt->setString(i+1, declinedname.name[i]);

    trans->Append(stmt);

    CharacterDatabase.CommitTransaction(trans);

    WorldPacket data(SMSG_SET_PLAYER_DECLINED_NAMES_RESULT, 4+8);
    data << uint32(0);                                      // OK
    data << uint64(guid);
    SendPacket(&data);
}

void WorldSession::HandleAlterAppearance(WorldPacket & recv_data)
{
    sLog->outDebug(LOG_FILTER_NETWORKIO, "CMSG_ALTER_APPEARANCE");

    uint32 Hair, Color, FacialHair, SkinColor;
    recv_data >> Hair >> Color >> FacialHair >> SkinColor;

    BarberShopStyleEntry const* bs_hair = sBarberShopStyleStore.LookupEntry(Hair);

    if (!bs_hair || bs_hair->type != 0 || bs_hair->race != _player->getRace() || bs_hair->gender != _player->getGender())
        return;

    BarberShopStyleEntry const* bs_facialHair = sBarberShopStyleStore.LookupEntry(FacialHair);

    if (!bs_facialHair || bs_facialHair->type != 2 || bs_facialHair->race != _player->getRace() || bs_facialHair->gender != _player->getGender())
        return;

    BarberShopStyleEntry const* bs_skinColor = sBarberShopStyleStore.LookupEntry(SkinColor);

    if (bs_skinColor && (bs_skinColor->type != 3 || bs_skinColor->race != _player->getRace() || bs_skinColor->gender != _player->getGender()))
        return;

    GameObject* go = _player->FindNearestGameObjectOfType(GAMEOBJECT_TYPE_BARBER_CHAIR, 5.0f);
    if (!go)
    {
        WorldPacket data(SMSG_BARBER_SHOP_RESULT, 4);
        data << uint32(2);
        SendPacket(&data);
        return;
    }

    if (_player->getStandState() != UNIT_STAND_STATE_SIT_LOW_CHAIR + go->GetGOInfo()->barberChair.chairheight)
    {
        WorldPacket data(SMSG_BARBER_SHOP_RESULT, 4);
        data << uint32(2);
        SendPacket(&data);
        return;
    }

    uint32 cost = _player->GetBarberShopCost(bs_hair->hair_id, Color, bs_facialHair->hair_id, bs_skinColor);

    // 0 - ok
    // 1, 3 - not enough money
    // 2 - you have to seat on barber chair
    if (!_player->HasEnoughMoney(cost))
    {
        WorldPacket data(SMSG_BARBER_SHOP_RESULT, 4);
        data << uint32(1);                                  // no money
        SendPacket(&data);
        return;
    }
    else
    {
        WorldPacket data(SMSG_BARBER_SHOP_RESULT, 4);
        data << uint32(0);                                  // ok
        SendPacket(&data);
    }

    _player->ModifyMoney(-int32(cost));                     // it isn't free
    _player->UpdateAchievementCriteria(ACHIEVEMENT_CRITERIA_TYPE_GOLD_SPENT_AT_BARBER, cost);

    _player->SetByteValue(PLAYER_BYTES, 2, uint8(bs_hair->hair_id));
    _player->SetByteValue(PLAYER_BYTES, 3, uint8(Color));
    _player->SetByteValue(PLAYER_BYTES_2, 0, uint8(bs_facialHair->hair_id));
    if (bs_skinColor)
        _player->SetByteValue(PLAYER_BYTES, 0, uint8(bs_skinColor->hair_id));

    _player->UpdateAchievementCriteria(ACHIEVEMENT_CRITERIA_TYPE_VISIT_BARBER_SHOP, 1);

    _player->SetStandState(0);                              // stand up
}

void WorldSession::HandleRemoveGlyph(WorldPacket & recv_data)
{
    uint32 slot;
    recv_data >> slot;

    if (slot >= MAX_GLYPH_SLOT_INDEX)
    {
        sLog->outDebug(LOG_FILTER_NETWORKIO, "Client sent wrong glyph slot number in opcode CMSG_REMOVE_GLYPH %u", slot);
        return;
    }

    if (uint32 glyph = _player->GetGlyph(slot))
    {
        if (GlyphPropertiesEntry const* gp = sGlyphPropertiesStore.LookupEntry(glyph))
        {
            _player->RemoveAurasDueToSpell(gp->SpellId);
            _player->SetGlyph(slot, 0);
            _player->SendTalentsInfoData(false);
        }
    }
}

void WorldSession::HandleCharCustomize(WorldPacket& recv_data)
{
    uint64 guid;
    std::string newName;

    recv_data >> guid;
    recv_data >> newName;

    uint8 gender, skin, face, hairStyle, hairColor, facialHair;
    recv_data >> gender >> skin >> hairColor >> hairStyle >> facialHair >> face;

    PreparedStatement* stmt = CharacterDatabase.GetPreparedStatement(CHAR_SEL_CHARACTER_AT_LOGIN);

    stmt->setUInt32(0, GUID_LOPART(guid));

    PreparedQueryResult result = CharacterDatabase.Query(stmt);

    if (!result)
    {
        WorldPacket data(SMSG_CHAR_CUSTOMIZE, 1);
        data << uint8(CHAR_CREATE_ERROR);
        SendPacket(&data);
        return;
    }

    Field* fields = result->Fetch();
    uint32 at_loginFlags = fields[0].GetUInt16();

    if (!(at_loginFlags & AT_LOGIN_CUSTOMIZE))
    {
        WorldPacket data(SMSG_CHAR_CUSTOMIZE, 1);
        data << uint8(CHAR_CREATE_ERROR);
        SendPacket(&data);
        return;
    }

    // prevent character rename to invalid name
    if (!normalizePlayerName(newName))
    {
        WorldPacket data(SMSG_CHAR_CUSTOMIZE, 1);
        data << uint8(CHAR_NAME_NO_NAME);
        SendPacket(&data);
        return;
    }

    uint8 res = ObjectMgr::CheckPlayerName(newName, true);
    if (res != CHAR_NAME_SUCCESS)
    {
        WorldPacket data(SMSG_CHAR_CUSTOMIZE, 1);
        data << uint8(res);
        SendPacket(&data);
        return;
    }

    // check name limitations
    if (AccountMgr::IsPlayerAccount(GetSecurity()) && sObjectMgr->IsReservedName(newName))
    {
        WorldPacket data(SMSG_CHAR_CUSTOMIZE, 1);
        data << uint8(CHAR_NAME_RESERVED);
        SendPacket(&data);
        return;
    }

    // character with this name already exist
    if (uint64 newguid = sObjectMgr->GetPlayerGUIDByName(newName))
    {
        if (newguid != guid)
        {
            WorldPacket data(SMSG_CHAR_CUSTOMIZE, 1);
            data << uint8(CHAR_CREATE_NAME_IN_USE);
            SendPacket(&data);
            return;
        }
    }

    stmt = CharacterDatabase.GetPreparedStatement(CHAR_SEL_CHARACTER_NAME);
    stmt->setUInt32(0, GUID_LOPART(guid));
    result = CharacterDatabase.Query(stmt);

    if (result)
    {
        std::string oldname = result->Fetch()[0].GetString();
        sLog->outInfo(LOG_FILTER_CHARACTER, "Account: %d (IP: %s), Character[%s] (guid:%u) Customized to: %s", GetAccountId(), GetRemoteAddress().c_str(), oldname.c_str(), GUID_LOPART(guid), newName.c_str());
    }

    Player::Customize(guid, gender, skin, face, hairStyle, hairColor, facialHair);

    stmt = CharacterDatabase.GetPreparedStatement(CHAR_UPD_CHAR_NAME_AT_LOGIN);

    stmt->setString(0, newName);
    stmt->setUInt16(1, uint16(AT_LOGIN_CUSTOMIZE));
    stmt->setUInt32(2, GUID_LOPART(guid));

    CharacterDatabase.Execute(stmt);

    stmt = CharacterDatabase.GetPreparedStatement(CHAR_DEL_DECLINED_NAME);

    stmt->setUInt32(0, GUID_LOPART(guid));

    CharacterDatabase.Execute(stmt);

    sWorld->UpdateCharacterNameData(GUID_LOPART(guid), newName, gender);

    WorldPacket data(SMSG_CHAR_CUSTOMIZE, 1+8+(newName.size()+1)+6);
    data << uint8(RESPONSE_SUCCESS);
    data << uint64(guid);
    data << newName;
    data << uint8(gender);
    data << uint8(skin);
    data << uint8(face);
    data << uint8(hairStyle);
    data << uint8(hairColor);
    data << uint8(facialHair);
    SendPacket(&data);
}

void WorldSession::HandleEquipmentSetSave(WorldPacket &recv_data)
{
    sLog->outDebug(LOG_FILTER_NETWORKIO, "CMSG_EQUIPMENT_SET_SAVE");

    uint64 setGuid;
    recv_data.readPackGUID(setGuid);

    uint32 index;
    recv_data >> index;
    if (index >= MAX_EQUIPMENT_SET_INDEX)                    // client set slots amount
        return;

    std::string name;
    recv_data >> name;

    std::string iconName;
    recv_data >> iconName;

    EquipmentSet eqSet;

    eqSet.Guid      = setGuid;
    eqSet.Name      = name;
    eqSet.IconName  = iconName;
    eqSet.state     = EQUIPMENT_SET_NEW;

    for (uint32 i = 0; i < EQUIPMENT_SLOT_END; ++i)
    {
        uint64 itemGuid;
        recv_data.readPackGUID(itemGuid);

        // equipment manager sends "1" (as raw GUID) for slots set to "ignore" (don't touch slot at equip set)
        if (itemGuid == 1)
        {
            // ignored slots saved as bit mask because we have no free special values for Items[i]
            eqSet.IgnoreMask |= 1 << i;
            continue;
        }

        Item* item = _player->GetItemByPos(INVENTORY_SLOT_BAG_0, i);

        if (!item && itemGuid)                               // cheating check 1
            return;

        if (item && item->GetGUID() != itemGuid)             // cheating check 2
            return;

        eqSet.Items[i] = GUID_LOPART(itemGuid);
    }

    _player->SetEquipmentSet(index, eqSet);
}

void WorldSession::HandleEquipmentSetDelete(WorldPacket &recv_data)
{
    sLog->outDebug(LOG_FILTER_NETWORKIO, "CMSG_EQUIPMENT_SET_DELETE");

    uint64 setGuid;
    recv_data.readPackGUID(setGuid);

    _player->DeleteEquipmentSet(setGuid);
}

void WorldSession::HandleEquipmentSetUse(WorldPacket &recv_data)
{
    if (_player->isInCombat())
        return;

    sLog->outDebug(LOG_FILTER_NETWORKIO, "CMSG_EQUIPMENT_SET_USE");

    for (uint32 i = 0; i < EQUIPMENT_SLOT_END; ++i)
    {
        uint64 itemGuid;
        recv_data.readPackGUID(itemGuid);

        uint8 srcbag, srcslot;
        recv_data >> srcbag >> srcslot;

        sLog->outDebug(LOG_FILTER_PLAYER_ITEMS, "Item " UI64FMTD ": srcbag %u, srcslot %u", itemGuid, srcbag, srcslot);

        // check if item slot is set to "ignored" (raw value == 1), must not be unequipped then
        if (itemGuid == 1)
            continue;

        Item* item = _player->GetItemByGuid(itemGuid);

        uint16 dstpos = i | (INVENTORY_SLOT_BAG_0 << 8);

        if (!item)
        {
            Item* uItem = _player->GetItemByPos(INVENTORY_SLOT_BAG_0, i);
            if (!uItem)
                continue;

            ItemPosCountVec sDest;
            InventoryResult msg = _player->CanStoreItem(NULL_BAG, NULL_SLOT, sDest, uItem, false);
            if (msg == EQUIP_ERR_OK)
            {
                _player->RemoveItem(INVENTORY_SLOT_BAG_0, i, true);
                _player->StoreItem(sDest, uItem, true);
            }
            else
                _player->SendEquipError(msg, uItem, NULL);

            continue;
        }

        if (item->GetPos() == dstpos)
            continue;

        _player->SwapItem(item->GetPos(), dstpos);
    }

    WorldPacket data(SMSG_EQUIPMENT_SET_USE_RESULT, 1);
    data << uint8(0);                                       // 4 - equipment swap failed - inventory is full
    SendPacket(&data);
}

void WorldSession::HandleCharFactionOrRaceChange(WorldPacket& recv_data)
{
    // TODO: Move queries to prepared statements
    uint64 guid;
    std::string newname;
    uint8 gender, skin, face, hairStyle, hairColor, facialHair, race;
    recv_data >> guid;
    recv_data >> newname;
    recv_data >> gender >> skin >> hairColor >> hairStyle >> facialHair >> face >> race;

    uint32 lowGuid = GUID_LOPART(guid);

    PreparedStatement* stmt = CharacterDatabase.GetPreparedStatement(CHAR_SEL_CHAR_CLASS_LVL_AT_LOGIN);

    stmt->setUInt32(0, lowGuid);

    PreparedQueryResult result = CharacterDatabase.Query(stmt);

    if (!result)
    {
        WorldPacket data(SMSG_CHAR_FACTION_CHANGE, 1);
        data << uint8(CHAR_CREATE_ERROR);
        SendPacket(&data);
        return;
    }

    Field* fields = result->Fetch();
    uint32 playerClass = uint32(fields[0].GetUInt8());
    uint32 level = uint32(fields[1].GetUInt8());
    uint32 at_loginFlags = fields[2].GetUInt16();
    uint32 used_loginFlag = ((recv_data.GetOpcode() == CMSG_CHAR_RACE_CHANGE) ? AT_LOGIN_CHANGE_RACE : AT_LOGIN_CHANGE_FACTION);
<<<<<<< HEAD
    const char *knownTitlesStr = fields[3].GetCString();
=======
    char const* knownTitlesStr = fields[3].GetCString();
>>>>>>> 8ac05aff

    if (!sObjectMgr->GetPlayerInfo(race, playerClass))
    {
        WorldPacket data(SMSG_CHAR_FACTION_CHANGE, 1);
        data << uint8(CHAR_CREATE_ERROR);
        SendPacket(&data);
        return;
    }

    if (!(at_loginFlags & used_loginFlag))
    {
        WorldPacket data(SMSG_CHAR_FACTION_CHANGE, 1);
        data << uint8(CHAR_CREATE_ERROR);
        SendPacket(&data);
        return;
    }

    if (AccountMgr::IsPlayerAccount(GetSecurity()))
    {
        uint32 raceMaskDisabled = sWorld->getIntConfig(CONFIG_CHARACTER_CREATING_DISABLED_RACEMASK);
        if ((1 << (race - 1)) & raceMaskDisabled)
        {
            WorldPacket data(SMSG_CHAR_FACTION_CHANGE, 1);
            data << uint8(CHAR_CREATE_ERROR);
            SendPacket(&data);
            return;
        }
    }

    // prevent character rename to invalid name
    if (!normalizePlayerName(newname))
    {
        WorldPacket data(SMSG_CHAR_FACTION_CHANGE, 1);
        data << uint8(CHAR_NAME_NO_NAME);
        SendPacket(&data);
        return;
    }

    uint8 res = ObjectMgr::CheckPlayerName(newname, true);
    if (res != CHAR_NAME_SUCCESS)
    {
        WorldPacket data(SMSG_CHAR_FACTION_CHANGE, 1);
        data << uint8(res);
        SendPacket(&data);
        return;
    }

    // check name limitations
    if (AccountMgr::IsPlayerAccount(GetSecurity()) && sObjectMgr->IsReservedName(newname))
    {
        WorldPacket data(SMSG_CHAR_FACTION_CHANGE, 1);
        data << uint8(CHAR_NAME_RESERVED);
        SendPacket(&data);
        return;
    }

    // character with this name already exist
    if (uint64 newguid = sObjectMgr->GetPlayerGUIDByName(newname))
    {
        if (newguid != guid)
        {
            WorldPacket data(SMSG_CHAR_FACTION_CHANGE, 1);
            data << uint8(CHAR_CREATE_NAME_IN_USE);
            SendPacket(&data);
            return;
        }
    }

    CharacterDatabase.EscapeString(newname);
    Player::Customize(guid, gender, skin, face, hairStyle, hairColor, facialHair);
    SQLTransaction trans = CharacterDatabase.BeginTransaction();

    stmt = CharacterDatabase.GetPreparedStatement(CHAR_UPD_FACTION_OR_RACE);
    stmt->setString(0, newname);
    stmt->setUInt8(1, race);
    stmt->setUInt16(2, used_loginFlag);
    stmt->setUInt32(3, lowGuid);
    trans->Append(stmt);

    stmt = CharacterDatabase.GetPreparedStatement(CHAR_DEL_CHAR_DECLINED_NAME);
    stmt->setUInt32(0, lowGuid);
    trans->Append(stmt);

    sWorld->UpdateCharacterNameData(GUID_LOPART(guid), newname, gender, race);

    BattlegroundTeamId team = BG_TEAM_ALLIANCE;

    // Search each faction is targeted
    switch (race)
    {
        case RACE_ORC:
        case RACE_TAUREN:
        case RACE_UNDEAD_PLAYER:
        case RACE_TROLL:
        case RACE_BLOODELF:
            team = BG_TEAM_HORDE;
            break;
        default:
            break;
    }

    // Switch Languages
    // delete all languages first
    stmt = CharacterDatabase.GetPreparedStatement(CHAR_DEL_CHAR_SKILL_LANGUAGES);
    stmt->setUInt32(0, lowGuid);
    trans->Append(stmt);

    // Now add them back
    stmt = CharacterDatabase.GetPreparedStatement(CHAR_INS_CHAR_SKILL_LANGUAGE);
    stmt->setUInt32(0, lowGuid);

    // Faction specific languages
    if (team == BG_TEAM_HORDE)
        stmt->setUInt16(1, 109);
    else
        stmt->setUInt16(1, 98);

    trans->Append(stmt);

    // Race specific languages
    if (race != RACE_ORC && race != RACE_HUMAN)
    {
        stmt = CharacterDatabase.GetPreparedStatement(CHAR_INS_CHAR_SKILL_LANGUAGE);
        stmt->setUInt32(0, lowGuid);

        switch (race)
        {
            case RACE_DWARF:
                stmt->setUInt16(1, 111);
                break;
            case RACE_DRAENEI:
                stmt->setUInt16(1, 759);
                break;
            case RACE_GNOME:
                stmt->setUInt16(1, 313);
                break;
            case RACE_NIGHTELF:
                stmt->setUInt16(1, 113);
                break;
            case RACE_UNDEAD_PLAYER:
                stmt->setUInt16(1, 673);
                break;
            case RACE_TAUREN:
                stmt->setUInt16(1, 115);
                break;
            case RACE_TROLL:
                stmt->setUInt16(1, 315);
                break;
            case RACE_BLOODELF:
                stmt->setUInt16(1, 137);
                break;
        }

        trans->Append(stmt);
    }

    if (recv_data.GetOpcode() == CMSG_CHAR_FACTION_CHANGE)
    {
        // Delete all Flypaths
        PreparedStatement* stmt = CharacterDatabase.GetPreparedStatement(CHAR_UPD_CHAR_TAXI_PATH);
        stmt->setUInt32(0, lowGuid);
        trans->Append(stmt);

        if (level > 7)
        {
            // Update Taxi path
            // this doesn't seem to be 100% blizzlike... but it can't really be helped.
            std::ostringstream taximaskstream;
            uint32 numFullTaximasks = level / 7;
            if (numFullTaximasks > 11)
                numFullTaximasks = 11;
            if (team == BG_TEAM_ALLIANCE)
            {
                if (playerClass != CLASS_DEATH_KNIGHT)
                {
                    for (uint8 i = 0; i < numFullTaximasks; ++i)
                        taximaskstream << uint32(sAllianceTaxiNodesMask[i]) << ' ';
                }
                else
                {
                    for (uint8 i = 0; i < numFullTaximasks; ++i)
                        taximaskstream << uint32(sAllianceTaxiNodesMask[i] | sDeathKnightTaxiNodesMask[i]) << ' ';
                }
            }
            else
            {
                if (playerClass != CLASS_DEATH_KNIGHT)
                {
                    for (uint8 i = 0; i < numFullTaximasks; ++i)
                        taximaskstream << uint32(sHordeTaxiNodesMask[i]) << ' ';
                }
                else
                {
                    for (uint8 i = 0; i < numFullTaximasks; ++i)
                        taximaskstream << uint32(sHordeTaxiNodesMask[i] | sDeathKnightTaxiNodesMask[i]) << ' ';
                }
            }

            uint32 numEmptyTaximasks = 11 - numFullTaximasks;
            for (uint8 i = 0; i < numEmptyTaximasks; ++i)
                taximaskstream << "0 ";
            taximaskstream << '0';
            std::string taximask = taximaskstream.str();

            PreparedStatement* stmt = CharacterDatabase.GetPreparedStatement(CHAR_UPD_CHAR_TAXIMASK);
            stmt->setString(0, taximask);
            stmt->setUInt32(1, lowGuid);
            trans->Append(stmt);
        }

        // Delete all current quests
        stmt = CharacterDatabase.GetPreparedStatement(CHAR_DEL_CHAR_QUESTSTATUS);
        stmt->setUInt32(0, GUID_LOPART(guid));
        trans->Append(stmt);

        // Delete record of the faction old completed quests
        {
            std::ostringstream quests;
            ObjectMgr::QuestMap const& qTemplates = sObjectMgr->GetQuestTemplates();
            for (ObjectMgr::QuestMap::const_iterator iter = qTemplates.begin(); iter != qTemplates.end(); ++iter)
            {
                Quest *qinfo = iter->second;
                uint32 requiredRaces = qinfo->GetRequiredRaces();
                if (team == BG_TEAM_ALLIANCE)
                {
                    if (requiredRaces & RACEMASK_ALLIANCE)
                    {
                        quests << uint32(qinfo->GetQuestId());
                        quests << ',';
                    }
                }
                else // if (team == BG_TEAM_HORDE)
                {
                    if (requiredRaces & RACEMASK_HORDE)
                    {
                        quests << uint32(qinfo->GetQuestId());
                        quests << ',';
                    }
                }
            }

            std::string questsStr = quests.str();
            questsStr = questsStr.substr(0, questsStr.length() - 1);

            if (!questsStr.empty())
                trans->PAppend("DELETE FROM `character_queststatus_rewarded` WHERE guid='%u' AND quest IN (%s)", lowGuid, questsStr.c_str());
        }

        if (!sWorld->getBoolConfig(CONFIG_ALLOW_TWO_SIDE_INTERACTION_GUILD))
        {
            // Reset guild
            PreparedStatement* stmt = CharacterDatabase.GetPreparedStatement(CHAR_SEL_GUILD_MEMBER);

            stmt->setUInt32(0, lowGuid);

            PreparedQueryResult result = CharacterDatabase.Query(stmt);
            if (result)
                if (Guild* guild = sGuildMgr->GetGuildById((result->Fetch()[0]).GetUInt32()))
                    guild->DeleteMember(MAKE_NEW_GUID(lowGuid, 0, HIGHGUID_PLAYER));
        }

        if (!sWorld->getBoolConfig(CONFIG_ALLOW_TWO_SIDE_ADD_FRIEND))
        {
            // Delete Friend List
            PreparedStatement* stmt = CharacterDatabase.GetPreparedStatement(CHAR_DEL_CHAR_SOCIAL_BY_GUID);
            stmt->setUInt32(0, lowGuid);
            trans->Append(stmt);

            stmt = CharacterDatabase.GetPreparedStatement(CHAR_DEL_CHAR_SOCIAL_BY_FRIEND);
            stmt->setUInt32(0, lowGuid);
            trans->Append(stmt);

        }

        // Leave Arena Teams
        Player::LeaveAllArenaTeams(guid);

        // Reset homebind and position
        stmt = CharacterDatabase.GetPreparedStatement(CHAR_DEL_PLAYER_HOMEBIND);
        stmt->setUInt32(0, lowGuid);
        trans->Append(stmt);

        stmt = CharacterDatabase.GetPreparedStatement(CHAR_INS_PLAYER_HOMEBIND);
        stmt->setUInt32(0, lowGuid);
        if (team == BG_TEAM_ALLIANCE)
        {
            stmt->setUInt16(1, 0);
            stmt->setUInt16(2, 1519);
            stmt->setFloat (3, -8867.68f);
            stmt->setFloat (4, 673.373f);
            stmt->setFloat (5, 97.9034f);
            Player::SavePositionInDB(0, -8867.68f, 673.373f, 97.9034f, 0.0f, 1519, lowGuid);
        }
        else
        {
            stmt->setUInt16(1, 1);
            stmt->setUInt16(2, 1637);
            stmt->setFloat (3, 1633.33f);
            stmt->setFloat (4, -4439.11f);
            stmt->setFloat (5, 15.7588f);
            Player::SavePositionInDB(1, 1633.33f, -4439.11f, 15.7588f, 0.0f, 1637, lowGuid);
        }
        trans->Append(stmt);

        // Achievement conversion
        for (std::map<uint32, uint32>::const_iterator it = sObjectMgr->FactionChange_Achievements.begin(); it != sObjectMgr->FactionChange_Achievements.end(); ++it)
        {
            uint32 achiev_alliance = it->first;
            uint32 achiev_horde = it->second;

            PreparedStatement* stmt = CharacterDatabase.GetPreparedStatement(CHAR_DEL_CHAR_ACHIEVEMENT_BY_ACHIEVEMENT);
            stmt->setUInt16(0, uint16(team == BG_TEAM_ALLIANCE ? achiev_alliance : achiev_horde));
            stmt->setUInt32(1, lowGuid);
            trans->Append(stmt);

            stmt = CharacterDatabase.GetPreparedStatement(CHAR_UPD_CHAR_ACHIEVEMENT);
            stmt->setUInt16(0, uint16(team == BG_TEAM_ALLIANCE ? achiev_alliance : achiev_horde));
            stmt->setUInt16(1, uint16(team == BG_TEAM_ALLIANCE ? achiev_horde : achiev_alliance));
            stmt->setUInt32(2, lowGuid);
            trans->Append(stmt);
        }

        // Item conversion
        for (std::map<uint32, uint32>::const_iterator it = sObjectMgr->FactionChange_Items.begin(); it != sObjectMgr->FactionChange_Items.end(); ++it)
        {
            uint32 item_alliance = it->first;
            uint32 item_horde = it->second;

            PreparedStatement* stmt = CharacterDatabase.GetPreparedStatement(CHAR_UPD_CHAR_INVENTORY_FACTION_CHANGE);
            stmt->setUInt32(0, (team == BG_TEAM_ALLIANCE ? item_alliance : item_horde));
            stmt->setUInt32(1, (team == BG_TEAM_ALLIANCE ? item_horde : item_alliance));
            stmt->setUInt32(2, guid);
            trans->Append(stmt);
        }

        // Spell conversion
        for (std::map<uint32, uint32>::const_iterator it = sObjectMgr->FactionChange_Spells.begin(); it != sObjectMgr->FactionChange_Spells.end(); ++it)
        {
            uint32 spell_alliance = it->first;
            uint32 spell_horde = it->second;

            PreparedStatement* stmt = CharacterDatabase.GetPreparedStatement(CHAR_DEL_CHAR_SPELL_BY_SPELL);
            stmt->setUInt32(0, (team == BG_TEAM_ALLIANCE ? spell_alliance : spell_horde));
            stmt->setUInt32(1, lowGuid);
            trans->Append(stmt);

            stmt = CharacterDatabase.GetPreparedStatement(CHAR_UPD_CHAR_SPELL_FACTION_CHANGE);
            stmt->setUInt32(0, (team == BG_TEAM_ALLIANCE ? spell_alliance : spell_horde));
            stmt->setUInt32(1, (team == BG_TEAM_ALLIANCE ? spell_horde : spell_alliance));
            stmt->setUInt32(2, lowGuid);
            trans->Append(stmt);
        }

        // Reputation conversion
        for (std::map<uint32, uint32>::const_iterator it = sObjectMgr->FactionChange_Reputation.begin(); it != sObjectMgr->FactionChange_Reputation.end(); ++it)
        {
            uint32 reputation_alliance = it->first;
            uint32 reputation_horde = it->second;

            PreparedStatement* stmt = CharacterDatabase.GetPreparedStatement(CHAR_DEL_CHAR_REP_BY_FACTION);
            stmt->setUInt32(0, uint16(team == BG_TEAM_ALLIANCE ? reputation_alliance : reputation_horde));
            stmt->setUInt32(1, lowGuid);
            trans->Append(stmt);

            stmt = CharacterDatabase.GetPreparedStatement(CHAR_UPD_CHAR_REP_FACTION_CHANGE);
            stmt->setUInt16(0, uint16(team == BG_TEAM_ALLIANCE ? reputation_alliance : reputation_horde));
            stmt->setUInt16(1, uint16(team == BG_TEAM_ALLIANCE ? reputation_horde : reputation_alliance));
            stmt->setUInt32(2, lowGuid);
            trans->Append(stmt);
        }

        // Title conversion
        if (knownTitlesStr)
        {
<<<<<<< HEAD
            uint32 ktcount = 6;
            uint32 knownTitles[6];
=======
            const uint32 ktcount = KNOWN_TITLES_SIZE * 2;
            uint32 knownTitles[ktcount];
>>>>>>> 8ac05aff
            Tokens tokens(knownTitlesStr, ' ', ktcount);

            if (tokens.size() != ktcount)
                return;

            for (uint32 index = 0; index < ktcount; ++index)
                knownTitles[index] = atol(tokens[index]);

            for (std::map<uint32, uint32>::const_iterator it = sObjectMgr->FactionChange_Titles.begin(); it != sObjectMgr->FactionChange_Titles.end(); ++it)
            {
                uint32 title_alliance = it->first;
                uint32 title_horde = it->second;

                CharTitlesEntry const* atitleInfo = sCharTitlesStore.LookupEntry(title_alliance);
                CharTitlesEntry const* htitleInfo = sCharTitlesStore.LookupEntry(title_horde);
                // new team
                if (team == BG_TEAM_ALLIANCE)
                {
                    uint32 bitIndex = htitleInfo->bit_index;
                    uint32 index = bitIndex / 32;
                    uint32 old_flag = 1 << (bitIndex % 32);
                    uint32 new_flag = 1 << (atitleInfo->bit_index % 32);
                    if (knownTitles[index] & old_flag)
                    {
                        knownTitles[index] &= ~old_flag;
                        // use index of the new title
                        knownTitles[atitleInfo->bit_index / 32] |= new_flag;
                    }
                }
                else
                {
                    uint32 bitIndex = atitleInfo->bit_index;
                    uint32 index = bitIndex / 32;
                    uint32 old_flag = 1 << (bitIndex % 32);
                    uint32 new_flag = 1 << (htitleInfo->bit_index % 32);
                    if (knownTitles[index] & old_flag)
                    {
                        knownTitles[index] &= ~old_flag;
                        // use index of the new title
                        knownTitles[htitleInfo->bit_index / 32] |= new_flag;
                    }
                }

                std::ostringstream ss;
<<<<<<< HEAD
                for (uint32 index = 0; index < 6; ++index)
=======
                for (uint32 index = 0; index < ktcount; ++index)
>>>>>>> 8ac05aff
                    ss << knownTitles[index] << ' ';

                PreparedStatement* stmt = CharacterDatabase.GetPreparedStatement(CHAR_UPD_CHAR_TITLES_FACTION_CHANGE);
                stmt->setString(0, ss.str().c_str());
                stmt->setUInt32(1, lowGuid);
                trans->Append(stmt);

<<<<<<< HEAD
=======
                // unset any currently chosen title
>>>>>>> 8ac05aff
                stmt = CharacterDatabase.GetPreparedStatement(CHAR_RES_CHAR_TITLES_FACTION_CHANGE);
                stmt->setUInt32(0, lowGuid);
                trans->Append(stmt);
            }
        }
    }

    CharacterDatabase.CommitTransaction(trans);

    std::string IP_str = GetRemoteAddress();
    sLog->outDebug(LOG_FILTER_UNITS, "Account: %d (IP: %s), Character guid: %u Change Race/Faction to: %s", GetAccountId(), IP_str.c_str(), lowGuid, newname.c_str());

    WorldPacket data(SMSG_CHAR_FACTION_CHANGE, 1 + 8 + (newname.size() + 1) + 1 + 1 + 1 + 1 + 1 + 1 + 1);
    data << uint8(RESPONSE_SUCCESS);
    data << uint64(guid);
    data << newname;
    data << uint8(gender);
    data << uint8(skin);
    data << uint8(face);
    data << uint8(hairStyle);
    data << uint8(hairColor);
    data << uint8(facialHair);
    data << uint8(race);
    SendPacket(&data);
}<|MERGE_RESOLUTION|>--- conflicted
+++ resolved
@@ -1644,11 +1644,7 @@
     uint32 level = uint32(fields[1].GetUInt8());
     uint32 at_loginFlags = fields[2].GetUInt16();
     uint32 used_loginFlag = ((recv_data.GetOpcode() == CMSG_CHAR_RACE_CHANGE) ? AT_LOGIN_CHANGE_RACE : AT_LOGIN_CHANGE_FACTION);
-<<<<<<< HEAD
-    const char *knownTitlesStr = fields[3].GetCString();
-=======
     char const* knownTitlesStr = fields[3].GetCString();
->>>>>>> 8ac05aff
 
     if (!sObjectMgr->GetPlayerInfo(race, playerClass))
     {
@@ -2023,13 +2019,8 @@
         // Title conversion
         if (knownTitlesStr)
         {
-<<<<<<< HEAD
-            uint32 ktcount = 6;
-            uint32 knownTitles[6];
-=======
             const uint32 ktcount = KNOWN_TITLES_SIZE * 2;
             uint32 knownTitles[ktcount];
->>>>>>> 8ac05aff
             Tokens tokens(knownTitlesStr, ' ', ktcount);
 
             if (tokens.size() != ktcount)
@@ -2074,11 +2065,7 @@
                 }
 
                 std::ostringstream ss;
-<<<<<<< HEAD
-                for (uint32 index = 0; index < 6; ++index)
-=======
                 for (uint32 index = 0; index < ktcount; ++index)
->>>>>>> 8ac05aff
                     ss << knownTitles[index] << ' ';
 
                 PreparedStatement* stmt = CharacterDatabase.GetPreparedStatement(CHAR_UPD_CHAR_TITLES_FACTION_CHANGE);
@@ -2086,10 +2073,7 @@
                 stmt->setUInt32(1, lowGuid);
                 trans->Append(stmt);
 
-<<<<<<< HEAD
-=======
                 // unset any currently chosen title
->>>>>>> 8ac05aff
                 stmt = CharacterDatabase.GetPreparedStatement(CHAR_RES_CHAR_TITLES_FACTION_CHANGE);
                 stmt->setUInt32(0, lowGuid);
                 trans->Append(stmt);
