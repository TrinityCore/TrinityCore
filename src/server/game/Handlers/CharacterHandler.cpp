--- conflicted
+++ resolved
@@ -949,20 +949,9 @@
     data.FlushBits();
     for (uint32 i = 0; i < hotfix.size(); ++i)
     {
-<<<<<<< HEAD
         data << uint32(hotfix[i].Type);
         data << uint32(hotfix[i].Timestamp);
         data << uint32(hotfix[i].Entry);
-=======
-        if (Guild* guild = sGuildMgr->GetGuildById(pCurrChar->GetGuildId()))
-            guild->SendLoginInfo(this);
-        else
-        {
-            // remove wrong guild data
-            sLog->outError(LOG_FILTER_NETWORKIO, "Player %s (GUID: %u) marked as member of not existing guild (id: %u), removing guild membership for player.", pCurrChar->GetName().c_str(), pCurrChar->GetGUIDLow(), pCurrChar->GetGuildId());
-            pCurrChar->SetInGuild(0);
-        }
->>>>>>> cd8e9dfb
     }
     SendPacket(&data);
 
@@ -996,8 +985,7 @@
     }
 
     sObjectAccessor->AddObject(pCurrChar);
-<<<<<<< HEAD
-    //sLog->outDebug(LOG_FILTER_GENERAL, "Player %s added to Map.", pCurrChar->GetName());
+    //sLog->outDebug("Player %s added to Map.", pCurrChar->GetName().c_str());
 
     if (pCurrChar->GetGuildId() != 0)
     {
@@ -1006,13 +994,10 @@
         else
         {
             // remove wrong guild data
-            sLog->outError(LOG_FILTER_GENERAL, "Player %s (GUID: %u) marked as member of not existing guild (id: %u), removing guild membership for player.", pCurrChar->GetName(), pCurrChar->GetGUIDLow(), pCurrChar->GetGuildId());
+            sLog->outError(LOG_FILTER_GENERAL, "Player %s (GUID: %u) marked as member of not existing guild (id: %u), removing guild membership for player.", pCurrChar->GetName().c_str(), pCurrChar->GetGUIDLow(), pCurrChar->GetGuildId());
             pCurrChar->SetInGuild(0);
         }
     }
-=======
-    //sLog->outDebug("Player %s added to Map.", pCurrChar->GetName().c_str());
->>>>>>> cd8e9dfb
 
     pCurrChar->SendInitialPacketsAfterAddToMap();
 
@@ -1175,25 +1160,15 @@
 
 void WorldSession::HandleShowingHelmOpcode(WorldPacket& recvData)
 {
-<<<<<<< HEAD
-    sLog->outDebug(LOG_FILTER_NETWORKIO, "CMSG_SHOWING_HELM for %s", _player->GetName());
+    sLog->outDebug(LOG_FILTER_NETWORKIO, "CMSG_SHOWING_HELM for %s", _player->GetName().c_str());
     recvData.read_skip<uint8>(); // unknown, bool?
-=======
-    sLog->outDebug(LOG_FILTER_NETWORKIO, "CMSG_SHOWING_HELM for %s", _player->GetName().c_str());
-    recv_data.read_skip<uint8>(); // unknown, bool?
->>>>>>> cd8e9dfb
     _player->ToggleFlag(PLAYER_FLAGS, PLAYER_FLAGS_HIDE_HELM);
 }
 
 void WorldSession::HandleShowingCloakOpcode(WorldPacket& recvData)
 {
-<<<<<<< HEAD
-    sLog->outDebug(LOG_FILTER_NETWORKIO, "CMSG_SHOWING_CLOAK for %s", _player->GetName());
+    sLog->outDebug(LOG_FILTER_NETWORKIO, "CMSG_SHOWING_CLOAK for %s", _player->GetName().c_str());
     recvData.read_skip<uint8>(); // unknown, bool?
-=======
-    sLog->outDebug(LOG_FILTER_NETWORKIO, "CMSG_SHOWING_CLOAK for %s", _player->GetName().c_str());
-    recv_data.read_skip<uint8>(); // unknown, bool?
->>>>>>> cd8e9dfb
     _player->ToggleFlag(PLAYER_FLAGS, PLAYER_FLAGS_HIDE_CLOAK);
 }
 
@@ -1835,71 +1810,12 @@
 
     if (oldRace != race)
     {
-<<<<<<< HEAD
-        case RACE_ORC:
-        case RACE_GOBLIN:
-        case RACE_TAUREN:
-        case RACE_UNDEAD_PLAYER:
-        case RACE_TROLL:
-        case RACE_BLOODELF:
-            team = TEAM_HORDE;
-            break;
-        default:
-            break;
-    }
-
-    // Switch Languages
-    // delete all languages first
-    stmt = CharacterDatabase.GetPreparedStatement(CHAR_DEL_CHAR_SKILL_LANGUAGES);
-    stmt->setUInt32(0, lowGuid);
-    trans->Append(stmt);
-
-    // Now add them back
-    stmt = CharacterDatabase.GetPreparedStatement(CHAR_INS_CHAR_SKILL_LANGUAGE);
-    stmt->setUInt32(0, lowGuid);
-
-    // Faction specific languages
-    if (team == TEAM_HORDE)
-        stmt->setUInt16(1, 109);
-    else
-        stmt->setUInt16(1, 98);
-
-    trans->Append(stmt);
-
-    // Race specific languages
-    if (race != RACE_ORC && race != RACE_HUMAN)
-    {
-        stmt = CharacterDatabase.GetPreparedStatement(CHAR_INS_CHAR_SKILL_LANGUAGE);
-        stmt->setUInt32(0, lowGuid);
-=======
         TeamId team = TEAM_ALLIANCE;
->>>>>>> cd8e9dfb
 
         // Search each faction is targeted
         switch (race)
         {
-<<<<<<< HEAD
-            case RACE_DWARF:
-                stmt->setUInt16(1, 111);
-                break;
-            case RACE_DRAENEI:
-                stmt->setUInt16(1, 759);
-                break;
-            case RACE_GNOME:
-                stmt->setUInt16(1, 313);
-                break;
-            case RACE_NIGHTELF:
-                stmt->setUInt16(1, 113);
-                break;
-            case RACE_WORGEN:
-                stmt->setUInt16(1, 791);
-                break;
-            case RACE_UNDEAD_PLAYER:
-                stmt->setUInt16(1, 673);
-                break;
-=======
             case RACE_ORC:
->>>>>>> cd8e9dfb
             case RACE_TAUREN:
             case RACE_UNDEAD_PLAYER:
             case RACE_TROLL:
@@ -1908,9 +1824,6 @@
                 break;
             default:
                 break;
-            case RACE_GOBLIN:
-                stmt->setUInt16(1, 792);
-                break;
         }
 
         // Switch Languages
@@ -1919,15 +1832,8 @@
         stmt->setUInt32(0, lowGuid);
         trans->Append(stmt);
 
-<<<<<<< HEAD
-    if (recvData.GetOpcode() == CMSG_CHAR_FACTION_CHANGE)
-    {
-        // Delete all Flypaths
-        PreparedStatement* stmt = CharacterDatabase.GetPreparedStatement(CHAR_UPD_CHAR_TAXI_PATH);
-=======
         // Now add them back
         stmt = CharacterDatabase.GetPreparedStatement(CHAR_INS_CHAR_SKILL_LANGUAGE);
->>>>>>> cd8e9dfb
         stmt->setUInt32(0, lowGuid);
 
         // Faction specific languages
@@ -1975,7 +1881,7 @@
             trans->Append(stmt);
         }
 
-        if (recv_data.GetOpcode() == CMSG_CHAR_FACTION_CHANGE)
+        if (recvData.GetOpcode() == CMSG_CHAR_FACTION_CHANGE)
         {
             // Delete all Flypaths
             PreparedStatement* stmt = CharacterDatabase.GetPreparedStatement(CHAR_UPD_CHAR_TAXI_PATH);
