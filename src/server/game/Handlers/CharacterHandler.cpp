/*
 * Copyright (C) 2008-2014 TrinityCore <http://www.trinitycore.org/>
 * Copyright (C) 2005-2009 MaNGOS <http://getmangos.com/>
 *
 * This program is free software; you can redistribute it and/or modify it
 * under the terms of the GNU General Public License as published by the
 * Free Software Foundation; either version 2 of the License, or (at your
 * option) any later version.
 *
 * This program is distributed in the hope that it will be useful, but WITHOUT
 * ANY WARRANTY; without even the implied warranty of MERCHANTABILITY or
 * FITNESS FOR A PARTICULAR PURPOSE. See the GNU General Public License for
 * more details.
 *
 * You should have received a copy of the GNU General Public License along
 * with this program. If not, see <http://www.gnu.org/licenses/>.
 */

#include "AccountMgr.h"
#include "ArenaTeam.h"
#include "ArenaTeamMgr.h"
#include "Battleground.h"
#include "CalendarMgr.h"
#include "Chat.h"
#include "Common.h"
#include "DatabaseEnv.h"
#include "Group.h"
#include "Guild.h"
#include "GuildFinderMgr.h"
#include "GuildMgr.h"
#include "Language.h"
#include "LFGMgr.h"
#include "Log.h"
#include "ObjectAccessor.h"
#include "ObjectMgr.h"
#include "Opcodes.h"
#include "Pet.h"
#include "PlayerDump.h"
#include "Player.h"
#include "ReputationMgr.h"
#include "ScriptMgr.h"
#include "SharedDefines.h"
#include "SocialMgr.h"
#include "SystemConfig.h"
#include "UpdateMask.h"
#include "Util.h"
#include "World.h"
#include "WorldPacket.h"
#include "WorldSession.h"
#include "BattlenetServerManager.h"

class LoginQueryHolder : public SQLQueryHolder
{
    private:
        uint32 m_accountId;
        ObjectGuid m_guid;
    public:
        LoginQueryHolder(uint32 accountId, ObjectGuid guid)
            : m_accountId(accountId), m_guid(guid) { }
        ObjectGuid GetGuid() const { return m_guid; }
        uint32 GetAccountId() const { return m_accountId; }
        bool Initialize();
};

bool LoginQueryHolder::Initialize()
{
    SetSize(MAX_PLAYER_LOGIN_QUERY);

    bool res = true;
    uint32 lowGuid = m_guid.GetCounter();

    PreparedStatement* stmt = CharacterDatabase.GetPreparedStatement(CHAR_SEL_CHARACTER);
    stmt->setUInt32(0, lowGuid);
    res &= SetPreparedQuery(PLAYER_LOGIN_QUERY_LOAD_FROM, stmt);

    stmt = CharacterDatabase.GetPreparedStatement(CHAR_SEL_GROUP_MEMBER);
    stmt->setUInt32(0, lowGuid);
    res &= SetPreparedQuery(PLAYER_LOGIN_QUERY_LOAD_GROUP, stmt);

    stmt = CharacterDatabase.GetPreparedStatement(CHAR_SEL_CHARACTER_INSTANCE);
    stmt->setUInt32(0, lowGuid);
    res &= SetPreparedQuery(PLAYER_LOGIN_QUERY_LOAD_BOUND_INSTANCES, stmt);

    stmt = CharacterDatabase.GetPreparedStatement(CHAR_SEL_CHARACTER_AURAS);
    stmt->setUInt32(0, lowGuid);
    res &= SetPreparedQuery(PLAYER_LOGIN_QUERY_LOAD_AURAS, stmt);

    stmt = CharacterDatabase.GetPreparedStatement(CHAR_SEL_CHARACTER_SPELL);
    stmt->setUInt32(0, lowGuid);
    res &= SetPreparedQuery(PLAYER_LOGIN_QUERY_LOAD_SPELLS, stmt);

    stmt = CharacterDatabase.GetPreparedStatement(CHAR_SEL_CHARACTER_QUESTSTATUS);
    stmt->setUInt32(0, lowGuid);
    res &= SetPreparedQuery(PLAYER_LOGIN_QUERY_LOAD_QUEST_STATUS, stmt);

    stmt = CharacterDatabase.GetPreparedStatement(CHAR_SEL_CHARACTER_QUESTSTATUS_DAILY);
    stmt->setUInt32(0, lowGuid);
    res &= SetPreparedQuery(PLAYER_LOGIN_QUERY_LOAD_DAILY_QUEST_STATUS, stmt);

    stmt = CharacterDatabase.GetPreparedStatement(CHAR_SEL_CHARACTER_QUESTSTATUS_WEEKLY);
    stmt->setUInt32(0, lowGuid);
    res &= SetPreparedQuery(PLAYER_LOGIN_QUERY_LOAD_WEEKLY_QUEST_STATUS, stmt);

    stmt = CharacterDatabase.GetPreparedStatement(CHAR_SEL_CHARACTER_QUESTSTATUS_MONTHLY);
    stmt->setUInt32(0, lowGuid);
    res &= SetPreparedQuery(PLAYER_LOGIN_QUERY_LOAD_MONTHLY_QUEST_STATUS, stmt);

    stmt = CharacterDatabase.GetPreparedStatement(CHAR_SEL_CHARACTER_QUESTSTATUS_SEASONAL);
    stmt->setUInt32(0, lowGuid);
    res &= SetPreparedQuery(PLAYER_LOGIN_QUERY_LOAD_SEASONAL_QUEST_STATUS, stmt);

    stmt = CharacterDatabase.GetPreparedStatement(CHAR_SEL_CHARACTER_REPUTATION);
    stmt->setUInt32(0, lowGuid);
    res &= SetPreparedQuery(PLAYER_LOGIN_QUERY_LOAD_REPUTATION, stmt);

    stmt = CharacterDatabase.GetPreparedStatement(CHAR_SEL_CHARACTER_INVENTORY);
    stmt->setUInt32(0, lowGuid);
    res &= SetPreparedQuery(PLAYER_LOGIN_QUERY_LOAD_INVENTORY, stmt);

    stmt = CharacterDatabase.GetPreparedStatement(CHAR_SEL_CHAR_VOID_STORAGE);
    stmt->setUInt32(0, lowGuid);
    res &= SetPreparedQuery(PLAYER_LOGIN_QUERY_LOAD_VOID_STORAGE, stmt);

    stmt = CharacterDatabase.GetPreparedStatement(CHAR_SEL_CHARACTER_ACTIONS);
    stmt->setUInt32(0, lowGuid);
    res &= SetPreparedQuery(PLAYER_LOGIN_QUERY_LOAD_ACTIONS, stmt);

    stmt = CharacterDatabase.GetPreparedStatement(CHAR_SEL_CHARACTER_MAILCOUNT);
    stmt->setUInt32(0, lowGuid);
    stmt->setUInt64(1, uint64(time(NULL)));
    res &= SetPreparedQuery(PLAYER_LOGIN_QUERY_LOAD_MAIL_COUNT, stmt);

    stmt = CharacterDatabase.GetPreparedStatement(CHAR_SEL_CHARACTER_MAILDATE);
    stmt->setUInt32(0, lowGuid);
    res &= SetPreparedQuery(PLAYER_LOGIN_QUERY_LOAD_MAIL_DATE, stmt);

    stmt = CharacterDatabase.GetPreparedStatement(CHAR_SEL_CHARACTER_SOCIALLIST);
    stmt->setUInt32(0, lowGuid);
    res &= SetPreparedQuery(PLAYER_LOGIN_QUERY_LOAD_SOCIAL_LIST, stmt);

    stmt = CharacterDatabase.GetPreparedStatement(CHAR_SEL_CHARACTER_HOMEBIND);
    stmt->setUInt32(0, lowGuid);
    res &= SetPreparedQuery(PLAYER_LOGIN_QUERY_LOAD_HOME_BIND, stmt);

    stmt = CharacterDatabase.GetPreparedStatement(CHAR_SEL_CHARACTER_SPELLCOOLDOWNS);
    stmt->setUInt32(0, lowGuid);
    res &= SetPreparedQuery(PLAYER_LOGIN_QUERY_LOAD_SPELL_COOLDOWNS, stmt);

    if (sWorld->getBoolConfig(CONFIG_DECLINED_NAMES_USED))
    {
        stmt = CharacterDatabase.GetPreparedStatement(CHAR_SEL_CHARACTER_DECLINEDNAMES);
        stmt->setUInt32(0, lowGuid);
        res &= SetPreparedQuery(PLAYER_LOGIN_QUERY_LOAD_DECLINED_NAMES, stmt);
    }

    stmt = CharacterDatabase.GetPreparedStatement(CHAR_SEL_GUILD_MEMBER);
    stmt->setUInt32(0, lowGuid);
    res &= SetPreparedQuery(PLAYER_LOGIN_QUERY_LOAD_GUILD, stmt);

    stmt = CharacterDatabase.GetPreparedStatement(CHAR_SEL_CHARACTER_ARENAINFO);
    stmt->setUInt32(0, lowGuid);
    res &= SetPreparedQuery(PLAYER_LOGIN_QUERY_LOAD_ARENA_INFO, stmt);

    stmt = CharacterDatabase.GetPreparedStatement(CHAR_SEL_CHARACTER_ACHIEVEMENTS);
    stmt->setUInt32(0, lowGuid);
    res &= SetPreparedQuery(PLAYER_LOGIN_QUERY_LOAD_ACHIEVEMENTS, stmt);

    stmt = CharacterDatabase.GetPreparedStatement(CHAR_SEL_CHARACTER_CRITERIAPROGRESS);
    stmt->setUInt32(0, lowGuid);
    res &= SetPreparedQuery(PLAYER_LOGIN_QUERY_LOAD_CRITERIA_PROGRESS, stmt);

    stmt = CharacterDatabase.GetPreparedStatement(CHAR_SEL_CHARACTER_EQUIPMENTSETS);
    stmt->setUInt32(0, lowGuid);
    res &= SetPreparedQuery(PLAYER_LOGIN_QUERY_LOAD_EQUIPMENT_SETS, stmt);

    stmt = CharacterDatabase.GetPreparedStatement(CHAR_SEL_CHAR_CUF_PROFILES);
    stmt->setUInt32(0, lowGuid);
    res &= SetPreparedQuery(PLAYER_LOGIN_QUERY_LOAD_CUF_PROFILES, stmt);

    stmt = CharacterDatabase.GetPreparedStatement(CHAR_SEL_CHARACTER_BGDATA);
    stmt->setUInt32(0, lowGuid);
    res &= SetPreparedQuery(PLAYER_LOGIN_QUERY_LOAD_BG_DATA, stmt);

    stmt = CharacterDatabase.GetPreparedStatement(CHAR_SEL_CHARACTER_GLYPHS);
    stmt->setUInt32(0, lowGuid);
    res &= SetPreparedQuery(PLAYER_LOGIN_QUERY_LOAD_GLYPHS, stmt);

    stmt = CharacterDatabase.GetPreparedStatement(CHAR_SEL_CHARACTER_TALENTS);
    stmt->setUInt32(0, lowGuid);
    res &= SetPreparedQuery(PLAYER_LOGIN_QUERY_LOAD_TALENTS, stmt);

    stmt = CharacterDatabase.GetPreparedStatement(CHAR_SEL_PLAYER_ACCOUNT_DATA);
    stmt->setUInt32(0, lowGuid);
    res &= SetPreparedQuery(PLAYER_LOGIN_QUERY_LOAD_ACCOUNT_DATA, stmt);

    stmt = CharacterDatabase.GetPreparedStatement(CHAR_SEL_CHARACTER_SKILLS);
    stmt->setUInt32(0, lowGuid);
    res &= SetPreparedQuery(PLAYER_LOGIN_QUERY_LOAD_SKILLS, stmt);

    stmt = CharacterDatabase.GetPreparedStatement(CHAR_SEL_CHARACTER_RANDOMBG);
    stmt->setUInt32(0, lowGuid);
    res &= SetPreparedQuery(PLAYER_LOGIN_QUERY_LOAD_RANDOM_BG, stmt);

    stmt = CharacterDatabase.GetPreparedStatement(CHAR_SEL_CHARACTER_BANNED);
    stmt->setUInt32(0, lowGuid);
    res &= SetPreparedQuery(PLAYER_LOGIN_QUERY_LOAD_BANNED, stmt);

    stmt = CharacterDatabase.GetPreparedStatement(CHAR_SEL_CHARACTER_QUESTSTATUSREW);
    stmt->setUInt32(0, lowGuid);
    res &= SetPreparedQuery(PLAYER_LOGIN_QUERY_LOAD_QUEST_STATUS_REW, stmt);

    stmt = CharacterDatabase.GetPreparedStatement(CHAR_SEL_ACCOUNT_INSTANCELOCKTIMES);
    stmt->setUInt32(0, m_accountId);
    res &= SetPreparedQuery(PLAYER_LOGIN_QUERY_LOAD_INSTANCE_LOCK_TIMES, stmt);

    stmt = CharacterDatabase.GetPreparedStatement(CHAR_SEL_PLAYER_CURRENCY);
    stmt->setUInt32(0, lowGuid);
    res &= SetPreparedQuery(PLAYER_LOGIN_QUERY_LOAD_CURRENCY, stmt);

    return res;
}

void WorldSession::HandleCharEnum(PreparedQueryResult result)
{
    uint32 charCount = 0;
    WorldPacket data(SMSG_CHAR_ENUM);
    data.WriteBit(1); // Success
    data.WriteBit(0); // IsDeleted (used for character undelete list)

    if (result)
    {
        _legitCharacters.clear();

        charCount = uint32(result->GetRowCount());
        data.reserve(charCount * 450); // Guessed

        do
        {
            ObjectGuid guid(HIGHGUID_PLAYER, (*result)[0].GetUInt32());

            TC_LOG_INFO("network", "Loading char guid %s from account %u.", guid.ToString().c_str(), GetAccountId());

            Player::BuildEnumData(result, &data);

            // Do not allow banned characters to log in
            if (!(*result)[20].GetUInt32())
                _legitCharacters.insert(guid);

            if (!sWorld->HasCharacterNameData(guid)) // This can happen if characters are inserted into the database manually. Core hasn't loaded name data yet.
                sWorld->AddCharacterNameData(guid, (*result)[1].GetString(), (*result)[4].GetUInt8(), (*result)[2].GetUInt8(), (*result)[3].GetUInt8(), (*result)[7].GetUInt8());
        } while (result->NextRow());
    }
    else
        data << uint32(0); // CharCount

    data << uint32(0); // FactionChangeRestrictions
    SendPacket(&data);
}

void WorldSession::HandleCharEnumOpcode(WorldPacket& /*recvData*/)
{
    // remove expired bans
    PreparedStatement* stmt = CharacterDatabase.GetPreparedStatement(CHAR_DEL_EXPIRED_BANS);
    CharacterDatabase.Execute(stmt);

    /// get all the data necessary for loading all characters (along with their pets) on the account

    if (sWorld->getBoolConfig(CONFIG_DECLINED_NAMES_USED))
        stmt = CharacterDatabase.GetPreparedStatement(CHAR_SEL_ENUM_DECLINED_NAME);
    else
        stmt = CharacterDatabase.GetPreparedStatement(CHAR_SEL_ENUM);

    stmt->setUInt8(0, PET_SAVE_AS_CURRENT);
    stmt->setUInt32(1, GetAccountId());

    _charEnumCallback = CharacterDatabase.AsyncQuery(stmt);
}

void WorldSession::HandleCharCreateOpcode(WorldPacket& recvData)
{
<<<<<<< HEAD
    uint8 playerRace, playerClass, gender, skin, face, hairStyle, hairColor, facialHair, outfitId;

    uint32 nameLength = recvData.ReadBits(6);
    bool hasTempalte = recvData.ReadBit();

    recvData >> playerRace >> playerClass >> gender >> skin;
    recvData >> face >> hairStyle >> hairColor >> facialHair >> outfitId;

    std::string name = recvData.ReadString(nameLength);

    if (hasTempalte)
        recvData.read_skip<uint32>(); // Template from SMSG_AUTH_RESPONSE

    WorldPacket data(SMSG_CHAR_CREATE, 1);                  // returned with diff.values in all cases
=======
    CharacterCreateInfo createInfo;

    recvData >> createInfo.Name
             >> createInfo.Race
             >> createInfo.Class
             >> createInfo.Gender
             >> createInfo.Skin
             >> createInfo.Face
             >> createInfo.HairStyle
             >> createInfo.HairColor
             >> createInfo.FacialHair
             >> createInfo.OutfitId;
>>>>>>> 53725517

    if (!HasPermission(rbac::RBAC_PERM_SKIP_CHECK_CHARACTER_CREATION_TEAMMASK))
    {
        if (uint32 mask = sWorld->getIntConfig(CONFIG_CHARACTER_CREATING_DISABLED))
        {
            bool disabled = false;

<<<<<<< HEAD
            uint32 team = Player::TeamForRace(playerRace);
            switch (team)
=======
            switch (Player::TeamForRace(createInfo.Race))
>>>>>>> 53725517
            {
                case ALLIANCE:
                    disabled = (mask & (1 << 0)) != 0;
                    break;
                case HORDE:
                    disabled = (mask & (1 << 1)) != 0;
                    break;
            }

            if (disabled)
            {
                SendCharCreate(CHAR_CREATE_DISABLED);
                return;
            }
        }
    }

<<<<<<< HEAD
    ChrClassesEntry const* classEntry = sChrClassesStore.LookupEntry(playerClass);
    if (!classEntry)
    {
        data << uint8(CHAR_CREATE_FAILED);
        SendPacket(&data);
        TC_LOG_ERROR("network", "Class (%u) not found in DBC while creating new char for account (ID: %u): wrong DBC files or cheater?", playerClass, GetAccountId());
        return;
    }

    ChrRacesEntry const* raceEntry = sChrRacesStore.LookupEntry(playerRace);
    if (!raceEntry)
    {
        data << uint8(CHAR_CREATE_FAILED);
        SendPacket(&data);
        TC_LOG_ERROR("network", "Race (%u) not found in DBC while creating new char for account (ID: %u): wrong DBC files or cheater?", playerRace, GetAccountId());
=======
    ChrClassesEntry const* classEntry = sChrClassesStore.LookupEntry(createInfo.Class);
    if (!classEntry)
    {
        TC_LOG_ERROR("network", "Class (%u) not found in DBC while creating new char for account (ID: %u): wrong DBC files or cheater?", createInfo.Class, GetAccountId());
        SendCharCreate(CHAR_CREATE_FAILED);
        return;
    }

    ChrRacesEntry const* raceEntry = sChrRacesStore.LookupEntry(createInfo.Race);
    if (!raceEntry)
    {
        TC_LOG_ERROR("network", "Race (%u) not found in DBC while creating new char for account (ID: %u): wrong DBC files or cheater?", createInfo.Race, GetAccountId());
        SendCharCreate(CHAR_CREATE_FAILED);
>>>>>>> 53725517
        return;
    }

    // prevent character creating Expansion race without Expansion account
    if (raceEntry->expansion > Expansion())
    {
<<<<<<< HEAD
        data << uint8(CHAR_CREATE_EXPANSION);
        TC_LOG_ERROR("network", "Expansion %u account:[%d] tried to Create character with expansion %u race (%u)", Expansion(), GetAccountId(), raceEntry->expansion, playerRace);
        SendPacket(&data);
=======
        TC_LOG_ERROR("network", "Expansion %u account:[%d] tried to Create character with expansion %u race (%u)", Expansion(), GetAccountId(), raceEntry->expansion, createInfo.Race);
        SendCharCreate(CHAR_CREATE_EXPANSION);
>>>>>>> 53725517
        return;
    }

    // prevent character creating Expansion class without Expansion account
    if (classEntry->expansion > Expansion())
    {
<<<<<<< HEAD
        data << uint8(CHAR_CREATE_EXPANSION_CLASS);
        TC_LOG_ERROR("network", "Expansion %u account:[%d] tried to Create character with expansion %u class (%u)", Expansion(), GetAccountId(), classEntry->expansion, playerClass);
        SendPacket(&data);
=======
        TC_LOG_ERROR("network", "Expansion %u account:[%d] tried to Create character with expansion %u class (%u)", Expansion(), GetAccountId(), classEntry->expansion, createInfo.Class);
        SendCharCreate(CHAR_CREATE_EXPANSION_CLASS);
>>>>>>> 53725517
        return;
    }

    if (!HasPermission(rbac::RBAC_PERM_SKIP_CHECK_CHARACTER_CREATION_RACEMASK))
    {
        uint32 raceMaskDisabled = sWorld->getIntConfig(CONFIG_CHARACTER_CREATING_DISABLED_RACEMASK);
<<<<<<< HEAD
        if ((1 << (playerRace - 1)) & raceMaskDisabled)
=======
        if ((1 << (createInfo.Race - 1)) & raceMaskDisabled)
>>>>>>> 53725517
        {
            SendCharCreate(CHAR_CREATE_DISABLED);
            return;
        }
    }

    if (!HasPermission(rbac::RBAC_PERM_SKIP_CHECK_CHARACTER_CREATION_CLASSMASK))
    {
        uint32 classMaskDisabled = sWorld->getIntConfig(CONFIG_CHARACTER_CREATING_DISABLED_CLASSMASK);
<<<<<<< HEAD
        if ((1 << (playerClass - 1)) & classMaskDisabled)
=======
        if ((1 << (createInfo.Class - 1)) & classMaskDisabled)
>>>>>>> 53725517
        {
            SendCharCreate(CHAR_CREATE_DISABLED);
            return;
        }
    }

    // prevent character creating with invalid name
    if (!normalizePlayerName(createInfo.Name))
    {
        TC_LOG_ERROR("network", "Account:[%d] but tried to Create character with empty [name] ", GetAccountId());
        SendCharCreate(CHAR_NAME_NO_NAME);
        return;
    }

    // check name limitations
    ResponseCodes res = ObjectMgr::CheckPlayerName(createInfo.Name, true);
    if (res != CHAR_NAME_SUCCESS)
    {
        SendCharCreate(res);
        return;
    }

    if (!HasPermission(rbac::RBAC_PERM_SKIP_CHECK_CHARACTER_CREATION_RESERVEDNAME) && sObjectMgr->IsReservedName(createInfo.Name))
    {
        SendCharCreate(CHAR_NAME_RESERVED);
        return;
    }

<<<<<<< HEAD
    if (playerClass == CLASS_DEATH_KNIGHT && !HasPermission(rbac::RBAC_PERM_SKIP_CHECK_CHARACTER_CREATION_HEROIC_CHARACTER))
=======
    if (createInfo.Class == CLASS_DEATH_KNIGHT && !HasPermission(rbac::RBAC_PERM_SKIP_CHECK_CHARACTER_CREATION_HEROIC_CHARACTER))
>>>>>>> 53725517
    {
        // speedup check for heroic class disabled case
        uint32 heroic_free_slots = sWorld->getIntConfig(CONFIG_HEROIC_CHARACTERS_PER_REALM);
        if (heroic_free_slots == 0)
        {
            SendCharCreate(CHAR_CREATE_UNIQUE_CLASS_LIMIT);
            return;
        }

        // speedup check for heroic class disabled case
        uint32 req_level_for_heroic = sWorld->getIntConfig(CONFIG_CHARACTER_CREATING_MIN_LEVEL_FOR_HEROIC_CHARACTER);
        if (req_level_for_heroic > sWorld->getIntConfig(CONFIG_MAX_PLAYER_LEVEL))
        {
            SendCharCreate(CHAR_CREATE_LEVEL_REQUIREMENT);
            return;
        }
    }

<<<<<<< HEAD
    delete _charCreateCallback.GetParam();  // Delete existing if any, to make the callback chain reset to stage 0
    _charCreateCallback.SetParam(new CharacterCreateInfo(name, playerRace, playerClass, gender, skin, face, hairStyle, hairColor, facialHair, outfitId, recvData));
=======
>>>>>>> 53725517
    PreparedStatement* stmt = CharacterDatabase.GetPreparedStatement(CHAR_SEL_CHECK_NAME);
    stmt->setString(0, createInfo.Name);

    delete _charCreateCallback.GetParam(); // Delete existing if any, to make the callback chain reset to stage 0
    _charCreateCallback.SetParam(new CharacterCreateInfo(std::move(createInfo)));
    _charCreateCallback.SetFutureResult(CharacterDatabase.AsyncQuery(stmt));
}

void WorldSession::HandleCharCreateCallback(PreparedQueryResult result, CharacterCreateInfo* createInfo)
{
    /** This is a series of callbacks executed consecutively as a result from the database becomes available.
        This is much more efficient than synchronous requests on packet handler, and much less DoS prone.
        It also prevents data syncrhonisation errors.
    */
    switch (_charCreateCallback.GetStage())
    {
        case 0:
        {
            if (result)
            {
                SendCharCreate(CHAR_CREATE_NAME_IN_USE);
                delete createInfo;
                _charCreateCallback.Reset();
                return;
            }

            ASSERT(_charCreateCallback.GetParam() == createInfo);

            PreparedStatement* stmt = LoginDatabase.GetPreparedStatement(LOGIN_SEL_SUM_REALM_CHARACTERS);
            stmt->setUInt32(0, GetAccountId());

            _charCreateCallback.FreeResult();
            _charCreateCallback.SetFutureResult(LoginDatabase.AsyncQuery(stmt));
            _charCreateCallback.NextStage();
            break;
        }
        case 1:
        {
            uint16 acctCharCount = 0;
            if (result)
            {
                Field* fields = result->Fetch();
                // SELECT SUM(x) is MYSQL_TYPE_NEWDECIMAL - needs to be read as string
                const char* ch = fields[0].GetCString();
                if (ch)
                    acctCharCount = atoi(ch);
            }

            if (acctCharCount >= sWorld->getIntConfig(CONFIG_CHARACTERS_PER_ACCOUNT))
            {
                SendCharCreate(CHAR_CREATE_ACCOUNT_LIMIT);
                delete createInfo;
                _charCreateCallback.Reset();
                return;
            }

            ASSERT(_charCreateCallback.GetParam() == createInfo);

            PreparedStatement* stmt = CharacterDatabase.GetPreparedStatement(CHAR_SEL_SUM_CHARS);
            stmt->setUInt32(0, GetAccountId());

            _charCreateCallback.FreeResult();
            _charCreateCallback.SetFutureResult(CharacterDatabase.AsyncQuery(stmt));
            _charCreateCallback.NextStage();
            break;
        }
        case 2:
        {
            if (result)
            {
                Field* fields = result->Fetch();
                createInfo->CharCount = uint8(fields[0].GetUInt64()); // SQL's COUNT() returns uint64 but it will always be less than uint8.Max

                if (createInfo->CharCount >= sWorld->getIntConfig(CONFIG_CHARACTERS_PER_REALM))
                {
                    SendCharCreate(CHAR_CREATE_SERVER_LIMIT);
                    delete createInfo;
                    _charCreateCallback.Reset();
                    return;
                }
            }

            bool allowTwoSideAccounts = !sWorld->IsPvPRealm() || HasPermission(rbac::RBAC_PERM_TWO_SIDE_CHARACTER_CREATION);
            uint32 skipCinematics = sWorld->getIntConfig(CONFIG_SKIP_CINEMATICS);

            _charCreateCallback.FreeResult();

            if (!allowTwoSideAccounts || skipCinematics == 1 || createInfo->Class == CLASS_DEATH_KNIGHT)
            {
                PreparedStatement* stmt = CharacterDatabase.GetPreparedStatement(CHAR_SEL_CHAR_CREATE_INFO);
                stmt->setUInt32(0, GetAccountId());
                stmt->setUInt32(1, (skipCinematics == 1 || createInfo->Class == CLASS_DEATH_KNIGHT) ? 10 : 1);
                _charCreateCallback.SetFutureResult(CharacterDatabase.AsyncQuery(stmt));
                _charCreateCallback.NextStage();
                return;
            }

            _charCreateCallback.NextStage();
            HandleCharCreateCallback(PreparedQueryResult(NULL), createInfo);   // Will jump to case 3
            break;
        }
        case 3:
        {
            bool haveSameRace = false;
            uint32 heroicReqLevel = sWorld->getIntConfig(CONFIG_CHARACTER_CREATING_MIN_LEVEL_FOR_HEROIC_CHARACTER);
            bool hasHeroicReqLevel = (heroicReqLevel == 0);
            bool allowTwoSideAccounts = !sWorld->IsPvPRealm() || HasPermission(rbac::RBAC_PERM_TWO_SIDE_CHARACTER_CREATION);
            uint32 skipCinematics = sWorld->getIntConfig(CONFIG_SKIP_CINEMATICS);
            bool checkHeroicReqs = createInfo->Class == CLASS_DEATH_KNIGHT && !HasPermission(rbac::RBAC_PERM_SKIP_CHECK_CHARACTER_CREATION_HEROIC_CHARACTER);

            if (result)
            {
                uint32 team = Player::TeamForRace(createInfo->Race);
                uint32 freeHeroicSlots = sWorld->getIntConfig(CONFIG_HEROIC_CHARACTERS_PER_REALM);

                Field* field = result->Fetch();
                uint8 accRace  = field[1].GetUInt8();

                if (checkHeroicReqs)
                {
                    uint8 accClass = field[2].GetUInt8();
                    if (accClass == CLASS_DEATH_KNIGHT)
                    {
                        if (freeHeroicSlots > 0)
                            --freeHeroicSlots;

                        if (freeHeroicSlots == 0)
                        {
                            SendCharCreate(CHAR_CREATE_UNIQUE_CLASS_LIMIT);
                            delete createInfo;
                            _charCreateCallback.Reset();
                            return;
                        }
                    }

                    if (!hasHeroicReqLevel)
                    {
                        uint8 accLevel = field[0].GetUInt8();
                        if (accLevel >= heroicReqLevel)
                            hasHeroicReqLevel = true;
                    }
                }

                // need to check team only for first character
                /// @todo what to if account already has characters of both races?
                if (!allowTwoSideAccounts)
                {
                    uint32 accTeam = 0;
                    if (accRace > 0)
                        accTeam = Player::TeamForRace(accRace);

                    if (accTeam != team)
                    {
                        SendCharCreate(CHAR_CREATE_PVP_TEAMS_VIOLATION);
                        delete createInfo;
                        _charCreateCallback.Reset();
                        return;
                    }
                }

                // search same race for cinematic or same class if need
                /// @todo check if cinematic already shown? (already logged in?; cinematic field)
                while ((skipCinematics == 1 && !haveSameRace) || createInfo->Class == CLASS_DEATH_KNIGHT)
                {
                    if (!result->NextRow())
                        break;

                    field = result->Fetch();
                    accRace = field[1].GetUInt8();

                    if (!haveSameRace)
                        haveSameRace = createInfo->Race == accRace;

                    if (checkHeroicReqs)
                    {
                        uint8 acc_class = field[2].GetUInt8();
                        if (acc_class == CLASS_DEATH_KNIGHT)
                        {
                            if (freeHeroicSlots > 0)
                                --freeHeroicSlots;

                            if (freeHeroicSlots == 0)
                            {
                                SendCharCreate(CHAR_CREATE_UNIQUE_CLASS_LIMIT);
                                delete createInfo;
                                _charCreateCallback.Reset();
                                return;
                            }
                        }

                        if (!hasHeroicReqLevel)
                        {
                            uint8 acc_level = field[0].GetUInt8();
                            if (acc_level >= heroicReqLevel)
                                hasHeroicReqLevel = true;
                        }
                    }
                }
            }

            if (checkHeroicReqs && !hasHeroicReqLevel)
            {
                SendCharCreate(CHAR_CREATE_LEVEL_REQUIREMENT);
                delete createInfo;
                _charCreateCallback.Reset();
                return;
            }

            Player newChar(this);
            newChar.GetMotionMaster()->Initialize();
            if (!newChar.Create(sObjectMgr->GenerateLowGuid(HIGHGUID_PLAYER), createInfo))
            {
                // Player not create (race/class/etc problem?)
                newChar.CleanupsBeforeDelete();

                SendCharCreate(CHAR_CREATE_ERROR);
                delete createInfo;
                _charCreateCallback.Reset();
                return;
            }

            if ((haveSameRace && skipCinematics == 1) || skipCinematics == 2)
                newChar.setCinematic(1);                          // not show intro

            newChar.SetAtLoginFlag(AT_LOGIN_FIRST);               // First login

            // Player created, save it now
            newChar.SaveToDB(true);
            createInfo->CharCount += 1;

            SQLTransaction trans = LoginDatabase.BeginTransaction();

            PreparedStatement* stmt = LoginDatabase.GetPreparedStatement(LOGIN_DEL_REALM_CHARACTERS_BY_REALM);
            stmt->setUInt32(0, GetAccountId());
            stmt->setUInt32(1, realmHandle.Index);
            trans->Append(stmt);

            stmt = LoginDatabase.GetPreparedStatement(LOGIN_INS_REALM_CHARACTERS);
            stmt->setUInt32(0, createInfo->CharCount);
            stmt->setUInt32(1, GetAccountId());
            stmt->setUInt32(2, realmHandle.Index);
            trans->Append(stmt);

            LoginDatabase.CommitTransaction(trans);

            SendCharCreate(CHAR_CREATE_SUCCESS);

            TC_LOG_INFO("entities.player.character", "Account: %u (IP: %s) Create Character:[%s] (GUID: %u)", GetAccountId(), GetRemoteAddress().c_str(), createInfo->Name.c_str(), newChar.GetGUIDLow());
            sScriptMgr->OnPlayerCreate(&newChar);
            sWorld->AddCharacterNameData(newChar.GetGUID(), newChar.GetName(), newChar.getGender(), newChar.getRace(), newChar.getClass(), newChar.getLevel());

            newChar.CleanupsBeforeDelete();
            delete createInfo;
            _charCreateCallback.Reset();
            break;
        }
    }
}

void WorldSession::HandleCharDeleteOpcode(WorldPacket& recvData)
{
    ObjectGuid guid;
    recvData >> guid;

    // Initiating
    uint32 initAccountId = GetAccountId();

    // can't delete loaded character
    if (ObjectAccessor::FindPlayer(guid))
    {
        sScriptMgr->OnPlayerFailedDelete(guid, initAccountId);
        return;
    }

    uint32 accountId = 0;
    uint8 level = 0;
    std::string name;

    // is guild leader
    if (sGuildMgr->GetGuildByLeader(guid))
    {
        sScriptMgr->OnPlayerFailedDelete(guid, initAccountId);
        SendCharDelete(CHAR_DELETE_FAILED_GUILD_LEADER);
        return;
    }

    // is arena team captain
    if (sArenaTeamMgr->GetArenaTeamByCaptain(guid))
    {
        sScriptMgr->OnPlayerFailedDelete(guid, initAccountId);
        SendCharDelete(CHAR_DELETE_FAILED_ARENA_CAPTAIN);
        return;
    }

    PreparedStatement* stmt = CharacterDatabase.GetPreparedStatement(CHAR_SEL_CHARACTER_DATA_BY_GUID);
    stmt->setUInt32(0, guid.GetCounter());

    if (PreparedQueryResult result = CharacterDatabase.Query(stmt))
    {
        Field* fields = result->Fetch();
        accountId = fields[0].GetUInt32();
        name = fields[1].GetString();
        level = fields[2].GetUInt8();
    }

    // prevent deleting other players' characters using cheating tools
    if (accountId != initAccountId)
    {
        sScriptMgr->OnPlayerFailedDelete(guid, initAccountId);
        return;
    }

    TC_LOG_INFO("entities.player.character", "Account: %u, IP: %s deleted character: %s, %s, Level: %u", accountId, GetRemoteAddress().c_str(), name.c_str(), guid.ToString().c_str(), level);

    // To prevent hook failure, place hook before removing reference from DB
    sScriptMgr->OnPlayerDelete(guid, initAccountId); // To prevent race conditioning, but as it also makes sense, we hand the accountId over for successful delete.
    // Shouldn't interfere with character deletion though

    if (sLog->ShouldLog("entities.player.dump", LOG_LEVEL_INFO)) // optimize GetPlayerDump call
    {
        std::string dump;
        if (PlayerDumpWriter().GetDump(guid.GetCounter(), dump))
            sLog->outCharDump(dump.c_str(), accountId, guid.GetRawValue(), name.c_str());
    }

    sGuildFinderMgr->RemoveAllMembershipRequestsFromPlayer(guid);
    sCalendarMgr->RemoveAllPlayerEventsAndInvites(guid);
    Player::DeleteFromDB(guid, accountId);

    SendCharDelete(CHAR_DELETE_SUCCESS);
}

void WorldSession::HandlePlayerLoginOpcode(WorldPacket& recvData)
{
    if (PlayerLoading() || GetPlayer() != NULL)
    {
        TC_LOG_ERROR("network", "Player tries to login again, AccountId = %d", GetAccountId());
        KickPlayer();
        return;
    }

    m_playerLoading = true;
    ObjectGuid playerGuid;

    TC_LOG_DEBUG("network", "WORLD: Recvd Player Logon Message");
    playerGuid[2] = recvData.ReadBit();
    playerGuid[3] = recvData.ReadBit();
    playerGuid[0] = recvData.ReadBit();
    playerGuid[6] = recvData.ReadBit();
    playerGuid[4] = recvData.ReadBit();
    playerGuid[5] = recvData.ReadBit();
    playerGuid[1] = recvData.ReadBit();
    playerGuid[7] = recvData.ReadBit();

    recvData.ReadByteSeq(playerGuid[2]);
    recvData.ReadByteSeq(playerGuid[7]);
    recvData.ReadByteSeq(playerGuid[0]);
    recvData.ReadByteSeq(playerGuid[3]);
    recvData.ReadByteSeq(playerGuid[5]);
    recvData.ReadByteSeq(playerGuid[6]);
    recvData.ReadByteSeq(playerGuid[1]);
    recvData.ReadByteSeq(playerGuid[4]);

    TC_LOG_DEBUG("network", "Character %s logging in", playerGuid.ToString().c_str());

    if (!IsLegitCharacterForAccount(playerGuid))
    {
        TC_LOG_ERROR("network", "Account (%u) can't login with that character (%s).", GetAccountId(), playerGuid.ToString().c_str());
        KickPlayer();
        return;
    }

    LoginQueryHolder *holder = new LoginQueryHolder(GetAccountId(), playerGuid);
    if (!holder->Initialize())
    {
        delete holder;                                      // delete all unprocessed queries
        m_playerLoading = false;
        return;
    }

    _charLoginCallback = CharacterDatabase.DelayQueryHolder(holder);
}

void WorldSession::HandleLoadScreenOpcode(WorldPacket& recvPacket)
{
    TC_LOG_INFO("misc", "WORLD: Recvd CMSG_LOAD_SCREEN");
    uint32 mapID;

    recvPacket >> mapID;
    recvPacket.ReadBit();

    // TODO: Do something with this packet
}

void WorldSession::HandlePlayerLogin(LoginQueryHolder* holder)
{
    ObjectGuid playerGuid = holder->GetGuid();

    Player* pCurrChar = new Player(this);
     // for send server info and strings (config)
    ChatHandler chH = ChatHandler(pCurrChar->GetSession());

    // "GetAccountId() == db stored account id" checked in LoadFromDB (prevent login not own character using cheating tools)
    if (!pCurrChar->LoadFromDB(playerGuid, holder))
    {
        SetPlayer(NULL);
        KickPlayer();                                       // disconnect client, player no set to session and it will not deleted or saved at kick
        delete pCurrChar;                                   // delete it manually
        delete holder;                                      // delete all unprocessed queries
        m_playerLoading = false;
        return;
    }

    pCurrChar->GetMotionMaster()->Initialize();
    pCurrChar->SendDungeonDifficulty(false);

    WorldPacket data(SMSG_LOGIN_VERIFY_WORLD, 20);
    data << pCurrChar->GetMapId();
    data << pCurrChar->GetPositionX();
    data << pCurrChar->GetPositionY();
    data << pCurrChar->GetPositionZ();
    data << pCurrChar->GetOrientation();
    SendPacket(&data);

    // load player specific part before send times
    LoadAccountData(holder->GetPreparedResult(PLAYER_LOGIN_QUERY_LOAD_ACCOUNT_DATA), PER_CHARACTER_CACHE_MASK);
    SendAccountDataTimes(PER_CHARACTER_CACHE_MASK);

    bool featureBit4 = true;
    data.Initialize(SMSG_FEATURE_SYSTEM_STATUS, 7);         // checked in 4.2.2
    data << uint8(2);                                       // unknown value
    data << uint32(1);
    data << uint32(1);
    data << uint32(2);
    data << uint32(0);
    data.WriteBit(1);
    data.WriteBit(1);
    data.WriteBit(0);
    data.WriteBit(featureBit4);
    data.WriteBit(0);
    data.WriteBit(0);
    data.FlushBits();
    if (featureBit4)
    {
        data << uint32(1);
        data << uint32(0);
        data << uint32(10);
        data << uint32(60);
    }

    //if (featureBit5)
    //{
    //    data << uint32(0);
    //    data << uint32(0);
    //    data << uint32(0);
    //}
    SendPacket(&data);

    // Send MOTD
    {
        data.Initialize(SMSG_MOTD, 50);                     // new in 2.0.1
        data << (uint32)0;

        uint32 linecount=0;
        std::string str_motd = sWorld->GetMotd();
        std::string::size_type pos, nextpos;

        pos = 0;
        while ((nextpos= str_motd.find('@', pos)) != std::string::npos)
        {
            if (nextpos != pos)
            {
                data << str_motd.substr(pos, nextpos-pos);
                ++linecount;
            }
            pos = nextpos+1;
        }

        if (pos<str_motd.length())
        {
            data << str_motd.substr(pos);
            ++linecount;
        }

        data.put(0, linecount);

        SendPacket(&data);
        TC_LOG_DEBUG("network", "WORLD: Sent motd (SMSG_MOTD)");

        // send server info
        if (sWorld->getIntConfig(CONFIG_ENABLE_SINFO_LOGIN) == 1)
            chH.PSendSysMessage(_FULLVERSION);

        TC_LOG_DEBUG("network", "WORLD: Sent server info");
    }

    //QueryResult* result = CharacterDatabase.PQuery("SELECT guildid, rank FROM guild_member WHERE guid = '%u'", pCurrChar->GetGUIDLow());
    if (PreparedQueryResult resultGuild = holder->GetPreparedResult(PLAYER_LOGIN_QUERY_LOAD_GUILD))
    {
        Field* fields = resultGuild->Fetch();
        pCurrChar->SetInGuild(fields[0].GetUInt32());
        pCurrChar->SetRank(fields[1].GetUInt8());
        if (Guild* guild = sGuildMgr->GetGuildById(pCurrChar->GetGuildId()))
            pCurrChar->SetGuildLevel(guild->GetLevel());
    }
    else if (pCurrChar->GetGuildId())                        // clear guild related fields in case wrong data about non existed membership
    {
        pCurrChar->SetInGuild(0);
        pCurrChar->SetRank(0);
        pCurrChar->SetGuildLevel(0);
    }

    data.Initialize(SMSG_LEARNED_DANCE_MOVES, 4+4);
    data << uint64(0);
    SendPacket(&data);

    data.Initialize(SMSG_HOTFIX_INFO);
    HotfixData const& hotfix = sObjectMgr->GetHotfixData();
    data.WriteBits(hotfix.size(), 22);
    data.FlushBits();
    for (uint32 i = 0; i < hotfix.size(); ++i)
    {
        data << uint32(hotfix[i].Type);
        data << uint32(hotfix[i].Timestamp);
        data << uint32(hotfix[i].Entry);
    }
    SendPacket(&data);

    pCurrChar->SendInitialPacketsBeforeAddToMap();

    //Show cinematic at the first time that player login
    if (!pCurrChar->getCinematic())
    {
        pCurrChar->setCinematic(1);

        if (ChrClassesEntry const* cEntry = sChrClassesStore.LookupEntry(pCurrChar->getClass()))
        {
            if (cEntry->CinematicSequence)
                pCurrChar->SendCinematicStart(cEntry->CinematicSequence);
            else if (ChrRacesEntry const* rEntry = sChrRacesStore.LookupEntry(pCurrChar->getRace()))
                pCurrChar->SendCinematicStart(rEntry->CinematicSequence);

            // send new char string if not empty
            if (!sWorld->GetNewCharString().empty())
                chH.PSendSysMessage("%s", sWorld->GetNewCharString().c_str());
        }
    }

    if (!pCurrChar->GetMap()->AddPlayerToMap(pCurrChar) || !pCurrChar->CheckInstanceLoginValid())
    {
        AreaTriggerStruct const* at = sObjectMgr->GetGoBackTrigger(pCurrChar->GetMapId());
        if (at)
            pCurrChar->TeleportTo(at->target_mapId, at->target_X, at->target_Y, at->target_Z, pCurrChar->GetOrientation());
        else
            pCurrChar->TeleportTo(pCurrChar->m_homebindMapId, pCurrChar->m_homebindX, pCurrChar->m_homebindY, pCurrChar->m_homebindZ, pCurrChar->GetOrientation());
    }

    sObjectAccessor->AddObject(pCurrChar);
    //TC_LOG_DEBUG("Player %s added to Map.", pCurrChar->GetName().c_str());

    if (pCurrChar->GetGuildId() != 0)
    {
        if (Guild* guild = sGuildMgr->GetGuildById(pCurrChar->GetGuildId()))
            guild->SendLoginInfo(this);
        else
        {
            // remove wrong guild data
            TC_LOG_ERROR("misc", "Player %s (GUID: %u) marked as member of not existing guild (id: %u), removing guild membership for player.", pCurrChar->GetName().c_str(), pCurrChar->GetGUIDLow(), pCurrChar->GetGuildId());
            pCurrChar->SetInGuild(0);
        }
    }

    pCurrChar->SendInitialPacketsAfterAddToMap();

    PreparedStatement* stmt = CharacterDatabase.GetPreparedStatement(CHAR_UPD_CHAR_ONLINE);
    stmt->setUInt32(0, pCurrChar->GetGUIDLow());
    CharacterDatabase.Execute(stmt);

    stmt = LoginDatabase.GetPreparedStatement(LOGIN_UPD_ACCOUNT_ONLINE);
    stmt->setUInt32(0, GetAccountId());
    LoginDatabase.Execute(stmt);

    pCurrChar->SetInGameTime(getMSTime());

    // announce group about member online (must be after add to player list to receive announce to self)
    if (Group* group = pCurrChar->GetGroup())
    {
        //pCurrChar->groupInfo.group->SendInit(this); // useless
        group->SendUpdate();
        group->ResetMaxEnchantingLevel();
    }

    // friend status
    sSocialMgr->SendFriendStatus(pCurrChar, FRIEND_ONLINE, pCurrChar->GetGUIDLow(), true);

    // Place character in world (and load zone) before some object loading
    pCurrChar->LoadCorpse();

    // setting Ghost+speed if dead
    if (pCurrChar->m_deathState != ALIVE)
    {
        // not blizz like, we must correctly save and load player instead...
        if (pCurrChar->getRace() == RACE_NIGHTELF && !pCurrChar->HasAura(20584))
            pCurrChar->CastSpell(pCurrChar, 20584, true, 0);// auras SPELL_AURA_INCREASE_SPEED(+speed in wisp form), SPELL_AURA_INCREASE_SWIM_SPEED(+swim speed in wisp form), SPELL_AURA_TRANSFORM (to wisp form)

        if (!pCurrChar->HasAura(8326))
            pCurrChar->CastSpell(pCurrChar, 8326, true, 0);     // auras SPELL_AURA_GHOST, SPELL_AURA_INCREASE_SPEED(why?), SPELL_AURA_INCREASE_SWIM_SPEED(why?)

        pCurrChar->SetWaterWalking(true);
    }

    pCurrChar->ContinueTaxiFlight();

    // reset for all pets before pet loading
    if (pCurrChar->HasAtLoginFlag(AT_LOGIN_RESET_PET_TALENTS))
        Pet::resetTalentsForAllPetsOf(pCurrChar);

    // Load pet if any (if player not alive and in taxi flight or another then pet will remember as temporary unsummoned)
    pCurrChar->LoadPet();

    // Set FFA PvP for non GM in non-rest mode
    if (sWorld->IsFFAPvPRealm() && !pCurrChar->IsGameMaster() && !pCurrChar->HasFlag(PLAYER_FLAGS, PLAYER_FLAGS_RESTING))
        pCurrChar->SetByteFlag(UNIT_FIELD_BYTES_2, 1, UNIT_BYTE2_FLAG_FFA_PVP);

    if (pCurrChar->HasFlag(PLAYER_FLAGS, PLAYER_FLAGS_CONTESTED_PVP))
        pCurrChar->SetContestedPvP();

    // Apply at_login requests
    if (pCurrChar->HasAtLoginFlag(AT_LOGIN_RESET_SPELLS))
    {
        pCurrChar->ResetSpells();
        SendNotification(LANG_RESET_SPELLS);
    }

    if (pCurrChar->HasAtLoginFlag(AT_LOGIN_RESET_TALENTS))
    {
        pCurrChar->ResetTalents(true);
        pCurrChar->SendTalentsInfoData(false);              // original talents send already in to SendInitialPacketsBeforeAddToMap, resend reset state
        SendNotification(LANG_RESET_TALENTS);
    }

    bool firstLogin = pCurrChar->HasAtLoginFlag(AT_LOGIN_FIRST);
    if (firstLogin)
    {
        pCurrChar->RemoveAtLoginFlag(AT_LOGIN_FIRST);

        PlayerInfo const* info = sObjectMgr->GetPlayerInfo(pCurrChar->getRace(), pCurrChar->getClass());
        for (uint32 spellId : info->castSpells)
            pCurrChar->CastSpell(pCurrChar, spellId, true);
    }

    // show time before shutdown if shutdown planned.
    if (sWorld->IsShuttingDown())
        sWorld->ShutdownMsg(true, pCurrChar);

    if (sWorld->getBoolConfig(CONFIG_ALL_TAXI_PATHS))
        pCurrChar->SetTaxiCheater(true);

    if (pCurrChar->IsGameMaster())
        SendNotification(LANG_GM_ON);

    std::string IP_str = GetRemoteAddress();
    TC_LOG_INFO("entities.player.character", "Account: %u (IP: %s) Login Character:[%s] (GUID: %u) Level: %d",
        GetAccountId(), IP_str.c_str(), pCurrChar->GetName().c_str(), pCurrChar->GetGUIDLow(), pCurrChar->getLevel());

    if (!pCurrChar->IsStandState() && !pCurrChar->HasUnitState(UNIT_STATE_STUNNED))
        pCurrChar->SetStandState(UNIT_STAND_STATE_STAND);

    m_playerLoading = false;

    // Handle Login-Achievements (should be handled after loading)
    _player->UpdateAchievementCriteria(ACHIEVEMENT_CRITERIA_TYPE_ON_LOGIN, 1);

    sScriptMgr->OnPlayerLogin(pCurrChar, firstLogin);

    sBattlenetServer.SendChangeToonOnlineState(GetBattlenetAccountId(), GetAccountId(), _player->GetGUID(), _player->GetName(), true);

    delete holder;
}

void WorldSession::HandleSetFactionAtWar(WorldPacket& recvData)
{
    TC_LOG_DEBUG("network", "WORLD: Received CMSG_SET_FACTION_ATWAR");

    uint32 repListID;
    uint8  flag;

    recvData >> repListID;
    recvData >> flag;

    GetPlayer()->GetReputationMgr().SetAtWar(repListID, flag != 0);
}

//I think this function is never used :/ I dunno, but i guess this opcode not exists
void WorldSession::HandleSetFactionCheat(WorldPacket& /*recvData*/)
{
    TC_LOG_ERROR("network", "WORLD SESSION: HandleSetFactionCheat, not expected call, please report.");
    GetPlayer()->GetReputationMgr().SendStates();
}

void WorldSession::HandleTutorialFlag(WorldPacket& recvData)
{
    uint32 data;
    recvData >> data;

    uint8 index = uint8(data / 32);
    if (index >= MAX_ACCOUNT_TUTORIAL_VALUES)
        return;

    uint32 value = (data % 32);

    uint32 flag = GetTutorialInt(index);
    flag |= (1 << value);
    SetTutorialInt(index, flag);
}

void WorldSession::HandleTutorialClear(WorldPacket& /*recvData*/)
{
    for (uint8 i = 0; i < MAX_ACCOUNT_TUTORIAL_VALUES; ++i)
        SetTutorialInt(i, 0xFFFFFFFF);
}

void WorldSession::HandleTutorialReset(WorldPacket& /*recvData*/)
{
    for (uint8 i = 0; i < MAX_ACCOUNT_TUTORIAL_VALUES; ++i)
        SetTutorialInt(i, 0x00000000);
}

void WorldSession::HandleSetWatchedFactionOpcode(WorldPacket& recvData)
{
    TC_LOG_DEBUG("network", "WORLD: Received CMSG_SET_WATCHED_FACTION");
    uint32 fact;
    recvData >> fact;
    GetPlayer()->SetUInt32Value(PLAYER_FIELD_WATCHED_FACTION_INDEX, fact);
}

void WorldSession::HandleSetFactionInactiveOpcode(WorldPacket& recvData)
{
    TC_LOG_DEBUG("network", "WORLD: Received CMSG_SET_FACTION_INACTIVE");
    uint32 replistid;
    uint8 inactive;
    recvData >> replistid >> inactive;

    _player->GetReputationMgr().SetInactive(replistid, inactive != 0);
}

void WorldSession::HandleShowingHelmOpcode(WorldPacket& recvData)
{
    TC_LOG_DEBUG("network", "CMSG_SHOWING_HELM for %s", _player->GetName().c_str());
    recvData.read_skip<uint8>(); // unknown, bool?
    _player->ToggleFlag(PLAYER_FLAGS, PLAYER_FLAGS_HIDE_HELM);
}

void WorldSession::HandleShowingCloakOpcode(WorldPacket& recvData)
{
    TC_LOG_DEBUG("network", "CMSG_SHOWING_CLOAK for %s", _player->GetName().c_str());
    recvData.read_skip<uint8>(); // unknown, bool?
    _player->ToggleFlag(PLAYER_FLAGS, PLAYER_FLAGS_HIDE_CLOAK);
}

void WorldSession::HandleCharRenameOpcode(WorldPacket& recvData)
{
    CharacterRenameInfo renameInfo;

    recvData >> renameInfo.Guid
             >> renameInfo.Name;

    // prevent character rename to invalid name
    if (!normalizePlayerName(renameInfo.Name))
    {
        SendCharRename(CHAR_NAME_NO_NAME, renameInfo);
        return;
    }

    ResponseCodes res = ObjectMgr::CheckPlayerName(renameInfo.Name, true);
    if (res != CHAR_NAME_SUCCESS)
    {
        SendCharRename(res, renameInfo);
        return;
    }

    // check name limitations
    if (!HasPermission(rbac::RBAC_PERM_SKIP_CHECK_CHARACTER_CREATION_RESERVEDNAME) && sObjectMgr->IsReservedName(renameInfo.Name))
    {
        SendCharRename(CHAR_NAME_RESERVED, renameInfo);
        return;
    }

    // Ensure that the character belongs to the current account, that rename at login is enabled
    // and that there is no character with the desired new name
    PreparedStatement* stmt = CharacterDatabase.GetPreparedStatement(CHAR_SEL_FREE_NAME);

    stmt->setUInt32(0, renameInfo.Guid.GetCounter());
    stmt->setUInt32(1, GetAccountId());
    stmt->setUInt16(2, AT_LOGIN_RENAME);
    stmt->setUInt16(3, AT_LOGIN_RENAME);
    stmt->setString(4, renameInfo.Name);

    delete _charRenameCallback.GetParam();
    _charRenameCallback.SetParam(new CharacterRenameInfo(std::move(renameInfo)));
    _charRenameCallback.SetFutureResult(CharacterDatabase.AsyncQuery(stmt));
}

void WorldSession::HandleChangePlayerNameOpcodeCallBack(PreparedQueryResult result, CharacterRenameInfo const* renameInfo)
{
    if (!result)
    {
        SendCharRename(CHAR_CREATE_ERROR, *renameInfo);
        return;
    }

    Field* fields = result->Fetch();

    uint32 guidLow      = fields[0].GetUInt32();
    std::string oldName = fields[1].GetString();

    // Update name and at_login flag in the db
    PreparedStatement* stmt = CharacterDatabase.GetPreparedStatement(CHAR_UPD_NAME);

    stmt->setString(0, renameInfo->Name);
    stmt->setUInt16(1, AT_LOGIN_RENAME);
    stmt->setUInt32(2, guidLow);

    CharacterDatabase.Execute(stmt);

    // Removed declined name from db
    stmt = CharacterDatabase.GetPreparedStatement(CHAR_DEL_DECLINED_NAME);

    stmt->setUInt32(0, guidLow);

    CharacterDatabase.Execute(stmt);

    TC_LOG_INFO("entities.player.character", "Account: %u (IP: %s) Character:[%s] (%s) Changed name to: %s", GetAccountId(), GetRemoteAddress().c_str(), oldName.c_str(), renameInfo->Guid.ToString().c_str(), renameInfo->Name.c_str());

    SendCharRename(RESPONSE_SUCCESS, *renameInfo);

    sWorld->UpdateCharacterNameData(renameInfo->Guid, renameInfo->Name);
}

void WorldSession::HandleSetPlayerDeclinedNames(WorldPacket& recvData)
{
    ObjectGuid guid;

    recvData >> guid;

    // not accept declined names for unsupported languages
    std::string name;
    if (!sObjectMgr->GetPlayerNameByGUID(guid, name))
    {
        SendSetPlayerDeclinedNamesResult(DECLINED_NAMES_RESULT_ERROR, guid);
        return;
    }

    std::wstring wname;
    if (!Utf8toWStr(name, wname))
    {
        SendSetPlayerDeclinedNamesResult(DECLINED_NAMES_RESULT_ERROR, guid);
        return;
    }

    if (!isCyrillicCharacter(wname[0]))                      // name already stored as only single alphabet using
    {
        SendSetPlayerDeclinedNamesResult(DECLINED_NAMES_RESULT_ERROR, guid);
        return;
    }

    std::string name2;
    DeclinedName declinedname;

    recvData >> name2;

    if (name2 != name)                                       // character have different name
    {
        SendSetPlayerDeclinedNamesResult(DECLINED_NAMES_RESULT_ERROR, guid);
        return;
    }

    for (int i = 0; i < MAX_DECLINED_NAME_CASES; ++i)
    {
        recvData >> declinedname.name[i];
        if (!normalizePlayerName(declinedname.name[i]))
        {
            SendSetPlayerDeclinedNamesResult(DECLINED_NAMES_RESULT_ERROR, guid);
            return;
        }
    }

    if (!ObjectMgr::CheckDeclinedNames(wname, declinedname))
    {
        SendSetPlayerDeclinedNamesResult(DECLINED_NAMES_RESULT_ERROR, guid);
        return;
    }

    for (int i = 0; i < MAX_DECLINED_NAME_CASES; ++i)
        CharacterDatabase.EscapeString(declinedname.name[i]);

    SQLTransaction trans = CharacterDatabase.BeginTransaction();

    PreparedStatement* stmt = CharacterDatabase.GetPreparedStatement(CHAR_DEL_CHAR_DECLINED_NAME);
    stmt->setUInt32(0, guid.GetCounter());
    trans->Append(stmt);

    stmt = CharacterDatabase.GetPreparedStatement(CHAR_INS_CHAR_DECLINED_NAME);
    stmt->setUInt32(0, guid.GetCounter());

    for (uint8 i = 0; i < 5; i++)
        stmt->setString(i+1, declinedname.name[i]);

    trans->Append(stmt);

    CharacterDatabase.CommitTransaction(trans);

    SendSetPlayerDeclinedNamesResult(DECLINED_NAMES_RESULT_SUCCESS, guid);
}

void WorldSession::HandleAlterAppearance(WorldPacket& recvData)
{
    TC_LOG_DEBUG("network", "CMSG_ALTER_APPEARANCE");

    uint32 Hair, Color, FacialHair, SkinColor;
    recvData >> Hair >> Color >> FacialHair >> SkinColor;

    BarberShopStyleEntry const* bs_hair = sBarberShopStyleStore.LookupEntry(Hair);

    if (!bs_hair || bs_hair->type != 0 || bs_hair->race != _player->getRace() || bs_hair->gender != _player->getGender())
        return;

    BarberShopStyleEntry const* bs_facialHair = sBarberShopStyleStore.LookupEntry(FacialHair);

    if (!bs_facialHair || bs_facialHair->type != 2 || bs_facialHair->race != _player->getRace() || bs_facialHair->gender != _player->getGender())
        return;

    BarberShopStyleEntry const* bs_skinColor = sBarberShopStyleStore.LookupEntry(SkinColor);

    if (bs_skinColor && (bs_skinColor->type != 3 || bs_skinColor->race != _player->getRace() || bs_skinColor->gender != _player->getGender()))
        return;

    GameObject* go = _player->FindNearestGameObjectOfType(GAMEOBJECT_TYPE_BARBER_CHAIR, 5.0f);
    if (!go)
    {
        SendBarberShopResult(BARBER_SHOP_RESULT_NOT_ON_CHAIR);
        return;
    }

    if (_player->getStandState() != UNIT_STAND_STATE_SIT_LOW_CHAIR + go->GetGOInfo()->barberChair.chairheight)
    {
        SendBarberShopResult(BARBER_SHOP_RESULT_NOT_ON_CHAIR);
        return;
    }

    uint32 cost = _player->GetBarberShopCost(bs_hair->hair_id, Color, bs_facialHair->hair_id, bs_skinColor);

    // 0 - ok
    // 1, 3 - not enough money
    // 2 - you have to sit on barber chair
    if (!_player->HasEnoughMoney((uint64)cost))
    {
        SendBarberShopResult(BARBER_SHOP_RESULT_NO_MONEY);
        return;
    }

    SendBarberShopResult(BARBER_SHOP_RESULT_SUCCESS);

    _player->ModifyMoney(-int64(cost));                     // it isn't free
    _player->UpdateAchievementCriteria(ACHIEVEMENT_CRITERIA_TYPE_GOLD_SPENT_AT_BARBER, cost);

    _player->SetByteValue(PLAYER_BYTES, 2, uint8(bs_hair->hair_id));
    _player->SetByteValue(PLAYER_BYTES, 3, uint8(Color));
    _player->SetByteValue(PLAYER_BYTES_2, 0, uint8(bs_facialHair->hair_id));
    if (bs_skinColor)
        _player->SetByteValue(PLAYER_BYTES, 0, uint8(bs_skinColor->hair_id));

    _player->UpdateAchievementCriteria(ACHIEVEMENT_CRITERIA_TYPE_VISIT_BARBER_SHOP, 1);

    _player->SetStandState(0);                              // stand up
}

void WorldSession::HandleRemoveGlyph(WorldPacket& recvData)
{
    uint32 slot;
    recvData >> slot;

    if (slot >= MAX_GLYPH_SLOT_INDEX)
    {
        TC_LOG_DEBUG("network", "Client sent wrong glyph slot number in opcode CMSG_REMOVE_GLYPH %u", slot);
        return;
    }

    if (uint32 glyph = _player->GetGlyph(_player->GetActiveSpec(), slot))
    {
        if (GlyphPropertiesEntry const* gp = sGlyphPropertiesStore.LookupEntry(glyph))
        {
            _player->RemoveAurasDueToSpell(gp->SpellId);
            _player->SetGlyph(slot, 0);
            _player->SendTalentsInfoData(false);
        }
    }
}

void WorldSession::HandleCharCustomize(WorldPacket& recvData)
{
    CharacterCustomizeInfo customizeInfo;

    recvData >> customizeInfo.Guid;
    if (!IsLegitCharacterForAccount(customizeInfo.Guid))
    {
        TC_LOG_ERROR("network", "Account %u, IP: %s tried to customise %s, but it does not belong to their account!",
            GetAccountId(), GetRemoteAddress().c_str(), customizeInfo.Guid.ToString().c_str());
        recvData.rfinish();
        KickPlayer();
        return;
    }

    recvData >> customizeInfo.Name
             >> customizeInfo.Gender
             >> customizeInfo.Skin
             >> customizeInfo.HairColor
             >> customizeInfo.HairStyle
             >> customizeInfo.FacialHair
             >> customizeInfo.Face;

    PreparedStatement* stmt = CharacterDatabase.GetPreparedStatement(CHAR_SEL_CHARACTER_AT_LOGIN);
    stmt->setUInt32(0, customizeInfo.Guid.GetCounter());
    // TODO: Make async with callback
    PreparedQueryResult result = CharacterDatabase.Query(stmt);

    if (!result)
    {
        SendCharCustomize(CHAR_CREATE_ERROR, customizeInfo);
        return;
    }

    Field* fields = result->Fetch();
    uint32 at_loginFlags = fields[0].GetUInt16();

    if (!(at_loginFlags & AT_LOGIN_CUSTOMIZE))
    {
        SendCharCustomize(CHAR_CREATE_ERROR, customizeInfo);
        return;
    }

    // prevent character rename to invalid name
    if (!normalizePlayerName(customizeInfo.Name))
    {
        SendCharCustomize(CHAR_NAME_NO_NAME, customizeInfo);
        return;
    }

    ResponseCodes res = ObjectMgr::CheckPlayerName(customizeInfo.Name, true);
    if (res != CHAR_NAME_SUCCESS)
    {
        SendCharCustomize(res, customizeInfo);
        return;
    }

    // check name limitations
    if (!HasPermission(rbac::RBAC_PERM_SKIP_CHECK_CHARACTER_CREATION_RESERVEDNAME) && sObjectMgr->IsReservedName(customizeInfo.Name))
    {
        SendCharCustomize(CHAR_NAME_RESERVED, customizeInfo);
        return;
    }

    // character with this name already exist
    if (ObjectGuid newGuid = sObjectMgr->GetPlayerGUIDByName(customizeInfo.Name))
    {
        if (newGuid != customizeInfo.Guid)
        {
            SendCharCustomize(CHAR_CREATE_NAME_IN_USE, customizeInfo);
            return;
        }
    }

    stmt = CharacterDatabase.GetPreparedStatement(CHAR_SEL_CHARACTER_NAME);
    stmt->setUInt32(0, customizeInfo.Guid.GetCounter());
    result = CharacterDatabase.Query(stmt);

    if (result)
    {
        std::string oldname = result->Fetch()[0].GetString();
        TC_LOG_INFO("entities.player.character", "Account: %u (IP: %s), Character[%s] (%s) Customized to: %s",
            GetAccountId(), GetRemoteAddress().c_str(), oldname.c_str(), customizeInfo.Guid.ToString().c_str(), customizeInfo.Name.c_str());
    }

    SQLTransaction trans = CharacterDatabase.BeginTransaction();

    Player::Customize(&customizeInfo, trans);

    stmt = CharacterDatabase.GetPreparedStatement(CHAR_UPD_CHAR_NAME_AT_LOGIN);
    stmt->setString(0, customizeInfo.Name);
    stmt->setUInt16(1, uint16(AT_LOGIN_CUSTOMIZE));
    stmt->setUInt32(2, customizeInfo.Guid.GetCounter());

    trans->Append(stmt);

    stmt = CharacterDatabase.GetPreparedStatement(CHAR_DEL_DECLINED_NAME);
    stmt->setUInt32(0, customizeInfo.Guid.GetCounter());

    trans->Append(stmt);

    CharacterDatabase.CommitTransaction(trans);

    sWorld->UpdateCharacterNameData(customizeInfo.Guid, customizeInfo.Name, customizeInfo.Gender);

    SendCharCustomize(RESPONSE_SUCCESS, customizeInfo);
}

void WorldSession::HandleEquipmentSetSave(WorldPacket& recvData)
{
    TC_LOG_DEBUG("network", "CMSG_EQUIPMENT_SET_SAVE");

    uint64 setGuid;
    recvData.readPackGUID(setGuid);

    uint32 index;
    recvData >> index;
    if (index >= MAX_EQUIPMENT_SET_INDEX)                    // client set slots amount
        return;

    std::string name;
    recvData >> name;

    std::string iconName;
    recvData >> iconName;

    EquipmentSet eqSet;

    eqSet.Guid      = setGuid;
    eqSet.Name      = name;
    eqSet.IconName  = iconName;
    eqSet.state     = EQUIPMENT_SET_NEW;

    for (uint32 i = 0; i < EQUIPMENT_SLOT_END; ++i)
    {
        ObjectGuid itemGuid;
        recvData >> itemGuid.ReadAsPacked();

        // equipment manager sends "1" (as raw GUID) for slots set to "ignore" (don't touch slot at equip set)
        if (itemGuid.GetRawValue() == 1)
        {
            // ignored slots saved as bit mask because we have no free special values for Items[i]
            eqSet.IgnoreMask |= 1 << i;
            continue;
        }

        Item* item = _player->GetItemByPos(INVENTORY_SLOT_BAG_0, i);

        if (!item && itemGuid)                               // cheating check 1
            return;

        if (item && item->GetGUID() != itemGuid)             // cheating check 2
            return;

        eqSet.Items[i] = itemGuid.GetCounter();
    }

    _player->SetEquipmentSet(index, eqSet);
}

void WorldSession::HandleEquipmentSetDelete(WorldPacket& recvData)
{
    TC_LOG_DEBUG("network", "CMSG_EQUIPMENT_SET_DELETE");

    uint64 setGuid;
    recvData.readPackGUID(setGuid);

    _player->DeleteEquipmentSet(setGuid);
}

void WorldSession::HandleEquipmentSetUse(WorldPacket& recvData)
{
    TC_LOG_DEBUG("network", "CMSG_EQUIPMENT_SET_USE");

    for (uint32 i = 0; i < EQUIPMENT_SLOT_END; ++i)
    {
        ObjectGuid itemGuid;
        recvData >> itemGuid.ReadAsPacked();

        uint8 srcbag, srcslot;
        recvData >> srcbag >> srcslot;

        TC_LOG_DEBUG("entities.player.items", "%s: srcbag %u, srcslot %u", itemGuid.ToString().c_str(), srcbag, srcslot);

        // check if item slot is set to "ignored" (raw value == 1), must not be unequipped then
        if (itemGuid.GetRawValue() == 1)
            continue;

        // Only equip weapons in combat
        if (_player->IsInCombat() && i != EQUIPMENT_SLOT_MAINHAND && i != EQUIPMENT_SLOT_OFFHAND && i != EQUIPMENT_SLOT_RANGED)
            continue;

        Item* item = _player->GetItemByGuid(itemGuid);

        uint16 dstpos = i | (INVENTORY_SLOT_BAG_0 << 8);

        if (!item)
        {
            Item* uItem = _player->GetItemByPos(INVENTORY_SLOT_BAG_0, i);
            if (!uItem)
                continue;

            ItemPosCountVec sDest;
            InventoryResult msg = _player->CanStoreItem(NULL_BAG, NULL_SLOT, sDest, uItem, false);
            if (msg == EQUIP_ERR_OK)
            {
                _player->RemoveItem(INVENTORY_SLOT_BAG_0, i, true);
                _player->StoreItem(sDest, uItem, true);
            }
            else
                _player->SendEquipError(msg, uItem, NULL);

            continue;
        }

        if (item->GetPos() == dstpos)
            continue;

        _player->SwapItem(item->GetPos(), dstpos);
    }

    WorldPacket data(SMSG_EQUIPMENT_SET_USE_RESULT, 1);
    data << uint8(0);                                       // 4 - equipment swap failed - inventory is full
    SendPacket(&data);
}

void WorldSession::HandleCharFactionOrRaceChange(WorldPacket& recvData)
{
    CharacterFactionChangeInfo factionChangeInfo;
    recvData >> factionChangeInfo.Guid;

    if (!IsLegitCharacterForAccount(factionChangeInfo.Guid))
    {
        TC_LOG_ERROR("network", "Account %u, IP: %s tried to factionchange character %s, but it does not belong to their account!",
            GetAccountId(), GetRemoteAddress().c_str(), factionChangeInfo.Guid.ToString().c_str());
        recvData.rfinish();
        KickPlayer();
        return;
    }

    recvData >> factionChangeInfo.Name
             >> factionChangeInfo.Gender
             >> factionChangeInfo.Skin
             >> factionChangeInfo.HairColor
             >> factionChangeInfo.HairStyle
             >> factionChangeInfo.FacialHair
             >> factionChangeInfo.Face
             >> factionChangeInfo.Race;

    uint32 lowGuid = factionChangeInfo.Guid.GetCounter();

    // get the players old (at this moment current) race
    CharacterNameData const* nameData = sWorld->GetCharacterNameData(factionChangeInfo.Guid);
    if (!nameData)
    {
        SendCharFactionChange(CHAR_CREATE_ERROR, factionChangeInfo);
        return;
    }

    uint8 oldRace = nameData->m_race;
    uint8 playerClass = nameData->m_class;
    uint8 level = nameData->m_level;

    // TO Do: Make async
    PreparedStatement* stmt = CharacterDatabase.GetPreparedStatement(CHAR_SEL_CHAR_AT_LOGIN_TITLES);
    stmt->setUInt32(0, lowGuid);
    PreparedQueryResult result = CharacterDatabase.Query(stmt);

    if (!result)
    {
        SendCharFactionChange(CHAR_CREATE_ERROR, factionChangeInfo);
        return;
    }

    Field* fields = result->Fetch();
    uint32 at_loginFlags = fields[0].GetUInt16();
    std::string knownTitlesStr = fields[1].GetString();
    uint32 used_loginFlag = ((recvData.GetOpcode() == CMSG_CHAR_RACE_CHANGE) ? AT_LOGIN_CHANGE_RACE : AT_LOGIN_CHANGE_FACTION);

    if (!sObjectMgr->GetPlayerInfo(factionChangeInfo.Race, playerClass))
    {
        SendCharFactionChange(CHAR_CREATE_ERROR, factionChangeInfo);
        return;
    }

    if (!(at_loginFlags & used_loginFlag))
    {
        SendCharFactionChange(CHAR_CREATE_ERROR, factionChangeInfo);
        return;
    }

    if (!HasPermission(rbac::RBAC_PERM_SKIP_CHECK_CHARACTER_CREATION_RACEMASK))
    {
        uint32 raceMaskDisabled = sWorld->getIntConfig(CONFIG_CHARACTER_CREATING_DISABLED_RACEMASK);
        if ((1 << (factionChangeInfo.Race - 1)) & raceMaskDisabled)
        {
            SendCharFactionChange(CHAR_CREATE_ERROR, factionChangeInfo);
            return;
        }
    }

    // prevent character rename to invalid name
    if (!normalizePlayerName(factionChangeInfo.Name))
    {
        SendCharFactionChange(CHAR_NAME_NO_NAME, factionChangeInfo);
        return;
    }

    ResponseCodes res = ObjectMgr::CheckPlayerName(factionChangeInfo.Name, true);
    if (res != CHAR_NAME_SUCCESS)
    {
        SendCharFactionChange(res, factionChangeInfo);
        return;
    }

    // check name limitations
    if (!HasPermission(rbac::RBAC_PERM_SKIP_CHECK_CHARACTER_CREATION_RESERVEDNAME) && sObjectMgr->IsReservedName(factionChangeInfo.Name))
    {
        SendCharFactionChange(CHAR_NAME_RESERVED, factionChangeInfo);
        return;
    }

    // character with this name already exist
    if (ObjectGuid newGuid = sObjectMgr->GetPlayerGUIDByName(factionChangeInfo.Name))
    {
        if (newGuid != factionChangeInfo.Guid)
        {
            SendCharFactionChange(CHAR_CREATE_NAME_IN_USE, factionChangeInfo);
            return;
        }
    }

    // resurrect the character in case he's dead
    sObjectAccessor->ConvertCorpseForPlayer(factionChangeInfo.Guid);

    SQLTransaction trans = CharacterDatabase.BeginTransaction();

    CharacterDatabase.EscapeString(factionChangeInfo.Name);
    Player::Customize(&factionChangeInfo, trans);

    stmt = CharacterDatabase.GetPreparedStatement(CHAR_UPD_FACTION_OR_RACE);
    stmt->setString(0, factionChangeInfo.Name);
    stmt->setUInt8(1, factionChangeInfo.Race);
    stmt->setUInt16(2, used_loginFlag);
    stmt->setUInt32(3, lowGuid);
    trans->Append(stmt);

    stmt = CharacterDatabase.GetPreparedStatement(CHAR_DEL_CHAR_DECLINED_NAME);
    stmt->setUInt32(0, lowGuid);
    trans->Append(stmt);

    sWorld->UpdateCharacterNameData(factionChangeInfo.Guid, factionChangeInfo.Name, factionChangeInfo.Gender, factionChangeInfo.Race);

    if (oldRace != factionChangeInfo.Race)
    {
        TeamId team = TEAM_ALLIANCE;

        // Search each faction is targeted
        switch (factionChangeInfo.Race)
        {
            case RACE_ORC:
            case RACE_TAUREN:
            case RACE_UNDEAD_PLAYER:
            case RACE_TROLL:
            case RACE_BLOODELF:
            case RACE_GOBLIN:
                team = TEAM_HORDE;
                break;
            default:
                break;
        }

        // Switch Languages
        // delete all languages first
        stmt = CharacterDatabase.GetPreparedStatement(CHAR_DEL_CHAR_SKILL_LANGUAGES);
        stmt->setUInt32(0, lowGuid);
        trans->Append(stmt);

        // Now add them back
        stmt = CharacterDatabase.GetPreparedStatement(CHAR_INS_CHAR_SKILL_LANGUAGE);
        stmt->setUInt32(0, lowGuid);

        // Faction specific languages
        if (team == TEAM_HORDE)
            stmt->setUInt16(1, 109);
        else
            stmt->setUInt16(1, 98);

        trans->Append(stmt);

        // Race specific languages
        if (factionChangeInfo.Race != RACE_ORC && factionChangeInfo.Race != RACE_HUMAN)
        {
            stmt = CharacterDatabase.GetPreparedStatement(CHAR_INS_CHAR_SKILL_LANGUAGE);
            stmt->setUInt32(0, lowGuid);

            switch (factionChangeInfo.Race)
            {
                case RACE_DWARF:
                    stmt->setUInt16(1, 111);
                    break;
                case RACE_DRAENEI:
                    stmt->setUInt16(1, 759);
                    break;
                case RACE_GNOME:
                    stmt->setUInt16(1, 313);
                    break;
                case RACE_NIGHTELF:
                    stmt->setUInt16(1, 113);
                    break;
                case RACE_WORGEN:
                    stmt->setUInt16(1, 791);
                    break;
                case RACE_UNDEAD_PLAYER:
                    stmt->setUInt16(1, 673);
                    break;
                case RACE_TAUREN:
                    stmt->setUInt16(1, 115);
                    break;
                case RACE_TROLL:
                    stmt->setUInt16(1, 315);
                    break;
                case RACE_BLOODELF:
                    stmt->setUInt16(1, 137);
                    break;
                case RACE_GOBLIN:
                    stmt->setUInt16(1, 792);
                    break;
            }

            trans->Append(stmt);
        }

        if (recvData.GetOpcode() == CMSG_CHAR_FACTION_CHANGE)
        {
            // Delete all Flypaths
            stmt = CharacterDatabase.GetPreparedStatement(CHAR_UPD_CHAR_TAXI_PATH);
            stmt->setUInt32(0, lowGuid);
            trans->Append(stmt);

            if (level > 7)
            {
                // Update Taxi path
                // this doesn't seem to be 100% blizzlike... but it can't really be helped.
                std::ostringstream taximaskstream;
                uint32 numFullTaximasks = level / 7;
                if (numFullTaximasks > 11)
                    numFullTaximasks = 11;
                if (team == TEAM_ALLIANCE)
                {
                    if (playerClass != CLASS_DEATH_KNIGHT)
                    {
                        for (uint8 i = 0; i < numFullTaximasks; ++i)
                            taximaskstream << uint32(sAllianceTaxiNodesMask[i]) << ' ';
                    }
                    else
                    {
                        for (uint8 i = 0; i < numFullTaximasks; ++i)
                            taximaskstream << uint32(sAllianceTaxiNodesMask[i] | sDeathKnightTaxiNodesMask[i]) << ' ';
                    }
                }
                else
                {
                    if (playerClass != CLASS_DEATH_KNIGHT)
                    {
                        for (uint8 i = 0; i < numFullTaximasks; ++i)
                            taximaskstream << uint32(sHordeTaxiNodesMask[i]) << ' ';
                    }
                    else
                    {
                        for (uint8 i = 0; i < numFullTaximasks; ++i)
                            taximaskstream << uint32(sHordeTaxiNodesMask[i] | sDeathKnightTaxiNodesMask[i]) << ' ';
                    }
                }

                uint32 numEmptyTaximasks = 11 - numFullTaximasks;
                for (uint8 i = 0; i < numEmptyTaximasks; ++i)
                    taximaskstream << "0 ";
                taximaskstream << '0';
                std::string taximask = taximaskstream.str();

                stmt = CharacterDatabase.GetPreparedStatement(CHAR_UPD_CHAR_TAXIMASK);
                stmt->setString(0, taximask);
                stmt->setUInt32(1, lowGuid);
                trans->Append(stmt);
            }

            if (!sWorld->getBoolConfig(CONFIG_ALLOW_TWO_SIDE_INTERACTION_GUILD))
            {
                // Reset guild
                stmt = CharacterDatabase.GetPreparedStatement(CHAR_SEL_GUILD_MEMBER);

                stmt->setUInt32(0, lowGuid);

                PreparedQueryResult result = CharacterDatabase.Query(stmt);
                if (result)
                    if (Guild* guild = sGuildMgr->GetGuildById((result->Fetch()[0]).GetUInt32()))
                        guild->DeleteMember(factionChangeInfo.Guid, false, false, true);

                Player::LeaveAllArenaTeams(factionChangeInfo.Guid);
            }

            if (!HasPermission(rbac::RBAC_PERM_TWO_SIDE_ADD_FRIEND))
            {
                // Delete Friend List
                stmt = CharacterDatabase.GetPreparedStatement(CHAR_DEL_CHAR_SOCIAL_BY_GUID);
                stmt->setUInt32(0, lowGuid);
                trans->Append(stmt);

                stmt = CharacterDatabase.GetPreparedStatement(CHAR_DEL_CHAR_SOCIAL_BY_FRIEND);
                stmt->setUInt32(0, lowGuid);
                trans->Append(stmt);
            }

            // Reset homebind and position
            stmt = CharacterDatabase.GetPreparedStatement(CHAR_DEL_PLAYER_HOMEBIND);
            stmt->setUInt32(0, lowGuid);
            trans->Append(stmt);

            stmt = CharacterDatabase.GetPreparedStatement(CHAR_INS_PLAYER_HOMEBIND);
            stmt->setUInt32(0, lowGuid);

            WorldLocation loc;
            uint16 zoneId = 0;
            if (team == TEAM_ALLIANCE)
            {
                loc.WorldRelocate(0, -8867.68f, 673.373f, 97.9034f, 0.0f);
                zoneId = 1519;
            }
            else
            {
                loc.WorldRelocate(1, 1633.33f, -4439.11f, 15.7588f, 0.0f);
                zoneId = 1637;
            }

            stmt->setUInt16(1, loc.GetMapId());
            stmt->setUInt16(2, zoneId);
            stmt->setFloat(3, loc.GetPositionX());
            stmt->setFloat(4, loc.GetPositionY());
            stmt->setFloat(5, loc.GetPositionZ());
            trans->Append(stmt);

            Player::SavePositionInDB(loc, zoneId, factionChangeInfo.Guid, trans);

            // Achievement conversion
            for (std::map<uint32, uint32>::const_iterator it = sObjectMgr->FactionChangeAchievements.begin(); it != sObjectMgr->FactionChangeAchievements.end(); ++it)
            {
                uint32 achiev_alliance = it->first;
                uint32 achiev_horde = it->second;

                stmt = CharacterDatabase.GetPreparedStatement(CHAR_DEL_CHAR_ACHIEVEMENT_BY_ACHIEVEMENT);
                stmt->setUInt16(0, uint16(team == TEAM_ALLIANCE ? achiev_alliance : achiev_horde));
                stmt->setUInt32(1, lowGuid);
                trans->Append(stmt);

                stmt = CharacterDatabase.GetPreparedStatement(CHAR_UPD_CHAR_ACHIEVEMENT);
                stmt->setUInt16(0, uint16(team == TEAM_ALLIANCE ? achiev_alliance : achiev_horde));
                stmt->setUInt16(1, uint16(team == TEAM_ALLIANCE ? achiev_horde : achiev_alliance));
                stmt->setUInt32(2, lowGuid);
                trans->Append(stmt);
            }

            // Item conversion
            for (std::map<uint32, uint32>::const_iterator it = sObjectMgr->FactionChangeItems.begin(); it != sObjectMgr->FactionChangeItems.end(); ++it)
            {
                uint32 item_alliance = it->first;
                uint32 item_horde = it->second;

                stmt = CharacterDatabase.GetPreparedStatement(CHAR_UPD_CHAR_INVENTORY_FACTION_CHANGE);
                stmt->setUInt32(0, (team == TEAM_ALLIANCE ? item_alliance : item_horde));
                stmt->setUInt32(1, (team == TEAM_ALLIANCE ? item_horde : item_alliance));
                stmt->setUInt32(2, lowGuid);
                trans->Append(stmt);
            }

            // Delete all current quests
            stmt = CharacterDatabase.GetPreparedStatement(CHAR_DEL_CHAR_QUESTSTATUS);
            stmt->setUInt32(0, lowGuid);
            trans->Append(stmt);

            // Quest conversion
            for (std::map<uint32, uint32>::const_iterator it = sObjectMgr->FactionChangeQuests.begin(); it != sObjectMgr->FactionChangeQuests.end(); ++it)
            {
                uint32 quest_alliance = it->first;
                uint32 quest_horde = it->second;

                stmt = CharacterDatabase.GetPreparedStatement(CHAR_DEL_CHAR_QUESTSTATUS_REWARDED_BY_QUEST);
                stmt->setUInt32(0, lowGuid);
                stmt->setUInt32(1, (team == TEAM_ALLIANCE ? quest_alliance : quest_horde));
                trans->Append(stmt);

                stmt = CharacterDatabase.GetPreparedStatement(CHAR_UPD_CHAR_QUESTSTATUS_REWARDED_FACTION_CHANGE);
                stmt->setUInt32(0, (team == TEAM_ALLIANCE ? quest_alliance : quest_horde));
                stmt->setUInt32(1, (team == TEAM_ALLIANCE ? quest_horde : quest_alliance));
                stmt->setUInt32(2, lowGuid);
                trans->Append(stmt);
            }

            // Mark all rewarded quests as "active" (will count for completed quests achievements)
            stmt = CharacterDatabase.GetPreparedStatement(CHAR_UPD_CHAR_QUESTSTATUS_REWARDED_ACTIVE);
            stmt->setUInt32(0, lowGuid);
            trans->Append(stmt);

            // Disable all old-faction specific quests
            {
                ObjectMgr::QuestMap const& questTemplates = sObjectMgr->GetQuestTemplates();
                for (ObjectMgr::QuestMap::const_iterator iter = questTemplates.begin(); iter != questTemplates.end(); ++iter)
                {
                    Quest const* quest = iter->second;
                    uint32 newRaceMask = (team == TEAM_ALLIANCE) ? RACEMASK_ALLIANCE : RACEMASK_HORDE;
                    if (!(quest->GetRequiredRaces() & newRaceMask))
                    {
                        stmt = CharacterDatabase.GetPreparedStatement(CHAR_UPD_CHAR_QUESTSTATUS_REWARDED_ACTIVE_BY_QUEST);
                        stmt->setUInt32(0, lowGuid);
                        stmt->setUInt32(1, quest->GetQuestId());
                        trans->Append(stmt);
                    }
                }
            }

            // Spell conversion
            for (std::map<uint32, uint32>::const_iterator it = sObjectMgr->FactionChangeSpells.begin(); it != sObjectMgr->FactionChangeSpells.end(); ++it)
            {
                uint32 spell_alliance = it->first;
                uint32 spell_horde = it->second;

                stmt = CharacterDatabase.GetPreparedStatement(CHAR_DEL_CHAR_SPELL_BY_SPELL);
                stmt->setUInt32(0, (team == TEAM_ALLIANCE ? spell_alliance : spell_horde));
                stmt->setUInt32(1, lowGuid);
                trans->Append(stmt);

                stmt = CharacterDatabase.GetPreparedStatement(CHAR_UPD_CHAR_SPELL_FACTION_CHANGE);
                stmt->setUInt32(0, (team == TEAM_ALLIANCE ? spell_alliance : spell_horde));
                stmt->setUInt32(1, (team == TEAM_ALLIANCE ? spell_horde : spell_alliance));
                stmt->setUInt32(2, lowGuid);
                trans->Append(stmt);
            }

            // Reputation conversion
            for (std::map<uint32, uint32>::const_iterator it = sObjectMgr->FactionChangeReputation.begin(); it != sObjectMgr->FactionChangeReputation.end(); ++it)
            {
                uint32 reputation_alliance = it->first;
                uint32 reputation_horde = it->second;
                uint32 newReputation = (team == TEAM_ALLIANCE) ? reputation_alliance : reputation_horde;
                uint32 oldReputation = (team == TEAM_ALLIANCE) ? reputation_horde : reputation_alliance;

                // select old standing set in db
                stmt = CharacterDatabase.GetPreparedStatement(CHAR_SEL_CHAR_REP_BY_FACTION);
                stmt->setUInt32(0, oldReputation);
                stmt->setUInt32(1, lowGuid);

                if (PreparedQueryResult result = CharacterDatabase.Query(stmt))
                {
                    Field* fields = result->Fetch();
                    int32 oldDBRep = fields[0].GetInt32();
                    FactionEntry const* factionEntry = sFactionStore.LookupEntry(oldReputation);

                    // old base reputation
                    int32 oldBaseRep = sObjectMgr->GetBaseReputationOf(factionEntry, oldRace, playerClass);

                    // new base reputation
                    int32 newBaseRep = sObjectMgr->GetBaseReputationOf(sFactionStore.LookupEntry(newReputation), factionChangeInfo.Race, playerClass);

                    // final reputation shouldnt change
                    int32 FinalRep = oldDBRep + oldBaseRep;
                    int32 newDBRep = FinalRep - newBaseRep;

                    stmt = CharacterDatabase.GetPreparedStatement(CHAR_DEL_CHAR_REP_BY_FACTION);
                    stmt->setUInt32(0, newReputation);
                    stmt->setUInt32(1, lowGuid);
                    trans->Append(stmt);

                    stmt = CharacterDatabase.GetPreparedStatement(CHAR_UPD_CHAR_REP_FACTION_CHANGE);
                    stmt->setUInt16(0, uint16(newReputation));
                    stmt->setInt32(1, newDBRep);
                    stmt->setUInt16(2, uint16(oldReputation));
                    stmt->setUInt32(3, lowGuid);
                    trans->Append(stmt);
                }
            }

            // Title conversion
            if (!knownTitlesStr.empty())
            {
                const uint32 ktcount = KNOWN_TITLES_SIZE * 2;
                uint32 knownTitles[ktcount];
                Tokenizer tokens(knownTitlesStr, ' ', ktcount);

                if (tokens.size() != ktcount)
                {
                    SendCharFactionChange(CHAR_CREATE_ERROR, factionChangeInfo);
                    return;
                }

                for (uint32 index = 0; index < ktcount; ++index)
                    knownTitles[index] = atol(tokens[index]);

                for (std::map<uint32, uint32>::const_iterator it = sObjectMgr->FactionChangeTitles.begin(); it != sObjectMgr->FactionChangeTitles.end(); ++it)
                {
                    uint32 title_alliance = it->first;
                    uint32 title_horde = it->second;

                    CharTitlesEntry const* atitleInfo = sCharTitlesStore.LookupEntry(title_alliance);
                    CharTitlesEntry const* htitleInfo = sCharTitlesStore.LookupEntry(title_horde);
                    // new team
                    if (team == TEAM_ALLIANCE)
                    {
                        uint32 bitIndex = htitleInfo->bit_index;
                        uint32 index = bitIndex / 32;
                        uint32 old_flag = 1 << (bitIndex % 32);
                        uint32 new_flag = 1 << (atitleInfo->bit_index % 32);
                        if (knownTitles[index] & old_flag)
                        {
                            knownTitles[index] &= ~old_flag;
                            // use index of the new title
                            knownTitles[atitleInfo->bit_index / 32] |= new_flag;
                        }
                    }
                    else
                    {
                        uint32 bitIndex = atitleInfo->bit_index;
                        uint32 index = bitIndex / 32;
                        uint32 old_flag = 1 << (bitIndex % 32);
                        uint32 new_flag = 1 << (htitleInfo->bit_index % 32);
                        if (knownTitles[index] & old_flag)
                        {
                            knownTitles[index] &= ~old_flag;
                            // use index of the new title
                            knownTitles[htitleInfo->bit_index / 32] |= new_flag;
                        }
                    }

                    std::ostringstream ss;
                    for (uint32 index = 0; index < ktcount; ++index)
                        ss << knownTitles[index] << ' ';

                    stmt = CharacterDatabase.GetPreparedStatement(CHAR_UPD_CHAR_TITLES_FACTION_CHANGE);
                    stmt->setString(0, ss.str().c_str());
                    stmt->setUInt32(1, lowGuid);
                    trans->Append(stmt);

                    // unset any currently chosen title
                    stmt = CharacterDatabase.GetPreparedStatement(CHAR_RES_CHAR_TITLES_FACTION_CHANGE);
                    stmt->setUInt32(0, lowGuid);
                    trans->Append(stmt);
                }
            }
        }
    }

    CharacterDatabase.CommitTransaction(trans);

    TC_LOG_DEBUG("entities.player", "%s (IP: %s) changed race from %u to %u", GetPlayerInfo().c_str(), GetRemoteAddress().c_str(), oldRace, factionChangeInfo.Race);

    SendCharFactionChange(RESPONSE_SUCCESS, factionChangeInfo);
}

void WorldSession::HandleRandomizeCharNameOpcode(WorldPacket& recvData)
{
    uint8 gender, race;

    recvData >> race;
    recvData >> gender;

    if (!Player::IsValidRace(race))
    {
        TC_LOG_ERROR("misc", "Invalid race (%u) sent by accountId: %u", race, GetAccountId());
        return;
    }

    if (!Player::IsValidGender(gender))
    {
        TC_LOG_ERROR("misc", "Invalid gender (%u) sent by accountId: %u", gender, GetAccountId());
        return;
    }

    std::string const* name = GetRandomCharacterName(race, gender);
    WorldPacket data(SMSG_RANDOMIZE_CHAR_NAME, 10);
    data.WriteBit(0); // unk
    data.WriteBits(name->size(), 7);
    data.WriteString(*name);
    SendPacket(&data);
}

void WorldSession::HandleReorderCharacters(WorldPacket& recvData)
{
    uint32 charactersCount = std::min<uint32>(recvData.ReadBits(10), sWorld->getIntConfig(CONFIG_CHARACTERS_PER_REALM));

    std::vector<ObjectGuid> guids(charactersCount);
    uint8 position;

    for (uint8 i = 0; i < charactersCount; ++i)
    {
        guids[i][1] = recvData.ReadBit();
        guids[i][4] = recvData.ReadBit();
        guids[i][5] = recvData.ReadBit();
        guids[i][3] = recvData.ReadBit();
        guids[i][0] = recvData.ReadBit();
        guids[i][7] = recvData.ReadBit();
        guids[i][6] = recvData.ReadBit();
        guids[i][2] = recvData.ReadBit();
    }

    SQLTransaction trans = CharacterDatabase.BeginTransaction();
    for (uint8 i = 0; i < charactersCount; ++i)
    {
        recvData.ReadByteSeq(guids[i][6]);
        recvData.ReadByteSeq(guids[i][5]);
        recvData.ReadByteSeq(guids[i][1]);
        recvData.ReadByteSeq(guids[i][4]);
        recvData.ReadByteSeq(guids[i][0]);
        recvData.ReadByteSeq(guids[i][3]);

        recvData >> position;

        recvData.ReadByteSeq(guids[i][2]);
        recvData.ReadByteSeq(guids[i][7]);

        PreparedStatement* stmt = CharacterDatabase.GetPreparedStatement(CHAR_UPD_CHAR_LIST_SLOT);
        stmt->setUInt8(0, position);
        stmt->setUInt32(1, guids[i].GetCounter());
        trans->Append(stmt);
    }

    CharacterDatabase.CommitTransaction(trans);
}

void WorldSession::HandleOpeningCinematic(WorldPacket& /*recvData*/)
{
    // Only players that has not yet gained any experience can use this
    if (_player->GetUInt32Value(PLAYER_XP))
        return;

    if (ChrClassesEntry const* classEntry = sChrClassesStore.LookupEntry(_player->getClass()))
    {
        if (classEntry->CinematicSequence)
            _player->SendCinematicStart(classEntry->CinematicSequence);
        else if (ChrRacesEntry const* raceEntry = sChrRacesStore.LookupEntry(_player->getRace()))
            _player->SendCinematicStart(raceEntry->CinematicSequence);
    }
}

void WorldSession::SendCharCreate(ResponseCodes result)
{
    WorldPacket data(SMSG_CHAR_CREATE, 1);
    data << uint8(result);
    SendPacket(&data);
}

void WorldSession::SendCharDelete(ResponseCodes result)
{
    WorldPacket data(SMSG_CHAR_DELETE, 1);
    data << uint8(result);
    SendPacket(&data);
}

void WorldSession::SendCharRename(ResponseCodes result, CharacterRenameInfo const& renameInfo)
{
    WorldPacket data(SMSG_CHAR_RENAME, 1 + 8 + renameInfo.Name.size() + 1);
    data << uint8(result);
    if (result == RESPONSE_SUCCESS)
    {
        data << renameInfo.Guid;
        data << renameInfo.Name;
    }
    SendPacket(&data);
}

void WorldSession::SendCharCustomize(ResponseCodes result, CharacterCustomizeInfo const& customizeInfo)
{
    WorldPacket data(SMSG_CHAR_CUSTOMIZE, 1 + 8 + customizeInfo.Name.size() + 1 + 6);
    data << uint8(result);
    if (result == RESPONSE_SUCCESS)
    {
        data << customizeInfo.Guid;
        data << customizeInfo.Name;
        data << uint8(customizeInfo.Gender);
        data << uint8(customizeInfo.Skin);
        data << uint8(customizeInfo.Face);
        data << uint8(customizeInfo.HairStyle);
        data << uint8(customizeInfo.HairColor);
        data << uint8(customizeInfo.FacialHair);
    }
    SendPacket(&data);
}

void WorldSession::SendCharFactionChange(ResponseCodes result, CharacterFactionChangeInfo const& factionChangeInfo)
{
    WorldPacket data(SMSG_CHAR_FACTION_CHANGE, 1 + 8 + factionChangeInfo.Name.size() + 1 + 7);
    data << uint8(result);
    if (result == RESPONSE_SUCCESS)
    {
        data << factionChangeInfo.Guid;
        data << factionChangeInfo.Name;
        data << uint8(factionChangeInfo.Gender);
        data << uint8(factionChangeInfo.Skin);
        data << uint8(factionChangeInfo.Face);
        data << uint8(factionChangeInfo.HairStyle);
        data << uint8(factionChangeInfo.HairColor);
        data << uint8(factionChangeInfo.FacialHair);
        data << uint8(factionChangeInfo.Race);
    }
    SendPacket(&data);
}

void WorldSession::SendSetPlayerDeclinedNamesResult(DeclinedNameResult result, ObjectGuid guid)
{
    WorldPacket data(SMSG_SET_PLAYER_DECLINED_NAMES_RESULT, 4 + 8);
    data << uint32(result);
    if (result == DECLINED_NAMES_RESULT_SUCCESS)
        data << guid;
    SendPacket(&data);
}

void WorldSession::SendBarberShopResult(BarberShopResult result)
{
    WorldPacket data(SMSG_BARBER_SHOP_RESULT, 4);
    data << uint32(result);
    SendPacket(&data);
}<|MERGE_RESOLUTION|>--- conflicted
+++ resolved
@@ -278,26 +278,12 @@
 
 void WorldSession::HandleCharCreateOpcode(WorldPacket& recvData)
 {
-<<<<<<< HEAD
-    uint8 playerRace, playerClass, gender, skin, face, hairStyle, hairColor, facialHair, outfitId;
+    CharacterCreateInfo createInfo;
 
     uint32 nameLength = recvData.ReadBits(6);
     bool hasTempalte = recvData.ReadBit();
 
-    recvData >> playerRace >> playerClass >> gender >> skin;
-    recvData >> face >> hairStyle >> hairColor >> facialHair >> outfitId;
-
-    std::string name = recvData.ReadString(nameLength);
-
-    if (hasTempalte)
-        recvData.read_skip<uint32>(); // Template from SMSG_AUTH_RESPONSE
-
-    WorldPacket data(SMSG_CHAR_CREATE, 1);                  // returned with diff.values in all cases
-=======
-    CharacterCreateInfo createInfo;
-
-    recvData >> createInfo.Name
-             >> createInfo.Race
+    recvData >> createInfo.Race
              >> createInfo.Class
              >> createInfo.Gender
              >> createInfo.Skin
@@ -306,7 +292,12 @@
              >> createInfo.HairColor
              >> createInfo.FacialHair
              >> createInfo.OutfitId;
->>>>>>> 53725517
+
+    createInfo.Name = recvData.ReadString(nameLength);
+
+    if (hasTempalte)
+        recvData.read_skip<uint32>(); // Template from SMSG_AUTH_RESPONSE
+
 
     if (!HasPermission(rbac::RBAC_PERM_SKIP_CHECK_CHARACTER_CREATION_TEAMMASK))
     {
@@ -314,12 +305,7 @@
         {
             bool disabled = false;
 
-<<<<<<< HEAD
-            uint32 team = Player::TeamForRace(playerRace);
-            switch (team)
-=======
             switch (Player::TeamForRace(createInfo.Race))
->>>>>>> 53725517
             {
                 case ALLIANCE:
                     disabled = (mask & (1 << 0)) != 0;
@@ -337,23 +323,6 @@
         }
     }
 
-<<<<<<< HEAD
-    ChrClassesEntry const* classEntry = sChrClassesStore.LookupEntry(playerClass);
-    if (!classEntry)
-    {
-        data << uint8(CHAR_CREATE_FAILED);
-        SendPacket(&data);
-        TC_LOG_ERROR("network", "Class (%u) not found in DBC while creating new char for account (ID: %u): wrong DBC files or cheater?", playerClass, GetAccountId());
-        return;
-    }
-
-    ChrRacesEntry const* raceEntry = sChrRacesStore.LookupEntry(playerRace);
-    if (!raceEntry)
-    {
-        data << uint8(CHAR_CREATE_FAILED);
-        SendPacket(&data);
-        TC_LOG_ERROR("network", "Race (%u) not found in DBC while creating new char for account (ID: %u): wrong DBC files or cheater?", playerRace, GetAccountId());
-=======
     ChrClassesEntry const* classEntry = sChrClassesStore.LookupEntry(createInfo.Class);
     if (!classEntry)
     {
@@ -367,46 +336,29 @@
     {
         TC_LOG_ERROR("network", "Race (%u) not found in DBC while creating new char for account (ID: %u): wrong DBC files or cheater?", createInfo.Race, GetAccountId());
         SendCharCreate(CHAR_CREATE_FAILED);
->>>>>>> 53725517
         return;
     }
 
     // prevent character creating Expansion race without Expansion account
     if (raceEntry->expansion > Expansion())
     {
-<<<<<<< HEAD
-        data << uint8(CHAR_CREATE_EXPANSION);
-        TC_LOG_ERROR("network", "Expansion %u account:[%d] tried to Create character with expansion %u race (%u)", Expansion(), GetAccountId(), raceEntry->expansion, playerRace);
-        SendPacket(&data);
-=======
         TC_LOG_ERROR("network", "Expansion %u account:[%d] tried to Create character with expansion %u race (%u)", Expansion(), GetAccountId(), raceEntry->expansion, createInfo.Race);
         SendCharCreate(CHAR_CREATE_EXPANSION);
->>>>>>> 53725517
         return;
     }
 
     // prevent character creating Expansion class without Expansion account
     if (classEntry->expansion > Expansion())
     {
-<<<<<<< HEAD
-        data << uint8(CHAR_CREATE_EXPANSION_CLASS);
-        TC_LOG_ERROR("network", "Expansion %u account:[%d] tried to Create character with expansion %u class (%u)", Expansion(), GetAccountId(), classEntry->expansion, playerClass);
-        SendPacket(&data);
-=======
         TC_LOG_ERROR("network", "Expansion %u account:[%d] tried to Create character with expansion %u class (%u)", Expansion(), GetAccountId(), classEntry->expansion, createInfo.Class);
         SendCharCreate(CHAR_CREATE_EXPANSION_CLASS);
->>>>>>> 53725517
         return;
     }
 
     if (!HasPermission(rbac::RBAC_PERM_SKIP_CHECK_CHARACTER_CREATION_RACEMASK))
     {
         uint32 raceMaskDisabled = sWorld->getIntConfig(CONFIG_CHARACTER_CREATING_DISABLED_RACEMASK);
-<<<<<<< HEAD
-        if ((1 << (playerRace - 1)) & raceMaskDisabled)
-=======
         if ((1 << (createInfo.Race - 1)) & raceMaskDisabled)
->>>>>>> 53725517
         {
             SendCharCreate(CHAR_CREATE_DISABLED);
             return;
@@ -416,11 +368,7 @@
     if (!HasPermission(rbac::RBAC_PERM_SKIP_CHECK_CHARACTER_CREATION_CLASSMASK))
     {
         uint32 classMaskDisabled = sWorld->getIntConfig(CONFIG_CHARACTER_CREATING_DISABLED_CLASSMASK);
-<<<<<<< HEAD
-        if ((1 << (playerClass - 1)) & classMaskDisabled)
-=======
         if ((1 << (createInfo.Class - 1)) & classMaskDisabled)
->>>>>>> 53725517
         {
             SendCharCreate(CHAR_CREATE_DISABLED);
             return;
@@ -449,11 +397,7 @@
         return;
     }
 
-<<<<<<< HEAD
-    if (playerClass == CLASS_DEATH_KNIGHT && !HasPermission(rbac::RBAC_PERM_SKIP_CHECK_CHARACTER_CREATION_HEROIC_CHARACTER))
-=======
     if (createInfo.Class == CLASS_DEATH_KNIGHT && !HasPermission(rbac::RBAC_PERM_SKIP_CHECK_CHARACTER_CREATION_HEROIC_CHARACTER))
->>>>>>> 53725517
     {
         // speedup check for heroic class disabled case
         uint32 heroic_free_slots = sWorld->getIntConfig(CONFIG_HEROIC_CHARACTERS_PER_REALM);
@@ -472,11 +416,6 @@
         }
     }
 
-<<<<<<< HEAD
-    delete _charCreateCallback.GetParam();  // Delete existing if any, to make the callback chain reset to stage 0
-    _charCreateCallback.SetParam(new CharacterCreateInfo(name, playerRace, playerClass, gender, skin, face, hairStyle, hairColor, facialHair, outfitId, recvData));
-=======
->>>>>>> 53725517
     PreparedStatement* stmt = CharacterDatabase.GetPreparedStatement(CHAR_SEL_CHECK_NAME);
     stmt->setString(0, createInfo.Name);
 
