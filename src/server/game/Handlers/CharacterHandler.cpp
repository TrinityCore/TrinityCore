/*
 * Copyright (C) 2008-2012 TrinityCore <http://www.trinitycore.org/>
 * Copyright (C) 2005-2009 MaNGOS <http://getmangos.com/>
 *
 * This program is free software; you can redistribute it and/or modify it
 * under the terms of the GNU General Public License as published by the
 * Free Software Foundation; either version 2 of the License, or (at your
 * option) any later version.
 *
 * This program is distributed in the hope that it will be useful, but WITHOUT
 * ANY WARRANTY; without even the implied warranty of MERCHANTABILITY or
 * FITNESS FOR A PARTICULAR PURPOSE. See the GNU General Public License for
 * more details.
 *
 * You should have received a copy of the GNU General Public License along
 * with this program. If not, see <http://www.gnu.org/licenses/>.
 */

#include "Common.h"
#include "ObjectAccessor.h"
#include "ObjectMgr.h"
#include "ArenaTeamMgr.h"
#include "GuildMgr.h"
#include "SystemConfig.h"
#include "World.h"
#include "WorldPacket.h"
#include "WorldSession.h"
#include "DatabaseEnv.h"
#include "ArenaTeam.h"
#include "Chat.h"
#include "Group.h"
#include "Guild.h"
#include "Language.h"
#include "Log.h"
#include "Opcodes.h"
#include "Player.h"
#include "PlayerDump.h"
#include "SharedDefines.h"
#include "SocialMgr.h"
#include "UpdateMask.h"
#include "Util.h"
#include "ScriptMgr.h"
#include "Battleground.h"
#include "AccountMgr.h"
#include "DBCStores.h"
#include "LFGMgr.h"

class LoginQueryHolder : public SQLQueryHolder
{
    private:
        uint32 m_accountId;
        uint64 m_guid;
    public:
        LoginQueryHolder(uint32 accountId, uint64 guid)
            : m_accountId(accountId), m_guid(guid) { }
        uint64 GetGuid() const { return m_guid; }
        uint32 GetAccountId() const { return m_accountId; }
        bool Initialize();
};

bool LoginQueryHolder::Initialize()
{
    SetSize(MAX_PLAYER_LOGIN_QUERY);

    bool res = true;
    uint32 lowGuid = GUID_LOPART(m_guid);
    PreparedStatement* stmt = NULL;

    stmt = CharacterDatabase.GetPreparedStatement(CHAR_SEL_CHARACTER);
    stmt->setUInt32(0, lowGuid);
    res &= SetPreparedQuery(PLAYER_LOGIN_QUERY_LOADFROM, stmt);

    stmt = CharacterDatabase.GetPreparedStatement(CHAR_SEL_GROUP_MEMBER);
    stmt->setUInt32(0, lowGuid);
    res &= SetPreparedQuery(PLAYER_LOGIN_QUERY_LOADGROUP, stmt);

    stmt = CharacterDatabase.GetPreparedStatement(CHAR_SEL_CHARACTER_INSTANCE);
    stmt->setUInt32(0, lowGuid);
    res &= SetPreparedQuery(PLAYER_LOGIN_QUERY_LOADBOUNDINSTANCES, stmt);

    stmt = CharacterDatabase.GetPreparedStatement(CHAR_SEL_CHARACTER_AURAS);
    stmt->setUInt32(0, lowGuid);
    res &= SetPreparedQuery(PLAYER_LOGIN_QUERY_LOADAURAS, stmt);

    stmt = CharacterDatabase.GetPreparedStatement(CHAR_SEL_CHARACTER_SPELL);
    stmt->setUInt32(0, lowGuid);
    res &= SetPreparedQuery(PLAYER_LOGIN_QUERY_LOADSPELLS, stmt);

    stmt = CharacterDatabase.GetPreparedStatement(CHAR_SEL_CHARACTER_QUESTSTATUS);
    stmt->setUInt32(0, lowGuid);
    res &= SetPreparedQuery(PLAYER_LOGIN_QUERY_LOADQUESTSTATUS, stmt);

    stmt = CharacterDatabase.GetPreparedStatement(CHAR_SEL_CHARACTER_DAILYQUESTSTATUS);
    stmt->setUInt32(0, lowGuid);
    res &= SetPreparedQuery(PLAYER_LOGIN_QUERY_LOADDAILYQUESTSTATUS, stmt);

    stmt = CharacterDatabase.GetPreparedStatement(CHAR_SEL_CHARACTER_WEEKLYQUESTSTATUS);
    stmt->setUInt32(0, lowGuid);
    res &= SetPreparedQuery(PLAYER_LOGIN_QUERY_LOADWEEKLYQUESTSTATUS, stmt);

    stmt = CharacterDatabase.GetPreparedStatement(CHAR_SEL_CHARACTER_SEASONALQUESTSTATUS);
    stmt->setUInt32(0, lowGuid);
    res &= SetPreparedQuery(PLAYER_LOGIN_QUERY_LOADSEASONALQUESTSTATUS, stmt);

    stmt = CharacterDatabase.GetPreparedStatement(CHAR_SEL_CHARACTER_REPUTATION);
    stmt->setUInt32(0, lowGuid);
    res &= SetPreparedQuery(PLAYER_LOGIN_QUERY_LOADREPUTATION, stmt);

    stmt = CharacterDatabase.GetPreparedStatement(CHAR_SEL_CHARACTER_INVENTORY);
    stmt->setUInt32(0, lowGuid);
    res &= SetPreparedQuery(PLAYER_LOGIN_QUERY_LOADINVENTORY, stmt);

    stmt = CharacterDatabase.GetPreparedStatement(CHAR_SEL_CHAR_VOID_STORAGE);
    stmt->setUInt32(0, lowGuid);
    res &= SetPreparedQuery(PLAYER_LOGIN_QUERY_LOADVOIDSTORAGE, stmt);

    stmt = CharacterDatabase.GetPreparedStatement(CHAR_SEL_CHARACTER_ACTIONS);
    stmt->setUInt32(0, lowGuid);
    res &= SetPreparedQuery(PLAYER_LOGIN_QUERY_LOADACTIONS, stmt);

    stmt = CharacterDatabase.GetPreparedStatement(CHAR_SEL_CHARACTER_MAILCOUNT);
    stmt->setUInt32(0, lowGuid);
    stmt->setUInt64(1, uint64(time(NULL)));
    res &= SetPreparedQuery(PLAYER_LOGIN_QUERY_LOADMAILCOUNT, stmt);

    stmt = CharacterDatabase.GetPreparedStatement(CHAR_SEL_CHARACTER_MAILDATE);
    stmt->setUInt32(0, lowGuid);
    res &= SetPreparedQuery(PLAYER_LOGIN_QUERY_LOADMAILDATE, stmt);

    stmt = CharacterDatabase.GetPreparedStatement(CHAR_SEL_CHARACTER_SOCIALLIST);
    stmt->setUInt32(0, lowGuid);
    res &= SetPreparedQuery(PLAYER_LOGIN_QUERY_LOADSOCIALLIST, stmt);

    stmt = CharacterDatabase.GetPreparedStatement(CHAR_SEL_CHARACTER_HOMEBIND);
    stmt->setUInt32(0, lowGuid);
    res &= SetPreparedQuery(PLAYER_LOGIN_QUERY_LOADHOMEBIND, stmt);

    stmt = CharacterDatabase.GetPreparedStatement(CHAR_SEL_CHARACTER_SPELLCOOLDOWNS);
    stmt->setUInt32(0, lowGuid);
    res &= SetPreparedQuery(PLAYER_LOGIN_QUERY_LOADSPELLCOOLDOWNS, stmt);

    if (sWorld->getBoolConfig(CONFIG_DECLINED_NAMES_USED))
    {
        stmt = CharacterDatabase.GetPreparedStatement(CHAR_SEL_CHARACTER_DECLINEDNAMES);
        stmt->setUInt32(0, lowGuid);
        res &= SetPreparedQuery(PLAYER_LOGIN_QUERY_LOADDECLINEDNAMES, stmt);
    }

    stmt = CharacterDatabase.GetPreparedStatement(CHAR_SEL_GUILD_MEMBER);
    stmt->setUInt32(0, lowGuid);
    res &= SetPreparedQuery(PLAYER_LOGIN_QUERY_LOADGUILD, stmt);

    stmt = CharacterDatabase.GetPreparedStatement(CHAR_SEL_CHARACTER_ARENAINFO);
    stmt->setUInt32(0, lowGuid);
    res &= SetPreparedQuery(PLAYER_LOGIN_QUERY_LOADARENAINFO, stmt);

    stmt = CharacterDatabase.GetPreparedStatement(CHAR_SEL_CHARACTER_ACHIEVEMENTS);
    stmt->setUInt32(0, lowGuid);
    res &= SetPreparedQuery(PLAYER_LOGIN_QUERY_LOADACHIEVEMENTS, stmt);

    stmt = CharacterDatabase.GetPreparedStatement(CHAR_SEL_CHARACTER_CRITERIAPROGRESS);
    stmt->setUInt32(0, lowGuid);
    res &= SetPreparedQuery(PLAYER_LOGIN_QUERY_LOADCRITERIAPROGRESS, stmt);

    stmt = CharacterDatabase.GetPreparedStatement(CHAR_SEL_CHARACTER_EQUIPMENTSETS);
    stmt->setUInt32(0, lowGuid);
    res &= SetPreparedQuery(PLAYER_LOGIN_QUERY_LOADEQUIPMENTSETS, stmt);

    stmt = CharacterDatabase.GetPreparedStatement(CHAR_SEL_CHAR_CUF_PROFILES);
    stmt->setUInt32(0, lowGuid);
    res &= SetPreparedQuery(PLAYER_LOGIN_QUERY_LOAD_CUF_PROFILES, stmt);

    stmt = CharacterDatabase.GetPreparedStatement(CHAR_SEL_CHARACTER_BGDATA);
    stmt->setUInt32(0, lowGuid);
    res &= SetPreparedQuery(PLAYER_LOGIN_QUERY_LOADBGDATA, stmt);

    stmt = CharacterDatabase.GetPreparedStatement(CHAR_SEL_CHARACTER_GLYPHS);
    stmt->setUInt32(0, lowGuid);
    res &= SetPreparedQuery(PLAYER_LOGIN_QUERY_LOADGLYPHS, stmt);

    stmt = CharacterDatabase.GetPreparedStatement(CHAR_SEL_CHARACTER_TALENTS);
    stmt->setUInt32(0, lowGuid);
    res &= SetPreparedQuery(PLAYER_LOGIN_QUERY_LOADTALENTS, stmt);

    stmt = CharacterDatabase.GetPreparedStatement(CHAR_SEL_PLAYER_ACCOUNT_DATA);
    stmt->setUInt32(0, lowGuid);
    res &= SetPreparedQuery(PLAYER_LOGIN_QUERY_LOADACCOUNTDATA, stmt);

    stmt = CharacterDatabase.GetPreparedStatement(CHAR_SEL_CHARACTER_SKILLS);
    stmt->setUInt32(0, lowGuid);
    res &= SetPreparedQuery(PLAYER_LOGIN_QUERY_LOADSKILLS, stmt);

    stmt = CharacterDatabase.GetPreparedStatement(CHAR_SEL_CHARACTER_RANDOMBG);
    stmt->setUInt32(0, lowGuid);
    res &= SetPreparedQuery(PLAYER_LOGIN_QUERY_LOADRANDOMBG, stmt);

    stmt = CharacterDatabase.GetPreparedStatement(CHAR_SEL_CHARACTER_BANNED);
    stmt->setUInt32(0, lowGuid);
    res &= SetPreparedQuery(PLAYER_LOGIN_QUERY_LOADBANNED, stmt);

    stmt = CharacterDatabase.GetPreparedStatement(CHAR_SEL_CHARACTER_QUESTSTATUSREW);
    stmt->setUInt32(0, lowGuid);
    res &= SetPreparedQuery(PLAYER_LOGIN_QUERY_LOADQUESTSTATUSREW, stmt);

    stmt = CharacterDatabase.GetPreparedStatement(CHAR_SEL_ACCOUNT_INSTANCELOCKTIMES);
    stmt->setUInt32(0, m_accountId);
    res &= SetPreparedQuery(PLAYER_LOGIN_QUERY_LOADINSTANCELOCKTIMES, stmt);

    stmt = CharacterDatabase.GetPreparedStatement(CHAR_SEL_PLAYER_CURRENCY);
    stmt->setUInt32(0, lowGuid);
    res &= SetPreparedQuery(PLAYER_LOGIN_QUERY_LOADCURRENCY, stmt);

    return res;
}

void WorldSession::HandleCharEnum(PreparedQueryResult result)
{
    uint32 charCount = 0;
    ByteBuffer bitBuffer;
    ByteBuffer dataBuffer;

    bitBuffer.WriteBits(0, 23);
    bitBuffer.WriteBit(1);
    if (result)
    {
        _allowedCharsToLogin.clear();

        charCount = uint32(result->GetRowCount());
        bitBuffer.reserve(24 * charCount / 8);
        dataBuffer.reserve(charCount * 381);

        bitBuffer.WriteBits(charCount, 17);

        do
        {
            uint32 guidLow = (*result)[0].GetUInt32();

            sLog->outInfo(LOG_FILTER_NETWORKIO, "Loading char guid %u from account %u.", guidLow, GetAccountId());

            Player::BuildEnumData(result, &dataBuffer, &bitBuffer);

            _allowedCharsToLogin.insert(guidLow);
        } while (result->NextRow());

        bitBuffer.FlushBits();
    }
    else
        bitBuffer.WriteBits(0, 17);

    WorldPacket data(SMSG_CHAR_ENUM, 7 + bitBuffer.size() + dataBuffer.size());
    data.append(bitBuffer);
    if (charCount)
        data.append(dataBuffer);

    SendPacket(&data);
}

void WorldSession::HandleCharEnumOpcode(WorldPacket & /*recvData*/)
{
    // remove expired bans
    PreparedStatement* stmt = CharacterDatabase.GetPreparedStatement(CHAR_DEL_EXPIRED_BANS);
    CharacterDatabase.Execute(stmt);

    /// get all the data necessary for loading all characters (along with their pets) on the account

    if (sWorld->getBoolConfig(CONFIG_DECLINED_NAMES_USED))
        stmt = CharacterDatabase.GetPreparedStatement(CHAR_SEL_ENUM_DECLINED_NAME);
    else
        stmt = CharacterDatabase.GetPreparedStatement(CHAR_SEL_ENUM);

    stmt->setUInt8(0, PET_SAVE_AS_CURRENT);
    stmt->setUInt32(1, GetAccountId());

    _charEnumCallback = CharacterDatabase.AsyncQuery(stmt);
}

void WorldSession::HandleCharCreateOpcode(WorldPacket & recvData)
{
    std::string name;
    uint8 race_, class_;

    recvData >> name;

    recvData >> race_;
    recvData >> class_;

    // extract other data required for player creating
    uint8 gender, skin, face, hairStyle, hairColor, facialHair, outfitId;
    recvData >> gender >> skin >> face;
    recvData >> hairStyle >> hairColor >> facialHair >> outfitId;

    WorldPacket data(SMSG_CHAR_CREATE, 1);                  // returned with diff.values in all cases

    if (AccountMgr::IsPlayerAccount(GetSecurity()))
    {
        if (uint32 mask = sWorld->getIntConfig(CONFIG_CHARACTER_CREATING_DISABLED))
        {
            bool disabled = false;

            uint32 team = Player::TeamForRace(race_);
            switch (team)
            {
                case ALLIANCE: disabled = mask & (1 << 0); break;
                case HORDE:    disabled = mask & (1 << 1); break;
            }

            if (disabled)
            {
                data << (uint8)CHAR_CREATE_DISABLED;
                SendPacket(&data);
                return;
            }
        }
    }

    ChrClassesEntry const* classEntry = sChrClassesStore.LookupEntry(class_);
    if (!classEntry)
    {
        data << (uint8)CHAR_CREATE_FAILED;
        SendPacket(&data);
        sLog->outError(LOG_FILTER_NETWORKIO, "Class (%u) not found in DBC while creating new char for account (ID: %u): wrong DBC files or cheater?", class_, GetAccountId());
        return;
    }

    ChrRacesEntry const* raceEntry = sChrRacesStore.LookupEntry(race_);
    if (!raceEntry)
    {
        data << (uint8)CHAR_CREATE_FAILED;
        SendPacket(&data);
        sLog->outError(LOG_FILTER_NETWORKIO, "Race (%u) not found in DBC while creating new char for account (ID: %u): wrong DBC files or cheater?", race_, GetAccountId());
        return;
    }

    // prevent character creating Expansion race without Expansion account
    if (raceEntry->expansion > Expansion())
    {
        data << (uint8)CHAR_CREATE_EXPANSION;
        sLog->outError(LOG_FILTER_NETWORKIO, "Expansion %u account:[%d] tried to Create character with expansion %u race (%u)", Expansion(), GetAccountId(), raceEntry->expansion, race_);
        SendPacket(&data);
        return;
    }

    // prevent character creating Expansion class without Expansion account
    if (classEntry->expansion > Expansion())
    {
        data << (uint8)CHAR_CREATE_EXPANSION_CLASS;
        sLog->outError(LOG_FILTER_NETWORKIO, "Expansion %u account:[%d] tried to Create character with expansion %u class (%u)", Expansion(), GetAccountId(), classEntry->expansion, class_);
        SendPacket(&data);
        return;
    }

    if (AccountMgr::IsPlayerAccount(GetSecurity()))
    {
        uint32 raceMaskDisabled = sWorld->getIntConfig(CONFIG_CHARACTER_CREATING_DISABLED_RACEMASK);
        if ((1 << (race_ - 1)) & raceMaskDisabled)
        {
            data << uint8(CHAR_CREATE_DISABLED);
            SendPacket(&data);
            return;
        }

        uint32 classMaskDisabled = sWorld->getIntConfig(CONFIG_CHARACTER_CREATING_DISABLED_CLASSMASK);
        if ((1 << (class_ - 1)) & classMaskDisabled)
        {
            data << uint8(CHAR_CREATE_DISABLED);
            SendPacket(&data);
            return;
        }
    }

    // prevent character creating with invalid name
    if (!normalizePlayerName(name))
    {
        data << (uint8)CHAR_NAME_NO_NAME;
        SendPacket(&data);
        sLog->outError(LOG_FILTER_NETWORKIO, "Account:[%d] but tried to Create character with empty [name] ", GetAccountId());
        return;
    }

    // check name limitations
    uint8 res = ObjectMgr::CheckPlayerName(name, true);
    if (res != CHAR_NAME_SUCCESS)
    {
        data << uint8(res);
        SendPacket(&data);
        return;
    }

    if (AccountMgr::IsPlayerAccount(GetSecurity()) && sObjectMgr->IsReservedName(name))
    {
        data << (uint8)CHAR_NAME_RESERVED;
        SendPacket(&data);
        return;
    }

    // speedup check for heroic class disabled case
    uint32 heroic_free_slots = sWorld->getIntConfig(CONFIG_HEROIC_CHARACTERS_PER_REALM);
    if (heroic_free_slots == 0 && AccountMgr::IsPlayerAccount(GetSecurity()) && class_ == CLASS_DEATH_KNIGHT)
    {
        data << (uint8)CHAR_CREATE_UNIQUE_CLASS_LIMIT;
        SendPacket(&data);
        return;
    }

    // speedup check for heroic class disabled case
    uint32 req_level_for_heroic = sWorld->getIntConfig(CONFIG_CHARACTER_CREATING_MIN_LEVEL_FOR_HEROIC_CHARACTER);
    if (AccountMgr::IsPlayerAccount(GetSecurity()) && class_ == CLASS_DEATH_KNIGHT && req_level_for_heroic > sWorld->getIntConfig(CONFIG_MAX_PLAYER_LEVEL))
    {
        data << (uint8)CHAR_CREATE_LEVEL_REQUIREMENT;
        SendPacket(&data);
        return;
    }

    delete _charCreateCallback.GetParam();  // Delete existing if any, to make the callback chain reset to stage 0
    _charCreateCallback.SetParam(new CharacterCreateInfo(name, race_, class_, gender, skin, face, hairStyle, hairColor, facialHair, outfitId, recvData));
    PreparedStatement* stmt = CharacterDatabase.GetPreparedStatement(CHAR_SEL_CHECK_NAME);
    stmt->setString(0, name);
    _charCreateCallback.SetFutureResult(CharacterDatabase.AsyncQuery(stmt));
}

void WorldSession::HandleCharCreateCallback(PreparedQueryResult result, CharacterCreateInfo* createInfo)
{
    /** This is a series of callbacks executed consecutively as a result from the database becomes available.
        This is much more efficient than synchronous requests on packet handler, and much less DoS prone.
        It also prevents data syncrhonisation errors.
    */
    switch (_charCreateCallback.GetStage())
    {
        case 0:
        {
            if (result)
            {
                WorldPacket data(SMSG_CHAR_CREATE, 1);
                data << uint8(CHAR_CREATE_NAME_IN_USE);
                SendPacket(&data);
                delete createInfo;
                _charCreateCallback.Reset();
                return;
            }

            ASSERT(_charCreateCallback.GetParam() == createInfo);

            PreparedStatement* stmt = LoginDatabase.GetPreparedStatement(LOGIN_SEL_SUM_REALM_CHARACTERS);
            stmt->setUInt32(0, GetAccountId());

            _charCreateCallback.FreeResult();
            _charCreateCallback.SetFutureResult(LoginDatabase.AsyncQuery(stmt));
            _charCreateCallback.NextStage();
        }
        break;
        case 1:
        {
            uint16 acctCharCount = 0;
            if (result)
            {
                Field* fields = result->Fetch();
                // SELECT SUM(x) is MYSQL_TYPE_NEWDECIMAL - needs to be read as string
                const char* ch = fields[0].GetCString();
                if (ch)
                    acctCharCount = atoi(ch);
            }

            if (acctCharCount >= sWorld->getIntConfig(CONFIG_CHARACTERS_PER_ACCOUNT))
            {
                WorldPacket data(SMSG_CHAR_CREATE, 1);
                data << uint8(CHAR_CREATE_ACCOUNT_LIMIT);
                SendPacket(&data);
                delete createInfo;
                _charCreateCallback.Reset();
                return;
            }


            ASSERT(_charCreateCallback.GetParam() == createInfo);

            PreparedStatement* stmt = CharacterDatabase.GetPreparedStatement(CHAR_SEL_SUM_CHARS);
            stmt->setUInt32(0, GetAccountId());

            _charCreateCallback.FreeResult();
            _charCreateCallback.SetFutureResult(CharacterDatabase.AsyncQuery(stmt));
            _charCreateCallback.NextStage();
        }
        break;
        case 2:
        {
            if (result)
            {
                Field* fields = result->Fetch();
                createInfo->CharCount = uint8(fields[0].GetUInt64()); // SQL's COUNT() returns uint64 but it will always be less than uint8.Max

                if (createInfo->CharCount >= sWorld->getIntConfig(CONFIG_CHARACTERS_PER_REALM))
                {
                    WorldPacket data(SMSG_CHAR_CREATE, 1);
                    data << uint8(CHAR_CREATE_SERVER_LIMIT);
                    SendPacket(&data);
                    delete createInfo;
                    _charCreateCallback.Reset();
                    return;
                }
            }

            bool allowTwoSideAccounts = !sWorld->IsPvPRealm() || sWorld->getBoolConfig(CONFIG_ALLOW_TWO_SIDE_ACCOUNTS) || !AccountMgr::IsPlayerAccount(GetSecurity());
            uint32 skipCinematics = sWorld->getIntConfig(CONFIG_SKIP_CINEMATICS);

            _charCreateCallback.FreeResult();

            if (!allowTwoSideAccounts || skipCinematics == 1 || createInfo->Class == CLASS_DEATH_KNIGHT)
            {
                PreparedStatement* stmt = CharacterDatabase.GetPreparedStatement(CHAR_SEL_CHAR_CREATE_INFO);
                stmt->setUInt32(0, GetAccountId());
                stmt->setUInt32(1, (skipCinematics == 1 || createInfo->Class == CLASS_DEATH_KNIGHT) ? 10 : 1);
                _charCreateCallback.SetFutureResult(CharacterDatabase.AsyncQuery(stmt));
                _charCreateCallback.NextStage();
                return;
            }

            _charCreateCallback.NextStage();
            HandleCharCreateCallback(PreparedQueryResult(NULL), createInfo);   // Will jump to case 3
        }
        break;
        case 3:
        {
            bool haveSameRace = false;
            uint32 heroicReqLevel = sWorld->getIntConfig(CONFIG_CHARACTER_CREATING_MIN_LEVEL_FOR_HEROIC_CHARACTER);
            bool hasHeroicReqLevel = (heroicReqLevel == 0);
            bool allowTwoSideAccounts = !sWorld->IsPvPRealm() || sWorld->getBoolConfig(CONFIG_ALLOW_TWO_SIDE_ACCOUNTS) || !AccountMgr::IsPlayerAccount(GetSecurity());
            uint32 skipCinematics = sWorld->getIntConfig(CONFIG_SKIP_CINEMATICS);

            if (result)
            {
                uint32 team = Player::TeamForRace(createInfo->Race);
                uint32 freeHeroicSlots = sWorld->getIntConfig(CONFIG_HEROIC_CHARACTERS_PER_REALM);

                Field* field = result->Fetch();
                uint8 accRace  = field[1].GetUInt8();

                if (AccountMgr::IsPlayerAccount(GetSecurity()) && createInfo->Class == CLASS_DEATH_KNIGHT)
                {
                    uint8 accClass = field[2].GetUInt8();
                    if (accClass == CLASS_DEATH_KNIGHT)
                    {
                        if (freeHeroicSlots > 0)
                            --freeHeroicSlots;

                        if (freeHeroicSlots == 0)
                        {
                            WorldPacket data(SMSG_CHAR_CREATE, 1);
                            data << uint8(CHAR_CREATE_UNIQUE_CLASS_LIMIT);
                            SendPacket(&data);
                            delete createInfo;
                            _charCreateCallback.Reset();
                            return;
                        }
                    }

                    if (!hasHeroicReqLevel)
                    {
                        uint8 accLevel = field[0].GetUInt8();
                        if (accLevel >= heroicReqLevel)
                            hasHeroicReqLevel = true;
                    }
                }

                // need to check team only for first character
                // TODO: what to if account already has characters of both races?
                if (!allowTwoSideAccounts)
                {
                    uint32 accTeam = 0;
                    if (accRace > 0)
                        accTeam = Player::TeamForRace(accRace);

                    if (accTeam != team)
                    {
                        WorldPacket data(SMSG_CHAR_CREATE, 1);
                        data << uint8(CHAR_CREATE_PVP_TEAMS_VIOLATION);
                        SendPacket(&data);
                        delete createInfo;
                        _charCreateCallback.Reset();
                        return;
                    }
                }

                // search same race for cinematic or same class if need
                // TODO: check if cinematic already shown? (already logged in?; cinematic field)
                while ((skipCinematics == 1 && !haveSameRace) || createInfo->Class == CLASS_DEATH_KNIGHT)
                {
                    if (!result->NextRow())
                        break;

                    field = result->Fetch();
                    accRace = field[1].GetUInt8();

                    if (!haveSameRace)
                        haveSameRace = createInfo->Race == accRace;

                    if (AccountMgr::IsPlayerAccount(GetSecurity()) && createInfo->Class == CLASS_DEATH_KNIGHT)
                    {
                        uint8 acc_class = field[2].GetUInt8();
                        if (acc_class == CLASS_DEATH_KNIGHT)
                        {
                            if (freeHeroicSlots > 0)
                                --freeHeroicSlots;

                            if (freeHeroicSlots == 0)
                            {
                                WorldPacket data(SMSG_CHAR_CREATE, 1);
                                data << uint8(CHAR_CREATE_UNIQUE_CLASS_LIMIT);
                                SendPacket(&data);
                                delete createInfo;
                                _charCreateCallback.Reset();
                                return;
                            }
                        }

                        if (!hasHeroicReqLevel)
                        {
                            uint8 acc_level = field[0].GetUInt8();
                            if (acc_level >= heroicReqLevel)
                                hasHeroicReqLevel = true;
                        }
                    }
                }
            }

            if (AccountMgr::IsPlayerAccount(GetSecurity()) && createInfo->Class == CLASS_DEATH_KNIGHT && !hasHeroicReqLevel)
            {
                WorldPacket data(SMSG_CHAR_CREATE, 1);
                data << uint8(CHAR_CREATE_LEVEL_REQUIREMENT);
                SendPacket(&data);
                delete createInfo;
                _charCreateCallback.Reset();
                return;
            }

            if (createInfo->Data.rpos() < createInfo->Data.wpos())
            {
                uint8 unk;
                createInfo->Data >> unk;
                sLog->outDebug(LOG_FILTER_NETWORKIO, "Character creation %s (account %u) has unhandled tail data: [%u]", createInfo->Name.c_str(), GetAccountId(), unk);
            }

            Player newChar(this);
            newChar.GetMotionMaster()->Initialize();
            if (!newChar.Create(sObjectMgr->GenerateLowGuid(HIGHGUID_PLAYER), createInfo))
            {
                // Player not create (race/class/etc problem?)
                newChar.CleanupsBeforeDelete();

                WorldPacket data(SMSG_CHAR_CREATE, 1);
                data << uint8(CHAR_CREATE_ERROR);
                SendPacket(&data);
                delete createInfo;
                _charCreateCallback.Reset();
                return;
            }

            if ((haveSameRace && skipCinematics == 1) || skipCinematics == 2)
                newChar.setCinematic(1);                          // not show intro

            newChar.SetAtLoginFlag(AT_LOGIN_FIRST);               // First login

            // Player created, save it now
            newChar.SaveToDB(true);
            createInfo->CharCount += 1;

            SQLTransaction trans = LoginDatabase.BeginTransaction();

            PreparedStatement* stmt = LoginDatabase.GetPreparedStatement(LOGIN_DEL_REALM_CHARACTERS_BY_REALM);
            stmt->setUInt32(0, GetAccountId());
            stmt->setUInt32(1, realmID);
            trans->Append(stmt);

            stmt = LoginDatabase.GetPreparedStatement(LOGIN_INS_REALM_CHARACTERS);
            stmt->setUInt32(0, createInfo->CharCount);
            stmt->setUInt32(1, GetAccountId());
            stmt->setUInt32(2, realmID);
            trans->Append(stmt);

            LoginDatabase.CommitTransaction(trans);

            WorldPacket data(SMSG_CHAR_CREATE, 1);
            data << uint8(CHAR_CREATE_SUCCESS);
            SendPacket(&data);

            std::string IP_str = GetRemoteAddress();
            sLog->outInfo(LOG_FILTER_CHARACTER, "Account: %d (IP: %s) Create Character:[%s] (GUID: %u)", GetAccountId(), IP_str.c_str(), createInfo->Name.c_str(), newChar.GetGUIDLow());
            sScriptMgr->OnPlayerCreate(&newChar);
            sWorld->AddCharacterNameData(newChar.GetGUIDLow(), std::string(newChar.GetName()), newChar.getGender(), newChar.getRace(), newChar.getClass());

            newChar.CleanupsBeforeDelete();
            delete createInfo;
            _charCreateCallback.Reset();
        }
        break;
    }
}

void WorldSession::HandleCharDeleteOpcode(WorldPacket & recvData)
{
    uint64 guid;
    recvData >> guid;

    // can't delete loaded character
    if (ObjectAccessor::FindPlayer(guid))
        return;

    uint32 accountId = 0;
    std::string name;

    // is guild leader
    if (sGuildMgr->GetGuildByLeader(guid))
    {
        WorldPacket data(SMSG_CHAR_DELETE, 1);
        data << uint8(CHAR_DELETE_FAILED_GUILD_LEADER);
        SendPacket(&data);
        return;
    }

    // is arena team captain
    if (sArenaTeamMgr->GetArenaTeamByCaptain(guid))
    {
        WorldPacket data(SMSG_CHAR_DELETE, 1);
        data << uint8(CHAR_DELETE_FAILED_ARENA_CAPTAIN);
        SendPacket(&data);
        return;
    }

    PreparedStatement* stmt = CharacterDatabase.GetPreparedStatement(CHAR_SEL_ACCOUNT_NAME_BY_GUID);
    stmt->setUInt32(0, GUID_LOPART(guid));

    if (PreparedQueryResult result = CharacterDatabase.Query(stmt))
    {
        Field* fields = result->Fetch();
        accountId     = fields[0].GetUInt32();
        name          = fields[1].GetString();
    }

    // prevent deleting other players' characters using cheating tools
    if (accountId != GetAccountId())
        return;

    std::string IP_str = GetRemoteAddress();
    sLog->outInfo(LOG_FILTER_CHARACTER, "Account: %d (IP: %s) Delete Character:[%s] (GUID: %u)", GetAccountId(), IP_str.c_str(), name.c_str(), GUID_LOPART(guid));
    sScriptMgr->OnPlayerDelete(guid);
    sWorld->DeleteCharaceterNameData(GUID_LOPART(guid));

    if (sLog->ShouldLog(LOG_FILTER_PLAYER_DUMP, LOG_LEVEL_INFO)) // optimize GetPlayerDump call
    {
        std::string dump;
        if (PlayerDumpWriter().GetDump(GUID_LOPART(guid), dump))
            sLog->outCharDump(dump.c_str(), GetAccountId(), GUID_LOPART(guid), name.c_str());
    }

    Player::DeleteFromDB(guid, GetAccountId());

    WorldPacket data(SMSG_CHAR_DELETE, 1);
    data << uint8(CHAR_DELETE_SUCCESS);
    SendPacket(&data);
}

void WorldSession::HandlePlayerLoginOpcode(WorldPacket& recvData)
{
    if (PlayerLoading() || GetPlayer() != NULL)
    {
        sLog->outError(LOG_FILTER_NETWORKIO, "Player tries to login again, AccountId = %d", GetAccountId());
        return;
    }

    m_playerLoading = true;
    ObjectGuid playerGuid;

    sLog->outDebug(LOG_FILTER_NETWORKIO, "WORLD: Recvd Player Logon Message");
    playerGuid[2] = recvData.ReadBit();
    playerGuid[3] = recvData.ReadBit();
    playerGuid[0] = recvData.ReadBit();
    playerGuid[6] = recvData.ReadBit();
    playerGuid[4] = recvData.ReadBit();
    playerGuid[5] = recvData.ReadBit();
    playerGuid[1] = recvData.ReadBit();
    playerGuid[7] = recvData.ReadBit();

    recvData.ReadByteSeq(playerGuid[2]);
    recvData.ReadByteSeq(playerGuid[7]);
    recvData.ReadByteSeq(playerGuid[0]);
    recvData.ReadByteSeq(playerGuid[3]);
    recvData.ReadByteSeq(playerGuid[5]);
    recvData.ReadByteSeq(playerGuid[6]);
    recvData.ReadByteSeq(playerGuid[1]);
    recvData.ReadByteSeq(playerGuid[4]);

    sLog->outDebug(LOG_FILTER_NETWORKIO, "Character (Guid: %u) logging in", GUID_LOPART(playerGuid));

    if (!CharCanLogin(GUID_LOPART(playerGuid)))
    {
        sLog->outError(LOG_FILTER_NETWORKIO, "Account (%u) can't login with that character (%u).", GetAccountId(), GUID_LOPART(playerGuid));
        KickPlayer();
        return;
    }

    LoginQueryHolder *holder = new LoginQueryHolder(GetAccountId(), playerGuid);
    if (!holder->Initialize())
    {
        delete holder;                                      // delete all unprocessed queries
        m_playerLoading = false;
        return;
    }

    _charLoginCallback = CharacterDatabase.DelayQueryHolder((SQLQueryHolder*)holder);
}

void WorldSession::HandleLoadScreenOpcode(WorldPacket& recvPacket)
{
    sLog->outInfo(LOG_FILTER_GENERAL, "WORLD: Recvd CMSG_LOAD_SCREEN");
    uint32 mapID;

    recvPacket >> mapID;
    recvPacket.ReadBit();

    // TODO: Do something with this packet
}

void WorldSession::HandlePlayerLogin(LoginQueryHolder* holder)
{
    uint64 playerGuid = holder->GetGuid();

    Player* pCurrChar = new Player(this);
     // for send server info and strings (config)
    ChatHandler chH = ChatHandler(pCurrChar);

    // "GetAccountId() == db stored account id" checked in LoadFromDB (prevent login not own character using cheating tools)
    if (!pCurrChar->LoadFromDB(GUID_LOPART(playerGuid), holder))
    {
        SetPlayer(NULL);
        KickPlayer();                                       // disconnect client, player no set to session and it will not deleted or saved at kick
        delete pCurrChar;                                   // delete it manually
        delete holder;                                      // delete all unprocessed queries
        m_playerLoading = false;
        return;
    }

    pCurrChar->GetMotionMaster()->Initialize();
    pCurrChar->SendDungeonDifficulty(false);

    WorldPacket data(SMSG_LOGIN_VERIFY_WORLD, 20);
    data << pCurrChar->GetMapId();
    data << pCurrChar->GetPositionX();
    data << pCurrChar->GetPositionY();
    data << pCurrChar->GetPositionZ();
    data << pCurrChar->GetOrientation();
    SendPacket(&data);

    // load player specific part before send times
    LoadAccountData(holder->GetPreparedResult(PLAYER_LOGIN_QUERY_LOADACCOUNTDATA), PER_CHARACTER_CACHE_MASK);
    SendAccountDataTimes(PER_CHARACTER_CACHE_MASK);

    bool featureBit4 = true;
    data.Initialize(SMSG_FEATURE_SYSTEM_STATUS, 7);         // checked in 4.2.2
    data << uint8(2);                                       // unknown value
    data << uint32(1);
    data << uint32(1);
    data << uint32(2);
    data << uint32(0);
    data.WriteBit(1);
    data.WriteBit(1);
    data.WriteBit(0);
    data.WriteBit(featureBit4);
    data.WriteBit(0);
    data.WriteBit(0);
    data.FlushBits();
    if (featureBit4)
    {
        data << uint32(1);
        data << uint32(0);
        data << uint32(10);
        data << uint32(60);
    }

    //if (featureBit5)
    //{
    //    data << uint32(0);
    //    data << uint32(0);
    //    data << uint32(0);
    //}
    SendPacket(&data);

    // Send MOTD
    {
        data.Initialize(SMSG_MOTD, 50);                     // new in 2.0.1
        data << (uint32)0;

        uint32 linecount=0;
        std::string str_motd = sWorld->GetMotd();
        std::string::size_type pos, nextpos;

        pos = 0;
        while ((nextpos= str_motd.find('@', pos)) != std::string::npos)
        {
            if (nextpos != pos)
            {
                data << str_motd.substr(pos, nextpos-pos);
                ++linecount;
            }
            pos = nextpos+1;
        }

        if (pos<str_motd.length())
        {
            data << str_motd.substr(pos);
            ++linecount;
        }

        data.put(0, linecount);

        SendPacket(&data);
        sLog->outDebug(LOG_FILTER_NETWORKIO, "WORLD: Sent motd (SMSG_MOTD)");

        // send server info
        if (sWorld->getIntConfig(CONFIG_ENABLE_SINFO_LOGIN) == 1)
            chH.PSendSysMessage(_FULLVERSION);

        sLog->outDebug(LOG_FILTER_NETWORKIO, "WORLD: Sent server info");
    }

    //QueryResult* result = CharacterDatabase.PQuery("SELECT guildid, rank FROM guild_member WHERE guid = '%u'", pCurrChar->GetGUIDLow());
    if (PreparedQueryResult resultGuild = holder->GetPreparedResult(PLAYER_LOGIN_QUERY_LOADGUILD))
    {
        Field* fields = resultGuild->Fetch();
        pCurrChar->SetInGuild(fields[0].GetUInt32());
        pCurrChar->SetRank(fields[1].GetUInt8());
        if (Guild* guild = sGuildMgr->GetGuildById(pCurrChar->GetGuildId()))
            pCurrChar->SetGuildLevel(guild->GetLevel());
    }
    else if (pCurrChar->GetGuildId())                        // clear guild related fields in case wrong data about non existed membership
    {
        pCurrChar->SetInGuild(0);
        pCurrChar->SetRank(0);
        pCurrChar->SetGuildLevel(0);
    }

    data.Initialize(SMSG_LEARNED_DANCE_MOVES, 4+4);
    data << uint64(0);
    SendPacket(&data);

    data.Initialize(SMSG_HOTFIX_INFO);
    HotfixData const& hotfix = sObjectMgr->GetHotfixData();
    data.WriteBits(hotfix.size(), 22);
    data.FlushBits();
    for (uint32 i = 0; i < hotfix.size(); ++i)
    {
        data << uint32(hotfix[i].Type);
        data << uint32(hotfix[i].Timestamp);
        data << uint32(hotfix[i].Entry);
    }
    SendPacket(&data);

    pCurrChar->SendInitialPacketsBeforeAddToMap();

    //Show cinematic at the first time that player login
    if (!pCurrChar->getCinematic())
    {
        pCurrChar->setCinematic(1);

        if (ChrClassesEntry const* cEntry = sChrClassesStore.LookupEntry(pCurrChar->getClass()))
        {
            if (cEntry->CinematicSequence)
                pCurrChar->SendCinematicStart(cEntry->CinematicSequence);
            else if (ChrRacesEntry const* rEntry = sChrRacesStore.LookupEntry(pCurrChar->getRace()))
                pCurrChar->SendCinematicStart(rEntry->CinematicSequence);

            // send new char string if not empty
            if (!sWorld->GetNewCharString().empty())
                chH.PSendSysMessage("%s", sWorld->GetNewCharString().c_str());
        }
    }

    if (Group* group = pCurrChar->GetGroup())
    {
        if (group->isLFGGroup())
        {
            LfgDungeonSet Dungeons;
            Dungeons.insert(sLFGMgr->GetDungeon(group->GetGUID()));
            sLFGMgr->SetSelectedDungeons(pCurrChar->GetGUID(), Dungeons);
            sLFGMgr->SetState(pCurrChar->GetGUID(), sLFGMgr->GetState(group->GetGUID()));
        }
    }

    if (!pCurrChar->GetMap()->AddPlayerToMap(pCurrChar) || !pCurrChar->CheckInstanceLoginValid())
    {
        AreaTrigger const* at = sObjectMgr->GetGoBackTrigger(pCurrChar->GetMapId());
        if (at)
            pCurrChar->TeleportTo(at->target_mapId, at->target_X, at->target_Y, at->target_Z, pCurrChar->GetOrientation());
        else
            pCurrChar->TeleportTo(pCurrChar->m_homebindMapId, pCurrChar->m_homebindX, pCurrChar->m_homebindY, pCurrChar->m_homebindZ, pCurrChar->GetOrientation());
    }

    sObjectAccessor->AddObject(pCurrChar);
    //sLog->outDebug(LOG_FILTER_GENERAL, "Player %s added to Map.", pCurrChar->GetName());

    if (pCurrChar->GetGuildId() != 0)
    {
        if (Guild* guild = sGuildMgr->GetGuildById(pCurrChar->GetGuildId()))
            guild->SendLoginInfo(this);
        else
        {
            // remove wrong guild data
            sLog->outError(LOG_FILTER_GENERAL, "Player %s (GUID: %u) marked as member of not existing guild (id: %u), removing guild membership for player.", pCurrChar->GetName(), pCurrChar->GetGUIDLow(), pCurrChar->GetGuildId());
            pCurrChar->SetInGuild(0);
        }
    }

    pCurrChar->SendInitialPacketsAfterAddToMap();

    PreparedStatement* stmt = CharacterDatabase.GetPreparedStatement(CHAR_UPD_CHAR_ONLINE);
    stmt->setUInt32(0, pCurrChar->GetGUIDLow());
    CharacterDatabase.Execute(stmt);

    stmt = LoginDatabase.GetPreparedStatement(LOGIN_UPD_ACCOUNT_ONLINE);
    stmt->setUInt32(0, GetAccountId());
    LoginDatabase.Execute(stmt);

    pCurrChar->SetInGameTime(getMSTime());

    // announce group about member online (must be after add to player list to receive announce to self)
    if (Group* group = pCurrChar->GetGroup())
    {
        //pCurrChar->groupInfo.group->SendInit(this); // useless
        group->SendUpdate();
        group->ResetMaxEnchantingLevel();
    }

    // friend status
    sSocialMgr->SendFriendStatus(pCurrChar, FRIEND_ONLINE, pCurrChar->GetGUIDLow(), true);

    // Place character in world (and load zone) before some object loading
    pCurrChar->LoadCorpse();

    // setting Ghost+speed if dead
    if (pCurrChar->m_deathState != ALIVE)
    {
        // not blizz like, we must correctly save and load player instead...
        if (pCurrChar->getRace() == RACE_NIGHTELF)
            pCurrChar->CastSpell(pCurrChar, 20584, true, 0);// auras SPELL_AURA_INCREASE_SPEED(+speed in wisp form), SPELL_AURA_INCREASE_SWIM_SPEED(+swim speed in wisp form), SPELL_AURA_TRANSFORM (to wisp form)
        pCurrChar->CastSpell(pCurrChar, 8326, true, 0);     // auras SPELL_AURA_GHOST, SPELL_AURA_INCREASE_SPEED(why?), SPELL_AURA_INCREASE_SWIM_SPEED(why?)

        pCurrChar->SendMovementSetWaterWalking(true);
    }

    pCurrChar->ContinueTaxiFlight();

    // reset for all pets before pet loading
    if (pCurrChar->HasAtLoginFlag(AT_LOGIN_RESET_PET_TALENTS))
        Pet::resetTalentsForAllPetsOf(pCurrChar);

    // Load pet if any (if player not alive and in taxi flight or another then pet will remember as temporary unsummoned)
    pCurrChar->LoadPet();

    // Set FFA PvP for non GM in non-rest mode
    if (sWorld->IsFFAPvPRealm() && !pCurrChar->isGameMaster() && !pCurrChar->HasFlag(PLAYER_FLAGS, PLAYER_FLAGS_RESTING))
        pCurrChar->SetByteFlag(UNIT_FIELD_BYTES_2, 1, UNIT_BYTE2_FLAG_FFA_PVP);

    if (pCurrChar->HasFlag(PLAYER_FLAGS, PLAYER_FLAGS_CONTESTED_PVP))
        pCurrChar->SetContestedPvP();

    // Apply at_login requests
    if (pCurrChar->HasAtLoginFlag(AT_LOGIN_RESET_SPELLS))
    {
        pCurrChar->resetSpells();
        SendNotification(LANG_RESET_SPELLS);
    }

    if (pCurrChar->HasAtLoginFlag(AT_LOGIN_RESET_TALENTS))
    {
        pCurrChar->ResetTalents(true);
        pCurrChar->SendTalentsInfoData(false);              // original talents send already in to SendInitialPacketsBeforeAddToMap, resend reset state
        SendNotification(LANG_RESET_TALENTS);
    }

    if (pCurrChar->HasAtLoginFlag(AT_LOGIN_FIRST))
        pCurrChar->RemoveAtLoginFlag(AT_LOGIN_FIRST);

    // show time before shutdown if shutdown planned.
    if (sWorld->IsShuttingDown())
        sWorld->ShutdownMsg(true, pCurrChar);

    if (sWorld->getBoolConfig(CONFIG_ALL_TAXI_PATHS))
        pCurrChar->SetTaxiCheater(true);

    if (pCurrChar->isGameMaster())
        SendNotification(LANG_GM_ON);

    std::string IP_str = GetRemoteAddress();
    sLog->outInfo(LOG_FILTER_CHARACTER, "Account: %d (IP: %s) Login Character:[%s] (GUID: %u) Level: %d",
        GetAccountId(), IP_str.c_str(), pCurrChar->GetName(), pCurrChar->GetGUIDLow(), pCurrChar->getLevel());

    if (!pCurrChar->IsStandState() && !pCurrChar->HasUnitState(UNIT_STATE_STUNNED))
        pCurrChar->SetStandState(UNIT_STAND_STATE_STAND);

    m_playerLoading = false;

    sScriptMgr->OnPlayerLogin(pCurrChar);
    delete holder;
}

void WorldSession::HandleSetFactionAtWar(WorldPacket & recvData)
{
    sLog->outDebug(LOG_FILTER_NETWORKIO, "WORLD: Received CMSG_SET_FACTION_ATWAR");

    uint32 repListID;
    uint8  flag;

    recvData >> repListID;
    recvData >> flag;

    GetPlayer()->GetReputationMgr().SetAtWar(repListID, flag);
}

//I think this function is never used :/ I dunno, but i guess this opcode not exists
void WorldSession::HandleSetFactionCheat(WorldPacket & /*recvData*/)
{
    sLog->outError(LOG_FILTER_NETWORKIO, "WORLD SESSION: HandleSetFactionCheat, not expected call, please report.");
    GetPlayer()->GetReputationMgr().SendStates();
}

void WorldSession::HandleTutorialFlag(WorldPacket & recvData)
{
    uint32 data;
    recvData >> data;

    uint8 index = uint8(data / 32);
    if (index >= MAX_ACCOUNT_TUTORIAL_VALUES)
        return;

    uint32 value = (data % 32);

    uint32 flag = GetTutorialInt(index);
    flag |= (1 << value);
    SetTutorialInt(index, flag);
}

void WorldSession::HandleTutorialClear(WorldPacket& /*recvData*/)
{
    for (uint8 i = 0; i < MAX_ACCOUNT_TUTORIAL_VALUES; ++i)
        SetTutorialInt(i, 0xFFFFFFFF);
}

void WorldSession::HandleTutorialReset(WorldPacket& /*recvData*/)
{
    for (uint8 i = 0; i < MAX_ACCOUNT_TUTORIAL_VALUES; ++i)
        SetTutorialInt(i, 0x00000000);
}

void WorldSession::HandleSetWatchedFactionOpcode(WorldPacket & recvData)
{
    sLog->outDebug(LOG_FILTER_NETWORKIO, "WORLD: Received CMSG_SET_WATCHED_FACTION");
    uint32 fact;
    recvData >> fact;
    GetPlayer()->SetUInt32Value(PLAYER_FIELD_WATCHED_FACTION_INDEX, fact);
}

void WorldSession::HandleSetFactionInactiveOpcode(WorldPacket & recvData)
{
    sLog->outDebug(LOG_FILTER_NETWORKIO, "WORLD: Received CMSG_SET_FACTION_INACTIVE");
    uint32 replistid;
    uint8 inactive;
    recvData >> replistid >> inactive;

    _player->GetReputationMgr().SetInactive(replistid, inactive);
}

void WorldSession::HandleShowingHelmOpcode(WorldPacket& recvData)
{
    sLog->outDebug(LOG_FILTER_NETWORKIO, "CMSG_SHOWING_HELM for %s", _player->GetName());
    recvData.read_skip<uint8>(); // unknown, bool?
    _player->ToggleFlag(PLAYER_FLAGS, PLAYER_FLAGS_HIDE_HELM);
}

void WorldSession::HandleShowingCloakOpcode(WorldPacket& recvData)
{
    sLog->outDebug(LOG_FILTER_NETWORKIO, "CMSG_SHOWING_CLOAK for %s", _player->GetName());
    recvData.read_skip<uint8>(); // unknown, bool?
    _player->ToggleFlag(PLAYER_FLAGS, PLAYER_FLAGS_HIDE_CLOAK);
}

void WorldSession::HandleCharRenameOpcode(WorldPacket& recvData)
{
    uint64 guid;
    std::string newName;

    recvData >> guid;
    recvData >> newName;

    // prevent character rename to invalid name
    if (!normalizePlayerName(newName))
    {
        WorldPacket data(SMSG_CHAR_RENAME, 1);
        data << uint8(CHAR_NAME_NO_NAME);
        SendPacket(&data);
        return;
    }

    uint8 res = ObjectMgr::CheckPlayerName(newName, true);
    if (res != CHAR_NAME_SUCCESS)
    {
        WorldPacket data(SMSG_CHAR_RENAME, 1+8+(newName.size()+1));
        data << uint8(res);
        data << uint64(guid);
        data << newName;
        SendPacket(&data);
        return;
    }

    // check name limitations
    if (AccountMgr::IsPlayerAccount(GetSecurity()) && sObjectMgr->IsReservedName(newName))
    {
        WorldPacket data(SMSG_CHAR_RENAME, 1);
        data << uint8(CHAR_NAME_RESERVED);
        SendPacket(&data);
        return;
    }

    // Ensure that the character belongs to the current account, that rename at login is enabled
    // and that there is no character with the desired new name
    _charRenameCallback.SetParam(newName);

    PreparedStatement* stmt = CharacterDatabase.GetPreparedStatement(CHAR_SEL_FREE_NAME);

    stmt->setUInt32(0, GUID_LOPART(guid));
    stmt->setUInt32(1, GetAccountId());
    stmt->setUInt16(2, AT_LOGIN_RENAME);
    stmt->setUInt16(3, AT_LOGIN_RENAME);
    stmt->setString(4, newName);

    _charRenameCallback.SetFutureResult(CharacterDatabase.AsyncQuery(stmt));
}

void WorldSession::HandleChangePlayerNameOpcodeCallBack(PreparedQueryResult result, std::string newName)
{
    if (!result)
    {
        WorldPacket data(SMSG_CHAR_RENAME, 1);
        data << uint8(CHAR_CREATE_ERROR);
        SendPacket(&data);
        return;
    }

    Field* fields = result->Fetch();

    uint32 guidLow      = fields[0].GetUInt32();
    std::string oldName = fields[1].GetString();

    uint64 guid = MAKE_NEW_GUID(guidLow, 0, HIGHGUID_PLAYER);

    // Update name and at_login flag in the db
    PreparedStatement* stmt = CharacterDatabase.GetPreparedStatement(CHAR_UPD_NAME);

    stmt->setString(0, newName);
    stmt->setUInt16(1, AT_LOGIN_RENAME);
    stmt->setUInt32(2, guidLow);

    CharacterDatabase.Execute(stmt);

    // Removed declined name from db
    stmt = CharacterDatabase.GetPreparedStatement(CHAR_DEL_DECLINED_NAME);

    stmt->setUInt32(0, guidLow);

    CharacterDatabase.Execute(stmt);

    sLog->outInfo(LOG_FILTER_CHARACTER, "Account: %d (IP: %s) Character:[%s] (guid:%u) Changed name to: %s", GetAccountId(), GetRemoteAddress().c_str(), oldName.c_str(), guidLow, newName.c_str());

    WorldPacket data(SMSG_CHAR_RENAME, 1+8+(newName.size()+1));
    data << uint8(RESPONSE_SUCCESS);
    data << uint64(guid);
    data << newName;
    SendPacket(&data);

    sWorld->UpdateCharacterNameData(guidLow, newName);
}

void WorldSession::HandleSetPlayerDeclinedNames(WorldPacket& recvData)
{
    uint64 guid;

    recvData >> guid;

    // not accept declined names for unsupported languages
    std::string name;
    if (!sObjectMgr->GetPlayerNameByGUID(guid, name))
    {
        WorldPacket data(SMSG_SET_PLAYER_DECLINED_NAMES_RESULT, 4+8);
        data << uint32(1);
        data << uint64(guid);
        SendPacket(&data);
        return;
    }

    std::wstring wname;
    if (!Utf8toWStr(name, wname))
    {
        WorldPacket data(SMSG_SET_PLAYER_DECLINED_NAMES_RESULT, 4+8);
        data << uint32(1);
        data << uint64(guid);
        SendPacket(&data);
        return;
    }

    if (!isCyrillicCharacter(wname[0]))                      // name already stored as only single alphabet using
    {
        WorldPacket data(SMSG_SET_PLAYER_DECLINED_NAMES_RESULT, 4+8);
        data << uint32(1);
        data << uint64(guid);
        SendPacket(&data);
        return;
    }

    std::string name2;
    DeclinedName declinedname;

    recvData >> name2;

    if (name2 != name)                                       // character have different name
    {
        WorldPacket data(SMSG_SET_PLAYER_DECLINED_NAMES_RESULT, 4+8);
        data << uint32(1);
        data << uint64(guid);
        SendPacket(&data);
        return;
    }

    for (int i = 0; i < MAX_DECLINED_NAME_CASES; ++i)
    {
        recvData >> declinedname.name[i];
        if (!normalizePlayerName(declinedname.name[i]))
        {
            WorldPacket data(SMSG_SET_PLAYER_DECLINED_NAMES_RESULT, 4+8);
            data << uint32(1);
            data << uint64(guid);
            SendPacket(&data);
            return;
        }
    }

    if (!ObjectMgr::CheckDeclinedNames(wname, declinedname))
    {
        WorldPacket data(SMSG_SET_PLAYER_DECLINED_NAMES_RESULT, 4+8);
        data << uint32(1);
        data << uint64(guid);
        SendPacket(&data);
        return;
    }

    for (int i = 0; i < MAX_DECLINED_NAME_CASES; ++i)
        CharacterDatabase.EscapeString(declinedname.name[i]);

    SQLTransaction trans = CharacterDatabase.BeginTransaction();

    PreparedStatement* stmt = CharacterDatabase.GetPreparedStatement(CHAR_DEL_CHAR_DECLINED_NAME);
    stmt->setUInt32(0, GUID_LOPART(guid));
    trans->Append(stmt);

    stmt = CharacterDatabase.GetPreparedStatement(CHAR_INS_CHAR_DECLINED_NAME);
    stmt->setUInt32(0, GUID_LOPART(guid));

    for (uint8 i = 0; i < 5; i++)
        stmt->setString(i+1, declinedname.name[i]);

    trans->Append(stmt);

    CharacterDatabase.CommitTransaction(trans);

    WorldPacket data(SMSG_SET_PLAYER_DECLINED_NAMES_RESULT, 4+8);
    data << uint32(0);                                      // OK
    data << uint64(guid);
    SendPacket(&data);
}

void WorldSession::HandleAlterAppearance(WorldPacket& recvData)
{
    sLog->outDebug(LOG_FILTER_NETWORKIO, "CMSG_ALTER_APPEARANCE");

    uint32 Hair, Color, FacialHair, SkinColor;
    recvData >> Hair >> Color >> FacialHair >> SkinColor;

    BarberShopStyleEntry const* bs_hair = sBarberShopStyleStore.LookupEntry(Hair);

    if (!bs_hair || bs_hair->type != 0 || bs_hair->race != _player->getRace() || bs_hair->gender != _player->getGender())
        return;

    BarberShopStyleEntry const* bs_facialHair = sBarberShopStyleStore.LookupEntry(FacialHair);

    if (!bs_facialHair || bs_facialHair->type != 2 || bs_facialHair->race != _player->getRace() || bs_facialHair->gender != _player->getGender())
        return;

    BarberShopStyleEntry const* bs_skinColor = sBarberShopStyleStore.LookupEntry(SkinColor);

    if (bs_skinColor && (bs_skinColor->type != 3 || bs_skinColor->race != _player->getRace() || bs_skinColor->gender != _player->getGender()))
        return;

<<<<<<< HEAD
=======
    GameObject* go = _player->FindNearestGameObjectOfType(GAMEOBJECT_TYPE_BARBER_CHAIR, 5.0f);
    if (!go)
    {
        WorldPacket data(SMSG_BARBER_SHOP_RESULT, 4);
        data << uint32(2);
        SendPacket(&data);
        return;
    }

    if (_player->getStandState() != UNIT_STAND_STATE_SIT_LOW_CHAIR + go->GetGOInfo()->barberChair.chairheight)
    {
        WorldPacket data(SMSG_BARBER_SHOP_RESULT, 4);
        data << uint32(2);
        SendPacket(&data);
        return;
    }

>>>>>>> d04f155b
    uint32 cost = _player->GetBarberShopCost(bs_hair->hair_id, Color, bs_facialHair->hair_id, bs_skinColor);

    // 0 - ok
    // 1, 3 - not enough money
<<<<<<< HEAD
    // 2 - you have to sit on barber chair
    if (!_player->HasEnoughMoney((uint64)cost))
=======
    // 2 - you have to seat on barber chair
    if (!_player->HasEnoughMoney(cost))
>>>>>>> d04f155b
    {
        WorldPacket data(SMSG_BARBER_SHOP_RESULT, 4);
        data << uint32(1);                                  // no money
        SendPacket(&data);
        return;
    }
    else
    {
        WorldPacket data(SMSG_BARBER_SHOP_RESULT, 4);
        data << uint32(0);                                  // ok
        SendPacket(&data);
    }

<<<<<<< HEAD
    _player->ModifyMoney(-int64(cost));                     // it isn't free
    _player->UpdateAchievementCriteria(ACHIEVEMENT_CRITERIA_TYPE_GOLD_SPENT_AT_BARBER, cost);
=======
    _player->ModifyMoney(-int32(cost));                     // it isn't free
    _player->GetAchievementMgr().UpdateAchievementCriteria(ACHIEVEMENT_CRITERIA_TYPE_GOLD_SPENT_AT_BARBER, cost);
>>>>>>> d04f155b

    _player->SetByteValue(PLAYER_BYTES, 2, uint8(bs_hair->hair_id));
    _player->SetByteValue(PLAYER_BYTES, 3, uint8(Color));
    _player->SetByteValue(PLAYER_BYTES_2, 0, uint8(bs_facialHair->hair_id));
    if (bs_skinColor)
        _player->SetByteValue(PLAYER_BYTES, 0, uint8(bs_skinColor->hair_id));

    _player->UpdateAchievementCriteria(ACHIEVEMENT_CRITERIA_TYPE_VISIT_BARBER_SHOP, 1);

    _player->SetStandState(0);                              // stand up
}

void WorldSession::HandleRemoveGlyph(WorldPacket & recvData)
{
    uint32 slot;
    recvData >> slot;

    if (slot >= MAX_GLYPH_SLOT_INDEX)
    {
        sLog->outDebug(LOG_FILTER_NETWORKIO, "Client sent wrong glyph slot number in opcode CMSG_REMOVE_GLYPH %u", slot);
        return;
    }

    if (uint32 glyph = _player->GetGlyph(_player->GetActiveSpec(), slot))
    {
        if (GlyphPropertiesEntry const* gp = sGlyphPropertiesStore.LookupEntry(glyph))
        {
            _player->RemoveAurasDueToSpell(gp->SpellId);
            _player->SetGlyph(slot, 0);
            _player->SendTalentsInfoData(false);
        }
    }
}

void WorldSession::HandleCharCustomize(WorldPacket& recvData)
{
    uint64 guid;
    std::string newName;

    recvData >> guid;
    recvData >> newName;

    uint8 gender, skin, face, hairStyle, hairColor, facialHair;
    recvData >> gender >> skin >> hairColor >> hairStyle >> facialHair >> face;

    PreparedStatement* stmt = CharacterDatabase.GetPreparedStatement(CHAR_SEL_CHARACTER_AT_LOGIN);
    stmt->setUInt32(0, GUID_LOPART(guid));
    PreparedQueryResult result = CharacterDatabase.Query(stmt);

    if (!result)
    {
        WorldPacket data(SMSG_CHAR_CUSTOMIZE, 1);
        data << uint8(CHAR_CREATE_ERROR);
        SendPacket(&data);
        return;
    }

    Field* fields = result->Fetch();
    uint32 at_loginFlags = fields[0].GetUInt16();

    if (!(at_loginFlags & AT_LOGIN_CUSTOMIZE))
    {
        WorldPacket data(SMSG_CHAR_CUSTOMIZE, 1);
        data << uint8(CHAR_CREATE_ERROR);
        SendPacket(&data);
        return;
    }

    // prevent character rename to invalid name
    if (!normalizePlayerName(newName))
    {
        WorldPacket data(SMSG_CHAR_CUSTOMIZE, 1);
        data << uint8(CHAR_NAME_NO_NAME);
        SendPacket(&data);
        return;
    }

    uint8 res = ObjectMgr::CheckPlayerName(newName, true);
    if (res != CHAR_NAME_SUCCESS)
    {
        WorldPacket data(SMSG_CHAR_CUSTOMIZE, 1);
        data << uint8(res);
        SendPacket(&data);
        return;
    }

    // check name limitations
    if (AccountMgr::IsPlayerAccount(GetSecurity()) && sObjectMgr->IsReservedName(newName))
    {
        WorldPacket data(SMSG_CHAR_CUSTOMIZE, 1);
        data << uint8(CHAR_NAME_RESERVED);
        SendPacket(&data);
        return;
    }

    // character with this name already exist
    if (uint64 newguid = sObjectMgr->GetPlayerGUIDByName(newName))
    {
        if (newguid != guid)
        {
            WorldPacket data(SMSG_CHAR_CUSTOMIZE, 1);
            data << uint8(CHAR_CREATE_NAME_IN_USE);
            SendPacket(&data);
            return;
        }
    }

    stmt = CharacterDatabase.GetPreparedStatement(CHAR_SEL_CHARACTER_NAME);
    stmt->setUInt32(0, GUID_LOPART(guid));
    result = CharacterDatabase.Query(stmt);

    if (result)
    {
        std::string oldname = result->Fetch()[0].GetString();
        sLog->outInfo(LOG_FILTER_CHARACTER, "Account: %d (IP: %s), Character[%s] (guid:%u) Customized to: %s", GetAccountId(), GetRemoteAddress().c_str(), oldname.c_str(), GUID_LOPART(guid), newName.c_str());
    }

    Player::Customize(guid, gender, skin, face, hairStyle, hairColor, facialHair);

    stmt = CharacterDatabase.GetPreparedStatement(CHAR_UPD_CHAR_NAME_AT_LOGIN);

    stmt->setString(0, newName);
    stmt->setUInt16(1, uint16(AT_LOGIN_CUSTOMIZE));
    stmt->setUInt32(2, GUID_LOPART(guid));

    CharacterDatabase.Execute(stmt);

    stmt = CharacterDatabase.GetPreparedStatement(CHAR_DEL_DECLINED_NAME);

    stmt->setUInt32(0, GUID_LOPART(guid));

    CharacterDatabase.Execute(stmt);

    sWorld->UpdateCharacterNameData(GUID_LOPART(guid), newName, gender);

    WorldPacket data(SMSG_CHAR_CUSTOMIZE, 1+8+(newName.size()+1)+6);
    data << uint8(RESPONSE_SUCCESS);
    data << uint64(guid);
    data << newName;
    data << uint8(gender);
    data << uint8(skin);
    data << uint8(face);
    data << uint8(hairStyle);
    data << uint8(hairColor);
    data << uint8(facialHair);
    SendPacket(&data);
}

void WorldSession::HandleEquipmentSetSave(WorldPacket& recvData)
{
    sLog->outDebug(LOG_FILTER_NETWORKIO, "CMSG_EQUIPMENT_SET_SAVE");

    uint64 setGuid;
    recvData.readPackGUID(setGuid);

    uint32 index;
    recvData >> index;
    if (index >= MAX_EQUIPMENT_SET_INDEX)                    // client set slots amount
        return;

    std::string name;
    recvData >> name;

    std::string iconName;
    recvData >> iconName;

    EquipmentSet eqSet;

    eqSet.Guid      = setGuid;
    eqSet.Name      = name;
    eqSet.IconName  = iconName;
    eqSet.state     = EQUIPMENT_SET_NEW;

    for (uint32 i = 0; i < EQUIPMENT_SLOT_END; ++i)
    {
        uint64 itemGuid;
        recvData.readPackGUID(itemGuid);

        // equipment manager sends "1" (as raw GUID) for slots set to "ignore" (don't touch slot at equip set)
        if (itemGuid == 1)
        {
            // ignored slots saved as bit mask because we have no free special values for Items[i]
            eqSet.IgnoreMask |= 1 << i;
            continue;
        }

        Item* item = _player->GetItemByPos(INVENTORY_SLOT_BAG_0, i);

        if (!item && itemGuid)                               // cheating check 1
            return;

        if (item && item->GetGUID() != itemGuid)             // cheating check 2
            return;

        eqSet.Items[i] = GUID_LOPART(itemGuid);
    }

    _player->SetEquipmentSet(index, eqSet);
}

void WorldSession::HandleEquipmentSetDelete(WorldPacket &recvData)
{
    sLog->outDebug(LOG_FILTER_NETWORKIO, "CMSG_EQUIPMENT_SET_DELETE");

    uint64 setGuid;
    recvData.readPackGUID(setGuid);

    _player->DeleteEquipmentSet(setGuid);
}

void WorldSession::HandleEquipmentSetUse(WorldPacket& recvData)
{
    if (_player->isInCombat())
        return;

    sLog->outDebug(LOG_FILTER_NETWORKIO, "CMSG_EQUIPMENT_SET_USE");

    for (uint32 i = 0; i < EQUIPMENT_SLOT_END; ++i)
    {
        uint64 itemGuid;
        recvData.readPackGUID(itemGuid);

        uint8 srcbag, srcslot;
        recvData >> srcbag >> srcslot;

        sLog->outDebug(LOG_FILTER_PLAYER_ITEMS, "Item " UI64FMTD ": srcbag %u, srcslot %u", itemGuid, srcbag, srcslot);

        // check if item slot is set to "ignored" (raw value == 1), must not be unequipped then
        if (itemGuid == 1)
            continue;

        Item* item = _player->GetItemByGuid(itemGuid);

        uint16 dstpos = i | (INVENTORY_SLOT_BAG_0 << 8);

        if (!item)
        {
            Item* uItem = _player->GetItemByPos(INVENTORY_SLOT_BAG_0, i);
            if (!uItem)
                continue;

            ItemPosCountVec sDest;
            InventoryResult msg = _player->CanStoreItem(NULL_BAG, NULL_SLOT, sDest, uItem, false);
            if (msg == EQUIP_ERR_OK)
            {
                _player->RemoveItem(INVENTORY_SLOT_BAG_0, i, true);
                _player->StoreItem(sDest, uItem, true);
            }
            else
                _player->SendEquipError(msg, uItem, NULL);

            continue;
        }

        if (item->GetPos() == dstpos)
            continue;

        _player->SwapItem(item->GetPos(), dstpos);
    }

    WorldPacket data(SMSG_EQUIPMENT_SET_USE_RESULT, 1);
    data << uint8(0);                                       // 4 - equipment swap failed - inventory is full
    SendPacket(&data);
}

void WorldSession::HandleCharFactionOrRaceChange(WorldPacket& recvData)
{
    // TODO: Move queries to prepared statements
    uint64 guid;
    std::string newname;
    uint8 gender, skin, face, hairStyle, hairColor, facialHair, race;
    recvData >> guid;
    recvData >> newname;
    recvData >> gender >> skin >> hairColor >> hairStyle >> facialHair >> face >> race;

    uint32 lowGuid = GUID_LOPART(guid);

    PreparedStatement* stmt = CharacterDatabase.GetPreparedStatement(CHAR_SEL_CHAR_CLASS_LVL_AT_LOGIN);

    stmt->setUInt32(0, lowGuid);

    PreparedQueryResult result = CharacterDatabase.Query(stmt);

    if (!result)
    {
        WorldPacket data(SMSG_CHAR_FACTION_CHANGE, 1);
        data << uint8(CHAR_CREATE_ERROR);
        SendPacket(&data);
        return;
    }

    Field* fields = result->Fetch();
    uint32 playerClass = uint32(fields[0].GetUInt8());
    uint32 level = uint32(fields[1].GetUInt8());
    uint32 at_loginFlags = fields[2].GetUInt16();
    uint32 used_loginFlag = ((recvData.GetOpcode() == CMSG_CHAR_RACE_CHANGE) ? AT_LOGIN_CHANGE_RACE : AT_LOGIN_CHANGE_FACTION);

    if (!sObjectMgr->GetPlayerInfo(race, playerClass))
    {
        WorldPacket data(SMSG_CHAR_FACTION_CHANGE, 1);
        data << uint8(CHAR_CREATE_ERROR);
        SendPacket(&data);
        return;
    }

    if (!(at_loginFlags & used_loginFlag))
    {
        WorldPacket data(SMSG_CHAR_FACTION_CHANGE, 1);
        data << uint8(CHAR_CREATE_ERROR);
        SendPacket(&data);
        return;
    }

    if (AccountMgr::IsPlayerAccount(GetSecurity()))
    {
        uint32 raceMaskDisabled = sWorld->getIntConfig(CONFIG_CHARACTER_CREATING_DISABLED_RACEMASK);
        if ((1 << (race - 1)) & raceMaskDisabled)
        {
            WorldPacket data(SMSG_CHAR_FACTION_CHANGE, 1);
            data << uint8(CHAR_CREATE_ERROR);
            SendPacket(&data);
            return;
        }
    }

    // prevent character rename to invalid name
    if (!normalizePlayerName(newname))
    {
        WorldPacket data(SMSG_CHAR_FACTION_CHANGE, 1);
        data << uint8(CHAR_NAME_NO_NAME);
        SendPacket(&data);
        return;
    }

    uint8 res = ObjectMgr::CheckPlayerName(newname, true);
    if (res != CHAR_NAME_SUCCESS)
    {
        WorldPacket data(SMSG_CHAR_FACTION_CHANGE, 1);
        data << uint8(res);
        SendPacket(&data);
        return;
    }

    // check name limitations
    if (AccountMgr::IsPlayerAccount(GetSecurity()) && sObjectMgr->IsReservedName(newname))
    {
        WorldPacket data(SMSG_CHAR_FACTION_CHANGE, 1);
        data << uint8(CHAR_NAME_RESERVED);
        SendPacket(&data);
        return;
    }

    // character with this name already exist
    if (uint64 newguid = sObjectMgr->GetPlayerGUIDByName(newname))
    {
        if (newguid != guid)
        {
            WorldPacket data(SMSG_CHAR_FACTION_CHANGE, 1);
            data << uint8(CHAR_CREATE_NAME_IN_USE);
            SendPacket(&data);
            return;
        }
    }

    CharacterDatabase.EscapeString(newname);
    Player::Customize(guid, gender, skin, face, hairStyle, hairColor, facialHair);
    SQLTransaction trans = CharacterDatabase.BeginTransaction();

    stmt = CharacterDatabase.GetPreparedStatement(CHAR_UPD_FACTION_OR_RACE);
    stmt->setString(0, newname);
    stmt->setUInt8(1, race);
    stmt->setUInt16(2, used_loginFlag);
    stmt->setUInt32(3, lowGuid);
    trans->Append(stmt);

    stmt = CharacterDatabase.GetPreparedStatement(CHAR_DEL_CHAR_DECLINED_NAME);
    stmt->setUInt32(0, lowGuid);
    trans->Append(stmt);

    sWorld->UpdateCharacterNameData(GUID_LOPART(guid), newname, gender, race);

    BattlegroundTeamId team = BG_TEAM_ALLIANCE;

    // Search each faction is targeted
    switch (race)
    {
        case RACE_ORC:
        case RACE_GOBLIN:
        case RACE_TAUREN:
        case RACE_UNDEAD_PLAYER:
        case RACE_TROLL:
        case RACE_BLOODELF:
            team = BG_TEAM_HORDE;
            break;
        default:
            break;
    }

    // Switch Languages
    // delete all languages first
    stmt = CharacterDatabase.GetPreparedStatement(CHAR_DEL_CHAR_SKILL_LANGUAGES);
    stmt->setUInt32(0, lowGuid);
    trans->Append(stmt);

    // Now add them back
    stmt = CharacterDatabase.GetPreparedStatement(CHAR_INS_CHAR_SKILL_LANGUAGE);
    stmt->setUInt32(0, lowGuid);

    // Faction specific languages
    if (team == BG_TEAM_HORDE)
        stmt->setUInt16(1, 109);
    else
        stmt->setUInt16(1, 98);

    trans->Append(stmt);

    // Race specific languages
    if (race != RACE_ORC && race != RACE_HUMAN)
    {
        stmt = CharacterDatabase.GetPreparedStatement(CHAR_INS_CHAR_SKILL_LANGUAGE);
        stmt->setUInt32(0, lowGuid);

        switch (race)
        {
            case RACE_DWARF:
                stmt->setUInt16(1, 111);
                break;
            case RACE_DRAENEI:
                stmt->setUInt16(1, 759);
                break;
            case RACE_GNOME:
                stmt->setUInt16(1, 313);
                break;
            case RACE_NIGHTELF:
                stmt->setUInt16(1, 113);
                break;
            case RACE_WORGEN:
                stmt->setUInt16(1, 791);
                break;
            case RACE_UNDEAD_PLAYER:
                stmt->setUInt16(1, 673);
                break;
            case RACE_TAUREN:
                stmt->setUInt16(1, 115);
                break;
            case RACE_TROLL:
                stmt->setUInt16(1, 315);
                break;
            case RACE_BLOODELF:
                stmt->setUInt16(1, 137);
                break;
            case RACE_GOBLIN:
                stmt->setUInt16(1, 792);
                break;
        }

        trans->Append(stmt);
    }

    if (recvData.GetOpcode() == CMSG_CHAR_FACTION_CHANGE)
    {
        // Delete all Flypaths
        PreparedStatement* stmt = CharacterDatabase.GetPreparedStatement(CHAR_UPD_CHAR_TAXI_PATH);
        stmt->setUInt32(0, lowGuid);
        trans->Append(stmt);

        if (level > 7)
        {
            // Update Taxi path
            // this doesn't seem to be 100% blizzlike... but it can't really be helped.
            std::ostringstream taximaskstream;
            uint32 numFullTaximasks = level / 7;
            if (numFullTaximasks > 11)
                numFullTaximasks = 11;
            if (team == BG_TEAM_ALLIANCE)
            {
                if (playerClass != CLASS_DEATH_KNIGHT)
                {
                    for (uint8 i = 0; i < numFullTaximasks; ++i)
                        taximaskstream << uint32(sAllianceTaxiNodesMask[i]) << ' ';
                }
                else
                {
                    for (uint8 i = 0; i < numFullTaximasks; ++i)
                        taximaskstream << uint32(sAllianceTaxiNodesMask[i] | sDeathKnightTaxiNodesMask[i]) << ' ';
                }
            }
            else
            {
                if (playerClass != CLASS_DEATH_KNIGHT)
                {
                    for (uint8 i = 0; i < numFullTaximasks; ++i)
                        taximaskstream << uint32(sHordeTaxiNodesMask[i]) << ' ';
                }
                else
                {
                    for (uint8 i = 0; i < numFullTaximasks; ++i)
                        taximaskstream << uint32(sHordeTaxiNodesMask[i] | sDeathKnightTaxiNodesMask[i]) << ' ';
                }
            }

            uint32 numEmptyTaximasks = 11 - numFullTaximasks;
            for (uint8 i = 0; i < numEmptyTaximasks; ++i)
                taximaskstream << "0 ";
            taximaskstream << '0';
            std::string taximask = taximaskstream.str();

            PreparedStatement* stmt = CharacterDatabase.GetPreparedStatement(CHAR_UPD_CHAR_TAXIMASK);
            stmt->setString(0, taximask);
            stmt->setUInt32(1, lowGuid);
            trans->Append(stmt);
        }

        // Delete all current quests
        stmt = CharacterDatabase.GetPreparedStatement(CHAR_DEL_CHAR_QUESTSTATUS);
        stmt->setUInt32(0, GUID_LOPART(guid));
        trans->Append(stmt);

        // Delete record of the faction old completed quests
        {
            std::ostringstream quests;
            ObjectMgr::QuestMap const& qTemplates = sObjectMgr->GetQuestTemplates();
            for (ObjectMgr::QuestMap::const_iterator iter = qTemplates.begin(); iter != qTemplates.end(); ++iter)
            {
                Quest *qinfo = iter->second;
                uint32 requiredRaces = qinfo->GetRequiredRaces();
                if (team == BG_TEAM_ALLIANCE)
                {
                    if (requiredRaces & RACEMASK_ALLIANCE)
                    {
                        quests << uint32(qinfo->GetQuestId());
                        quests << ',';
                    }
                }
                else // if (team == BG_TEAM_HORDE)
                {
                    if (requiredRaces & RACEMASK_HORDE)
                    {
                        quests << uint32(qinfo->GetQuestId());
                        quests << ',';
                    }
                }
            }

            std::string questsStr = quests.str();
            questsStr = questsStr.substr(0, questsStr.length() - 1);

            if (!questsStr.empty())
                trans->PAppend("DELETE FROM `character_queststatus_rewarded` WHERE guid='%u' AND quest IN (%s)", lowGuid, questsStr.c_str());
        }

        if (!sWorld->getBoolConfig(CONFIG_ALLOW_TWO_SIDE_INTERACTION_GUILD))
        {
            // Reset guild
            PreparedStatement* stmt = CharacterDatabase.GetPreparedStatement(CHAR_SEL_GUILD_MEMBER);

            stmt->setUInt32(0, lowGuid);

            PreparedQueryResult result = CharacterDatabase.Query(stmt);
            if (result)
                if (Guild* guild = sGuildMgr->GetGuildById((result->Fetch()[0]).GetUInt32()))
                    guild->DeleteMember(MAKE_NEW_GUID(lowGuid, 0, HIGHGUID_PLAYER));
        }

        if (!sWorld->getBoolConfig(CONFIG_ALLOW_TWO_SIDE_ADD_FRIEND))
        {
            // Delete Friend List
            PreparedStatement* stmt = CharacterDatabase.GetPreparedStatement(CHAR_DEL_CHAR_SOCIAL_BY_GUID);
            stmt->setUInt32(0, lowGuid);
            trans->Append(stmt);

            stmt = CharacterDatabase.GetPreparedStatement(CHAR_DEL_CHAR_SOCIAL_BY_FRIEND);
            stmt->setUInt32(0, lowGuid);
            trans->Append(stmt);

        }

        // Leave Arena Teams
        Player::LeaveAllArenaTeams(guid);

        // Reset homebind and position
        stmt = CharacterDatabase.GetPreparedStatement(CHAR_DEL_PLAYER_HOMEBIND);
        stmt->setUInt32(0, lowGuid);
        trans->Append(stmt);

        stmt = CharacterDatabase.GetPreparedStatement(CHAR_INS_PLAYER_HOMEBIND);
        stmt->setUInt32(0, lowGuid);
        if (team == BG_TEAM_ALLIANCE)
        {
            stmt->setUInt16(1, 0);
            stmt->setUInt16(2, 1519);
            stmt->setFloat (3, -8867.68f);
            stmt->setFloat (4, 673.373f);
            stmt->setFloat (5, 97.9034f);
            Player::SavePositionInDB(0, -8867.68f, 673.373f, 97.9034f, 0.0f, 1519, lowGuid);
        }
        else
        {
            stmt->setUInt16(1, 1);
            stmt->setUInt16(2, 1637);
            stmt->setFloat (3, 1633.33f);
            stmt->setFloat (4, -4439.11f);
            stmt->setFloat (5, 15.7588f);
            Player::SavePositionInDB(1, 1633.33f, -4439.11f, 15.7588f, 0.0f, 1637, lowGuid);
        }
        trans->Append(stmt);

        // Achievement conversion
        for (std::map<uint32, uint32>::const_iterator it = sObjectMgr->FactionChange_Achievements.begin(); it != sObjectMgr->FactionChange_Achievements.end(); ++it)
        {
            uint32 achiev_alliance = it->first;
            uint32 achiev_horde = it->second;

            PreparedStatement* stmt = CharacterDatabase.GetPreparedStatement(CHAR_DEL_CHAR_ACHIEVEMENT_BY_ACHIEVEMENT);
            stmt->setUInt16(0, uint16(team == BG_TEAM_ALLIANCE ? achiev_alliance : achiev_horde));
            stmt->setUInt32(1, lowGuid);
            trans->Append(stmt);

            stmt = CharacterDatabase.GetPreparedStatement(CHAR_UPD_CHAR_ACHIEVEMENT);
            stmt->setUInt16(0, uint16(team == BG_TEAM_ALLIANCE ? achiev_alliance : achiev_horde));
            stmt->setUInt16(1, uint16(team == BG_TEAM_ALLIANCE ? achiev_horde : achiev_alliance));
            stmt->setUInt32(2, lowGuid);
            trans->Append(stmt);
        }

        // Item conversion
        for (std::map<uint32, uint32>::const_iterator it = sObjectMgr->FactionChange_Items.begin(); it != sObjectMgr->FactionChange_Items.end(); ++it)
        {
            uint32 item_alliance = it->first;
            uint32 item_horde = it->second;

            PreparedStatement* stmt = CharacterDatabase.GetPreparedStatement(CHAR_UPD_CHAR_INVENTORY_FACTION_CHANGE);
            stmt->setUInt32(0, (team == BG_TEAM_ALLIANCE ? item_alliance : item_horde));
            stmt->setUInt32(1, (team == BG_TEAM_ALLIANCE ? item_horde : item_alliance));
            stmt->setUInt32(2, guid);
            trans->Append(stmt);
        }

        // Spell conversion
        for (std::map<uint32, uint32>::const_iterator it = sObjectMgr->FactionChange_Spells.begin(); it != sObjectMgr->FactionChange_Spells.end(); ++it)
        {
            uint32 spell_alliance = it->first;
            uint32 spell_horde = it->second;

            PreparedStatement* stmt = CharacterDatabase.GetPreparedStatement(CHAR_DEL_CHAR_SPELL_BY_SPELL);
            stmt->setUInt32(0, (team == BG_TEAM_ALLIANCE ? spell_alliance : spell_horde));
            stmt->setUInt32(1, lowGuid);
            trans->Append(stmt);

            stmt = CharacterDatabase.GetPreparedStatement(CHAR_UPD_CHAR_SPELL_FACTION_CHANGE);
            stmt->setUInt32(0, (team == BG_TEAM_ALLIANCE ? spell_alliance : spell_horde));
            stmt->setUInt32(1, (team == BG_TEAM_ALLIANCE ? spell_horde : spell_alliance));
            stmt->setUInt32(2, lowGuid);
            trans->Append(stmt);
        }

        // Reputation conversion
        for (std::map<uint32, uint32>::const_iterator it = sObjectMgr->FactionChange_Reputation.begin(); it != sObjectMgr->FactionChange_Reputation.end(); ++it)
        {
            uint32 reputation_alliance = it->first;
            uint32 reputation_horde = it->second;

            PreparedStatement* stmt = CharacterDatabase.GetPreparedStatement(CHAR_DEL_CHAR_REP_BY_FACTION);
            stmt->setUInt32(0, uint16(team == BG_TEAM_ALLIANCE ? reputation_alliance : reputation_horde));
            stmt->setUInt32(1, lowGuid);
            trans->Append(stmt);

            stmt = CharacterDatabase.GetPreparedStatement(CHAR_UPD_CHAR_REP_FACTION_CHANGE);
            stmt->setUInt16(0, uint16(team == BG_TEAM_ALLIANCE ? reputation_alliance : reputation_horde));
            stmt->setUInt16(1, uint16(team == BG_TEAM_ALLIANCE ? reputation_horde : reputation_alliance));
            stmt->setUInt32(2, lowGuid);
            trans->Append(stmt);
        }
    }

    CharacterDatabase.CommitTransaction(trans);

    std::string IP_str = GetRemoteAddress();
    sLog->outDebug(LOG_FILTER_UNITS, "Account: %d (IP: %s), Character guid: %u Change Race/Faction to: %s", GetAccountId(), IP_str.c_str(), lowGuid, newname.c_str());

    WorldPacket data(SMSG_CHAR_FACTION_CHANGE, 1 + 8 + (newname.size() + 1) + 1 + 1 + 1 + 1 + 1 + 1 + 1);
    data << uint8(RESPONSE_SUCCESS);
    data << uint64(guid);
    data << newname;
    data << uint8(gender);
    data << uint8(skin);
    data << uint8(face);
    data << uint8(hairStyle);
    data << uint8(hairColor);
    data << uint8(facialHair);
    data << uint8(race);
    SendPacket(&data);
}

void WorldSession::HandleRandomizeCharNameOpcode(WorldPacket& recvData)
{
    uint8 gender, race;

    recvData >> race;
    recvData >> gender;

    if (!Player::IsValidRace(race))
    {
        sLog->outError(LOG_FILTER_GENERAL, "Invalid race (%u) sent by accountId: %u", race, GetAccountId());
        return;
    }

    if (!Player::IsValidGender(gender))
    {
        sLog->outError(LOG_FILTER_GENERAL, "Invalid gender (%u) sent by accountId: %u", gender, GetAccountId());
        return;
    }

    std::string const* name = GetRandomCharacterName(race, gender);
    WorldPacket data(SMSG_RANDOMIZE_CHAR_NAME, 10);
    data.WriteBit(0); // unk
    data.WriteBits(name->size(), 7);
    data.WriteString(*name);
    SendPacket(&data);
}

void WorldSession::HandleReorderCharacters(WorldPacket& recvData)
{
    uint32 charactersCount = recvData.ReadBits(10);

    std::vector<ObjectGuid> guids(charactersCount);
    uint8 position;

    for (uint8 i = 0; i < charactersCount; ++i)
    {
        guids[i][1] = recvData.ReadBit();
        guids[i][4] = recvData.ReadBit();
        guids[i][5] = recvData.ReadBit();
        guids[i][3] = recvData.ReadBit();
        guids[i][0] = recvData.ReadBit();
        guids[i][7] = recvData.ReadBit();
        guids[i][6] = recvData.ReadBit();
        guids[i][2] = recvData.ReadBit();
    }

    SQLTransaction trans = CharacterDatabase.BeginTransaction();
    for (uint8 i = 0; i < charactersCount; ++i)
    {
        recvData.ReadByteSeq(guids[i][6]);
        recvData.ReadByteSeq(guids[i][5]);
        recvData.ReadByteSeq(guids[i][1]);
        recvData.ReadByteSeq(guids[i][4]);
        recvData.ReadByteSeq(guids[i][0]);
        recvData.ReadByteSeq(guids[i][3]);

        recvData >> position;

        recvData.ReadByteSeq(guids[i][2]);
        recvData.ReadByteSeq(guids[i][7]);

        PreparedStatement* stmt = CharacterDatabase.GetPreparedStatement(CHAR_UPD_CHAR_LIST_SLOT);
        stmt->setUInt8(0, position);
        stmt->setUInt32(1, GUID_LOPART(guids[i]));
        trans->Append(stmt);
    }

    CharacterDatabase.CommitTransaction(trans);
}<|MERGE_RESOLUTION|>--- conflicted
+++ resolved
@@ -1396,9 +1396,7 @@
     if (bs_skinColor && (bs_skinColor->type != 3 || bs_skinColor->race != _player->getRace() || bs_skinColor->gender != _player->getGender()))
         return;
 
-<<<<<<< HEAD
-=======
-    GameObject* go = _player->FindNearestGameObjectOfType(GAMEOBJECT_TYPE_BARBER_CHAIR, 5.0f);
+    uint32 cost = _player->GetBarberShopCost(bs_hair->hair_id, Color, bs_facialHair->hair_id, bs_skinColor);
     if (!go)
     {
         WorldPacket data(SMSG_BARBER_SHOP_RESULT, 4);
@@ -1415,18 +1413,12 @@
         return;
     }
 
->>>>>>> d04f155b
     uint32 cost = _player->GetBarberShopCost(bs_hair->hair_id, Color, bs_facialHair->hair_id, bs_skinColor);
 
     // 0 - ok
     // 1, 3 - not enough money
-<<<<<<< HEAD
     // 2 - you have to sit on barber chair
     if (!_player->HasEnoughMoney((uint64)cost))
-=======
-    // 2 - you have to seat on barber chair
-    if (!_player->HasEnoughMoney(cost))
->>>>>>> d04f155b
     {
         WorldPacket data(SMSG_BARBER_SHOP_RESULT, 4);
         data << uint32(1);                                  // no money
@@ -1440,13 +1432,8 @@
         SendPacket(&data);
     }
 
-<<<<<<< HEAD
     _player->ModifyMoney(-int64(cost));                     // it isn't free
     _player->UpdateAchievementCriteria(ACHIEVEMENT_CRITERIA_TYPE_GOLD_SPENT_AT_BARBER, cost);
-=======
-    _player->ModifyMoney(-int32(cost));                     // it isn't free
-    _player->GetAchievementMgr().UpdateAchievementCriteria(ACHIEVEMENT_CRITERIA_TYPE_GOLD_SPENT_AT_BARBER, cost);
->>>>>>> d04f155b
 
     _player->SetByteValue(PLAYER_BYTES, 2, uint8(bs_hair->hair_id));
     _player->SetByteValue(PLAYER_BYTES, 3, uint8(Color));
