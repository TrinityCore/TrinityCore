--- conflicted
+++ resolved
@@ -45,13 +45,10 @@
 #include "World.h"
 #include "WorldPacket.h"
 #include "WorldSession.h"
-<<<<<<< HEAD
 #ifdef ELUNA
 #include "LuaEngine.h"
 #endif
-=======
 #include "Metric.h"
->>>>>>> f82f06e2
 
 
 class LoginQueryHolder : public SQLQueryHolder
