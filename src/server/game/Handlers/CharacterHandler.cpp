/*
 * Copyright (C) 2008-2014 TrinityCore <http://www.trinitycore.org/>
 * Copyright (C) 2005-2009 MaNGOS <http://getmangos.com/>
 *
 * This program is free software; you can redistribute it and/or modify it
 * under the terms of the GNU General Public License as published by the
 * Free Software Foundation; either version 2 of the License, or (at your
 * option) any later version.
 *
 * This program is distributed in the hope that it will be useful, but WITHOUT
 * ANY WARRANTY; without even the implied warranty of MERCHANTABILITY or
 * FITNESS FOR A PARTICULAR PURPOSE. See the GNU General Public License for
 * more details.
 *
 * You should have received a copy of the GNU General Public License along
 * with this program. If not, see <http://www.gnu.org/licenses/>.
 */

#include "AccountMgr.h"
#include "ArenaTeam.h"
#include "ArenaTeamMgr.h"
#include "Battleground.h"
#include "CalendarMgr.h"
#include "Chat.h"
#include "Common.h"
#include "DatabaseEnv.h"
#include "Group.h"
#include "Guild.h"
#include "GuildFinderMgr.h"
#include "GuildMgr.h"
#include "Language.h"
#include "LFGMgr.h"
#include "Log.h"
#include "ObjectAccessor.h"
#include "ObjectMgr.h"
#include "Opcodes.h"
#include "Pet.h"
#include "PlayerDump.h"
#include "Player.h"
#include "ReputationMgr.h"
#include "ScriptMgr.h"
#include "SharedDefines.h"
#include "SocialMgr.h"
#include "SystemConfig.h"
#include "UpdateMask.h"
#include "Util.h"
#include "World.h"
#include "WorldPacket.h"
#include "WorldSession.h"

class LoginQueryHolder : public SQLQueryHolder
{
    private:
        uint32 m_accountId;
        ObjectGuid m_guid;
    public:
        LoginQueryHolder(uint32 accountId, ObjectGuid guid)
            : m_accountId(accountId), m_guid(guid) { }
        ObjectGuid GetGuid() const { return m_guid; }
        uint32 GetAccountId() const { return m_accountId; }
        bool Initialize();
};

bool LoginQueryHolder::Initialize()
{
    SetSize(MAX_PLAYER_LOGIN_QUERY);

    bool res = true;
    uint32 lowGuid = m_guid.GetCounter();

    PreparedStatement* stmt = CharacterDatabase.GetPreparedStatement(CHAR_SEL_CHARACTER);
    stmt->setUInt32(0, lowGuid);
    res &= SetPreparedQuery(PLAYER_LOGIN_QUERY_LOAD_FROM, stmt);

    stmt = CharacterDatabase.GetPreparedStatement(CHAR_SEL_GROUP_MEMBER);
    stmt->setUInt32(0, lowGuid);
    res &= SetPreparedQuery(PLAYER_LOGIN_QUERY_LOAD_GROUP, stmt);

    stmt = CharacterDatabase.GetPreparedStatement(CHAR_SEL_CHARACTER_INSTANCE);
    stmt->setUInt32(0, lowGuid);
    res &= SetPreparedQuery(PLAYER_LOGIN_QUERY_LOAD_BOUND_INSTANCES, stmt);

    stmt = CharacterDatabase.GetPreparedStatement(CHAR_SEL_CHARACTER_AURAS);
    stmt->setUInt32(0, lowGuid);
    res &= SetPreparedQuery(PLAYER_LOGIN_QUERY_LOAD_AURAS, stmt);

    stmt = CharacterDatabase.GetPreparedStatement(CHAR_SEL_CHARACTER_SPELL);
    stmt->setUInt32(0, lowGuid);
    res &= SetPreparedQuery(PLAYER_LOGIN_QUERY_LOAD_SPELLS, stmt);

    stmt = CharacterDatabase.GetPreparedStatement(CHAR_SEL_CHARACTER_QUESTSTATUS);
    stmt->setUInt32(0, lowGuid);
    res &= SetPreparedQuery(PLAYER_LOGIN_QUERY_LOAD_QUEST_STATUS, stmt);

    stmt = CharacterDatabase.GetPreparedStatement(CHAR_SEL_CHARACTER_QUESTSTATUS_DAILY);
    stmt->setUInt32(0, lowGuid);
    res &= SetPreparedQuery(PLAYER_LOGIN_QUERY_LOAD_DAILY_QUEST_STATUS, stmt);

    stmt = CharacterDatabase.GetPreparedStatement(CHAR_SEL_CHARACTER_QUESTSTATUS_WEEKLY);
    stmt->setUInt32(0, lowGuid);
    res &= SetPreparedQuery(PLAYER_LOGIN_QUERY_LOAD_WEEKLY_QUEST_STATUS, stmt);

    stmt = CharacterDatabase.GetPreparedStatement(CHAR_SEL_CHARACTER_QUESTSTATUS_MONTHLY);
    stmt->setUInt32(0, lowGuid);
    res &= SetPreparedQuery(PLAYER_LOGIN_QUERY_LOAD_MONTHLY_QUEST_STATUS, stmt);

    stmt = CharacterDatabase.GetPreparedStatement(CHAR_SEL_CHARACTER_QUESTSTATUS_SEASONAL);
    stmt->setUInt32(0, lowGuid);
    res &= SetPreparedQuery(PLAYER_LOGIN_QUERY_LOAD_SEASONAL_QUEST_STATUS, stmt);

    stmt = CharacterDatabase.GetPreparedStatement(CHAR_SEL_CHARACTER_REPUTATION);
    stmt->setUInt32(0, lowGuid);
    res &= SetPreparedQuery(PLAYER_LOGIN_QUERY_LOAD_REPUTATION, stmt);

    stmt = CharacterDatabase.GetPreparedStatement(CHAR_SEL_CHARACTER_INVENTORY);
    stmt->setUInt32(0, lowGuid);
    res &= SetPreparedQuery(PLAYER_LOGIN_QUERY_LOAD_INVENTORY, stmt);

    stmt = CharacterDatabase.GetPreparedStatement(CHAR_SEL_CHAR_VOID_STORAGE);
    stmt->setUInt32(0, lowGuid);
    res &= SetPreparedQuery(PLAYER_LOGIN_QUERY_LOAD_VOID_STORAGE, stmt);

    stmt = CharacterDatabase.GetPreparedStatement(CHAR_SEL_CHARACTER_ACTIONS);
    stmt->setUInt32(0, lowGuid);
    res &= SetPreparedQuery(PLAYER_LOGIN_QUERY_LOAD_ACTIONS, stmt);

    stmt = CharacterDatabase.GetPreparedStatement(CHAR_SEL_CHARACTER_MAILCOUNT);
    stmt->setUInt32(0, lowGuid);
    stmt->setUInt64(1, uint64(time(NULL)));
    res &= SetPreparedQuery(PLAYER_LOGIN_QUERY_LOAD_MAIL_COUNT, stmt);

    stmt = CharacterDatabase.GetPreparedStatement(CHAR_SEL_CHARACTER_MAILDATE);
    stmt->setUInt32(0, lowGuid);
    res &= SetPreparedQuery(PLAYER_LOGIN_QUERY_LOAD_MAIL_DATE, stmt);

    stmt = CharacterDatabase.GetPreparedStatement(CHAR_SEL_CHARACTER_SOCIALLIST);
    stmt->setUInt32(0, lowGuid);
    res &= SetPreparedQuery(PLAYER_LOGIN_QUERY_LOAD_SOCIAL_LIST, stmt);

    stmt = CharacterDatabase.GetPreparedStatement(CHAR_SEL_CHARACTER_HOMEBIND);
    stmt->setUInt32(0, lowGuid);
    res &= SetPreparedQuery(PLAYER_LOGIN_QUERY_LOAD_HOME_BIND, stmt);

    stmt = CharacterDatabase.GetPreparedStatement(CHAR_SEL_CHARACTER_SPELLCOOLDOWNS);
    stmt->setUInt32(0, lowGuid);
    res &= SetPreparedQuery(PLAYER_LOGIN_QUERY_LOAD_SPELL_COOLDOWNS, stmt);

    if (sWorld->getBoolConfig(CONFIG_DECLINED_NAMES_USED))
    {
        stmt = CharacterDatabase.GetPreparedStatement(CHAR_SEL_CHARACTER_DECLINEDNAMES);
        stmt->setUInt32(0, lowGuid);
        res &= SetPreparedQuery(PLAYER_LOGIN_QUERY_LOAD_DECLINED_NAMES, stmt);
    }

    stmt = CharacterDatabase.GetPreparedStatement(CHAR_SEL_GUILD_MEMBER);
    stmt->setUInt32(0, lowGuid);
    res &= SetPreparedQuery(PLAYER_LOGIN_QUERY_LOAD_GUILD, stmt);

    stmt = CharacterDatabase.GetPreparedStatement(CHAR_SEL_CHARACTER_ARENAINFO);
    stmt->setUInt32(0, lowGuid);
    res &= SetPreparedQuery(PLAYER_LOGIN_QUERY_LOAD_ARENA_INFO, stmt);

    stmt = CharacterDatabase.GetPreparedStatement(CHAR_SEL_CHARACTER_ACHIEVEMENTS);
    stmt->setUInt32(0, lowGuid);
    res &= SetPreparedQuery(PLAYER_LOGIN_QUERY_LOAD_ACHIEVEMENTS, stmt);

    stmt = CharacterDatabase.GetPreparedStatement(CHAR_SEL_CHARACTER_CRITERIAPROGRESS);
    stmt->setUInt32(0, lowGuid);
    res &= SetPreparedQuery(PLAYER_LOGIN_QUERY_LOAD_CRITERIA_PROGRESS, stmt);

    stmt = CharacterDatabase.GetPreparedStatement(CHAR_SEL_CHARACTER_EQUIPMENTSETS);
    stmt->setUInt32(0, lowGuid);
    res &= SetPreparedQuery(PLAYER_LOGIN_QUERY_LOAD_EQUIPMENT_SETS, stmt);

    stmt = CharacterDatabase.GetPreparedStatement(CHAR_SEL_CHAR_CUF_PROFILES);
    stmt->setUInt32(0, lowGuid);
    res &= SetPreparedQuery(PLAYER_LOGIN_QUERY_LOAD_CUF_PROFILES, stmt);

    stmt = CharacterDatabase.GetPreparedStatement(CHAR_SEL_CHARACTER_BGDATA);
    stmt->setUInt32(0, lowGuid);
    res &= SetPreparedQuery(PLAYER_LOGIN_QUERY_LOAD_BG_DATA, stmt);

    stmt = CharacterDatabase.GetPreparedStatement(CHAR_SEL_CHARACTER_GLYPHS);
    stmt->setUInt32(0, lowGuid);
    res &= SetPreparedQuery(PLAYER_LOGIN_QUERY_LOAD_GLYPHS, stmt);

    stmt = CharacterDatabase.GetPreparedStatement(CHAR_SEL_CHARACTER_TALENTS);
    stmt->setUInt32(0, lowGuid);
    res &= SetPreparedQuery(PLAYER_LOGIN_QUERY_LOAD_TALENTS, stmt);

    stmt = CharacterDatabase.GetPreparedStatement(CHAR_SEL_PLAYER_ACCOUNT_DATA);
    stmt->setUInt32(0, lowGuid);
    res &= SetPreparedQuery(PLAYER_LOGIN_QUERY_LOAD_ACCOUNT_DATA, stmt);

    stmt = CharacterDatabase.GetPreparedStatement(CHAR_SEL_CHARACTER_SKILLS);
    stmt->setUInt32(0, lowGuid);
    res &= SetPreparedQuery(PLAYER_LOGIN_QUERY_LOAD_SKILLS, stmt);

    stmt = CharacterDatabase.GetPreparedStatement(CHAR_SEL_CHARACTER_RANDOMBG);
    stmt->setUInt32(0, lowGuid);
    res &= SetPreparedQuery(PLAYER_LOGIN_QUERY_LOAD_RANDOM_BG, stmt);

    stmt = CharacterDatabase.GetPreparedStatement(CHAR_SEL_CHARACTER_BANNED);
    stmt->setUInt32(0, lowGuid);
    res &= SetPreparedQuery(PLAYER_LOGIN_QUERY_LOAD_BANNED, stmt);

    stmt = CharacterDatabase.GetPreparedStatement(CHAR_SEL_CHARACTER_QUESTSTATUSREW);
    stmt->setUInt32(0, lowGuid);
    res &= SetPreparedQuery(PLAYER_LOGIN_QUERY_LOAD_QUEST_STATUS_REW, stmt);

    stmt = CharacterDatabase.GetPreparedStatement(CHAR_SEL_ACCOUNT_INSTANCELOCKTIMES);
    stmt->setUInt32(0, m_accountId);
    res &= SetPreparedQuery(PLAYER_LOGIN_QUERY_LOAD_INSTANCE_LOCK_TIMES, stmt);

    stmt = CharacterDatabase.GetPreparedStatement(CHAR_SEL_PLAYER_CURRENCY);
    stmt->setUInt32(0, lowGuid);
    res &= SetPreparedQuery(PLAYER_LOGIN_QUERY_LOAD_CURRENCY, stmt);

    return res;
}

void WorldSession::HandleCharEnum(PreparedQueryResult result)
{
    uint32 charCount = 0;
    ByteBuffer bitBuffer;
    ByteBuffer dataBuffer;

    bitBuffer.WriteBits(0, 23);
    bitBuffer.WriteBit(1);
    if (result)
    {
        _legitCharacters.clear();

        charCount = uint32(result->GetRowCount());
        bitBuffer.reserve(24 * charCount / 8);
        dataBuffer.reserve(charCount * 381);

        bitBuffer.WriteBits(charCount, 17);

        do
        {
<<<<<<< HEAD
            uint32 guidLow = (*result)[0].GetUInt32();

            TC_LOG_INFO("network", "Loading char guid %u from account %u.", guidLow, GetAccountId());

            Player::BuildEnumData(result, &dataBuffer, &bitBuffer);

            // Do not allow banned characters to log in
            if (!(*result)[20].GetUInt32())
                _legitCharacters.insert(guidLow);

            if (!sWorld->HasCharacterNameData(guidLow)) // This can happen if characters are inserted into the database manually. Core hasn't loaded name data yet.
                sWorld->AddCharacterNameData(guidLow, (*result)[1].GetString(), (*result)[4].GetUInt8(), (*result)[2].GetUInt8(), (*result)[3].GetUInt8(), (*result)[7].GetUInt8());
        } while (result->NextRow());
=======
            ObjectGuid guid(HIGHGUID_PLAYER, (*result)[0].GetUInt32());
            TC_LOG_INFO("network", "Loading %s from account %u.", guid.ToString().c_str(), GetAccountId());
            if (Player::BuildEnumData(result, &data))
            {
                // Do not allow banned characters to log in
                if (!(*result)[20].GetUInt32())
                    _legitCharacters.insert(guid);

                if (!sWorld->HasCharacterNameData(guid)) // This can happen if characters are inserted into the database manually. Core hasn't loaded name data yet.
                    sWorld->AddCharacterNameData(guid, (*result)[1].GetString(), (*result)[4].GetUInt8(), (*result)[2].GetUInt8(), (*result)[3].GetUInt8(), (*result)[7].GetUInt8());
                ++num;
            }
        }
        while (result->NextRow());
>>>>>>> 2d94e614
    }
    else
        bitBuffer.WriteBits(0, 17);

    bitBuffer.FlushBits();

    WorldPacket data(SMSG_CHAR_ENUM, 7 + bitBuffer.size() + dataBuffer.size());
    data.append(bitBuffer);
    if (charCount)
        data.append(dataBuffer);

    SendPacket(&data);
}

void WorldSession::HandleCharEnumOpcode(WorldPacket & /*recvData*/)
{
    // remove expired bans
    PreparedStatement* stmt = CharacterDatabase.GetPreparedStatement(CHAR_DEL_EXPIRED_BANS);
    CharacterDatabase.Execute(stmt);

    /// get all the data necessary for loading all characters (along with their pets) on the account

    if (sWorld->getBoolConfig(CONFIG_DECLINED_NAMES_USED))
        stmt = CharacterDatabase.GetPreparedStatement(CHAR_SEL_ENUM_DECLINED_NAME);
    else
        stmt = CharacterDatabase.GetPreparedStatement(CHAR_SEL_ENUM);

    stmt->setUInt8(0, PET_SAVE_AS_CURRENT);
    stmt->setUInt32(1, GetAccountId());

    _charEnumCallback = CharacterDatabase.AsyncQuery(stmt);
}

void WorldSession::HandleCharCreateOpcode(WorldPacket& recvData)
{
    std::string name;
    uint8 race_, class_;

    recvData >> name;

    recvData >> race_;
    recvData >> class_;

    // extract other data required for player creating
    uint8 gender, skin, face, hairStyle, hairColor, facialHair, outfitId;
    recvData >> gender >> skin >> face;
    recvData >> hairStyle >> hairColor >> facialHair >> outfitId;

    WorldPacket data(SMSG_CHAR_CREATE, 1);                  // returned with diff.values in all cases

    if (!HasPermission(rbac::RBAC_PERM_SKIP_CHECK_CHARACTER_CREATION_TEAMMASK))
    {
        if (uint32 mask = sWorld->getIntConfig(CONFIG_CHARACTER_CREATING_DISABLED))
        {
            bool disabled = false;

            uint32 team = Player::TeamForRace(race_);
            switch (team)
            {
                case ALLIANCE:
                    disabled = (mask & (1 << 0)) != 0;
                    break;
                case HORDE:
                    disabled = (mask & (1 << 1)) != 0;
                    break;
            }

            if (disabled)
            {
                data << uint8(CHAR_CREATE_DISABLED);
                SendPacket(&data);
                return;
            }
        }
    }

    ChrClassesEntry const* classEntry = sChrClassesStore.LookupEntry(class_);
    if (!classEntry)
    {
        data << uint8(CHAR_CREATE_FAILED);
        SendPacket(&data);
        TC_LOG_ERROR("network", "Class (%u) not found in DBC while creating new char for account (ID: %u): wrong DBC files or cheater?", class_, GetAccountId());
        return;
    }

    ChrRacesEntry const* raceEntry = sChrRacesStore.LookupEntry(race_);
    if (!raceEntry)
    {
        data << uint8(CHAR_CREATE_FAILED);
        SendPacket(&data);
        TC_LOG_ERROR("network", "Race (%u) not found in DBC while creating new char for account (ID: %u): wrong DBC files or cheater?", race_, GetAccountId());
        return;
    }

    // prevent character creating Expansion race without Expansion account
    if (raceEntry->expansion > Expansion())
    {
        data << uint8(CHAR_CREATE_EXPANSION);
        TC_LOG_ERROR("network", "Expansion %u account:[%d] tried to Create character with expansion %u race (%u)", Expansion(), GetAccountId(), raceEntry->expansion, race_);
        SendPacket(&data);
        return;
    }

    // prevent character creating Expansion class without Expansion account
    if (classEntry->expansion > Expansion())
    {
        data << uint8(CHAR_CREATE_EXPANSION_CLASS);
        TC_LOG_ERROR("network", "Expansion %u account:[%d] tried to Create character with expansion %u class (%u)", Expansion(), GetAccountId(), classEntry->expansion, class_);
        SendPacket(&data);
        return;
    }

    if (!HasPermission(rbac::RBAC_PERM_SKIP_CHECK_CHARACTER_CREATION_RACEMASK))
    {
        uint32 raceMaskDisabled = sWorld->getIntConfig(CONFIG_CHARACTER_CREATING_DISABLED_RACEMASK);
        if ((1 << (race_ - 1)) & raceMaskDisabled)
        {
            data << uint8(CHAR_CREATE_DISABLED);
            SendPacket(&data);
            return;
        }
    }

    if (!HasPermission(rbac::RBAC_PERM_SKIP_CHECK_CHARACTER_CREATION_CLASSMASK))
    {
        uint32 classMaskDisabled = sWorld->getIntConfig(CONFIG_CHARACTER_CREATING_DISABLED_CLASSMASK);
        if ((1 << (class_ - 1)) & classMaskDisabled)
        {
            data << uint8(CHAR_CREATE_DISABLED);
            SendPacket(&data);
            return;
        }
    }

    // prevent character creating with invalid name
    if (!normalizePlayerName(name))
    {
        data << uint8(CHAR_NAME_NO_NAME);
        SendPacket(&data);
        TC_LOG_ERROR("network", "Account:[%d] but tried to Create character with empty [name] ", GetAccountId());
        return;
    }

    // check name limitations
    uint8 res = ObjectMgr::CheckPlayerName(name, true);
    if (res != CHAR_NAME_SUCCESS)
    {
        data << uint8(res);
        SendPacket(&data);
        return;
    }

    if (!HasPermission(rbac::RBAC_PERM_SKIP_CHECK_CHARACTER_CREATION_RESERVEDNAME) && sObjectMgr->IsReservedName(name))
    {
        data << uint8(CHAR_NAME_RESERVED);
        SendPacket(&data);
        return;
    }

    if (class_ == CLASS_DEATH_KNIGHT && !HasPermission(rbac::RBAC_PERM_SKIP_CHECK_CHARACTER_CREATION_HEROIC_CHARACTER))
    {
        // speedup check for heroic class disabled case
        uint32 heroic_free_slots = sWorld->getIntConfig(CONFIG_HEROIC_CHARACTERS_PER_REALM);
        if (heroic_free_slots == 0)
        {
            data << uint8(CHAR_CREATE_UNIQUE_CLASS_LIMIT);
            SendPacket(&data);
            return;
        }

        // speedup check for heroic class disabled case
        uint32 req_level_for_heroic = sWorld->getIntConfig(CONFIG_CHARACTER_CREATING_MIN_LEVEL_FOR_HEROIC_CHARACTER);
        if (req_level_for_heroic > sWorld->getIntConfig(CONFIG_MAX_PLAYER_LEVEL))
        {
            data << uint8(CHAR_CREATE_LEVEL_REQUIREMENT);
            SendPacket(&data);
            return;
        }
    }

    delete _charCreateCallback.GetParam();  // Delete existing if any, to make the callback chain reset to stage 0
    _charCreateCallback.SetParam(new CharacterCreateInfo(name, race_, class_, gender, skin, face, hairStyle, hairColor, facialHair, outfitId, recvData));
    PreparedStatement* stmt = CharacterDatabase.GetPreparedStatement(CHAR_SEL_CHECK_NAME);
    stmt->setString(0, name);
    _charCreateCallback.SetFutureResult(CharacterDatabase.AsyncQuery(stmt));
}

void WorldSession::HandleCharCreateCallback(PreparedQueryResult result, CharacterCreateInfo* createInfo)
{
    /** This is a series of callbacks executed consecutively as a result from the database becomes available.
        This is much more efficient than synchronous requests on packet handler, and much less DoS prone.
        It also prevents data syncrhonisation errors.
    */
    switch (_charCreateCallback.GetStage())
    {
        case 0:
        {
            if (result)
            {
                WorldPacket data(SMSG_CHAR_CREATE, 1);
                data << uint8(CHAR_CREATE_NAME_IN_USE);
                SendPacket(&data);
                delete createInfo;
                _charCreateCallback.Reset();
                return;
            }

            ASSERT(_charCreateCallback.GetParam() == createInfo);

            PreparedStatement* stmt = LoginDatabase.GetPreparedStatement(LOGIN_SEL_SUM_REALM_CHARACTERS);
            stmt->setUInt32(0, GetAccountId());

            _charCreateCallback.FreeResult();
            _charCreateCallback.SetFutureResult(LoginDatabase.AsyncQuery(stmt));
            _charCreateCallback.NextStage();
        }
        break;
        case 1:
        {
            uint16 acctCharCount = 0;
            if (result)
            {
                Field* fields = result->Fetch();
                // SELECT SUM(x) is MYSQL_TYPE_NEWDECIMAL - needs to be read as string
                const char* ch = fields[0].GetCString();
                if (ch)
                    acctCharCount = atoi(ch);
            }

            if (acctCharCount >= sWorld->getIntConfig(CONFIG_CHARACTERS_PER_ACCOUNT))
            {
                WorldPacket data(SMSG_CHAR_CREATE, 1);
                data << uint8(CHAR_CREATE_ACCOUNT_LIMIT);
                SendPacket(&data);
                delete createInfo;
                _charCreateCallback.Reset();
                return;
            }


            ASSERT(_charCreateCallback.GetParam() == createInfo);

            PreparedStatement* stmt = CharacterDatabase.GetPreparedStatement(CHAR_SEL_SUM_CHARS);
            stmt->setUInt32(0, GetAccountId());

            _charCreateCallback.FreeResult();
            _charCreateCallback.SetFutureResult(CharacterDatabase.AsyncQuery(stmt));
            _charCreateCallback.NextStage();
        }
        break;
        case 2:
        {
            if (result)
            {
                Field* fields = result->Fetch();
                createInfo->CharCount = uint8(fields[0].GetUInt64()); // SQL's COUNT() returns uint64 but it will always be less than uint8.Max

                if (createInfo->CharCount >= sWorld->getIntConfig(CONFIG_CHARACTERS_PER_REALM))
                {
                    WorldPacket data(SMSG_CHAR_CREATE, 1);
                    data << uint8(CHAR_CREATE_SERVER_LIMIT);
                    SendPacket(&data);
                    delete createInfo;
                    _charCreateCallback.Reset();
                    return;
                }
            }

            bool allowTwoSideAccounts = !sWorld->IsPvPRealm() || HasPermission(rbac::RBAC_PERM_TWO_SIDE_CHARACTER_CREATION);
            uint32 skipCinematics = sWorld->getIntConfig(CONFIG_SKIP_CINEMATICS);

            _charCreateCallback.FreeResult();

            if (!allowTwoSideAccounts || skipCinematics == 1 || createInfo->Class == CLASS_DEATH_KNIGHT)
            {
                PreparedStatement* stmt = CharacterDatabase.GetPreparedStatement(CHAR_SEL_CHAR_CREATE_INFO);
                stmt->setUInt32(0, GetAccountId());
                stmt->setUInt32(1, (skipCinematics == 1 || createInfo->Class == CLASS_DEATH_KNIGHT) ? 10 : 1);
                _charCreateCallback.SetFutureResult(CharacterDatabase.AsyncQuery(stmt));
                _charCreateCallback.NextStage();
                return;
            }

            _charCreateCallback.NextStage();
            HandleCharCreateCallback(PreparedQueryResult(NULL), createInfo);   // Will jump to case 3
        }
        break;
        case 3:
        {
            bool haveSameRace = false;
            uint32 heroicReqLevel = sWorld->getIntConfig(CONFIG_CHARACTER_CREATING_MIN_LEVEL_FOR_HEROIC_CHARACTER);
            bool hasHeroicReqLevel = (heroicReqLevel == 0);
            bool allowTwoSideAccounts = !sWorld->IsPvPRealm() || HasPermission(rbac::RBAC_PERM_TWO_SIDE_CHARACTER_CREATION);
            uint32 skipCinematics = sWorld->getIntConfig(CONFIG_SKIP_CINEMATICS);
            bool checkHeroicReqs = createInfo->Class == CLASS_DEATH_KNIGHT && !HasPermission(rbac::RBAC_PERM_SKIP_CHECK_CHARACTER_CREATION_HEROIC_CHARACTER);

            if (result)
            {
                uint32 team = Player::TeamForRace(createInfo->Race);
                uint32 freeHeroicSlots = sWorld->getIntConfig(CONFIG_HEROIC_CHARACTERS_PER_REALM);

                Field* field = result->Fetch();
                uint8 accRace  = field[1].GetUInt8();

                if (checkHeroicReqs)
                {
                    uint8 accClass = field[2].GetUInt8();
                    if (accClass == CLASS_DEATH_KNIGHT)
                    {
                        if (freeHeroicSlots > 0)
                            --freeHeroicSlots;

                        if (freeHeroicSlots == 0)
                        {
                            WorldPacket data(SMSG_CHAR_CREATE, 1);
                            data << uint8(CHAR_CREATE_UNIQUE_CLASS_LIMIT);
                            SendPacket(&data);
                            delete createInfo;
                            _charCreateCallback.Reset();
                            return;
                        }
                    }

                    if (!hasHeroicReqLevel)
                    {
                        uint8 accLevel = field[0].GetUInt8();
                        if (accLevel >= heroicReqLevel)
                            hasHeroicReqLevel = true;
                    }
                }

                // need to check team only for first character
                /// @todo what to if account already has characters of both races?
                if (!allowTwoSideAccounts)
                {
                    uint32 accTeam = 0;
                    if (accRace > 0)
                        accTeam = Player::TeamForRace(accRace);

                    if (accTeam != team)
                    {
                        WorldPacket data(SMSG_CHAR_CREATE, 1);
                        data << uint8(CHAR_CREATE_PVP_TEAMS_VIOLATION);
                        SendPacket(&data);
                        delete createInfo;
                        _charCreateCallback.Reset();
                        return;
                    }
                }

                // search same race for cinematic or same class if need
                /// @todo check if cinematic already shown? (already logged in?; cinematic field)
                while ((skipCinematics == 1 && !haveSameRace) || createInfo->Class == CLASS_DEATH_KNIGHT)
                {
                    if (!result->NextRow())
                        break;

                    field = result->Fetch();
                    accRace = field[1].GetUInt8();

                    if (!haveSameRace)
                        haveSameRace = createInfo->Race == accRace;

                    if (checkHeroicReqs)
                    {
                        uint8 acc_class = field[2].GetUInt8();
                        if (acc_class == CLASS_DEATH_KNIGHT)
                        {
                            if (freeHeroicSlots > 0)
                                --freeHeroicSlots;

                            if (freeHeroicSlots == 0)
                            {
                                WorldPacket data(SMSG_CHAR_CREATE, 1);
                                data << uint8(CHAR_CREATE_UNIQUE_CLASS_LIMIT);
                                SendPacket(&data);
                                delete createInfo;
                                _charCreateCallback.Reset();
                                return;
                            }
                        }

                        if (!hasHeroicReqLevel)
                        {
                            uint8 acc_level = field[0].GetUInt8();
                            if (acc_level >= heroicReqLevel)
                                hasHeroicReqLevel = true;
                        }
                    }
                }
            }

            if (checkHeroicReqs && !hasHeroicReqLevel)
            {
                WorldPacket data(SMSG_CHAR_CREATE, 1);
                data << uint8(CHAR_CREATE_LEVEL_REQUIREMENT);
                SendPacket(&data);
                delete createInfo;
                _charCreateCallback.Reset();
                return;
            }

            if (createInfo->Data.rpos() < createInfo->Data.wpos())
            {
                uint8 unk;
                createInfo->Data >> unk;
                TC_LOG_DEBUG("network", "Character creation %s (account %u) has unhandled tail data: [%u]", createInfo->Name.c_str(), GetAccountId(), unk);
            }

            Player newChar(this);
            newChar.GetMotionMaster()->Initialize();
            if (!newChar.Create(sObjectMgr->GenerateLowGuid(HIGHGUID_PLAYER), createInfo))
            {
                // Player not create (race/class/etc problem?)
                newChar.CleanupsBeforeDelete();

                WorldPacket data(SMSG_CHAR_CREATE, 1);
                data << uint8(CHAR_CREATE_ERROR);
                SendPacket(&data);
                delete createInfo;
                _charCreateCallback.Reset();
                return;
            }

            if ((haveSameRace && skipCinematics == 1) || skipCinematics == 2)
                newChar.setCinematic(1);                          // not show intro

            newChar.SetAtLoginFlag(AT_LOGIN_FIRST);               // First login

            // Player created, save it now
            newChar.SaveToDB(true);
            createInfo->CharCount += 1;

            SQLTransaction trans = LoginDatabase.BeginTransaction();

            PreparedStatement* stmt = LoginDatabase.GetPreparedStatement(LOGIN_DEL_REALM_CHARACTERS_BY_REALM);
            stmt->setUInt32(0, GetAccountId());
            stmt->setUInt32(1, realmID);
            trans->Append(stmt);

            stmt = LoginDatabase.GetPreparedStatement(LOGIN_INS_REALM_CHARACTERS);
            stmt->setUInt32(0, createInfo->CharCount);
            stmt->setUInt32(1, GetAccountId());
            stmt->setUInt32(2, realmID);
            trans->Append(stmt);

            LoginDatabase.CommitTransaction(trans);

            WorldPacket data(SMSG_CHAR_CREATE, 1);
            data << uint8(CHAR_CREATE_SUCCESS);
            SendPacket(&data);

            std::string IP_str = GetRemoteAddress();
            TC_LOG_INFO("entities.player.character", "Account: %d (IP: %s) Create Character:[%s] (GUID: %u)", GetAccountId(), IP_str.c_str(), createInfo->Name.c_str(), newChar.GetGUIDLow());
            sScriptMgr->OnPlayerCreate(&newChar);
            sWorld->AddCharacterNameData(newChar.GetGUID(), newChar.GetName(), newChar.getGender(), newChar.getRace(), newChar.getClass(), newChar.getLevel());

            newChar.CleanupsBeforeDelete();
            delete createInfo;
            _charCreateCallback.Reset();
        }
        break;
    }
}

void WorldSession::HandleCharDeleteOpcode(WorldPacket& recvData)
{
    ObjectGuid guid;
    recvData >> guid;
    // Initiating
    uint32 initAccountId = GetAccountId();

    // can't delete loaded character
    if (ObjectAccessor::FindPlayer(guid))
    {
        sScriptMgr->OnPlayerFailedDelete(guid, initAccountId);
        return;
    }

    uint32 accountId = 0;
    uint8 level = 0;
    std::string name;

    // is guild leader
    if (sGuildMgr->GetGuildByLeader(guid))
    {
        sScriptMgr->OnPlayerFailedDelete(guid, initAccountId);
        WorldPacket data(SMSG_CHAR_DELETE, 1);
        data << uint8(CHAR_DELETE_FAILED_GUILD_LEADER);
        SendPacket(&data);
        return;
    }

    // is arena team captain
    if (sArenaTeamMgr->GetArenaTeamByCaptain(guid))
    {
        sScriptMgr->OnPlayerFailedDelete(guid, initAccountId);
        WorldPacket data(SMSG_CHAR_DELETE, 1);
        data << uint8(CHAR_DELETE_FAILED_ARENA_CAPTAIN);
        SendPacket(&data);
        return;
    }

    PreparedStatement* stmt = CharacterDatabase.GetPreparedStatement(CHAR_SEL_CHARACTER_DATA_BY_GUID);
    stmt->setUInt32(0, guid.GetCounter());

    if (PreparedQueryResult result = CharacterDatabase.Query(stmt))
    {
        Field* fields = result->Fetch();
        accountId = fields[0].GetUInt32();
        name = fields[1].GetString();
        level = fields[2].GetUInt8();
    }

    // prevent deleting other players' characters using cheating tools
    if (accountId != initAccountId)
    {
        sScriptMgr->OnPlayerFailedDelete(guid, initAccountId);
        return;
    }

    std::string IP_str = GetRemoteAddress();
    TC_LOG_INFO("entities.player.character", "Account: %d, IP: %s deleted character: %s, %s, Level: %u", accountId, IP_str.c_str(), name.c_str(), guid.ToString().c_str(), level);

    // To prevent hook failure, place hook before removing reference from DB
    sScriptMgr->OnPlayerDelete(guid, initAccountId); // To prevent race conditioning, but as it also makes sense, we hand the accountId over for successful delete.
    // Shouldn't interfere with character deletion though

    if (sLog->ShouldLog("entities.player.dump", LOG_LEVEL_INFO)) // optimize GetPlayerDump call
    {
        std::string dump;
        if (PlayerDumpWriter().GetDump(guid.GetCounter(), dump))
            sLog->outCharDump(dump.c_str(), accountId, guid.GetCounter(), name.c_str());
    }

    sGuildFinderMgr->RemoveAllMembershipRequestsFromPlayer(guid);
    sCalendarMgr->RemoveAllPlayerEventsAndInvites(guid);
    Player::DeleteFromDB(guid, accountId);

    WorldPacket data(SMSG_CHAR_DELETE, 1);
    data << uint8(CHAR_DELETE_SUCCESS);
    SendPacket(&data);
}

void WorldSession::HandlePlayerLoginOpcode(WorldPacket& recvData)
{
    if (PlayerLoading() || GetPlayer() != NULL)
    {
        TC_LOG_ERROR("network", "Player tries to login again, AccountId = %d", GetAccountId());
        KickPlayer();
        return;
    }

    m_playerLoading = true;
    ObjectGuid playerGuid;

    TC_LOG_DEBUG("network", "WORLD: Recvd Player Logon Message");
    playerGuid[2] = recvData.ReadBit();
    playerGuid[3] = recvData.ReadBit();
    playerGuid[0] = recvData.ReadBit();
    playerGuid[6] = recvData.ReadBit();
    playerGuid[4] = recvData.ReadBit();
    playerGuid[5] = recvData.ReadBit();
    playerGuid[1] = recvData.ReadBit();
    playerGuid[7] = recvData.ReadBit();

    recvData.ReadByteSeq(playerGuid[2]);
    recvData.ReadByteSeq(playerGuid[7]);
    recvData.ReadByteSeq(playerGuid[0]);
    recvData.ReadByteSeq(playerGuid[3]);
    recvData.ReadByteSeq(playerGuid[5]);
    recvData.ReadByteSeq(playerGuid[6]);
    recvData.ReadByteSeq(playerGuid[1]);
    recvData.ReadByteSeq(playerGuid[4]);

    TC_LOG_DEBUG("network", "Character (Guid: %u) logging in", GUID_LOPART(playerGuid));

    if (!IsLegitCharacterForAccount(playerGuid))
    {
        TC_LOG_ERROR("network", "Account (%u) can't login with that character (%s).", GetAccountId(), playerGuid.ToString().c_str());
        KickPlayer();
        return;
    }

    LoginQueryHolder *holder = new LoginQueryHolder(GetAccountId(), playerGuid);
    if (!holder->Initialize())
    {
        delete holder;                                      // delete all unprocessed queries
        m_playerLoading = false;
        return;
    }

    _charLoginCallback = CharacterDatabase.DelayQueryHolder(holder);
}

void WorldSession::HandleLoadScreenOpcode(WorldPacket& recvPacket)
{
    TC_LOG_INFO("misc", "WORLD: Recvd CMSG_LOAD_SCREEN");
    uint32 mapID;

    recvPacket >> mapID;
    recvPacket.ReadBit();

    // TODO: Do something with this packet
}

void WorldSession::HandlePlayerLogin(LoginQueryHolder* holder)
{
    ObjectGuid playerGuid = holder->GetGuid();

    Player* pCurrChar = new Player(this);
     // for send server info and strings (config)
    ChatHandler chH = ChatHandler(pCurrChar->GetSession());

    // "GetAccountId() == db stored account id" checked in LoadFromDB (prevent login not own character using cheating tools)
    if (!pCurrChar->LoadFromDB(playerGuid, holder))
    {
        SetPlayer(NULL);
        KickPlayer();                                       // disconnect client, player no set to session and it will not deleted or saved at kick
        delete pCurrChar;                                   // delete it manually
        delete holder;                                      // delete all unprocessed queries
        m_playerLoading = false;
        return;
    }

    pCurrChar->GetMotionMaster()->Initialize();
    pCurrChar->SendDungeonDifficulty(false);

    WorldPacket data(SMSG_LOGIN_VERIFY_WORLD, 20);
    data << pCurrChar->GetMapId();
    data << pCurrChar->GetPositionX();
    data << pCurrChar->GetPositionY();
    data << pCurrChar->GetPositionZ();
    data << pCurrChar->GetOrientation();
    SendPacket(&data);

    // load player specific part before send times
    LoadAccountData(holder->GetPreparedResult(PLAYER_LOGIN_QUERY_LOAD_ACCOUNT_DATA), PER_CHARACTER_CACHE_MASK);
    SendAccountDataTimes(PER_CHARACTER_CACHE_MASK);

    bool featureBit4 = true;
    data.Initialize(SMSG_FEATURE_SYSTEM_STATUS, 7);         // checked in 4.2.2
    data << uint8(2);                                       // unknown value
    data << uint32(1);
    data << uint32(1);
    data << uint32(2);
    data << uint32(0);
    data.WriteBit(1);
    data.WriteBit(1);
    data.WriteBit(0);
    data.WriteBit(featureBit4);
    data.WriteBit(0);
    data.WriteBit(0);
    data.FlushBits();
    if (featureBit4)
    {
        data << uint32(1);
        data << uint32(0);
        data << uint32(10);
        data << uint32(60);
    }

    //if (featureBit5)
    //{
    //    data << uint32(0);
    //    data << uint32(0);
    //    data << uint32(0);
    //}
    SendPacket(&data);

    // Send MOTD
    {
        data.Initialize(SMSG_MOTD, 50);                     // new in 2.0.1
        data << (uint32)0;

        uint32 linecount=0;
        std::string str_motd = sWorld->GetMotd();
        std::string::size_type pos, nextpos;

        pos = 0;
        while ((nextpos= str_motd.find('@', pos)) != std::string::npos)
        {
            if (nextpos != pos)
            {
                data << str_motd.substr(pos, nextpos-pos);
                ++linecount;
            }
            pos = nextpos+1;
        }

        if (pos<str_motd.length())
        {
            data << str_motd.substr(pos);
            ++linecount;
        }

        data.put(0, linecount);

        SendPacket(&data);
        TC_LOG_DEBUG("network", "WORLD: Sent motd (SMSG_MOTD)");

        // send server info
        if (sWorld->getIntConfig(CONFIG_ENABLE_SINFO_LOGIN) == 1)
            chH.PSendSysMessage(_FULLVERSION);

        TC_LOG_DEBUG("network", "WORLD: Sent server info");
    }

    //QueryResult* result = CharacterDatabase.PQuery("SELECT guildid, rank FROM guild_member WHERE guid = '%u'", pCurrChar->GetGUIDLow());
    if (PreparedQueryResult resultGuild = holder->GetPreparedResult(PLAYER_LOGIN_QUERY_LOAD_GUILD))
    {
        Field* fields = resultGuild->Fetch();
        pCurrChar->SetInGuild(fields[0].GetUInt32());
        pCurrChar->SetRank(fields[1].GetUInt8());
        if (Guild* guild = sGuildMgr->GetGuildById(pCurrChar->GetGuildId()))
            pCurrChar->SetGuildLevel(guild->GetLevel());
    }
    else if (pCurrChar->GetGuildId())                        // clear guild related fields in case wrong data about non existed membership
    {
        pCurrChar->SetInGuild(0);
        pCurrChar->SetRank(0);
        pCurrChar->SetGuildLevel(0);
    }

    data.Initialize(SMSG_LEARNED_DANCE_MOVES, 4+4);
    data << uint64(0);
    SendPacket(&data);

    data.Initialize(SMSG_HOTFIX_INFO);
    HotfixData const& hotfix = sObjectMgr->GetHotfixData();
    data.WriteBits(hotfix.size(), 22);
    data.FlushBits();
    for (uint32 i = 0; i < hotfix.size(); ++i)
    {
        data << uint32(hotfix[i].Type);
        data << uint32(hotfix[i].Timestamp);
        data << uint32(hotfix[i].Entry);
    }
    SendPacket(&data);

    pCurrChar->SendInitialPacketsBeforeAddToMap();

    //Show cinematic at the first time that player login
    if (!pCurrChar->getCinematic())
    {
        pCurrChar->setCinematic(1);

        if (ChrClassesEntry const* cEntry = sChrClassesStore.LookupEntry(pCurrChar->getClass()))
        {
            if (cEntry->CinematicSequence)
                pCurrChar->SendCinematicStart(cEntry->CinematicSequence);
            else if (ChrRacesEntry const* rEntry = sChrRacesStore.LookupEntry(pCurrChar->getRace()))
                pCurrChar->SendCinematicStart(rEntry->CinematicSequence);

            // send new char string if not empty
            if (!sWorld->GetNewCharString().empty())
                chH.PSendSysMessage("%s", sWorld->GetNewCharString().c_str());
        }
    }

    if (!pCurrChar->GetMap()->AddPlayerToMap(pCurrChar) || !pCurrChar->CheckInstanceLoginValid())
    {
        AreaTriggerStruct const* at = sObjectMgr->GetGoBackTrigger(pCurrChar->GetMapId());
        if (at)
            pCurrChar->TeleportTo(at->target_mapId, at->target_X, at->target_Y, at->target_Z, pCurrChar->GetOrientation());
        else
            pCurrChar->TeleportTo(pCurrChar->m_homebindMapId, pCurrChar->m_homebindX, pCurrChar->m_homebindY, pCurrChar->m_homebindZ, pCurrChar->GetOrientation());
    }

    sObjectAccessor->AddObject(pCurrChar);
    //TC_LOG_DEBUG("Player %s added to Map.", pCurrChar->GetName().c_str());

    if (pCurrChar->GetGuildId() != 0)
    {
        if (Guild* guild = sGuildMgr->GetGuildById(pCurrChar->GetGuildId()))
            guild->SendLoginInfo(this);
        else
        {
            // remove wrong guild data
            TC_LOG_ERROR("misc", "Player %s (GUID: %u) marked as member of not existing guild (id: %u), removing guild membership for player.", pCurrChar->GetName().c_str(), pCurrChar->GetGUIDLow(), pCurrChar->GetGuildId());
            pCurrChar->SetInGuild(0);
        }
    }

    pCurrChar->SendInitialPacketsAfterAddToMap();

    PreparedStatement* stmt = CharacterDatabase.GetPreparedStatement(CHAR_UPD_CHAR_ONLINE);
    stmt->setUInt32(0, pCurrChar->GetGUIDLow());
    CharacterDatabase.Execute(stmt);

    stmt = LoginDatabase.GetPreparedStatement(LOGIN_UPD_ACCOUNT_ONLINE);
    stmt->setUInt32(0, GetAccountId());
    LoginDatabase.Execute(stmt);

    pCurrChar->SetInGameTime(getMSTime());

    // announce group about member online (must be after add to player list to receive announce to self)
    if (Group* group = pCurrChar->GetGroup())
    {
        //pCurrChar->groupInfo.group->SendInit(this); // useless
        group->SendUpdate();
        group->ResetMaxEnchantingLevel();
    }

    // friend status
    sSocialMgr->SendFriendStatus(pCurrChar, FRIEND_ONLINE, pCurrChar->GetGUIDLow(), true);

    // Place character in world (and load zone) before some object loading
    pCurrChar->LoadCorpse();

    // setting Ghost+speed if dead
    if (pCurrChar->m_deathState != ALIVE)
    {
        // not blizz like, we must correctly save and load player instead...
        if (pCurrChar->getRace() == RACE_NIGHTELF && !pCurrChar->HasAura(20584))
            pCurrChar->CastSpell(pCurrChar, 20584, true, 0);// auras SPELL_AURA_INCREASE_SPEED(+speed in wisp form), SPELL_AURA_INCREASE_SWIM_SPEED(+swim speed in wisp form), SPELL_AURA_TRANSFORM (to wisp form)

        if (!pCurrChar->HasAura(8326))
            pCurrChar->CastSpell(pCurrChar, 8326, true, 0);     // auras SPELL_AURA_GHOST, SPELL_AURA_INCREASE_SPEED(why?), SPELL_AURA_INCREASE_SWIM_SPEED(why?)

        pCurrChar->SetWaterWalking(true);
    }

    pCurrChar->ContinueTaxiFlight();

    // reset for all pets before pet loading
    if (pCurrChar->HasAtLoginFlag(AT_LOGIN_RESET_PET_TALENTS))
        Pet::resetTalentsForAllPetsOf(pCurrChar);

    // Load pet if any (if player not alive and in taxi flight or another then pet will remember as temporary unsummoned)
    pCurrChar->LoadPet();

    // Set FFA PvP for non GM in non-rest mode
    if (sWorld->IsFFAPvPRealm() && !pCurrChar->IsGameMaster() && !pCurrChar->HasFlag(PLAYER_FLAGS, PLAYER_FLAGS_RESTING))
        pCurrChar->SetByteFlag(UNIT_FIELD_BYTES_2, 1, UNIT_BYTE2_FLAG_FFA_PVP);

    if (pCurrChar->HasFlag(PLAYER_FLAGS, PLAYER_FLAGS_CONTESTED_PVP))
        pCurrChar->SetContestedPvP();

    // Apply at_login requests
    if (pCurrChar->HasAtLoginFlag(AT_LOGIN_RESET_SPELLS))
    {
        pCurrChar->ResetSpells();
        SendNotification(LANG_RESET_SPELLS);
    }

    if (pCurrChar->HasAtLoginFlag(AT_LOGIN_RESET_TALENTS))
    {
        pCurrChar->ResetTalents(true);
        pCurrChar->SendTalentsInfoData(false);              // original talents send already in to SendInitialPacketsBeforeAddToMap, resend reset state
        SendNotification(LANG_RESET_TALENTS);
    }

    bool firstLogin = pCurrChar->HasAtLoginFlag(AT_LOGIN_FIRST);
    if (firstLogin)
    {
        pCurrChar->RemoveAtLoginFlag(AT_LOGIN_FIRST);

        PlayerInfo const* info = sObjectMgr->GetPlayerInfo(pCurrChar->getRace(), pCurrChar->getClass());
        for (uint32 spellId : info->castSpells)
            pCurrChar->CastSpell(pCurrChar, spellId, true);
    }

    // show time before shutdown if shutdown planned.
    if (sWorld->IsShuttingDown())
        sWorld->ShutdownMsg(true, pCurrChar);

    if (sWorld->getBoolConfig(CONFIG_ALL_TAXI_PATHS))
        pCurrChar->SetTaxiCheater(true);

    if (pCurrChar->IsGameMaster())
        SendNotification(LANG_GM_ON);

    std::string IP_str = GetRemoteAddress();
    TC_LOG_INFO("entities.player.character", "Account: %d (IP: %s) Login Character:[%s] (GUID: %u) Level: %d",
        GetAccountId(), IP_str.c_str(), pCurrChar->GetName().c_str(), pCurrChar->GetGUIDLow(), pCurrChar->getLevel());

    if (!pCurrChar->IsStandState() && !pCurrChar->HasUnitState(UNIT_STATE_STUNNED))
        pCurrChar->SetStandState(UNIT_STAND_STATE_STAND);

    m_playerLoading = false;

    // Handle Login-Achievements (should be handled after loading)
    _player->UpdateAchievementCriteria(ACHIEVEMENT_CRITERIA_TYPE_ON_LOGIN, 1);

    sScriptMgr->OnPlayerLogin(pCurrChar, firstLogin);

    delete holder;
}

void WorldSession::HandleSetFactionAtWar(WorldPacket& recvData)
{
    TC_LOG_DEBUG("network", "WORLD: Received CMSG_SET_FACTION_ATWAR");

    uint32 repListID;
    uint8  flag;

    recvData >> repListID;
    recvData >> flag;

    GetPlayer()->GetReputationMgr().SetAtWar(repListID, flag != 0);
}

//I think this function is never used :/ I dunno, but i guess this opcode not exists
void WorldSession::HandleSetFactionCheat(WorldPacket & /*recvData*/)
{
    TC_LOG_ERROR("network", "WORLD SESSION: HandleSetFactionCheat, not expected call, please report.");
    GetPlayer()->GetReputationMgr().SendStates();
}

void WorldSession::HandleTutorialFlag(WorldPacket& recvData)
{
    uint32 data;
    recvData >> data;

    uint8 index = uint8(data / 32);
    if (index >= MAX_ACCOUNT_TUTORIAL_VALUES)
        return;

    uint32 value = (data % 32);

    uint32 flag = GetTutorialInt(index);
    flag |= (1 << value);
    SetTutorialInt(index, flag);
}

void WorldSession::HandleTutorialClear(WorldPacket& /*recvData*/)
{
    for (uint8 i = 0; i < MAX_ACCOUNT_TUTORIAL_VALUES; ++i)
        SetTutorialInt(i, 0xFFFFFFFF);
}

void WorldSession::HandleTutorialReset(WorldPacket& /*recvData*/)
{
    for (uint8 i = 0; i < MAX_ACCOUNT_TUTORIAL_VALUES; ++i)
        SetTutorialInt(i, 0x00000000);
}

void WorldSession::HandleSetWatchedFactionOpcode(WorldPacket& recvData)
{
    TC_LOG_DEBUG("network", "WORLD: Received CMSG_SET_WATCHED_FACTION");
    uint32 fact;
    recvData >> fact;
    GetPlayer()->SetUInt32Value(PLAYER_FIELD_WATCHED_FACTION_INDEX, fact);
}

void WorldSession::HandleSetFactionInactiveOpcode(WorldPacket& recvData)
{
    TC_LOG_DEBUG("network", "WORLD: Received CMSG_SET_FACTION_INACTIVE");
    uint32 replistid;
    uint8 inactive;
    recvData >> replistid >> inactive;

    _player->GetReputationMgr().SetInactive(replistid, inactive != 0);
}

void WorldSession::HandleShowingHelmOpcode(WorldPacket& recvData)
{
    TC_LOG_DEBUG("network", "CMSG_SHOWING_HELM for %s", _player->GetName().c_str());
    recvData.read_skip<uint8>(); // unknown, bool?
    _player->ToggleFlag(PLAYER_FLAGS, PLAYER_FLAGS_HIDE_HELM);
}

void WorldSession::HandleShowingCloakOpcode(WorldPacket& recvData)
{
    TC_LOG_DEBUG("network", "CMSG_SHOWING_CLOAK for %s", _player->GetName().c_str());
    recvData.read_skip<uint8>(); // unknown, bool?
    _player->ToggleFlag(PLAYER_FLAGS, PLAYER_FLAGS_HIDE_CLOAK);
}

void WorldSession::HandleCharRenameOpcode(WorldPacket& recvData)
{
    ObjectGuid guid;
    std::string newName;

    recvData >> guid;
    recvData >> newName;

    // prevent character rename to invalid name
    if (!normalizePlayerName(newName))
    {
        WorldPacket data(SMSG_CHAR_RENAME, 1);
        data << uint8(CHAR_NAME_NO_NAME);
        SendPacket(&data);
        return;
    }

    uint8 res = ObjectMgr::CheckPlayerName(newName, true);
    if (res != CHAR_NAME_SUCCESS)
    {
        WorldPacket data(SMSG_CHAR_RENAME, 1+8+(newName.size()+1));
        data << uint8(res);
        data << uint64(guid);
        data << newName;
        SendPacket(&data);
        return;
    }

    // check name limitations
    if (!HasPermission(rbac::RBAC_PERM_SKIP_CHECK_CHARACTER_CREATION_RESERVEDNAME) && sObjectMgr->IsReservedName(newName))
    {
        WorldPacket data(SMSG_CHAR_RENAME, 1);
        data << uint8(CHAR_NAME_RESERVED);
        SendPacket(&data);
        return;
    }

    // Ensure that the character belongs to the current account, that rename at login is enabled
    // and that there is no character with the desired new name
    _charRenameCallback.SetParam(newName);

    PreparedStatement* stmt = CharacterDatabase.GetPreparedStatement(CHAR_SEL_FREE_NAME);

    stmt->setUInt32(0, guid.GetCounter());
    stmt->setUInt32(1, GetAccountId());
    stmt->setUInt16(2, AT_LOGIN_RENAME);
    stmt->setUInt16(3, AT_LOGIN_RENAME);
    stmt->setString(4, newName);

    _charRenameCallback.SetFutureResult(CharacterDatabase.AsyncQuery(stmt));
}

void WorldSession::HandleChangePlayerNameOpcodeCallBack(PreparedQueryResult result, std::string const& newName)
{
    if (!result)
    {
        WorldPacket data(SMSG_CHAR_RENAME, 1);
        data << uint8(CHAR_CREATE_ERROR);
        SendPacket(&data);
        return;
    }

    Field* fields = result->Fetch();

    uint32 guidLow      = fields[0].GetUInt32();
    std::string oldName = fields[1].GetString();

    ObjectGuid guid = ObjectGuid(HIGHGUID_PLAYER, guidLow);

    // Update name and at_login flag in the db
    PreparedStatement* stmt = CharacterDatabase.GetPreparedStatement(CHAR_UPD_NAME);

    stmt->setString(0, newName);
    stmt->setUInt16(1, AT_LOGIN_RENAME);
    stmt->setUInt32(2, guidLow);

    CharacterDatabase.Execute(stmt);

    // Removed declined name from db
    stmt = CharacterDatabase.GetPreparedStatement(CHAR_DEL_DECLINED_NAME);

    stmt->setUInt32(0, guidLow);

    CharacterDatabase.Execute(stmt);

    TC_LOG_INFO("entities.player.character", "Account: %d (IP: %s) Character:[%s] (%s) Changed name to: %s", GetAccountId(), GetRemoteAddress().c_str(), oldName.c_str(), guid.ToString().c_str(), newName.c_str());

    WorldPacket data(SMSG_CHAR_RENAME, 1+8+(newName.size()+1));
    data << uint8(RESPONSE_SUCCESS);
    data << uint64(guid);
    data << newName;
    SendPacket(&data);

    sWorld->UpdateCharacterNameData(guid, newName);
}

void WorldSession::HandleSetPlayerDeclinedNames(WorldPacket& recvData)
{
    ObjectGuid guid;

    recvData >> guid;

    // not accept declined names for unsupported languages
    std::string name;
    if (!sObjectMgr->GetPlayerNameByGUID(guid, name))
    {
        WorldPacket data(SMSG_SET_PLAYER_DECLINED_NAMES_RESULT, 4+8);
        data << uint32(1);
        SendPacket(&data);
        return;
    }

    std::wstring wname;
    if (!Utf8toWStr(name, wname))
    {
        WorldPacket data(SMSG_SET_PLAYER_DECLINED_NAMES_RESULT, 4+8);
        data << uint32(1);
        SendPacket(&data);
        return;
    }

    if (!isCyrillicCharacter(wname[0]))                      // name already stored as only single alphabet using
    {
        WorldPacket data(SMSG_SET_PLAYER_DECLINED_NAMES_RESULT, 4+8);
        data << uint32(1);
        SendPacket(&data);
        return;
    }

    std::string name2;
    DeclinedName declinedname;

    recvData >> name2;

    if (name2 != name)                                       // character have different name
    {
        WorldPacket data(SMSG_SET_PLAYER_DECLINED_NAMES_RESULT, 4+8);
        data << uint32(1);
        SendPacket(&data);
        return;
    }

    for (int i = 0; i < MAX_DECLINED_NAME_CASES; ++i)
    {
        recvData >> declinedname.name[i];
        if (!normalizePlayerName(declinedname.name[i]))
        {
            WorldPacket data(SMSG_SET_PLAYER_DECLINED_NAMES_RESULT, 4+8);
            data << uint32(1);
            SendPacket(&data);
            return;
        }
    }

    if (!ObjectMgr::CheckDeclinedNames(wname, declinedname))
    {
        WorldPacket data(SMSG_SET_PLAYER_DECLINED_NAMES_RESULT, 4+8);
        data << uint32(1);
        SendPacket(&data);
        return;
    }

    for (int i = 0; i < MAX_DECLINED_NAME_CASES; ++i)
        CharacterDatabase.EscapeString(declinedname.name[i]);

    SQLTransaction trans = CharacterDatabase.BeginTransaction();

    PreparedStatement* stmt = CharacterDatabase.GetPreparedStatement(CHAR_DEL_CHAR_DECLINED_NAME);
    stmt->setUInt32(0, guid.GetCounter());
    trans->Append(stmt);

    stmt = CharacterDatabase.GetPreparedStatement(CHAR_INS_CHAR_DECLINED_NAME);
    stmt->setUInt32(0, guid.GetCounter());

    for (uint8 i = 0; i < 5; i++)
        stmt->setString(i+1, declinedname.name[i]);

    trans->Append(stmt);

    CharacterDatabase.CommitTransaction(trans);

    WorldPacket data(SMSG_SET_PLAYER_DECLINED_NAMES_RESULT, 4+8);
    data << uint32(0);                                      // OK
    data << uint64(guid);
    SendPacket(&data);
}

void WorldSession::HandleAlterAppearance(WorldPacket& recvData)
{
    TC_LOG_DEBUG("network", "CMSG_ALTER_APPEARANCE");

    uint32 Hair, Color, FacialHair, SkinColor;
    recvData >> Hair >> Color >> FacialHair >> SkinColor;

    BarberShopStyleEntry const* bs_hair = sBarberShopStyleStore.LookupEntry(Hair);

    if (!bs_hair || bs_hair->type != 0 || bs_hair->race != _player->getRace() || bs_hair->gender != _player->getGender())
        return;

    BarberShopStyleEntry const* bs_facialHair = sBarberShopStyleStore.LookupEntry(FacialHair);

    if (!bs_facialHair || bs_facialHair->type != 2 || bs_facialHair->race != _player->getRace() || bs_facialHair->gender != _player->getGender())
        return;

    BarberShopStyleEntry const* bs_skinColor = sBarberShopStyleStore.LookupEntry(SkinColor);

    if (bs_skinColor && (bs_skinColor->type != 3 || bs_skinColor->race != _player->getRace() || bs_skinColor->gender != _player->getGender()))
        return;

    GameObject* go = _player->FindNearestGameObjectOfType(GAMEOBJECT_TYPE_BARBER_CHAIR, 5.0f);
    if (!go)
    {
        WorldPacket data(SMSG_BARBER_SHOP_RESULT, 4);
        data << uint32(2);
        SendPacket(&data);
        return;
    }

    if (_player->getStandState() != UNIT_STAND_STATE_SIT_LOW_CHAIR + go->GetGOInfo()->barberChair.chairheight)
    {
        WorldPacket data(SMSG_BARBER_SHOP_RESULT, 4);
        data << uint32(2);
        SendPacket(&data);
        return;
    }

    uint32 cost = _player->GetBarberShopCost(bs_hair->hair_id, Color, bs_facialHair->hair_id, bs_skinColor);

    // 0 - ok
    // 1, 3 - not enough money
    // 2 - you have to sit on barber chair
    if (!_player->HasEnoughMoney((uint64)cost))
    {
        WorldPacket data(SMSG_BARBER_SHOP_RESULT, 4);
        data << uint32(1);                                  // no money
        SendPacket(&data);
        return;
    }
    else
    {
        WorldPacket data(SMSG_BARBER_SHOP_RESULT, 4);
        data << uint32(0);                                  // ok
        SendPacket(&data);
    }

    _player->ModifyMoney(-int64(cost));                     // it isn't free
    _player->UpdateAchievementCriteria(ACHIEVEMENT_CRITERIA_TYPE_GOLD_SPENT_AT_BARBER, cost);

    _player->SetByteValue(PLAYER_BYTES, 2, uint8(bs_hair->hair_id));
    _player->SetByteValue(PLAYER_BYTES, 3, uint8(Color));
    _player->SetByteValue(PLAYER_BYTES_2, 0, uint8(bs_facialHair->hair_id));
    if (bs_skinColor)
        _player->SetByteValue(PLAYER_BYTES, 0, uint8(bs_skinColor->hair_id));

    _player->UpdateAchievementCriteria(ACHIEVEMENT_CRITERIA_TYPE_VISIT_BARBER_SHOP, 1);

    _player->SetStandState(0);                              // stand up
}

void WorldSession::HandleRemoveGlyph(WorldPacket& recvData)
{
    uint32 slot;
    recvData >> slot;

    if (slot >= MAX_GLYPH_SLOT_INDEX)
    {
        TC_LOG_DEBUG("network", "Client sent wrong glyph slot number in opcode CMSG_REMOVE_GLYPH %u", slot);
        return;
    }

    if (uint32 glyph = _player->GetGlyph(_player->GetActiveSpec(), slot))
    {
        if (GlyphPropertiesEntry const* gp = sGlyphPropertiesStore.LookupEntry(glyph))
        {
            _player->RemoveAurasDueToSpell(gp->SpellId);
            _player->SetGlyph(slot, 0);
            _player->SendTalentsInfoData(false);
        }
    }
}

void WorldSession::HandleCharCustomize(WorldPacket& recvData)
{
    ObjectGuid guid;
    std::string newName;

    recvData >> guid;
    if (!IsLegitCharacterForAccount(guid))
    {
        TC_LOG_ERROR("network", "Account %u, IP: %s tried to customise %s, but it does not belong to their account!",
            GetAccountId(), GetRemoteAddress().c_str(), guid.ToString().c_str());
        recvData.rfinish();
        KickPlayer();
        return;
    }

    recvData >> newName;

    uint8 gender, skin, face, hairStyle, hairColor, facialHair;
    recvData >> gender >> skin >> hairColor >> hairStyle >> facialHair >> face;

    PreparedStatement* stmt = CharacterDatabase.GetPreparedStatement(CHAR_SEL_CHARACTER_AT_LOGIN);
<<<<<<< HEAD
    stmt->setUInt32(0, GUID_LOPART(guid));
=======

    stmt->setUInt32(0, guid.GetCounter());
>>>>>>> 2d94e614
    // TODO: Make async with callback
    PreparedQueryResult result = CharacterDatabase.Query(stmt);

    if (!result)
    {
        WorldPacket data(SMSG_CHAR_CUSTOMIZE, 1);
        data << uint8(CHAR_CREATE_ERROR);
        SendPacket(&data);
        return;
    }

    Field* fields = result->Fetch();
    uint32 at_loginFlags = fields[0].GetUInt16();

    if (!(at_loginFlags & AT_LOGIN_CUSTOMIZE))
    {
        WorldPacket data(SMSG_CHAR_CUSTOMIZE, 1);
        data << uint8(CHAR_CREATE_ERROR);
        SendPacket(&data);
        return;
    }

    // prevent character rename to invalid name
    if (!normalizePlayerName(newName))
    {
        WorldPacket data(SMSG_CHAR_CUSTOMIZE, 1);
        data << uint8(CHAR_NAME_NO_NAME);
        SendPacket(&data);
        return;
    }

    uint8 res = ObjectMgr::CheckPlayerName(newName, true);
    if (res != CHAR_NAME_SUCCESS)
    {
        WorldPacket data(SMSG_CHAR_CUSTOMIZE, 1);
        data << uint8(res);
        SendPacket(&data);
        return;
    }

    // check name limitations
    if (!HasPermission(rbac::RBAC_PERM_SKIP_CHECK_CHARACTER_CREATION_RESERVEDNAME) && sObjectMgr->IsReservedName(newName))
    {
        WorldPacket data(SMSG_CHAR_CUSTOMIZE, 1);
        data << uint8(CHAR_NAME_RESERVED);
        SendPacket(&data);
        return;
    }

    // character with this name already exist
    if (ObjectGuid newguid = sObjectMgr->GetPlayerGUIDByName(newName))
    {
        if (newguid != guid)
        {
            WorldPacket data(SMSG_CHAR_CUSTOMIZE, 1);
            data << uint8(CHAR_CREATE_NAME_IN_USE);
            SendPacket(&data);
            return;
        }
    }

    stmt = CharacterDatabase.GetPreparedStatement(CHAR_SEL_CHARACTER_NAME);
    stmt->setUInt32(0, guid.GetCounter());
    result = CharacterDatabase.Query(stmt);

    if (result)
    {
        std::string oldname = result->Fetch()[0].GetString();
        TC_LOG_INFO("entities.player.character", "Account: %d (IP: %s), Character[%s] (%s) Customized to: %s", GetAccountId(), GetRemoteAddress().c_str(), oldname.c_str(), guid.ToString().c_str(), newName.c_str());
    }

    Player::Customize(guid, gender, skin, face, hairStyle, hairColor, facialHair);

    stmt = CharacterDatabase.GetPreparedStatement(CHAR_UPD_CHAR_NAME_AT_LOGIN);

    stmt->setString(0, newName);
    stmt->setUInt16(1, uint16(AT_LOGIN_CUSTOMIZE));
    stmt->setUInt32(2, guid.GetCounter());

    CharacterDatabase.Execute(stmt);

    stmt = CharacterDatabase.GetPreparedStatement(CHAR_DEL_DECLINED_NAME);

    stmt->setUInt32(0, guid.GetCounter());

    CharacterDatabase.Execute(stmt);

    sWorld->UpdateCharacterNameData(guid, newName, gender);

    WorldPacket data(SMSG_CHAR_CUSTOMIZE, 1+8+(newName.size()+1)+6);
    data << uint8(RESPONSE_SUCCESS);
    data << uint64(guid);
    data << newName;
    data << uint8(gender);
    data << uint8(skin);
    data << uint8(face);
    data << uint8(hairStyle);
    data << uint8(hairColor);
    data << uint8(facialHair);
    SendPacket(&data);
}

void WorldSession::HandleEquipmentSetSave(WorldPacket& recvData)
{
    TC_LOG_DEBUG("network", "CMSG_EQUIPMENT_SET_SAVE");

    uint64 setGuid;
    recvData.readPackGUID(setGuid);

    uint32 index;
    recvData >> index;
    if (index >= MAX_EQUIPMENT_SET_INDEX)                    // client set slots amount
        return;

    std::string name;
    recvData >> name;

    std::string iconName;
    recvData >> iconName;

    EquipmentSet eqSet;

    eqSet.Guid      = setGuid;
    eqSet.Name      = name;
    eqSet.IconName  = iconName;
    eqSet.state     = EQUIPMENT_SET_NEW;

    for (uint32 i = 0; i < EQUIPMENT_SLOT_END; ++i)
    {
        ObjectGuid itemGuid;
        recvData >> itemGuid.ReadAsPacked();

        // equipment manager sends "1" (as raw GUID) for slots set to "ignore" (don't touch slot at equip set)
        if (itemGuid.GetRawValue() == 1)
        {
            // ignored slots saved as bit mask because we have no free special values for Items[i]
            eqSet.IgnoreMask |= 1 << i;
            continue;
        }

        Item* item = _player->GetItemByPos(INVENTORY_SLOT_BAG_0, i);

        if (!item && itemGuid)                               // cheating check 1
            return;

        if (item && item->GetGUID() != itemGuid)             // cheating check 2
            return;

        eqSet.Items[i] = itemGuid.GetCounter();
    }

    _player->SetEquipmentSet(index, eqSet);
}

void WorldSession::HandleEquipmentSetDelete(WorldPacket &recvData)
{
    TC_LOG_DEBUG("network", "CMSG_EQUIPMENT_SET_DELETE");

    uint64 setGuid;
    recvData.readPackGUID(setGuid);

    _player->DeleteEquipmentSet(setGuid);
}

void WorldSession::HandleEquipmentSetUse(WorldPacket& recvData)
{
    TC_LOG_DEBUG("network", "CMSG_EQUIPMENT_SET_USE");

    for (uint32 i = 0; i < EQUIPMENT_SLOT_END; ++i)
    {
        ObjectGuid itemGuid;
        recvData >> itemGuid.ReadAsPacked();

        uint8 srcbag, srcslot;
        recvData >> srcbag >> srcslot;

        TC_LOG_DEBUG("entities.player.items", "%s: srcbag %u, srcslot %u", itemGuid.ToString().c_str(), srcbag, srcslot);

        // check if item slot is set to "ignored" (raw value == 1), must not be unequipped then
        if (itemGuid.GetRawValue() == 1)
            continue;

        // Only equip weapons in combat
        if (_player->IsInCombat() && i != EQUIPMENT_SLOT_MAINHAND && i != EQUIPMENT_SLOT_OFFHAND && i != EQUIPMENT_SLOT_RANGED)
            continue;

        Item* item = _player->GetItemByGuid(itemGuid);

        uint16 dstpos = i | (INVENTORY_SLOT_BAG_0 << 8);

        if (!item)
        {
            Item* uItem = _player->GetItemByPos(INVENTORY_SLOT_BAG_0, i);
            if (!uItem)
                continue;

            ItemPosCountVec sDest;
            InventoryResult msg = _player->CanStoreItem(NULL_BAG, NULL_SLOT, sDest, uItem, false);
            if (msg == EQUIP_ERR_OK)
            {
                _player->RemoveItem(INVENTORY_SLOT_BAG_0, i, true);
                _player->StoreItem(sDest, uItem, true);
            }
            else
                _player->SendEquipError(msg, uItem, NULL);

            continue;
        }

        if (item->GetPos() == dstpos)
            continue;

        _player->SwapItem(item->GetPos(), dstpos);
    }

    WorldPacket data(SMSG_EQUIPMENT_SET_USE_RESULT, 1);
    data << uint8(0);                                       // 4 - equipment swap failed - inventory is full
    SendPacket(&data);
}

void WorldSession::HandleCharFactionOrRaceChange(WorldPacket& recvData)
{
    ObjectGuid guid;
    std::string newname;
    uint8 gender, skin, face, hairStyle, hairColor, facialHair, race;
    recvData >> guid;

    if (!IsLegitCharacterForAccount(guid))
    {
        TC_LOG_ERROR("network", "Account %u, IP: %s tried to factionchange character %s, but it does not belong to their account!",
            GetAccountId(), GetRemoteAddress().c_str(), guid.ToString().c_str());
        recvData.rfinish();
        KickPlayer();
        return;
    }

    recvData >> newname;
    recvData >> gender >> skin >> hairColor >> hairStyle >> facialHair >> face >> race;

    uint32 lowGuid = guid.GetCounter();

    // get the players old (at this moment current) race
    CharacterNameData const* nameData = sWorld->GetCharacterNameData(guid);
    if (!nameData)
    {
        WorldPacket data(SMSG_CHAR_FACTION_CHANGE, 1);
        data << uint8(CHAR_CREATE_ERROR);
        SendPacket(&data);
        return;
    }

    uint8 oldRace = nameData->m_race;
    uint8 playerClass = nameData->m_class;
    uint8 level = nameData->m_level;

    // TO Do: Make async
    PreparedStatement* stmt = CharacterDatabase.GetPreparedStatement(CHAR_SEL_CHAR_AT_LOGIN_TITLES);
    stmt->setUInt32(0, lowGuid);
    PreparedQueryResult result = CharacterDatabase.Query(stmt);

    if (!result)
    {
        WorldPacket data(SMSG_CHAR_FACTION_CHANGE, 1);
        data << uint8(CHAR_CREATE_ERROR);
        SendPacket(&data);
        return;
    }

    Field* fields = result->Fetch();
    uint32 at_loginFlags = fields[0].GetUInt16();
    char const* knownTitlesStr = fields[1].GetCString();
    uint32 used_loginFlag = ((recvData.GetOpcode() == CMSG_CHAR_RACE_CHANGE) ? AT_LOGIN_CHANGE_RACE : AT_LOGIN_CHANGE_FACTION);

    if (!sObjectMgr->GetPlayerInfo(race, playerClass))
    {
        WorldPacket data(SMSG_CHAR_FACTION_CHANGE, 1);
        data << uint8(CHAR_CREATE_ERROR);
        SendPacket(&data);
        return;
    }

    if (!(at_loginFlags & used_loginFlag))
    {
        WorldPacket data(SMSG_CHAR_FACTION_CHANGE, 1);
        data << uint8(CHAR_CREATE_ERROR);
        SendPacket(&data);
        return;
    }

    if (!HasPermission(rbac::RBAC_PERM_SKIP_CHECK_CHARACTER_CREATION_RACEMASK))
    {
        uint32 raceMaskDisabled = sWorld->getIntConfig(CONFIG_CHARACTER_CREATING_DISABLED_RACEMASK);
        if ((1 << (race - 1)) & raceMaskDisabled)
        {
            WorldPacket data(SMSG_CHAR_FACTION_CHANGE, 1);
            data << uint8(CHAR_CREATE_ERROR);
            SendPacket(&data);
            return;
        }
    }

    // prevent character rename to invalid name
    if (!normalizePlayerName(newname))
    {
        WorldPacket data(SMSG_CHAR_FACTION_CHANGE, 1);
        data << uint8(CHAR_NAME_NO_NAME);
        SendPacket(&data);
        return;
    }

    uint8 res = ObjectMgr::CheckPlayerName(newname, true);
    if (res != CHAR_NAME_SUCCESS)
    {
        WorldPacket data(SMSG_CHAR_FACTION_CHANGE, 1);
        data << uint8(res);
        SendPacket(&data);
        return;
    }

    // check name limitations
    if (!HasPermission(rbac::RBAC_PERM_SKIP_CHECK_CHARACTER_CREATION_RESERVEDNAME) && sObjectMgr->IsReservedName(newname))
    {
        WorldPacket data(SMSG_CHAR_FACTION_CHANGE, 1);
        data << uint8(CHAR_NAME_RESERVED);
        SendPacket(&data);
        return;
    }

    // character with this name already exist
    if (ObjectGuid newguid = sObjectMgr->GetPlayerGUIDByName(newname))
    {
        if (newguid != guid)
        {
            WorldPacket data(SMSG_CHAR_FACTION_CHANGE, 1);
            data << uint8(CHAR_CREATE_NAME_IN_USE);
            SendPacket(&data);
            return;
        }
    }

    // resurrect the character in case he's dead
    sObjectAccessor->ConvertCorpseForPlayer(guid);

    CharacterDatabase.EscapeString(newname);
    Player::Customize(guid, gender, skin, face, hairStyle, hairColor, facialHair);
    SQLTransaction trans = CharacterDatabase.BeginTransaction();

    stmt = CharacterDatabase.GetPreparedStatement(CHAR_UPD_FACTION_OR_RACE);
    stmt->setString(0, newname);
    stmt->setUInt8(1, race);
    stmt->setUInt16(2, used_loginFlag);
    stmt->setUInt32(3, lowGuid);
    trans->Append(stmt);

    stmt = CharacterDatabase.GetPreparedStatement(CHAR_DEL_CHAR_DECLINED_NAME);
    stmt->setUInt32(0, lowGuid);
    trans->Append(stmt);

    sWorld->UpdateCharacterNameData(guid, newname, gender, race);

    if (oldRace != race)
    {
        TeamId team = TEAM_ALLIANCE;

        // Search each faction is targeted
        switch (race)
        {
            case RACE_ORC:
            case RACE_TAUREN:
            case RACE_UNDEAD_PLAYER:
            case RACE_TROLL:
            case RACE_BLOODELF:
            case RACE_GOBLIN:
                team = TEAM_HORDE;
                break;
            default:
                break;
        }

        // Switch Languages
        // delete all languages first
        stmt = CharacterDatabase.GetPreparedStatement(CHAR_DEL_CHAR_SKILL_LANGUAGES);
        stmt->setUInt32(0, lowGuid);
        trans->Append(stmt);

        // Now add them back
        stmt = CharacterDatabase.GetPreparedStatement(CHAR_INS_CHAR_SKILL_LANGUAGE);
        stmt->setUInt32(0, lowGuid);

        // Faction specific languages
        if (team == TEAM_HORDE)
            stmt->setUInt16(1, 109);
        else
            stmt->setUInt16(1, 98);

        trans->Append(stmt);

        // Race specific languages
        if (race != RACE_ORC && race != RACE_HUMAN)
        {
            stmt = CharacterDatabase.GetPreparedStatement(CHAR_INS_CHAR_SKILL_LANGUAGE);
            stmt->setUInt32(0, lowGuid);

            switch (race)
            {
                case RACE_DWARF:
                    stmt->setUInt16(1, 111);
                    break;
                case RACE_DRAENEI:
                    stmt->setUInt16(1, 759);
                    break;
                case RACE_GNOME:
                    stmt->setUInt16(1, 313);
                    break;
                case RACE_NIGHTELF:
                    stmt->setUInt16(1, 113);
                    break;
                case RACE_WORGEN:
                    stmt->setUInt16(1, 791);
                    break;
                case RACE_UNDEAD_PLAYER:
                    stmt->setUInt16(1, 673);
                    break;
                case RACE_TAUREN:
                    stmt->setUInt16(1, 115);
                    break;
                case RACE_TROLL:
                    stmt->setUInt16(1, 315);
                    break;
                case RACE_BLOODELF:
                    stmt->setUInt16(1, 137);
                    break;
                case RACE_GOBLIN:
                    stmt->setUInt16(1, 792);
                    break;
            }

            trans->Append(stmt);
        }

        if (recvData.GetOpcode() == CMSG_CHAR_FACTION_CHANGE)
        {
            // Delete all Flypaths
            stmt = CharacterDatabase.GetPreparedStatement(CHAR_UPD_CHAR_TAXI_PATH);
            stmt->setUInt32(0, lowGuid);
            trans->Append(stmt);

            if (level > 7)
            {
                // Update Taxi path
                // this doesn't seem to be 100% blizzlike... but it can't really be helped.
                std::ostringstream taximaskstream;
                uint32 numFullTaximasks = level / 7;
                if (numFullTaximasks > 11)
                    numFullTaximasks = 11;
                if (team == TEAM_ALLIANCE)
                {
                    if (playerClass != CLASS_DEATH_KNIGHT)
                    {
                        for (uint8 i = 0; i < numFullTaximasks; ++i)
                            taximaskstream << uint32(sAllianceTaxiNodesMask[i]) << ' ';
                    }
                    else
                    {
                        for (uint8 i = 0; i < numFullTaximasks; ++i)
                            taximaskstream << uint32(sAllianceTaxiNodesMask[i] | sDeathKnightTaxiNodesMask[i]) << ' ';
                    }
                }
                else
                {
                    if (playerClass != CLASS_DEATH_KNIGHT)
                    {
                        for (uint8 i = 0; i < numFullTaximasks; ++i)
                            taximaskstream << uint32(sHordeTaxiNodesMask[i]) << ' ';
                    }
                    else
                    {
                        for (uint8 i = 0; i < numFullTaximasks; ++i)
                            taximaskstream << uint32(sHordeTaxiNodesMask[i] | sDeathKnightTaxiNodesMask[i]) << ' ';
                    }
                }

                uint32 numEmptyTaximasks = 11 - numFullTaximasks;
                for (uint8 i = 0; i < numEmptyTaximasks; ++i)
                    taximaskstream << "0 ";
                taximaskstream << '0';
                std::string taximask = taximaskstream.str();

                stmt = CharacterDatabase.GetPreparedStatement(CHAR_UPD_CHAR_TAXIMASK);
                stmt->setString(0, taximask);
                stmt->setUInt32(1, lowGuid);
                trans->Append(stmt);
            }

            if (!sWorld->getBoolConfig(CONFIG_ALLOW_TWO_SIDE_INTERACTION_GUILD))
            {
                // Reset guild
                stmt = CharacterDatabase.GetPreparedStatement(CHAR_SEL_GUILD_MEMBER);

                stmt->setUInt32(0, lowGuid);

                PreparedQueryResult result = CharacterDatabase.Query(stmt);
                if (result)
                    if (Guild* guild = sGuildMgr->GetGuildById((result->Fetch()[0]).GetUInt32()))
                        guild->DeleteMember(guid, false, false, true);

                Player::LeaveAllArenaTeams(guid);
            }

            if (!HasPermission(rbac::RBAC_PERM_TWO_SIDE_ADD_FRIEND))
            {
                // Delete Friend List
                stmt = CharacterDatabase.GetPreparedStatement(CHAR_DEL_CHAR_SOCIAL_BY_GUID);
                stmt->setUInt32(0, lowGuid);
                trans->Append(stmt);

                stmt = CharacterDatabase.GetPreparedStatement(CHAR_DEL_CHAR_SOCIAL_BY_FRIEND);
                stmt->setUInt32(0, lowGuid);
                trans->Append(stmt);
            }

            // Reset homebind and position
            stmt = CharacterDatabase.GetPreparedStatement(CHAR_DEL_PLAYER_HOMEBIND);
            stmt->setUInt32(0, lowGuid);
            trans->Append(stmt);

            stmt = CharacterDatabase.GetPreparedStatement(CHAR_INS_PLAYER_HOMEBIND);
            stmt->setUInt32(0, lowGuid);
            if (team == TEAM_ALLIANCE)
            {
                stmt->setUInt16(1, 0);
                stmt->setUInt16(2, 1519);
                stmt->setFloat (3, -8867.68f);
                stmt->setFloat (4, 673.373f);
                stmt->setFloat (5, 97.9034f);
                Player::SavePositionInDB(0, -8867.68f, 673.373f, 97.9034f, 0.0f, 1519, guid);
            }
            else
            {
                stmt->setUInt16(1, 1);
                stmt->setUInt16(2, 1637);
                stmt->setFloat (3, 1633.33f);
                stmt->setFloat (4, -4439.11f);
                stmt->setFloat (5, 15.7588f);
                Player::SavePositionInDB(1, 1633.33f, -4439.11f, 15.7588f, 0.0f, 1637, guid);
            }
            trans->Append(stmt);

            // Achievement conversion
            for (std::map<uint32, uint32>::const_iterator it = sObjectMgr->FactionChangeAchievements.begin(); it != sObjectMgr->FactionChangeAchievements.end(); ++it)
            {
                uint32 achiev_alliance = it->first;
                uint32 achiev_horde = it->second;

                stmt = CharacterDatabase.GetPreparedStatement(CHAR_DEL_CHAR_ACHIEVEMENT_BY_ACHIEVEMENT);
                stmt->setUInt16(0, uint16(team == TEAM_ALLIANCE ? achiev_alliance : achiev_horde));
                stmt->setUInt32(1, lowGuid);
                trans->Append(stmt);

                stmt = CharacterDatabase.GetPreparedStatement(CHAR_UPD_CHAR_ACHIEVEMENT);
                stmt->setUInt16(0, uint16(team == TEAM_ALLIANCE ? achiev_alliance : achiev_horde));
                stmt->setUInt16(1, uint16(team == TEAM_ALLIANCE ? achiev_horde : achiev_alliance));
                stmt->setUInt32(2, lowGuid);
                trans->Append(stmt);
            }

            // Item conversion
            for (std::map<uint32, uint32>::const_iterator it = sObjectMgr->FactionChangeItems.begin(); it != sObjectMgr->FactionChangeItems.end(); ++it)
            {
                uint32 item_alliance = it->first;
                uint32 item_horde = it->second;

                stmt = CharacterDatabase.GetPreparedStatement(CHAR_UPD_CHAR_INVENTORY_FACTION_CHANGE);
                stmt->setUInt32(0, (team == TEAM_ALLIANCE ? item_alliance : item_horde));
                stmt->setUInt32(1, (team == TEAM_ALLIANCE ? item_horde : item_alliance));
                stmt->setUInt32(2, lowGuid);
                trans->Append(stmt);
            }

            // Delete all current quests
            stmt = CharacterDatabase.GetPreparedStatement(CHAR_DEL_CHAR_QUESTSTATUS);
            stmt->setUInt32(0, lowGuid);
            trans->Append(stmt);

            // Quest conversion
            for (std::map<uint32, uint32>::const_iterator it = sObjectMgr->FactionChangeQuests.begin(); it != sObjectMgr->FactionChangeQuests.end(); ++it)
            {
                uint32 quest_alliance = it->first;
                uint32 quest_horde = it->second;

                stmt = CharacterDatabase.GetPreparedStatement(CHAR_DEL_CHAR_QUESTSTATUS_REWARDED_BY_QUEST);
                stmt->setUInt32(0, lowGuid);
                stmt->setUInt32(1, (team == TEAM_ALLIANCE ? quest_alliance : quest_horde));
                trans->Append(stmt);

                stmt = CharacterDatabase.GetPreparedStatement(CHAR_UPD_CHAR_QUESTSTATUS_REWARDED_FACTION_CHANGE);
                stmt->setUInt32(0, (team == TEAM_ALLIANCE ? quest_alliance : quest_horde));
                stmt->setUInt32(1, (team == TEAM_ALLIANCE ? quest_horde : quest_alliance));
                stmt->setUInt32(2, lowGuid);
                trans->Append(stmt);
            }

            // Mark all rewarded quests as "active" (will count for completed quests achievements)
            stmt = CharacterDatabase.GetPreparedStatement(CHAR_UPD_CHAR_QUESTSTATUS_REWARDED_ACTIVE);
            stmt->setUInt32(0, lowGuid);
            trans->Append(stmt);

            // Disable all old-faction specific quests
            {
                ObjectMgr::QuestMap const& questTemplates = sObjectMgr->GetQuestTemplates();
                for (ObjectMgr::QuestMap::const_iterator iter = questTemplates.begin(); iter != questTemplates.end(); ++iter)
                {
                    Quest const* quest = iter->second;
                    uint32 newRaceMask = (team == TEAM_ALLIANCE) ? RACEMASK_ALLIANCE : RACEMASK_HORDE;
                    if (!(quest->GetRequiredRaces() & newRaceMask))
                    {
                        stmt = CharacterDatabase.GetPreparedStatement(CHAR_UPD_CHAR_QUESTSTATUS_REWARDED_ACTIVE_BY_QUEST);
                        stmt->setUInt32(0, lowGuid);
                        stmt->setUInt32(1, quest->GetQuestId());
                        trans->Append(stmt);
                    }
                }
            }

            // Spell conversion
            for (std::map<uint32, uint32>::const_iterator it = sObjectMgr->FactionChangeSpells.begin(); it != sObjectMgr->FactionChangeSpells.end(); ++it)
            {
                uint32 spell_alliance = it->first;
                uint32 spell_horde = it->second;

                stmt = CharacterDatabase.GetPreparedStatement(CHAR_DEL_CHAR_SPELL_BY_SPELL);
                stmt->setUInt32(0, (team == TEAM_ALLIANCE ? spell_alliance : spell_horde));
                stmt->setUInt32(1, lowGuid);
                trans->Append(stmt);

                stmt = CharacterDatabase.GetPreparedStatement(CHAR_UPD_CHAR_SPELL_FACTION_CHANGE);
                stmt->setUInt32(0, (team == TEAM_ALLIANCE ? spell_alliance : spell_horde));
                stmt->setUInt32(1, (team == TEAM_ALLIANCE ? spell_horde : spell_alliance));
                stmt->setUInt32(2, lowGuid);
                trans->Append(stmt);
            }

            // Reputation conversion
            for (std::map<uint32, uint32>::const_iterator it = sObjectMgr->FactionChangeReputation.begin(); it != sObjectMgr->FactionChangeReputation.end(); ++it)
            {
                uint32 reputation_alliance = it->first;
                uint32 reputation_horde = it->second;
                uint32 newReputation = (team == TEAM_ALLIANCE) ? reputation_alliance : reputation_horde;
                uint32 oldReputation = (team == TEAM_ALLIANCE) ? reputation_horde : reputation_alliance;

                // select old standing set in db
                stmt = CharacterDatabase.GetPreparedStatement(CHAR_SEL_CHAR_REP_BY_FACTION);
                stmt->setUInt32(0, oldReputation);
                stmt->setUInt32(1, lowGuid);
                PreparedQueryResult result = CharacterDatabase.Query(stmt);

                if (!result)
                {
                    WorldPacket data(SMSG_CHAR_FACTION_CHANGE, 1);
                    data << uint8(CHAR_CREATE_ERROR);
                    SendPacket(&data);
                    return;
                }

                Field* fields = result->Fetch();
                int32 oldDBRep = fields[0].GetInt32();
                FactionEntry const* factionEntry = sFactionStore.LookupEntry(oldReputation);

                // old base reputation
                int32 oldBaseRep = sObjectMgr->GetBaseReputationOf(factionEntry, oldRace, playerClass);

                // new base reputation
                int32 newBaseRep = sObjectMgr->GetBaseReputationOf(sFactionStore.LookupEntry(newReputation), race, playerClass);

                // final reputation shouldnt change
                int32 FinalRep = oldDBRep + oldBaseRep;
                int32 newDBRep = FinalRep - newBaseRep;

                stmt = CharacterDatabase.GetPreparedStatement(CHAR_DEL_CHAR_REP_BY_FACTION);
                stmt->setUInt32(0, newReputation);
                stmt->setUInt32(1, lowGuid);
                trans->Append(stmt);

                stmt = CharacterDatabase.GetPreparedStatement(CHAR_UPD_CHAR_REP_FACTION_CHANGE);
                stmt->setUInt16(0, uint16(newReputation));
                stmt->setInt32(1, newDBRep);
                stmt->setUInt16(2, uint16(oldReputation));
                stmt->setUInt32(3, lowGuid);
                trans->Append(stmt);
            }

            // Title conversion
            if (knownTitlesStr)
            {
                const uint32 ktcount = KNOWN_TITLES_SIZE * 2;
                uint32 knownTitles[ktcount];
                Tokenizer tokens(knownTitlesStr, ' ', ktcount);

                if (tokens.size() != ktcount)
                    return;

                for (uint32 index = 0; index < ktcount; ++index)
                    knownTitles[index] = atol(tokens[index]);

                for (std::map<uint32, uint32>::const_iterator it = sObjectMgr->FactionChangeTitles.begin(); it != sObjectMgr->FactionChangeTitles.end(); ++it)
                {
                    uint32 title_alliance = it->first;
                    uint32 title_horde = it->second;

                    CharTitlesEntry const* atitleInfo = sCharTitlesStore.LookupEntry(title_alliance);
                    CharTitlesEntry const* htitleInfo = sCharTitlesStore.LookupEntry(title_horde);
                    // new team
                    if (team == TEAM_ALLIANCE)
                    {
                        uint32 bitIndex = htitleInfo->bit_index;
                        uint32 index = bitIndex / 32;
                        uint32 old_flag = 1 << (bitIndex % 32);
                        uint32 new_flag = 1 << (atitleInfo->bit_index % 32);
                        if (knownTitles[index] & old_flag)
                        {
                            knownTitles[index] &= ~old_flag;
                            // use index of the new title
                            knownTitles[atitleInfo->bit_index / 32] |= new_flag;
                        }
                    }
                    else
                    {
                        uint32 bitIndex = atitleInfo->bit_index;
                        uint32 index = bitIndex / 32;
                        uint32 old_flag = 1 << (bitIndex % 32);
                        uint32 new_flag = 1 << (htitleInfo->bit_index % 32);
                        if (knownTitles[index] & old_flag)
                        {
                            knownTitles[index] &= ~old_flag;
                            // use index of the new title
                            knownTitles[htitleInfo->bit_index / 32] |= new_flag;
                        }
                    }

                    std::ostringstream ss;
                    for (uint32 index = 0; index < ktcount; ++index)
                        ss << knownTitles[index] << ' ';

                    stmt = CharacterDatabase.GetPreparedStatement(CHAR_UPD_CHAR_TITLES_FACTION_CHANGE);
                    stmt->setString(0, ss.str().c_str());
                    stmt->setUInt32(1, lowGuid);
                    trans->Append(stmt);

                    // unset any currently chosen title
                    stmt = CharacterDatabase.GetPreparedStatement(CHAR_RES_CHAR_TITLES_FACTION_CHANGE);
                    stmt->setUInt32(0, lowGuid);
                    trans->Append(stmt);
                }
            }
        }
    }

    CharacterDatabase.CommitTransaction(trans);

    std::string IP_str = GetRemoteAddress();
    TC_LOG_DEBUG("entities.player", "%s (IP: %s) changed race from %u to %u", GetPlayerInfo().c_str(), IP_str.c_str(), oldRace, race);

    WorldPacket data(SMSG_CHAR_FACTION_CHANGE, 1 + 8 + (newname.size() + 1) + 1 + 1 + 1 + 1 + 1 + 1 + 1);
    data << uint8(RESPONSE_SUCCESS);
    data << uint64(guid);
    data << newname;
    data << uint8(gender);
    data << uint8(skin);
    data << uint8(face);
    data << uint8(hairStyle);
    data << uint8(hairColor);
    data << uint8(facialHair);
    data << uint8(race);
    SendPacket(&data);
}

void WorldSession::HandleRandomizeCharNameOpcode(WorldPacket& recvData)
{
    uint8 gender, race;

    recvData >> race;
    recvData >> gender;

    if (!Player::IsValidRace(race))
    {
        TC_LOG_ERROR("misc", "Invalid race (%u) sent by accountId: %u", race, GetAccountId());
        return;
    }

    if (!Player::IsValidGender(gender))
    {
        TC_LOG_ERROR("misc", "Invalid gender (%u) sent by accountId: %u", gender, GetAccountId());
        return;
    }

    std::string const* name = GetRandomCharacterName(race, gender);
    WorldPacket data(SMSG_RANDOMIZE_CHAR_NAME, 10);
    data.WriteBit(0); // unk
    data.WriteBits(name->size(), 7);
    data.WriteString(*name);
    SendPacket(&data);
}

void WorldSession::HandleReorderCharacters(WorldPacket& recvData)
{
    uint32 charactersCount = recvData.ReadBits(10);

    std::vector<ObjectGuid> guids(charactersCount);
    uint8 position;

    for (uint8 i = 0; i < charactersCount; ++i)
    {
        guids[i][1] = recvData.ReadBit();
        guids[i][4] = recvData.ReadBit();
        guids[i][5] = recvData.ReadBit();
        guids[i][3] = recvData.ReadBit();
        guids[i][0] = recvData.ReadBit();
        guids[i][7] = recvData.ReadBit();
        guids[i][6] = recvData.ReadBit();
        guids[i][2] = recvData.ReadBit();
    }

    SQLTransaction trans = CharacterDatabase.BeginTransaction();
    for (uint8 i = 0; i < charactersCount; ++i)
    {
        recvData.ReadByteSeq(guids[i][6]);
        recvData.ReadByteSeq(guids[i][5]);
        recvData.ReadByteSeq(guids[i][1]);
        recvData.ReadByteSeq(guids[i][4]);
        recvData.ReadByteSeq(guids[i][0]);
        recvData.ReadByteSeq(guids[i][3]);

        recvData >> position;

        recvData.ReadByteSeq(guids[i][2]);
        recvData.ReadByteSeq(guids[i][7]);

        PreparedStatement* stmt = CharacterDatabase.GetPreparedStatement(CHAR_UPD_CHAR_LIST_SLOT);
        stmt->setUInt8(0, position);
        stmt->setUInt32(1, GUID_LOPART(guids[i]));
        trans->Append(stmt);
    }

    CharacterDatabase.CommitTransaction(trans);
}

void WorldSession::HandleOpeningCinematic(WorldPacket& /*recvData*/)
{
    // Only players that has not yet gained any experience can use this
    if (_player->GetUInt32Value(PLAYER_XP))
        return;

    if (ChrClassesEntry const* classEntry = sChrClassesStore.LookupEntry(_player->getClass()))
    {
        if (classEntry->CinematicSequence)
            _player->SendCinematicStart(classEntry->CinematicSequence);
        else if (ChrRacesEntry const* raceEntry = sChrRacesStore.LookupEntry(_player->getRace()))
            _player->SendCinematicStart(raceEntry->CinematicSequence);
    }
}<|MERGE_RESOLUTION|>--- conflicted
+++ resolved
@@ -239,36 +239,19 @@
 
         do
         {
-<<<<<<< HEAD
-            uint32 guidLow = (*result)[0].GetUInt32();
-
-            TC_LOG_INFO("network", "Loading char guid %u from account %u.", guidLow, GetAccountId());
+            ObjectGuid guid(HIGHGUID_PLAYER, (*result)[0].GetUInt32());
+
+            TC_LOG_INFO("network", "Loading char guid %s from account %u.", guid.ToString().c_str(), GetAccountId());
 
             Player::BuildEnumData(result, &dataBuffer, &bitBuffer);
 
             // Do not allow banned characters to log in
             if (!(*result)[20].GetUInt32())
-                _legitCharacters.insert(guidLow);
-
-            if (!sWorld->HasCharacterNameData(guidLow)) // This can happen if characters are inserted into the database manually. Core hasn't loaded name data yet.
-                sWorld->AddCharacterNameData(guidLow, (*result)[1].GetString(), (*result)[4].GetUInt8(), (*result)[2].GetUInt8(), (*result)[3].GetUInt8(), (*result)[7].GetUInt8());
+                _legitCharacters.insert(guid);
+
+            if (!sWorld->HasCharacterNameData(guid)) // This can happen if characters are inserted into the database manually. Core hasn't loaded name data yet.
+                sWorld->AddCharacterNameData(guid, (*result)[1].GetString(), (*result)[4].GetUInt8(), (*result)[2].GetUInt8(), (*result)[3].GetUInt8(), (*result)[7].GetUInt8());
         } while (result->NextRow());
-=======
-            ObjectGuid guid(HIGHGUID_PLAYER, (*result)[0].GetUInt32());
-            TC_LOG_INFO("network", "Loading %s from account %u.", guid.ToString().c_str(), GetAccountId());
-            if (Player::BuildEnumData(result, &data))
-            {
-                // Do not allow banned characters to log in
-                if (!(*result)[20].GetUInt32())
-                    _legitCharacters.insert(guid);
-
-                if (!sWorld->HasCharacterNameData(guid)) // This can happen if characters are inserted into the database manually. Core hasn't loaded name data yet.
-                    sWorld->AddCharacterNameData(guid, (*result)[1].GetString(), (*result)[4].GetUInt8(), (*result)[2].GetUInt8(), (*result)[3].GetUInt8(), (*result)[7].GetUInt8());
-                ++num;
-            }
-        }
-        while (result->NextRow());
->>>>>>> 2d94e614
     }
     else
         bitBuffer.WriteBits(0, 17);
@@ -844,7 +827,7 @@
     recvData.ReadByteSeq(playerGuid[1]);
     recvData.ReadByteSeq(playerGuid[4]);
 
-    TC_LOG_DEBUG("network", "Character (Guid: %u) logging in", GUID_LOPART(playerGuid));
+    TC_LOG_DEBUG("network", "Character %s logging in", playerGuid.ToString().c_str());
 
     if (!IsLegitCharacterForAccount(playerGuid))
     {
@@ -1541,12 +1524,7 @@
     recvData >> gender >> skin >> hairColor >> hairStyle >> facialHair >> face;
 
     PreparedStatement* stmt = CharacterDatabase.GetPreparedStatement(CHAR_SEL_CHARACTER_AT_LOGIN);
-<<<<<<< HEAD
-    stmt->setUInt32(0, GUID_LOPART(guid));
-=======
-
     stmt->setUInt32(0, guid.GetCounter());
->>>>>>> 2d94e614
     // TODO: Make async with callback
     PreparedQueryResult result = CharacterDatabase.Query(stmt);
 
@@ -2352,7 +2330,7 @@
 
 void WorldSession::HandleReorderCharacters(WorldPacket& recvData)
 {
-    uint32 charactersCount = recvData.ReadBits(10);
+    uint32 charactersCount = std::min<uint32>(recvData.ReadBits(10), sWorld->getIntConfig(CONFIG_CHARACTERS_PER_REALM));
 
     std::vector<ObjectGuid> guids(charactersCount);
     uint8 position;
@@ -2386,7 +2364,7 @@
 
         PreparedStatement* stmt = CharacterDatabase.GetPreparedStatement(CHAR_UPD_CHAR_LIST_SLOT);
         stmt->setUInt8(0, position);
-        stmt->setUInt32(1, GUID_LOPART(guids[i]));
+        stmt->setUInt32(1, guids[i].GetCounter());
         trans->Append(stmt);
     }
 
