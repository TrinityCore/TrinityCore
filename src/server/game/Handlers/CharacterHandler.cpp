--- conflicted
+++ resolved
@@ -213,17 +213,12 @@
     stmt->setUInt32(0, m_accountId);
     res &= SetPreparedQuery(PLAYER_LOGIN_QUERY_LOAD_INSTANCE_LOCK_TIMES, stmt);
 
-<<<<<<< HEAD
     stmt = CharacterDatabase.GetPreparedStatement(CHAR_SEL_PLAYER_CURRENCY);
     stmt->setUInt32(0, lowGuid);
     res &= SetPreparedQuery(PLAYER_LOGIN_QUERY_LOAD_CURRENCY, stmt);
 
     stmt = CharacterDatabase.GetPreparedStatement(CHAR_SEL_CORPSE_LOCATION);
     stmt->setUInt32(0, lowGuid);
-=======
-    stmt = CharacterDatabase.GetPreparedStatement(CHAR_SEL_CORPSE_LOCATION);
-    stmt->setUInt64(0, lowGuid);
->>>>>>> 233297c5
     res &= SetPreparedQuery(PLAYER_LOGIN_QUERY_LOAD_CORPSE_LOCATION, stmt);
 
     return res;
@@ -250,7 +245,6 @@
         do
         {
             ObjectGuid guid(HighGuid::Player, (*result)[0].GetUInt32());
-<<<<<<< HEAD
 
             TC_LOG_INFO("network", "Loading char guid %s from account %u.", guid.ToString().c_str(), GetAccountId());
 
@@ -263,21 +257,6 @@
             if (!sWorld->HasCharacterInfo(guid)) // This can happen if characters are inserted into the database manually. Core hasn't loaded name data yet.
                 sWorld->AddCharacterInfo(guid, GetAccountId(), (*result)[1].GetString(), (*result)[4].GetUInt8(), (*result)[2].GetUInt8(), (*result)[3].GetUInt8(), (*result)[7].GetUInt8());
         } while (result->NextRow());
-=======
-            TC_LOG_INFO("network", "Loading %s from account %u.", guid.ToString().c_str(), GetAccountId());
-            if (Player::BuildEnumData(result, &data))
-            {
-                // Do not allow banned characters to log in
-                if (!(*result)[20].GetUInt32())
-                    _legitCharacters.insert(guid);
-
-                if (!sWorld->HasCharacterInfo(guid)) // This can happen if characters are inserted into the database manually. Core hasn't loaded name data yet.
-                    sWorld->AddCharacterInfo(guid, GetAccountId(), (*result)[1].GetString(), (*result)[4].GetUInt8(), (*result)[2].GetUInt8(), (*result)[3].GetUInt8(), (*result)[7].GetUInt8());
-                ++num;
-            }
-        }
-        while (result->NextRow());
->>>>>>> 233297c5
     }
     else
         bitBuffer.WriteBits(0, 17);
@@ -651,10 +630,7 @@
             Player newChar(this);
             newChar.GetMotionMaster()->Initialize();
             if (!newChar.Create(sObjectMgr->GetGenerator<HighGuid::Player>().Generate(), createInfo))
-<<<<<<< HEAD
-=======
-
->>>>>>> 233297c5
+
             {
                 // Player not create (race/class/etc problem?)
                 newChar.CleanupsBeforeDelete();
@@ -693,11 +669,7 @@
 
             TC_LOG_INFO("entities.player.character", "Account: %d (IP: %s) Create Character:[%s] (GUID: %u)", GetAccountId(), GetRemoteAddress().c_str(), createInfo->Name.c_str(), newChar.GetGUID().GetCounter());
             sScriptMgr->OnPlayerCreate(&newChar);
-<<<<<<< HEAD
-            sWorld->AddCharacterInfo(newChar.GetGUID(), GetAccountId(), newChar.GetName(), newChar.getGender(), newChar.getRace(), newChar.getClass(), newChar.getLevel());
-=======
             sWorld->AddCharacterInfo(newChar.GetGUID(), GetAccountId(), newChar.GetName(), newChar.GetByteValue(PLAYER_BYTES_3, 0), newChar.getRace(), newChar.getClass(), newChar.getLevel());
->>>>>>> 233297c5
 
             newChar.CleanupsBeforeDelete();
             delete createInfo;
@@ -969,20 +941,9 @@
     data.FlushBits();
     for (uint32 i = 0; i < hotfix.size(); ++i)
     {
-<<<<<<< HEAD
         data << uint32(hotfix[i].Type);
         data << uint32(hotfix[i].Timestamp);
         data << uint32(hotfix[i].Entry);
-=======
-        if (Guild* guild = sGuildMgr->GetGuildById(pCurrChar->GetGuildId()))
-            guild->SendLoginInfo(this);
-        else
-        {
-            // remove wrong guild data
-            TC_LOG_ERROR("network", "Player %s (GUID: %u) marked as member of not existing guild (id: %u), removing guild membership for player.", pCurrChar->GetName().c_str(), pCurrChar->GetGUID().GetCounter(), pCurrChar->GetGuildId());
-            pCurrChar->SetInGuild(0);
-        }
->>>>>>> 233297c5
     }
     SendPacket(&data);
 
@@ -1033,13 +994,7 @@
     pCurrChar->SendInitialPacketsAfterAddToMap();
 
     PreparedStatement* stmt = CharacterDatabase.GetPreparedStatement(CHAR_UPD_CHAR_ONLINE);
-<<<<<<< HEAD
     stmt->setUInt32(0, pCurrChar->GetGUID().GetCounter());
-=======
-
-    stmt->setUInt32(0, pCurrChar->GetGUID().GetCounter());
-
->>>>>>> 233297c5
     CharacterDatabase.Execute(stmt);
 
     stmt = LoginDatabase.GetPreparedStatement(LOGIN_UPD_ACCOUNT_ONLINE);
@@ -1820,13 +1775,6 @@
     }
     
     SQLTransaction trans = CharacterDatabase.BeginTransaction();
-
-<<<<<<< HEAD
-    // resurrect the character in case he's dead
-    Player::OfflineResurrect(factionChangeInfo.Guid, trans);
-=======
-    SQLTransaction trans = CharacterDatabase.BeginTransaction();
->>>>>>> 233297c5
 
     // resurrect the character in case he's dead
     Player::OfflineResurrect(factionChangeInfo.Guid, trans);
