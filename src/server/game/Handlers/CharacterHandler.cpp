/*
 * Copyright (C) 2008-2019 TrinityCore <https://www.trinitycore.org/>
 * Copyright (C) 2005-2009 MaNGOS <http://getmangos.com/>
 *
 * This program is free software; you can redistribute it and/or modify it
 * under the terms of the GNU General Public License as published by the
 * Free Software Foundation; either version 2 of the License, or (at your
 * option) any later version.
 *
 * This program is distributed in the hope that it will be useful, but WITHOUT
 * ANY WARRANTY; without even the implied warranty of MERCHANTABILITY or
 * FITNESS FOR A PARTICULAR PURPOSE. See the GNU General Public License for
 * more details.
 *
 * You should have received a copy of the GNU General Public License along
 * with this program. If not, see <http://www.gnu.org/licenses/>.
 */

#include "WorldSession.h"
#include "ArenaTeamMgr.h"
#include "CalendarMgr.h"
#include "CharacterCache.h"
#include "Chat.h"
#include "DatabaseEnv.h"
#include "DBCStores.h"
#include "GameObject.h"
#include "GameTime.h"
#include "GitRevision.h"
#include "Group.h"
#include "Guild.h"
#include "GuildMgr.h"
#include "InstanceSaveMgr.h"
#include "Item.h"
#include "Language.h"
#include "Log.h"
#include "Map.h"
#include "Metric.h"
#include "MotionMaster.h"
#include "ObjectAccessor.h"
#include "ObjectMgr.h"
#include "Opcodes.h"
#include "Pet.h"
#include "Player.h"
#include "PlayerDump.h"
#include "RBAC.h"
#include "Realm.h"
#include "ReputationMgr.h"
#include "ScriptMgr.h"
#include "ServerMotd.h"
#include "SocialMgr.h"
#include "QueryHolder.h"
#include "World.h"

class LoginQueryHolder : public SQLQueryHolder
{
    private:
        uint32 m_accountId;
        ObjectGuid m_guid;
    public:
        LoginQueryHolder(uint32 accountId, ObjectGuid guid)
            : m_accountId(accountId), m_guid(guid) { }
        ObjectGuid GetGuid() const { return m_guid; }
        uint32 GetAccountId() const { return m_accountId; }
        bool Initialize();
};

bool LoginQueryHolder::Initialize()
{
    SetSize(MAX_PLAYER_LOGIN_QUERY);

    bool res = true;
    ObjectGuid::LowType lowGuid = m_guid.GetCounter();

    PreparedStatement* stmt = CharacterDatabase.GetPreparedStatement(CHAR_SEL_CHARACTER);
    stmt->setUInt32(0, lowGuid);
    res &= SetPreparedQuery(PLAYER_LOGIN_QUERY_LOAD_FROM, stmt);

    stmt = CharacterDatabase.GetPreparedStatement(CHAR_SEL_GROUP_MEMBER);
    stmt->setUInt32(0, lowGuid);
    res &= SetPreparedQuery(PLAYER_LOGIN_QUERY_LOAD_GROUP, stmt);

    stmt = CharacterDatabase.GetPreparedStatement(CHAR_SEL_CHARACTER_INSTANCE);
    stmt->setUInt32(0, lowGuid);
    res &= SetPreparedQuery(PLAYER_LOGIN_QUERY_LOAD_BOUND_INSTANCES, stmt);

    stmt = CharacterDatabase.GetPreparedStatement(CHAR_SEL_CHARACTER_AURAS);
    stmt->setUInt32(0, lowGuid);
    res &= SetPreparedQuery(PLAYER_LOGIN_QUERY_LOAD_AURAS, stmt);

    stmt = CharacterDatabase.GetPreparedStatement(CHAR_SEL_CHARACTER_SPELL);
    stmt->setUInt32(0, lowGuid);
    res &= SetPreparedQuery(PLAYER_LOGIN_QUERY_LOAD_SPELLS, stmt);

    stmt = CharacterDatabase.GetPreparedStatement(CHAR_SEL_CHARACTER_QUESTSTATUS);
    stmt->setUInt32(0, lowGuid);
    res &= SetPreparedQuery(PLAYER_LOGIN_QUERY_LOAD_QUEST_STATUS, stmt);

    stmt = CharacterDatabase.GetPreparedStatement(CHAR_SEL_CHARACTER_QUESTSTATUS_DAILY);
    stmt->setUInt32(0, lowGuid);
    res &= SetPreparedQuery(PLAYER_LOGIN_QUERY_LOAD_DAILY_QUEST_STATUS, stmt);

    stmt = CharacterDatabase.GetPreparedStatement(CHAR_SEL_CHARACTER_QUESTSTATUS_WEEKLY);
    stmt->setUInt32(0, lowGuid);
    res &= SetPreparedQuery(PLAYER_LOGIN_QUERY_LOAD_WEEKLY_QUEST_STATUS, stmt);

    stmt = CharacterDatabase.GetPreparedStatement(CHAR_SEL_CHARACTER_QUESTSTATUS_MONTHLY);
    stmt->setUInt32(0, lowGuid);
    res &= SetPreparedQuery(PLAYER_LOGIN_QUERY_LOAD_MONTHLY_QUEST_STATUS, stmt);

    stmt = CharacterDatabase.GetPreparedStatement(CHAR_SEL_CHARACTER_QUESTSTATUS_SEASONAL);
    stmt->setUInt32(0, lowGuid);
    res &= SetPreparedQuery(PLAYER_LOGIN_QUERY_LOAD_SEASONAL_QUEST_STATUS, stmt);

    stmt = CharacterDatabase.GetPreparedStatement(CHAR_SEL_CHARACTER_REPUTATION);
    stmt->setUInt32(0, lowGuid);
    res &= SetPreparedQuery(PLAYER_LOGIN_QUERY_LOAD_REPUTATION, stmt);

    stmt = CharacterDatabase.GetPreparedStatement(CHAR_SEL_CHARACTER_INVENTORY);
    stmt->setUInt32(0, lowGuid);
    res &= SetPreparedQuery(PLAYER_LOGIN_QUERY_LOAD_INVENTORY, stmt);

    stmt = CharacterDatabase.GetPreparedStatement(CHAR_SEL_CHARACTER_ACTIONS);
    stmt->setUInt32(0, lowGuid);
    res &= SetPreparedQuery(PLAYER_LOGIN_QUERY_LOAD_ACTIONS, stmt);

    stmt = CharacterDatabase.GetPreparedStatement(CHAR_SEL_CHARACTER_MAILCOUNT);
    stmt->setUInt32(0, lowGuid);
    stmt->setUInt64(1, uint64(GameTime::GetGameTime()));
    res &= SetPreparedQuery(PLAYER_LOGIN_QUERY_LOAD_MAIL_COUNT, stmt);

    stmt = CharacterDatabase.GetPreparedStatement(CHAR_SEL_CHARACTER_MAILDATE);
    stmt->setUInt32(0, lowGuid);
    res &= SetPreparedQuery(PLAYER_LOGIN_QUERY_LOAD_MAIL_DATE, stmt);

    stmt = CharacterDatabase.GetPreparedStatement(CHAR_SEL_CHARACTER_SOCIALLIST);
    stmt->setUInt32(0, lowGuid);
    res &= SetPreparedQuery(PLAYER_LOGIN_QUERY_LOAD_SOCIAL_LIST, stmt);

    stmt = CharacterDatabase.GetPreparedStatement(CHAR_SEL_CHARACTER_HOMEBIND);
    stmt->setUInt32(0, lowGuid);
    res &= SetPreparedQuery(PLAYER_LOGIN_QUERY_LOAD_HOME_BIND, stmt);

    stmt = CharacterDatabase.GetPreparedStatement(CHAR_SEL_CHARACTER_SPELLCOOLDOWNS);
    stmt->setUInt32(0, lowGuid);
    res &= SetPreparedQuery(PLAYER_LOGIN_QUERY_LOAD_SPELL_COOLDOWNS, stmt);

    if (sWorld->getBoolConfig(CONFIG_DECLINED_NAMES_USED))
    {
        stmt = CharacterDatabase.GetPreparedStatement(CHAR_SEL_CHARACTER_DECLINEDNAMES);
        stmt->setUInt32(0, lowGuid);
        res &= SetPreparedQuery(PLAYER_LOGIN_QUERY_LOAD_DECLINED_NAMES, stmt);
    }

    stmt = CharacterDatabase.GetPreparedStatement(CHAR_SEL_GUILD_MEMBER);
    stmt->setUInt32(0, lowGuid);
    res &= SetPreparedQuery(PLAYER_LOGIN_QUERY_LOAD_GUILD, stmt);

    stmt = CharacterDatabase.GetPreparedStatement(CHAR_SEL_CHARACTER_ARENAINFO);
    stmt->setUInt32(0, lowGuid);
    res &= SetPreparedQuery(PLAYER_LOGIN_QUERY_LOAD_ARENA_INFO, stmt);

    stmt = CharacterDatabase.GetPreparedStatement(CHAR_SEL_CHARACTER_ACHIEVEMENTS);
    stmt->setUInt32(0, lowGuid);
    res &= SetPreparedQuery(PLAYER_LOGIN_QUERY_LOAD_ACHIEVEMENTS, stmt);

    stmt = CharacterDatabase.GetPreparedStatement(CHAR_SEL_CHARACTER_CRITERIAPROGRESS);
    stmt->setUInt32(0, lowGuid);
    res &= SetPreparedQuery(PLAYER_LOGIN_QUERY_LOAD_CRITERIA_PROGRESS, stmt);

    stmt = CharacterDatabase.GetPreparedStatement(CHAR_SEL_CHARACTER_EQUIPMENTSETS);
    stmt->setUInt32(0, lowGuid);
    res &= SetPreparedQuery(PLAYER_LOGIN_QUERY_LOAD_EQUIPMENT_SETS, stmt);

    stmt = CharacterDatabase.GetPreparedStatement(CHAR_SEL_CHARACTER_BGDATA);
    stmt->setUInt32(0, lowGuid);
    res &= SetPreparedQuery(PLAYER_LOGIN_QUERY_LOAD_BG_DATA, stmt);

    stmt = CharacterDatabase.GetPreparedStatement(CHAR_SEL_CHARACTER_GLYPHS);
    stmt->setUInt32(0, lowGuid);
    res &= SetPreparedQuery(PLAYER_LOGIN_QUERY_LOAD_GLYPHS, stmt);

    stmt = CharacterDatabase.GetPreparedStatement(CHAR_SEL_CHARACTER_TALENTS);
    stmt->setUInt32(0, lowGuid);
    res &= SetPreparedQuery(PLAYER_LOGIN_QUERY_LOAD_TALENTS, stmt);

    stmt = CharacterDatabase.GetPreparedStatement(CHAR_SEL_PLAYER_ACCOUNT_DATA);
    stmt->setUInt32(0, lowGuid);
    res &= SetPreparedQuery(PLAYER_LOGIN_QUERY_LOAD_ACCOUNT_DATA, stmt);

    stmt = CharacterDatabase.GetPreparedStatement(CHAR_SEL_CHARACTER_SKILLS);
    stmt->setUInt32(0, lowGuid);
    res &= SetPreparedQuery(PLAYER_LOGIN_QUERY_LOAD_SKILLS, stmt);

    stmt = CharacterDatabase.GetPreparedStatement(CHAR_SEL_CHARACTER_RANDOMBG);
    stmt->setUInt32(0, lowGuid);
    res &= SetPreparedQuery(PLAYER_LOGIN_QUERY_LOAD_RANDOM_BG, stmt);

    stmt = CharacterDatabase.GetPreparedStatement(CHAR_SEL_CHARACTER_BANNED);
    stmt->setUInt32(0, lowGuid);
    res &= SetPreparedQuery(PLAYER_LOGIN_QUERY_LOAD_BANNED, stmt);

    stmt = CharacterDatabase.GetPreparedStatement(CHAR_SEL_CHARACTER_QUESTSTATUSREW);
    stmt->setUInt32(0, lowGuid);
    res &= SetPreparedQuery(PLAYER_LOGIN_QUERY_LOAD_QUEST_STATUS_REW, stmt);

    stmt = CharacterDatabase.GetPreparedStatement(CHAR_SEL_ACCOUNT_INSTANCELOCKTIMES);
    stmt->setUInt32(0, m_accountId);
    res &= SetPreparedQuery(PLAYER_LOGIN_QUERY_LOAD_INSTANCE_LOCK_TIMES, stmt);

    stmt = CharacterDatabase.GetPreparedStatement(CHAR_SEL_CORPSE_LOCATION);
    stmt->setUInt64(0, lowGuid);
    res &= SetPreparedQuery(PLAYER_LOGIN_QUERY_LOAD_CORPSE_LOCATION, stmt);

    return res;
}

void WorldSession::HandleCharEnum(PreparedQueryResult result)
{
    WorldPacket data(SMSG_CHAR_ENUM, 100);                  // we guess size

    uint8 num = 0;

    data << num;

    _legitCharacters.clear();
    if (result)
    {
        do
        {
            ObjectGuid guid(HighGuid::Player, (*result)[0].GetUInt32());
            TC_LOG_INFO("network", "Loading %s from account %u.", guid.ToString().c_str(), GetAccountId());
            if (Player::BuildEnumData(result, &data))
            {
                // Do not allow banned characters to log in
                if (!(*result)[23].GetUInt32())
                    _legitCharacters.insert(guid);

                if (!sCharacterCache->HasCharacterCacheEntry(guid)) // This can happen if characters are inserted into the database manually. Core hasn't loaded name data yet.
                    sCharacterCache->AddCharacterCacheEntry(guid, GetAccountId(), (*result)[1].GetString(), (*result)[4].GetUInt8(), (*result)[2].GetUInt8(), (*result)[3].GetUInt8(), (*result)[10].GetUInt8());
                ++num;
            }
        }
        while (result->NextRow());
    }

    data.put<uint8>(0, num);

    SendPacket(&data);
}

void WorldSession::HandleCharEnumOpcode(WorldPacket& /*recvData*/)
{
    // remove expired bans
    PreparedStatement* stmt = CharacterDatabase.GetPreparedStatement(CHAR_DEL_EXPIRED_BANS);
    CharacterDatabase.Execute(stmt);

    /// get all the data necessary for loading all characters (along with their pets) on the account

    if (sWorld->getBoolConfig(CONFIG_DECLINED_NAMES_USED))
        stmt = CharacterDatabase.GetPreparedStatement(CHAR_SEL_ENUM_DECLINED_NAME);
    else
        stmt = CharacterDatabase.GetPreparedStatement(CHAR_SEL_ENUM);

    stmt->setUInt8(0, PET_SAVE_AS_CURRENT);
    stmt->setUInt32(1, GetAccountId());

    _queryProcessor.AddQuery(CharacterDatabase.AsyncQuery(stmt).WithPreparedCallback(std::bind(&WorldSession::HandleCharEnum, this, std::placeholders::_1)));
}

void WorldSession::HandleCharCreateOpcode(WorldPacket& recvData)
{
    std::shared_ptr<CharacterCreateInfo> createInfo = std::make_shared<CharacterCreateInfo>();

    recvData >> createInfo->Name
             >> createInfo->Race
             >> createInfo->Class
             >> createInfo->Gender
             >> createInfo->Skin
             >> createInfo->Face
             >> createInfo->HairStyle
             >> createInfo->HairColor
             >> createInfo->FacialHair
             >> createInfo->OutfitId;

    if (!HasPermission(rbac::RBAC_PERM_SKIP_CHECK_CHARACTER_CREATION_TEAMMASK))
    {
        if (uint32 mask = sWorld->getIntConfig(CONFIG_CHARACTER_CREATING_DISABLED))
        {
            bool disabled = false;

            switch (Player::TeamForRace(createInfo->Race))
            {
                case ALLIANCE:
                    disabled = (mask & (1 << 0)) != 0;
                    break;
                case HORDE:
                    disabled = (mask & (1 << 1)) != 0;
                    break;
            }

            if (disabled)
            {
                SendCharCreate(CHAR_CREATE_DISABLED);
                return;
            }
        }
    }

    ChrClassesEntry const* classEntry = sChrClassesStore.LookupEntry(createInfo->Class);
    if (!classEntry)
    {
        TC_LOG_ERROR("network", "Class (%u) not found in DBC while creating new char for account (ID: %u): wrong DBC files or cheater?", createInfo->Class, GetAccountId());
        SendCharCreate(CHAR_CREATE_FAILED);
        return;
    }

    ChrRacesEntry const* raceEntry = sChrRacesStore.LookupEntry(createInfo->Race);
    if (!raceEntry)
    {
        TC_LOG_ERROR("network", "Race (%u) not found in DBC while creating new char for account (ID: %u): wrong DBC files or cheater?", createInfo->Race, GetAccountId());
        SendCharCreate(CHAR_CREATE_FAILED);
        return;
    }

    // prevent character creating Expansion race without Expansion account
    if (raceEntry->expansion > Expansion())
    {
        TC_LOG_ERROR("entities.player.cheat", "Expansion %u account:[%d] tried to Create character with expansion %u race (%u)", Expansion(), GetAccountId(), raceEntry->expansion, createInfo->Race);
        SendCharCreate(CHAR_CREATE_EXPANSION);
        return;
    }

    // prevent character creating Expansion class without Expansion account
    if (classEntry->expansion > Expansion())
    {
        TC_LOG_ERROR("entities.player.cheat", "Expansion %u account:[%d] tried to Create character with expansion %u class (%u)", Expansion(), GetAccountId(), classEntry->expansion, createInfo->Class);
        SendCharCreate(CHAR_CREATE_EXPANSION_CLASS);
        return;
    }

    if (!HasPermission(rbac::RBAC_PERM_SKIP_CHECK_CHARACTER_CREATION_RACEMASK))
    {
        uint32 raceMaskDisabled = sWorld->getIntConfig(CONFIG_CHARACTER_CREATING_DISABLED_RACEMASK);
        if ((1 << (createInfo->Race - 1)) & raceMaskDisabled)
        {
            SendCharCreate(CHAR_CREATE_DISABLED);
            return;
        }
    }

    if (!HasPermission(rbac::RBAC_PERM_SKIP_CHECK_CHARACTER_CREATION_CLASSMASK))
    {
        uint32 classMaskDisabled = sWorld->getIntConfig(CONFIG_CHARACTER_CREATING_DISABLED_CLASSMASK);
        if ((1 << (createInfo->Class - 1)) & classMaskDisabled)
        {
            SendCharCreate(CHAR_CREATE_DISABLED);
            return;
        }
    }

    // prevent character creating with invalid name
    if (!normalizePlayerName(createInfo->Name))
    {
        TC_LOG_ERROR("entities.player.cheat", "Account:[%d] but tried to Create character with empty [name] ", GetAccountId());
        SendCharCreate(CHAR_NAME_NO_NAME);
        return;
    }

    // check name limitations
    ResponseCodes res = ObjectMgr::CheckPlayerName(createInfo->Name, GetSessionDbcLocale(), true);
    if (res != CHAR_NAME_SUCCESS)
    {
        SendCharCreate(res);
        return;
    }

    if (!HasPermission(rbac::RBAC_PERM_SKIP_CHECK_CHARACTER_CREATION_RESERVEDNAME) && sObjectMgr->IsReservedName(createInfo->Name))
    {
        SendCharCreate(CHAR_NAME_RESERVED);
        return;
    }

    if (createInfo->Class == CLASS_DEATH_KNIGHT && !HasPermission(rbac::RBAC_PERM_SKIP_CHECK_CHARACTER_CREATION_DEATH_KNIGHT))
    {
        // speedup check for death knight class disabled case
        if (sWorld->getIntConfig(CONFIG_DEATH_KNIGHTS_PER_REALM) == 0)
        {
            SendCharCreate(CHAR_CREATE_UNIQUE_CLASS_LIMIT);
            return;
        }

        // speedup check for death knight class disabled case
        if (sWorld->getIntConfig(CONFIG_CHARACTER_CREATING_MIN_LEVEL_FOR_DEATH_KNIGHT) > sWorld->getIntConfig(CONFIG_MAX_PLAYER_LEVEL))
        {
            SendCharCreate(CHAR_CREATE_LEVEL_REQUIREMENT);
            return;
        }
    }

    PreparedStatement* stmt = CharacterDatabase.GetPreparedStatement(CHAR_SEL_CHECK_NAME);
    stmt->setString(0, createInfo->Name);

    _queryProcessor.AddQuery(CharacterDatabase.AsyncQuery(stmt)
        .WithChainingPreparedCallback([this](QueryCallback& queryCallback, PreparedQueryResult result)
    {
        if (result)
        {
            SendCharCreate(CHAR_CREATE_NAME_IN_USE);
            return;
        }

        PreparedStatement* stmt = LoginDatabase.GetPreparedStatement(LOGIN_SEL_SUM_REALM_CHARACTERS);
        stmt->setUInt32(0, GetAccountId());
        queryCallback.SetNextQuery(LoginDatabase.AsyncQuery(stmt));
    })
        .WithChainingPreparedCallback([this](QueryCallback& queryCallback, PreparedQueryResult result)
    {
        uint64 acctCharCount = 0;
        if (result)
        {
            Field* fields = result->Fetch();
            acctCharCount = uint64(fields[0].GetDouble());
        }

        if (acctCharCount >= sWorld->getIntConfig(CONFIG_CHARACTERS_PER_ACCOUNT))
        {
            SendCharCreate(CHAR_CREATE_ACCOUNT_LIMIT);
            return;
        }

        PreparedStatement* stmt = CharacterDatabase.GetPreparedStatement(CHAR_SEL_SUM_CHARS);
        stmt->setUInt32(0, GetAccountId());
        queryCallback.SetNextQuery(CharacterDatabase.AsyncQuery(stmt));
    })
        .WithChainingPreparedCallback([this, createInfo](QueryCallback& queryCallback, PreparedQueryResult result)
    {
        if (result)
        {
            Field* fields = result->Fetch();
            createInfo->CharCount = uint8(fields[0].GetUInt64()); // SQL's COUNT() returns uint64 but it will always be less than uint8.Max

            if (createInfo->CharCount >= sWorld->getIntConfig(CONFIG_CHARACTERS_PER_REALM))
            {
                SendCharCreate(CHAR_CREATE_SERVER_LIMIT);
                return;
            }
        }

        bool allowTwoSideAccounts = !sWorld->IsPvPRealm() || HasPermission(rbac::RBAC_PERM_TWO_SIDE_CHARACTER_CREATION);
        uint32 skipCinematics = sWorld->getIntConfig(CONFIG_SKIP_CINEMATICS);

        std::function<void(PreparedQueryResult)> finalizeCharacterCreation = [this, createInfo](PreparedQueryResult result)
        {
            bool haveSameRace = false;
            uint32 deathKnightReqLevel = sWorld->getIntConfig(CONFIG_CHARACTER_CREATING_MIN_LEVEL_FOR_DEATH_KNIGHT);
            bool hasDeathKnightReqLevel = (deathKnightReqLevel == 0);
            bool allowTwoSideAccounts = !sWorld->IsPvPRealm() || HasPermission(rbac::RBAC_PERM_TWO_SIDE_CHARACTER_CREATION);
            uint32 skipCinematics = sWorld->getIntConfig(CONFIG_SKIP_CINEMATICS);
            bool checkDeathKnightReqs = createInfo->Class == CLASS_DEATH_KNIGHT && !HasPermission(rbac::RBAC_PERM_SKIP_CHECK_CHARACTER_CREATION_DEATH_KNIGHT);

            if (result)
            {
                uint32 team = Player::TeamForRace(createInfo->Race);
                uint32 freeDeathKnightSlots = sWorld->getIntConfig(CONFIG_DEATH_KNIGHTS_PER_REALM);

                Field* field = result->Fetch();
                uint8 accRace = field[1].GetUInt8();

                if (checkDeathKnightReqs)
                {
                    uint8 accClass = field[2].GetUInt8();
                    if (accClass == CLASS_DEATH_KNIGHT)
                    {
                        if (freeDeathKnightSlots > 0)
                            --freeDeathKnightSlots;

                        if (freeDeathKnightSlots == 0)
                        {
                            SendCharCreate(CHAR_CREATE_UNIQUE_CLASS_LIMIT);
                            return;
                        }
                    }

                    if (!hasDeathKnightReqLevel)
                    {
                        uint8 accLevel = field[0].GetUInt8();
                        if (accLevel >= deathKnightReqLevel)
                            hasDeathKnightReqLevel = true;
                    }
                }

                // need to check team only for first character
                /// @todo what to if account already has characters of both races?
                if (!allowTwoSideAccounts)
                {
                    uint32 accTeam = 0;
                    if (accRace > 0)
                        accTeam = Player::TeamForRace(accRace);

                    if (accTeam != team)
                    {
                        SendCharCreate(CHAR_CREATE_PVP_TEAMS_VIOLATION);
                        return;
                    }
                }

                // search same race for cinematic or same class if need
                /// @todo check if cinematic already shown? (already logged in?; cinematic field)
                while ((skipCinematics == 1 && !haveSameRace) || createInfo->Class == CLASS_DEATH_KNIGHT)
                {
                    if (!result->NextRow())
                        break;

                    field = result->Fetch();
                    accRace = field[1].GetUInt8();

                    if (!haveSameRace)
                        haveSameRace = createInfo->Race == accRace;

                    if (checkDeathKnightReqs)
                    {
                        uint8 acc_class = field[2].GetUInt8();
                        if (acc_class == CLASS_DEATH_KNIGHT)
                        {
                            if (freeDeathKnightSlots > 0)
                                --freeDeathKnightSlots;

                            if (freeDeathKnightSlots == 0)
                            {
                                SendCharCreate(CHAR_CREATE_UNIQUE_CLASS_LIMIT);
                                return;
                            }
                        }

                        if (!hasDeathKnightReqLevel)
                        {
                            uint8 acc_level = field[0].GetUInt8();
                            if (acc_level >= deathKnightReqLevel)
                                hasDeathKnightReqLevel = true;
                        }
                    }
                }
            }

            if (checkDeathKnightReqs && !hasDeathKnightReqLevel)
            {
                SendCharCreate(CHAR_CREATE_LEVEL_REQUIREMENT);
                return;
            }

            // Check name uniqueness in the same step as saving to database
            if (sCharacterCache->GetCharacterCacheByName(createInfo->Name))
            {
                SendCharCreate(CHAR_CREATE_NAME_IN_USE);
                return;
            }

            Player newChar(this);
            newChar.GetMotionMaster()->Initialize();
            if (!newChar.Create(sObjectMgr->GetGenerator<HighGuid::Player>().Generate(), createInfo.get()))

            {
                // Player not create (race/class/etc problem?)
                newChar.CleanupsBeforeDelete();

                SendCharCreate(CHAR_CREATE_ERROR);
                return;
            }

            if ((haveSameRace && skipCinematics == 1) || skipCinematics == 2)
                newChar.setCinematic(1);                          // not show intro

            newChar.SetAtLoginFlag(AT_LOGIN_FIRST);               // First login

                                                                  // Player created, save it now
            newChar.SaveToDB(true);
            createInfo->CharCount += 1;

            SQLTransaction trans = LoginDatabase.BeginTransaction();

            PreparedStatement* stmt = LoginDatabase.GetPreparedStatement(LOGIN_DEL_REALM_CHARACTERS_BY_REALM);
            stmt->setUInt32(0, GetAccountId());
            stmt->setUInt32(1, realm.Id.Realm);
            trans->Append(stmt);

            stmt = LoginDatabase.GetPreparedStatement(LOGIN_INS_REALM_CHARACTERS);
            stmt->setUInt32(0, createInfo->CharCount);
            stmt->setUInt32(1, GetAccountId());
            stmt->setUInt32(2, realm.Id.Realm);
            trans->Append(stmt);

            LoginDatabase.CommitTransaction(trans);

            SendCharCreate(CHAR_CREATE_SUCCESS);

            TC_LOG_INFO("entities.player.character", "Account: %d (IP: %s) Create Character:[%s] (GUID: %u)", GetAccountId(), GetRemoteAddress().c_str(), createInfo->Name.c_str(), newChar.GetGUID().GetCounter());
            sScriptMgr->OnPlayerCreate(&newChar);
<<<<<<< HEAD
            sCharacterCache->AddCharacterCacheEntry(newChar.GetGUID(), GetAccountId(), newChar.GetName(), newChar.GetNativeGender(), newChar.getRace(), newChar.getClass(), newChar.getLevel());
=======
            sCharacterCache->AddCharacterCacheEntry(newChar.GetGUID(), GetAccountId(), newChar.GetName(), newChar.GetByteValue(PLAYER_BYTES_3, PLAYER_BYTES_3_OFFSET_GENDER), newChar.GetRace(), newChar.GetClass(), newChar.GetLevel());
>>>>>>> 401777d0

            newChar.CleanupsBeforeDelete();
        };

        if (allowTwoSideAccounts && !skipCinematics && createInfo->Class != CLASS_DEATH_KNIGHT)
        {
            finalizeCharacterCreation(PreparedQueryResult(nullptr));
            return;
        }

        PreparedStatement* stmt = CharacterDatabase.GetPreparedStatement(CHAR_SEL_CHAR_CREATE_INFO);
        stmt->setUInt32(0, GetAccountId());
        stmt->setUInt32(1, (skipCinematics == 1 || createInfo->Class == CLASS_DEATH_KNIGHT) ? 10 : 1);
        queryCallback.WithPreparedCallback(std::move(finalizeCharacterCreation)).SetNextQuery(CharacterDatabase.AsyncQuery(stmt));
    }));
}

void WorldSession::HandleCharDeleteOpcode(WorldPacket& recvData)
{
    ObjectGuid guid;
    recvData >> guid;
    // Initiating
    uint32 initAccountId = GetAccountId();

    // can't delete loaded character
    if (ObjectAccessor::FindPlayer(guid))
    {
        sScriptMgr->OnPlayerFailedDelete(guid, initAccountId);
        return;
    }

    uint32 accountId = 0;
    uint8 level = 0;
    std::string name;

    // is guild leader
    if (sGuildMgr->GetGuildByLeader(guid))
    {
        sScriptMgr->OnPlayerFailedDelete(guid, initAccountId);
        SendCharDelete(CHAR_DELETE_FAILED_GUILD_LEADER);
        return;
    }

    // is arena team captain
    if (sArenaTeamMgr->GetArenaTeamByCaptain(guid))
    {
        sScriptMgr->OnPlayerFailedDelete(guid, initAccountId);
        SendCharDelete(CHAR_DELETE_FAILED_ARENA_CAPTAIN);
        return;
    }

    CharacterCacheEntry const* characterInfo = sCharacterCache->GetCharacterCacheByGuid(guid);
    if (!characterInfo)
    {
        sScriptMgr->OnPlayerFailedDelete(guid, initAccountId);
        return;
    }

    accountId = characterInfo->AccountId;
    name = characterInfo->Name;
    level = characterInfo->Level;

    // prevent deleting other players' characters using cheating tools
    if (accountId != initAccountId)
    {
        sScriptMgr->OnPlayerFailedDelete(guid, initAccountId);
        return;
    }

    TC_LOG_INFO("entities.player.character", "Account: %d, IP: %s deleted character: %s, %s, Level: %u", accountId, GetRemoteAddress().c_str(), name.c_str(), guid.ToString().c_str(), level);

    // To prevent hook failure, place hook before removing reference from DB
    sScriptMgr->OnPlayerDelete(guid, initAccountId); // To prevent race conditioning, but as it also makes sense, we hand the accountId over for successful delete.
    // Shouldn't interfere with character deletion though

    if (sLog->ShouldLog("entities.player.dump", LOG_LEVEL_INFO)) // optimize GetPlayerDump call
    {
        std::string dump;
        if (PlayerDumpWriter().GetDump(guid.GetCounter(), dump))
            sLog->outCharDump(dump.c_str(), accountId, guid.GetRawValue(), name.c_str());
    }

    sCalendarMgr->RemoveAllPlayerEventsAndInvites(guid);
    Player::DeleteFromDB(guid, accountId);

    SendCharDelete(CHAR_DELETE_SUCCESS);
}

void WorldSession::HandlePlayerLoginOpcode(WorldPacket& recvData)
{
    if (PlayerLoading() || GetPlayer() != nullptr)
    {
        TC_LOG_ERROR("network", "Player tries to login again, AccountId = %d", GetAccountId());
        KickPlayer();
        return;
    }

    m_playerLoading = true;
    ObjectGuid playerGuid;

    recvData >> playerGuid;

    if (!IsLegitCharacterForAccount(playerGuid))
    {
        TC_LOG_ERROR("network", "Account (%u) can't login with that character (%s).", GetAccountId(), playerGuid.ToString().c_str());
        KickPlayer();
        return;
    }

    LoginQueryHolder *holder = new LoginQueryHolder(GetAccountId(), playerGuid);
    if (!holder->Initialize())
    {
        delete holder;                                      // delete all unprocessed queries
        m_playerLoading = false;
        return;
    }

    _charLoginCallback = CharacterDatabase.DelayQueryHolder(holder);
}

void WorldSession::HandlePlayerLogin(LoginQueryHolder* holder)
{
    ObjectGuid playerGuid = holder->GetGuid();

    Player* pCurrChar = new Player(this);
     // for send server info and strings (config)
    ChatHandler chH = ChatHandler(pCurrChar->GetSession());

    // "GetAccountId() == db stored account id" checked in LoadFromDB (prevent login not own character using cheating tools)
    if (!pCurrChar->LoadFromDB(playerGuid, holder))
    {
        SetPlayer(nullptr);
        KickPlayer();                                       // disconnect client, player no set to session and it will not deleted or saved at kick
        delete pCurrChar;                                   // delete it manually
        delete holder;                                      // delete all unprocessed queries
        m_playerLoading = false;
        return;
    }

    pCurrChar->GetMotionMaster()->Initialize();
    pCurrChar->SendDungeonDifficulty(false);

    WorldPacket data(SMSG_LOGIN_VERIFY_WORLD, 20);
    data << pCurrChar->GetMapId();
    data << pCurrChar->GetPositionX();
    data << pCurrChar->GetPositionY();
    data << pCurrChar->GetPositionZ();
    data << pCurrChar->GetOrientation();
    SendPacket(&data);

    // load player specific part before send times
    LoadAccountData(holder->GetPreparedResult(PLAYER_LOGIN_QUERY_LOAD_ACCOUNT_DATA), PER_CHARACTER_CACHE_MASK);
    SendAccountDataTimes(PER_CHARACTER_CACHE_MASK);

    data.Initialize(SMSG_FEATURE_SYSTEM_STATUS, 2);         // added in 2.2.0
    data << uint8(2);                                       // unknown value
    data << uint8(0);                                       // enable(1)/disable(0) voice chat interface in client
    SendPacket(&data);

    // Send MOTD
    {
        SendPacket(Motd::GetMotdPacket());

        // send server info
        if (sWorld->getIntConfig(CONFIG_ENABLE_SINFO_LOGIN) == 1)
            chH.PSendSysMessage(GitRevision::GetFullVersion());
    }

    //QueryResult* result = CharacterDatabase.PQuery("SELECT guildid, rank FROM guild_member WHERE guid = '%u'", pCurrChar->GetGUID().GetCounter());
    if (PreparedQueryResult resultGuild = holder->GetPreparedResult(PLAYER_LOGIN_QUERY_LOAD_GUILD))
    {
        Field* fields = resultGuild->Fetch();
        pCurrChar->SetInGuild(fields[0].GetUInt32());
        pCurrChar->SetRank(fields[1].GetUInt8());
    }
    else if (pCurrChar->GetGuildId())                        // clear guild related fields in case wrong data about non existed membership
    {
        pCurrChar->SetInGuild(0);
        pCurrChar->SetRank(0);
    }

    if (pCurrChar->GetGuildId() != 0)
    {
        if (Guild* guild = sGuildMgr->GetGuildById(pCurrChar->GetGuildId()))
            guild->SendLoginInfo(this);
        else
        {
            // remove wrong guild data
            TC_LOG_ERROR("network", "Player %s (GUID: %u) marked as member of not existing guild (id: %u), removing guild membership for player.", pCurrChar->GetName().c_str(), pCurrChar->GetGUID().GetCounter(), pCurrChar->GetGuildId());
            pCurrChar->SetInGuild(0);
        }
    }

    data.Initialize(SMSG_LEARNED_DANCE_MOVES, 4+4);
    data << uint32(0);
    data << uint32(0);
    SendPacket(&data);

    pCurrChar->SendInitialPacketsBeforeAddToMap();

    //Show cinematic at the first time that player login
    if (!pCurrChar->getCinematic())
    {
        pCurrChar->setCinematic(1);

        if (ChrClassesEntry const* cEntry = sChrClassesStore.LookupEntry(pCurrChar->GetClass()))
        {
            if (cEntry->CinematicSequence)
                pCurrChar->SendCinematicStart(cEntry->CinematicSequence);
            else if (ChrRacesEntry const* rEntry = sChrRacesStore.LookupEntry(pCurrChar->GetRace()))
                pCurrChar->SendCinematicStart(rEntry->CinematicSequence);

            // send new char string if not empty
            if (!sWorld->GetNewCharString().empty())
                chH.PSendSysMessage("%s", sWorld->GetNewCharString().c_str());
        }
    }

    if (!pCurrChar->GetMap()->AddPlayerToMap(pCurrChar))
    {
        AreaTrigger const* at = sObjectMgr->GetGoBackTrigger(pCurrChar->GetMapId());
        if (at)
            pCurrChar->TeleportTo(at->target_mapId, at->target_X, at->target_Y, at->target_Z, pCurrChar->GetOrientation());
        else
            pCurrChar->TeleportTo(pCurrChar->m_homebindMapId, pCurrChar->m_homebindX, pCurrChar->m_homebindY, pCurrChar->m_homebindZ, pCurrChar->GetOrientation());
    }

    ObjectAccessor::AddObject(pCurrChar);
    //TC_LOG_DEBUG("Player %s added to Map.", pCurrChar->GetName().c_str());

    pCurrChar->SendInitialPacketsAfterAddToMap();

    PreparedStatement* stmt = CharacterDatabase.GetPreparedStatement(CHAR_UPD_CHAR_ONLINE);

    stmt->setUInt32(0, pCurrChar->GetGUID().GetCounter());

    CharacterDatabase.Execute(stmt);

    stmt = LoginDatabase.GetPreparedStatement(LOGIN_UPD_ACCOUNT_ONLINE);

    stmt->setUInt32(0, GetAccountId());

    LoginDatabase.Execute(stmt);

    pCurrChar->SetInGameTime(GameTime::GetGameTimeMS());

    // announce group about member online (must be after add to player list to receive announce to self)
    if (Group* group = pCurrChar->GetGroup())
    {
        //pCurrChar->groupInfo.group->SendInit(this); // useless
        group->SendUpdate();
        group->ResetMaxEnchantingLevel();
        if (group->GetLeaderGUID() == pCurrChar->GetGUID())
            group->StopLeaderOfflineTimer();
    }

    // friend status
    sSocialMgr->SendFriendStatus(pCurrChar, FRIEND_ONLINE, pCurrChar->GetGUID(), true);

    // Place character in world (and load zone) before some object loading
    pCurrChar->LoadCorpse(holder->GetPreparedResult(PLAYER_LOGIN_QUERY_LOAD_CORPSE_LOCATION));

    // setting Ghost+speed if dead
    if (pCurrChar->m_deathState == DEAD)
        pCurrChar->SetMovement(MOVE_WATER_WALK);

    pCurrChar->ContinueTaxiFlight();

    // reset for all pets before pet loading
    if (pCurrChar->HasAtLoginFlag(AT_LOGIN_RESET_PET_TALENTS))
        Pet::resetTalentsForAllPetsOf(pCurrChar);

    // Load pet if any (if player not alive and in taxi flight or another then pet will remember as temporary unsummoned)
    pCurrChar->LoadPet();

    // Set FFA PvP for non GM in non-rest mode
    if (sWorld->IsFFAPvPRealm() && !pCurrChar->IsGameMaster() && !pCurrChar->HasFlag(PLAYER_FLAGS, PLAYER_FLAGS_RESTING))
        pCurrChar->SetByteFlag(UNIT_FIELD_BYTES_2, UNIT_BYTES_2_OFFSET_PVP_FLAG, UNIT_BYTE2_FLAG_FFA_PVP);

    if (pCurrChar->HasFlag(PLAYER_FLAGS, PLAYER_FLAGS_CONTESTED_PVP))
        pCurrChar->SetContestedPvP();

    // Apply at_login requests
    if (pCurrChar->HasAtLoginFlag(AT_LOGIN_RESET_SPELLS))
    {
        pCurrChar->ResetSpells();
        SendNotification(LANG_RESET_SPELLS);
    }

    if (pCurrChar->HasAtLoginFlag(AT_LOGIN_RESET_TALENTS))
    {
        pCurrChar->ResetTalents(true);
        pCurrChar->SendTalentsInfoData(false);              // original talents send already in to SendInitialPacketsBeforeAddToMap, resend reset state
        SendNotification(LANG_RESET_TALENTS);
    }

    bool firstLogin = pCurrChar->HasAtLoginFlag(AT_LOGIN_FIRST);
    if (firstLogin)
    {
        pCurrChar->RemoveAtLoginFlag(AT_LOGIN_FIRST);

        PlayerInfo const* info = sObjectMgr->GetPlayerInfo(pCurrChar->GetRace(), pCurrChar->GetClass());
        for (uint32 spellId : info->castSpells)
            pCurrChar->CastSpell(pCurrChar, spellId, true);

        // Start with all map areas explored if enabled
        if (sWorld->getBoolConfig(CONFIG_START_ALL_EXPLORED))
            for (uint8 i = 0; i < PLAYER_EXPLORED_ZONES_SIZE; ++i)
                pCurrChar->SetFlag(PLAYER_EXPLORED_ZONES_1 + i, 0xFFFFFFFF);

        // Max relevant reputations if "StartAllReputation" is enabled
        if (sWorld->getBoolConfig(CONFIG_START_ALL_REP))
        {
            ReputationMgr& repMgr = pCurrChar->GetReputationMgr();
            repMgr.SetOneFactionReputation(sFactionStore.LookupEntry( 942), 42999, false); // Cenarion Expedition
            repMgr.SetOneFactionReputation(sFactionStore.LookupEntry( 935), 42999, false); // The Sha'tar
            repMgr.SetOneFactionReputation(sFactionStore.LookupEntry( 936), 42999, false); // Shattrath City
            repMgr.SetOneFactionReputation(sFactionStore.LookupEntry(1011), 42999, false); // Lower City
            repMgr.SetOneFactionReputation(sFactionStore.LookupEntry( 970), 42999, false); // Sporeggar
            repMgr.SetOneFactionReputation(sFactionStore.LookupEntry( 967), 42999, false); // The Violet Eye
            repMgr.SetOneFactionReputation(sFactionStore.LookupEntry( 989), 42999, false); // Keepers of Time
            repMgr.SetOneFactionReputation(sFactionStore.LookupEntry( 932), 42999, false); // The Aldor
            repMgr.SetOneFactionReputation(sFactionStore.LookupEntry( 934), 42999, false); // The Scryers
            repMgr.SetOneFactionReputation(sFactionStore.LookupEntry(1038), 42999, false); // Ogri'la
            repMgr.SetOneFactionReputation(sFactionStore.LookupEntry(1077), 42999, false); // Shattered Sun Offensive
            repMgr.SetOneFactionReputation(sFactionStore.LookupEntry(1106), 42999, false); // Argent Crusade
            repMgr.SetOneFactionReputation(sFactionStore.LookupEntry(1104), 42999, false); // Frenzyheart Tribe
            repMgr.SetOneFactionReputation(sFactionStore.LookupEntry(1090), 42999, false); // Kirin Tor
            repMgr.SetOneFactionReputation(sFactionStore.LookupEntry(1098), 42999, false); // Knights of the Ebon Blade
            repMgr.SetOneFactionReputation(sFactionStore.LookupEntry(1156), 42999, false); // The Ashen Verdict
            repMgr.SetOneFactionReputation(sFactionStore.LookupEntry(1073), 42999, false); // The Kalu'ak
            repMgr.SetOneFactionReputation(sFactionStore.LookupEntry(1105), 42999, false); // The Oracles
            repMgr.SetOneFactionReputation(sFactionStore.LookupEntry(1119), 42999, false); // The Sons of Hodir
            repMgr.SetOneFactionReputation(sFactionStore.LookupEntry(1091), 42999, false); // The Wyrmrest Accord

            // Factions depending on team, like cities and some more stuff
            switch (pCurrChar->GetTeam())
            {
                case ALLIANCE:
                    repMgr.SetOneFactionReputation(sFactionStore.LookupEntry(  72), 42999, false); // Stormwind
                    repMgr.SetOneFactionReputation(sFactionStore.LookupEntry(  47), 42999, false); // Ironforge
                    repMgr.SetOneFactionReputation(sFactionStore.LookupEntry(  69), 42999, false); // Darnassus
                    repMgr.SetOneFactionReputation(sFactionStore.LookupEntry( 930), 42999, false); // Exodar
                    repMgr.SetOneFactionReputation(sFactionStore.LookupEntry( 730), 42999, false); // Stormpike Guard
                    repMgr.SetOneFactionReputation(sFactionStore.LookupEntry( 978), 42999, false); // Kurenai
                    repMgr.SetOneFactionReputation(sFactionStore.LookupEntry(  54), 42999, false); // Gnomeregan Exiles
                    repMgr.SetOneFactionReputation(sFactionStore.LookupEntry( 946), 42999, false); // Honor Hold
                    repMgr.SetOneFactionReputation(sFactionStore.LookupEntry(1037), 42999, false); // Alliance Vanguard
                    repMgr.SetOneFactionReputation(sFactionStore.LookupEntry(1068), 42999, false); // Explorers' League
                    repMgr.SetOneFactionReputation(sFactionStore.LookupEntry(1126), 42999, false); // The Frostborn
                    repMgr.SetOneFactionReputation(sFactionStore.LookupEntry(1094), 42999, false); // The Silver Covenant
                    repMgr.SetOneFactionReputation(sFactionStore.LookupEntry(1050), 42999, false); // Valiance Expedition
                    break;
                case HORDE:
                    repMgr.SetOneFactionReputation(sFactionStore.LookupEntry(  76), 42999, false); // Orgrimmar
                    repMgr.SetOneFactionReputation(sFactionStore.LookupEntry(  68), 42999, false); // Undercity
                    repMgr.SetOneFactionReputation(sFactionStore.LookupEntry(  81), 42999, false); // Thunder Bluff
                    repMgr.SetOneFactionReputation(sFactionStore.LookupEntry( 911), 42999, false); // Silvermoon City
                    repMgr.SetOneFactionReputation(sFactionStore.LookupEntry( 729), 42999, false); // Frostwolf Clan
                    repMgr.SetOneFactionReputation(sFactionStore.LookupEntry( 941), 42999, false); // The Mag'har
                    repMgr.SetOneFactionReputation(sFactionStore.LookupEntry( 530), 42999, false); // Darkspear Trolls
                    repMgr.SetOneFactionReputation(sFactionStore.LookupEntry( 947), 42999, false); // Thrallmar
                    repMgr.SetOneFactionReputation(sFactionStore.LookupEntry(1052), 42999, false); // Horde Expedition
                    repMgr.SetOneFactionReputation(sFactionStore.LookupEntry(1067), 42999, false); // The Hand of Vengeance
                    repMgr.SetOneFactionReputation(sFactionStore.LookupEntry(1124), 42999, false); // The Sunreavers
                    repMgr.SetOneFactionReputation(sFactionStore.LookupEntry(1064), 42999, false); // The Taunka
                    repMgr.SetOneFactionReputation(sFactionStore.LookupEntry(1085), 42999, false); // Warsong Offensive
                    break;
                default:
                    break;
            }
            repMgr.SendState(nullptr);
        }
    }

    // show time before shutdown if shutdown planned.
    if (sWorld->IsShuttingDown())
        sWorld->ShutdownMsg(true, pCurrChar);

    if (sWorld->getBoolConfig(CONFIG_ALL_TAXI_PATHS))
        pCurrChar->SetTaxiCheater(true);

    if (pCurrChar->IsGameMaster())
        SendNotification(LANG_GM_ON);

    std::string IP_str = GetRemoteAddress();
    TC_LOG_INFO("entities.player.character", "Account: %d (IP: %s) Login Character:[%s] (GUID: %u) Level: %d",
        GetAccountId(), IP_str.c_str(), pCurrChar->GetName().c_str(), pCurrChar->GetGUID().GetCounter(), pCurrChar->GetLevel());

    if (!pCurrChar->IsStandState() && !pCurrChar->HasUnitState(UNIT_STATE_STUNNED))
        pCurrChar->SetStandState(UNIT_STAND_STATE_STAND);

    m_playerLoading = false;

    // Handle Login-Achievements (should be handled after loading)
    _player->UpdateAchievementCriteria(ACHIEVEMENT_CRITERIA_TYPE_ON_LOGIN, 1);

    // if we're loading a dead player, repop them to the GY after the load is finished
    if (pCurrChar->getDeathState() == CORPSE)
    {
        pCurrChar->BuildPlayerRepop();
        pCurrChar->RepopAtGraveyard();
    }

    sScriptMgr->OnPlayerLogin(pCurrChar, firstLogin);

    TC_METRIC_EVENT("player_events", "Login", pCurrChar->GetName());

    delete holder;
}

void WorldSession::HandleSetFactionAtWar(WorldPacket& recvData)
{
    TC_LOG_DEBUG("network", "WORLD: Received CMSG_SET_FACTION_ATWAR");

    uint32 repListID;
    uint8  flag;

    recvData >> repListID;
    recvData >> flag;

    GetPlayer()->GetReputationMgr().SetAtWar(repListID, flag != 0);
}

//I think this function is never used :/ I dunno, but i guess this opcode not exists
void WorldSession::HandleSetFactionCheat(WorldPacket& /*recvData*/)
{
    TC_LOG_ERROR("network", "WORLD SESSION: HandleSetFactionCheat, not expected call, please report.");
    GetPlayer()->GetReputationMgr().SendState(nullptr);
}

void WorldSession::HandleTutorialFlag(WorldPacket& recvData)
{
    uint32 data;
    recvData >> data;

    uint8 index = uint8(data / 32);
    if (index >= MAX_ACCOUNT_TUTORIAL_VALUES)
        return;

    uint32 value = (data % 32);

    uint32 flag = GetTutorialInt(index);
    flag |= (1 << value);
    SetTutorialInt(index, flag);
}

void WorldSession::HandleTutorialClear(WorldPacket& /*recvData*/)
{
    for (uint8 i = 0; i < MAX_ACCOUNT_TUTORIAL_VALUES; ++i)
        SetTutorialInt(i, 0xFFFFFFFF);
}

void WorldSession::HandleTutorialReset(WorldPacket& /*recvData*/)
{
    for (uint8 i = 0; i < MAX_ACCOUNT_TUTORIAL_VALUES; ++i)
        SetTutorialInt(i, 0x00000000);
}

void WorldSession::HandleSetWatchedFactionOpcode(WorldPacket& recvData)
{
    TC_LOG_DEBUG("network", "WORLD: Received CMSG_SET_WATCHED_FACTION");
    uint32 fact;
    recvData >> fact;
    GetPlayer()->SetUInt32Value(PLAYER_FIELD_WATCHED_FACTION_INDEX, fact);
}

void WorldSession::HandleSetFactionInactiveOpcode(WorldPacket& recvData)
{
    TC_LOG_DEBUG("network", "WORLD: Received CMSG_SET_FACTION_INACTIVE");
    uint32 replistid;
    uint8 inactive;
    recvData >> replistid >> inactive;

    _player->GetReputationMgr().SetInactive(replistid, inactive != 0);
}

void WorldSession::HandleShowingHelmOpcode(WorldPacket& recvData)
{
    TC_LOG_DEBUG("network", "CMSG_SHOWING_HELM for %s", _player->GetName().c_str());
    recvData.read_skip<uint8>(); // unknown, bool?
    _player->ToggleFlag(PLAYER_FLAGS, PLAYER_FLAGS_HIDE_HELM);
}

void WorldSession::HandleShowingCloakOpcode(WorldPacket& recvData)
{
    TC_LOG_DEBUG("network", "CMSG_SHOWING_CLOAK for %s", _player->GetName().c_str());
    recvData.read_skip<uint8>(); // unknown, bool?
    _player->ToggleFlag(PLAYER_FLAGS, PLAYER_FLAGS_HIDE_CLOAK);
}

void WorldSession::HandleCharRenameOpcode(WorldPacket& recvData)
{
    std::shared_ptr<CharacterRenameInfo> renameInfo = std::make_shared<CharacterRenameInfo>();

    recvData >> renameInfo->Guid
             >> renameInfo->Name;

    // prevent character rename to invalid name
    if (!normalizePlayerName(renameInfo->Name))
    {
        SendCharRename(CHAR_NAME_NO_NAME, renameInfo.get());
        return;
    }

    ResponseCodes res = ObjectMgr::CheckPlayerName(renameInfo->Name, GetSessionDbcLocale(), true);
    if (res != CHAR_NAME_SUCCESS)
    {
        SendCharRename(res, renameInfo.get());
        return;
    }

    // check name limitations
    if (!HasPermission(rbac::RBAC_PERM_SKIP_CHECK_CHARACTER_CREATION_RESERVEDNAME) && sObjectMgr->IsReservedName(renameInfo->Name))
    {
        SendCharRename(CHAR_NAME_RESERVED, renameInfo.get());
        return;
    }

    // Ensure that the character belongs to the current account, that rename at login is enabled
    // and that there is no character with the desired new name
    PreparedStatement* stmt = CharacterDatabase.GetPreparedStatement(CHAR_SEL_FREE_NAME);

    stmt->setUInt32(0, renameInfo->Guid.GetCounter());
    stmt->setUInt32(1, GetAccountId());
    stmt->setString(2, renameInfo->Name);

    _queryProcessor.AddQuery(CharacterDatabase.AsyncQuery(stmt)
        .WithPreparedCallback(std::bind(&WorldSession::HandleCharRenameCallback, this, renameInfo, std::placeholders::_1)));
}

void WorldSession::HandleCharRenameCallback(std::shared_ptr<CharacterRenameInfo> renameInfo, PreparedQueryResult result)
{
    if (!result)
    {
        SendCharRename(CHAR_CREATE_ERROR, renameInfo.get());
        return;
    }

    Field* fields = result->Fetch();

    ObjectGuid::LowType guidLow = fields[0].GetUInt32();
    std::string oldName = fields[1].GetString();
    uint16 atLoginFlags = fields[2].GetUInt16();

    if (!(atLoginFlags & AT_LOGIN_RENAME))
    {
        SendCharRename(CHAR_CREATE_ERROR, renameInfo.get());
        return;
    }

    atLoginFlags &= ~AT_LOGIN_RENAME;

    SQLTransaction trans = CharacterDatabase.BeginTransaction();

    // Update name and at_login flag in the db
    PreparedStatement* stmt = CharacterDatabase.GetPreparedStatement(CHAR_UPD_CHAR_NAME_AT_LOGIN);

    stmt->setString(0, renameInfo->Name);
    stmt->setUInt16(1, atLoginFlags);
    stmt->setUInt32(2, guidLow);

    CharacterDatabase.Execute(stmt);

    // Removed declined name from db
    stmt = CharacterDatabase.GetPreparedStatement(CHAR_DEL_DECLINED_NAME);

    stmt->setUInt32(0, guidLow);

    CharacterDatabase.Execute(stmt);

    TC_LOG_INFO("entities.player.character", "Account: %d (IP: %s) Character:[%s] (%s) Changed name to: %s", GetAccountId(), GetRemoteAddress().c_str(), oldName.c_str(), renameInfo->Guid.ToString().c_str(), renameInfo->Name.c_str());

    SendCharRename(RESPONSE_SUCCESS, renameInfo.get());

    sCharacterCache->UpdateCharacterData(renameInfo->Guid, renameInfo->Name);
}

void WorldSession::HandleSetPlayerDeclinedNames(WorldPacket& recvData)
{
    ObjectGuid guid;

    recvData >> guid;

    // not accept declined names for unsupported languages
    std::string name;
    if (!sCharacterCache->GetCharacterNameByGuid(guid, name))
    {
        SendSetPlayerDeclinedNamesResult(DECLINED_NAMES_RESULT_ERROR, guid);
        return;
    }

    std::wstring wname;
    if (!Utf8toWStr(name, wname))
    {
        SendSetPlayerDeclinedNamesResult(DECLINED_NAMES_RESULT_ERROR, guid);
        return;
    }

    if (!isCyrillicCharacter(wname[0]))                      // name already stored as only single alphabet using
    {
        SendSetPlayerDeclinedNamesResult(DECLINED_NAMES_RESULT_ERROR, guid);
        return;
    }

    std::string name2;
    DeclinedName declinedname;

    recvData >> name2;

    if (name2 != name)                                       // character have different name
    {
        SendSetPlayerDeclinedNamesResult(DECLINED_NAMES_RESULT_ERROR, guid);
        return;
    }

    for (int i = 0; i < MAX_DECLINED_NAME_CASES; ++i)
    {
        recvData >> declinedname.name[i];
        if (!normalizePlayerName(declinedname.name[i]))
        {
            SendSetPlayerDeclinedNamesResult(DECLINED_NAMES_RESULT_ERROR, guid);
            return;
        }
    }

    if (!ObjectMgr::CheckDeclinedNames(wname, declinedname))
    {
        SendSetPlayerDeclinedNamesResult(DECLINED_NAMES_RESULT_ERROR, guid);
        return;
    }

    for (int i = 0; i < MAX_DECLINED_NAME_CASES; ++i)
        CharacterDatabase.EscapeString(declinedname.name[i]);

    SQLTransaction trans = CharacterDatabase.BeginTransaction();

    PreparedStatement* stmt = CharacterDatabase.GetPreparedStatement(CHAR_DEL_CHAR_DECLINED_NAME);
    stmt->setUInt32(0, guid.GetCounter());
    trans->Append(stmt);

    stmt = CharacterDatabase.GetPreparedStatement(CHAR_INS_CHAR_DECLINED_NAME);
    stmt->setUInt32(0, guid.GetCounter());

    for (uint8 i = 0; i < 5; i++)
        stmt->setString(i+1, declinedname.name[i]);

    trans->Append(stmt);

    CharacterDatabase.CommitTransaction(trans);

    SendSetPlayerDeclinedNamesResult(DECLINED_NAMES_RESULT_SUCCESS, guid);
}

void WorldSession::HandleAlterAppearance(WorldPacket& recvData)
{
    TC_LOG_DEBUG("network", "CMSG_ALTER_APPEARANCE");

    uint32 Hair, Color, FacialHair, SkinColor;
    recvData >> Hair >> Color >> FacialHair >> SkinColor;

    BarberShopStyleEntry const* bs_hair = sBarberShopStyleStore.LookupEntry(Hair);

<<<<<<< HEAD
    if (!bs_hair || bs_hair->type != 0 || bs_hair->race != _player->getRace() || bs_hair->gender != _player->GetNativeGender())
=======
    if (!bs_hair || bs_hair->type != 0 || bs_hair->race != _player->GetRace() || bs_hair->gender != _player->GetByteValue(PLAYER_BYTES_3, PLAYER_BYTES_3_OFFSET_GENDER))
>>>>>>> 401777d0
        return;

    BarberShopStyleEntry const* bs_facialHair = sBarberShopStyleStore.LookupEntry(FacialHair);

<<<<<<< HEAD
    if (!bs_facialHair || bs_facialHair->type != 2 || bs_facialHair->race != _player->getRace() || bs_facialHair->gender != _player->GetNativeGender())
=======
    if (!bs_facialHair || bs_facialHair->type != 2 || bs_facialHair->race != _player->GetRace() || bs_facialHair->gender != _player->GetByteValue(PLAYER_BYTES_3, PLAYER_BYTES_3_OFFSET_GENDER))
>>>>>>> 401777d0
        return;

    BarberShopStyleEntry const* bs_skinColor = sBarberShopStyleStore.LookupEntry(SkinColor);

<<<<<<< HEAD
    if (bs_skinColor && (bs_skinColor->type != 3 || bs_skinColor->race != _player->getRace() || bs_skinColor->gender != _player->GetNativeGender()))
        return;

    if (!Player::ValidateAppearance(_player->getRace(), _player->getClass(), _player->GetNativeGender(),
=======
    if (bs_skinColor && (bs_skinColor->type != 3 || bs_skinColor->race != _player->GetRace() || bs_skinColor->gender != _player->GetByteValue(PLAYER_BYTES_3, PLAYER_BYTES_3_OFFSET_GENDER)))
        return;

    if (!Player::ValidateAppearance(_player->GetRace(), _player->GetClass(), _player->GetByteValue(PLAYER_BYTES_3, PLAYER_BYTES_3_OFFSET_GENDER),
>>>>>>> 401777d0
        bs_hair->hair_id,
        Color,
        _player->GetByteValue(PLAYER_BYTES, PLAYER_BYTES_OFFSET_FACE_ID),
        bs_facialHair->hair_id,
        bs_skinColor ? bs_skinColor->hair_id : _player->GetByteValue(PLAYER_BYTES, PLAYER_BYTES_OFFSET_SKIN_ID)))
        return;

    GameObject* go = _player->FindNearestGameObjectOfType(GAMEOBJECT_TYPE_BARBER_CHAIR, 5.0f);
    if (!go)
    {
        SendBarberShopResult(BARBER_SHOP_RESULT_NOT_ON_CHAIR);
        return;
    }

    if (_player->GetStandState() != UNIT_STAND_STATE_SIT_LOW_CHAIR + go->GetGOInfo()->barberChair.chairheight)
    {
        SendBarberShopResult(BARBER_SHOP_RESULT_NOT_ON_CHAIR);
        return;
    }

    uint32 cost = _player->GetBarberShopCost(bs_hair->hair_id, Color, bs_facialHair->hair_id, bs_skinColor);

    // 0 - ok
    // 1, 3 - not enough money
    // 2 - you have to seat on barber chair
    if (!_player->HasEnoughMoney(cost))
    {
        SendBarberShopResult(BARBER_SHOP_RESULT_NO_MONEY);
        return;
    }

    SendBarberShopResult(BARBER_SHOP_RESULT_SUCCESS);

    _player->ModifyMoney(-int32(cost));                     // it isn't free
    _player->UpdateAchievementCriteria(ACHIEVEMENT_CRITERIA_TYPE_GOLD_SPENT_AT_BARBER, cost);

    _player->SetByteValue(PLAYER_BYTES, PLAYER_BYTES_OFFSET_HAIR_STYLE_ID, uint8(bs_hair->hair_id));
    _player->SetByteValue(PLAYER_BYTES, PLAYER_BYTES_OFFSET_HAIR_COLOR_ID, uint8(Color));
    _player->SetByteValue(PLAYER_BYTES_2, PLAYER_BYTES_2_OFFSET_FACIAL_STYLE, uint8(bs_facialHair->hair_id));
    if (bs_skinColor)
        _player->SetByteValue(PLAYER_BYTES, PLAYER_BYTES_OFFSET_SKIN_ID, uint8(bs_skinColor->hair_id));

    _player->UpdateAchievementCriteria(ACHIEVEMENT_CRITERIA_TYPE_VISIT_BARBER_SHOP, 1);

    _player->SetStandState(0);                              // stand up
}

void WorldSession::HandleRemoveGlyph(WorldPacket& recvData)
{
    uint32 slot;
    recvData >> slot;

    if (slot >= MAX_GLYPH_SLOT_INDEX)
    {
        TC_LOG_DEBUG("network", "Client sent wrong glyph slot number in opcode CMSG_REMOVE_GLYPH %u", slot);
        return;
    }

    if (uint32 glyph = _player->GetGlyph(slot))
    {
        if (GlyphPropertiesEntry const* gp = sGlyphPropertiesStore.LookupEntry(glyph))
        {
            _player->RemoveAurasDueToSpell(gp->SpellId);
            _player->SetGlyph(slot, 0);
            _player->SendTalentsInfoData(false);
        }
    }
}

void WorldSession::HandleCharCustomize(WorldPacket& recvData)
{
    std::shared_ptr<CharacterCustomizeInfo> customizeInfo = std::make_shared<CharacterCustomizeInfo>();

    recvData >> customizeInfo->Guid;
    if (!IsLegitCharacterForAccount(customizeInfo->Guid))
    {
        TC_LOG_ERROR("entities.player.cheat", "Account %u, IP: %s tried to customise %s, but it does not belong to their account!",
            GetAccountId(), GetRemoteAddress().c_str(), customizeInfo->Guid.ToString().c_str());
        recvData.rfinish();
        KickPlayer();
        return;
    }

    recvData >> customizeInfo->Name
             >> customizeInfo->Gender
             >> customizeInfo->Skin
             >> customizeInfo->HairColor
             >> customizeInfo->HairStyle
             >> customizeInfo->FacialHair
             >> customizeInfo->Face;

    PreparedStatement* stmt = CharacterDatabase.GetPreparedStatement(CHAR_SEL_CHAR_CUSTOMIZE_INFO);
    stmt->setUInt32(0, customizeInfo->Guid.GetCounter());

    _queryProcessor.AddQuery(CharacterDatabase.AsyncQuery(stmt)
        .WithPreparedCallback(std::bind(&WorldSession::HandleCharCustomizeCallback, this, customizeInfo, std::placeholders::_1)));
}

void WorldSession::HandleCharCustomizeCallback(std::shared_ptr<CharacterCustomizeInfo> customizeInfo, PreparedQueryResult result)
{
    if (!result)
    {
        SendCharCustomize(CHAR_CREATE_ERROR, customizeInfo.get());
        return;
    }

    Field* fields = result->Fetch();
    std::string oldName = fields[0].GetString();
    uint8 plrRace = fields[1].GetUInt8();
    uint8 plrClass = fields[2].GetUInt8();
    uint8 plrGender = fields[3].GetUInt8();
    uint16 atLoginFlags = fields[4].GetUInt16();

    if (!Player::ValidateAppearance(plrRace, plrClass, plrGender, customizeInfo->HairStyle, customizeInfo->HairColor, customizeInfo->Face, customizeInfo->FacialHair, customizeInfo->Skin, true))
    {
        SendCharCustomize(CHAR_CREATE_ERROR, customizeInfo.get());
        return;
    }

    if (!(atLoginFlags & AT_LOGIN_CUSTOMIZE))
    {
        SendCharCustomize(CHAR_CREATE_ERROR, customizeInfo.get());
        return;
    }

    atLoginFlags &= ~AT_LOGIN_CUSTOMIZE;

    // prevent character rename
    if (sWorld->getBoolConfig(CONFIG_PREVENT_RENAME_CUSTOMIZATION) && (customizeInfo->Name != oldName))
    {
        SendCharCustomize(CHAR_NAME_FAILURE, customizeInfo.get());
        return;
    }

    // prevent character rename to invalid name
    if (!normalizePlayerName(customizeInfo->Name))
    {
        SendCharCustomize(CHAR_NAME_NO_NAME, customizeInfo.get());
        return;
    }

    ResponseCodes res = ObjectMgr::CheckPlayerName(customizeInfo->Name, GetSessionDbcLocale(), true);
    if (res != CHAR_NAME_SUCCESS)
    {
        SendCharCustomize(res, customizeInfo.get());
        return;
    }

    // check name limitations
    if (!HasPermission(rbac::RBAC_PERM_SKIP_CHECK_CHARACTER_CREATION_RESERVEDNAME) && sObjectMgr->IsReservedName(customizeInfo->Name))
    {
        SendCharCustomize(CHAR_NAME_RESERVED, customizeInfo.get());
        return;
    }

    // character with this name already exist
    if (ObjectGuid newGuid = sCharacterCache->GetCharacterGuidByName(customizeInfo->Name))
    {
        if (newGuid != customizeInfo->Guid)
        {
            SendCharCustomize(CHAR_CREATE_NAME_IN_USE, customizeInfo.get());
            return;
        }
    }

    PreparedStatement* stmt = nullptr;
    SQLTransaction trans = CharacterDatabase.BeginTransaction();

    ObjectGuid::LowType lowGuid = customizeInfo->Guid.GetCounter();

    /// Customize
    Player::Customize(customizeInfo.get(), trans);

    /// Name Change and update atLogin flags
    {
        stmt = CharacterDatabase.GetPreparedStatement(CHAR_UPD_CHAR_NAME_AT_LOGIN);
        stmt->setString(0, customizeInfo->Name);
        stmt->setUInt16(1, atLoginFlags);
        stmt->setUInt32(2, lowGuid);

        trans->Append(stmt);

        stmt = CharacterDatabase.GetPreparedStatement(CHAR_DEL_DECLINED_NAME);
        stmt->setUInt32(0, lowGuid);

        trans->Append(stmt);
    }

    CharacterDatabase.CommitTransaction(trans);

    sCharacterCache->UpdateCharacterData(customizeInfo->Guid, customizeInfo->Name, &customizeInfo->Gender);

    SendCharCustomize(RESPONSE_SUCCESS, customizeInfo.get());

    TC_LOG_INFO("entities.player.character", "Account: %d (IP: %s), Character[%s] (%s) Customized to: %s",
        GetAccountId(), GetRemoteAddress().c_str(), oldName.c_str(), customizeInfo->Guid.ToString().c_str(), customizeInfo->Name.c_str());
}

void WorldSession::HandleEquipmentSetSave(WorldPacket& recvData)
{
    TC_LOG_DEBUG("network", "CMSG_EQUIPMENT_SET_SAVE");

    uint64 setGuid;
    recvData.readPackGUID(setGuid);

    uint32 index;
    recvData >> index;
    if (index >= MAX_EQUIPMENT_SET_INDEX)                    // client set slots amount
        return;

    std::string name;
    recvData >> name;

    std::string iconName;
    recvData >> iconName;

    EquipmentSetInfo::EquipmentSetData eqData;
    eqData.Guid    = setGuid;
    eqData.SetID   = index;
    eqData.SetName = name;
    eqData.SetIcon = iconName;

    for (uint32 i = 0; i < EQUIPMENT_SLOT_END; ++i)
    {
        ObjectGuid itemGuid;
        recvData >> itemGuid.ReadAsPacked();

        // if client sends 0, it means empty slot
        if (itemGuid.IsEmpty())
            continue;

        // equipment manager sends "1" (as raw GUID) for slots set to "ignore" (don't touch slot at equip set)
        if (itemGuid.GetRawValue() == 1)
        {
            // ignored slots saved as bit mask because we have no free special values for Items[i]
            eqData.IgnoreMask |= 1 << i;
            continue;
        }

        // some cheating checks
        Item* item = _player->GetItemByPos(INVENTORY_SLOT_BAG_0, i);
        if (!item || item->GetGUID() != itemGuid)
            continue;

        eqData.Pieces[i] = itemGuid;
    }

    _player->SetEquipmentSet(eqData);
}

void WorldSession::HandleEquipmentSetDelete(WorldPacket& recvData)
{
    TC_LOG_DEBUG("network", "CMSG_EQUIPMENT_SET_DELETE");

    uint64 setGuid;
    recvData.readPackGUID(setGuid);

    _player->DeleteEquipmentSet(setGuid);
}

void WorldSession::HandleEquipmentSetUse(WorldPacket& recvData)
{
    TC_LOG_DEBUG("network", "CMSG_EQUIPMENT_SET_USE");

    for (uint32 i = 0; i < EQUIPMENT_SLOT_END; ++i)
    {
        ObjectGuid itemGuid;
        recvData >> itemGuid.ReadAsPacked();

        uint8 srcbag, srcslot;
        recvData >> srcbag >> srcslot;

        TC_LOG_DEBUG("entities.player.items", "%s: srcbag %u, srcslot %u", itemGuid.ToString().c_str(), srcbag, srcslot);

        // check if item slot is set to "ignored" (raw value == 1), must not be unequipped then
        if (itemGuid.GetRawValue() == 1)
            continue;

        // Only equip weapons in combat
        if (_player->IsInCombat() && i != EQUIPMENT_SLOT_MAINHAND && i != EQUIPMENT_SLOT_OFFHAND && i != EQUIPMENT_SLOT_RANGED)
            continue;

        Item* item = _player->GetItemByGuid(itemGuid);

        uint16 dstpos = i | (INVENTORY_SLOT_BAG_0 << 8);

        if (!item)
        {
            Item* uItem = _player->GetItemByPos(INVENTORY_SLOT_BAG_0, i);
            if (!uItem)
                continue;

            ItemPosCountVec sDest;
            InventoryResult msg = _player->CanStoreItem(NULL_BAG, NULL_SLOT, sDest, uItem, false);
            if (msg == EQUIP_ERR_OK)
            {
                if (_player->CanUnequipItem(dstpos, true) != EQUIP_ERR_OK)
                    continue;

                _player->RemoveItem(INVENTORY_SLOT_BAG_0, i, true);
                _player->StoreItem(sDest, uItem, true);
            }
            else
                _player->SendEquipError(msg, uItem, nullptr);

            continue;
        }

        if (item->GetPos() == dstpos)
            continue;

        if (_player->CanEquipItem(i, dstpos, item, true) != EQUIP_ERR_OK)
            continue;

        _player->SwapItem(item->GetPos(), dstpos);
    }

    WorldPacket data(SMSG_EQUIPMENT_SET_USE_RESULT, 1);
    data << uint8(0);                                       // 4 - equipment swap failed - inventory is full
    SendPacket(&data);
}

void WorldSession::HandleCharFactionOrRaceChange(WorldPacket& recvData)
{
    std::shared_ptr<CharacterFactionChangeInfo> factionChangeInfo = std::make_shared<CharacterFactionChangeInfo>();
    recvData >> factionChangeInfo->Guid;

    if (!IsLegitCharacterForAccount(factionChangeInfo->Guid))
    {
        TC_LOG_ERROR("entities.player.cheat", "Account %u, IP: %s tried to factionchange character %s, but it does not belong to their account!",
            GetAccountId(), GetRemoteAddress().c_str(), factionChangeInfo->Guid.ToString().c_str());
        recvData.rfinish();
        KickPlayer();
        return;
    }

    recvData >> factionChangeInfo->Name
             >> factionChangeInfo->Gender
             >> factionChangeInfo->Skin
             >> factionChangeInfo->HairColor
             >> factionChangeInfo->HairStyle
             >> factionChangeInfo->FacialHair
             >> factionChangeInfo->Face
             >> factionChangeInfo->Race;

    factionChangeInfo->FactionChange = (recvData.GetOpcode() == CMSG_CHAR_FACTION_CHANGE);

    PreparedStatement* stmt = CharacterDatabase.GetPreparedStatement(CHAR_SEL_CHAR_RACE_OR_FACTION_CHANGE_INFOS);
    stmt->setUInt32(0, factionChangeInfo->Guid.GetCounter());

    _queryProcessor.AddQuery(CharacterDatabase.AsyncQuery(stmt)
        .WithPreparedCallback(std::bind(&WorldSession::HandleCharFactionOrRaceChangeCallback, this, factionChangeInfo, std::placeholders::_1)));
}

void WorldSession::HandleCharFactionOrRaceChangeCallback(std::shared_ptr<CharacterFactionChangeInfo> factionChangeInfo, PreparedQueryResult result)
{
    if (!result)
    {
        SendCharFactionChange(CHAR_CREATE_ERROR, factionChangeInfo.get());
        return;
    }

    // get the players old (at this moment current) race
    CharacterCacheEntry const* characterInfo = sCharacterCache->GetCharacterCacheByGuid(factionChangeInfo->Guid);
    if (!characterInfo)
    {
        SendCharFactionChange(CHAR_CREATE_ERROR, factionChangeInfo.get());
        return;
    }

    uint8 oldRace     = characterInfo->Race;
    uint8 playerClass = characterInfo->Class;
    uint8 level       = characterInfo->Level;
    //std::string oldName = characterInfo->Name;

    if (!sObjectMgr->GetPlayerInfo(factionChangeInfo->Race, playerClass))
    {
        SendCharFactionChange(CHAR_CREATE_ERROR, factionChangeInfo.get());
        return;
    }

    Field* fields              = result->Fetch();
    uint32 atLoginFlags        = fields[0].GetUInt16();
    std::string knownTitlesStr = fields[1].GetString();

    uint32 usedLoginFlag = (factionChangeInfo->FactionChange ? AT_LOGIN_CHANGE_FACTION : AT_LOGIN_CHANGE_RACE);
    if (!(atLoginFlags & usedLoginFlag))
    {
        SendCharFactionChange(CHAR_CREATE_ERROR, factionChangeInfo.get());
        return;
    }

    uint32 newTeam = Player::TeamForRace(factionChangeInfo->Race);
    if (factionChangeInfo->FactionChange == (Player::TeamForRace(oldRace) == newTeam))
    {
        SendCharFactionChange(factionChangeInfo->FactionChange ? CHAR_CREATE_CHARACTER_SWAP_FACTION : CHAR_CREATE_CHARACTER_RACE_ONLY, factionChangeInfo.get());
        return;
    }

    if (!HasPermission(rbac::RBAC_PERM_SKIP_CHECK_CHARACTER_CREATION_RACEMASK))
    {
        uint32 raceMaskDisabled = sWorld->getIntConfig(CONFIG_CHARACTER_CREATING_DISABLED_RACEMASK);
        if ((1 << (factionChangeInfo->Race - 1)) & raceMaskDisabled)
        {
            SendCharFactionChange(CHAR_CREATE_ERROR, factionChangeInfo.get());
            return;
        }
    }

    // prevent character rename
    if (sWorld->getBoolConfig(CONFIG_PREVENT_RENAME_CUSTOMIZATION) && (factionChangeInfo->Name != characterInfo->Name))
    {
        SendCharFactionChange(CHAR_NAME_FAILURE, factionChangeInfo.get());
        return;
    }

    // prevent character rename to invalid name
    if (!normalizePlayerName(factionChangeInfo->Name))
    {
        SendCharFactionChange(CHAR_NAME_NO_NAME, factionChangeInfo.get());
        return;
    }

    ResponseCodes res = ObjectMgr::CheckPlayerName(factionChangeInfo->Name, GetSessionDbcLocale(), true);
    if (res != CHAR_NAME_SUCCESS)
    {
        SendCharFactionChange(res, factionChangeInfo.get());
        return;
    }

    // check name limitations
    if (!HasPermission(rbac::RBAC_PERM_SKIP_CHECK_CHARACTER_CREATION_RESERVEDNAME) && sObjectMgr->IsReservedName(factionChangeInfo->Name))
    {
        SendCharFactionChange(CHAR_NAME_RESERVED, factionChangeInfo.get());
        return;
    }

    // character with this name already exist
    ObjectGuid newGuid = sCharacterCache->GetCharacterGuidByName(factionChangeInfo->Name);
    if (!newGuid.IsEmpty())
    {
        if (newGuid != factionChangeInfo->Guid)
        {
            SendCharFactionChange(CHAR_CREATE_NAME_IN_USE, factionChangeInfo.get());
            return;
        }
    }

    if (sArenaTeamMgr->GetArenaTeamByCaptain(factionChangeInfo->Guid))
    {
        SendCharFactionChange(CHAR_CREATE_CHARACTER_ARENA_LEADER, factionChangeInfo.get());
        return;
    }

    // All checks are fine, deal with race change now
    ObjectGuid::LowType lowGuid = factionChangeInfo->Guid.GetCounter();

    PreparedStatement* stmt = nullptr;
    SQLTransaction trans = CharacterDatabase.BeginTransaction();

    // resurrect the character in case he's dead
    Player::OfflineResurrect(factionChangeInfo->Guid, trans);

    // Name Change and update atLogin flags
    {
        CharacterDatabase.EscapeString(factionChangeInfo->Name);

        stmt = CharacterDatabase.GetPreparedStatement(CHAR_UPD_CHAR_NAME_AT_LOGIN);
        stmt->setString(0, factionChangeInfo->Name);
        stmt->setUInt16(1, uint16((atLoginFlags | AT_LOGIN_RESURRECT) & ~usedLoginFlag));
        stmt->setUInt32(2, lowGuid);
        trans->Append(stmt);

        stmt = CharacterDatabase.GetPreparedStatement(CHAR_DEL_CHAR_DECLINED_NAME);
        stmt->setUInt32(0, lowGuid);
        trans->Append(stmt);
    }

    // Customize
    Player::Customize(factionChangeInfo.get(), trans);

    // Race Change
    {
        stmt = CharacterDatabase.GetPreparedStatement(CHAR_UPD_CHAR_RACE);
        stmt->setUInt8(0, factionChangeInfo->Race);
        stmt->setUInt32(1, lowGuid);
        trans->Append(stmt);
    }

    sCharacterCache->UpdateCharacterData(factionChangeInfo->Guid, factionChangeInfo->Name, &factionChangeInfo->Gender, &factionChangeInfo->Race);

    if (oldRace != factionChangeInfo->Race)
    {
        // Switch Languages
        // delete all languages first
        stmt = CharacterDatabase.GetPreparedStatement(CHAR_DEL_CHAR_SKILL_LANGUAGES);
        stmt->setUInt32(0, lowGuid);
        trans->Append(stmt);

        // Now add them back
        stmt = CharacterDatabase.GetPreparedStatement(CHAR_INS_CHAR_SKILL_LANGUAGE);
        stmt->setUInt32(0, lowGuid);

        // Faction specific languages
        if (newTeam == HORDE)
            stmt->setUInt16(1, 109);
        else
            stmt->setUInt16(1, 98);

        trans->Append(stmt);

        // Race specific languages
        if (factionChangeInfo->Race != RACE_ORC && factionChangeInfo->Race != RACE_HUMAN)
        {
            stmt = CharacterDatabase.GetPreparedStatement(CHAR_INS_CHAR_SKILL_LANGUAGE);
            stmt->setUInt32(0, lowGuid);

            switch (factionChangeInfo->Race)
            {
                case RACE_DWARF:
                    stmt->setUInt16(1, 111);
                    break;
                case RACE_DRAENEI:
                    stmt->setUInt16(1, 759);
                    break;
                case RACE_GNOME:
                    stmt->setUInt16(1, 313);
                    break;
                case RACE_NIGHTELF:
                    stmt->setUInt16(1, 113);
                    break;
                case RACE_UNDEAD_PLAYER:
                    stmt->setUInt16(1, 673);
                    break;
                case RACE_TAUREN:
                    stmt->setUInt16(1, 115);
                    break;
                case RACE_TROLL:
                    stmt->setUInt16(1, 315);
                    break;
                case RACE_BLOODELF:
                    stmt->setUInt16(1, 137);
                    break;
            }

            trans->Append(stmt);
        }

        if (factionChangeInfo->FactionChange)
        {
            // Delete all Flypaths
            stmt = CharacterDatabase.GetPreparedStatement(CHAR_UPD_CHAR_TAXI_PATH);
            stmt->setUInt32(0, lowGuid);
            trans->Append(stmt);

            if (level > 7)
            {
                // Update Taxi path
                // this doesn't seem to be 100% blizzlike... but it can't really be helped.
                std::ostringstream taximaskstream;
                uint32 numFullTaximasks = level / 7;
                if (numFullTaximasks > 11)
                    numFullTaximasks = 11;

                TaxiMask const& factionMask = newTeam == HORDE ? sHordeTaxiNodesMask : sAllianceTaxiNodesMask;
                for (uint8 i = 0; i < numFullTaximasks; ++i)
                {
                    uint8 deathKnightExtraNode = (playerClass == CLASS_DEATH_KNIGHT) ? sDeathKnightTaxiNodesMask[i] : 0;
                    taximaskstream << uint32(factionMask[i] | deathKnightExtraNode) << ' ';
                }

                uint32 numEmptyTaximasks = 11 - numFullTaximasks;
                for (uint8 i = 0; i < numEmptyTaximasks; ++i)
                    taximaskstream << "0 ";
                taximaskstream << '0';

                stmt = CharacterDatabase.GetPreparedStatement(CHAR_UPD_CHAR_TAXIMASK);
                stmt->setString(0, taximaskstream.str());
                stmt->setUInt32(1, lowGuid);
                trans->Append(stmt);
            }

            if (!sWorld->getBoolConfig(CONFIG_ALLOW_TWO_SIDE_INTERACTION_GUILD))
            {
                // Reset guild
                if (Guild* guild = sGuildMgr->GetGuildById(characterInfo->GuildId))
                    guild->DeleteMember(trans, factionChangeInfo->Guid, false, false, true);

                Player::LeaveAllArenaTeams(factionChangeInfo->Guid);
            }

            if (!HasPermission(rbac::RBAC_PERM_TWO_SIDE_ADD_FRIEND))
            {
                // Delete Friend List
                stmt = CharacterDatabase.GetPreparedStatement(CHAR_DEL_CHAR_SOCIAL_BY_GUID);
                stmt->setUInt32(0, lowGuid);
                trans->Append(stmt);

                stmt = CharacterDatabase.GetPreparedStatement(CHAR_DEL_CHAR_SOCIAL_BY_FRIEND);
                stmt->setUInt32(0, lowGuid);
                trans->Append(stmt);
            }

            // Reset homebind and position
            stmt = CharacterDatabase.GetPreparedStatement(CHAR_DEL_PLAYER_HOMEBIND);
            stmt->setUInt32(0, lowGuid);
            trans->Append(stmt);

            stmt = CharacterDatabase.GetPreparedStatement(CHAR_INS_PLAYER_HOMEBIND);
            stmt->setUInt32(0, lowGuid);

            WorldLocation loc;
            uint16 zoneId = 0;
            if (newTeam == ALLIANCE)
            {
                loc.WorldRelocate(0, -8867.68f, 673.373f, 97.9034f, 0.0f);
                zoneId = 1519;
            }
            else
            {
                loc.WorldRelocate(1, 1633.33f, -4439.11f, 15.7588f, 0.0f);
                zoneId = 1637;
            }

            stmt->setUInt16(1, loc.GetMapId());
            stmt->setUInt16(2, zoneId);
            stmt->setFloat(3, loc.GetPositionX());
            stmt->setFloat(4, loc.GetPositionY());
            stmt->setFloat(5, loc.GetPositionZ());
            trans->Append(stmt);

            Player::SavePositionInDB(loc, zoneId, factionChangeInfo->Guid, trans);

            // Achievement conversion
            for (std::map<uint32, uint32>::const_iterator it = sObjectMgr->FactionChangeAchievements.begin(); it != sObjectMgr->FactionChangeAchievements.end(); ++it)
            {
                uint32 achiev_alliance = it->first;
                uint32 achiev_horde = it->second;

                stmt = CharacterDatabase.GetPreparedStatement(CHAR_DEL_CHAR_ACHIEVEMENT_BY_ACHIEVEMENT);
                stmt->setUInt16(0, uint16(newTeam == ALLIANCE ? achiev_alliance : achiev_horde));
                stmt->setUInt32(1, lowGuid);
                trans->Append(stmt);

                stmt = CharacterDatabase.GetPreparedStatement(CHAR_UPD_CHAR_ACHIEVEMENT);
                stmt->setUInt16(0, uint16(newTeam == ALLIANCE ? achiev_alliance : achiev_horde));
                stmt->setUInt16(1, uint16(newTeam == ALLIANCE ? achiev_horde : achiev_alliance));
                stmt->setUInt32(2, lowGuid);
                trans->Append(stmt);
            }

            // Item conversion
            for (std::map<uint32, uint32>::const_iterator it = sObjectMgr->FactionChangeItems.begin(); it != sObjectMgr->FactionChangeItems.end(); ++it)
            {
                uint32 item_alliance = it->first;
                uint32 item_horde = it->second;

                stmt = CharacterDatabase.GetPreparedStatement(CHAR_UPD_CHAR_INVENTORY_FACTION_CHANGE);
                stmt->setUInt32(0, (newTeam == ALLIANCE ? item_alliance : item_horde));
                stmt->setUInt32(1, (newTeam == ALLIANCE ? item_horde : item_alliance));
                stmt->setUInt32(2, lowGuid);
                trans->Append(stmt);
            }

            // Delete all current quests
            stmt = CharacterDatabase.GetPreparedStatement(CHAR_DEL_CHAR_QUESTSTATUS);
            stmt->setUInt32(0, lowGuid);
            trans->Append(stmt);

            // Quest conversion
            for (std::map<uint32, uint32>::const_iterator it = sObjectMgr->FactionChangeQuests.begin(); it != sObjectMgr->FactionChangeQuests.end(); ++it)
            {
                uint32 quest_alliance = it->first;
                uint32 quest_horde = it->second;

                stmt = CharacterDatabase.GetPreparedStatement(CHAR_DEL_CHAR_QUESTSTATUS_REWARDED_BY_QUEST);
                stmt->setUInt32(0, lowGuid);
                stmt->setUInt32(1, (newTeam == ALLIANCE ? quest_alliance : quest_horde));
                trans->Append(stmt);

                stmt = CharacterDatabase.GetPreparedStatement(CHAR_UPD_CHAR_QUESTSTATUS_REWARDED_FACTION_CHANGE);
                stmt->setUInt32(0, (newTeam == ALLIANCE ? quest_alliance : quest_horde));
                stmt->setUInt32(1, (newTeam == ALLIANCE ? quest_horde : quest_alliance));
                stmt->setUInt32(2, lowGuid);
                trans->Append(stmt);
            }

            // Mark all rewarded quests as "active" (will count for completed quests achievements)
            stmt = CharacterDatabase.GetPreparedStatement(CHAR_UPD_CHAR_QUESTSTATUS_REWARDED_ACTIVE);
            stmt->setUInt32(0, lowGuid);
            trans->Append(stmt);

            // Disable all old-faction specific quests
            {
                ObjectMgr::QuestContainer const& questTemplates = sObjectMgr->GetQuestTemplates();
                for (auto const& questTemplatePair : questTemplates)
                {
                    uint32 newRaceMask = (newTeam == ALLIANCE) ? RACEMASK_ALLIANCE : RACEMASK_HORDE;
                    if (!(questTemplatePair.second.GetAllowableRaces() & newRaceMask))
                    {
                        stmt = CharacterDatabase.GetPreparedStatement(CHAR_UPD_CHAR_QUESTSTATUS_REWARDED_ACTIVE_BY_QUEST);
                        stmt->setUInt32(0, lowGuid);
                        stmt->setUInt32(1, questTemplatePair.first);
                        trans->Append(stmt);
                    }
                }
            }

            // Spell conversion
            for (std::map<uint32, uint32>::const_iterator it = sObjectMgr->FactionChangeSpells.begin(); it != sObjectMgr->FactionChangeSpells.end(); ++it)
            {
                uint32 spell_alliance = it->first;
                uint32 spell_horde = it->second;

                stmt = CharacterDatabase.GetPreparedStatement(CHAR_DEL_CHAR_SPELL_BY_SPELL);
                stmt->setUInt32(0, (newTeam == ALLIANCE ? spell_alliance : spell_horde));
                stmt->setUInt32(1, lowGuid);
                trans->Append(stmt);

                stmt = CharacterDatabase.GetPreparedStatement(CHAR_UPD_CHAR_SPELL_FACTION_CHANGE);
                stmt->setUInt32(0, (newTeam == ALLIANCE ? spell_alliance : spell_horde));
                stmt->setUInt32(1, (newTeam == ALLIANCE ? spell_horde : spell_alliance));
                stmt->setUInt32(2, lowGuid);
                trans->Append(stmt);
            }

            // Reputation conversion
            for (std::map<uint32, uint32>::const_iterator it = sObjectMgr->FactionChangeReputation.begin(); it != sObjectMgr->FactionChangeReputation.end(); ++it)
            {
                uint32 reputation_alliance = it->first;
                uint32 reputation_horde = it->second;
                uint32 newReputation = (newTeam == ALLIANCE) ? reputation_alliance : reputation_horde;
                uint32 oldReputation = (newTeam == ALLIANCE) ? reputation_horde : reputation_alliance;

                // select old standing set in db
                stmt = CharacterDatabase.GetPreparedStatement(CHAR_SEL_CHAR_REP_BY_FACTION);
                stmt->setUInt32(0, oldReputation);
                stmt->setUInt32(1, lowGuid);

                if (PreparedQueryResult reputationResult = CharacterDatabase.Query(stmt))
                {
                    fields = reputationResult->Fetch();
                    int32 oldDBRep = fields[0].GetInt32();
                    FactionEntry const* factionEntry = sFactionStore.LookupEntry(oldReputation);

                    // old base reputation
                    int32 oldBaseRep = sObjectMgr->GetBaseReputationOf(factionEntry, oldRace, playerClass);

                    // new base reputation
                    int32 newBaseRep = sObjectMgr->GetBaseReputationOf(sFactionStore.LookupEntry(newReputation), factionChangeInfo->Race, playerClass);

                    // final reputation shouldnt change
                    int32 FinalRep = oldDBRep + oldBaseRep;
                    int32 newDBRep = FinalRep - newBaseRep;

                    stmt = CharacterDatabase.GetPreparedStatement(CHAR_DEL_CHAR_REP_BY_FACTION);
                    stmt->setUInt32(0, newReputation);
                    stmt->setUInt32(1, lowGuid);
                    trans->Append(stmt);

                    stmt = CharacterDatabase.GetPreparedStatement(CHAR_UPD_CHAR_REP_FACTION_CHANGE);
                    stmt->setUInt16(0, uint16(newReputation));
                    stmt->setInt32(1, newDBRep);
                    stmt->setUInt16(2, uint16(oldReputation));
                    stmt->setUInt32(3, lowGuid);
                    trans->Append(stmt);
                }
            }

            // Title conversion
            if (!knownTitlesStr.empty())
            {
                uint32 const ktcount = KNOWN_TITLES_SIZE * 2;
                uint32 knownTitles[ktcount];
                Tokenizer tokens(knownTitlesStr, ' ', ktcount);

                if (tokens.size() != ktcount)
                {
                    SendCharFactionChange(CHAR_CREATE_ERROR, factionChangeInfo.get());
                    return;
                }

                for (uint32 index = 0; index < ktcount; ++index)
                    knownTitles[index] = atoul(tokens[index]);

                for (std::map<uint32, uint32>::const_iterator it = sObjectMgr->FactionChangeTitles.begin(); it != sObjectMgr->FactionChangeTitles.end(); ++it)
                {
                    uint32 title_alliance = it->first;
                    uint32 title_horde = it->second;

                    CharTitlesEntry const* atitleInfo = sCharTitlesStore.AssertEntry(title_alliance);
                    CharTitlesEntry const* htitleInfo = sCharTitlesStore.AssertEntry(title_horde);
                    // new team
                    if (newTeam == ALLIANCE)
                    {
                        uint32 bitIndex = htitleInfo->bit_index;
                        uint32 index = bitIndex / 32;
                        uint32 old_flag = 1 << (bitIndex % 32);
                        uint32 new_flag = 1 << (atitleInfo->bit_index % 32);
                        if (knownTitles[index] & old_flag)
                        {
                            knownTitles[index] &= ~old_flag;
                            // use index of the new title
                            knownTitles[atitleInfo->bit_index / 32] |= new_flag;
                        }
                    }
                    else
                    {
                        uint32 bitIndex = atitleInfo->bit_index;
                        uint32 index = bitIndex / 32;
                        uint32 old_flag = 1 << (bitIndex % 32);
                        uint32 new_flag = 1 << (htitleInfo->bit_index % 32);
                        if (knownTitles[index] & old_flag)
                        {
                            knownTitles[index] &= ~old_flag;
                            // use index of the new title
                            knownTitles[htitleInfo->bit_index / 32] |= new_flag;
                        }
                    }

                    std::ostringstream ss;
                    for (uint32 index = 0; index < ktcount; ++index)
                        ss << knownTitles[index] << ' ';

                    stmt = CharacterDatabase.GetPreparedStatement(CHAR_UPD_CHAR_TITLES_FACTION_CHANGE);
                    stmt->setString(0, ss.str());
                    stmt->setUInt32(1, lowGuid);
                    trans->Append(stmt);

                    // unset any currently chosen title
                    stmt = CharacterDatabase.GetPreparedStatement(CHAR_RES_CHAR_TITLES_FACTION_CHANGE);
                    stmt->setUInt32(0, lowGuid);
                    trans->Append(stmt);
                }
            }
        }
    }

    CharacterDatabase.CommitTransaction(trans);

    TC_LOG_DEBUG("entities.player", "%s (IP: %s) changed race from %u to %u", GetPlayerInfo().c_str(), GetRemoteAddress().c_str(), oldRace, factionChangeInfo->Race);

    SendCharFactionChange(RESPONSE_SUCCESS, factionChangeInfo.get());
}

void WorldSession::SendCharCreate(ResponseCodes result)
{
    WorldPacket data(SMSG_CHAR_CREATE, 1);
    data << uint8(result);
    SendPacket(&data);
}

void WorldSession::SendCharDelete(ResponseCodes result)
{
    WorldPacket data(SMSG_CHAR_DELETE, 1);
    data << uint8(result);
    SendPacket(&data);
}

void WorldSession::SendCharRename(ResponseCodes result, CharacterRenameInfo const* renameInfo)
{
    WorldPacket data(SMSG_CHAR_RENAME, 1 + 8 + renameInfo->Name.size() + 1);
    data << uint8(result);
    if (result == RESPONSE_SUCCESS)
    {
        data << renameInfo->Guid;
        data << renameInfo->Name;
    }
    SendPacket(&data);
}

void WorldSession::SendCharCustomize(ResponseCodes result, CharacterCustomizeInfo const* customizeInfo)
{
    WorldPacket data(SMSG_CHAR_CUSTOMIZE, 1 + 8 + customizeInfo->Name.size() + 1 + 6);
    data << uint8(result);
    if (result == RESPONSE_SUCCESS)
    {
        data << customizeInfo->Guid;
        data << customizeInfo->Name;
        data << uint8(customizeInfo->Gender);
        data << uint8(customizeInfo->Skin);
        data << uint8(customizeInfo->Face);
        data << uint8(customizeInfo->HairStyle);
        data << uint8(customizeInfo->HairColor);
        data << uint8(customizeInfo->FacialHair);
    }
    SendPacket(&data);
}

void WorldSession::SendCharFactionChange(ResponseCodes result, CharacterFactionChangeInfo const* factionChangeInfo)
{
    WorldPacket data(SMSG_CHAR_FACTION_CHANGE, 1 + 8 + factionChangeInfo->Name.size() + 1 + 7);
    data << uint8(result);
    if (result == RESPONSE_SUCCESS)
    {
        data << factionChangeInfo->Guid;
        data << factionChangeInfo->Name;
        data << uint8(factionChangeInfo->Gender);
        data << uint8(factionChangeInfo->Skin);
        data << uint8(factionChangeInfo->Face);
        data << uint8(factionChangeInfo->HairStyle);
        data << uint8(factionChangeInfo->HairColor);
        data << uint8(factionChangeInfo->FacialHair);
        data << uint8(factionChangeInfo->Race);
    }
    SendPacket(&data);
}

void WorldSession::SendSetPlayerDeclinedNamesResult(DeclinedNameResult result, ObjectGuid guid)
{
    WorldPacket data(SMSG_SET_PLAYER_DECLINED_NAMES_RESULT, 4 + 8);
    data << uint32(result);
    data << guid;
    SendPacket(&data);
}

void WorldSession::SendBarberShopResult(BarberShopResult result)
{
    WorldPacket data(SMSG_BARBER_SHOP_RESULT, 4);
    data << uint32(result);
    SendPacket(&data);
}<|MERGE_RESOLUTION|>--- conflicted
+++ resolved
@@ -595,11 +595,7 @@
 
             TC_LOG_INFO("entities.player.character", "Account: %d (IP: %s) Create Character:[%s] (GUID: %u)", GetAccountId(), GetRemoteAddress().c_str(), createInfo->Name.c_str(), newChar.GetGUID().GetCounter());
             sScriptMgr->OnPlayerCreate(&newChar);
-<<<<<<< HEAD
             sCharacterCache->AddCharacterCacheEntry(newChar.GetGUID(), GetAccountId(), newChar.GetName(), newChar.GetNativeGender(), newChar.getRace(), newChar.getClass(), newChar.getLevel());
-=======
-            sCharacterCache->AddCharacterCacheEntry(newChar.GetGUID(), GetAccountId(), newChar.GetName(), newChar.GetByteValue(PLAYER_BYTES_3, PLAYER_BYTES_3_OFFSET_GENDER), newChar.GetRace(), newChar.GetClass(), newChar.GetLevel());
->>>>>>> 401777d0
 
             newChar.CleanupsBeforeDelete();
         };
@@ -1263,35 +1259,20 @@
 
     BarberShopStyleEntry const* bs_hair = sBarberShopStyleStore.LookupEntry(Hair);
 
-<<<<<<< HEAD
     if (!bs_hair || bs_hair->type != 0 || bs_hair->race != _player->getRace() || bs_hair->gender != _player->GetNativeGender())
-=======
-    if (!bs_hair || bs_hair->type != 0 || bs_hair->race != _player->GetRace() || bs_hair->gender != _player->GetByteValue(PLAYER_BYTES_3, PLAYER_BYTES_3_OFFSET_GENDER))
->>>>>>> 401777d0
         return;
 
     BarberShopStyleEntry const* bs_facialHair = sBarberShopStyleStore.LookupEntry(FacialHair);
 
-<<<<<<< HEAD
     if (!bs_facialHair || bs_facialHair->type != 2 || bs_facialHair->race != _player->getRace() || bs_facialHair->gender != _player->GetNativeGender())
-=======
-    if (!bs_facialHair || bs_facialHair->type != 2 || bs_facialHair->race != _player->GetRace() || bs_facialHair->gender != _player->GetByteValue(PLAYER_BYTES_3, PLAYER_BYTES_3_OFFSET_GENDER))
->>>>>>> 401777d0
         return;
 
     BarberShopStyleEntry const* bs_skinColor = sBarberShopStyleStore.LookupEntry(SkinColor);
 
-<<<<<<< HEAD
     if (bs_skinColor && (bs_skinColor->type != 3 || bs_skinColor->race != _player->getRace() || bs_skinColor->gender != _player->GetNativeGender()))
         return;
 
     if (!Player::ValidateAppearance(_player->getRace(), _player->getClass(), _player->GetNativeGender(),
-=======
-    if (bs_skinColor && (bs_skinColor->type != 3 || bs_skinColor->race != _player->GetRace() || bs_skinColor->gender != _player->GetByteValue(PLAYER_BYTES_3, PLAYER_BYTES_3_OFFSET_GENDER)))
-        return;
-
-    if (!Player::ValidateAppearance(_player->GetRace(), _player->GetClass(), _player->GetByteValue(PLAYER_BYTES_3, PLAYER_BYTES_3_OFFSET_GENDER),
->>>>>>> 401777d0
         bs_hair->hair_id,
         Color,
         _player->GetByteValue(PLAYER_BYTES, PLAYER_BYTES_OFFSET_FACE_ID),
