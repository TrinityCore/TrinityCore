--- conflicted
+++ resolved
@@ -26,11 +26,7 @@
 #include "Item.h"
 #include "Language.h"
 #include "Log.h"
-<<<<<<< HEAD
-#include "Mail.h"
 #include "Map.h"
-=======
->>>>>>> 49ad0d2d
 #include "ObjectAccessor.h"
 #include "ObjectMgr.h"
 #include "Player.h"
@@ -40,16 +36,12 @@
 
 void WorldSession::HandleAuctionBrowseQuery(WorldPackets::AuctionHouse::AuctionBrowseQuery& browseQuery)
 {
-<<<<<<< HEAD
 #ifndef DISABLE_DRESSNPCS_CORESOUNDS
     if (browseQuery.Auctioneer.IsAnyTypeCreature())
         if (Creature* creature = _player->GetMap()->GetCreature(browseQuery.Auctioneer))
             creature->SendMirrorSound(_player, 0);
 #endif
-    AuctionThrottleResult throttle = sAuctionMgr->CheckThrottle(_player, browseQuery.TaintedBy.is_initialized());
-=======
     AuctionThrottleResult throttle = sAuctionMgr->CheckThrottle(_player, browseQuery.TaintedBy.has_value());
->>>>>>> 49ad0d2d
     if (throttle.Throttled)
         return;
 
