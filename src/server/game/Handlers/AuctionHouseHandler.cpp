--- conflicted
+++ resolved
@@ -38,22 +38,17 @@
 
 void WorldSession::HandleAuctionBrowseQuery(WorldPackets::AuctionHouse::AuctionBrowseQuery& browseQuery)
 {
-<<<<<<< HEAD
 #ifndef DISABLE_DRESSNPCS_CORESOUNDS
     if (packet.Guid.IsAnyTypeCreature())
         if (Creature* creature = _player->GetMap()->GetCreature(packet.Guid))
             creature->SendMirrorSound(_player, 0);
 #endif
-    Creature* unit = GetPlayer()->GetNPCIfCanInteractWith(packet.Guid, UNIT_NPC_FLAG_AUCTIONEER, UNIT_NPC_FLAG_2_NONE);
-    if (!unit)
-=======
     AuctionThrottleResult throttle = sAuctionMgr->CheckThrottle(_player, browseQuery.TaintedBy.is_initialized());
     if (throttle.Throttled)
         return;
 
     Creature* creature = GetPlayer()->GetNPCIfCanInteractWith(browseQuery.Auctioneer, UNIT_NPC_FLAG_AUCTIONEER, UNIT_NPC_FLAG_2_NONE);
     if (!creature)
->>>>>>> 161944b7
     {
         TC_LOG_DEBUG("network", "WORLD: HandleAuctionListItems - %s not found or you can't interact with him.", browseQuery.Auctioneer.ToString().c_str());
         return;
