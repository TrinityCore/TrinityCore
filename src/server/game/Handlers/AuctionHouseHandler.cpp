/*
 * This file is part of the TrinityCore Project. See AUTHORS file for Copyright information
 *
 * This program is free software; you can redistribute it and/or modify it
 * under the terms of the GNU General Public License as published by the
 * Free Software Foundation; either version 2 of the License, or (at your
 * option) any later version.
 *
 * This program is distributed in the hope that it will be useful, but WITHOUT
 * ANY WARRANTY; without even the implied warranty of MERCHANTABILITY or
 * FITNESS FOR A PARTICULAR PURPOSE. See the GNU General Public License for
 * more details.
 *
 * You should have received a copy of the GNU General Public License along
 * with this program. If not, see <http://www.gnu.org/licenses/>.
 */

#include "WorldSession.h"
#include "AccountMgr.h"
#include "AuctionHouseMgr.h"
<<<<<<< HEAD
#include "CharacterCache.h"
#include "Creature.h"
#include "DatabaseEnv.h"
#include "DBCStructure.h"
=======
#include "AuctionHousePackets.h"
#include "CharacterCache.h"
#include "Creature.h"
#include "DatabaseEnv.h"
>>>>>>> 28d470c5
#include "GameTime.h"
#include "Item.h"
#include "Language.h"
#include "Log.h"
#include "Mail.h"
<<<<<<< HEAD
#include "Map.h"
#include "ObjectAccessor.h"
#include "ObjectMgr.h"
#include "Player.h"
#include "UpdateMask.h"
#include "Util.h"
#include "World.h"
#include "WorldPacket.h"
=======
#include "ObjectAccessor.h"
#include "ObjectMgr.h"
#include "Player.h"
#include "Util.h"
#include "World.h"
#include <sstream>
>>>>>>> 28d470c5

void WorldSession::HandleAuctionBrowseQuery(WorldPackets::AuctionHouse::AuctionBrowseQuery& browseQuery)
{
    AuctionThrottleResult throttle = sAuctionMgr->CheckThrottle(_player, browseQuery.TaintedBy.is_initialized());
    if (throttle.Throttled)
        return;

<<<<<<< HEAD
#ifndef DISABLE_DRESSNPCS_CORESOUNDS
    if (guid.IsAnyTypeCreature())
        if (Creature* creature = _player->GetMap()->GetCreature(guid))
            creature->SendMirrorSound(_player, 0);
#endif
    Creature* unit = GetPlayer()->GetNPCIfCanInteractWith(guid, UNIT_NPC_FLAG_AUCTIONEER);
    if (!unit)
=======
    Creature* creature = GetPlayer()->GetNPCIfCanInteractWith(browseQuery.Auctioneer, UNIT_NPC_FLAG_AUCTIONEER, UNIT_NPC_FLAG_2_NONE);
    if (!creature)
>>>>>>> 28d470c5
    {
        TC_LOG_DEBUG("network", "WORLD: HandleAuctionListItems - %s not found or you can't interact with him.", browseQuery.Auctioneer.ToString().c_str());
        return;
    }

    // remove fake death
    if (GetPlayer()->HasUnitState(UNIT_STATE_DIED))
        GetPlayer()->RemoveAurasByType(SPELL_AURA_FEIGN_DEATH);

    AuctionHouseObject* auctionHouse = sAuctionMgr->GetAuctionsMap(creature->GetFaction());

<<<<<<< HEAD
//this void causes that auction window is opened
void WorldSession::SendAuctionHello(ObjectGuid guid, Creature* unit)
{
    if (GetPlayer()->GetLevel() < sWorld->getIntConfig(CONFIG_AUCTION_LEVEL_REQ))
    {
        SendNotification(GetTrinityString(LANG_AUCTION_REQ), sWorld->getIntConfig(CONFIG_AUCTION_LEVEL_REQ));
=======
    TC_LOG_DEBUG("auctionHouse", "Auctionhouse search (%s), searchedname: %s, levelmin: %u, levelmax: %u, filters: %u",
        browseQuery.Auctioneer.ToString().c_str(), browseQuery.Name.c_str(), browseQuery.MinLevel, browseQuery.MaxLevel, AsUnderlyingType(browseQuery.Filters));

    std::wstring name;
    if (!Utf8toWStr(browseQuery.Name, name))
>>>>>>> 28d470c5
        return;

    Optional<AuctionSearchClassFilters> classFilters;

    WorldPackets::AuctionHouse::AuctionListBucketsResult listBucketsResult;
    if (!browseQuery.ItemClassFilters.empty())
    {
        classFilters = boost::in_place();

        for (auto const& classFilter : browseQuery.ItemClassFilters)
        {
            if (!classFilter.SubClassFilters.empty())
            {
                for (auto const& subClassFilter : classFilter.SubClassFilters)
                {
                    if (classFilter.ItemClass < MAX_ITEM_CLASS)
                    {
                        classFilters->Classes[classFilter.ItemClass].SubclassMask |= 1 << subClassFilter.ItemSubclass;
                        if (subClassFilter.ItemSubclass < MAX_ITEM_SUBCLASS_TOTAL)
                            classFilters->Classes[classFilter.ItemClass].InvTypes[subClassFilter.ItemSubclass] = subClassFilter.InvTypeMask;
                    }
                }
            }
            else
                classFilters->Classes[classFilter.ItemClass].SubclassMask = AuctionSearchClassFilters::FILTER_SKIP_SUBCLASS;
        }
    }

<<<<<<< HEAD
    AuctionHouseEntry const* ahEntry = AuctionHouseMgr::GetAuctionHouseEntry(unit->GetFaction());
    if (!ahEntry)
        return;

    WorldPacket data(MSG_AUCTION_HELLO, 12);
    data << uint64(guid);
    data << uint32(ahEntry->ID);
    data << uint8(1);                                       // 3.3.3: 1 - AH enabled, 0 - AH disabled
    SendPacket(&data);
}

//call this method when player bids, creates, or deletes auction
void WorldSession::SendAuctionCommandResult(uint32 auctionItemId, AuctionAction command, AuctionError errorCode, InventoryResult bagResult)
{
    WorldPacket data(SMSG_AUCTION_COMMAND_RESULT, 16);
    data << int32(auctionItemId);
    data << int32(command);
    data << int32(errorCode);
    if (errorCode == ERR_AUCTION_INVENTORY)
        data << int32(bagResult);
    SendPacket(&data);
}
=======
    auctionHouse->BuildListBuckets(listBucketsResult, _player,
        name, browseQuery.MinLevel, browseQuery.MaxLevel, browseQuery.Filters, classFilters,
        browseQuery.KnownPets.data(), browseQuery.KnownPets.size(), browseQuery.MaxPetLevel,
        browseQuery.Offset, browseQuery.Sorts.data(), browseQuery.Sorts.size());

    listBucketsResult.BrowseMode = AuctionHouseBrowseMode::Search;
    listBucketsResult.DesiredDelay = uint32(throttle.DelayUntilNext.count());
    SendPacket(listBucketsResult.Write());
}

void WorldSession::HandleAuctionCancelCommoditiesPurchase(WorldPackets::AuctionHouse::AuctionCancelCommoditiesPurchase& cancelCommoditiesPurchase)
{
    AuctionThrottleResult throttle = sAuctionMgr->CheckThrottle(_player, cancelCommoditiesPurchase.TaintedBy.is_initialized(), AuctionCommand::PlaceBid);
    if (throttle.Throttled)
        return;
>>>>>>> 28d470c5

    Creature* creature = GetPlayer()->GetNPCIfCanInteractWith(cancelCommoditiesPurchase.Auctioneer, UNIT_NPC_FLAG_AUCTIONEER, UNIT_NPC_FLAG_2_NONE);
    if (!creature)
    {
        TC_LOG_DEBUG("network", "WORLD: HandleAuctionCancelCommoditiesPurchase - %s not found or you can't interact with him.",
            cancelCommoditiesPurchase.Auctioneer.ToString().c_str());
        return;
    }

    // remove fake death
    if (GetPlayer()->HasUnitState(UNIT_STATE_DIED))
        GetPlayer()->RemoveAurasByType(SPELL_AURA_FEIGN_DEATH);

    AuctionHouseObject* auctionHouse = sAuctionMgr->GetAuctionsMap(creature->GetFaction());
    auctionHouse->CancelCommodityQuote(_player->GetGUID());
}

void WorldSession::HandleAuctionConfirmCommoditiesPurchase(WorldPackets::AuctionHouse::AuctionConfirmCommoditiesPurchase& confirmCommoditiesPurchase)
{
    AuctionThrottleResult throttle = sAuctionMgr->CheckThrottle(_player, confirmCommoditiesPurchase.TaintedBy.is_initialized(), AuctionCommand::PlaceBid);
    if (throttle.Throttled)
        return;

    Creature* creature = GetPlayer()->GetNPCIfCanInteractWith(confirmCommoditiesPurchase.Auctioneer, UNIT_NPC_FLAG_AUCTIONEER, UNIT_NPC_FLAG_2_NONE);
    if (!creature)
    {
        TC_LOG_DEBUG("network", "WORLD: HandleAuctionConfirmCommoditiesPurchase - %s not found or you can't interact with him.", confirmCommoditiesPurchase.Auctioneer.ToString().c_str());
        return;
    }

    // remove fake death
    if (GetPlayer()->HasUnitState(UNIT_STATE_DIED))
        GetPlayer()->RemoveAurasByType(SPELL_AURA_FEIGN_DEATH);

    AuctionHouseObject* auctionHouse = sAuctionMgr->GetAuctionsMap(creature->GetFaction());

    CharacterDatabaseTransaction trans = CharacterDatabase.BeginTransaction();
    if (auctionHouse->BuyCommodity(trans, _player, confirmCommoditiesPurchase.ItemID, confirmCommoditiesPurchase.Quantity, throttle.DelayUntilNext))
    {
        AddTransactionCallback(CharacterDatabase.AsyncCommitTransaction(trans)).AfterComplete([this, buyerGuid = _player->GetGUID(), throttle](bool success)
        {
            if (GetPlayer() && GetPlayer()->GetGUID() == buyerGuid)
            {
                if (success)
                {
                    GetPlayer()->UpdateCriteria(CRITERIA_TYPE_WON_AUCTIONS, 1);
                    SendAuctionCommandResult(0, AuctionCommand::PlaceBid, AuctionResult::Ok, throttle.DelayUntilNext);
                }
                else
                    SendAuctionCommandResult(0, AuctionCommand::PlaceBid, AuctionResult::CommodityPurchaseFailed, throttle.DelayUntilNext);
            }
        });
    }
}

void WorldSession::HandleAuctionGetCommodityQuote(WorldPackets::AuctionHouse::AuctionGetCommodityQuote& getCommodityQuote)
{
    AuctionThrottleResult throttle = sAuctionMgr->CheckThrottle(_player, getCommodityQuote.TaintedBy.is_initialized(), AuctionCommand::PlaceBid);
    if (throttle.Throttled)
        return;

    Creature* creature = GetPlayer()->GetNPCIfCanInteractWith(getCommodityQuote.Auctioneer, UNIT_NPC_FLAG_AUCTIONEER, UNIT_NPC_FLAG_2_NONE);
    if (!creature)
    {
<<<<<<< HEAD
        TC_LOG_DEBUG("network", "WORLD: HandleAuctionSellItem - Player %s %s attempted to sell item with higher price than max gold amount.", _player->GetName().c_str(), _player->GetGUID().ToString().c_str());
        SendAuctionCommandResult(0, AUCTION_SELL_ITEM, ERR_AUCTION_DATABASE_ERROR);
        return;
    }

    Creature* creature = GetPlayer()->GetNPCIfCanInteractWith(auctioneer, UNIT_NPC_FLAG_AUCTIONEER);
    if (!creature)
    {
        TC_LOG_DEBUG("network", "WORLD: HandleAuctionSellItem - Unit (%s) not found or you can't interact with him.", auctioneer.ToString().c_str());
        return;
    }

    AuctionHouseEntry const* auctionHouseEntry = AuctionHouseMgr::GetAuctionHouseEntry(creature->GetFaction());
    if (!auctionHouseEntry)
=======
        TC_LOG_DEBUG("network", "WORLD: HandleAuctionStartCommoditiesPurchase - %s not found or you can't interact with him.",
            getCommodityQuote.Auctioneer.ToString().c_str());
        return;
    }

    // remove fake death
    if (GetPlayer()->HasUnitState(UNIT_STATE_DIED))
        GetPlayer()->RemoveAurasByType(SPELL_AURA_FEIGN_DEATH);

    AuctionHouseObject* auctionHouse = sAuctionMgr->GetAuctionsMap(creature->GetFaction());

    WorldPackets::AuctionHouse::AuctionGetCommodityQuoteResult commodityQuoteResult;

    if (CommodityQuote const* quote = auctionHouse->CreateCommodityQuote(_player, getCommodityQuote.ItemID, getCommodityQuote.Quantity))
>>>>>>> 28d470c5
    {
        commodityQuoteResult.TotalPrice = quote->TotalPrice;
        commodityQuoteResult.Quantity = quote->Quantity;
        commodityQuoteResult.QuoteDuration = std::chrono::duration_cast<Milliseconds>(quote->ValidTo - GameTime::GetGameTimeSteadyPoint()).count();
    }

    commodityQuoteResult.DesiredDelay = uint32(throttle.DelayUntilNext.count());

    SendPacket(commodityQuoteResult.Write());
}

void WorldSession::HandleAuctionHelloOpcode(WorldPackets::AuctionHouse::AuctionHelloRequest& hello)
{
    Creature* unit = GetPlayer()->GetNPCIfCanInteractWith(hello.Guid, UNIT_NPC_FLAG_AUCTIONEER, UNIT_NPC_FLAG_2_NONE);
    if (!unit)
    {
        TC_LOG_DEBUG("network", "WORLD: HandleAuctionHelloOpcode - Unit (%s) not found or you can't interact with him.", hello.Guid.ToString().c_str());
        return;
    }

    // remove fake death
    if (GetPlayer()->HasUnitState(UNIT_STATE_DIED))
        GetPlayer()->RemoveAurasByType(SPELL_AURA_FEIGN_DEATH);

    SendAuctionHello(hello.Guid, unit);
}

void WorldSession::HandleAuctionListBiddedItems(WorldPackets::AuctionHouse::AuctionListBiddedItems& listBiddedItems)
{
    AuctionThrottleResult throttle = sAuctionMgr->CheckThrottle(_player, listBiddedItems.TaintedBy.is_initialized());
    if (throttle.Throttled)
        return;

    Creature* creature = GetPlayer()->GetNPCIfCanInteractWith(listBiddedItems.Auctioneer, UNIT_NPC_FLAG_AUCTIONEER, UNIT_NPC_FLAG_2_NONE);
    if (!creature)
    {
        TC_LOG_DEBUG("network", "WORLD: HandleAuctionListBidderItems - %s not found or you can't interact with him.", listBiddedItems.Auctioneer.ToString().c_str());
        return;
    }

    // remove fake death
    if (GetPlayer()->HasUnitState(UNIT_STATE_DIED))
        GetPlayer()->RemoveAurasByType(SPELL_AURA_FEIGN_DEATH);

    AuctionHouseObject* auctionHouse = sAuctionMgr->GetAuctionsMap(creature->GetFaction());

<<<<<<< HEAD
        if (sAuctionMgr->GetAItem(item->GetGUID().GetCounter()) || !item->CanBeTraded() || item->IsNotEmptyBag() ||
            item->GetTemplate()->HasFlag(ITEM_FLAG_CONJURED) || item->GetUInt32Value(ITEM_FIELD_DURATION) ||
            item->GetCount() < count[i] || itemEntry != item->GetTemplate()->ItemId)
        {
            SendAuctionCommandResult(0, AUCTION_SELL_ITEM, ERR_AUCTION_DATABASE_ERROR);
            return;
        }
=======
    WorldPackets::AuctionHouse::AuctionListBiddedItemsResult result;
>>>>>>> 28d470c5

    Player* player = GetPlayer();
    auctionHouse->BuildListBiddedItems(result, player, listBiddedItems.Offset, listBiddedItems.Sorts.data(), listBiddedItems.Sorts.size());
    result.DesiredDelay = uint32(throttle.DelayUntilNext.count());
    SendPacket(result.Write());
}

void WorldSession::HandleAuctionListBucketsByBucketKeys(WorldPackets::AuctionHouse::AuctionListBucketsByBucketKeys& listBucketsByBucketKeys)
{
    AuctionThrottleResult throttle = sAuctionMgr->CheckThrottle(_player, listBucketsByBucketKeys.TaintedBy.is_initialized());
    if (throttle.Throttled)
        return;

    Creature* creature = GetPlayer()->GetNPCIfCanInteractWith(listBucketsByBucketKeys.Auctioneer, UNIT_NPC_FLAG_AUCTIONEER, UNIT_NPC_FLAG_2_NONE);
    if (!creature)
    {
        TC_LOG_DEBUG("network", "WORLD: HandleAuctionListBucketsByBucketKeys - %s not found or you can't interact with him.",
            listBucketsByBucketKeys.Auctioneer.ToString().c_str());
        return;
    }

    // remove fake death
    if (GetPlayer()->HasUnitState(UNIT_STATE_DIED))
        GetPlayer()->RemoveAurasByType(SPELL_AURA_FEIGN_DEATH);

    AuctionHouseObject* auctionHouse = sAuctionMgr->GetAuctionsMap(creature->GetFaction());

    WorldPackets::AuctionHouse::AuctionListBucketsResult listBucketsResult;

<<<<<<< HEAD
    uint32 auctionTime = uint32(etime * sWorld->getRate(RATE_AUCTION_TIME));
    AuctionHouseObject* auctionHouse = sAuctionMgr->GetAuctionsMap(creature->GetFaction());
=======
    auctionHouse->BuildListBuckets(listBucketsResult, _player,
        listBucketsByBucketKeys.BucketKeys.data(), listBucketsByBucketKeys.BucketKeys.size(),
        listBucketsByBucketKeys.Sorts.data(), listBucketsByBucketKeys.Sorts.size());
>>>>>>> 28d470c5

    listBucketsResult.BrowseMode = AuctionHouseBrowseMode::SpecificKeys;
    listBucketsResult.DesiredDelay = uint32(throttle.DelayUntilNext.count());
    SendPacket(listBucketsResult.Write());
}

void WorldSession::HandleAuctionListItemsByBucketKey(WorldPackets::AuctionHouse::AuctionListItemsByBucketKey& listItemsByBucketKey)
{
    AuctionThrottleResult throttle = sAuctionMgr->CheckThrottle(_player, listItemsByBucketKey.TaintedBy.is_initialized());
    if (throttle.Throttled)
        return;

    Creature* creature = GetPlayer()->GetNPCIfCanInteractWith(listItemsByBucketKey.Auctioneer, UNIT_NPC_FLAG_AUCTIONEER, UNIT_NPC_FLAG_2_NONE);
    if (!creature)
    {
        TC_LOG_DEBUG("network", "WORLD: HandleAuctionListItemsByBucketKey - %s not found or you can't interact with him.", listItemsByBucketKey.Auctioneer.ToString().c_str());
        return;
    }

    // remove fake death
    if (GetPlayer()->HasUnitState(UNIT_STATE_DIED))
        GetPlayer()->RemoveAurasByType(SPELL_AURA_FEIGN_DEATH);

<<<<<<< HEAD
    if (sWorld->getBoolConfig(CONFIG_ALLOW_TWO_SIDE_INTERACTION_AUCTION))
        AH->houseId = AUCTIONHOUSE_NEUTRAL;
    else
    {
        CreatureData const* auctioneerData = sObjectMgr->GetCreatureData(creature->GetSpawnId());
        if (!auctioneerData)
        {
            TC_LOG_ERROR("misc", "Data for auctioneer not found (%s)", auctioneer.ToString().c_str());
            SendAuctionCommandResult(0, AUCTION_SELL_ITEM, ERR_AUCTION_DATABASE_ERROR);
            delete AH;
            return;
        }

        CreatureTemplate const* auctioneerInfo = sObjectMgr->GetCreatureTemplate(auctioneerData->id);
        if (!auctioneerInfo)
        {
            TC_LOG_ERROR("misc", "Non existing auctioneer (%s)", auctioneer.ToString().c_str());
            SendAuctionCommandResult(0, AUCTION_SELL_ITEM, ERR_AUCTION_DATABASE_ERROR);
            delete AH;
            return;
        }

        AuctionHouseEntry const* AHEntry = sAuctionMgr->GetAuctionHouseEntry(auctioneerInfo->faction);
        AH->houseId = AHEntry->ID;
    }
=======
    AuctionHouseObject* auctionHouse = sAuctionMgr->GetAuctionsMap(creature->GetFaction());
>>>>>>> 28d470c5

    WorldPackets::AuctionHouse::AuctionListItemsResult listItemsResult;
    listItemsResult.DesiredDelay = uint32(throttle.DelayUntilNext.count());
    listItemsResult.BucketKey = listItemsByBucketKey.BucketKey;
    ItemTemplate const* itemTemplate = sObjectMgr->GetItemTemplate(listItemsByBucketKey.BucketKey.ItemID);
    listItemsResult.ListType = itemTemplate && itemTemplate->GetMaxStackSize() > 1 ? AuctionHouseListType::Commodities : AuctionHouseListType::Items;

<<<<<<< HEAD
        AH->Id = sObjectMgr->GenerateAuctionID();
        AH->itemGUIDLow = item->GetGUID().GetCounter();
        AH->itemEntry = item->GetEntry();
        AH->itemCount = item->GetCount();
        AH->owner = _player->GetGUID().GetCounter();
        AH->startbid = bid;
        AH->bidder = 0;
        AH->bid = 0;
        AH->buyout = buyout;
        AH->expire_time = GameTime::GetGameTime() + auctionTime;
        AH->deposit = deposit;
        AH->etime = etime;
        AH->auctionHouseEntry = auctionHouseEntry;
        AH->Flags = AUCTION_ENTRY_FLAG_NONE;

        TC_LOG_INFO("network", "CMSG_AUCTION_SELL_ITEM: Player %s %s is selling item %s entry %u %s with count %u with initial bid %u with buyout %u and with time %u (in sec) in auctionhouse %u",
            _player->GetName().c_str(), _player->GetGUID().ToString().c_str(), item->GetTemplate()->Name1.c_str(), item->GetEntry(), item->GetGUID().ToString().c_str(), item->GetCount(), bid, buyout, auctionTime, AH->GetHouseId());

        // Add to pending auctions, or fail with insufficient funds error
        if (!sAuctionMgr->PendingAuctionAdd(_player, AH))
        {
            SendAuctionCommandResult(AH->Id, AUCTION_SELL_ITEM, ERR_AUCTION_NOT_ENOUGHT_MONEY);
            return;
        }

        sAuctionMgr->AddAItem(item);
        auctionHouse->AddAuction(AH);
        _player->MoveItemFromInventory(item->GetBagSlot(), item->GetSlot(), true);

        CharacterDatabaseTransaction trans = CharacterDatabase.BeginTransaction();
        item->DeleteFromInventoryDB(trans);
        item->SaveToDB(trans);

        AH->SaveToDB(trans);
        _player->SaveInventoryAndGoldToDB(trans);
        CharacterDatabase.CommitTransaction(trans);

        SendAuctionCommandResult(AH->Id, AUCTION_SELL_ITEM, ERR_AUCTION_OK);

        GetPlayer()->UpdateAchievementCriteria(ACHIEVEMENT_CRITERIA_TYPE_CREATE_AUCTION, 1);
    }
    else // Required stack size of auction does not match to current item stack size, clone item and set correct stack size
    {
        Item* newItem = item->CloneItem(finalCount, _player);
        if (!newItem)
        {
            TC_LOG_ERROR("network", "CMSG_AUCTION_SELL_ITEM: Could not create clone of item %u", item->GetEntry());
            SendAuctionCommandResult(0, AUCTION_SELL_ITEM, ERR_AUCTION_DATABASE_ERROR);
            delete AH;
            return;
        }
=======
    auctionHouse->BuildListAuctionItems(listItemsResult, _player, listItemsByBucketKey.BucketKey, listItemsByBucketKey.Offset,
        listItemsByBucketKey.Sorts.data(), listItemsByBucketKey.Sorts.size());
>>>>>>> 28d470c5

    SendPacket(listItemsResult.Write());
}

<<<<<<< HEAD
        AH->Id = sObjectMgr->GenerateAuctionID();
        AH->itemGUIDLow = newItem->GetGUID().GetCounter();
        AH->itemEntry = newItem->GetEntry();
        AH->itemCount = newItem->GetCount();
        AH->owner = _player->GetGUID().GetCounter();
        AH->startbid = bid;
        AH->bidder = 0;
        AH->bid = 0;
        AH->buyout = buyout;
        AH->expire_time = GameTime::GetGameTime() + auctionTime;
        AH->deposit = deposit;
        AH->etime = etime;
        AH->auctionHouseEntry = auctionHouseEntry;
        AH->Flags = AUCTION_ENTRY_FLAG_NONE;

        TC_LOG_INFO("network", "CMSG_AUCTION_SELL_ITEM: Player %s %s is selling item %s entry %u %s with count %u with initial bid %u with buyout %u and with time %u (in sec) in auctionhouse %u",
            _player->GetName().c_str(), _player->GetGUID().ToString().c_str(), newItem->GetTemplate()->Name1.c_str(), newItem->GetEntry(), newItem->GetGUID().ToString().c_str(), newItem->GetCount(), bid, buyout, auctionTime, AH->GetHouseId());

        // Add to pending auctions, or fail with insufficient funds error
        if (!sAuctionMgr->PendingAuctionAdd(_player, AH))
        {
            SendAuctionCommandResult(AH->Id, AUCTION_SELL_ITEM, ERR_AUCTION_NOT_ENOUGHT_MONEY);
            return;
        }

        sAuctionMgr->AddAItem(newItem);
        auctionHouse->AddAuction(AH);
        for (uint32 j = 0; j < itemsCount; ++j)
        {
            Item* item2 = items[j];
=======
void WorldSession::HandleAuctionListItemsByItemID(WorldPackets::AuctionHouse::AuctionListItemsByItemID& listItemsByItemID)
{
    AuctionThrottleResult throttle = sAuctionMgr->CheckThrottle(_player, listItemsByItemID.TaintedBy.is_initialized());
    if (throttle.Throttled)
        return;
>>>>>>> 28d470c5

    Creature* creature = GetPlayer()->GetNPCIfCanInteractWith(listItemsByItemID.Auctioneer, UNIT_NPC_FLAG_AUCTIONEER, UNIT_NPC_FLAG_2_NONE);
    if (!creature)
    {
        TC_LOG_DEBUG("network", "WORLD: HandleAuctionListItemsByItemID - %s not found or you can't interact with him.", listItemsByItemID.Auctioneer.ToString().c_str());
        return;
    }

<<<<<<< HEAD
                CharacterDatabaseTransaction trans = CharacterDatabase.BeginTransaction();
                item2->DeleteFromInventoryDB(trans);
                item2->DeleteFromDB(trans);
                CharacterDatabase.CommitTransaction(trans);
                delete item2;
            }
            else // Item stack count is bigger than required count, update item stack count and save to database - cloned item will be used for auction
            {
                item2->SetCount(item2->GetCount() - count[j]);
                item2->SetState(ITEM_CHANGED, _player);
                _player->ItemRemovedQuestCheck(item2->GetEntry(), count[j]);
                item2->SendUpdateToPlayer(_player);

                CharacterDatabaseTransaction trans = CharacterDatabase.BeginTransaction();
                item2->SaveToDB(trans);
                CharacterDatabase.CommitTransaction(trans);
            }
        }

        CharacterDatabaseTransaction trans = CharacterDatabase.BeginTransaction();
        newItem->SaveToDB(trans);
        AH->SaveToDB(trans);
        _player->SaveInventoryAndGoldToDB(trans);
        CharacterDatabase.CommitTransaction(trans);
=======
    // remove fake death
    if (GetPlayer()->HasUnitState(UNIT_STATE_DIED))
        GetPlayer()->RemoveAurasByType(SPELL_AURA_FEIGN_DEATH);

    AuctionHouseObject* auctionHouse = sAuctionMgr->GetAuctionsMap(creature->GetFaction());
>>>>>>> 28d470c5

    WorldPackets::AuctionHouse::AuctionListItemsResult listItemsResult;
    listItemsResult.DesiredDelay = uint32(throttle.DelayUntilNext.count());
    listItemsResult.BucketKey.ItemID = listItemsByItemID.ItemID;
    ItemTemplate const* itemTemplate = sObjectMgr->GetItemTemplate(listItemsByItemID.ItemID);
    listItemsResult.ListType = itemTemplate && itemTemplate->GetMaxStackSize() > 1 ? AuctionHouseListType::Commodities : AuctionHouseListType::Items;

<<<<<<< HEAD
        GetPlayer()->UpdateAchievementCriteria(ACHIEVEMENT_CRITERIA_TYPE_CREATE_AUCTION, 1);
    }
=======
    auctionHouse->BuildListAuctionItems(listItemsResult, _player, listItemsByItemID.ItemID, listItemsByItemID.Offset,
        listItemsByItemID.Sorts.data(), listItemsByItemID.Sorts.size());

    SendPacket(listItemsResult.Write());
>>>>>>> 28d470c5
}

//this void sends player info about his auctions
void WorldSession::HandleAuctionListOwnedItems(WorldPackets::AuctionHouse::AuctionListOwnedItems& listOwnedItems)
{
    AuctionThrottleResult throttle = sAuctionMgr->CheckThrottle(_player, listOwnedItems.TaintedBy.is_initialized());
    if (throttle.Throttled)
        return;

    Creature* creature = GetPlayer()->GetNPCIfCanInteractWith(listOwnedItems.Auctioneer, UNIT_NPC_FLAG_AUCTIONEER, UNIT_NPC_FLAG_2_NONE);
    if (!creature)
    {
        TC_LOG_DEBUG("network", "WORLD: HandleAuctionListOwnerItems - %s not found or you can't interact with him.", listOwnedItems.Auctioneer.ToString().c_str());
        return;
    }

    // remove fake death
    if (GetPlayer()->HasUnitState(UNIT_STATE_DIED))
        GetPlayer()->RemoveAurasByType(SPELL_AURA_FEIGN_DEATH);

    AuctionHouseObject* auctionHouse = sAuctionMgr->GetAuctionsMap(creature->GetFaction());

    WorldPackets::AuctionHouse::AuctionListOwnedItemsResult result;

    auctionHouse->BuildListOwnedItems(result, _player, listOwnedItems.Offset, listOwnedItems.Sorts.data(), listOwnedItems.Sorts.size());
    result.DesiredDelay = uint32(throttle.DelayUntilNext.count());
    SendPacket(result.Write());
}

<<<<<<< HEAD
    if (!auction || auction->owner == player->GetGUID().GetCounter())
=======
// this function is called when client bids or buys out auction
void WorldSession::HandleAuctionPlaceBid(WorldPackets::AuctionHouse::AuctionPlaceBid& placeBid)
{
    AuctionThrottleResult throttle = sAuctionMgr->CheckThrottle(_player, placeBid.TaintedBy.is_initialized(), AuctionCommand::PlaceBid);
    if (throttle.Throttled)
        return;

    Creature* creature = GetPlayer()->GetNPCIfCanInteractWith(placeBid.Auctioneer, UNIT_NPC_FLAG_AUCTIONEER, UNIT_NPC_FLAG_2_NONE);
    if (!creature)
>>>>>>> 28d470c5
    {
        TC_LOG_DEBUG("network", "WORLD: HandleAuctionPlaceBid - %s not found or you can't interact with him.", placeBid.Auctioneer.ToString().c_str());
        return;
    }

<<<<<<< HEAD
    // impossible have online own another character (use this for speedup check in case online owner)
    ObjectGuid ownerGuid(HighGuid::Player, auction->owner);
    Player* auction_owner = ObjectAccessor::FindPlayer(ownerGuid);
    if (!auction_owner && sCharacterCache->GetCharacterAccountIdByGuid(ownerGuid) == player->GetSession()->GetAccountId())
=======
    // auction house does not deal with copper
    if (placeBid.BidAmount % SILVER)
>>>>>>> 28d470c5
    {
        SendAuctionCommandResult(placeBid.AuctionID, AuctionCommand::PlaceBid, AuctionResult::BidIncrement, throttle.DelayUntilNext);
        return;
    }

    // remove fake death
    if (GetPlayer()->HasUnitState(UNIT_STATE_DIED))
        GetPlayer()->RemoveAurasByType(SPELL_AURA_FEIGN_DEATH);

    AuctionHouseObject* auctionHouse = sAuctionMgr->GetAuctionsMap(creature->GetFaction());

    AuctionPosting* auction = auctionHouse->GetAuction(placeBid.AuctionID);
    if (!auction || auction->IsCommodity())
    {
        SendAuctionCommandResult(placeBid.AuctionID, AuctionCommand::PlaceBid, AuctionResult::ItemNotFound, throttle.DelayUntilNext);
        return;
    }

    Player* player = GetPlayer();

    // check auction owner - cannot buy own auctions
    if (auction->Owner == player->GetGUID() || auction->OwnerAccount == GetAccountGUID())
    {
        SendAuctionCommandResult(placeBid.AuctionID, AuctionCommand::PlaceBid, AuctionResult::BidOwn, throttle.DelayUntilNext);
        return;
    }

    bool canBid = auction->MinBid != 0;
    bool canBuyout = auction->BuyoutOrUnitPrice != 0;

    // buyout attempt with wrong amount
    if (!canBid && placeBid.BidAmount != auction->BuyoutOrUnitPrice)
    {
        SendAuctionCommandResult(placeBid.AuctionID, AuctionCommand::PlaceBid, AuctionResult::BidIncrement, throttle.DelayUntilNext);
        return;
    }

    uint64 minBid = auction->BidAmount ? auction->BidAmount + auction->CalculateMinIncrement() : auction->MinBid;
    if (canBid && placeBid.BidAmount < minBid)
    {
        SendAuctionCommandResult(placeBid.AuctionID, AuctionCommand::PlaceBid, AuctionResult::HigherBid, throttle.DelayUntilNext);
        return;
    }

    CharacterDatabaseTransaction trans = CharacterDatabase.BeginTransaction();

    uint64 priceToPay = placeBid.BidAmount;
    if (!auction->Bidder.IsEmpty())
    {
<<<<<<< HEAD
        if (auction->bidder > 0)
        {
            if (auction->bidder == player->GetGUID().GetCounter())
                player->ModifyMoney(-int32(price - auction->bid));
            else
            {
                // mail to last bidder and return money
                sAuctionMgr->SendAuctionOutbiddedMail(auction, price, GetPlayer(), trans);
                player->ModifyMoney(-int32(price));
            }
        }
=======
        // return money to previous bidder
        if (auction->Bidder != player->GetGUID())
            auctionHouse->SendAuctionOutbid(auction, player->GetGUID(), placeBid.BidAmount, trans);
>>>>>>> 28d470c5
        else
            priceToPay = placeBid.BidAmount - auction->BidAmount;
    }

<<<<<<< HEAD
        auction->bidder = player->GetGUID().GetCounter();
        auction->bid = price;
        if (HasPermission(rbac::RBAC_PERM_LOG_GM_TRADE))
            auction->Flags = AuctionEntryFlag(auction->Flags | AUCTION_ENTRY_FLAG_GM_LOG_BUYER);
        else
            auction->Flags = AuctionEntryFlag(auction->Flags & ~AUCTION_ENTRY_FLAG_GM_LOG_BUYER);

        GetPlayer()->UpdateAchievementCriteria(ACHIEVEMENT_CRITERIA_TYPE_HIGHEST_AUCTION_BID, price);

        CharacterDatabasePreparedStatement* stmt = CharacterDatabase.GetPreparedStatement(CHAR_UPD_AUCTION_BID);
        stmt->setUInt32(0, auction->bidder);
        stmt->setUInt32(1, auction->bid);
        stmt->setUInt32(2, auction->Id);
        stmt->setUInt8(3, auction->Flags);
        trans->Append(stmt);

        if (auction->bidders.find(player->GetGUID()) == auction->bidders.end())
        {
            // save new bidder in list, and save record to db
            auction->bidders.insert(player->GetGUID());
            stmt = CharacterDatabase.GetPreparedStatement(CHAR_INS_AUCTION_BIDDERS);
            stmt->setUInt32(0, auction->Id);
            stmt->setUInt32(1, auction->bidder);
            trans->Append(stmt);
        }

        SendAuctionCommandResult(auction->Id, AUCTION_PLACE_BID, ERR_AUCTION_OK);
    }
    else
    {
        //buyout:
        if (player->GetGUID().GetCounter() == auction->bidder)
            player->ModifyMoney(-int32(auction->buyout - auction->bid));
        else
=======
    // check money
    if (!player->HasEnoughMoney(priceToPay))
    {
        SendAuctionCommandResult(placeBid.AuctionID, AuctionCommand::PlaceBid, AuctionResult::NotEnoughMoney, throttle.DelayUntilNext);
        return;
    }

    player->ModifyMoney(-int64(priceToPay));
    auction->Bidder = player->GetGUID();
    auction->BidAmount = placeBid.BidAmount;

    if (canBuyout && placeBid.BidAmount == auction->BuyoutOrUnitPrice)
    {
        // buyout
        auctionHouse->SendAuctionWon(auction, player, trans);
        auctionHouse->SendAuctionSold(auction, nullptr, trans);

        auctionHouse->RemoveAuction(trans, auction);
    }
    else
    {
        // place bid
        CharacterDatabasePreparedStatement* stmt = CharacterDatabase.GetPreparedStatement(CHAR_UPD_AUCTION_BID);
        stmt->setUInt64(0, auction->Bidder.GetCounter());
        stmt->setUInt64(1, auction->BidAmount);
        stmt->setUInt32(2, auction->Id);
        trans->Append(stmt);

        if (auction->BidderHistory.insert(player->GetGUID()).second)
>>>>>>> 28d470c5
        {
            stmt = CharacterDatabase.GetPreparedStatement(CHAR_INS_AUCTION_BIDDER);
            stmt->setUInt32(0, auction->Id);
            stmt->setUInt64(1, player->GetGUID().GetCounter());
            trans->Append(stmt);
        }
<<<<<<< HEAD
        auction->bidder = player->GetGUID().GetCounter();
        auction->bid = auction->buyout;
        if (HasPermission(rbac::RBAC_PERM_LOG_GM_TRADE))
            auction->Flags = AuctionEntryFlag(auction->Flags | AUCTION_ENTRY_FLAG_GM_LOG_BUYER);
        else
            auction->Flags = AuctionEntryFlag(auction->Flags & ~AUCTION_ENTRY_FLAG_GM_LOG_BUYER);

        GetPlayer()->UpdateAchievementCriteria(ACHIEVEMENT_CRITERIA_TYPE_HIGHEST_AUCTION_BID, auction->buyout);

        //- Mails must be under transaction control too to prevent data loss
        sAuctionMgr->SendAuctionSalePendingMail(auction, trans);
        sAuctionMgr->SendAuctionSuccessfulMail(auction, trans);
        sAuctionMgr->SendAuctionWonMail(auction, trans);

        SendAuctionCommandResult(auction->Id, AUCTION_PLACE_BID, ERR_AUCTION_OK);

        auction->DeleteFromDB(trans);

        sAuctionMgr->RemoveAItem(auction->itemGUIDLow);
        auctionHouse->RemoveAuction(auction);
=======

        // Not sure if we must send this now.
        if (Player* owner = ObjectAccessor::FindConnectedPlayer(auction->Owner))
            owner->GetSession()->SendAuctionOwnerBidNotification(auction);
>>>>>>> 28d470c5
    }

    player->SaveInventoryAndGoldToDB(trans);
    AddTransactionCallback(CharacterDatabase.AsyncCommitTransaction(trans)).AfterComplete(
        [this, auctionId = placeBid.AuctionID, bidAmount = placeBid.BidAmount, auctionPlayerGuid = _player->GetGUID(), throttle](bool success)
    {
        if (GetPlayer() && GetPlayer()->GetGUID() == auctionPlayerGuid)
        {
            if (success)
            {
                GetPlayer()->UpdateCriteria(CRITERIA_TYPE_HIGHEST_AUCTION_BID, bidAmount);
                SendAuctionCommandResult(auctionId, AuctionCommand::PlaceBid, AuctionResult::Ok, throttle.DelayUntilNext);
            }
            else
                SendAuctionCommandResult(auctionId, AuctionCommand::PlaceBid, AuctionResult::DatabaseError, throttle.DelayUntilNext);
        }
    });
}

void WorldSession::HandleAuctionRemoveItem(WorldPackets::AuctionHouse::AuctionRemoveItem& removeItem)
{
    AuctionThrottleResult throttle = sAuctionMgr->CheckThrottle(_player, removeItem.TaintedBy.is_initialized(), AuctionCommand::Cancel);
    if (throttle.Throttled)
        return;

    Creature* creature = GetPlayer()->GetNPCIfCanInteractWith(removeItem.Auctioneer, UNIT_NPC_FLAG_AUCTIONEER, UNIT_NPC_FLAG_2_NONE);
    if (!creature)
    {
        TC_LOG_DEBUG("network", "WORLD: HandleAuctionRemoveItem - %s not found or you can't interact with him.", removeItem.Auctioneer.ToString().c_str());
        return;
    }

    // remove fake death
    if (GetPlayer()->HasUnitState(UNIT_STATE_DIED))
        GetPlayer()->RemoveAurasByType(SPELL_AURA_FEIGN_DEATH);

    AuctionHouseObject* auctionHouse = sAuctionMgr->GetAuctionsMap(creature->GetFaction());

    AuctionPosting* auction = auctionHouse->GetAuction(removeItem.AuctionID);
    Player* player = GetPlayer();

    CharacterDatabaseTransaction trans = CharacterDatabase.BeginTransaction();
<<<<<<< HEAD
    if (auction && auction->owner == player->GetGUID().GetCounter())
=======
    if (auction && auction->Owner == player->GetGUID())
>>>>>>> 28d470c5
    {
        if (auction->Bidder.IsEmpty())                   // If we have a bidder, we have to send him the money he paid
        {
            uint64 cancelCost = CalculatePct(auction->BidAmount, 5u);
            if (!player->HasEnoughMoney(cancelCost))          //player doesn't have enough money
            {
                SendAuctionCommandResult(0, AuctionCommand::Cancel, AuctionResult::NotEnoughMoney, throttle.DelayUntilNext);
                return;
            }
<<<<<<< HEAD

            // item will deleted or added to received mail list
            MailDraft(auction->BuildAuctionMailSubject(AUCTION_CANCELED), "")
                .AddItem(pItem)
                .SendMailTo(trans, player, auction, MAIL_CHECK_MASK_COPIED);
        }
        else
        {
            TC_LOG_ERROR("network", "Auction id: %u has non-existed item (item guid : %u)!!!", auction->Id, auction->itemGUIDLow);
            SendAuctionCommandResult(0, AUCTION_CANCEL, ERR_AUCTION_DATABASE_ERROR);
            return;
=======
            auctionHouse->SendAuctionCancelledToBidder(auction, trans);
            player->ModifyMoney(-int64(cancelCost));
>>>>>>> 28d470c5
        }

        auctionHouse->SendAuctionRemoved(auction, player, trans);
    }
    else
    {
        SendAuctionCommandResult(0, AuctionCommand::Cancel, AuctionResult::DatabaseError, throttle.DelayUntilNext);
        //this code isn't possible ... maybe there should be assert
<<<<<<< HEAD
        TC_LOG_ERROR("entities.player.cheat", "CHEATER : %s tried to cancel auction (id: %u) of another player, or auction is NULL", player->GetGUID().ToString().c_str(), auctionId);
=======
        TC_LOG_ERROR("entities.player.cheat", "CHEATER: %s tried to cancel auction (id: %u) of another player or auction is NULL", player->GetGUID().ToString().c_str(), removeItem.AuctionID);
>>>>>>> 28d470c5
        return;
    }

    // client bug - instead of removing auction in the UI, it only substracts 1 from visible count
    uint32 auctionIdForClient = auction->IsCommodity() ? 0 : auction->Id;

    // Now remove the auction
    player->SaveInventoryAndGoldToDB(trans);
    auctionHouse->RemoveAuction(trans, auction);
    AddTransactionCallback(CharacterDatabase.AsyncCommitTransaction(trans)).AfterComplete(
        [this, auctionIdForClient, auctionPlayerGuid = _player->GetGUID(), throttle](bool success)
    {
        if (GetPlayer() && GetPlayer()->GetGUID() == auctionPlayerGuid)
        {
            if (success)
                SendAuctionCommandResult(auctionIdForClient, AuctionCommand::Cancel, AuctionResult::Ok, throttle.DelayUntilNext);        //inform player, that auction is removed
            else
                SendAuctionCommandResult(0, AuctionCommand::Cancel, AuctionResult::DatabaseError, throttle.DelayUntilNext);
        }
    });
}

void WorldSession::HandleAuctionReplicateItems(WorldPackets::AuctionHouse::AuctionReplicateItems& replicateItems)
{
    Creature* creature = GetPlayer()->GetNPCIfCanInteractWith(replicateItems.Auctioneer, UNIT_NPC_FLAG_AUCTIONEER, UNIT_NPC_FLAG_2_NONE);
    if (!creature)
    {
        TC_LOG_DEBUG("network", "WORLD: HandleReplicateItems - %s not found or you can't interact with him.", replicateItems.Auctioneer.ToString().c_str());
        return;
    }

    // remove fake death
    if (GetPlayer()->HasUnitState(UNIT_STATE_DIED))
        GetPlayer()->RemoveAurasByType(SPELL_AURA_FEIGN_DEATH);

    AuctionHouseObject* auctionHouse = sAuctionMgr->GetAuctionsMap(creature->GetFaction());

    WorldPackets::AuctionHouse::AuctionReplicateResponse response;

<<<<<<< HEAD
    sAuctionMgr->RemoveAItem(auction->itemGUIDLow);
    auctionHouse->RemoveAuction(auction);
=======
    auctionHouse->BuildReplicate(response, GetPlayer(),
        replicateItems.ChangeNumberGlobal, replicateItems.ChangeNumberCursor, replicateItems.ChangeNumberTombstone, replicateItems.Count);

    response.DesiredDelay = sWorld->getIntConfig(CONFIG_AUCTION_SEARCH_DELAY) * 5;
    response.Result = 0;
    SendPacket(response.Write());
>>>>>>> 28d470c5
}

void WorldSession::HandleAuctionSellCommodity(WorldPackets::AuctionHouse::AuctionSellCommodity& sellCommodity)
{
    AuctionThrottleResult throttle = sAuctionMgr->CheckThrottle(_player, sellCommodity.TaintedBy.is_initialized(), AuctionCommand::SellItem);
    if (throttle.Throttled)
        return;

    if (!sellCommodity.UnitPrice || sellCommodity.UnitPrice > MAX_MONEY_AMOUNT)
    {
        TC_LOG_DEBUG("network", "WORLD: HandleAuctionSellItem - Player %s (%s) attempted to sell item with invalid price.", _player->GetName().c_str(), _player->GetGUID().ToString().c_str());
        SendAuctionCommandResult(0, AuctionCommand::SellItem, AuctionResult::DatabaseError, throttle.DelayUntilNext);
        return;
    }

    // auction house does not deal with copper
    if (sellCommodity.UnitPrice % SILVER)
    {
        SendAuctionCommandResult(0, AuctionCommand::SellItem, AuctionResult::DatabaseError, throttle.DelayUntilNext);
        return;
    }

    Creature* creature = GetPlayer()->GetNPCIfCanInteractWith(sellCommodity.Auctioneer, UNIT_NPC_FLAG_AUCTIONEER, UNIT_NPC_FLAG_2_NONE);
    if (!creature)
    {
        TC_LOG_DEBUG("network", "WORLD: HandleAuctionSellItem - Unit (%s) not found or you can't interact with him.", sellCommodity.Auctioneer.ToString().c_str());
        return;
    }

    uint32 houseId = 0;
    AuctionHouseEntry const* auctionHouseEntry = AuctionHouseMgr::GetAuctionHouseEntry(creature->GetFaction(), &houseId);
    if (!auctionHouseEntry)
    {
        TC_LOG_DEBUG("network", "WORLD: HandleAuctionSellItem - Unit (%s) has wrong faction.", sellCommodity.Auctioneer.ToString().c_str());
        return;
    }

    switch (sellCommodity.RunTime)
    {
        case 1 * MIN_AUCTION_TIME / MINUTE:
        case 2 * MIN_AUCTION_TIME / MINUTE:
        case 4 * MIN_AUCTION_TIME / MINUTE:
            break;
        default:
            SendAuctionCommandResult(0, AuctionCommand::SellItem, AuctionResult::AuctionHouseBusy, throttle.DelayUntilNext);
            return;
    }

    if (GetPlayer()->HasUnitState(UNIT_STATE_DIED))
        GetPlayer()->RemoveAurasByType(SPELL_AURA_FEIGN_DEATH);

<<<<<<< HEAD
    AuctionHouseObject* auctionHouse = sAuctionMgr->GetAuctionsMap(creature->GetFaction());
=======
    // find all items for sale
    uint64 totalCount = 0;
    std::unordered_map<ObjectGuid, std::pair<Item*, uint64>> items2;
>>>>>>> 28d470c5

    for (WorldPackets::AuctionHouse::AuctionItemForSale const& itemForSale : sellCommodity.Items)
    {
        Item* item = _player->GetItemByGuid(itemForSale.Guid);
        if (!item)
        {
            SendAuctionCommandResult(0, AuctionCommand::SellItem, AuctionResult::ItemNotFound, throttle.DelayUntilNext);
            return;
        }

        if (item->GetTemplate()->GetMaxStackSize() == 1)
        {
            // not commodity, must use different packet
            SendAuctionCommandResult(0, AuctionCommand::SellItem, AuctionResult::ItemNotFound, throttle.DelayUntilNext);
            return;
        }

        // verify that all items belong to the same bucket
        if (!items2.empty() && AuctionsBucketKey::ForItem(item) != AuctionsBucketKey::ForItem(items2.begin()->second.first))
        {
            SendAuctionCommandResult(0, AuctionCommand::SellItem, AuctionResult::ItemNotFound, throttle.DelayUntilNext);
            return;
        }

        if (sAuctionMgr->GetAItem(item->GetGUID()) || !item->CanBeTraded() || item->IsNotEmptyBag() ||
            item->GetTemplate()->GetFlags() & ITEM_FLAG_CONJURED || *item->m_itemData->Expiration ||
            item->GetCount() < itemForSale.UseCount)
        {
            SendAuctionCommandResult(0, AuctionCommand::SellItem, AuctionResult::DatabaseError, throttle.DelayUntilNext);
            return;
        }

        std::pair<Item*, uint64>& soldItem = items2[item->GetGUID()];
        soldItem.first = item;
        soldItem.second += itemForSale.UseCount;
        if (item->GetCount() < soldItem.second)
        {
            // check that we have enough of this item to sell
            SendAuctionCommandResult(0, AuctionCommand::SellItem, AuctionResult::ItemNotFound, throttle.DelayUntilNext);
            return;
        }

        totalCount += itemForSale.UseCount;
    }

    if (!totalCount)
    {
        SendAuctionCommandResult(0, AuctionCommand::SellItem, AuctionResult::DatabaseError, throttle.DelayUntilNext);
        return;
    }

    Seconds auctionTime = Seconds(int64(std::chrono::duration_cast<Seconds>(Minutes(sellCommodity.RunTime)).count() * double(sWorld->getRate(RATE_AUCTION_TIME))));
    AuctionHouseObject* auctionHouse = sAuctionMgr->GetAuctionsMap(creature->GetFaction());

    uint64 deposit = AuctionHouseMgr::GetCommodityAuctionDeposit(items2.begin()->second.first->GetTemplate(), Minutes(sellCommodity.RunTime), totalCount);
    if (!_player->HasEnoughMoney(deposit))
    {
        SendAuctionCommandResult(0, AuctionCommand::SellItem, AuctionResult::NotEnoughMoney, throttle.DelayUntilNext);
        return;
    }

    uint32 auctionId = sObjectMgr->GenerateAuctionID();
    AuctionPosting auction;
    auction.Id = auctionId;
    auction.Owner = _player->GetGUID();
    auction.OwnerAccount = GetAccountGUID();
    auction.BuyoutOrUnitPrice = sellCommodity.UnitPrice;
    auction.Deposit = deposit;
    auction.StartTime = GameTime::GetGameTimeSystemPoint();
    auction.EndTime = auction.StartTime + auctionTime;

    // keep track of what was cloned to undo/modify counts later
    std::unordered_map<Item* /*original*/, std::unique_ptr<Item> /*clone*/> clones;
    for (std::pair<ObjectGuid const, std::pair<Item*, uint64>>& it : items2)
    {
        Item* itemForSale;
        if (it.second.first->GetCount() != it.second.second)
        {
            itemForSale = it.second.first->CloneItem(it.second.second, _player);
            if (!itemForSale)
            {
                TC_LOG_ERROR("network", "CMSG_AUCTION_SELL_COMMODITY: Could not create clone of item %u", it.second.first->GetEntry());
                SendAuctionCommandResult(0, AuctionCommand::SellItem, AuctionResult::DatabaseError, throttle.DelayUntilNext);
                return;
            }

            clones.emplace(it.second.first, itemForSale);
        }
    }

    if (!sAuctionMgr->PendingAuctionAdd(_player, auctionHouse->GetAuctionHouseId(), auction.Id, auction.Deposit))
    {
        SendAuctionCommandResult(0, AuctionCommand::SellItem, AuctionResult::NotEnoughMoney, throttle.DelayUntilNext);
        return;
    }

    TC_LOG_INFO("network", "CMSG_AUCTION_SELL_COMMODITY: %s %s is selling item %s %s to auctioneer %s with count " UI64FMTD " with with unit price " UI64FMTD " and with time %u (in sec) in auctionhouse %u",
        _player->GetGUID().ToString().c_str(), _player->GetName().c_str(), items2.begin()->second.first->GetNameForLocaleIdx(sWorld->GetDefaultDbcLocale()).c_str(),
        ([&items2]()
        {
            std::stringstream ss;
            auto itr = items2.begin();
            ss << (itr++)->first.ToString();
            for (; itr != items2.end(); ++itr)
                ss << ',' << itr->first.ToString();
            return ss.str();
        }()).c_str(),
        creature->GetGUID().ToString().c_str(), totalCount, sellCommodity.UnitPrice, uint32(auctionTime.count()), auctionHouse->GetAuctionHouseId());

    if (HasPermission(rbac::RBAC_PERM_LOG_GM_TRADE))
    {
        Item* logItem = items2.begin()->second.first;
        sLog->outCommand(GetAccountId(), "GM %s (Account: %u) create auction: %s (Entry: %u Count: " UI64FMTD ")",
            GetPlayerName().c_str(), GetAccountId(), logItem->GetNameForLocaleIdx(sWorld->GetDefaultDbcLocale()), logItem->GetEntry(), totalCount);
    }

<<<<<<< HEAD
    AuctionHouseObject* auctionHouse = sAuctionMgr->GetAuctionsMap(creature->GetFaction());
=======
    CharacterDatabaseTransaction trans = CharacterDatabase.BeginTransaction();
>>>>>>> 28d470c5

    for (std::pair<ObjectGuid const, std::pair<Item*, uint64>> const& it : items2)
    {
        Item* itemForSale = it.second.first;
        auto cloneItr = clones.find(it.second.first);
        if (cloneItr != clones.end())
        {
            Item* original = itemForSale;
            original->SetCount(original->GetCount() - uint32(it.second.second));
            original->SetState(ITEM_CHANGED, _player);
            _player->ItemRemovedQuestCheck(original->GetEntry(), uint32(it.second.second));
            original->SaveToDB(trans);

            itemForSale = cloneItr->second.release();
        }
        else
        {
            _player->MoveItemFromInventory(itemForSale->GetBagSlot(), itemForSale->GetSlot(), true);
            itemForSale->DeleteFromInventoryDB(trans);
        }

        itemForSale->SaveToDB(trans);
        auction.Items.push_back(itemForSale);
    }

    auctionHouse->AddAuction(trans, std::move(auction));
    _player->SaveInventoryAndGoldToDB(trans);

    AddTransactionCallback(CharacterDatabase.AsyncCommitTransaction(trans)).AfterComplete([this, auctionId, auctionPlayerGuid = _player->GetGUID(), throttle](bool success)
    {
        if (GetPlayer() && GetPlayer()->GetGUID() == auctionPlayerGuid)
        {
            if (success)
            {
                GetPlayer()->UpdateCriteria(CRITERIA_TYPE_CREATE_AUCTION, 1);
                SendAuctionCommandResult(auctionId, AuctionCommand::SellItem, AuctionResult::Ok, throttle.DelayUntilNext);
            }
            else
                SendAuctionCommandResult(0, AuctionCommand::SellItem, AuctionResult::DatabaseError, throttle.DelayUntilNext);
        }
    });
}

void WorldSession::HandleAuctionSellItem(WorldPackets::AuctionHouse::AuctionSellItem& sellItem)
{
<<<<<<< HEAD
    TC_LOG_DEBUG("network", "WORLD: Received CMSG_AUCTION_LIST_ITEMS");

    std::string searchedname;
    uint8 levelmin, levelmax, usable, getAll;
    uint32 listfrom, auctionSlotID, auctionMainCategory, auctionSubCategory, quality;
    ObjectGuid guid;
=======
    AuctionThrottleResult throttle = sAuctionMgr->CheckThrottle(_player, sellItem.TaintedBy.is_initialized(), AuctionCommand::SellItem);
    if (throttle.Throttled)
        return;
>>>>>>> 28d470c5

    if (sellItem.Items.size() != 1 || sellItem.Items[0].UseCount != 1)
    {
        SendAuctionCommandResult(0, AuctionCommand::SellItem, AuctionResult::ItemNotFound, throttle.DelayUntilNext);
        return;
    }

    if (!sellItem.MinBid && !sellItem.BuyoutPrice)
    {
        SendAuctionCommandResult(0, AuctionCommand::SellItem, AuctionResult::NotEnoughMoney, throttle.DelayUntilNext);
        return;
    }

<<<<<<< HEAD
    recvData >> getAll;
=======
    if (sellItem.MinBid > MAX_MONEY_AMOUNT || sellItem.BuyoutPrice > MAX_MONEY_AMOUNT)
    {
        TC_LOG_DEBUG("network", "WORLD: HandleAuctionSellItem - Player %s (%s) attempted to sell item with higher price than max gold amount.", _player->GetName().c_str(), _player->GetGUID().ToString().c_str());
        SendAuctionCommandResult(0, AuctionCommand::SellItem, AuctionResult::Inventory, throttle.DelayUntilNext, EQUIP_ERR_TOO_MUCH_GOLD);
        return;
    }
>>>>>>> 28d470c5

    // auction house does not deal with copper
    if (sellItem.MinBid % SILVER || sellItem.BuyoutPrice % SILVER)
    {
        SendAuctionCommandResult(0, AuctionCommand::SellItem, AuctionResult::DatabaseError, throttle.DelayUntilNext);
        return;
    }

    Creature* creature = GetPlayer()->GetNPCIfCanInteractWith(sellItem.Auctioneer, UNIT_NPC_FLAG_AUCTIONEER, UNIT_NPC_FLAG_2_NONE);
    if (!creature)
    {
        TC_LOG_DEBUG("network", "WORLD: HandleAuctionSellItem - Unit (%s) not found or you can't interact with him.", sellItem.Auctioneer.ToString().c_str());
        return;
    }

    uint32 houseId = 0;
    AuctionHouseEntry const* auctionHouseEntry = AuctionHouseMgr::GetAuctionHouseEntry(creature->GetFaction(), &houseId);
    if (!auctionHouseEntry)
    {
        TC_LOG_DEBUG("network", "WORLD: HandleAuctionSellItem - Unit (%s) has wrong faction.", sellItem.Auctioneer.ToString().c_str());
        return;
    }

    switch (sellItem.RunTime)
    {
        case 1 * MIN_AUCTION_TIME / MINUTE:
        case 2 * MIN_AUCTION_TIME / MINUTE:
        case 4 * MIN_AUCTION_TIME / MINUTE:
            break;
        default:
            SendAuctionCommandResult(0, AuctionCommand::SellItem, AuctionResult::AuctionHouseBusy, throttle.DelayUntilNext);
            return;
    }

    if (GetPlayer()->HasUnitState(UNIT_STATE_DIED))
        GetPlayer()->RemoveAurasByType(SPELL_AURA_FEIGN_DEATH);

<<<<<<< HEAD
    AuctionHouseObject* auctionHouse = sAuctionMgr->GetAuctionsMap(creature->GetFaction());
=======
    Item* item = _player->GetItemByGuid(sellItem.Items[0].Guid);
    if (!item)
    {
        SendAuctionCommandResult(0, AuctionCommand::SellItem, AuctionResult::ItemNotFound, throttle.DelayUntilNext);
        return;
    }

    if (item->GetTemplate()->GetMaxStackSize() > 1)
    {
        // commodity, must use different packet
        SendAuctionCommandResult(0, AuctionCommand::SellItem, AuctionResult::ItemNotFound, throttle.DelayUntilNext);
        return;
    }

    if (sAuctionMgr->GetAItem(item->GetGUID()) || !item->CanBeTraded() || item->IsNotEmptyBag() ||
        item->GetTemplate()->GetFlags() & ITEM_FLAG_CONJURED || *item->m_itemData->Expiration ||
        item->GetCount() != 1)
    {
        SendAuctionCommandResult(0, AuctionCommand::SellItem, AuctionResult::DatabaseError, throttle.DelayUntilNext);
        return;
    }

    Seconds auctionTime = Seconds(int64(std::chrono::duration_cast<Seconds>(Minutes(sellItem.RunTime)).count() * double(sWorld->getRate(RATE_AUCTION_TIME))));
    AuctionHouseObject* auctionHouse = sAuctionMgr->GetAuctionsMap(creature->GetFaction());

    uint64 deposit = AuctionHouseMgr::GetItemAuctionDeposit(_player, item, Minutes(sellItem.RunTime));
    if (!_player->HasEnoughMoney(deposit))
    {
        SendAuctionCommandResult(0, AuctionCommand::SellItem, AuctionResult::NotEnoughMoney, throttle.DelayUntilNext);
        return;
    }

    uint32 auctionId = sObjectMgr->GenerateAuctionID();

    AuctionPosting auction;
    auction.Id = auctionId;
    auction.Owner = _player->GetGUID();
    auction.OwnerAccount = GetAccountGUID();
    auction.MinBid = sellItem.MinBid;
    auction.BuyoutOrUnitPrice = sellItem.BuyoutPrice;
    auction.Deposit = deposit;
    auction.BidAmount = sellItem.MinBid;
    auction.StartTime = GameTime::GetGameTimeSystemPoint();
    auction.EndTime = auction.StartTime + auctionTime;

    if (HasPermission(rbac::RBAC_PERM_LOG_GM_TRADE))
    {
        sLog->outCommand(GetAccountId(), "GM %s (Account: %u) create auction: %s (Entry: %u Count: %u)",
            GetPlayerName().c_str(), GetAccountId(), item->GetTemplate()->GetDefaultLocaleName(), item->GetEntry(), item->GetCount());
    }
>>>>>>> 28d470c5

    auction.Items.push_back(item);

    TC_LOG_INFO("network", "CMSG_AuctionAction::SellItem: %s %s is selling item %s %s to auctioneer %s with count %u with initial bid " UI64FMTD " with buyout " UI64FMTD " and with time %u (in sec) in auctionhouse %u",
        _player->GetGUID().ToString().c_str(), _player->GetName().c_str(), item->GetGUID().ToString().c_str(), item->GetTemplate()->GetDefaultLocaleName(),
        creature->GetGUID().ToString().c_str(), item->GetCount(), sellItem.MinBid, sellItem.BuyoutPrice, uint32(auctionTime.count()), auctionHouse->GetAuctionHouseId());

    // Add to pending auctions, or fail with insufficient funds error
    if (!sAuctionMgr->PendingAuctionAdd(_player, auctionHouse->GetAuctionHouseId(), auctionId, auction.Deposit))
    {
        SendAuctionCommandResult(0, AuctionCommand::SellItem, AuctionResult::NotEnoughMoney, throttle.DelayUntilNext);
        return;
    }

    _player->MoveItemFromInventory(item->GetBagSlot(), item->GetSlot(), true);

<<<<<<< HEAD
    auctionHouse->BuildListAuctionItems(data, _player,
        wsearchedname, listfrom, levelmin, levelmax, usable,
        auctionSlotID, auctionMainCategory, auctionSubCategory, quality,
        count, totalcount, (getAll != 0 && sWorld->getIntConfig(CONFIG_AUCTION_GETALL_DELAY) != 0));

    data.put<uint32>(0, count);
    data << (uint32) totalcount;
    data << (uint32) sWorld->getIntConfig(CONFIG_AUCTION_SEARCH_DELAY);
    SendPacket(&data);
=======
    CharacterDatabaseTransaction trans = CharacterDatabase.BeginTransaction();
    item->DeleteFromInventoryDB(trans);
    item->SaveToDB(trans);

    auctionHouse->AddAuction(trans, std::move(auction));
    _player->SaveInventoryAndGoldToDB(trans);
    AddTransactionCallback(CharacterDatabase.AsyncCommitTransaction(trans)).AfterComplete([this, auctionId, auctionPlayerGuid = _player->GetGUID(), throttle](bool success)
    {
        if (GetPlayer() && GetPlayer()->GetGUID() == auctionPlayerGuid)
        {
            if (success)
            {
                GetPlayer()->UpdateCriteria(CRITERIA_TYPE_CREATE_AUCTION, 1);
                SendAuctionCommandResult(auctionId, AuctionCommand::SellItem, AuctionResult::Ok, throttle.DelayUntilNext);
            }
            else
                SendAuctionCommandResult(0, AuctionCommand::SellItem, AuctionResult::DatabaseError, throttle.DelayUntilNext);
        }
    });
>>>>>>> 28d470c5
}

void WorldSession::HandleAuctionSetFavoriteItem(WorldPackets::AuctionHouse::AuctionSetFavoriteItem& setFavoriteItem)
{
    AuctionThrottleResult throttle = sAuctionMgr->CheckThrottle(_player, false);
    if (throttle.Throttled)
        return;

    CharacterDatabaseTransaction trans = CharacterDatabase.BeginTransaction();

    CharacterDatabasePreparedStatement* stmt = CharacterDatabase.GetPreparedStatement(CHAR_DEL_CHARACTER_FAVORITE_AUCTION);
    stmt->setUInt64(0, _player->GetGUID().GetCounter());
    stmt->setUInt32(1, setFavoriteItem.Item.Order);
    trans->Append(stmt);

    if (!setFavoriteItem.IsNotFavorite)
    {
        stmt = CharacterDatabase.GetPreparedStatement(CHAR_INS_CHARACTER_FAVORITE_AUCTION);
        stmt->setUInt64(0, _player->GetGUID().GetCounter());
        stmt->setUInt32(1, setFavoriteItem.Item.Order);
        stmt->setUInt32(2, setFavoriteItem.Item.ItemID);
        stmt->setUInt32(3, setFavoriteItem.Item.ItemLevel);
        stmt->setUInt32(4, setFavoriteItem.Item.BattlePetSpeciesID);
        stmt->setUInt32(5, setFavoriteItem.Item.SuffixItemNameDescriptionID);
        trans->Append(stmt);
    }

    CharacterDatabase.CommitTransaction(trans);
}

//this void causes that auction window is opened
void WorldSession::SendAuctionHello(ObjectGuid guid, Creature* unit)
{
    if (GetPlayer()->getLevel() < sWorld->getIntConfig(CONFIG_AUCTION_LEVEL_REQ))
    {
        SendNotification(GetTrinityString(LANG_AUCTION_REQ), sWorld->getIntConfig(CONFIG_AUCTION_LEVEL_REQ));
        return;
    }

    AuctionHouseEntry const* ahEntry = AuctionHouseMgr::GetAuctionHouseEntry(unit->GetFaction(), nullptr);
    if (!ahEntry)
        return;

    WorldPackets::AuctionHouse::AuctionHelloResponse auctionHelloResponse;
    auctionHelloResponse.Guid = guid;
    auctionHelloResponse.OpenForBusiness = true;                         // 3.3.3: 1 - AH enabled, 0 - AH disabled
    SendPacket(auctionHelloResponse.Write());
}

void WorldSession::SendAuctionCommandResult(uint32 auctionId, AuctionCommand command, AuctionResult errorCode, Milliseconds delayForNextAction, InventoryResult bagError /*= 0*/)
{
    WorldPackets::AuctionHouse::AuctionCommandResult auctionCommandResult;
    auctionCommandResult.AuctionID = auctionId;
    auctionCommandResult.Command = AsUnderlyingType(command);
    auctionCommandResult.ErrorCode = AsUnderlyingType(errorCode);
    auctionCommandResult.BagResult = AsUnderlyingType(bagError);
    auctionCommandResult.DesiredDelay = uint32(delayForNextAction.count());
    SendPacket(auctionCommandResult.Write());
}

void WorldSession::SendAuctionClosedNotification(AuctionPosting const* auction, float mailDelay, bool sold)
{
    WorldPackets::AuctionHouse::AuctionClosedNotification packet;
    packet.Info.Initialize(auction);
    packet.ProceedsMailDelay = mailDelay;
    packet.Sold = sold;
    SendPacket(packet.Write());
}

void WorldSession::SendAuctionOwnerBidNotification(AuctionPosting const* auction)
{
    WorldPackets::AuctionHouse::AuctionOwnerBidNotification packet;
    packet.Info.Initialize(auction);
    packet.Bidder = auction->Bidder;
    packet.MinIncrement = auction->CalculateMinIncrement();
    SendPacket(packet.Write());
}<|MERGE_RESOLUTION|>--- conflicted
+++ resolved
@@ -18,39 +18,21 @@
 #include "WorldSession.h"
 #include "AccountMgr.h"
 #include "AuctionHouseMgr.h"
-<<<<<<< HEAD
-#include "CharacterCache.h"
-#include "Creature.h"
-#include "DatabaseEnv.h"
-#include "DBCStructure.h"
-=======
 #include "AuctionHousePackets.h"
 #include "CharacterCache.h"
 #include "Creature.h"
 #include "DatabaseEnv.h"
->>>>>>> 28d470c5
 #include "GameTime.h"
 #include "Item.h"
 #include "Language.h"
 #include "Log.h"
 #include "Mail.h"
-<<<<<<< HEAD
-#include "Map.h"
-#include "ObjectAccessor.h"
-#include "ObjectMgr.h"
-#include "Player.h"
-#include "UpdateMask.h"
-#include "Util.h"
-#include "World.h"
-#include "WorldPacket.h"
-=======
 #include "ObjectAccessor.h"
 #include "ObjectMgr.h"
 #include "Player.h"
 #include "Util.h"
 #include "World.h"
 #include <sstream>
->>>>>>> 28d470c5
 
 void WorldSession::HandleAuctionBrowseQuery(WorldPackets::AuctionHouse::AuctionBrowseQuery& browseQuery)
 {
@@ -58,18 +40,8 @@
     if (throttle.Throttled)
         return;
 
-<<<<<<< HEAD
-#ifndef DISABLE_DRESSNPCS_CORESOUNDS
-    if (guid.IsAnyTypeCreature())
-        if (Creature* creature = _player->GetMap()->GetCreature(guid))
-            creature->SendMirrorSound(_player, 0);
-#endif
-    Creature* unit = GetPlayer()->GetNPCIfCanInteractWith(guid, UNIT_NPC_FLAG_AUCTIONEER);
-    if (!unit)
-=======
     Creature* creature = GetPlayer()->GetNPCIfCanInteractWith(browseQuery.Auctioneer, UNIT_NPC_FLAG_AUCTIONEER, UNIT_NPC_FLAG_2_NONE);
     if (!creature)
->>>>>>> 28d470c5
     {
         TC_LOG_DEBUG("network", "WORLD: HandleAuctionListItems - %s not found or you can't interact with him.", browseQuery.Auctioneer.ToString().c_str());
         return;
@@ -81,20 +53,11 @@
 
     AuctionHouseObject* auctionHouse = sAuctionMgr->GetAuctionsMap(creature->GetFaction());
 
-<<<<<<< HEAD
-//this void causes that auction window is opened
-void WorldSession::SendAuctionHello(ObjectGuid guid, Creature* unit)
-{
-    if (GetPlayer()->GetLevel() < sWorld->getIntConfig(CONFIG_AUCTION_LEVEL_REQ))
-    {
-        SendNotification(GetTrinityString(LANG_AUCTION_REQ), sWorld->getIntConfig(CONFIG_AUCTION_LEVEL_REQ));
-=======
     TC_LOG_DEBUG("auctionHouse", "Auctionhouse search (%s), searchedname: %s, levelmin: %u, levelmax: %u, filters: %u",
         browseQuery.Auctioneer.ToString().c_str(), browseQuery.Name.c_str(), browseQuery.MinLevel, browseQuery.MaxLevel, AsUnderlyingType(browseQuery.Filters));
 
     std::wstring name;
     if (!Utf8toWStr(browseQuery.Name, name))
->>>>>>> 28d470c5
         return;
 
     Optional<AuctionSearchClassFilters> classFilters;
@@ -123,30 +86,6 @@
         }
     }
 
-<<<<<<< HEAD
-    AuctionHouseEntry const* ahEntry = AuctionHouseMgr::GetAuctionHouseEntry(unit->GetFaction());
-    if (!ahEntry)
-        return;
-
-    WorldPacket data(MSG_AUCTION_HELLO, 12);
-    data << uint64(guid);
-    data << uint32(ahEntry->ID);
-    data << uint8(1);                                       // 3.3.3: 1 - AH enabled, 0 - AH disabled
-    SendPacket(&data);
-}
-
-//call this method when player bids, creates, or deletes auction
-void WorldSession::SendAuctionCommandResult(uint32 auctionItemId, AuctionAction command, AuctionError errorCode, InventoryResult bagResult)
-{
-    WorldPacket data(SMSG_AUCTION_COMMAND_RESULT, 16);
-    data << int32(auctionItemId);
-    data << int32(command);
-    data << int32(errorCode);
-    if (errorCode == ERR_AUCTION_INVENTORY)
-        data << int32(bagResult);
-    SendPacket(&data);
-}
-=======
     auctionHouse->BuildListBuckets(listBucketsResult, _player,
         name, browseQuery.MinLevel, browseQuery.MaxLevel, browseQuery.Filters, classFilters,
         browseQuery.KnownPets.data(), browseQuery.KnownPets.size(), browseQuery.MaxPetLevel,
@@ -162,7 +101,6 @@
     AuctionThrottleResult throttle = sAuctionMgr->CheckThrottle(_player, cancelCommoditiesPurchase.TaintedBy.is_initialized(), AuctionCommand::PlaceBid);
     if (throttle.Throttled)
         return;
->>>>>>> 28d470c5
 
     Creature* creature = GetPlayer()->GetNPCIfCanInteractWith(cancelCommoditiesPurchase.Auctioneer, UNIT_NPC_FLAG_AUCTIONEER, UNIT_NPC_FLAG_2_NONE);
     if (!creature)
@@ -227,22 +165,6 @@
     Creature* creature = GetPlayer()->GetNPCIfCanInteractWith(getCommodityQuote.Auctioneer, UNIT_NPC_FLAG_AUCTIONEER, UNIT_NPC_FLAG_2_NONE);
     if (!creature)
     {
-<<<<<<< HEAD
-        TC_LOG_DEBUG("network", "WORLD: HandleAuctionSellItem - Player %s %s attempted to sell item with higher price than max gold amount.", _player->GetName().c_str(), _player->GetGUID().ToString().c_str());
-        SendAuctionCommandResult(0, AUCTION_SELL_ITEM, ERR_AUCTION_DATABASE_ERROR);
-        return;
-    }
-
-    Creature* creature = GetPlayer()->GetNPCIfCanInteractWith(auctioneer, UNIT_NPC_FLAG_AUCTIONEER);
-    if (!creature)
-    {
-        TC_LOG_DEBUG("network", "WORLD: HandleAuctionSellItem - Unit (%s) not found or you can't interact with him.", auctioneer.ToString().c_str());
-        return;
-    }
-
-    AuctionHouseEntry const* auctionHouseEntry = AuctionHouseMgr::GetAuctionHouseEntry(creature->GetFaction());
-    if (!auctionHouseEntry)
-=======
         TC_LOG_DEBUG("network", "WORLD: HandleAuctionStartCommoditiesPurchase - %s not found or you can't interact with him.",
             getCommodityQuote.Auctioneer.ToString().c_str());
         return;
@@ -257,7 +179,6 @@
     WorldPackets::AuctionHouse::AuctionGetCommodityQuoteResult commodityQuoteResult;
 
     if (CommodityQuote const* quote = auctionHouse->CreateCommodityQuote(_player, getCommodityQuote.ItemID, getCommodityQuote.Quantity))
->>>>>>> 28d470c5
     {
         commodityQuoteResult.TotalPrice = quote->TotalPrice;
         commodityQuoteResult.Quantity = quote->Quantity;
@@ -304,17 +225,7 @@
 
     AuctionHouseObject* auctionHouse = sAuctionMgr->GetAuctionsMap(creature->GetFaction());
 
-<<<<<<< HEAD
-        if (sAuctionMgr->GetAItem(item->GetGUID().GetCounter()) || !item->CanBeTraded() || item->IsNotEmptyBag() ||
-            item->GetTemplate()->HasFlag(ITEM_FLAG_CONJURED) || item->GetUInt32Value(ITEM_FIELD_DURATION) ||
-            item->GetCount() < count[i] || itemEntry != item->GetTemplate()->ItemId)
-        {
-            SendAuctionCommandResult(0, AUCTION_SELL_ITEM, ERR_AUCTION_DATABASE_ERROR);
-            return;
-        }
-=======
     WorldPackets::AuctionHouse::AuctionListBiddedItemsResult result;
->>>>>>> 28d470c5
 
     Player* player = GetPlayer();
     auctionHouse->BuildListBiddedItems(result, player, listBiddedItems.Offset, listBiddedItems.Sorts.data(), listBiddedItems.Sorts.size());
@@ -344,14 +255,9 @@
 
     WorldPackets::AuctionHouse::AuctionListBucketsResult listBucketsResult;
 
-<<<<<<< HEAD
-    uint32 auctionTime = uint32(etime * sWorld->getRate(RATE_AUCTION_TIME));
-    AuctionHouseObject* auctionHouse = sAuctionMgr->GetAuctionsMap(creature->GetFaction());
-=======
     auctionHouse->BuildListBuckets(listBucketsResult, _player,
         listBucketsByBucketKeys.BucketKeys.data(), listBucketsByBucketKeys.BucketKeys.size(),
         listBucketsByBucketKeys.Sorts.data(), listBucketsByBucketKeys.Sorts.size());
->>>>>>> 28d470c5
 
     listBucketsResult.BrowseMode = AuctionHouseBrowseMode::SpecificKeys;
     listBucketsResult.DesiredDelay = uint32(throttle.DelayUntilNext.count());
@@ -375,35 +281,7 @@
     if (GetPlayer()->HasUnitState(UNIT_STATE_DIED))
         GetPlayer()->RemoveAurasByType(SPELL_AURA_FEIGN_DEATH);
 
-<<<<<<< HEAD
-    if (sWorld->getBoolConfig(CONFIG_ALLOW_TWO_SIDE_INTERACTION_AUCTION))
-        AH->houseId = AUCTIONHOUSE_NEUTRAL;
-    else
-    {
-        CreatureData const* auctioneerData = sObjectMgr->GetCreatureData(creature->GetSpawnId());
-        if (!auctioneerData)
-        {
-            TC_LOG_ERROR("misc", "Data for auctioneer not found (%s)", auctioneer.ToString().c_str());
-            SendAuctionCommandResult(0, AUCTION_SELL_ITEM, ERR_AUCTION_DATABASE_ERROR);
-            delete AH;
-            return;
-        }
-
-        CreatureTemplate const* auctioneerInfo = sObjectMgr->GetCreatureTemplate(auctioneerData->id);
-        if (!auctioneerInfo)
-        {
-            TC_LOG_ERROR("misc", "Non existing auctioneer (%s)", auctioneer.ToString().c_str());
-            SendAuctionCommandResult(0, AUCTION_SELL_ITEM, ERR_AUCTION_DATABASE_ERROR);
-            delete AH;
-            return;
-        }
-
-        AuctionHouseEntry const* AHEntry = sAuctionMgr->GetAuctionHouseEntry(auctioneerInfo->faction);
-        AH->houseId = AHEntry->ID;
-    }
-=======
-    AuctionHouseObject* auctionHouse = sAuctionMgr->GetAuctionsMap(creature->GetFaction());
->>>>>>> 28d470c5
+    AuctionHouseObject* auctionHouse = sAuctionMgr->GetAuctionsMap(creature->GetFaction());
 
     WorldPackets::AuctionHouse::AuctionListItemsResult listItemsResult;
     listItemsResult.DesiredDelay = uint32(throttle.DelayUntilNext.count());
@@ -411,104 +289,17 @@
     ItemTemplate const* itemTemplate = sObjectMgr->GetItemTemplate(listItemsByBucketKey.BucketKey.ItemID);
     listItemsResult.ListType = itemTemplate && itemTemplate->GetMaxStackSize() > 1 ? AuctionHouseListType::Commodities : AuctionHouseListType::Items;
 
-<<<<<<< HEAD
-        AH->Id = sObjectMgr->GenerateAuctionID();
-        AH->itemGUIDLow = item->GetGUID().GetCounter();
-        AH->itemEntry = item->GetEntry();
-        AH->itemCount = item->GetCount();
-        AH->owner = _player->GetGUID().GetCounter();
-        AH->startbid = bid;
-        AH->bidder = 0;
-        AH->bid = 0;
-        AH->buyout = buyout;
-        AH->expire_time = GameTime::GetGameTime() + auctionTime;
-        AH->deposit = deposit;
-        AH->etime = etime;
-        AH->auctionHouseEntry = auctionHouseEntry;
-        AH->Flags = AUCTION_ENTRY_FLAG_NONE;
-
-        TC_LOG_INFO("network", "CMSG_AUCTION_SELL_ITEM: Player %s %s is selling item %s entry %u %s with count %u with initial bid %u with buyout %u and with time %u (in sec) in auctionhouse %u",
-            _player->GetName().c_str(), _player->GetGUID().ToString().c_str(), item->GetTemplate()->Name1.c_str(), item->GetEntry(), item->GetGUID().ToString().c_str(), item->GetCount(), bid, buyout, auctionTime, AH->GetHouseId());
-
-        // Add to pending auctions, or fail with insufficient funds error
-        if (!sAuctionMgr->PendingAuctionAdd(_player, AH))
-        {
-            SendAuctionCommandResult(AH->Id, AUCTION_SELL_ITEM, ERR_AUCTION_NOT_ENOUGHT_MONEY);
-            return;
-        }
-
-        sAuctionMgr->AddAItem(item);
-        auctionHouse->AddAuction(AH);
-        _player->MoveItemFromInventory(item->GetBagSlot(), item->GetSlot(), true);
-
-        CharacterDatabaseTransaction trans = CharacterDatabase.BeginTransaction();
-        item->DeleteFromInventoryDB(trans);
-        item->SaveToDB(trans);
-
-        AH->SaveToDB(trans);
-        _player->SaveInventoryAndGoldToDB(trans);
-        CharacterDatabase.CommitTransaction(trans);
-
-        SendAuctionCommandResult(AH->Id, AUCTION_SELL_ITEM, ERR_AUCTION_OK);
-
-        GetPlayer()->UpdateAchievementCriteria(ACHIEVEMENT_CRITERIA_TYPE_CREATE_AUCTION, 1);
-    }
-    else // Required stack size of auction does not match to current item stack size, clone item and set correct stack size
-    {
-        Item* newItem = item->CloneItem(finalCount, _player);
-        if (!newItem)
-        {
-            TC_LOG_ERROR("network", "CMSG_AUCTION_SELL_ITEM: Could not create clone of item %u", item->GetEntry());
-            SendAuctionCommandResult(0, AUCTION_SELL_ITEM, ERR_AUCTION_DATABASE_ERROR);
-            delete AH;
-            return;
-        }
-=======
     auctionHouse->BuildListAuctionItems(listItemsResult, _player, listItemsByBucketKey.BucketKey, listItemsByBucketKey.Offset,
         listItemsByBucketKey.Sorts.data(), listItemsByBucketKey.Sorts.size());
->>>>>>> 28d470c5
 
     SendPacket(listItemsResult.Write());
 }
 
-<<<<<<< HEAD
-        AH->Id = sObjectMgr->GenerateAuctionID();
-        AH->itemGUIDLow = newItem->GetGUID().GetCounter();
-        AH->itemEntry = newItem->GetEntry();
-        AH->itemCount = newItem->GetCount();
-        AH->owner = _player->GetGUID().GetCounter();
-        AH->startbid = bid;
-        AH->bidder = 0;
-        AH->bid = 0;
-        AH->buyout = buyout;
-        AH->expire_time = GameTime::GetGameTime() + auctionTime;
-        AH->deposit = deposit;
-        AH->etime = etime;
-        AH->auctionHouseEntry = auctionHouseEntry;
-        AH->Flags = AUCTION_ENTRY_FLAG_NONE;
-
-        TC_LOG_INFO("network", "CMSG_AUCTION_SELL_ITEM: Player %s %s is selling item %s entry %u %s with count %u with initial bid %u with buyout %u and with time %u (in sec) in auctionhouse %u",
-            _player->GetName().c_str(), _player->GetGUID().ToString().c_str(), newItem->GetTemplate()->Name1.c_str(), newItem->GetEntry(), newItem->GetGUID().ToString().c_str(), newItem->GetCount(), bid, buyout, auctionTime, AH->GetHouseId());
-
-        // Add to pending auctions, or fail with insufficient funds error
-        if (!sAuctionMgr->PendingAuctionAdd(_player, AH))
-        {
-            SendAuctionCommandResult(AH->Id, AUCTION_SELL_ITEM, ERR_AUCTION_NOT_ENOUGHT_MONEY);
-            return;
-        }
-
-        sAuctionMgr->AddAItem(newItem);
-        auctionHouse->AddAuction(AH);
-        for (uint32 j = 0; j < itemsCount; ++j)
-        {
-            Item* item2 = items[j];
-=======
 void WorldSession::HandleAuctionListItemsByItemID(WorldPackets::AuctionHouse::AuctionListItemsByItemID& listItemsByItemID)
 {
     AuctionThrottleResult throttle = sAuctionMgr->CheckThrottle(_player, listItemsByItemID.TaintedBy.is_initialized());
     if (throttle.Throttled)
         return;
->>>>>>> 28d470c5
 
     Creature* creature = GetPlayer()->GetNPCIfCanInteractWith(listItemsByItemID.Auctioneer, UNIT_NPC_FLAG_AUCTIONEER, UNIT_NPC_FLAG_2_NONE);
     if (!creature)
@@ -517,38 +308,11 @@
         return;
     }
 
-<<<<<<< HEAD
-                CharacterDatabaseTransaction trans = CharacterDatabase.BeginTransaction();
-                item2->DeleteFromInventoryDB(trans);
-                item2->DeleteFromDB(trans);
-                CharacterDatabase.CommitTransaction(trans);
-                delete item2;
-            }
-            else // Item stack count is bigger than required count, update item stack count and save to database - cloned item will be used for auction
-            {
-                item2->SetCount(item2->GetCount() - count[j]);
-                item2->SetState(ITEM_CHANGED, _player);
-                _player->ItemRemovedQuestCheck(item2->GetEntry(), count[j]);
-                item2->SendUpdateToPlayer(_player);
-
-                CharacterDatabaseTransaction trans = CharacterDatabase.BeginTransaction();
-                item2->SaveToDB(trans);
-                CharacterDatabase.CommitTransaction(trans);
-            }
-        }
-
-        CharacterDatabaseTransaction trans = CharacterDatabase.BeginTransaction();
-        newItem->SaveToDB(trans);
-        AH->SaveToDB(trans);
-        _player->SaveInventoryAndGoldToDB(trans);
-        CharacterDatabase.CommitTransaction(trans);
-=======
-    // remove fake death
-    if (GetPlayer()->HasUnitState(UNIT_STATE_DIED))
-        GetPlayer()->RemoveAurasByType(SPELL_AURA_FEIGN_DEATH);
-
-    AuctionHouseObject* auctionHouse = sAuctionMgr->GetAuctionsMap(creature->GetFaction());
->>>>>>> 28d470c5
+    // remove fake death
+    if (GetPlayer()->HasUnitState(UNIT_STATE_DIED))
+        GetPlayer()->RemoveAurasByType(SPELL_AURA_FEIGN_DEATH);
+
+    AuctionHouseObject* auctionHouse = sAuctionMgr->GetAuctionsMap(creature->GetFaction());
 
     WorldPackets::AuctionHouse::AuctionListItemsResult listItemsResult;
     listItemsResult.DesiredDelay = uint32(throttle.DelayUntilNext.count());
@@ -556,15 +320,10 @@
     ItemTemplate const* itemTemplate = sObjectMgr->GetItemTemplate(listItemsByItemID.ItemID);
     listItemsResult.ListType = itemTemplate && itemTemplate->GetMaxStackSize() > 1 ? AuctionHouseListType::Commodities : AuctionHouseListType::Items;
 
-<<<<<<< HEAD
-        GetPlayer()->UpdateAchievementCriteria(ACHIEVEMENT_CRITERIA_TYPE_CREATE_AUCTION, 1);
-    }
-=======
     auctionHouse->BuildListAuctionItems(listItemsResult, _player, listItemsByItemID.ItemID, listItemsByItemID.Offset,
         listItemsByItemID.Sorts.data(), listItemsByItemID.Sorts.size());
 
     SendPacket(listItemsResult.Write());
->>>>>>> 28d470c5
 }
 
 //this void sends player info about his auctions
@@ -594,9 +353,6 @@
     SendPacket(result.Write());
 }
 
-<<<<<<< HEAD
-    if (!auction || auction->owner == player->GetGUID().GetCounter())
-=======
 // this function is called when client bids or buys out auction
 void WorldSession::HandleAuctionPlaceBid(WorldPackets::AuctionHouse::AuctionPlaceBid& placeBid)
 {
@@ -606,21 +362,13 @@
 
     Creature* creature = GetPlayer()->GetNPCIfCanInteractWith(placeBid.Auctioneer, UNIT_NPC_FLAG_AUCTIONEER, UNIT_NPC_FLAG_2_NONE);
     if (!creature)
->>>>>>> 28d470c5
     {
         TC_LOG_DEBUG("network", "WORLD: HandleAuctionPlaceBid - %s not found or you can't interact with him.", placeBid.Auctioneer.ToString().c_str());
         return;
     }
 
-<<<<<<< HEAD
-    // impossible have online own another character (use this for speedup check in case online owner)
-    ObjectGuid ownerGuid(HighGuid::Player, auction->owner);
-    Player* auction_owner = ObjectAccessor::FindPlayer(ownerGuid);
-    if (!auction_owner && sCharacterCache->GetCharacterAccountIdByGuid(ownerGuid) == player->GetSession()->GetAccountId())
-=======
     // auction house does not deal with copper
     if (placeBid.BidAmount % SILVER)
->>>>>>> 28d470c5
     {
         SendAuctionCommandResult(placeBid.AuctionID, AuctionCommand::PlaceBid, AuctionResult::BidIncrement, throttle.DelayUntilNext);
         return;
@@ -670,63 +418,13 @@
     uint64 priceToPay = placeBid.BidAmount;
     if (!auction->Bidder.IsEmpty())
     {
-<<<<<<< HEAD
-        if (auction->bidder > 0)
-        {
-            if (auction->bidder == player->GetGUID().GetCounter())
-                player->ModifyMoney(-int32(price - auction->bid));
-            else
-            {
-                // mail to last bidder and return money
-                sAuctionMgr->SendAuctionOutbiddedMail(auction, price, GetPlayer(), trans);
-                player->ModifyMoney(-int32(price));
-            }
-        }
-=======
         // return money to previous bidder
         if (auction->Bidder != player->GetGUID())
             auctionHouse->SendAuctionOutbid(auction, player->GetGUID(), placeBid.BidAmount, trans);
->>>>>>> 28d470c5
         else
             priceToPay = placeBid.BidAmount - auction->BidAmount;
     }
 
-<<<<<<< HEAD
-        auction->bidder = player->GetGUID().GetCounter();
-        auction->bid = price;
-        if (HasPermission(rbac::RBAC_PERM_LOG_GM_TRADE))
-            auction->Flags = AuctionEntryFlag(auction->Flags | AUCTION_ENTRY_FLAG_GM_LOG_BUYER);
-        else
-            auction->Flags = AuctionEntryFlag(auction->Flags & ~AUCTION_ENTRY_FLAG_GM_LOG_BUYER);
-
-        GetPlayer()->UpdateAchievementCriteria(ACHIEVEMENT_CRITERIA_TYPE_HIGHEST_AUCTION_BID, price);
-
-        CharacterDatabasePreparedStatement* stmt = CharacterDatabase.GetPreparedStatement(CHAR_UPD_AUCTION_BID);
-        stmt->setUInt32(0, auction->bidder);
-        stmt->setUInt32(1, auction->bid);
-        stmt->setUInt32(2, auction->Id);
-        stmt->setUInt8(3, auction->Flags);
-        trans->Append(stmt);
-
-        if (auction->bidders.find(player->GetGUID()) == auction->bidders.end())
-        {
-            // save new bidder in list, and save record to db
-            auction->bidders.insert(player->GetGUID());
-            stmt = CharacterDatabase.GetPreparedStatement(CHAR_INS_AUCTION_BIDDERS);
-            stmt->setUInt32(0, auction->Id);
-            stmt->setUInt32(1, auction->bidder);
-            trans->Append(stmt);
-        }
-
-        SendAuctionCommandResult(auction->Id, AUCTION_PLACE_BID, ERR_AUCTION_OK);
-    }
-    else
-    {
-        //buyout:
-        if (player->GetGUID().GetCounter() == auction->bidder)
-            player->ModifyMoney(-int32(auction->buyout - auction->bid));
-        else
-=======
     // check money
     if (!player->HasEnoughMoney(priceToPay))
     {
@@ -756,40 +454,16 @@
         trans->Append(stmt);
 
         if (auction->BidderHistory.insert(player->GetGUID()).second)
->>>>>>> 28d470c5
         {
             stmt = CharacterDatabase.GetPreparedStatement(CHAR_INS_AUCTION_BIDDER);
             stmt->setUInt32(0, auction->Id);
             stmt->setUInt64(1, player->GetGUID().GetCounter());
             trans->Append(stmt);
         }
-<<<<<<< HEAD
-        auction->bidder = player->GetGUID().GetCounter();
-        auction->bid = auction->buyout;
-        if (HasPermission(rbac::RBAC_PERM_LOG_GM_TRADE))
-            auction->Flags = AuctionEntryFlag(auction->Flags | AUCTION_ENTRY_FLAG_GM_LOG_BUYER);
-        else
-            auction->Flags = AuctionEntryFlag(auction->Flags & ~AUCTION_ENTRY_FLAG_GM_LOG_BUYER);
-
-        GetPlayer()->UpdateAchievementCriteria(ACHIEVEMENT_CRITERIA_TYPE_HIGHEST_AUCTION_BID, auction->buyout);
-
-        //- Mails must be under transaction control too to prevent data loss
-        sAuctionMgr->SendAuctionSalePendingMail(auction, trans);
-        sAuctionMgr->SendAuctionSuccessfulMail(auction, trans);
-        sAuctionMgr->SendAuctionWonMail(auction, trans);
-
-        SendAuctionCommandResult(auction->Id, AUCTION_PLACE_BID, ERR_AUCTION_OK);
-
-        auction->DeleteFromDB(trans);
-
-        sAuctionMgr->RemoveAItem(auction->itemGUIDLow);
-        auctionHouse->RemoveAuction(auction);
-=======
 
         // Not sure if we must send this now.
         if (Player* owner = ObjectAccessor::FindConnectedPlayer(auction->Owner))
             owner->GetSession()->SendAuctionOwnerBidNotification(auction);
->>>>>>> 28d470c5
     }
 
     player->SaveInventoryAndGoldToDB(trans);
@@ -832,11 +506,7 @@
     Player* player = GetPlayer();
 
     CharacterDatabaseTransaction trans = CharacterDatabase.BeginTransaction();
-<<<<<<< HEAD
-    if (auction && auction->owner == player->GetGUID().GetCounter())
-=======
     if (auction && auction->Owner == player->GetGUID())
->>>>>>> 28d470c5
     {
         if (auction->Bidder.IsEmpty())                   // If we have a bidder, we have to send him the money he paid
         {
@@ -846,22 +516,8 @@
                 SendAuctionCommandResult(0, AuctionCommand::Cancel, AuctionResult::NotEnoughMoney, throttle.DelayUntilNext);
                 return;
             }
-<<<<<<< HEAD
-
-            // item will deleted or added to received mail list
-            MailDraft(auction->BuildAuctionMailSubject(AUCTION_CANCELED), "")
-                .AddItem(pItem)
-                .SendMailTo(trans, player, auction, MAIL_CHECK_MASK_COPIED);
-        }
-        else
-        {
-            TC_LOG_ERROR("network", "Auction id: %u has non-existed item (item guid : %u)!!!", auction->Id, auction->itemGUIDLow);
-            SendAuctionCommandResult(0, AUCTION_CANCEL, ERR_AUCTION_DATABASE_ERROR);
-            return;
-=======
             auctionHouse->SendAuctionCancelledToBidder(auction, trans);
             player->ModifyMoney(-int64(cancelCost));
->>>>>>> 28d470c5
         }
 
         auctionHouse->SendAuctionRemoved(auction, player, trans);
@@ -870,11 +526,7 @@
     {
         SendAuctionCommandResult(0, AuctionCommand::Cancel, AuctionResult::DatabaseError, throttle.DelayUntilNext);
         //this code isn't possible ... maybe there should be assert
-<<<<<<< HEAD
-        TC_LOG_ERROR("entities.player.cheat", "CHEATER : %s tried to cancel auction (id: %u) of another player, or auction is NULL", player->GetGUID().ToString().c_str(), auctionId);
-=======
         TC_LOG_ERROR("entities.player.cheat", "CHEATER: %s tried to cancel auction (id: %u) of another player or auction is NULL", player->GetGUID().ToString().c_str(), removeItem.AuctionID);
->>>>>>> 28d470c5
         return;
     }
 
@@ -914,17 +566,12 @@
 
     WorldPackets::AuctionHouse::AuctionReplicateResponse response;
 
-<<<<<<< HEAD
-    sAuctionMgr->RemoveAItem(auction->itemGUIDLow);
-    auctionHouse->RemoveAuction(auction);
-=======
     auctionHouse->BuildReplicate(response, GetPlayer(),
         replicateItems.ChangeNumberGlobal, replicateItems.ChangeNumberCursor, replicateItems.ChangeNumberTombstone, replicateItems.Count);
 
     response.DesiredDelay = sWorld->getIntConfig(CONFIG_AUCTION_SEARCH_DELAY) * 5;
     response.Result = 0;
     SendPacket(response.Write());
->>>>>>> 28d470c5
 }
 
 void WorldSession::HandleAuctionSellCommodity(WorldPackets::AuctionHouse::AuctionSellCommodity& sellCommodity)
@@ -976,13 +623,9 @@
     if (GetPlayer()->HasUnitState(UNIT_STATE_DIED))
         GetPlayer()->RemoveAurasByType(SPELL_AURA_FEIGN_DEATH);
 
-<<<<<<< HEAD
-    AuctionHouseObject* auctionHouse = sAuctionMgr->GetAuctionsMap(creature->GetFaction());
-=======
     // find all items for sale
     uint64 totalCount = 0;
     std::unordered_map<ObjectGuid, std::pair<Item*, uint64>> items2;
->>>>>>> 28d470c5
 
     for (WorldPackets::AuctionHouse::AuctionItemForSale const& itemForSale : sellCommodity.Items)
     {
@@ -1099,11 +742,7 @@
             GetPlayerName().c_str(), GetAccountId(), logItem->GetNameForLocaleIdx(sWorld->GetDefaultDbcLocale()), logItem->GetEntry(), totalCount);
     }
 
-<<<<<<< HEAD
-    AuctionHouseObject* auctionHouse = sAuctionMgr->GetAuctionsMap(creature->GetFaction());
-=======
     CharacterDatabaseTransaction trans = CharacterDatabase.BeginTransaction();
->>>>>>> 28d470c5
 
     for (std::pair<ObjectGuid const, std::pair<Item*, uint64>> const& it : items2)
     {
@@ -1149,18 +788,9 @@
 
 void WorldSession::HandleAuctionSellItem(WorldPackets::AuctionHouse::AuctionSellItem& sellItem)
 {
-<<<<<<< HEAD
-    TC_LOG_DEBUG("network", "WORLD: Received CMSG_AUCTION_LIST_ITEMS");
-
-    std::string searchedname;
-    uint8 levelmin, levelmax, usable, getAll;
-    uint32 listfrom, auctionSlotID, auctionMainCategory, auctionSubCategory, quality;
-    ObjectGuid guid;
-=======
     AuctionThrottleResult throttle = sAuctionMgr->CheckThrottle(_player, sellItem.TaintedBy.is_initialized(), AuctionCommand::SellItem);
     if (throttle.Throttled)
         return;
->>>>>>> 28d470c5
 
     if (sellItem.Items.size() != 1 || sellItem.Items[0].UseCount != 1)
     {
@@ -1174,16 +804,12 @@
         return;
     }
 
-<<<<<<< HEAD
-    recvData >> getAll;
-=======
     if (sellItem.MinBid > MAX_MONEY_AMOUNT || sellItem.BuyoutPrice > MAX_MONEY_AMOUNT)
     {
         TC_LOG_DEBUG("network", "WORLD: HandleAuctionSellItem - Player %s (%s) attempted to sell item with higher price than max gold amount.", _player->GetName().c_str(), _player->GetGUID().ToString().c_str());
         SendAuctionCommandResult(0, AuctionCommand::SellItem, AuctionResult::Inventory, throttle.DelayUntilNext, EQUIP_ERR_TOO_MUCH_GOLD);
         return;
     }
->>>>>>> 28d470c5
 
     // auction house does not deal with copper
     if (sellItem.MinBid % SILVER || sellItem.BuyoutPrice % SILVER)
@@ -1221,9 +847,6 @@
     if (GetPlayer()->HasUnitState(UNIT_STATE_DIED))
         GetPlayer()->RemoveAurasByType(SPELL_AURA_FEIGN_DEATH);
 
-<<<<<<< HEAD
-    AuctionHouseObject* auctionHouse = sAuctionMgr->GetAuctionsMap(creature->GetFaction());
-=======
     Item* item = _player->GetItemByGuid(sellItem.Items[0].Guid);
     if (!item)
     {
@@ -1274,7 +897,6 @@
         sLog->outCommand(GetAccountId(), "GM %s (Account: %u) create auction: %s (Entry: %u Count: %u)",
             GetPlayerName().c_str(), GetAccountId(), item->GetTemplate()->GetDefaultLocaleName(), item->GetEntry(), item->GetCount());
     }
->>>>>>> 28d470c5
 
     auction.Items.push_back(item);
 
@@ -1291,17 +913,6 @@
 
     _player->MoveItemFromInventory(item->GetBagSlot(), item->GetSlot(), true);
 
-<<<<<<< HEAD
-    auctionHouse->BuildListAuctionItems(data, _player,
-        wsearchedname, listfrom, levelmin, levelmax, usable,
-        auctionSlotID, auctionMainCategory, auctionSubCategory, quality,
-        count, totalcount, (getAll != 0 && sWorld->getIntConfig(CONFIG_AUCTION_GETALL_DELAY) != 0));
-
-    data.put<uint32>(0, count);
-    data << (uint32) totalcount;
-    data << (uint32) sWorld->getIntConfig(CONFIG_AUCTION_SEARCH_DELAY);
-    SendPacket(&data);
-=======
     CharacterDatabaseTransaction trans = CharacterDatabase.BeginTransaction();
     item->DeleteFromInventoryDB(trans);
     item->SaveToDB(trans);
@@ -1321,7 +932,6 @@
                 SendAuctionCommandResult(0, AuctionCommand::SellItem, AuctionResult::DatabaseError, throttle.DelayUntilNext);
         }
     });
->>>>>>> 28d470c5
 }
 
 void WorldSession::HandleAuctionSetFavoriteItem(WorldPackets::AuctionHouse::AuctionSetFavoriteItem& setFavoriteItem)
