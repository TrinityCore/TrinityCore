--- conflicted
+++ resolved
@@ -16,36 +16,18 @@
  */
 
 #include "WorldSession.h"
-<<<<<<< HEAD
-#include "DBCStructure.h"
-=======
 #include "DB2Structure.h"
->>>>>>> 28d470c5
 #include "Log.h"
 #include "Map.h"
 #include "ObjectAccessor.h"
 #include "Player.h"
 #include "Vehicle.h"
-<<<<<<< HEAD
-#include "WorldPacket.h"
-=======
 #include "VehiclePackets.h"
->>>>>>> 28d470c5
 
 void WorldSession::HandleMoveDismissVehicle(WorldPackets::Vehicle::MoveDismissVehicle& moveDismissVehicle)
 {
-<<<<<<< HEAD
-    TC_LOG_DEBUG("network", "WORLD: Recvd CMSG_DISMISS_CONTROLLED_VEHICLE");
-
-    ObjectGuid vehicleGUID = _player->GetCharmedGUID();
-
-    if (!vehicleGUID)                                       // something wrong here...
-    {
-        recvData.rfinish();                                // prevent warnings spam
-=======
     ObjectGuid vehicleGUID = _player->GetCharmGUID();
     if (vehicleGUID.IsEmpty())
->>>>>>> 28d470c5
         return;
 
     _player->ValidateMovementInfo(&moveDismissVehicle.Status);
@@ -97,14 +79,8 @@
     VehicleSeatEntry const* seat = GetPlayer()->GetVehicle()->GetSeatForPassenger(GetPlayer());
     if (!seat->CanSwitchFromSeat())
     {
-<<<<<<< HEAD
-        recvData.rfinish();                                // prevent warnings spam
-        TC_LOG_ERROR("network", "HandleChangeSeatsOnControlledVehicle, Opcode: %u, Player %s tried to switch seats but current seatflags %u don't permit that.",
-            recvData.GetOpcode(), GetPlayer()->GetGUID().ToString().c_str(), seat->Flags);
-=======
         TC_LOG_ERROR("network", "HandleMoveChangeVehicleSeats: %s tried to switch seats but current seatflags %u don't permit that.",
             GetPlayer()->GetGUID().ToString().c_str(), seat->Flags);
->>>>>>> 28d470c5
         return;
     }
 
@@ -147,15 +123,7 @@
 
 void WorldSession::HandleRideVehicleInteract(WorldPackets::Vehicle::RideVehicleInteract& rideVehicleInteract)
 {
-<<<<<<< HEAD
-    // Read guid
-    ObjectGuid guid;
-    data >> guid;
-
-    if (Player* player = ObjectAccessor::GetPlayer(*_player, guid))
-=======
     if (Player* player = ObjectAccessor::GetPlayer(*_player, rideVehicleInteract.Vehicle))
->>>>>>> 28d470c5
     {
         if (!player->GetVehicleKit())
             return;
@@ -200,11 +168,7 @@
         if (seat->IsEjectable())
             unit->ExitVehicle();
         else
-<<<<<<< HEAD
-            TC_LOG_ERROR("network", "Player %s attempted to eject %s from non-ejectable seat.", GetPlayer()->GetGUID().ToString().c_str(), guid.ToString().c_str());
-=======
             TC_LOG_ERROR("network", "%s attempted to eject %s from non-ejectable seat.", GetPlayer()->GetGUID().ToString().c_str(), ejectPassenger.Passenger.ToString().c_str());
->>>>>>> 28d470c5
     }
     else
         TC_LOG_ERROR("network", "HandleEjectPassenger: %s tried to eject invalid %s ", GetPlayer()->GetGUID().ToString().c_str(), ejectPassenger.Passenger.ToString().c_str());
@@ -220,13 +184,8 @@
             if (itr->second.SeatInfo->CanEnterOrExit())
                 GetPlayer()->ExitVehicle();
             else
-<<<<<<< HEAD
-                TC_LOG_ERROR("network", "Player %s tried to exit vehicle, but seatflags %u (ID: %u) don't permit that.",
-                GetPlayer()->GetGUID().ToString().c_str(), seat->ID, seat->Flags);
-=======
                 TC_LOG_ERROR("network", "%s tried to exit vehicle, but seatflags %u (ID: %u) don't permit that.",
                     GetPlayer()->GetGUID().ToString().c_str(), vehicle->GetVehicleInfo()->SeatID[itr->first], itr->second.SeatInfo->Flags);
->>>>>>> 28d470c5
         }
     }
 }
