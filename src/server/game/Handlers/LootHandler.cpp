/*
 * This file is part of the TrinityCore Project. See AUTHORS file for Copyright information
 *
 * This program is free software; you can redistribute it and/or modify it
 * under the terms of the GNU General Public License as published by the
 * Free Software Foundation; either version 2 of the License, or (at your
 * option) any later version.
 *
 * This program is distributed in the hope that it will be useful, but WITHOUT
 * ANY WARRANTY; without even the implied warranty of MERCHANTABILITY or
 * FITNESS FOR A PARTICULAR PURPOSE. See the GNU General Public License for
 * more details.
 *
 * You should have received a copy of the GNU General Public License along
 * with this program. If not, see <http://www.gnu.org/licenses/>.
 */

#include "WorldSession.h"
<<<<<<< HEAD
=======
#include "CellImpl.h"
>>>>>>> 28d470c5
#include "Common.h"
#include "Corpse.h"
#include "Creature.h"
#include "DB2Stores.h"
#include "GameObject.h"
#include "GridNotifiersImpl.h"
#include "Group.h"
<<<<<<< HEAD
=======
#include "Guild.h"
#include "GuildMgr.h"
>>>>>>> 28d470c5
#include "Item.h"
#include "Log.h"
#include "LootItemStorage.h"
#include "LootMgr.h"
<<<<<<< HEAD
#include "Map.h"
=======
#include "LootPackets.h"
>>>>>>> 28d470c5
#include "Object.h"
#include "ObjectAccessor.h"
#include "Player.h"
#include "WorldPacket.h"

class AELootCreatureCheck
{
<<<<<<< HEAD
    TC_LOG_DEBUG("network", "WORLD: CMSG_AUTOSTORE_LOOT_ITEM");
    Player* player = GetPlayer();
    ObjectGuid lguid = player->GetLootGUID();
    Loot* loot = nullptr;
    uint8 lootSlot = 0;

    recvData >> lootSlot;
=======
public:
    static float constexpr LootDistance = 30.0f;
>>>>>>> 28d470c5

    AELootCreatureCheck(Player* looter, ObjectGuid mainLootTarget) : _looter(looter), _mainLootTarget(mainLootTarget) { }

<<<<<<< HEAD
        // not check distance for GO in case owned GO (fishing bobber case, for example) or Fishing hole GO
        if (!go || ((go->GetOwnerGUID() != _player->GetGUID() && go->GetGoType() != GAMEOBJECT_TYPE_FISHINGHOLE) && !go->IsWithinDistInMap(_player)))
        {
            player->SendLootRelease(lguid);
            return;
        }

        loot = &go->loot;
    }
    else if (lguid.IsItem())
=======
    bool operator()(Creature* creature) const
>>>>>>> 28d470c5
    {
        if (creature->IsAlive())
            return false;

        if (creature->GetGUID() == _mainLootTarget)
            return false;

        if (!_looter->IsWithinDist(creature, LootDistance))
            return false;

        return _looter->isAllowedToLoot(creature);
    }

<<<<<<< HEAD
        bool lootAllowed = creature && creature->IsAlive() == (player->GetClass() == CLASS_ROGUE && creature->loot.loot_type == LOOT_PICKPOCKETING);
        if (!lootAllowed || !creature->IsWithinDistInMap(_player, INTERACTION_DISTANCE))
        {
            player->SendLootError(lguid, lootAllowed ? LOOT_ERROR_TOO_FAR : LOOT_ERROR_DIDNT_KILL);
            return;
        }
=======
    Player* _looter;
    ObjectGuid _mainLootTarget;
};
>>>>>>> 28d470c5

void WorldSession::HandleAutostoreLootItemOpcode(WorldPackets::Loot::LootItem& packet)
{
    Player* player = GetPlayer();
<<<<<<< HEAD
    ObjectGuid guid = player->GetLootGUID();
    if (!guid)
        return;

    Loot* loot = nullptr;
    bool shareMoney = true;
=======
    AELootResult aeResult;
    AELootResult* aeResultPtr = player->GetAELootView().size() > 1 ? &aeResult : nullptr;
>>>>>>> 28d470c5

    /// @todo Implement looting by LootObject guid
    for (WorldPackets::Loot::LootRequest const& req : packet.Loot)
    {
<<<<<<< HEAD
        case HighGuid::GameObject:
=======
        Loot* loot = nullptr;
        ObjectGuid lguid = player->GetLootWorldObjectGUID(req.Object);

        if (lguid.IsGameObject())
>>>>>>> 28d470c5
        {
            GameObject* go = player->GetMap()->GetGameObject(lguid);

<<<<<<< HEAD
            // do not check distance for GO if player is the owner of it (ex. fishing bobber)
            if (go && ((go->GetOwnerGUID() == player->GetGUID() || go->IsWithinDistInMap(player))))
                loot = &go->loot;
=======
            // not check distance for GO in case owned GO (fishing bobber case, for example) or Fishing hole GO
            if (!go || ((go->GetOwnerGUID() != _player->GetGUID() && go->GetGoType() != GAMEOBJECT_TYPE_FISHINGHOLE) && !go->IsWithinDistInMap(_player, INTERACTION_DISTANCE)))
            {
                player->SendLootRelease(lguid);
                continue;
            }
>>>>>>> 28d470c5

            loot = &go->loot;
        }
<<<<<<< HEAD
        case HighGuid::Corpse:                               // remove insignia ONLY in BG
=======
        else if (lguid.IsItem())
>>>>>>> 28d470c5
        {
            Item* pItem = player->GetItemByGuid(lguid);

            if (!pItem)
            {
                player->SendLootRelease(lguid);
                continue;
            }

            loot = &pItem->loot;
        }
<<<<<<< HEAD
        case HighGuid::Item:
=======
        else if (lguid.IsCorpse())
>>>>>>> 28d470c5
        {
            Corpse* bones = ObjectAccessor::GetCorpse(*player, lguid);
            if (!bones)
            {
                player->SendLootRelease(lguid);
                continue;
            }

            loot = &bones->loot;
        }
<<<<<<< HEAD
        case HighGuid::Unit:
        case HighGuid::Vehicle:
        {
            Creature* creature = player->GetMap()->GetCreature(guid);
            bool lootAllowed = creature && creature->IsAlive() == (player->GetClass() == CLASS_ROGUE && creature->loot.loot_type == LOOT_PICKPOCKETING);
            if (lootAllowed && creature->IsWithinDistInMap(player, INTERACTION_DISTANCE))
=======
        else
        {
            Creature* creature = GetPlayer()->GetMap()->GetCreature(lguid);

            bool lootAllowed = creature && creature->IsAlive() == (player->getClass() == CLASS_ROGUE && creature->loot.loot_type == LOOT_PICKPOCKETING);
            if (!lootAllowed || !creature->IsWithinDistInMap(_player, AELootCreatureCheck::LootDistance))
>>>>>>> 28d470c5
            {
                player->SendLootError(req.Object, lguid, lootAllowed ? LOOT_ERROR_TOO_FAR : LOOT_ERROR_DIDNT_KILL);
                continue;
            }

            loot = &creature->loot;
        }

        player->StoreLootItem(req.LootListID - 1, loot, aeResultPtr);

        // If player is removing the last LootItem, delete the empty container.
        if (loot->isLooted() && lguid.IsItem())
            player->GetSession()->DoLootRelease(lguid);
    }

    if (aeResultPtr)
    {
        for (AELootResult::ResultValue const& resultValue : aeResult)
        {
            player->SendNewItem(resultValue.item, resultValue.count, false, false, true);
            player->UpdateCriteria(CRITERIA_TYPE_LOOT_ITEM, resultValue.item->GetEntry(), resultValue.count);
            player->UpdateCriteria(CRITERIA_TYPE_LOOT_TYPE, resultValue.item->GetEntry(), resultValue.count, resultValue.lootType);
            player->UpdateCriteria(CRITERIA_TYPE_LOOT_EPIC_ITEM, resultValue.item->GetEntry(), resultValue.count);
        }
    }
}

void WorldSession::HandleLootMoneyOpcode(WorldPackets::Loot::LootMoney& /*packet*/)
{
    Player* player = GetPlayer();
    for (std::pair<ObjectGuid const, ObjectGuid> const& lootView : player->GetAELootView())
    {
        ObjectGuid guid = lootView.second;
        Loot* loot = nullptr;
        bool shareMoney = true;

        switch (guid.GetHigh())
        {
            case HighGuid::GameObject:
            {
                GameObject* go = GetPlayer()->GetMap()->GetGameObject(guid);

                // do not check distance for GO if player is the owner of it (ex. fishing bobber)
                if (go && ((go->GetOwnerGUID() == player->GetGUID() || go->IsWithinDistInMap(player, INTERACTION_DISTANCE))))
                    loot = &go->loot;

                break;
            }
            case HighGuid::Corpse:                               // remove insignia ONLY in BG
            {
                Corpse* bones = ObjectAccessor::GetCorpse(*player, guid);

                if (bones && bones->IsWithinDistInMap(player, INTERACTION_DISTANCE))
                {
                    loot = &bones->loot;
                    shareMoney = false;
                }

                break;
            }
            case HighGuid::Item:
            {
                if (Item* item = player->GetItemByGuid(guid))
                {
                    loot = &item->loot;
                    shareMoney = false;
                }
                break;
            }
            case HighGuid::Creature:
            case HighGuid::Vehicle:
            {
                Creature* creature = player->GetMap()->GetCreature(guid);
                bool lootAllowed = creature && creature->IsAlive() == (player->getClass() == CLASS_ROGUE && creature->loot.loot_type == LOOT_PICKPOCKETING);
                if (lootAllowed && creature->IsWithinDistInMap(player, AELootCreatureCheck::LootDistance))
                {
                    loot = &creature->loot;
                    if (creature->IsAlive())
                        shareMoney = false;
                }
                else
                    player->SendLootError(lootView.first, lootView.second, lootAllowed ? LOOT_ERROR_TOO_FAR : LOOT_ERROR_DIDNT_KILL);
                break;
            }
            default:
                continue;                                         // unlootable type
        }

        if (!loot)
            continue;

        loot->NotifyMoneyRemoved();
        if (shareMoney && player->GetGroup())      //item, pickpocket and players can be looted only single player
        {
            Group* group = player->GetGroup();

            std::vector<Player*> playersNear;
            for (GroupReference* itr = group->GetFirstMember(); itr != nullptr; itr = itr->next())
            {
                Player* member = itr->GetSource();
                if (!member)
                    continue;

                if (player->IsAtGroupRewardDistance(member))
                    playersNear.push_back(member);
            }

            uint64 goldPerPlayer = uint64(loot->gold / playersNear.size());

            for (std::vector<Player*>::const_iterator i = playersNear.begin(); i != playersNear.end(); ++i)
            {
                uint64 goldMod = CalculatePct(goldPerPlayer, (*i)->GetTotalAuraModifierByMiscValue(SPELL_AURA_MOD_MONEY_GAIN, 1));

<<<<<<< HEAD
                WorldPacket data(SMSG_LOOT_MONEY_NOTIFY, 4 + 1);
                data << uint32(goldPerPlayer);
                data << uint8(playersNear.size() <= 1); // Controls the text displayed in chat. 0 is "Your share is..." and 1 is "You loot..."
                (*i)->SendDirectMessage(&data);
=======
                (*i)->ModifyMoney(goldPerPlayer + goldMod);
                (*i)->UpdateCriteria(CRITERIA_TYPE_LOOT_MONEY, goldPerPlayer);

                WorldPackets::Loot::LootMoneyNotify packet;
                packet.Money = goldPerPlayer;
                packet.MoneyMod = goldMod;
                packet.SoleLooter = playersNear.size() <= 1 ? true : false;
                (*i)->SendDirectMessage(packet.Write());
>>>>>>> 28d470c5
            }
        }
        else
        {
            uint64 goldMod = CalculatePct(loot->gold, player->GetTotalAuraModifierByMiscValue(SPELL_AURA_MOD_MONEY_GAIN, 1));

            player->ModifyMoney(loot->gold + goldMod);
            player->UpdateCriteria(CRITERIA_TYPE_LOOT_MONEY, loot->gold);

            WorldPackets::Loot::LootMoneyNotify packet;
            packet.Money = loot->gold;
            packet.MoneyMod = goldMod;
            packet.SoleLooter = true; // "You loot..."
            SendPacket(packet.Write());
        }

        loot->gold = 0;

        // Delete the money loot record from the DB
<<<<<<< HEAD
        if (loot->containerID > 0)
            sLootItemStorage->RemoveStoredMoneyForContainer(loot->containerID);
=======
        if (!loot->containerID.IsEmpty())
            sLootItemStorage->RemoveStoredMoneyForContainer(loot->containerID.GetCounter());
>>>>>>> 28d470c5

        // Delete container if empty
        if (loot->isLooted() && guid.IsItem())
            player->GetSession()->DoLootRelease(guid);
    }
}

void WorldSession::HandleLootOpcode(WorldPackets::Loot::LootUnit& packet)
{
    // Check possible cheat
    if (!GetPlayer()->IsAlive() || !packet.Unit.IsCreatureOrVehicle())
        return;

    std::list<Creature*> corpses;
    AELootCreatureCheck check(_player, packet.Unit);
    Trinity::CreatureListSearcher<AELootCreatureCheck> searcher(_player, corpses, check);
    Cell::VisitGridObjects(_player, searcher, AELootCreatureCheck::LootDistance);

    if (!corpses.empty())
        SendPacket(WorldPackets::Loot::AELootTargets(uint32(corpses.size() + 1)).Write());

    GetPlayer()->SendLoot(packet.Unit, LOOT_CORPSE);

    if (!corpses.empty())
    {
        // main target
        SendPacket(WorldPackets::Loot::AELootTargetsAck().Write());

        for (Creature* creature : corpses)
        {
            GetPlayer()->SendLoot(creature->GetGUID(), LOOT_CORPSE, true);
            SendPacket(WorldPackets::Loot::AELootTargetsAck().Write());
        }
    }

    // interrupt cast
    if (GetPlayer()->IsNonMeleeSpellCast(false))
        GetPlayer()->InterruptNonMeleeSpells(false);
}

void WorldSession::HandleLootReleaseOpcode(WorldPackets::Loot::LootRelease& packet)
{
    // cheaters can modify lguid to prevent correct apply loot release code and re-loot
    // use internal stored guid
    if (GetPlayer()->HasLootWorldObjectGUID(packet.Unit))
        DoLootRelease(packet.Unit);
}

void WorldSession::DoLootRelease(ObjectGuid lguid)
{
    Player  *player = GetPlayer();
    Loot    *loot;

    if (player->GetLootGUID() == lguid)
        player->SetLootGUID(ObjectGuid::Empty);
    player->SendLootRelease(lguid);

    player->RemoveUnitFlag(UNIT_FLAG_LOOTING);

    if (!player->IsInWorld())
        return;

    if (lguid.IsGameObject())
    {
        GameObject* go = GetPlayer()->GetMap()->GetGameObject(lguid);

        // not check distance for GO in case owned GO (fishing bobber case, for example) or Fishing hole GO
        if (!go || ((go->GetOwnerGUID() != _player->GetGUID() && go->GetGoType() != GAMEOBJECT_TYPE_FISHINGHOLE) && !go->IsWithinDistInMap(_player)))
            return;

        loot = &go->loot;

        if (go->GetGoType() == GAMEOBJECT_TYPE_DOOR)
        {
            // locked doors are opened with spelleffect openlock, prevent remove its as looted
            go->UseDoorOrButton();
        }
        else if (loot->isLooted() || go->GetGoType() == GAMEOBJECT_TYPE_FISHINGNODE)
        {
            if (go->GetGoType() == GAMEOBJECT_TYPE_FISHINGHOLE)
            {                                               // The fishing hole used once more
                go->AddUse();                               // if the max usage is reached, will be despawned in next tick
                if (go->GetUseCount() >= go->GetGOValue()->FishingHole.MaxOpens)
                    go->SetLootState(GO_JUST_DEACTIVATED);
                else
                    go->SetLootState(GO_READY);
            }
            else
                go->SetLootState(GO_JUST_DEACTIVATED);

            loot->clear();
        }
        else
        {
            // not fully looted object
            go->SetLootState(GO_ACTIVATED, player);

            // if the round robin player release, reset it.
            if (player->GetGUID() == loot->roundRobinPlayer)
                loot->roundRobinPlayer.Clear();
        }
    }
    else if (lguid.IsCorpse())        // ONLY remove insignia at BG
    {
        Corpse* corpse = ObjectAccessor::GetCorpse(*player, lguid);
        if (!corpse || !corpse->IsWithinDistInMap(_player, INTERACTION_DISTANCE))
            return;

        loot = &corpse->loot;

        if (loot->isLooted())
        {
            loot->clear();
            corpse->RemoveCorpseDynamicFlag(CORPSE_DYNFLAG_LOOTABLE);
        }
    }
    else if (lguid.IsItem())
    {
        Item* pItem = player->GetItemByGuid(lguid);
        if (!pItem)
            return;

        ItemTemplate const* proto = pItem->GetTemplate();

        // destroy only 5 items from stack in case prospecting and milling
<<<<<<< HEAD
        if (proto->HasFlag(ITEM_FLAG_IS_PROSPECTABLE) || proto->HasFlag(ITEM_FLAG_IS_MILLABLE))
=======
        if (proto->GetFlags() & (ITEM_FLAG_IS_PROSPECTABLE | ITEM_FLAG_IS_MILLABLE))
>>>>>>> 28d470c5
        {
            pItem->m_lootGenerated = false;
            pItem->loot.clear();

            uint32 count = pItem->GetCount();

            // >=5 checked in spell code, but will work for cheating cases also with removing from another stacks.
            if (count > 5)
                count = 5;

            player->DestroyItemCount(pItem, count, true);
        }
        else
        {
            // Only delete item if no loot or money (unlooted loot is saved to db) or if it isn't an openable item
<<<<<<< HEAD
            if (pItem->loot.isLooted() || !proto->HasFlag(ITEM_FLAG_HAS_LOOT))
=======
            if (pItem->loot.isLooted() || !(proto->GetFlags() & ITEM_FLAG_HAS_LOOT))
>>>>>>> 28d470c5
                player->DestroyItem(pItem->GetBagSlot(), pItem->GetSlot(), true);
        }
        return;                                             // item can be looted only single player
    }
    else
    {
        Creature* creature = GetPlayer()->GetMap()->GetCreature(lguid);

<<<<<<< HEAD
        bool lootAllowed = creature && creature->IsAlive() == (player->GetClass() == CLASS_ROGUE && creature->loot.loot_type == LOOT_PICKPOCKETING);
        if (!lootAllowed || !creature->IsWithinDistInMap(_player, INTERACTION_DISTANCE))
=======
        bool lootAllowed = creature && creature->IsAlive() == (player->getClass() == CLASS_ROGUE && creature->loot.loot_type == LOOT_PICKPOCKETING);
        if (!lootAllowed || !creature->IsWithinDistInMap(_player, AELootCreatureCheck::LootDistance))
>>>>>>> 28d470c5
            return;

        loot = &creature->loot;
        if (loot->isLooted())
        {
            creature->RemoveDynamicFlag(UNIT_DYNFLAG_LOOTABLE);

            // skip pickpocketing loot for speed, skinning timer reduction is no-op in fact
            if (!creature->IsAlive())
                creature->AllLootRemovedFromCorpse();

            loot->clear();
        }
        else
        {
            // if the round robin player release, reset it.
            if (player->GetGUID() == loot->roundRobinPlayer)
            {
                loot->roundRobinPlayer.Clear();

                if (Group* group = player->GetGroup())
                    group->SendLooter(creature, nullptr);
            }
            // force dynflag update to update looter and lootable info
<<<<<<< HEAD
            creature->ForceValuesUpdateAtIndex(UNIT_DYNAMIC_FLAGS);
=======
            creature->ForceUpdateFieldChange(creature->m_values.ModifyValue(&Object::m_objectData).ModifyValue(&UF::ObjectData::DynamicFlags));
>>>>>>> 28d470c5
        }
    }

    //Player is not looking at loot list, he doesn't need to see updates on the loot list
    loot->RemoveLooter(player->GetGUID());
    player->RemoveAELootedObject(loot->GetGUID());
}

void WorldSession::DoLootReleaseAll()
{
    std::unordered_map<ObjectGuid, ObjectGuid> lootView = _player->GetAELootView();
    for (std::pair<ObjectGuid const, ObjectGuid> const& lootPair : lootView)
        DoLootRelease(lootPair.second);
}

void WorldSession::HandleLootMasterGiveOpcode(WorldPackets::Loot::MasterLootItem& masterLootItem)
{
    AELootResult aeResult;

    if (!_player->GetGroup() || _player->GetGroup()->GetMasterLooterGuid() != _player->GetGUID() || _player->GetGroup()->GetLootMethod() != MASTER_LOOT)
    {
        _player->SendLootError(ObjectGuid::Empty, ObjectGuid::Empty, LOOT_ERROR_DIDNT_KILL);
        return;
    }

    // player on other map
<<<<<<< HEAD
    Player* target = ObjectAccessor::GetPlayer(*_player, target_playerguid);
=======
    Player* target = ObjectAccessor::GetPlayer(*_player, masterLootItem.Target);
>>>>>>> 28d470c5
    if (!target)
    {
        _player->SendLootError(ObjectGuid::Empty, ObjectGuid::Empty, LOOT_ERROR_PLAYER_NOT_FOUND);
        return;
    }

    TC_LOG_DEBUG("network", "WorldSession::HandleLootMasterGiveOpcode (CMSG_LOOT_MASTER_GIVE, 0x02A3) Target = [%s].", target->GetName().c_str());

    for (WorldPackets::Loot::LootRequest const& req : masterLootItem.Loot)
    {
        Loot* loot = nullptr;
        ObjectGuid lootguid = _player->GetLootWorldObjectGUID(req.Object);

<<<<<<< HEAD
    if (!_player->IsInRaidWith(target) || !_player->IsInMap(target))
    {
        _player->SendLootError(lootguid, LOOT_ERROR_MASTER_OTHER);
        TC_LOG_INFO("entities.player.cheat", "MasterLootItem: Player %s tried to give an item to ineligible player %s !", GetPlayer()->GetName().c_str(), target->GetName().c_str());
        return;
    }

    Loot* loot = nullptr;
=======
        if (!_player->IsInRaidWith(target) || !_player->IsInMap(target))
        {
            _player->SendLootError(req.Object, ObjectGuid::Empty, LOOT_ERROR_MASTER_OTHER);
            TC_LOG_INFO("entities.player.cheat", "MasterLootItem: Player %s tried to give an item to ineligible player %s !", GetPlayer()->GetName().c_str(), target->GetName().c_str());
            return;
        }

        if (GetPlayer()->GetLootGUID().IsCreatureOrVehicle())
        {
            Creature* creature = GetPlayer()->GetMap()->GetCreature(lootguid);
            if (!creature)
                return;

            loot = &creature->loot;
        }
        else if (GetPlayer()->GetLootGUID().IsGameObject())
        {
            GameObject* pGO = GetPlayer()->GetMap()->GetGameObject(lootguid);
            if (!pGO)
                return;
>>>>>>> 28d470c5

            loot = &pGO->loot;
        }

        if (!loot)
            return;

        uint8 slotid = req.LootListID - 1;
        if (slotid >= loot->items.size() + loot->quest_items.size())
        {
            TC_LOG_DEBUG("loot", "MasterLootItem: Player %s might be using a hack! (slot %d, size %lu)",
                GetPlayer()->GetName().c_str(), slotid, (unsigned long)loot->items.size());
            return;
        }

        LootItem& item = slotid >= loot->items.size() ? loot->quest_items[slotid - loot->items.size()] : loot->items[slotid];

        ItemPosCountVec dest;
        InventoryResult msg = target->CanStoreNewItem(NULL_BAG, NULL_SLOT, dest, item.itemid, item.count);
        if (item.follow_loot_rules && !item.AllowedForPlayer(target))
            msg = EQUIP_ERR_CANT_EQUIP_EVER;
        if (msg != EQUIP_ERR_OK)
        {
            if (msg == EQUIP_ERR_ITEM_MAX_COUNT)
                _player->SendLootError(req.Object, ObjectGuid::Empty, LOOT_ERROR_MASTER_UNIQUE_ITEM);
            else if (msg == EQUIP_ERR_INV_FULL)
                _player->SendLootError(req.Object, ObjectGuid::Empty, LOOT_ERROR_MASTER_INV_FULL);
            else
                _player->SendLootError(req.Object, ObjectGuid::Empty, LOOT_ERROR_MASTER_OTHER);

            target->SendEquipError(msg, nullptr, nullptr, item.itemid);
            return;
        }

        // now move item from loot to target inventory
        Item* newitem = target->StoreNewItem(dest, item.itemid, true, item.randomBonusListId, item.GetAllowedLooters(), item.context, item.BonusListIDs);
        aeResult.Add(newitem, item.count, loot->loot_type);

<<<<<<< HEAD
    ItemPosCountVec dest;
    InventoryResult msg = target->CanStoreNewItem(NULL_BAG, NULL_SLOT, dest, item.itemid, item.count);
    if (!item.AllowedForPlayer(target, true))
        msg = EQUIP_ERR_YOU_CAN_NEVER_USE_THAT_ITEM;
    if (msg != EQUIP_ERR_OK)
    {
        if (msg == EQUIP_ERR_CANT_CARRY_MORE_OF_THIS)
            _player->SendLootError(lootguid, LOOT_ERROR_MASTER_UNIQUE_ITEM);
        else if (msg == EQUIP_ERR_INVENTORY_FULL)
            _player->SendLootError(lootguid, LOOT_ERROR_MASTER_INV_FULL);
        else
            _player->SendLootError(lootguid, LOOT_ERROR_MASTER_OTHER);
        return;
    }

    // list of players allowed to receive this item in trade
    GuidSet looters = item.GetAllowedLooters();

    // now move item from loot to target inventory
    Item* newitem = target->StoreNewItem(dest, item.itemid, true, item.randomPropertyId, looters);
    target->SendNewItem(newitem, uint32(item.count), false, false, true);
    target->UpdateAchievementCriteria(ACHIEVEMENT_CRITERIA_TYPE_LOOT_ITEM, item.itemid, item.count);
    target->UpdateAchievementCriteria(ACHIEVEMENT_CRITERIA_TYPE_LOOT_TYPE, loot->loot_type, item.count);
    target->UpdateAchievementCriteria(ACHIEVEMENT_CRITERIA_TYPE_LOOT_EPIC_ITEM, item.itemid, item.count);

    // mark as looted
    item.count = 0;
    item.is_looted = true;
=======
        // mark as looted
        item.count = 0;
        item.is_looted = true;

        loot->NotifyItemRemoved(slotid);
        --loot->unlootedCount;
    }

    for (AELootResult::ResultValue const& resultValue : aeResult)
    {
        target->SendNewItem(resultValue.item, resultValue.count, false, false, true);
        target->UpdateCriteria(CRITERIA_TYPE_LOOT_ITEM, resultValue.item->GetEntry(), resultValue.count);
        target->UpdateCriteria(CRITERIA_TYPE_LOOT_TYPE, resultValue.item->GetEntry(), resultValue.count, resultValue.lootType);
        target->UpdateCriteria(CRITERIA_TYPE_LOOT_EPIC_ITEM, resultValue.item->GetEntry(), resultValue.count);
    }
}
>>>>>>> 28d470c5

void WorldSession::HandleSetLootSpecialization(WorldPackets::Loot::SetLootSpecialization& packet)
{
    if (packet.SpecID)
    {
        if (ChrSpecializationEntry const* chrSpec = sChrSpecializationStore.LookupEntry(packet.SpecID))
            if (chrSpec->ClassID == GetPlayer()->getClass())
                GetPlayer()->SetLootSpecId(packet.SpecID);
    }
    else
        GetPlayer()->SetLootSpecId(0);
}<|MERGE_RESOLUTION|>--- conflicted
+++ resolved
@@ -16,10 +16,7 @@
  */
 
 #include "WorldSession.h"
-<<<<<<< HEAD
-=======
 #include "CellImpl.h"
->>>>>>> 28d470c5
 #include "Common.h"
 #include "Corpse.h"
 #include "Creature.h"
@@ -27,20 +24,13 @@
 #include "GameObject.h"
 #include "GridNotifiersImpl.h"
 #include "Group.h"
-<<<<<<< HEAD
-=======
 #include "Guild.h"
 #include "GuildMgr.h"
->>>>>>> 28d470c5
 #include "Item.h"
 #include "Log.h"
 #include "LootItemStorage.h"
 #include "LootMgr.h"
-<<<<<<< HEAD
-#include "Map.h"
-=======
 #include "LootPackets.h"
->>>>>>> 28d470c5
 #include "Object.h"
 #include "ObjectAccessor.h"
 #include "Player.h"
@@ -48,35 +38,12 @@
 
 class AELootCreatureCheck
 {
-<<<<<<< HEAD
-    TC_LOG_DEBUG("network", "WORLD: CMSG_AUTOSTORE_LOOT_ITEM");
-    Player* player = GetPlayer();
-    ObjectGuid lguid = player->GetLootGUID();
-    Loot* loot = nullptr;
-    uint8 lootSlot = 0;
-
-    recvData >> lootSlot;
-=======
 public:
     static float constexpr LootDistance = 30.0f;
->>>>>>> 28d470c5
 
     AELootCreatureCheck(Player* looter, ObjectGuid mainLootTarget) : _looter(looter), _mainLootTarget(mainLootTarget) { }
 
-<<<<<<< HEAD
-        // not check distance for GO in case owned GO (fishing bobber case, for example) or Fishing hole GO
-        if (!go || ((go->GetOwnerGUID() != _player->GetGUID() && go->GetGoType() != GAMEOBJECT_TYPE_FISHINGHOLE) && !go->IsWithinDistInMap(_player)))
-        {
-            player->SendLootRelease(lguid);
-            return;
-        }
-
-        loot = &go->loot;
-    }
-    else if (lguid.IsItem())
-=======
     bool operator()(Creature* creature) const
->>>>>>> 28d470c5
     {
         if (creature->IsAlive())
             return false;
@@ -90,68 +57,36 @@
         return _looter->isAllowedToLoot(creature);
     }
 
-<<<<<<< HEAD
-        bool lootAllowed = creature && creature->IsAlive() == (player->GetClass() == CLASS_ROGUE && creature->loot.loot_type == LOOT_PICKPOCKETING);
-        if (!lootAllowed || !creature->IsWithinDistInMap(_player, INTERACTION_DISTANCE))
-        {
-            player->SendLootError(lguid, lootAllowed ? LOOT_ERROR_TOO_FAR : LOOT_ERROR_DIDNT_KILL);
-            return;
-        }
-=======
     Player* _looter;
     ObjectGuid _mainLootTarget;
 };
->>>>>>> 28d470c5
 
 void WorldSession::HandleAutostoreLootItemOpcode(WorldPackets::Loot::LootItem& packet)
 {
     Player* player = GetPlayer();
-<<<<<<< HEAD
-    ObjectGuid guid = player->GetLootGUID();
-    if (!guid)
-        return;
-
-    Loot* loot = nullptr;
-    bool shareMoney = true;
-=======
     AELootResult aeResult;
     AELootResult* aeResultPtr = player->GetAELootView().size() > 1 ? &aeResult : nullptr;
->>>>>>> 28d470c5
 
     /// @todo Implement looting by LootObject guid
     for (WorldPackets::Loot::LootRequest const& req : packet.Loot)
     {
-<<<<<<< HEAD
-        case HighGuid::GameObject:
-=======
         Loot* loot = nullptr;
         ObjectGuid lguid = player->GetLootWorldObjectGUID(req.Object);
 
         if (lguid.IsGameObject())
->>>>>>> 28d470c5
         {
             GameObject* go = player->GetMap()->GetGameObject(lguid);
 
-<<<<<<< HEAD
-            // do not check distance for GO if player is the owner of it (ex. fishing bobber)
-            if (go && ((go->GetOwnerGUID() == player->GetGUID() || go->IsWithinDistInMap(player))))
-                loot = &go->loot;
-=======
             // not check distance for GO in case owned GO (fishing bobber case, for example) or Fishing hole GO
             if (!go || ((go->GetOwnerGUID() != _player->GetGUID() && go->GetGoType() != GAMEOBJECT_TYPE_FISHINGHOLE) && !go->IsWithinDistInMap(_player, INTERACTION_DISTANCE)))
             {
                 player->SendLootRelease(lguid);
                 continue;
             }
->>>>>>> 28d470c5
 
             loot = &go->loot;
         }
-<<<<<<< HEAD
-        case HighGuid::Corpse:                               // remove insignia ONLY in BG
-=======
         else if (lguid.IsItem())
->>>>>>> 28d470c5
         {
             Item* pItem = player->GetItemByGuid(lguid);
 
@@ -163,11 +98,7 @@
 
             loot = &pItem->loot;
         }
-<<<<<<< HEAD
-        case HighGuid::Item:
-=======
         else if (lguid.IsCorpse())
->>>>>>> 28d470c5
         {
             Corpse* bones = ObjectAccessor::GetCorpse(*player, lguid);
             if (!bones)
@@ -178,21 +109,12 @@
 
             loot = &bones->loot;
         }
-<<<<<<< HEAD
-        case HighGuid::Unit:
-        case HighGuid::Vehicle:
-        {
-            Creature* creature = player->GetMap()->GetCreature(guid);
-            bool lootAllowed = creature && creature->IsAlive() == (player->GetClass() == CLASS_ROGUE && creature->loot.loot_type == LOOT_PICKPOCKETING);
-            if (lootAllowed && creature->IsWithinDistInMap(player, INTERACTION_DISTANCE))
-=======
         else
         {
             Creature* creature = GetPlayer()->GetMap()->GetCreature(lguid);
 
             bool lootAllowed = creature && creature->IsAlive() == (player->getClass() == CLASS_ROGUE && creature->loot.loot_type == LOOT_PICKPOCKETING);
             if (!lootAllowed || !creature->IsWithinDistInMap(_player, AELootCreatureCheck::LootDistance))
->>>>>>> 28d470c5
             {
                 player->SendLootError(req.Object, lguid, lootAllowed ? LOOT_ERROR_TOO_FAR : LOOT_ERROR_DIDNT_KILL);
                 continue;
@@ -306,12 +228,6 @@
             {
                 uint64 goldMod = CalculatePct(goldPerPlayer, (*i)->GetTotalAuraModifierByMiscValue(SPELL_AURA_MOD_MONEY_GAIN, 1));
 
-<<<<<<< HEAD
-                WorldPacket data(SMSG_LOOT_MONEY_NOTIFY, 4 + 1);
-                data << uint32(goldPerPlayer);
-                data << uint8(playersNear.size() <= 1); // Controls the text displayed in chat. 0 is "Your share is..." and 1 is "You loot..."
-                (*i)->SendDirectMessage(&data);
-=======
                 (*i)->ModifyMoney(goldPerPlayer + goldMod);
                 (*i)->UpdateCriteria(CRITERIA_TYPE_LOOT_MONEY, goldPerPlayer);
 
@@ -320,7 +236,6 @@
                 packet.MoneyMod = goldMod;
                 packet.SoleLooter = playersNear.size() <= 1 ? true : false;
                 (*i)->SendDirectMessage(packet.Write());
->>>>>>> 28d470c5
             }
         }
         else
@@ -340,13 +255,8 @@
         loot->gold = 0;
 
         // Delete the money loot record from the DB
-<<<<<<< HEAD
-        if (loot->containerID > 0)
-            sLootItemStorage->RemoveStoredMoneyForContainer(loot->containerID);
-=======
         if (!loot->containerID.IsEmpty())
             sLootItemStorage->RemoveStoredMoneyForContainer(loot->containerID.GetCounter());
->>>>>>> 28d470c5
 
         // Delete container if empty
         if (loot->isLooted() && guid.IsItem())
@@ -414,7 +324,7 @@
         GameObject* go = GetPlayer()->GetMap()->GetGameObject(lguid);
 
         // not check distance for GO in case owned GO (fishing bobber case, for example) or Fishing hole GO
-        if (!go || ((go->GetOwnerGUID() != _player->GetGUID() && go->GetGoType() != GAMEOBJECT_TYPE_FISHINGHOLE) && !go->IsWithinDistInMap(_player)))
+        if (!go || ((go->GetOwnerGUID() != _player->GetGUID() && go->GetGoType() != GAMEOBJECT_TYPE_FISHINGHOLE) && !go->IsWithinDistInMap(_player, INTERACTION_DISTANCE)))
             return;
 
         loot = &go->loot;
@@ -472,11 +382,7 @@
         ItemTemplate const* proto = pItem->GetTemplate();
 
         // destroy only 5 items from stack in case prospecting and milling
-<<<<<<< HEAD
-        if (proto->HasFlag(ITEM_FLAG_IS_PROSPECTABLE) || proto->HasFlag(ITEM_FLAG_IS_MILLABLE))
-=======
         if (proto->GetFlags() & (ITEM_FLAG_IS_PROSPECTABLE | ITEM_FLAG_IS_MILLABLE))
->>>>>>> 28d470c5
         {
             pItem->m_lootGenerated = false;
             pItem->loot.clear();
@@ -492,11 +398,7 @@
         else
         {
             // Only delete item if no loot or money (unlooted loot is saved to db) or if it isn't an openable item
-<<<<<<< HEAD
-            if (pItem->loot.isLooted() || !proto->HasFlag(ITEM_FLAG_HAS_LOOT))
-=======
             if (pItem->loot.isLooted() || !(proto->GetFlags() & ITEM_FLAG_HAS_LOOT))
->>>>>>> 28d470c5
                 player->DestroyItem(pItem->GetBagSlot(), pItem->GetSlot(), true);
         }
         return;                                             // item can be looted only single player
@@ -505,13 +407,8 @@
     {
         Creature* creature = GetPlayer()->GetMap()->GetCreature(lguid);
 
-<<<<<<< HEAD
-        bool lootAllowed = creature && creature->IsAlive() == (player->GetClass() == CLASS_ROGUE && creature->loot.loot_type == LOOT_PICKPOCKETING);
-        if (!lootAllowed || !creature->IsWithinDistInMap(_player, INTERACTION_DISTANCE))
-=======
         bool lootAllowed = creature && creature->IsAlive() == (player->getClass() == CLASS_ROGUE && creature->loot.loot_type == LOOT_PICKPOCKETING);
         if (!lootAllowed || !creature->IsWithinDistInMap(_player, AELootCreatureCheck::LootDistance))
->>>>>>> 28d470c5
             return;
 
         loot = &creature->loot;
@@ -536,11 +433,7 @@
                     group->SendLooter(creature, nullptr);
             }
             // force dynflag update to update looter and lootable info
-<<<<<<< HEAD
-            creature->ForceValuesUpdateAtIndex(UNIT_DYNAMIC_FLAGS);
-=======
             creature->ForceUpdateFieldChange(creature->m_values.ModifyValue(&Object::m_objectData).ModifyValue(&UF::ObjectData::DynamicFlags));
->>>>>>> 28d470c5
         }
     }
 
@@ -567,11 +460,7 @@
     }
 
     // player on other map
-<<<<<<< HEAD
-    Player* target = ObjectAccessor::GetPlayer(*_player, target_playerguid);
-=======
     Player* target = ObjectAccessor::GetPlayer(*_player, masterLootItem.Target);
->>>>>>> 28d470c5
     if (!target)
     {
         _player->SendLootError(ObjectGuid::Empty, ObjectGuid::Empty, LOOT_ERROR_PLAYER_NOT_FOUND);
@@ -585,16 +474,6 @@
         Loot* loot = nullptr;
         ObjectGuid lootguid = _player->GetLootWorldObjectGUID(req.Object);
 
-<<<<<<< HEAD
-    if (!_player->IsInRaidWith(target) || !_player->IsInMap(target))
-    {
-        _player->SendLootError(lootguid, LOOT_ERROR_MASTER_OTHER);
-        TC_LOG_INFO("entities.player.cheat", "MasterLootItem: Player %s tried to give an item to ineligible player %s !", GetPlayer()->GetName().c_str(), target->GetName().c_str());
-        return;
-    }
-
-    Loot* loot = nullptr;
-=======
         if (!_player->IsInRaidWith(target) || !_player->IsInMap(target))
         {
             _player->SendLootError(req.Object, ObjectGuid::Empty, LOOT_ERROR_MASTER_OTHER);
@@ -615,7 +494,6 @@
             GameObject* pGO = GetPlayer()->GetMap()->GetGameObject(lootguid);
             if (!pGO)
                 return;
->>>>>>> 28d470c5
 
             loot = &pGO->loot;
         }
@@ -654,36 +532,6 @@
         Item* newitem = target->StoreNewItem(dest, item.itemid, true, item.randomBonusListId, item.GetAllowedLooters(), item.context, item.BonusListIDs);
         aeResult.Add(newitem, item.count, loot->loot_type);
 
-<<<<<<< HEAD
-    ItemPosCountVec dest;
-    InventoryResult msg = target->CanStoreNewItem(NULL_BAG, NULL_SLOT, dest, item.itemid, item.count);
-    if (!item.AllowedForPlayer(target, true))
-        msg = EQUIP_ERR_YOU_CAN_NEVER_USE_THAT_ITEM;
-    if (msg != EQUIP_ERR_OK)
-    {
-        if (msg == EQUIP_ERR_CANT_CARRY_MORE_OF_THIS)
-            _player->SendLootError(lootguid, LOOT_ERROR_MASTER_UNIQUE_ITEM);
-        else if (msg == EQUIP_ERR_INVENTORY_FULL)
-            _player->SendLootError(lootguid, LOOT_ERROR_MASTER_INV_FULL);
-        else
-            _player->SendLootError(lootguid, LOOT_ERROR_MASTER_OTHER);
-        return;
-    }
-
-    // list of players allowed to receive this item in trade
-    GuidSet looters = item.GetAllowedLooters();
-
-    // now move item from loot to target inventory
-    Item* newitem = target->StoreNewItem(dest, item.itemid, true, item.randomPropertyId, looters);
-    target->SendNewItem(newitem, uint32(item.count), false, false, true);
-    target->UpdateAchievementCriteria(ACHIEVEMENT_CRITERIA_TYPE_LOOT_ITEM, item.itemid, item.count);
-    target->UpdateAchievementCriteria(ACHIEVEMENT_CRITERIA_TYPE_LOOT_TYPE, loot->loot_type, item.count);
-    target->UpdateAchievementCriteria(ACHIEVEMENT_CRITERIA_TYPE_LOOT_EPIC_ITEM, item.itemid, item.count);
-
-    // mark as looted
-    item.count = 0;
-    item.is_looted = true;
-=======
         // mark as looted
         item.count = 0;
         item.is_looted = true;
@@ -700,7 +548,6 @@
         target->UpdateCriteria(CRITERIA_TYPE_LOOT_EPIC_ITEM, resultValue.item->GetEntry(), resultValue.count);
     }
 }
->>>>>>> 28d470c5
 
 void WorldSession::HandleSetLootSpecialization(WorldPackets::Loot::SetLootSpecialization& packet)
 {
