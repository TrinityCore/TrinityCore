--- conflicted
+++ resolved
@@ -18,16 +18,8 @@
 #include "WorldSession.h"
 #include "Battlefield.h"
 #include "BattlefieldMgr.h"
-<<<<<<< HEAD
-#include "GameTime.h"
-#include "Log.h"
-#include "Opcodes.h"
-#include "Player.h"
-#include "WorldPacket.h"
-=======
 #include "BattlefieldPackets.h"
 #include "Player.h"
->>>>>>> 28d470c5
 
 /**
  * @fn void WorldSession::SendBfInvitePlayerToWar(uint64 queueId, uint32 zoneId, uint32 acceptTime)
@@ -40,19 +32,11 @@
  */
 void WorldSession::SendBfInvitePlayerToWar(uint64 queueId, uint32 zoneId, uint32 acceptTime)
 {
-<<<<<<< HEAD
-    WorldPacket data(SMSG_BATTLEFIELD_MGR_ENTRY_INVITE, 12);
-    data << uint32(battleId);
-    data << uint32(zoneId);
-    data << uint32(GameTime::GetGameTime() + acceptTime);
-    SendPacket(&data);
-=======
     WorldPackets::Battlefield::BFMgrEntryInvite bfMgrEntryInvite;
     bfMgrEntryInvite.QueueID = queueId;
     bfMgrEntryInvite.AreaID = zoneId;
     bfMgrEntryInvite.ExpireTime = time(nullptr) + acceptTime;
     SendPacket(bfMgrEntryInvite.Write());
->>>>>>> 28d470c5
 }
 
 /**
@@ -155,31 +139,19 @@
 }
 
 /**
-<<<<<<< HEAD
- * @fn void WorldSession::HandleBfQueueExitRequest(WorldPacket& recvData)
-=======
  * @fn void WorldSession::HandleBfQueueInviteResponse(WorldPackets::Battlefield::BFMgrQueueInviteResponse& bfMgrQueueInviteResponse)
->>>>>>> 28d470c5
  *
  * @brief Send by client when he click on accept for queue.
  */
-<<<<<<< HEAD
-void WorldSession::HandleBfQueueExitRequest(WorldPacket& recvData)
-=======
 void WorldSession::HandleBfQueueInviteResponse(WorldPackets::Battlefield::BFMgrQueueInviteResponse& bfMgrQueueInviteResponse)
->>>>>>> 28d470c5
 {
     Battlefield* bf = sBattlefieldMgr->GetBattlefieldByQueueId(bfMgrQueueInviteResponse.QueueID);
     if (!bf)
         return;
 
-<<<<<<< HEAD
-    TC_LOG_DEBUG("misc", "HandleBfQueueExitRequest: battleId: %u ", battleId);
-=======
     if (bfMgrQueueInviteResponse.AcceptedInvite)
         bf->PlayerAcceptInviteToQueue(_player);
 }
->>>>>>> 28d470c5
 
 /**
  * @fn void WorldSession::HandleBfExitRequest(WorldPackets::Battlefield::BFMgrQueueExitRequest& bfMgrQueueExitRequest)
