/*
 * Copyright (C) 2008-2012 TrinityCore <http://www.trinitycore.org/>
 * Copyright (C) 2005-2009 MaNGOS <http://getmangos.com/>
 *
 * This program is free software; you can redistribute it and/or modify it
 * under the terms of the GNU General Public License as published by the
 * Free Software Foundation; either version 2 of the License, or (at your
 * option) any later version.
 *
 * This program is distributed in the hope that it will be useful, but WITHOUT
 * ANY WARRANTY; without even the implied warranty of MERCHANTABILITY or
 * FITNESS FOR A PARTICULAR PURPOSE. See the GNU General Public License for
 * more details.
 *
 * You should have received a copy of the GNU General Public License along
 * with this program. If not, see <http://www.gnu.org/licenses/>.
 */

#include "ObjectMgr.h"                                      // for normalizePlayerName
#include "ChannelMgr.h"

void WorldSession::HandleJoinChannel(WorldPacket& recvPacket)
{
    sLog->outDebug(LOG_FILTER_NETWORKIO, "Opcode %u", recvPacket.GetOpcode());

    uint32 channelId;
    uint32 channelLength, passLength;
    std::string channelName, pass;

    recvPacket >> channelId;
    recvPacket.ReadBit();   // unknowns
    recvPacket.ReadBit();
    channelLength = recvPacket.ReadBits(8);
    passLength = recvPacket.ReadBits(8);
    channelName = recvPacket.ReadString(channelLength);
    pass = recvPacket.ReadString(passLength);

    if (channelId)
    {
        ChatChannelsEntry const* channel = sChatChannelsStore.LookupEntry(channelId);
        if (!channel)
            return;

        AreaTableEntry const* current_zone = GetAreaEntryByAreaID(_player->GetZoneId());
        if (!current_zone)
            return;

        if (!_player->CanJoinConstantChannelInZone(channel, current_zone))
            return;
    }

    if (channelName.empty())
        return;

    if (ChannelMgr* cMgr = ChannelMgr::forTeam(_player->GetTeam()))
    {
<<<<<<< HEAD
        cMgr->team = _player->GetTeam();
        if (Channel* chn = cMgr->GetJoinChannel(channelName, channelId))
=======
        cMgr->setTeam(_player->GetTeam());
        if (Channel* chn = cMgr->GetJoinChannel(channelname, channel_id))
>>>>>>> cd8e9dfb
            chn->Join(_player->GetGUID(), pass.c_str());
    }
}

void WorldSession::HandleLeaveChannel(WorldPacket& recvPacket)
{
    sLog->outDebug(LOG_FILTER_NETWORKIO, "Opcode %u", recvPacket.GetOpcode());

    uint32 unk;
    std::string channelname;
    recvPacket >> unk;                                      // channel id?
    uint32 length = recvPacket.ReadBits(8);
    channelname = recvPacket.ReadString(length);

    if (channelname.empty())
        return;

    if (ChannelMgr* cMgr = ChannelMgr::forTeam(_player->GetTeam()))
    {
        if (Channel* chn = cMgr->GetChannel(channelname, _player))
            chn->Leave(_player->GetGUID(), true);
        cMgr->LeftChannel(channelname);
    }
}

void WorldSession::HandleChannelList(WorldPacket& recvPacket)
{
    sLog->outDebug(LOG_FILTER_NETWORKIO, "Opcode %u", recvPacket.GetOpcode());

    uint32 length = recvPacket.ReadBits(8);
    std::string channelname = recvPacket.ReadString(length);

    if (ChannelMgr* cMgr = ChannelMgr::forTeam(_player->GetTeam()))
        if (Channel* chn = cMgr->GetChannel(channelname, _player))
            chn->List(_player);
}

void WorldSession::HandleChannelPassword(WorldPacket& recvPacket)
{
    sLog->outDebug(LOG_FILTER_NETWORKIO, "Opcode %u", recvPacket.GetOpcode());
    uint32 nameLength = recvPacket.ReadBits(8);
    uint32 passLength = recvPacket.ReadBits(7);

    std::string channelname = recvPacket.ReadString(nameLength);
    std::string pass = recvPacket.ReadString(passLength);

    if (ChannelMgr* cMgr = ChannelMgr::forTeam(_player->GetTeam()))
        if (Channel* chn = cMgr->GetChannel(channelname, _player))
            chn->Password(_player->GetGUID(), pass.c_str());
}

void WorldSession::HandleChannelSetOwner(WorldPacket& recvPacket)
{
    sLog->outDebug(LOG_FILTER_NETWORKIO, "Opcode %u", recvPacket.GetOpcode());

    uint32 channelLength = recvPacket.ReadBits(8);
    uint32 nameLength = recvPacket.ReadBits(7);

    std::string newp = recvPacket.ReadString(nameLength);
    std::string channelname = recvPacket.ReadString(channelLength);

    if (!normalizePlayerName(newp))
        return;

    if (ChannelMgr* cMgr = ChannelMgr::forTeam(_player->GetTeam()))
        if (Channel* chn = cMgr->GetChannel(channelname, _player))
            chn->SetOwner(_player->GetGUID(), newp.c_str());
}

void WorldSession::HandleChannelOwner(WorldPacket& recvPacket)
{
    sLog->outDebug(LOG_FILTER_NETWORKIO, "Opcode %u", recvPacket.GetOpcode());
<<<<<<< HEAD
    uint32 length = recvPacket.ReadBits(8);
    std::string channelname = recvPacket.ReadString(length);

    if (ChannelMgr* cMgr = channelMgr(_player->GetTeam()))
=======
    std::string channelname;
    recvPacket >> channelname;
    if (ChannelMgr* cMgr = ChannelMgr::forTeam(_player->GetTeam()))
>>>>>>> cd8e9dfb
        if (Channel* chn = cMgr->GetChannel(channelname, _player))
            chn->SendWhoOwner(_player->GetGUID());
}

void WorldSession::HandleChannelModerator(WorldPacket& recvPacket)
{
    sLog->outDebug(LOG_FILTER_NETWORKIO, "Opcode %u", recvPacket.GetOpcode());

    uint32 channelLength = recvPacket.ReadBits(8);
    uint32 nameLength = recvPacket.ReadBits(7);

    std::string otp = recvPacket.ReadString(nameLength);
    std::string channelname = recvPacket.ReadString(channelLength);

    if (!normalizePlayerName(otp))
        return;

    if (ChannelMgr* cMgr = ChannelMgr::forTeam(_player->GetTeam()))
        if (Channel* chn = cMgr->GetChannel(channelname, _player))
            chn->SetModerator(_player->GetGUID(), otp.c_str());
}

void WorldSession::HandleChannelUnmoderator(WorldPacket& recvPacket)
{
    sLog->outDebug(LOG_FILTER_NETWORKIO, "Opcode %u", recvPacket.GetOpcode());

    uint32 nameLength = recvPacket.ReadBits(7);
    uint32 channelLength = recvPacket.ReadBits(8);

    std::string channelname = recvPacket.ReadString(channelLength);
    std::string otp = recvPacket.ReadString(nameLength);

    if (!normalizePlayerName(otp))
        return;

    if (ChannelMgr* cMgr = ChannelMgr::forTeam(_player->GetTeam()))
        if (Channel* chn = cMgr->GetChannel(channelname, _player))
            chn->UnsetModerator(_player->GetGUID(), otp.c_str());
}

void WorldSession::HandleChannelMute(WorldPacket& recvPacket)
{
    sLog->outDebug(LOG_FILTER_NETWORKIO, "Opcode %u", recvPacket.GetOpcode());
    uint32 channelLength = recvPacket.ReadBits(8);
    uint32 nameLength = recvPacket.ReadBits(7);

    std::string channelname = recvPacket.ReadString(channelLength);
    std::string otp = recvPacket.ReadString(nameLength);

    if (!normalizePlayerName(otp))
        return;

    if (ChannelMgr* cMgr = ChannelMgr::forTeam(_player->GetTeam()))
        if (Channel* chn = cMgr->GetChannel(channelname, _player))
            chn->SetMute(_player->GetGUID(), otp.c_str());
}

void WorldSession::HandleChannelUnmute(WorldPacket& recvPacket)
{
    sLog->outDebug(LOG_FILTER_NETWORKIO, "Opcode %u", recvPacket.GetOpcode());

    uint32 nameLength = recvPacket.ReadBits(8);
    uint32 channelLength = recvPacket.ReadBits(7);

    std::string otp = recvPacket.ReadString(nameLength);
    std::string channelname = recvPacket.ReadString(channelLength);

    if (!normalizePlayerName(otp))
        return;

    if (ChannelMgr* cMgr = ChannelMgr::forTeam(_player->GetTeam()))
        if (Channel* chn = cMgr->GetChannel(channelname, _player))
            chn->UnsetMute(_player->GetGUID(), otp.c_str());
}

void WorldSession::HandleChannelInvite(WorldPacket& recvPacket)
{
    sLog->outDebug(LOG_FILTER_NETWORKIO, "Opcode %u", recvPacket.GetOpcode());
    uint32 nameLength = recvPacket.ReadBits(7);
    uint32 channelLength = recvPacket.ReadBits(8);

    std::string otp = recvPacket.ReadString(nameLength);
    std::string channelname = recvPacket.ReadString(channelLength);

    if (!normalizePlayerName(otp))
        return;

    if (ChannelMgr* cMgr = ChannelMgr::forTeam(_player->GetTeam()))
        if (Channel* chn = cMgr->GetChannel(channelname, _player))
            chn->Invite(_player->GetGUID(), otp.c_str());
}

void WorldSession::HandleChannelKick(WorldPacket& recvPacket)
{
    sLog->outDebug(LOG_FILTER_NETWORKIO, "Opcode %u", recvPacket.GetOpcode());
    uint32 channelLength = recvPacket.ReadBits(8);
    uint32 nameLength = recvPacket.ReadBits(7);

    std::string channelname = recvPacket.ReadString(channelLength);
    std::string otp = recvPacket.ReadString(nameLength);

    if (!normalizePlayerName(otp))
        return;

    if (ChannelMgr* cMgr = ChannelMgr::forTeam(_player->GetTeam()))
        if (Channel* chn = cMgr->GetChannel(channelname, _player))
            chn->Kick(_player->GetGUID(), otp.c_str());
}

void WorldSession::HandleChannelBan(WorldPacket& recvPacket)
{
    sLog->outDebug(LOG_FILTER_NETWORKIO, "Opcode %u", recvPacket.GetOpcode());
    uint32 channelLength, nameLength;
    std::string channelname, otp;

    channelLength = recvPacket.ReadBits(8);
    nameLength = recvPacket.ReadBits(7);

    otp = recvPacket.ReadString(nameLength);
    channelname = recvPacket.ReadString(channelLength);

    if (!normalizePlayerName(otp))
        return;

    if (ChannelMgr* cMgr = ChannelMgr::forTeam(_player->GetTeam()))
        if (Channel* chn = cMgr->GetChannel(channelname, _player))
            chn->Ban(_player->GetGUID(), otp.c_str());
}

void WorldSession::HandleChannelUnban(WorldPacket& recvPacket)
{
    sLog->outDebug(LOG_FILTER_NETWORKIO, "Opcode %u", recvPacket.GetOpcode());

    uint32 channelLength = recvPacket.ReadBits(7);
    uint32 nameLength = recvPacket.ReadBits(8);

    std::string otp = recvPacket.ReadString(nameLength);
    std::string channelname = recvPacket.ReadString(channelLength);

    if (!normalizePlayerName(otp))
        return;

    if (ChannelMgr* cMgr = ChannelMgr::forTeam(_player->GetTeam()))
        if (Channel* chn = cMgr->GetChannel(channelname, _player))
            chn->UnBan(_player->GetGUID(), otp.c_str());
}

void WorldSession::HandleChannelAnnouncements(WorldPacket& recvPacket)
{
    sLog->outDebug(LOG_FILTER_NETWORKIO, "Opcode %u", recvPacket.GetOpcode());
<<<<<<< HEAD

    uint32 length = recvPacket.ReadBits(8);
    std::string channelname = recvPacket.ReadString(length);

    if (ChannelMgr* cMgr = channelMgr(_player->GetTeam()))
=======
    std::string channelname;
    recvPacket >> channelname;
    if (ChannelMgr* cMgr = ChannelMgr::forTeam(_player->GetTeam()))
>>>>>>> cd8e9dfb
        if (Channel* chn = cMgr->GetChannel(channelname, _player))
            chn->Announce(_player->GetGUID());
}

void WorldSession::HandleChannelDisplayListQuery(WorldPacket &recvPacket)
{
    // this should be OK because the 2 function _were_ the same
    HandleChannelList(recvPacket);
}

void WorldSession::HandleGetChannelMemberCount(WorldPacket &recvPacket)
{
    sLog->outDebug(LOG_FILTER_NETWORKIO, "Opcode %u", recvPacket.GetOpcode());
    std::string channelname;
    recvPacket >> channelname;
    if (ChannelMgr* cMgr = ChannelMgr::forTeam(_player->GetTeam()))
    {
        if (Channel* chn = cMgr->GetChannel(channelname, _player))
        {
            WorldPacket data(SMSG_CHANNEL_MEMBER_COUNT, chn->GetName().size()+1+1+4);
            data << chn->GetName();
            data << uint8(chn->GetFlags());
            data << uint32(chn->GetNumPlayers());
            SendPacket(&data);
        }
    }
}

void WorldSession::HandleSetChannelWatch(WorldPacket& recvPacket)
{
    sLog->outDebug(LOG_FILTER_NETWORKIO, "Opcode %u", recvPacket.GetOpcode());
    std::string channelname;
    recvPacket >> channelname;
    /*if (ChannelMgr* cMgr = channelMgr(_player->GetTeam()))
        if (Channel* chn = cMgr->GetChannel(channelName, _player))
            chn->JoinNotify(_player->GetGUID());*/
}<|MERGE_RESOLUTION|>--- conflicted
+++ resolved
@@ -54,13 +54,8 @@
 
     if (ChannelMgr* cMgr = ChannelMgr::forTeam(_player->GetTeam()))
     {
-<<<<<<< HEAD
-        cMgr->team = _player->GetTeam();
+        cMgr->setTeam(_player->GetTeam());
         if (Channel* chn = cMgr->GetJoinChannel(channelName, channelId))
-=======
-        cMgr->setTeam(_player->GetTeam());
-        if (Channel* chn = cMgr->GetJoinChannel(channelname, channel_id))
->>>>>>> cd8e9dfb
             chn->Join(_player->GetGUID(), pass.c_str());
     }
 }
@@ -133,16 +128,10 @@
 void WorldSession::HandleChannelOwner(WorldPacket& recvPacket)
 {
     sLog->outDebug(LOG_FILTER_NETWORKIO, "Opcode %u", recvPacket.GetOpcode());
-<<<<<<< HEAD
     uint32 length = recvPacket.ReadBits(8);
     std::string channelname = recvPacket.ReadString(length);
 
-    if (ChannelMgr* cMgr = channelMgr(_player->GetTeam()))
-=======
-    std::string channelname;
-    recvPacket >> channelname;
-    if (ChannelMgr* cMgr = ChannelMgr::forTeam(_player->GetTeam()))
->>>>>>> cd8e9dfb
+    if (ChannelMgr* cMgr = ChannelMgr::forTeam(_player->GetTeam()))
         if (Channel* chn = cMgr->GetChannel(channelname, _player))
             chn->SendWhoOwner(_player->GetGUID());
 }
@@ -293,17 +282,11 @@
 void WorldSession::HandleChannelAnnouncements(WorldPacket& recvPacket)
 {
     sLog->outDebug(LOG_FILTER_NETWORKIO, "Opcode %u", recvPacket.GetOpcode());
-<<<<<<< HEAD
 
     uint32 length = recvPacket.ReadBits(8);
     std::string channelname = recvPacket.ReadString(length);
 
-    if (ChannelMgr* cMgr = channelMgr(_player->GetTeam()))
-=======
-    std::string channelname;
-    recvPacket >> channelname;
-    if (ChannelMgr* cMgr = ChannelMgr::forTeam(_player->GetTeam()))
->>>>>>> cd8e9dfb
+    if (ChannelMgr* cMgr = ChannelMgr::forTeam(_player->GetTeam()))
         if (Channel* chn = cMgr->GetChannel(channelname, _player))
             chn->Announce(_player->GetGUID());
 }
