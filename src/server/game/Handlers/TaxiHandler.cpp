--- conflicted
+++ resolved
@@ -17,33 +17,19 @@
 
 #include "WorldSession.h"
 #include "Common.h"
-<<<<<<< HEAD
-#include "Creature.h"
-#include "DatabaseEnv.h"
-#include "DBCStores.h"
-#include "FlightPathMovementGenerator.h"
-#include "Log.h"
-#include "Map.h"
-=======
 #include "ConditionMgr.h"
 #include "Containers.h"
 #include "Creature.h"
 #include "DatabaseEnv.h"
 #include "DB2Stores.h"
 #include "Log.h"
->>>>>>> 28d470c5
 #include "MotionMaster.h"
 #include "ObjectAccessor.h"
 #include "ObjectMgr.h"
-#include "Opcodes.h"
 #include "Player.h"
-<<<<<<< HEAD
-#include "WorldPacket.h"
-=======
 #include "TaxiPackets.h"
 #include "TaxiPathGraph.h"
 #include "WaypointMovementGenerator.h"
->>>>>>> 28d470c5
 
 void WorldSession::HandleEnableTaxiNodeOpcode(WorldPackets::Taxi::EnableTaxiNode& enableTaxiNode)
 {
@@ -60,11 +46,7 @@
 {
     Player* const player = GetPlayer();
     Creature* unit = ObjectAccessor::GetCreature(*player, guid);
-<<<<<<< HEAD
-    if (!unit || unit->IsHostileTo(player) || !unit->HasFlag(UNIT_NPC_FLAGS, UNIT_NPC_FLAG_FLIGHTMASTER))
-=======
     if (!unit || unit->IsHostileTo(player) || !unit->HasNpcFlag(UNIT_NPC_FLAG_FLIGHTMASTER))
->>>>>>> 28d470c5
     {
         TC_LOG_DEBUG("network", "WorldSession::SendTaxiStatus - %s not found or you can't interact with him.", guid.ToString().c_str());
         return;
@@ -72,15 +54,6 @@
 
     // find taxi node
     uint32 nearest = sObjectMgr->GetNearestTaxiNode(unit->GetPositionX(), unit->GetPositionY(), unit->GetPositionZ(), unit->GetMapId(), player->GetTeam());
-<<<<<<< HEAD
-    if (!nearest)
-        return;
-
-    WorldPacket data(SMSG_TAXINODE_STATUS, 9);
-    data << guid;
-    data << uint8(player->m_taxi.IsTaximaskNodeKnown(nearest) ? 1 : 0);
-    SendPacket(&data);
-=======
 
     WorldPackets::Taxi::TaxiNodeStatus data;
     data.Unit = guid;
@@ -93,24 +66,10 @@
         data.Status = TAXISTATUS_NOT_ELIGIBLE;
 
     SendPacket(data.Write());
->>>>>>> 28d470c5
 }
 
 void WorldSession::HandleTaxiQueryAvailableNodesOpcode(WorldPackets::Taxi::TaxiQueryAvailableNodes& taxiQueryAvailableNodes)
 {
-<<<<<<< HEAD
-    TC_LOG_DEBUG("network", "WORLD: Received CMSG_TAXIQUERYAVAILABLENODES");
-
-    ObjectGuid guid;
-    recvData >> guid;
-
-#ifndef DISABLE_DRESSNPCS_CORESOUNDS
-    if (guid.IsAnyTypeCreature())
-        if (Creature* creature = _player->GetMap()->GetCreature(guid))
-            creature->SendMirrorSound(_player, 0);
-#endif
-=======
->>>>>>> 28d470c5
     // cheating checks
     Creature* unit = GetPlayer()->GetNPCIfCanInteractWith(taxiQueryAvailableNodes.Unit, UNIT_NPC_FLAG_FLIGHTMASTER, UNIT_NPC_FLAG_2_NONE);
     if (!unit)
@@ -171,11 +130,8 @@
     if (GetPlayer()->HasUnitState(UNIT_STATE_DIED))
         GetPlayer()->RemoveAurasByType(SPELL_AURA_FEIGN_DEATH);
 
-<<<<<<< HEAD
-=======
     GetPlayer()->GetMotionMaster()->Clear(MOTION_SLOT_CONTROLLED);
 
->>>>>>> 28d470c5
     if (mountDisplayId)
         GetPlayer()->Mount(mountDisplayId);
 
@@ -216,11 +172,7 @@
     Creature* unit = GetPlayer()->GetNPCIfCanInteractWith(activateTaxi.Vendor, UNIT_NPC_FLAG_FLIGHTMASTER, UNIT_NPC_FLAG_2_NONE);
     if (!unit)
     {
-<<<<<<< HEAD
-        TC_LOG_DEBUG("network", "WORLD: HandleActivateTaxiExpressOpcode - %s not found or you can't interact with it.", guid.ToString().c_str());
-=======
         TC_LOG_DEBUG("network", "WORLD: HandleActivateTaxiOpcode - %s not found or you can't interact with it.", activateTaxi.Vendor.ToString().c_str());
->>>>>>> 28d470c5
         SendActivateTaxiReply(ERR_TAXITOOFARAWAY);
         return;
     }
@@ -229,55 +181,6 @@
     if (!curloc)
         return;
 
-<<<<<<< HEAD
-    TC_LOG_DEBUG("network", "WORLD: Received CMSG_ACTIVATETAXIEXPRESS from %d to %d", nodes.front(), nodes.back());
-
-    GetPlayer()->ActivateTaxiPathTo(nodes, npc);
-}
-
-void WorldSession::HandleMoveSplineDoneOpcode(WorldPacket& recvData)
-{
-    TC_LOG_DEBUG("network", "WORLD: Received CMSG_MOVE_SPLINE_DONE");
-
-    uint64 guid; // used only for proper packet read
-    recvData.readPackGUID(guid);
-
-    MovementInfo movementInfo;                              // used only for proper packet read
-    ReadMovementInfo(recvData, &movementInfo);
-
-    recvData.read_skip<uint32>();                          // spline id
-
-    // in taxi flight packet received in 2 case:
-    // 1) end taxi path in far (multi-node) flight
-    // 2) switch from one map to other in case multim-map taxi path
-    // we need process only (1)
-
-    uint32 curDest = GetPlayer()->m_taxi.GetTaxiDestination();
-    if (curDest)
-    {
-        TaxiNodesEntry const* curDestNode = sTaxiNodesStore.LookupEntry(curDest);
-
-        // far teleport case
-        if (curDestNode && curDestNode->ContinentID != GetPlayer()->GetMapId() && GetPlayer()->GetMotionMaster()->GetCurrentMovementGeneratorType() == FLIGHT_MOTION_TYPE)
-        {
-            if (FlightPathMovementGenerator* flight = dynamic_cast<FlightPathMovementGenerator*>(GetPlayer()->GetMotionMaster()->GetCurrentMovementGenerator()))
-            {
-                // short preparations to continue flight
-                flight->SetCurrentNodeAfterTeleport();
-                TaxiPathNodeEntry const* node = flight->GetPath()[flight->GetCurrentNode()];
-                flight->SkipCurrentNode();
-
-                GetPlayer()->TeleportTo(curDestNode->ContinentID, node->Loc.X, node->Loc.Y, node->Loc.Z, GetPlayer()->GetOrientation());
-            }
-        }
-
-        return;
-    }
-
-    // at this point only 1 node is expected (final destination)
-    if (GetPlayer()->m_taxi.GetPath().size() != 1)
-        return;
-=======
     TaxiNodesEntry const* from = sTaxiNodesStore.LookupEntry(curloc);
     TaxiNodesEntry const* to = sTaxiNodesStore.LookupEntry(activateTaxi.Node);
     if (!to)
@@ -313,7 +216,6 @@
             }
         }
     }
->>>>>>> 28d470c5
 
     std::vector<uint32> nodes;
     sTaxiPathGraph.GetCompleteNodeRoute(from, to, GetPlayer(), nodes);
@@ -322,28 +224,10 @@
 
 void WorldSession::SendActivateTaxiReply(ActivateTaxiReply reply)
 {
-<<<<<<< HEAD
-    TC_LOG_DEBUG("network", "WORLD: Received CMSG_ACTIVATETAXI");
-
-    ObjectGuid guid;
-    std::vector<uint32> nodes;
-    nodes.resize(2);
-
-    recvData >> guid >> nodes[0] >> nodes[1];
-    TC_LOG_DEBUG("network", "WORLD: Received CMSG_ACTIVATETAXI from %d to %d", nodes[0], nodes[1]);
-    Creature* npc = GetPlayer()->GetNPCIfCanInteractWith(guid, UNIT_NPC_FLAG_FLIGHTMASTER);
-    if (!npc)
-    {
-        TC_LOG_DEBUG("network", "WORLD: HandleActivateTaxiOpcode - %s not found or you can't interact with it.", guid.ToString().c_str());
-        SendActivateTaxiReply(ERR_TAXITOOFARAWAY);
-        return;
-    }
-=======
     WorldPackets::Taxi::ActivateTaxiReply data;
     data.Reply = reply;
     SendPacket(data.Write());
 }
->>>>>>> 28d470c5
 
 void WorldSession::HandleTaxiRequestEarlyLanding(WorldPackets::Taxi::TaxiRequestEarlyLanding& /*taxiRequestEarlyLanding*/)
 {
@@ -356,16 +240,4 @@
             flight->Reset(GetPlayer());
         }
     }
-<<<<<<< HEAD
-
-    GetPlayer()->ActivateTaxiPathTo(nodes, npc);
-}
-
-void WorldSession::SendActivateTaxiReply(ActivateTaxiReply reply)
-{
-    WorldPacket data(SMSG_ACTIVATETAXIREPLY, 4);
-    data << uint32(reply);
-    SendPacket(&data);
-=======
->>>>>>> 28d470c5
 }