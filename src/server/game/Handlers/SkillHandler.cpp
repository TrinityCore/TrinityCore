/*
 * Copyright (C) 2008-2012 TrinityCore <http://www.trinitycore.org/>
 * Copyright (C) 2005-2009 MaNGOS <http://getmangos.com/>
 *
 * This program is free software; you can redistribute it and/or modify it
 * under the terms of the GNU General Public License as published by the
 * Free Software Foundation; either version 2 of the License, or (at your
 * option) any later version.
 *
 * This program is distributed in the hope that it will be useful, but WITHOUT
 * ANY WARRANTY; without even the implied warranty of MERCHANTABILITY or
 * FITNESS FOR A PARTICULAR PURPOSE. See the GNU General Public License for
 * more details.
 *
 * You should have received a copy of the GNU General Public License along
 * with this program. If not, see <http://www.gnu.org/licenses/>.
 */

#include "Common.h"
#include "DatabaseEnv.h"
#include "Opcodes.h"
#include "Log.h"
#include "Player.h"
#include "WorldPacket.h"
#include "WorldSession.h"
#include "ObjectAccessor.h"
#include "UpdateMask.h"

void WorldSession::HandleLearnTalentOpcode(WorldPacket & recvData)
{
    uint32 talentId, requestedRank;
    recvData >> talentId >> requestedRank;

    if (_player->LearnTalent(talentId, requestedRank))
        _player->SendTalentsInfoData(false);
}

void WorldSession::HandleLearnPreviewTalents(WorldPacket& recvPacket)
{
    sLog->outDebug(LOG_FILTER_NETWORKIO, "CMSG_LEARN_PREVIEW_TALENTS");

    int32 tabPage;
    uint32 talentsCount;
    recvPacket >> tabPage;    // talent tree

    // prevent cheating (selecting new tree with points already in another)
    if (tabPage >= 0)   // -1 if player already has specialization
    {
        if (TalentTabEntry const* talentTabEntry = sTalentTabStore.LookupEntry(_player->GetPrimaryTalentTree(_player->GetActiveSpec())))
        {
            if (talentTabEntry->tabpage != uint32(tabPage))
            {
                recvPacket.rfinish();
                return;
            }
        }
    }

    recvPacket >> talentsCount;

    uint32 talentId, talentRank;

    for (uint32 i = 0; i < talentsCount; ++i)
    {
        recvPacket >> talentId >> talentRank;

        if (!_player->LearnTalent(talentId, talentRank))
        {
            recvPacket.rfinish();
            break;
        }
    }

    _player->SendTalentsInfoData(false);
}

void WorldSession::HandleTalentWipeConfirmOpcode(WorldPacket& recvData)
{
    sLog->outDebug(LOG_FILTER_NETWORKIO, "MSG_TALENT_WIPE_CONFIRM");
    uint64 guid;
    recvData >> guid;

    Creature* unit = GetPlayer()->GetNPCIfCanInteractWith(guid, UNIT_NPC_FLAG_TRAINER);
    if (!unit)
    {
        sLog->outDebug(LOG_FILTER_NETWORKIO, "WORLD: HandleTalentWipeConfirmOpcode - Unit (GUID: %u) not found or you can't interact with him.", uint32(GUID_LOPART(guid)));
        return;
    }

    // remove fake death
    if (GetPlayer()->HasUnitState(UNIT_STATE_DIED))
        GetPlayer()->RemoveAurasByType(SPELL_AURA_FEIGN_DEATH);

    if (!_player->ResetTalents())
    {
        WorldPacket data(MSG_TALENT_WIPE_CONFIRM, 8+4);    //you have not any talent
        data << uint64(0);
        data << uint32(0);
        SendPacket(&data);
        return;
    }

    _player->SendTalentsInfoData(false);
    unit->CastSpell(_player, 14867, true);                  //spell: "Untalent Visual Effect"
}

void WorldSession::HandleUnlearnSkillOpcode(WorldPacket& recvData)
{
    uint32 skillId;
    recvData >> skillId;
<<<<<<< HEAD
=======

    if (!IsPrimaryProfessionSkill(skillId))
        return;

>>>>>>> 496da2e2
    GetPlayer()->SetSkill(skillId, 0, 0, 0);
}<|MERGE_RESOLUTION|>--- conflicted
+++ resolved
@@ -108,12 +108,9 @@
 {
     uint32 skillId;
     recvData >> skillId;
-<<<<<<< HEAD
-=======
 
     if (!IsPrimaryProfessionSkill(skillId))
         return;
 
->>>>>>> 496da2e2
     GetPlayer()->SetSkill(skillId, 0, 0, 0);
 }