/*
 * This file is part of the TrinityCore Project. See AUTHORS file for Copyright information
 *
 * This program is free software; you can redistribute it and/or modify it
 * under the terms of the GNU General Public License as published by the
 * Free Software Foundation; either version 2 of the License, or (at your
 * option) any later version.
 *
 * This program is distributed in the hope that it will be useful, but WITHOUT
 * ANY WARRANTY; without even the implied warranty of MERCHANTABILITY or
 * FITNESS FOR A PARTICULAR PURPOSE. See the GNU General Public License for
 * more details.
 *
 * You should have received a copy of the GNU General Public License along
 * with this program. If not, see <http://www.gnu.org/licenses/>.
 */

#include "WorldSession.h"
#include "Common.h"
<<<<<<< HEAD
#include "DBCStores.h"
=======
#include "DB2Stores.h"
#include "GossipDef.h"
>>>>>>> 28d470c5
#include "Log.h"
#include "ObjectAccessor.h"
#include "Pet.h"
#include "Player.h"
<<<<<<< HEAD
#include "WorldPacket.h"
=======
#include "SpellPackets.h"
#include "TalentPackets.h"
>>>>>>> 28d470c5

void WorldSession::HandleLearnTalentsOpcode(WorldPackets::Talent::LearnTalents& packet)
{
    WorldPackets::Talent::LearnTalentFailed learnTalentFailed;
    bool anythingLearned = false;
    for (uint32 talentId : packet.Talents)
    {
        if (TalentLearnResult result = _player->LearnTalent(talentId, &learnTalentFailed.SpellID))
        {
            if (!learnTalentFailed.Reason)
                learnTalentFailed.Reason = result;

            learnTalentFailed.Talents.push_back(talentId);
        }
        else
            anythingLearned = true;
    }

    if (learnTalentFailed.Reason)
        SendPacket(learnTalentFailed.Write());

    if (anythingLearned)
        _player->SendTalentsInfoData();
}

void WorldSession::HandleLearnPvpTalentsOpcode(WorldPackets::Talent::LearnPvpTalents& packet)
{
    WorldPackets::Talent::LearnPvpTalentFailed learnPvpTalentFailed;
    bool anythingLearned = false;
    for (WorldPackets::Talent::PvPTalent pvpTalent : packet.Talents)
    {
        if (TalentLearnResult result = _player->LearnPvpTalent(pvpTalent.PvPTalentID, pvpTalent.Slot, &learnPvpTalentFailed.SpellID))
        {
            if (!learnPvpTalentFailed.Reason)
                learnPvpTalentFailed.Reason = result;

            learnPvpTalentFailed.Talents.push_back(pvpTalent);
        }
        else
            anythingLearned = true;
    }

    if (learnPvpTalentFailed.Reason)
        SendPacket(learnPvpTalentFailed.Write());

    if (anythingLearned)
        _player->SendTalentsInfoData();
}

void WorldSession::HandleConfirmRespecWipeOpcode(WorldPackets::Talent::ConfirmRespecWipe& confirmRespecWipe)
{
    Creature* unit = GetPlayer()->GetNPCIfCanInteractWith(confirmRespecWipe.RespecMaster, UNIT_NPC_FLAG_TRAINER, UNIT_NPC_FLAG_2_NONE);
    if (!unit)
    {
        TC_LOG_DEBUG("network", "WORLD: HandleConfirmRespecWipeOpcode - %s not found or you can't interact with him.", confirmRespecWipe.RespecMaster.ToString().c_str());
        return;
    }

    if (confirmRespecWipe.RespecType != SPEC_RESET_TALENTS)
    {
        TC_LOG_DEBUG("network", "WORLD: HandleConfirmRespecWipeOpcode - reset type %d is not implemented.", confirmRespecWipe.RespecType);
        return;
    }

<<<<<<< HEAD
    if (!unit->CanResetTalents(_player, false))
=======
    if (!unit->CanResetTalents(_player))
        return;

    if (!_player->PlayerTalkClass->GetGossipMenu().HasMenuItemType(GOSSIP_OPTION_UNLEARNTALENTS))
>>>>>>> 28d470c5
        return;

    // remove fake death
    if (GetPlayer()->HasUnitState(UNIT_STATE_DIED))
        GetPlayer()->RemoveAurasByType(SPELL_AURA_FEIGN_DEATH);

    if (!_player->ResetTalents())
    {
        GetPlayer()->SendRespecWipeConfirm(ObjectGuid::Empty, 0);
        return;
    }

    _player->SendTalentsInfoData();
    unit->CastSpell(_player, 14867, true);                  //spell: "Untalent Visual Effect"
}

void WorldSession::HandleUnlearnSkillOpcode(WorldPackets::Spells::UnlearnSkill& packet)
{
<<<<<<< HEAD
    uint32 skillId;
    recvData >> skillId;

    SkillRaceClassInfoEntry const* rcEntry = GetSkillRaceClassInfo(skillId, GetPlayer()->GetRace(), GetPlayer()->GetClass());
=======
    SkillRaceClassInfoEntry const* rcEntry = sDB2Manager.GetSkillRaceClassInfo(packet.SkillLine, GetPlayer()->getRace(), GetPlayer()->getClass());
>>>>>>> 28d470c5
    if (!rcEntry || !(rcEntry->Flags & SKILL_FLAG_UNLEARNABLE))
        return;

    GetPlayer()->SetSkill(packet.SkillLine, 0, 0, 0);
}<|MERGE_RESOLUTION|>--- conflicted
+++ resolved
@@ -17,22 +17,14 @@
 
 #include "WorldSession.h"
 #include "Common.h"
-<<<<<<< HEAD
-#include "DBCStores.h"
-=======
 #include "DB2Stores.h"
 #include "GossipDef.h"
->>>>>>> 28d470c5
 #include "Log.h"
 #include "ObjectAccessor.h"
 #include "Pet.h"
 #include "Player.h"
-<<<<<<< HEAD
-#include "WorldPacket.h"
-=======
 #include "SpellPackets.h"
 #include "TalentPackets.h"
->>>>>>> 28d470c5
 
 void WorldSession::HandleLearnTalentsOpcode(WorldPackets::Talent::LearnTalents& packet)
 {
@@ -97,14 +89,10 @@
         return;
     }
 
-<<<<<<< HEAD
-    if (!unit->CanResetTalents(_player, false))
-=======
     if (!unit->CanResetTalents(_player))
         return;
 
     if (!_player->PlayerTalkClass->GetGossipMenu().HasMenuItemType(GOSSIP_OPTION_UNLEARNTALENTS))
->>>>>>> 28d470c5
         return;
 
     // remove fake death
@@ -123,14 +111,7 @@
 
 void WorldSession::HandleUnlearnSkillOpcode(WorldPackets::Spells::UnlearnSkill& packet)
 {
-<<<<<<< HEAD
-    uint32 skillId;
-    recvData >> skillId;
-
-    SkillRaceClassInfoEntry const* rcEntry = GetSkillRaceClassInfo(skillId, GetPlayer()->GetRace(), GetPlayer()->GetClass());
-=======
     SkillRaceClassInfoEntry const* rcEntry = sDB2Manager.GetSkillRaceClassInfo(packet.SkillLine, GetPlayer()->getRace(), GetPlayer()->getClass());
->>>>>>> 28d470c5
     if (!rcEntry || !(rcEntry->Flags & SKILL_FLAG_UNLEARNABLE))
         return;
 
