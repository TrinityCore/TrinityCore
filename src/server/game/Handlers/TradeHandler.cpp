/*
 * This file is part of the TrinityCore Project. See AUTHORS file for Copyright information
 *
 * This program is free software; you can redistribute it and/or modify it
 * under the terms of the GNU General Public License as published by the
 * Free Software Foundation; either version 2 of the License, or (at your
 * option) any later version.
 *
 * This program is distributed in the hope that it will be useful, but WITHOUT
 * ANY WARRANTY; without even the implied warranty of MERCHANTABILITY or
 * FITNESS FOR A PARTICULAR PURPOSE. See the GNU General Public License for
 * more details.
 *
 * You should have received a copy of the GNU General Public License along
 * with this program. If not, see <http://www.gnu.org/licenses/>.
 */

#include "WorldSession.h"
#include "AccountMgr.h"
#include "Common.h"
#include "DatabaseEnv.h"
#include "Item.h"
#include "Language.h"
#include "Log.h"
<<<<<<< HEAD
#include "ObjectAccessor.h"
#include "Player.h"
#include "Spell.h"
#include "SpellMgr.h"
#include "SocialMgr.h"
#include "TradeData.h"
#include "World.h"
#include "WorldPacket.h"
=======
#include "Map.h"
#include "ObjectAccessor.h"
#include "Player.h"
#include "SocialMgr.h"
#include "Spell.h"
#include "SpellMgr.h"
#include "TradeData.h"
#include "TradePackets.h"
#include "World.h"
>>>>>>> 28d470c5

void WorldSession::SendTradeStatus(WorldPackets::Trade::TradeStatus& info)
{
    info.Clear();   // reuse packet
    Player* trader = _player->GetTrader();
    info.PartnerIsSameBnetAccount = trader && trader->GetSession()->GetBattlenetAccountId() == GetBattlenetAccountId();
    SendPacket(info.Write());
}

void WorldSession::HandleIgnoreTradeOpcode(WorldPackets::Trade::IgnoreTrade& /*ignoreTrade*/)
{
<<<<<<< HEAD
    TC_LOG_DEBUG("network", "WORLD: Ignore Trade %s", _player->GetGUID().ToString().c_str());
    // recvPacket.print_storage();
=======
>>>>>>> 28d470c5
}

void WorldSession::HandleBusyTradeOpcode(WorldPackets::Trade::BusyTrade& /*busyTrade*/)
{
<<<<<<< HEAD
    TC_LOG_DEBUG("network", "WORLD: Busy Trade %s", _player->GetGUID().ToString().c_str());
    // recvPacket.print_storage();
=======
>>>>>>> 28d470c5
}

void WorldSession::SendUpdateTrade(bool trader_data /*= true*/)
{
    TradeData* view_trade = trader_data ? _player->GetTradeData()->GetTraderData() : _player->GetTradeData();

    WorldPackets::Trade::TradeUpdated tradeUpdated;
    tradeUpdated.WhichPlayer = trader_data;
    tradeUpdated.ClientStateIndex = view_trade->GetClientStateIndex();
    tradeUpdated.CurrentStateIndex = view_trade->GetServerStateIndex();
    tradeUpdated.Gold = view_trade->GetMoney();
    tradeUpdated.ProposedEnchantment = view_trade->GetSpell();

    for (uint8 i = 0; i < TRADE_SLOT_COUNT; ++i)
    {
        if (Item* item = view_trade->GetItem(TradeSlots(i)))
        {
<<<<<<< HEAD
            data << uint32(item->GetTemplate()->ItemId);       // entry
            data << uint32(item->GetTemplate()->DisplayInfoID);// display id
            data << uint32(item->GetCount());               // stack count
                                                            // wrapped: hide stats but show giftcreator name
            data << uint32(item->IsWrapped() ? 1 : 0);
            data << uint64(item->GetGuidValue(ITEM_FIELD_GIFTCREATOR));
                                                            // perm. enchantment and gems
            data << uint32(item->GetEnchantmentId(PERM_ENCHANTMENT_SLOT));
            for (uint32 enchant_slot = SOCK_ENCHANTMENT_SLOT; enchant_slot < SOCK_ENCHANTMENT_SLOT+MAX_GEM_SOCKETS; ++enchant_slot)
                data << uint32(item->GetEnchantmentId(EnchantmentSlot(enchant_slot)));
                                                            // creator
            data << uint64(item->GetGuidValue(ITEM_FIELD_CREATOR));
            data << uint32(item->GetSpellCharges());        // charges
            data << uint32(item->GetItemSuffixFactor());    // SuffixFactor
            data << uint32(item->GetItemRandomPropertyId());// random properties id
            data << uint32(item->GetTemplate()->LockID);       // lock id
                                                            // max durability
            data << uint32(item->GetUInt32Value(ITEM_FIELD_MAXDURABILITY));
                                                            // durability
            data << uint32(item->GetUInt32Value(ITEM_FIELD_DURABILITY));
        }
        else
        {
            for (uint8 j = 0; j < 18; ++j)
                data << uint32(0);
=======
            WorldPackets::Trade::TradeUpdated::TradeItem tradeItem;
            tradeItem.Slot = i;
            tradeItem.Item.Initialize(item);
            tradeItem.StackCount = item->GetCount();
            tradeItem.GiftCreator = item->GetGiftCreator();
            if (!item->HasItemFlag(ITEM_FIELD_FLAG_WRAPPED))
            {
                tradeItem.Unwrapped = boost::in_place();

                tradeItem.Unwrapped->EnchantID = item->GetEnchantmentId(PERM_ENCHANTMENT_SLOT);
                tradeItem.Unwrapped->OnUseEnchantmentID = item->GetEnchantmentId(USE_ENCHANTMENT_SLOT);
                tradeItem.Unwrapped->Creator = item->GetCreator();
                tradeItem.Unwrapped->Charges = item->GetSpellCharges();
                tradeItem.Unwrapped->Lock = item->GetTemplate()->GetLockID() && !item->HasItemFlag(ITEM_FIELD_FLAG_UNLOCKED);
                tradeItem.Unwrapped->MaxDurability = item->m_itemData->MaxDurability;
                tradeItem.Unwrapped->Durability = item->m_itemData->Durability;

                uint8 g = 0;
                for (UF::SocketedGem const& gemData : item->m_itemData->Gems)
                {
                    if (gemData.ItemID)
                    {
                        WorldPackets::Item::ItemGemData gem;
                        gem.Slot = g;
                        gem.Item.Initialize(&gemData);
                        tradeItem.Unwrapped->Gems.push_back(gem);
                    }
                    ++g;
                }
            }

            tradeUpdated.Items.push_back(tradeItem);
>>>>>>> 28d470c5
        }
    }

    SendPacket(tradeUpdated.Write());
}

//==============================================================
// transfer the items to the players

void WorldSession::moveItems(Item* myItems[], Item* hisItems[])
{
    Player* trader = _player->GetTrader();
    if (!trader)
        return;

    for (uint8 i = 0; i < TRADE_SLOT_TRADED_COUNT; ++i)
    {
        ItemPosCountVec traderDst;
        ItemPosCountVec playerDst;
        bool traderCanTrade = (myItems[i] == nullptr || trader->CanStoreItem(NULL_BAG, NULL_SLOT, traderDst, myItems[i], false) == EQUIP_ERR_OK);
        bool playerCanTrade = (hisItems[i] == nullptr || _player->CanStoreItem(NULL_BAG, NULL_SLOT, playerDst, hisItems[i], false) == EQUIP_ERR_OK);
        if (traderCanTrade && playerCanTrade)
        {
            // Ok, if trade item exists and can be stored
            // If we trade in both directions we had to check, if the trade will work before we actually do it
            // A roll back is not possible after we stored it
            if (myItems[i])
            {
                // logging
                TC_LOG_DEBUG("network", "partner storing: %s", myItems[i]->GetGUID().ToString().c_str());
                if (HasPermission(rbac::RBAC_PERM_LOG_GM_TRADE))
                {
                    sLog->outCommand(_player->GetSession()->GetAccountId(), "GM %s (Account: %u) trade: %s (Entry: %d Count: %u) to player: %s (Account: %u)",
                        _player->GetName().c_str(), _player->GetSession()->GetAccountId(),
                        myItems[i]->GetTemplate()->GetDefaultLocaleName(), myItems[i]->GetEntry(), myItems[i]->GetCount(),
                        trader->GetName().c_str(), trader->GetSession()->GetAccountId());
                }

                // adjust time (depends on /played)
<<<<<<< HEAD
                if (myItems[i]->IsBOPTradeable())
                    myItems[i]->SetUInt32Value(ITEM_FIELD_CREATE_PLAYED_TIME, trader->GetTotalPlayedTime()-(_player->GetTotalPlayedTime()-myItems[i]->GetUInt32Value(ITEM_FIELD_CREATE_PLAYED_TIME)));
=======
                if (myItems[i]->HasItemFlag(ITEM_FIELD_FLAG_BOP_TRADEABLE))
                    myItems[i]->SetCreatePlayedTime(trader->GetTotalPlayedTime() - (_player->GetTotalPlayedTime() - myItems[i]->m_itemData->CreatePlayedTime));
>>>>>>> 28d470c5
                // store
                trader->MoveItemToInventory(traderDst, myItems[i], true, true);
            }
            if (hisItems[i])
            {
                // logging
                TC_LOG_DEBUG("network", "player storing: %s", hisItems[i]->GetGUID().ToString().c_str());
                if (HasPermission(rbac::RBAC_PERM_LOG_GM_TRADE))
                {
                    sLog->outCommand(trader->GetSession()->GetAccountId(), "GM %s (Account: %u) trade: %s (Entry: %d Count: %u) to player: %s (Account: %u)",
                        trader->GetName().c_str(), trader->GetSession()->GetAccountId(),
                        hisItems[i]->GetTemplate()->GetDefaultLocaleName(), hisItems[i]->GetEntry(), hisItems[i]->GetCount(),
                        _player->GetName().c_str(), _player->GetSession()->GetAccountId());
                }

                // adjust time (depends on /played)
<<<<<<< HEAD
                if (hisItems[i]->IsBOPTradeable())
                    hisItems[i]->SetUInt32Value(ITEM_FIELD_CREATE_PLAYED_TIME, _player->GetTotalPlayedTime()-(trader->GetTotalPlayedTime()-hisItems[i]->GetUInt32Value(ITEM_FIELD_CREATE_PLAYED_TIME)));
=======
                if (hisItems[i]->HasItemFlag(ITEM_FIELD_FLAG_BOP_TRADEABLE))
                    hisItems[i]->SetCreatePlayedTime(_player->GetTotalPlayedTime() - (trader->GetTotalPlayedTime() - hisItems[i]->m_itemData->CreatePlayedTime));
>>>>>>> 28d470c5
                // store
                _player->MoveItemToInventory(playerDst, hisItems[i], true, true);
            }
        }
        else
        {
            // in case of fatal error log error message
            // return the already removed items to the original owner
            if (myItems[i])
            {
                if (!traderCanTrade)
                    TC_LOG_ERROR("network", "trader can't store item: %s", myItems[i]->GetGUID().ToString().c_str());
                if (_player->CanStoreItem(NULL_BAG, NULL_SLOT, playerDst, myItems[i], false) == EQUIP_ERR_OK)
                    _player->MoveItemToInventory(playerDst, myItems[i], true, true);
                else
                    TC_LOG_ERROR("network", "player can't take item back: %s", myItems[i]->GetGUID().ToString().c_str());
            }
            // return the already removed items to the original owner
            if (hisItems[i])
            {
                if (!playerCanTrade)
                    TC_LOG_ERROR("network", "player can't store item: %s", hisItems[i]->GetGUID().ToString().c_str());
                if (trader->CanStoreItem(NULL_BAG, NULL_SLOT, traderDst, hisItems[i], false) == EQUIP_ERR_OK)
                    trader->MoveItemToInventory(traderDst, hisItems[i], true, true);
                else
                    TC_LOG_ERROR("network", "trader can't take item back: %s", hisItems[i]->GetGUID().ToString().c_str());
            }
        }
    }
}

//==============================================================

static void setAcceptTradeMode(TradeData* myTrade, TradeData* hisTrade, Item* *myItems, Item* *hisItems)
{
    myTrade->SetInAcceptProcess(true);
    hisTrade->SetInAcceptProcess(true);

    // store items in local list and set 'in-trade' flag
    for (uint8 i = 0; i < TRADE_SLOT_TRADED_COUNT; ++i)
    {
        if (Item* item = myTrade->GetItem(TradeSlots(i)))
        {
<<<<<<< HEAD
            TC_LOG_DEBUG("network", "player trade item %s bag: %u slot: %u", item->GetGUID().ToString().c_str(), item->GetBagSlot(), item->GetSlot());
=======
            TC_LOG_DEBUG("network", "player trade %s bag: %u slot: %u", item->GetGUID().ToString().c_str(), item->GetBagSlot(), item->GetSlot());
>>>>>>> 28d470c5
            //Can return nullptr
            myItems[i] = item;
            myItems[i]->SetInTrade();
        }

        if (Item* item = hisTrade->GetItem(TradeSlots(i)))
        {
<<<<<<< HEAD
            TC_LOG_DEBUG("network", "partner trade item %s bag: %u slot: %u", item->GetGUID().ToString().c_str(), item->GetBagSlot(), item->GetSlot());
=======
            TC_LOG_DEBUG("network", "partner trade %s bag: %u slot: %u", item->GetGUID().ToString().c_str(), item->GetBagSlot(), item->GetSlot());
>>>>>>> 28d470c5
            hisItems[i] = item;
            hisItems[i]->SetInTrade();
        }
    }
}

static void clearAcceptTradeMode(TradeData* myTrade, TradeData* hisTrade)
{
    myTrade->SetInAcceptProcess(false);
    hisTrade->SetInAcceptProcess(false);
}

static void clearAcceptTradeMode(Item* *myItems, Item* *hisItems)
{
    // clear 'in-trade' flag
    for (uint8 i = 0; i < TRADE_SLOT_TRADED_COUNT; ++i)
    {
        if (myItems[i])
            myItems[i]->SetInTrade(false);
        if (hisItems[i])
            hisItems[i]->SetInTrade(false);
    }
}

void WorldSession::HandleAcceptTradeOpcode(WorldPackets::Trade::AcceptTrade& acceptTrade)
{
    TradeData* my_trade = _player->m_trade;
    if (!my_trade)
        return;

    Player* trader = my_trade->GetTrader();

    TradeData* his_trade = trader->m_trade;
    if (!his_trade)
        return;

    Item* myItems[TRADE_SLOT_TRADED_COUNT]  = { };
    Item* hisItems[TRADE_SLOT_TRADED_COUNT] = { };

    // set before checks for propertly undo at problems (it already set in to client)
    my_trade->SetAccepted(true);

    WorldPackets::Trade::TradeStatus info;
    if (his_trade->GetServerStateIndex() != acceptTrade.StateIndex)
    {
        info.Status = TRADE_STATUS_STATE_CHANGED;
        SendTradeStatus(info);
        my_trade->SetAccepted(false);
        return;
    }

    if (!_player->IsWithinDistInMap(trader, TRADE_DISTANCE, false))
    {
        info.Status = TRADE_STATUS_TOO_FAR_AWAY;
        SendTradeStatus(info);
        my_trade->SetAccepted(false);
        return;
    }

    // not accept case incorrect money amount
    if (!_player->HasEnoughMoney(my_trade->GetMoney()))
    {
        info.Status = TRADE_STATUS_FAILED;
        info.BagResult = EQUIP_ERR_NOT_ENOUGH_MONEY;
        SendTradeStatus(info);
        my_trade->SetAccepted(false, true);
        return;
    }

    // not accept case incorrect money amount
    if (!trader->HasEnoughMoney(his_trade->GetMoney()))
    {
        info.Status = TRADE_STATUS_FAILED;
        info.BagResult = EQUIP_ERR_NOT_ENOUGH_MONEY;
        trader->GetSession()->SendTradeStatus(info);
        his_trade->SetAccepted(false, true);
        return;
    }

    if (_player->GetMoney() > MAX_MONEY_AMOUNT - his_trade->GetMoney())
    {
        info.Status = TRADE_STATUS_FAILED;
        info.BagResult = EQUIP_ERR_TOO_MUCH_GOLD;
        SendTradeStatus(info);
        my_trade->SetAccepted(false, true);
        return;
    }

    if (trader->GetMoney() > MAX_MONEY_AMOUNT - my_trade->GetMoney())
    {
        info.Status = TRADE_STATUS_FAILED;
        info.BagResult = EQUIP_ERR_TOO_MUCH_GOLD;
        trader->GetSession()->SendTradeStatus(info);
        his_trade->SetAccepted(false, true);
        return;
    }

    // not accept if some items now can't be trade (cheating)
    for (uint8 i = 0; i < TRADE_SLOT_TRADED_COUNT; ++i)
    {
        if (Item* item = my_trade->GetItem(TradeSlots(i)))
        {
            if (!item->CanBeTraded(false, true))
            {
                info.Status = TRADE_STATUS_CANCELLED;
                SendTradeStatus(info);
                return;
            }

            if (item->IsBindedNotWith(trader))
            {
                info.Status = TRADE_STATUS_FAILED;
                info.BagResult = EQUIP_ERR_TRADE_BOUND_ITEM;
                SendTradeStatus(info);
                return;
            }
        }

        if (Item* item = his_trade->GetItem(TradeSlots(i)))
        {
            if (!item->CanBeTraded(false, true))
            {
                info.Status = TRADE_STATUS_CANCELLED;
                SendTradeStatus(info);
                return;
            }
            //if (item->IsBindedNotWith(_player))   // dont mark as invalid when his item isnt good (not exploitable because if item is invalid trade will fail anyway later on the same check)
            //{
            //    SendTradeStatus(TRADE_STATUS_NOT_ELIGIBLE);
            //    his_trade->SetAccepted(false, true);
            //    return;
            //}
        }
    }

    if (his_trade->IsAccepted())
    {
        setAcceptTradeMode(my_trade, his_trade, myItems, hisItems);

        Spell* my_spell = nullptr;
        SpellCastTargets my_targets;

        Spell* his_spell = nullptr;
        SpellCastTargets his_targets;

        // not accept if spell can't be cast now (cheating)
        if (uint32 my_spell_id = my_trade->GetSpell())
        {
            SpellInfo const* spellEntry = sSpellMgr->GetSpellInfo(my_spell_id, _player->GetMap()->GetDifficultyID());
            Item* castItem = my_trade->GetSpellCastItem();

            if (!spellEntry || !his_trade->GetItem(TRADE_SLOT_NONTRADED) ||
                (my_trade->HasSpellCastItem() && !castItem))
            {
                clearAcceptTradeMode(my_trade, his_trade);
                clearAcceptTradeMode(myItems, hisItems);

                my_trade->SetSpell(0);
                return;
            }

            my_spell = new Spell(_player, spellEntry, TRIGGERED_FULL_MASK);
            my_spell->m_CastItem = castItem;
            my_targets.SetTradeItemTarget(_player);
            my_spell->m_targets = my_targets;

            SpellCastResult res = my_spell->CheckCast(true);
            if (res != SPELL_CAST_OK)
            {
                my_spell->SendCastResult(res);

                clearAcceptTradeMode(my_trade, his_trade);
                clearAcceptTradeMode(myItems, hisItems);

                delete my_spell;
                my_trade->SetSpell(0);
                return;
            }
        }

        // not accept if spell can't be cast now (cheating)
        if (uint32 his_spell_id = his_trade->GetSpell())
        {
            SpellInfo const* spellEntry = sSpellMgr->GetSpellInfo(his_spell_id, trader->GetMap()->GetDifficultyID());
            Item* castItem = his_trade->GetSpellCastItem();

            if (!spellEntry || !my_trade->GetItem(TRADE_SLOT_NONTRADED) || (his_trade->HasSpellCastItem() && !castItem))
            {
                delete my_spell;
                his_trade->SetSpell(0);

                clearAcceptTradeMode(my_trade, his_trade);
                clearAcceptTradeMode(myItems, hisItems);
                return;
            }

            his_spell = new Spell(trader, spellEntry, TRIGGERED_FULL_MASK);
            his_spell->m_CastItem = castItem;
            his_targets.SetTradeItemTarget(trader);
            his_spell->m_targets = his_targets;

            SpellCastResult res = his_spell->CheckCast(true);
            if (res != SPELL_CAST_OK)
            {
                his_spell->SendCastResult(res);

                clearAcceptTradeMode(my_trade, his_trade);
                clearAcceptTradeMode(myItems, hisItems);

                delete my_spell;
                delete his_spell;

                his_trade->SetSpell(0);
                return;
            }
        }

        // inform partner client
        info.Status = TRADE_STATUS_ACCEPTED;
        trader->GetSession()->SendTradeStatus(info);

        // test if item will fit in each inventory
        WorldPackets::Trade::TradeStatus myCanCompleteInfo, hisCanCompleteInfo;
        hisCanCompleteInfo.BagResult = trader->CanStoreItems(myItems, TRADE_SLOT_TRADED_COUNT, &hisCanCompleteInfo.ItemID);
        myCanCompleteInfo.BagResult = _player->CanStoreItems(hisItems, TRADE_SLOT_TRADED_COUNT, &myCanCompleteInfo.ItemID);

        clearAcceptTradeMode(myItems, hisItems);

        // in case of missing space report error
        if (myCanCompleteInfo.BagResult != EQUIP_ERR_OK)
        {
            clearAcceptTradeMode(my_trade, his_trade);

            myCanCompleteInfo.Status = TRADE_STATUS_FAILED;
            trader->GetSession()->SendTradeStatus(myCanCompleteInfo);
            myCanCompleteInfo.FailureForYou = true;
            SendTradeStatus(myCanCompleteInfo);
            my_trade->SetAccepted(false);
            his_trade->SetAccepted(false);
            delete my_spell;
            delete his_spell;
            return;
        }
        else if (hisCanCompleteInfo.BagResult != EQUIP_ERR_OK)
        {
            clearAcceptTradeMode(my_trade, his_trade);

            hisCanCompleteInfo.Status = TRADE_STATUS_FAILED;
            SendTradeStatus(hisCanCompleteInfo);
            hisCanCompleteInfo.FailureForYou = true;
            trader->GetSession()->SendTradeStatus(hisCanCompleteInfo);
            my_trade->SetAccepted(false);
            his_trade->SetAccepted(false);
            delete my_spell;
            delete his_spell;
            return;
        }

        // execute trade: 1. remove
        for (uint8 i = 0; i < TRADE_SLOT_TRADED_COUNT; ++i)
        {
            if (myItems[i])
            {
                myItems[i]->SetGiftCreator(_player->GetGUID());
                _player->MoveItemFromInventory(myItems[i]->GetBagSlot(), myItems[i]->GetSlot(), true);
            }
            if (hisItems[i])
            {
                hisItems[i]->SetGiftCreator(trader->GetGUID());
                trader->MoveItemFromInventory(hisItems[i]->GetBagSlot(), hisItems[i]->GetSlot(), true);
            }
        }

        // execute trade: 2. store
        moveItems(myItems, hisItems);

        // logging money
        if (HasPermission(rbac::RBAC_PERM_LOG_GM_TRADE))
        {
            if (my_trade->GetMoney() > 0)
            {
                sLog->outCommand(_player->GetSession()->GetAccountId(), "GM %s (Account: %u) give money (Amount: " UI64FMTD ") to player: %s (Account: %u)",
                    _player->GetName().c_str(), _player->GetSession()->GetAccountId(),
                    my_trade->GetMoney(),
                    trader->GetName().c_str(), trader->GetSession()->GetAccountId());
            }

            if (his_trade->GetMoney() > 0)
            {
                sLog->outCommand(trader->GetSession()->GetAccountId(), "GM %s (Account: %u) give money (Amount: " UI64FMTD ") to player: %s (Account: %u)",
                    trader->GetName().c_str(), trader->GetSession()->GetAccountId(),
                    his_trade->GetMoney(),
                    _player->GetName().c_str(), _player->GetSession()->GetAccountId());
            }
        }

        // update money
        _player->ModifyMoney(-int64(my_trade->GetMoney()));
        _player->ModifyMoney(his_trade->GetMoney());
        trader->ModifyMoney(-int64(his_trade->GetMoney()));
        trader->ModifyMoney(my_trade->GetMoney());

        if (my_spell)
            my_spell->prepare(my_targets);

        if (his_spell)
            his_spell->prepare(his_targets);

        // cleanup
        clearAcceptTradeMode(my_trade, his_trade);
        delete _player->m_trade;
        _player->m_trade = nullptr;
        delete trader->m_trade;
        trader->m_trade = nullptr;

        // desynchronized with the other saves here (SaveInventoryAndGoldToDB() not have own transaction guards)
        CharacterDatabaseTransaction trans = CharacterDatabase.BeginTransaction();
        _player->SaveInventoryAndGoldToDB(trans);
        trader->SaveInventoryAndGoldToDB(trans);
        CharacterDatabase.CommitTransaction(trans);

        info.Status = TRADE_STATUS_COMPLETE;
        trader->GetSession()->SendTradeStatus(info);
        SendTradeStatus(info);
    }
    else
    {
        info.Status = TRADE_STATUS_ACCEPTED;
        trader->GetSession()->SendTradeStatus(info);
    }
}

void WorldSession::HandleUnacceptTradeOpcode(WorldPackets::Trade::UnacceptTrade& /*unacceptTrade*/)
{
    TradeData* my_trade = _player->GetTradeData();
    if (!my_trade)
        return;

    my_trade->SetAccepted(false, true);
}

void WorldSession::HandleBeginTradeOpcode(WorldPackets::Trade::BeginTrade& /*beginTrade*/)
{
    TradeData* my_trade = _player->m_trade;
    if (!my_trade)
        return;

    WorldPackets::Trade::TradeStatus info;
    info.Status = TRADE_STATUS_INITIATED;
    my_trade->GetTrader()->GetSession()->SendTradeStatus(info);
    SendTradeStatus(info);
}

void WorldSession::SendCancelTrade()
{
    if (PlayerRecentlyLoggedOut() || PlayerLogout())
        return;

    WorldPackets::Trade::TradeStatus info;
    info.Status = TRADE_STATUS_CANCELLED;
    SendTradeStatus(info);
}

void WorldSession::HandleCancelTradeOpcode(WorldPackets::Trade::CancelTrade& /*cancelTrade*/)
{
    // sent also after LOGOUT COMPLETE
    if (_player)                                             // needed because STATUS_LOGGEDIN_OR_RECENTLY_LOGGOUT
        _player->TradeCancel(true);
}

void WorldSession::HandleInitiateTradeOpcode(WorldPackets::Trade::InitiateTrade& initiateTrade)
{
    if (GetPlayer()->m_trade)
        return;

    WorldPackets::Trade::TradeStatus info;
    if (!GetPlayer()->IsAlive())
    {
        info.Status = TRADE_STATUS_DEAD;
        SendTradeStatus(info);
        return;
    }

    if (GetPlayer()->HasUnitState(UNIT_STATE_STUNNED))
    {
        info.Status = TRADE_STATUS_STUNNED;
        SendTradeStatus(info);
        return;
    }

    if (isLogingOut())
    {
        info.Status = TRADE_STATUS_LOGGING_OUT;
        SendTradeStatus(info);
        return;
    }

    if (GetPlayer()->IsInFlight())
    {
        info.Status = TRADE_STATUS_TOO_FAR_AWAY;
        SendTradeStatus(info);
        return;
    }

    if (GetPlayer()->GetLevel() < sWorld->getIntConfig(CONFIG_TRADE_LEVEL_REQ))
    {
        SendNotification(GetTrinityString(LANG_TRADE_REQ), sWorld->getIntConfig(CONFIG_TRADE_LEVEL_REQ));
        info.Status = TRADE_STATUS_CLOSE_WINDOW;
        SendTradeStatus(info);
        return;
    }

    Player* pOther = ObjectAccessor::FindPlayer(initiateTrade.Guid);
    if (!pOther)
    {
        info.Status = TRADE_STATUS_NO_TARGET;
        SendTradeStatus(info);
        return;
    }

    if (pOther == GetPlayer() || pOther->m_trade)
    {
        info.Status = TRADE_STATUS_PLAYER_BUSY;
        SendTradeStatus(info);
        return;
    }

    if (!pOther->IsAlive())
    {
        info.Status = TRADE_STATUS_TARGET_DEAD;
        SendTradeStatus(info);
        return;
    }

    if (pOther->IsInFlight())
    {
        info.Status = TRADE_STATUS_TOO_FAR_AWAY;
        SendTradeStatus(info);
        return;
    }

    if (pOther->HasUnitState(UNIT_STATE_STUNNED))
    {
        info.Status = TRADE_STATUS_TARGET_STUNNED;
        SendTradeStatus(info);
        return;
    }

    if (pOther->GetSession()->isLogingOut())
    {
        info.Status = TRADE_STATUS_TARGET_LOGGING_OUT;
        SendTradeStatus(info);
        return;
    }

    if (pOther->GetSocial()->HasIgnore(GetPlayer()->GetGUID()))
    {
        info.Status = TRADE_STATUS_PLAYER_IGNORED;
        SendTradeStatus(info);
        return;
    }

<<<<<<< HEAD
    if (pOther->GetTeam() != _player->GetTeam() &&
        (!sWorld->getBoolConfig(CONFIG_ALLOW_TWO_SIDE_TRADE) &&
         !GetPlayer()->GetSession()->HasPermission(rbac::RBAC_PERM_ALLOW_TWO_SIDE_TRADE)))
=======
    if ((pOther->GetTeam() != _player->GetTeam() ||
        pOther->HasPlayerFlagEx(PLAYER_FLAGS_EX_MERCENARY_MODE) ||
        _player->HasPlayerFlagEx(PLAYER_FLAGS_EX_MERCENARY_MODE)) &&
        (!sWorld->getBoolConfig(CONFIG_ALLOW_TWO_SIDE_TRADE) &&
        !HasPermission(rbac::RBAC_PERM_ALLOW_TWO_SIDE_TRADE)))
>>>>>>> 28d470c5
    {
        info.Status = TRADE_STATUS_WRONG_FACTION;
        SendTradeStatus(info);
        return;
    }

    if (!pOther->IsWithinDistInMap(_player, TRADE_DISTANCE, false))
    {
        info.Status = TRADE_STATUS_TOO_FAR_AWAY;
        SendTradeStatus(info);
        return;
    }

    // OK start trade
    _player->m_trade = new TradeData(_player, pOther);
    pOther->m_trade = new TradeData(pOther, _player);

    info.Status = TRADE_STATUS_PROPOSED;
    info.Partner = _player->GetGUID();
    pOther->GetSession()->SendTradeStatus(info);
}

void WorldSession::HandleSetTradeGoldOpcode(WorldPackets::Trade::SetTradeGold& setTradeGold)
{
    TradeData* my_trade = _player->GetTradeData();
    if (!my_trade)
        return;

    my_trade->UpdateClientStateIndex();
    my_trade->SetMoney(setTradeGold.Coinage);
}

void WorldSession::HandleSetTradeItemOpcode(WorldPackets::Trade::SetTradeItem& setTradeItem)
{
    TradeData* my_trade = _player->GetTradeData();
    if (!my_trade)
        return;

    WorldPackets::Trade::TradeStatus info;
    // invalid slot number
    if (setTradeItem.TradeSlot >= TRADE_SLOT_COUNT)
    {
        info.Status = TRADE_STATUS_CANCELLED;
        SendTradeStatus(info);
        return;
    }

    // check cheating, can't fail with correct client operations
    Item* item = _player->GetItemByPos(setTradeItem.PackSlot, setTradeItem.ItemSlotInPack);
    if (!item || (setTradeItem.TradeSlot != TRADE_SLOT_NONTRADED && !item->CanBeTraded(false, true)))
    {
        info.Status = TRADE_STATUS_CANCELLED;
        SendTradeStatus(info);
        return;
    }

    ObjectGuid iGUID = item->GetGUID();

    // prevent place single item into many trade slots using cheating and client bugs
    if (my_trade->HasItem(iGUID))
    {
        // cheating attempt
        info.Status = TRADE_STATUS_CANCELLED;
        SendTradeStatus(info);
        return;
    }

    my_trade->UpdateClientStateIndex();

    if (setTradeItem.TradeSlot != TRADE_SLOT_NONTRADED && item->IsBindedNotWith(my_trade->GetTrader()))
    {
        info.Status = TRADE_STATUS_NOT_ON_TAPLIST;
        info.TradeSlot = setTradeItem.TradeSlot;
        SendTradeStatus(info);
        return;
    }

    my_trade->SetItem(TradeSlots(setTradeItem.TradeSlot), item);
}

void WorldSession::HandleClearTradeItemOpcode(WorldPackets::Trade::ClearTradeItem& clearTradeItem)
{
    TradeData* my_trade = _player->m_trade;
    if (!my_trade)
        return;

    my_trade->UpdateClientStateIndex();

    // invalid slot number
    if (clearTradeItem.TradeSlot >= TRADE_SLOT_COUNT)
        return;

<<<<<<< HEAD
    my_trade->SetItem(TradeSlots(tradeSlot), nullptr);
=======
    my_trade->SetItem(TradeSlots(clearTradeItem.TradeSlot), nullptr);
}

void WorldSession::HandleSetTradeCurrencyOpcode(WorldPackets::Trade::SetTradeCurrency& /*setTradeCurrency*/)
{
>>>>>>> 28d470c5
}<|MERGE_RESOLUTION|>--- conflicted
+++ resolved
@@ -22,16 +22,6 @@
 #include "Item.h"
 #include "Language.h"
 #include "Log.h"
-<<<<<<< HEAD
-#include "ObjectAccessor.h"
-#include "Player.h"
-#include "Spell.h"
-#include "SpellMgr.h"
-#include "SocialMgr.h"
-#include "TradeData.h"
-#include "World.h"
-#include "WorldPacket.h"
-=======
 #include "Map.h"
 #include "ObjectAccessor.h"
 #include "Player.h"
@@ -41,7 +31,6 @@
 #include "TradeData.h"
 #include "TradePackets.h"
 #include "World.h"
->>>>>>> 28d470c5
 
 void WorldSession::SendTradeStatus(WorldPackets::Trade::TradeStatus& info)
 {
@@ -53,20 +42,10 @@
 
 void WorldSession::HandleIgnoreTradeOpcode(WorldPackets::Trade::IgnoreTrade& /*ignoreTrade*/)
 {
-<<<<<<< HEAD
-    TC_LOG_DEBUG("network", "WORLD: Ignore Trade %s", _player->GetGUID().ToString().c_str());
-    // recvPacket.print_storage();
-=======
->>>>>>> 28d470c5
 }
 
 void WorldSession::HandleBusyTradeOpcode(WorldPackets::Trade::BusyTrade& /*busyTrade*/)
 {
-<<<<<<< HEAD
-    TC_LOG_DEBUG("network", "WORLD: Busy Trade %s", _player->GetGUID().ToString().c_str());
-    // recvPacket.print_storage();
-=======
->>>>>>> 28d470c5
 }
 
 void WorldSession::SendUpdateTrade(bool trader_data /*= true*/)
@@ -84,33 +63,6 @@
     {
         if (Item* item = view_trade->GetItem(TradeSlots(i)))
         {
-<<<<<<< HEAD
-            data << uint32(item->GetTemplate()->ItemId);       // entry
-            data << uint32(item->GetTemplate()->DisplayInfoID);// display id
-            data << uint32(item->GetCount());               // stack count
-                                                            // wrapped: hide stats but show giftcreator name
-            data << uint32(item->IsWrapped() ? 1 : 0);
-            data << uint64(item->GetGuidValue(ITEM_FIELD_GIFTCREATOR));
-                                                            // perm. enchantment and gems
-            data << uint32(item->GetEnchantmentId(PERM_ENCHANTMENT_SLOT));
-            for (uint32 enchant_slot = SOCK_ENCHANTMENT_SLOT; enchant_slot < SOCK_ENCHANTMENT_SLOT+MAX_GEM_SOCKETS; ++enchant_slot)
-                data << uint32(item->GetEnchantmentId(EnchantmentSlot(enchant_slot)));
-                                                            // creator
-            data << uint64(item->GetGuidValue(ITEM_FIELD_CREATOR));
-            data << uint32(item->GetSpellCharges());        // charges
-            data << uint32(item->GetItemSuffixFactor());    // SuffixFactor
-            data << uint32(item->GetItemRandomPropertyId());// random properties id
-            data << uint32(item->GetTemplate()->LockID);       // lock id
-                                                            // max durability
-            data << uint32(item->GetUInt32Value(ITEM_FIELD_MAXDURABILITY));
-                                                            // durability
-            data << uint32(item->GetUInt32Value(ITEM_FIELD_DURABILITY));
-        }
-        else
-        {
-            for (uint8 j = 0; j < 18; ++j)
-                data << uint32(0);
-=======
             WorldPackets::Trade::TradeUpdated::TradeItem tradeItem;
             tradeItem.Slot = i;
             tradeItem.Item.Initialize(item);
@@ -143,7 +95,6 @@
             }
 
             tradeUpdated.Items.push_back(tradeItem);
->>>>>>> 28d470c5
         }
     }
 
@@ -183,13 +134,8 @@
                 }
 
                 // adjust time (depends on /played)
-<<<<<<< HEAD
-                if (myItems[i]->IsBOPTradeable())
-                    myItems[i]->SetUInt32Value(ITEM_FIELD_CREATE_PLAYED_TIME, trader->GetTotalPlayedTime()-(_player->GetTotalPlayedTime()-myItems[i]->GetUInt32Value(ITEM_FIELD_CREATE_PLAYED_TIME)));
-=======
                 if (myItems[i]->HasItemFlag(ITEM_FIELD_FLAG_BOP_TRADEABLE))
                     myItems[i]->SetCreatePlayedTime(trader->GetTotalPlayedTime() - (_player->GetTotalPlayedTime() - myItems[i]->m_itemData->CreatePlayedTime));
->>>>>>> 28d470c5
                 // store
                 trader->MoveItemToInventory(traderDst, myItems[i], true, true);
             }
@@ -206,13 +152,8 @@
                 }
 
                 // adjust time (depends on /played)
-<<<<<<< HEAD
-                if (hisItems[i]->IsBOPTradeable())
-                    hisItems[i]->SetUInt32Value(ITEM_FIELD_CREATE_PLAYED_TIME, _player->GetTotalPlayedTime()-(trader->GetTotalPlayedTime()-hisItems[i]->GetUInt32Value(ITEM_FIELD_CREATE_PLAYED_TIME)));
-=======
                 if (hisItems[i]->HasItemFlag(ITEM_FIELD_FLAG_BOP_TRADEABLE))
                     hisItems[i]->SetCreatePlayedTime(_player->GetTotalPlayedTime() - (trader->GetTotalPlayedTime() - hisItems[i]->m_itemData->CreatePlayedTime));
->>>>>>> 28d470c5
                 // store
                 _player->MoveItemToInventory(playerDst, hisItems[i], true, true);
             }
@@ -256,11 +197,7 @@
     {
         if (Item* item = myTrade->GetItem(TradeSlots(i)))
         {
-<<<<<<< HEAD
-            TC_LOG_DEBUG("network", "player trade item %s bag: %u slot: %u", item->GetGUID().ToString().c_str(), item->GetBagSlot(), item->GetSlot());
-=======
             TC_LOG_DEBUG("network", "player trade %s bag: %u slot: %u", item->GetGUID().ToString().c_str(), item->GetBagSlot(), item->GetSlot());
->>>>>>> 28d470c5
             //Can return nullptr
             myItems[i] = item;
             myItems[i]->SetInTrade();
@@ -268,11 +205,7 @@
 
         if (Item* item = hisTrade->GetItem(TradeSlots(i)))
         {
-<<<<<<< HEAD
-            TC_LOG_DEBUG("network", "partner trade item %s bag: %u slot: %u", item->GetGUID().ToString().c_str(), item->GetBagSlot(), item->GetSlot());
-=======
             TC_LOG_DEBUG("network", "partner trade %s bag: %u slot: %u", item->GetGUID().ToString().c_str(), item->GetBagSlot(), item->GetSlot());
->>>>>>> 28d470c5
             hisItems[i] = item;
             hisItems[i]->SetInTrade();
         }
@@ -576,10 +509,10 @@
         trader->ModifyMoney(my_trade->GetMoney());
 
         if (my_spell)
-            my_spell->prepare(my_targets);
+            my_spell->prepare(&my_targets);
 
         if (his_spell)
-            his_spell->prepare(his_targets);
+            his_spell->prepare(&his_targets);
 
         // cleanup
         clearAcceptTradeMode(my_trade, his_trade);
@@ -677,11 +610,9 @@
         return;
     }
 
-    if (GetPlayer()->GetLevel() < sWorld->getIntConfig(CONFIG_TRADE_LEVEL_REQ))
+    if (GetPlayer()->getLevel() < sWorld->getIntConfig(CONFIG_TRADE_LEVEL_REQ))
     {
         SendNotification(GetTrinityString(LANG_TRADE_REQ), sWorld->getIntConfig(CONFIG_TRADE_LEVEL_REQ));
-        info.Status = TRADE_STATUS_CLOSE_WINDOW;
-        SendTradeStatus(info);
         return;
     }
 
@@ -735,17 +666,11 @@
         return;
     }
 
-<<<<<<< HEAD
-    if (pOther->GetTeam() != _player->GetTeam() &&
-        (!sWorld->getBoolConfig(CONFIG_ALLOW_TWO_SIDE_TRADE) &&
-         !GetPlayer()->GetSession()->HasPermission(rbac::RBAC_PERM_ALLOW_TWO_SIDE_TRADE)))
-=======
     if ((pOther->GetTeam() != _player->GetTeam() ||
         pOther->HasPlayerFlagEx(PLAYER_FLAGS_EX_MERCENARY_MODE) ||
         _player->HasPlayerFlagEx(PLAYER_FLAGS_EX_MERCENARY_MODE)) &&
         (!sWorld->getBoolConfig(CONFIG_ALLOW_TWO_SIDE_TRADE) &&
         !HasPermission(rbac::RBAC_PERM_ALLOW_TWO_SIDE_TRADE)))
->>>>>>> 28d470c5
     {
         info.Status = TRADE_STATUS_WRONG_FACTION;
         SendTradeStatus(info);
@@ -756,6 +681,12 @@
     {
         info.Status = TRADE_STATUS_TOO_FAR_AWAY;
         SendTradeStatus(info);
+        return;
+    }
+
+    if (pOther->getLevel() < sWorld->getIntConfig(CONFIG_TRADE_LEVEL_REQ))
+    {
+        SendNotification(GetTrinityString(LANG_TRADE_OTHER_REQ), sWorld->getIntConfig(CONFIG_TRADE_LEVEL_REQ));
         return;
     }
 
@@ -838,13 +769,9 @@
     if (clearTradeItem.TradeSlot >= TRADE_SLOT_COUNT)
         return;
 
-<<<<<<< HEAD
-    my_trade->SetItem(TradeSlots(tradeSlot), nullptr);
-=======
     my_trade->SetItem(TradeSlots(clearTradeItem.TradeSlot), nullptr);
 }
 
 void WorldSession::HandleSetTradeCurrencyOpcode(WorldPackets::Trade::SetTradeCurrency& /*setTradeCurrency*/)
 {
->>>>>>> 28d470c5
 }