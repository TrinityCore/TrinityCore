/*
 * Copyright (C) 2008-2012 TrinityCore <http://www.trinitycore.org/>
 * Copyright (C) 2005-2009 MaNGOS <http://getmangos.com/>
 *
 * This program is free software; you can redistribute it and/or modify it
 * under the terms of the GNU General Public License as published by the
 * Free Software Foundation; either version 2 of the License, or (at your
 * option) any later version.
 *
 * This program is distributed in the hope that it will be useful, but WITHOUT
 * ANY WARRANTY; without even the implied warranty of MERCHANTABILITY or
 * FITNESS FOR A PARTICULAR PURPOSE. See the GNU General Public License for
 * more details.
 *
 * You should have received a copy of the GNU General Public License along
 * with this program. If not, see <http://www.gnu.org/licenses/>.
 */

#include "Common.h"
#include "WorldPacket.h"
#include "WorldSession.h"
#include "World.h"
#include "ObjectAccessor.h"
#include "Log.h"
#include "Opcodes.h"
#include "Player.h"
#include "Item.h"
#include "Spell.h"
#include "SocialMgr.h"
#include "Language.h"
#include "AccountMgr.h"

void WorldSession::SendTradeStatus(TradeStatus status)
{
    WorldPacket data;

    data.Initialize(SMSG_TRADE_STATUS, 1+4+4);
    data.WriteBit(0); // unk bit, usually 0
    data.WriteBits(status, 5);

    switch (status)
    {
        case TRADE_STATUS_BEGIN_TRADE:
            data.WriteBits(0, 8); // zero guid
            data.FlushBits();
            break;
        case TRADE_STATUS_OPEN_WINDOW:
            data.FlushBits();
            data << uint32(0); // unk
            break;
        case TRADE_STATUS_CLOSE_WINDOW:
            data.WriteBit(0); // unk
            data.FlushBits();
            data << uint32(0); // unk
            data << uint32(0); // unk
            break;
        case TRADE_STATUS_ONLY_CONJURED:
        case TRADE_STATUS_NOT_ELIGIBLE:
            data.FlushBits();
            data << uint8(0); // unk
            break;
        case TRADE_STATUS_CURRENCY: // Not implemented
        case TRADE_STATUS_CURRENCY_NOT_TRADABLE: // Not implemented
            data.FlushBits();
            data << uint32(0); // unk
            data << uint32(0); // unk
        default:
            data.FlushBits();
            break;
    }

    SendPacket(&data);
}

void WorldSession::HandleIgnoreTradeOpcode(WorldPacket& /*recvPacket*/)
{
    sLog->outDebug(LOG_FILTER_NETWORKIO, "WORLD: Ignore Trade %u", _player->GetGUIDLow());
}

void WorldSession::HandleBusyTradeOpcode(WorldPacket& /*recvPacket*/)
{
    sLog->outDebug(LOG_FILTER_NETWORKIO, "WORLD: Busy Trade %u", _player->GetGUIDLow());
}

void WorldSession::SendUpdateTrade(bool trader_data /*= true*/)
{
    TradeData* view_trade = trader_data ? _player->GetTradeData()->GetTraderData() : _player->GetTradeData();

    ByteBuffer itemData(7*2 + 7*4 + 3*4 + 3*4 + 1);

    uint8 count = 0;
    for (uint8 i = 0; i < TRADE_SLOT_COUNT; ++i)
        if (view_trade->GetItem(TradeSlots(i)))
            ++count;

    WorldPacket data(SMSG_TRADE_STATUS_EXTENDED, 4*6 + 8 + 1 + 3 + count * 70);
    data << uint32(0);                                      // this value must be equal to value from TRADE_STATUS_OPEN_WINDOW status packet (different value for different players to block multiple trades?)
    data << uint32(0);                                      // unk 2
    data << uint64(view_trade->GetMoney());                 // trader gold
    data << uint32(view_trade->GetSpell());                 // spell casted on lowest slot item
    data << uint32(TRADE_SLOT_COUNT);                       // trade slots count/number?, = next field in most cases
    data << uint32(0);                                      // unk 5
    data << uint8(trader_data);                             // 1 means traders data, 0 means own
    data << uint32(TRADE_SLOT_COUNT);                       // trade slots count/number?, = prev field in most cases
    data.WriteBits(count, 22);

    for (uint8 i = 0; i < TRADE_SLOT_COUNT; ++i)
    {
        Item* item = view_trade->GetItem(TradeSlots(i));
        if (!item)
            continue;

        ObjectGuid giftCreatorGuid = item->GetUInt64Value(ITEM_FIELD_GIFTCREATOR);
        ObjectGuid creatorGuid = item->GetUInt64Value(ITEM_FIELD_CREATOR);

        data.WriteBit(giftCreatorGuid[7]);
        data.WriteBit(giftCreatorGuid[1]);
        bool notWrapped = data.WriteBit(!item->HasFlag(ITEM_FIELD_FLAGS, ITEM_FLAG_WRAPPED));
        data.WriteBit(giftCreatorGuid[3]);

        if (notWrapped)
        {
            data.WriteBit(creatorGuid[7]);
            data.WriteBit(creatorGuid[1]);
            data.WriteBit(creatorGuid[4]);
            data.WriteBit(creatorGuid[6]);
            data.WriteBit(creatorGuid[2]);
            data.WriteBit(creatorGuid[3]);
            data.WriteBit(creatorGuid[5]);
            data.WriteBit(item->GetTemplate()->LockID != 0);
            data.WriteBit(creatorGuid[0]);

            itemData.WriteByteSeq(creatorGuid[1]);

            itemData << uint32(item->GetEnchantmentId(PERM_ENCHANTMENT_SLOT));
            for (uint32 enchant_slot = SOCK_ENCHANTMENT_SLOT; enchant_slot < SOCK_ENCHANTMENT_SLOT+MAX_GEM_SOCKETS /*3*/; ++enchant_slot)
                itemData << uint32(item->GetEnchantmentId(EnchantmentSlot(enchant_slot)));
            itemData << uint32(item->GetUInt32Value(ITEM_FIELD_MAXDURABILITY));

            itemData.WriteByteSeq(creatorGuid[6]);
            itemData.WriteByteSeq(creatorGuid[2]);
            itemData.WriteByteSeq(creatorGuid[7]);
            itemData.WriteByteSeq(creatorGuid[4]);

            itemData << uint32(0); // reforge id, FIXME: not implemented
            itemData << uint32(item->GetUInt32Value(ITEM_FIELD_DURABILITY));
            itemData << uint32(item->GetItemRandomPropertyId());

            itemData.WriteByteSeq(creatorGuid[3]);

            itemData << uint32(0); // unk7

            itemData.WriteByteSeq(creatorGuid[0]);

            itemData << uint32(item->GetSpellCharges());
            itemData << uint32(item->GetItemSuffixFactor());

            itemData.WriteByteSeq(creatorGuid[5]);
        }

        data.WriteBit(giftCreatorGuid[6]);
        data.WriteBit(giftCreatorGuid[4]);
        data.WriteBit(giftCreatorGuid[2]);
        data.WriteBit(giftCreatorGuid[0]);
        data.WriteBit(giftCreatorGuid[5]);

        itemData.WriteByteSeq(giftCreatorGuid[6]);
        itemData.WriteByteSeq(giftCreatorGuid[1]);
        itemData.WriteByteSeq(giftCreatorGuid[7]);
        itemData.WriteByteSeq(giftCreatorGuid[4]);

        itemData << uint32(item->GetTemplate()->ItemId);

        itemData.WriteByteSeq(giftCreatorGuid[0]);

        itemData << uint32(item->GetCount());

        itemData.WriteByteSeq(giftCreatorGuid[5]);

        itemData << uint8(i);

        itemData.WriteByteSeq(giftCreatorGuid[2]);
        itemData.WriteByteSeq(giftCreatorGuid[3]);
    }

    data.FlushBits();
    data.append(itemData);

    SendPacket(&data);
}

//==============================================================
// transfer the items to the players

void WorldSession::moveItems(Item* myItems[], Item* hisItems[])
{
    Player* trader = _player->GetTrader();
    if (!trader)
        return;

    for (uint8 i = 0; i < TRADE_SLOT_TRADED_COUNT; ++i)
    {
        ItemPosCountVec traderDst;
        ItemPosCountVec playerDst;
        bool traderCanTrade = (myItems[i] == NULL || trader->CanStoreItem(NULL_BAG, NULL_SLOT, traderDst, myItems[i], false) == EQUIP_ERR_OK);
        bool playerCanTrade = (hisItems[i] == NULL || _player->CanStoreItem(NULL_BAG, NULL_SLOT, playerDst, hisItems[i], false) == EQUIP_ERR_OK);
        if (traderCanTrade && playerCanTrade)
        {
            // Ok, if trade item exists and can be stored
            // If we trade in both directions we had to check, if the trade will work before we actually do it
            // A roll back is not possible after we stored it
            if (myItems[i])
            {
                // logging
                sLog->outDebug(LOG_FILTER_NETWORKIO, "partner storing: %u", myItems[i]->GetGUIDLow());
                if (!AccountMgr::IsPlayerAccount(_player->GetSession()->GetSecurity()) && sWorld->getBoolConfig(CONFIG_GM_LOG_TRADE))
                {
                    sLog->outCommand(_player->GetSession()->GetAccountId(), "GM %s (Account: %u) trade: %s (Entry: %d Count: %u) to player: %s (Account: %u)",
                        _player->GetName().c_str(), _player->GetSession()->GetAccountId(),
                        myItems[i]->GetTemplate()->Name1.c_str(), myItems[i]->GetEntry(), myItems[i]->GetCount(),
                        trader->GetName().c_str(), trader->GetSession()->GetAccountId());
                }

                // adjust time (depends on /played)
                if (myItems[i]->HasFlag(ITEM_FIELD_FLAGS, ITEM_FLAG_BOP_TRADEABLE))
                    myItems[i]->SetUInt32Value(ITEM_FIELD_CREATE_PLAYED_TIME, trader->GetTotalPlayedTime()-(_player->GetTotalPlayedTime()-myItems[i]->GetUInt32Value(ITEM_FIELD_CREATE_PLAYED_TIME)));
                // store
                trader->MoveItemToInventory(traderDst, myItems[i], true, true);
            }
            if (hisItems[i])
            {
                // logging
                sLog->outDebug(LOG_FILTER_NETWORKIO, "player storing: %u", hisItems[i]->GetGUIDLow());
                if (!AccountMgr::IsPlayerAccount(trader->GetSession()->GetSecurity()) && sWorld->getBoolConfig(CONFIG_GM_LOG_TRADE))
                {
                    sLog->outCommand(trader->GetSession()->GetAccountId(), "GM %s (Account: %u) trade: %s (Entry: %d Count: %u) to player: %s (Account: %u)",
                        trader->GetName().c_str(), trader->GetSession()->GetAccountId(),
                        hisItems[i]->GetTemplate()->Name1.c_str(), hisItems[i]->GetEntry(), hisItems[i]->GetCount(),
                        _player->GetName().c_str(), _player->GetSession()->GetAccountId());
                }

                // adjust time (depends on /played)
                if (hisItems[i]->HasFlag(ITEM_FIELD_FLAGS, ITEM_FLAG_BOP_TRADEABLE))
                    hisItems[i]->SetUInt32Value(ITEM_FIELD_CREATE_PLAYED_TIME, _player->GetTotalPlayedTime()-(trader->GetTotalPlayedTime()-hisItems[i]->GetUInt32Value(ITEM_FIELD_CREATE_PLAYED_TIME)));
                // store
                _player->MoveItemToInventory(playerDst, hisItems[i], true, true);
            }
        }
        else
        {
            // in case of fatal error log error message
            // return the already removed items to the original owner
            if (myItems[i])
            {
                if (!traderCanTrade)
                    sLog->outError(LOG_FILTER_NETWORKIO, "trader can't store item: %u", myItems[i]->GetGUIDLow());
                if (_player->CanStoreItem(NULL_BAG, NULL_SLOT, playerDst, myItems[i], false) == EQUIP_ERR_OK)
                    _player->MoveItemToInventory(playerDst, myItems[i], true, true);
                else
                    sLog->outError(LOG_FILTER_NETWORKIO, "player can't take item back: %u", myItems[i]->GetGUIDLow());
            }
            // return the already removed items to the original owner
            if (hisItems[i])
            {
                if (!playerCanTrade)
                    sLog->outError(LOG_FILTER_NETWORKIO, "player can't store item: %u", hisItems[i]->GetGUIDLow());
                if (trader->CanStoreItem(NULL_BAG, NULL_SLOT, traderDst, hisItems[i], false) == EQUIP_ERR_OK)
                    trader->MoveItemToInventory(traderDst, hisItems[i], true, true);
                else
                    sLog->outError(LOG_FILTER_NETWORKIO, "trader can't take item back: %u", hisItems[i]->GetGUIDLow());
            }
        }
    }
}

//==============================================================

static void setAcceptTradeMode(TradeData* myTrade, TradeData* hisTrade, Item* *myItems, Item* *hisItems)
{
    myTrade->SetInAcceptProcess(true);
    hisTrade->SetInAcceptProcess(true);

    // store items in local list and set 'in-trade' flag
    for (uint8 i = 0; i < TRADE_SLOT_TRADED_COUNT; ++i)
    {
        if (Item* item = myTrade->GetItem(TradeSlots(i)))
        {
            sLog->outDebug(LOG_FILTER_NETWORKIO, "player trade item %u bag: %u slot: %u", item->GetGUIDLow(), item->GetBagSlot(), item->GetSlot());
            //Can return NULL
            myItems[i] = item;
            myItems[i]->SetInTrade();
        }

        if (Item* item = hisTrade->GetItem(TradeSlots(i)))
        {
            sLog->outDebug(LOG_FILTER_NETWORKIO, "partner trade item %u bag: %u slot: %u", item->GetGUIDLow(), item->GetBagSlot(), item->GetSlot());
            hisItems[i] = item;
            hisItems[i]->SetInTrade();
        }
    }
}

static void clearAcceptTradeMode(TradeData* myTrade, TradeData* hisTrade)
{
    myTrade->SetInAcceptProcess(false);
    hisTrade->SetInAcceptProcess(false);
}

static void clearAcceptTradeMode(Item* *myItems, Item* *hisItems)
{
    // clear 'in-trade' flag
    for (uint8 i = 0; i < TRADE_SLOT_TRADED_COUNT; ++i)
    {
        if (myItems[i])
            myItems[i]->SetInTrade(false);
        if (hisItems[i])
            hisItems[i]->SetInTrade(false);
    }
}

void WorldSession::HandleAcceptTradeOpcode(WorldPacket& /*recvPacket*/)
{
    TradeData* my_trade = _player->m_trade;
    if (!my_trade)
        return;

    Player* trader = my_trade->GetTrader();

    TradeData* his_trade = trader->m_trade;
    if (!his_trade)
        return;

    Item* myItems[TRADE_SLOT_TRADED_COUNT]  = { NULL, NULL, NULL, NULL, NULL, NULL };
    Item* hisItems[TRADE_SLOT_TRADED_COUNT] = { NULL, NULL, NULL, NULL, NULL, NULL };
    bool myCanCompleteTrade = true, hisCanCompleteTrade = true;

    // set before checks for propertly undo at problems (it already set in to client)
    my_trade->SetAccepted(true);

    // not accept case incorrect money amount
    if (!_player->HasEnoughMoney(my_trade->GetMoney()))
    {
        SendNotification(LANG_NOT_ENOUGH_GOLD);
        my_trade->SetAccepted(false, true);
        return;
    }

    // not accept case incorrect money amount
    if (!trader->HasEnoughMoney(his_trade->GetMoney()))
    {
        trader->GetSession()->SendNotification(LANG_NOT_ENOUGH_GOLD);
        his_trade->SetAccepted(false, true);
        return;
    }

    // not accept if some items now can't be trade (cheating)
    for (uint8 i = 0; i < TRADE_SLOT_TRADED_COUNT; ++i)
    {
        if (Item* item = my_trade->GetItem(TradeSlots(i)))
        {
            if (!item->CanBeTraded(false, true))
            {
                SendTradeStatus(TRADE_STATUS_TRADE_CANCELED);
                return;
            }
            if (item->IsBindedNotWith(trader))
            {
                SendTradeStatus(TRADE_STATUS_NOT_ELIGIBLE);
                SendTradeStatus(TRADE_STATUS_CLOSE_WINDOW/*TRADE_STATUS_TRADE_CANCELED*/);
                return;
            }
        }

        if (Item* item = his_trade->GetItem(TradeSlots(i)))
        {
            if (!item->CanBeTraded(false, true))
            {
                SendTradeStatus(TRADE_STATUS_TRADE_CANCELED);
                return;
            }
            //if (item->IsBindedNotWith(_player))   // dont mark as invalid when his item isnt good (not exploitable because if item is invalid trade will fail anyway later on the same check)
            //{
            //    SendTradeStatus(TRADE_STATUS_NOT_ELIGIBLE);
            //    his_trade->SetAccepted(false, true);
            //    return;
            //}
        }
    }

    if (his_trade->IsAccepted())
    {
        setAcceptTradeMode(my_trade, his_trade, myItems, hisItems);

        Spell* my_spell = NULL;
        SpellCastTargets my_targets;

        Spell* his_spell = NULL;
        SpellCastTargets his_targets;

        // not accept if spell can't be casted now (cheating)
        if (uint32 my_spell_id = my_trade->GetSpell())
        {
            SpellInfo const* spellEntry = sSpellMgr->GetSpellInfo(my_spell_id);
            Item* castItem = my_trade->GetSpellCastItem();

            if (!spellEntry || !his_trade->GetItem(TRADE_SLOT_NONTRADED) ||
                (my_trade->HasSpellCastItem() && !castItem))
            {
                clearAcceptTradeMode(my_trade, his_trade);
                clearAcceptTradeMode(myItems, hisItems);

                my_trade->SetSpell(0);
                return;
            }

            my_spell = new Spell(_player, spellEntry, TRIGGERED_FULL_MASK);
            my_spell->m_CastItem = castItem;
            my_targets.SetTradeItemTarget(_player);
            my_spell->m_targets = my_targets;

            SpellCastResult res = my_spell->CheckCast(true);
            if (res != SPELL_CAST_OK)
            {
                my_spell->SendCastResult(res);

                clearAcceptTradeMode(my_trade, his_trade);
                clearAcceptTradeMode(myItems, hisItems);

                delete my_spell;
                my_trade->SetSpell(0);
                return;
            }
        }

        // not accept if spell can't be casted now (cheating)
        if (uint32 his_spell_id = his_trade->GetSpell())
        {
            SpellInfo const* spellEntry = sSpellMgr->GetSpellInfo(his_spell_id);
            Item* castItem = his_trade->GetSpellCastItem();

            if (!spellEntry || !my_trade->GetItem(TRADE_SLOT_NONTRADED) || (his_trade->HasSpellCastItem() && !castItem))
            {
                delete my_spell;
                his_trade->SetSpell(0);

                clearAcceptTradeMode(my_trade, his_trade);
                clearAcceptTradeMode(myItems, hisItems);
                return;
            }

            his_spell = new Spell(trader, spellEntry, TRIGGERED_FULL_MASK);
            his_spell->m_CastItem = castItem;
            his_targets.SetTradeItemTarget(trader);
            his_spell->m_targets = his_targets;

            SpellCastResult res = his_spell->CheckCast(true);
            if (res != SPELL_CAST_OK)
            {
                his_spell->SendCastResult(res);

                clearAcceptTradeMode(my_trade, his_trade);
                clearAcceptTradeMode(myItems, hisItems);

                delete my_spell;
                delete his_spell;

                his_trade->SetSpell(0);
                return;
            }
        }

        // inform partner client
        trader->GetSession()->SendTradeStatus(TRADE_STATUS_TRADE_ACCEPT);

        // test if item will fit in each inventory
        hisCanCompleteTrade = (trader->CanStoreItems(myItems, TRADE_SLOT_TRADED_COUNT) == EQUIP_ERR_OK);
        myCanCompleteTrade = (_player->CanStoreItems(hisItems, TRADE_SLOT_TRADED_COUNT) == EQUIP_ERR_OK);

        clearAcceptTradeMode(myItems, hisItems);

        // in case of missing space report error
        if (!myCanCompleteTrade)
        {
            clearAcceptTradeMode(my_trade, his_trade);

            SendNotification(LANG_NOT_FREE_TRADE_SLOTS);
            trader->GetSession()->SendNotification(LANG_NOT_PARTNER_FREE_TRADE_SLOTS);
            my_trade->SetAccepted(false);
            his_trade->SetAccepted(false);
            return;
        }
        else if (!hisCanCompleteTrade)
        {
            clearAcceptTradeMode(my_trade, his_trade);

            SendNotification(LANG_NOT_PARTNER_FREE_TRADE_SLOTS);
            trader->GetSession()->SendNotification(LANG_NOT_FREE_TRADE_SLOTS);
            my_trade->SetAccepted(false);
            his_trade->SetAccepted(false);
            return;
        }

        // execute trade: 1. remove
        for (uint8 i = 0; i < TRADE_SLOT_TRADED_COUNT; ++i)
        {
            if (myItems[i])
            {
                myItems[i]->SetUInt64Value(ITEM_FIELD_GIFTCREATOR, _player->GetGUID());
                _player->MoveItemFromInventory(myItems[i]->GetBagSlot(), myItems[i]->GetSlot(), true);
            }
            if (hisItems[i])
            {
                hisItems[i]->SetUInt64Value(ITEM_FIELD_GIFTCREATOR, trader->GetGUID());
                trader->MoveItemFromInventory(hisItems[i]->GetBagSlot(), hisItems[i]->GetSlot(), true);
            }
        }

        // execute trade: 2. store
        moveItems(myItems, hisItems);

        // logging money
        if (sWorld->getBoolConfig(CONFIG_GM_LOG_TRADE))
        {
            if (!AccountMgr::IsPlayerAccount(_player->GetSession()->GetSecurity()) && my_trade->GetMoney() > 0)
            {
<<<<<<< HEAD
                sLog->outCommand(_player->GetSession()->GetAccountId(), "GM %s (Account: %u) give money (Amount: " UI64FMTD ") to player: %s (Account: %u)",
                    _player->GetName(), _player->GetSession()->GetAccountId(),
=======
                sLog->outCommand(_player->GetSession()->GetAccountId(), "GM %s (Account: %u) give money (Amount: %u) to player: %s (Account: %u)",
                    _player->GetName().c_str(), _player->GetSession()->GetAccountId(),
>>>>>>> c5bbf458
                    my_trade->GetMoney(),
                    trader->GetName().c_str(), trader->GetSession()->GetAccountId());
            }
            if (!AccountMgr::IsPlayerAccount(trader->GetSession()->GetSecurity()) && his_trade->GetMoney() > 0)
            {
<<<<<<< HEAD
                sLog->outCommand(trader->GetSession()->GetAccountId(), "GM %s (Account: %u) give money (Amount: " UI64FMTD ") to player: %s (Account: %u)",
                    trader->GetName(), trader->GetSession()->GetAccountId(),
=======
                sLog->outCommand(trader->GetSession()->GetAccountId(), "GM %s (Account: %u) give money (Amount: %u) to player: %s (Account: %u)",
                    trader->GetName().c_str(), trader->GetSession()->GetAccountId(),
>>>>>>> c5bbf458
                    his_trade->GetMoney(),
                    _player->GetName().c_str(), _player->GetSession()->GetAccountId());
            }
        }

        // update money
        _player->ModifyMoney(-int64(my_trade->GetMoney()));
        _player->ModifyMoney(his_trade->GetMoney());
        trader->ModifyMoney(-int64(his_trade->GetMoney()));
        trader->ModifyMoney(my_trade->GetMoney());

        if (my_spell)
            my_spell->prepare(&my_targets);

        if (his_spell)
            his_spell->prepare(&his_targets);

        // cleanup
        clearAcceptTradeMode(my_trade, his_trade);
        delete _player->m_trade;
        _player->m_trade = NULL;
        delete trader->m_trade;
        trader->m_trade = NULL;

        // desynchronized with the other saves here (SaveInventoryAndGoldToDB() not have own transaction guards)
        SQLTransaction trans = CharacterDatabase.BeginTransaction();
        _player->SaveInventoryAndGoldToDB(trans);
        trader->SaveInventoryAndGoldToDB(trans);
        CharacterDatabase.CommitTransaction(trans);

        trader->GetSession()->SendTradeStatus(TRADE_STATUS_TRADE_COMPLETE);
        SendTradeStatus(TRADE_STATUS_TRADE_COMPLETE);
    }
    else
    {
        trader->GetSession()->SendTradeStatus(TRADE_STATUS_TRADE_ACCEPT);
    }
}

void WorldSession::HandleUnacceptTradeOpcode(WorldPacket& /*recvPacket*/)
{
    TradeData* my_trade = _player->GetTradeData();
    if (!my_trade)
        return;

    my_trade->SetAccepted(false, true);
}

void WorldSession::HandleBeginTradeOpcode(WorldPacket& /*recvPacket*/)
{
    TradeData* my_trade = _player->m_trade;
    if (!my_trade)
        return;

    my_trade->GetTrader()->GetSession()->SendTradeStatus(TRADE_STATUS_OPEN_WINDOW);
    SendTradeStatus(TRADE_STATUS_OPEN_WINDOW);
}

void WorldSession::SendCancelTrade()
{
    if (PlayerRecentlyLoggedOut() || PlayerLogout())
        return;

    SendTradeStatus(TRADE_STATUS_TRADE_CANCELED);
}

void WorldSession::HandleCancelTradeOpcode(WorldPacket& /*recvPacket*/)
{
    // sent also after LOGOUT COMPLETE
    if (_player)                                             // needed because STATUS_LOGGEDIN_OR_RECENTLY_LOGGOUT
        _player->TradeCancel(true);
}

void WorldSession::HandleInitiateTradeOpcode(WorldPacket& recvPacket)
{
    ObjectGuid guid;

    guid[0] = recvPacket.ReadBit();
    guid[3] = recvPacket.ReadBit();
    guid[5] = recvPacket.ReadBit();
    guid[1] = recvPacket.ReadBit();
    guid[4] = recvPacket.ReadBit();
    guid[6] = recvPacket.ReadBit();
    guid[7] = recvPacket.ReadBit();
    guid[2] = recvPacket.ReadBit();

    recvPacket.ReadByteSeq(guid[7]);
    recvPacket.ReadByteSeq(guid[4]);
    recvPacket.ReadByteSeq(guid[3]);
    recvPacket.ReadByteSeq(guid[5]);
    recvPacket.ReadByteSeq(guid[1]);
    recvPacket.ReadByteSeq(guid[2]);
    recvPacket.ReadByteSeq(guid[6]);
    recvPacket.ReadByteSeq(guid[0]);

    if (GetPlayer()->m_trade)
        return;

    if (!GetPlayer()->isAlive())
    {
        SendTradeStatus(TRADE_STATUS_YOU_DEAD);
        return;
    }

    if (GetPlayer()->HasUnitState(UNIT_STATE_STUNNED))
    {
        SendTradeStatus(TRADE_STATUS_YOU_STUNNED);
        return;
    }

    if (isLogingOut())
    {
        SendTradeStatus(TRADE_STATUS_YOU_LOGOUT);
        return;
    }

    if (GetPlayer()->isInFlight())
    {
        SendTradeStatus(TRADE_STATUS_TARGET_TO_FAR);
        return;
    }

    if (GetPlayer()->getLevel() < sWorld->getIntConfig(CONFIG_TRADE_LEVEL_REQ))
    {
        SendNotification(GetTrinityString(LANG_TRADE_REQ), sWorld->getIntConfig(CONFIG_TRADE_LEVEL_REQ));
        return;
    }

    Player* pOther = ObjectAccessor::FindPlayer(guid);

    if (!pOther)
    {
        SendTradeStatus(TRADE_STATUS_NO_TARGET);
        return;
    }

    if (pOther == GetPlayer() || pOther->m_trade)
    {
        SendTradeStatus(TRADE_STATUS_BUSY);
        return;
    }

    if (!pOther->isAlive())
    {
        SendTradeStatus(TRADE_STATUS_TARGET_DEAD);
        return;
    }

    if (pOther->isInFlight())
    {
        SendTradeStatus(TRADE_STATUS_TARGET_TO_FAR);
        return;
    }

    if (pOther->HasUnitState(UNIT_STATE_STUNNED))
    {
        SendTradeStatus(TRADE_STATUS_TARGET_STUNNED);
        return;
    }

    if (pOther->GetSession()->isLogingOut())
    {
        SendTradeStatus(TRADE_STATUS_TARGET_LOGOUT);
        return;
    }

    if (pOther->GetSocial()->HasIgnore(GetPlayer()->GetGUIDLow()))
    {
        SendTradeStatus(TRADE_STATUS_IGNORE_YOU);
        return;
    }

    if (!sWorld->getBoolConfig(CONFIG_ALLOW_TWO_SIDE_TRADE) && pOther->GetTeam() !=_player->GetTeam())
    {
        SendTradeStatus(TRADE_STATUS_WRONG_FACTION);
        return;
    }

    if (!pOther->IsWithinDistInMap(_player, 10.0f, false))
    {
        SendTradeStatus(TRADE_STATUS_TARGET_TO_FAR);
        return;
    }

    if (pOther->getLevel() < sWorld->getIntConfig(CONFIG_TRADE_LEVEL_REQ))
    {
        SendNotification(GetTrinityString(LANG_TRADE_OTHER_REQ), sWorld->getIntConfig(CONFIG_TRADE_LEVEL_REQ));
        return;
    }

    // OK start trade
    _player->m_trade = new TradeData(_player, pOther);
    pOther->m_trade = new TradeData(pOther, _player);

    WorldPacket data(SMSG_TRADE_STATUS, 2+7);
    data.WriteBit(0); // unk bit, usually 0
    data.WriteBits(TRADE_STATUS_BEGIN_TRADE, 5);

    ObjectGuid playerGuid = _player->GetGUID();
    // WTB StartBitStream...
    data.WriteBit(playerGuid[2]);
    data.WriteBit(playerGuid[4]);
    data.WriteBit(playerGuid[6]);
    data.WriteBit(playerGuid[0]);
    data.WriteBit(playerGuid[1]);
    data.WriteBit(playerGuid[3]);
    data.WriteBit(playerGuid[7]);
    data.WriteBit(playerGuid[5]);

    data.WriteByteSeq(playerGuid[4]);
    data.WriteByteSeq(playerGuid[1]);
    data.WriteByteSeq(playerGuid[2]);
    data.WriteByteSeq(playerGuid[3]);
    data.WriteByteSeq(playerGuid[0]);
    data.WriteByteSeq(playerGuid[7]);
    data.WriteByteSeq(playerGuid[6]);
    data.WriteByteSeq(playerGuid[5]);

    pOther->GetSession()->SendPacket(&data);
}

void WorldSession::HandleSetTradeGoldOpcode(WorldPacket& recvPacket)
{
    uint64 gold;
    recvPacket >> gold;

    TradeData* my_trade = _player->GetTradeData();
    if (!my_trade)
        return;

    // gold can be incorrect, but this is checked at trade finished.
    my_trade->SetMoney(gold);
}

void WorldSession::HandleSetTradeItemOpcode(WorldPacket& recvPacket)
{
    // send update
    uint8 tradeSlot;
    uint8 bag;
    uint8 slot;

    recvPacket >> slot;
    recvPacket >> tradeSlot;
    recvPacket >> bag;

    TradeData* my_trade = _player->GetTradeData();
    if (!my_trade)
        return;

    // invalid slot number
    if (tradeSlot >= TRADE_SLOT_COUNT)
    {
        SendTradeStatus(TRADE_STATUS_TRADE_CANCELED);
        return;
    }

    // check cheating, can't fail with correct client operations
    Item* item = _player->GetItemByPos(bag, slot);
    if (!item || (tradeSlot != TRADE_SLOT_NONTRADED && !item->CanBeTraded(false, true)))
    {
        SendTradeStatus(TRADE_STATUS_TRADE_CANCELED);
        return;
    }

    uint64 iGUID = item->GetGUID();

    // prevent place single item into many trade slots using cheating and client bugs
    if (my_trade->HasItem(iGUID))
    {
        // cheating attempt
        SendTradeStatus(TRADE_STATUS_TRADE_CANCELED);
        return;
    }

    my_trade->SetItem(TradeSlots(tradeSlot), item);
}

void WorldSession::HandleClearTradeItemOpcode(WorldPacket& recvPacket)
{
    uint8 tradeSlot;
    recvPacket >> tradeSlot;

    TradeData* my_trade = _player->m_trade;
    if (!my_trade)
        return;

    // invalid slot number
    if (tradeSlot >= TRADE_SLOT_COUNT)
        return;

    my_trade->SetItem(TradeSlots(tradeSlot), NULL);
}<|MERGE_RESOLUTION|>--- conflicted
+++ resolved
@@ -523,25 +523,15 @@
         {
             if (!AccountMgr::IsPlayerAccount(_player->GetSession()->GetSecurity()) && my_trade->GetMoney() > 0)
             {
-<<<<<<< HEAD
                 sLog->outCommand(_player->GetSession()->GetAccountId(), "GM %s (Account: %u) give money (Amount: " UI64FMTD ") to player: %s (Account: %u)",
-                    _player->GetName(), _player->GetSession()->GetAccountId(),
-=======
-                sLog->outCommand(_player->GetSession()->GetAccountId(), "GM %s (Account: %u) give money (Amount: %u) to player: %s (Account: %u)",
                     _player->GetName().c_str(), _player->GetSession()->GetAccountId(),
->>>>>>> c5bbf458
                     my_trade->GetMoney(),
                     trader->GetName().c_str(), trader->GetSession()->GetAccountId());
             }
             if (!AccountMgr::IsPlayerAccount(trader->GetSession()->GetSecurity()) && his_trade->GetMoney() > 0)
             {
-<<<<<<< HEAD
                 sLog->outCommand(trader->GetSession()->GetAccountId(), "GM %s (Account: %u) give money (Amount: " UI64FMTD ") to player: %s (Account: %u)",
-                    trader->GetName(), trader->GetSession()->GetAccountId(),
-=======
-                sLog->outCommand(trader->GetSession()->GetAccountId(), "GM %s (Account: %u) give money (Amount: %u) to player: %s (Account: %u)",
                     trader->GetName().c_str(), trader->GetSession()->GetAccountId(),
->>>>>>> c5bbf458
                     his_trade->GetMoney(),
                     _player->GetName().c_str(), _player->GetSession()->GetAccountId());
             }
