/*
 * Copyright (C) 2008-2013 TrinityCore <http://www.trinitycore.org/>
 * Copyright (C) 2005-2009 MaNGOS <http://getmangos.com/>
 *
 * This program is free software; you can redistribute it and/or modify it
 * under the terms of the GNU General Public License as published by the
 * Free Software Foundation; either version 2 of the License, or (at your
 * option) any later version.
 *
 * This program is distributed in the hope that it will be useful, but WITHOUT
 * ANY WARRANTY; without even the implied warranty of MERCHANTABILITY or
 * FITNESS FOR A PARTICULAR PURPOSE. See the GNU General Public License for
 * more details.
 *
 * You should have received a copy of the GNU General Public License along
 * with this program. If not, see <http://www.gnu.org/licenses/>.
 */

#include "Common.h"
#include "WorldPacket.h"
#include "WorldSession.h"
#include "World.h"
#include "ObjectAccessor.h"
#include "Log.h"
#include "Opcodes.h"
#include "Player.h"
#include "Item.h"
#include "Spell.h"
#include "SocialMgr.h"
#include "Language.h"
#include "AccountMgr.h"

void WorldSession::SendTradeStatus(TradeStatus status)
{
    WorldPacket data;

    data.Initialize(SMSG_TRADE_STATUS, 1+4+4);
    data.WriteBit(0); // unk bit, usually 0
    data.WriteBits(status, 5);

    switch (status)
    {
        case TRADE_STATUS_BEGIN_TRADE:
            data.WriteBits(0, 8); // zero guid
            data.FlushBits();
            break;
        case TRADE_STATUS_OPEN_WINDOW:
            data.FlushBits();
            data << uint32(0); // unk
            break;
        case TRADE_STATUS_CLOSE_WINDOW:
            data.WriteBit(0); // unk
            data.FlushBits();
            data << uint32(0); // unk
            data << uint32(0); // unk
            break;
        case TRADE_STATUS_ONLY_CONJURED:
        case TRADE_STATUS_NOT_ELIGIBLE:
            data.FlushBits();
            data << uint8(0); // unk
            break;
        case TRADE_STATUS_CURRENCY: // Not implemented
        case TRADE_STATUS_CURRENCY_NOT_TRADABLE: // Not implemented
            data.FlushBits();
            data << uint32(0); // unk
            data << uint32(0); // unk
        default:
            data.FlushBits();
            break;
    }

    SendPacket(&data);
}

void WorldSession::HandleIgnoreTradeOpcode(WorldPacket& /*recvPacket*/)
{
<<<<<<< HEAD
    TC_LOG_DEBUG(LOG_FILTER_NETWORKIO, "WORLD: Ignore Trade %u", _player->GetGUIDLow());
=======
    TC_LOG_DEBUG("network", "WORLD: Ignore Trade %u", _player->GetGUIDLow());
    // recvPacket.print_storage();
>>>>>>> 94e2b933
}

void WorldSession::HandleBusyTradeOpcode(WorldPacket& /*recvPacket*/)
{
<<<<<<< HEAD
    TC_LOG_DEBUG(LOG_FILTER_NETWORKIO, "WORLD: Busy Trade %u", _player->GetGUIDLow());
=======
    TC_LOG_DEBUG("network", "WORLD: Busy Trade %u", _player->GetGUIDLow());
    // recvPacket.print_storage();
>>>>>>> 94e2b933
}

void WorldSession::SendUpdateTrade(bool trader_data /*= true*/)
{
    TradeData* view_trade = trader_data ? _player->GetTradeData()->GetTraderData() : _player->GetTradeData();

    ByteBuffer itemData(7*2 + 7*4 + 3*4 + 3*4 + 1);

    uint8 count = 0;
    for (uint8 i = 0; i < TRADE_SLOT_COUNT; ++i)
        if (view_trade->GetItem(TradeSlots(i)))
            ++count;

    WorldPacket data(SMSG_TRADE_STATUS_EXTENDED, 4*6 + 8 + 1 + 3 + count * 70);
    data << uint32(0);                                      // this value must be equal to value from TRADE_STATUS_OPEN_WINDOW status packet (different value for different players to block multiple trades?)
    data << uint32(0);                                      // unk 2
    data << uint64(view_trade->GetMoney());                 // trader gold
    data << uint32(view_trade->GetSpell());                 // spell casted on lowest slot item
    data << uint32(TRADE_SLOT_COUNT);                       // trade slots count/number?, = next field in most cases
    data << uint32(0);                                      // unk 5
    data << uint8(trader_data);                             // 1 means traders data, 0 means own
    data << uint32(TRADE_SLOT_COUNT);                       // trade slots count/number?, = prev field in most cases
    data.WriteBits(count, 22);

    for (uint8 i = 0; i < TRADE_SLOT_COUNT; ++i)
    {
        Item* item = view_trade->GetItem(TradeSlots(i));
        if (!item)
            continue;

        ObjectGuid giftCreatorGuid = item->GetUInt64Value(ITEM_FIELD_GIFTCREATOR);
        ObjectGuid creatorGuid = item->GetUInt64Value(ITEM_FIELD_CREATOR);

        data.WriteBit(giftCreatorGuid[7]);
        data.WriteBit(giftCreatorGuid[1]);
        bool notWrapped = data.WriteBit(!item->HasFlag(ITEM_FIELD_FLAGS, ITEM_FLAG_WRAPPED));
        data.WriteBit(giftCreatorGuid[3]);

        if (notWrapped)
        {
            data.WriteBit(creatorGuid[7]);
            data.WriteBit(creatorGuid[1]);
            data.WriteBit(creatorGuid[4]);
            data.WriteBit(creatorGuid[6]);
            data.WriteBit(creatorGuid[2]);
            data.WriteBit(creatorGuid[3]);
            data.WriteBit(creatorGuid[5]);
            data.WriteBit(item->GetTemplate()->LockID != 0);
            data.WriteBit(creatorGuid[0]);

            itemData.WriteByteSeq(creatorGuid[1]);

            itemData << uint32(item->GetEnchantmentId(PERM_ENCHANTMENT_SLOT));
            for (uint32 enchant_slot = SOCK_ENCHANTMENT_SLOT; enchant_slot < SOCK_ENCHANTMENT_SLOT+MAX_GEM_SOCKETS /*3*/; ++enchant_slot)
                itemData << uint32(item->GetEnchantmentId(EnchantmentSlot(enchant_slot)));
            itemData << uint32(item->GetUInt32Value(ITEM_FIELD_MAXDURABILITY));

            itemData.WriteByteSeq(creatorGuid[6]);
            itemData.WriteByteSeq(creatorGuid[2]);
            itemData.WriteByteSeq(creatorGuid[7]);
            itemData.WriteByteSeq(creatorGuid[4]);

            itemData << uint32(item->GetEnchantmentId(REFORGE_ENCHANTMENT_SLOT));
            itemData << uint32(item->GetUInt32Value(ITEM_FIELD_DURABILITY));
            itemData << uint32(item->GetItemRandomPropertyId());

            itemData.WriteByteSeq(creatorGuid[3]);

            itemData << uint32(0); // unk7

            itemData.WriteByteSeq(creatorGuid[0]);

            itemData << uint32(item->GetSpellCharges());
            itemData << uint32(item->GetItemSuffixFactor());

            itemData.WriteByteSeq(creatorGuid[5]);
        }

        data.WriteBit(giftCreatorGuid[6]);
        data.WriteBit(giftCreatorGuid[4]);
        data.WriteBit(giftCreatorGuid[2]);
        data.WriteBit(giftCreatorGuid[0]);
        data.WriteBit(giftCreatorGuid[5]);

        itemData.WriteByteSeq(giftCreatorGuid[6]);
        itemData.WriteByteSeq(giftCreatorGuid[1]);
        itemData.WriteByteSeq(giftCreatorGuid[7]);
        itemData.WriteByteSeq(giftCreatorGuid[4]);

        itemData << uint32(item->GetTemplate()->ItemId);

        itemData.WriteByteSeq(giftCreatorGuid[0]);

        itemData << uint32(item->GetCount());

        itemData.WriteByteSeq(giftCreatorGuid[5]);

        itemData << uint8(i);

        itemData.WriteByteSeq(giftCreatorGuid[2]);
        itemData.WriteByteSeq(giftCreatorGuid[3]);
    }

    data.FlushBits();
    data.append(itemData);

    SendPacket(&data);
}

//==============================================================
// transfer the items to the players

void WorldSession::moveItems(Item* myItems[], Item* hisItems[])
{
    Player* trader = _player->GetTrader();
    if (!trader)
        return;

    for (uint8 i = 0; i < TRADE_SLOT_TRADED_COUNT; ++i)
    {
        ItemPosCountVec traderDst;
        ItemPosCountVec playerDst;
        bool traderCanTrade = (myItems[i] == NULL || trader->CanStoreItem(NULL_BAG, NULL_SLOT, traderDst, myItems[i], false) == EQUIP_ERR_OK);
        bool playerCanTrade = (hisItems[i] == NULL || _player->CanStoreItem(NULL_BAG, NULL_SLOT, playerDst, hisItems[i], false) == EQUIP_ERR_OK);
        if (traderCanTrade && playerCanTrade)
        {
            // Ok, if trade item exists and can be stored
            // If we trade in both directions we had to check, if the trade will work before we actually do it
            // A roll back is not possible after we stored it
            if (myItems[i])
            {
                // logging
                TC_LOG_DEBUG("network", "partner storing: %u", myItems[i]->GetGUIDLow());
                if (HasPermission(rbac::RBAC_PERM_LOG_GM_TRADE))
                {
                    sLog->outCommand(_player->GetSession()->GetAccountId(), "GM %s (Account: %u) trade: %s (Entry: %d Count: %u) to player: %s (Account: %u)",
                        _player->GetName().c_str(), _player->GetSession()->GetAccountId(),
                        myItems[i]->GetTemplate()->Name1.c_str(), myItems[i]->GetEntry(), myItems[i]->GetCount(),
                        trader->GetName().c_str(), trader->GetSession()->GetAccountId());
                }

                // adjust time (depends on /played)
                if (myItems[i]->HasFlag(ITEM_FIELD_FLAGS, ITEM_FLAG_BOP_TRADEABLE))
                    myItems[i]->SetUInt32Value(ITEM_FIELD_CREATE_PLAYED_TIME, trader->GetTotalPlayedTime()-(_player->GetTotalPlayedTime()-myItems[i]->GetUInt32Value(ITEM_FIELD_CREATE_PLAYED_TIME)));
                // store
                trader->MoveItemToInventory(traderDst, myItems[i], true, true);
            }
            if (hisItems[i])
            {
                // logging
                TC_LOG_DEBUG("network", "player storing: %u", hisItems[i]->GetGUIDLow());
                if (HasPermission(rbac::RBAC_PERM_LOG_GM_TRADE))
                {
                    sLog->outCommand(trader->GetSession()->GetAccountId(), "GM %s (Account: %u) trade: %s (Entry: %d Count: %u) to player: %s (Account: %u)",
                        trader->GetName().c_str(), trader->GetSession()->GetAccountId(),
                        hisItems[i]->GetTemplate()->Name1.c_str(), hisItems[i]->GetEntry(), hisItems[i]->GetCount(),
                        _player->GetName().c_str(), _player->GetSession()->GetAccountId());
                }

                // adjust time (depends on /played)
                if (hisItems[i]->HasFlag(ITEM_FIELD_FLAGS, ITEM_FLAG_BOP_TRADEABLE))
                    hisItems[i]->SetUInt32Value(ITEM_FIELD_CREATE_PLAYED_TIME, _player->GetTotalPlayedTime()-(trader->GetTotalPlayedTime()-hisItems[i]->GetUInt32Value(ITEM_FIELD_CREATE_PLAYED_TIME)));
                // store
                _player->MoveItemToInventory(playerDst, hisItems[i], true, true);
            }
        }
        else
        {
            // in case of fatal error log error message
            // return the already removed items to the original owner
            if (myItems[i])
            {
                if (!traderCanTrade)
                    TC_LOG_ERROR("network", "trader can't store item: %u", myItems[i]->GetGUIDLow());
                if (_player->CanStoreItem(NULL_BAG, NULL_SLOT, playerDst, myItems[i], false) == EQUIP_ERR_OK)
                    _player->MoveItemToInventory(playerDst, myItems[i], true, true);
                else
                    TC_LOG_ERROR("network", "player can't take item back: %u", myItems[i]->GetGUIDLow());
            }
            // return the already removed items to the original owner
            if (hisItems[i])
            {
                if (!playerCanTrade)
                    TC_LOG_ERROR("network", "player can't store item: %u", hisItems[i]->GetGUIDLow());
                if (trader->CanStoreItem(NULL_BAG, NULL_SLOT, traderDst, hisItems[i], false) == EQUIP_ERR_OK)
                    trader->MoveItemToInventory(traderDst, hisItems[i], true, true);
                else
                    TC_LOG_ERROR("network", "trader can't take item back: %u", hisItems[i]->GetGUIDLow());
            }
        }
    }
}

//==============================================================

static void setAcceptTradeMode(TradeData* myTrade, TradeData* hisTrade, Item* *myItems, Item* *hisItems)
{
    myTrade->SetInAcceptProcess(true);
    hisTrade->SetInAcceptProcess(true);

    // store items in local list and set 'in-trade' flag
    for (uint8 i = 0; i < TRADE_SLOT_TRADED_COUNT; ++i)
    {
        if (Item* item = myTrade->GetItem(TradeSlots(i)))
        {
            TC_LOG_DEBUG("network", "player trade item %u bag: %u slot: %u", item->GetGUIDLow(), item->GetBagSlot(), item->GetSlot());
            //Can return NULL
            myItems[i] = item;
            myItems[i]->SetInTrade();
        }

        if (Item* item = hisTrade->GetItem(TradeSlots(i)))
        {
            TC_LOG_DEBUG("network", "partner trade item %u bag: %u slot: %u", item->GetGUIDLow(), item->GetBagSlot(), item->GetSlot());
            hisItems[i] = item;
            hisItems[i]->SetInTrade();
        }
    }
}

static void clearAcceptTradeMode(TradeData* myTrade, TradeData* hisTrade)
{
    myTrade->SetInAcceptProcess(false);
    hisTrade->SetInAcceptProcess(false);
}

static void clearAcceptTradeMode(Item* *myItems, Item* *hisItems)
{
    // clear 'in-trade' flag
    for (uint8 i = 0; i < TRADE_SLOT_TRADED_COUNT; ++i)
    {
        if (myItems[i])
            myItems[i]->SetInTrade(false);
        if (hisItems[i])
            hisItems[i]->SetInTrade(false);
    }
}

void WorldSession::HandleAcceptTradeOpcode(WorldPacket& /*recvPacket*/)
{
    TradeData* my_trade = _player->m_trade;
    if (!my_trade)
        return;

    Player* trader = my_trade->GetTrader();

    TradeData* his_trade = trader->m_trade;
    if (!his_trade)
        return;

    Item* myItems[TRADE_SLOT_TRADED_COUNT]  = { NULL, NULL, NULL, NULL, NULL, NULL };
    Item* hisItems[TRADE_SLOT_TRADED_COUNT] = { NULL, NULL, NULL, NULL, NULL, NULL };
    bool myCanCompleteTrade = true, hisCanCompleteTrade = true;

    // set before checks for propertly undo at problems (it already set in to client)
    my_trade->SetAccepted(true);

    // not accept case incorrect money amount
    if (!_player->HasEnoughMoney(my_trade->GetMoney()))
    {
        SendNotification(LANG_NOT_ENOUGH_GOLD);
        my_trade->SetAccepted(false, true);
        return;
    }

    // not accept case incorrect money amount
    if (!trader->HasEnoughMoney(his_trade->GetMoney()))
    {
        trader->GetSession()->SendNotification(LANG_NOT_ENOUGH_GOLD);
        his_trade->SetAccepted(false, true);
        return;
    }

    if (_player->GetMoney() >= uint64(MAX_MONEY_AMOUNT) - his_trade->GetMoney())
    {
        _player->SendEquipError(EQUIP_ERR_TOO_MUCH_GOLD, NULL, NULL);
        my_trade->SetAccepted(false, true);
        return;
    }

    if (trader->GetMoney() >= uint64(MAX_MONEY_AMOUNT) - my_trade->GetMoney())
    {
        trader->SendEquipError(EQUIP_ERR_TOO_MUCH_GOLD, NULL, NULL);
        his_trade->SetAccepted(false, true);
        return;
    }

    // not accept if some items now can't be trade (cheating)
    for (uint8 i = 0; i < TRADE_SLOT_TRADED_COUNT; ++i)
    {
        if (Item* item = my_trade->GetItem(TradeSlots(i)))
        {
            if (!item->CanBeTraded(false, true))
            {
                SendTradeStatus(TRADE_STATUS_TRADE_CANCELED);
                return;
            }

            if (item->IsBindedNotWith(trader))
            {
                SendTradeStatus(TRADE_STATUS_NOT_ELIGIBLE);
                SendTradeStatus(TRADE_STATUS_CLOSE_WINDOW/*TRADE_STATUS_TRADE_CANCELED*/);
                return;
            }
        }

        if (Item* item = his_trade->GetItem(TradeSlots(i)))
        {
            if (!item->CanBeTraded(false, true))
            {
                SendTradeStatus(TRADE_STATUS_TRADE_CANCELED);
                return;
            }
            //if (item->IsBindedNotWith(_player))   // dont mark as invalid when his item isnt good (not exploitable because if item is invalid trade will fail anyway later on the same check)
            //{
            //    SendTradeStatus(TRADE_STATUS_NOT_ELIGIBLE);
            //    his_trade->SetAccepted(false, true);
            //    return;
            //}
        }
    }

    if (his_trade->IsAccepted())
    {
        setAcceptTradeMode(my_trade, his_trade, myItems, hisItems);

        Spell* my_spell = NULL;
        SpellCastTargets my_targets;

        Spell* his_spell = NULL;
        SpellCastTargets his_targets;

        // not accept if spell can't be casted now (cheating)
        if (uint32 my_spell_id = my_trade->GetSpell())
        {
            SpellInfo const* spellEntry = sSpellMgr->GetSpellInfo(my_spell_id);
            Item* castItem = my_trade->GetSpellCastItem();

            if (!spellEntry || !his_trade->GetItem(TRADE_SLOT_NONTRADED) ||
                (my_trade->HasSpellCastItem() && !castItem))
            {
                clearAcceptTradeMode(my_trade, his_trade);
                clearAcceptTradeMode(myItems, hisItems);

                my_trade->SetSpell(0);
                return;
            }

            my_spell = new Spell(_player, spellEntry, TRIGGERED_FULL_MASK);
            my_spell->m_CastItem = castItem;
            my_targets.SetTradeItemTarget(_player);
            my_spell->m_targets = my_targets;

            SpellCastResult res = my_spell->CheckCast(true);
            if (res != SPELL_CAST_OK)
            {
                my_spell->SendCastResult(res);

                clearAcceptTradeMode(my_trade, his_trade);
                clearAcceptTradeMode(myItems, hisItems);

                delete my_spell;
                my_trade->SetSpell(0);
                return;
            }
        }

        // not accept if spell can't be casted now (cheating)
        if (uint32 his_spell_id = his_trade->GetSpell())
        {
            SpellInfo const* spellEntry = sSpellMgr->GetSpellInfo(his_spell_id);
            Item* castItem = his_trade->GetSpellCastItem();

            if (!spellEntry || !my_trade->GetItem(TRADE_SLOT_NONTRADED) || (his_trade->HasSpellCastItem() && !castItem))
            {
                delete my_spell;
                his_trade->SetSpell(0);

                clearAcceptTradeMode(my_trade, his_trade);
                clearAcceptTradeMode(myItems, hisItems);
                return;
            }

            his_spell = new Spell(trader, spellEntry, TRIGGERED_FULL_MASK);
            his_spell->m_CastItem = castItem;
            his_targets.SetTradeItemTarget(trader);
            his_spell->m_targets = his_targets;

            SpellCastResult res = his_spell->CheckCast(true);
            if (res != SPELL_CAST_OK)
            {
                his_spell->SendCastResult(res);

                clearAcceptTradeMode(my_trade, his_trade);
                clearAcceptTradeMode(myItems, hisItems);

                delete my_spell;
                delete his_spell;

                his_trade->SetSpell(0);
                return;
            }
        }

        // inform partner client
        trader->GetSession()->SendTradeStatus(TRADE_STATUS_TRADE_ACCEPT);

        // test if item will fit in each inventory
        hisCanCompleteTrade = (trader->CanStoreItems(myItems, TRADE_SLOT_TRADED_COUNT) == EQUIP_ERR_OK);
        myCanCompleteTrade = (_player->CanStoreItems(hisItems, TRADE_SLOT_TRADED_COUNT) == EQUIP_ERR_OK);

        clearAcceptTradeMode(myItems, hisItems);

        // in case of missing space report error
        if (!myCanCompleteTrade)
        {
            clearAcceptTradeMode(my_trade, his_trade);

            SendNotification(LANG_NOT_FREE_TRADE_SLOTS);
            trader->GetSession()->SendNotification(LANG_NOT_PARTNER_FREE_TRADE_SLOTS);
            my_trade->SetAccepted(false);
            his_trade->SetAccepted(false);
            return;
        }
        else if (!hisCanCompleteTrade)
        {
            clearAcceptTradeMode(my_trade, his_trade);

            SendNotification(LANG_NOT_PARTNER_FREE_TRADE_SLOTS);
            trader->GetSession()->SendNotification(LANG_NOT_FREE_TRADE_SLOTS);
            my_trade->SetAccepted(false);
            his_trade->SetAccepted(false);
            return;
        }

        // execute trade: 1. remove
        for (uint8 i = 0; i < TRADE_SLOT_TRADED_COUNT; ++i)
        {
            if (myItems[i])
            {
                myItems[i]->SetUInt64Value(ITEM_FIELD_GIFTCREATOR, _player->GetGUID());
                _player->MoveItemFromInventory(myItems[i]->GetBagSlot(), myItems[i]->GetSlot(), true);
            }
            if (hisItems[i])
            {
                hisItems[i]->SetUInt64Value(ITEM_FIELD_GIFTCREATOR, trader->GetGUID());
                trader->MoveItemFromInventory(hisItems[i]->GetBagSlot(), hisItems[i]->GetSlot(), true);
            }
        }

        // execute trade: 2. store
        moveItems(myItems, hisItems);

        // logging money
        if (HasPermission(rbac::RBAC_PERM_LOG_GM_TRADE))
        {
            if (my_trade->GetMoney() > 0)
            {
                sLog->outCommand(_player->GetSession()->GetAccountId(), "GM %s (Account: %u) give money (Amount: " UI64FMTD ") to player: %s (Account: %u)",
                    _player->GetName().c_str(), _player->GetSession()->GetAccountId(),
                    my_trade->GetMoney(),
                    trader->GetName().c_str(), trader->GetSession()->GetAccountId());
            }

            if (his_trade->GetMoney() > 0)
            {
                sLog->outCommand(trader->GetSession()->GetAccountId(), "GM %s (Account: %u) give money (Amount: " UI64FMTD ") to player: %s (Account: %u)",
                    trader->GetName().c_str(), trader->GetSession()->GetAccountId(),
                    his_trade->GetMoney(),
                    _player->GetName().c_str(), _player->GetSession()->GetAccountId());
            }
        }

        // update money
        _player->ModifyMoney(-int64(my_trade->GetMoney()));
        _player->ModifyMoney(his_trade->GetMoney());
        trader->ModifyMoney(-int64(his_trade->GetMoney()));
        trader->ModifyMoney(my_trade->GetMoney());

        if (my_spell)
            my_spell->prepare(&my_targets);

        if (his_spell)
            his_spell->prepare(&his_targets);

        // cleanup
        clearAcceptTradeMode(my_trade, his_trade);
        delete _player->m_trade;
        _player->m_trade = NULL;
        delete trader->m_trade;
        trader->m_trade = NULL;

        // desynchronized with the other saves here (SaveInventoryAndGoldToDB() not have own transaction guards)
        SQLTransaction trans = CharacterDatabase.BeginTransaction();
        _player->SaveInventoryAndGoldToDB(trans);
        trader->SaveInventoryAndGoldToDB(trans);
        CharacterDatabase.CommitTransaction(trans);

        trader->GetSession()->SendTradeStatus(TRADE_STATUS_TRADE_COMPLETE);
        SendTradeStatus(TRADE_STATUS_TRADE_COMPLETE);
    }
    else
    {
        trader->GetSession()->SendTradeStatus(TRADE_STATUS_TRADE_ACCEPT);
    }
}

void WorldSession::HandleUnacceptTradeOpcode(WorldPacket& /*recvPacket*/)
{
    TradeData* my_trade = _player->GetTradeData();
    if (!my_trade)
        return;

    my_trade->SetAccepted(false, true);
}

void WorldSession::HandleBeginTradeOpcode(WorldPacket& /*recvPacket*/)
{
    TradeData* my_trade = _player->m_trade;
    if (!my_trade)
        return;

    my_trade->GetTrader()->GetSession()->SendTradeStatus(TRADE_STATUS_OPEN_WINDOW);
    SendTradeStatus(TRADE_STATUS_OPEN_WINDOW);
}

void WorldSession::SendCancelTrade()
{
    if (PlayerRecentlyLoggedOut() || PlayerLogout())
        return;

    SendTradeStatus(TRADE_STATUS_TRADE_CANCELED);
}

void WorldSession::HandleCancelTradeOpcode(WorldPacket& /*recvPacket*/)
{
    // sent also after LOGOUT COMPLETE
    if (_player)                                             // needed because STATUS_LOGGEDIN_OR_RECENTLY_LOGGOUT
        _player->TradeCancel(true);
}

void WorldSession::HandleInitiateTradeOpcode(WorldPacket& recvPacket)
{
    ObjectGuid guid;

    guid[0] = recvPacket.ReadBit();
    guid[3] = recvPacket.ReadBit();
    guid[5] = recvPacket.ReadBit();
    guid[1] = recvPacket.ReadBit();
    guid[4] = recvPacket.ReadBit();
    guid[6] = recvPacket.ReadBit();
    guid[7] = recvPacket.ReadBit();
    guid[2] = recvPacket.ReadBit();

    recvPacket.ReadByteSeq(guid[7]);
    recvPacket.ReadByteSeq(guid[4]);
    recvPacket.ReadByteSeq(guid[3]);
    recvPacket.ReadByteSeq(guid[5]);
    recvPacket.ReadByteSeq(guid[1]);
    recvPacket.ReadByteSeq(guid[2]);
    recvPacket.ReadByteSeq(guid[6]);
    recvPacket.ReadByteSeq(guid[0]);

    if (GetPlayer()->m_trade)
        return;

    if (!GetPlayer()->IsAlive())
    {
        SendTradeStatus(TRADE_STATUS_YOU_DEAD);
        return;
    }

    if (GetPlayer()->HasUnitState(UNIT_STATE_STUNNED))
    {
        SendTradeStatus(TRADE_STATUS_YOU_STUNNED);
        return;
    }

    if (isLogingOut())
    {
        SendTradeStatus(TRADE_STATUS_YOU_LOGOUT);
        return;
    }

    if (GetPlayer()->IsInFlight())
    {
        SendTradeStatus(TRADE_STATUS_TARGET_TO_FAR);
        return;
    }

    if (GetPlayer()->getLevel() < sWorld->getIntConfig(CONFIG_TRADE_LEVEL_REQ))
    {
        SendNotification(GetTrinityString(LANG_TRADE_REQ), sWorld->getIntConfig(CONFIG_TRADE_LEVEL_REQ));
        return;
    }

    Player* pOther = ObjectAccessor::FindPlayer(guid);

    if (!pOther)
    {
        SendTradeStatus(TRADE_STATUS_NO_TARGET);
        return;
    }

    if (pOther == GetPlayer() || pOther->m_trade)
    {
        SendTradeStatus(TRADE_STATUS_BUSY);
        return;
    }

    if (!pOther->IsAlive())
    {
        SendTradeStatus(TRADE_STATUS_TARGET_DEAD);
        return;
    }

    if (pOther->IsInFlight())
    {
        SendTradeStatus(TRADE_STATUS_TARGET_TO_FAR);
        return;
    }

    if (pOther->HasUnitState(UNIT_STATE_STUNNED))
    {
        SendTradeStatus(TRADE_STATUS_TARGET_STUNNED);
        return;
    }

    if (pOther->GetSession()->isLogingOut())
    {
        SendTradeStatus(TRADE_STATUS_TARGET_LOGOUT);
        return;
    }

    if (pOther->GetSocial()->HasIgnore(GetPlayer()->GetGUIDLow()))
    {
        SendTradeStatus(TRADE_STATUS_IGNORE_YOU);
        return;
    }

    if (!sWorld->getBoolConfig(CONFIG_ALLOW_TWO_SIDE_TRADE) && pOther->GetTeam() !=_player->GetTeam())
    {
        SendTradeStatus(TRADE_STATUS_WRONG_FACTION);
        return;
    }

    if (!pOther->IsWithinDistInMap(_player, 10.0f, false))
    {
        SendTradeStatus(TRADE_STATUS_TARGET_TO_FAR);
        return;
    }

    if (pOther->getLevel() < sWorld->getIntConfig(CONFIG_TRADE_LEVEL_REQ))
    {
        SendNotification(GetTrinityString(LANG_TRADE_OTHER_REQ), sWorld->getIntConfig(CONFIG_TRADE_LEVEL_REQ));
        return;
    }

    // OK start trade
    _player->m_trade = new TradeData(_player, pOther);
    pOther->m_trade = new TradeData(pOther, _player);

    WorldPacket data(SMSG_TRADE_STATUS, 2+7);
    data.WriteBit(0); // unk bit, usually 0
    data.WriteBits(TRADE_STATUS_BEGIN_TRADE, 5);

    ObjectGuid playerGuid = _player->GetGUID();
    // WTB StartBitStream...
    data.WriteBit(playerGuid[2]);
    data.WriteBit(playerGuid[4]);
    data.WriteBit(playerGuid[6]);
    data.WriteBit(playerGuid[0]);
    data.WriteBit(playerGuid[1]);
    data.WriteBit(playerGuid[3]);
    data.WriteBit(playerGuid[7]);
    data.WriteBit(playerGuid[5]);

    data.WriteByteSeq(playerGuid[4]);
    data.WriteByteSeq(playerGuid[1]);
    data.WriteByteSeq(playerGuid[2]);
    data.WriteByteSeq(playerGuid[3]);
    data.WriteByteSeq(playerGuid[0]);
    data.WriteByteSeq(playerGuid[7]);
    data.WriteByteSeq(playerGuid[6]);
    data.WriteByteSeq(playerGuid[5]);

    pOther->GetSession()->SendPacket(&data);
}

void WorldSession::HandleSetTradeGoldOpcode(WorldPacket& recvPacket)
{
    uint64 gold;
    recvPacket >> gold;

    TradeData* my_trade = _player->GetTradeData();
    if (!my_trade)
        return;

    // gold can be incorrect, but this is checked at trade finished.
    my_trade->SetMoney(gold);
}

void WorldSession::HandleSetTradeItemOpcode(WorldPacket& recvPacket)
{
    // send update
    uint8 tradeSlot;
    uint8 bag;
    uint8 slot;

    recvPacket >> slot;
    recvPacket >> tradeSlot;
    recvPacket >> bag;

    TradeData* my_trade = _player->GetTradeData();
    if (!my_trade)
        return;

    // invalid slot number
    if (tradeSlot >= TRADE_SLOT_COUNT)
    {
        SendTradeStatus(TRADE_STATUS_TRADE_CANCELED);
        return;
    }

    // check cheating, can't fail with correct client operations
    Item* item = _player->GetItemByPos(bag, slot);
    if (!item || (tradeSlot != TRADE_SLOT_NONTRADED && !item->CanBeTraded(false, true)))
    {
        SendTradeStatus(TRADE_STATUS_TRADE_CANCELED);
        return;
    }

    uint64 iGUID = item->GetGUID();

    // prevent place single item into many trade slots using cheating and client bugs
    if (my_trade->HasItem(iGUID))
    {
        // cheating attempt
        SendTradeStatus(TRADE_STATUS_TRADE_CANCELED);
        return;
    }

    my_trade->SetItem(TradeSlots(tradeSlot), item);
}

void WorldSession::HandleClearTradeItemOpcode(WorldPacket& recvPacket)
{
    uint8 tradeSlot;
    recvPacket >> tradeSlot;

    TradeData* my_trade = _player->m_trade;
    if (!my_trade)
        return;

    // invalid slot number
    if (tradeSlot >= TRADE_SLOT_COUNT)
        return;

    my_trade->SetItem(TradeSlots(tradeSlot), NULL);
}<|MERGE_RESOLUTION|>--- conflicted
+++ resolved
@@ -74,22 +74,12 @@
 
 void WorldSession::HandleIgnoreTradeOpcode(WorldPacket& /*recvPacket*/)
 {
-<<<<<<< HEAD
-    TC_LOG_DEBUG(LOG_FILTER_NETWORKIO, "WORLD: Ignore Trade %u", _player->GetGUIDLow());
-=======
     TC_LOG_DEBUG("network", "WORLD: Ignore Trade %u", _player->GetGUIDLow());
-    // recvPacket.print_storage();
->>>>>>> 94e2b933
 }
 
 void WorldSession::HandleBusyTradeOpcode(WorldPacket& /*recvPacket*/)
 {
-<<<<<<< HEAD
-    TC_LOG_DEBUG(LOG_FILTER_NETWORKIO, "WORLD: Busy Trade %u", _player->GetGUIDLow());
-=======
     TC_LOG_DEBUG("network", "WORLD: Busy Trade %u", _player->GetGUIDLow());
-    // recvPacket.print_storage();
->>>>>>> 94e2b933
 }
 
 void WorldSession::SendUpdateTrade(bool trader_data /*= true*/)
