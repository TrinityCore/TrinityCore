--- conflicted
+++ resolved
@@ -19,19 +19,11 @@
 #include "CombatPackets.h"
 #include "Common.h"
 #include "CreatureAI.h"
-<<<<<<< HEAD
-#include "DBCStructure.h"
-=======
 #include "DB2Structure.h"
->>>>>>> 28d470c5
 #include "Log.h"
 #include "ObjectAccessor.h"
 #include "Player.h"
 #include "Vehicle.h"
-<<<<<<< HEAD
-#include "WorldPacket.h"
-=======
->>>>>>> 28d470c5
 
 void WorldSession::HandleAttackSwingOpcode(WorldPackets::Combat::AttackSwing& packet)
 {
@@ -51,7 +43,7 @@
         return;
     }
 
-    //! Client explicitly checks the following before sending CMSG_ATTACK_SWING packet,
+    //! Client explicitly checks the following before sending CMSG_ATTACKSWING packet,
     //! so we'll place the same check here. Note that it might be possible to reuse this snippet
     //! in other places as well.
     if (Vehicle* vehicle = _player->GetVehicle())
@@ -68,11 +60,7 @@
     _player->Attack(enemy, true);
 }
 
-<<<<<<< HEAD
-void WorldSession::HandleAttackStopOpcode(WorldPackets::Combat::AttackStop& /*packet*/)
-=======
 void WorldSession::HandleAttackStopOpcode(WorldPackets::Combat::AttackStop& /*recvData*/)
->>>>>>> 28d470c5
 {
     GetPlayer()->AttackStop();
 }
@@ -85,11 +73,7 @@
         return;
     }
 
-<<<<<<< HEAD
-    _player->SetSheath(SheathState(packet.CurrentSheathState));
-=======
     GetPlayer()->SetSheath(SheathState(packet.CurrentSheathState));
->>>>>>> 28d470c5
 }
 
 void WorldSession::SendAttackStop(Unit const* enemy)
