--- conflicted
+++ resolved
@@ -348,7 +348,11 @@
                 (HasPermission(rbac::RBAC_PERM_CAN_FILTER_WHISPERS) && !sender->isAcceptWhispers() && !sender->IsInWhisperWhiteList(receiver->GetGUID())))
                 sender->AddWhisperWhiteList(receiver->GetGUID());
 
-<<<<<<< HEAD
+#ifdef ELUNA
+            if (!sEluna->OnChat(GetPlayer(), type, lang, msg, receiver))
+                return;
+#endif
+
              // Playerbot mod: handle whispered command to bot
              if (receiver->GetPlayerbotAI() && lang != LANG_ADDON)
              {
@@ -361,13 +365,6 @@
                  GetPlayer()->Whisper(msg, Language(lang), receiver);
              }
              // END Playerbot mod
-=======
-#ifdef ELUNA
-            if (!sEluna->OnChat(GetPlayer(), type, lang, msg, receiver))
-                return;
-#endif
-            GetPlayer()->Whisper(msg, Language(lang), receiver);
->>>>>>> 5e22fceb
             break;
         }
         case CHAT_MSG_PARTY:
