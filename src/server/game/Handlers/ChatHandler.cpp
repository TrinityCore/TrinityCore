/*
 * Copyright (C) 2008-2013 TrinityCore <http://www.trinitycore.org/>
 * Copyright (C) 2005-2009 MaNGOS <http://getmangos.com/>
 *
 * This program is free software; you can redistribute it and/or modify it
 * under the terms of the GNU General Public License as published by the
 * Free Software Foundation; either version 2 of the License, or (at your
 * option) any later version.
 *
 * This program is distributed in the hope that it will be useful, but WITHOUT
 * ANY WARRANTY; without even the implied warranty of MERCHANTABILITY or
 * FITNESS FOR A PARTICULAR PURPOSE. See the GNU General Public License for
 * more details.
 *
 * You should have received a copy of the GNU General Public License along
 * with this program. If not, see <http://www.gnu.org/licenses/>.
 */

#include "Common.h"
#include "ObjectAccessor.h"
#include "ObjectMgr.h"
#include "GuildMgr.h"
#include "World.h"
#include "WorldPacket.h"
#include "WorldSession.h"
#include "DatabaseEnv.h"
#include "CellImpl.h"
#include "Chat.h"
#include "ChannelMgr.h"
#include "GridNotifiersImpl.h"
#include "Group.h"
#include "Guild.h"
#include "Language.h"
#include "Log.h"
#include "Opcodes.h"
#include "Player.h"
#include "SpellAuras.h"
#include "SpellAuraEffects.h"
#include "Util.h"
#include "ScriptMgr.h"
#include "AccountMgr.h"

void WorldSession::HandleMessagechatOpcode(WorldPacket& recvData)
{
    uint32 type;
    uint32 lang;

    recvData >> type;
    recvData >> lang;

    if (type >= MAX_CHAT_MSG_TYPE)
    {
        sLog->outError(LOG_FILTER_NETWORKIO, "CHAT: Wrong message type received: %u", type);
        recvData.rfinish();
        return;
    }

    Player* sender = GetPlayer();

    //sLog->outDebug("CHAT: packet received. type %u, lang %u", type, lang);

    // prevent talking at unknown language (cheating)
    LanguageDesc const* langDesc = GetLanguageDescByID(lang);
    if (!langDesc)
    {
        SendNotification(LANG_UNKNOWN_LANGUAGE);
        recvData.rfinish();
        return;
    }
    if (langDesc->skill_id != 0 && !sender->HasSkill(langDesc->skill_id))
    {
        // also check SPELL_AURA_COMPREHEND_LANGUAGE (client offers option to speak in that language)
        Unit::AuraEffectList const& langAuras = sender->GetAuraEffectsByType(SPELL_AURA_COMPREHEND_LANGUAGE);
        bool foundAura = false;
        for (Unit::AuraEffectList::const_iterator i = langAuras.begin(); i != langAuras.end(); ++i)
        {
            if ((*i)->GetMiscValue() == int32(lang))
            {
                foundAura = true;
                break;
            }
        }
        if (!foundAura)
        {
            SendNotification(LANG_NOT_LEARNED_LANGUAGE);
            recvData.rfinish();
            return;
        }
    }

    if (lang == LANG_ADDON)
    {
        // LANG_ADDON is only valid for the following message types
        switch (type)
        {
            case CHAT_MSG_PARTY:
            case CHAT_MSG_RAID:
            case CHAT_MSG_GUILD:
            case CHAT_MSG_BATTLEGROUND:
            case CHAT_MSG_WHISPER:
                if (sWorld->getBoolConfig(CONFIG_CHATLOG_ADDON))
                {
                    std::string msg = "";
                    recvData >> msg;

                    if (msg.empty())
                        return;

                    sScriptMgr->OnPlayerChat(sender, uint32(CHAT_MSG_ADDON), lang, msg);
                }

                // Disabled addon channel?
                if (!sWorld->getBoolConfig(CONFIG_ADDON_CHANNEL))
                    return;
                break;
            default:
                sLog->outError(LOG_FILTER_NETWORKIO, "Player %s (GUID: %u) sent a chatmessage with an invalid language/message type combination",
                                                     GetPlayer()->GetName().c_str(), GetPlayer()->GetGUIDLow());

                recvData.rfinish();
                return;
        }
    }
    // LANG_ADDON should not be changed nor be affected by flood control
    else
    {
        // send in universal language if player in .gmon mode (ignore spell effects)
        // and allow players interact in chat on specific area
        if (sender->isGameMaster() || sender->GetAreaId() == sWorld->getIntConfig(CONFIG_ALLOW_TWO_SIDE_INTERACTION_CHAT_AREA))
            lang = LANG_UNIVERSAL;
        else
        {
            Unit::AuraEffectList const& ModLangAuras = sender->GetAuraEffectsByType(SPELL_AURA_MOD_LANGUAGE);
            if (!ModLangAuras.empty())
                lang = ModLangAuras.front()->GetMiscValue();
            else if (HasPermission(RBAC_PERM_TWO_SIDE_INTERACTION_CHAT))
                lang = LANG_UNIVERSAL;
            else
            {
                switch (type)
                {
                    case CHAT_MSG_PARTY:
                    case CHAT_MSG_PARTY_LEADER:
                    case CHAT_MSG_RAID:
                    case CHAT_MSG_RAID_LEADER:
                    case CHAT_MSG_RAID_WARNING:
                        // allow two side chat at group channel if two side group allowed
                        if (sWorld->getBoolConfig(CONFIG_ALLOW_TWO_SIDE_INTERACTION_GROUP))
                            lang = LANG_UNIVERSAL;
                        break;
                    case CHAT_MSG_GUILD:
                    case CHAT_MSG_OFFICER:
                        // allow two side chat at guild channel if two side guild allowed
                        if (sWorld->getBoolConfig(CONFIG_ALLOW_TWO_SIDE_INTERACTION_GUILD))
                            lang = LANG_UNIVERSAL;
                        break;
                }
            }
        }

        if (!sender->CanSpeak())
        {
            std::string timeStr = secsToTimeString(m_muteTime - time(NULL));
            SendNotification(GetTrinityString(LANG_WAIT_BEFORE_SPEAKING), timeStr.c_str());
            recvData.rfinish(); // Prevent warnings
            return;
        }

        if (type != CHAT_MSG_AFK && type != CHAT_MSG_DND)
            sender->UpdateSpeakTime();
    }

    if (sender->HasAura(1852) && type != CHAT_MSG_WHISPER)
    {
        SendNotification(GetTrinityString(LANG_GM_SILENCE), sender->GetName().c_str());
        recvData.rfinish();
        return;
    }

    std::string to, channel, msg;
    bool ignoreChecks = false;
    switch (type)
    {
        case CHAT_MSG_SAY:
        case CHAT_MSG_EMOTE:
        case CHAT_MSG_YELL:
        case CHAT_MSG_PARTY:
        case CHAT_MSG_PARTY_LEADER:
        case CHAT_MSG_GUILD:
        case CHAT_MSG_OFFICER:
        case CHAT_MSG_RAID:
        case CHAT_MSG_RAID_LEADER:
        case CHAT_MSG_RAID_WARNING:
        case CHAT_MSG_BATTLEGROUND:
        case CHAT_MSG_BATTLEGROUND_LEADER:
            recvData >> msg;
            break;
        case CHAT_MSG_WHISPER:
            recvData >> to;
            recvData >> msg;
            break;
        case CHAT_MSG_CHANNEL:
            recvData >> channel;
            recvData >> msg;
            break;
        case CHAT_MSG_AFK:
        case CHAT_MSG_DND:
            recvData >> msg;
            ignoreChecks = true;
            break;
    }

    if (!ignoreChecks)
    {
        if (msg.empty())
            return;

        if (ChatHandler(this).ParseCommands(msg.c_str()))
            return;

        if (lang != LANG_ADDON)
        {
            // Strip invisible characters for non-addon messages
            if (sWorld->getBoolConfig(CONFIG_CHAT_FAKE_MESSAGE_PREVENTING))
                stripLineInvisibleChars(msg);

            if (sWorld->getIntConfig(CONFIG_CHAT_STRICT_LINK_CHECKING_SEVERITY) && !ChatHandler(this).isValidChatMessage(msg.c_str()))
            {
                sLog->outError(LOG_FILTER_NETWORKIO, "Player %s (GUID: %u) sent a chatmessage with an invalid link: %s", GetPlayer()->GetName().c_str(),
                    GetPlayer()->GetGUIDLow(), msg.c_str());

                if (sWorld->getIntConfig(CONFIG_CHAT_STRICT_LINK_CHECKING_KICK))
                    KickPlayer();

                return;
            }
        }
    }

    switch (type)
    {
        case CHAT_MSG_SAY:
        case CHAT_MSG_EMOTE:
        case CHAT_MSG_YELL:
        {
            if (sender->getLevel() < sWorld->getIntConfig(CONFIG_CHAT_SAY_LEVEL_REQ))
            {
                SendNotification(GetTrinityString(LANG_SAY_REQ), sWorld->getIntConfig(CONFIG_CHAT_SAY_LEVEL_REQ));
                return;
            }

            if (type == CHAT_MSG_SAY)
                sender->Say(msg, lang);
            else if (type == CHAT_MSG_EMOTE)
                sender->TextEmote(msg);
            else if (type == CHAT_MSG_YELL)
                sender->Yell(msg, lang);
        } break;
        case CHAT_MSG_WHISPER:
        {
            if (sender->getLevel() < sWorld->getIntConfig(CONFIG_CHAT_WHISPER_LEVEL_REQ))
            {
                SendNotification(GetTrinityString(LANG_WHISPER_REQ), sWorld->getIntConfig(CONFIG_CHAT_WHISPER_LEVEL_REQ));
                return;
            }

            if (!normalizePlayerName(to))
            {
                SendPlayerNotFoundNotice(to);
                break;
            }

            Player* receiver = sObjectAccessor->FindPlayerByName(to);
            if (!receiver || (!HasPermission(RBAC_PERM_CAN_FILTER_WHISPERS) &&
                receiver->GetSession()->HasPermission(RBAC_PERM_CAN_FILTER_WHISPERS) &&
                !receiver->isAcceptWhispers() && !receiver->IsInWhisperWhiteList(sender->GetGUID())))
            {
                SendPlayerNotFoundNotice(to);
                return;
            }

<<<<<<< HEAD
            if (GetPlayer()->GetTeam() != receiver->GetTeam() && !sWorld->getBoolConfig(CONFIG_ALLOW_TWO_SIDE_INTERACTION_CHAT) &&
                !HasPermission(RBAC_PERM_TWO_SIDE_INTERACTION_CHAT) &&
                !receiver->GetSession()->HasPermission(RBAC_PERM_TWO_SIDE_INTERACTION_CHAT))
=======
            if (GetPlayer()->GetTeam() != receiver->GetTeam() && !HasPermission(RBAC_PERM_TWO_SIDE_INTERACTION_CHAT))
>>>>>>> f3617abd
            {
                SendWrongFactionNotice();
                return;
            }

            if (GetPlayer()->HasAura(1852) && !receiver->isGameMaster())
            {
                SendNotification(GetTrinityString(LANG_GM_SILENCE), GetPlayer()->GetName().c_str());
                return;
            }

            // If player is a Gamemaster and doesn't accept whisper, we auto-whitelist every player that the Gamemaster is talking to
            if (HasPermission(RBAC_PERM_CAN_FILTER_WHISPERS) && !sender->isAcceptWhispers() && !sender->IsInWhisperWhiteList(receiver->GetGUID()))
                sender->AddWhisperWhiteList(receiver->GetGUID());

            GetPlayer()->Whisper(msg, lang, receiver->GetGUID());
        } break;
        case CHAT_MSG_PARTY:
        case CHAT_MSG_PARTY_LEADER:
        {
            // if player is in battleground, he cannot say to battleground members by /p
            Group* group = GetPlayer()->GetOriginalGroup();
            if (!group)
            {
                group = _player->GetGroup();
                if (!group || group->isBGGroup())
                    return;
            }

            if (type == CHAT_MSG_PARTY_LEADER && !group->IsLeader(_player->GetGUID()))
                return;

            sScriptMgr->OnPlayerChat(GetPlayer(), type, lang, msg, group);

            WorldPacket data;
            ChatHandler::FillMessageData(&data, this, uint8(type), lang, NULL, 0, msg.c_str(), NULL);
            group->BroadcastPacket(&data, false, group->GetMemberGroup(GetPlayer()->GetGUID()));
        } break;
        case CHAT_MSG_GUILD:
        {
            if (GetPlayer()->GetGuildId())
            {
                if (Guild* guild = sGuildMgr->GetGuildById(GetPlayer()->GetGuildId()))
                {
                    sScriptMgr->OnPlayerChat(GetPlayer(), type, lang, msg, guild);

                    guild->BroadcastToGuild(this, false, msg, lang == LANG_ADDON ? LANG_ADDON : LANG_UNIVERSAL);
                }
            }
        } break;
        case CHAT_MSG_OFFICER:
        {
            if (GetPlayer()->GetGuildId())
            {
                if (Guild* guild = sGuildMgr->GetGuildById(GetPlayer()->GetGuildId()))
                {
                    sScriptMgr->OnPlayerChat(GetPlayer(), type, lang, msg, guild);

                    guild->BroadcastToGuild(this, true, msg, lang == LANG_ADDON ? LANG_ADDON : LANG_UNIVERSAL);
                }
            }
        } break;
        case CHAT_MSG_RAID:
        {
            // if player is in battleground, he cannot say to battleground members by /ra
            Group* group = GetPlayer()->GetOriginalGroup();
            if (!group)
            {
                group = GetPlayer()->GetGroup();
                if (!group || group->isBGGroup() || !group->isRaidGroup())
                    return;
            }

            sScriptMgr->OnPlayerChat(GetPlayer(), type, lang, msg, group);

            WorldPacket data;
            ChatHandler::FillMessageData(&data, this, CHAT_MSG_RAID, lang, "", 0, msg.c_str(), NULL);
            group->BroadcastPacket(&data, false);
        } break;
        case CHAT_MSG_RAID_LEADER:
        {
            // if player is in battleground, he cannot say to battleground members by /ra
            Group* group = GetPlayer()->GetOriginalGroup();
            if (!group)
            {
                group = GetPlayer()->GetGroup();
                if (!group || group->isBGGroup() || !group->isRaidGroup() || !group->IsLeader(_player->GetGUID()))
                    return;
            }

            sScriptMgr->OnPlayerChat(GetPlayer(), type, lang, msg, group);

            WorldPacket data;
            ChatHandler::FillMessageData(&data, this, CHAT_MSG_RAID_LEADER, lang, "", 0, msg.c_str(), NULL);
            group->BroadcastPacket(&data, false);
        } break;
        case CHAT_MSG_RAID_WARNING:
        {
            Group* group = GetPlayer()->GetGroup();
            if (!group || !group->isRaidGroup() || !(group->IsLeader(GetPlayer()->GetGUID()) || group->IsAssistant(GetPlayer()->GetGUID())) || group->isBGGroup())
                return;

            sScriptMgr->OnPlayerChat(GetPlayer(), type, lang, msg, group);

            WorldPacket data;
            //in battleground, raid warning is sent only to players in battleground - code is ok
            ChatHandler::FillMessageData(&data, this, CHAT_MSG_RAID_WARNING, lang, "", 0, msg.c_str(), NULL);
            group->BroadcastPacket(&data, false);
        } break;
        case CHAT_MSG_BATTLEGROUND:
        {
            //battleground raid is always in Player->GetGroup(), never in GetOriginalGroup()
            Group* group = GetPlayer()->GetGroup();
            if (!group || !group->isBGGroup())
                return;

            sScriptMgr->OnPlayerChat(GetPlayer(), type, lang, msg, group);

            WorldPacket data;
            ChatHandler::FillMessageData(&data, this, CHAT_MSG_BATTLEGROUND, lang, "", 0, msg.c_str(), NULL);
            group->BroadcastPacket(&data, false);
        } break;
        case CHAT_MSG_BATTLEGROUND_LEADER:
        {
            // battleground raid is always in Player->GetGroup(), never in GetOriginalGroup()
            Group* group = GetPlayer()->GetGroup();
            if (!group || !group->isBGGroup() || !group->IsLeader(GetPlayer()->GetGUID()))
                return;

            sScriptMgr->OnPlayerChat(GetPlayer(), type, lang, msg, group);

            WorldPacket data;
            ChatHandler::FillMessageData(&data, this, CHAT_MSG_BATTLEGROUND_LEADER, lang, "", 0, msg.c_str(), NULL);
            group->BroadcastPacket(&data, false);
        } break;
        case CHAT_MSG_CHANNEL:
        {
            if (!HasPermission(RBAC_PERM_SKIP_CHECK_CHAT_CHANNEL_REQ))
            {
                if (_player->getLevel() < sWorld->getIntConfig(CONFIG_CHAT_CHANNEL_LEVEL_REQ))
                {
                    SendNotification(GetTrinityString(LANG_CHANNEL_REQ), sWorld->getIntConfig(CONFIG_CHAT_CHANNEL_LEVEL_REQ));
                    return;
                }
            }

            if (ChannelMgr* cMgr = ChannelMgr::forTeam(_player->GetTeam()))
            {
                if (Channel* chn = cMgr->GetChannel(channel, _player))
                {
                    sScriptMgr->OnPlayerChat(_player, type, lang, msg, chn);
                    chn->Say(_player->GetGUID(), msg.c_str(), lang);
                }
            }
        } break;
        case CHAT_MSG_AFK:
        {
            if (!_player->isInCombat())
            {
                if (_player->isAFK())                       // Already AFK
                {
                    if (msg.empty())
                        _player->ToggleAFK();               // Remove AFK
                    else
                        _player->autoReplyMsg = msg;        // Update message
                }
                else                                        // New AFK mode
                {
                    _player->autoReplyMsg = msg.empty() ? GetTrinityString(LANG_PLAYER_AFK_DEFAULT) : msg;

                    if (_player->isDND())
                        _player->ToggleDND();

                    _player->ToggleAFK();
                }

                sScriptMgr->OnPlayerChat(_player, type, lang, msg);
            }
            break;
        }
        case CHAT_MSG_DND:
        {
            if (_player->isDND())                           // Already DND
            {
                if (msg.empty())
                    _player->ToggleDND();                   // Remove DND
                else
                    _player->autoReplyMsg = msg;            // Update message
            }
            else                                            // New DND mode
            {
                _player->autoReplyMsg = msg.empty() ? GetTrinityString(LANG_PLAYER_DND_DEFAULT) : msg;

                if (_player->isAFK())
                    _player->ToggleAFK();

                _player->ToggleDND();
            }

            sScriptMgr->OnPlayerChat(_player, type, lang, msg);
            break;
        }
        default:
            sLog->outError(LOG_FILTER_NETWORKIO, "CHAT: unknown message type %u, lang: %u", type, lang);
            break;
    }
}

void WorldSession::HandleEmoteOpcode(WorldPacket& recvData)
{
    if (!GetPlayer()->isAlive() || GetPlayer()->HasUnitState(UNIT_STATE_DIED))
        return;

    uint32 emote;
    recvData >> emote;
    sScriptMgr->OnPlayerEmote(GetPlayer(), emote);
    GetPlayer()->HandleEmoteCommand(emote);
}

namespace Trinity
{
    class EmoteChatBuilder
    {
        public:
            EmoteChatBuilder(Player const& player, uint32 text_emote, uint32 emote_num, Unit const* target)
                : i_player(player), i_text_emote(text_emote), i_emote_num(emote_num), i_target(target) {}

            void operator()(WorldPacket& data, LocaleConstant loc_idx)
            {
                std::string const name(i_target ? i_target->GetNameForLocaleIdx(loc_idx) : "");
                uint32 namlen = name.size();

                data.Initialize(SMSG_TEXT_EMOTE, 20 + namlen);
                data << i_player.GetGUID();
                data << uint32(i_text_emote);
                data << uint32(i_emote_num);
                data << uint32(namlen);
                if (namlen > 1)
                    data << name;
                else
                    data << uint8(0x00);
            }

        private:
            Player const& i_player;
            uint32        i_text_emote;
            uint32        i_emote_num;
            Unit const*   i_target;
    };
}                                                           // namespace Trinity

void WorldSession::HandleTextEmoteOpcode(WorldPacket& recvData)
{
    if (!GetPlayer()->isAlive())
        return;

    if (!GetPlayer()->CanSpeak())
    {
        std::string timeStr = secsToTimeString(m_muteTime - time(NULL));
        SendNotification(GetTrinityString(LANG_WAIT_BEFORE_SPEAKING), timeStr.c_str());
        return;
    }

    uint32 text_emote, emoteNum;
    uint64 guid;

    recvData >> text_emote;
    recvData >> emoteNum;
    recvData >> guid;

    sScriptMgr->OnPlayerTextEmote(GetPlayer(), text_emote, emoteNum, guid);

    EmotesTextEntry const* em = sEmotesTextStore.LookupEntry(text_emote);
    if (!em)
        return;

    uint32 emote_anim = em->textid;

    switch (emote_anim)
    {
        case EMOTE_STATE_SLEEP:
        case EMOTE_STATE_SIT:
        case EMOTE_STATE_KNEEL:
        case EMOTE_ONESHOT_NONE:
            break;
        default:
            // Only allow text-emotes for "dead" entities (feign death included)
            if (GetPlayer()->HasUnitState(UNIT_STATE_DIED))
                break;
            GetPlayer()->HandleEmoteCommand(emote_anim);
            break;
    }

    Unit* unit = ObjectAccessor::GetUnit(*_player, guid);

    CellCoord p = Trinity::ComputeCellCoord(GetPlayer()->GetPositionX(), GetPlayer()->GetPositionY());

    Cell cell(p);
    cell.SetNoCreate();

    Trinity::EmoteChatBuilder emote_builder(*GetPlayer(), text_emote, emoteNum, unit);
    Trinity::LocalizedPacketDo<Trinity::EmoteChatBuilder > emote_do(emote_builder);
    Trinity::PlayerDistWorker<Trinity::LocalizedPacketDo<Trinity::EmoteChatBuilder > > emote_worker(GetPlayer(), sWorld->getFloatConfig(CONFIG_LISTEN_RANGE_TEXTEMOTE), emote_do);
    TypeContainerVisitor<Trinity::PlayerDistWorker<Trinity::LocalizedPacketDo<Trinity::EmoteChatBuilder> >, WorldTypeMapContainer> message(emote_worker);
    cell.Visit(p, message, *GetPlayer()->GetMap(), *GetPlayer(), sWorld->getFloatConfig(CONFIG_LISTEN_RANGE_TEXTEMOTE));

    GetPlayer()->UpdateAchievementCriteria(ACHIEVEMENT_CRITERIA_TYPE_DO_EMOTE, text_emote, 0, unit);

    //Send scripted event call
    if (unit && unit->GetTypeId() == TYPEID_UNIT && ((Creature*)unit)->AI())
        ((Creature*)unit)->AI()->ReceiveEmote(GetPlayer(), text_emote);
}

void WorldSession::HandleChatIgnoredOpcode(WorldPacket& recvData)
{
    uint64 iguid;
    uint8 unk;
    //sLog->outDebug(LOG_FILTER_PACKETIO, "WORLD: Received CMSG_CHAT_IGNORED");

    recvData >> iguid;
    recvData >> unk;                                       // probably related to spam reporting

    Player* player = ObjectAccessor::FindPlayer(iguid);
    if (!player || !player->GetSession())
        return;

    WorldPacket data;
    ChatHandler::FillMessageData(&data, this, CHAT_MSG_IGNORED, LANG_UNIVERSAL, NULL, GetPlayer()->GetGUID(), GetPlayer()->GetName().c_str(), NULL);
    player->GetSession()->SendPacket(&data);
}

void WorldSession::HandleChannelDeclineInvite(WorldPacket &recvPacket)
{
    sLog->outDebug(LOG_FILTER_NETWORKIO, "Opcode %u", recvPacket.GetOpcode());
}

void WorldSession::SendPlayerNotFoundNotice(std::string const& name)
{
    WorldPacket data(SMSG_CHAT_PLAYER_NOT_FOUND, name.size()+1);
    data << name;
    SendPacket(&data);
}

void WorldSession::SendPlayerAmbiguousNotice(std::string const& name)
{
    WorldPacket data(SMSG_CHAT_PLAYER_AMBIGUOUS, name.size()+1);
    data << name;
    SendPacket(&data);
}

void WorldSession::SendWrongFactionNotice()
{
    WorldPacket data(SMSG_CHAT_WRONG_FACTION, 0);
    SendPacket(&data);
}

void WorldSession::SendChatRestrictedNotice(ChatRestrictionType restriction)
{
    WorldPacket data(SMSG_CHAT_RESTRICTED, 1);
    data << uint8(restriction);
    SendPacket(&data);
}<|MERGE_RESOLUTION|>--- conflicted
+++ resolved
@@ -279,13 +279,7 @@
                 return;
             }
 
-<<<<<<< HEAD
-            if (GetPlayer()->GetTeam() != receiver->GetTeam() && !sWorld->getBoolConfig(CONFIG_ALLOW_TWO_SIDE_INTERACTION_CHAT) &&
-                !HasPermission(RBAC_PERM_TWO_SIDE_INTERACTION_CHAT) &&
-                !receiver->GetSession()->HasPermission(RBAC_PERM_TWO_SIDE_INTERACTION_CHAT))
-=======
             if (GetPlayer()->GetTeam() != receiver->GetTeam() && !HasPermission(RBAC_PERM_TWO_SIDE_INTERACTION_CHAT))
->>>>>>> f3617abd
             {
                 SendWrongFactionNotice();
                 return;
