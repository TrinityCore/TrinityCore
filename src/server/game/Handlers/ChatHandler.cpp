--- conflicted
+++ resolved
@@ -542,9 +542,6 @@
 
             if (Channel* chn = ChannelMgr::GetChannelForPlayerByNamePart(channel, sender))
             {
-<<<<<<< HEAD
-                if (Channel* chn = cMgr->GetChannel(channel, sender))
-                {
                     // Playerbot mod: broadcast message to bot members
                     if (_player->GetPlayerbotMgr() && lang != LANG_ADDON && chn->GetFlags() & 0x18)
                     {
@@ -552,13 +549,8 @@
                     }
                     sRandomPlayerbotMgr.HandleCommand(type, msg, *_player);
                     // END Playerbot mod
-                    sScriptMgr->OnPlayerChat(sender, type, lang, msg, chn);
-                    chn->Say(sender->GetGUID(), msg.c_str(), lang);
-                }
-=======
                 sScriptMgr->OnPlayerChat(sender, type, lang, msg, chn);
                 chn->Say(sender->GetGUID(), msg.c_str(), lang);
->>>>>>> fb5b7bf1
             }
             break;
         }
