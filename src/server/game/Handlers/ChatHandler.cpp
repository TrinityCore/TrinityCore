--- conflicted
+++ resolved
@@ -324,7 +324,6 @@
                 (HasPermission(rbac::RBAC_PERM_CAN_FILTER_WHISPERS) && !sender->isAcceptWhispers() && !sender->IsInWhisperWhiteList(receiver->GetGUID())))
                 sender->AddWhisperWhiteList(receiver->GetGUID());
 
-<<<<<<< HEAD
             // Playerbot mod: handle whispered command to bot
             if (receiver->GetPlayerbotAI() && lang != LANG_ADDON)
             {
@@ -337,12 +336,8 @@
                 GetPlayer()->Whisper(msg, Language(lang), receiver);
             }
             // END Playerbot mod
-        } break;
-=======
-            GetPlayer()->Whisper(msg, Language(lang), receiver);
-            break;
-        }
->>>>>>> ba3202f0
+            break;
+        }
         case CHAT_MSG_PARTY:
         case CHAT_MSG_PARTY_LEADER:
         {
