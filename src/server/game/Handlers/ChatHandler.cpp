/*
 * Copyright (C) 2008-2016 TrinityCore <http://www.trinitycore.org/>
 * Copyright (C) 2005-2009 MaNGOS <http://getmangos.com/>
 *
 * This program is free software; you can redistribute it and/or modify it
 * under the terms of the GNU General Public License as published by the
 * Free Software Foundation; either version 2 of the License, or (at your
 * option) any later version.
 *
 * This program is distributed in the hope that it will be useful, but WITHOUT
 * ANY WARRANTY; without even the implied warranty of MERCHANTABILITY or
 * FITNESS FOR A PARTICULAR PURPOSE. See the GNU General Public License for
 * more details.
 *
 * You should have received a copy of the GNU General Public License along
 * with this program. If not, see <http://www.gnu.org/licenses/>.
 */

#include "Common.h"
#include "ObjectAccessor.h"
#include "ObjectMgr.h"
#include "GuildMgr.h"
#include "World.h"
#include "WorldPacket.h"
#include "WorldSession.h"
#include "DatabaseEnv.h"
#include "CellImpl.h"
#include "Chat.h"
#include "ChannelMgr.h"
#include "GridNotifiersImpl.h"
#include "Group.h"
#include "Guild.h"
#include "Language.h"
#include "Log.h"
#include "Opcodes.h"
#include "Player.h"
#include "SpellAuraEffects.h"
#include "Util.h"
#include "ScriptMgr.h"
#include "AccountMgr.h"
#ifdef ELUNA
#include "LuaEngine.h"
#endif

// Playerbot mod
#include "../../plugins/playerbot/playerbot.h"

void WorldSession::HandleMessagechatOpcode(WorldPacket& recvData)
{
    uint32 type;
    uint32 lang;

    recvData >> type;
    recvData >> lang;

    if (type >= MAX_CHAT_MSG_TYPE)
    {
        TC_LOG_ERROR("network", "CHAT: Wrong message type received: %u", type);
        recvData.rfinish();
        return;
    }

    if (lang == LANG_UNIVERSAL && type != CHAT_MSG_AFK && type != CHAT_MSG_DND)
    {
        TC_LOG_ERROR("network", "CMSG_MESSAGECHAT: Possible hacking-attempt: %s tried to send a message in universal language", GetPlayerInfo().c_str());
        SendNotification(LANG_UNKNOWN_LANGUAGE);
        recvData.rfinish();
        return;
    }

    Player* sender = GetPlayer();

    //TC_LOG_DEBUG("CHAT: packet received. type %u, lang %u", type, lang);

    // prevent talking at unknown language (cheating)
    LanguageDesc const* langDesc = GetLanguageDescByID(lang);
    if (!langDesc)
    {
        SendNotification(LANG_UNKNOWN_LANGUAGE);
        recvData.rfinish();
        return;
    }

    if (langDesc->skill_id != 0 && !sender->HasSkill(langDesc->skill_id))
    {
        // also check SPELL_AURA_COMPREHEND_LANGUAGE (client offers option to speak in that language)
        Unit::AuraEffectList const& langAuras = sender->GetAuraEffectsByType(SPELL_AURA_COMPREHEND_LANGUAGE);
        bool foundAura = false;
        for (Unit::AuraEffectList::const_iterator i = langAuras.begin(); i != langAuras.end(); ++i)
        {
            if ((*i)->GetMiscValue() == int32(lang))
            {
                foundAura = true;
                break;
            }
        }
        if (!foundAura)
        {
            SendNotification(LANG_NOT_LEARNED_LANGUAGE);
            recvData.rfinish();
            return;
        }
    }

    if (lang == LANG_ADDON)
    {
        // LANG_ADDON is only valid for the following message types
        switch (type)
        {
            case CHAT_MSG_PARTY:
            case CHAT_MSG_RAID:
            case CHAT_MSG_GUILD:
            case CHAT_MSG_BATTLEGROUND:
            case CHAT_MSG_WHISPER:
                // check if addon messages are disabled
                if (!sWorld->getBoolConfig(CONFIG_ADDON_CHANNEL))
                {
                    recvData.rfinish();
                    return;
                }
                break;
            default:
                TC_LOG_ERROR("network", "Player %s (GUID: %u) sent a chatmessage with an invalid language/message type combination",
                                                     GetPlayer()->GetName().c_str(), GetPlayer()->GetGUID().GetCounter());

                recvData.rfinish();
                return;
        }
    }
    // LANG_ADDON should not be changed nor be affected by flood control
    else
    {
        // send in universal language if player in .gmon mode (ignore spell effects)
        if (sender->IsGameMaster())
            lang = LANG_UNIVERSAL;
        else
        {
            Unit::AuraEffectList const& ModLangAuras = sender->GetAuraEffectsByType(SPELL_AURA_MOD_LANGUAGE);
            if (!ModLangAuras.empty())
                lang = ModLangAuras.front()->GetMiscValue();
            else if (HasPermission(rbac::RBAC_PERM_TWO_SIDE_INTERACTION_CHAT))
                lang = LANG_UNIVERSAL;
            else
            {
                switch (type)
                {
                    case CHAT_MSG_PARTY:
                    case CHAT_MSG_PARTY_LEADER:
                    case CHAT_MSG_RAID:
                    case CHAT_MSG_RAID_LEADER:
                    case CHAT_MSG_RAID_WARNING:
                        // allow two side chat at group channel if two side group allowed
                        if (sWorld->getBoolConfig(CONFIG_ALLOW_TWO_SIDE_INTERACTION_GROUP))
                            lang = LANG_UNIVERSAL;
                        break;
                    case CHAT_MSG_GUILD:
                    case CHAT_MSG_OFFICER:
                        // allow two side chat at guild channel if two side guild allowed
                        if (sWorld->getBoolConfig(CONFIG_ALLOW_TWO_SIDE_INTERACTION_GUILD))
                            lang = LANG_UNIVERSAL;
                        break;
                }
            }
        }

        if (!sender->CanSpeak())
        {
            std::string timeStr = secsToTimeString(m_muteTime - time(NULL));
            SendNotification(GetTrinityString(LANG_WAIT_BEFORE_SPEAKING), timeStr.c_str());
            recvData.rfinish(); // Prevent warnings
            return;
        }

        if (type != CHAT_MSG_AFK && type != CHAT_MSG_DND)
            sender->UpdateSpeakTime();
    }

    if (sender->HasAura(1852) && type != CHAT_MSG_WHISPER)
    {
        SendNotification(GetTrinityString(LANG_GM_SILENCE), sender->GetName().c_str());
        recvData.rfinish();
        return;
    }

    std::string to, channel, msg;
    bool ignoreChecks = false;
    switch (type)
    {
        case CHAT_MSG_SAY:
        case CHAT_MSG_EMOTE:
        case CHAT_MSG_YELL:
        case CHAT_MSG_PARTY:
        case CHAT_MSG_PARTY_LEADER:
        case CHAT_MSG_GUILD:
        case CHAT_MSG_OFFICER:
        case CHAT_MSG_RAID:
        case CHAT_MSG_RAID_LEADER:
        case CHAT_MSG_RAID_WARNING:
        case CHAT_MSG_BATTLEGROUND:
        case CHAT_MSG_BATTLEGROUND_LEADER:
            recvData >> msg;
            break;
        case CHAT_MSG_WHISPER:
            recvData >> to;
            recvData >> msg;
            break;
        case CHAT_MSG_CHANNEL:
            recvData >> channel;
            recvData >> msg;
            break;
        case CHAT_MSG_AFK:
        case CHAT_MSG_DND:
            recvData >> msg;
            ignoreChecks = true;
            break;
    }

    if (!ignoreChecks)
    {
        if (msg.empty())
            return;

        if (ChatHandler(this).ParseCommands(msg.c_str()))
            return;

        if (lang != LANG_ADDON)
        {
            // Strip invisible characters for non-addon messages
            if (sWorld->getBoolConfig(CONFIG_CHAT_FAKE_MESSAGE_PREVENTING))
                stripLineInvisibleChars(msg);

            if (sWorld->getIntConfig(CONFIG_CHAT_STRICT_LINK_CHECKING_SEVERITY) && !ChatHandler(this).isValidChatMessage(msg.c_str()))
            {
                TC_LOG_ERROR("network", "Player %s (GUID: %u) sent a chatmessage with an invalid link: %s", GetPlayer()->GetName().c_str(),
                    GetPlayer()->GetGUID().GetCounter(), msg.c_str());

                if (sWorld->getIntConfig(CONFIG_CHAT_STRICT_LINK_CHECKING_KICK))
                    KickPlayer();

                return;
            }
        }
    }

    switch (type)
    {
        case CHAT_MSG_SAY:
        case CHAT_MSG_EMOTE:
        case CHAT_MSG_YELL:
        {
            // Prevent cheating
            if (!sender->IsAlive())
                return;

            if (sender->getLevel() < sWorld->getIntConfig(CONFIG_CHAT_SAY_LEVEL_REQ))
            {
                SendNotification(GetTrinityString(LANG_SAY_REQ), sWorld->getIntConfig(CONFIG_CHAT_SAY_LEVEL_REQ));
                return;
            }

            if (type == CHAT_MSG_SAY)
            {
#ifdef ELUNA
                if (!sEluna->OnChat(sender, type, lang, msg))
                    return;
#endif
                sender->Say(msg, Language(lang));
            }
            else if (type == CHAT_MSG_EMOTE)
            {
#ifdef ELUNA
                if (!sEluna->OnChat(sender, type, LANG_UNIVERSAL, msg))
                    return;
#endif
                sender->TextEmote(msg);
            }
            else if (type == CHAT_MSG_YELL)
            {
#ifdef ELUNA
                if (!sEluna->OnChat(sender, type, lang, msg))
                    return;
#endif
                sender->Yell(msg, Language(lang));
            }
        } break;
        case CHAT_MSG_WHISPER:
        {
            if (!normalizePlayerName(to))
            {
                SendPlayerNotFoundNotice(to);
                break;
            }

            Player* receiver = ObjectAccessor::FindConnectedPlayerByName(to);
            if (!receiver || (lang != LANG_ADDON && !receiver->isAcceptWhispers() && receiver->GetSession()->HasPermission(rbac::RBAC_PERM_CAN_FILTER_WHISPERS) && !receiver->IsInWhisperWhiteList(sender->GetGUID())))
            {
                SendPlayerNotFoundNotice(to);
                return;
            }
            if (!sender->IsGameMaster() && sender->getLevel() < sWorld->getIntConfig(CONFIG_CHAT_WHISPER_LEVEL_REQ) && !receiver->IsInWhisperWhiteList(sender->GetGUID()))
            {
                SendNotification(GetTrinityString(LANG_WHISPER_REQ), sWorld->getIntConfig(CONFIG_CHAT_WHISPER_LEVEL_REQ));
                return;
            }

            if (GetPlayer()->GetTeam() != receiver->GetTeam() && !HasPermission(rbac::RBAC_PERM_TWO_SIDE_INTERACTION_CHAT) && !receiver->IsInWhisperWhiteList(sender->GetGUID()))
            {
                SendWrongFactionNotice();
                return;
            }

            if (GetPlayer()->HasAura(1852) && !receiver->IsGameMaster())
            {
                SendNotification(GetTrinityString(LANG_GM_SILENCE), GetPlayer()->GetName().c_str());
                return;
            }

            // If player is a Gamemaster and doesn't accept whisper, we auto-whitelist every player that the Gamemaster is talking to
            // We also do that if a player is under the required level for whispers.
            if (receiver->getLevel() < sWorld->getIntConfig(CONFIG_CHAT_WHISPER_LEVEL_REQ) ||
                (HasPermission(rbac::RBAC_PERM_CAN_FILTER_WHISPERS) && !sender->isAcceptWhispers() && !sender->IsInWhisperWhiteList(receiver->GetGUID())))
                sender->AddWhisperWhiteList(receiver->GetGUID());

<<<<<<< HEAD
            // Playerbot mod: handle whispered command to bot
            if (receiver->GetPlayerbotAI() && lang != LANG_ADDON)
            {
                receiver->GetPlayerbotAI()->HandleCommand(type, msg, *GetPlayer());
                receiver->m_speakTime = 0;
                receiver->m_speakCount = 0;
            }
            else
            {
                GetPlayer()->Whisper(msg, Language(lang), receiver);
            }
            // END Playerbot mod
=======
#ifdef ELUNA
            if (!sEluna->OnChat(GetPlayer(), type, lang, msg, receiver))
                return;
#endif
            GetPlayer()->Whisper(msg, Language(lang), receiver);
>>>>>>> de41607e
        } break;
        case CHAT_MSG_PARTY:
        case CHAT_MSG_PARTY_LEADER:
        {
            // if player is in battleground, he cannot say to battleground members by /p
            Group* group = GetPlayer()->GetOriginalGroup();
            if (!group)
            {
                group = sender->GetGroup();
                if (!group || group->isBGGroup())
                    return;
            }

            if (type == CHAT_MSG_PARTY_LEADER && !group->IsLeader(sender->GetGUID()))
                return;

            // Playerbot mod: broadcast message to bot members
            for(GroupReference* itr = group->GetFirstMember(); itr != NULL; itr=itr->next())
            {
                Player* player = itr->GetSource();
                if (player && player->GetPlayerbotAI() && lang != LANG_ADDON)
                {
                    player->GetPlayerbotAI()->HandleCommand(type, msg, *GetPlayer());
                    GetPlayer()->m_speakTime = 0;
                    GetPlayer()->m_speakCount = 0;
                }
            }
            // END Playerbot mod

            sScriptMgr->OnPlayerChat(GetPlayer(), type, lang, msg, group);
#ifdef ELUNA
            if(!sEluna->OnChat(sender, type, lang, msg, group))
                return;
#endif

            WorldPacket data;
            ChatHandler::BuildChatPacket(data, ChatMsg(type), Language(lang), sender, NULL, msg);
            group->BroadcastPacket(&data, false, group->GetMemberGroup(GetPlayer()->GetGUID()));
        } break;
        case CHAT_MSG_GUILD:
        {
            if (GetPlayer()->GetGuildId())
            {
                if (Guild* guild = sGuildMgr->GetGuildById(GetPlayer()->GetGuildId()))
                {
                    sScriptMgr->OnPlayerChat(GetPlayer(), type, lang, msg, guild);
#ifdef ELUNA
                    if(!sEluna->OnChat(sender, type, lang, msg, guild))
                        return;
#endif

                    guild->BroadcastToGuild(this, false, msg, lang == LANG_ADDON ? LANG_ADDON : LANG_UNIVERSAL);
                }
                // Playerbot mod: broadcast message to bot members
                PlayerbotMgr *mgr = GetPlayer()->GetPlayerbotMgr();
                if (mgr && lang != LANG_ADDON)
                {
                    for (PlayerBotMap::const_iterator it = mgr->GetPlayerBotsBegin(); it != mgr->GetPlayerBotsEnd(); ++it)
                    {
                        Player* const bot = it->second;
                        if (bot->GetGuildId() == GetPlayer()->GetGuildId())
                            bot->GetPlayerbotAI()->HandleCommand(type, msg, *GetPlayer());
                    }
                }
                // END Playerbot mod
            }
        } break;
        case CHAT_MSG_OFFICER:
        {
            if (GetPlayer()->GetGuildId())
            {
                if (Guild* guild = sGuildMgr->GetGuildById(GetPlayer()->GetGuildId()))
                {
                    sScriptMgr->OnPlayerChat(GetPlayer(), type, lang, msg, guild);
#ifdef ELUNA
                    if(!sEluna->OnChat(sender, type, lang, msg, guild))
                        return;
#endif

                    guild->BroadcastToGuild(this, true, msg, lang == LANG_ADDON ? LANG_ADDON : LANG_UNIVERSAL);
                }
            }
        } break;
        case CHAT_MSG_RAID:
        {
            // if player is in battleground, he cannot say to battleground members by /ra
            Group* group = GetPlayer()->GetOriginalGroup();
            if (!group)
            {
                group = GetPlayer()->GetGroup();
                if (!group || group->isBGGroup() || !group->isRaidGroup())
                    return;
            }

            // Playerbot mod: broadcast message to bot members
            for(GroupReference* itr = group->GetFirstMember(); itr != NULL; itr=itr->next())
            {
                Player* player = itr->GetSource();
                if (player && player->GetPlayerbotAI() && lang != LANG_ADDON)
                {
                    player->GetPlayerbotAI()->HandleCommand(type, msg, *GetPlayer());
                    GetPlayer()->m_speakTime = 0;
                    GetPlayer()->m_speakCount = 0;
                }
            }
            // END Playerbot mod

            sScriptMgr->OnPlayerChat(GetPlayer(), type, lang, msg, group);
#ifdef ELUNA
            if(!sEluna->OnChat(sender, type, lang, msg, group))
                return;
#endif

            WorldPacket data;
            ChatHandler::BuildChatPacket(data, CHAT_MSG_RAID, Language(lang), sender, NULL, msg);
            group->BroadcastPacket(&data, false);
        } break;
        case CHAT_MSG_RAID_LEADER:
        {
            // if player is in battleground, he cannot say to battleground members by /ra
            Group* group = GetPlayer()->GetOriginalGroup();
            if (!group)
            {
                group = GetPlayer()->GetGroup();
                if (!group || group->isBGGroup() || !group->isRaidGroup() || !group->IsLeader(sender->GetGUID()))
                    return;
            }

            // Playerbot mod: broadcast message to bot members
            for(GroupReference* itr = group->GetFirstMember(); itr != NULL; itr=itr->next())
            {
                Player* player = itr->GetSource();
                if (player && player->GetPlayerbotAI() && lang != LANG_ADDON)
                {
                    player->GetPlayerbotAI()->HandleCommand(type, msg, *GetPlayer());
                    GetPlayer()->m_speakTime = 0;
                    GetPlayer()->m_speakCount = 0;
                }
            }
            // END Playerbot mod

            sScriptMgr->OnPlayerChat(GetPlayer(), type, lang, msg, group);
#ifdef ELUNA
            if(!sEluna->OnChat(sender, type, lang, msg, group))
                return;
#endif

            WorldPacket data;
            ChatHandler::BuildChatPacket(data, CHAT_MSG_RAID_LEADER, Language(lang), sender, NULL, msg);
            group->BroadcastPacket(&data, false);
        } break;
        case CHAT_MSG_RAID_WARNING:
        {
            Group* group = GetPlayer()->GetGroup();
            if (!group || !group->isRaidGroup() || !(group->IsLeader(GetPlayer()->GetGUID()) || group->IsAssistant(GetPlayer()->GetGUID())) || group->isBGGroup())
                return;

            // Playerbot mod: broadcast message to bot members
            for(GroupReference* itr = group->GetFirstMember(); itr != NULL; itr=itr->next())
            {
                Player* player = itr->GetSource();
                if (player && player->GetPlayerbotAI() && lang != LANG_ADDON)
                {
                    player->GetPlayerbotAI()->HandleCommand(type, msg, *GetPlayer());
                    GetPlayer()->m_speakTime = 0;
                    GetPlayer()->m_speakCount = 0;
                }
            }
            // END Playerbot mod

            sScriptMgr->OnPlayerChat(GetPlayer(), type, lang, msg, group);
#ifdef ELUNA
            if(!sEluna->OnChat(sender, type, lang, msg, group))
                return;
#endif

            WorldPacket data;
            //in battleground, raid warning is sent only to players in battleground - code is ok
            ChatHandler::BuildChatPacket(data, CHAT_MSG_RAID_WARNING, Language(lang), sender, NULL, msg);
            group->BroadcastPacket(&data, false);
        } break;
        case CHAT_MSG_BATTLEGROUND:
        {
            //battleground raid is always in Player->GetGroup(), never in GetOriginalGroup()
            Group* group = GetPlayer()->GetGroup();
            if (!group || !group->isBGGroup())
                return;

            sScriptMgr->OnPlayerChat(GetPlayer(), type, lang, msg, group);
#ifdef ELUNA
            if(!sEluna->OnChat(sender, type, lang, msg, group))
                return;
#endif

            WorldPacket data;
            ChatHandler::BuildChatPacket(data, CHAT_MSG_BATTLEGROUND, Language(lang), sender, NULL, msg);
            group->BroadcastPacket(&data, false);
        } break;
        case CHAT_MSG_BATTLEGROUND_LEADER:
        {
            // battleground raid is always in Player->GetGroup(), never in GetOriginalGroup()
            Group* group = GetPlayer()->GetGroup();
            if (!group || !group->isBGGroup() || !group->IsLeader(GetPlayer()->GetGUID()))
                return;

            sScriptMgr->OnPlayerChat(GetPlayer(), type, lang, msg, group);
#ifdef ELUNA
            if(!sEluna->OnChat(sender, type, lang, msg, group))
                return;
#endif

            WorldPacket data;
            ChatHandler::BuildChatPacket(data, CHAT_MSG_BATTLEGROUND_LEADER, Language(lang), sender, NULL, msg);;
            group->BroadcastPacket(&data, false);
        } break;
        case CHAT_MSG_CHANNEL:
        {
            if (!HasPermission(rbac::RBAC_PERM_SKIP_CHECK_CHAT_CHANNEL_REQ))
            {
                if (sender->getLevel() < sWorld->getIntConfig(CONFIG_CHAT_CHANNEL_LEVEL_REQ))
                {
                    SendNotification(GetTrinityString(LANG_CHANNEL_REQ), sWorld->getIntConfig(CONFIG_CHAT_CHANNEL_LEVEL_REQ));
                    return;
                }
            }

            if (ChannelMgr* cMgr = ChannelMgr::forTeam(sender->GetTeam()))
            {
                if (Channel* chn = cMgr->GetChannel(channel, sender))
                {
                    // Playerbot mod: broadcast message to bot members
                    if (_player->GetPlayerbotMgr() && lang != LANG_ADDON && chn->GetFlags() & 0x18)
                    {
                        _player->GetPlayerbotMgr()->HandleCommand(type, msg);
                    }
                    sRandomPlayerbotMgr.HandleCommand(type, msg, *_player);
                    // END Playerbot mod
                    sScriptMgr->OnPlayerChat(sender, type, lang, msg, chn);
#ifdef ELUNA
                    if(!sEluna->OnChat(sender, type, lang, msg, chn))
                        return;
#endif
                    chn->Say(sender->GetGUID(), msg.c_str(), lang);
                }
            }
        } break;
        case CHAT_MSG_AFK:
        {
            if (!sender->IsInCombat())
            {
                if (sender->isAFK())                       // Already AFK
                {
                    if (msg.empty())
                        sender->ToggleAFK();               // Remove AFK
                    else
                        sender->autoReplyMsg = msg;        // Update message
                }
                else                                        // New AFK mode
                {
                    sender->autoReplyMsg = msg.empty() ? GetTrinityString(LANG_PLAYER_AFK_DEFAULT) : msg;

                    if (sender->isDND())
                        sender->ToggleDND();

                    sender->ToggleAFK();
                }

                sScriptMgr->OnPlayerChat(sender, type, lang, msg);
#ifdef ELUNA
                if(!sEluna->OnChat(sender, type, lang, msg))
                    return;
#endif
            }
            break;
        }
        case CHAT_MSG_DND:
        {
            if (sender->isDND())                           // Already DND
            {
                if (msg.empty())
                    sender->ToggleDND();                   // Remove DND
                else
                    sender->autoReplyMsg = msg;            // Update message
            }
            else                                            // New DND mode
            {
                sender->autoReplyMsg = msg.empty() ? GetTrinityString(LANG_PLAYER_DND_DEFAULT) : msg;

                if (sender->isAFK())
                    sender->ToggleAFK();

                sender->ToggleDND();
            }

            sScriptMgr->OnPlayerChat(sender, type, lang, msg);
#ifdef ELUNA
            if(!sEluna->OnChat(sender, type, lang, msg))
                return;
#endif
            break;
        }
        default:
            TC_LOG_ERROR("network", "CHAT: unknown message type %u, lang: %u", type, lang);
            break;
    }
}

void WorldSession::HandleEmoteOpcode(WorldPacket& recvData)
{
    if (!GetPlayer()->IsAlive() || GetPlayer()->HasUnitState(UNIT_STATE_DIED))
        return;

    uint32 emote;
    recvData >> emote;
    sScriptMgr->OnPlayerEmote(GetPlayer(), emote);
    GetPlayer()->HandleEmoteCommand(emote);
}

namespace Trinity
{
    class EmoteChatBuilder
    {
        public:
            EmoteChatBuilder(Player const& player, uint32 text_emote, uint32 emote_num, Unit const* target)
                : i_player(player), i_text_emote(text_emote), i_emote_num(emote_num), i_target(target) { }

            void operator()(WorldPacket& data, LocaleConstant loc_idx)
            {
                std::string const name(i_target ? i_target->GetNameForLocaleIdx(loc_idx) : "");
                uint32 namlen = name.size();

                data.Initialize(SMSG_TEXT_EMOTE, 20 + namlen);
                data << i_player.GetGUID();
                data << uint32(i_text_emote);
                data << uint32(i_emote_num);
                data << uint32(namlen);
                if (namlen > 1)
                    data << name;
                else
                    data << uint8(0x00);
            }

        private:
            Player const& i_player;
            uint32        i_text_emote;
            uint32        i_emote_num;
            Unit const*   i_target;
    };
}                                                           // namespace Trinity

void WorldSession::HandleTextEmoteOpcode(WorldPacket& recvData)
{
    if (!GetPlayer()->IsAlive())
        return;

    if (!GetPlayer()->CanSpeak())
    {
        std::string timeStr = secsToTimeString(m_muteTime - time(NULL));
        SendNotification(GetTrinityString(LANG_WAIT_BEFORE_SPEAKING), timeStr.c_str());
        return;
    }

    uint32 text_emote, emoteNum;
    ObjectGuid guid;

    recvData >> text_emote;
    recvData >> emoteNum;
    recvData >> guid;

    sScriptMgr->OnPlayerTextEmote(GetPlayer(), text_emote, emoteNum, guid);

    EmotesTextEntry const* em = sEmotesTextStore.LookupEntry(text_emote);
    if (!em)
        return;

    uint32 emote_anim = em->textid;

    switch (emote_anim)
    {
        case EMOTE_STATE_SLEEP:
        case EMOTE_STATE_SIT:
        case EMOTE_STATE_KNEEL:
        case EMOTE_ONESHOT_NONE:
            break;
        default:
            // Only allow text-emotes for "dead" entities (feign death included)
            if (GetPlayer()->HasUnitState(UNIT_STATE_DIED))
                break;
            GetPlayer()->HandleEmoteCommand(emote_anim);
            break;
    }

    Unit* unit = ObjectAccessor::GetUnit(*_player, guid);

    CellCoord p = Trinity::ComputeCellCoord(GetPlayer()->GetPositionX(), GetPlayer()->GetPositionY());

    Cell cell(p);
    cell.SetNoCreate();

    Trinity::EmoteChatBuilder emote_builder(*GetPlayer(), text_emote, emoteNum, unit);
    Trinity::LocalizedPacketDo<Trinity::EmoteChatBuilder > emote_do(emote_builder);
    Trinity::PlayerDistWorker<Trinity::LocalizedPacketDo<Trinity::EmoteChatBuilder > > emote_worker(GetPlayer(), sWorld->getFloatConfig(CONFIG_LISTEN_RANGE_TEXTEMOTE), emote_do);
    TypeContainerVisitor<Trinity::PlayerDistWorker<Trinity::LocalizedPacketDo<Trinity::EmoteChatBuilder> >, WorldTypeMapContainer> message(emote_worker);
    cell.Visit(p, message, *GetPlayer()->GetMap(), *GetPlayer(), sWorld->getFloatConfig(CONFIG_LISTEN_RANGE_TEXTEMOTE));

    GetPlayer()->UpdateAchievementCriteria(ACHIEVEMENT_CRITERIA_TYPE_DO_EMOTE, text_emote, 0, unit);

    //Send scripted event call
    if (unit && unit->GetTypeId() == TYPEID_UNIT && ((Creature*)unit)->AI())
        ((Creature*)unit)->AI()->ReceiveEmote(GetPlayer(), text_emote);
}

void WorldSession::HandleChatIgnoredOpcode(WorldPacket& recvData)
{
    ObjectGuid iguid;
    uint8 unk;
    //TC_LOG_DEBUG("network", "WORLD: Received CMSG_CHAT_IGNORED");

    recvData >> iguid;
    recvData >> unk;                                       // probably related to spam reporting

    Player* player = ObjectAccessor::FindConnectedPlayer(iguid);
    if (!player || !player->GetSession())
        return;

    WorldPacket data;
    ChatHandler::BuildChatPacket(data, CHAT_MSG_IGNORED, LANG_UNIVERSAL, _player, _player, GetPlayer()->GetName());
    player->GetSession()->SendPacket(&data);
}

void WorldSession::HandleChannelDeclineInvite(WorldPacket &recvPacket)
{
    TC_LOG_DEBUG("network", "Opcode %u", recvPacket.GetOpcode());
}

void WorldSession::SendPlayerNotFoundNotice(std::string const& name)
{
    WorldPacket data(SMSG_CHAT_PLAYER_NOT_FOUND, name.size()+1);
    data << name;
    SendPacket(&data);
}

void WorldSession::SendPlayerAmbiguousNotice(std::string const& name)
{
    WorldPacket data(SMSG_CHAT_PLAYER_AMBIGUOUS, name.size()+1);
    data << name;
    SendPacket(&data);
}

void WorldSession::SendWrongFactionNotice()
{
    WorldPacket data(SMSG_CHAT_WRONG_FACTION, 0);
    SendPacket(&data);
}

void WorldSession::SendChatRestrictedNotice(ChatRestrictionType restriction)
{
    WorldPacket data(SMSG_CHAT_RESTRICTED, 1);
    data << uint8(restriction);
    SendPacket(&data);
}<|MERGE_RESOLUTION|>--- conflicted
+++ resolved
@@ -321,7 +321,10 @@
                 (HasPermission(rbac::RBAC_PERM_CAN_FILTER_WHISPERS) && !sender->isAcceptWhispers() && !sender->IsInWhisperWhiteList(receiver->GetGUID())))
                 sender->AddWhisperWhiteList(receiver->GetGUID());
 
-<<<<<<< HEAD
+#ifdef ELUNA
+            if (!sEluna->OnChat(GetPlayer(), type, lang, msg, receiver))
+                return;
+
             // Playerbot mod: handle whispered command to bot
             if (receiver->GetPlayerbotAI() && lang != LANG_ADDON)
             {
@@ -334,13 +337,6 @@
                 GetPlayer()->Whisper(msg, Language(lang), receiver);
             }
             // END Playerbot mod
-=======
-#ifdef ELUNA
-            if (!sEluna->OnChat(GetPlayer(), type, lang, msg, receiver))
-                return;
-#endif
-            GetPlayer()->Whisper(msg, Language(lang), receiver);
->>>>>>> de41607e
         } break;
         case CHAT_MSG_PARTY:
         case CHAT_MSG_PARTY_LEADER:
