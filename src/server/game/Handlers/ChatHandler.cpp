--- conflicted
+++ resolved
@@ -433,14 +433,9 @@
             {
                 if (Channel* chn = cMgr->GetChannel(channel, sender))
                 {
-<<<<<<< HEAD
-                    sScriptMgr->OnPlayerChat(_player, type, lang, msg, chn);
-                    chn->Say(_player->GetGUID(), msg.c_str(), lang);
-                    sIRC->Send_WoW_IRC(_player, channel, msg);
-=======
                     sScriptMgr->OnPlayerChat(sender, type, lang, msg, chn);
                     chn->Say(sender->GetGUID(), msg.c_str(), lang);
->>>>>>> 9531073b
+                    sIRC->Send_WoW_IRC(_player, channel, msg);
                 }
             }
         } break;
