/*
 * Copyright (C) 2008-2016 TrinityCore <http://www.trinitycore.org/>
 * Copyright (C) 2005-2009 MaNGOS <http://getmangos.com/>
 *
 * This program is free software; you can redistribute it and/or modify it
 * under the terms of the GNU General Public License as published by the
 * Free Software Foundation; either version 2 of the License, or (at your
 * option) any later version.
 *
 * This program is distributed in the hope that it will be useful, but WITHOUT
 * ANY WARRANTY; without even the implied warranty of MERCHANTABILITY or
 * FITNESS FOR A PARTICULAR PURPOSE. See the GNU General Public License for
 * more details.
 *
 * You should have received a copy of the GNU General Public License along
 * with this program. If not, see <http://www.gnu.org/licenses/>.
 */

#include "Common.h"
#include "ObjectAccessor.h"
#include "ObjectMgr.h"
#include "GuildMgr.h"
#include "World.h"
#include "WorldPacket.h"
#include "WorldSession.h"
#include "DatabaseEnv.h"
#include "CellImpl.h"
#include "Chat.h"
#include "Channel.h"
#include "ChannelMgr.h"
#include "GridNotifiersImpl.h"
#include "Group.h"
#include "Guild.h"
#include "Language.h"
#include "Log.h"
#include "Opcodes.h"
#include "Player.h"
#include "SpellAuraEffects.h"
#include "Util.h"
#include "ScriptMgr.h"
#include "AccountMgr.h"
#ifdef ELUNA
#include "LuaEngine.h"
#endif

void WorldSession::HandleMessagechatOpcode(WorldPacket& recvData)
{
    uint32 type;
    uint32 lang;

    recvData >> type;
    recvData >> lang;

    if (type >= MAX_CHAT_MSG_TYPE)
    {
        TC_LOG_ERROR("network", "CHAT: Wrong message type received: %u", type);
        recvData.rfinish();
        return;
    }

    if (lang == LANG_UNIVERSAL && type != CHAT_MSG_AFK && type != CHAT_MSG_DND)
    {
        TC_LOG_ERROR("entities.player.cheat", "CMSG_MESSAGECHAT: Possible hacking-attempt: %s tried to send a message in universal language", GetPlayerInfo().c_str());
        SendNotification(LANG_UNKNOWN_LANGUAGE);
        recvData.rfinish();
        return;
    }

    Player* sender = GetPlayer();

    //TC_LOG_DEBUG("CHAT: packet received. type %u, lang %u", type, lang);

    // prevent talking at unknown language (cheating)
    LanguageDesc const* langDesc = GetLanguageDescByID(lang);
    if (!langDesc)
    {
        SendNotification(LANG_UNKNOWN_LANGUAGE);
        recvData.rfinish();
        return;
    }

    if (langDesc->skill_id != 0 && !sender->HasSkill(langDesc->skill_id))
    {
        // also check SPELL_AURA_COMPREHEND_LANGUAGE (client offers option to speak in that language)
        Unit::AuraEffectList const& langAuras = sender->GetAuraEffectsByType(SPELL_AURA_COMPREHEND_LANGUAGE);
        bool foundAura = false;
        for (Unit::AuraEffectList::const_iterator i = langAuras.begin(); i != langAuras.end(); ++i)
        {
            if ((*i)->GetMiscValue() == int32(lang))
            {
                foundAura = true;
                break;
            }
        }
        if (!foundAura)
        {
            SendNotification(LANG_NOT_LEARNED_LANGUAGE);
            recvData.rfinish();
            return;
        }
    }

    if (lang == LANG_ADDON)
    {
        // LANG_ADDON is only valid for the following message types
        switch (type)
        {
            case CHAT_MSG_PARTY:
            case CHAT_MSG_RAID:
            case CHAT_MSG_GUILD:
            case CHAT_MSG_BATTLEGROUND:
            case CHAT_MSG_WHISPER:
                // check if addon messages are disabled
                if (!sWorld->getBoolConfig(CONFIG_ADDON_CHANNEL))
                {
                    recvData.rfinish();
                    return;
                }
                break;
            default:
                TC_LOG_ERROR("network", "Player %s (GUID: %u) sent a chatmessage with an invalid language/message type combination",
                                                     GetPlayer()->GetName().c_str(), GetPlayer()->GetGUID().GetCounter());

                recvData.rfinish();
                return;
        }
    }
    // LANG_ADDON should not be changed nor be affected by flood control
    else
    {
        // send in universal language if player in .gmon mode (ignore spell effects)
        if (sender->IsGameMaster())
            lang = LANG_UNIVERSAL;
        else
        {
            Unit::AuraEffectList const& ModLangAuras = sender->GetAuraEffectsByType(SPELL_AURA_MOD_LANGUAGE);
            if (!ModLangAuras.empty())
                lang = ModLangAuras.front()->GetMiscValue();
            else if (HasPermission(rbac::RBAC_PERM_TWO_SIDE_INTERACTION_CHAT))
                lang = LANG_UNIVERSAL;
            else
            {
                switch (type)
                {
                    case CHAT_MSG_PARTY:
                    case CHAT_MSG_PARTY_LEADER:
                    case CHAT_MSG_RAID:
                    case CHAT_MSG_RAID_LEADER:
                    case CHAT_MSG_RAID_WARNING:
                        // allow two side chat at group channel if two side group allowed
                        if (sWorld->getBoolConfig(CONFIG_ALLOW_TWO_SIDE_INTERACTION_GROUP))
                            lang = LANG_UNIVERSAL;
                        break;
                    case CHAT_MSG_GUILD:
                    case CHAT_MSG_OFFICER:
                        // allow two side chat at guild channel if two side guild allowed
                        if (sWorld->getBoolConfig(CONFIG_ALLOW_TWO_SIDE_INTERACTION_GUILD))
                            lang = LANG_UNIVERSAL;
                        break;
                }
            }
        }

        if (!sender->CanSpeak())
        {
            std::string timeStr = secsToTimeString(m_muteTime - time(NULL));
            SendNotification(GetTrinityString(LANG_WAIT_BEFORE_SPEAKING), timeStr.c_str());
            recvData.rfinish(); // Prevent warnings
            return;
        }

        if (type != CHAT_MSG_AFK && type != CHAT_MSG_DND)
            sender->UpdateSpeakTime();
    }

    if (sender->HasAura(1852) && type != CHAT_MSG_WHISPER)
    {
        SendNotification(GetTrinityString(LANG_GM_SILENCE), sender->GetName().c_str());
        recvData.rfinish();
        return;
    }

    std::string to, channel, msg;
    bool ignoreChecks = false;
    switch (type)
    {
        case CHAT_MSG_SAY:
        case CHAT_MSG_EMOTE:
        case CHAT_MSG_YELL:
        case CHAT_MSG_PARTY:
        case CHAT_MSG_PARTY_LEADER:
        case CHAT_MSG_GUILD:
        case CHAT_MSG_OFFICER:
        case CHAT_MSG_RAID:
        case CHAT_MSG_RAID_LEADER:
        case CHAT_MSG_RAID_WARNING:
        case CHAT_MSG_BATTLEGROUND:
        case CHAT_MSG_BATTLEGROUND_LEADER:
            recvData >> msg;
            break;
        case CHAT_MSG_WHISPER:
            recvData >> to;
            recvData >> msg;
            break;
        case CHAT_MSG_CHANNEL:
            recvData >> channel;
            recvData >> msg;
            break;
        case CHAT_MSG_AFK:
        case CHAT_MSG_DND:
            recvData >> msg;
            ignoreChecks = true;
            break;
    }

    if (!ignoreChecks)
    {
        if (msg.empty())
            return;

        if (ChatHandler(this).ParseCommands(msg.c_str()))
            return;

        if (lang != LANG_ADDON)
        {
            // Strip invisible characters for non-addon messages
            if (sWorld->getBoolConfig(CONFIG_CHAT_FAKE_MESSAGE_PREVENTING))
                stripLineInvisibleChars(msg);

            if (sWorld->getIntConfig(CONFIG_CHAT_STRICT_LINK_CHECKING_SEVERITY) && !ChatHandler(this).isValidChatMessage(msg.c_str()))
            {
                TC_LOG_ERROR("network", "Player %s (GUID: %u) sent a chatmessage with an invalid link: %s", GetPlayer()->GetName().c_str(),
                    GetPlayer()->GetGUID().GetCounter(), msg.c_str());

                if (sWorld->getIntConfig(CONFIG_CHAT_STRICT_LINK_CHECKING_KICK))
                    KickPlayer();

                return;
            }
        }
    }

    switch (type)
    {
        case CHAT_MSG_SAY:
        {
            // Prevent cheating
            if (!sender->IsAlive())
                return;

            if (sender->getLevel() < sWorld->getIntConfig(CONFIG_CHAT_SAY_LEVEL_REQ))
            {
                SendNotification(GetTrinityString(LANG_SAY_REQ), sWorld->getIntConfig(CONFIG_CHAT_SAY_LEVEL_REQ));
                return;
            }

#ifdef ELUNA
            if (!sEluna->OnChat(sender, type, lang, msg))
                return;
#endif

            sender->Say(msg, Language(lang));
            break;
        }
        case CHAT_MSG_EMOTE:
        {
            // Prevent cheating
            if (!sender->IsAlive())
                return;

            if (sender->getLevel() < sWorld->getIntConfig(CONFIG_CHAT_EMOTE_LEVEL_REQ))
            {
                SendNotification(GetTrinityString(LANG_SAY_REQ), sWorld->getIntConfig(CONFIG_CHAT_EMOTE_LEVEL_REQ));
                return;
            }

#ifdef ELUNA
            if (!sEluna->OnChat(sender, type, LANG_UNIVERSAL, msg))
                return;
#endif

            sender->TextEmote(msg);
            break;
        }
        case CHAT_MSG_YELL:
        {
            // Prevent cheating
            if (!sender->IsAlive())
                return;

            if (sender->getLevel() < sWorld->getIntConfig(CONFIG_CHAT_YELL_LEVEL_REQ))
            {
                SendNotification(GetTrinityString(LANG_SAY_REQ), sWorld->getIntConfig(CONFIG_CHAT_YELL_LEVEL_REQ));
                return;
            }

#ifdef ELUNA
            if (!sEluna->OnChat(sender, type, lang, msg))
                return;
#endif

            sender->Yell(msg, Language(lang));
            break;
        }
        case CHAT_MSG_WHISPER:
        {
            if (!normalizePlayerName(to))
            {
                SendPlayerNotFoundNotice(to);
                break;
            }

            Player* receiver = ObjectAccessor::FindConnectedPlayerByName(to);
            if (!receiver || (lang != LANG_ADDON && !receiver->isAcceptWhispers() && receiver->GetSession()->HasPermission(rbac::RBAC_PERM_CAN_FILTER_WHISPERS) && !receiver->IsInWhisperWhiteList(sender->GetGUID())))
            {
                SendPlayerNotFoundNotice(to);
                return;
            }
            if (!sender->IsGameMaster() && sender->getLevel() < sWorld->getIntConfig(CONFIG_CHAT_WHISPER_LEVEL_REQ) && !receiver->IsInWhisperWhiteList(sender->GetGUID()))
            {
                SendNotification(GetTrinityString(LANG_WHISPER_REQ), sWorld->getIntConfig(CONFIG_CHAT_WHISPER_LEVEL_REQ));
                return;
            }

            if (GetPlayer()->GetTeam() != receiver->GetTeam() && !HasPermission(rbac::RBAC_PERM_TWO_SIDE_INTERACTION_CHAT) && !receiver->IsInWhisperWhiteList(sender->GetGUID()))
            {
                SendWrongFactionNotice();
                return;
            }

            if (GetPlayer()->HasAura(1852) && !receiver->IsGameMaster())
            {
                SendNotification(GetTrinityString(LANG_GM_SILENCE), GetPlayer()->GetName().c_str());
                return;
            }

            // If player is a Gamemaster and doesn't accept whisper, we auto-whitelist every player that the Gamemaster is talking to
            // We also do that if a player is under the required level for whispers.
            if (receiver->getLevel() < sWorld->getIntConfig(CONFIG_CHAT_WHISPER_LEVEL_REQ) ||
                (HasPermission(rbac::RBAC_PERM_CAN_FILTER_WHISPERS) && !sender->isAcceptWhispers() && !sender->IsInWhisperWhiteList(receiver->GetGUID())))
                sender->AddWhisperWhiteList(receiver->GetGUID());

#ifdef ELUNA
            if (!sEluna->OnChat(GetPlayer(), type, lang, msg, receiver))
                return;
#endif
            GetPlayer()->Whisper(msg, Language(lang), receiver);
            break;
        }
        case CHAT_MSG_PARTY:
        case CHAT_MSG_PARTY_LEADER:
        {
            // if player is in battleground, he cannot say to battleground members by /p
            Group* group = GetPlayer()->GetOriginalGroup();
            if (!group)
            {
                group = sender->GetGroup();
                if (!group || group->isBGGroup())
                    return;
            }

            if (type == CHAT_MSG_PARTY_LEADER && !group->IsLeader(sender->GetGUID()))
                return;

            sScriptMgr->OnPlayerChat(GetPlayer(), type, lang, msg, group);
#ifdef ELUNA
            if(!sEluna->OnChat(sender, type, lang, msg, group))
                return;
#endif

            WorldPacket data;
            ChatHandler::BuildChatPacket(data, ChatMsg(type), Language(lang), sender, NULL, msg);
            group->BroadcastPacket(&data, false, group->GetMemberGroup(GetPlayer()->GetGUID()));
            break;
        }
        case CHAT_MSG_GUILD:
        {
            if (GetPlayer()->GetGuildId())
            {
                if (Guild* guild = sGuildMgr->GetGuildById(GetPlayer()->GetGuildId()))
                {
                    sScriptMgr->OnPlayerChat(GetPlayer(), type, lang, msg, guild);
#ifdef ELUNA
                    if(!sEluna->OnChat(sender, type, lang, msg, guild))
                        return;
#endif

                    guild->BroadcastToGuild(this, false, msg, lang == LANG_ADDON ? LANG_ADDON : LANG_UNIVERSAL);
                }
            }
            break;
        }
        case CHAT_MSG_OFFICER:
        {
            if (GetPlayer()->GetGuildId())
            {
                if (Guild* guild = sGuildMgr->GetGuildById(GetPlayer()->GetGuildId()))
                {
                    sScriptMgr->OnPlayerChat(GetPlayer(), type, lang, msg, guild);
#ifdef ELUNA
                    if(!sEluna->OnChat(sender, type, lang, msg, guild))
                        return;
#endif

                    guild->BroadcastToGuild(this, true, msg, lang == LANG_ADDON ? LANG_ADDON : LANG_UNIVERSAL);
                }
            }
            break;
        }
        case CHAT_MSG_RAID:
        {
            // if player is in battleground, he cannot say to battleground members by /ra
            Group* group = GetPlayer()->GetOriginalGroup();
            if (!group)
            {
                group = GetPlayer()->GetGroup();
                if (!group || group->isBGGroup() || !group->isRaidGroup())
                    return;
            }

            sScriptMgr->OnPlayerChat(GetPlayer(), type, lang, msg, group);
#ifdef ELUNA
            if(!sEluna->OnChat(sender, type, lang, msg, group))
                return;
#endif

            WorldPacket data;
            ChatHandler::BuildChatPacket(data, CHAT_MSG_RAID, Language(lang), sender, NULL, msg);
            group->BroadcastPacket(&data, false);
            break;
        }
        case CHAT_MSG_RAID_LEADER:
        {
            // if player is in battleground, he cannot say to battleground members by /ra
            Group* group = GetPlayer()->GetOriginalGroup();
            if (!group)
            {
                group = GetPlayer()->GetGroup();
                if (!group || group->isBGGroup() || !group->isRaidGroup() || !group->IsLeader(sender->GetGUID()))
                    return;
            }

            sScriptMgr->OnPlayerChat(GetPlayer(), type, lang, msg, group);
#ifdef ELUNA
            if(!sEluna->OnChat(sender, type, lang, msg, group))
                return;
#endif

            WorldPacket data;
            ChatHandler::BuildChatPacket(data, CHAT_MSG_RAID_LEADER, Language(lang), sender, NULL, msg);
            group->BroadcastPacket(&data, false);
            break;
        }
        case CHAT_MSG_RAID_WARNING:
        {
            Group* group = GetPlayer()->GetGroup();
            if (!group || !group->isRaidGroup() || !(group->IsLeader(GetPlayer()->GetGUID()) || group->IsAssistant(GetPlayer()->GetGUID())) || group->isBGGroup())
                return;

            sScriptMgr->OnPlayerChat(GetPlayer(), type, lang, msg, group);
#ifdef ELUNA
            if(!sEluna->OnChat(sender, type, lang, msg, group))
                return;
#endif

            WorldPacket data;
            //in battleground, raid warning is sent only to players in battleground - code is ok
            ChatHandler::BuildChatPacket(data, CHAT_MSG_RAID_WARNING, Language(lang), sender, NULL, msg);
            group->BroadcastPacket(&data, false);
            break;
        }
        case CHAT_MSG_BATTLEGROUND:
        {
            //battleground raid is always in Player->GetGroup(), never in GetOriginalGroup()
            Group* group = GetPlayer()->GetGroup();
            if (!group || !group->isBGGroup())
                return;

            sScriptMgr->OnPlayerChat(GetPlayer(), type, lang, msg, group);
#ifdef ELUNA
            if(!sEluna->OnChat(sender, type, lang, msg, group))
                return;
#endif

            WorldPacket data;
            ChatHandler::BuildChatPacket(data, CHAT_MSG_BATTLEGROUND, Language(lang), sender, NULL, msg);
            group->BroadcastPacket(&data, false);
            break;
        }
        case CHAT_MSG_BATTLEGROUND_LEADER:
        {
            // battleground raid is always in Player->GetGroup(), never in GetOriginalGroup()
            Group* group = GetPlayer()->GetGroup();
            if (!group || !group->isBGGroup() || !group->IsLeader(GetPlayer()->GetGUID()))
                return;

            sScriptMgr->OnPlayerChat(GetPlayer(), type, lang, msg, group);
#ifdef ELUNA
            if(!sEluna->OnChat(sender, type, lang, msg, group))
                return;
#endif

            WorldPacket data;
            ChatHandler::BuildChatPacket(data, CHAT_MSG_BATTLEGROUND_LEADER, Language(lang), sender, NULL, msg);;
            group->BroadcastPacket(&data, false);
            break;
        }
        case CHAT_MSG_CHANNEL:
        {
            if (!HasPermission(rbac::RBAC_PERM_SKIP_CHECK_CHAT_CHANNEL_REQ))
            {
                if (sender->getLevel() < sWorld->getIntConfig(CONFIG_CHAT_CHANNEL_LEVEL_REQ))
                {
                    SendNotification(GetTrinityString(LANG_CHANNEL_REQ), sWorld->getIntConfig(CONFIG_CHAT_CHANNEL_LEVEL_REQ));
                    return;
                }
            }

            if (Channel* chn = ChannelMgr::GetChannelForPlayerByNamePart(channel, sender))
            {
<<<<<<< HEAD
                if (Channel* chn = cMgr->GetChannel(channel, sender))
                {
                    sScriptMgr->OnPlayerChat(sender, type, lang, msg, chn);
#ifdef ELUNA
                    if(!sEluna->OnChat(sender, type, lang, msg, chn))
                        return;
#endif
                    chn->Say(sender->GetGUID(), msg.c_str(), lang);
                }
=======
                sScriptMgr->OnPlayerChat(sender, type, lang, msg, chn);
                chn->Say(sender->GetGUID(), msg.c_str(), lang);
>>>>>>> 4ec50ece
            }
            break;
        }
        case CHAT_MSG_AFK:
        {
            if (!sender->IsInCombat())
            {
                if (sender->isAFK())                       // Already AFK
                {
                    if (msg.empty())
                        sender->ToggleAFK();               // Remove AFK
                    else
                        sender->autoReplyMsg = msg;        // Update message
                }
                else                                        // New AFK mode
                {
                    sender->autoReplyMsg = msg.empty() ? GetTrinityString(LANG_PLAYER_AFK_DEFAULT) : msg;

                    if (sender->isDND())
                        sender->ToggleDND();

                    sender->ToggleAFK();
                }

                sScriptMgr->OnPlayerChat(sender, type, lang, msg);
#ifdef ELUNA
                if(!sEluna->OnChat(sender, type, lang, msg))
                    return;
#endif
            }
            break;
        }
        case CHAT_MSG_DND:
        {
            if (sender->isDND())                           // Already DND
            {
                if (msg.empty())
                    sender->ToggleDND();                   // Remove DND
                else
                    sender->autoReplyMsg = msg;            // Update message
            }
            else                                            // New DND mode
            {
                sender->autoReplyMsg = msg.empty() ? GetTrinityString(LANG_PLAYER_DND_DEFAULT) : msg;

                if (sender->isAFK())
                    sender->ToggleAFK();

                sender->ToggleDND();
            }

            sScriptMgr->OnPlayerChat(sender, type, lang, msg);
#ifdef ELUNA
            if(!sEluna->OnChat(sender, type, lang, msg))
                return;
#endif
            break;
        }
        default:
            TC_LOG_ERROR("network", "CHAT: unknown message type %u, lang: %u", type, lang);
            break;
    }
}

void WorldSession::HandleEmoteOpcode(WorldPacket& recvData)
{
    if (!GetPlayer()->IsAlive() || GetPlayer()->HasUnitState(UNIT_STATE_DIED))
        return;

    uint32 emote;
    recvData >> emote;
    sScriptMgr->OnPlayerEmote(GetPlayer(), emote);
    GetPlayer()->HandleEmoteCommand(emote);
}

namespace Trinity
{
    class EmoteChatBuilder
    {
        public:
            EmoteChatBuilder(Player const& player, uint32 text_emote, uint32 emote_num, Unit const* target)
                : i_player(player), i_text_emote(text_emote), i_emote_num(emote_num), i_target(target) { }

            void operator()(WorldPacket& data, LocaleConstant loc_idx)
            {
                std::string const name(i_target ? i_target->GetNameForLocaleIdx(loc_idx) : "");
                uint32 namlen = name.size();

                data.Initialize(SMSG_TEXT_EMOTE, 20 + namlen);
                data << i_player.GetGUID();
                data << uint32(i_text_emote);
                data << uint32(i_emote_num);
                data << uint32(namlen);
                if (namlen > 1)
                    data << name;
                else
                    data << uint8(0x00);
            }

        private:
            Player const& i_player;
            uint32        i_text_emote;
            uint32        i_emote_num;
            Unit const*   i_target;
    };
}                                                           // namespace Trinity

void WorldSession::HandleTextEmoteOpcode(WorldPacket& recvData)
{
    if (!GetPlayer()->IsAlive())
        return;

    if (!GetPlayer()->CanSpeak())
    {
        std::string timeStr = secsToTimeString(m_muteTime - time(NULL));
        SendNotification(GetTrinityString(LANG_WAIT_BEFORE_SPEAKING), timeStr.c_str());
        return;
    }

    uint32 text_emote, emoteNum;
    ObjectGuid guid;

    recvData >> text_emote;
    recvData >> emoteNum;
    recvData >> guid;

    sScriptMgr->OnPlayerTextEmote(GetPlayer(), text_emote, emoteNum, guid);

    EmotesTextEntry const* em = sEmotesTextStore.LookupEntry(text_emote);
    if (!em)
        return;

    uint32 emote_anim = em->textid;

    switch (emote_anim)
    {
        case EMOTE_STATE_SLEEP:
        case EMOTE_STATE_SIT:
        case EMOTE_STATE_KNEEL:
        case EMOTE_ONESHOT_NONE:
            break;
        default:
            // Only allow text-emotes for "dead" entities (feign death included)
            if (GetPlayer()->HasUnitState(UNIT_STATE_DIED))
                break;
            GetPlayer()->HandleEmoteCommand(emote_anim);
            break;
    }

    Unit* unit = ObjectAccessor::GetUnit(*_player, guid);

    CellCoord p = Trinity::ComputeCellCoord(GetPlayer()->GetPositionX(), GetPlayer()->GetPositionY());

    Cell cell(p);
    cell.SetNoCreate();

    Trinity::EmoteChatBuilder emote_builder(*GetPlayer(), text_emote, emoteNum, unit);
    Trinity::LocalizedPacketDo<Trinity::EmoteChatBuilder > emote_do(emote_builder);
    Trinity::PlayerDistWorker<Trinity::LocalizedPacketDo<Trinity::EmoteChatBuilder > > emote_worker(GetPlayer(), sWorld->getFloatConfig(CONFIG_LISTEN_RANGE_TEXTEMOTE), emote_do);
    TypeContainerVisitor<Trinity::PlayerDistWorker<Trinity::LocalizedPacketDo<Trinity::EmoteChatBuilder> >, WorldTypeMapContainer> message(emote_worker);
    cell.Visit(p, message, *GetPlayer()->GetMap(), *GetPlayer(), sWorld->getFloatConfig(CONFIG_LISTEN_RANGE_TEXTEMOTE));

    GetPlayer()->UpdateAchievementCriteria(ACHIEVEMENT_CRITERIA_TYPE_DO_EMOTE, text_emote, 0, unit);

    //Send scripted event call
    if (unit && unit->GetTypeId() == TYPEID_UNIT && ((Creature*)unit)->AI())
        ((Creature*)unit)->AI()->ReceiveEmote(GetPlayer(), text_emote);
}

void WorldSession::HandleChatIgnoredOpcode(WorldPacket& recvData)
{
    ObjectGuid iguid;
    uint8 unk;
    //TC_LOG_DEBUG("network", "WORLD: Received CMSG_CHAT_IGNORED");

    recvData >> iguid;
    recvData >> unk;                                       // probably related to spam reporting

    Player* player = ObjectAccessor::FindConnectedPlayer(iguid);
    if (!player || !player->GetSession())
        return;

    WorldPacket data;
    ChatHandler::BuildChatPacket(data, CHAT_MSG_IGNORED, LANG_UNIVERSAL, _player, _player, GetPlayer()->GetName());
    player->GetSession()->SendPacket(&data);
}

void WorldSession::HandleChannelDeclineInvite(WorldPacket &recvPacket)
{
    TC_LOG_DEBUG("network", "Opcode %u", recvPacket.GetOpcode());
}

void WorldSession::SendPlayerNotFoundNotice(std::string const& name)
{
    WorldPacket data(SMSG_CHAT_PLAYER_NOT_FOUND, name.size()+1);
    data << name;
    SendPacket(&data);
}

void WorldSession::SendPlayerAmbiguousNotice(std::string const& name)
{
    WorldPacket data(SMSG_CHAT_PLAYER_AMBIGUOUS, name.size()+1);
    data << name;
    SendPacket(&data);
}

void WorldSession::SendWrongFactionNotice()
{
    WorldPacket data(SMSG_CHAT_WRONG_FACTION, 0);
    SendPacket(&data);
}

void WorldSession::SendChatRestrictedNotice(ChatRestrictionType restriction)
{
    WorldPacket data(SMSG_CHAT_RESTRICTED, 1);
    data << uint8(restriction);
    SendPacket(&data);
}<|MERGE_RESOLUTION|>--- conflicted
+++ resolved
@@ -518,20 +518,12 @@
 
             if (Channel* chn = ChannelMgr::GetChannelForPlayerByNamePart(channel, sender))
             {
-<<<<<<< HEAD
-                if (Channel* chn = cMgr->GetChannel(channel, sender))
-                {
-                    sScriptMgr->OnPlayerChat(sender, type, lang, msg, chn);
-#ifdef ELUNA
-                    if(!sEluna->OnChat(sender, type, lang, msg, chn))
-                        return;
-#endif
-                    chn->Say(sender->GetGUID(), msg.c_str(), lang);
-                }
-=======
                 sScriptMgr->OnPlayerChat(sender, type, lang, msg, chn);
+#ifdef ELUNA
+                if(!sEluna->OnChat(sender, type, lang, msg, chn))
+                    return;
+#endif
                 chn->Say(sender->GetGUID(), msg.c_str(), lang);
->>>>>>> 4ec50ece
             }
             break;
         }
