--- conflicted
+++ resolved
@@ -170,21 +170,11 @@
                     return;
             }
         }
-<<<<<<< HEAD
         // LANG_ADDON should not be changed nor be affected by flood control
-=======
-    }
-    // LANG_ADDON should not be changed nor be affected by flood control
-    else
-    {
-        // send in universal language if player in .gmon mode (ignore spell effects)
-        if (sender->IsGameMaster())
-            lang = LANG_UNIVERSAL;
->>>>>>> 1c9a3d56
         else
         {
             // send in universal language if player in .gm on mode (ignore spell effects)
-            if (sender->isGameMaster())
+            if (sender->IsGameMaster())
                 lang = LANG_UNIVERSAL;
             else
             {
