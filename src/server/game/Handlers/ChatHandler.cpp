/*
 * Copyright (C) 2008-2012 TrinityCore <http://www.trinitycore.org/>
 * Copyright (C) 2005-2009 MaNGOS <http://getmangos.com/>
 *
 * This program is free software; you can redistribute it and/or modify it
 * under the terms of the GNU General Public License as published by the
 * Free Software Foundation; either version 2 of the License, or (at your
 * option) any later version.
 *
 * This program is distributed in the hope that it will be useful, but WITHOUT
 * ANY WARRANTY; without even the implied warranty of MERCHANTABILITY or
 * FITNESS FOR A PARTICULAR PURPOSE. See the GNU General Public License for
 * more details.
 *
 * You should have received a copy of the GNU General Public License along
 * with this program. If not, see <http://www.gnu.org/licenses/>.
 */

#include "Common.h"
#include "ObjectAccessor.h"
#include "ObjectMgr.h"
#include "GuildMgr.h"
#include "World.h"
#include "WorldPacket.h"
#include "WorldSession.h"
#include "DatabaseEnv.h"
#include "CellImpl.h"
#include "Chat.h"
#include "ChannelMgr.h"
#include "GridNotifiersImpl.h"
#include "Group.h"
#include "Guild.h"
#include "Language.h"
#include "Log.h"
#include "Opcodes.h"
#include "Player.h"
#include "SpellAuras.h"
#include "SpellAuraEffects.h"
#include "Util.h"
#include "ScriptMgr.h"
#include "AccountMgr.h"

void WorldSession::HandleMessagechatOpcode(WorldPacket& recvData)
{
    uint32 type = 0;
    uint32 lang;

    switch(recvData.GetOpcode())
    {
        case CMSG_MESSAGECHAT_SAY:
            type = CHAT_MSG_SAY;
            break;
        case CMSG_MESSAGECHAT_YELL:
            type = CHAT_MSG_YELL;
            break;
        case CMSG_MESSAGECHAT_CHANNEL:
            type = CHAT_MSG_CHANNEL;
            break;
        case CMSG_MESSAGECHAT_WHISPER:
            type = CHAT_MSG_WHISPER;
            break;
        case CMSG_MESSAGECHAT_GUILD:
            type = CHAT_MSG_GUILD;
            break;
        case CMSG_MESSAGECHAT_OFFICER:
            type = CHAT_MSG_OFFICER;
            break;
        case CMSG_MESSAGECHAT_AFK:
            type = CHAT_MSG_AFK;
            break;
        case CMSG_MESSAGECHAT_DND:
            type = CHAT_MSG_DND;
            break;
        case CMSG_MESSAGECHAT_EMOTE:
            type = CHAT_MSG_EMOTE;
            break;
        case CMSG_MESSAGECHAT_PARTY:
            type = CHAT_MSG_PARTY;
            break;
        case CMSG_MESSAGECHAT_RAID:
            type = CHAT_MSG_RAID;
            break;
        case CMSG_MESSAGECHAT_BATTLEGROUND:
            type = CHAT_MSG_BATTLEGROUND;
            break;
        case CMSG_MESSAGECHAT_RAID_WARNING:
            type = CHAT_MSG_RAID_WARNING;
            break;
        default:
            sLog->outError(LOG_FILTER_NETWORKIO, "HandleMessagechatOpcode : Unknown chat opcode (%u)", recvData.GetOpcode());
            recvData.hexlike();
            return;
    }

    if (type >= MAX_CHAT_MSG_TYPE)
    {
        sLog->outError(LOG_FILTER_NETWORKIO, "CHAT: Wrong message type received: %u", type);
        recvData.rfinish();
        return;
    }

    Player* sender = GetPlayer();

    //sLog->outDebug(LOG_FILTER_GENERAL, "CHAT: packet received. type %u, lang %u", type, lang);

    // no language sent with emote packet.
    if (type != CHAT_MSG_EMOTE && type != CHAT_MSG_AFK && type != CHAT_MSG_DND)
    {
        recvData >> lang;

        // prevent talking at unknown language (cheating)
        LanguageDesc const* langDesc = GetLanguageDescByID(lang);
        if (!langDesc)
        {
            SendNotification(LANG_UNKNOWN_LANGUAGE);
            recvData.rfinish();
            return;
        }
        if (langDesc->skill_id != 0 && !sender->HasSkill(langDesc->skill_id))
        {
            // also check SPELL_AURA_COMPREHEND_LANGUAGE (client offers option to speak in that language)
            Unit::AuraEffectList const& langAuras = sender->GetAuraEffectsByType(SPELL_AURA_COMPREHEND_LANGUAGE);
            bool foundAura = false;
            for (Unit::AuraEffectList::const_iterator i = langAuras.begin(); i != langAuras.end(); ++i)
            {
                if ((*i)->GetMiscValue() == int32(lang))
                {
                    foundAura = true;
                    break;
                }
            }
            if (!foundAura)
            {
                SendNotification(LANG_NOT_LEARNED_LANGUAGE);
                recvData.rfinish();
                return;
            }
        }

<<<<<<< HEAD
/* <<<<<<< HEAD */
=======
>>>>>>> 35d63a97
        if (lang == LANG_ADDON)
        {
            // LANG_ADDON is only valid for the following message types
            switch (type)
            {
                case CHAT_MSG_PARTY:
                case CHAT_MSG_RAID:
                case CHAT_MSG_GUILD:
                case CHAT_MSG_BATTLEGROUND:
                case CHAT_MSG_WHISPER:
                    if (sWorld->getBoolConfig(CONFIG_CHATLOG_ADDON))
                    {
                        std::string msg = "";
                        recvData >> msg;

                        if (msg.empty())
                            return;

                        sScriptMgr->OnPlayerChat(sender, uint32(CHAT_MSG_ADDON), lang, msg);
                    }

                    // Disabled addon channel?
                    if (!sWorld->getBoolConfig(CONFIG_ADDON_CHANNEL))
                        return;
                    break;
                default:
                    sLog->outError(LOG_FILTER_NETWORKIO, "Player %s (GUID: %u) sent a chatmessage with an invalid language/message type combination",
                        GetPlayer()->GetName().c_str(), GetPlayer()->GetGUIDLow());

                    recvData.rfinish();
                    return;
            }
        }
        // LANG_ADDON should not be changed nor be affected by flood control
        else
        {
            // send in universal language if player in .gm on mode (ignore spell effects)
            if (sender->isGameMaster())
                lang = LANG_UNIVERSAL;
            else
            {
                // send in universal language in two side iteration allowed mode
                if (sWorld->getBoolConfig(CONFIG_ALLOW_TWO_SIDE_INTERACTION_CHAT))
                    lang = LANG_UNIVERSAL;
                else
                {
                    switch (type)
                    {
                        case CHAT_MSG_PARTY:
                        case CHAT_MSG_PARTY_LEADER:
                        case CHAT_MSG_RAID:
                        case CHAT_MSG_RAID_LEADER:
                        case CHAT_MSG_RAID_WARNING:
                            // allow two side chat at group channel if two side group allowed
                            if (sWorld->getBoolConfig(CONFIG_ALLOW_TWO_SIDE_INTERACTION_GROUP))
                                lang = LANG_UNIVERSAL;
                            break;
                        case CHAT_MSG_GUILD:
                        case CHAT_MSG_OFFICER:
                            // allow two side chat at guild channel if two side guild allowed
                            if (sWorld->getBoolConfig(CONFIG_ALLOW_TWO_SIDE_INTERACTION_GUILD))
                                lang = LANG_UNIVERSAL;
                            break;
                    }
                }

                // but overwrite it by SPELL_AURA_MOD_LANGUAGE auras (only single case used)
                Unit::AuraEffectList const& ModLangAuras = sender->GetAuraEffectsByType(SPELL_AURA_MOD_LANGUAGE);
                if (!ModLangAuras.empty())
                    lang = ModLangAuras.front()->GetMiscValue();
            }

            if (!sender->CanSpeak())
            {
                std::string timeStr = secsToTimeString(m_muteTime - time(NULL));
                SendNotification(GetTrinityString(LANG_WAIT_BEFORE_SPEAKING), timeStr.c_str());
                recvData.rfinish(); // Prevent warnings
                return;
            }
        }
    }
    else
        lang = LANG_UNIVERSAL;

    if (sender->HasAura(1852) && type != CHAT_MSG_WHISPER)
    {
        SendNotification(GetTrinityString(LANG_GM_SILENCE), sender->GetName().c_str());
        recvData.rfinish();
        return;
    }

    uint32 textLength = 0;
    uint32 receiverLength = 0;
    std::string to, channel, msg;
    bool ignoreChecks = false;
    switch (type)
    {
        case CHAT_MSG_SAY:
        case CHAT_MSG_EMOTE:
        case CHAT_MSG_YELL:
        case CHAT_MSG_PARTY:
        case CHAT_MSG_GUILD:
        case CHAT_MSG_OFFICER:
        case CHAT_MSG_RAID:
        case CHAT_MSG_RAID_WARNING:
        case CHAT_MSG_BATTLEGROUND:
            textLength = recvData.ReadBits(9);
            msg = recvData.ReadString(textLength);
            break;
        case CHAT_MSG_WHISPER:
            receiverLength = recvData.ReadBits(10);
            textLength = recvData.ReadBits(9);
            to = recvData.ReadString(receiverLength);
            msg = recvData.ReadString(textLength);
            break;
        case CHAT_MSG_CHANNEL:
            receiverLength = recvData.ReadBits(10);
            textLength = recvData.ReadBits(9);
            msg = recvData.ReadString(textLength);
            channel = recvData.ReadString(receiverLength);
            break;
        case CHAT_MSG_AFK:
        case CHAT_MSG_DND:
            textLength = recvData.ReadBits(9);
            msg = recvData.ReadString(textLength);
            ignoreChecks = true;
            break;
    }

    if (!ignoreChecks)
    {
        if (msg.empty())
            return;

        if (ChatHandler(this).ParseCommands(msg.c_str()))
            return;

        if (lang != LANG_ADDON)
        {
            // Strip invisible characters for non-addon messages
            if (sWorld->getBoolConfig(CONFIG_CHAT_FAKE_MESSAGE_PREVENTING))
                stripLineInvisibleChars(msg);

            if (sWorld->getIntConfig(CONFIG_CHAT_STRICT_LINK_CHECKING_SEVERITY) && !ChatHandler(this).isValidChatMessage(msg.c_str()))
            {
                sLog->outError(LOG_FILTER_NETWORKIO, "Player %s (GUID: %u) sent a chatmessage with an invalid link: %s", GetPlayer()->GetName().c_str(),
                    GetPlayer()->GetGUIDLow(), msg.c_str());

                if (sWorld->getIntConfig(CONFIG_CHAT_STRICT_LINK_CHECKING_KICK))
                    KickPlayer();

                return;
            }
        }
    }

    switch (type)
    {
        case CHAT_MSG_SAY:
        case CHAT_MSG_EMOTE:
        case CHAT_MSG_YELL:
        {
            if (sender->getLevel() < sWorld->getIntConfig(CONFIG_CHAT_SAY_LEVEL_REQ))
            {
                SendNotification(GetTrinityString(LANG_SAY_REQ), sWorld->getIntConfig(CONFIG_CHAT_SAY_LEVEL_REQ));
                return;
            }

            if (type == CHAT_MSG_SAY)
                sender->Say(msg, lang);
            else if (type == CHAT_MSG_EMOTE)
                sender->TextEmote(msg);
            else if (type == CHAT_MSG_YELL)
                sender->Yell(msg, lang);
        } break;
        case CHAT_MSG_WHISPER:
        {
            if (sender->getLevel() < sWorld->getIntConfig(CONFIG_CHAT_WHISPER_LEVEL_REQ))
            {
                SendNotification(GetTrinityString(LANG_WHISPER_REQ), sWorld->getIntConfig(CONFIG_CHAT_WHISPER_LEVEL_REQ));
                return;
            }

            if (!normalizePlayerName(to))
            {
                SendPlayerNotFoundNotice(to);
                break;
            }

            Player* receiver = sObjectAccessor->FindPlayerByName(to);
            bool senderIsPlayer = AccountMgr::IsPlayerAccount(GetSecurity());
            bool receiverIsPlayer = AccountMgr::IsPlayerAccount(receiver ? receiver->GetSession()->GetSecurity() : SEC_PLAYER);
            if (!receiver || (senderIsPlayer && !receiverIsPlayer && !receiver->isAcceptWhispers() && !receiver->IsInWhisperWhiteList(sender->GetGUID())))
            {
                SendPlayerNotFoundNotice(to);
                return;
            }

            if (!sWorld->getBoolConfig(CONFIG_ALLOW_TWO_SIDE_INTERACTION_CHAT) && senderIsPlayer && receiverIsPlayer)
                if (GetPlayer()->GetTeam() != receiver->GetTeam())
                {
                    SendWrongFactionNotice();
                    return;
                }

            if (GetPlayer()->HasAura(1852) && !receiver->isGameMaster())
            {
                SendNotification(GetTrinityString(LANG_GM_SILENCE), GetPlayer()->GetName().c_str());
                return;
            }

            // If player is a Gamemaster and doesn't accept whisper, we auto-whitelist every player that the Gamemaster is talking to
            if (!senderIsPlayer && !sender->isAcceptWhispers() && !sender->IsInWhisperWhiteList(receiver->GetGUID()))
                sender->AddWhisperWhiteList(receiver->GetGUID());

            GetPlayer()->Whisper(msg, lang, receiver->GetGUID());
        } break;
        case CHAT_MSG_PARTY:
        case CHAT_MSG_PARTY_LEADER:
        {
            // if player is in battleground, he cannot say to battleground members by /p
            Group* group = GetPlayer()->GetOriginalGroup();
            if (!group)
            {
                group = _player->GetGroup();
                if (!group || group->isBGGroup())
                    return;
            }

            if (group->IsLeader(GetPlayer()->GetGUID()))
                type = CHAT_MSG_PARTY_LEADER;

            sScriptMgr->OnPlayerChat(GetPlayer(), type, lang, msg, group);

            WorldPacket data;
            ChatHandler::FillMessageData(&data, this, uint8(type), lang, NULL, 0, msg.c_str(), NULL);
            group->BroadcastPacket(&data, false, group->GetMemberGroup(GetPlayer()->GetGUID()));
        } break;
        case CHAT_MSG_GUILD:
        {
            if (GetPlayer()->GetGuildId())
            {
                if (Guild* guild = sGuildMgr->GetGuildById(GetPlayer()->GetGuildId()))
                {
                    sScriptMgr->OnPlayerChat(GetPlayer(), type, lang, msg, guild);

                    guild->BroadcastToGuild(this, false, msg, lang == LANG_ADDON ? LANG_ADDON : LANG_UNIVERSAL);
                }
            }
        } break;
        case CHAT_MSG_OFFICER:
        {
            if (GetPlayer()->GetGuildId())
            {
                if (Guild* guild = sGuildMgr->GetGuildById(GetPlayer()->GetGuildId()))
                {
                    sScriptMgr->OnPlayerChat(GetPlayer(), type, lang, msg, guild);

                    guild->BroadcastToGuild(this, true, msg, lang == LANG_ADDON ? LANG_ADDON : LANG_UNIVERSAL);
                }
            }
        } break;
        case CHAT_MSG_RAID:
        case CHAT_MSG_RAID_LEADER:
        {
            // if player is in battleground, he cannot say to battleground members by /ra
            Group* group = GetPlayer()->GetOriginalGroup();
            if (!group)
            {
                group = GetPlayer()->GetGroup();
                if (!group || group->isBGGroup() || !group->isRaidGroup())
                    return;
            }

            if (group->IsLeader(GetPlayer()->GetGUID()))
                type = CHAT_MSG_RAID_LEADER;

            sScriptMgr->OnPlayerChat(GetPlayer(), type, lang, msg, group);

            WorldPacket data;
            ChatHandler::FillMessageData(&data, this, uint8(type), lang, "", 0, msg.c_str(), NULL);
            group->BroadcastPacket(&data, false);
        } break;
        case CHAT_MSG_RAID_WARNING:
        {
            Group* group = GetPlayer()->GetGroup();
            if (!group || !group->isRaidGroup() || !(group->IsLeader(GetPlayer()->GetGUID()) || group->IsAssistant(GetPlayer()->GetGUID())) || group->isBGGroup())
                return;

            sScriptMgr->OnPlayerChat(GetPlayer(), type, lang, msg, group);

            WorldPacket data;
            //in battleground, raid warning is sent only to players in battleground - code is ok
            ChatHandler::FillMessageData(&data, this, CHAT_MSG_RAID_WARNING, lang, "", 0, msg.c_str(), NULL);
            group->BroadcastPacket(&data, false);
        } break;
        case CHAT_MSG_BATTLEGROUND:
        case CHAT_MSG_BATTLEGROUND_LEADER:
        {
            // battleground raid is always in Player->GetGroup(), never in GetOriginalGroup()
            Group* group = GetPlayer()->GetGroup();
            if (!group || !group->isBGGroup())
                return;

            if (group->IsLeader(GetPlayer()->GetGUID()))
                type = CHAT_MSG_BATTLEGROUND_LEADER;

            sScriptMgr->OnPlayerChat(GetPlayer(), type, lang, msg, group);

            WorldPacket data;
            ChatHandler::FillMessageData(&data, this, uint8(type), lang, "", 0, msg.c_str(), NULL);
            group->BroadcastPacket(&data, false);
        } break;
        case CHAT_MSG_CHANNEL:
        {
            if (AccountMgr::IsPlayerAccount(GetSecurity()))
            {
                if (_player->getLevel() < sWorld->getIntConfig(CONFIG_CHAT_CHANNEL_LEVEL_REQ))
                {
                    SendNotification(GetTrinityString(LANG_CHANNEL_REQ), sWorld->getIntConfig(CONFIG_CHAT_CHANNEL_LEVEL_REQ));
                    return;
                }
            }

            if (ChannelMgr* cMgr = ChannelMgr::forTeam(_player->GetTeam()))
            {
                if (Channel* chn = cMgr->GetChannel(channel, _player))
                {
                    sScriptMgr->OnPlayerChat(_player, type, lang, msg, chn);
                    chn->Say(_player->GetGUID(), msg.c_str(), lang);
                }
            }
        } break;
        case CHAT_MSG_AFK:
        {
            if ((msg.empty() || !_player->isAFK()) && !_player->isInCombat())
            {
                if (!_player->isAFK())
                {
                    if (msg.empty())
                        msg  = GetTrinityString(LANG_PLAYER_AFK_DEFAULT);
                    _player->afkMsg = msg;
                }

                sScriptMgr->OnPlayerChat(_player, type, lang, msg);

                _player->ToggleAFK();
                if (_player->isAFK() && _player->isDND())
                    _player->ToggleDND();
            }
        } break;
        case CHAT_MSG_DND:
        {
            if (msg.empty() || !_player->isDND())
            {
                if (!_player->isDND())
                {
                    if (msg.empty())
                        msg = GetTrinityString(LANG_PLAYER_DND_DEFAULT);
                    _player->dndMsg = msg;
                }

                sScriptMgr->OnPlayerChat(_player, type, lang, msg);

                _player->ToggleDND();
                if (_player->isDND() && _player->isAFK())
                    _player->ToggleAFK();
            }
        } break;
        default:
            sLog->outError(LOG_FILTER_NETWORKIO, "CHAT: unknown message type %u, lang: %u", type, lang);
            break;
    }
}

void WorldSession::HandleAddonMessagechatOpcode(WorldPacket& recvData)
{
    Player* sender = GetPlayer();
    ChatMsg type;

    switch (recvData.GetOpcode())
    {
        case CMSG_MESSAGECHAT_ADDON_BATTLEGROUND:
            type = CHAT_MSG_BATTLEGROUND;
            break;
        case CMSG_MESSAGECHAT_ADDON_GUILD:
            type = CHAT_MSG_GUILD;
            break;
        case CMSG_MESSAGECHAT_ADDON_OFFICER:
            type = CHAT_MSG_OFFICER;
            break;
        case CMSG_MESSAGECHAT_ADDON_PARTY:
            type = CHAT_MSG_PARTY;
            break;
        case CMSG_MESSAGECHAT_ADDON_RAID:
            type = CHAT_MSG_RAID;
            break;
        case CMSG_MESSAGECHAT_ADDON_WHISPER:
            type = CHAT_MSG_WHISPER;
            break;
        default:
            sLog->outError(LOG_FILTER_NETWORKIO, "HandleAddonMessagechatOpcode: Unknown addon chat opcode (%u)", recvData.GetOpcode());
            recvData.hexlike();
            return;
    }

    std::string message;
    std::string prefix;
    std::string targetName;

    switch (type)
    {
        case CHAT_MSG_WHISPER:
        {
            uint32 msgLen = recvData.ReadBits(9);
            uint32 prefixLen = recvData.ReadBits(5);
            uint32 targetLen = recvData.ReadBits(10);
            message = recvData.ReadString(msgLen);
            prefix = recvData.ReadString(prefixLen);
            targetName = recvData.ReadString(targetLen);
            break;
        }
        case CHAT_MSG_PARTY:
        case CHAT_MSG_RAID:
        case CHAT_MSG_OFFICER:
        {
            uint32 prefixLen = recvData.ReadBits(5);
            uint32 msgLen = recvData.ReadBits(9);
            prefix = recvData.ReadString(prefixLen);
            message = recvData.ReadString(msgLen);
            break;
        }
        case CHAT_MSG_GUILD:
        case CHAT_MSG_BATTLEGROUND:
        {
            uint32 prefixLen = recvData.ReadBits(5);
            uint32 msgLen = recvData.ReadBits(9);
            prefix = recvData.ReadString(prefixLen);
            message = recvData.ReadString(msgLen);
            break;
        }
        default:
            break;
    }

    // Logging enabled?
    if (sWorld->getBoolConfig(CONFIG_CHATLOG_ADDON))
    {
        if (message.empty())
            return;

        // Weird way to log stuff...
        sScriptMgr->OnPlayerChat(sender, CHAT_MSG_ADDON, LANG_ADDON, message);
    }

    // Disabled addon channel?
    if (!sWorld->getBoolConfig(CONFIG_ADDON_CHANNEL))
        return;

    switch (type)
    {
        case CHAT_MSG_BATTLEGROUND:
        {
            Group* group = sender->GetGroup();
            if (!group || !group->isBGGroup())
                return;

            WorldPacket data;
            ChatHandler::FillMessageData(&data, this, type, LANG_ADDON, "", 0, message.c_str(), NULL);
            group->BroadcastAddonMessagePacket(&data, prefix, false);
            break;
        }
        case CHAT_MSG_GUILD:
        case CHAT_MSG_OFFICER:
        {
            if (sender->GetGuildId())
                if (Guild* guild = sGuildMgr->GetGuildById(sender->GetGuildId()))
                    guild->BroadcastAddonToGuild(this, type == CHAT_MSG_OFFICER, message, prefix);
            break;
        }
        case CHAT_MSG_WHISPER:
        {
            if (!normalizePlayerName(targetName))
                break;
            Player* receiver = sObjectAccessor->FindPlayerByName(targetName.c_str());
            if (!receiver)
                break;

            sender->WhisperAddon(message, prefix, receiver);
            break;
        }
        // Messages sent to "RAID" while in a party will get delivered to "PARTY"
        case CHAT_MSG_PARTY:
        case CHAT_MSG_RAID:
        {

            Group* group = sender->GetGroup();
            if (!group || group->isBGGroup())
                break;

            WorldPacket data;
            ChatHandler::FillMessageData(&data, this, type, LANG_ADDON, "", 0, message.c_str(), NULL, prefix.c_str());
            group->BroadcastAddonMessagePacket(&data, prefix, true, -1, group->GetMemberGroup(sender->GetGUID()));
            break;
        }
        default:
        {
            sLog->outError(LOG_FILTER_GENERAL, "HandleAddonMessagechatOpcode: unknown addon message type %u", type);
            break;
        }
    }
}

void WorldSession::HandleEmoteOpcode(WorldPacket& recvData)
{
    if (!GetPlayer()->isAlive() || GetPlayer()->HasUnitState(UNIT_STATE_DIED))
        return;

    uint32 emote;
    recvData >> emote;
    sScriptMgr->OnPlayerEmote(GetPlayer(), emote);
    GetPlayer()->HandleEmoteCommand(emote);
}

namespace Trinity
{
    class EmoteChatBuilder
    {
        public:
            EmoteChatBuilder(Player const& player, uint32 text_emote, uint32 emote_num, Unit const* target)
                : i_player(player), i_text_emote(text_emote), i_emote_num(emote_num), i_target(target) {}

            void operator()(WorldPacket& data, LocaleConstant loc_idx)
            {
                std::string const name(i_target ? i_target->GetNameForLocaleIdx(loc_idx) : "");
                uint32 namlen = name.size();

                data.Initialize(SMSG_TEXT_EMOTE, 20 + namlen);
                data << i_player.GetGUID();
                data << uint32(i_text_emote);
                data << uint32(i_emote_num);
                data << uint32(namlen);
                if (namlen > 1)
                    data << name;
                else
                    data << uint8(0x00);
            }

        private:
            Player const& i_player;
            uint32        i_text_emote;
            uint32        i_emote_num;
            Unit const*   i_target;
    };
}                                                           // namespace Trinity

void WorldSession::HandleTextEmoteOpcode(WorldPacket& recvData)
{
    if (!GetPlayer()->isAlive())
        return;

    if (!GetPlayer()->CanSpeak())
    {
        std::string timeStr = secsToTimeString(m_muteTime - time(NULL));
        SendNotification(GetTrinityString(LANG_WAIT_BEFORE_SPEAKING), timeStr.c_str());
        return;
    }

    uint32 text_emote, emoteNum;
    uint64 guid;

    recvData >> text_emote;
    recvData >> emoteNum;
    recvData >> guid;

    sScriptMgr->OnPlayerTextEmote(GetPlayer(), text_emote, emoteNum, guid);

    EmotesTextEntry const* em = sEmotesTextStore.LookupEntry(text_emote);
    if (!em)
        return;

    uint32 emote_anim = em->textid;

    switch (emote_anim)
    {
        case EMOTE_STATE_SLEEP:
        case EMOTE_STATE_SIT:
        case EMOTE_STATE_KNEEL:
        case EMOTE_ONESHOT_NONE:
            break;
        default:
            // Only allow text-emotes for "dead" entities (feign death included)
            if (GetPlayer()->HasUnitState(UNIT_STATE_DIED))
                break;
             GetPlayer()->HandleEmoteCommand(emote_anim);
             break;
    }

    Unit* unit = ObjectAccessor::GetUnit(*_player, guid);

    CellCoord p = Trinity::ComputeCellCoord(GetPlayer()->GetPositionX(), GetPlayer()->GetPositionY());

    Cell cell(p);
    cell.SetNoCreate();

    Trinity::EmoteChatBuilder emote_builder(*GetPlayer(), text_emote, emoteNum, unit);
    Trinity::LocalizedPacketDo<Trinity::EmoteChatBuilder > emote_do(emote_builder);
    Trinity::PlayerDistWorker<Trinity::LocalizedPacketDo<Trinity::EmoteChatBuilder > > emote_worker(GetPlayer(), sWorld->getFloatConfig(CONFIG_LISTEN_RANGE_TEXTEMOTE), emote_do);
    TypeContainerVisitor<Trinity::PlayerDistWorker<Trinity::LocalizedPacketDo<Trinity::EmoteChatBuilder> >, WorldTypeMapContainer> message(emote_worker);
    cell.Visit(p, message, *GetPlayer()->GetMap(), *GetPlayer(), sWorld->getFloatConfig(CONFIG_LISTEN_RANGE_TEXTEMOTE));

    GetPlayer()->UpdateAchievementCriteria(ACHIEVEMENT_CRITERIA_TYPE_DO_EMOTE, text_emote, 0, unit);

    //Send scripted event call
    if (unit && unit->GetTypeId() == TYPEID_UNIT && ((Creature*)unit)->AI())
        ((Creature*)unit)->AI()->ReceiveEmote(GetPlayer(), text_emote);
}

void WorldSession::HandleChatIgnoredOpcode(WorldPacket& recvData)
{
    ObjectGuid guid;
    uint8 unk;
    //sLog->outDebug(LOG_FILTER_PACKETIO, "WORLD: Received CMSG_CHAT_IGNORED");

    recvData >> unk;                                       // probably related to spam reporting
    guid[5] = recvData.ReadBit();
    guid[2] = recvData.ReadBit();
    guid[6] = recvData.ReadBit();
    guid[4] = recvData.ReadBit();
    guid[7] = recvData.ReadBit();
    guid[0] = recvData.ReadBit();
    guid[1] = recvData.ReadBit();
    guid[3] = recvData.ReadBit();

    recvData.ReadByteSeq(guid[0]);
    recvData.ReadByteSeq(guid[6]);
    recvData.ReadByteSeq(guid[5]);
    recvData.ReadByteSeq(guid[1]);
    recvData.ReadByteSeq(guid[4]);
    recvData.ReadByteSeq(guid[3]);
    recvData.ReadByteSeq(guid[7]);
    recvData.ReadByteSeq(guid[2]);

    Player* player = ObjectAccessor::FindPlayer(guid);
    if (!player || !player->GetSession())
        return;

    WorldPacket data;
    ChatHandler::FillMessageData(&data, this, CHAT_MSG_IGNORED, LANG_UNIVERSAL, NULL, GetPlayer()->GetGUID(), GetPlayer()->GetName().c_str(), NULL);
    player->GetSession()->SendPacket(&data);
}

void WorldSession::HandleChannelDeclineInvite(WorldPacket &recvPacket)
{
    sLog->outDebug(LOG_FILTER_NETWORKIO, "Opcode %u", recvPacket.GetOpcode());
}

void WorldSession::SendPlayerNotFoundNotice(std::string const& name)
{
    WorldPacket data(SMSG_CHAT_PLAYER_NOT_FOUND, name.size()+1);
    data << name;
    SendPacket(&data);
}

void WorldSession::SendPlayerAmbiguousNotice(std::string const& name)
{
    WorldPacket data(SMSG_CHAT_PLAYER_AMBIGUOUS, name.size()+1);
    data << name;
    SendPacket(&data);
}

void WorldSession::SendWrongFactionNotice()
{
    WorldPacket data(SMSG_CHAT_WRONG_FACTION, 0);
    SendPacket(&data);
}

void WorldSession::SendChatRestrictedNotice(ChatRestrictionType restriction)
{
    WorldPacket data(SMSG_CHAT_RESTRICTED, 1);
    data << uint8(restriction);
    SendPacket(&data);
}<|MERGE_RESOLUTION|>--- conflicted
+++ resolved
@@ -137,10 +137,6 @@
             }
         }
 
-<<<<<<< HEAD
-/* <<<<<<< HEAD */
-=======
->>>>>>> 35d63a97
         if (lang == LANG_ADDON)
         {
             // LANG_ADDON is only valid for the following message types
