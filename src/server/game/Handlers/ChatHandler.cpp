--- conflicted
+++ resolved
@@ -257,17 +257,13 @@
             }
 
             if (type == CHAT_MSG_SAY)
-<<<<<<< HEAD
             {
 #ifdef ELUNA
                 if (!sEluna->OnChat(sender, type, lang, msg))
                     return;
 #endif
-                sender->Say(msg, lang);
-            }
-=======
                 sender->Say(msg, Language(lang));
->>>>>>> e4d875a2
+            }
             else if (type == CHAT_MSG_EMOTE)
             {
 #ifdef ELUNA
@@ -277,17 +273,13 @@
                 sender->TextEmote(msg);
             }
             else if (type == CHAT_MSG_YELL)
-<<<<<<< HEAD
             {
 #ifdef ELUNA
                 if (!sEluna->OnChat(sender, type, lang, msg))
                     return;
 #endif
-                sender->Yell(msg, lang);
-            }
-=======
                 sender->Yell(msg, Language(lang));
->>>>>>> e4d875a2
+            }
         } break;
         case CHAT_MSG_WHISPER:
         {
@@ -327,15 +319,11 @@
                 (HasPermission(rbac::RBAC_PERM_CAN_FILTER_WHISPERS) && !sender->isAcceptWhispers() && !sender->IsInWhisperWhiteList(receiver->GetGUID())))
                 sender->AddWhisperWhiteList(receiver->GetGUID());
 
-<<<<<<< HEAD
 #ifdef ELUNA
             if (!sEluna->OnChat(GetPlayer(), type, lang, msg, receiver))
                 return;
 #endif
-            GetPlayer()->Whisper(msg, lang, receiver->GetGUID());
-=======
             GetPlayer()->Whisper(msg, Language(lang), receiver);
->>>>>>> e4d875a2
         } break;
         case CHAT_MSG_PARTY:
         case CHAT_MSG_PARTY_LEADER:
