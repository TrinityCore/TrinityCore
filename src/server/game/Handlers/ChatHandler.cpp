--- conflicted
+++ resolved
@@ -343,7 +343,11 @@
                 (HasPermission(rbac::RBAC_PERM_CAN_FILTER_WHISPERS) && !sender->isAcceptWhispers() && !sender->IsInWhisperWhiteList(receiver->GetGUID())))
                 sender->AddWhisperWhiteList(receiver->GetGUID());
 
-<<<<<<< HEAD
+#ifdef ELUNA
+            if (!sEluna->OnChat(GetPlayer(), type, lang, msg, receiver))
+                return;
+#endif
+
             // Playerbot mod: handle whispered command to bot
             if (receiver->GetPlayerbotAI() && lang != LANG_ADDON)
             {
@@ -356,13 +360,6 @@
                 GetPlayer()->Whisper(msg, Language(lang), receiver);
             }
             // END Playerbot mod
-=======
-#ifdef ELUNA
-            if (!sEluna->OnChat(GetPlayer(), type, lang, msg, receiver))
-                return;
-#endif
-            GetPlayer()->Whisper(msg, Language(lang), receiver);
->>>>>>> b51b8761
             break;
         }
         case CHAT_MSG_PARTY:
