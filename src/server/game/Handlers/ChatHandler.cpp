/*
 * Copyright (C) 2008-2013 TrinityCore <http://www.trinitycore.org/>
 * Copyright (C) 2005-2009 MaNGOS <http://getmangos.com/>
 *
 * This program is free software; you can redistribute it and/or modify it
 * under the terms of the GNU General Public License as published by the
 * Free Software Foundation; either version 2 of the License, or (at your
 * option) any later version.
 *
 * This program is distributed in the hope that it will be useful, but WITHOUT
 * ANY WARRANTY; without even the implied warranty of MERCHANTABILITY or
 * FITNESS FOR A PARTICULAR PURPOSE. See the GNU General Public License for
 * more details.
 *
 * You should have received a copy of the GNU General Public License along
 * with this program. If not, see <http://www.gnu.org/licenses/>.
 */

#include "Common.h"
#include "ObjectAccessor.h"
#include "ObjectMgr.h"
#include "GuildMgr.h"
#include "World.h"
#include "WorldPacket.h"
#include "WorldSession.h"
#include "DatabaseEnv.h"
#include "CellImpl.h"
#include "Chat.h"
#include "ChannelMgr.h"
#include "GridNotifiersImpl.h"
#include "Group.h"
#include "Guild.h"
#include "Language.h"
#include "Log.h"
#include "Opcodes.h"
#include "Player.h"
#include "SpellAuras.h"
#include "SpellAuraEffects.h"
#include "Util.h"
#include "ScriptMgr.h"
#include "AccountMgr.h"

void WorldSession::HandleMessagechatOpcode(WorldPacket& recvData)
{
    uint32 type = 0;
    uint32 lang;

    switch (recvData.GetOpcode())
    {
        case CMSG_MESSAGECHAT_SAY:
            type = CHAT_MSG_SAY;
            break;
        case CMSG_MESSAGECHAT_YELL:
            type = CHAT_MSG_YELL;
            break;
        case CMSG_MESSAGECHAT_CHANNEL:
            type = CHAT_MSG_CHANNEL;
            break;
        case CMSG_MESSAGECHAT_WHISPER:
            type = CHAT_MSG_WHISPER;
            break;
        case CMSG_MESSAGECHAT_GUILD:
            type = CHAT_MSG_GUILD;
            break;
        case CMSG_MESSAGECHAT_OFFICER:
            type = CHAT_MSG_OFFICER;
            break;
        case CMSG_MESSAGECHAT_AFK:
            type = CHAT_MSG_AFK;
            break;
        case CMSG_MESSAGECHAT_DND:
            type = CHAT_MSG_DND;
            break;
        case CMSG_MESSAGECHAT_EMOTE:
            type = CHAT_MSG_EMOTE;
            break;
        case CMSG_MESSAGECHAT_PARTY:
            type = CHAT_MSG_PARTY;
            break;
        case CMSG_MESSAGECHAT_RAID:
            type = CHAT_MSG_RAID;
            break;
        case CMSG_MESSAGECHAT_BATTLEGROUND:
            type = CHAT_MSG_BATTLEGROUND;
            break;
        case CMSG_MESSAGECHAT_RAID_WARNING:
            type = CHAT_MSG_RAID_WARNING;
            break;
        default:
            TC_LOG_ERROR(LOG_FILTER_NETWORKIO, "HandleMessagechatOpcode : Unknown chat opcode (%u)", recvData.GetOpcode());
            recvData.hexlike();
            return;
    }

    if (type >= MAX_CHAT_MSG_TYPE)
    {
        TC_LOG_ERROR("network", "CHAT: Wrong message type received: %u", type);
        recvData.rfinish();
        return;
    }

    Player* sender = GetPlayer();

    //TC_LOG_DEBUG(LOG_FILTER_GENERAL, "CHAT: packet received. type %u, lang %u", type, lang);

    // no language sent with emote packet.
    if (type != CHAT_MSG_EMOTE && type != CHAT_MSG_AFK && type != CHAT_MSG_DND)
    {
        recvData >> lang;

        // prevent talking at unknown language (cheating)
        LanguageDesc const* langDesc = GetLanguageDescByID(lang);
        if (!langDesc)
        {
            SendNotification(LANG_UNKNOWN_LANGUAGE);
            recvData.rfinish();
            return;
        }
        if (langDesc->skill_id != 0 && !sender->HasSkill(langDesc->skill_id))
        {
            // also check SPELL_AURA_COMPREHEND_LANGUAGE (client offers option to speak in that language)
            Unit::AuraEffectList const& langAuras = sender->GetAuraEffectsByType(SPELL_AURA_COMPREHEND_LANGUAGE);
            bool foundAura = false;
            for (Unit::AuraEffectList::const_iterator i = langAuras.begin(); i != langAuras.end(); ++i)
            {
                if ((*i)->GetMiscValue() == int32(lang))
                {
                    foundAura = true;
                    break;
                }
            }
            if (!foundAura)
            {
                SendNotification(LANG_NOT_LEARNED_LANGUAGE);
                recvData.rfinish();
                return;
            }
        }

        if (lang == LANG_ADDON)
        {
            // LANG_ADDON is only valid for the following message types
            switch (type)
            {
                case CHAT_MSG_PARTY:
                case CHAT_MSG_RAID:
                case CHAT_MSG_GUILD:
                case CHAT_MSG_BATTLEGROUND:
                case CHAT_MSG_WHISPER:
                    if (sWorld->getBoolConfig(CONFIG_CHATLOG_ADDON))
                    {
                        std::string msg = "";
                        recvData >> msg;

                        if (msg.empty())
                            return;

                        sScriptMgr->OnPlayerChat(sender, uint32(CHAT_MSG_ADDON), lang, msg);
                    }

                    // Disabled addon channel?
                    if (!sWorld->getBoolConfig(CONFIG_ADDON_CHANNEL))
                        return;
                    break;
                default:
                    TC_LOG_ERROR(LOG_FILTER_NETWORKIO, "Player %s (GUID: %u) sent a chatmessage with an invalid language/message type combination",
                        GetPlayer()->GetName().c_str(), GetPlayer()->GetGUIDLow());

                    recvData.rfinish();
                    return;
<<<<<<< HEAD
            }
=======
                break;
            default:
                TC_LOG_ERROR("network", "Player %s (GUID: %u) sent a chatmessage with an invalid language/message type combination",
                                                     GetPlayer()->GetName().c_str(), GetPlayer()->GetGUIDLow());

                recvData.rfinish();
                return;
>>>>>>> 94e2b933
        }
        // LANG_ADDON should not be changed nor be affected by flood control
        else
        {
            // send in universal language if player in .gm on mode (ignore spell effects)
            if (sender->IsGameMaster())
                lang = LANG_UNIVERSAL;
            else
            {
                // send in universal language in two side iteration allowed mode
                if (HasPermission(rbac::RBAC_PERM_TWO_SIDE_INTERACTION_CHAT))
                    lang = LANG_UNIVERSAL;
                else
                {
                    switch (type)
                    {
                        case CHAT_MSG_PARTY:
                        case CHAT_MSG_PARTY_LEADER:
                        case CHAT_MSG_RAID:
                        case CHAT_MSG_RAID_LEADER:
                        case CHAT_MSG_RAID_WARNING:
                            // allow two side chat at group channel if two side group allowed
                            if (sWorld->getBoolConfig(CONFIG_ALLOW_TWO_SIDE_INTERACTION_GROUP))
                                lang = LANG_UNIVERSAL;
                            break;
                        case CHAT_MSG_GUILD:
                        case CHAT_MSG_OFFICER:
                            // allow two side chat at guild channel if two side guild allowed
                            if (sWorld->getBoolConfig(CONFIG_ALLOW_TWO_SIDE_INTERACTION_GUILD))
                                lang = LANG_UNIVERSAL;
                            break;
                    }
                }

                // but overwrite it by SPELL_AURA_MOD_LANGUAGE auras (only single case used)
                Unit::AuraEffectList const& ModLangAuras = sender->GetAuraEffectsByType(SPELL_AURA_MOD_LANGUAGE);
                if (!ModLangAuras.empty())
                    lang = ModLangAuras.front()->GetMiscValue();
            }

            if (!sender->CanSpeak())
            {
                std::string timeStr = secsToTimeString(m_muteTime - time(NULL));
                SendNotification(GetTrinityString(LANG_WAIT_BEFORE_SPEAKING), timeStr.c_str());
                recvData.rfinish(); // Prevent warnings
                return;
            }
        }
    }
    else
        lang = LANG_UNIVERSAL;

    if (sender->HasAura(1852) && type != CHAT_MSG_WHISPER)
    {
        SendNotification(GetTrinityString(LANG_GM_SILENCE), sender->GetName().c_str());
        recvData.rfinish();
        return;
    }

    uint32 textLength = 0;
    uint32 receiverLength = 0;
    std::string to, channel, msg;
    bool ignoreChecks = false;
    switch (type)
    {
        case CHAT_MSG_SAY:
        case CHAT_MSG_EMOTE:
        case CHAT_MSG_YELL:
        case CHAT_MSG_PARTY:
        case CHAT_MSG_GUILD:
        case CHAT_MSG_OFFICER:
        case CHAT_MSG_RAID:
        case CHAT_MSG_RAID_WARNING:
        case CHAT_MSG_BATTLEGROUND:
            textLength = recvData.ReadBits(9);
            msg = recvData.ReadString(textLength);
            break;
        case CHAT_MSG_WHISPER:
            receiverLength = recvData.ReadBits(10);
            textLength = recvData.ReadBits(9);
            to = recvData.ReadString(receiverLength);
            msg = recvData.ReadString(textLength);
            break;
        case CHAT_MSG_CHANNEL:
            receiverLength = recvData.ReadBits(10);
            textLength = recvData.ReadBits(9);
            msg = recvData.ReadString(textLength);
            channel = recvData.ReadString(receiverLength);
            break;
        case CHAT_MSG_AFK:
        case CHAT_MSG_DND:
            textLength = recvData.ReadBits(9);
            msg = recvData.ReadString(textLength);
            ignoreChecks = true;
            break;
    }

    if (!ignoreChecks)
    {
        if (msg.empty())
            return;

        if (ChatHandler(this).ParseCommands(msg.c_str()))
            return;

        if (lang != LANG_ADDON)
        {
            // Strip invisible characters for non-addon messages
            if (sWorld->getBoolConfig(CONFIG_CHAT_FAKE_MESSAGE_PREVENTING))
                stripLineInvisibleChars(msg);

            if (sWorld->getIntConfig(CONFIG_CHAT_STRICT_LINK_CHECKING_SEVERITY) && !ChatHandler(this).isValidChatMessage(msg.c_str()))
            {
                TC_LOG_ERROR("network", "Player %s (GUID: %u) sent a chatmessage with an invalid link: %s", GetPlayer()->GetName().c_str(),
                    GetPlayer()->GetGUIDLow(), msg.c_str());

                if (sWorld->getIntConfig(CONFIG_CHAT_STRICT_LINK_CHECKING_KICK))
                    KickPlayer();

                return;
            }
        }
    }

    switch (type)
    {
        case CHAT_MSG_SAY:
        case CHAT_MSG_EMOTE:
        case CHAT_MSG_YELL:
        {
            if (sender->getLevel() < sWorld->getIntConfig(CONFIG_CHAT_SAY_LEVEL_REQ))
            {
                SendNotification(GetTrinityString(LANG_SAY_REQ), sWorld->getIntConfig(CONFIG_CHAT_SAY_LEVEL_REQ));
                return;
            }

            if (type == CHAT_MSG_SAY)
                sender->Say(msg, lang);
            else if (type == CHAT_MSG_EMOTE)
                sender->TextEmote(msg);
            else if (type == CHAT_MSG_YELL)
                sender->Yell(msg, lang);
        } break;
        case CHAT_MSG_WHISPER:
        {
            if (!normalizePlayerName(to))
            {
                SendPlayerNotFoundNotice(to);
                break;
            }

            Player* receiver = sObjectAccessor->FindPlayerByName(to);
            if (!receiver || (!receiver->isAcceptWhispers() && receiver->GetSession()->HasPermission(rbac::RBAC_PERM_CAN_FILTER_WHISPERS) && !receiver->IsInWhisperWhiteList(sender->GetGUID())))
            {
                SendPlayerNotFoundNotice(to);
                return;
            }
            if (!sender->IsGameMaster() && sender->getLevel() < sWorld->getIntConfig(CONFIG_CHAT_WHISPER_LEVEL_REQ) && !receiver->IsInWhisperWhiteList(sender->GetGUID()))
            {
                SendNotification(GetTrinityString(LANG_WHISPER_REQ), sWorld->getIntConfig(CONFIG_CHAT_WHISPER_LEVEL_REQ));
                return;
            }

            if (GetPlayer()->GetTeam() != receiver->GetTeam() && !HasPermission(rbac::RBAC_PERM_TWO_SIDE_INTERACTION_CHAT) && !receiver->IsInWhisperWhiteList(sender->GetGUID()))
            {
                SendWrongFactionNotice();
                return;
            }

            if (GetPlayer()->HasAura(1852) && !receiver->IsGameMaster())
            {
                SendNotification(GetTrinityString(LANG_GM_SILENCE), GetPlayer()->GetName().c_str());
                return;
            }

            // If player is a Gamemaster and doesn't accept whisper, we auto-whitelist every player that the Gamemaster is talking to
            // We also do that if a player is under the required level for whispers.
            if (receiver->getLevel() < sWorld->getIntConfig(CONFIG_CHAT_WHISPER_LEVEL_REQ) ||
                (HasPermission(rbac::RBAC_PERM_CAN_FILTER_WHISPERS) && !sender->isAcceptWhispers() && !sender->IsInWhisperWhiteList(receiver->GetGUID())))
                sender->AddWhisperWhiteList(receiver->GetGUID());

            GetPlayer()->Whisper(msg, lang, receiver->GetGUID());
        } break;
        case CHAT_MSG_PARTY:
        case CHAT_MSG_PARTY_LEADER:
        {
            // if player is in battleground, he cannot say to battleground members by /p
            Group* group = GetPlayer()->GetOriginalGroup();
            if (!group)
            {
                group = _player->GetGroup();
                if (!group || group->isBGGroup())
                    return;
            }

            if (group->IsLeader(GetPlayer()->GetGUID()))
                type = CHAT_MSG_PARTY_LEADER;

            sScriptMgr->OnPlayerChat(GetPlayer(), type, lang, msg, group);

            WorldPacket data;
            ChatHandler::FillMessageData(&data, this, uint8(type), lang, NULL, 0, msg.c_str(), NULL);
            group->BroadcastPacket(&data, false, group->GetMemberGroup(GetPlayer()->GetGUID()));
        } break;
        case CHAT_MSG_GUILD:
        {
            if (GetPlayer()->GetGuildId())
            {
                if (Guild* guild = sGuildMgr->GetGuildById(GetPlayer()->GetGuildId()))
                {
                    sScriptMgr->OnPlayerChat(GetPlayer(), type, lang, msg, guild);

                    guild->BroadcastToGuild(this, false, msg, lang == LANG_ADDON ? LANG_ADDON : LANG_UNIVERSAL);
                }
            }
        } break;
        case CHAT_MSG_OFFICER:
        {
            if (GetPlayer()->GetGuildId())
            {
                if (Guild* guild = sGuildMgr->GetGuildById(GetPlayer()->GetGuildId()))
                {
                    sScriptMgr->OnPlayerChat(GetPlayer(), type, lang, msg, guild);

                    guild->BroadcastToGuild(this, true, msg, lang == LANG_ADDON ? LANG_ADDON : LANG_UNIVERSAL);
                }
            }
        } break;
        case CHAT_MSG_RAID:
        case CHAT_MSG_RAID_LEADER:
        {
            // if player is in battleground, he cannot say to battleground members by /ra
            Group* group = GetPlayer()->GetOriginalGroup();
            if (!group)
            {
                group = GetPlayer()->GetGroup();
                if (!group || group->isBGGroup() || !group->isRaidGroup())
                    return;
            }

            if (group->IsLeader(GetPlayer()->GetGUID()))
                type = CHAT_MSG_RAID_LEADER;

            sScriptMgr->OnPlayerChat(GetPlayer(), type, lang, msg, group);

            WorldPacket data;
            ChatHandler::FillMessageData(&data, this, uint8(type), lang, "", 0, msg.c_str(), NULL);
            group->BroadcastPacket(&data, false);
        } break;
        case CHAT_MSG_RAID_WARNING:
        {
            Group* group = GetPlayer()->GetGroup();
            if (!group || !group->isRaidGroup() || !(group->IsLeader(GetPlayer()->GetGUID()) || group->IsAssistant(GetPlayer()->GetGUID())) || group->isBGGroup())
                return;

            sScriptMgr->OnPlayerChat(GetPlayer(), type, lang, msg, group);

            WorldPacket data;
            //in battleground, raid warning is sent only to players in battleground - code is ok
            ChatHandler::FillMessageData(&data, this, CHAT_MSG_RAID_WARNING, lang, "", 0, msg.c_str(), NULL);
            group->BroadcastPacket(&data, false);
        } break;
        case CHAT_MSG_BATTLEGROUND:
        case CHAT_MSG_BATTLEGROUND_LEADER:
        {
            // battleground raid is always in Player->GetGroup(), never in GetOriginalGroup()
            Group* group = GetPlayer()->GetGroup();
            if (!group || !group->isBGGroup())
                return;

            if (group->IsLeader(GetPlayer()->GetGUID()))
                type = CHAT_MSG_BATTLEGROUND_LEADER;

            sScriptMgr->OnPlayerChat(GetPlayer(), type, lang, msg, group);

            WorldPacket data;
            ChatHandler::FillMessageData(&data, this, uint8(type), lang, "", 0, msg.c_str(), NULL);
            group->BroadcastPacket(&data, false);
        } break;
        case CHAT_MSG_CHANNEL:
        {
            if (!HasPermission(rbac::RBAC_PERM_SKIP_CHECK_CHAT_CHANNEL_REQ))
            {
                if (_player->getLevel() < sWorld->getIntConfig(CONFIG_CHAT_CHANNEL_LEVEL_REQ))
                {
                    SendNotification(GetTrinityString(LANG_CHANNEL_REQ), sWorld->getIntConfig(CONFIG_CHAT_CHANNEL_LEVEL_REQ));
                    return;
                }
            }

            if (ChannelMgr* cMgr = ChannelMgr::forTeam(_player->GetTeam()))
            {
                if (Channel* chn = cMgr->GetChannel(channel, _player))
                {
                    sScriptMgr->OnPlayerChat(_player, type, lang, msg, chn);
                    chn->Say(_player->GetGUID(), msg.c_str(), lang);
                }
            }
        } break;
        case CHAT_MSG_AFK:
        {
            if (!_player->IsInCombat())
            {
                if (_player->isAFK())                       // Already AFK
                {
                    if (msg.empty())
                        _player->ToggleAFK();               // Remove AFK
                    else
                        _player->autoReplyMsg = msg;        // Update message
                }
                else                                        // New AFK mode
                {
                    _player->autoReplyMsg = msg.empty() ? GetTrinityString(LANG_PLAYER_AFK_DEFAULT) : msg;

                    if (_player->isDND())
                        _player->ToggleDND();

                    _player->ToggleAFK();
                }

                sScriptMgr->OnPlayerChat(_player, type, lang, msg);
            }
            break;
        }
        case CHAT_MSG_DND:
        {
            if (_player->isDND())                           // Already DND
            {
                if (msg.empty())
                    _player->ToggleDND();                   // Remove DND
                else
                    _player->autoReplyMsg = msg;            // Update message
            }
            else                                            // New DND mode
            {
                _player->autoReplyMsg = msg.empty() ? GetTrinityString(LANG_PLAYER_DND_DEFAULT) : msg;

                if (_player->isAFK())
                    _player->ToggleAFK();

                _player->ToggleDND();
            }

            sScriptMgr->OnPlayerChat(_player, type, lang, msg);
            break;
        }
        default:
            TC_LOG_ERROR("network", "CHAT: unknown message type %u, lang: %u", type, lang);
            break;
    }
}

void WorldSession::HandleAddonMessagechatOpcode(WorldPacket& recvData)
{
    Player* sender = GetPlayer();
    ChatMsg type;

    switch (recvData.GetOpcode())
    {
        case CMSG_MESSAGECHAT_ADDON_BATTLEGROUND:
            type = CHAT_MSG_BATTLEGROUND;
            break;
        case CMSG_MESSAGECHAT_ADDON_GUILD:
            type = CHAT_MSG_GUILD;
            break;
        case CMSG_MESSAGECHAT_ADDON_OFFICER:
            type = CHAT_MSG_OFFICER;
            break;
        case CMSG_MESSAGECHAT_ADDON_PARTY:
            type = CHAT_MSG_PARTY;
            break;
        case CMSG_MESSAGECHAT_ADDON_RAID:
            type = CHAT_MSG_RAID;
            break;
        case CMSG_MESSAGECHAT_ADDON_WHISPER:
            type = CHAT_MSG_WHISPER;
            break;
        default:
            TC_LOG_ERROR(LOG_FILTER_NETWORKIO, "HandleAddonMessagechatOpcode: Unknown addon chat opcode (%u)", recvData.GetOpcode());
            recvData.hexlike();
            return;
    }

    std::string message;
    std::string prefix;
    std::string targetName;

    switch (type)
    {
        case CHAT_MSG_WHISPER:
        {
            uint32 msgLen = recvData.ReadBits(9);
            uint32 prefixLen = recvData.ReadBits(5);
            uint32 targetLen = recvData.ReadBits(10);
            message = recvData.ReadString(msgLen);
            prefix = recvData.ReadString(prefixLen);
            targetName = recvData.ReadString(targetLen);
            break;
        }
        case CHAT_MSG_PARTY:
        case CHAT_MSG_RAID:
        case CHAT_MSG_OFFICER:
        {
            uint32 prefixLen = recvData.ReadBits(5);
            uint32 msgLen = recvData.ReadBits(9);
            prefix = recvData.ReadString(prefixLen);
            message = recvData.ReadString(msgLen);
            break;
        }
        case CHAT_MSG_GUILD:
        case CHAT_MSG_BATTLEGROUND:
        {
            uint32 msgLen = recvData.ReadBits(9);
            uint32 prefixLen = recvData.ReadBits(5);
            message = recvData.ReadString(msgLen);
            prefix = recvData.ReadString(prefixLen);
            break;
        }
        default:
            break;
    }

    // Logging enabled?
    if (sWorld->getBoolConfig(CONFIG_CHATLOG_ADDON))
    {
        if (message.empty())
            return;

        // Weird way to log stuff...
        sScriptMgr->OnPlayerChat(sender, uint32(CHAT_MSG_ADDON), uint32(LANG_ADDON), message);
    }

    // Disabled addon channel?
    if (!sWorld->getBoolConfig(CONFIG_ADDON_CHANNEL))
        return;

    switch (type)
    {
        case CHAT_MSG_BATTLEGROUND:
        {
            Group* group = sender->GetGroup();
            if (!group || !group->isBGGroup())
                return;

            WorldPacket data;
            ChatHandler::FillMessageData(&data, this, type, uint32(LANG_ADDON), "", 0, message.c_str(), NULL);
            group->BroadcastAddonMessagePacket(&data, prefix, false);
            break;
        }
        case CHAT_MSG_GUILD:
        case CHAT_MSG_OFFICER:
        {
            if (sender->GetGuildId())
                if (Guild* guild = sGuildMgr->GetGuildById(sender->GetGuildId()))
                    guild->BroadcastAddonToGuild(this, type == CHAT_MSG_OFFICER, message, prefix);
            break;
        }
        case CHAT_MSG_WHISPER:
        {
            if (!normalizePlayerName(targetName))
                break;
            Player* receiver = sObjectAccessor->FindPlayerByName(targetName.c_str());
            if (!receiver)
                break;

            sender->WhisperAddon(message, prefix, receiver);
            break;
        }
        // Messages sent to "RAID" while in a party will get delivered to "PARTY"
        case CHAT_MSG_PARTY:
        case CHAT_MSG_RAID:
        {

            Group* group = sender->GetGroup();
            if (!group || group->isBGGroup())
                break;

            WorldPacket data;
            ChatHandler::FillMessageData(&data, this, type, uint32(LANG_ADDON), "", 0, message.c_str(), NULL, prefix.c_str());
            group->BroadcastAddonMessagePacket(&data, prefix, true, -1, group->GetMemberGroup(sender->GetGUID()));
            break;
        }
        default:
        {
            TC_LOG_ERROR(LOG_FILTER_GENERAL, "HandleAddonMessagechatOpcode: unknown addon message type %u", type);
            break;
        }
    }
}

void WorldSession::HandleEmoteOpcode(WorldPacket& recvData)
{
    if (!GetPlayer()->IsAlive() || GetPlayer()->HasUnitState(UNIT_STATE_DIED))
        return;

    uint32 emote;
    recvData >> emote;
    sScriptMgr->OnPlayerEmote(GetPlayer(), emote);
    GetPlayer()->HandleEmoteCommand(emote);
}

namespace Trinity
{
    class EmoteChatBuilder
    {
        public:
            EmoteChatBuilder(Player const& player, uint32 text_emote, uint32 emote_num, Unit const* target)
                : i_player(player), i_text_emote(text_emote), i_emote_num(emote_num), i_target(target) { }

            void operator()(WorldPacket& data, LocaleConstant loc_idx)
            {
                std::string const name(i_target ? i_target->GetNameForLocaleIdx(loc_idx) : "");
                uint32 namlen = name.size();

                data.Initialize(SMSG_TEXT_EMOTE, 20 + namlen);
                data << i_player.GetGUID();
                data << uint32(i_text_emote);
                data << uint32(i_emote_num);
                data << uint32(namlen);
                if (namlen > 1)
                    data << name;
                else
                    data << uint8(0x00);
            }

        private:
            Player const& i_player;
            uint32        i_text_emote;
            uint32        i_emote_num;
            Unit const*   i_target;
    };
}                                                           // namespace Trinity

void WorldSession::HandleTextEmoteOpcode(WorldPacket& recvData)
{
    if (!GetPlayer()->IsAlive())
        return;

    if (!GetPlayer()->CanSpeak())
    {
        std::string timeStr = secsToTimeString(m_muteTime - time(NULL));
        SendNotification(GetTrinityString(LANG_WAIT_BEFORE_SPEAKING), timeStr.c_str());
        return;
    }

    uint32 text_emote, emoteNum;
    uint64 guid;

    recvData >> text_emote;
    recvData >> emoteNum;
    recvData >> guid;

    sScriptMgr->OnPlayerTextEmote(GetPlayer(), text_emote, emoteNum, guid);

    EmotesTextEntry const* em = sEmotesTextStore.LookupEntry(text_emote);
    if (!em)
        return;

    uint32 emote_anim = em->textid;

    switch (emote_anim)
    {
        case EMOTE_STATE_SLEEP:
        case EMOTE_STATE_SIT:
        case EMOTE_STATE_KNEEL:
        case EMOTE_ONESHOT_NONE:
            break;
        default:
            // Only allow text-emotes for "dead" entities (feign death included)
            if (GetPlayer()->HasUnitState(UNIT_STATE_DIED))
                break;
            GetPlayer()->HandleEmoteCommand(emote_anim);
            break;
    }

    Unit* unit = ObjectAccessor::GetUnit(*_player, guid);

    CellCoord p = Trinity::ComputeCellCoord(GetPlayer()->GetPositionX(), GetPlayer()->GetPositionY());

    Cell cell(p);
    cell.SetNoCreate();

    Trinity::EmoteChatBuilder emote_builder(*GetPlayer(), text_emote, emoteNum, unit);
    Trinity::LocalizedPacketDo<Trinity::EmoteChatBuilder > emote_do(emote_builder);
    Trinity::PlayerDistWorker<Trinity::LocalizedPacketDo<Trinity::EmoteChatBuilder > > emote_worker(GetPlayer(), sWorld->getFloatConfig(CONFIG_LISTEN_RANGE_TEXTEMOTE), emote_do);
    TypeContainerVisitor<Trinity::PlayerDistWorker<Trinity::LocalizedPacketDo<Trinity::EmoteChatBuilder> >, WorldTypeMapContainer> message(emote_worker);
    cell.Visit(p, message, *GetPlayer()->GetMap(), *GetPlayer(), sWorld->getFloatConfig(CONFIG_LISTEN_RANGE_TEXTEMOTE));

    GetPlayer()->UpdateAchievementCriteria(ACHIEVEMENT_CRITERIA_TYPE_DO_EMOTE, text_emote, 0, 0, unit);

    //Send scripted event call
    if (unit && unit->GetTypeId() == TYPEID_UNIT && ((Creature*)unit)->AI())
        ((Creature*)unit)->AI()->ReceiveEmote(GetPlayer(), text_emote);
}

void WorldSession::HandleChatIgnoredOpcode(WorldPacket& recvData)
{
    ObjectGuid guid;
    uint8 unk;
    //TC_LOG_DEBUG("network", "WORLD: Received CMSG_CHAT_IGNORED");

    recvData >> unk;                                       // probably related to spam reporting
    guid[5] = recvData.ReadBit();
    guid[2] = recvData.ReadBit();
    guid[6] = recvData.ReadBit();
    guid[4] = recvData.ReadBit();
    guid[7] = recvData.ReadBit();
    guid[0] = recvData.ReadBit();
    guid[1] = recvData.ReadBit();
    guid[3] = recvData.ReadBit();

    recvData.ReadByteSeq(guid[0]);
    recvData.ReadByteSeq(guid[6]);
    recvData.ReadByteSeq(guid[5]);
    recvData.ReadByteSeq(guid[1]);
    recvData.ReadByteSeq(guid[4]);
    recvData.ReadByteSeq(guid[3]);
    recvData.ReadByteSeq(guid[7]);
    recvData.ReadByteSeq(guid[2]);

    Player* player = ObjectAccessor::FindPlayer(guid);
    if (!player || !player->GetSession())
        return;

    WorldPacket data;
    ChatHandler::FillMessageData(&data, this, CHAT_MSG_IGNORED, LANG_UNIVERSAL, NULL, GetPlayer()->GetGUID(), GetPlayer()->GetName().c_str(), NULL);
    player->GetSession()->SendPacket(&data);
}

void WorldSession::HandleChannelDeclineInvite(WorldPacket &recvPacket)
{
    TC_LOG_DEBUG("network", "Opcode %u", recvPacket.GetOpcode());
}

void WorldSession::SendPlayerNotFoundNotice(std::string const& name)
{
    WorldPacket data(SMSG_CHAT_PLAYER_NOT_FOUND, name.size()+1);
    data << name;
    SendPacket(&data);
}

void WorldSession::SendPlayerAmbiguousNotice(std::string const& name)
{
    WorldPacket data(SMSG_CHAT_PLAYER_AMBIGUOUS, name.size()+1);
    data << name;
    SendPacket(&data);
}

void WorldSession::SendWrongFactionNotice()
{
    WorldPacket data(SMSG_CHAT_WRONG_FACTION, 0);
    SendPacket(&data);
}

void WorldSession::SendChatRestrictedNotice(ChatRestrictionType restriction)
{
    WorldPacket data(SMSG_CHAT_RESTRICTED, 1);
    data << uint8(restriction);
    SendPacket(&data);
}<|MERGE_RESOLUTION|>--- conflicted
+++ resolved
@@ -87,7 +87,7 @@
             type = CHAT_MSG_RAID_WARNING;
             break;
         default:
-            TC_LOG_ERROR(LOG_FILTER_NETWORKIO, "HandleMessagechatOpcode : Unknown chat opcode (%u)", recvData.GetOpcode());
+            TC_LOG_ERROR("network", "HandleMessagechatOpcode : Unknown chat opcode (%u)", recvData.GetOpcode());
             recvData.hexlike();
             return;
     }
@@ -101,7 +101,7 @@
 
     Player* sender = GetPlayer();
 
-    //TC_LOG_DEBUG(LOG_FILTER_GENERAL, "CHAT: packet received. type %u, lang %u", type, lang);
+    //TC_LOG_DEBUG("misc", "CHAT: packet received. type %u, lang %u", type, lang);
 
     // no language sent with emote packet.
     if (type != CHAT_MSG_EMOTE && type != CHAT_MSG_AFK && type != CHAT_MSG_DND)
@@ -163,22 +163,12 @@
                         return;
                     break;
                 default:
-                    TC_LOG_ERROR(LOG_FILTER_NETWORKIO, "Player %s (GUID: %u) sent a chatmessage with an invalid language/message type combination",
+                    TC_LOG_ERROR("network", "Player %s (GUID: %u) sent a chatmessage with an invalid language/message type combination",
                         GetPlayer()->GetName().c_str(), GetPlayer()->GetGUIDLow());
 
                     recvData.rfinish();
                     return;
-<<<<<<< HEAD
-            }
-=======
-                break;
-            default:
-                TC_LOG_ERROR("network", "Player %s (GUID: %u) sent a chatmessage with an invalid language/message type combination",
-                                                     GetPlayer()->GetName().c_str(), GetPlayer()->GetGUIDLow());
-
-                recvData.rfinish();
-                return;
->>>>>>> 94e2b933
+            }
         }
         // LANG_ADDON should not be changed nor be affected by flood control
         else
@@ -557,7 +547,7 @@
             type = CHAT_MSG_WHISPER;
             break;
         default:
-            TC_LOG_ERROR(LOG_FILTER_NETWORKIO, "HandleAddonMessagechatOpcode: Unknown addon chat opcode (%u)", recvData.GetOpcode());
+            TC_LOG_ERROR("network", "HandleAddonMessagechatOpcode: Unknown addon chat opcode (%u)", recvData.GetOpcode());
             recvData.hexlike();
             return;
     }
@@ -663,7 +653,7 @@
         }
         default:
         {
-            TC_LOG_ERROR(LOG_FILTER_GENERAL, "HandleAddonMessagechatOpcode: unknown addon message type %u", type);
+            TC_LOG_ERROR("misc", "HandleAddonMessagechatOpcode: unknown addon message type %u", type);
             break;
         }
     }
