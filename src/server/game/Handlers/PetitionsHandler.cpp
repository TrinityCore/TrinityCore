/*
 * Copyright (C) 2008-2013 TrinityCore <http://www.trinitycore.org/>
 * Copyright (C) 2005-2009 MaNGOS <http://getmangos.com/>
 *
 * This program is free software; you can redistribute it and/or modify it
 * under the terms of the GNU General Public License as published by the
 * Free Software Foundation; either version 2 of the License, or (at your
 * option) any later version.
 *
 * This program is distributed in the hope that it will be useful, but WITHOUT
 * ANY WARRANTY; without even the implied warranty of MERCHANTABILITY or
 * FITNESS FOR A PARTICULAR PURPOSE. See the GNU General Public License for
 * more details.
 *
 * You should have received a copy of the GNU General Public License along
 * with this program. If not, see <http://www.gnu.org/licenses/>.
 */

#include "Common.h"
#include "Language.h"
#include "WorldPacket.h"
#include "WorldSession.h"
#include "World.h"
#include "ObjectMgr.h"
#include "ArenaTeamMgr.h"
#include "GuildMgr.h"
#include "Log.h"
#include "Opcodes.h"
#include "Guild.h"
#include "ArenaTeam.h"
#include "GossipDef.h"
#include "SocialMgr.h"

#define CHARTER_DISPLAY_ID 16161

// Charters ID in item_template
enum CharterItemIDs
{
    GUILD_CHARTER                                 = 5863,
    ARENA_TEAM_CHARTER_2v2                        = 23560,
    ARENA_TEAM_CHARTER_3v3                        = 23561,
    ARENA_TEAM_CHARTER_5v5                        = 23562
};

enum CharterCosts
{
    GUILD_CHARTER_COST                            = 1000,
    ARENA_TEAM_CHARTER_2v2_COST                   = 800000,
    ARENA_TEAM_CHARTER_3v3_COST                   = 1200000,
    ARENA_TEAM_CHARTER_5v5_COST                   = 2000000
};

void WorldSession::HandlePetitionBuyOpcode(WorldPacket& recvData)
{
    TC_LOG_DEBUG(LOG_FILTER_NETWORKIO, "Received opcode CMSG_PETITION_BUY");

    uint64 guidNPC;
    uint32 clientIndex;                                     // 1 for guild and arenaslot+1 for arenas in client
    std::string name;

    recvData >> guidNPC;                                   // NPC GUID
    recvData.read_skip<uint32>();                          // 0
    recvData.read_skip<uint64>();                          // 0
    recvData >> name;                                      // name
    recvData.read_skip<std::string>();                     // some string
    recvData.read_skip<uint32>();                          // 0
    recvData.read_skip<uint32>();                          // 0
    recvData.read_skip<uint32>();                          // 0
    recvData.read_skip<uint32>();                          // 0
    recvData.read_skip<uint32>();                          // 0
    recvData.read_skip<uint32>();                          // 0
    recvData.read_skip<uint32>();                          // 0
    recvData.read_skip<uint16>();                          // 0
    recvData.read_skip<uint32>();                          // 0
    recvData.read_skip<uint32>();                          // 0
    recvData.read_skip<uint32>();                          // 0

    for (int i = 0; i < 10; ++i)
        recvData.read_skip<std::string>();

    recvData >> clientIndex;                               // index
    recvData.read_skip<uint32>();                          // 0

    TC_LOG_DEBUG(LOG_FILTER_NETWORKIO, "Petitioner with GUID %u tried sell petition: name %s", GUID_LOPART(guidNPC), name.c_str());

    // prevent cheating
    Creature* creature = GetPlayer()->GetNPCIfCanInteractWith(guidNPC, UNIT_NPC_FLAG_PETITIONER);
    if (!creature)
    {
        TC_LOG_DEBUG(LOG_FILTER_NETWORKIO, "WORLD: HandlePetitionBuyOpcode - Unit (GUID: %u) not found or you can't interact with him.", GUID_LOPART(guidNPC));
        return;
    }

    // remove fake death
    if (GetPlayer()->HasUnitState(UNIT_STATE_DIED))
        GetPlayer()->RemoveAurasByType(SPELL_AURA_FEIGN_DEATH);

    uint32 charterid = 0;
    uint32 cost = 0;
    uint32 type = 0;
    if (creature->isTabardDesigner())
    {
        // if tabard designer, then trying to buy a guild charter.
        // do not let if already in guild.
        if (_player->GetGuildId())
            return;

        charterid = GUILD_CHARTER;
        cost = GUILD_CHARTER_COST;
        type = GUILD_CHARTER_TYPE;
    }
    else
    {
        /// @todo find correct opcode
        if (_player->getLevel() < sWorld->getIntConfig(CONFIG_MAX_PLAYER_LEVEL))
        {
            SendNotification(LANG_ARENA_ONE_TOOLOW, sWorld->getIntConfig(CONFIG_MAX_PLAYER_LEVEL));
            return;
        }

        switch (clientIndex)                                 // arenaSlot+1 as received from client (1 from 3 case)
        {
            case 1:
                charterid = ARENA_TEAM_CHARTER_2v2;
                cost = ARENA_TEAM_CHARTER_2v2_COST;
                type = ARENA_TEAM_CHARTER_2v2_TYPE;
                break;
            case 2:
                charterid = ARENA_TEAM_CHARTER_3v3;
                cost = ARENA_TEAM_CHARTER_3v3_COST;
                type = ARENA_TEAM_CHARTER_3v3_TYPE;
                break;
            case 3:
                charterid = ARENA_TEAM_CHARTER_5v5;
                cost = ARENA_TEAM_CHARTER_5v5_COST;
                type = ARENA_TEAM_CHARTER_5v5_TYPE;
                break;
            default:
                TC_LOG_DEBUG(LOG_FILTER_NETWORKIO, "unknown selection at buy arena petition: %u", clientIndex);
                return;
        }

        if (_player->GetArenaTeamId(clientIndex - 1))        // arenaSlot+1 as received from client
        {
            SendArenaTeamCommandResult(ERR_ARENA_TEAM_CREATE_S, name, "", ERR_ALREADY_IN_ARENA_TEAM);
            return;
        }
    }

    if (type == GUILD_CHARTER_TYPE)
    {
        if (sGuildMgr->GetGuildByName(name))
        {
            Guild::SendCommandResult(this, GUILD_COMMAND_CREATE, ERR_GUILD_NAME_EXISTS_S, name);
            return;
        }

        if (sObjectMgr->IsReservedName(name) || !ObjectMgr::IsValidCharterName(name))
        {
            Guild::SendCommandResult(this, GUILD_COMMAND_CREATE, ERR_GUILD_NAME_INVALID, name);
            return;
        }
    }
    else
    {
        if (sArenaTeamMgr->GetArenaTeamByName(name))
        {
            SendArenaTeamCommandResult(ERR_ARENA_TEAM_CREATE_S, name, "", ERR_ARENA_TEAM_NAME_EXISTS_S);
            return;
        }
        if (sObjectMgr->IsReservedName(name) || !ObjectMgr::IsValidCharterName(name))
        {
            SendArenaTeamCommandResult(ERR_ARENA_TEAM_CREATE_S, name, "", ERR_ARENA_TEAM_NAME_INVALID);
            return;
        }
    }

    ItemTemplate const* pProto = sObjectMgr->GetItemTemplate(charterid);
    if (!pProto)
    {
        _player->SendBuyError(BUY_ERR_CANT_FIND_ITEM, NULL, charterid, 0);
        return;
    }

    if (!_player->HasEnoughMoney(uint64(cost)))
    {                                                       //player hasn't got enough money
        _player->SendBuyError(BUY_ERR_NOT_ENOUGHT_MONEY, creature, charterid, 0);
        return;
    }

    ItemPosCountVec dest;
    InventoryResult msg = _player->CanStoreNewItem(NULL_BAG, NULL_SLOT, dest, charterid, pProto->BuyCount);
    if (msg != EQUIP_ERR_OK)
    {
        _player->SendEquipError(msg, NULL, NULL, charterid);
        return;
    }

    _player->ModifyMoney(-(int32)cost);
    Item* charter = _player->StoreNewItem(dest, charterid, true);
    if (!charter)
        return;

    charter->SetUInt32Value(ITEM_FIELD_ENCHANTMENT_1_1, charter->GetGUIDLow());
    // ITEM_FIELD_ENCHANTMENT_1_1 is guild/arenateam id
    // ITEM_FIELD_ENCHANTMENT_1_1+1 is current signatures count (showed on item)
    charter->SetState(ITEM_CHANGED, _player);
    _player->SendNewItem(charter, 1, true, false);

    // a petition is invalid, if both the owner and the type matches
    // we checked above, if this player is in an arenateam, so this must be
    // datacorruption
    PreparedStatement* stmt = CharacterDatabase.GetPreparedStatement(CHAR_SEL_PETITION_BY_OWNER);
    stmt->setUInt32(0, _player->GetGUIDLow());
    stmt->setUInt8(1, type);
    PreparedQueryResult result = CharacterDatabase.Query(stmt);

    std::ostringstream ssInvalidPetitionGUIDs;

    if (result)
    {
        do
        {
            Field* fields = result->Fetch();
            ssInvalidPetitionGUIDs << '\'' << fields[0].GetUInt32() << "', ";
        } while (result->NextRow());
    }

    // delete petitions with the same guid as this one
    ssInvalidPetitionGUIDs << '\'' << charter->GetGUIDLow() << '\'';

    TC_LOG_DEBUG(LOG_FILTER_NETWORKIO, "Invalid petition GUIDs: %s", ssInvalidPetitionGUIDs.str().c_str());
    CharacterDatabase.EscapeString(name);
    SQLTransaction trans = CharacterDatabase.BeginTransaction();
    trans->PAppend("DELETE FROM petition WHERE petitionguid IN (%s)",  ssInvalidPetitionGUIDs.str().c_str());
    trans->PAppend("DELETE FROM petition_sign WHERE petitionguid IN (%s)", ssInvalidPetitionGUIDs.str().c_str());

    stmt = CharacterDatabase.GetPreparedStatement(CHAR_INS_PETITION);
    stmt->setUInt32(0, _player->GetGUIDLow());
    stmt->setUInt32(1, charter->GetGUIDLow());
    stmt->setString(2, name);
    stmt->setUInt8(3, uint8(type));
    trans->Append(stmt);

    CharacterDatabase.CommitTransaction(trans);
}

void WorldSession::HandlePetitionShowSignOpcode(WorldPacket& recvData)
{
    TC_LOG_DEBUG(LOG_FILTER_NETWORKIO, "Received opcode CMSG_PETITION_SHOW_SIGNATURES");

    uint8 signs = 0;
    uint64 petitionguid;
    recvData >> petitionguid;                              // petition guid

    // solve (possible) some strange compile problems with explicit use GUID_LOPART(petitionguid) at some GCC versions (wrong code optimization in compiler?)
    uint32 petitionGuidLow = GUID_LOPART(petitionguid);

    PreparedStatement* stmt = CharacterDatabase.GetPreparedStatement(CHAR_SEL_PETITION_TYPE);

    stmt->setUInt32(0, petitionGuidLow);

    PreparedQueryResult result = CharacterDatabase.Query(stmt);

    if (!result)
    {
        TC_LOG_DEBUG(LOG_FILTER_PLAYER_ITEMS, "Petition %u is not found for player %u %s", GUID_LOPART(petitionguid), GetPlayer()->GetGUIDLow(), GetPlayer()->GetName().c_str());
        return;
    }
    Field* fields = result->Fetch();
    uint32 type = fields[0].GetUInt8();

    // if guild petition and has guild => error, return;
    if (type == GUILD_CHARTER_TYPE && _player->GetGuildId())
        return;

    stmt = CharacterDatabase.GetPreparedStatement(CHAR_SEL_PETITION_SIGNATURE);

    stmt->setUInt32(0, petitionGuidLow);

    result = CharacterDatabase.Query(stmt);

    // result == NULL also correct in case no sign yet
    if (result)
        signs = uint8(result->GetRowCount());

    TC_LOG_DEBUG(LOG_FILTER_NETWORKIO, "CMSG_PETITION_SHOW_SIGNATURES petition entry: '%u'", petitionGuidLow);

    WorldPacket data(SMSG_PETITION_SHOW_SIGNATURES, (8+8+4+1+signs*12));
    data << uint64(petitionguid);                           // petition guid
    data << uint64(_player->GetGUID());                     // owner guid
    data << uint32(petitionGuidLow);                        // guild guid
    data << uint8(signs);                                   // sign's count

    for (uint8 i = 1; i <= signs; ++i)
    {
        Field* fields2 = result->Fetch();
        uint32 lowGuid = fields2[0].GetUInt32();

        data << uint64(MAKE_NEW_GUID(lowGuid, 0, HIGHGUID_PLAYER)); // Player GUID
        data << uint32(0);                                  // there 0 ...

        result->NextRow();
    }
    SendPacket(&data);
}

void WorldSession::HandlePetitionQueryOpcode(WorldPacket& recvData)
{
    TC_LOG_DEBUG(LOG_FILTER_NETWORKIO, "Received opcode CMSG_PETITION_QUERY");   // ok

    uint32 guildguid;
    uint64 petitionguid;
    recvData >> guildguid;                                 // in Trinity always same as GUID_LOPART(petitionguid)
    recvData >> petitionguid;                              // petition guid
    TC_LOG_DEBUG(LOG_FILTER_NETWORKIO, "CMSG_PETITION_QUERY Petition GUID %u Guild GUID %u", GUID_LOPART(petitionguid), guildguid);

    SendPetitionQueryOpcode(petitionguid);
}

void WorldSession::SendPetitionQueryOpcode(uint64 petitionguid)
{
    uint64 ownerguid = 0;
    uint32 type;
    std::string name = "NO_NAME_FOR_GUID";

    PreparedStatement* stmt = CharacterDatabase.GetPreparedStatement(CHAR_SEL_PETITION);

    stmt->setUInt32(0, GUID_LOPART(petitionguid));

    PreparedQueryResult result = CharacterDatabase.Query(stmt);

    if (result)
    {
        Field* fields = result->Fetch();
        ownerguid = MAKE_NEW_GUID(fields[0].GetUInt32(), 0, HIGHGUID_PLAYER);
        name      = fields[1].GetString();
        type      = fields[2].GetUInt8();
    }
    else
    {
        TC_LOG_DEBUG(LOG_FILTER_NETWORKIO, "CMSG_PETITION_QUERY failed for petition (GUID: %u)", GUID_LOPART(petitionguid));
        return;
    }

    WorldPacket data(SMSG_PETITION_QUERY_RESPONSE, (4+8+name.size()+1+1+4*12+2+10));
    data << uint32(GUID_LOPART(petitionguid));              // guild/team guid (in Trinity always same as GUID_LOPART(petition guid)
    data << uint64(ownerguid);                              // charter owner guid
    data << name;                                           // name (guild/arena team)
    data << uint8(0);                                       // some string
    if (type == GUILD_CHARTER_TYPE)
    {
        uint32 needed = sWorld->getIntConfig(CONFIG_MIN_PETITION_SIGNS);
        data << uint32(needed);
        data << uint32(needed);
        data << uint32(0);                                  // bypass client - side limitation, a different value is needed here for each petition
    }
    else
    {
        data << uint32(type-1);
        data << uint32(type-1);
        data << uint32(type);                               // bypass client - side limitation, a different value is needed here for each petition
    }
    data << uint32(0);                                      // 5
    data << uint32(0);                                      // 6
    data << uint32(0);                                      // 7
    data << uint32(0);                                      // 8
    data << uint16(0);                                      // 9 2 bytes field
    data << uint32(0);                                      // 10
    data << uint32(0);                                      // 11
    data << uint32(0);                                      // 13 count of next strings?

    for (int i = 0; i < 10; ++i)
        data << uint8(0);                                   // some string

    data << uint32(0);                                      // 14

    data << uint32(type != GUILD_CHARTER_TYPE);             // 15 0 - guild, 1 - arena team

    SendPacket(&data);
}

void WorldSession::HandlePetitionRenameOpcode(WorldPacket& recvData)
{
<<<<<<< HEAD
    sLog->outDebug(LOG_FILTER_NETWORKIO, "Received opcode MSG_PETITION_RENAME");
=======
    TC_LOG_DEBUG(LOG_FILTER_NETWORKIO, "Received opcode MSG_PETITION_RENAME");   // ok
>>>>>>> 0faf1aea

    uint64 petitionGuid;
    uint32 type;
    std::string newName;

    recvData >> petitionGuid;                              // guid
    recvData >> newName;                                   // new name

    Item* item = _player->GetItemByGuid(petitionGuid);
    if (!item)
        return;

    PreparedStatement* stmt = CharacterDatabase.GetPreparedStatement(CHAR_SEL_PETITION_TYPE);

    stmt->setUInt32(0, GUID_LOPART(petitionGuid));

    PreparedQueryResult result = CharacterDatabase.Query(stmt);

    if (result)
    {
        Field* fields = result->Fetch();
        type = fields[0].GetUInt8();
    }
    else
    {
        TC_LOG_DEBUG(LOG_FILTER_NETWORKIO, "CMSG_PETITION_QUERY failed for petition (GUID: %u)", GUID_LOPART(petitionGuid));
        return;
    }

    if (type == GUILD_CHARTER_TYPE)
    {
        if (sGuildMgr->GetGuildByName(newName))
        {
            Guild::SendCommandResult(this, GUILD_COMMAND_CREATE, ERR_GUILD_NAME_EXISTS_S, newName);
            return;
        }
        if (sObjectMgr->IsReservedName(newName) || !ObjectMgr::IsValidCharterName(newName))
        {
            Guild::SendCommandResult(this, GUILD_COMMAND_CREATE, ERR_GUILD_NAME_INVALID, newName);
            return;
        }
    }
    else
    {
        if (sArenaTeamMgr->GetArenaTeamByName(newName))
        {
            SendArenaTeamCommandResult(ERR_ARENA_TEAM_CREATE_S, newName, "", ERR_ARENA_TEAM_NAME_EXISTS_S);
            return;
        }
        if (sObjectMgr->IsReservedName(newName) || !ObjectMgr::IsValidCharterName(newName))
        {
            SendArenaTeamCommandResult(ERR_ARENA_TEAM_CREATE_S, newName, "", ERR_ARENA_TEAM_NAME_INVALID);
            return;
        }
    }

    stmt = CharacterDatabase.GetPreparedStatement(CHAR_UPD_PETITION_NAME);

    stmt->setString(0, newName);
    stmt->setUInt32(1, GUID_LOPART(petitionGuid));

    CharacterDatabase.Execute(stmt);

    TC_LOG_DEBUG(LOG_FILTER_NETWORKIO, "Petition (GUID: %u) renamed to '%s'", GUID_LOPART(petitionGuid), newName.c_str());
    WorldPacket data(MSG_PETITION_RENAME, (8+newName.size()+1));
    data << uint64(petitionGuid);
    data << newName;
    SendPacket(&data);
}

void WorldSession::HandlePetitionSignOpcode(WorldPacket& recvData)
{
    TC_LOG_DEBUG(LOG_FILTER_NETWORKIO, "Received opcode CMSG_PETITION_SIGN");    // ok

    Field* fields;
    uint64 petitionGuid;
    uint8 unk;
    recvData >> petitionGuid;                              // petition guid
    recvData >> unk;

    PreparedStatement* stmt = CharacterDatabase.GetPreparedStatement(CHAR_SEL_PETITION_SIGNATURES);

    stmt->setUInt32(0, GUID_LOPART(petitionGuid));
    stmt->setUInt32(1, GUID_LOPART(petitionGuid));

    PreparedQueryResult result = CharacterDatabase.Query(stmt);

    if (!result)
    {
        TC_LOG_ERROR(LOG_FILTER_NETWORKIO, "Petition %u is not found for player %u %s", GUID_LOPART(petitionGuid), GetPlayer()->GetGUIDLow(), GetPlayer()->GetName().c_str());
        return;
    }

    fields = result->Fetch();
    uint64 ownerGuid = MAKE_NEW_GUID(fields[0].GetUInt32(), 0, HIGHGUID_PLAYER);
    uint64 signs = fields[1].GetUInt64();
    uint8 type = fields[2].GetUInt8();

    uint32 playerGuid = _player->GetGUIDLow();
    if (GUID_LOPART(ownerGuid) == playerGuid)
        return;

    // not let enemies sign guild charter
    if (!sWorld->getBoolConfig(CONFIG_ALLOW_TWO_SIDE_INTERACTION_GUILD) && GetPlayer()->GetTeam() != sObjectMgr->GetPlayerTeamByGUID(ownerGuid))
    {
        if (type != GUILD_CHARTER_TYPE)
            SendArenaTeamCommandResult(ERR_ARENA_TEAM_INVITE_SS, "", "", ERR_ARENA_TEAM_NOT_ALLIED);
        else
            Guild::SendCommandResult(this, GUILD_COMMAND_CREATE, ERR_GUILD_NOT_ALLIED);
        return;
    }

    if (type != GUILD_CHARTER_TYPE)
    {
        if (_player->getLevel() < sWorld->getIntConfig(CONFIG_MAX_PLAYER_LEVEL))
        {
            SendArenaTeamCommandResult(ERR_ARENA_TEAM_CREATE_S, "", _player->GetName().c_str(), ERR_ARENA_TEAM_TARGET_TOO_LOW_S);
            return;
        }

        uint8 slot = ArenaTeam::GetSlotByType(type);
        if (slot >= MAX_ARENA_SLOT)
            return;

        if (_player->GetArenaTeamId(slot))
        {
            SendArenaTeamCommandResult(ERR_ARENA_TEAM_INVITE_SS, "", _player->GetName().c_str(), ERR_ALREADY_IN_ARENA_TEAM_S);
            return;
        }

        if (_player->GetArenaTeamIdInvited())
        {
            SendArenaTeamCommandResult(ERR_ARENA_TEAM_INVITE_SS, "", _player->GetName().c_str(), ERR_ALREADY_INVITED_TO_ARENA_TEAM_S);
            return;
        }
    }
    else
    {
        if (_player->GetGuildId())
        {
            Guild::SendCommandResult(this, GUILD_COMMAND_INVITE, ERR_ALREADY_IN_GUILD_S, _player->GetName());
            return;
        }
        if (_player->GetGuildIdInvited())
        {
            Guild::SendCommandResult(this, GUILD_COMMAND_INVITE, ERR_ALREADY_INVITED_TO_GUILD_S, _player->GetName());
            return;
        }
    }

    if (++signs > type)                                        // client signs maximum
        return;

    // Client doesn't allow to sign petition two times by one character, but not check sign by another character from same account
    // not allow sign another player from already sign player account
    stmt = CharacterDatabase.GetPreparedStatement(CHAR_SEL_PETITION_SIG_BY_ACCOUNT);

    stmt->setUInt32(0, GetAccountId());
    stmt->setUInt32(1, GUID_LOPART(petitionGuid));

    result = CharacterDatabase.Query(stmt);

    if (result)
    {
        WorldPacket data(SMSG_PETITION_SIGN_RESULTS, (8+8+4));
        data << uint64(petitionGuid);
        data << uint64(_player->GetGUID());
        data << uint32(PETITION_SIGN_ALREADY_SIGNED);

        // close at signer side
        SendPacket(&data);
        return;
    }

    stmt = CharacterDatabase.GetPreparedStatement(CHAR_INS_PETITION_SIGNATURE);

    stmt->setUInt32(0, GUID_LOPART(ownerGuid));
    stmt->setUInt32(1, GUID_LOPART(petitionGuid));
    stmt->setUInt32(2, playerGuid);
    stmt->setUInt32(3, GetAccountId());

    CharacterDatabase.Execute(stmt);

    TC_LOG_DEBUG(LOG_FILTER_NETWORKIO, "PETITION SIGN: GUID %u by player: %s (GUID: %u Account: %u)", GUID_LOPART(petitionGuid), _player->GetName().c_str(), playerGuid, GetAccountId());

    WorldPacket data(SMSG_PETITION_SIGN_RESULTS, (8+8+4));
    data << uint64(petitionGuid);
    data << uint64(_player->GetGUID());
    data << uint32(PETITION_SIGN_OK);

    // close at signer side
    SendPacket(&data);

    // update signs count on charter, required testing...
    //Item* item = _player->GetItemByGuid(petitionguid));
    //if (item)
    //    item->SetUInt32Value(ITEM_FIELD_ENCHANTMENT_1_1+1, signs);

    // update for owner if online
    if (Player* owner = ObjectAccessor::FindPlayer(ownerGuid))
        owner->GetSession()->SendPacket(&data);
}

void WorldSession::HandlePetitionDeclineOpcode(WorldPacket& recvData)
{
    TC_LOG_DEBUG(LOG_FILTER_NETWORKIO, "Received opcode MSG_PETITION_DECLINE");  // ok

    uint64 petitionguid;
    uint64 ownerguid;
    recvData >> petitionguid;                              // petition guid
    TC_LOG_DEBUG(LOG_FILTER_NETWORKIO, "Petition %u declined by %u", GUID_LOPART(petitionguid), _player->GetGUIDLow());

    PreparedStatement* stmt = CharacterDatabase.GetPreparedStatement(CHAR_SEL_PETITION_OWNER_BY_GUID);

    stmt->setUInt32(0, GUID_LOPART(petitionguid));

    PreparedQueryResult result = CharacterDatabase.Query(stmt);

    if (!result)
        return;

    Field* fields = result->Fetch();
    ownerguid = MAKE_NEW_GUID(fields[0].GetUInt32(), 0, HIGHGUID_PLAYER);

    Player* owner = ObjectAccessor::FindPlayer(ownerguid);
    if (owner)                                               // petition owner online
    {
        WorldPacket data(MSG_PETITION_DECLINE, 8);
        data << uint64(_player->GetGUID());
        owner->GetSession()->SendPacket(&data);
    }
}

void WorldSession::HandleOfferPetitionOpcode(WorldPacket& recvData)
{
    TC_LOG_DEBUG(LOG_FILTER_NETWORKIO, "Received opcode CMSG_OFFER_PETITION");   // ok

    uint8 signs = 0;
    uint64 petitionguid, plguid;
    uint32 type, junk;
    Player* player;
    recvData >> junk;                                      // this is not petition type!
    recvData >> petitionguid;                              // petition guid
    recvData >> plguid;                                    // player guid

    player = ObjectAccessor::FindPlayer(plguid);
    if (!player)
        return;

    PreparedStatement* stmt = CharacterDatabase.GetPreparedStatement(CHAR_SEL_PETITION_TYPE);

    stmt->setUInt32(0, GUID_LOPART(petitionguid));

    PreparedQueryResult result = CharacterDatabase.Query(stmt);

    if (!result)
        return;

    Field* fields = result->Fetch();
    type = fields[0].GetUInt8();

    TC_LOG_DEBUG(LOG_FILTER_NETWORKIO, "OFFER PETITION: type %u, GUID1 %u, to player id: %u", type, GUID_LOPART(petitionguid), GUID_LOPART(plguid));

    if (!sWorld->getBoolConfig(CONFIG_ALLOW_TWO_SIDE_INTERACTION_GUILD) && GetPlayer()->GetTeam() != player->GetTeam())
    {
        if (type != GUILD_CHARTER_TYPE)
            SendArenaTeamCommandResult(ERR_ARENA_TEAM_INVITE_SS, "", "", ERR_ARENA_TEAM_NOT_ALLIED);
        else
            Guild::SendCommandResult(this, GUILD_COMMAND_CREATE, ERR_GUILD_NOT_ALLIED);
        return;
    }

    if (type != GUILD_CHARTER_TYPE)
    {
        if (player->getLevel() < sWorld->getIntConfig(CONFIG_MAX_PLAYER_LEVEL))
        {
            // player is too low level to join an arena team
            SendArenaTeamCommandResult(ERR_ARENA_TEAM_CREATE_S, player->GetName().c_str(), "", ERR_ARENA_TEAM_TARGET_TOO_LOW_S);
            return;
        }

        uint8 slot = ArenaTeam::GetSlotByType(type);
        if (slot >= MAX_ARENA_SLOT)
            return;

        if (player->GetArenaTeamId(slot))
        {
            // player is already in an arena team
            SendArenaTeamCommandResult(ERR_ARENA_TEAM_CREATE_S, player->GetName().c_str(), "", ERR_ALREADY_IN_ARENA_TEAM_S);
            return;
        }

        if (player->GetArenaTeamIdInvited())
        {
            SendArenaTeamCommandResult(ERR_ARENA_TEAM_INVITE_SS, "", _player->GetName().c_str(), ERR_ALREADY_INVITED_TO_ARENA_TEAM_S);
            return;
        }
    }
    else
    {
        if (player->GetGuildId())
        {
            Guild::SendCommandResult(this, GUILD_COMMAND_INVITE, ERR_ALREADY_IN_GUILD_S, _player->GetName());
            return;
        }

        if (player->GetGuildIdInvited())
        {
            Guild::SendCommandResult(this, GUILD_COMMAND_INVITE, ERR_ALREADY_INVITED_TO_GUILD_S, _player->GetName());
            return;
        }
    }


    stmt = CharacterDatabase.GetPreparedStatement(CHAR_SEL_PETITION_SIGNATURE);

    stmt->setUInt32(0, GUID_LOPART(petitionguid));

    result = CharacterDatabase.Query(stmt);

    // result == NULL also correct charter without signs
    if (result)
        signs = uint8(result->GetRowCount());

    WorldPacket data(SMSG_PETITION_SHOW_SIGNATURES, (8+8+4+signs+signs*12));
    data << uint64(petitionguid);                           // petition guid
    data << uint64(_player->GetGUID());                     // owner guid
    data << uint32(GUID_LOPART(petitionguid));              // guild guid
    data << uint8(signs);                                   // sign's count

    for (uint8 i = 1; i <= signs; ++i)
    {
        Field* fields2 = result->Fetch();
        data << uint64(MAKE_NEW_GUID(fields2[0].GetUInt32(), 0, HIGHGUID_PLAYER)); // Player GUID
        data << uint32(0);                                  // there 0 ...

        result->NextRow();
    }

    player->GetSession()->SendPacket(&data);
}

void WorldSession::HandleTurnInPetitionOpcode(WorldPacket& recvData)
{
    TC_LOG_DEBUG(LOG_FILTER_NETWORKIO, "Received opcode CMSG_TURN_IN_PETITION");

    // Get petition guid from packet
    WorldPacket data;
    uint64 petitionGuid;

    recvData >> petitionGuid;

    // Check if player really has the required petition charter
    Item* item = _player->GetItemByGuid(petitionGuid);
    if (!item)
        return;

    TC_LOG_DEBUG(LOG_FILTER_NETWORKIO, "Petition %u turned in by %u", GUID_LOPART(petitionGuid), _player->GetGUIDLow());

    // Get petition data from db
    uint32 ownerguidlo;
    uint32 type;
    std::string name;

    PreparedStatement* stmt = CharacterDatabase.GetPreparedStatement(CHAR_SEL_PETITION);
    stmt->setUInt32(0, GUID_LOPART(petitionGuid));
    PreparedQueryResult result = CharacterDatabase.Query(stmt);

    if (result)
    {
        Field* fields = result->Fetch();
        ownerguidlo = fields[0].GetUInt32();
        name = fields[1].GetString();
        type = fields[2].GetUInt8();
    }
    else
    {
        TC_LOG_ERROR(LOG_FILTER_NETWORKIO, "Player %s (guid: %u) tried to turn in petition (guid: %u) that is not present in the database", _player->GetName().c_str(), _player->GetGUIDLow(), GUID_LOPART(petitionGuid));
        return;
    }

    // Only the petition owner can turn in the petition
    if (_player->GetGUIDLow() != ownerguidlo)
        return;

    // Petition type (guild/arena) specific checks
    if (type == GUILD_CHARTER_TYPE)
    {
        // Check if player is already in a guild
        if (_player->GetGuildId())
        {
            data.Initialize(SMSG_TURN_IN_PETITION_RESULTS, 4);
            data << uint32(PETITION_TURN_ALREADY_IN_GUILD);
            _player->GetSession()->SendPacket(&data);
            return;
        }

        // Check if guild name is already taken
        if (sGuildMgr->GetGuildByName(name))
        {
            Guild::SendCommandResult(this, GUILD_COMMAND_CREATE, ERR_GUILD_NAME_EXISTS_S, name);
            return;
        }
    }
    else
    {
        // Check for valid arena bracket (2v2, 3v3, 5v5)
        uint8 slot = ArenaTeam::GetSlotByType(type);
        if (slot >= MAX_ARENA_SLOT)
            return;

        // Check if player is already in an arena team
        if (_player->GetArenaTeamId(slot))
        {
            SendArenaTeamCommandResult(ERR_ARENA_TEAM_CREATE_S, name, "", ERR_ALREADY_IN_ARENA_TEAM);
            return;
        }

        // Check if arena team name is already taken
        if (sArenaTeamMgr->GetArenaTeamByName(name))
        {
            SendArenaTeamCommandResult(ERR_ARENA_TEAM_CREATE_S, name, "", ERR_ARENA_TEAM_NAME_EXISTS_S);
            return;
        }
    }

    // Get petition signatures from db
    uint8 signatures;

    stmt = CharacterDatabase.GetPreparedStatement(CHAR_SEL_PETITION_SIGNATURE);
    stmt->setUInt32(0, GUID_LOPART(petitionGuid));
    result = CharacterDatabase.Query(stmt);

    if (result)
        signatures = uint8(result->GetRowCount());
    else
        signatures = 0;

    uint32 requiredSignatures;
    if (type == GUILD_CHARTER_TYPE)
        requiredSignatures = sWorld->getIntConfig(CONFIG_MIN_PETITION_SIGNS);
    else
        requiredSignatures = type-1;

    // Notify player if signatures are missing
    if (signatures < requiredSignatures)
    {
        data.Initialize(SMSG_TURN_IN_PETITION_RESULTS, 4);
        data << (uint32)PETITION_TURN_NEED_MORE_SIGNATURES;
        SendPacket(&data);
        return;
    }

    // Proceed with guild/arena team creation

    // Delete charter item
    _player->DestroyItem(item->GetBagSlot(), item->GetSlot(), true);

    if (type == GUILD_CHARTER_TYPE)
    {
        // Create guild
        Guild* guild = new Guild;

        if (!guild->Create(_player, name))
        {
            delete guild;
            return;
        }

        // Register guild and add guild master
        sGuildMgr->AddGuild(guild);

        Guild::SendCommandResult(this, GUILD_COMMAND_CREATE, ERR_GUILD_COMMAND_SUCCESS, name);

        // Add members from signatures
        for (uint8 i = 0; i < signatures; ++i)
        {
            Field* fields = result->Fetch();
            guild->AddMember(MAKE_NEW_GUID(fields[0].GetUInt32(), 0, HIGHGUID_PLAYER));
            result->NextRow();
        }
    }
    else
    {
        // Receive the rest of the packet in arena team creation case
        uint32 background, icon, iconcolor, border, bordercolor;
        recvData >> background >> icon >> iconcolor >> border >> bordercolor;

        // Create arena team
        ArenaTeam* arenaTeam = new ArenaTeam();

        if (!arenaTeam->Create(_player->GetGUID(), type, name, background, icon, iconcolor, border, bordercolor))
        {
            delete arenaTeam;
            return;
        }

        // Register arena team
        sArenaTeamMgr->AddArenaTeam(arenaTeam);
        TC_LOG_DEBUG(LOG_FILTER_NETWORKIO, "PetitonsHandler: Arena team (guid: %u) added to ObjectMgr", arenaTeam->GetId());

        // Add members
        for (uint8 i = 0; i < signatures; ++i)
        {
            Field* fields = result->Fetch();
            uint32 memberGUID = fields[0].GetUInt32();
            TC_LOG_DEBUG(LOG_FILTER_NETWORKIO, "PetitionsHandler: Adding arena team (guid: %u) member %u", arenaTeam->GetId(), memberGUID);
            arenaTeam->AddMember(MAKE_NEW_GUID(memberGUID, 0, HIGHGUID_PLAYER));
            result->NextRow();
        }
    }

    SQLTransaction trans = CharacterDatabase.BeginTransaction();

    stmt = CharacterDatabase.GetPreparedStatement(CHAR_DEL_PETITION_BY_GUID);
    stmt->setUInt32(0, GUID_LOPART(petitionGuid));
    trans->Append(stmt);

    stmt = CharacterDatabase.GetPreparedStatement(CHAR_DEL_PETITION_SIGNATURE_BY_GUID);
    stmt->setUInt32(0, GUID_LOPART(petitionGuid));
    trans->Append(stmt);

    CharacterDatabase.CommitTransaction(trans);

    // created
    TC_LOG_DEBUG(LOG_FILTER_NETWORKIO, "TURN IN PETITION GUID %u", GUID_LOPART(petitionGuid));

    data.Initialize(SMSG_TURN_IN_PETITION_RESULTS, 4);
    data << (uint32)PETITION_TURN_OK;
    SendPacket(&data);
}

void WorldSession::HandlePetitionShowListOpcode(WorldPacket& recvData)
{
    TC_LOG_DEBUG(LOG_FILTER_NETWORKIO, "Received CMSG_PETITION_SHOWLIST");

    uint64 guid;
    recvData >> guid;

    SendPetitionShowList(guid);
}

void WorldSession::SendPetitionShowList(uint64 guid)
{
    Creature* creature = GetPlayer()->GetNPCIfCanInteractWith(guid, UNIT_NPC_FLAG_PETITIONER);
    if (!creature)
    {
        TC_LOG_DEBUG(LOG_FILTER_NETWORKIO, "WORLD: HandlePetitionShowListOpcode - Unit (GUID: %u) not found or you can't interact with him.", uint32(GUID_LOPART(guid)));
        return;
    }

    WorldPacket data(SMSG_PETITION_SHOWLIST, 8+1+4*6);
    data << guid;                                           // npc guid

    if (creature->isTabardDesigner())
    {
        data << uint8(1);                                   // count
        data << uint32(1);                                  // index
        data << uint32(GUILD_CHARTER);                      // charter entry
        data << uint32(CHARTER_DISPLAY_ID);                 // charter display id
        data << uint32(GUILD_CHARTER_COST);                 // charter cost
        data << uint32(0);                                  // unknown
        data << uint32(sWorld->getIntConfig(CONFIG_MIN_PETITION_SIGNS)); // required signs
    }
    else
    {
        data << uint8(3);                                   // count
        // 2v2
        data << uint32(1);                                  // index
        data << uint32(ARENA_TEAM_CHARTER_2v2);             // charter entry
        data << uint32(CHARTER_DISPLAY_ID);                 // charter display id
        data << uint32(ARENA_TEAM_CHARTER_2v2_COST);        // charter cost
        data << uint32(2);                                  // unknown
        data << uint32(2);                                  // required signs?
        // 3v3
        data << uint32(2);                                  // index
        data << uint32(ARENA_TEAM_CHARTER_3v3);             // charter entry
        data << uint32(CHARTER_DISPLAY_ID);                 // charter display id
        data << uint32(ARENA_TEAM_CHARTER_3v3_COST);        // charter cost
        data << uint32(3);                                  // unknown
        data << uint32(3);                                  // required signs?
        // 5v5
        data << uint32(3);                                  // index
        data << uint32(ARENA_TEAM_CHARTER_5v5);             // charter entry
        data << uint32(CHARTER_DISPLAY_ID);                 // charter display id
        data << uint32(ARENA_TEAM_CHARTER_5v5_COST);        // charter cost
        data << uint32(5);                                  // unknown
        data << uint32(5);                                  // required signs?
    }

    SendPacket(&data);
    TC_LOG_DEBUG(LOG_FILTER_NETWORKIO, "Sent SMSG_PETITION_SHOWLIST");
}<|MERGE_RESOLUTION|>--- conflicted
+++ resolved
@@ -382,11 +382,7 @@
 
 void WorldSession::HandlePetitionRenameOpcode(WorldPacket& recvData)
 {
-<<<<<<< HEAD
-    sLog->outDebug(LOG_FILTER_NETWORKIO, "Received opcode MSG_PETITION_RENAME");
-=======
-    TC_LOG_DEBUG(LOG_FILTER_NETWORKIO, "Received opcode MSG_PETITION_RENAME");   // ok
->>>>>>> 0faf1aea
+    TC_LOG_DEBUG(LOG_FILTER_NETWORKIO, "Received opcode MSG_PETITION_RENAME");
 
     uint64 petitionGuid;
     uint32 type;
