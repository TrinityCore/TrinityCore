/*
 * Copyright (C) 2008-2013 TrinityCore <http://www.trinitycore.org/>
 * Copyright (C) 2005-2009 MaNGOS <http://getmangos.com/>
 *
 * This program is free software; you can redistribute it and/or modify it
 * under the terms of the GNU General Public License as published by the
 * Free Software Foundation; either version 2 of the License, or (at your
 * option) any later version.
 *
 * This program is distributed in the hope that it will be useful, but WITHOUT
 * ANY WARRANTY; without even the implied warranty of MERCHANTABILITY or
 * FITNESS FOR A PARTICULAR PURPOSE. See the GNU General Public License for
 * more details.
 *
 * You should have received a copy of the GNU General Public License along
 * with this program. If not, see <http://www.gnu.org/licenses/>.
 */

#include "Common.h"
#include "Language.h"
#include "DatabaseEnv.h"
#include "WorldPacket.h"
#include "WorldSession.h"
#include "Opcodes.h"
#include "Log.h"
#include "ObjectMgr.h"
#include "SpellMgr.h"
#include "Player.h"
#include "GossipDef.h"
#include "UpdateMask.h"
#include "ObjectAccessor.h"
#include "Creature.h"
#include "Pet.h"
#include "ReputationMgr.h"
#include "BattlegroundMgr.h"
#include "Battleground.h"
#include "ScriptMgr.h"
#include "CreatureAI.h"
#include "SpellInfo.h"

enum StableResultCode
{
    STABLE_ERR_MONEY        = 0x01,                         // "you don't have enough money"
    STABLE_ERR_STABLE       = 0x06,                         // currently used in most fail cases
    STABLE_SUCCESS_STABLE   = 0x08,                         // stable success
    STABLE_SUCCESS_UNSTABLE = 0x09,                         // unstable/swap success
    STABLE_SUCCESS_BUY_SLOT = 0x0A,                         // buy slot success
    STABLE_ERR_EXOTIC       = 0x0C                          // "you are unable to control exotic creatures"
};

void WorldSession::HandleTabardVendorActivateOpcode(WorldPacket& recvData)
{
    uint64 guid;
    recvData >> guid;

    Creature* unit = GetPlayer()->GetNPCIfCanInteractWith(guid, UNIT_NPC_FLAG_TABARDDESIGNER);
    if (!unit)
    {
        TC_LOG_DEBUG(LOG_FILTER_NETWORKIO, "WORLD: HandleTabardVendorActivateOpcode - Unit (GUID: %u) not found or you can not interact with him.", uint32(GUID_LOPART(guid)));
        return;
    }

    // remove fake death
    if (GetPlayer()->HasUnitState(UNIT_STATE_DIED))
        GetPlayer()->RemoveAurasByType(SPELL_AURA_FEIGN_DEATH);

    SendTabardVendorActivate(guid);
}

void WorldSession::SendTabardVendorActivate(uint64 guid)
{
    WorldPacket data(MSG_TABARDVENDOR_ACTIVATE, 8);
    data << guid;
    SendPacket(&data);
}

void WorldSession::HandleBankerActivateOpcode(WorldPacket& recvData)
{
    uint64 guid;

    TC_LOG_DEBUG(LOG_FILTER_NETWORKIO, "WORLD: Received CMSG_BANKER_ACTIVATE");

    recvData >> guid;

    Creature* unit = GetPlayer()->GetNPCIfCanInteractWith(guid, UNIT_NPC_FLAG_BANKER);
    if (!unit)
    {
        TC_LOG_DEBUG(LOG_FILTER_NETWORKIO, "WORLD: HandleBankerActivateOpcode - Unit (GUID: %u) not found or you can not interact with him.", uint32(GUID_LOPART(guid)));
        return;
    }

    // remove fake death
    if (GetPlayer()->HasUnitState(UNIT_STATE_DIED))
        GetPlayer()->RemoveAurasByType(SPELL_AURA_FEIGN_DEATH);

    SendShowBank(guid);
}

void WorldSession::SendShowBank(uint64 guid)
{
    WorldPacket data(SMSG_SHOW_BANK, 8);
    data << guid;
    SendPacket(&data);
}

void WorldSession::HandleTrainerListOpcode(WorldPacket& recvData)
{
    uint64 guid;

    recvData >> guid;
    SendTrainerList(guid);
}

void WorldSession::SendTrainerList(uint64 guid)
{
    std::string str = GetTrinityString(LANG_NPC_TAINER_HELLO);
    SendTrainerList(guid, str);
}

void WorldSession::SendTrainerList(uint64 guid, const std::string& strTitle)
{
    TC_LOG_DEBUG(LOG_FILTER_NETWORKIO, "WORLD: SendTrainerList");

    Creature* unit = GetPlayer()->GetNPCIfCanInteractWith(guid, UNIT_NPC_FLAG_TRAINER);
    if (!unit)
    {
        TC_LOG_DEBUG(LOG_FILTER_NETWORKIO, "WORLD: SendTrainerList - Unit (GUID: %u) not found or you can not interact with him.", uint32(GUID_LOPART(guid)));
        return;
    }

    // remove fake death
    if (GetPlayer()->HasUnitState(UNIT_STATE_DIED))
        GetPlayer()->RemoveAurasByType(SPELL_AURA_FEIGN_DEATH);

    // trainer list loaded at check;
    if (!unit->isCanTrainingOf(_player, true))
        return;

    CreatureTemplate const* ci = unit->GetCreatureTemplate();

    if (!ci)
    {
        TC_LOG_DEBUG(LOG_FILTER_NETWORKIO, "WORLD: SendTrainerList - (GUID: %u) NO CREATUREINFO!", GUID_LOPART(guid));
        return;
    }

    TrainerSpellData const* trainer_spells = unit->GetTrainerSpells();
    if (!trainer_spells)
    {
        TC_LOG_DEBUG(LOG_FILTER_NETWORKIO, "WORLD: SendTrainerList - Training spells not found for creature (GUID: %u Entry: %u)",
            GUID_LOPART(guid), unit->GetEntry());
        return;
    }

    WorldPacket data(SMSG_TRAINER_LIST, 8+4+4+trainer_spells->spellList.size()*38 + strTitle.size()+1);
    data << guid;
    data << uint32(trainer_spells->trainerType);
    data << uint32(1); // different value for each trainer, also found in CMSG_TRAINER_BUY_SPELL

    size_t count_pos = data.wpos();
    data << uint32(trainer_spells->spellList.size());

    // reputation discount
    float fDiscountMod = _player->GetReputationPriceDiscount(unit);
    bool can_learn_primary_prof = GetPlayer()->GetFreePrimaryProfessionPoints() > 0;

    uint32 count = 0;
    for (TrainerSpellMap::const_iterator itr = trainer_spells->spellList.begin(); itr != trainer_spells->spellList.end(); ++itr)
    {
        TrainerSpell const* tSpell = &itr->second;

        bool valid = true;
        bool primary_prof_first_rank = false;
        for (uint8 i = 0; i < MAX_SPELL_EFFECTS; ++i)
        {
            if (!tSpell->learnedSpell[i])
                continue;
            if (!_player->IsSpellFitByClassAndRace(tSpell->learnedSpell[i]))
            {
                valid = false;
                break;
            }
            SpellInfo const* learnedSpellInfo = sSpellMgr->GetSpellInfo(tSpell->learnedSpell[i]);
            if (learnedSpellInfo && learnedSpellInfo->IsPrimaryProfessionFirstRank())
                primary_prof_first_rank = true;
        }
        if (!valid)
            continue;

        TrainerSpellState state = _player->GetTrainerSpellState(tSpell);

        data << uint32(tSpell->spell);                      // learned spell (or cast-spell in profession case)
        data << uint8(state == TRAINER_SPELL_GREEN_DISABLED ? TRAINER_SPELL_GREEN : state);
        data << uint32(floor(tSpell->spellCost * fDiscountMod));

        data << uint8(tSpell->reqLevel);
        data << uint32(tSpell->reqSkill);
        data << uint32(tSpell->reqSkillValue);
        //prev + req or req + 0
        uint8 maxReq = 0;
        for (uint8 i = 0; i < MAX_SPELL_EFFECTS; ++i)
        {
            if (!tSpell->learnedSpell[i])
                continue;
            if (uint32 prevSpellId = sSpellMgr->GetPrevSpellInChain(tSpell->learnedSpell[i]))
            {
                data << uint32(prevSpellId);
                ++maxReq;
            }
            if (maxReq == 2)
                break;
            SpellsRequiringSpellMapBounds spellsRequired = sSpellMgr->GetSpellsRequiredForSpellBounds(tSpell->learnedSpell[i]);
            for (SpellsRequiringSpellMap::const_iterator itr2 = spellsRequired.first; itr2 != spellsRequired.second && maxReq < 3; ++itr2)
            {
                data << uint32(itr2->second);
                ++maxReq;
            }
            if (maxReq == 2)
                break;
        }
        while (maxReq < 2)
        {
            data << uint32(0);
            ++maxReq;
        }

        data << uint32(primary_prof_first_rank && can_learn_primary_prof ? 1 : 0);
        // primary prof. learn confirmation dialog
        data << uint32(primary_prof_first_rank ? 1 : 0);    // must be equal prev. field to have learn button in enabled state

        ++count;
    }

    data << strTitle;

    data.put<uint32>(count_pos, count);
    SendPacket(&data);
}

void WorldSession::HandleTrainerBuySpellOpcode(WorldPacket& recvData)
{
    uint64 guid;
    uint32 spellId;
    uint32 trainerId;

<<<<<<< HEAD
    recvData >> guid >> trainerId >> spellId;
    sLog->outDebug(LOG_FILTER_NETWORKIO, "WORLD: Received CMSG_TRAINER_BUY_SPELL NpcGUID=%u, learn spell id is: %u", uint32(GUID_LOPART(guid)), spellId);
=======
    recvData >> guid >> spellId;
    TC_LOG_DEBUG(LOG_FILTER_NETWORKIO, "WORLD: Received CMSG_TRAINER_BUY_SPELL NpcGUID=%u, learn spell id is: %u", uint32(GUID_LOPART(guid)), spellId);
>>>>>>> 0faf1aea

    Creature* unit = GetPlayer()->GetNPCIfCanInteractWith(guid, UNIT_NPC_FLAG_TRAINER);
    if (!unit)
    {
        TC_LOG_DEBUG(LOG_FILTER_NETWORKIO, "WORLD: HandleTrainerBuySpellOpcode - Unit (GUID: %u) not found or you can not interact with him.", uint32(GUID_LOPART(guid)));
        return;
    }

    // remove fake death
    if (GetPlayer()->HasUnitState(UNIT_STATE_DIED))
        GetPlayer()->RemoveAurasByType(SPELL_AURA_FEIGN_DEATH);

    if (!unit->isCanTrainingOf(_player, true))
    {
        SendTrainerBuyFailed(guid, spellId, 0);
        return;
    }

    // check present spell in trainer spell list
    TrainerSpellData const* trainer_spells = unit->GetTrainerSpells();
    if (!trainer_spells)
    {
        SendTrainerBuyFailed(guid, spellId, 0);
        return;
    }

    // not found, cheat?
    TrainerSpell const* trainer_spell = trainer_spells->Find(spellId);
    if (!trainer_spell)
    {
        SendTrainerBuyFailed(guid, spellId, 0);
        return;
    }

    // can't be learn, cheat? Or double learn with lags...
    if (_player->GetTrainerSpellState(trainer_spell) != TRAINER_SPELL_GREEN)
    {
        SendTrainerBuyFailed(guid, spellId, 0);
        return;
    }

    // apply reputation discount
    uint32 nSpellCost = uint32(floor(trainer_spell->spellCost * _player->GetReputationPriceDiscount(unit)));

    // check money requirement
    if (!_player->HasEnoughMoney(uint64(nSpellCost)))
    {
        SendTrainerBuyFailed(guid, spellId, 1);
        return;
    }

    _player->ModifyMoney(-int64(nSpellCost));

    unit->SendPlaySpellVisualKit(179, 0);       // 53 SpellCastDirected
    _player->SendPlaySpellVisualKit(362, 1);    // 113 EmoteSalute

    // learn explicitly or cast explicitly
    if (trainer_spell->IsCastable())
        _player->CastSpell(_player, trainer_spell->spell, true);
    else
        _player->learnSpell(spellId, false);

    WorldPacket data(SMSG_TRAINER_BUY_SUCCEEDED, 12);
    data << uint64(guid);
    data << uint32(spellId);
    SendPacket(&data);
}

void WorldSession::SendTrainerBuyFailed(uint64 guid, uint32 spellId, uint32 reason)
{
    WorldPacket data(SMSG_TRAINER_BUY_FAILED, 16);
    data << uint64(guid);
    data << uint32(spellId);        // should be same as in packet from client
    data << uint32(reason);         // 1 == "Not enough money for trainer service." 0 == "Trainer service %d unavailable."
    SendPacket(&data);
}

void WorldSession::HandleGossipHelloOpcode(WorldPacket& recvData)
{
    TC_LOG_DEBUG(LOG_FILTER_NETWORKIO, "WORLD: Received CMSG_GOSSIP_HELLO");

    uint64 guid;
    recvData >> guid;

    Creature* unit = GetPlayer()->GetNPCIfCanInteractWith(guid, UNIT_NPC_FLAG_NONE);
    if (!unit)
    {
        TC_LOG_DEBUG(LOG_FILTER_NETWORKIO, "WORLD: HandleGossipHelloOpcode - Unit (GUID: %u) not found or you can not interact with him.", uint32(GUID_LOPART(guid)));
        return;
    }

    // set faction visible if needed
    if (FactionTemplateEntry const* factionTemplateEntry = sFactionTemplateStore.LookupEntry(unit->getFaction()))
        _player->GetReputationMgr().SetVisible(factionTemplateEntry);

    GetPlayer()->RemoveAurasWithInterruptFlags(AURA_INTERRUPT_FLAG_TALK);
    // remove fake death
    //if (GetPlayer()->HasUnitState(UNIT_STATE_DIED))
    //    GetPlayer()->RemoveAurasByType(SPELL_AURA_FEIGN_DEATH);

    if (unit->isArmorer() || unit->isCivilian() || unit->isQuestGiver() || unit->isServiceProvider() || unit->isGuard())
        unit->StopMoving();

    // If spiritguide, no need for gossip menu, just put player into resurrect queue
    if (unit->isSpiritGuide())
    {
        Battleground* bg = _player->GetBattleground();
        if (bg)
        {
            bg->AddPlayerToResurrectQueue(unit->GetGUID(), _player->GetGUID());
            sBattlegroundMgr->SendAreaSpiritHealerQueryOpcode(_player, bg, unit->GetGUID());
            return;
        }
    }

    if (!sScriptMgr->OnGossipHello(_player, unit))
    {
//        _player->TalkedToCreature(unit->GetEntry(), unit->GetGUID());
        _player->PrepareGossipMenu(unit, unit->GetCreatureTemplate()->GossipMenuId, true);
        _player->SendPreparedGossip(unit);
    }
    unit->AI()->sGossipHello(_player);
}

/*void WorldSession::HandleGossipSelectOptionOpcode(WorldPacket& recvData)
{
    TC_LOG_DEBUG(LOG_FILTER_PACKETIO, "WORLD: CMSG_GOSSIP_SELECT_OPTION");

    uint32 option;
    uint32 unk;
    uint64 guid;
    std::string code = "";

    recvData >> guid >> unk >> option;

    if (_player->PlayerTalkClass->GossipOptionCoded(option))
    {
        TC_LOG_DEBUG(LOG_FILTER_PACKETIO, "reading string");
        recvData >> code;
        TC_LOG_DEBUG(LOG_FILTER_PACKETIO, "string read: %s", code.c_str());
    }

    Creature* unit = GetPlayer()->GetNPCIfCanInteractWith(guid, UNIT_NPC_FLAG_NONE);
    if (!unit)
    {
        TC_LOG_DEBUG(LOG_FILTER_PACKETIO, "WORLD: HandleGossipSelectOptionOpcode - Unit (GUID: %u) not found or you can't interact with him.", uint32(GUID_LOPART(guid)));
        return;
    }

    // remove fake death
    if (GetPlayer()->HasUnitState(UNIT_STATE_DIED))
        GetPlayer()->RemoveAurasByType(SPELL_AURA_FEIGN_DEATH);

    if (!code.empty())
    {
        if (!Script->GossipSelectWithCode(_player, unit, _player->PlayerTalkClass->GossipOptionSender (option), _player->PlayerTalkClass->GossipOptionAction(option), code.c_str()))
            unit->OnGossipSelect (_player, option);
    }
    else
    {
        if (!Script->OnGossipSelect (_player, unit, _player->PlayerTalkClass->GossipOptionSender (option), _player->PlayerTalkClass->GossipOptionAction (option)))
           unit->OnGossipSelect (_player, option);
    }
}*/

void WorldSession::HandleSpiritHealerActivateOpcode(WorldPacket& recvData)
{
    TC_LOG_DEBUG(LOG_FILTER_NETWORKIO, "WORLD: CMSG_SPIRIT_HEALER_ACTIVATE");

    uint64 guid;

    recvData >> guid;

    Creature* unit = GetPlayer()->GetNPCIfCanInteractWith(guid, UNIT_NPC_FLAG_SPIRITHEALER);
    if (!unit)
    {
        TC_LOG_DEBUG(LOG_FILTER_NETWORKIO, "WORLD: HandleSpiritHealerActivateOpcode - Unit (GUID: %u) not found or you can not interact with him.", uint32(GUID_LOPART(guid)));
        return;
    }

    // remove fake death
    if (GetPlayer()->HasUnitState(UNIT_STATE_DIED))
        GetPlayer()->RemoveAurasByType(SPELL_AURA_FEIGN_DEATH);

    SendSpiritResurrect();
}

void WorldSession::SendSpiritResurrect()
{
    _player->ResurrectPlayer(0.5f, true);

    _player->DurabilityLossAll(0.25f, true);

    // get corpse nearest graveyard
    WorldSafeLocsEntry const* corpseGrave = NULL;
    Corpse* corpse = _player->GetCorpse();
    if (corpse)
        corpseGrave = sObjectMgr->GetClosestGraveYard(
            corpse->GetPositionX(), corpse->GetPositionY(), corpse->GetPositionZ(), corpse->GetMapId(), _player->GetTeam());

    // now can spawn bones
    _player->SpawnCorpseBones();

    // teleport to nearest from corpse graveyard, if different from nearest to player ghost
    if (corpseGrave)
    {
        WorldSafeLocsEntry const* ghostGrave = sObjectMgr->GetClosestGraveYard(
            _player->GetPositionX(), _player->GetPositionY(), _player->GetPositionZ(), _player->GetMapId(), _player->GetTeam());

        if (corpseGrave != ghostGrave)
            _player->TeleportTo(corpseGrave->map_id, corpseGrave->x, corpseGrave->y, corpseGrave->z, _player->GetOrientation());
        // or update at original position
        else
            _player->UpdateObjectVisibility();
    }
    // or update at original position
    else
        _player->UpdateObjectVisibility();
}

void WorldSession::HandleBinderActivateOpcode(WorldPacket& recvData)
{
    uint64 npcGUID;
    recvData >> npcGUID;

    if (!GetPlayer()->IsInWorld() || !GetPlayer()->isAlive())
        return;

    Creature* unit = GetPlayer()->GetNPCIfCanInteractWith(npcGUID, UNIT_NPC_FLAG_INNKEEPER);
    if (!unit)
    {
        TC_LOG_DEBUG(LOG_FILTER_NETWORKIO, "WORLD: HandleBinderActivateOpcode - Unit (GUID: %u) not found or you can not interact with him.", uint32(GUID_LOPART(npcGUID)));
        return;
    }

    // remove fake death
    if (GetPlayer()->HasUnitState(UNIT_STATE_DIED))
        GetPlayer()->RemoveAurasByType(SPELL_AURA_FEIGN_DEATH);

    SendBindPoint(unit);
}

void WorldSession::SendBindPoint(Creature* npc)
{
    // prevent set homebind to instances in any case
    if (GetPlayer()->GetMap()->Instanceable())
        return;

    uint32 bindspell = 3286;

    // send spell for homebinding (3286)
    npc->CastSpell(_player, bindspell, true);

    WorldPacket data(SMSG_TRAINER_BUY_SUCCEEDED, 12);
    data << uint64(npc->GetGUID());
    data << uint32(bindspell);
    SendPacket(&data);

    _player->PlayerTalkClass->SendCloseGossip();
}

void WorldSession::HandleListStabledPetsOpcode(WorldPacket& recvData)
{
    TC_LOG_DEBUG(LOG_FILTER_NETWORKIO, "WORLD: Recv MSG_LIST_STABLED_PETS");
    uint64 npcGUID;

    recvData >> npcGUID;

    if (!CheckStableMaster(npcGUID))
        return;

    // remove fake death
    if (GetPlayer()->HasUnitState(UNIT_STATE_DIED))
        GetPlayer()->RemoveAurasByType(SPELL_AURA_FEIGN_DEATH);

    // remove mounts this fix bug where getting pet from stable while mounted deletes pet.
    if (GetPlayer()->IsMounted())
        GetPlayer()->RemoveAurasByType(SPELL_AURA_MOUNTED);

    SendStablePet(npcGUID);
}

void WorldSession::SendStablePet(uint64 guid)
{
    PreparedStatement* stmt = CharacterDatabase.GetPreparedStatement(CHAR_SEL_PET_SLOTS_DETAIL);

    stmt->setUInt32(0, _player->GetGUIDLow());
    stmt->setUInt8(1, PET_SAVE_FIRST_STABLE_SLOT);
    stmt->setUInt8(2, PET_SAVE_LAST_STABLE_SLOT);

    _sendStabledPetCallback.SetParam(guid);
    _sendStabledPetCallback.SetFutureResult(CharacterDatabase.AsyncQuery(stmt));
}

void WorldSession::SendStablePetCallback(PreparedQueryResult result, uint64 guid)
{
    if (!GetPlayer())
        return;

    TC_LOG_DEBUG(LOG_FILTER_NETWORKIO, "WORLD: Recv MSG_LIST_STABLED_PETS Send.");

    WorldPacket data(MSG_LIST_STABLED_PETS, 200);           // guess size

    data << uint64 (guid);

    Pet* pet = _player->GetPet();

    size_t wpos = data.wpos();
    data << uint8(0);                                       // place holder for slot show number

    data << uint8(GetPlayer()->m_stableSlots);

    uint8 num = 0;                                          // counter for place holder

    // not let move dead pet in slot
    if (pet && pet->isAlive() && pet->getPetType() == HUNTER_PET)
    {
        data << uint32(0);                                  // 4.x unknown, some kind of order?
        data << uint32(pet->GetCharmInfo()->GetPetNumber());
        data << uint32(pet->GetEntry());
        data << uint32(pet->getLevel());
        data << pet->GetName();                             // petname
        data << uint8(1);                                   // 1 = current, 2/3 = in stable (any from 4, 5, ... create problems with proper show)
        ++num;
    }

    if (result)
    {
        do
        {
            Field* fields = result->Fetch();

            data << uint32(fields[1].GetUInt32());          // petnumber
            data << uint32(fields[2].GetUInt32());          // creature entry
            data << uint32(fields[3].GetUInt16());          // level
            data << fields[4].GetString();                  // name
            data << uint8(2);                               // 1 = current, 2/3 = in stable (any from 4, 5, ... create problems with proper show)

            ++num;
        }
        while (result->NextRow());
    }

    data.put<uint8>(wpos, num);                             // set real data to placeholder
    SendPacket(&data);

}

void WorldSession::SendStableResult(uint8 res)
{
    WorldPacket data(SMSG_STABLE_RESULT, 1);
    data << uint8(res);
    SendPacket(&data);
}

void WorldSession::HandleStablePet(WorldPacket& recvData)
{
    TC_LOG_DEBUG(LOG_FILTER_NETWORKIO, "WORLD: Recv CMSG_STABLE_PET");
    uint64 npcGUID;

    recvData >> npcGUID;

    if (!GetPlayer()->isAlive())
    {
        SendStableResult(STABLE_ERR_STABLE);
        return;
    }

    if (!CheckStableMaster(npcGUID))
    {
        SendStableResult(STABLE_ERR_STABLE);
        return;
    }

    // remove fake death
    if (GetPlayer()->HasUnitState(UNIT_STATE_DIED))
        GetPlayer()->RemoveAurasByType(SPELL_AURA_FEIGN_DEATH);

    Pet* pet = _player->GetPet();

    // can't place in stable dead pet
    if (!pet || !pet->isAlive() || pet->getPetType() != HUNTER_PET)
    {
        SendStableResult(STABLE_ERR_STABLE);
        return;
    }

    PreparedStatement* stmt = CharacterDatabase.GetPreparedStatement(CHAR_SEL_PET_SLOTS);

    stmt->setUInt32(0, _player->GetGUIDLow());
    stmt->setUInt8(1, PET_SAVE_FIRST_STABLE_SLOT);
    stmt->setUInt8(2, PET_SAVE_LAST_STABLE_SLOT);

    _stablePetCallback = CharacterDatabase.AsyncQuery(stmt);
}

void WorldSession::HandleStablePetCallback(PreparedQueryResult result)
{
    if (!GetPlayer())
        return;

    uint8 freeSlot = 1;
    if (result)
    {
        do
        {
            Field* fields = result->Fetch();

            uint8 slot = fields[1].GetUInt8();

            // slots ordered in query, and if not equal then free
            if (slot != freeSlot)
                break;

            // this slot not free, skip
            ++freeSlot;
        }
        while (result->NextRow());
    }

    WorldPacket data(SMSG_STABLE_RESULT, 1);
    if (freeSlot > 0 && freeSlot <= GetPlayer()->m_stableSlots)
    {
        _player->RemovePet(_player->GetPet(), PetSaveMode(freeSlot));
        SendStableResult(STABLE_SUCCESS_STABLE);
    }
    else
        SendStableResult(STABLE_ERR_STABLE);
}

void WorldSession::HandleUnstablePet(WorldPacket& recvData)
{
    TC_LOG_DEBUG(LOG_FILTER_NETWORKIO, "WORLD: Recv CMSG_UNSTABLE_PET.");
    uint64 npcGUID;
    uint32 petnumber;

    recvData >> npcGUID >> petnumber;

    if (!CheckStableMaster(npcGUID))
    {
        SendStableResult(STABLE_ERR_STABLE);
        return;
    }

    // remove fake death
    if (GetPlayer()->HasUnitState(UNIT_STATE_DIED))
        GetPlayer()->RemoveAurasByType(SPELL_AURA_FEIGN_DEATH);

    PreparedStatement* stmt = CharacterDatabase.GetPreparedStatement(CHAR_SEL_PET_ENTRY);

    stmt->setUInt32(0, _player->GetGUIDLow());
    stmt->setUInt32(1, petnumber);
    stmt->setUInt8(2, PET_SAVE_FIRST_STABLE_SLOT);
    stmt->setUInt8(3, PET_SAVE_LAST_STABLE_SLOT);

    _unstablePetCallback.SetParam(petnumber);
    _unstablePetCallback.SetFutureResult(CharacterDatabase.AsyncQuery(stmt));
}

void WorldSession::HandleUnstablePetCallback(PreparedQueryResult result, uint32 petId)
{
    if (!GetPlayer())
        return;

    uint32 petEntry = 0;
    if (result)
    {
        Field* fields = result->Fetch();
        petEntry = fields[0].GetUInt32();
    }

    if (!petEntry)
    {
        SendStableResult(STABLE_ERR_STABLE);
        return;
    }

    CreatureTemplate const* creatureInfo = sObjectMgr->GetCreatureTemplate(petEntry);
    if (!creatureInfo || !creatureInfo->isTameable(_player->CanTameExoticPets()))
    {
        // if problem in exotic pet
        if (creatureInfo && creatureInfo->isTameable(true))
            SendStableResult(STABLE_ERR_EXOTIC);
        else
            SendStableResult(STABLE_ERR_STABLE);
        return;
    }

    Pet* pet = _player->GetPet();
    if (pet && pet->isAlive())
    {
        SendStableResult(STABLE_ERR_STABLE);
        return;
    }

    // delete dead pet
    if (pet)
        _player->RemovePet(pet, PET_SAVE_AS_DELETED);

    Pet* newPet = new Pet(_player, HUNTER_PET);
    if (!newPet->LoadPetFromDB(_player, petEntry, petId))
    {
        delete newPet;
        newPet = NULL;
        SendStableResult(STABLE_ERR_STABLE);
        return;
    }

    SendStableResult(STABLE_SUCCESS_UNSTABLE);
}

void WorldSession::HandleBuyStableSlot(WorldPacket& recvData)
{
    TC_LOG_DEBUG(LOG_FILTER_NETWORKIO, "WORLD: Recv CMSG_BUY_STABLE_SLOT.");
    uint64 npcGUID;

    recvData >> npcGUID;

    if (!CheckStableMaster(npcGUID))
    {
        SendStableResult(STABLE_ERR_STABLE);
        return;
    }

    // remove fake death
    if (GetPlayer()->HasUnitState(UNIT_STATE_DIED))
        GetPlayer()->RemoveAurasByType(SPELL_AURA_FEIGN_DEATH);

    if (GetPlayer()->m_stableSlots < MAX_PET_STABLES)
    {
        /*StableSlotPricesEntry const* SlotPrice = sStableSlotPricesStore.LookupEntry(GetPlayer()->m_stableSlots+1);
        if (_player->HasEnoughMoney(SlotPrice->Price))
        {
            ++GetPlayer()->m_stableSlots;
            _player->ModifyMoney(-int32(SlotPrice->Price));
            SendStableResult(STABLE_SUCCESS_BUY_SLOT);
        }
        else
            SendStableResult(STABLE_ERR_MONEY);*/
    }
    else
        SendStableResult(STABLE_ERR_STABLE);
}

void WorldSession::HandleStableRevivePet(WorldPacket &/* recvData */)
{
    TC_LOG_DEBUG(LOG_FILTER_NETWORKIO, "HandleStableRevivePet: Not implemented");
}

void WorldSession::HandleStableSwapPet(WorldPacket& recvData)
{
    TC_LOG_DEBUG(LOG_FILTER_NETWORKIO, "WORLD: Recv CMSG_STABLE_SWAP_PET.");
    uint64 npcGUID;
    uint32 petId;

    recvData >> npcGUID >> petId;

    if (!CheckStableMaster(npcGUID))
    {
        SendStableResult(STABLE_ERR_STABLE);
        return;
    }

    // remove fake death
    if (GetPlayer()->HasUnitState(UNIT_STATE_DIED))
        GetPlayer()->RemoveAurasByType(SPELL_AURA_FEIGN_DEATH);

    Pet* pet = _player->GetPet();

    if (!pet || pet->getPetType() != HUNTER_PET)
    {
        SendStableResult(STABLE_ERR_STABLE);
        return;
    }

    // Find swapped pet slot in stable

    PreparedStatement* stmt = CharacterDatabase.GetPreparedStatement(CHAR_SEL_PET_SLOT_BY_ID);

    stmt->setUInt32(0, _player->GetGUIDLow());
    stmt->setUInt32(1, petId);

    _stableSwapCallback.SetParam(petId);
    _stableSwapCallback.SetFutureResult(CharacterDatabase.AsyncQuery(stmt));
}

void WorldSession::HandleStableSwapPetCallback(PreparedQueryResult result, uint32 petId)
{
    if (!GetPlayer())
        return;

    if (!result)
    {
        SendStableResult(STABLE_ERR_STABLE);
        return;
    }

    Field* fields = result->Fetch();

    uint32 slot     = fields[0].GetUInt8();
    uint32 petEntry = fields[1].GetUInt32();

    if (!petEntry)
    {
        SendStableResult(STABLE_ERR_STABLE);
        return;
    }

    CreatureTemplate const* creatureInfo = sObjectMgr->GetCreatureTemplate(petEntry);
    if (!creatureInfo || !creatureInfo->isTameable(_player->CanTameExoticPets()))
    {
        // if problem in exotic pet
        if (creatureInfo && creatureInfo->isTameable(true))
            SendStableResult(STABLE_ERR_EXOTIC);
        else
            SendStableResult(STABLE_ERR_STABLE);
        return;
    }

    Pet* pet = _player->GetPet();
    // The player's pet could have been removed during the delay of the DB callback
    if (!pet)
    {
        SendStableResult(STABLE_ERR_STABLE);
        return;
    }

    // move alive pet to slot or delete dead pet
    _player->RemovePet(pet, pet->isAlive() ? PetSaveMode(slot) : PET_SAVE_AS_DELETED);

    // summon unstabled pet
    Pet* newPet = new Pet(_player);
    if (!newPet->LoadPetFromDB(_player, petEntry, petId))
    {
        delete newPet;
        SendStableResult(STABLE_ERR_STABLE);
    }
    else
        SendStableResult(STABLE_SUCCESS_UNSTABLE);
}

void WorldSession::HandleRepairItemOpcode(WorldPacket& recvData)
{
    TC_LOG_DEBUG(LOG_FILTER_NETWORKIO, "WORLD: CMSG_REPAIR_ITEM");

    uint64 npcGUID, itemGUID;
    uint8 guildBank;                                        // new in 2.3.2, bool that means from guild bank money

    recvData >> npcGUID >> itemGUID >> guildBank;

    Creature* unit = GetPlayer()->GetNPCIfCanInteractWith(npcGUID, UNIT_NPC_FLAG_REPAIR);
    if (!unit)
    {
        TC_LOG_DEBUG(LOG_FILTER_NETWORKIO, "WORLD: HandleRepairItemOpcode - Unit (GUID: %u) not found or you can not interact with him.", uint32(GUID_LOPART(npcGUID)));
        return;
    }

    // remove fake death
    if (GetPlayer()->HasUnitState(UNIT_STATE_DIED))
        GetPlayer()->RemoveAurasByType(SPELL_AURA_FEIGN_DEATH);

    // reputation discount
    float discountMod = _player->GetReputationPriceDiscount(unit);

    if (itemGUID)
    {
        TC_LOG_DEBUG(LOG_FILTER_NETWORKIO, "ITEM: Repair item, itemGUID = %u, npcGUID = %u", GUID_LOPART(itemGUID), GUID_LOPART(npcGUID));

        Item* item = _player->GetItemByGuid(itemGUID);
        if (item)
            _player->DurabilityRepair(item->GetPos(), true, discountMod, guildBank);
    }
    else
    {
        TC_LOG_DEBUG(LOG_FILTER_NETWORKIO, "ITEM: Repair all items, npcGUID = %u", GUID_LOPART(npcGUID));
        _player->DurabilityRepairAll(true, discountMod, guildBank);
    }
}
<|MERGE_RESOLUTION|>--- conflicted
+++ resolved
@@ -243,13 +243,8 @@
     uint32 spellId;
     uint32 trainerId;
 
-<<<<<<< HEAD
     recvData >> guid >> trainerId >> spellId;
-    sLog->outDebug(LOG_FILTER_NETWORKIO, "WORLD: Received CMSG_TRAINER_BUY_SPELL NpcGUID=%u, learn spell id is: %u", uint32(GUID_LOPART(guid)), spellId);
-=======
-    recvData >> guid >> spellId;
     TC_LOG_DEBUG(LOG_FILTER_NETWORKIO, "WORLD: Received CMSG_TRAINER_BUY_SPELL NpcGUID=%u, learn spell id is: %u", uint32(GUID_LOPART(guid)), spellId);
->>>>>>> 0faf1aea
 
     Creature* unit = GetPlayer()->GetNPCIfCanInteractWith(guid, UNIT_NPC_FLAG_TRAINER);
     if (!unit)
