/*
 * Copyright (C) 2008-2017 TrinityCore <http://www.trinitycore.org/>
 * Copyright (C) 2005-2009 MaNGOS <http://getmangos.com/>
 *
 * This program is free software; you can redistribute it and/or modify it
 * under the terms of the GNU General Public License as published by the
 * Free Software Foundation; either version 2 of the License, or (at your
 * option) any later version.
 *
 * This program is distributed in the hope that it will be useful, but WITHOUT
 * ANY WARRANTY; without even the implied warranty of MERCHANTABILITY or
 * FITNESS FOR A PARTICULAR PURPOSE. See the GNU General Public License for
 * more details.
 *
 * You should have received a copy of the GNU General Public License along
 * with this program. If not, see <http://www.gnu.org/licenses/>.
 */

#include "WorldSession.h"
#include "Battleground.h"
#include "BattlegroundMgr.h"
#include "Common.h"
#include "Creature.h"
#include "CreatureAI.h"
#include "DatabaseEnv.h"
#include "DBCStores.h"
#include "GossipDef.h"
#include "Item.h"
#include "Language.h"
#include "Log.h"
#include "Map.h"
#include "Opcodes.h"
#include "ObjectMgr.h"
#include "Pet.h"
#include "Player.h"
#include "QueryCallback.h"
#include "ReputationMgr.h"
#include "ScriptMgr.h"
#include "SpellInfo.h"
#include "SpellMgr.h"
#include "WorldPacket.h"

enum StableResultCode
{
    STABLE_ERR_MONEY        = 0x01,                         // "you don't have enough money"
    STABLE_ERR_STABLE       = 0x06,                         // currently used in most fail cases
    STABLE_SUCCESS_STABLE   = 0x08,                         // stable success
    STABLE_SUCCESS_UNSTABLE = 0x09,                         // unstable/swap success
    STABLE_SUCCESS_BUY_SLOT = 0x0A,                         // buy slot success
    STABLE_ERR_EXOTIC       = 0x0C                          // "you are unable to control exotic creatures"
};

void WorldSession::HandleTabardVendorActivateOpcode(WorldPacket& recvData)
{
    ObjectGuid guid;
    recvData >> guid;

    Creature* unit = GetPlayer()->GetNPCIfCanInteractWith(guid, UNIT_NPC_FLAG_TABARDDESIGNER);
    if (!unit)
    {
        TC_LOG_DEBUG("network", "WORLD: HandleTabardVendorActivateOpcode - %s not found or you can not interact with him.", guid.ToString().c_str());
        return;
    }

    // remove fake death
    if (GetPlayer()->HasUnitState(UNIT_STATE_DIED))
        GetPlayer()->RemoveAurasByType(SPELL_AURA_FEIGN_DEATH);

    SendTabardVendorActivate(guid);
}

void WorldSession::SendTabardVendorActivate(ObjectGuid guid)
{
    WorldPacket data(MSG_TABARDVENDOR_ACTIVATE, 8);
    data << guid;
    SendPacket(&data);
}

void WorldSession::HandleBankerActivateOpcode(WorldPacket& recvData)
{
    ObjectGuid guid;

    TC_LOG_DEBUG("network", "WORLD: Received CMSG_BANKER_ACTIVATE");

    recvData >> guid;

    Creature* unit = GetPlayer()->GetNPCIfCanInteractWith(guid, UNIT_NPC_FLAG_BANKER);
    if (!unit)
    {
        TC_LOG_DEBUG("network", "WORLD: HandleBankerActivateOpcode - %s not found or you can not interact with him.", guid.ToString().c_str());
        return;
    }

    // remove fake death
    if (GetPlayer()->HasUnitState(UNIT_STATE_DIED))
        GetPlayer()->RemoveAurasByType(SPELL_AURA_FEIGN_DEATH);

    SendShowBank(guid);
}

void WorldSession::SendShowBank(ObjectGuid guid)
{
    WorldPacket data(SMSG_SHOW_BANK, 8);
    data << guid;
    m_currentBankerGUID = guid;
    SendPacket(&data);
}

void WorldSession::SendShowMailBox(ObjectGuid guid)
{
    WorldPacket data(SMSG_SHOW_MAILBOX, 8);
    data << guid;
    SendPacket(&data);
}

void WorldSession::HandleTrainerListOpcode(WorldPacket& recvData)
{
    ObjectGuid guid;

    recvData >> guid;
    SendTrainerList(guid);
}

void WorldSession::SendTrainerList(ObjectGuid guid)
{
    std::string str = GetTrinityString(LANG_NPC_TAINER_HELLO);
    SendTrainerList(guid, str);
}

void WorldSession::SendTrainerList(ObjectGuid guid, const std::string& strTitle)
{
    Creature* unit = GetPlayer()->GetNPCIfCanInteractWith(guid, UNIT_NPC_FLAG_TRAINER);
    if (!unit)
    {
        TC_LOG_DEBUG("network", "WORLD: SendTrainerList - %s not found or you can not interact with him.", guid.ToString().c_str());
        return;
    }

    // remove fake death
    if (GetPlayer()->HasUnitState(UNIT_STATE_DIED))
        GetPlayer()->RemoveAurasByType(SPELL_AURA_FEIGN_DEATH);

    TrainerSpellData const* trainer_spells = unit->GetTrainerSpells();
    if (!trainer_spells)
    {
        TC_LOG_DEBUG("network", "WORLD: SendTrainerList - Training spells not found for %s", guid.ToString().c_str());
        return;
    }

    WorldPacket data(SMSG_TRAINER_LIST, 8+4+4+trainer_spells->spellList.size()*38 + strTitle.size()+1);
    data << guid;
    data << uint32(trainer_spells->trainerType);

    size_t count_pos = data.wpos();
    data << uint32(trainer_spells->spellList.size());

    // reputation discount
    float fDiscountMod = _player->GetReputationPriceDiscount(unit);
    bool can_learn_primary_prof = GetPlayer()->GetFreePrimaryProfessionPoints() > 0;

    uint32 count = 0;
    for (TrainerSpellMap::const_iterator itr = trainer_spells->spellList.begin(); itr != trainer_spells->spellList.end(); ++itr)
    {
        TrainerSpell const* tSpell = &itr->second;

        bool valid = true;
        bool primary_prof_first_rank = false;
        for (uint8 i = 0; i < MAX_SPELL_EFFECTS; ++i)
        {
            if (!tSpell->ReqAbility[i])
                continue;
            if (!_player->IsSpellFitByClassAndRace(tSpell->ReqAbility[i]))
            {
                valid = false;
                break;
            }
            SpellInfo const* learnedSpellInfo = sSpellMgr->GetSpellInfo(tSpell->ReqAbility[i]);
            if (learnedSpellInfo && learnedSpellInfo->IsPrimaryProfessionFirstRank())
                primary_prof_first_rank = true;
        }
        if (!valid)
            continue;

        TrainerSpellState state = _player->GetTrainerSpellState(tSpell);

        data << uint32(tSpell->SpellID);                    // learned spell (or cast-spell in profession case)
        data << uint8(state == TRAINER_SPELL_GREEN_DISABLED ? TRAINER_SPELL_GREEN : state);
        data << uint32(floor(tSpell->MoneyCost * fDiscountMod));

        data << uint32(primary_prof_first_rank && can_learn_primary_prof ? 1 : 0);
                                                            // primary prof. learn confirmation dialog
        data << uint32(primary_prof_first_rank ? 1 : 0);    // must be equal prev. field to have learn button in enabled state
        data << uint8(tSpell->ReqLevel);
        data << uint32(tSpell->ReqSkillLine);
        data << uint32(tSpell->ReqSkillRank);
        //prev + req or req + 0
        uint8 maxReq = 0;
        for (uint8 i = 0; i < MAX_SPELL_EFFECTS; ++i)
        {
            if (!tSpell->ReqAbility[i])
                continue;
            if (uint32 prevSpellId = sSpellMgr->GetPrevSpellInChain(tSpell->ReqAbility[i]))
            {
                data << uint32(prevSpellId);
                ++maxReq;
            }
            if (maxReq == 3)
                break;
            SpellsRequiringSpellMapBounds spellsRequired = sSpellMgr->GetSpellsRequiredForSpellBounds(tSpell->ReqAbility[i]);
            for (SpellsRequiringSpellMap::const_iterator itr2 = spellsRequired.first; itr2 != spellsRequired.second && maxReq < 3; ++itr2)
            {
                data << uint32(itr2->second);
                ++maxReq;
            }
            if (maxReq == 3)
                break;
        }
        while (maxReq < 3)
        {
            data << uint32(0);
            ++maxReq;
        }

        ++count;
    }

    data << strTitle;

    data.put<uint32>(count_pos, count);
    SendPacket(&data);
}

void WorldSession::HandleTrainerBuySpellOpcode(WorldPacket& recvData)
{
    ObjectGuid guid;
    uint32 spellId = 0;

    recvData >> guid >> spellId;
    TC_LOG_DEBUG("network", "WORLD: Received CMSG_TRAINER_BUY_SPELL %s, learn spell id is: %u", guid.ToString().c_str(), spellId);

    Creature* trainer = GetPlayer()->GetNPCIfCanInteractWith(guid, UNIT_NPC_FLAG_TRAINER);
    if (!trainer)
    {
        TC_LOG_DEBUG("network", "WORLD: HandleTrainerBuySpellOpcode - %s not found or you can not interact with him.", guid.ToString().c_str());
        return;
    }

    // remove fake death
    if (GetPlayer()->HasUnitState(UNIT_STATE_DIED))
        GetPlayer()->RemoveAurasByType(SPELL_AURA_FEIGN_DEATH);

    // check race for mount trainers
    if (trainer->GetCreatureTemplate()->trainer_type == TRAINER_TYPE_MOUNTS)
    {
        if (uint32 trainerRace = trainer->GetCreatureTemplate()->trainer_race)
            if (_player->getRace() != trainerRace)
                return;
    }

    // check class for class trainers
    if (_player->getClass() != trainer->GetCreatureTemplate()->trainer_class && trainer->GetCreatureTemplate()->trainer_type == TRAINER_TYPE_CLASS)
        return;

    // check present spell in trainer spell list
    TrainerSpellData const* trainer_spells = trainer->GetTrainerSpells();
    if (!trainer_spells)
        return;

    // not found, cheat?
    TrainerSpell const* trainer_spell = trainer_spells->Find(spellId);
    if (!trainer_spell)
        return;

    // can't be learn, cheat? Or double learn with lags...
    if (_player->GetTrainerSpellState(trainer_spell) != TRAINER_SPELL_GREEN)
        return;

    // apply reputation discount
    uint32 nSpellCost = uint32(floor(trainer_spell->MoneyCost * _player->GetReputationPriceDiscount(trainer)));

    // check money requirement
    if (!_player->HasEnoughMoney(nSpellCost))
        return;

    _player->ModifyMoney(-int32(nSpellCost));

    trainer->SendPlaySpellVisual(179); // 53 SpellCastDirected
    trainer->SendPlaySpellImpact(_player->GetGUID(), 362); // 113 EmoteSalute

    // learn explicitly or cast explicitly
    if (trainer_spell->IsCastable())
        _player->CastSpell(_player, trainer_spell->SpellID, true);
    else
        _player->LearnSpell(spellId, false);

    WorldPacket data(SMSG_TRAINER_BUY_SUCCEEDED, 12);
    data << uint64(guid);
    data << uint32(spellId);                                // should be same as in packet from client
    SendPacket(&data);
}

void WorldSession::HandleGossipHelloOpcode(WorldPacket& recvData)
{
    TC_LOG_DEBUG("network", "WORLD: Received CMSG_GOSSIP_HELLO");

    ObjectGuid guid;
    recvData >> guid;

    Creature* unit = GetPlayer()->GetNPCIfCanInteractWith(guid, UNIT_NPC_FLAG_GOSSIP);
    if (!unit)
    {
        TC_LOG_DEBUG("network", "WORLD: HandleGossipHelloOpcode - %s not found or you can not interact with him.", guid.ToString().c_str());
        return;
    }

    // set faction visible if needed
    if (FactionTemplateEntry const* factionTemplateEntry = sFactionTemplateStore.LookupEntry(unit->GetFaction()))
        _player->GetReputationMgr().SetVisible(factionTemplateEntry);

    GetPlayer()->RemoveAurasWithInterruptFlags(AURA_INTERRUPT_FLAG_TALK);
    // remove fake death
    //if (GetPlayer()->HasUnitState(UNIT_STATE_DIED))
    //    GetPlayer()->RemoveAurasByType(SPELL_AURA_FEIGN_DEATH);

    // and if he has pure gossip or is banker and moves or is tabard designer?
    //if (unit->IsArmorer() || unit->IsCivilian() || unit->IsQuestGiver() || unit->IsServiceProvider() || unit->IsGuard())
    {
        unit->StopMoving();
    }

    // If spiritguide, no need for gossip menu, just put player into resurrect queue
    if (unit->IsSpiritGuide())
    {
        Battleground* bg = _player->GetBattleground();
        if (bg)
        {
            bg->AddPlayerToResurrectQueue(unit->GetGUID(), _player->GetGUID());
            sBattlegroundMgr->SendAreaSpiritHealerQueryOpcode(_player, bg, unit->GetGUID());
            return;
        }
    }

    _player->PlayerTalkClass->ClearMenus();
    if (!unit->AI()->GossipHello(_player))
    {
//        _player->TalkedToCreature(unit->GetEntry(), unit->GetGUID());
        _player->PrepareGossipMenu(unit, unit->GetCreatureTemplate()->GossipMenuId, true);
        _player->SendPreparedGossip(unit);
    }
}

void WorldSession::HandleSpiritHealerActivateOpcode(WorldPacket& recvData)
{
    TC_LOG_DEBUG("network", "WORLD: CMSG_SPIRIT_HEALER_ACTIVATE");

    ObjectGuid guid;
    recvData >> guid;

    Creature* unit = GetPlayer()->GetNPCIfCanInteractWith(guid, UNIT_NPC_FLAG_SPIRITHEALER);
    if (!unit)
    {
        TC_LOG_DEBUG("network", "WORLD: HandleSpiritHealerActivateOpcode - %s not found or you can not interact with him.", guid.ToString().c_str());
        return;
    }

    // remove fake death
    if (GetPlayer()->HasUnitState(UNIT_STATE_DIED))
        GetPlayer()->RemoveAurasByType(SPELL_AURA_FEIGN_DEATH);

    SendSpiritResurrect();
}

void WorldSession::SendSpiritResurrect()
{
    _player->ResurrectPlayer(0.5f, true);
    _player->DurabilityLossAll(0.25f, true);

    // get corpse nearest graveyard
    WorldSafeLocsEntry const* corpseGrave = nullptr;
    WorldLocation corpseLocation = _player->GetCorpseLocation();
    if (_player->HasCorpse())
    {
        corpseGrave = sObjectMgr->GetClosestGraveyard(corpseLocation.GetPositionX(), corpseLocation.GetPositionY(),
            corpseLocation.GetPositionZ(), corpseLocation.GetMapId(), _player->GetTeam());
    }

    // now can spawn bones
    _player->SpawnCorpseBones();

    // teleport to nearest from corpse graveyard, if different from nearest to player ghost
    if (corpseGrave)
    {
        WorldSafeLocsEntry const* ghostGrave = sObjectMgr->GetClosestGraveyard(
            _player->GetPositionX(), _player->GetPositionY(), _player->GetPositionZ(), _player->GetMapId(), _player->GetTeam());

        if (corpseGrave != ghostGrave)
            _player->TeleportTo(corpseGrave->map_id, corpseGrave->x, corpseGrave->y, corpseGrave->z, _player->GetOrientation());
    }
}

void WorldSession::HandleBinderActivateOpcode(WorldPacket& recvData)
{
    ObjectGuid npcGUID;
    recvData >> npcGUID;

    if (!GetPlayer()->IsInWorld() || !GetPlayer()->IsAlive())
        return;

    Creature* unit = GetPlayer()->GetNPCIfCanInteractWith(npcGUID, UNIT_NPC_FLAG_INNKEEPER);
    if (!unit)
    {
        TC_LOG_DEBUG("network", "WORLD: HandleBinderActivateOpcode - %s not found or you can not interact with him.", npcGUID.ToString().c_str());
        return;
    }

    // remove fake death
    if (GetPlayer()->HasUnitState(UNIT_STATE_DIED))
        GetPlayer()->RemoveAurasByType(SPELL_AURA_FEIGN_DEATH);

    SendBindPoint(unit);
}

void WorldSession::SendBindPoint(Creature* npc)
{
    // prevent set homebind to instances in any case
    if (GetPlayer()->GetMap()->Instanceable())
        return;

    uint32 bindspell = 3286;

    // send spell for homebinding (3286)
    npc->CastSpell(_player, bindspell, true);

    WorldPacket data(SMSG_TRAINER_BUY_SUCCEEDED, (8+4));
    data << uint64(npc->GetGUID());
    data << uint32(bindspell);
    SendPacket(&data);

    _player->PlayerTalkClass->SendCloseGossip();
}

void WorldSession::HandleListStabledPetsOpcode(WorldPacket& recvData)
{
    TC_LOG_DEBUG("network", "WORLD: Recv MSG_LIST_STABLED_PETS");
    ObjectGuid npcGUID;

    recvData >> npcGUID;

    if (!CheckStableMaster(npcGUID))
        return;

    // remove fake death
    if (GetPlayer()->HasUnitState(UNIT_STATE_DIED))
        GetPlayer()->RemoveAurasByType(SPELL_AURA_FEIGN_DEATH);

    // remove mounts this fix bug where getting pet from stable while mounted deletes pet.
    if (GetPlayer()->IsMounted())
        GetPlayer()->RemoveAurasByType(SPELL_AURA_MOUNTED);

    SendStablePet(npcGUID);
}

void WorldSession::SendStablePet(ObjectGuid guid)
{
    PreparedStatement* stmt = CharacterDatabase.GetPreparedStatement(CHAR_SEL_PET_SLOTS_DETAIL);

    stmt->setUInt32(0, _player->GetGUID().GetCounter());
    stmt->setUInt8(1, PET_SAVE_FIRST_STABLE_SLOT);
    stmt->setUInt8(2, PET_SAVE_LAST_STABLE_SLOT);

    _queryProcessor.AddQuery(CharacterDatabase.AsyncQuery(stmt).WithPreparedCallback(std::bind(&WorldSession::SendStablePetCallback, this, guid, std::placeholders::_1)));
}

void WorldSession::SendStablePetCallback(ObjectGuid guid, PreparedQueryResult result)
{
    if (!GetPlayer())
        return;

    TC_LOG_DEBUG("network", "WORLD: Recv MSG_LIST_STABLED_PETS Send.");

    WorldPacket data(MSG_LIST_STABLED_PETS, 200);           // guess size

    data << uint64(guid);

    Pet* pet = _player->GetPet();

    size_t wpos = data.wpos();
    data << uint8(0);                                       // place holder for slot show number

    data << uint8(GetPlayer()->m_stableSlots);

    uint8 num = 0;                                          // counter for place holder

    // not let move dead pet in slot
    if (pet && pet->IsAlive() && pet->getPetType() == HUNTER_PET)
    {
        data << uint32(pet->GetCharmInfo()->GetPetNumber());
        data << uint32(pet->GetEntry());
        data << uint32(pet->getLevel());
        data << pet->GetName();                             // petname
        data << uint8(1);                                   // 1 = current, 2/3 = in stable (any from 4, 5, ... create problems with proper show)
        ++num;
    }

    if (result)
    {
        do
        {
            Field* fields = result->Fetch();

            data << uint32(fields[1].GetUInt32());          // petnumber
            data << uint32(fields[2].GetUInt32());          // creature entry
            data << uint32(fields[3].GetUInt16());          // level
            data << fields[4].GetString();                  // name
            data << uint8(2);                               // 1 = current, 2/3 = in stable (any from 4, 5, ... create problems with proper show)

            ++num;
        }
        while (result->NextRow());
    }

    data.put<uint8>(wpos, num);                             // set real data to placeholder
    SendPacket(&data);

}

void WorldSession::SendStableResult(uint8 res)
{
    WorldPacket data(SMSG_STABLE_RESULT, 1);
    data << uint8(res);
    SendPacket(&data);
}

void WorldSession::HandleStablePet(WorldPacket& recvData)
{
    TC_LOG_DEBUG("network", "WORLD: Recv CMSG_STABLE_PET");
    ObjectGuid npcGUID;

    recvData >> npcGUID;

    if (!GetPlayer()->IsAlive())
    {
        SendStableResult(STABLE_ERR_STABLE);
        return;
    }

    if (!CheckStableMaster(npcGUID))
    {
        SendStableResult(STABLE_ERR_STABLE);
        return;
    }

    // remove fake death
    if (GetPlayer()->HasUnitState(UNIT_STATE_DIED))
        GetPlayer()->RemoveAurasByType(SPELL_AURA_FEIGN_DEATH);

    Pet* pet = _player->GetPet();

    // can't place in stable dead pet
    if (!pet || !pet->IsAlive() || pet->getPetType() != HUNTER_PET)
    {
        SendStableResult(STABLE_ERR_STABLE);
        return;
    }

    PreparedStatement* stmt = CharacterDatabase.GetPreparedStatement(CHAR_SEL_PET_SLOTS);

    stmt->setUInt32(0, _player->GetGUID().GetCounter());
    stmt->setUInt8(1, PET_SAVE_FIRST_STABLE_SLOT);
    stmt->setUInt8(2, PET_SAVE_LAST_STABLE_SLOT);

    _queryProcessor.AddQuery(CharacterDatabase.AsyncQuery(stmt).WithPreparedCallback(std::bind(&WorldSession::HandleStablePetCallback, this, std::placeholders::_1)));
}

void WorldSession::HandleStablePetCallback(PreparedQueryResult result)
{
    if (!GetPlayer())
        return;

    uint8 freeSlot = 1;
    if (result)
    {
        do
        {
            Field* fields = result->Fetch();

            uint8 slot = fields[1].GetUInt8();

            // slots ordered in query, and if not equal then free
            if (slot != freeSlot)
                break;

            // this slot not free, skip
            ++freeSlot;
        }
        while (result->NextRow());
    }

    WorldPacket data(SMSG_STABLE_RESULT, 1);
    if (freeSlot > 0 && freeSlot <= GetPlayer()->m_stableSlots)
    {
        _player->RemovePet(_player->GetPet(), PetSaveMode(freeSlot));
        SendStableResult(STABLE_SUCCESS_STABLE);
    }
    else
        SendStableResult(STABLE_ERR_STABLE);
}

void WorldSession::HandleUnstablePet(WorldPacket& recvData)
{
    TC_LOG_DEBUG("network", "WORLD: Recv CMSG_UNSTABLE_PET.");
    ObjectGuid npcGUID;
    uint32 petnumber;

    recvData >> npcGUID >> petnumber;

    if (!CheckStableMaster(npcGUID))
    {
        SendStableResult(STABLE_ERR_STABLE);
        return;
    }

    // remove fake death
    if (GetPlayer()->HasUnitState(UNIT_STATE_DIED))
        GetPlayer()->RemoveAurasByType(SPELL_AURA_FEIGN_DEATH);

    PreparedStatement* stmt = CharacterDatabase.GetPreparedStatement(CHAR_SEL_PET_ENTRY);

    stmt->setUInt32(0, _player->GetGUID().GetCounter());
    stmt->setUInt32(1, petnumber);
    stmt->setUInt8(2, PET_SAVE_FIRST_STABLE_SLOT);
    stmt->setUInt8(3, PET_SAVE_LAST_STABLE_SLOT);

    _queryProcessor.AddQuery(CharacterDatabase.AsyncQuery(stmt).WithPreparedCallback(std::bind(&WorldSession::HandleUnstablePetCallback, this, petnumber, std::placeholders::_1)));
}

void WorldSession::HandleUnstablePetCallback(uint32 petId, PreparedQueryResult result)
{
    if (!GetPlayer())
        return;

    uint32 petEntry = 0;
    if (result)
    {
        Field* fields = result->Fetch();
        petEntry = fields[0].GetUInt32();
    }

    if (!petEntry)
    {
        SendStableResult(STABLE_ERR_STABLE);
        return;
    }

    CreatureTemplate const* creatureInfo = sObjectMgr->GetCreatureTemplate(petEntry);
    if (!creatureInfo || !creatureInfo->IsTameable(_player->CanTameExoticPets()))
    {
        // if problem in exotic pet
        if (creatureInfo && creatureInfo->IsTameable(true))
            SendStableResult(STABLE_ERR_EXOTIC);
        else
            SendStableResult(STABLE_ERR_STABLE);
        return;
    }

    Pet* pet = _player->GetPet();
    if (pet && pet->IsAlive())
    {
        SendStableResult(STABLE_ERR_STABLE);
        return;
    }

    // delete dead pet
    if (pet)
        _player->RemovePet(pet, PET_SAVE_AS_DELETED);

    (new Pet(_player, HUNTER_PET))->LoadPetFromDB([this](bool loadResult, Pet* pet)
    {
<<<<<<< HEAD
        if (!loadResult)
        {
            delete pet;
            SendStableResult(STABLE_ERR_STABLE);
            return;
        }
=======
        delete newPet;
        newPet = nullptr;
        SendStableResult(STABLE_ERR_STABLE);
        return;
    }
>>>>>>> 85a7d5ce

        SendStableResult(STABLE_SUCCESS_UNSTABLE);
    }, _player, petEntry, petId);
}

void WorldSession::HandleBuyStableSlot(WorldPacket& recvData)
{
    TC_LOG_DEBUG("network", "WORLD: Recv CMSG_BUY_STABLE_SLOT.");
    ObjectGuid npcGUID;

    recvData >> npcGUID;

    if (!CheckStableMaster(npcGUID))
    {
        SendStableResult(STABLE_ERR_STABLE);
        return;
    }

    // remove fake death
    if (GetPlayer()->HasUnitState(UNIT_STATE_DIED))
        GetPlayer()->RemoveAurasByType(SPELL_AURA_FEIGN_DEATH);

    if (GetPlayer()->m_stableSlots < MAX_PET_STABLES)
    {
        StableSlotPricesEntry const* SlotPrice = sStableSlotPricesStore.LookupEntry(GetPlayer()->m_stableSlots+1);
        if (_player->HasEnoughMoney(SlotPrice->Price))
        {
            ++GetPlayer()->m_stableSlots;
            _player->ModifyMoney(-int32(SlotPrice->Price));
            SendStableResult(STABLE_SUCCESS_BUY_SLOT);
        }
        else
            SendStableResult(STABLE_ERR_MONEY);
    }
    else
        SendStableResult(STABLE_ERR_STABLE);
}

void WorldSession::HandleStableRevivePet(WorldPacket &/* recvData */)
{
    TC_LOG_DEBUG("network", "HandleStableRevivePet: Not implemented");
}

void WorldSession::HandleStableSwapPet(WorldPacket& recvData)
{
    TC_LOG_DEBUG("network", "WORLD: Recv CMSG_STABLE_SWAP_PET.");
    ObjectGuid npcGUID;
    uint32 petId;

    recvData >> npcGUID >> petId;

    if (!CheckStableMaster(npcGUID))
    {
        SendStableResult(STABLE_ERR_STABLE);
        return;
    }

    // remove fake death
    if (GetPlayer()->HasUnitState(UNIT_STATE_DIED))
        GetPlayer()->RemoveAurasByType(SPELL_AURA_FEIGN_DEATH);

    Pet* pet = _player->GetPet();

    if (!pet || pet->getPetType() != HUNTER_PET)
    {
        SendStableResult(STABLE_ERR_STABLE);
        return;
    }

    // Find swapped pet slot in stable

    PreparedStatement* stmt = CharacterDatabase.GetPreparedStatement(CHAR_SEL_PET_SLOT_BY_ID);

    stmt->setUInt32(0, _player->GetGUID().GetCounter());
    stmt->setUInt32(1, petId);

    _queryProcessor.AddQuery(CharacterDatabase.AsyncQuery(stmt).WithPreparedCallback(std::bind(&WorldSession::HandleStableSwapPetCallback, this, petId, std::placeholders::_1)));
}

void WorldSession::HandleStableSwapPetCallback(uint32 petId, PreparedQueryResult result)
{
    if (!GetPlayer())
        return;

    if (!result)
    {
        SendStableResult(STABLE_ERR_STABLE);
        return;
    }

    Field* fields = result->Fetch();

    uint32 slot     = fields[0].GetUInt8();
    uint32 petEntry = fields[1].GetUInt32();

    if (!petEntry)
    {
        SendStableResult(STABLE_ERR_STABLE);
        return;
    }

    CreatureTemplate const* creatureInfo = sObjectMgr->GetCreatureTemplate(petEntry);
    if (!creatureInfo || !creatureInfo->IsTameable(_player->CanTameExoticPets()))
    {
        // if problem in exotic pet
        if (creatureInfo && creatureInfo->IsTameable(true))
            SendStableResult(STABLE_ERR_EXOTIC);
        else
            SendStableResult(STABLE_ERR_STABLE);
        return;
    }

    Pet* pet = _player->GetPet();
    // The player's pet could have been removed during the delay of the DB callback
    if (!pet)
    {
        SendStableResult(STABLE_ERR_STABLE);
        return;
    }

    // move alive pet to slot or delete dead pet
    _player->RemovePet(pet, pet->IsAlive() ? PetSaveMode(slot) : PET_SAVE_AS_DELETED);

    // summon unstabled pet
    (new Pet(_player))->LoadPetFromDB([this](bool loadResult, Pet* pet)
    {
        if (!loadResult)
        {
            delete pet;
            SendStableResult(STABLE_ERR_STABLE);
            return;
        }

        SendStableResult(STABLE_SUCCESS_UNSTABLE);
    }, _player, petEntry, petId);
}

void WorldSession::HandleRepairItemOpcode(WorldPacket& recvData)
{
    TC_LOG_DEBUG("network", "WORLD: CMSG_REPAIR_ITEM");

    ObjectGuid npcGUID, itemGUID;
    uint8 guildBank;                                        // new in 2.3.2, bool that means from guild bank money

    recvData >> npcGUID >> itemGUID >> guildBank;

    Creature* unit = GetPlayer()->GetNPCIfCanInteractWith(npcGUID, UNIT_NPC_FLAG_REPAIR);
    if (!unit)
    {
        TC_LOG_DEBUG("network", "WORLD: HandleRepairItemOpcode - %s not found or you can not interact with him.", npcGUID.ToString().c_str());
        return;
    }

    // remove fake death
    if (GetPlayer()->HasUnitState(UNIT_STATE_DIED))
        GetPlayer()->RemoveAurasByType(SPELL_AURA_FEIGN_DEATH);

    // reputation discount
    float discountMod = _player->GetReputationPriceDiscount(unit);

    if (itemGUID)
    {
        TC_LOG_DEBUG("network", "ITEM: Repair %s, at %s", itemGUID.ToString().c_str(), npcGUID.ToString().c_str());

        Item* item = _player->GetItemByGuid(itemGUID);
        if (item)
            _player->DurabilityRepair(item->GetPos(), true, discountMod, guildBank != 0);
    }
    else
    {
        TC_LOG_DEBUG("network", "ITEM: Repair all items at %s", npcGUID.ToString().c_str());
        _player->DurabilityRepairAll(true, discountMod, guildBank != 0);
    }
}
<|MERGE_RESOLUTION|>--- conflicted
+++ resolved
@@ -676,20 +676,12 @@
 
     (new Pet(_player, HUNTER_PET))->LoadPetFromDB([this](bool loadResult, Pet* pet)
     {
-<<<<<<< HEAD
         if (!loadResult)
         {
             delete pet;
             SendStableResult(STABLE_ERR_STABLE);
             return;
         }
-=======
-        delete newPet;
-        newPet = nullptr;
-        SendStableResult(STABLE_ERR_STABLE);
-        return;
-    }
->>>>>>> 85a7d5ce
 
         SendStableResult(STABLE_SUCCESS_UNSTABLE);
     }, _player, petEntry, petId);
