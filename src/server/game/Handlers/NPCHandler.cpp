--- conflicted
+++ resolved
@@ -342,14 +342,10 @@
         }
     }
     _player->PlayerTalkClass->ClearMenus();
-<<<<<<< HEAD
-    if (!sScriptMgr->OnGossipHello(_player, unit))
-=======
 #ifdef ELUNA
     if (!sEluna->OnGossipHello(_player, unit))
 #endif
-    if (!unit->AI()->GossipHello(_player))
->>>>>>> 5e22fceb
+    if (!sScriptMgr->OnGossipHello(_player, unit))
     {
         if (!unit->AI()->GossipHello(_player))
         {
