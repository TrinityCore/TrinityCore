--- conflicted
+++ resolved
@@ -335,12 +335,7 @@
     //if (GetPlayer()->HasUnitState(UNIT_STATE_DIED))
     //    GetPlayer()->RemoveAurasByType(SPELL_AURA_FEIGN_DEATH);
 
-<<<<<<< HEAD
-    if (unit->isArmorer() || unit->isCivilian() || unit->isQuestGiver() || unit->isServiceProvider() || unit->isGuard())
-=======
     if (unit->IsArmorer() || unit->IsCivilian() || unit->IsQuestGiver() || unit->IsServiceProvider() || unit->IsGuard())
-    {
->>>>>>> 1c9a3d56
         unit->StopMoving();
 
     // If spiritguide, no need for gossip menu, just put player into resurrect queue
