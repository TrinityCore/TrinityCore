--- conflicted
+++ resolved
@@ -578,31 +578,6 @@
 
     // can't place in stable dead pet
     if (pet)
-<<<<<<< HEAD
-=======
-        _player->RemovePet(pet, PET_SAVE_AS_DELETED);
-
-    Pet* newPet = new Pet(_player, HUNTER_PET);
-    if (!newPet->LoadPetFromDB(_player, petEntry, petId))
-    {
-        delete newPet;
-        newPet = nullptr;
-        SendStableResult(STABLE_ERR_STABLE);
-        return;
-    }
-
-    SendStableResult(STABLE_SUCCESS_UNSTABLE);
-}
-
-void WorldSession::HandleBuyStableSlot(WorldPacket& recvData)
-{
-    TC_LOG_DEBUG("network", "WORLD: Recv CMSG_BUY_STABLE_SLOT.");
-    ObjectGuid npcGUID;
-
-    recvData >> npcGUID;
-
-    if (!CheckStableMaster(npcGUID))
->>>>>>> ad07191b
     {
         if (pet->GetCharmInfo()->GetPetNumber() == petId)
         {
