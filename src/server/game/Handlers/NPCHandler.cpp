/*
 * Copyright (C) 2008-2019 TrinityCore <https://www.trinitycore.org/>
 * Copyright (C) 2005-2009 MaNGOS <http://getmangos.com/>
 *
 * This program is free software; you can redistribute it and/or modify it
 * under the terms of the GNU General Public License as published by the
 * Free Software Foundation; either version 2 of the License, or (at your
 * option) any later version.
 *
 * This program is distributed in the hope that it will be useful, but WITHOUT
 * ANY WARRANTY; without even the implied warranty of MERCHANTABILITY or
 * FITNESS FOR A PARTICULAR PURPOSE. See the GNU General Public License for
 * more details.
 *
 * You should have received a copy of the GNU General Public License along
 * with this program. If not, see <http://www.gnu.org/licenses/>.
 */

#include "WorldSession.h"
#include "Battleground.h"
#include "BattlegroundMgr.h"
#include "Common.h"
#include "Creature.h"
#include "CreatureAI.h"
#include "DatabaseEnv.h"
#include "DBCStores.h"
#include "GossipDef.h"
#include "Item.h"
#include "Language.h"
#include "Log.h"
#include "Map.h"
#include "NPCPackets.h"
#include "Opcodes.h"
#include "ObjectMgr.h"
#include "Pet.h"
#include "Player.h"
#include "QueryCallback.h"
#include "ReputationMgr.h"
#include "ScriptMgr.h"
#include "SpellInfo.h"
#include "SpellMgr.h"
#include "Trainer.h"
#include "World.h"
#include "WorldPacket.h"

enum StableResultCode
{
    STABLE_ERR_MONEY        = 0x01,                         // "you don't have enough money"
    STABLE_ERR_STABLE       = 0x06,                         // currently used in most fail cases
    STABLE_SUCCESS_STABLE   = 0x08,                         // stable success
    STABLE_SUCCESS_UNSTABLE = 0x09,                         // unstable/swap success
    STABLE_SUCCESS_BUY_SLOT = 0x0A,                         // buy slot success
    STABLE_ERR_EXOTIC       = 0x0C                          // "you are unable to control exotic creatures"
};

void WorldSession::HandleTabardVendorActivateOpcode(WorldPacket& recvData)
{
    ObjectGuid guid;
    recvData >> guid;

#ifndef DISABLE_DRESSNPCS_CORESOUNDS
    if (guid.IsAnyTypeCreature())
        if (Creature* creature = _player->GetMap()->GetCreature(guid))
            creature->SendMirrorSound(_player, 0);
#endif
    Creature* unit = GetPlayer()->GetNPCIfCanInteractWith(guid, UNIT_NPC_FLAG_TABARDDESIGNER);
    if (!unit)
    {
        TC_LOG_DEBUG("network", "WORLD: HandleTabardVendorActivateOpcode - %s not found or you can not interact with him.", guid.ToString().c_str());
        return;
    }

    // remove fake death
    if (GetPlayer()->HasUnitState(UNIT_STATE_DIED))
        GetPlayer()->RemoveAurasByType(SPELL_AURA_FEIGN_DEATH);

    SendTabardVendorActivate(guid);
}

void WorldSession::SendTabardVendorActivate(ObjectGuid guid)
{
    WorldPacket data(MSG_TABARDVENDOR_ACTIVATE, 8);
    data << guid;
    SendPacket(&data);
}

void WorldSession::HandleBankerActivateOpcode(WorldPacket& recvData)
{
    ObjectGuid guid;

    TC_LOG_DEBUG("network", "WORLD: Received CMSG_BANKER_ACTIVATE");

    recvData >> guid;

#ifndef DISABLE_DRESSNPCS_CORESOUNDS
    if (guid.IsAnyTypeCreature())
        if (Creature* creature = _player->GetMap()->GetCreature(guid))
            creature->SendMirrorSound(_player, 0);
#endif
    Creature* unit = GetPlayer()->GetNPCIfCanInteractWith(guid, UNIT_NPC_FLAG_BANKER);
    if (!unit)
    {
        TC_LOG_DEBUG("network", "WORLD: HandleBankerActivateOpcode - %s not found or you can not interact with him.", guid.ToString().c_str());
        return;
    }

    // remove fake death
    if (GetPlayer()->HasUnitState(UNIT_STATE_DIED))
        GetPlayer()->RemoveAurasByType(SPELL_AURA_FEIGN_DEATH);

    SendShowBank(guid);
}

void WorldSession::SendShowBank(ObjectGuid guid)
{
    WorldPacket data(SMSG_SHOW_BANK, 8);
    data << guid;
    m_currentBankerGUID = guid;
    SendPacket(&data);
}

void WorldSession::SendShowMailBox(ObjectGuid guid)
{
    WorldPacket data(SMSG_SHOW_MAILBOX, 8);
    data << guid;
    SendPacket(&data);
}

void WorldSession::HandleTrainerListOpcode(WorldPackets::NPC::Hello& packet)
{
<<<<<<< HEAD
    ObjectGuid guid;

    recvData >> guid;
#ifndef DISABLE_DRESSNPCS_CORESOUNDS
    if (guid.IsAnyTypeCreature())
        if (Creature* creature = _player->GetMap()->GetCreature(guid))
            creature->SendMirrorSound(_player, 0);
#endif
    SendTrainerList(guid);
}

void WorldSession::SendTrainerList(ObjectGuid guid)
{
    std::string str = GetTrinityString(LANG_NPC_TAINER_HELLO);
    SendTrainerList(guid, str);
}

void WorldSession::SendTrainerList(ObjectGuid guid, const std::string& strTitle)
{
    Creature* unit = GetPlayer()->GetNPCIfCanInteractWith(guid, UNIT_NPC_FLAG_TRAINER);
    if (!unit)
=======
    Creature* npc = GetPlayer()->GetNPCIfCanInteractWith(packet.Unit, UNIT_NPC_FLAG_TRAINER);
    if (!npc)
>>>>>>> 15c50069
    {
        TC_LOG_DEBUG("network", "WorldSession: SendTrainerList - %s not found or you can not interact with him.", packet.Unit.ToString().c_str());
        return;
    }

    if (sObjectMgr->GetTrainer(npc->GetEntry()))
        SendTrainerList(npc);
    else
        TC_LOG_DEBUG("network", "WorldSession::SendTrainerList - Creature id %u has no trainer data.", npc->GetEntry());
}

void WorldSession::SendTrainerList(Creature* npc)
{
    // remove fake death
    if (GetPlayer()->HasUnitState(UNIT_STATE_DIED))
        GetPlayer()->RemoveAurasByType(SPELL_AURA_FEIGN_DEATH);

    Trainer::Trainer const* trainer = sObjectMgr->GetTrainer(npc->GetEntry());
    if (!trainer)
    {
        TC_LOG_DEBUG("network", "WorldSession: SendTrainerList - trainer spells not found for %s", npc->GetGUID().ToString().c_str());
        return;
    }

    trainer->SendSpells(npc, _player, GetSessionDbLocaleIndex());
}

void WorldSession::HandleTrainerBuySpellOpcode(WorldPackets::NPC::TrainerBuySpell& packet)
{
    TC_LOG_DEBUG("network", "WORLD: Received CMSG_TRAINER_BUY_SPELL %s, learn spell id is: %u", packet.TrainerGUID.ToString().c_str(), packet.SpellID);

    Creature* npc = GetPlayer()->GetNPCIfCanInteractWith(packet.TrainerGUID, UNIT_NPC_FLAG_TRAINER);
    if (!npc)
    {
        TC_LOG_DEBUG("network", "WORLD: HandleTrainerBuySpellOpcode - %s not found or you can not interact with him.", packet.TrainerGUID.ToString().c_str());
        return;
    }

    // remove fake death
    if (GetPlayer()->HasUnitState(UNIT_STATE_DIED))
        GetPlayer()->RemoveAurasByType(SPELL_AURA_FEIGN_DEATH);

    Trainer::Trainer const* trainer = sObjectMgr->GetTrainer(npc->GetEntry());
    if (!trainer)
        return;

    trainer->TeachSpell(npc, _player, packet.SpellID);
}

void WorldSession::HandleGossipHelloOpcode(WorldPacket& recvData)
{
    TC_LOG_DEBUG("network", "WORLD: Received CMSG_GOSSIP_HELLO");

    ObjectGuid guid;
    recvData >> guid;

#ifndef DISABLE_DRESSNPCS_CORESOUNDS
    if (guid.IsAnyTypeCreature())
        if (Creature* creature = _player->GetMap()->GetCreature(guid))
            creature->SendMirrorSound(_player, 0);
#endif
    Creature* unit = GetPlayer()->GetNPCIfCanInteractWith(guid, UNIT_NPC_FLAG_GOSSIP);
    if (!unit)
    {
        TC_LOG_DEBUG("network", "WORLD: HandleGossipHelloOpcode - %s not found or you can not interact with him.", guid.ToString().c_str());
        return;
    }

    // set faction visible if needed
    if (FactionTemplateEntry const* factionTemplateEntry = sFactionTemplateStore.LookupEntry(unit->GetFaction()))
        _player->GetReputationMgr().SetVisible(factionTemplateEntry);

    GetPlayer()->RemoveAurasWithInterruptFlags(AURA_INTERRUPT_FLAG_TALK);
    // remove fake death
    //if (GetPlayer()->HasUnitState(UNIT_STATE_DIED))
    //    GetPlayer()->RemoveAurasByType(SPELL_AURA_FEIGN_DEATH);

    // Stop the npc if moving
    unit->PauseMovement(sWorld->getIntConfig(CONFIG_CREATURE_STOP_FOR_PLAYER));
    unit->SetHomePosition(unit->GetPosition());

    // If spiritguide, no need for gossip menu, just put player into resurrect queue
    if (unit->IsSpiritGuide())
    {
        Battleground* bg = _player->GetBattleground();
        if (bg)
        {
            bg->AddPlayerToResurrectQueue(unit->GetGUID(), _player->GetGUID());
            sBattlegroundMgr->SendAreaSpiritHealerQueryOpcode(_player, bg, unit->GetGUID());
            return;
        }
    }

    _player->PlayerTalkClass->ClearMenus();
    if (!unit->AI()->GossipHello(_player))
    {
//        _player->TalkedToCreature(unit->GetEntry(), unit->GetGUID());
        _player->PrepareGossipMenu(unit, unit->GetCreatureTemplate()->GossipMenuId, true);
        _player->SendPreparedGossip(unit);
    }
}

void WorldSession::HandleSpiritHealerActivateOpcode(WorldPacket& recvData)
{
    TC_LOG_DEBUG("network", "WORLD: CMSG_SPIRIT_HEALER_ACTIVATE");

    ObjectGuid guid;
    recvData >> guid;

    Creature* unit = GetPlayer()->GetNPCIfCanInteractWith(guid, UNIT_NPC_FLAG_SPIRITHEALER);
    if (!unit)
    {
        TC_LOG_DEBUG("network", "WORLD: HandleSpiritHealerActivateOpcode - %s not found or you can not interact with him.", guid.ToString().c_str());
        return;
    }

    // remove fake death
    if (GetPlayer()->HasUnitState(UNIT_STATE_DIED))
        GetPlayer()->RemoveAurasByType(SPELL_AURA_FEIGN_DEATH);

    SendSpiritResurrect();
}

void WorldSession::SendSpiritResurrect()
{
    _player->ResurrectPlayer(0.5f, true);
    _player->DurabilityLossAll(0.25f, true);

    // get corpse nearest graveyard
    WorldSafeLocsEntry const* corpseGrave = nullptr;
    WorldLocation corpseLocation = _player->GetCorpseLocation();
    if (_player->HasCorpse())
    {
        corpseGrave = sObjectMgr->GetClosestGraveyard(corpseLocation.GetPositionX(), corpseLocation.GetPositionY(),
            corpseLocation.GetPositionZ(), corpseLocation.GetMapId(), _player->GetTeam());
    }

    // now can spawn bones
    _player->SpawnCorpseBones();

    // teleport to nearest from corpse graveyard, if different from nearest to player ghost
    if (corpseGrave)
    {
        WorldSafeLocsEntry const* ghostGrave = sObjectMgr->GetClosestGraveyard(
            _player->GetPositionX(), _player->GetPositionY(), _player->GetPositionZ(), _player->GetMapId(), _player->GetTeam());

        if (corpseGrave != ghostGrave)
            _player->TeleportTo(corpseGrave->map_id, corpseGrave->x, corpseGrave->y, corpseGrave->z, _player->GetOrientation());
    }
}

void WorldSession::HandleBinderActivateOpcode(WorldPacket& recvData)
{
    ObjectGuid npcGUID;
    recvData >> npcGUID;

    if (!GetPlayer()->IsInWorld() || !GetPlayer()->IsAlive())
        return;

    Creature* unit = GetPlayer()->GetNPCIfCanInteractWith(npcGUID, UNIT_NPC_FLAG_INNKEEPER);
    if (!unit)
    {
        TC_LOG_DEBUG("network", "WORLD: HandleBinderActivateOpcode - %s not found or you can not interact with him.", npcGUID.ToString().c_str());
        return;
    }

    // remove fake death
    if (GetPlayer()->HasUnitState(UNIT_STATE_DIED))
        GetPlayer()->RemoveAurasByType(SPELL_AURA_FEIGN_DEATH);

    SendBindPoint(unit);
}

void WorldSession::SendBindPoint(Creature* npc)
{
    // prevent set homebind to instances in any case
    if (GetPlayer()->GetMap()->Instanceable())
        return;

    uint32 bindspell = 3286;

    // send spell for homebinding (3286)
    npc->CastSpell(_player, bindspell, true);

    WorldPacket data(SMSG_TRAINER_BUY_SUCCEEDED, (8+4));
    data << uint64(npc->GetGUID());
    data << uint32(bindspell);
    SendPacket(&data);

    _player->PlayerTalkClass->SendCloseGossip();
}

void WorldSession::HandleListStabledPetsOpcode(WorldPacket& recvData)
{
    TC_LOG_DEBUG("network", "WORLD: Recv MSG_LIST_STABLED_PETS");
    ObjectGuid npcGUID;

    recvData >> npcGUID;

#ifndef DISABLE_DRESSNPCS_CORESOUNDS
    if (npcGUID.IsAnyTypeCreature())
        if (Creature* creature = _player->GetMap()->GetCreature(npcGUID))
            creature->SendMirrorSound(_player, 0);
#endif
    if (!CheckStableMaster(npcGUID))
        return;

    // remove fake death
    if (GetPlayer()->HasUnitState(UNIT_STATE_DIED))
        GetPlayer()->RemoveAurasByType(SPELL_AURA_FEIGN_DEATH);

    // remove mounts this fix bug where getting pet from stable while mounted deletes pet.
    if (GetPlayer()->IsMounted())
        GetPlayer()->RemoveAurasByType(SPELL_AURA_MOUNTED);

    SendStablePet(npcGUID);
}

void WorldSession::SendStablePet(ObjectGuid guid)
{
    PreparedStatement* stmt = CharacterDatabase.GetPreparedStatement(CHAR_SEL_PET_SLOTS_DETAIL);

    stmt->setUInt32(0, _player->GetGUID().GetCounter());
    stmt->setUInt8(1, PET_SAVE_FIRST_STABLE_SLOT);
    stmt->setUInt8(2, PET_SAVE_LAST_STABLE_SLOT);

    _queryProcessor.AddQuery(CharacterDatabase.AsyncQuery(stmt).WithPreparedCallback(std::bind(&WorldSession::SendStablePetCallback, this, guid, std::placeholders::_1)));
}

void WorldSession::SendStablePetCallback(ObjectGuid guid, PreparedQueryResult result)
{
    if (!GetPlayer())
        return;

    TC_LOG_DEBUG("network", "WORLD: Recv MSG_LIST_STABLED_PETS Send.");

    WorldPacket data(MSG_LIST_STABLED_PETS, 200);           // guess size

    data << uint64(guid);

    Pet* pet = _player->GetPet();

    size_t wpos = data.wpos();
    data << uint8(0);                                       // place holder for slot show number

    data << uint8(GetPlayer()->m_stableSlots);

    uint8 num = 0;                                          // counter for place holder

    // not let move dead pet in slot
    if (pet && pet->IsAlive() && pet->getPetType() == HUNTER_PET)
    {
        data << uint32(pet->GetCharmInfo()->GetPetNumber());
        data << uint32(pet->GetEntry());
        data << uint32(pet->getLevel());
        data << pet->GetName();                             // petname
        data << uint8(1);                                   // 1 = current, 2/3 = in stable (any from 4, 5, ... create problems with proper show)
        ++num;
    }

    if (result)
    {
        do
        {
            Field* fields = result->Fetch();

            data << uint32(fields[1].GetUInt32());          // petnumber
            data << uint32(fields[2].GetUInt32());          // creature entry
            data << uint32(fields[3].GetUInt16());          // level
            data << fields[4].GetString();                  // name
            data << uint8(2);                               // 1 = current, 2/3 = in stable (any from 4, 5, ... create problems with proper show)

            ++num;
        }
        while (result->NextRow());
    }

    data.put<uint8>(wpos, num);                             // set real data to placeholder
    SendPacket(&data);

}

void WorldSession::SendStableResult(uint8 res)
{
    WorldPacket data(SMSG_STABLE_RESULT, 1);
    data << uint8(res);
    SendPacket(&data);
}

void WorldSession::HandleStablePet(WorldPacket& recvData)
{
    TC_LOG_DEBUG("network", "WORLD: Recv CMSG_STABLE_PET");
    ObjectGuid npcGUID;

    recvData >> npcGUID;

    if (!GetPlayer()->IsAlive())
    {
        SendStableResult(STABLE_ERR_STABLE);
        return;
    }

    if (!CheckStableMaster(npcGUID))
    {
        SendStableResult(STABLE_ERR_STABLE);
        return;
    }

    // remove fake death
    if (GetPlayer()->HasUnitState(UNIT_STATE_DIED))
        GetPlayer()->RemoveAurasByType(SPELL_AURA_FEIGN_DEATH);

    Pet* pet = _player->GetPet();

    // can't place in stable dead pet
    if (!pet || !pet->IsAlive() || pet->getPetType() != HUNTER_PET)
    {
        SendStableResult(STABLE_ERR_STABLE);
        return;
    }

    PreparedStatement* stmt = CharacterDatabase.GetPreparedStatement(CHAR_SEL_PET_SLOTS);

    stmt->setUInt32(0, _player->GetGUID().GetCounter());
    stmt->setUInt8(1, PET_SAVE_FIRST_STABLE_SLOT);
    stmt->setUInt8(2, PET_SAVE_LAST_STABLE_SLOT);

    _queryProcessor.AddQuery(CharacterDatabase.AsyncQuery(stmt).WithPreparedCallback(std::bind(&WorldSession::HandleStablePetCallback, this, std::placeholders::_1)));
}

void WorldSession::HandleStablePetCallback(PreparedQueryResult result)
{
    if (!GetPlayer())
        return;

    uint8 freeSlot = 1;
    if (result)
    {
        do
        {
            Field* fields = result->Fetch();

            uint8 slot = fields[1].GetUInt8();

            // slots ordered in query, and if not equal then free
            if (slot != freeSlot)
                break;

            // this slot not free, skip
            ++freeSlot;
        }
        while (result->NextRow());
    }

    WorldPacket data(SMSG_STABLE_RESULT, 1);
    if (freeSlot > 0 && freeSlot <= GetPlayer()->m_stableSlots)
    {
        _player->RemovePet(_player->GetPet(), PetSaveMode(freeSlot));
        SendStableResult(STABLE_SUCCESS_STABLE);
    }
    else
        SendStableResult(STABLE_ERR_STABLE);
}

void WorldSession::HandleUnstablePet(WorldPacket& recvData)
{
    TC_LOG_DEBUG("network", "WORLD: Recv CMSG_UNSTABLE_PET.");
    ObjectGuid npcGUID;
    uint32 petnumber;

    recvData >> npcGUID >> petnumber;

    if (!CheckStableMaster(npcGUID))
    {
        SendStableResult(STABLE_ERR_STABLE);
        return;
    }

    // remove fake death
    if (GetPlayer()->HasUnitState(UNIT_STATE_DIED))
        GetPlayer()->RemoveAurasByType(SPELL_AURA_FEIGN_DEATH);

    PreparedStatement* stmt = CharacterDatabase.GetPreparedStatement(CHAR_SEL_PET_ENTRY);

    stmt->setUInt32(0, _player->GetGUID().GetCounter());
    stmt->setUInt32(1, petnumber);
    stmt->setUInt8(2, PET_SAVE_FIRST_STABLE_SLOT);
    stmt->setUInt8(3, PET_SAVE_LAST_STABLE_SLOT);

    _queryProcessor.AddQuery(CharacterDatabase.AsyncQuery(stmt).WithPreparedCallback(std::bind(&WorldSession::HandleUnstablePetCallback, this, petnumber, std::placeholders::_1)));
}

void WorldSession::HandleUnstablePetCallback(uint32 petId, PreparedQueryResult result)
{
    if (!GetPlayer())
        return;

    uint32 petEntry = 0;
    if (result)
    {
        Field* fields = result->Fetch();
        petEntry = fields[0].GetUInt32();
    }

    if (!petEntry)
    {
        SendStableResult(STABLE_ERR_STABLE);
        return;
    }

    CreatureTemplate const* creatureInfo = sObjectMgr->GetCreatureTemplate(petEntry);
    if (!creatureInfo || !creatureInfo->IsTameable(_player->CanTameExoticPets()))
    {
        // if problem in exotic pet
        if (creatureInfo && creatureInfo->IsTameable(true))
            SendStableResult(STABLE_ERR_EXOTIC);
        else
            SendStableResult(STABLE_ERR_STABLE);
        return;
    }

    Pet* pet = _player->GetPet();
    if (pet && pet->IsAlive())
    {
        SendStableResult(STABLE_ERR_STABLE);
        return;
    }

    // delete dead pet
    if (pet)
        _player->RemovePet(pet, PET_SAVE_AS_DELETED);

    Pet* newPet = new Pet(_player, HUNTER_PET);
    if (!newPet->LoadPetFromDB(_player, petEntry, petId))
    {
        delete newPet;
        newPet = nullptr;
        SendStableResult(STABLE_ERR_STABLE);
        return;
    }

    SendStableResult(STABLE_SUCCESS_UNSTABLE);
}

void WorldSession::HandleBuyStableSlot(WorldPacket& recvData)
{
    TC_LOG_DEBUG("network", "WORLD: Recv CMSG_BUY_STABLE_SLOT.");
    ObjectGuid npcGUID;

    recvData >> npcGUID;

    if (!CheckStableMaster(npcGUID))
    {
        SendStableResult(STABLE_ERR_STABLE);
        return;
    }

    // remove fake death
    if (GetPlayer()->HasUnitState(UNIT_STATE_DIED))
        GetPlayer()->RemoveAurasByType(SPELL_AURA_FEIGN_DEATH);

    if (GetPlayer()->m_stableSlots < MAX_PET_STABLES)
    {
        StableSlotPricesEntry const* SlotPrice = sStableSlotPricesStore.LookupEntry(GetPlayer()->m_stableSlots+1);
        if (_player->HasEnoughMoney(SlotPrice->Price))
        {
            ++GetPlayer()->m_stableSlots;
            _player->ModifyMoney(-int32(SlotPrice->Price));
            SendStableResult(STABLE_SUCCESS_BUY_SLOT);
        }
        else
            SendStableResult(STABLE_ERR_MONEY);
    }
    else
        SendStableResult(STABLE_ERR_STABLE);
}

void WorldSession::HandleStableRevivePet(WorldPacket &/* recvData */)
{
    TC_LOG_DEBUG("network", "HandleStableRevivePet: Not implemented");
}

void WorldSession::HandleStableSwapPet(WorldPacket& recvData)
{
    TC_LOG_DEBUG("network", "WORLD: Recv CMSG_STABLE_SWAP_PET.");
    ObjectGuid npcGUID;
    uint32 petId;

    recvData >> npcGUID >> petId;

    if (!CheckStableMaster(npcGUID))
    {
        SendStableResult(STABLE_ERR_STABLE);
        return;
    }

    // remove fake death
    if (GetPlayer()->HasUnitState(UNIT_STATE_DIED))
        GetPlayer()->RemoveAurasByType(SPELL_AURA_FEIGN_DEATH);

    Pet* pet = _player->GetPet();

    if (!pet || pet->getPetType() != HUNTER_PET)
    {
        SendStableResult(STABLE_ERR_STABLE);
        return;
    }

    // Find swapped pet slot in stable

    PreparedStatement* stmt = CharacterDatabase.GetPreparedStatement(CHAR_SEL_PET_SLOT_BY_ID);

    stmt->setUInt32(0, _player->GetGUID().GetCounter());
    stmt->setUInt32(1, petId);

    _queryProcessor.AddQuery(CharacterDatabase.AsyncQuery(stmt).WithPreparedCallback(std::bind(&WorldSession::HandleStableSwapPetCallback, this, petId, std::placeholders::_1)));
}

void WorldSession::HandleStableSwapPetCallback(uint32 petId, PreparedQueryResult result)
{
    if (!GetPlayer())
        return;

    if (!result)
    {
        SendStableResult(STABLE_ERR_STABLE);
        return;
    }

    Field* fields = result->Fetch();

    uint32 slot     = fields[0].GetUInt8();
    uint32 petEntry = fields[1].GetUInt32();

    if (!petEntry)
    {
        SendStableResult(STABLE_ERR_STABLE);
        return;
    }

    CreatureTemplate const* creatureInfo = sObjectMgr->GetCreatureTemplate(petEntry);
    if (!creatureInfo || !creatureInfo->IsTameable(_player->CanTameExoticPets()))
    {
        // if problem in exotic pet
        if (creatureInfo && creatureInfo->IsTameable(true))
            SendStableResult(STABLE_ERR_EXOTIC);
        else
            SendStableResult(STABLE_ERR_STABLE);
        return;
    }

    Pet* pet = _player->GetPet();
    // The player's pet could have been removed during the delay of the DB callback
    if (!pet)
    {
        SendStableResult(STABLE_ERR_STABLE);
        return;
    }

    // move alive pet to slot or delete dead pet
    _player->RemovePet(pet, pet->IsAlive() ? PetSaveMode(slot) : PET_SAVE_AS_DELETED);

    // summon unstabled pet
    Pet* newPet = new Pet(_player);
    if (!newPet->LoadPetFromDB(_player, petEntry, petId))
    {
        delete newPet;
        SendStableResult(STABLE_ERR_STABLE);
    }
    else
        SendStableResult(STABLE_SUCCESS_UNSTABLE);
}

void WorldSession::HandleRepairItemOpcode(WorldPacket& recvData)
{
    TC_LOG_DEBUG("network", "WORLD: CMSG_REPAIR_ITEM");

    ObjectGuid npcGUID, itemGUID;
    uint8 guildBank;                                        // new in 2.3.2, bool that means from guild bank money

    recvData >> npcGUID >> itemGUID >> guildBank;

    Creature* unit = GetPlayer()->GetNPCIfCanInteractWith(npcGUID, UNIT_NPC_FLAG_REPAIR);
    if (!unit)
    {
        TC_LOG_DEBUG("network", "WORLD: HandleRepairItemOpcode - %s not found or you can not interact with him.", npcGUID.ToString().c_str());
        return;
    }

    // remove fake death
    if (GetPlayer()->HasUnitState(UNIT_STATE_DIED))
        GetPlayer()->RemoveAurasByType(SPELL_AURA_FEIGN_DEATH);

    // reputation discount
    float discountMod = _player->GetReputationPriceDiscount(unit);

    if (itemGUID)
    {
        TC_LOG_DEBUG("network", "ITEM: Repair %s, at %s", itemGUID.ToString().c_str(), npcGUID.ToString().c_str());

        Item* item = _player->GetItemByGuid(itemGUID);
        if (item)
            _player->DurabilityRepair(item->GetPos(), true, discountMod, guildBank != 0);
    }
    else
    {
        TC_LOG_DEBUG("network", "ITEM: Repair all items at %s", npcGUID.ToString().c_str());
        _player->DurabilityRepairAll(true, discountMod, guildBank != 0);
    }
}<|MERGE_RESOLUTION|>--- conflicted
+++ resolved
@@ -128,36 +128,16 @@
 
 void WorldSession::HandleTrainerListOpcode(WorldPackets::NPC::Hello& packet)
 {
-<<<<<<< HEAD
-    ObjectGuid guid;
-
-    recvData >> guid;
-#ifndef DISABLE_DRESSNPCS_CORESOUNDS
-    if (guid.IsAnyTypeCreature())
-        if (Creature* creature = _player->GetMap()->GetCreature(guid))
-            creature->SendMirrorSound(_player, 0);
-#endif
-    SendTrainerList(guid);
-}
-
-void WorldSession::SendTrainerList(ObjectGuid guid)
-{
-    std::string str = GetTrinityString(LANG_NPC_TAINER_HELLO);
-    SendTrainerList(guid, str);
-}
-
-void WorldSession::SendTrainerList(ObjectGuid guid, const std::string& strTitle)
-{
-    Creature* unit = GetPlayer()->GetNPCIfCanInteractWith(guid, UNIT_NPC_FLAG_TRAINER);
-    if (!unit)
-=======
     Creature* npc = GetPlayer()->GetNPCIfCanInteractWith(packet.Unit, UNIT_NPC_FLAG_TRAINER);
     if (!npc)
->>>>>>> 15c50069
     {
         TC_LOG_DEBUG("network", "WorldSession: SendTrainerList - %s not found or you can not interact with him.", packet.Unit.ToString().c_str());
         return;
     }
+
+#ifndef DISABLE_DRESSNPCS_CORESOUNDS
+    npc->SendMirrorSound(_player, 0);
+#endif
 
     if (sObjectMgr->GetTrainer(npc->GetEntry()))
         SendTrainerList(npc);
