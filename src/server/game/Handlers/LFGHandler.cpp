/*
 * Copyright (C) 2008-2018 TrinityCore <https://www.trinitycore.org/>
 *
 * This program is free software; you can redistribute it and/or modify it
 * under the terms of the GNU General Public License as published by the
 * Free Software Foundation; either version 2 of the License, or (at your
 * option) any later version.
 *
 * This program is distributed in the hope that it will be useful, but WITHOUT
 * ANY WARRANTY; without even the implied warranty of MERCHANTABILITY or
 * FITNESS FOR A PARTICULAR PURPOSE. See the GNU General Public License for
 * more details.
 *
 * You should have received a copy of the GNU General Public License along
 * with this program. If not, see <http://www.gnu.org/licenses/>.
 */

#include "LFGMgr.h"
#include "Group.h"
#include "Log.h"
#include "ObjectAccessor.h"
#include "ObjectMgr.h"
#include "Opcodes.h"
#include "Player.h"
#include "World.h"
#include "WorldPacket.h"
#include "WorldSession.h"

void BuildPlayerLockDungeonBlock(WorldPacket& data, lfg::LfgLockMap const& lock)
{
    data << uint32(lock.size());                           // Size of lock dungeons
    for (lfg::LfgLockMap::const_iterator it = lock.begin(); it != lock.end(); ++it)
    {
        TC_LOG_TRACE("lfg", "BuildPlayerLockDungeonBlock:: DungeonID: %u Lock status: %u Required itemLevel: %u Current itemLevel: %f",
            (it->first & 0x00FFFFFF), it->second.lockStatus, it->second.requiredItemLevel, it->second.currentItemLevel);

        data << uint32(it->first);                      // Dungeon entry (id + type)
        data << uint32(it->second.lockStatus);          // Lock status
        data << uint32(it->second.requiredItemLevel);   // Required itemLevel
        data << uint32(it->second.currentItemLevel);    // Current itemLevel
    }
}

void BuildPartyLockDungeonBlock(WorldPacket& data, lfg::LfgLockPartyMap const& lockMap)
{
    data << uint8(lockMap.size());
    for (lfg::LfgLockPartyMap::const_iterator it = lockMap.begin(); it != lockMap.end(); ++it)
    {
        data << uint64(it->first);                         // Player guid
        BuildPlayerLockDungeonBlock(data, it->second);
    }
}

void BuildQuestReward(WorldPacket& data, Quest const* quest, Player* player)
{
    uint8 rewCount = quest->GetRewItemsCount() + quest->GetRewCurrencyCount();

    if (player->getLevel() < sWorld->getIntConfig(CONFIG_MAX_PLAYER_LEVEL))
    {
        data << uint32(quest->GetRewOrReqMoney());
        data << uint32(quest->XPValue(player));
    }
    else
    {
        data << uint32(quest->GetRewOrReqMoney() + (quest->GetRewMoneyMaxLevel()));
        data << uint32(0);
    }

    data << uint8(rewCount);
    if (rewCount)
    {
        for (uint8 i = 0; i < QUEST_REWARD_CURRENCY_COUNT; ++i)
        {
            if (uint32 currencyId = quest->RewardCurrencyId[i])
            {
                data << uint32(currencyId);
                data << uint32(0);
                data << uint32(quest->RewardCurrencyCount[i]);
                data << uint8(1);                                           // Is currency
            }
        }

        for (uint8 i = 0; i < QUEST_REWARDS_COUNT; ++i)
        {
            if (uint32 itemId = quest->RewardItemId[i])
            {
                ItemTemplate const* item = sObjectMgr->GetItemTemplate(itemId);
                data << uint32(itemId);
                data << uint32(item ? item->DisplayInfoID : 0);
                data << uint32(quest->RewardItemIdCount[i]);
                data << uint8(0);                                           // Is currency
            }
        }
    }
}

void WorldSession::HandleLfgJoinOpcode(WorldPacket& recvData)
{
    if (!sLFGMgr->isOptionEnabled(lfg::LFG_OPTION_ENABLE_DUNGEON_FINDER | lfg::LFG_OPTION_ENABLE_RAID_BROWSER) ||
        (GetPlayer()->GetGroup() && GetPlayer()->GetGroup()->GetLeaderGUID() != GetPlayer()->GetGUID() &&
        (GetPlayer()->GetGroup()->GetMembersCount() == MAXGROUPSIZE || !GetPlayer()->GetGroup()->isLFGGroup())))
    {
        recvData.rfinish();
        return;
    }

    uint32 roles;

    recvData >> roles;
    for (int32 i = 0; i < 3; ++i)
        recvData.read_skip<uint32>();

    uint32 commentLen = recvData.ReadBits(9);
    uint32 numDungeons = recvData.ReadBits(24);

    if (!numDungeons)
    {
        TC_LOG_DEBUG("lfg", "CMSG_LFG_JOIN %s no dungeons selected", GetPlayerInfo().c_str());
        recvData.rfinish();
        return;
    }

    std::string comment = recvData.ReadString(commentLen);

    lfg::LfgDungeonSet newDungeons;
    for (uint32 i = 0; i < numDungeons; ++i)
    {
        uint32 dungeon;
        recvData >> dungeon;
        dungeon &= 0x00FFFFFF;                             // remove the type from the dungeon entry
        if (dungeon)
            newDungeons.insert(dungeon);
    }

    TC_LOG_DEBUG("lfg", "CMSG_LFG_JOIN %s roles: %u, Dungeons: %u, Comment: %s",
        GetPlayerInfo().c_str(), roles, uint8(newDungeons.size()), comment.c_str());

    GetPlayer()->SetTempCallToArmsRoles(sLFGMgr->GetRolesForCallToArms());

    sLFGMgr->JoinLfg(GetPlayer(), uint8(roles), newDungeons, comment);
}

void WorldSession::HandleLfgLeaveOpcode(WorldPacket& recvData)
{
    ObjectGuid leaveGuid;
    Group* group = GetPlayer()->GetGroup();
    ObjectGuid guid = GetPlayer()->GetGUID();
    ObjectGuid gguid = group ? group->GetGUID() : guid;

    recvData.read_skip<uint32>();                          // Always 8
    recvData.read_skip<uint32>();                          // Join date
    recvData.read_skip<uint32>();                          // Always 3
    recvData.read_skip<uint32>();                          // Queue Id

    leaveGuid[4] = recvData.ReadBit();
    leaveGuid[5] = recvData.ReadBit();
    leaveGuid[0] = recvData.ReadBit();
    leaveGuid[6] = recvData.ReadBit();
    leaveGuid[2] = recvData.ReadBit();
    leaveGuid[7] = recvData.ReadBit();
    leaveGuid[1] = recvData.ReadBit();
    leaveGuid[3] = recvData.ReadBit();

    recvData.ReadByteSeq(leaveGuid[7]);
    recvData.ReadByteSeq(leaveGuid[4]);
    recvData.ReadByteSeq(leaveGuid[3]);
    recvData.ReadByteSeq(leaveGuid[2]);
    recvData.ReadByteSeq(leaveGuid[6]);
    recvData.ReadByteSeq(leaveGuid[0]);
    recvData.ReadByteSeq(leaveGuid[1]);
    recvData.ReadByteSeq(leaveGuid[5]);

    TC_LOG_DEBUG("lfg", "CMSG_LFG_LEAVE %s in group: %u sent guid " UI64FMTD ".",
        GetPlayerInfo().c_str(), group ? 1 : 0, uint64(leaveGuid));

    // Check cheating - only leader can leave the queue
    if (!group || group->GetLeaderGUID() == guid)
    {
        GetPlayer()->SetTempCallToArmsRoles(0);
        sLFGMgr->LeaveLfg(gguid);
    }
}

void WorldSession::HandleLfgProposalResultOpcode(WorldPacket& recvData)
{
    uint32 proposalID;  // Proposal ID
    bool accept;

    ObjectGuid guid1;
    ObjectGuid guid2;

    recvData >> proposalID;
    recvData.read_skip<uint32>();
    recvData.read_skip<uint32>();
    recvData.read_skip<uint32>();

    guid2[4] = recvData.ReadBit();
    guid2[5] = recvData.ReadBit();
    guid2[0] = recvData.ReadBit();
    guid2[6] = recvData.ReadBit();
    guid2[2] = recvData.ReadBit();
    guid2[7] = recvData.ReadBit();
    guid2[1] = recvData.ReadBit();
    guid2[3] = recvData.ReadBit();

    recvData.ReadByteSeq(guid2[7]);
    recvData.ReadByteSeq(guid2[4]);
    recvData.ReadByteSeq(guid2[3]);
    recvData.ReadByteSeq(guid2[2]);
    recvData.ReadByteSeq(guid2[6]);
    recvData.ReadByteSeq(guid2[0]);
    recvData.ReadByteSeq(guid2[1]);
    recvData.ReadByteSeq(guid2[5]);

    guid1[7] = recvData.ReadBit();
    accept =  recvData.ReadBit();
    guid1[1] = recvData.ReadBit();
    guid1[3] = recvData.ReadBit();
    guid1[0] = recvData.ReadBit();
    guid1[5] = recvData.ReadBit();
    guid1[4] = recvData.ReadBit();
    guid1[6] = recvData.ReadBit();
    guid1[2] = recvData.ReadBit();

    recvData.ReadByteSeq(guid1[7]);
    recvData.ReadByteSeq(guid1[1]);
    recvData.ReadByteSeq(guid1[5]);
    recvData.ReadByteSeq(guid1[6]);
    recvData.ReadByteSeq(guid1[3]);
    recvData.ReadByteSeq(guid1[4]);
    recvData.ReadByteSeq(guid1[0]);
    recvData.ReadByteSeq(guid1[2]);

    TC_LOG_DEBUG("lfg", "CMSG_LFG_PROPOSAL_RESULT %s proposal: %u accept: %u",
        GetPlayerInfo().c_str(), proposalID, accept ? 1 : 0);
    sLFGMgr->UpdateProposal(proposalID, GetPlayer()->GetGUID(), accept);
}

void WorldSession::HandleLfgSetRolesOpcode(WorldPacket& recvData)
{
    uint8 roles;
    recvData >> roles;                                     // Player Group Roles
    ObjectGuid guid = GetPlayer()->GetGUID();
    Group* group = GetPlayer()->GetGroup();
    if (!group)
    {
        TC_LOG_DEBUG("lfg", "CMSG_LFG_SET_ROLES %s Not in group",
            GetPlayerInfo().c_str());
        return;
    }
    ObjectGuid gguid = group->GetGUID();
    TC_LOG_DEBUG("lfg", "CMSG_LFG_SET_ROLES: Group %s, Player %s, Roles: %u",
        gguid.ToString().c_str(), GetPlayerInfo().c_str(), roles);
    sLFGMgr->UpdateRoleCheck(gguid, guid, roles);
}

void WorldSession::HandleLfgSetCommentOpcode(WorldPacket&  recvData)
{
    uint32 length = recvData.ReadBits(9);
    std::string comment = recvData.ReadString(length);

    TC_LOG_DEBUG("lfg", "CMSG_LFG_SET_COMMENT %s comment: %s",
        GetPlayerInfo().c_str(), comment.c_str());

    sLFGMgr->SetComment(GetPlayer()->GetGUID(), comment);
}

void WorldSession::HandleLfgSetBootVoteOpcode(WorldPacket& recvData)
{
    bool agree;                                            // Agree to kick player
    recvData >> agree;

    ObjectGuid guid = GetPlayer()->GetGUID();
    TC_LOG_DEBUG("lfg", "CMSG_LFG_SET_BOOT_VOTE %s agree: %u",
        GetPlayerInfo().c_str(), agree ? 1 : 0);
    sLFGMgr->UpdateBoot(guid, agree);
}

void WorldSession::HandleLfgTeleportOpcode(WorldPacket& recvData)
{
    bool out;
    recvData >> out;

    TC_LOG_DEBUG("lfg", "CMSG_LFG_TELEPORT %s out: %u",
        GetPlayerInfo().c_str(), out ? 1 : 0);
    sLFGMgr->TeleportPlayer(GetPlayer(), out, true);
}

void WorldSession::HandleLfgGetLockInfoOpcode(WorldPacket& recvData)
{
    bool forPlayer = recvData.ReadBit();
    TC_LOG_DEBUG("lfg", "CMSG_LFG_LOCK_INFO_REQUEST %s for %s", GetPlayerInfo().c_str(), (forPlayer ? "player" : "party"));

    if (forPlayer)
        SendLfgPlayerLockInfo();
    else
        SendLfgPartyLockInfo();
}

void WorldSession::SendLfgPlayerLockInfo()
{
    Player* player = GetPlayer();
    ObjectGuid guid = player->GetGUID();

    // Get Random dungeons that can be done at a certain level and expansion
    uint8 level = player->getLevel();
    lfg::LfgDungeonSet const& randomDungeons =
        sLFGMgr->GetRandomAndSeasonalDungeons(level, player->GetSession()->Expansion());

    // Get player locked Dungeons
    lfg::LfgLockMap const& lock = sLFGMgr->GetLockedDungeons(guid);
    uint32 rsize = uint32(randomDungeons.size());
    uint32 lsize = uint32(lock.size());

    TC_LOG_DEBUG("lfg", "SMSG_LFG_PLAYER_INFO %s", GetPlayerInfo().c_str());
    WorldPacket data(SMSG_LFG_PLAYER_INFO, 1 + rsize * (4 + 1 + 4 + 4 + 4 + 4 + 1 + 4 + 4 + 4) + 4 + lsize * (1 + 4 + 4 + 4 + 4 + 1 + 4 + 4 + 4));

    data << uint8(randomDungeons.size());                  // Random Dungeon count
    for (lfg::LfgDungeonSet::const_iterator it = randomDungeons.begin(); it != randomDungeons.end(); ++it)
    {
<<<<<<< HEAD
        uint32 dungeonId = *it;
        data << uint32(dungeonId);                         // Dungeon Entry (id + type)
        lfg::LfgReward const* reward = sLFGMgr->GetRandomDungeonReward(dungeonId, level);
        Quest const* quest = NULL;
=======
        data << uint32(*it);                               // Dungeon Entry (id + type)
        lfg::LfgReward const* reward = sLFGMgr->GetRandomDungeonReward(*it, level);
        Quest const* quest = nullptr;
>>>>>>> ad07191b
        bool done = false;
        if (reward)
        {
            quest = sObjectMgr->GetQuestTemplate(reward->firstQuest);
            if (quest)
            {
                done = !player->CanRewardQuest(quest, false);
                if (done)
                    quest = sObjectMgr->GetQuestTemplate(reward->otherQuest);
            }
        }

        data << uint8(done);

        CurrencyTypesEntry const* currency = sCurrencyTypesStore.LookupEntry(CURRENCY_TYPE_VALOR_POINTS);
        int8 valorPointsField = -1;

        for (uint8 i = 0; i < QUEST_REWARD_CURRENCY_COUNT; i++)
            if (quest && quest->RewardCurrencyId[i] == CURRENCY_TYPE_VALOR_POINTS)
                valorPointsField = i;

        if (currency && quest)
        {
            data << uint32(valorPointsField >= 0 ? quest->RewardCurrencyCount[valorPointsField] : 0);  // currencyQuantity
            data << uint32(player->GetCurrencyWeekCap(currency));                                      // some sort of overall cap/weekly cap
            data << uint32(quest->RewardCurrencyId[0]);                                                // currencyID
            data << uint32(player->GetCurrencyOnWeek(CURRENCY_TYPE_VALOR_POINTS, false));              // tier1Quantity
            data << uint32(player->GetCurrencyWeekCap(currency));                                      // tier1Limit
            data << uint32(0);                                                                         // overallQuantity
            data << uint32(player->GetCurrencyWeekCap(currency));                                      // overallLimit
            data << uint32(player->GetCurrencyOnWeek(CURRENCY_TYPE_VALOR_POINTS, false));              // periodPurseQuantity
            data << uint32(player->GetCurrencyWeekCap(currency));                                      // periodPurseLimit
            data << uint32(player->GetCurrencyTotalCap(currency));                                     // purseQuantity
            data << uint32(0);                                                                         // purseLimit
            data << uint32(valorPointsField >= 0 ? quest->RewardCurrencyCount[valorPointsField] : 0);  // some sort of reward for completion
        }
        else
        {
            data << uint32(0);      // currencyQuantity
            data << uint32(0);      // some sort of overall cap/weekly cap
            data << uint32(0);      // currencyID
            data << uint32(0);      // tier1Quantity
            data << uint32(0);      // tier1Limit
            data << uint32(0);      // overallQuantity
            data << uint32(0);      // overallLimit
            data << uint32(0);      // periodPurseQuantity
            data << uint32(0);      // periodPurseLimit
            data << uint32(0);      // purseQuantity
            data << uint32(0);      // purseLimit
            data << uint32(0);      // some sort of reward for completion
        }
        data << uint32(0);                                              // completedEncounters

        bool isCallToArmsEligible = sLFGMgr->IsCallToArmsEligible(level, dungeonId & 0x00FFFFFF);

        data << uint8(isCallToArmsEligible);                                               // Call to Arms eligible
        Quest const* ctaQuest = sObjectMgr->GetQuestTemplate(lfg::LFG_CALL_TO_ARMS_QUEST);

        if (isCallToArmsEligible && ctaQuest)
        {
            uint8 callToArmsRoleMask = sLFGMgr->GetRolesForCallToArms();
            bool rewardSent = false;

            uint8 roleSet[] =
            {
                lfg::PLAYER_ROLE_TANK,
                lfg::PLAYER_ROLE_HEALER,
                lfg::PLAYER_ROLE_DAMAGE
            };

            for (uint8 i = 0; i < 3; i++)
            {
                if (callToArmsRoleMask & roleSet[i])
                {
                    data << uint32(callToArmsRoleMask);
                    if (!rewardSent)
                    {
                        BuildQuestReward(data, ctaQuest, player);
                        rewardSent = true;
                    }
                    else
                    {
                        data << uint32(0);
                        data << uint32(0);
                        data << uint8(0);
                    }
                }
                else
                    data << uint32(0);
            }
        }
        else
        {
            for (uint32 i = 0; i < 3; ++i)
                data << uint32(0);
        }

        if (quest)
            BuildQuestReward(data, quest, player);
        else
        {
            data << uint32(0);                                          // Money
            data << uint32(0);                                          // XP
            data << uint8(0);                                           // Reward count
        }
    }

    BuildPlayerLockDungeonBlock(data, lock);
    SendPacket(&data);
}

void WorldSession::SendLfgPartyLockInfo()
{
    ObjectGuid guid = GetPlayer()->GetGUID();
    Group* group = GetPlayer()->GetGroup();
    if (!group)
        return;

    // Get the locked dungeons of the other party members
    lfg::LfgLockPartyMap lockMap;
    for (GroupReference* itr = group->GetFirstMember(); itr != nullptr; itr = itr->next())
    {
        Player* plrg = itr->GetSource();
        if (!plrg)
            continue;

        ObjectGuid pguid = plrg->GetGUID();
        if (pguid == guid)
            continue;

        lockMap[pguid] = sLFGMgr->GetLockedDungeons(pguid);
    }

    uint32 size = 0;
    for (lfg::LfgLockPartyMap::const_iterator it = lockMap.begin(); it != lockMap.end(); ++it)
        size += 8 + 4 + uint32(it->second.size()) * (4 + 4 + 4 + 4);

    TC_LOG_DEBUG("lfg", "SMSG_LFG_PARTY_INFO %s", GetPlayerInfo().c_str());
    WorldPacket data(SMSG_LFG_PARTY_INFO, 1 + size);
    BuildPartyLockDungeonBlock(data, lockMap);
    SendPacket(&data);
}

void WorldSession::HandleLfrJoinOpcode(WorldPacket& recvData)
{
    uint32 entry;                                          // Raid id to search
    recvData >> entry;
    TC_LOG_DEBUG("lfg", "CMSG_LFG_LFR_JOIN %s dungeon entry: %u",
        GetPlayerInfo().c_str(), entry);
    //SendLfrUpdateListOpcode(entry);
}

void WorldSession::HandleLfrLeaveOpcode(WorldPacket& recvData)
{
    uint32 dungeonId;                                      // Raid id queue to leave
    recvData >> dungeonId;
    TC_LOG_DEBUG("lfg", "CMSG_LFG_LFR_LEAVE %s dungeonId: %u",
        GetPlayerInfo().c_str(), dungeonId);
    //sLFGMgr->LeaveLfr(GetPlayer(), dungeonId);
}

void WorldSession::HandleLfgGetStatus(WorldPacket& /*recvData*/)
{
    TC_LOG_DEBUG("lfg", "CMSG_LFG_GET_STATUS %s", GetPlayerInfo().c_str());

    if (!GetPlayer()->isUsingLfg())
        return;

    ObjectGuid guid = GetPlayer()->GetGUID();
    lfg::LfgUpdateData updateData = sLFGMgr->GetLfgStatus(guid);

    if (GetPlayer()->GetGroup())
    {
        SendLfgUpdateStatus(updateData, true);
        updateData.dungeons.clear();
        SendLfgUpdateStatus(updateData, false);
    }
    else
    {
        SendLfgUpdateStatus(updateData, false);
        updateData.dungeons.clear();
        SendLfgUpdateStatus(updateData, true);
    }
}

void WorldSession::SendLfgUpdateStatus(lfg::LfgUpdateData const& updateData, bool party)
{
    bool join = false;
    bool queued = false;
    uint8 size = uint8(updateData.dungeons.size());
    ObjectGuid guid = _player->GetGUID();
    time_t joinTime = sLFGMgr->GetQueueJoinTime(_player->GetGUID());
    uint32 queueId = sLFGMgr->GetQueueId(_player->GetGUID());

    switch (updateData.updateType)
    {
        case lfg::LFG_UPDATETYPE_JOIN_QUEUE_INITIAL:            // Joined queue outside the dungeon
            join = true;
            break;
        case lfg::LFG_UPDATETYPE_JOIN_QUEUE:
        case lfg::LFG_UPDATETYPE_ADDED_TO_QUEUE:                // Rolecheck Success
            join = true;
            queued = true;
            break;
        case lfg::LFG_UPDATETYPE_PROPOSAL_BEGIN:
            join = true;
            break;
        case lfg::LFG_UPDATETYPE_UPDATE_STATUS:
            join = updateData.state != lfg::LFG_STATE_ROLECHECK && updateData.state != lfg::LFG_STATE_NONE;
            queued = updateData.state == lfg::LFG_STATE_QUEUED;
            break;
        default:
            break;
    }

    TC_LOG_DEBUG("lfg", "SMSG_LFG_UPDATE_STATUS %s updatetype: %u, party %s",
        GetPlayerInfo().c_str(), updateData.updateType, party ? "true" : "false");

    WorldPacket data(SMSG_LFG_UPDATE_STATUS, 1 + 8 + 3 + 2 + 1 + updateData.comment.length() + 4 + 4 + 1 + 1 + 1 + 4 + size);
    data.WriteBit(guid[1]);
    data.WriteBit(party);
    data.WriteBits(size, 24);
    data.WriteBit(guid[6]);
    data.WriteBit(queued);                                // Extra info
    data.WriteBits(updateData.comment.length(), 9);
    data.WriteBit(guid[4]);
    data.WriteBit(guid[7]);
    data.WriteBit(guid[2]);
    data.WriteBit(join);                                   // LFG Join
    data.WriteBit(guid[0]);
    data.WriteBit(guid[3]);
    data.WriteBit(guid[5]);
    data.WriteBit(queued);                                 // Join the queue

    data << uint8(updateData.updateType);                  // Lfg Update type
    data.WriteString(updateData.comment);
    data << uint32(queueId);                               // Queue Id
    data << uint32(joinTime);                              // Join date
    data.WriteByteSeq(guid[6]);
    for (uint8 i = 0; i < 3; ++i)
        data << uint8(0);                                  // unk - Always 0

    data.WriteByteSeq(guid[1]);
    data.WriteByteSeq(guid[2]);
    data.WriteByteSeq(guid[4]);
    data.WriteByteSeq(guid[3]);
    data.WriteByteSeq(guid[5]);
    data.WriteByteSeq(guid[0]);
    data << uint32(3);
    data.WriteByteSeq(guid[7]);
    for (lfg::LfgDungeonSet::const_iterator it = updateData.dungeons.begin(); it != updateData.dungeons.end(); ++it)
        data << uint32(*it);

    SendPacket(&data);
}

void WorldSession::SendLfgRoleChosen(ObjectGuid guid, uint8 roles)
{
    TC_LOG_DEBUG("lfg", "SMSG_LFG_ROLE_CHOSEN %s guid: %s roles: %u",
        GetPlayerInfo().c_str(), guid.ToString().c_str(), roles);

    WorldPacket data(SMSG_LFG_ROLE_CHOSEN, 8 + 1 + 4);
    data << uint64(guid);                                  // Guid
    data << uint8(roles > 0);                              // Ready
    data << uint32(roles);                                 // Roles
    SendPacket(&data);
}

void WorldSession::SendLfgRoleCheckUpdate(lfg::LfgRoleCheck const& roleCheck)
{
    lfg::LfgDungeonSet dungeons;
    if (roleCheck.rDungeonId)
        dungeons.insert(roleCheck.rDungeonId);
    else
        dungeons = roleCheck.dungeons;

    TC_LOG_DEBUG("lfg", "SMSG_LFG_ROLE_CHECK_UPDATE %s", GetPlayerInfo().c_str());
    WorldPacket data(SMSG_LFG_ROLE_CHECK_UPDATE, 4 + 1 + 1 + dungeons.size() * 4 + 1 + roleCheck.roles.size() * (8 + 1 + 4 + 1));

    data << uint32(roleCheck.state);                       // Check result
    data << uint8(roleCheck.state == lfg::LFG_ROLECHECK_INITIALITING);
    data << uint8(dungeons.size());                        // Number of dungeons
    if (!dungeons.empty())
        for (lfg::LfgDungeonSet::iterator it = dungeons.begin(); it != dungeons.end(); ++it)
            data << uint32(sLFGMgr->GetLFGDungeonEntry(*it)); // Dungeon

    data << uint8(roleCheck.roles.size());                 // Players in group
    if (!roleCheck.roles.empty())
    {
        // Leader info MUST be sent 1st :S
        ObjectGuid guid = roleCheck.leader;
        uint8 roles = roleCheck.roles.find(guid)->second;
        Player* player = ObjectAccessor::FindConnectedPlayer(guid);
        data << uint64(guid);                              // Guid
        data << uint8(roles > 0);                          // Ready
        data << uint32(roles);                             // Roles
        data << uint8(player ? player->getLevel() : 0);    // Level

        for (lfg::LfgRolesMap::const_iterator it = roleCheck.roles.begin(); it != roleCheck.roles.end(); ++it)
        {
            if (it->first == roleCheck.leader)
                continue;

            guid = it->first;
            roles = it->second;
            player = ObjectAccessor::FindConnectedPlayer(guid);
            data << uint64(guid);                          // Guid
            data << uint8(roles > 0);                      // Ready
            data << uint32(roles);                         // Roles
            data << uint8(player ? player->getLevel() : 0);// Level
        }
    }
    SendPacket(&data);
}

void WorldSession::SendLfgJoinResult(lfg::LfgJoinResultData const& joinData)
{
    uint32 size = 0;
    ObjectGuid guid = GetPlayer()->GetGUID();
    uint32 queueId = sLFGMgr->GetQueueId(_player->GetGUID());
    for (lfg::LfgLockPartyMap::const_iterator it = joinData.lockmap.begin(); it != joinData.lockmap.end(); ++it)
        size += 8 + 4 + uint32(it->second.size()) * (4 + 4 + 4 + 4);

    TC_LOG_DEBUG("lfg", "SMSG_LFG_JOIN_RESULT %s checkResult: %u checkValue: %u",
        GetPlayerInfo().c_str(), joinData.result, joinData.state);

    WorldPacket data(SMSG_LFG_JOIN_RESULT, 4 + 4 + size);
    data << uint32(3);
    data << uint8(joinData.result);                        // Check Result
    data << uint32(queueId);                               // Queue Id
    data << uint8(joinData.state);                         // Check Value
    data << uint32(time(nullptr));                            // Join date
    data.WriteBit(guid[2]);
    data.WriteBit(guid[7]);
    data.WriteBit(guid[3]);
    data.WriteBit(guid[0]);
    data.WriteBits(joinData.lockmap.size(), 24);
    for (lfg::LfgLockPartyMap::const_iterator it = joinData.lockmap.begin(); it != joinData.lockmap.end(); ++it)
    {
        ObjectGuid playerGuid = it->first;
        data.WriteBit(playerGuid[7]);
        data.WriteBit(playerGuid[5]);
        data.WriteBit(playerGuid[3]);
        data.WriteBit(playerGuid[6]);
        data.WriteBit(playerGuid[0]);
        data.WriteBit(playerGuid[2]);
        data.WriteBit(playerGuid[4]);
        data.WriteBit(playerGuid[1]);
        data.WriteBits(it->second.size(), 22);
    }

    data.WriteBit(guid[4]);
    data.WriteBit(guid[5]);
    data.WriteBit(guid[1]);
    data.WriteBit(guid[6]);
    for (lfg::LfgLockPartyMap::const_iterator it = joinData.lockmap.begin(); it != joinData.lockmap.end(); ++it)
    {
        ObjectGuid playerGuid = it->first;
        for (lfg::LfgLockMap::const_iterator itr = it->second.begin(); itr != it->second.end(); ++itr)
        {
            TC_LOG_TRACE("lfg", "SendLfgJoinResult:: PlayerGUID: " UI64FMTD " DungeonID: %u Lock status: %u Required itemLevel: %u Current itemLevel: %f",
                uint64(playerGuid), (itr->first & 0x00FFFFFF), itr->second.lockStatus, itr->second.requiredItemLevel, itr->second.currentItemLevel);

            data << uint32(itr->second.lockStatus);             // Lock status
            data << uint32(itr->second.currentItemLevel);       // Current itemLevel
            data << uint32(itr->second.requiredItemLevel);      // Required itemLevel
            data << uint32(itr->first);                         // Dungeon entry (id + type)
        }

        data.WriteByteSeq(playerGuid[2]);
        data.WriteByteSeq(playerGuid[5]);
        data.WriteByteSeq(playerGuid[1]);
        data.WriteByteSeq(playerGuid[0]);
        data.WriteByteSeq(playerGuid[4]);
        data.WriteByteSeq(playerGuid[3]);
        data.WriteByteSeq(playerGuid[6]);
        data.WriteByteSeq(playerGuid[7]);
    }

    data.WriteByteSeq(guid[1]);
    data.WriteByteSeq(guid[4]);
    data.WriteByteSeq(guid[3]);
    data.WriteByteSeq(guid[5]);
    data.WriteByteSeq(guid[0]);
    data.WriteByteSeq(guid[7]);
    data.WriteByteSeq(guid[2]);
    data.WriteByteSeq(guid[6]);

    SendPacket(&data);
}

void WorldSession::SendLfgQueueStatus(lfg::LfgQueueStatusData const& queueData)
{
    TC_LOG_DEBUG("lfg", "SMSG_LFG_QUEUE_STATUS %s state: %s, dungeon: %u, waitTime: %d, "
        "avgWaitTime: %d, waitTimeTanks: %d, waitTimeHealer: %d, waitTimeDps: %d, "
        "queuedTime: %u, tanks: %u, healers: %u, dps: %u",
        GetPlayerInfo().c_str(), lfg::GetStateString(sLFGMgr->GetState(GetPlayer()->GetGUID())).c_str(), queueData.dungeonId, queueData.waitTime, queueData.waitTimeAvg,
        queueData.waitTimeTank, queueData.waitTimeHealer, queueData.waitTimeDps,
        queueData.queuedTime, queueData.tanks, queueData.healers, queueData.dps);

    ObjectGuid guid = _player->GetGUID();
    WorldPacket data(SMSG_LFG_QUEUE_STATUS, 4 + 4 + 4 + 4 + 4 + 4 + 1 + 1 + 1 + 4 + 4 + 4 + 4 + 8);
    data.WriteBit(guid[3]);
    data.WriteBit(guid[0]);
    data.WriteBit(guid[2]);
    data.WriteBit(guid[6]);
    data.WriteBit(guid[5]);
    data.WriteBit(guid[7]);
    data.WriteBit(guid[1]);
    data.WriteBit(guid[4]);

    data.WriteByteSeq(guid[0]);
    data << uint8(queueData.tanks);                        // Tanks needed
    data << int32(queueData.waitTimeTank);                 // Wait Tanks
    data << uint8(queueData.healers);                      // Healers needed
    data << int32(queueData.waitTimeHealer);               // Wait Healers
    data << uint8(queueData.dps);                          // Dps needed
    data << int32(queueData.waitTimeDps);                  // Wait Dps
    data.WriteByteSeq(guid[4]);
    data.WriteByteSeq(guid[6]);
    data << int32(queueData.waitTime);                     // Wait Time
    data << uint32(queueData.joinTime);                    // Join time
    data << uint32(queueData.dungeonId);                   // Dungeon
    data << uint32(queueData.queuedTime);                  // Player wait time in queue
    data.WriteByteSeq(guid[5]);
    data.WriteByteSeq(guid[7]);
    data.WriteByteSeq(guid[3]);
    data << uint32(queueData.queueId);                     // Queue Id
    data.WriteByteSeq(guid[1]);
    data.WriteByteSeq(guid[2]);
    data << int32(queueData.waitTimeAvg);                  // Average Wait time
    data << uint32(3);

    SendPacket(&data);
}

void WorldSession::SendLfgPlayerReward(lfg::LfgPlayerRewardData const& rewardData)
{
    if (!rewardData.rdungeonEntry || !rewardData.sdungeonEntry || !rewardData.quest)
        return;

    TC_LOG_DEBUG("lfg", "SMSG_LFG_PLAYER_REWARD %s rdungeonEntry: %u, sdungeonEntry: %u, done: %u",
        GetPlayerInfo().c_str(), rewardData.rdungeonEntry, rewardData.sdungeonEntry, rewardData.done);

    uint8 itemNum = rewardData.quest->GetRewItemsCount() + rewardData.quest->GetRewCurrencyCount();

    WorldPacket data(SMSG_LFG_PLAYER_REWARD, 4 + 4 + 1 + 4 + 4 + 4 + 4 + 4 + 1 + itemNum * (4 + 4 + 4));
    data << uint32(rewardData.rdungeonEntry);                               // Random Dungeon Finished
    data << uint32(rewardData.sdungeonEntry);                               // Dungeon Finished
    BuildQuestReward(data, rewardData.quest, GetPlayer());
    SendPacket(&data);
}

void WorldSession::SendLfgBootProposalUpdate(lfg::LfgPlayerBoot const& boot)
{
    ObjectGuid guid = GetPlayer()->GetGUID();
    lfg::LfgAnswer playerVote = boot.votes.find(guid)->second;
    uint8 votesNum = 0;
    uint8 agreeNum = 0;
    uint32 secsleft = uint8((boot.cancelTime - time(nullptr)) / 1000);
    for (lfg::LfgAnswerContainer::const_iterator it = boot.votes.begin(); it != boot.votes.end(); ++it)
    {
        if (it->second != lfg::LFG_ANSWER_PENDING)
        {
            ++votesNum;
            if (it->second == lfg::LFG_ANSWER_AGREE)
                ++agreeNum;
        }
    }
    TC_LOG_DEBUG("lfg", "SMSG_LFG_BOOT_PROPOSAL_UPDATE %s inProgress: %u - "
        "didVote: %u - agree: %u - victim: %s votes: %u - agrees: %u - left: %u - "
        "needed: %u - reason %s",
        GetPlayerInfo().c_str(), uint8(boot.inProgress), uint8(playerVote != lfg::LFG_ANSWER_PENDING),
        uint8(playerVote == lfg::LFG_ANSWER_AGREE), boot.victim.ToString().c_str(), votesNum, agreeNum,
        secsleft, lfg::LFG_GROUP_KICK_VOTES_NEEDED, boot.reason.c_str());
    WorldPacket data(SMSG_LFG_BOOT_PROPOSAL_UPDATE, 1 + 1 + 1 + 1 + 8 + 4 + 4 + 4 + 4 + boot.reason.length());
    data << uint8(boot.inProgress);                                 // Vote in progress
    data << uint8(agreeNum >= lfg::LFG_GROUP_KICK_VOTES_NEEDED);    // Did succeed
    data << uint8(playerVote != lfg::LFG_ANSWER_PENDING);           // Did Vote
    data << uint8(playerVote == lfg::LFG_ANSWER_AGREE);             // Agree
    data << uint64(boot.victim);                                    // Victim GUID
    data << uint32(votesNum);                                       // Total Votes
    data << uint32(agreeNum);                                       // Agree Count
    data << uint32(secsleft);                                       // Time Left
    data << uint32(lfg::LFG_GROUP_KICK_VOTES_NEEDED);               // Needed Votes
    data << boot.reason.c_str();                                    // Kick reason
    SendPacket(&data);
}

void WorldSession::SendLfgUpdateProposal(lfg::LfgProposal const& proposal)
{
    ObjectGuid guid = GetPlayer()->GetGUID();
    ObjectGuid gguid = proposal.players.find(guid)->second.group;
    bool silent = !proposal.isNew && gguid == proposal.group;
    uint32 dungeonEntry = proposal.dungeonId;
    uint32 queueId = sLFGMgr->GetQueueId(_player->GetGUID());
    time_t joinTime = sLFGMgr->GetQueueJoinTime(_player->GetGUID());

    TC_LOG_DEBUG("lfg", "SMSG_LFG_PROPOSAL_UPDATE %s state: %u",
        GetPlayerInfo().c_str(), proposal.state);

    // show random dungeon if player selected random dungeon and it's not lfg group
    if (!silent)
    {
        lfg::LfgDungeonSet const& playerDungeons = sLFGMgr->GetSelectedDungeons(guid);
        if (playerDungeons.find(proposal.dungeonId) == playerDungeons.end())
            dungeonEntry = (*playerDungeons.begin());
    }

    dungeonEntry = sLFGMgr->GetLFGDungeonEntry(dungeonEntry);

    WorldPacket data(SMSG_LFG_PROPOSAL_UPDATE, 4 + 1 + 4 + 4 + 1 + 1 + proposal.players.size() * (4 + 1 + 1 + 1 + 1 +1));
    data << uint32(joinTime);
    data << uint32(proposal.encounters);                   // Encounters done
    data << uint32(queueId);                               // Queue Id
    data << uint32(3);                                     // Always 3
    data << uint32(dungeonEntry);                          // Dungeon
    data << uint32(proposal.id);                           // Proposal Id
    data << uint8(proposal.state);                         // State

    ObjectGuid guid1 = guid;
    ObjectGuid guid2 = gguid;

    data.WriteBit(guid2[4]);
    data.WriteBit(guid1[3]);
    data.WriteBit(guid1[7]);
    data.WriteBit(guid1[0]);
    data.WriteBit(guid2[1]);
    data.WriteBit(silent);
    data.WriteBit(guid1[4]);
    data.WriteBit(guid1[5]);
    data.WriteBit(guid2[3]);
    data.WriteBits(proposal.players.size(), 23);
    data.WriteBit(guid2[7]);

    for (lfg::LfgProposalPlayerContainer::const_iterator it = proposal.players.begin(); it != proposal.players.end(); ++it)
    {
        lfg::LfgProposalPlayer const& player = it->second;

        if (!player.group)
        {
            data.WriteBit(0);
            data.WriteBit(0);
        }
        else
        {
            data.WriteBit(player.group == proposal.group);      // Is group in dungeon
            data.WriteBit(player.group == gguid);               // Same group as the player
        }

        data.WriteBit(player.accept == lfg::LFG_ANSWER_AGREE);
        data.WriteBit(player.accept != lfg::LFG_ANSWER_PENDING);
        data.WriteBit(it->first == guid);
    }

    data.WriteBit(guid2[5]);
    data.WriteBit(guid1[6]);
    data.WriteBit(guid2[2]);
    data.WriteBit(guid2[6]);
    data.WriteBit(guid1[2]);
    data.WriteBit(guid1[1]);
    data.WriteBit(guid2[0]);

    data.WriteByteSeq(guid1[5]);
    data.WriteByteSeq(guid2[3]);
    data.WriteByteSeq(guid2[6]);
    data.WriteByteSeq(guid1[6]);
    data.WriteByteSeq(guid1[0]);
    data.WriteByteSeq(guid2[5]);
    data.WriteByteSeq(guid1[1]);

    for (lfg::LfgProposalPlayerContainer::const_iterator it = proposal.players.begin(); it != proposal.players.end(); ++it)
    {
        lfg::LfgProposalPlayer const& player = it->second;
        data << uint32(player.role);
    }

    data.WriteByteSeq(guid2[7]);
    data.WriteByteSeq(guid1[4]);
    data.WriteByteSeq(guid2[0]);
    data.WriteByteSeq(guid2[1]);
    data.WriteByteSeq(guid1[2]);
    data.WriteByteSeq(guid1[7]);
    data.WriteByteSeq(guid2[2]);
    data.WriteByteSeq(guid1[3]);
    data.WriteByteSeq(guid2[4]);

    SendPacket(&data);
}

void WorldSession::SendLfgLfrList(bool update)
{
    TC_LOG_DEBUG("lfg", "SMSG_LFG_LFR_LIST %s update: %u",
        GetPlayerInfo().c_str(), update ? 1 : 0);
    WorldPacket data(SMSG_LFG_UPDATE_SEARCH, 1);
    data << uint8(update);                                 // In Lfg Queue?
    SendPacket(&data);
}

void WorldSession::SendLfgDisabled()
{
    TC_LOG_DEBUG("lfg", "SMSG_LFG_DISABLED %s", GetPlayerInfo().c_str());
    WorldPacket data(SMSG_LFG_DISABLED, 0);
    SendPacket(&data);
}

void WorldSession::SendLfgOfferContinue(uint32 dungeonEntry)
{
    TC_LOG_DEBUG("lfg", "SMSG_LFG_OFFER_CONTINUE %s dungeon entry: %u",
        GetPlayerInfo().c_str(), dungeonEntry);
    WorldPacket data(SMSG_LFG_OFFER_CONTINUE, 4);
    data << uint32(dungeonEntry);
    SendPacket(&data);
}

void WorldSession::SendLfgTeleportError(uint8 err)
{
    TC_LOG_DEBUG("lfg", "SMSG_LFG_TELEPORT_DENIED %s reason: %u",
        GetPlayerInfo().c_str(), err);
    WorldPacket data(SMSG_LFG_TELEPORT_DENIED, 4);
    data << uint32(err);                                   // Error
    SendPacket(&data);
}

/*
void WorldSession::SendLfrUpdateListOpcode(uint32 dungeonEntry)
{
    TC_LOG_DEBUG("network", "SMSG_LFG_UPDATE_LIST %s dungeon entry: %u",
        GetPlayerInfo().c_str(), dungeonEntry);
    WorldPacket data(SMSG_LFG_UPDATE_LIST);
    SendPacket(&data);
}
*/<|MERGE_RESOLUTION|>--- conflicted
+++ resolved
@@ -318,16 +318,10 @@
     data << uint8(randomDungeons.size());                  // Random Dungeon count
     for (lfg::LfgDungeonSet::const_iterator it = randomDungeons.begin(); it != randomDungeons.end(); ++it)
     {
-<<<<<<< HEAD
         uint32 dungeonId = *it;
         data << uint32(dungeonId);                         // Dungeon Entry (id + type)
         lfg::LfgReward const* reward = sLFGMgr->GetRandomDungeonReward(dungeonId, level);
-        Quest const* quest = NULL;
-=======
-        data << uint32(*it);                               // Dungeon Entry (id + type)
-        lfg::LfgReward const* reward = sLFGMgr->GetRandomDungeonReward(*it, level);
         Quest const* quest = nullptr;
->>>>>>> ad07191b
         bool done = false;
         if (reward)
         {
