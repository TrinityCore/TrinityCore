/*
 * This file is part of the TrinityCore Project. See AUTHORS file for Copyright information
 *
 * This program is free software; you can redistribute it and/or modify it
 * under the terms of the GNU General Public License as published by the
 * Free Software Foundation; either version 2 of the License, or (at your
 * option) any later version.
 *
 * This program is distributed in the hope that it will be useful, but WITHOUT
 * ANY WARRANTY; without even the implied warranty of MERCHANTABILITY or
 * FITNESS FOR A PARTICULAR PURPOSE. See the GNU General Public License for
 * more details.
 *
 * You should have received a copy of the GNU General Public License along
 * with this program. If not, see <http://www.gnu.org/licenses/>.
 */

#include "WorldSession.h"
<<<<<<< HEAD
#include "Common.h"
#include "Config.h"
#include "CreatureOutfit.h"
#include "DatabaseEnv.h"
#include "Log.h"
#include "DBCStores.h"
#include "GameObject.h"
#include "GameObjectAI.h"
#include "Item.h"
#include "ObjectAccessor.h"
#include "ObjectMgr.h"
#include "Opcodes.h"
#include "Player.h"
=======
#include "CollectionMgr.h"
#include "Common.h"
#include "DatabaseEnv.h"
#include "GameObjectAI.h"
#include "GameObjectPackets.h"
#include "Guild.h"
#include "GuildMgr.h"
#include "Item.h"
#include "Log.h"
#include "Map.h"
#include "Player.h"
#include "ObjectAccessor.h"
#include "ObjectMgr.h"
>>>>>>> 28d470c5
#include "ScriptMgr.h"
#include "Spell.h"
#include "SpellAuraEffects.h"
#include "SpellMgr.h"
#include "SpellPackets.h"
#include "Totem.h"
#include "TotemPackets.h"
#include "World.h"
<<<<<<< HEAD
#include "WorldPacket.h"

void WorldSession::HandleClientCastFlags(WorldPacket& recvPacket, uint8 castFlags, SpellCastTargets& targets)
{
    // some spell cast packet including more data (for projectiles?)
    if (castFlags & 0x02)
    {
        // not sure about these two
        float elevation, speed;
        recvPacket >> elevation;
        recvPacket >> speed;

        targets.SetElevation(elevation);
        targets.SetSpeed(speed);

        uint8 hasMovementData;
        recvPacket >> hasMovementData;
        if (hasMovementData)
        {
            recvPacket.SetOpcode(recvPacket.read<uint32>());
            HandleMovementOpcodes(recvPacket);
        }
    }
}
=======
>>>>>>> 28d470c5

void WorldSession::HandleUseItemOpcode(WorldPackets::Spells::UseItem& packet)
{
    Player* user = _player;

    // ignore for remote control state
<<<<<<< HEAD
    if (pUser->GetUnitBeingMoved() != pUser)
        return;

    uint8 bagIndex, slot, castFlags;
    uint8 castCount;                                        // next cast if exists (single or not)
    ObjectGuid itemGUID;
    uint32 glyphIndex;                                      // something to do with glyphs?
    uint32 spellId;                                         // cast spell id

    recvPacket >> bagIndex >> slot >> castCount >> spellId >> itemGUID >> glyphIndex >> castFlags;

    if (glyphIndex >= MAX_GLYPH_SLOT_INDEX)
    {
        pUser->SendEquipError(EQUIP_ERR_ITEM_NOT_FOUND, nullptr, nullptr);
        return;
    }

    Item* pItem = pUser->GetUseableItemByPos(bagIndex, slot);
    if (!pItem)
    {
        pUser->SendEquipError(EQUIP_ERR_ITEM_NOT_FOUND, nullptr, nullptr);
=======
    if (user->m_unitMovedByMe != user)
        return;

    Item* item = user->GetUseableItemByPos(packet.PackSlot, packet.Slot);
    if (!item)
    {
        user->SendEquipError(EQUIP_ERR_ITEM_NOT_FOUND, nullptr, nullptr);
>>>>>>> 28d470c5
        return;
    }

    if (item->GetGUID() != packet.CastItem)
    {
<<<<<<< HEAD
        pUser->SendEquipError(EQUIP_ERR_ITEM_NOT_FOUND, nullptr, nullptr);
=======
        user->SendEquipError(EQUIP_ERR_ITEM_NOT_FOUND, nullptr, nullptr);
>>>>>>> 28d470c5
        return;
    }

    ItemTemplate const* proto = item->GetTemplate();
    if (!proto)
    {
<<<<<<< HEAD
        pUser->SendEquipError(EQUIP_ERR_ITEM_NOT_FOUND, pItem, nullptr);
=======
        user->SendEquipError(EQUIP_ERR_ITEM_NOT_FOUND, item, nullptr);
>>>>>>> 28d470c5
        return;
    }

    // some item classes can be used only in equipped state
    if (proto->GetInventoryType() != INVTYPE_NON_EQUIP && !item->IsEquipped())
    {
<<<<<<< HEAD
        pUser->SendEquipError(EQUIP_ERR_ITEM_NOT_FOUND, pItem, nullptr);
=======
        user->SendEquipError(EQUIP_ERR_ITEM_NOT_FOUND, item, nullptr);
>>>>>>> 28d470c5
        return;
    }

    InventoryResult msg = user->CanUseItem(item);
    if (msg != EQUIP_ERR_OK)
    {
<<<<<<< HEAD
        pUser->SendEquipError(msg, pItem, nullptr);
=======
        user->SendEquipError(msg, item, nullptr);
>>>>>>> 28d470c5
        return;
    }

    // only allow conjured consumable, bandage, poisons (all should have the 2^21 item flag set in DB)
<<<<<<< HEAD
    if (proto->Class == ITEM_CLASS_CONSUMABLE && !proto->HasFlag(ITEM_FLAG_IGNORE_DEFAULT_ARENA_RESTRICTIONS) && pUser->InArena())
    {
        pUser->SendEquipError(EQUIP_ERR_NOT_DURING_ARENA_MATCH, pItem, nullptr);
=======
    if (proto->GetClass() == ITEM_CLASS_CONSUMABLE && !(proto->GetFlags() & ITEM_FLAG_IGNORE_DEFAULT_ARENA_RESTRICTIONS) && user->InArena())
    {
        user->SendEquipError(EQUIP_ERR_NOT_DURING_ARENA_MATCH, item, nullptr);
>>>>>>> 28d470c5
        return;
    }

    // don't allow items banned in arena
<<<<<<< HEAD
    if (proto->HasFlag(ITEM_FLAG_NOT_USEABLE_IN_ARENA) && pUser->InArena())
    {
        pUser->SendEquipError(EQUIP_ERR_NOT_DURING_ARENA_MATCH, pItem, nullptr);
=======
    if (proto->GetFlags() & ITEM_FLAG_NOT_USEABLE_IN_ARENA && user->InArena())
    {
        user->SendEquipError(EQUIP_ERR_NOT_DURING_ARENA_MATCH, item, nullptr);
>>>>>>> 28d470c5
        return;
    }

    if (user->IsInCombat())
    {
        for (ItemEffectEntry const* effect : item->GetEffects())
        {
            if (SpellInfo const* spellInfo = sSpellMgr->GetSpellInfo(effect->SpellID, user->GetMap()->GetDifficultyID()))
            {
                if (!spellInfo->CanBeUsedInCombat())
                {
<<<<<<< HEAD
                    pUser->SendEquipError(EQUIP_ERR_NOT_IN_COMBAT, pItem, nullptr);
=======
                    user->SendEquipError(EQUIP_ERR_NOT_IN_COMBAT, item, nullptr);
>>>>>>> 28d470c5
                    return;
                }
            }
        }
    }

    // check also  BIND_ON_ACQUIRE and BIND_QUEST for .additem or .additemset case by GM (not binded at adding to inventory)
    if (item->GetBonding() == BIND_ON_USE || item->GetBonding() == BIND_ON_ACQUIRE || item->GetBonding() == BIND_QUEST)
    {
        if (!item->IsSoulBound())
        {
            item->SetState(ITEM_CHANGED, user);
            item->SetBinding(true);
            GetCollectionMgr()->AddItemAppearance(item);
        }
    }

    SpellCastTargets targets(user, packet.Cast);

    // Note: If script stop casting it must send appropriate data to client to prevent stuck item in gray state.
    if (!sScriptMgr->OnItemUse(user, item, targets, packet.Cast.CastID))
    {
        // no script or script not process request by self
        user->CastItemUseSpell(item, targets, packet.Cast.CastID, packet.Cast.Misc);
    }
}

void WorldSession::HandleOpenItemOpcode(WorldPackets::Spells::OpenItem& packet)
{
<<<<<<< HEAD
    TC_LOG_DEBUG("network", "WORLD: CMSG_OPEN_ITEM packet, data length = %i", (uint32)recvPacket.size());

    Player* player = GetPlayer();

    // ignore for remote control state
    if (player->GetUnitBeingMoved() != player)
=======
    Player* player = GetPlayer();

    // ignore for remote control state
    if (player->m_unitMovedByMe != player)
>>>>>>> 28d470c5
        return;
    TC_LOG_INFO("network", "bagIndex: %u, slot: %u", packet.Slot, packet.PackSlot);

    // additional check, client outputs message on its own
    if (!player->IsAlive())
    {
<<<<<<< HEAD
        player->SendEquipError(EQUIP_ERR_YOU_ARE_DEAD, nullptr, nullptr);
        return;
    }

    uint8 bagIndex, slot;
    recvPacket >> bagIndex >> slot;

    TC_LOG_INFO("network", "bagIndex: %u, slot: %u", bagIndex, slot);

    Item* item = player->GetItemByPos(bagIndex, slot);
=======
        player->SendEquipError(EQUIP_ERR_PLAYER_DEAD, nullptr, nullptr);
        return;
    }

    Item* item = player->GetItemByPos(packet.Slot, packet.PackSlot);
>>>>>>> 28d470c5
    if (!item)
    {
        player->SendEquipError(EQUIP_ERR_ITEM_NOT_FOUND, nullptr, nullptr);
        return;
    }

    ItemTemplate const* proto = item->GetTemplate();
    if (!proto)
    {
        player->SendEquipError(EQUIP_ERR_ITEM_NOT_FOUND, item, nullptr);
        return;
    }

    // Verify that the bag is an actual bag or wrapped item that can be used "normally"
<<<<<<< HEAD
    if (!proto->HasFlag(ITEM_FLAG_HAS_LOOT) && !item->IsWrapped())
    {
        player->SendEquipError(EQUIP_ERR_CANT_DO_RIGHT_NOW, item, nullptr);
        TC_LOG_ERROR("entities.player.cheat", "Possible hacking attempt: Player %s %s tried to open item [%s, entry: %u] which is not openable!",
            player->GetName().c_str(), player->GetGUID().ToString().c_str(), item->GetGUID().ToString().c_str(), proto->ItemId);
=======
    if (!(proto->GetFlags() & ITEM_FLAG_HAS_LOOT) && !item->HasItemFlag(ITEM_FIELD_FLAG_WRAPPED))
    {
        player->SendEquipError(EQUIP_ERR_CLIENT_LOCKED_OUT, item, nullptr);
        TC_LOG_ERROR("entities.player.cheat", "Possible hacking attempt: Player %s [%s] tried to open item [%s, entry: %u] which is not openable!",
            player->GetName().c_str(), player->GetGUID().ToString().c_str(), item->GetGUID().ToString().c_str(), proto->GetId());
>>>>>>> 28d470c5
        return;
    }

    // locked item
    uint32 lockId = proto->GetLockID();
    if (lockId)
    {
        LockEntry const* lockInfo = sLockStore.LookupEntry(lockId);

        if (!lockInfo)
        {
            player->SendEquipError(EQUIP_ERR_ITEM_LOCKED, item, nullptr);
<<<<<<< HEAD
            TC_LOG_ERROR("network", "WORLD::OpenItem: item %s has an unknown lockId: %u!", item->GetGUID().ToString().c_str(), lockId);
=======
            TC_LOG_ERROR("network", "WORLD::OpenItem: item [%s] has an unknown lockId: %u!", item->GetGUID().ToString().c_str(), lockId);
>>>>>>> 28d470c5
            return;
        }

        // was not unlocked yet
        if (item->IsLocked())
        {
            player->SendEquipError(EQUIP_ERR_ITEM_LOCKED, item, nullptr);
            return;
        }
    }

<<<<<<< HEAD
    if (item->IsWrapped())
    {
        CharacterDatabasePreparedStatement* stmt = CharacterDatabase.GetPreparedStatement(CHAR_SEL_CHARACTER_GIFT_BY_ITEM);
        stmt->setUInt32(0, item->GetGUID().GetCounter());
=======
    if (item->HasItemFlag(ITEM_FIELD_FLAG_WRAPPED))// wrapped?
    {
        CharacterDatabasePreparedStatement* stmt = CharacterDatabase.GetPreparedStatement(CHAR_SEL_CHARACTER_GIFT_BY_ITEM);
        stmt->setUInt64(0, item->GetGUID().GetCounter());
>>>>>>> 28d470c5
        _queryProcessor.AddCallback(CharacterDatabase.AsyncQuery(stmt)
            .WithPreparedCallback(std::bind(&WorldSession::HandleOpenWrappedItemCallback, this, item->GetPos(), item->GetGUID(), std::placeholders::_1)));
    }
    else
        player->SendLoot(item->GetGUID(), LOOT_CORPSE);
}

void WorldSession::HandleOpenWrappedItemCallback(uint16 pos, ObjectGuid itemGuid, PreparedQueryResult result)
{
    if (!GetPlayer())
        return;

    Item* item = GetPlayer()->GetItemByPos(pos);
    if (!item)
        return;

<<<<<<< HEAD
    if (item->GetGUID() != itemGuid || !item->IsWrapped()) // during getting result, gift was swapped with another item
=======
    if (item->GetGUID() != itemGuid || !item->HasItemFlag(ITEM_FIELD_FLAG_WRAPPED)) // during getting result, gift was swapped with another item
>>>>>>> 28d470c5
        return;

    if (!result)
    {
<<<<<<< HEAD
        TC_LOG_ERROR("network", "Wrapped item %s does't have record in character_gifts table and will deleted", itemGuid.ToString().c_str());
=======
        TC_LOG_ERROR("network", "Wrapped item %s don't have record in character_gifts table and will deleted", item->GetGUID().ToString().c_str());
>>>>>>> 28d470c5
        GetPlayer()->DestroyItem(item->GetBagSlot(), item->GetSlot(), true);
        return;
    }

    CharacterDatabaseTransaction trans = CharacterDatabase.BeginTransaction();

    Field* fields = result->Fetch();
    uint32 entry = fields[0].GetUInt32();
    uint32 flags = fields[1].GetUInt32();
<<<<<<< HEAD

    item->SetGuidValue(ITEM_FIELD_GIFTCREATOR, ObjectGuid::Empty);
    item->SetEntry(entry);
    item->SetUInt32Value(ITEM_FIELD_FLAGS, flags);
    item->SetUInt32Value(ITEM_FIELD_MAXDURABILITY, item->GetTemplate()->MaxDurability);
    item->SetState(ITEM_CHANGED, GetPlayer());

    GetPlayer()->SaveInventoryAndGoldToDB(trans);

    CharacterDatabasePreparedStatement* stmt = CharacterDatabase.GetPreparedStatement(CHAR_DEL_GIFT);
    stmt->setUInt32(0, itemGuid.GetCounter());
    trans->Append(stmt);

    CharacterDatabase.CommitTransaction(trans);
}
=======
>>>>>>> 28d470c5

    item->SetGiftCreator(ObjectGuid::Empty);
    item->SetEntry(entry);
    item->SetItemFlags(ItemFieldFlags(flags));
    item->SetMaxDurability(item->GetTemplate()->MaxDurability);
    item->SetState(ITEM_CHANGED, GetPlayer());

    GetPlayer()->SaveInventoryAndGoldToDB(trans);

<<<<<<< HEAD
    if (GameObject* obj = GetPlayer()->GetGameObjectIfCanInteractWith(guid))
    {
        // ignore for remote control state
        if (GetPlayer()->GetUnitBeingMoved() != GetPlayer())
            if (!(GetPlayer()->IsOnVehicle(GetPlayer()->GetUnitBeingMoved()) || GetPlayer()->IsMounted()) && !obj->GetGOInfo()->IsUsableMounted())
=======
    CharacterDatabasePreparedStatement* stmt = CharacterDatabase.GetPreparedStatement(CHAR_DEL_GIFT);
    stmt->setUInt64(0, itemGuid.GetCounter());
    trans->Append(stmt);

    CharacterDatabase.CommitTransaction(trans);
}

void WorldSession::HandleGameObjectUseOpcode(WorldPackets::GameObject::GameObjUse& packet)
{
    if (GameObject* obj = GetPlayer()->GetGameObjectIfCanInteractWith(packet.Guid))
    {
        // ignore for remote control state
        if (GetPlayer()->m_unitMovedByMe != GetPlayer())
            if (!(GetPlayer()->IsOnVehicle(GetPlayer()->m_unitMovedByMe) || GetPlayer()->IsMounted()) && !obj->GetGOInfo()->IsUsableMounted())
>>>>>>> 28d470c5
                return;

        obj->Use(GetPlayer());
    }
}

void WorldSession::HandleGameobjectReportUse(WorldPackets::GameObject::GameObjReportUse& packet)
{
    // ignore for remote control state
<<<<<<< HEAD
    if (_player->GetUnitBeingMoved() != _player)
        return;

    if (GameObject* go = GetPlayer()->GetGameObjectIfCanInteractWith(guid))
=======
    if (_player->m_unitMovedByMe != _player)
        return;

    if (GameObject* go = GetPlayer()->GetGameObjectIfCanInteractWith(packet.Guid))
>>>>>>> 28d470c5
    {
        if (go->AI()->OnReportUse(_player))
            return;

<<<<<<< HEAD
        _player->UpdateAchievementCriteria(ACHIEVEMENT_CRITERIA_TYPE_USE_GAMEOBJECT, go->GetEntry());
=======
        _player->UpdateCriteria(CRITERIA_TYPE_USE_GAMEOBJECT, go->GetEntry());
>>>>>>> 28d470c5
    }
}

void WorldSession::HandleCastSpellOpcode(WorldPackets::Spells::CastSpell& cast)
{
<<<<<<< HEAD
    uint32 spellId;
    uint8  castCount, castFlags;
    recvPacket >> castCount >> spellId >> castFlags;
    TriggerCastFlags triggerFlag = TRIGGERED_NONE;

    TC_LOG_DEBUG("network", "WORLD: got cast spell packet, castCount: %u, spellId: %u, castFlags: %u, data length = %u", castCount, spellId, castFlags, (uint32)recvPacket.size());

    // ignore for remote control state (for player case)
    Unit* mover = _player->GetUnitBeingMoved();
=======
    // ignore for remote control state (for player case)
    Unit* mover = _player->m_unitMovedByMe;
>>>>>>> 28d470c5
    if (mover != _player && mover->GetTypeId() == TYPEID_PLAYER)
        return;

    SpellInfo const* spellInfo = sSpellMgr->GetSpellInfo(cast.Cast.SpellID, mover->GetMap()->GetDifficultyID());
    if (!spellInfo)
    {
        TC_LOG_ERROR("network", "WORLD: unknown spell id %u", cast.Cast.SpellID);
        return;
    }

    if (spellInfo->IsPassive())
        return;

    Unit* caster = mover;
    if (caster->GetTypeId() == TYPEID_UNIT && !caster->ToCreature()->HasSpell(spellInfo->Id))
    {
        // If the vehicle creature does not have the spell but it allows the passenger to cast own spells
        // change caster to player and let him cast
        if (!_player->IsOnVehicle(caster) || spellInfo->CheckVehicle(_player) != SPELL_CAST_OK)
            return;

        caster = _player;
    }

<<<<<<< HEAD
    // client provided targets
    SpellCastTargets targets;
    targets.Read(recvPacket, caster);
    HandleClientCastFlags(recvPacket, castFlags, targets);

    // not have spell in spellbook
    if (caster->GetTypeId() == TYPEID_PLAYER && !caster->ToPlayer()->HasActiveSpell(spellId))
    {
        bool allow = false;

        // allow casting of unknown spells for special lock cases
        if (GameObject *go = targets.GetGOTarget())
            if (go->GetSpellForLock(caster->ToPlayer()) == spellInfo)
                allow = true;

        // allow casting of spells triggered by clientside periodic trigger auras
        if (caster->HasAuraTypeWithTriggerSpell(SPELL_AURA_PERIODIC_TRIGGER_SPELL_FROM_CLIENT, spellId))
        {
            allow = true;
            triggerFlag = TRIGGERED_FULL_MASK;
        }

        if (!allow)
            return;
    }
=======
    // check known spell or raid marker spell (which not requires player to know it)
    if (caster->GetTypeId() == TYPEID_PLAYER && !caster->ToPlayer()->HasActiveSpell(spellInfo->Id) && !spellInfo->HasEffect(SPELL_EFFECT_CHANGE_RAID_MARKER) && !spellInfo->HasAttribute(SPELL_ATTR8_RAID_MARKER))
        return;

    // Check possible spell cast overrides
    spellInfo = caster->GetCastSpellInfo(spellInfo);

    // Client is resending autoshot cast opcode when other spell is cast during shoot rotation
    // Skip it to prevent "interrupt" message
    if (spellInfo->IsAutoRepeatRangedSpell() && caster->GetCurrentSpell(CURRENT_AUTOREPEAT_SPELL)
        && caster->GetCurrentSpell(CURRENT_AUTOREPEAT_SPELL)->m_spellInfo == spellInfo)
        return;
>>>>>>> 28d470c5

    // can't use our own spells when we're in possession of another unit,
    if (_player->isPossessing())
        return;

<<<<<<< HEAD
    // Client is resending autoshot cast opcode when other spell is cast during shoot rotation
    // Skip it to prevent "interrupt" message
    // Also check targets! target may have changed and we need to interrupt current spell
    if (spellInfo->IsAutoRepeatRangedSpell())
    {
        if (Spell* spell = caster->GetCurrentSpell(CURRENT_AUTOREPEAT_SPELL))
        {
            if (spell->m_spellInfo == spellInfo && spell->m_targets.GetUnitTargetGUID() == targets.GetUnitTargetGUID())
            {
                recvPacket.rfinish();
                return;
            }
        }
    }

    // auto-selection buff level base at target level (in spellInfo)
    // TODO: is this even necessary? client already seems to send correct rank for "standard" buffs
    if (spellInfo->IsPositive())
        if (Unit* target = targets.GetUnitTarget())
        {
            SpellInfo const* actualSpellInfo = spellInfo->GetAuraRankForLevel(target->GetLevel());
=======
    // client provided targets
    SpellCastTargets targets(caster, cast.Cast);

    // auto-selection buff level base at target level (in spellInfo)
    if (targets.GetUnitTarget())
    {
        SpellInfo const* actualSpellInfo = spellInfo->GetAuraRankForLevel(targets.GetUnitTarget()->GetLevelForTarget(caster));
>>>>>>> 28d470c5

            // if rank not found then function return NULL but in explicit cast case original spell can be cast and later failed with appropriate error message
            if (actualSpellInfo)
                spellInfo = actualSpellInfo;
        }

<<<<<<< HEAD
    Spell* spell = new Spell(caster, spellInfo, triggerFlag);
    spell->m_cast_count = castCount;                       // set count of casts
    spell->prepare(targets);
}

void WorldSession::HandleCancelCastOpcode(WorldPackets::Spells::CancelCast& cancelCast)
{
    if (_player->IsNonMeleeSpellCast(false))
        _player->InterruptNonMeleeSpells(false, cancelCast.SpellID, false);
=======
    if (cast.Cast.MoveUpdate)
        HandleMovementOpcode(CMSG_MOVE_STOP, *cast.Cast.MoveUpdate);

    Spell* spell = new Spell(caster, spellInfo, TRIGGERED_NONE, ObjectGuid::Empty, false);

    WorldPackets::Spells::SpellPrepare spellPrepare;
    spellPrepare.ClientCastID = cast.Cast.CastID;
    spellPrepare.ServerCastID = spell->m_castId;
    SendPacket(spellPrepare.Write());

    spell->m_fromClient = true;
    spell->m_misc.Raw.Data[0] = cast.Cast.Misc[0];
    spell->m_misc.Raw.Data[1] = cast.Cast.Misc[1];
    spell->prepare(&targets);
}

void WorldSession::HandleCancelCastOpcode(WorldPackets::Spells::CancelCast& packet)
{
    if (_player->IsNonMeleeSpellCast(false))
        _player->InterruptNonMeleeSpells(false, packet.SpellID, false);
>>>>>>> 28d470c5
}

void WorldSession::HandleCancelAuraOpcode(WorldPackets::Spells::CancelAura& cancelAura)
{
<<<<<<< HEAD
    SpellInfo const* spellInfo = sSpellMgr->GetSpellInfo(cancelAura.SpellID);
=======
    SpellInfo const* spellInfo = sSpellMgr->GetSpellInfo(cancelAura.SpellID, _player->GetMap()->GetDifficultyID());
>>>>>>> 28d470c5
    if (!spellInfo)
        return;

    // not allow remove spells with attr SPELL_ATTR0_CANT_CANCEL
    if (spellInfo->HasAttribute(SPELL_ATTR0_CANT_CANCEL))
        return;

    // channeled spell case (it currently cast then)
    if (spellInfo->IsChanneled())
    {
        if (Spell* curSpell = _player->GetCurrentSpell(CURRENT_CHANNELED_SPELL))
<<<<<<< HEAD
            if (curSpell->m_spellInfo->Id == cancelAura.SpellID)
=======
            if (curSpell->GetSpellInfo()->Id == uint32(cancelAura.SpellID))
>>>>>>> 28d470c5
                _player->InterruptSpell(CURRENT_CHANNELED_SPELL);
        return;
    }

    // non channeled case:
    // don't allow remove non positive spells
    // don't allow cancelling passive auras (some of them are visible)
    if (!spellInfo->IsPositive() || spellInfo->IsPassive())
        return;

<<<<<<< HEAD
    // maybe should only remove one buff when there are multiple?
    _player->RemoveOwnedAura(cancelAura.SpellID, ObjectGuid::Empty, 0, AURA_REMOVE_BY_CANCEL);
=======
    _player->RemoveOwnedAura(cancelAura.SpellID, cancelAura.CasterGUID, 0, AURA_REMOVE_BY_CANCEL);
>>>>>>> 28d470c5

    // If spell being removed is a resource tracker, see if player was tracking both (herbs / minerals) and remove the other
    if (sWorld->getBoolConfig(CONFIG_ALLOW_TRACK_BOTH_RESOURCES) && spellInfo->HasAura(SPELL_AURA_TRACK_RESOURCES))
    {
        Unit::AuraEffectList const& auraEffects = _player->GetAuraEffectsByType(SPELL_AURA_TRACK_RESOURCES);
        if (!auraEffects.empty())
        {
            // Build list of spell IDs to cancel. Trying to cancel the aura while iterating
            //  over AuraEffectList caused "incompatible iterator" errors on second pass
            std::list<uint32> spellIDs;

            for (Unit::AuraEffectList::const_iterator auraEffect = auraEffects.begin(); auraEffect != auraEffects.end(); ++auraEffect)
                spellIDs.push_back((*auraEffect)->GetId());

            // Remove all auras related to resource tracking (only Herbs and Minerals in 3.3.5a)
            for (std::list<uint32>::iterator it = spellIDs.begin(); it != spellIDs.end(); ++it)
                _player->RemoveOwnedAura(*it, cancelAura.CasterGUID, 0, AURA_REMOVE_BY_CANCEL);
        }
    }
}

void WorldSession::HandlePetCancelAuraOpcode(WorldPackets::Spells::PetCancelAura& packet)
{
<<<<<<< HEAD
    SpellInfo const* spellInfo = sSpellMgr->GetSpellInfo(packet.SpellID);
    if (!spellInfo)
=======
    if (sSpellMgr->GetSpellInfo(packet.SpellID, DIFFICULTY_NONE))
>>>>>>> 28d470c5
    {
        TC_LOG_ERROR("network", "WORLD: unknown PET spell id %u", packet.SpellID);
        return;
    }

    Creature* pet = ObjectAccessor::GetCreatureOrPetOrVehicle(*_player, packet.PetGUID);

    if (!pet)
    {
        TC_LOG_ERROR("network", "HandlePetCancelAura: Attempt to cancel an aura for non-existant %s by player '%s'", packet.PetGUID.ToString().c_str(), GetPlayer()->GetName().c_str());
        return;
    }

    if (pet != GetPlayer()->GetGuardianPet() && pet != GetPlayer()->GetCharmed())
    {
        TC_LOG_ERROR("network", "HandlePetCancelAura: %s is not a pet of player '%s'", packet.PetGUID.ToString().c_str(), GetPlayer()->GetName().c_str());
        return;
    }

    if (!pet->IsAlive())
    {
        pet->SendPetActionFeedback(PetActionFeedback::Dead, 0);
        return;
    }

    pet->RemoveOwnedAura(packet.SpellID, ObjectGuid::Empty, 0, AURA_REMOVE_BY_CANCEL);
}

void WorldSession::HandleCancelGrowthAuraOpcode(WorldPackets::Spells::CancelGrowthAura& /*cancelGrowthAura*/)
{
    _player->RemoveAurasByType(SPELL_AURA_MOD_SCALE, [](AuraApplication const* aurApp)
    {
        SpellInfo const* spellInfo = aurApp->GetBase()->GetSpellInfo();
        return !spellInfo->HasAttribute(SPELL_ATTR0_CANT_CANCEL) && spellInfo->IsPositive() && !spellInfo->IsPassive();
    });
}

void WorldSession::HandleCancelMountAuraOpcode(WorldPackets::Spells::CancelMountAura& /*cancelMountAura*/)
{
    _player->RemoveAurasByType(SPELL_AURA_MOUNTED, [](AuraApplication const* aurApp)
    {
        SpellInfo const* spellInfo = aurApp->GetBase()->GetSpellInfo();
        return !spellInfo->HasAttribute(SPELL_ATTR0_CANT_CANCEL) && spellInfo->IsPositive() && !spellInfo->IsPassive();
    });
}

void WorldSession::HandleCancelAutoRepeatSpellOpcode(WorldPackets::Spells::CancelAutoRepeatSpell& /*cancelAutoRepeatSpell*/)
{
    // may be better send SMSG_CANCEL_AUTO_REPEAT?
    // cancel and prepare for deleting
    _player->InterruptSpell(CURRENT_AUTOREPEAT_SPELL);
}

<<<<<<< HEAD
void WorldSession::HandleCancelChanneling(WorldPackets::Spells::CancelChannelling& cancelChanneling)
{
    // ignore for remote control state (for player case)
    Unit* mover = _player->GetUnitBeingMoved();
=======
void WorldSession::HandleCancelChanneling(WorldPackets::Spells::CancelChannelling& /*cancelChanneling*/)
{
    // ignore for remote control state (for player case)
    Unit* mover = _player->m_unitMovedByMe;
>>>>>>> 28d470c5
    if (mover != _player && mover->GetTypeId() == TYPEID_PLAYER)
        return;

    SpellInfo const* spellInfo = sSpellMgr->GetSpellInfo(cancelChanneling.ChannelSpell);
    if (!spellInfo)
        return;

    // not allow remove spells with attr SPELL_ATTR0_CANT_CANCEL
    if (spellInfo->HasAttribute(SPELL_ATTR0_CANT_CANCEL))
        return;

    Spell* spell = mover->GetCurrentSpell(CURRENT_CHANNELED_SPELL);
    if (!spell || spell->GetSpellInfo()->Id != spellInfo->Id)
        return;

    mover->InterruptSpell(CURRENT_CHANNELED_SPELL);
}

void WorldSession::HandleTotemDestroyed(WorldPackets::Totem::TotemDestroyed& totemDestroyed)
{
    // ignore for remote control state
<<<<<<< HEAD
    if (_player->GetUnitBeingMoved() != _player)
        return;

    uint8 slotId = totemDestroyed.Slot;
    slotId += SUMMON_SLOT_TOTEM_FIRE;
=======
    if (_player->m_unitMovedByMe != _player)
        return;

    uint8 slotId = totemDestroyed.Slot;
    slotId += SUMMON_SLOT_TOTEM;
>>>>>>> 28d470c5

    if (slotId >= MAX_TOTEM_SLOT)
        return;

    if (!_player->m_SummonSlot[slotId])
        return;

    Creature* totem = ObjectAccessor::GetCreature(*_player, _player->m_SummonSlot[slotId]);
<<<<<<< HEAD
    if (totem && totem->IsTotem())
=======
    if (totem && totem->IsTotem() && totem->GetGUID() == totemDestroyed.TotemGUID)
>>>>>>> 28d470c5
        totem->ToTotem()->UnSummon();
}

void WorldSession::HandleSelfResOpcode(WorldPackets::Spells::SelfRes& selfRes)
{
    if (_player->HasAuraType(SPELL_AURA_PREVENT_RESURRECTION))
        return; // silent return, client should display error by itself and not send this opcode

<<<<<<< HEAD
    if (uint32 spellId = _player->GetUInt32Value(PLAYER_SELF_RES_SPELL))
    {
        _player->CastSpell(_player, spellId);
        _player->SetUInt32Value(PLAYER_SELF_RES_SPELL, 0);
    }
=======
    auto const& selfResSpells = _player->m_activePlayerData->SelfResSpells;
    if (std::find(selfResSpells.begin(), selfResSpells.end(), selfRes.SpellID) == selfResSpells.end())
        return;

    SpellInfo const* spellInfo = sSpellMgr->GetSpellInfo(selfRes.SpellID, _player->GetMap()->GetDifficultyID());
    if (spellInfo)
        _player->CastSpell(_player, spellInfo, false, nullptr);

    _player->RemoveSelfResSpell(selfRes.SpellID);
>>>>>>> 28d470c5
}

void WorldSession::HandleSpellClick(WorldPackets::Spells::SpellClick& spellClick)
{
    // this will get something not in world. crash
    Creature* unit = ObjectAccessor::GetCreatureOrPetOrVehicle(*_player, spellClick.SpellClickUnitGuid);

    if (!unit)
        return;

    /// @todo Unit::SetCharmedBy: 28782 is not in world but 0 is trying to charm it! -> crash
    if (!unit->IsInWorld())
        return;

    unit->HandleSpellClick(_player);
}

void WorldSession::HandleMirrorImageDataRequest(WorldPackets::Spells::GetMirrorImageData& getMirrorImageData)
{
    ObjectGuid guid = getMirrorImageData.UnitGUID;

    // Get unit for which data is needed by client
    Unit* unit = ObjectAccessor::GetUnit(*_player, guid);
    if (!unit)
        return;

    if (Creature* creature = unit->ToCreature())
    {
        if (std::shared_ptr<CreatureOutfit> const & outfit_ptr = creature->GetOutfit())
        {
            CreatureOutfit const& outfit = *outfit_ptr;
            WorldPacket data(SMSG_MIRRORIMAGE_DATA, 68);
            data << uint64(guid);
            data << uint32(outfit.GetDisplayId());  // displayId
            data << uint8(outfit.GetRace());        // race
            data << uint8(outfit.GetGender());      // gender
            data << uint8(outfit.Class);            // class
            data << uint8(outfit.skin);             // skin
            data << uint8(outfit.face);             // face
            data << uint8(outfit.hair);             // hair
            data << uint8(outfit.haircolor);        // haircolor
            data << uint8(outfit.facialhair);       // facialhair
            data << uint32(outfit.guild);           // guildId

            // item displays
            for (auto const& slot : CreatureOutfit::item_slots)
                data << uint32(outfit.outfitdisplays[slot]);

            SendPacket(&data);
            return;
        }
    }

    if (!unit->HasAuraType(SPELL_AURA_CLONE_CASTER))
        return;

    // Get creator of the unit (SPELL_AURA_CLONE_CASTER does not stack)
    Unit* creator = unit->GetAuraEffectsByType(SPELL_AURA_CLONE_CASTER).front()->GetCaster();
    if (!creator)
        return;

<<<<<<< HEAD
    WorldPacket data(SMSG_MIRRORIMAGE_DATA, 68);
    data << uint64(guid);
    data << uint32(creator->GetDisplayId());
    data << uint8(creator->GetRace());
    data << uint8(creator->GetGender());
    data << uint8(creator->GetClass());

    if (Player* player = creator->ToPlayer())
    {
        data << uint8(player->GetSkinId());
        data << uint8(player->GetFaceId());
        data << uint8(player->GetHairStyleId());
        data << uint8(player->GetHairColorId());
        data << uint8(player->GetFacialStyle());
        data << uint32(player->GetGuildId());
=======
    if (Player* player = creator->ToPlayer())
    {
        WorldPackets::Spells::MirrorImageComponentedData mirrorImageComponentedData;
        mirrorImageComponentedData.UnitGUID = guid;
        mirrorImageComponentedData.DisplayID = creator->GetDisplayId();
        mirrorImageComponentedData.RaceID = creator->getRace();
        mirrorImageComponentedData.Gender = creator->getGender();
        mirrorImageComponentedData.ClassID = creator->getClass();


        for (UF::ChrCustomizationChoice const& customization : player->m_playerData->Customizations)
            mirrorImageComponentedData.Customizations.push_back(customization);

        Guild* guild = player->GetGuild();
        mirrorImageComponentedData.GuildGUID = (guild ? guild->GetGUID() : ObjectGuid::Empty);

        mirrorImageComponentedData.ItemDisplayID.reserve(11);
>>>>>>> 28d470c5

        static EquipmentSlots const itemSlots[] =
        {
            EQUIPMENT_SLOT_HEAD,
            EQUIPMENT_SLOT_SHOULDERS,
            EQUIPMENT_SLOT_BODY,
            EQUIPMENT_SLOT_CHEST,
            EQUIPMENT_SLOT_WAIST,
            EQUIPMENT_SLOT_LEGS,
            EQUIPMENT_SLOT_FEET,
            EQUIPMENT_SLOT_WRISTS,
            EQUIPMENT_SLOT_HANDS,
            EQUIPMENT_SLOT_TABARD,
            EQUIPMENT_SLOT_BACK,
        };

        // Display items in visible slots
        for (EquipmentSlots slot : itemSlots)
        {
            uint32 itemDisplayId;
            if (Item const* item = player->GetItemByPos(INVENTORY_SLOT_BAG_0, slot))
                itemDisplayId = item->GetDisplayId(player);
            else
                itemDisplayId = 0;

            mirrorImageComponentedData.ItemDisplayID.push_back(itemDisplayId);
        }
        SendPacket(mirrorImageComponentedData.Write());
    }
    else
    {
        WorldPackets::Spells::MirrorImageCreatureData mirrorImageCreatureData;
        mirrorImageCreatureData.UnitGUID = guid;
        mirrorImageCreatureData.DisplayID = creator->GetDisplayId();
        SendPacket(mirrorImageCreatureData.Write());
    }
}

void WorldSession::HandleMissileTrajectoryCollision(WorldPackets::Spells::MissileTrajectoryCollision& packet)
{
    Unit* caster = ObjectAccessor::GetUnit(*_player, packet.Target);
    if (!caster)
        return;

    Spell* spell = caster->FindCurrentSpellBySpellId(packet.SpellID);
    if (!spell || !spell->m_targets.HasDst())
        return;

    Position pos = *spell->m_targets.GetDstPos();
    pos.Relocate(packet.CollisionPos);
    spell->m_targets.ModDst(pos);

    // we changed dest, recalculate flight time
    spell->RecalculateDelayMomentForDst();

<<<<<<< HEAD
    WorldPacket data(SMSG_SET_PROJECTILE_POSITION, 21);
    data << uint64(casterGuid);
    data << uint8(castCount);
    data << float(x);
    data << float(y);
    data << float(z);
    caster->SendMessageToSet(&data, true);
=======
    WorldPackets::Spells::NotifyMissileTrajectoryCollision notify;
    notify.Caster = packet.Target;
    notify.CastID = packet.CastID;
    notify.CollisionPos = packet.CollisionPos;
    caster->SendMessageToSet(notify.Write(), true);
}

void WorldSession::HandleUpdateMissileTrajectory(WorldPackets::Spells::UpdateMissileTrajectory& packet)
{
    Unit* caster = ObjectAccessor::GetUnit(*_player, packet.Guid);
    Spell* spell = caster ? caster->GetCurrentSpell(CURRENT_GENERIC_SPELL) : nullptr;
    if (!spell || spell->m_spellInfo->Id != uint32(packet.SpellID) || !spell->m_targets.HasDst() || !spell->m_targets.HasSrc())
        return;

    spell->m_targets.ModSrc(packet.FirePos);
    spell->m_targets.ModDst(packet.ImpactPos);
    spell->m_targets.SetPitch(packet.Pitch);
    spell->m_targets.SetSpeed(packet.Speed);

    if (packet.Status)
        HandleMovementOpcode(CMSG_MOVE_STOP, *packet.Status);
}

void WorldSession::HandleRequestCategoryCooldowns(WorldPackets::Spells::RequestCategoryCooldowns& /*requestCategoryCooldowns*/)
{
    _player->SendSpellCategoryCooldowns();
>>>>>>> 28d470c5
}<|MERGE_RESOLUTION|>--- conflicted
+++ resolved
@@ -16,21 +16,6 @@
  */
 
 #include "WorldSession.h"
-<<<<<<< HEAD
-#include "Common.h"
-#include "Config.h"
-#include "CreatureOutfit.h"
-#include "DatabaseEnv.h"
-#include "Log.h"
-#include "DBCStores.h"
-#include "GameObject.h"
-#include "GameObjectAI.h"
-#include "Item.h"
-#include "ObjectAccessor.h"
-#include "ObjectMgr.h"
-#include "Opcodes.h"
-#include "Player.h"
-=======
 #include "CollectionMgr.h"
 #include "Common.h"
 #include "DatabaseEnv.h"
@@ -44,7 +29,6 @@
 #include "Player.h"
 #include "ObjectAccessor.h"
 #include "ObjectMgr.h"
->>>>>>> 28d470c5
 #include "ScriptMgr.h"
 #include "Spell.h"
 #include "SpellAuraEffects.h"
@@ -53,62 +37,12 @@
 #include "Totem.h"
 #include "TotemPackets.h"
 #include "World.h"
-<<<<<<< HEAD
-#include "WorldPacket.h"
-
-void WorldSession::HandleClientCastFlags(WorldPacket& recvPacket, uint8 castFlags, SpellCastTargets& targets)
-{
-    // some spell cast packet including more data (for projectiles?)
-    if (castFlags & 0x02)
-    {
-        // not sure about these two
-        float elevation, speed;
-        recvPacket >> elevation;
-        recvPacket >> speed;
-
-        targets.SetElevation(elevation);
-        targets.SetSpeed(speed);
-
-        uint8 hasMovementData;
-        recvPacket >> hasMovementData;
-        if (hasMovementData)
-        {
-            recvPacket.SetOpcode(recvPacket.read<uint32>());
-            HandleMovementOpcodes(recvPacket);
-        }
-    }
-}
-=======
->>>>>>> 28d470c5
 
 void WorldSession::HandleUseItemOpcode(WorldPackets::Spells::UseItem& packet)
 {
     Player* user = _player;
 
     // ignore for remote control state
-<<<<<<< HEAD
-    if (pUser->GetUnitBeingMoved() != pUser)
-        return;
-
-    uint8 bagIndex, slot, castFlags;
-    uint8 castCount;                                        // next cast if exists (single or not)
-    ObjectGuid itemGUID;
-    uint32 glyphIndex;                                      // something to do with glyphs?
-    uint32 spellId;                                         // cast spell id
-
-    recvPacket >> bagIndex >> slot >> castCount >> spellId >> itemGUID >> glyphIndex >> castFlags;
-
-    if (glyphIndex >= MAX_GLYPH_SLOT_INDEX)
-    {
-        pUser->SendEquipError(EQUIP_ERR_ITEM_NOT_FOUND, nullptr, nullptr);
-        return;
-    }
-
-    Item* pItem = pUser->GetUseableItemByPos(bagIndex, slot);
-    if (!pItem)
-    {
-        pUser->SendEquipError(EQUIP_ERR_ITEM_NOT_FOUND, nullptr, nullptr);
-=======
     if (user->m_unitMovedByMe != user)
         return;
 
@@ -116,76 +50,47 @@
     if (!item)
     {
         user->SendEquipError(EQUIP_ERR_ITEM_NOT_FOUND, nullptr, nullptr);
->>>>>>> 28d470c5
         return;
     }
 
     if (item->GetGUID() != packet.CastItem)
     {
-<<<<<<< HEAD
-        pUser->SendEquipError(EQUIP_ERR_ITEM_NOT_FOUND, nullptr, nullptr);
-=======
         user->SendEquipError(EQUIP_ERR_ITEM_NOT_FOUND, nullptr, nullptr);
->>>>>>> 28d470c5
         return;
     }
 
     ItemTemplate const* proto = item->GetTemplate();
     if (!proto)
     {
-<<<<<<< HEAD
-        pUser->SendEquipError(EQUIP_ERR_ITEM_NOT_FOUND, pItem, nullptr);
-=======
         user->SendEquipError(EQUIP_ERR_ITEM_NOT_FOUND, item, nullptr);
->>>>>>> 28d470c5
         return;
     }
 
     // some item classes can be used only in equipped state
     if (proto->GetInventoryType() != INVTYPE_NON_EQUIP && !item->IsEquipped())
     {
-<<<<<<< HEAD
-        pUser->SendEquipError(EQUIP_ERR_ITEM_NOT_FOUND, pItem, nullptr);
-=======
         user->SendEquipError(EQUIP_ERR_ITEM_NOT_FOUND, item, nullptr);
->>>>>>> 28d470c5
         return;
     }
 
     InventoryResult msg = user->CanUseItem(item);
     if (msg != EQUIP_ERR_OK)
     {
-<<<<<<< HEAD
-        pUser->SendEquipError(msg, pItem, nullptr);
-=======
         user->SendEquipError(msg, item, nullptr);
->>>>>>> 28d470c5
         return;
     }
 
     // only allow conjured consumable, bandage, poisons (all should have the 2^21 item flag set in DB)
-<<<<<<< HEAD
-    if (proto->Class == ITEM_CLASS_CONSUMABLE && !proto->HasFlag(ITEM_FLAG_IGNORE_DEFAULT_ARENA_RESTRICTIONS) && pUser->InArena())
-    {
-        pUser->SendEquipError(EQUIP_ERR_NOT_DURING_ARENA_MATCH, pItem, nullptr);
-=======
     if (proto->GetClass() == ITEM_CLASS_CONSUMABLE && !(proto->GetFlags() & ITEM_FLAG_IGNORE_DEFAULT_ARENA_RESTRICTIONS) && user->InArena())
     {
         user->SendEquipError(EQUIP_ERR_NOT_DURING_ARENA_MATCH, item, nullptr);
->>>>>>> 28d470c5
         return;
     }
 
     // don't allow items banned in arena
-<<<<<<< HEAD
-    if (proto->HasFlag(ITEM_FLAG_NOT_USEABLE_IN_ARENA) && pUser->InArena())
-    {
-        pUser->SendEquipError(EQUIP_ERR_NOT_DURING_ARENA_MATCH, pItem, nullptr);
-=======
     if (proto->GetFlags() & ITEM_FLAG_NOT_USEABLE_IN_ARENA && user->InArena())
     {
         user->SendEquipError(EQUIP_ERR_NOT_DURING_ARENA_MATCH, item, nullptr);
->>>>>>> 28d470c5
         return;
     }
 
@@ -197,11 +102,7 @@
             {
                 if (!spellInfo->CanBeUsedInCombat())
                 {
-<<<<<<< HEAD
-                    pUser->SendEquipError(EQUIP_ERR_NOT_IN_COMBAT, pItem, nullptr);
-=======
                     user->SendEquipError(EQUIP_ERR_NOT_IN_COMBAT, item, nullptr);
->>>>>>> 28d470c5
                     return;
                 }
             }
@@ -231,43 +132,21 @@
 
 void WorldSession::HandleOpenItemOpcode(WorldPackets::Spells::OpenItem& packet)
 {
-<<<<<<< HEAD
-    TC_LOG_DEBUG("network", "WORLD: CMSG_OPEN_ITEM packet, data length = %i", (uint32)recvPacket.size());
-
-    Player* player = GetPlayer();
-
-    // ignore for remote control state
-    if (player->GetUnitBeingMoved() != player)
-=======
     Player* player = GetPlayer();
 
     // ignore for remote control state
     if (player->m_unitMovedByMe != player)
->>>>>>> 28d470c5
         return;
     TC_LOG_INFO("network", "bagIndex: %u, slot: %u", packet.Slot, packet.PackSlot);
 
     // additional check, client outputs message on its own
     if (!player->IsAlive())
     {
-<<<<<<< HEAD
-        player->SendEquipError(EQUIP_ERR_YOU_ARE_DEAD, nullptr, nullptr);
-        return;
-    }
-
-    uint8 bagIndex, slot;
-    recvPacket >> bagIndex >> slot;
-
-    TC_LOG_INFO("network", "bagIndex: %u, slot: %u", bagIndex, slot);
-
-    Item* item = player->GetItemByPos(bagIndex, slot);
-=======
         player->SendEquipError(EQUIP_ERR_PLAYER_DEAD, nullptr, nullptr);
         return;
     }
 
     Item* item = player->GetItemByPos(packet.Slot, packet.PackSlot);
->>>>>>> 28d470c5
     if (!item)
     {
         player->SendEquipError(EQUIP_ERR_ITEM_NOT_FOUND, nullptr, nullptr);
@@ -282,19 +161,11 @@
     }
 
     // Verify that the bag is an actual bag or wrapped item that can be used "normally"
-<<<<<<< HEAD
-    if (!proto->HasFlag(ITEM_FLAG_HAS_LOOT) && !item->IsWrapped())
-    {
-        player->SendEquipError(EQUIP_ERR_CANT_DO_RIGHT_NOW, item, nullptr);
-        TC_LOG_ERROR("entities.player.cheat", "Possible hacking attempt: Player %s %s tried to open item [%s, entry: %u] which is not openable!",
-            player->GetName().c_str(), player->GetGUID().ToString().c_str(), item->GetGUID().ToString().c_str(), proto->ItemId);
-=======
     if (!(proto->GetFlags() & ITEM_FLAG_HAS_LOOT) && !item->HasItemFlag(ITEM_FIELD_FLAG_WRAPPED))
     {
         player->SendEquipError(EQUIP_ERR_CLIENT_LOCKED_OUT, item, nullptr);
         TC_LOG_ERROR("entities.player.cheat", "Possible hacking attempt: Player %s [%s] tried to open item [%s, entry: %u] which is not openable!",
             player->GetName().c_str(), player->GetGUID().ToString().c_str(), item->GetGUID().ToString().c_str(), proto->GetId());
->>>>>>> 28d470c5
         return;
     }
 
@@ -307,11 +178,7 @@
         if (!lockInfo)
         {
             player->SendEquipError(EQUIP_ERR_ITEM_LOCKED, item, nullptr);
-<<<<<<< HEAD
-            TC_LOG_ERROR("network", "WORLD::OpenItem: item %s has an unknown lockId: %u!", item->GetGUID().ToString().c_str(), lockId);
-=======
             TC_LOG_ERROR("network", "WORLD::OpenItem: item [%s] has an unknown lockId: %u!", item->GetGUID().ToString().c_str(), lockId);
->>>>>>> 28d470c5
             return;
         }
 
@@ -323,17 +190,10 @@
         }
     }
 
-<<<<<<< HEAD
-    if (item->IsWrapped())
-    {
-        CharacterDatabasePreparedStatement* stmt = CharacterDatabase.GetPreparedStatement(CHAR_SEL_CHARACTER_GIFT_BY_ITEM);
-        stmt->setUInt32(0, item->GetGUID().GetCounter());
-=======
     if (item->HasItemFlag(ITEM_FIELD_FLAG_WRAPPED))// wrapped?
     {
         CharacterDatabasePreparedStatement* stmt = CharacterDatabase.GetPreparedStatement(CHAR_SEL_CHARACTER_GIFT_BY_ITEM);
         stmt->setUInt64(0, item->GetGUID().GetCounter());
->>>>>>> 28d470c5
         _queryProcessor.AddCallback(CharacterDatabase.AsyncQuery(stmt)
             .WithPreparedCallback(std::bind(&WorldSession::HandleOpenWrappedItemCallback, this, item->GetPos(), item->GetGUID(), std::placeholders::_1)));
     }
@@ -350,20 +210,12 @@
     if (!item)
         return;
 
-<<<<<<< HEAD
-    if (item->GetGUID() != itemGuid || !item->IsWrapped()) // during getting result, gift was swapped with another item
-=======
     if (item->GetGUID() != itemGuid || !item->HasItemFlag(ITEM_FIELD_FLAG_WRAPPED)) // during getting result, gift was swapped with another item
->>>>>>> 28d470c5
         return;
 
     if (!result)
     {
-<<<<<<< HEAD
-        TC_LOG_ERROR("network", "Wrapped item %s does't have record in character_gifts table and will deleted", itemGuid.ToString().c_str());
-=======
         TC_LOG_ERROR("network", "Wrapped item %s don't have record in character_gifts table and will deleted", item->GetGUID().ToString().c_str());
->>>>>>> 28d470c5
         GetPlayer()->DestroyItem(item->GetBagSlot(), item->GetSlot(), true);
         return;
     }
@@ -373,24 +225,6 @@
     Field* fields = result->Fetch();
     uint32 entry = fields[0].GetUInt32();
     uint32 flags = fields[1].GetUInt32();
-<<<<<<< HEAD
-
-    item->SetGuidValue(ITEM_FIELD_GIFTCREATOR, ObjectGuid::Empty);
-    item->SetEntry(entry);
-    item->SetUInt32Value(ITEM_FIELD_FLAGS, flags);
-    item->SetUInt32Value(ITEM_FIELD_MAXDURABILITY, item->GetTemplate()->MaxDurability);
-    item->SetState(ITEM_CHANGED, GetPlayer());
-
-    GetPlayer()->SaveInventoryAndGoldToDB(trans);
-
-    CharacterDatabasePreparedStatement* stmt = CharacterDatabase.GetPreparedStatement(CHAR_DEL_GIFT);
-    stmt->setUInt32(0, itemGuid.GetCounter());
-    trans->Append(stmt);
-
-    CharacterDatabase.CommitTransaction(trans);
-}
-=======
->>>>>>> 28d470c5
 
     item->SetGiftCreator(ObjectGuid::Empty);
     item->SetEntry(entry);
@@ -400,13 +234,6 @@
 
     GetPlayer()->SaveInventoryAndGoldToDB(trans);
 
-<<<<<<< HEAD
-    if (GameObject* obj = GetPlayer()->GetGameObjectIfCanInteractWith(guid))
-    {
-        // ignore for remote control state
-        if (GetPlayer()->GetUnitBeingMoved() != GetPlayer())
-            if (!(GetPlayer()->IsOnVehicle(GetPlayer()->GetUnitBeingMoved()) || GetPlayer()->IsMounted()) && !obj->GetGOInfo()->IsUsableMounted())
-=======
     CharacterDatabasePreparedStatement* stmt = CharacterDatabase.GetPreparedStatement(CHAR_DEL_GIFT);
     stmt->setUInt64(0, itemGuid.GetCounter());
     trans->Append(stmt);
@@ -421,7 +248,6 @@
         // ignore for remote control state
         if (GetPlayer()->m_unitMovedByMe != GetPlayer())
             if (!(GetPlayer()->IsOnVehicle(GetPlayer()->m_unitMovedByMe) || GetPlayer()->IsMounted()) && !obj->GetGOInfo()->IsUsableMounted())
->>>>>>> 28d470c5
                 return;
 
         obj->Use(GetPlayer());
@@ -431,45 +257,22 @@
 void WorldSession::HandleGameobjectReportUse(WorldPackets::GameObject::GameObjReportUse& packet)
 {
     // ignore for remote control state
-<<<<<<< HEAD
-    if (_player->GetUnitBeingMoved() != _player)
-        return;
-
-    if (GameObject* go = GetPlayer()->GetGameObjectIfCanInteractWith(guid))
-=======
     if (_player->m_unitMovedByMe != _player)
         return;
 
     if (GameObject* go = GetPlayer()->GetGameObjectIfCanInteractWith(packet.Guid))
->>>>>>> 28d470c5
     {
         if (go->AI()->OnReportUse(_player))
             return;
 
-<<<<<<< HEAD
-        _player->UpdateAchievementCriteria(ACHIEVEMENT_CRITERIA_TYPE_USE_GAMEOBJECT, go->GetEntry());
-=======
         _player->UpdateCriteria(CRITERIA_TYPE_USE_GAMEOBJECT, go->GetEntry());
->>>>>>> 28d470c5
     }
 }
 
 void WorldSession::HandleCastSpellOpcode(WorldPackets::Spells::CastSpell& cast)
 {
-<<<<<<< HEAD
-    uint32 spellId;
-    uint8  castCount, castFlags;
-    recvPacket >> castCount >> spellId >> castFlags;
-    TriggerCastFlags triggerFlag = TRIGGERED_NONE;
-
-    TC_LOG_DEBUG("network", "WORLD: got cast spell packet, castCount: %u, spellId: %u, castFlags: %u, data length = %u", castCount, spellId, castFlags, (uint32)recvPacket.size());
-
-    // ignore for remote control state (for player case)
-    Unit* mover = _player->GetUnitBeingMoved();
-=======
     // ignore for remote control state (for player case)
     Unit* mover = _player->m_unitMovedByMe;
->>>>>>> 28d470c5
     if (mover != _player && mover->GetTypeId() == TYPEID_PLAYER)
         return;
 
@@ -494,33 +297,6 @@
         caster = _player;
     }
 
-<<<<<<< HEAD
-    // client provided targets
-    SpellCastTargets targets;
-    targets.Read(recvPacket, caster);
-    HandleClientCastFlags(recvPacket, castFlags, targets);
-
-    // not have spell in spellbook
-    if (caster->GetTypeId() == TYPEID_PLAYER && !caster->ToPlayer()->HasActiveSpell(spellId))
-    {
-        bool allow = false;
-
-        // allow casting of unknown spells for special lock cases
-        if (GameObject *go = targets.GetGOTarget())
-            if (go->GetSpellForLock(caster->ToPlayer()) == spellInfo)
-                allow = true;
-
-        // allow casting of spells triggered by clientside periodic trigger auras
-        if (caster->HasAuraTypeWithTriggerSpell(SPELL_AURA_PERIODIC_TRIGGER_SPELL_FROM_CLIENT, spellId))
-        {
-            allow = true;
-            triggerFlag = TRIGGERED_FULL_MASK;
-        }
-
-        if (!allow)
-            return;
-    }
-=======
     // check known spell or raid marker spell (which not requires player to know it)
     if (caster->GetTypeId() == TYPEID_PLAYER && !caster->ToPlayer()->HasActiveSpell(spellInfo->Id) && !spellInfo->HasEffect(SPELL_EFFECT_CHANGE_RAID_MARKER) && !spellInfo->HasAttribute(SPELL_ATTR8_RAID_MARKER))
         return;
@@ -533,35 +309,11 @@
     if (spellInfo->IsAutoRepeatRangedSpell() && caster->GetCurrentSpell(CURRENT_AUTOREPEAT_SPELL)
         && caster->GetCurrentSpell(CURRENT_AUTOREPEAT_SPELL)->m_spellInfo == spellInfo)
         return;
->>>>>>> 28d470c5
 
     // can't use our own spells when we're in possession of another unit,
     if (_player->isPossessing())
         return;
 
-<<<<<<< HEAD
-    // Client is resending autoshot cast opcode when other spell is cast during shoot rotation
-    // Skip it to prevent "interrupt" message
-    // Also check targets! target may have changed and we need to interrupt current spell
-    if (spellInfo->IsAutoRepeatRangedSpell())
-    {
-        if (Spell* spell = caster->GetCurrentSpell(CURRENT_AUTOREPEAT_SPELL))
-        {
-            if (spell->m_spellInfo == spellInfo && spell->m_targets.GetUnitTargetGUID() == targets.GetUnitTargetGUID())
-            {
-                recvPacket.rfinish();
-                return;
-            }
-        }
-    }
-
-    // auto-selection buff level base at target level (in spellInfo)
-    // TODO: is this even necessary? client already seems to send correct rank for "standard" buffs
-    if (spellInfo->IsPositive())
-        if (Unit* target = targets.GetUnitTarget())
-        {
-            SpellInfo const* actualSpellInfo = spellInfo->GetAuraRankForLevel(target->GetLevel());
-=======
     // client provided targets
     SpellCastTargets targets(caster, cast.Cast);
 
@@ -569,24 +321,12 @@
     if (targets.GetUnitTarget())
     {
         SpellInfo const* actualSpellInfo = spellInfo->GetAuraRankForLevel(targets.GetUnitTarget()->GetLevelForTarget(caster));
->>>>>>> 28d470c5
-
-            // if rank not found then function return NULL but in explicit cast case original spell can be cast and later failed with appropriate error message
-            if (actualSpellInfo)
-                spellInfo = actualSpellInfo;
-        }
-
-<<<<<<< HEAD
-    Spell* spell = new Spell(caster, spellInfo, triggerFlag);
-    spell->m_cast_count = castCount;                       // set count of casts
-    spell->prepare(targets);
-}
-
-void WorldSession::HandleCancelCastOpcode(WorldPackets::Spells::CancelCast& cancelCast)
-{
-    if (_player->IsNonMeleeSpellCast(false))
-        _player->InterruptNonMeleeSpells(false, cancelCast.SpellID, false);
-=======
+
+        // if rank not found then function return NULL but in explicit cast case original spell can be cast and later failed with appropriate error message
+        if (actualSpellInfo)
+            spellInfo = actualSpellInfo;
+    }
+
     if (cast.Cast.MoveUpdate)
         HandleMovementOpcode(CMSG_MOVE_STOP, *cast.Cast.MoveUpdate);
 
@@ -607,16 +347,11 @@
 {
     if (_player->IsNonMeleeSpellCast(false))
         _player->InterruptNonMeleeSpells(false, packet.SpellID, false);
->>>>>>> 28d470c5
 }
 
 void WorldSession::HandleCancelAuraOpcode(WorldPackets::Spells::CancelAura& cancelAura)
 {
-<<<<<<< HEAD
-    SpellInfo const* spellInfo = sSpellMgr->GetSpellInfo(cancelAura.SpellID);
-=======
     SpellInfo const* spellInfo = sSpellMgr->GetSpellInfo(cancelAura.SpellID, _player->GetMap()->GetDifficultyID());
->>>>>>> 28d470c5
     if (!spellInfo)
         return;
 
@@ -628,11 +363,7 @@
     if (spellInfo->IsChanneled())
     {
         if (Spell* curSpell = _player->GetCurrentSpell(CURRENT_CHANNELED_SPELL))
-<<<<<<< HEAD
-            if (curSpell->m_spellInfo->Id == cancelAura.SpellID)
-=======
             if (curSpell->GetSpellInfo()->Id == uint32(cancelAura.SpellID))
->>>>>>> 28d470c5
                 _player->InterruptSpell(CURRENT_CHANNELED_SPELL);
         return;
     }
@@ -643,12 +374,7 @@
     if (!spellInfo->IsPositive() || spellInfo->IsPassive())
         return;
 
-<<<<<<< HEAD
-    // maybe should only remove one buff when there are multiple?
-    _player->RemoveOwnedAura(cancelAura.SpellID, ObjectGuid::Empty, 0, AURA_REMOVE_BY_CANCEL);
-=======
     _player->RemoveOwnedAura(cancelAura.SpellID, cancelAura.CasterGUID, 0, AURA_REMOVE_BY_CANCEL);
->>>>>>> 28d470c5
 
     // If spell being removed is a resource tracker, see if player was tracking both (herbs / minerals) and remove the other
     if (sWorld->getBoolConfig(CONFIG_ALLOW_TRACK_BOTH_RESOURCES) && spellInfo->HasAura(SPELL_AURA_TRACK_RESOURCES))
@@ -672,12 +398,7 @@
 
 void WorldSession::HandlePetCancelAuraOpcode(WorldPackets::Spells::PetCancelAura& packet)
 {
-<<<<<<< HEAD
-    SpellInfo const* spellInfo = sSpellMgr->GetSpellInfo(packet.SpellID);
-    if (!spellInfo)
-=======
     if (sSpellMgr->GetSpellInfo(packet.SpellID, DIFFICULTY_NONE))
->>>>>>> 28d470c5
     {
         TC_LOG_ERROR("network", "WORLD: unknown PET spell id %u", packet.SpellID);
         return;
@@ -691,7 +412,7 @@
         return;
     }
 
-    if (pet != GetPlayer()->GetGuardianPet() && pet != GetPlayer()->GetCharmed())
+    if (pet != GetPlayer()->GetGuardianPet() && pet != GetPlayer()->GetCharm())
     {
         TC_LOG_ERROR("network", "HandlePetCancelAura: %s is not a pet of player '%s'", packet.PetGUID.ToString().c_str(), GetPlayer()->GetName().c_str());
         return;
@@ -731,51 +452,24 @@
     _player->InterruptSpell(CURRENT_AUTOREPEAT_SPELL);
 }
 
-<<<<<<< HEAD
-void WorldSession::HandleCancelChanneling(WorldPackets::Spells::CancelChannelling& cancelChanneling)
-{
-    // ignore for remote control state (for player case)
-    Unit* mover = _player->GetUnitBeingMoved();
-=======
 void WorldSession::HandleCancelChanneling(WorldPackets::Spells::CancelChannelling& /*cancelChanneling*/)
 {
     // ignore for remote control state (for player case)
     Unit* mover = _player->m_unitMovedByMe;
->>>>>>> 28d470c5
     if (mover != _player && mover->GetTypeId() == TYPEID_PLAYER)
         return;
 
-    SpellInfo const* spellInfo = sSpellMgr->GetSpellInfo(cancelChanneling.ChannelSpell);
-    if (!spellInfo)
-        return;
-
-    // not allow remove spells with attr SPELL_ATTR0_CANT_CANCEL
-    if (spellInfo->HasAttribute(SPELL_ATTR0_CANT_CANCEL))
-        return;
-
-    Spell* spell = mover->GetCurrentSpell(CURRENT_CHANNELED_SPELL);
-    if (!spell || spell->GetSpellInfo()->Id != spellInfo->Id)
-        return;
-
     mover->InterruptSpell(CURRENT_CHANNELED_SPELL);
 }
 
 void WorldSession::HandleTotemDestroyed(WorldPackets::Totem::TotemDestroyed& totemDestroyed)
 {
     // ignore for remote control state
-<<<<<<< HEAD
-    if (_player->GetUnitBeingMoved() != _player)
-        return;
-
-    uint8 slotId = totemDestroyed.Slot;
-    slotId += SUMMON_SLOT_TOTEM_FIRE;
-=======
     if (_player->m_unitMovedByMe != _player)
         return;
 
     uint8 slotId = totemDestroyed.Slot;
     slotId += SUMMON_SLOT_TOTEM;
->>>>>>> 28d470c5
 
     if (slotId >= MAX_TOTEM_SLOT)
         return;
@@ -784,11 +478,7 @@
         return;
 
     Creature* totem = ObjectAccessor::GetCreature(*_player, _player->m_SummonSlot[slotId]);
-<<<<<<< HEAD
-    if (totem && totem->IsTotem())
-=======
     if (totem && totem->IsTotem() && totem->GetGUID() == totemDestroyed.TotemGUID)
->>>>>>> 28d470c5
         totem->ToTotem()->UnSummon();
 }
 
@@ -797,13 +487,6 @@
     if (_player->HasAuraType(SPELL_AURA_PREVENT_RESURRECTION))
         return; // silent return, client should display error by itself and not send this opcode
 
-<<<<<<< HEAD
-    if (uint32 spellId = _player->GetUInt32Value(PLAYER_SELF_RES_SPELL))
-    {
-        _player->CastSpell(_player, spellId);
-        _player->SetUInt32Value(PLAYER_SELF_RES_SPELL, 0);
-    }
-=======
     auto const& selfResSpells = _player->m_activePlayerData->SelfResSpells;
     if (std::find(selfResSpells.begin(), selfResSpells.end(), selfRes.SpellID) == selfResSpells.end())
         return;
@@ -813,7 +496,6 @@
         _player->CastSpell(_player, spellInfo, false, nullptr);
 
     _player->RemoveSelfResSpell(selfRes.SpellID);
->>>>>>> 28d470c5
 }
 
 void WorldSession::HandleSpellClick(WorldPackets::Spells::SpellClick& spellClick)
@@ -840,33 +522,6 @@
     if (!unit)
         return;
 
-    if (Creature* creature = unit->ToCreature())
-    {
-        if (std::shared_ptr<CreatureOutfit> const & outfit_ptr = creature->GetOutfit())
-        {
-            CreatureOutfit const& outfit = *outfit_ptr;
-            WorldPacket data(SMSG_MIRRORIMAGE_DATA, 68);
-            data << uint64(guid);
-            data << uint32(outfit.GetDisplayId());  // displayId
-            data << uint8(outfit.GetRace());        // race
-            data << uint8(outfit.GetGender());      // gender
-            data << uint8(outfit.Class);            // class
-            data << uint8(outfit.skin);             // skin
-            data << uint8(outfit.face);             // face
-            data << uint8(outfit.hair);             // hair
-            data << uint8(outfit.haircolor);        // haircolor
-            data << uint8(outfit.facialhair);       // facialhair
-            data << uint32(outfit.guild);           // guildId
-
-            // item displays
-            for (auto const& slot : CreatureOutfit::item_slots)
-                data << uint32(outfit.outfitdisplays[slot]);
-
-            SendPacket(&data);
-            return;
-        }
-    }
-
     if (!unit->HasAuraType(SPELL_AURA_CLONE_CASTER))
         return;
 
@@ -875,23 +530,6 @@
     if (!creator)
         return;
 
-<<<<<<< HEAD
-    WorldPacket data(SMSG_MIRRORIMAGE_DATA, 68);
-    data << uint64(guid);
-    data << uint32(creator->GetDisplayId());
-    data << uint8(creator->GetRace());
-    data << uint8(creator->GetGender());
-    data << uint8(creator->GetClass());
-
-    if (Player* player = creator->ToPlayer())
-    {
-        data << uint8(player->GetSkinId());
-        data << uint8(player->GetFaceId());
-        data << uint8(player->GetHairStyleId());
-        data << uint8(player->GetHairColorId());
-        data << uint8(player->GetFacialStyle());
-        data << uint32(player->GetGuildId());
-=======
     if (Player* player = creator->ToPlayer())
     {
         WorldPackets::Spells::MirrorImageComponentedData mirrorImageComponentedData;
@@ -909,7 +547,6 @@
         mirrorImageComponentedData.GuildGUID = (guild ? guild->GetGUID() : ObjectGuid::Empty);
 
         mirrorImageComponentedData.ItemDisplayID.reserve(11);
->>>>>>> 28d470c5
 
         static EquipmentSlots const itemSlots[] =
         {
@@ -965,15 +602,6 @@
     // we changed dest, recalculate flight time
     spell->RecalculateDelayMomentForDst();
 
-<<<<<<< HEAD
-    WorldPacket data(SMSG_SET_PROJECTILE_POSITION, 21);
-    data << uint64(casterGuid);
-    data << uint8(castCount);
-    data << float(x);
-    data << float(y);
-    data << float(z);
-    caster->SendMessageToSet(&data, true);
-=======
     WorldPackets::Spells::NotifyMissileTrajectoryCollision notify;
     notify.Caster = packet.Target;
     notify.CastID = packet.CastID;
@@ -1000,5 +628,4 @@
 void WorldSession::HandleRequestCategoryCooldowns(WorldPackets::Spells::RequestCategoryCooldowns& /*requestCategoryCooldowns*/)
 {
     _player->SendSpellCategoryCooldowns();
->>>>>>> 28d470c5
 }