/*
 * Copyright (C) 2008-2017 TrinityCore <http://www.trinitycore.org/>
 * Copyright (C) 2005-2009 MaNGOS <http://getmangos.com/>
 *
 * This program is free software; you can redistribute it and/or modify it
 * under the terms of the GNU General Public License as published by the
 * Free Software Foundation; either version 2 of the License, or (at your
 * option) any later version.
 *
 * This program is distributed in the hope that it will be useful, but WITHOUT
 * ANY WARRANTY; without even the implied warranty of MERCHANTABILITY or
 * FITNESS FOR A PARTICULAR PURPOSE. See the GNU General Public License for
 * more details.
 *
 * You should have received a copy of the GNU General Public License along
 * with this program. If not, see <http://www.gnu.org/licenses/>.
 */

<<<<<<< HEAD
#include "TransmogDisplayVendorConf.h"
=======
#include "WorldSession.h"
>>>>>>> 629095ae
#include "Common.h"
#include "Config.h"
#include "DatabaseEnv.h"
#include "Log.h"
#include "DBCStores.h"
#include "GameObject.h"
#include "GameObjectAI.h"
#include "Item.h"
#include "ObjectAccessor.h"
#include "ObjectMgr.h"
#include "Opcodes.h"
#include "Player.h"
#include "ScriptMgr.h"
#include "Spell.h"
#include "SpellAuraEffects.h"
#include "SpellMgr.h"
#include "Totem.h"
#include "World.h"
#include "WorldPacket.h"

void WorldSession::HandleClientCastFlags(WorldPacket& recvPacket, uint8 castFlags, SpellCastTargets& targets)
{
    // some spell cast packet including more data (for projectiles?)
    if (castFlags & 0x02)
    {
        // not sure about these two
        float elevation, speed;
        recvPacket >> elevation;
        recvPacket >> speed;

        targets.SetElevation(elevation);
        targets.SetSpeed(speed);

        uint8 hasMovementData;
        recvPacket >> hasMovementData;
        if (hasMovementData)
        {
            recvPacket.SetOpcode(recvPacket.read<uint32>());
            HandleMovementOpcodes(recvPacket);
        }
    }
}

void WorldSession::HandleUseItemOpcode(WorldPacket& recvPacket)
{
    /// @todo add targets.read() check
    Player* pUser = _player;

    // ignore for remote control state
    if (pUser->m_unitMovedByMe != pUser)
        return;

    uint8 bagIndex, slot, castFlags;
    uint8 castCount;                                        // next cast if exists (single or not)
    ObjectGuid itemGUID;
    uint32 glyphIndex;                                      // something to do with glyphs?
    uint32 spellId;                                         // cast spell id

    recvPacket >> bagIndex >> slot >> castCount >> spellId >> itemGUID >> glyphIndex >> castFlags;

    if (glyphIndex >= MAX_GLYPH_SLOT_INDEX)
    {
        pUser->SendEquipError(EQUIP_ERR_ITEM_NOT_FOUND, nullptr, nullptr);
        return;
    }

    Item* pItem = pUser->GetUseableItemByPos(bagIndex, slot);
    if (!pItem)
    {
        pUser->SendEquipError(EQUIP_ERR_ITEM_NOT_FOUND, nullptr, nullptr);
        return;
    }

    if (pItem->GetGUID() != itemGUID)
    {
        pUser->SendEquipError(EQUIP_ERR_ITEM_NOT_FOUND, nullptr, nullptr);
        return;
    }

    TC_LOG_DEBUG("network", "WORLD: CMSG_USE_ITEM packet, bagIndex: %u, slot: %u, castCount: %u, spellId: %u, Item: %u, glyphIndex: %u, data length = %i", bagIndex, slot, castCount, spellId, pItem->GetEntry(), glyphIndex, (uint32)recvPacket.size());

    ItemTemplate const* proto = pItem->GetTemplate();
    if (!proto)
    {
        pUser->SendEquipError(EQUIP_ERR_ITEM_NOT_FOUND, pItem, nullptr);
        return;
    }

    // some item classes can be used only in equipped state
    if (proto->InventoryType != INVTYPE_NON_EQUIP && !pItem->IsEquipped())
    {
        pUser->SendEquipError(EQUIP_ERR_ITEM_NOT_FOUND, pItem, nullptr);
        return;
    }

    InventoryResult msg = pUser->CanUseItem(pItem);
    if (msg != EQUIP_ERR_OK)
    {
        pUser->SendEquipError(msg, pItem, nullptr);
        return;
    }

    // only allow conjured consumable, bandage, poisons (all should have the 2^21 item flag set in DB)
    if (proto->Class == ITEM_CLASS_CONSUMABLE && !(proto->Flags & ITEM_FLAG_IGNORE_DEFAULT_ARENA_RESTRICTIONS) && pUser->InArena())
    {
        pUser->SendEquipError(EQUIP_ERR_NOT_DURING_ARENA_MATCH, pItem, nullptr);
        return;
    }

    // don't allow items banned in arena
    if ((proto->Flags & ITEM_FLAG_NOT_USEABLE_IN_ARENA) && pUser->InArena())
    {
        pUser->SendEquipError(EQUIP_ERR_NOT_DURING_ARENA_MATCH, pItem, nullptr);
        return;
    }

    if (pUser->IsInCombat())
    {
        for (int i = 0; i < MAX_ITEM_PROTO_SPELLS; ++i)
        {
            if (SpellInfo const* spellInfo = sSpellMgr->GetSpellInfo(proto->Spells[i].SpellId))
            {
                if (!spellInfo->CanBeUsedInCombat())
                {
                    pUser->SendEquipError(EQUIP_ERR_NOT_IN_COMBAT, pItem, nullptr);
                    return;
                }
            }
        }
    }

    // check also  BIND_WHEN_PICKED_UP and BIND_QUEST_ITEM for .additem or .additemset case by GM (not binded at adding to inventory)
    if (pItem->GetTemplate()->Bonding == BIND_WHEN_USE || pItem->GetTemplate()->Bonding == BIND_WHEN_PICKED_UP || pItem->GetTemplate()->Bonding == BIND_QUEST_ITEM)
    {
        if (!pItem->IsSoulBound())
        {
            pItem->SetState(ITEM_CHANGED, pUser);
            pItem->SetBinding(true);
        }
    }

    SpellCastTargets targets;
    targets.Read(recvPacket, pUser);
    HandleClientCastFlags(recvPacket, castFlags, targets);

    // Note: If script stop casting it must send appropriate data to client to prevent stuck item in gray state.
    if (!sScriptMgr->OnItemUse(pUser, pItem, targets))
    {
        // no script or script not process request by self
        pUser->CastItemUseSpell(pItem, targets, castCount, glyphIndex);
    }
}

void WorldSession::HandleOpenItemOpcode(WorldPacket& recvPacket)
{
    TC_LOG_DEBUG("network", "WORLD: CMSG_OPEN_ITEM packet, data length = %i", (uint32)recvPacket.size());

    Player* player = GetPlayer();

    // ignore for remote control state
    if (player->m_unitMovedByMe != player)
        return;

    // additional check, client outputs message on its own
    if (!player->IsAlive())
    {
        player->SendEquipError(EQUIP_ERR_YOU_ARE_DEAD, nullptr, nullptr);
        return;
    }

    uint8 bagIndex, slot;
    recvPacket >> bagIndex >> slot;

    TC_LOG_INFO("network", "bagIndex: %u, slot: %u", bagIndex, slot);

    Item* item = player->GetItemByPos(bagIndex, slot);
    if (!item)
    {
        player->SendEquipError(EQUIP_ERR_ITEM_NOT_FOUND, nullptr, nullptr);
        return;
    }

    ItemTemplate const* proto = item->GetTemplate();
    if (!proto)
    {
        player->SendEquipError(EQUIP_ERR_ITEM_NOT_FOUND, item, nullptr);
        return;
    }

    // Verify that the bag is an actual bag or wrapped item that can be used "normally"
    if (!(proto->Flags & ITEM_FLAG_HAS_LOOT) && !item->HasFlag(ITEM_FIELD_FLAGS, ITEM_FIELD_FLAG_WRAPPED))
    {
        player->SendEquipError(EQUIP_ERR_CANT_DO_RIGHT_NOW, item, nullptr);
        TC_LOG_ERROR("entities.player.cheat", "Possible hacking attempt: Player %s [guid: %u] tried to open item [guid: %u, entry: %u] which is not openable!",
            player->GetName().c_str(), player->GetGUID().GetCounter(), item->GetGUID().GetCounter(), proto->ItemId);
        return;
    }

    // locked item
    uint32 lockId = proto->LockID;
    if (lockId)
    {
        LockEntry const* lockInfo = sLockStore.LookupEntry(lockId);

        if (!lockInfo)
        {
            player->SendEquipError(EQUIP_ERR_ITEM_LOCKED, item, nullptr);
            TC_LOG_ERROR("network", "WORLD::OpenItem: item [guid = %u] has an unknown lockId: %u!", item->GetGUID().GetCounter(), lockId);
            return;
        }

        // was not unlocked yet
        if (item->IsLocked())
        {
            player->SendEquipError(EQUIP_ERR_ITEM_LOCKED, item, nullptr);
            return;
        }
    }

    if (item->HasFlag(ITEM_FIELD_FLAGS, ITEM_FIELD_FLAG_WRAPPED))// wrapped?
    {
        PreparedStatement* stmt = CharacterDatabase.GetPreparedStatement(CHAR_SEL_CHARACTER_GIFT_BY_ITEM);
        stmt->setUInt32(0, item->GetGUID().GetCounter());
        _queryProcessor.AddQuery(CharacterDatabase.AsyncQuery(stmt)
            .WithPreparedCallback(std::bind(&WorldSession::HandleOpenWrappedItemCallback, this, item->GetPos(), item->GetGUID(), std::placeholders::_1)));
    }
    else
        player->SendLoot(item->GetGUID(), LOOT_CORPSE);
}

void WorldSession::HandleOpenWrappedItemCallback(uint16 pos, ObjectGuid itemGuid, PreparedQueryResult result)
{
    if (!GetPlayer())
        return;

    Item* item = GetPlayer()->GetItemByPos(pos);
    if (!item)
        return;

    if (item->GetGUID() != itemGuid || !item->HasFlag(ITEM_FIELD_FLAGS, ITEM_FIELD_FLAG_WRAPPED)) // during getting result, gift was swapped with another item
        return;

    if (!result)
    {
        TC_LOG_ERROR("network", "Wrapped item %u don't have record in character_gifts table and will deleted", itemGuid.GetCounter());
        GetPlayer()->DestroyItem(item->GetBagSlot(), item->GetSlot(), true);
        return;
    }

    SQLTransaction trans = CharacterDatabase.BeginTransaction();

    Field* fields = result->Fetch();
    uint32 entry = fields[0].GetUInt32();
    uint32 flags = fields[1].GetUInt32();

    item->SetGuidValue(ITEM_FIELD_GIFTCREATOR, ObjectGuid::Empty);
    item->SetEntry(entry);
    item->SetUInt32Value(ITEM_FIELD_FLAGS, flags);
    item->SetUInt32Value(ITEM_FIELD_MAXDURABILITY, item->GetTemplate()->MaxDurability);
    item->SetState(ITEM_CHANGED, GetPlayer());

    GetPlayer()->SaveInventoryAndGoldToDB(trans);

    PreparedStatement* stmt = CharacterDatabase.GetPreparedStatement(CHAR_DEL_GIFT);
    stmt->setUInt32(0, itemGuid.GetCounter());
    trans->Append(stmt);

    CharacterDatabase.CommitTransaction(trans);
}

void WorldSession::HandleGameObjectUseOpcode(WorldPacket& recvData)
{
    ObjectGuid guid;
    recvData >> guid;

    TC_LOG_DEBUG("network", "WORLD: Recvd CMSG_GAMEOBJ_USE Message [%s]", guid.ToString().c_str());

    if (GameObject* obj = GetPlayer()->GetGameObjectIfCanInteractWith(guid))
    {
        // ignore for remote control state
        if (GetPlayer()->m_unitMovedByMe != GetPlayer())
            if (!(GetPlayer()->IsOnVehicle(GetPlayer()->m_unitMovedByMe) || GetPlayer()->IsMounted()) && !obj->GetGOInfo()->IsUsableMounted())
                return;

        obj->Use(GetPlayer());
    }
}

void WorldSession::HandleGameobjectReportUse(WorldPacket& recvPacket)
{
    ObjectGuid guid;
    recvPacket >> guid;

    TC_LOG_DEBUG("network", "WORLD: Recvd CMSG_GAMEOBJ_REPORT_USE Message [%s]", guid.ToString().c_str());

    // ignore for remote control state
    if (_player->m_unitMovedByMe != _player)
        return;

    if (GameObject* go = GetPlayer()->GetGameObjectIfCanInteractWith(guid))
    {
        if (go->AI()->OnReportUse(_player))
            return;

        _player->UpdateAchievementCriteria(ACHIEVEMENT_CRITERIA_TYPE_USE_GAMEOBJECT, go->GetEntry());
    }
}

void WorldSession::HandleCastSpellOpcode(WorldPacket& recvPacket)
{
    uint32 spellId;
    uint8  castCount, castFlags;
    recvPacket >> castCount >> spellId >> castFlags;

    TC_LOG_DEBUG("network", "WORLD: got cast spell packet, castCount: %u, spellId: %u, castFlags: %u, data length = %u", castCount, spellId, castFlags, (uint32)recvPacket.size());

    // ignore for remote control state (for player case)
    Unit* mover = _player->m_unitMovedByMe;
    if (mover != _player && mover->GetTypeId() == TYPEID_PLAYER)
    {
        recvPacket.rfinish(); // prevent spam at ignore packet
        return;
    }

    SpellInfo const* spellInfo = sSpellMgr->GetSpellInfo(spellId);
    if (!spellInfo)
    {
        TC_LOG_ERROR("network", "WORLD: unknown spell id %u", spellId);
        recvPacket.rfinish(); // prevent spam at ignore packet
        return;
    }

    if (spellInfo->IsPassive())
    {
        recvPacket.rfinish(); // prevent spam at ignore packet
        return;
    }

    Unit* caster = mover;
    if (caster->GetTypeId() == TYPEID_UNIT && !caster->ToCreature()->HasSpell(spellId))
    {
        // If the vehicle creature does not have the spell but it allows the passenger to cast own spells
        // change caster to player and let him cast
        if (!_player->IsOnVehicle(caster) || spellInfo->CheckVehicle(_player) != SPELL_CAST_OK)
        {
            recvPacket.rfinish(); // prevent spam at ignore packet
            return;
        }

        caster = _player;
    }

    if (caster->GetTypeId() == TYPEID_PLAYER && !caster->ToPlayer()->HasActiveSpell(spellId))
    {
        // not have spell in spellbook
        recvPacket.rfinish(); // prevent spam at ignore packet
        return;
    }

    // Client is resending autoshot cast opcode when other spell is cast during shoot rotation
    // Skip it to prevent "interrupt" message
    if (spellInfo->IsAutoRepeatRangedSpell() && caster->GetCurrentSpell(CURRENT_AUTOREPEAT_SPELL)
        && caster->GetCurrentSpell(CURRENT_AUTOREPEAT_SPELL)->m_spellInfo == spellInfo)
    {
        recvPacket.rfinish();
        return;
    }

    // can't use our own spells when we're in possession of another unit,
    if (_player->isPossessing())
    {
        recvPacket.rfinish(); // prevent spam at ignore packet
        return;
    }

    // client provided targets
    SpellCastTargets targets;
    targets.Read(recvPacket, caster);
    HandleClientCastFlags(recvPacket, castFlags, targets);

    // auto-selection buff level base at target level (in spellInfo)
    if (targets.GetUnitTarget())
    {
        SpellInfo const* actualSpellInfo = spellInfo->GetAuraRankForLevel(targets.GetUnitTarget()->getLevel());

        // if rank not found then function return NULL but in explicit cast case original spell can be cast and later failed with appropriate error message
        if (actualSpellInfo)
            spellInfo = actualSpellInfo;
    }

    Spell* spell = new Spell(caster, spellInfo, TRIGGERED_NONE, ObjectGuid::Empty, false);
    spell->m_cast_count = castCount;                       // set count of casts
    spell->prepare(&targets);
}

void WorldSession::HandleCancelCastOpcode(WorldPacket& recvPacket)
{
    uint32 spellId;

    recvPacket.read_skip<uint8>();                          // counter, increments with every CANCEL packet, don't use for now
    recvPacket >> spellId;

    if (_player->IsNonMeleeSpellCast(false))
        _player->InterruptNonMeleeSpells(false, spellId, false);
}

void WorldSession::HandleCancelAuraOpcode(WorldPacket& recvPacket)
{
    uint32 spellId;
    recvPacket >> spellId;

    SpellInfo const* spellInfo = sSpellMgr->GetSpellInfo(spellId);
    if (!spellInfo)
        return;

    // not allow remove spells with attr SPELL_ATTR0_CANT_CANCEL
    if (spellInfo->HasAttribute(SPELL_ATTR0_CANT_CANCEL))
        return;

    // channeled spell case (it currently cast then)
    if (spellInfo->IsChanneled())
    {
        if (Spell* curSpell = _player->GetCurrentSpell(CURRENT_CHANNELED_SPELL))
            if (curSpell->m_spellInfo->Id == spellId)
                _player->InterruptSpell(CURRENT_CHANNELED_SPELL);
        return;
    }

    // non channeled case:
    // don't allow remove non positive spells
    // don't allow cancelling passive auras (some of them are visible)
    if (!spellInfo->IsPositive() || spellInfo->IsPassive())
        return;

    // maybe should only remove one buff when there are multiple?
    _player->RemoveOwnedAura(spellId, ObjectGuid::Empty, 0, AURA_REMOVE_BY_CANCEL);

    // If spell being removed is a resource tracker, see if player was tracking both (herbs / minerals) and remove the other
    if (sWorld->getBoolConfig(CONFIG_ALLOW_TRACK_BOTH_RESOURCES) && spellInfo->HasAura(SPELL_AURA_TRACK_RESOURCES))
    {
        Unit::AuraEffectList const& auraEffects = _player->GetAuraEffectsByType(SPELL_AURA_TRACK_RESOURCES);
        if (!auraEffects.empty())
        {
            // Build list of spell IDs to cancel. Trying to cancel the aura while iterating
            //  over AuraEffectList caused "incompatible iterator" errors on second pass
            std::list<uint32> spellIDs;

            for (Unit::AuraEffectList::const_iterator auraEffect = auraEffects.begin(); auraEffect != auraEffects.end(); ++auraEffect)
                spellIDs.push_back((*auraEffect)->GetId());

            // Remove all auras related to resource tracking (only Herbs and Minerals in 3.3.5a)
            for (std::list<uint32>::iterator it = spellIDs.begin(); it != spellIDs.end(); ++it)
                _player->RemoveOwnedAura(*it, ObjectGuid::Empty, 0, AURA_REMOVE_BY_CANCEL);
        }
    }
}

void WorldSession::HandlePetCancelAuraOpcode(WorldPacket& recvPacket)
{
    ObjectGuid guid;
    uint32 spellId;

    recvPacket >> guid;
    recvPacket >> spellId;

    SpellInfo const* spellInfo = sSpellMgr->GetSpellInfo(spellId);
    if (!spellInfo)
    {
        TC_LOG_ERROR("network", "WORLD: unknown PET spell id %u", spellId);
        return;
    }

    Creature* pet = ObjectAccessor::GetCreatureOrPetOrVehicle(*_player, guid);

    if (!pet)
    {
        TC_LOG_ERROR("network", "HandlePetCancelAura: Attempt to cancel an aura for non-existant %s by player '%s'", guid.ToString().c_str(), GetPlayer()->GetName().c_str());
        return;
    }

    if (pet != GetPlayer()->GetGuardianPet() && pet != GetPlayer()->GetCharm())
    {
        TC_LOG_ERROR("network", "HandlePetCancelAura: %s is not a pet of player '%s'", guid.ToString().c_str(), GetPlayer()->GetName().c_str());
        return;
    }

    if (!pet->IsAlive())
    {
        pet->SendPetActionFeedback(FEEDBACK_PET_DEAD);
        return;
    }

    pet->RemoveOwnedAura(spellId, ObjectGuid::Empty, 0, AURA_REMOVE_BY_CANCEL);
}

void WorldSession::HandleCancelGrowthAuraOpcode(WorldPacket& /*recvPacket*/) { }

void WorldSession::HandleCancelAutoRepeatSpellOpcode(WorldPacket& /*recvPacket*/)
{
    // may be better send SMSG_CANCEL_AUTO_REPEAT?
    // cancel and prepare for deleting
    _player->InterruptSpell(CURRENT_AUTOREPEAT_SPELL);
}

void WorldSession::HandleCancelChanneling(WorldPacket& recvData)
{
    recvData.read_skip<uint32>();                          // spellid, not used

    // ignore for remote control state (for player case)
    Unit* mover = _player->m_unitMovedByMe;
    if (mover != _player && mover->GetTypeId() == TYPEID_PLAYER)
        return;

    mover->InterruptSpell(CURRENT_CHANNELED_SPELL);
}

void WorldSession::HandleTotemDestroyed(WorldPacket& recvPacket)
{
    // ignore for remote control state
    if (_player->m_unitMovedByMe != _player)
        return;

    uint8 slotId;

    recvPacket >> slotId;

    ++slotId;
    if (slotId >= MAX_TOTEM_SLOT)
        return;

    if (!_player->m_SummonSlot[slotId])
        return;

    Creature* totem = ObjectAccessor::GetCreature(*_player, _player->m_SummonSlot[slotId]);
    if (totem && totem->IsTotem())
        totem->ToTotem()->UnSummon();
}

void WorldSession::HandleSelfResOpcode(WorldPacket & /*recvData*/)
{
    TC_LOG_DEBUG("network", "WORLD: CMSG_SELF_RES");                  // empty opcode

    if (_player->HasAuraType(SPELL_AURA_PREVENT_RESURRECTION))
        return; // silent return, client should display error by itself and not send this opcode

    if (_player->GetUInt32Value(PLAYER_SELF_RES_SPELL))
    {
        SpellInfo const* spellInfo = sSpellMgr->GetSpellInfo(_player->GetUInt32Value(PLAYER_SELF_RES_SPELL));
        if (spellInfo)
            _player->CastSpell(_player, spellInfo, false, nullptr);

        _player->SetUInt32Value(PLAYER_SELF_RES_SPELL, 0);
    }
}

void WorldSession::HandleSpellClick(WorldPacket& recvData)
{
    ObjectGuid guid;
    recvData >> guid;

    // this will get something not in world. crash
    Creature* unit = ObjectAccessor::GetCreatureOrPetOrVehicle(*_player, guid);

    if (!unit)
        return;

    /// @todo Unit::SetCharmedBy: 28782 is not in world but 0 is trying to charm it! -> crash
    if (!unit->IsInWorld())
        return;

    unit->HandleSpellClick(_player);
}

void WorldSession::HandleMirrorImageDataRequest(WorldPacket& recvData)
{
    TC_LOG_DEBUG("network", "WORLD: CMSG_GET_MIRRORIMAGE_DATA");
    ObjectGuid guid;
    recvData >> guid;

    // Get unit for which data is needed by client
    Unit* unit = ObjectAccessor::GetUnit(*_player, guid);
    if (!unit)
        return;

    if (!unit->HasAuraType(SPELL_AURA_CLONE_CASTER))
        return;

    // Get creator of the unit (SPELL_AURA_CLONE_CASTER does not stack)
    Unit* creator = unit->GetAuraEffectsByType(SPELL_AURA_CLONE_CASTER).front()->GetCaster();
    if (!creator)
        return;

    WorldPacket data(SMSG_MIRRORIMAGE_DATA, 68);
    data << uint64(guid);
    data << uint32(creator->GetDisplayId());
    data << uint8(creator->getRace());
    data << uint8(creator->getGender());
    data << uint8(creator->getClass());

    if (creator->GetTypeId() == TYPEID_PLAYER)
    {
        Player* player = creator->ToPlayer();
        data << uint8(player->GetByteValue(PLAYER_BYTES, PLAYER_BYTES_OFFSET_SKIN_ID));
        data << uint8(player->GetByteValue(PLAYER_BYTES, PLAYER_BYTES_OFFSET_FACE_ID));
        data << uint8(player->GetByteValue(PLAYER_BYTES, PLAYER_BYTES_OFFSET_HAIR_STYLE_ID));
        data << uint8(player->GetByteValue(PLAYER_BYTES, PLAYER_BYTES_OFFSET_HAIR_COLOR_ID));
        data << uint8(player->GetByteValue(PLAYER_BYTES_2, PLAYER_BYTES_2_OFFSET_FACIAL_STYLE));
        data << uint32(player->GetGuildId());                   // unk

        static EquipmentSlots const itemSlots[] =
        {
            EQUIPMENT_SLOT_HEAD,
            EQUIPMENT_SLOT_SHOULDERS,
            EQUIPMENT_SLOT_BODY,
            EQUIPMENT_SLOT_CHEST,
            EQUIPMENT_SLOT_WAIST,
            EQUIPMENT_SLOT_LEGS,
            EQUIPMENT_SLOT_FEET,
            EQUIPMENT_SLOT_WRISTS,
            EQUIPMENT_SLOT_HANDS,
            EQUIPMENT_SLOT_BACK,
            EQUIPMENT_SLOT_TABARD,
            EQUIPMENT_SLOT_END
        };

        // Display items in visible slots
        for (EquipmentSlots const* itr = &itemSlots[0]; *itr != EQUIPMENT_SLOT_END; ++itr)
        {
            if (*itr == EQUIPMENT_SLOT_HEAD && player->HasFlag(PLAYER_FLAGS, PLAYER_FLAGS_HIDE_HELM))
                data << uint32(0);
            else if (*itr == EQUIPMENT_SLOT_BACK && player->HasFlag(PLAYER_FLAGS, PLAYER_FLAGS_HIDE_CLOAK))
                data << uint32(0);
            else if (Item const* item = player->GetItemByPos(INVENTORY_SLOT_BAG_0, *itr))
            {
                if (uint32 entry = TransmogDisplayVendorMgr::GetFakeEntry(item))
                    data << uint32(sObjectMgr->GetItemTemplate(entry)->DisplayInfoID);
                else
                    data << uint32(item->GetTemplate()->DisplayInfoID);
            }
            else
                data << uint32(0);
        }
    }
    else
    {
        // Skip player data for creatures
        data << uint8(0);
        data << uint32(0);
        data << uint32(0);
        data << uint32(0);
        data << uint32(0);
        data << uint32(0);
        data << uint32(0);
        data << uint32(0);
        data << uint32(0);
        data << uint32(0);
        data << uint32(0);
        data << uint32(0);
        data << uint32(0);
        data << uint32(0);
    }

    SendPacket(&data);
}

void WorldSession::HandleUpdateProjectilePosition(WorldPacket& recvPacket)
{
    TC_LOG_DEBUG("network", "WORLD: CMSG_UPDATE_PROJECTILE_POSITION");

    ObjectGuid casterGuid;
    uint32 spellId;
    uint8 castCount;
    float x, y, z;    // Position of missile hit

    recvPacket >> casterGuid;
    recvPacket >> spellId;
    recvPacket >> castCount;
    recvPacket >> x;
    recvPacket >> y;
    recvPacket >> z;

    Unit* caster = ObjectAccessor::GetUnit(*_player, casterGuid);
    if (!caster)
        return;

    Spell* spell = caster->FindCurrentSpellBySpellId(spellId);
    if (!spell || !spell->m_targets.HasDst())
        return;

    Position pos = *spell->m_targets.GetDstPos();
    pos.Relocate(x, y, z);
    spell->m_targets.ModDst(pos);

    // we changed dest, recalculate flight time
    spell->RecalculateDelayMomentForDst();

    WorldPacket data(SMSG_SET_PROJECTILE_POSITION, 21);
    data << uint64(casterGuid);
    data << uint8(castCount);
    data << float(x);
    data << float(y);
    data << float(z);
    caster->SendMessageToSet(&data, true);
}<|MERGE_RESOLUTION|>--- conflicted
+++ resolved
@@ -16,11 +16,8 @@
  * with this program. If not, see <http://www.gnu.org/licenses/>.
  */
 
-<<<<<<< HEAD
 #include "TransmogDisplayVendorConf.h"
-=======
 #include "WorldSession.h"
->>>>>>> 629095ae
 #include "Common.h"
 #include "Config.h"
 #include "DatabaseEnv.h"
