--- conflicted
+++ resolved
@@ -632,15 +632,9 @@
     WorldPacket data(SMSG_MIRRORIMAGE_DATA, 68);
     data << uint64(guid);
     data << uint32(creator->GetDisplayId());
-<<<<<<< HEAD
-    data << uint8(creator->getRace());
-    data << uint8(creator->GetGender());
-    data << uint8(creator->getClass());
-=======
     data << uint8(creator->GetRace());
     data << uint8(creator->GetGender());
     data << uint8(creator->GetClass());
->>>>>>> 401777d0
 
     if (creator->GetTypeId() == TYPEID_PLAYER)
     {
