--- conflicted
+++ resolved
@@ -16,26 +16,15 @@
  */
 
 #include "WorldSession.h"
-<<<<<<< HEAD
-#include "CharacterCache.h"
-=======
->>>>>>> 28d470c5
 #include "Common.h"
 #include "DatabaseEnv.h"
 #include "Group.h"
 #include "GroupMgr.h"
 #include "Log.h"
-<<<<<<< HEAD
-#include "MiscPackets.h"
-#include "ObjectAccessor.h"
-#include "ObjectMgr.h"
-#include "Pet.h"
-=======
 #include "LootPackets.h"
 #include "MiscPackets.h"
 #include "ObjectAccessor.h"
 #include "PartyPackets.h"
->>>>>>> 28d470c5
 #include "Player.h"
 #include "SocialMgr.h"
 #include "Util.h"
@@ -80,19 +69,6 @@
         return;
     }
 
-<<<<<<< HEAD
-    Player* invitingPlayer = GetPlayer();
-    Player* invitedPlayer = ObjectAccessor::FindPlayerByName(membername);
-
-    // no player
-    if (!invitedPlayer)
-    {
-        SendPartyResult(PARTY_OP_INVITE, membername, ERR_BAD_PLAYER_NAME_S);
-        return;
-    }
-
-=======
->>>>>>> 28d470c5
     // player trying to invite himself (most likely cheating)
     if (invitedPlayer == invitingPlayer)
     {
@@ -119,11 +95,7 @@
         return;
     }
     // just ignore us
-<<<<<<< HEAD
-    if (invitedPlayer->GetInstanceId() != 0 && invitedPlayer->GetDungeonDifficulty() != invitingPlayer->GetDungeonDifficulty())
-=======
     if (invitedPlayer->GetInstanceId() != 0 && invitedPlayer->GetDungeonDifficultyID() != invitingPlayer->GetDungeonDifficultyID())
->>>>>>> 28d470c5
     {
         SendPartyResult(PARTY_OP_INVITE, invitedPlayer->GetName(), ERR_IGNORING_YOU_S);
         return;
@@ -135,15 +107,9 @@
         return;
     }
 
-<<<<<<< HEAD
-    if (!invitedPlayer->GetSocial()->HasFriend(invitingPlayer->GetGUID()) && invitingPlayer->GetLevel() < sWorld->getIntConfig(CONFIG_PARTY_LEVEL_REQ))
-    {
-        SendPartyResult(PARTY_OP_INVITE, membername, ERR_INVITE_RESTRICTED);
-=======
     if (!invitedPlayer->GetSocial()->HasFriend(invitingPlayer->GetGUID()) && invitingPlayer->getLevel() < sWorld->getIntConfig(CONFIG_PARTY_LEVEL_REQ))
     {
         SendPartyResult(PARTY_OP_INVITE, invitedPlayer->GetName(), ERR_INVITE_RESTRICTED);
->>>>>>> 28d470c5
         return;
     }
 
@@ -164,19 +130,9 @@
         if (group2)
         {
             // tell the player that they were invited but it failed as they were already in a group
-<<<<<<< HEAD
-            WorldPacket data(SMSG_GROUP_INVITE, 10);                // guess size
-            data << uint8(0);                                       // invited/already in group flag
-            data << invitingPlayer->GetName();                      // max len 48
-            data << uint32(0);                                      // unk
-            data << uint8(0);                                       // count
-            data << uint32(0);                                      // unk
-            invitedPlayer->SendDirectMessage(&data);
-=======
             WorldPackets::Party::PartyInvite partyInvite;
             partyInvite.Initialize(invitingPlayer, packet.ProposedRoles, false);
             invitedPlayer->SendDirectMessage(partyInvite.Write());
->>>>>>> 28d470c5
         }
 
         return;
@@ -227,20 +183,9 @@
         }
     }
 
-<<<<<<< HEAD
-    // ok, we do it
-    WorldPacket data(SMSG_GROUP_INVITE, 10);                // guess size
-    data << uint8(1);                                       // invited/already in group flag
-    data << invitingPlayer->GetName();                         // max len 48
-    data << uint32(0);                                      // unk
-    data << uint8(0);                                       // count
-    data << uint32(0);                                      // unk
-    invitedPlayer->SendDirectMessage(&data);
-=======
     WorldPackets::Party::PartyInvite partyInvite;
     partyInvite.Initialize(invitingPlayer, packet.ProposedRoles, true);
     invitedPlayer->SendDirectMessage(partyInvite.Write());
->>>>>>> 28d470c5
 
     SendPartyResult(PARTY_OP_INVITE, invitedPlayer->GetName(), ERR_PARTY_RESULT_OK);
 }
@@ -254,14 +199,8 @@
 
     if (packet.Accept)
     {
-<<<<<<< HEAD
-        TC_LOG_ERROR("network", "HandleGroupAcceptOpcode: player %s %s tried to accept an invite to his own group", GetPlayer()->GetName().c_str(), GetPlayer()->GetGUID().ToString().c_str());
-        return;
-    }
-=======
         // Remove player from invitees in any case
         group->RemoveInvite(GetPlayer());
->>>>>>> 28d470c5
 
         if (group->GetLeaderGUID() == GetPlayer()->GetGUID())
         {
@@ -278,13 +217,6 @@
 
         Player* leader = ObjectAccessor::FindPlayer(group->GetLeaderGUID());
 
-<<<<<<< HEAD
-    // report
-    WorldPacket data(SMSG_GROUP_DECLINE, GetPlayer()->GetName().length());
-    data << GetPlayer()->GetName();
-    leader->SendDirectMessage(&data);
-}
-=======
         // Forming a new group, create it
         if (!group->IsCreated())
         {
@@ -294,7 +226,6 @@
                 group->RemoveAllInvites();
                 return;
             }
->>>>>>> 28d470c5
 
             // If we're about to create a group there really should be a leader present
             ASSERT(leader);
@@ -307,26 +238,6 @@
         if (!group->AddMember(GetPlayer()))
             return;
 
-<<<<<<< HEAD
-    //can't uninvite yourself
-    if (guid == GetPlayer()->GetGUID())
-    {
-        TC_LOG_ERROR("network", "WorldSession::HandleGroupUninviteGuidOpcode: leader %s %s tried to uninvite himself from the group.",
-            GetPlayer()->GetName().c_str(), GetPlayer()->GetGUID().ToString().c_str());
-        return;
-    }
-
-    PartyResult res = GetPlayer()->CanUninviteFromGroup(guid);
-    if (res != ERR_PARTY_RESULT_OK)
-    {
-        SendPartyResult(PARTY_OP_UNINVITE, "", res);
-        return;
-    }
-
-    Group* grp = GetPlayer()->GetGroup();
-    // grp is checked already above in CanUninviteFromGroup()
-    ASSERT(grp);
-=======
         group->BroadcastGroupUpdate();
     }
     else
@@ -336,7 +247,6 @@
 
         // uninvite, group can be deleted
         GetPlayer()->UninviteFromGroup();
->>>>>>> 28d470c5
 
         if (!leader || !leader->GetSession())
             return;
@@ -352,11 +262,7 @@
     // can't uninvite yourself
     if (packet.TargetGUID == GetPlayer()->GetGUID())
     {
-<<<<<<< HEAD
-        TC_LOG_ERROR("network", "WorldSession::HandleGroupUninviteOpcode: leader %s %s tried to uninvite himself from the group.",
-=======
         TC_LOG_ERROR("network", "WorldSession::HandleGroupUninviteGuidOpcode: leader %s (%s) tried to uninvite himself from the group.",
->>>>>>> 28d470c5
             GetPlayer()->GetName().c_str(), GetPlayer()->GetGUID().ToString().c_str());
         return;
     }
@@ -466,13 +372,6 @@
     if (!group->IsLeader(GetPlayer()->GetGUID()))
         return;
 
-<<<<<<< HEAD
-    if (group->isLFGGroup())
-        return;
-
-    if (lootMethod > NEED_BEFORE_GREED)
-        return;
-=======
     switch (packet.LootMethod)
     {
         case FREE_FOR_ALL:
@@ -483,7 +382,6 @@
         default:
             return;
     }
->>>>>>> 28d470c5
 
     if (packet.LootThreshold < ITEM_QUALITY_UNCOMMON || packet.LootThreshold > ITEM_QUALITY_ARTIFACT)
         return;
@@ -532,23 +430,12 @@
 
 void WorldSession::HandleRandomRollOpcode(WorldPackets::Misc::RandomRollClient& packet)
 {
-<<<<<<< HEAD
-    uint32 minimum, maximum;
-    minimum = packet.Min;
-    maximum = packet.Max;
-
-=======
->>>>>>> 28d470c5
     /** error handling **/
     if (packet.Min > packet.Max || packet.Max > 10000)                // < 32768 for urand call
         return;
     /********************/
 
-<<<<<<< HEAD
-    GetPlayer()->DoRandomRoll(minimum, maximum);
-=======
     GetPlayer()->DoRandomRoll(packet.Min, packet.Max);
->>>>>>> 28d470c5
 }
 
 void WorldSession::HandleUpdateRaidTargetOpcode(WorldPackets::Party::UpdateRaidTarget& packet)
@@ -615,19 +502,7 @@
     if (!group)
         return;
 
-<<<<<<< HEAD
-    std::string name;
-    uint8 groupNr;
-    recvData >> name;
-    recvData >> groupNr;
-
-    if (!normalizePlayerName(name))
-        return;
-
-    if (groupNr >= MAX_RAID_SUBGROUPS)
-=======
     if (packet.NewSubGroup >= MAX_RAID_SUBGROUPS)
->>>>>>> 28d470c5
         return;
 
     ObjectGuid senderGuid = GetPlayer()->GetGUID();
@@ -637,20 +512,7 @@
     if (!group->HasFreeSlotSubGroup(packet.NewSubGroup))
         return;
 
-<<<<<<< HEAD
-    ObjectGuid guid;
-    if (Player* movedPlayer = ObjectAccessor::FindConnectedPlayerByName(name))
-        guid = movedPlayer->GetGUID();
-    else
-        guid = sCharacterCache->GetCharacterGuidByName(name);
-
-    if (guid.IsEmpty())
-        return;
-
-    group->ChangeMembersGroup(guid, groupNr);
-=======
     group->ChangeMembersGroup(packet.TargetGUID, packet.NewSubGroup);
->>>>>>> 28d470c5
 }
 
 void WorldSession::HandleSwapSubGroupsOpcode(WorldPackets::Party::SwapSubGroups& packet)
@@ -696,12 +558,7 @@
             break;
         case GROUP_ASSIGN_MAINTANK:
             group->RemoveUniqueGroupMemberFlag(MEMBER_FLAG_MAINTANK);           // Remove main assist flag from current if any.
-<<<<<<< HEAD
-            group->SetGroupMemberFlag(guid, apply, MEMBER_FLAG_MAINTANK);
-            break;
-=======
             group->SetGroupMemberFlag(packet.Target, packet.Set, MEMBER_FLAG_MAINTANK);
->>>>>>> 28d470c5
         default:
             break;
     }
@@ -738,158 +595,16 @@
 {
     WorldPackets::Party::PartyMemberFullState partyMemberStats;
 
-<<<<<<< HEAD
-        *data << uint16(playerStatus);
-    }
-
-    if (mask & GROUP_UPDATE_FLAG_CUR_HP)
-        *data << uint32(player->GetHealth());
-
-    if (mask & GROUP_UPDATE_FLAG_MAX_HP)
-        *data << uint32(player->GetMaxHealth());
-
-    Powers powerType = player->GetPowerType();
-    if (mask & GROUP_UPDATE_FLAG_POWER_TYPE)
-        *data << uint8(powerType);
-
-    if (mask & GROUP_UPDATE_FLAG_CUR_POWER)
-        *data << uint16(player->GetPower(powerType));
-
-    if (mask & GROUP_UPDATE_FLAG_MAX_POWER)
-        *data << uint16(player->GetMaxPower(powerType));
-
-    if (mask & GROUP_UPDATE_FLAG_LEVEL)
-        *data << uint16(player->GetLevel());
-
-    if (mask & GROUP_UPDATE_FLAG_ZONE)
-        *data << uint16(player->GetZoneId());
-
-    if (mask & GROUP_UPDATE_FLAG_POSITION)
-    {
-        *data << uint16(player->GetPositionX());
-        *data << uint16(player->GetPositionY());
-    }
-
-    if (mask & GROUP_UPDATE_FLAG_AURAS)
-    {
-        uint64 auramask = player->GetAuraUpdateMaskForRaid();
-        *data << uint64(auramask);
-        for (uint32 i = 0; i < MAX_AURAS_GROUP_UPDATE; ++i)
-        {
-            if (auramask & (uint64(1) << i))
-            {
-                AuraApplication const* aurApp = player->GetVisibleAura(i);
-                *data << uint32(aurApp ? aurApp->GetBase()->GetId() : 0);
-                *data << uint8(1);
-            }
-        }
-    }
-
-    Pet* pet = player->GetPet();
-    if (mask & GROUP_UPDATE_FLAG_PET_GUID)
-    {
-        if (pet)
-            *data << (uint64) pet->GetGUID();
-        else
-            *data << (uint64) 0;
-    }
-
-    if (mask & GROUP_UPDATE_FLAG_PET_NAME)
-    {
-        if (pet)
-            *data << pet->GetName();
-        else
-            *data << uint8(0);
-    }
-
-    if (mask & GROUP_UPDATE_FLAG_PET_MODEL_ID)
-    {
-        if (pet)
-            *data << uint16(pet->GetDisplayId());
-        else
-            *data << uint16(0);
-    }
-
-    if (mask & GROUP_UPDATE_FLAG_PET_CUR_HP)
-    {
-        if (pet)
-            *data << uint32(pet->GetHealth());
-        else
-            *data << uint32(0);
-    }
-
-    if (mask & GROUP_UPDATE_FLAG_PET_MAX_HP)
-    {
-        if (pet)
-            *data << uint32(pet->GetMaxHealth());
-        else
-            *data << uint32(0);
-    }
-
-    if (mask & GROUP_UPDATE_FLAG_PET_POWER_TYPE)
-    {
-        if (pet)
-            *data << uint8(pet->GetPowerType());
-        else
-            *data << uint8(0);
-    }
-
-    if (mask & GROUP_UPDATE_FLAG_PET_CUR_POWER)
-    {
-        if (pet)
-            *data << uint16(pet->GetPower(pet->GetPowerType()));
-        else
-            *data << uint16(0);
-    }
-
-    if (mask & GROUP_UPDATE_FLAG_PET_MAX_POWER)
-    {
-        if (pet)
-            *data << uint16(pet->GetMaxPower(pet->GetPowerType()));
-        else
-            *data << uint16(0);
-    }
-
-    if (mask & GROUP_UPDATE_FLAG_PET_AURAS)
-    {
-        if (pet)
-        {
-            uint64 auramask = pet->GetAuraUpdateMaskForRaid();
-            *data << uint64(auramask);
-            for (uint32 i = 0; i < MAX_AURAS_GROUP_UPDATE; ++i)
-            {
-                if (auramask & (uint64(1) << i))
-                {
-                    AuraApplication const* aurApp = pet->GetVisibleAura(i);
-                    *data << uint32(aurApp ? aurApp->GetBase()->GetId() : 0);
-                    *data << uint8(aurApp ? aurApp->GetFlags() : 0);
-                }
-            }
-        }
-        else
-            *data << uint64(0);
-=======
     Player* player = ObjectAccessor::FindConnectedPlayer(packet.TargetGUID);
     if (!player)
     {
         partyMemberStats.MemberGuid = packet.TargetGUID;
         partyMemberStats.MemberStats.Status = MEMBER_STATUS_OFFLINE;
->>>>>>> 28d470c5
     }
     else
         partyMemberStats.Initialize(player);
 
-<<<<<<< HEAD
-    if (mask & GROUP_UPDATE_FLAG_VEHICLE_SEAT)
-    {
-        if (Vehicle* veh = player->GetVehicle())
-            *data << uint32(veh->GetVehicleInfo()->SeatID[player->m_movementInfo.transport.seat]);
-        else
-            *data << uint32(0);
-    }
-=======
     SendPacket(partyMemberStats.Write());
->>>>>>> 28d470c5
 }
 
 void WorldSession::HandleRequestRaidInfoOpcode(WorldPackets::Party::RequestRaidInfo& /*packet*/)
@@ -908,119 +623,8 @@
         return;
     }
 
-<<<<<<< HEAD
-    Pet* pet = player->GetPet();
-    Powers powerType = player->GetPowerType();
-
-    WorldPacket data(SMSG_PARTY_MEMBER_STATS_FULL, 4+2+2+2+1+2*6+8+1+8);
-    data << uint8(0);                                       // only for SMSG_PARTY_MEMBER_STATS_FULL, probably arena/bg related
-    data << player->GetPackGUID();
-
-    uint32 updateFlags = GROUP_UPDATE_FLAG_STATUS | GROUP_UPDATE_FLAG_CUR_HP | GROUP_UPDATE_FLAG_MAX_HP
-                      | GROUP_UPDATE_FLAG_CUR_POWER | GROUP_UPDATE_FLAG_MAX_POWER | GROUP_UPDATE_FLAG_LEVEL
-                      | GROUP_UPDATE_FLAG_ZONE | GROUP_UPDATE_FLAG_POSITION | GROUP_UPDATE_FLAG_AURAS
-                      | GROUP_UPDATE_FLAG_PET_NAME | GROUP_UPDATE_FLAG_PET_MODEL_ID | GROUP_UPDATE_FLAG_PET_AURAS;
-
-    if (powerType != POWER_MANA)
-        updateFlags |= GROUP_UPDATE_FLAG_POWER_TYPE;
-
-    if (pet)
-        updateFlags |= GROUP_UPDATE_FLAG_PET_GUID | GROUP_UPDATE_FLAG_PET_CUR_HP | GROUP_UPDATE_FLAG_PET_MAX_HP
-                    | GROUP_UPDATE_FLAG_PET_POWER_TYPE | GROUP_UPDATE_FLAG_PET_CUR_POWER | GROUP_UPDATE_FLAG_PET_MAX_POWER;
-
-    if (player->GetVehicle())
-        updateFlags |= GROUP_UPDATE_FLAG_VEHICLE_SEAT;
-
-    uint16 playerStatus = MEMBER_STATUS_ONLINE;
-    if (player->IsPvP())
-        playerStatus |= MEMBER_STATUS_PVP;
-
-    if (!player->IsAlive())
-    {
-        if (player->HasFlag(PLAYER_FLAGS, PLAYER_FLAGS_GHOST))
-            playerStatus |= MEMBER_STATUS_GHOST;
-        else
-            playerStatus |= MEMBER_STATUS_DEAD;
-    }
-
-    if (player->IsFFAPvP())
-        playerStatus |= MEMBER_STATUS_PVP_FFA;
-
-    if (player->isAFK())
-        playerStatus |= MEMBER_STATUS_AFK;
-
-    if (player->isDND())
-        playerStatus |= MEMBER_STATUS_DND;
-
-    data << uint32(updateFlags);
-    data << uint16(playerStatus);                           // GROUP_UPDATE_FLAG_STATUS
-    data << uint32(player->GetHealth());                    // GROUP_UPDATE_FLAG_CUR_HP
-    data << uint32(player->GetMaxHealth());                 // GROUP_UPDATE_FLAG_MAX_HP
-    if (updateFlags & GROUP_UPDATE_FLAG_POWER_TYPE)
-        data << uint8(powerType);
-
-    data << uint16(player->GetPower(powerType));            // GROUP_UPDATE_FLAG_CUR_POWER
-    data << uint16(player->GetMaxPower(powerType));         // GROUP_UPDATE_FLAG_MAX_POWER
-    data << uint16(player->GetLevel());                     // GROUP_UPDATE_FLAG_LEVEL
-    data << uint16(player->GetZoneId());                    // GROUP_UPDATE_FLAG_ZONE
-    data << uint16(player->GetPositionX());                 // GROUP_UPDATE_FLAG_POSITION
-    data << uint16(player->GetPositionY());                 // GROUP_UPDATE_FLAG_POSITION
-
-    uint64 auraMask = 0;
-    size_t maskPos = data.wpos();
-    data << uint64(auraMask);                               // placeholder
-    for (uint8 i = 0; i < MAX_AURAS_GROUP_UPDATE; ++i)
-    {
-        if (AuraApplication const* aurApp = player->GetVisibleAura(i))
-        {
-            auraMask |= uint64(1) << i;
-            data << uint32(aurApp->GetBase()->GetId());
-            data << uint8(aurApp->GetFlags());
-        }
-    }
-
-    data.put<uint64>(maskPos, auraMask);                    // GROUP_UPDATE_FLAG_AURAS
-
-    if (updateFlags & GROUP_UPDATE_FLAG_PET_GUID)
-        data << uint64(ASSERT_NOTNULL(pet)->GetGUID());
-
-    data << std::string(pet ? pet->GetName() : "");         // GROUP_UPDATE_FLAG_PET_NAME
-    data << uint16(pet ? pet->GetDisplayId() : 0);          // GROUP_UPDATE_FLAG_PET_MODEL_ID
-
-    if (updateFlags & GROUP_UPDATE_FLAG_PET_CUR_HP)
-        data << uint32(pet->GetHealth());
-
-    if (updateFlags & GROUP_UPDATE_FLAG_PET_MAX_HP)
-        data << uint32(pet->GetMaxHealth());
-
-    if (updateFlags & GROUP_UPDATE_FLAG_PET_POWER_TYPE)
-        data << (uint8)pet->GetPowerType();
-
-    if (updateFlags & GROUP_UPDATE_FLAG_PET_CUR_POWER)
-        data << uint16(pet->GetPower(pet->GetPowerType()));
-
-    if (updateFlags & GROUP_UPDATE_FLAG_PET_MAX_POWER)
-        data << uint16(pet->GetMaxPower(pet->GetPowerType()));
-
-    uint64 petAuraMask = 0;
-    maskPos = data.wpos();
-    data << uint64(petAuraMask);                            // placeholder
-    if (pet)
-    {
-        for (uint8 i = 0; i < MAX_AURAS_GROUP_UPDATE; ++i)
-        {
-            if (AuraApplication const* aurApp = pet->GetVisibleAura(i))
-            {
-                petAuraMask |= uint64(1) << i;
-                data << uint32(aurApp->GetBase()->GetId());
-                data << uint8(aurApp->GetFlags());
-            }
-        }
-    }
-=======
     GetPlayer()->SetPassOnGroupLoot(packet.PassOnLoot);
 }
->>>>>>> 28d470c5
 
 void WorldSession::HandleInitiateRolePoll(WorldPackets::Party::InitiateRolePoll& packet)
 {
@@ -1028,14 +632,9 @@
     if (!group)
         return;
 
-<<<<<<< HEAD
-    if (updateFlags & GROUP_UPDATE_FLAG_VEHICLE_SEAT)
-        data << uint32(player->GetVehicle()->GetVehicleInfo()->SeatID[player->m_movementInfo.transport.seat]);
-=======
     ObjectGuid guid = GetPlayer()->GetGUID();
     if (!group->IsLeader(guid) && !group->IsAssistant(guid))
         return;
->>>>>>> 28d470c5
 
     WorldPackets::Party::RolePollInform rolePollInform;
     rolePollInform.From = GetPlayer()->GetGUID();
