/*
 * Copyright (C) 2008-2013 TrinityCore <http://www.trinitycore.org/>
 * Copyright (C) 2005-2009 MaNGOS <http://getmangos.com/>
 *
 * This program is free software; you can redistribute it and/or modify it
 * under the terms of the GNU General Public License as published by the
 * Free Software Foundation; either version 2 of the License, or (at your
 * option) any later version.
 *
 * This program is distributed in the hope that it will be useful, but WITHOUT
 * ANY WARRANTY; without even the implied warranty of MERCHANTABILITY or
 * FITNESS FOR A PARTICULAR PURPOSE. See the GNU General Public License for
 * more details.
 *
 * You should have received a copy of the GNU General Public License along
 * with this program. If not, see <http://www.gnu.org/licenses/>.
 */

#include "SkillExtraItems.h"
#include "DatabaseEnv.h"
#include "Log.h"
#include "Player.h"
#include <map>

// some type definitions
// no use putting them in the header file, they're only used in this .cpp

// struct to store information about extra item creation
// one entry for every spell that is able to create an extra item
struct SkillExtraItemEntry
{
    // the spell id of the specialization required to create extra items
    uint32 requiredSpecialization;
    // the chance to create one additional item
    float additionalCreateChance;
    // maximum number of extra items created per crafting
    uint8 additionalMaxNum;

    SkillExtraItemEntry()
        : requiredSpecialization(0), additionalCreateChance(0.0f), additionalMaxNum(0) {}

    SkillExtraItemEntry(uint32 rS, float aCC, uint8 aMN)
        : requiredSpecialization(rS), additionalCreateChance(aCC), additionalMaxNum(aMN) {}
};

// map to store the extra item creation info, the key is the spellId of the creation spell, the mapped value is the assigned SkillExtraItemEntry
typedef std::map<uint32, SkillExtraItemEntry> SkillExtraItemMap;

SkillExtraItemMap SkillExtraItemStore;

// loads the extra item creation info from DB
void LoadSkillExtraItemTable()
{
    uint32 oldMSTime = getMSTime();

    SkillExtraItemStore.clear();                            // need for reload

    //                                                  0               1                       2                    3
    QueryResult result = WorldDatabase.Query("SELECT spellId, requiredSpecialization, additionalCreateChance, additionalMaxNum FROM skill_extra_item_template");

    if (!result)
    {
        sLog->outError(LOG_FILTER_SERVER_LOADING, ">> Loaded 0 spell specialization definitions. DB table `skill_extra_item_template` is empty.");
<<<<<<< HEAD

=======
>>>>>>> 3fabe532
        return;
    }

    uint32 count = 0;

    do
    {
        Field* fields = result->Fetch();

        uint32 spellId = fields[0].GetUInt32();

        if (!sSpellMgr->GetSpellInfo(spellId))
        {
            sLog->outError(LOG_FILTER_SQL, "Skill specialization %u has non-existent spell id in `skill_extra_item_template`!", spellId);
            continue;
        }

        uint32 requiredSpecialization = fields[1].GetUInt32();
        if (!sSpellMgr->GetSpellInfo(requiredSpecialization))
        {
            sLog->outError(LOG_FILTER_SQL, "Skill specialization %u have not existed required specialization spell id %u in `skill_extra_item_template`!", spellId, requiredSpecialization);
            continue;
        }

        float additionalCreateChance = fields[2].GetFloat();
        if (additionalCreateChance <= 0.0f)
        {
            sLog->outError(LOG_FILTER_SQL, "Skill specialization %u has too low additional create chance in `skill_extra_item_template`!", spellId);
            continue;
        }

        uint8 additionalMaxNum = fields[3].GetUInt8();
        if (!additionalMaxNum)
        {
            sLog->outError(LOG_FILTER_SQL, "Skill specialization %u has 0 max number of extra items in `skill_extra_item_template`!", spellId);
            continue;
        }

        SkillExtraItemEntry& skillExtraItemEntry = SkillExtraItemStore[spellId];

        skillExtraItemEntry.requiredSpecialization = requiredSpecialization;
        skillExtraItemEntry.additionalCreateChance = additionalCreateChance;
        skillExtraItemEntry.additionalMaxNum       = additionalMaxNum;

        ++count;
    }
    while (result->NextRow());

    sLog->outInfo(LOG_FILTER_SERVER_LOADING, ">> Loaded %u spell specialization definitions in %u ms", count, GetMSTimeDiffToNow(oldMSTime));
}

bool canCreateExtraItems(Player* player, uint32 spellId, float &additionalChance, uint8 &additionalMax)
{
    // get the info for the specified spell
    SkillExtraItemMap::const_iterator ret = SkillExtraItemStore.find(spellId);
    if (ret == SkillExtraItemStore.end())
        return false;

    SkillExtraItemEntry const* specEntry = &ret->second;

    // if no entry, then no extra items can be created
    if (!specEntry)
        return false;

    // the player doesn't have the required specialization, return false
    if (!player->HasSpell(specEntry->requiredSpecialization))
        return false;

    // set the arguments to the appropriate values
    additionalChance = specEntry->additionalCreateChance;
    additionalMax = specEntry->additionalMaxNum;

    // enable extra item creation
    return true;
}<|MERGE_RESOLUTION|>--- conflicted
+++ resolved
@@ -61,10 +61,6 @@
     if (!result)
     {
         sLog->outError(LOG_FILTER_SERVER_LOADING, ">> Loaded 0 spell specialization definitions. DB table `skill_extra_item_template` is empty.");
-<<<<<<< HEAD
-
-=======
->>>>>>> 3fabe532
         return;
     }
 
