--- conflicted
+++ resolved
@@ -21,10 +21,6 @@
 #include "ObjectMgr.h"
 #include "Player.h"
 #include "SpellMgr.h"
-<<<<<<< HEAD
-#include <map>
-=======
->>>>>>> 28d470c5
 
 // some type definitions
 // no use putting them in the header file, they're only used in this .cpp
@@ -63,11 +59,7 @@
 
     if (!result)
     {
-<<<<<<< HEAD
-        TC_LOG_INFO("server.loading", ">> Loaded 0 spell perfection definitions. DB table `skill_perfect_item_template` is empty.");
-=======
         TC_LOG_ERROR("server.loading", ">> Loaded 0 spell perfection definitions. DB table `skill_perfect_item_template` is empty.");
->>>>>>> 28d470c5
         return;
     }
 
@@ -79,22 +71,14 @@
 
         uint32 spellId = fields[0].GetUInt32();
 
-<<<<<<< HEAD
-        if (!sSpellMgr->GetSpellInfo(spellId))
-=======
         if (!sSpellMgr->GetSpellInfo(spellId, DIFFICULTY_NONE))
->>>>>>> 28d470c5
         {
             TC_LOG_ERROR("sql.sql", "Skill perfection data for spell %u has a non-existing spell id in the `skill_perfect_item_template`!", spellId);
             continue;
         }
 
         uint32 requiredSpecialization = fields[1].GetUInt32();
-<<<<<<< HEAD
-        if (!sSpellMgr->GetSpellInfo(requiredSpecialization))
-=======
         if (!sSpellMgr->GetSpellInfo(requiredSpecialization, DIFFICULTY_NONE))
->>>>>>> 28d470c5
         {
             TC_LOG_ERROR("sql.sql", "Skill perfection data for spell %u has a non-existing required specialization spell id %u in the `skill_perfect_item_template`!", spellId, requiredSpecialization);
             continue;
@@ -162,7 +146,7 @@
 
     if (!result)
     {
-        TC_LOG_INFO("server.loading", ">> Loaded 0 spell specialization definitions. DB table `skill_extra_item_template` is empty.");
+        TC_LOG_ERROR("server.loading", ">> Loaded 0 spell specialization definitions. DB table `skill_extra_item_template` is empty.");
         return;
     }
 
