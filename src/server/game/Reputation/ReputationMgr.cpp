--- conflicted
+++ resolved
@@ -16,16 +16,6 @@
  */
 
 #include "ReputationMgr.h"
-<<<<<<< HEAD
-#include "DatabaseEnv.h"
-#include "DBCStores.h"
-#include "Log.h"
-#include "ObjectMgr.h"
-#include "Player.h"
-#include "ScriptMgr.h"
-#include "World.h"
-#include "WorldPacket.h"
-=======
 #include "CharacterPackets.h"
 #include "DatabaseEnv.h"
 #include "DB2Stores.h"
@@ -35,7 +25,6 @@
 #include "ReputationPackets.h"
 #include "ScriptMgr.h"
 #include "World.h"
->>>>>>> 28d470c5
 #include "WorldSession.h"
 
 const int32 ReputationMgr::PointsInRank[MAX_REPUTATION_RANK] = {36000, 3000, 3000, 3000, 6000, 12000, 21000, 1000};
@@ -83,21 +72,6 @@
     return false;
 }
 
-bool ReputationMgr::IsReputationAllowedForTeam(TeamId team, uint32 factionId) const
-{
-    // @hack some quests give reputation to Alliance-only AND Horde-only factions, but DBC data does not allow to identify faction-only reputations
-    if (team == TEAM_HORDE && (
-        factionId == 1037 || // Alliance Vanguard
-        factionId == 946))   // Honor Hold
-        return false;
-
-    if (team == TEAM_ALLIANCE &&
-        factionId == 947)    // Thrallmar
-        return false;
-
-    return true;
-}
-
 int32 ReputationMgr::GetReputation(uint32 faction_id) const
 {
     FactionEntry const* factionEntry = sFactionStore.LookupEntry(faction_id);
@@ -116,21 +90,12 @@
     if (!factionEntry)
         return 0;
 
-<<<<<<< HEAD
-    uint32 raceMask = _player->GetRaceMask();
-    uint32 classMask = _player->GetClassMask();
-    for (int i=0; i < 4; i++)
-    {
-        if ((factionEntry->ReputationRaceMask[i] & raceMask  ||
-            (factionEntry->ReputationRaceMask[i] == 0  &&
-=======
     uint8 race = _player->getRace();
     uint32 classMask = _player->getClassMask();
     for (int i=0; i < 4; i++)
     {
         if ((factionEntry->ReputationRaceMask[i].HasRace(race) ||
             (!factionEntry->ReputationRaceMask[i] &&
->>>>>>> 28d470c5
              factionEntry->ReputationClassMask[i] != 0)) &&
             (factionEntry->ReputationClassMask[i] & classMask ||
              factionEntry->ReputationClassMask[i] == 0))
@@ -138,7 +103,7 @@
             return factionEntry->ReputationBase[i];
     }
 
-    // in faction.dbc exist factions with (RepListId >=0, listed in character reputation list) with all ReputationRaceMask[i] == 0
+    // in faction.dbc exist factions with (RepListId >=0, listed in character reputation list) with all BaseRepRaceMask[i] == 0
     return 0;
 }
 
@@ -184,21 +149,12 @@
     if (!factionEntry)
         return 0;
 
-<<<<<<< HEAD
-    uint32 raceMask = _player->GetRaceMask();
-    uint32 classMask = _player->GetClassMask();
-    for (int i=0; i < 4; i++)
-    {
-        if ((factionEntry->ReputationRaceMask[i] & raceMask  ||
-            (factionEntry->ReputationRaceMask[i] == 0  &&
-=======
     uint8 race = _player->getRace();
     uint32 classMask = _player->getClassMask();
     for (int i=0; i < 4; i++)
     {
         if ((factionEntry->ReputationRaceMask[i].HasRace(race) ||
             (!factionEntry->ReputationRaceMask[i] &&
->>>>>>> 28d470c5
              factionEntry->ReputationClassMask[i] != 0)) &&
             (factionEntry->ReputationClassMask[i] & classMask ||
              factionEntry->ReputationClassMask[i] == 0))
@@ -226,30 +182,12 @@
 
 void ReputationMgr::SendState(FactionState const* faction)
 {
-<<<<<<< HEAD
-    uint32 count = faction ? 1 : 0;
-
-    WorldPacket data(SMSG_SET_FACTION_STANDING, 17);
-    data << float(0);
-    data << uint8(_sendFactionIncreased);
-    _sendFactionIncreased = false; // Reset
-
-    size_t p_count = data.wpos();
-    data << uint32(count);
-
-    if (faction)
-    {
-        data << uint32(faction->ReputationListID);
-        data << uint32(faction->Standing);
-    }
-=======
     WorldPackets::Reputation::SetFactionStanding setFactionStanding;
     setFactionStanding.ReferAFriendBonus = 0.0f;
     setFactionStanding.BonusFromAchievementSystem = 0.0f;
 
     if (faction)
         setFactionStanding.Faction.emplace_back(int32(faction->ReputationListID), faction->Standing);
->>>>>>> 28d470c5
 
     for (FactionStateList::iterator itr = _factions.begin(); itr != _factions.end(); ++itr)
     {
@@ -257,15 +195,7 @@
         {
             itr->second.needSend = false;
             if (!faction || itr->second.ReputationListID != faction->ReputationListID)
-<<<<<<< HEAD
-            {
-                data << uint32(itr->second.ReputationListID);
-                data << uint32(itr->second.Standing);
-                ++count;
-            }
-=======
                 setFactionStanding.Faction.emplace_back(int32(itr->second.ReputationListID), itr->second.Standing);
->>>>>>> 28d470c5
         }
     }
 
@@ -290,11 +220,7 @@
     _player->SendDirectMessage(initFactions.Write());
 }
 
-<<<<<<< HEAD
-void ReputationMgr::SendVisible(FactionState const* faction) const
-=======
 void ReputationMgr::SendVisible(FactionState const* faction, bool visible) const
->>>>>>> 28d470c5
 {
     if (_player->GetSession()->PlayerLoading())
         return;
@@ -316,13 +242,7 @@
 
     for (FactionEntry const* factionEntry : sFactionStore)
     {
-<<<<<<< HEAD
-        FactionEntry const* factionEntry = sFactionStore.LookupEntry(i);
-
-        if (factionEntry && (factionEntry->ReputationIndex >= 0))
-=======
         if (factionEntry->CanHaveReputation())
->>>>>>> 28d470c5
         {
             FactionState newFaction;
             newFaction.ID = factionEntry->ID;
@@ -342,20 +262,11 @@
     }
 }
 
-<<<<<<< HEAD
-bool ReputationMgr::SetReputation(FactionEntry const* factionEntry, int32 standing, bool incremental, bool spillOverOnly)
-{
-    sScriptMgr->OnPlayerReputationChange(_player, factionEntry->ID, standing, incremental);
-    bool res = false;
-    // if spillover definition exists in DB, override DBC
-    if (RepSpilloverTemplate const* repTemplate = sObjectMgr->GetRepSpilloverTemplate(factionEntry->ID))
-=======
 bool ReputationMgr::SetReputation(FactionEntry const* factionEntry, int32 standing, bool incremental, bool spillOverOnly, bool noSpillover)
 {
     sScriptMgr->OnPlayerReputationChange(_player, factionEntry->ID, standing, incremental);
     bool res = false;
     if (!noSpillover)
->>>>>>> 28d470c5
     {
         // if spillover definition exists in DB, override DBC
         if (RepSpilloverTemplate const* repTemplate = sObjectMgr->GetRepSpilloverTemplate(factionEntry->ID))
@@ -364,35 +275,6 @@
             {
                 if (repTemplate->faction[i])
                 {
-<<<<<<< HEAD
-                    // bonuses are already given, so just modify standing by rate
-                    int32 spilloverRep = int32(standing * repTemplate->faction_rate[i]);
-                    SetOneFactionReputation(sFactionStore.AssertEntry(repTemplate->faction[i]), spilloverRep, incremental);
-                }
-            }
-        }
-    }
-    else
-    {
-        float spillOverRepOut = float(standing);
-        // check for sub-factions that receive spillover
-        SimpleFactionsList const* flist = GetFactionTeamList(factionEntry->ID);
-        // if has no sub-factions, check for factions with same parent
-        if (!flist && factionEntry->ParentFactionID && factionEntry->ParentFactionMod[1] != 0.0f)
-        {
-            spillOverRepOut *= factionEntry->ParentFactionMod[1];
-            if (FactionEntry const* parent = sFactionStore.LookupEntry(factionEntry->ParentFactionID))
-            {
-                FactionStateList::iterator parentState = _factions.find(parent->ReputationIndex);
-                // some team factions have own reputation standing, in this case do not spill to other sub-factions
-                if (parentState != _factions.end() && (parentState->second.Flags & FACTION_FLAG_SPECIAL))
-                {
-                    SetOneFactionReputation(parent, int32(spillOverRepOut), incremental);
-                }
-                else    // spill to "sister" factions
-                {
-                    flist = GetFactionTeamList(factionEntry->ParentFactionID);
-=======
                     if (_player->GetReputationRank(repTemplate->faction[i]) <= ReputationRank(repTemplate->faction_rank[i]))
                     {
                         // bonuses are already given, so just modify standing by rate
@@ -423,7 +305,6 @@
                     {
                         flist = sDB2Manager.GetFactionTeamList(factionEntry->ParentFactionID);
                     }
->>>>>>> 28d470c5
                 }
             }
             if (flist)
@@ -431,13 +312,6 @@
                 // Spillover to affiliated factions
                 for (std::vector<uint32>::const_iterator itr = flist->begin(); itr != flist->end(); ++itr)
                 {
-<<<<<<< HEAD
-                    if (factionEntryCalc == factionEntry || GetRank(factionEntryCalc) > ReputationRank(factionEntryCalc->ParentFactionCap[0]))
-                        continue;
-                    int32 spilloverRep = int32(spillOverRepOut * factionEntryCalc->ParentFactionMod[0]);
-                    if (spilloverRep != 0 || !incremental)
-                        res = SetOneFactionReputation(factionEntryCalc, spilloverRep, incremental);
-=======
                     if (FactionEntry const* factionEntryCalc = sFactionStore.LookupEntry(*itr))
                     {
                         if (factionEntryCalc == factionEntry || GetRank(factionEntryCalc) > ReputationRank(factionEntryCalc->ParentFactionCap[0]))
@@ -446,7 +320,6 @@
                         if (spilloverRep != 0 || !incremental)
                             res = SetOneFactionReputation(factionEntryCalc, spilloverRep, incremental);
                     }
->>>>>>> 28d470c5
                 }
             }
         }
@@ -521,21 +394,13 @@
 
     if (FactionEntry const* factionEntry = sFactionStore.LookupEntry(factionTemplateEntry->Faction))
         // Never show factions of the opposing team
-<<<<<<< HEAD
-        if (!(factionEntry->ReputationRaceMask[1] & _player->GetRaceMask() && factionEntry->ReputationBase[1] == Reputation_Bottom))
-=======
         if (!(factionEntry->ReputationRaceMask[1].HasRace(_player->getRace()) && factionEntry->ReputationBase[1] == Reputation_Bottom))
->>>>>>> 28d470c5
             SetVisible(factionEntry);
 }
 
 void ReputationMgr::SetVisible(FactionEntry const* factionEntry)
 {
-<<<<<<< HEAD
-    if (factionEntry->ReputationIndex < 0)
-=======
     if (!factionEntry->CanHaveReputation())
->>>>>>> 28d470c5
         return;
 
     FactionStateList::iterator itr = _factions.find(factionEntry->ReputationIndex);
@@ -580,8 +445,8 @@
 
 void ReputationMgr::SetAtWar(FactionState* faction, bool atWar) const
 {
-    // Do not allow to declare war to our own faction. But allow for rival factions (eg Aldor vs Scryer).
-    if (atWar && (faction->Flags & FACTION_FLAG_PEACE_FORCED) && !(faction->Flags & FACTION_FLAG_RIVAL) && ReputationToRank(faction->Standing) > REP_HATED)
+    // not allow declare war to own faction
+    if (atWar && (faction->Flags & FACTION_FLAG_PEACE_FORCED))
         return;
 
     // already set
@@ -630,7 +495,7 @@
     // Set initial reputations (so everything is nifty before DB data load)
     Initialize();
 
-    //QueryResult* result = CharacterDatabase.PQuery("SELECT faction, standing, flags FROM character_reputation WHERE guid = '%u'", GetGUID().GetCounter());
+    //QueryResult* result = CharacterDatabase.PQuery("SELECT faction, standing, flags FROM character_reputation WHERE guid = '%u'", GetGUIDLow());
 
     if (result)
     {
@@ -639,11 +504,7 @@
             Field* fields = result->Fetch();
 
             FactionEntry const* factionEntry = sFactionStore.LookupEntry(fields[0].GetUInt16());
-<<<<<<< HEAD
-            if (factionEntry && (factionEntry->ReputationIndex >= 0))
-=======
             if (factionEntry && factionEntry->CanHaveReputation())
->>>>>>> 28d470c5
             {
                 FactionState* faction = &_factions[factionEntry->ReputationIndex];
 
@@ -689,31 +550,19 @@
     }
 }
 
-<<<<<<< HEAD
-void ReputationMgr::SaveToDB(CharacterDatabaseTransaction trans)
-=======
 void ReputationMgr::SaveToDB(CharacterDatabaseTransaction& trans)
->>>>>>> 28d470c5
 {
     for (FactionStateList::iterator itr = _factions.begin(); itr != _factions.end(); ++itr)
     {
         if (itr->second.needSave)
         {
             CharacterDatabasePreparedStatement* stmt = CharacterDatabase.GetPreparedStatement(CHAR_DEL_CHAR_REPUTATION_BY_FACTION);
-<<<<<<< HEAD
-            stmt->setUInt32(0, _player->GetGUID().GetCounter());
-=======
             stmt->setUInt64(0, _player->GetGUID().GetCounter());
->>>>>>> 28d470c5
             stmt->setUInt16(1, uint16(itr->second.ID));
             trans->Append(stmt);
 
             stmt = CharacterDatabase.GetPreparedStatement(CHAR_INS_CHAR_REPUTATION_BY_FACTION);
-<<<<<<< HEAD
-            stmt->setUInt32(0, _player->GetGUID().GetCounter());
-=======
             stmt->setUInt64(0, _player->GetGUID().GetCounter());
->>>>>>> 28d470c5
             stmt->setUInt16(1, uint16(itr->second.ID));
             stmt->setInt32(2, itr->second.Standing);
             stmt->setUInt16(3, uint16(itr->second.Flags));
