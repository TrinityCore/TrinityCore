/*
 * Copyright (C) 2008-2013 TrinityCore <http://www.trinitycore.org/>
 * Copyright (C) 2005-2009 MaNGOS <http://getmangos.com/>
 *
 * This program is free software; you can redistribute it and/or modify it
 * under the terms of the GNU General Public License as published by the
 * Free Software Foundation; either version 2 of the License, or (at your
 * option) any later version.
 *
 * This program is distributed in the hope that it will be useful, but WITHOUT
 * ANY WARRANTY; without even the implied warranty of MERCHANTABILITY or
 * FITNESS FOR A PARTICULAR PURPOSE. See the GNU General Public License for
 * more details.
 *
 * You should have received a copy of the GNU General Public License along
 * with this program. If not, see <http://www.gnu.org/licenses/>.
 */

/** \file
    \ingroup world
*/

#include "WeatherMgr.h"
#include "Weather.h"
#include "Log.h"
#include "ObjectMgr.h"
#include "AutoPtr.h"
#include "Player.h"
#include "WorldPacket.h"
#include "Opcodes.h"
#include "WorldSession.h"

namespace WeatherMgr
{

namespace
{
    typedef UNORDERED_MAP<uint32, Trinity::AutoPtr<Weather, ACE_Null_Mutex> > WeatherMap;
    typedef UNORDERED_MAP<uint32, WeatherData> WeatherZoneMap;

    WeatherMap m_weathers;
    WeatherZoneMap mWeatherZoneMap;

    WeatherData const* GetWeatherData(uint32 zone_id)
    {
        WeatherZoneMap::const_iterator itr = mWeatherZoneMap.find(zone_id);
        return (itr != mWeatherZoneMap.end()) ? &itr->second : NULL;
    }
}

/// Find a Weather object by the given zoneid
Weather* FindWeather(uint32 id)
{
    WeatherMap::const_iterator itr = m_weathers.find(id);
    return (itr != m_weathers.end()) ? itr->second.get() : 0;
}

/// Remove a Weather object for the given zoneid
void RemoveWeather(uint32 id)
{
    // not called at the moment. Kept for completeness
    WeatherMap::iterator itr = m_weathers.find(id);

    if (itr != m_weathers.end())
        m_weathers.erase(itr);
}

/// Add a Weather object to the list
Weather* AddWeather(uint32 zone_id)
{
    WeatherData const* weatherChances = GetWeatherData(zone_id);

    // zone does not have weather, ignore
    if (!weatherChances)
        return NULL;

    Weather* w = new Weather(zone_id, weatherChances);
    m_weathers[w->GetZone()].reset(w);
    w->ReGenerate();
    w->UpdateWeather();

    return w;
}

void LoadWeatherData()
{
    uint32 oldMSTime = getMSTime();

    uint32 count = 0;

    QueryResult result = WorldDatabase.Query("SELECT "
        "zone, spring_rain_chance, spring_snow_chance, spring_storm_chance,"
        "summer_rain_chance, summer_snow_chance, summer_storm_chance,"
        "fall_rain_chance, fall_snow_chance, fall_storm_chance,"
        "winter_rain_chance, winter_snow_chance, winter_storm_chance,"
        "ScriptName FROM game_weather");

    if (!result)
    {
        sLog->outError(LOG_FILTER_SERVER_LOADING, ">> Loaded 0 weather definitions. DB table `game_weather` is empty.");
<<<<<<< HEAD

=======
>>>>>>> 3fabe532
        return;
    }

    do
    {
        Field* fields = result->Fetch();

        uint32 zone_id = fields[0].GetUInt32();

        WeatherData& wzc = mWeatherZoneMap[zone_id];

        for (uint8 season = 0; season < WEATHER_SEASONS; ++season)
        {
            wzc.data[season].rainChance  = fields[season * (MAX_WEATHER_TYPE-1) + 1].GetUInt8();
            wzc.data[season].snowChance  = fields[season * (MAX_WEATHER_TYPE-1) + 2].GetUInt8();
            wzc.data[season].stormChance = fields[season * (MAX_WEATHER_TYPE-1) + 3].GetUInt8();

            if (wzc.data[season].rainChance > 100)
            {
                wzc.data[season].rainChance = 25;
                sLog->outError(LOG_FILTER_SQL, "Weather for zone %u season %u has wrong rain chance > 100%%", zone_id, season);
            }

            if (wzc.data[season].snowChance > 100)
            {
                wzc.data[season].snowChance = 25;
                sLog->outError(LOG_FILTER_SQL, "Weather for zone %u season %u has wrong snow chance > 100%%", zone_id, season);
            }

            if (wzc.data[season].stormChance > 100)
            {
                wzc.data[season].stormChance = 25;
                sLog->outError(LOG_FILTER_SQL, "Weather for zone %u season %u has wrong storm chance > 100%%", zone_id, season);
            }
        }

        wzc.ScriptId = sObjectMgr->GetScriptId(fields[13].GetCString());

        ++count;
    }
    while (result->NextRow());

    sLog->outInfo(LOG_FILTER_SERVER_LOADING, ">> Loaded %u weather definitions in %u ms", count, GetMSTimeDiffToNow(oldMSTime));
}

void SendFineWeatherUpdateToPlayer(Player* player)
{
    WorldPacket data(SMSG_WEATHER, (4+4+4));

    data << (uint32)WEATHER_STATE_FINE << (float)0.0f << uint8(0);
    player->GetSession()->SendPacket(&data);
}

void Update(uint32 diff)
{
    ///- Send an update signal to Weather objects
    WeatherMap::iterator itr, next;
    for (itr = m_weathers.begin(); itr != m_weathers.end(); itr = next)
    {
        next = itr;
        ++next;

        ///- and remove Weather objects for zones with no player
        // As interval > WorldTick
        if (!itr->second->Update(diff))
            m_weathers.erase(itr);
    }
}

} // namespace<|MERGE_RESOLUTION|>--- conflicted
+++ resolved
@@ -98,10 +98,6 @@
     if (!result)
     {
         sLog->outError(LOG_FILTER_SERVER_LOADING, ">> Loaded 0 weather definitions. DB table `game_weather` is empty.");
-<<<<<<< HEAD
-
-=======
->>>>>>> 3fabe532
         return;
     }
 
