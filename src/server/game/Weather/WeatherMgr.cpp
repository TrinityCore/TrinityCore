--- conflicted
+++ resolved
@@ -26,10 +26,6 @@
 #include "ObjectMgr.h"
 #include "Timer.h"
 #include "Weather.h"
-<<<<<<< HEAD
-#include "MiscPackets.h"
-=======
->>>>>>> 28d470c5
 
 namespace WeatherMgr
 {
@@ -59,7 +55,7 @@
 
     if (!result)
     {
-        TC_LOG_INFO("server.loading", ">> Loaded 0 weather definitions. DB table `game_weather` is empty.");
+        TC_LOG_ERROR("server.loading", ">> Loaded 0 weather definitions. DB table `game_weather` is empty.");
         return;
     }
 
