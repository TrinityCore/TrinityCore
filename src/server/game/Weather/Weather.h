/*
 * This file is part of the TrinityCore Project. See AUTHORS file for Copyright information
 *
 * This program is free software; you can redistribute it and/or modify it
 * under the terms of the GNU General Public License as published by the
 * Free Software Foundation; either version 2 of the License, or (at your
 * option) any later version.
 *
 * This program is distributed in the hope that it will be useful, but WITHOUT
 * ANY WARRANTY; without even the implied warranty of MERCHANTABILITY or
 * FITNESS FOR A PARTICULAR PURPOSE. See the GNU General Public License for
 * more details.
 *
 * You should have received a copy of the GNU General Public License along
 * with this program. If not, see <http://www.gnu.org/licenses/>.
 */

/// \addtogroup world
/// @{
/// \file

#ifndef __WEATHER_H
#define __WEATHER_H

#include "Common.h"
#include "SharedDefines.h"
#include "Timer.h"

class Map;
class Player;

#define WEATHER_SEASONS 4
struct WeatherSeasonChances
{
    uint32 rainChance;
    uint32 snowChance;
    uint32 stormChance;
};

struct WeatherData
{
    WeatherSeasonChances data[WEATHER_SEASONS];
    uint32 ScriptId;
};

enum WeatherState : uint32
{
    WEATHER_STATE_FINE              = 0,
    WEATHER_STATE_FOG               = 1,
    WEATHER_STATE_DRIZZLE           = 2,
    WEATHER_STATE_LIGHT_RAIN        = 3,
    WEATHER_STATE_MEDIUM_RAIN       = 4,
    WEATHER_STATE_HEAVY_RAIN        = 5,
    WEATHER_STATE_LIGHT_SNOW        = 6,
    WEATHER_STATE_MEDIUM_SNOW       = 7,
    WEATHER_STATE_HEAVY_SNOW        = 8,
    WEATHER_STATE_LIGHT_SANDSTORM   = 22,
    WEATHER_STATE_MEDIUM_SANDSTORM  = 41,
    WEATHER_STATE_HEAVY_SANDSTORM   = 42,
    WEATHER_STATE_THUNDERS          = 86,
    WEATHER_STATE_BLACKRAIN         = 90,
    WEATHER_STATE_BLACKSNOW         = 106
};

/// Weather for one zone
class TC_GAME_API Weather
{
    public:

<<<<<<< HEAD
        // @tswow-begin map parameter
        Weather(Map* map, uint32 zoneId, WeatherData const* weatherChances);
        // @tswow-end
=======
        Weather(Map* map, uint32 zoneId, WeatherData const* weatherChances);
>>>>>>> 0b105142
        ~Weather() { };

        bool Update(uint32 diff);
        bool ReGenerate();
        // @tswow-begin triggerScripts parameter
        bool UpdateWeather(bool triggerScripts = true);
        // @tswow-end

        void SendWeatherUpdateToPlayer(Player* player);
        static void SendFineWeatherUpdateToPlayer(Player* player);

        // @tswow-begin triggerScripts parameter
        void SetWeather(WeatherType type, float intensity, bool triggerScripts = true);
        // @tswow-end

        /// For which zone is this weather?
        uint32 GetZone() const { return m_zone; };
        uint32 GetScriptId() const { return m_weatherChances->ScriptId; }

    private:

        WeatherState GetWeatherState() const;
        Map* m_map;
        uint32 m_zone;
        WeatherType m_type;
        float m_intensity;
        IntervalTimer m_timer;
        WeatherData const* m_weatherChances;

        // @tswow-begin
        Map* m_map;
        friend class TSWeather;
        // @tswow-end
};
#endif<|MERGE_RESOLUTION|>--- conflicted
+++ resolved
@@ -67,13 +67,7 @@
 {
     public:
 
-<<<<<<< HEAD
-        // @tswow-begin map parameter
         Weather(Map* map, uint32 zoneId, WeatherData const* weatherChances);
-        // @tswow-end
-=======
-        Weather(Map* map, uint32 zoneId, WeatherData const* weatherChances);
->>>>>>> 0b105142
         ~Weather() { };
 
         bool Update(uint32 diff);
