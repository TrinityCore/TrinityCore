/*
 * This file is part of the TrinityCore Project. See AUTHORS file for Copyright information
 *
 * This program is free software; you can redistribute it and/or modify it
 * under the terms of the GNU General Public License as published by the
 * Free Software Foundation; either version 2 of the License, or (at your
 * option) any later version.
 *
 * This program is distributed in the hope that it will be useful, but WITHOUT
 * ANY WARRANTY; without even the implied warranty of MERCHANTABILITY or
 * FITNESS FOR A PARTICULAR PURPOSE. See the GNU General Public License for
 * more details.
 *
 * You should have received a copy of the GNU General Public License along
 * with this program. If not, see <http://www.gnu.org/licenses/>.
 */

#ifndef _PLAYER_DUMP_H
#define _PLAYER_DUMP_H

#include "ObjectGuid.h"
#include <string>
#include <iosfwd>
#include <map>
#include <set>
#include "ObjectGuid.h"

enum DumpTableType
{
    DTT_CHARACTER,      //                                  // characters

    DTT_CHAR_TABLE,     //                                  // character_achievement, character_achievement_progress,
                                                            // character_action, character_aura, character_homebind,
                                                            // character_queststatus, character_queststatus_rewarded, character_reputation,
                                                            // character_spell, character_spell_cooldown, character_ticket, character_talent,
                                                            // character_cuf_profiles

    DTT_CURRENCY,       //                                  // character_currency

    DTT_EQSET_TABLE,    // <- guid                          // character_equipmentsets

    DTT_INVENTORY,      //    -> item guids collection      // character_inventory

    DTT_CHAR_TRANSMOG,  // <- guid                          // character_transmog_outfits

    DTT_MAIL,           //    -> mail ids collection        // mail
                        //    -> item_text

    DTT_MAIL_ITEM,      // <- mail ids                      // mail_items
                        //    -> item guids collection

    DTT_ITEM,           // <- item guids                    // item_instance
                        //    -> item_text

    DTT_ITEM_GIFT,      // <- item guids                    // character_gifts

    DTT_ITEM_TABLE,     // <- item guids                    // item_instance_artifact, item_instance_artifact_powers, item_instance_azerite
                                                            // item_instance_azerite_empowered, item_instance_azerite_milestone_power,
                                                            // item_instance_azerite_unlocked_essence, item_instance_gems, item_instance_modifiers,
                                                            // item_instance_transmog

    DTT_PET,            //    -> pet guids collection       // character_pet
    DTT_PET_TABLE       // <- pet guids                     // pet_aura, pet_spell, pet_spell_cooldown
};

enum DumpReturn
{
    DUMP_SUCCESS,
    DUMP_FILE_OPEN_ERROR,
    DUMP_TOO_MANY_CHARS,
    DUMP_FILE_BROKEN,
    DUMP_CHARACTER_DELETED
};

struct DumpTable;
struct TableStruct;
class StringTransaction;

class TC_GAME_API PlayerDump
{
    public:
        static void InitializeTables();

<<<<<<< HEAD
=======
        static void InitializeColumnDefinition();

>>>>>>> 28d470c5
    protected:
        PlayerDump() { }
};

class TC_GAME_API PlayerDumpWriter : public PlayerDump
{
    public:
        PlayerDumpWriter() { }

        bool GetDump(ObjectGuid::LowType guid, std::string& dump);
<<<<<<< HEAD
        DumpReturn WriteDumpToFile(std::string const& file, ObjectGuid::LowType guid);
        DumpReturn WriteDumpToString(std::string& dump, ObjectGuid::LowType guid);
=======
        DumpReturn WriteDump(std::string const& file, ObjectGuid::LowType guid);
>>>>>>> 28d470c5

    private:
        bool AppendTable(StringTransaction& trans, ObjectGuid::LowType guid, TableStruct const& tableStruct, DumpTable const& dumpTable);
        void PopulateGuids(ObjectGuid::LowType guid);

<<<<<<< HEAD
        std::set<ObjectGuid::LowType> _pets;
        std::set<ObjectGuid::LowType> _mails;
=======
        std::set<uint32> _pets;
        std::set<uint32> _mails;
>>>>>>> 28d470c5
        std::set<ObjectGuid::LowType> _items;

        std::set<uint64> _itemSets;
};

class TC_GAME_API PlayerDumpReader : public PlayerDump
{
    public:
        PlayerDumpReader() { }

<<<<<<< HEAD
        DumpReturn LoadDumpFromFile(std::string const& file, uint32 account, std::string name, ObjectGuid::LowType guid);
        DumpReturn LoadDumpFromString(std::string const& dump, uint32 account, std::string name, ObjectGuid::LowType guid);

    private:
        DumpReturn LoadDump(std::istream& input, uint32 account, std::string name, ObjectGuid::LowType guid);
=======
        DumpReturn LoadDump(std::string const& file, uint32 account, std::string name, ObjectGuid::LowType guid);
>>>>>>> 28d470c5
};

#endif<|MERGE_RESOLUTION|>--- conflicted
+++ resolved
@@ -20,10 +20,8 @@
 
 #include "ObjectGuid.h"
 #include <string>
-#include <iosfwd>
 #include <map>
 #include <set>
-#include "ObjectGuid.h"
 
 enum DumpTableType
 {
@@ -81,11 +79,8 @@
     public:
         static void InitializeTables();
 
-<<<<<<< HEAD
-=======
         static void InitializeColumnDefinition();
 
->>>>>>> 28d470c5
     protected:
         PlayerDump() { }
 };
@@ -96,24 +91,14 @@
         PlayerDumpWriter() { }
 
         bool GetDump(ObjectGuid::LowType guid, std::string& dump);
-<<<<<<< HEAD
-        DumpReturn WriteDumpToFile(std::string const& file, ObjectGuid::LowType guid);
-        DumpReturn WriteDumpToString(std::string& dump, ObjectGuid::LowType guid);
-=======
         DumpReturn WriteDump(std::string const& file, ObjectGuid::LowType guid);
->>>>>>> 28d470c5
 
     private:
         bool AppendTable(StringTransaction& trans, ObjectGuid::LowType guid, TableStruct const& tableStruct, DumpTable const& dumpTable);
         void PopulateGuids(ObjectGuid::LowType guid);
 
-<<<<<<< HEAD
-        std::set<ObjectGuid::LowType> _pets;
-        std::set<ObjectGuid::LowType> _mails;
-=======
         std::set<uint32> _pets;
         std::set<uint32> _mails;
->>>>>>> 28d470c5
         std::set<ObjectGuid::LowType> _items;
 
         std::set<uint64> _itemSets;
@@ -124,15 +109,7 @@
     public:
         PlayerDumpReader() { }
 
-<<<<<<< HEAD
-        DumpReturn LoadDumpFromFile(std::string const& file, uint32 account, std::string name, ObjectGuid::LowType guid);
-        DumpReturn LoadDumpFromString(std::string const& dump, uint32 account, std::string name, ObjectGuid::LowType guid);
-
-    private:
-        DumpReturn LoadDump(std::istream& input, uint32 account, std::string name, ObjectGuid::LowType guid);
-=======
         DumpReturn LoadDump(std::string const& file, uint32 account, std::string name, ObjectGuid::LowType guid);
->>>>>>> 28d470c5
 };
 
 #endif