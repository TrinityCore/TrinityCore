--- conflicted
+++ resolved
@@ -19,19 +19,12 @@
 #include "CriteriaHandler.h"
 #include "CharacterDatabaseCleaner.h"
 #include "DatabaseEnv.h"
-<<<<<<< HEAD
-#include "DBCStores.h"
-#include "Log.h"
-#include "SpellMgr.h"
-#include "World.h"
-=======
 #include "DB2Stores.h"
 #include "Log.h"
 #include "World.h"
 #include "SpellMgr.h"
 #include "SpellInfo.h"
 #include <sstream>
->>>>>>> 28d470c5
 
 void CharacterDatabaseCleaner::CleanDatabase()
 {
@@ -152,22 +145,13 @@
     if (!talentInfo)
         return false;
 
-<<<<<<< HEAD
-    return sTalentTabStore.LookupEntry(talentInfo->TabID) != nullptr;
-=======
     return sChrSpecializationStore.LookupEntry(talentInfo->SpecID) != nullptr;
->>>>>>> 28d470c5
 }
 
 void CharacterDatabaseCleaner::CleanCharacterTalent()
 {
-<<<<<<< HEAD
-    CharacterDatabase.DirectPExecute("DELETE FROM character_talent WHERE talentGroup > %u", MAX_TALENT_SPECS);
-    CheckUnique("spell", "character_talent", &TalentCheck);
-=======
     CharacterDatabase.DirectPExecute("DELETE FROM character_talent WHERE talentGroup > %u", MAX_SPECIALIZATIONS);
     CheckUnique("talentId", "character_talent", &TalentCheck);
->>>>>>> 28d470c5
 }
 
 void CharacterDatabaseCleaner::CleanCharacterQuestStatus()
