--- conflicted
+++ resolved
@@ -24,11 +24,7 @@
 #include "ObjectMgr.h"
 #include "Player.h"
 #include "World.h"
-<<<<<<< HEAD
-#include <fstream>
-=======
 #include <boost/algorithm/string/find.hpp>
->>>>>>> 28d470c5
 #include <sstream>
 
 // static data
@@ -36,15 +32,6 @@
 {
     // 32 bit long guids
     GUID_TYPE_ACCOUNT,
-<<<<<<< HEAD
-    GUID_TYPE_CHAR,
-    GUID_TYPE_PET,
-    GUID_TYPE_MAIL,
-    GUID_TYPE_ITEM,
-
-    // 64 bit long guids
-    GUID_TYPE_EQUIPMENT_SET,
-=======
     GUID_TYPE_MAIL,
 
     // 64 bit long guids
@@ -52,7 +39,6 @@
     GUID_TYPE_EQUIPMENT_SET,
     GUID_TYPE_ITEM,
     GUID_TYPE_PET,
->>>>>>> 28d470c5
 
     // special types
     GUID_TYPE_NULL // set to null
@@ -85,20 +71,12 @@
 
 BaseTable const BaseTables[] =
 {
-<<<<<<< HEAD
-    { "character_pet",           "id",      "owner",      GUID_TYPE_PET           },
-    { "mail",                    "id",      "receiver",   GUID_TYPE_MAIL          },
-    { "item_instance",           "guid",    "owner_guid", GUID_TYPE_ITEM          },
-
-    { "character_equipmentsets", "setguid", "guid",       GUID_TYPE_EQUIPMENT_SET }
-=======
     { "character_pet",              "id",      "owner",      GUID_TYPE_PET           },
     { "mail",                       "id",      "receiver",   GUID_TYPE_MAIL          },
     { "item_instance",              "guid",    "owner_guid", GUID_TYPE_ITEM          },
 
     { "character_equipmentsets",    "setguid", "guid",       GUID_TYPE_EQUIPMENT_SET },
     { "character_transmog_outfits", "setguid", "guid",       GUID_TYPE_EQUIPMENT_SET }
->>>>>>> 28d470c5
 };
 
 struct DumpTable
@@ -109,40 +87,6 @@
 
 DumpTable const DumpTables[] =
 {
-<<<<<<< HEAD
-    { "characters",                     DTT_CHARACTER    },
-    { "character_account_data",         DTT_CHAR_TABLE   },
-    { "character_achievement",          DTT_CHAR_TABLE   },
-    { "character_achievement_progress", DTT_CHAR_TABLE   },
-    { "character_action",               DTT_CHAR_TABLE   },
-    { "character_aura",                 DTT_CHAR_TABLE   },
-    { "character_declinedname",         DTT_CHAR_TABLE   },
-    { "character_equipmentsets",        DTT_EQSET_TABLE  },
-    { "character_fishingsteps",         DTT_CHAR_TABLE   },
-    { "character_glyphs",               DTT_CHAR_TABLE   },
-    { "character_homebind",             DTT_CHAR_TABLE   },
-    { "character_inventory",            DTT_INVENTORY    },
-    { "character_pet",                  DTT_PET          },
-    { "character_pet_declinedname",     DTT_PET          },
-    { "character_queststatus",          DTT_CHAR_TABLE   },
-    { "character_queststatus_daily",    DTT_CHAR_TABLE   },
-    { "character_queststatus_weekly",   DTT_CHAR_TABLE   },
-    { "character_queststatus_monthly",  DTT_CHAR_TABLE   },
-    { "character_queststatus_seasonal", DTT_CHAR_TABLE   },
-    { "character_queststatus_rewarded", DTT_CHAR_TABLE   },
-    { "character_reputation",           DTT_CHAR_TABLE   },
-    { "character_skills",               DTT_CHAR_TABLE   },
-    { "character_spell",                DTT_CHAR_TABLE   },
-    { "character_spell_cooldown",       DTT_CHAR_TABLE   },
-    { "character_talent",               DTT_CHAR_TABLE   },
-    { "mail",                           DTT_MAIL         },
-    { "mail_items",                     DTT_MAIL_ITEM    }, // must be after mail
-    { "pet_aura",                       DTT_PET_TABLE    }, // must be after character_pet
-    { "pet_spell",                      DTT_PET_TABLE    }, // must be after character_pet
-    { "pet_spell_cooldown",             DTT_PET_TABLE    }, // must be after character_pet
-    { "item_instance",                  DTT_ITEM         }, // must be after character_inventory and mail_items
-    { "character_gifts",                DTT_ITEM_GIFT    }  // must be after item_instance
-=======
     { "characters",                       DTT_CHARACTER  },
     { "character_account_data",           DTT_CHAR_TABLE },
     { "character_achievement",            DTT_CHAR_TABLE },
@@ -202,7 +146,6 @@
     { "item_instance_gems",               DTT_ITEM_TABLE }, // must be after item_instance
     { "item_instance_modifiers",          DTT_ITEM_TABLE }, // must be after item_instance
     { "item_instance_transmog",           DTT_ITEM_TABLE }, // must be after item_instance
->>>>>>> 28d470c5
 };
 
 uint32 const DUMP_TABLE_COUNT = std::extent<decltype(DumpTables)>::value;
@@ -219,37 +162,6 @@
             oss << sql << '\n';
             _buf += oss.str();
         }
-<<<<<<< HEAD
-
-        char const* GetBuffer() const
-        {
-            return _buf.c_str();
-        }
-
-    private:
-        std::string _buf;
-};
-
-// dynamic data, loaded at startup
-struct TableField
-{
-    std::string FieldName;
-
-    GuidType FieldGuidType = GUID_TYPE_ACCOUNT;
-    bool IsDependentField = false;
-};
-
-struct TableStruct
-{
-    std::string TableName;
-    std::string WhereFieldName;
-    std::vector<TableField> TableFields;
-
-    // for lookup
-    std::unordered_map<std::string /*fieldName*/, int32 /*index*/> FieldIndices;
-};
-
-=======
 
         char const* GetBuffer() const
         {
@@ -280,25 +192,15 @@
     std::unordered_map<std::string /*fieldName*/, int32 /*index*/> FieldIndices;
 };
 
->>>>>>> 28d470c5
 std::vector<TableStruct> CharacterTables;
 
 inline bool StringsEqualCaseInsensitive(std::string const& left, std::string const& right)
 {
     std::string upperLeftString = left;
-<<<<<<< HEAD
-    bool leftResult = Utf8ToUpperOnlyLatin(upperLeftString);
-    ASSERT(leftResult);
-
-    std::string upperRightString = right;
-    bool rightResult = Utf8ToUpperOnlyLatin(upperRightString);
-    ASSERT(rightResult);
-=======
     ASSERT(Utf8ToUpperOnlyLatin(upperLeftString));
 
     std::string upperRightString = right;
     ASSERT(Utf8ToUpperOnlyLatin(upperRightString));
->>>>>>> 28d470c5
 
     return upperLeftString == upperRightString;
 }
@@ -310,7 +212,6 @@
         return StringsEqualCaseInsensitive(tableField.FieldName, columnName);
     });
 }
-<<<<<<< HEAD
 
 inline int32 GetColumnIndexByName(TableStruct const& tableStruct, std::string const& columnName)
 {
@@ -318,15 +219,6 @@
     if (itr == tableStruct.FieldIndices.end())
         return -1;
 
-=======
-
-inline int32 GetColumnIndexByName(TableStruct const& tableStruct, std::string const& columnName)
-{
-    auto itr = tableStruct.FieldIndices.find(columnName);
-    if (itr == tableStruct.FieldIndices.end())
-        return -1;
-
->>>>>>> 28d470c5
     return itr->second;
 }
 
@@ -340,7 +232,6 @@
         ABORT();
         return;
     }
-<<<<<<< HEAD
 
     if (itr->IsDependentField)
     {
@@ -403,13 +294,14 @@
         do
         {
             std::string columnName = (*result)[0].GetString();
+            std::string typeName = (*result)[1].GetString();
             t.FieldIndices.emplace(columnName, i++);
 
             TableField f;
             f.FieldName = columnName;
-
-            bool toUpperResult = Utf8ToUpperOnlyLatin(columnName);
-            ASSERT(toUpperResult);
+            f.IsBinaryField = !boost::ifind_first(typeName, "binary").empty() || !boost::ifind_first(typeName, "blob").empty();
+
+            ASSERT(Utf8ToUpperOnlyLatin(columnName));
 
             t.TableFields.emplace_back(std::move(f));
         } while (result->NextRow());
@@ -430,6 +322,11 @@
                 MarkWhereField(t, "guid");
 
                 MarkDependentColumn(t, "guid", GUID_TYPE_CHAR);
+                break;
+            case DTT_CURRENCY:
+                MarkWhereField(t, "CharacterGuid");
+
+                MarkDependentColumn(t, "CharacterGuid", GUID_TYPE_CHAR);
                 break;
             case DTT_EQSET_TABLE:
                 MarkWhereField(t, "guid");
@@ -451,6 +348,12 @@
                 MarkDependentColumn(t, "bag", GUID_TYPE_ITEM);
                 MarkDependentColumn(t, "item", GUID_TYPE_ITEM);
                 break;
+            case DTT_CHAR_TRANSMOG:
+                MarkWhereField(t, "guid");
+
+                MarkDependentColumn(t, "guid", GUID_TYPE_CHAR);
+                MarkDependentColumn(t, "setguid", GUID_TYPE_EQUIPMENT_SET);
+                break;
             case DTT_MAIL:
                 MarkWhereField(t, "receiver");
 
@@ -475,6 +378,11 @@
 
                 MarkDependentColumn(t, "guid", GUID_TYPE_CHAR);
                 MarkDependentColumn(t, "item_guid", GUID_TYPE_ITEM);
+                break;
+            case DTT_ITEM_TABLE:
+                MarkWhereField(t, "itemGuid");
+
+                MarkDependentColumn(t, "itemGuid", GUID_TYPE_ITEM);
                 break;
             case DTT_PET:
                 MarkWhereField(t, "owner");
@@ -504,230 +412,6 @@
             TC_LOG_FATAL("server.loading", "Table `%s` defined in player dump doesn't have a WHERE query field", tableStruct.TableName.c_str());
             ABORT();
         }
-    }
-
-    for (BaseTable const& baseTable : BaseTables)
-        AssertBaseTable(baseTable);
-
-    ASSERT(CharacterTables.size() == DUMP_TABLE_COUNT);
-
-    TC_LOG_INFO("server.loading", ">> Initialized tables for PlayerDump in %u ms.", GetMSTimeDiffToNow(oldMSTime));
-}
-
-// Low level functions
-inline bool FindColumn(TableStruct const& ts, std::string const& str, std::string const& column, std::string::size_type& s, std::string::size_type& e)
-{
-    int32 columnIndex = GetColumnIndexByName(ts, column);
-    if (columnIndex == -1)
-        return false;
-
-    // array indices start at 0, compensate
-    ++columnIndex;
-
-    s = str.find("VALUES ('");
-    if (s == std::string::npos)
-        return false;
-    s += 9;
-=======
->>>>>>> 28d470c5
-
-    if (itr->IsDependentField)
-    {
-<<<<<<< HEAD
-        e = str.find('\'', s);
-        if (e == std::string::npos)
-            return false;
-    } while (str[e - 1] == '\\');
-
-    for (int32 i = 1; i < columnIndex; ++i)
-=======
-        TC_LOG_FATAL("server.loading", "Attempt to mark column `%s` in table `%s` as dependent column but already marked! please check your code.",
-            columnName.c_str(), tableStruct.TableName.c_str());
-        ABORT();
-        return;
-    }
-
-    itr->IsDependentField = true;
-    itr->FieldGuidType = dependentType;
-}
-
-inline void MarkWhereField(TableStruct& tableStruct, std::string const& whereField)
-{
-    ASSERT(tableStruct.WhereFieldName.empty());
-
-    auto whereFieldItr = FindColumnByName(tableStruct, whereField);
-    if (whereFieldItr == tableStruct.TableFields.end())
->>>>>>> 28d470c5
-    {
-        TC_LOG_FATAL("server.loading", "Column name `%s` set as 'WHERE' column for table `%s` doesn't exist. PlayerDump won't work properly",
-            whereField.c_str(), tableStruct.TableName.c_str());
-        ABORT();
-        return;
-    }
-
-    tableStruct.WhereFieldName = whereField;
-}
-
-inline void AssertBaseTable(BaseTable const& baseTable)
-{
-    auto itr = std::find_if(CharacterTables.begin(), CharacterTables.end(), [baseTable](TableStruct const& tableStruct) -> bool
-    {
-        return StringsEqualCaseInsensitive(tableStruct.TableName, baseTable.TableName);
-    });
-
-    ASSERT(itr != CharacterTables.end());
-
-    auto columnItr = FindColumnByName(*itr, baseTable.PrimaryKey);
-    ASSERT(columnItr != itr->TableFields.end());
-
-    columnItr = FindColumnByName(*itr, baseTable.PlayerGuid);
-    ASSERT(columnItr != itr->TableFields.end());
-}
-
-void PlayerDump::InitializeTables()
-{
-    uint32 oldMSTime = getMSTime();
-
-    for (DumpTable const& dumpTable : DumpTables)
-    {
-        TableStruct t;
-        t.TableName = dumpTable.Name;
-
-        QueryResult result = CharacterDatabase.PQuery("DESC %s", dumpTable.Name);
-        // prepared statement is correct (checked at startup) so table must exist
-        ASSERT(result);
-
-        int32 i = 0;
-        do
-        {
-<<<<<<< HEAD
-            // length of "', '"
-            s = e + 4;
-            e = str.find('\'', s);
-            if (e == std::string::npos)
-                return false;
-        } while (str[e - 1] == '\\');
-=======
-            std::string columnName = (*result)[0].GetString();
-            std::string typeName = (*result)[1].GetString();
-            t.FieldIndices.emplace(columnName, i++);
-
-            TableField f;
-            f.FieldName = columnName;
-            f.IsBinaryField = !boost::ifind_first(typeName, "binary").empty() || !boost::ifind_first(typeName, "blob").empty();
-
-            ASSERT(Utf8ToUpperOnlyLatin(columnName));
-
-            t.TableFields.emplace_back(std::move(f));
-        } while (result->NextRow());
-
-        switch (dumpTable.Type)
-        {
-            case DTT_CHARACTER:
-                MarkWhereField(t, "guid");
-
-                MarkDependentColumn(t, "guid", GUID_TYPE_CHAR);
-                MarkDependentColumn(t, "account", GUID_TYPE_ACCOUNT);
-
-                MarkDependentColumn(t, "deleteInfos_Account", GUID_TYPE_NULL);
-                MarkDependentColumn(t, "deleteInfos_Name", GUID_TYPE_NULL);
-                MarkDependentColumn(t, "deleteDate", GUID_TYPE_NULL);
-                break;
-            case DTT_CHAR_TABLE:
-                MarkWhereField(t, "guid");
-
-                MarkDependentColumn(t, "guid", GUID_TYPE_CHAR);
-                break;
-            case DTT_CURRENCY:
-                MarkWhereField(t, "CharacterGuid");
-
-                MarkDependentColumn(t, "CharacterGuid", GUID_TYPE_CHAR);
-                break;
-            case DTT_EQSET_TABLE:
-                MarkWhereField(t, "guid");
-
-                MarkDependentColumn(t, "guid", GUID_TYPE_CHAR);
-                MarkDependentColumn(t, "setguid", GUID_TYPE_EQUIPMENT_SET);
-
-                // item0 - item18
-                for (uint32 j = 0; j < EQUIPMENT_SLOT_END; ++j)
-                {
-                    std::string itColumn = Trinity::StringFormat("item%u", j);
-                    MarkDependentColumn(t, itColumn, GUID_TYPE_ITEM);
-                }
-                break;
-            case DTT_INVENTORY:
-                MarkWhereField(t, "guid");
-
-                MarkDependentColumn(t, "guid", GUID_TYPE_CHAR);
-                MarkDependentColumn(t, "bag", GUID_TYPE_ITEM);
-                MarkDependentColumn(t, "item", GUID_TYPE_ITEM);
-                break;
-            case DTT_CHAR_TRANSMOG:
-                MarkWhereField(t, "guid");
-
-                MarkDependentColumn(t, "guid", GUID_TYPE_CHAR);
-                MarkDependentColumn(t, "setguid", GUID_TYPE_EQUIPMENT_SET);
-                break;
-            case DTT_MAIL:
-                MarkWhereField(t, "receiver");
-
-                MarkDependentColumn(t, "id", GUID_TYPE_MAIL);
-                MarkDependentColumn(t, "receiver", GUID_TYPE_CHAR);
-                break;
-            case DTT_MAIL_ITEM:
-                MarkWhereField(t, "mail_id");
-
-                MarkDependentColumn(t, "mail_id", GUID_TYPE_MAIL);
-                MarkDependentColumn(t, "item_guid", GUID_TYPE_ITEM);
-                MarkDependentColumn(t, "receiver", GUID_TYPE_CHAR);
-                break;
-            case DTT_ITEM:
-                MarkWhereField(t, "guid");
-
-                MarkDependentColumn(t, "guid", GUID_TYPE_ITEM);
-                MarkDependentColumn(t, "owner_guid", GUID_TYPE_CHAR);
-                break;
-            case DTT_ITEM_GIFT:
-                MarkWhereField(t, "item_guid");
-
-                MarkDependentColumn(t, "guid", GUID_TYPE_CHAR);
-                MarkDependentColumn(t, "item_guid", GUID_TYPE_ITEM);
-                break;
-            case DTT_ITEM_TABLE:
-                MarkWhereField(t, "itemGuid");
-
-                MarkDependentColumn(t, "itemGuid", GUID_TYPE_ITEM);
-                break;
-            case DTT_PET:
-                MarkWhereField(t, "owner");
-
-                MarkDependentColumn(t, "id", GUID_TYPE_PET);
-                MarkDependentColumn(t, "owner", GUID_TYPE_CHAR);
-                break;
-            case DTT_PET_TABLE:
-                MarkWhereField(t, "guid");
-
-                MarkDependentColumn(t, "guid", GUID_TYPE_PET);
-                break;
-            default:
-                TC_LOG_FATAL("server.loading", "Wrong dump table type %u, probably added a new table type without updating code", uint32(dumpTable.Type));
-                ABORT();
-                return;
-        }
-
-        CharacterTables.emplace_back(std::move(t));
-    }
-
-    // perform some sanity checks
-    for (TableStruct const& tableStruct : CharacterTables)
-    {
-        if (tableStruct.WhereFieldName.empty())
-        {
-            TC_LOG_FATAL("server.loading", "Table `%s` defined in player dump doesn't have a WHERE query field", tableStruct.TableName.c_str());
-            ABORT();
-        }
->>>>>>> 28d470c5
     }
 
     for (BaseTable const& baseTable : BaseTables)
@@ -872,17 +556,10 @@
     std::string::size_type s, e;
     if (!FindColumn(ts, str, column, s, e))
         return false;
-<<<<<<< HEAD
 
     if (allowZero && str.substr(s, e - s) == "0")
         return true;                                        // not an error
 
-=======
-
-    if (allowZero && str.substr(s, e - s) == "0")
-        return true;                                        // not an error
-
->>>>>>> 28d470c5
     str.replace(s, e - s, with);
     return true;
 }
@@ -926,46 +603,6 @@
 {
     if (!result)
         return;
-<<<<<<< HEAD
-
-    do
-    {
-        std::ostringstream ss;
-        ss << "INSERT INTO `" << tableStruct.TableName << "` (";
-        for (auto itr = tableStruct.TableFields.begin(); itr != tableStruct.TableFields.end();)
-        {
-            ss << '`' << itr->FieldName << '`';
-            ++itr;
-
-            if (itr != tableStruct.TableFields.end())
-                ss << ", ";
-        }
-        ss << ") VALUES (";
-
-        uint32 const fieldSize = uint32(tableStruct.TableFields.size());
-        Field* fields = result->Fetch();
-
-        for (uint32 i = 0; i < fieldSize;)
-        {
-            char const* cString = fields[i].GetCString();
-            ++i;
-
-            // null pointer -> we have null
-            if (!cString)
-                ss << "'NULL'";
-            else
-            {
-                std::string s(cString);
-                CharacterDatabase.EscapeString(s);
-                ss << '\'' << s << '\'';
-            }
-
-            if (i != fieldSize)
-                ss << ", ";
-        }
-        ss << ");";
-
-=======
 
     do
     {
@@ -1009,7 +646,6 @@
         }
         ss << ");";
 
->>>>>>> 28d470c5
         trans.Append(ss.str().c_str());
     } while (result->NextRow());
 }
@@ -1067,18 +703,6 @@
             switch (baseTable.StoredType)
             {
                 case GUID_TYPE_ITEM:
-<<<<<<< HEAD
-                    if (ObjectGuid::LowType itemLowGuid = (*result)[0].GetUInt32())
-                        _items.insert(itemLowGuid);
-                    break;
-                case GUID_TYPE_MAIL:
-                    if (ObjectGuid::LowType mailLowGuid = (*result)[0].GetUInt32())
-                        _mails.insert(mailLowGuid);
-                    break;
-                case GUID_TYPE_PET:
-                    if (ObjectGuid::LowType petLowGuid = (*result)[0].GetUInt32())
-                        _pets.insert(petLowGuid);
-=======
                     if (ObjectGuid::LowType guid = (*result)[0].GetUInt64())
                         _items.insert(guid);
                     break;
@@ -1089,7 +713,6 @@
                 case GUID_TYPE_PET:
                     if (uint32 guid = (*result)[0].GetUInt32())
                         _pets.insert(guid);
->>>>>>> 28d470c5
                     break;
                 case GUID_TYPE_EQUIPMENT_SET:
                     if (uint64 eqSetId = (*result)[0].GetUInt64())
@@ -1109,10 +732,7 @@
     {
         case DTT_ITEM:
         case DTT_ITEM_GIFT:
-<<<<<<< HEAD
-=======
         case DTT_ITEM_TABLE:
->>>>>>> 28d470c5
             if (_items.empty())
                 return true;
 
@@ -1131,10 +751,7 @@
             whereStr = GenerateWhereStr(tableStruct.WhereFieldName, _mails);
             break;
         case DTT_EQSET_TABLE:
-<<<<<<< HEAD
-=======
         case DTT_CHAR_TRANSMOG:
->>>>>>> 28d470c5
             if (_itemSets.empty())
                 return true;
 
@@ -1189,11 +806,7 @@
     return true;
 }
 
-<<<<<<< HEAD
-DumpReturn PlayerDumpWriter::WriteDumpToFile(std::string const& file, ObjectGuid::LowType guid)
-=======
 DumpReturn PlayerDumpWriter::WriteDump(std::string const& file, ObjectGuid::LowType guid)
->>>>>>> 28d470c5
 {
     if (sWorld->getBoolConfig(CONFIG_PDUMP_NO_PATHS))
         if (strchr(file.c_str(), '\\') || strchr(file.c_str(), '/'))
@@ -1219,17 +832,6 @@
     return ret;
 }
 
-<<<<<<< HEAD
-DumpReturn PlayerDumpWriter::WriteDumpToString(std::string& dump, ObjectGuid::LowType guid)
-{
-    DumpReturn ret = DUMP_SUCCESS;
-    if (!GetDump(guid, dump))
-        ret = DUMP_CHARACTER_DELETED;
-    return ret;
-}
-
-=======
->>>>>>> 28d470c5
 // Reading - High-level functions
 inline void FixNULLfields(std::string& line)
 {
@@ -1242,23 +844,16 @@
     }
 }
 
-<<<<<<< HEAD
-DumpReturn PlayerDumpReader::LoadDump(std::istream& input, uint32 account, std::string name, ObjectGuid::LowType guid)
-=======
 DumpReturn PlayerDumpReader::LoadDump(std::string const& file, uint32 account, std::string name, ObjectGuid::LowType guid)
->>>>>>> 28d470c5
 {
     uint32 charcount = AccountMgr::GetCharactersCount(account);
     if (charcount >= sWorld->getIntConfig(CONFIG_CHARACTERS_PER_REALM))
         return DUMP_TOO_MANY_CHARS;
 
-<<<<<<< HEAD
-=======
     FileHandle fin = GetFileHandle(file.c_str(), "r");
     if (!fin)
         return DUMP_FILE_OPEN_ERROR;
 
->>>>>>> 28d470c5
     std::string newguid, chraccount;
 
     // make sure the same guid doesn't already exist and is safe to use
@@ -1266,11 +861,7 @@
     if (guid && guid < sObjectMgr->GetGenerator<HighGuid::Player>().GetNextAfterMaxUsed())
     {
         CharacterDatabasePreparedStatement* stmt = CharacterDatabase.GetPreparedStatement(CHAR_SEL_CHECK_GUID);
-<<<<<<< HEAD
-        stmt->setUInt32(0, guid);
-=======
         stmt->setUInt64(0, guid);
->>>>>>> 28d470c5
 
         if (PreparedQueryResult result = CharacterDatabase.Query(stmt))
             guid = sObjectMgr->GetGenerator<HighGuid::Player>().GetNextAfterMaxUsed();                     // use first free if exists
@@ -1298,38 +889,21 @@
     // name encoded or empty
     newguid = std::to_string(guid);
     chraccount = std::to_string(account);
-<<<<<<< HEAD
 
     std::map<ObjectGuid::LowType, ObjectGuid::LowType> items;
     ObjectGuid::LowType itemLowGuidOffset = sObjectMgr->GetGenerator<HighGuid::Item>().GetNextAfterMaxUsed();
 
-    std::map<ObjectGuid::LowType, ObjectGuid::LowType> mails;
-    ObjectGuid::LowType mailLowGuidOffset = sObjectMgr->_mailId;
-
-    std::map<ObjectGuid::LowType, ObjectGuid::LowType> petIds;
-    ObjectGuid::LowType petLowGuidOffset = sObjectMgr->_hiPetNumber;
+    std::map<uint32, uint32> mails;
+    uint32 mailLowGuidOffset = sObjectMgr->_mailId;
+
+    std::map<uint32, uint32> petIds;
+    uint32 petLowGuidOffset = sObjectMgr->_hiPetNumber;
 
     std::map<uint64, uint64> equipmentSetIds;
     uint64 equipmentSetGuidOffset = sObjectMgr->_equipmentSetGuid;
 
-    std::string line;
-=======
-
-    std::map<ObjectGuid::LowType, ObjectGuid::LowType> items;
-    ObjectGuid::LowType itemLowGuidOffset = sObjectMgr->GetGenerator<HighGuid::Item>().GetNextAfterMaxUsed();
-
-    std::map<uint32, uint32> mails;
-    uint32 mailLowGuidOffset = sObjectMgr->_mailId;
-
-    std::map<uint32, uint32> petIds;
-    uint32 petLowGuidOffset = sObjectMgr->_hiPetNumber;
-
-    std::map<uint64, uint64> equipmentSetIds;
-    uint64 equipmentSetGuidOffset = sObjectMgr->_equipmentSetGuid;
-
     static size_t const BUFFER_SIZE = 32000;
     char buf[BUFFER_SIZE] = { };
->>>>>>> 28d470c5
 
     uint8 gender = GENDER_NONE;
     uint8 race = RACE_NONE;
@@ -1338,12 +912,6 @@
 
     // for logs
     size_t lineNumber = 0;
-<<<<<<< HEAD
-
-    CharacterDatabaseTransaction trans = CharacterDatabase.BeginTransaction();
-    while (std::getline(input, line))
-    {
-=======
 
     CharacterDatabaseTransaction trans = CharacterDatabase.BeginTransaction();
     while (!feof(fin.get()))
@@ -1357,7 +925,6 @@
 
         std::string line;
         line.assign(buf);
->>>>>>> 28d470c5
         ++lineNumber;
 
         // skip empty strings
@@ -1477,17 +1044,10 @@
         trans->Append(line.c_str());
     }
 
-    if (input.fail() && !input.eof())
-        return DUMP_FILE_BROKEN;
-
     CharacterDatabase.CommitTransaction(trans);
 
     // in case of name conflict player has to rename at login anyway
-<<<<<<< HEAD
-    sCharacterCache->AddCharacterCacheEntry(ObjectGuid(HighGuid::Player, guid), account, name, gender, race, playerClass, level);
-=======
     sCharacterCache->AddCharacterCacheEntry(ObjectGuid::Create<HighGuid::Player>(guid), account, name, gender, race, playerClass, level, false);
->>>>>>> 28d470c5
 
     sObjectMgr->GetGenerator<HighGuid::Item>().Set(sObjectMgr->GetGenerator<HighGuid::Item>().GetNextAfterMaxUsed() + items.size());
     sObjectMgr->_mailId += mails.size();
@@ -1496,25 +1056,6 @@
 
     if (incHighest)
         sObjectMgr->GetGenerator<HighGuid::Player>().Generate();
-<<<<<<< HEAD
-
-    sWorld->UpdateRealmCharCount(account);
-=======
->>>>>>> 28d470c5
 
     return DUMP_SUCCESS;
-}
-
-DumpReturn PlayerDumpReader::LoadDumpFromString(std::string const& dump, uint32 account, std::string name, ObjectGuid::LowType guid)
-{
-    std::istringstream input(dump);
-    return LoadDump(input, account, name, guid);
-}
-
-DumpReturn PlayerDumpReader::LoadDumpFromFile(std::string const& file, uint32 account, std::string name, ObjectGuid::LowType guid)
-{
-    std::ifstream input(file);
-    if (!input)
-        return DUMP_FILE_OPEN_ERROR;
-    return LoadDump(input, account, name, guid);
 }