/*
 * This file is part of the TrinityCore Project. See AUTHORS file for Copyright information
 *
 * This program is free software; you can redistribute it and/or modify it
 * under the terms of the GNU General Public License as published by the
 * Free Software Foundation; either version 2 of the License, or (at your
 * option) any later version.
 *
 * This program is distributed in the hope that it will be useful, but WITHOUT
 * ANY WARRANTY; without even the implied warranty of MERCHANTABILITY or
 * FITNESS FOR A PARTICULAR PURPOSE. See the GNU General Public License for
 * more details.
 *
 * You should have received a copy of the GNU General Public License along
 * with this program. If not, see <http://www.gnu.org/licenses/>.
 */

#ifndef __TRINITY_ACHIEVEMENTMGR_H
#define __TRINITY_ACHIEVEMENTMGR_H

<<<<<<< HEAD
#include "DatabaseEnvFwd.h"
#include "DBCEnums.h"
#include "DBCStores.h"
#include "Duration.h"
#include "ObjectGuid.h"
#include <string>
#include <unordered_map>
#include <vector>

class Player;
class WorldObject;
class WorldPacket;

typedef std::vector<AchievementCriteriaEntry const*> AchievementCriteriaEntryList;
typedef std::vector<AchievementEntry const*>         AchievementEntryList;

typedef std::unordered_map<uint32, AchievementCriteriaEntryList> AchievementCriteriaListByAchievement;
typedef std::unordered_map<uint32, AchievementCriteriaEntryList> AchievementCriteriaListByMiscValue;
typedef std::unordered_map<uint32, AchievementCriteriaEntryList> AchievementCriteriaListByCondition;
typedef std::unordered_map<uint32, AchievementEntryList>         AchievementListByReferencedId;

struct CriteriaProgress
=======
#include "CriteriaHandler.h"

class Guild;

struct AchievementReward
>>>>>>> 28d470c5
{
    uint32 TitleId[2];
    uint32 ItemId;
    uint32 SenderCreatureId;
    std::string Subject;
    std::string Body;
    uint32 MailTemplateId;
};

<<<<<<< HEAD
enum AchievementCriteriaDataType
{                                                           // value1         value2        comment
    ACHIEVEMENT_CRITERIA_DATA_TYPE_NONE                = 0, // 0              0
    ACHIEVEMENT_CRITERIA_DATA_TYPE_T_CREATURE          = 1, // creature_id    0
    ACHIEVEMENT_CRITERIA_DATA_TYPE_T_PLAYER_CLASS_RACE = 2, // class_id       race_id
    ACHIEVEMENT_CRITERIA_DATA_TYPE_T_PLAYER_LESS_HEALTH= 3, // health_percent 0
    ACHIEVEMENT_CRITERIA_DATA_TYPE_T_PLAYER_DEAD       = 4, // own_team       0             not corpse (not released body), own_team == false if enemy team expected
    ACHIEVEMENT_CRITERIA_DATA_TYPE_S_AURA              = 5, // spell_id       effect_idx
    ACHIEVEMENT_CRITERIA_DATA_TYPE_S_AREA              = 6, // area id        0
    ACHIEVEMENT_CRITERIA_DATA_TYPE_T_AURA              = 7, // spell_id       effect_idx
    ACHIEVEMENT_CRITERIA_DATA_TYPE_VALUE               = 8, // minvalue                     value provided with achievement update must be not less that limit
    ACHIEVEMENT_CRITERIA_DATA_TYPE_T_LEVEL             = 9, // minlevel                     minlevel of target
    ACHIEVEMENT_CRITERIA_DATA_TYPE_T_GENDER            = 10, // gender                       0=male; 1=female
    ACHIEVEMENT_CRITERIA_DATA_TYPE_SCRIPT              = 11, // scripted requirement
    ACHIEVEMENT_CRITERIA_DATA_TYPE_MAP_DIFFICULTY      = 12, // difficulty                   normal/heroic difficulty for current event map
    ACHIEVEMENT_CRITERIA_DATA_TYPE_MAP_PLAYER_COUNT    = 13, // count                        "with less than %u people in the zone"
    ACHIEVEMENT_CRITERIA_DATA_TYPE_T_TEAM              = 14, // team                         HORDE(67), ALLIANCE(469)
    ACHIEVEMENT_CRITERIA_DATA_TYPE_S_DRUNK             = 15, // drunken_state  0             (enum DrunkenState) of player
    ACHIEVEMENT_CRITERIA_DATA_TYPE_HOLIDAY             = 16, // holiday_id     0             event in holiday time
    ACHIEVEMENT_CRITERIA_DATA_TYPE_BG_LOSS_TEAM_SCORE  = 17, // min_score      max_score     player's team win bg and opposition team have team score in range
    ACHIEVEMENT_CRITERIA_DATA_TYPE_INSTANCE_SCRIPT     = 18, // 0              0             maker instance script call for check current criteria requirements fit
    ACHIEVEMENT_CRITERIA_DATA_TYPE_S_EQUIPPED_ITEM     = 19, // item_level     item_quality  for equipped item in slot to check item level and quality
    ACHIEVEMENT_CRITERIA_DATA_TYPE_MAP_ID              = 20, // map_id         0             player must be on map with id in map_id
    ACHIEVEMENT_CRITERIA_DATA_TYPE_S_PLAYER_CLASS_RACE = 21, // class_id       race_id
    ACHIEVEMENT_CRITERIA_DATA_TYPE_NTH_BIRTHDAY        = 22, // N                            login on day of N-th Birthday
    ACHIEVEMENT_CRITERIA_DATA_TYPE_S_KNOWN_TITLE       = 23, // title_id                     known (pvp) title, values from dbc
    // ACHIEVEMENT_CRITERIA_DATA_TYPE_GAME_EVENT       = 24, // 7.x only
    ACHIEVEMENT_CRITERIA_DATA_TYPE_S_ITEM_QUALITY      = 25  // item_quality
};

#define MAX_ACHIEVEMENT_CRITERIA_DATA_TYPE               26 // maximum value in AchievementCriteriaDataType enum

struct AchievementCriteriaData
{
    AchievementCriteriaDataType dataType;
    union
    {
        // ACHIEVEMENT_CRITERIA_DATA_TYPE_NONE              = 0 (no data)
        // ACHIEVEMENT_CRITERIA_DATA_TYPE_T_CREATURE        = 1
        struct
        {
            uint32 id;
        } creature;
        // ACHIEVEMENT_CRITERIA_DATA_TYPE_T_PLAYER_CLASS_RACE = 2
        // ACHIEVEMENT_CRITERIA_DATA_TYPE_S_PLAYER_CLASS_RACE = 21
        struct
        {
            uint32 class_id;
            uint32 race_id;
        } classRace;
        // ACHIEVEMENT_CRITERIA_DATA_TYPE_T_PLAYER_LESS_HEALTH = 3
        struct
        {
            uint32 percent;
        } health;
        // ACHIEVEMENT_CRITERIA_DATA_TYPE_T_PLAYER_DEAD     = 4
        struct
        {
            uint32 own_team_flag;
        } player_dead;
        // ACHIEVEMENT_CRITERIA_DATA_TYPE_S_AURA            = 5
        // ACHIEVEMENT_CRITERIA_DATA_TYPE_T_AURA            = 7
        struct
        {
            uint32 spell_id;
            uint32 effect_idx;
        } aura;
        // ACHIEVEMENT_CRITERIA_DATA_TYPE_S_AREA            = 6
        struct
        {
            uint32 id;
        } area;
        // ACHIEVEMENT_CRITERIA_DATA_TYPE_VALUE             = 8
        struct
        {
            uint32 value;
            uint32 compType;
        } value;
        // ACHIEVEMENT_CRITERIA_DATA_TYPE_T_LEVEL           = 9
        struct
        {
            uint32 minlevel;
        } level;
        // ACHIEVEMENT_CRITERIA_DATA_TYPE_T_GENDER          = 10
        struct
        {
            uint32 gender;
        } gender;
        // ACHIEVEMENT_CRITERIA_DATA_TYPE_SCRIPT            = 11 (no data)
        // ACHIEVEMENT_CRITERIA_DATA_TYPE_MAP_DIFFICULTY    = 12
        struct
        {
            uint32 difficulty;
        } difficulty;
        // ACHIEVEMENT_CRITERIA_DATA_TYPE_MAP_PLAYER_COUNT  = 13
        struct
        {
            uint32 maxcount;
        } map_players;
        // ACHIEVEMENT_CRITERIA_DATA_TYPE_T_TEAM            = 14
        struct
        {
            uint32 team;
        } team;
        // ACHIEVEMENT_CRITERIA_DATA_TYPE_S_DRUNK           = 15
        struct
        {
            uint32 state;
        } drunk;
        // ACHIEVEMENT_CRITERIA_DATA_TYPE_HOLIDAY           = 16
        struct
        {
            uint32 id;
        } holiday;
        // ACHIEVEMENT_CRITERIA_DATA_TYPE_BG_LOSS_TEAM_SCORE= 17
        struct
        {
            uint32 min_score;
            uint32 max_score;
        } bg_loss_team_score;
        // ACHIEVEMENT_CRITERIA_DATA_TYPE_INSTANCE_SCRIPT   = 18 (no data)
        // ACHIEVEMENT_CRITERIA_DATA_TYPE_S_EQUIPPED_ITEM   = 19
        struct
        {
            uint32 item_level;
            uint32 item_quality;
        } equipped_item;
        // ACHIEVEMENT_CRITERIA_DATA_TYPE_MAP_ID            = 20
        struct
        {
            uint32 mapId;
        } map_id;
        // ACHIEVEMENT_CRITERIA_DATA_TYPE_NTH_BIRTHDAY      = 22
        struct
        {
            uint32 nth_birthday;
        } birthday_login;
        // ACHIEVEMENT_CRITERIA_DATA_TYPE_KNOWN_TITLE       = 23
        struct
        {
            uint32 title_id;
        } known_title;
        // ACHIEVEMENT_CRITERIA_DATA_TYPE_S_ITEM_QUALITY    = 25
        struct
        {
            uint32 item_quality;
        } item;
        // ...
        struct
        {
            uint32 value1;
            uint32 value2;
        } raw;
    };
    uint32 ScriptId;

    AchievementCriteriaData() : dataType(ACHIEVEMENT_CRITERIA_DATA_TYPE_NONE)
    {
        raw.value1 = 0;
        raw.value2 = 0;
        ScriptId = 0;
    }

    AchievementCriteriaData(uint32 _dataType, uint32 _value1, uint32 _value2, uint32 _scriptId) : dataType(AchievementCriteriaDataType(_dataType))
    {
        raw.value1 = _value1;
        raw.value2 = _value2;
        ScriptId = _scriptId;
    }

    bool IsValid(AchievementCriteriaEntry const* criteria);
    bool Meets(uint32 criteria_id, Player const* source, WorldObject const* target, uint32 miscValue1 = 0, uint32 miscValue2 = 0) const;
};

struct TC_GAME_API AchievementCriteriaDataSet
{
        AchievementCriteriaDataSet() : criteria_id(0) { }
        typedef std::vector<AchievementCriteriaData> Storage;
        void Add(AchievementCriteriaData const& data) { storage.push_back(data); }
        bool Meets(Player const* source, WorldObject const* target, uint32 miscValue1 = 0, uint32 miscValue2 = 0) const;
        void SetCriteriaId(uint32 id) {criteria_id = id;}
    private:
        uint32 criteria_id;
        Storage storage;
};

typedef std::unordered_map<uint32, AchievementCriteriaDataSet> AchievementCriteriaDataMap;

struct AchievementReward
{
    uint32 TitleId[2];
    uint32 ItemId;
    uint32 SenderCreatureId;
    std::string Subject;
    std::string Body;
    uint32 MailTemplateId;
};
=======
struct AchievementRewardLocale
{
    std::vector<std::string> Subject;
    std::vector<std::string> Body;
};

struct CompletedAchievementData
{
    std::time_t Date = std::time_t(0);
    GuidSet CompletingPlayers;
    bool Changed;
};

class TC_GAME_API AchievementMgr : public CriteriaHandler
{
public:
    AchievementMgr();
    ~AchievementMgr();

    void CheckAllAchievementCriteria(Player* referencePlayer);

    virtual void CompletedAchievement(AchievementEntry const* entry, Player* referencePlayer) = 0;
    bool HasAchieved(uint32 achievementId) const;
    uint32 GetAchievementPoints() const;
>>>>>>> 28d470c5

protected:
    bool CanUpdateCriteriaTree(Criteria const* criteria, CriteriaTree const* tree, Player* referencePlayer) const override;
    bool CanCompleteCriteriaTree(CriteriaTree const* tree) override;
    void CompletedCriteriaTree(CriteriaTree const* tree, Player* referencePlayer) override;
    void AfterCriteriaTreeUpdate(CriteriaTree const* tree, Player* referencePlayer) override;

<<<<<<< HEAD
struct AchievementRewardLocale
{
    std::vector<std::string> Subject;
    std::vector<std::string> Text;
};
=======
    bool IsCompletedAchievement(AchievementEntry const* entry);
>>>>>>> 28d470c5

    bool RequiredAchievementSatisfied(uint32 achievementId) const override;

protected:
    std::unordered_map<uint32, CompletedAchievementData> _completedAchievements;
    uint32 _achievementPoints;
};

class TC_GAME_API PlayerAchievementMgr : public AchievementMgr
{
public:
    explicit PlayerAchievementMgr(Player* owner);

    void Reset() override;

    static void DeleteFromDB(ObjectGuid const& guid);
    void LoadFromDB(PreparedQueryResult achievementResult, PreparedQueryResult criteriaResult);
    void SaveToDB(CharacterDatabaseTransaction& trans);

    void ResetCriteria(CriteriaCondition condition, int32 failAsset, bool evenIfCriteriaComplete = false);

    void SendAllData(Player const* receiver) const override;
    void SendAchievementInfo(Player* receiver, uint32 achievementId = 0) const;

    void CompletedAchievement(AchievementEntry const* entry, Player* referencePlayer) override;

    using CriteriaHandler::ModifierTreeSatisfied;
    bool ModifierTreeSatisfied(uint32 modifierTreeId) const;

protected:
    void SendCriteriaUpdate(Criteria const* entry, CriteriaProgress const* progress, uint32 timeElapsed, bool timedCompleted) const override;
    void SendCriteriaProgressRemoved(uint32 criteriaId) override;

    void SendAchievementEarned(AchievementEntry const* achievement) const;

    void SendPacket(WorldPacket const* data) const override;

    std::string GetOwnerInfo() const override;
    CriteriaList const& GetCriteriaByType(CriteriaTypes type, uint32 asset) const override;

private:
    Player* _owner;
};

<<<<<<< HEAD
class TC_GAME_API AchievementMgr
{
    public:
        AchievementMgr(Player* player);
        ~AchievementMgr();

        void Reset();
        static void DeleteFromDB(ObjectGuid lowguid);
        void LoadFromDB(PreparedQueryResult achievementResult, PreparedQueryResult criteriaResult);
        void SaveToDB(CharacterDatabaseTransaction trans);
        void ResetAchievementCriteria(AchievementCriteriaCondition condition, uint32 value, bool evenIfCriteriaComplete);
        void UpdateAchievementCriteria(AchievementCriteriaTypes type, uint32 miscValue1 = 0, uint32 miscValue2 = 0, WorldObject* ref = nullptr);
        void CompletedAchievement(AchievementEntry const* entry);
        void CheckAllAchievementCriteria();
        void SendAllAchievementData() const;
        void SendRespondInspectAchievements(Player* player) const;
        bool HasAchieved(uint32 achievementId) const;
        Player* GetPlayer() const { return m_player; }
        void UpdateTimedAchievements(uint32 timeDiff);
        void StartTimedAchievement(AchievementCriteriaTimedTypes type, uint32 entry, uint32 timeLost = 0);
        void RemoveTimedAchievement(AchievementCriteriaTimedTypes type, uint32 entry);   // used for quest and scripted timed achievements

    private:
        void SendAchievementEarned(AchievementEntry const* achievement) const;
        void SendCriteriaUpdate(AchievementCriteriaEntry const* entry, CriteriaProgress const* progress, uint32 timeElapsed, bool timedCompleted) const;
        CriteriaProgress* GetCriteriaProgress(AchievementCriteriaEntry const* entry);
        void SetCriteriaProgress(AchievementCriteriaEntry const* entry, uint32 changeValue, ProgressType ptype = PROGRESS_SET);
        void RemoveCriteriaProgress(AchievementCriteriaEntry const* entry);
        void CompletedCriteriaFor(AchievementEntry const* achievement);
        bool IsCompletedCriteria(AchievementCriteriaEntry const* achievementCriteria, AchievementEntry const* achievement);
        bool IsCompletedAchievement(AchievementEntry const* entry);
        bool CanUpdateCriteria(AchievementCriteriaEntry const* criteria, AchievementEntry const* achievement, uint32 miscValue1, uint32 miscValue2, WorldObject const* ref);
        void BuildAllDataPacket(WorldPacket* data) const;

        bool ConditionsSatisfied(AchievementCriteriaEntry const* criteria) const;
        bool RequirementsSatisfied(AchievementCriteriaEntry const* criteria, AchievementEntry const* achievement, uint32 miscValue1, uint32 miscValue2, WorldObject const* ref) const;

        Player* m_player;
        CriteriaProgressMap m_criteriaProgress;
        CompletedAchievementMap m_completedAchievements;
        typedef std::map<uint32, uint32> TimedAchievementMap;
        TimedAchievementMap m_timedAchievements;      // Criteria id/time left in MS
=======
class TC_GAME_API GuildAchievementMgr : public AchievementMgr
{
public:
    explicit GuildAchievementMgr(Guild* owner);

    void Reset() override;

    static void DeleteFromDB(ObjectGuid const& guid);
    void LoadFromDB(PreparedQueryResult achievementResult, PreparedQueryResult criteriaResult);
    void SaveToDB(CharacterDatabaseTransaction& trans);

    void SendAllData(Player const* receiver) const override;
    void SendAchievementInfo(Player* receiver, uint32 achievementId = 0) const;
    void SendAllTrackedCriterias(Player* receiver, std::set<uint32> const& trackedCriterias) const;
    void SendAchievementMembers(Player* receiver, uint32 achievementId) const;

    void CompletedAchievement(AchievementEntry const* entry, Player* referencePlayer) override;

protected:
    void SendCriteriaUpdate(Criteria const* entry, CriteriaProgress const* progress, uint32 timeElapsed, bool timedCompleted) const override;
    void SendCriteriaProgressRemoved(uint32 criteriaId) override;

    void SendAchievementEarned(AchievementEntry const* achievement) const;

    void SendPacket(WorldPacket const* data) const override;

    std::string GetOwnerInfo() const override;
    CriteriaList const& GetCriteriaByType(CriteriaTypes type, uint32 asset) const override;

private:
    Guild* _owner;
>>>>>>> 28d470c5
};

class TC_GAME_API AchievementGlobalMgr
{
<<<<<<< HEAD
        AchievementGlobalMgr() { }
        ~AchievementGlobalMgr() { }

    public:
        static char const* GetCriteriaTypeString(AchievementCriteriaTypes type);
        static char const* GetCriteriaTypeString(uint32 type);

        static AchievementGlobalMgr* instance();

        AchievementCriteriaEntryList const& GetAchievementCriteriaByType(AchievementCriteriaTypes type, uint32 miscValue) const;

        AchievementCriteriaEntryList const& GetTimedAchievementCriteriaByType(AchievementCriteriaTimedTypes type) const
        {
            return m_AchievementCriteriasByTimedType[type];
        }

        AchievementCriteriaEntryList const* GetAchievementCriteriaByCondition(AchievementCriteriaCondition condition, uint32 val)
        {
            AchievementCriteriaListByCondition::const_iterator itr = m_AchievementCriteriasByCondition[condition].find(val);
            return itr != m_AchievementCriteriasByCondition[condition].end() ? &itr->second : nullptr;
        }

        AchievementCriteriaEntryList const* GetAchievementCriteriaByAchievement(uint32 id) const
        {
            AchievementCriteriaListByAchievement::const_iterator itr = m_AchievementCriteriaListByAchievement.find(id);
            return itr != m_AchievementCriteriaListByAchievement.end() ? &itr->second : nullptr;
        }

        AchievementEntryList const* GetAchievementByReferencedId(uint32 id) const
        {
            AchievementListByReferencedId::const_iterator itr = m_AchievementListByReferencedId.find(id);
            return itr != m_AchievementListByReferencedId.end() ? &itr->second : nullptr;
        }

        AchievementReward const* GetAchievementReward(AchievementEntry const* achievement) const
        {
            AchievementRewards::const_iterator iter = m_achievementRewards.find(achievement->ID);
            return iter != m_achievementRewards.end() ? &iter->second : nullptr;
        }

        AchievementRewardLocale const* GetAchievementRewardLocale(AchievementEntry const* achievement) const
        {
            AchievementRewardLocales::const_iterator iter = m_achievementRewardLocales.find(achievement->ID);
            return iter != m_achievementRewardLocales.end() ? &iter->second : nullptr;
        }

        AchievementCriteriaDataSet const* GetCriteriaDataSet(AchievementCriteriaEntry const* achievementCriteria) const
        {
            AchievementCriteriaDataMap::const_iterator iter = m_criteriaDataMap.find(achievementCriteria->ID);
            return iter != m_criteriaDataMap.end() ? &iter->second : nullptr;
        }

        bool IsRealmCompleted(AchievementEntry const* achievement) const;
        void SetRealmCompleted(AchievementEntry const* achievement);

        void LoadAchievementCriteriaList();
        void LoadAchievementCriteriaData();
        void LoadAchievementReferenceList();
        void LoadCompletedAchievements();
        void LoadRewards();
        void LoadRewardLocales();
        AchievementEntry const* GetAchievement(uint32 achievementId) const;
        AchievementCriteriaEntry const* GetAchievementCriteria(uint32 achievementId) const;
    private:
        AchievementCriteriaDataMap m_criteriaDataMap;

        // store achievement criterias by type to speed up lookup
        AchievementCriteriaEntryList m_AchievementCriteriasByType[ACHIEVEMENT_CRITERIA_TYPE_TOTAL];

        // store achievement criterias split by misc values
        AchievementCriteriaListByMiscValue m_AchievementCriteriasByMiscValue[ACHIEVEMENT_CRITERIA_TYPE_TOTAL];

        AchievementCriteriaEntryList m_AchievementCriteriasByTimedType[ACHIEVEMENT_TIMED_TYPE_MAX];

        AchievementCriteriaListByCondition m_AchievementCriteriasByCondition[ACHIEVEMENT_CRITERIA_CONDITION_MAX];

        // store achievement criterias by achievement to speed up lookup
        AchievementCriteriaListByAchievement m_AchievementCriteriaListByAchievement;

        // store achievements by referenced achievement id to speed up lookup
        AchievementListByReferencedId m_AchievementListByReferencedId;

        // store realm first achievements
        // SystemTimePoint::min() is a placeholder value for realm firsts not yet completed
        // SystemTimePoint::max() is a value assigned to realm firsts complete before worldserver started
        std::unordered_map<uint32 /*achievementId*/, SystemTimePoint /*completionTime*/> _allCompletedAchievements;

        AchievementRewards m_achievementRewards;
        AchievementRewardLocales m_achievementRewardLocales;

        friend class UnitTestDataLoader;
=======
    AchievementGlobalMgr() { }
    ~AchievementGlobalMgr() { }

public:
    static AchievementGlobalMgr* Instance();

    std::vector<AchievementEntry const*> const* GetAchievementByReferencedId(uint32 id) const;
    AchievementReward const* GetAchievementReward(AchievementEntry const* achievement) const;
    AchievementRewardLocale const* GetAchievementRewardLocale(AchievementEntry const* achievement) const;

    bool IsRealmCompleted(AchievementEntry const* achievement) const;
    void SetRealmCompleted(AchievementEntry const* achievement);

    void LoadAchievementReferenceList();
    void LoadCompletedAchievements();
    void LoadRewards();
    void LoadRewardLocales();

private:
    // store achievements by referenced achievement id to speed up lookup
    std::unordered_map<uint32, std::vector<AchievementEntry const*>> _achievementListByReferencedId;

    // store realm first achievements
    // std::chrono::system_clock::time_point::min() is a placeholder value for realm firsts not yet completed
    // std::chrono::system_clock::time_point::max() is a value assigned to realm firsts complete before worldserver started
    std::unordered_map<uint32 /*achievementId*/, std::chrono::system_clock::time_point /*completionTime*/> _allCompletedAchievements;

    std::unordered_map<uint32, AchievementReward> _achievementRewards;
    std::unordered_map<uint32, AchievementRewardLocale> _achievementRewardLocales;
>>>>>>> 28d470c5
};

#define sAchievementMgr AchievementGlobalMgr::Instance()

#endif<|MERGE_RESOLUTION|>--- conflicted
+++ resolved
@@ -18,233 +18,9 @@
 #ifndef __TRINITY_ACHIEVEMENTMGR_H
 #define __TRINITY_ACHIEVEMENTMGR_H
 
-<<<<<<< HEAD
-#include "DatabaseEnvFwd.h"
-#include "DBCEnums.h"
-#include "DBCStores.h"
-#include "Duration.h"
-#include "ObjectGuid.h"
-#include <string>
-#include <unordered_map>
-#include <vector>
-
-class Player;
-class WorldObject;
-class WorldPacket;
-
-typedef std::vector<AchievementCriteriaEntry const*> AchievementCriteriaEntryList;
-typedef std::vector<AchievementEntry const*>         AchievementEntryList;
-
-typedef std::unordered_map<uint32, AchievementCriteriaEntryList> AchievementCriteriaListByAchievement;
-typedef std::unordered_map<uint32, AchievementCriteriaEntryList> AchievementCriteriaListByMiscValue;
-typedef std::unordered_map<uint32, AchievementCriteriaEntryList> AchievementCriteriaListByCondition;
-typedef std::unordered_map<uint32, AchievementEntryList>         AchievementListByReferencedId;
-
-struct CriteriaProgress
-=======
 #include "CriteriaHandler.h"
 
 class Guild;
-
-struct AchievementReward
->>>>>>> 28d470c5
-{
-    uint32 TitleId[2];
-    uint32 ItemId;
-    uint32 SenderCreatureId;
-    std::string Subject;
-    std::string Body;
-    uint32 MailTemplateId;
-};
-
-<<<<<<< HEAD
-enum AchievementCriteriaDataType
-{                                                           // value1         value2        comment
-    ACHIEVEMENT_CRITERIA_DATA_TYPE_NONE                = 0, // 0              0
-    ACHIEVEMENT_CRITERIA_DATA_TYPE_T_CREATURE          = 1, // creature_id    0
-    ACHIEVEMENT_CRITERIA_DATA_TYPE_T_PLAYER_CLASS_RACE = 2, // class_id       race_id
-    ACHIEVEMENT_CRITERIA_DATA_TYPE_T_PLAYER_LESS_HEALTH= 3, // health_percent 0
-    ACHIEVEMENT_CRITERIA_DATA_TYPE_T_PLAYER_DEAD       = 4, // own_team       0             not corpse (not released body), own_team == false if enemy team expected
-    ACHIEVEMENT_CRITERIA_DATA_TYPE_S_AURA              = 5, // spell_id       effect_idx
-    ACHIEVEMENT_CRITERIA_DATA_TYPE_S_AREA              = 6, // area id        0
-    ACHIEVEMENT_CRITERIA_DATA_TYPE_T_AURA              = 7, // spell_id       effect_idx
-    ACHIEVEMENT_CRITERIA_DATA_TYPE_VALUE               = 8, // minvalue                     value provided with achievement update must be not less that limit
-    ACHIEVEMENT_CRITERIA_DATA_TYPE_T_LEVEL             = 9, // minlevel                     minlevel of target
-    ACHIEVEMENT_CRITERIA_DATA_TYPE_T_GENDER            = 10, // gender                       0=male; 1=female
-    ACHIEVEMENT_CRITERIA_DATA_TYPE_SCRIPT              = 11, // scripted requirement
-    ACHIEVEMENT_CRITERIA_DATA_TYPE_MAP_DIFFICULTY      = 12, // difficulty                   normal/heroic difficulty for current event map
-    ACHIEVEMENT_CRITERIA_DATA_TYPE_MAP_PLAYER_COUNT    = 13, // count                        "with less than %u people in the zone"
-    ACHIEVEMENT_CRITERIA_DATA_TYPE_T_TEAM              = 14, // team                         HORDE(67), ALLIANCE(469)
-    ACHIEVEMENT_CRITERIA_DATA_TYPE_S_DRUNK             = 15, // drunken_state  0             (enum DrunkenState) of player
-    ACHIEVEMENT_CRITERIA_DATA_TYPE_HOLIDAY             = 16, // holiday_id     0             event in holiday time
-    ACHIEVEMENT_CRITERIA_DATA_TYPE_BG_LOSS_TEAM_SCORE  = 17, // min_score      max_score     player's team win bg and opposition team have team score in range
-    ACHIEVEMENT_CRITERIA_DATA_TYPE_INSTANCE_SCRIPT     = 18, // 0              0             maker instance script call for check current criteria requirements fit
-    ACHIEVEMENT_CRITERIA_DATA_TYPE_S_EQUIPPED_ITEM     = 19, // item_level     item_quality  for equipped item in slot to check item level and quality
-    ACHIEVEMENT_CRITERIA_DATA_TYPE_MAP_ID              = 20, // map_id         0             player must be on map with id in map_id
-    ACHIEVEMENT_CRITERIA_DATA_TYPE_S_PLAYER_CLASS_RACE = 21, // class_id       race_id
-    ACHIEVEMENT_CRITERIA_DATA_TYPE_NTH_BIRTHDAY        = 22, // N                            login on day of N-th Birthday
-    ACHIEVEMENT_CRITERIA_DATA_TYPE_S_KNOWN_TITLE       = 23, // title_id                     known (pvp) title, values from dbc
-    // ACHIEVEMENT_CRITERIA_DATA_TYPE_GAME_EVENT       = 24, // 7.x only
-    ACHIEVEMENT_CRITERIA_DATA_TYPE_S_ITEM_QUALITY      = 25  // item_quality
-};
-
-#define MAX_ACHIEVEMENT_CRITERIA_DATA_TYPE               26 // maximum value in AchievementCriteriaDataType enum
-
-struct AchievementCriteriaData
-{
-    AchievementCriteriaDataType dataType;
-    union
-    {
-        // ACHIEVEMENT_CRITERIA_DATA_TYPE_NONE              = 0 (no data)
-        // ACHIEVEMENT_CRITERIA_DATA_TYPE_T_CREATURE        = 1
-        struct
-        {
-            uint32 id;
-        } creature;
-        // ACHIEVEMENT_CRITERIA_DATA_TYPE_T_PLAYER_CLASS_RACE = 2
-        // ACHIEVEMENT_CRITERIA_DATA_TYPE_S_PLAYER_CLASS_RACE = 21
-        struct
-        {
-            uint32 class_id;
-            uint32 race_id;
-        } classRace;
-        // ACHIEVEMENT_CRITERIA_DATA_TYPE_T_PLAYER_LESS_HEALTH = 3
-        struct
-        {
-            uint32 percent;
-        } health;
-        // ACHIEVEMENT_CRITERIA_DATA_TYPE_T_PLAYER_DEAD     = 4
-        struct
-        {
-            uint32 own_team_flag;
-        } player_dead;
-        // ACHIEVEMENT_CRITERIA_DATA_TYPE_S_AURA            = 5
-        // ACHIEVEMENT_CRITERIA_DATA_TYPE_T_AURA            = 7
-        struct
-        {
-            uint32 spell_id;
-            uint32 effect_idx;
-        } aura;
-        // ACHIEVEMENT_CRITERIA_DATA_TYPE_S_AREA            = 6
-        struct
-        {
-            uint32 id;
-        } area;
-        // ACHIEVEMENT_CRITERIA_DATA_TYPE_VALUE             = 8
-        struct
-        {
-            uint32 value;
-            uint32 compType;
-        } value;
-        // ACHIEVEMENT_CRITERIA_DATA_TYPE_T_LEVEL           = 9
-        struct
-        {
-            uint32 minlevel;
-        } level;
-        // ACHIEVEMENT_CRITERIA_DATA_TYPE_T_GENDER          = 10
-        struct
-        {
-            uint32 gender;
-        } gender;
-        // ACHIEVEMENT_CRITERIA_DATA_TYPE_SCRIPT            = 11 (no data)
-        // ACHIEVEMENT_CRITERIA_DATA_TYPE_MAP_DIFFICULTY    = 12
-        struct
-        {
-            uint32 difficulty;
-        } difficulty;
-        // ACHIEVEMENT_CRITERIA_DATA_TYPE_MAP_PLAYER_COUNT  = 13
-        struct
-        {
-            uint32 maxcount;
-        } map_players;
-        // ACHIEVEMENT_CRITERIA_DATA_TYPE_T_TEAM            = 14
-        struct
-        {
-            uint32 team;
-        } team;
-        // ACHIEVEMENT_CRITERIA_DATA_TYPE_S_DRUNK           = 15
-        struct
-        {
-            uint32 state;
-        } drunk;
-        // ACHIEVEMENT_CRITERIA_DATA_TYPE_HOLIDAY           = 16
-        struct
-        {
-            uint32 id;
-        } holiday;
-        // ACHIEVEMENT_CRITERIA_DATA_TYPE_BG_LOSS_TEAM_SCORE= 17
-        struct
-        {
-            uint32 min_score;
-            uint32 max_score;
-        } bg_loss_team_score;
-        // ACHIEVEMENT_CRITERIA_DATA_TYPE_INSTANCE_SCRIPT   = 18 (no data)
-        // ACHIEVEMENT_CRITERIA_DATA_TYPE_S_EQUIPPED_ITEM   = 19
-        struct
-        {
-            uint32 item_level;
-            uint32 item_quality;
-        } equipped_item;
-        // ACHIEVEMENT_CRITERIA_DATA_TYPE_MAP_ID            = 20
-        struct
-        {
-            uint32 mapId;
-        } map_id;
-        // ACHIEVEMENT_CRITERIA_DATA_TYPE_NTH_BIRTHDAY      = 22
-        struct
-        {
-            uint32 nth_birthday;
-        } birthday_login;
-        // ACHIEVEMENT_CRITERIA_DATA_TYPE_KNOWN_TITLE       = 23
-        struct
-        {
-            uint32 title_id;
-        } known_title;
-        // ACHIEVEMENT_CRITERIA_DATA_TYPE_S_ITEM_QUALITY    = 25
-        struct
-        {
-            uint32 item_quality;
-        } item;
-        // ...
-        struct
-        {
-            uint32 value1;
-            uint32 value2;
-        } raw;
-    };
-    uint32 ScriptId;
-
-    AchievementCriteriaData() : dataType(ACHIEVEMENT_CRITERIA_DATA_TYPE_NONE)
-    {
-        raw.value1 = 0;
-        raw.value2 = 0;
-        ScriptId = 0;
-    }
-
-    AchievementCriteriaData(uint32 _dataType, uint32 _value1, uint32 _value2, uint32 _scriptId) : dataType(AchievementCriteriaDataType(_dataType))
-    {
-        raw.value1 = _value1;
-        raw.value2 = _value2;
-        ScriptId = _scriptId;
-    }
-
-    bool IsValid(AchievementCriteriaEntry const* criteria);
-    bool Meets(uint32 criteria_id, Player const* source, WorldObject const* target, uint32 miscValue1 = 0, uint32 miscValue2 = 0) const;
-};
-
-struct TC_GAME_API AchievementCriteriaDataSet
-{
-        AchievementCriteriaDataSet() : criteria_id(0) { }
-        typedef std::vector<AchievementCriteriaData> Storage;
-        void Add(AchievementCriteriaData const& data) { storage.push_back(data); }
-        bool Meets(Player const* source, WorldObject const* target, uint32 miscValue1 = 0, uint32 miscValue2 = 0) const;
-        void SetCriteriaId(uint32 id) {criteria_id = id;}
-    private:
-        uint32 criteria_id;
-        Storage storage;
-};
-
-typedef std::unordered_map<uint32, AchievementCriteriaDataSet> AchievementCriteriaDataMap;
 
 struct AchievementReward
 {
@@ -255,7 +31,7 @@
     std::string Body;
     uint32 MailTemplateId;
 };
-=======
+
 struct AchievementRewardLocale
 {
     std::vector<std::string> Subject;
@@ -280,7 +56,6 @@
     virtual void CompletedAchievement(AchievementEntry const* entry, Player* referencePlayer) = 0;
     bool HasAchieved(uint32 achievementId) const;
     uint32 GetAchievementPoints() const;
->>>>>>> 28d470c5
 
 protected:
     bool CanUpdateCriteriaTree(Criteria const* criteria, CriteriaTree const* tree, Player* referencePlayer) const override;
@@ -288,15 +63,7 @@
     void CompletedCriteriaTree(CriteriaTree const* tree, Player* referencePlayer) override;
     void AfterCriteriaTreeUpdate(CriteriaTree const* tree, Player* referencePlayer) override;
 
-<<<<<<< HEAD
-struct AchievementRewardLocale
-{
-    std::vector<std::string> Subject;
-    std::vector<std::string> Text;
-};
-=======
     bool IsCompletedAchievement(AchievementEntry const* entry);
->>>>>>> 28d470c5
 
     bool RequiredAchievementSatisfied(uint32 achievementId) const override;
 
@@ -341,50 +108,6 @@
     Player* _owner;
 };
 
-<<<<<<< HEAD
-class TC_GAME_API AchievementMgr
-{
-    public:
-        AchievementMgr(Player* player);
-        ~AchievementMgr();
-
-        void Reset();
-        static void DeleteFromDB(ObjectGuid lowguid);
-        void LoadFromDB(PreparedQueryResult achievementResult, PreparedQueryResult criteriaResult);
-        void SaveToDB(CharacterDatabaseTransaction trans);
-        void ResetAchievementCriteria(AchievementCriteriaCondition condition, uint32 value, bool evenIfCriteriaComplete);
-        void UpdateAchievementCriteria(AchievementCriteriaTypes type, uint32 miscValue1 = 0, uint32 miscValue2 = 0, WorldObject* ref = nullptr);
-        void CompletedAchievement(AchievementEntry const* entry);
-        void CheckAllAchievementCriteria();
-        void SendAllAchievementData() const;
-        void SendRespondInspectAchievements(Player* player) const;
-        bool HasAchieved(uint32 achievementId) const;
-        Player* GetPlayer() const { return m_player; }
-        void UpdateTimedAchievements(uint32 timeDiff);
-        void StartTimedAchievement(AchievementCriteriaTimedTypes type, uint32 entry, uint32 timeLost = 0);
-        void RemoveTimedAchievement(AchievementCriteriaTimedTypes type, uint32 entry);   // used for quest and scripted timed achievements
-
-    private:
-        void SendAchievementEarned(AchievementEntry const* achievement) const;
-        void SendCriteriaUpdate(AchievementCriteriaEntry const* entry, CriteriaProgress const* progress, uint32 timeElapsed, bool timedCompleted) const;
-        CriteriaProgress* GetCriteriaProgress(AchievementCriteriaEntry const* entry);
-        void SetCriteriaProgress(AchievementCriteriaEntry const* entry, uint32 changeValue, ProgressType ptype = PROGRESS_SET);
-        void RemoveCriteriaProgress(AchievementCriteriaEntry const* entry);
-        void CompletedCriteriaFor(AchievementEntry const* achievement);
-        bool IsCompletedCriteria(AchievementCriteriaEntry const* achievementCriteria, AchievementEntry const* achievement);
-        bool IsCompletedAchievement(AchievementEntry const* entry);
-        bool CanUpdateCriteria(AchievementCriteriaEntry const* criteria, AchievementEntry const* achievement, uint32 miscValue1, uint32 miscValue2, WorldObject const* ref);
-        void BuildAllDataPacket(WorldPacket* data) const;
-
-        bool ConditionsSatisfied(AchievementCriteriaEntry const* criteria) const;
-        bool RequirementsSatisfied(AchievementCriteriaEntry const* criteria, AchievementEntry const* achievement, uint32 miscValue1, uint32 miscValue2, WorldObject const* ref) const;
-
-        Player* m_player;
-        CriteriaProgressMap m_criteriaProgress;
-        CompletedAchievementMap m_completedAchievements;
-        typedef std::map<uint32, uint32> TimedAchievementMap;
-        TimedAchievementMap m_timedAchievements;      // Criteria id/time left in MS
-=======
 class TC_GAME_API GuildAchievementMgr : public AchievementMgr
 {
 public:
@@ -416,104 +139,10 @@
 
 private:
     Guild* _owner;
->>>>>>> 28d470c5
 };
 
 class TC_GAME_API AchievementGlobalMgr
 {
-<<<<<<< HEAD
-        AchievementGlobalMgr() { }
-        ~AchievementGlobalMgr() { }
-
-    public:
-        static char const* GetCriteriaTypeString(AchievementCriteriaTypes type);
-        static char const* GetCriteriaTypeString(uint32 type);
-
-        static AchievementGlobalMgr* instance();
-
-        AchievementCriteriaEntryList const& GetAchievementCriteriaByType(AchievementCriteriaTypes type, uint32 miscValue) const;
-
-        AchievementCriteriaEntryList const& GetTimedAchievementCriteriaByType(AchievementCriteriaTimedTypes type) const
-        {
-            return m_AchievementCriteriasByTimedType[type];
-        }
-
-        AchievementCriteriaEntryList const* GetAchievementCriteriaByCondition(AchievementCriteriaCondition condition, uint32 val)
-        {
-            AchievementCriteriaListByCondition::const_iterator itr = m_AchievementCriteriasByCondition[condition].find(val);
-            return itr != m_AchievementCriteriasByCondition[condition].end() ? &itr->second : nullptr;
-        }
-
-        AchievementCriteriaEntryList const* GetAchievementCriteriaByAchievement(uint32 id) const
-        {
-            AchievementCriteriaListByAchievement::const_iterator itr = m_AchievementCriteriaListByAchievement.find(id);
-            return itr != m_AchievementCriteriaListByAchievement.end() ? &itr->second : nullptr;
-        }
-
-        AchievementEntryList const* GetAchievementByReferencedId(uint32 id) const
-        {
-            AchievementListByReferencedId::const_iterator itr = m_AchievementListByReferencedId.find(id);
-            return itr != m_AchievementListByReferencedId.end() ? &itr->second : nullptr;
-        }
-
-        AchievementReward const* GetAchievementReward(AchievementEntry const* achievement) const
-        {
-            AchievementRewards::const_iterator iter = m_achievementRewards.find(achievement->ID);
-            return iter != m_achievementRewards.end() ? &iter->second : nullptr;
-        }
-
-        AchievementRewardLocale const* GetAchievementRewardLocale(AchievementEntry const* achievement) const
-        {
-            AchievementRewardLocales::const_iterator iter = m_achievementRewardLocales.find(achievement->ID);
-            return iter != m_achievementRewardLocales.end() ? &iter->second : nullptr;
-        }
-
-        AchievementCriteriaDataSet const* GetCriteriaDataSet(AchievementCriteriaEntry const* achievementCriteria) const
-        {
-            AchievementCriteriaDataMap::const_iterator iter = m_criteriaDataMap.find(achievementCriteria->ID);
-            return iter != m_criteriaDataMap.end() ? &iter->second : nullptr;
-        }
-
-        bool IsRealmCompleted(AchievementEntry const* achievement) const;
-        void SetRealmCompleted(AchievementEntry const* achievement);
-
-        void LoadAchievementCriteriaList();
-        void LoadAchievementCriteriaData();
-        void LoadAchievementReferenceList();
-        void LoadCompletedAchievements();
-        void LoadRewards();
-        void LoadRewardLocales();
-        AchievementEntry const* GetAchievement(uint32 achievementId) const;
-        AchievementCriteriaEntry const* GetAchievementCriteria(uint32 achievementId) const;
-    private:
-        AchievementCriteriaDataMap m_criteriaDataMap;
-
-        // store achievement criterias by type to speed up lookup
-        AchievementCriteriaEntryList m_AchievementCriteriasByType[ACHIEVEMENT_CRITERIA_TYPE_TOTAL];
-
-        // store achievement criterias split by misc values
-        AchievementCriteriaListByMiscValue m_AchievementCriteriasByMiscValue[ACHIEVEMENT_CRITERIA_TYPE_TOTAL];
-
-        AchievementCriteriaEntryList m_AchievementCriteriasByTimedType[ACHIEVEMENT_TIMED_TYPE_MAX];
-
-        AchievementCriteriaListByCondition m_AchievementCriteriasByCondition[ACHIEVEMENT_CRITERIA_CONDITION_MAX];
-
-        // store achievement criterias by achievement to speed up lookup
-        AchievementCriteriaListByAchievement m_AchievementCriteriaListByAchievement;
-
-        // store achievements by referenced achievement id to speed up lookup
-        AchievementListByReferencedId m_AchievementListByReferencedId;
-
-        // store realm first achievements
-        // SystemTimePoint::min() is a placeholder value for realm firsts not yet completed
-        // SystemTimePoint::max() is a value assigned to realm firsts complete before worldserver started
-        std::unordered_map<uint32 /*achievementId*/, SystemTimePoint /*completionTime*/> _allCompletedAchievements;
-
-        AchievementRewards m_achievementRewards;
-        AchievementRewardLocales m_achievementRewardLocales;
-
-        friend class UnitTestDataLoader;
-=======
     AchievementGlobalMgr() { }
     ~AchievementGlobalMgr() { }
 
@@ -543,7 +172,6 @@
 
     std::unordered_map<uint32, AchievementReward> _achievementRewards;
     std::unordered_map<uint32, AchievementRewardLocale> _achievementRewardLocales;
->>>>>>> 28d470c5
 };
 
 #define sAchievementMgr AchievementGlobalMgr::Instance()
