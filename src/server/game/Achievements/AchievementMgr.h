/*
 * Copyright (C) 2008-2014 TrinityCore <http://www.trinitycore.org/>
 * Copyright (C) 2005-2009 MaNGOS <http://getmangos.com/>
 *
 * This program is free software; you can redistribute it and/or modify it
 * under the terms of the GNU General Public License as published by the
 * Free Software Foundation; either version 2 of the License, or (at your
 * option) any later version.
 *
 * This program is distributed in the hope that it will be useful, but WITHOUT
 * ANY WARRANTY; without even the implied warranty of MERCHANTABILITY or
 * FITNESS FOR A PARTICULAR PURPOSE. See the GNU General Public License for
 * more details.
 *
 * You should have received a copy of the GNU General Public License along
 * with this program. If not, see <http://www.gnu.org/licenses/>.
 */

#ifndef __TRINITY_ACHIEVEMENTMGR_H
#define __TRINITY_ACHIEVEMENTMGR_H

#include <map>
#include <string>

#include "Common.h"
#include "DatabaseEnv.h"
#include "DBCEnums.h"
#include "DBCStores.h"

class Unit;
class Player;
class WorldPacket;

typedef std::vector<AchievementCriteriaEntry const*> AchievementCriteriaEntryList;
typedef std::vector<AchievementEntry const*>         AchievementEntryList;

typedef std::unordered_map<uint32, AchievementCriteriaEntryList> AchievementCriteriaListByAchievement;
typedef std::unordered_map<uint32, AchievementEntryList>         AchievementListByReferencedId;

struct CriteriaProgress
{
    uint64 counter;
    time_t date;                                            // latest update time.
    uint64 CompletedGUID;                                   // GUID of the player that completed this criteria (guild achievements)
    bool changed;
};

enum AchievementCriteriaDataType
{                                                            // value1         value2        comment
    ACHIEVEMENT_CRITERIA_DATA_TYPE_NONE                = 0,  // 0              0
    ACHIEVEMENT_CRITERIA_DATA_TYPE_T_CREATURE          = 1,  // creature_id    0
    ACHIEVEMENT_CRITERIA_DATA_TYPE_T_PLAYER_CLASS_RACE = 2,  // class_id       race_id
    ACHIEVEMENT_CRITERIA_DATA_TYPE_T_PLAYER_LESS_HEALTH= 3,  // health_percent 0
    ACHIEVEMENT_CRITERIA_DATA_TYPE_S_AURA              = 5,  // spell_id       effect_idx
    ACHIEVEMENT_CRITERIA_DATA_TYPE_T_AURA              = 7,  // spell_id       effect_idx
    ACHIEVEMENT_CRITERIA_DATA_TYPE_VALUE               = 8,  // minvalue                     value provided with achievement update must be not less that limit
    ACHIEVEMENT_CRITERIA_DATA_TYPE_T_LEVEL             = 9,  // minlevel                     minlevel of target
    ACHIEVEMENT_CRITERIA_DATA_TYPE_T_GENDER            = 10, // gender                       0=male; 1=female
    ACHIEVEMENT_CRITERIA_DATA_TYPE_SCRIPT              = 11, // scripted requirement
    // REUSE
    ACHIEVEMENT_CRITERIA_DATA_TYPE_MAP_PLAYER_COUNT    = 13, // count                        "with less than %u people in the zone"
    ACHIEVEMENT_CRITERIA_DATA_TYPE_T_TEAM              = 14, // team                         HORDE(67), ALLIANCE(469)
    ACHIEVEMENT_CRITERIA_DATA_TYPE_S_DRUNK             = 15, // drunken_state  0             (enum DrunkenState) of player
    ACHIEVEMENT_CRITERIA_DATA_TYPE_HOLIDAY             = 16, // holiday_id     0             event in holiday time
    ACHIEVEMENT_CRITERIA_DATA_TYPE_BG_LOSS_TEAM_SCORE  = 17, // min_score      max_score     player's team win bg and opposition team have team score in range
    ACHIEVEMENT_CRITERIA_DATA_TYPE_INSTANCE_SCRIPT     = 18, // 0              0             maker instance script call for check current criteria requirements fit
    ACHIEVEMENT_CRITERIA_DATA_TYPE_S_EQUIPED_ITEM      = 19, // item_level     item_quality  for equipped item in slot to check item level and quality
    ACHIEVEMENT_CRITERIA_DATA_TYPE_MAP_ID              = 20, // map_id         0             player must be on map with id in map_id
    ACHIEVEMENT_CRITERIA_DATA_TYPE_S_PLAYER_CLASS_RACE = 21, // class_id       race_id
    // REUSE
    ACHIEVEMENT_CRITERIA_DATA_TYPE_S_KNOWN_TITLE       = 23, // title_id                     known (pvp) title, values from dbc
    ACHIEVEMENT_CRITERIA_DATA_TYPE_GAME_EVENT          = 24, // game_event_id  0

    MAX_ACHIEVEMENT_CRITERIA_DATA_TYPE
};

struct AchievementCriteriaData
{
    AchievementCriteriaDataType dataType;
    union
    {
        // ACHIEVEMENT_CRITERIA_DATA_TYPE_NONE              = 0 (no data)
        // ACHIEVEMENT_CRITERIA_DATA_TYPE_T_CREATURE        = 1
        struct
        {
            uint32 id;
        } creature;
        // ACHIEVEMENT_CRITERIA_DATA_TYPE_T_PLAYER_CLASS_RACE = 2
        // ACHIEVEMENT_CRITERIA_DATA_TYPE_S_PLAYER_CLASS_RACE = 21
        struct
        {
            uint32 class_id;
            uint32 race_id;
        } classRace;
        // ACHIEVEMENT_CRITERIA_DATA_TYPE_T_PLAYER_LESS_HEALTH = 3
        struct
        {
            uint32 percent;
        } health;
        // ACHIEVEMENT_CRITERIA_DATA_TYPE_S_AURA            = 5
        // ACHIEVEMENT_CRITERIA_DATA_TYPE_T_AURA            = 7
        struct
        {
            uint32 spell_id;
            uint32 effect_idx;
        } aura;
        // ACHIEVEMENT_CRITERIA_DATA_TYPE_VALUE             = 8
        struct
        {
            uint32 value;
            uint32 compType;
        } value;
        // ACHIEVEMENT_CRITERIA_DATA_TYPE_T_LEVEL           = 9
        struct
        {
            uint32 minlevel;
        } level;
        // ACHIEVEMENT_CRITERIA_DATA_TYPE_T_GENDER          = 10
        struct
        {
            uint32 gender;
        } gender;
        // ACHIEVEMENT_CRITERIA_DATA_TYPE_SCRIPT            = 11 (no data)
        // ACHIEVEMENT_CRITERIA_DATA_TYPE_MAP_PLAYER_COUNT  = 13
        struct
        {
            uint32 maxcount;
        } map_players;
        // ACHIEVEMENT_CRITERIA_DATA_TYPE_T_TEAM            = 14
        struct
        {
            uint32 team;
        } team;
        // ACHIEVEMENT_CRITERIA_DATA_TYPE_S_DRUNK           = 15
        struct
        {
            uint32 state;
        } drunk;
        // ACHIEVEMENT_CRITERIA_DATA_TYPE_HOLIDAY           = 16
        struct
        {
            uint32 id;
        } holiday;
        // ACHIEVEMENT_CRITERIA_DATA_TYPE_BG_LOSS_TEAM_SCORE= 17
        struct
        {
            uint32 min_score;
            uint32 max_score;
        } bg_loss_team_score;
        // ACHIEVEMENT_CRITERIA_DATA_TYPE_INSTANCE_SCRIPT   = 18 (no data)
        // ACHIEVEMENT_CRITERIA_DATA_TYPE_S_EQUIPED_ITEM    = 19
        struct
        {
            uint32 item_level;
            uint32 item_quality;
        } equipped_item;
        // ACHIEVEMENT_CRITERIA_DATA_TYPE_MAP_ID            = 20
        struct
        {
            uint32 mapId;
        } map_id;
        // ACHIEVEMENT_CRITERIA_DATA_TYPE_KNOWN_TITLE       = 22
        struct
        {
            uint32 title_id;
        } known_title;
        // ACHIEVEMENT_CRITERIA_DATA_TYPE_GAME_EVENT           = 24
        struct
        {
            uint32 id;
        } game_event;
        // raw
        struct
        {
            uint32 value1;
            uint32 value2;
        } raw;
    };
    uint32 ScriptId;

    AchievementCriteriaData() : dataType(ACHIEVEMENT_CRITERIA_DATA_TYPE_NONE)
    {
        raw.value1 = 0;
        raw.value2 = 0;
        ScriptId = 0;
    }

    AchievementCriteriaData(uint32 _dataType, uint32 _value1, uint32 _value2, uint32 _scriptId) : dataType(AchievementCriteriaDataType(_dataType))
    {
        raw.value1 = _value1;
        raw.value2 = _value2;
        ScriptId = _scriptId;
    }

    bool IsValid(AchievementCriteriaEntry const* criteria);
    bool Meets(uint32 criteria_id, Player const* source, Unit const* target, uint32 miscValue1 = 0) const;
};

struct AchievementCriteriaDataSet
{
        AchievementCriteriaDataSet() : criteria_id(0) { }
        typedef std::vector<AchievementCriteriaData> Storage;
        void Add(AchievementCriteriaData const& data) { storage.push_back(data); }
        bool Meets(Player const* source, Unit const* target, uint32 miscValue = 0) const;
        void SetCriteriaId(uint32 id) {criteria_id = id;}
    private:
        uint32 criteria_id;
        Storage storage;
};

typedef std::map<uint32, AchievementCriteriaDataSet> AchievementCriteriaDataMap;

struct AchievementReward
{
    uint32 titleId[2];
    uint32 itemId;
    uint32 sender;
    std::string subject;
    std::string text;
    uint32 mailTemplate;
};

typedef std::unordered_map<uint32, AchievementReward> AchievementRewards;

struct AchievementRewardLocale
{
    std::vector<std::string> subject;
    std::vector<std::string> text;
};

typedef std::unordered_map<uint32, AchievementRewardLocale> AchievementRewardLocales;

struct CompletedAchievementData
{
    time_t date;
    std::set<uint64> guids;
    bool changed;
};

typedef std::unordered_map<uint32, CriteriaProgress> CriteriaProgressMap;
typedef std::unordered_map<uint32, CompletedAchievementData> CompletedAchievementMap;

enum ProgressType
{
    PROGRESS_SET,
    PROGRESS_ACCUMULATE,
    PROGRESS_HIGHEST
};

template<class T>
class AchievementMgr
{
    public:
        AchievementMgr(T* owner);
        ~AchievementMgr();

        void Reset();
        static void DeleteFromDB(uint32 lowguid);
        void LoadFromDB(PreparedQueryResult achievementResult, PreparedQueryResult criteriaResult);
        void SaveToDB(SQLTransaction& trans);
        void ResetAchievementCriteria(AchievementCriteriaTypes type, uint64 miscValue1 = 0, uint64 miscValue2 = 0, bool evenIfCriteriaComplete = false);
        void UpdateAchievementCriteria(AchievementCriteriaTypes type, uint64 miscValue1 = 0, uint64 miscValue2 = 0, uint64 miscValue3 = 0, Unit const* unit = NULL, Player* referencePlayer = NULL);
        void CompletedAchievement(AchievementEntry const* entry, Player* referencePlayer);
        void CheckAllAchievementCriteria(Player* referencePlayer);
        void SendAllAchievementData(Player* receiver) const;
        void SendAchievementInfo(Player* receiver, uint32 achievementId = 0) const;
        bool HasAchieved(uint32 achievementId) const;
        T* GetOwner() const { return _owner; }

        void UpdateTimedAchievements(uint32 timeDiff);
        void StartTimedAchievement(AchievementCriteriaTimedTypes type, uint32 entry, uint32 timeLost = 0);
        void RemoveTimedAchievement(AchievementCriteriaTimedTypes type, uint32 entry);   // used for quest and scripted timed achievements

        uint32 GetAchievementPoints() const { return _achievementPoints; }
    private:
        void SendAchievementEarned(AchievementEntry const* achievement) const;
        void SendCriteriaUpdate(AchievementCriteriaEntry const* entry, CriteriaProgress const* progress, uint32 timeElapsed, bool timedCompleted) const;
        CriteriaProgress* GetCriteriaProgress(AchievementCriteriaEntry const* entry);
        void SetCriteriaProgress(AchievementCriteriaEntry const* entry, uint64 changeValue, Player* referencePlayer, ProgressType ptype = PROGRESS_SET);
        void RemoveCriteriaProgress(AchievementCriteriaEntry const* entry);
        void CompletedCriteriaFor(AchievementEntry const* achievement, Player* referencePlayer);
        bool IsCompletedCriteria(AchievementCriteriaEntry const* achievementCriteria, AchievementEntry const* achievement);
        bool IsCompletedAchievement(AchievementEntry const* entry);
        bool CanUpdateCriteria(AchievementCriteriaEntry const* criteria, AchievementEntry const* achievement, uint64 miscValue1, uint64 miscValue2, uint64 miscValue3, Unit const* unit, Player* referencePlayer);
        void SendPacket(WorldPacket* data) const;

        bool ConditionsSatisfied(AchievementCriteriaEntry const* criteria, Player* referencePlayer) const;
        bool RequirementsSatisfied(AchievementCriteriaEntry const* criteria, uint64 miscValue1, uint64 miscValue2, uint64 miscValue3, Unit const* unit, Player* referencePlayer) const;
        bool AdditionalRequirementsSatisfied(AchievementCriteriaEntry const* criteria, uint64 miscValue1, uint64 miscValue2, Unit const* unit, Player* referencePlayer) const;

        T* _owner;
        CriteriaProgressMap m_criteriaProgress;
        CompletedAchievementMap m_completedAchievements;
        typedef std::map<uint32, uint32> TimedAchievementMap;
        TimedAchievementMap m_timedAchievements;      // Criteria id/time left in MS
        uint32 _achievementPoints;
};

class AchievementGlobalMgr
{
        AchievementGlobalMgr() { }
        ~AchievementGlobalMgr() { }

    public:
<<<<<<< HEAD
        static char const* GetCriteriaTypeString(AchievementCriteriaTypes type);
        static char const* GetCriteriaTypeString(uint32 type);

        AchievementCriteriaEntryList const& GetAchievementCriteriaByType(AchievementCriteriaTypes type, bool guild = false) const
=======
        static AchievementGlobalMgr* instance()
        {
            static AchievementGlobalMgr* instance = new AchievementGlobalMgr();
            return instance;
        }

        AchievementCriteriaEntryList const& GetAchievementCriteriaByType(AchievementCriteriaTypes type) const
>>>>>>> 1866d8cc
        {
            return guild ? m_GuildAchievementCriteriasByType[type] : m_AchievementCriteriasByType[type];
        }

        AchievementCriteriaEntryList const& GetTimedAchievementCriteriaByType(AchievementCriteriaTimedTypes type) const
        {
            return m_AchievementCriteriasByTimedType[type];
        }

        AchievementCriteriaEntryList const* GetAchievementCriteriaByAchievement(uint32 id) const
        {
            AchievementCriteriaListByAchievement::const_iterator itr = m_AchievementCriteriaListByAchievement.find(id);
            return itr != m_AchievementCriteriaListByAchievement.end() ? &itr->second : NULL;
        }

        AchievementEntryList const* GetAchievementByReferencedId(uint32 id) const
        {
            AchievementListByReferencedId::const_iterator itr = m_AchievementListByReferencedId.find(id);
            return itr != m_AchievementListByReferencedId.end() ? &itr->second : NULL;
        }

        AchievementReward const* GetAchievementReward(AchievementEntry const* achievement) const
        {
            AchievementRewards::const_iterator iter = m_achievementRewards.find(achievement->ID);
            return iter != m_achievementRewards.end() ? &iter->second : NULL;
        }

        AchievementRewardLocale const* GetAchievementRewardLocale(AchievementEntry const* achievement) const
        {
            AchievementRewardLocales::const_iterator iter = m_achievementRewardLocales.find(achievement->ID);
            return iter != m_achievementRewardLocales.end() ? &iter->second : NULL;
        }

        AchievementCriteriaDataSet const* GetCriteriaDataSet(AchievementCriteriaEntry const* achievementCriteria) const
        {
            AchievementCriteriaDataMap::const_iterator iter = m_criteriaDataMap.find(achievementCriteria->ID);
            return iter != m_criteriaDataMap.end() ? &iter->second : NULL;
        }

        bool IsRealmCompleted(AchievementEntry const* achievement) const
        {
            return m_allCompletedAchievements.find(achievement->ID) != m_allCompletedAchievements.end();
        }

        void SetRealmCompleted(AchievementEntry const* achievement)
        {
            m_allCompletedAchievements.insert(achievement->ID);
        }

        bool IsGroupCriteriaType(AchievementCriteriaTypes type) const
        {
            switch (type)
            {
                case ACHIEVEMENT_CRITERIA_TYPE_KILL_CREATURE:
                case ACHIEVEMENT_CRITERIA_TYPE_WIN_BG:
                case ACHIEVEMENT_CRITERIA_TYPE_BE_SPELL_TARGET:         // NYI
                case ACHIEVEMENT_CRITERIA_TYPE_WIN_RATED_ARENA:
                case ACHIEVEMENT_CRITERIA_TYPE_BE_SPELL_TARGET2:        // NYI
                case ACHIEVEMENT_CRITERIA_TYPE_WIN_RATED_BATTLEGROUND:  // NYI
                    return true;
                default:
                    break;
            }

            return false;
        }

        void LoadAchievementCriteriaList();
        void LoadAchievementCriteriaData();
        void LoadAchievementReferenceList();
        void LoadCompletedAchievements();
        void LoadRewards();
        void LoadRewardLocales();
        AchievementEntry const* GetAchievement(uint32 achievementId) const;
        AchievementCriteriaEntry const* GetAchievementCriteria(uint32 achievementId) const;
    private:
        AchievementCriteriaDataMap m_criteriaDataMap;

        // store achievement criterias by type to speed up lookup
        AchievementCriteriaEntryList m_AchievementCriteriasByType[ACHIEVEMENT_CRITERIA_TYPE_TOTAL];
        AchievementCriteriaEntryList m_GuildAchievementCriteriasByType[ACHIEVEMENT_CRITERIA_TYPE_TOTAL];

        AchievementCriteriaEntryList m_AchievementCriteriasByTimedType[ACHIEVEMENT_TIMED_TYPE_MAX];

        // store achievement criterias by achievement to speed up lookup
        AchievementCriteriaListByAchievement m_AchievementCriteriaListByAchievement;

        // store achievements by referenced achievement id to speed up lookup
        AchievementListByReferencedId m_AchievementListByReferencedId;

        typedef std::set<uint32> AllCompletedAchievements;
        AllCompletedAchievements m_allCompletedAchievements;

        AchievementRewards m_achievementRewards;
        AchievementRewardLocales m_achievementRewardLocales;
};

#define sAchievementMgr AchievementGlobalMgr::instance()

#endif<|MERGE_RESOLUTION|>--- conflicted
+++ resolved
@@ -302,20 +302,16 @@
         ~AchievementGlobalMgr() { }
 
     public:
-<<<<<<< HEAD
         static char const* GetCriteriaTypeString(AchievementCriteriaTypes type);
         static char const* GetCriteriaTypeString(uint32 type);
 
-        AchievementCriteriaEntryList const& GetAchievementCriteriaByType(AchievementCriteriaTypes type, bool guild = false) const
-=======
         static AchievementGlobalMgr* instance()
         {
             static AchievementGlobalMgr* instance = new AchievementGlobalMgr();
             return instance;
         }
 
-        AchievementCriteriaEntryList const& GetAchievementCriteriaByType(AchievementCriteriaTypes type) const
->>>>>>> 1866d8cc
+        AchievementCriteriaEntryList const& GetAchievementCriteriaByType(AchievementCriteriaTypes type, bool guild = false) const
         {
             return guild ? m_GuildAchievementCriteriasByType[type] : m_AchievementCriteriasByType[type];
         }
