--- conflicted
+++ resolved
@@ -368,11 +368,10 @@
         {
             if (IsRealmCompleted(achievement, instanceId))
                 return;
-                
+
             m_allCompletedAchievements[achievement->ID] = instanceId;
         }
 
-<<<<<<< HEAD
         bool IsGroupCriteriaType(AchievementCriteriaTypes type) const
         {
             switch (type)
@@ -390,10 +389,9 @@
 
             return false;
         }
-=======
+
         // Removes instanceId as valid id to complete realm first kill achievements
         void OnInstanceDestroyed(uint32 instanceId);
->>>>>>> 72d08a14
 
         void LoadAchievementCriteriaList();
         void LoadAchievementCriteriaData();
