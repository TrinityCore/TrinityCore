/*
 * Copyright (C) 2008-2011 TrinityCore <http://www.trinitycore.org/>
 * Copyright (C) 2005-2009 MaNGOS <http://getmangos.com/>
 *
 * This program is free software; you can redistribute it and/or modify it
 * under the terms of the GNU General Public License as published by the
 * Free Software Foundation; either version 2 of the License, or (at your
 * option) any later version.
 *
 * This program is distributed in the hope that it will be useful, but WITHOUT
 * ANY WARRANTY; without even the implied warranty of MERCHANTABILITY or
 * FITNESS FOR A PARTICULAR PURPOSE. See the GNU General Public License for
 * more details.
 *
 * You should have received a copy of the GNU General Public License along
 * with this program. If not, see <http://www.gnu.org/licenses/>.
 */

#include "Common.h"
#include "DBCEnums.h"
#include "ObjectMgr.h"
#include "ArenaTeamMgr.h"
#include "GuildMgr.h"
#include "World.h"
#include "WorldPacket.h"
#include "DatabaseEnv.h"
#include "AchievementMgr.h"
#include "ArenaTeam.h"
#include "CellImpl.h"
#include "GameEventMgr.h"
#include "GridNotifiersImpl.h"
#include "Guild.h"
#include "Language.h"
#include "Player.h"
#include "SpellMgr.h"
#include "DisableMgr.h"
#include "ScriptMgr.h"
#include "MapManager.h"
#include "Battleground.h"
#include "BattlegroundAB.h"
#include "Map.h"
#include "InstanceScript.h"

namespace Trinity
{
    class AchievementChatBuilder
    {
        public:
            AchievementChatBuilder(Player const& player, ChatMsg msgtype, int32 textId, uint32 ach_id)
                : i_player(player), i_msgtype(msgtype), i_textId(textId), i_achievementId(ach_id) {}
            void operator()(WorldPacket& data, LocaleConstant loc_idx)
            {
                char const* text = sObjectMgr->GetTrinityString(i_textId, loc_idx);

                data << uint8(i_msgtype);
                data << uint32(LANG_UNIVERSAL);
                data << uint64(i_player.GetGUID());
                data << uint32(5);
                data << uint64(i_player.GetGUID());
                data << uint32(strlen(text)+1);
                data << text;
                data << uint8(0);
                data << uint32(i_achievementId);
            }

        private:
            Player const& i_player;
            ChatMsg i_msgtype;
            int32 i_textId;
            uint32 i_achievementId;
    };
}                                                           // namespace Trinity

bool AchievementCriteriaData::IsValid(AchievementCriteriaEntry const* criteria)
{
    if (dataType >= MAX_ACHIEVEMENT_CRITERIA_DATA_TYPE)
    {
        sLog->outErrorDb("Table `achievement_criteria_data` for criteria (Entry: %u) has wrong data type (%u), ignored.", criteria->ID, dataType);
        return false;
    }

    switch (criteria->requiredType)
    {
        case ACHIEVEMENT_CRITERIA_TYPE_KILL_CREATURE:
        case ACHIEVEMENT_CRITERIA_TYPE_WIN_BG:
        case ACHIEVEMENT_CRITERIA_TYPE_FALL_WITHOUT_DYING:
        case ACHIEVEMENT_CRITERIA_TYPE_COMPLETE_QUEST:          // only hardcoded list
        case ACHIEVEMENT_CRITERIA_TYPE_CAST_SPELL:
        case ACHIEVEMENT_CRITERIA_TYPE_WIN_RATED_ARENA:
        case ACHIEVEMENT_CRITERIA_TYPE_DO_EMOTE:
        case ACHIEVEMENT_CRITERIA_TYPE_SPECIAL_PVP_KILL:
        case ACHIEVEMENT_CRITERIA_TYPE_WIN_DUEL:
        case ACHIEVEMENT_CRITERIA_TYPE_LOOT_TYPE:
        case ACHIEVEMENT_CRITERIA_TYPE_CAST_SPELL2:
        case ACHIEVEMENT_CRITERIA_TYPE_BE_SPELL_TARGET:
        case ACHIEVEMENT_CRITERIA_TYPE_BE_SPELL_TARGET2:
        case ACHIEVEMENT_CRITERIA_TYPE_EQUIP_EPIC_ITEM:
        case ACHIEVEMENT_CRITERIA_TYPE_ROLL_NEED_ON_LOOT:
        case ACHIEVEMENT_CRITERIA_TYPE_ROLL_GREED_ON_LOOT:
        case ACHIEVEMENT_CRITERIA_TYPE_BG_OBJECTIVE_CAPTURE:
        case ACHIEVEMENT_CRITERIA_TYPE_HONORABLE_KILL:
        case ACHIEVEMENT_CRITERIA_TYPE_COMPLETE_DAILY_QUEST:    // only Children's Week achievements
        case ACHIEVEMENT_CRITERIA_TYPE_USE_ITEM:                // only Children's Week achievements
        case ACHIEVEMENT_CRITERIA_TYPE_GET_KILLING_BLOWS:
        case ACHIEVEMENT_CRITERIA_TYPE_REACH_LEVEL:
            break;
        default:
            if (dataType != ACHIEVEMENT_CRITERIA_DATA_TYPE_SCRIPT)
            {
                sLog->outErrorDb("Table `achievement_criteria_data` has data for non-supported criteria type (Entry: %u Type: %u), ignored.", criteria->ID, criteria->requiredType);
                return false;
            }
            break;
    }

    switch (dataType)
    {
        case ACHIEVEMENT_CRITERIA_DATA_TYPE_NONE:
        case ACHIEVEMENT_CRITERIA_DATA_TYPE_VALUE:
        case ACHIEVEMENT_CRITERIA_DATA_INSTANCE_SCRIPT:
            return true;
        case ACHIEVEMENT_CRITERIA_DATA_TYPE_T_CREATURE:
            if (!creature.id || !sObjectMgr->GetCreatureTemplate(creature.id))
            {
                sLog->outErrorDb("Table `achievement_criteria_data` (Entry: %u Type: %u) for data type ACHIEVEMENT_CRITERIA_DATA_TYPE_CREATURE (%u) has non-existing creature id in value1 (%u), ignored.",
                    criteria->ID, criteria->requiredType, dataType, creature.id);
                return false;
            }
            return true;
        case ACHIEVEMENT_CRITERIA_DATA_TYPE_T_PLAYER_CLASS_RACE:
            if (!classRace.class_id && !classRace.race_id)
            {
                sLog->outErrorDb("Table `achievement_criteria_data` (Entry: %u Type: %u) for data type ACHIEVEMENT_CRITERIA_DATA_TYPE_PLAYER_CLASS_RACE (%u) must not have 0 in either value field, ignored.",
                    criteria->ID, criteria->requiredType, dataType);
                return false;
            }
            if (classRace.class_id && ((1 << (classRace.class_id-1)) & CLASSMASK_ALL_PLAYABLE) == 0)
            {
                sLog->outErrorDb("Table `achievement_criteria_data` (Entry: %u Type: %u) for data type ACHIEVEMENT_CRITERIA_DATA_TYPE_PLAYER_CLASS_RACE (%u) has non-existing class in value1 (%u), ignored.",
                    criteria->ID, criteria->requiredType, dataType, classRace.class_id);
                return false;
            }
            if (classRace.race_id && ((1 << (classRace.race_id-1)) & RACEMASK_ALL_PLAYABLE) == 0)
            {
                sLog->outErrorDb("Table `achievement_criteria_data` (Entry: %u Type: %u) for data type ACHIEVEMENT_CRITERIA_DATA_TYPE_PLAYER_CLASS_RACE (%u) has non-existing race in value2 (%u), ignored.",
                    criteria->ID, criteria->requiredType, dataType, classRace.race_id);
                return false;
            }
            return true;
        case ACHIEVEMENT_CRITERIA_DATA_TYPE_T_PLAYER_LESS_HEALTH:
            if (health.percent < 1 || health.percent > 100)
            {
                sLog->outErrorDb("Table `achievement_criteria_data` (Entry: %u Type: %u) for data type ACHIEVEMENT_CRITERIA_DATA_TYPE_PLAYER_LESS_HEALTH (%u) has wrong percent value in value1 (%u), ignored.",
                    criteria->ID, criteria->requiredType, dataType, health.percent);
                return false;
            }
            return true;
        case ACHIEVEMENT_CRITERIA_DATA_TYPE_T_PLAYER_DEAD:
            if (player_dead.own_team_flag > 1)
            {
                sLog->outErrorDb("Table `achievement_criteria_data` (Entry: %u Type: %u) for data type ACHIEVEMENT_CRITERIA_DATA_TYPE_T_PLAYER_DEAD (%u) has wrong boolean value1 (%u).",
                    criteria->ID, criteria->requiredType, dataType, player_dead.own_team_flag);
                return false;
            }
            return true;
        case ACHIEVEMENT_CRITERIA_DATA_TYPE_S_AURA:
        case ACHIEVEMENT_CRITERIA_DATA_TYPE_T_AURA:
        {
            SpellInfo const* spellEntry = sSpellMgr->GetSpellInfo(aura.spell_id);
            if (!spellEntry)
            {
                sLog->outErrorDb("Table `achievement_criteria_data` (Entry: %u Type: %u) for data type %s (%u) has wrong spell id in value1 (%u), ignored.",
                    criteria->ID, criteria->requiredType, (dataType == ACHIEVEMENT_CRITERIA_DATA_TYPE_S_AURA?"ACHIEVEMENT_CRITERIA_DATA_TYPE_S_AURA":"ACHIEVEMENT_CRITERIA_DATA_TYPE_T_AURA"), dataType, aura.spell_id);
                return false;
            }
            if (aura.effect_idx >= 3)
            {
                sLog->outErrorDb("Table `achievement_criteria_data` (Entry: %u Type: %u) for data type %s (%u) has wrong spell effect index in value2 (%u), ignored.",
                    criteria->ID, criteria->requiredType, (dataType == ACHIEVEMENT_CRITERIA_DATA_TYPE_S_AURA?"ACHIEVEMENT_CRITERIA_DATA_TYPE_S_AURA":"ACHIEVEMENT_CRITERIA_DATA_TYPE_T_AURA"), dataType, aura.effect_idx);
                return false;
            }
            if (!spellEntry->Effects[aura.effect_idx].ApplyAuraName)
            {
                sLog->outErrorDb("Table `achievement_criteria_data` (Entry: %u Type: %u) for data type %s (%u) has non-aura spell effect (ID: %u Effect: %u), ignores.",
                    criteria->ID, criteria->requiredType, (dataType == ACHIEVEMENT_CRITERIA_DATA_TYPE_S_AURA?"ACHIEVEMENT_CRITERIA_DATA_TYPE_S_AURA":"ACHIEVEMENT_CRITERIA_DATA_TYPE_T_AURA"), dataType, aura.spell_id, aura.effect_idx);
                return false;
            }
            return true;
        }
        case ACHIEVEMENT_CRITERIA_DATA_TYPE_S_AREA:
            if (!GetAreaEntryByAreaID(area.id))
            {
                sLog->outErrorDb("Table `achievement_criteria_data` (Entry: %u Type: %u) for data type ACHIEVEMENT_CRITERIA_DATA_TYPE_S_AREA (%u) has wrong area id in value1 (%u), ignored.",
                    criteria->ID, criteria->requiredType, dataType, area.id);
                return false;
            }
            return true;
        case ACHIEVEMENT_CRITERIA_DATA_TYPE_T_LEVEL:
            if (level.minlevel > STRONG_MAX_LEVEL)
            {
                sLog->outErrorDb("Table `achievement_criteria_data` (Entry: %u Type: %u) for data type ACHIEVEMENT_CRITERIA_DATA_TYPE_T_LEVEL (%u) has wrong minlevel in value1 (%u), ignored.",
                    criteria->ID, criteria->requiredType, dataType, level.minlevel);
                return false;
            }
            return true;
        case ACHIEVEMENT_CRITERIA_DATA_TYPE_T_GENDER:
            if (gender.gender > GENDER_NONE)
            {
                sLog->outErrorDb("Table `achievement_criteria_data` (Entry: %u Type: %u) for data type ACHIEVEMENT_CRITERIA_DATA_TYPE_T_GENDER (%u) has wrong gender in value1 (%u), ignored.",
                    criteria->ID, criteria->requiredType, dataType, gender.gender);
                return false;
            }
            return true;
        case ACHIEVEMENT_CRITERIA_DATA_TYPE_SCRIPT:
            if (!ScriptId)
            {
                sLog->outErrorDb("Table `achievement_criteria_data` (Entry: %u Type: %u) for data type ACHIEVEMENT_CRITERIA_DATA_TYPE_SCRIPT (%u) does not have ScriptName set, ignored.",
                    criteria->ID, criteria->requiredType, dataType);
                return false;
            }
            return true;
        case ACHIEVEMENT_CRITERIA_DATA_TYPE_MAP_DIFFICULTY:
            if (difficulty.difficulty >= MAX_DIFFICULTY)
            {
                sLog->outErrorDb("Table `achievement_criteria_data` (Entry: %u Type: %u) for data type ACHIEVEMENT_CRITERIA_DATA_TYPE_MAP_DIFFICULTY (%u) has wrong difficulty in value1 (%u), ignored.",
                    criteria->ID, criteria->requiredType, dataType, difficulty.difficulty);
                return false;
            }
            return true;
        case ACHIEVEMENT_CRITERIA_DATA_TYPE_MAP_PLAYER_COUNT:
            if (map_players.maxcount <= 0)
            {
                sLog->outErrorDb("Table `achievement_criteria_data` (Entry: %u Type: %u) for data type ACHIEVEMENT_CRITERIA_DATA_TYPE_MAP_PLAYER_COUNT (%u) has wrong max players count in value1 (%u), ignored.",
                    criteria->ID, criteria->requiredType, dataType, map_players.maxcount);
                return false;
            }
            return true;
        case ACHIEVEMENT_CRITERIA_DATA_TYPE_T_TEAM:
            if (team.team != ALLIANCE && team.team != HORDE)
            {
                sLog->outErrorDb("Table `achievement_criteria_data` (Entry: %u Type: %u) for data type ACHIEVEMENT_CRITERIA_DATA_TYPE_T_TEAM (%u) has unknown team in value1 (%u), ignored.",
                    criteria->ID, criteria->requiredType, dataType, team.team);
                return false;
            }
            return true;
        case ACHIEVEMENT_CRITERIA_DATA_TYPE_S_DRUNK:
            if (drunk.state >= MAX_DRUNKEN)
            {
                sLog->outErrorDb("Table `achievement_criteria_data` (Entry: %u Type: %u) for data type ACHIEVEMENT_CRITERIA_DATA_TYPE_S_DRUNK (%u) has unknown drunken state in value1 (%u), ignored.",
                    criteria->ID, criteria->requiredType, dataType, drunk.state);
                return false;
            }
            return true;
        case ACHIEVEMENT_CRITERIA_DATA_TYPE_HOLIDAY:
            if (!sHolidaysStore.LookupEntry(holiday.id))
            {
                sLog->outErrorDb("Table `achievement_criteria_data` (Entry: %u Type: %u) for data type ACHIEVEMENT_CRITERIA_DATA_TYPE_HOLIDAY (%u) has unknown holiday in value1 (%u), ignored.",
                    criteria->ID, criteria->requiredType, dataType, holiday.id);
                return false;
            }
            return true;
        case ACHIEVEMENT_CRITERIA_DATA_TYPE_BG_LOSS_TEAM_SCORE:
            return true;                                    // not check correctness node indexes
        case ACHIEVEMENT_CRITERIA_DATA_TYPE_S_EQUIPED_ITEM:
            if (equipped_item.item_quality >= MAX_ITEM_QUALITY)
            {
                sLog->outErrorDb("Table `achievement_criteria_requirement` (Entry: %u Type: %u) for requirement ACHIEVEMENT_CRITERIA_REQUIRE_S_EQUIPED_ITEM (%u) has unknown quality state in value1 (%u), ignored.",
                    criteria->ID, criteria->requiredType, dataType, equipped_item.item_quality);
                return false;
            }
            return true;
        case ACHIEVEMENT_CRITERIA_DATA_TYPE_MAP_ID:
            if (!sMapStore.LookupEntry(map_id.mapId))
            {
                sLog->outErrorDb("Table `achievement_criteria_requirement` (Entry: %u Type: %u) for requirement ACHIEVEMENT_CRITERIA_DATA_TYPE_MAP_ID (%u) has unknown map id in value1 (%u), ignored.",
                    criteria->ID, criteria->requiredType, dataType, map_id.mapId);
                return false;
            }
            return true;
        default:
            sLog->outErrorDb("Table `achievement_criteria_data` (Entry: %u Type: %u) has data for non-supported data type (%u), ignored.", criteria->ID, criteria->requiredType, dataType);
            return false;
    }
}

bool AchievementCriteriaData::Meets(uint32 criteria_id, Player const* source, Unit const* target, uint32 miscvalue1 /*= 0*/) const
{
    switch (dataType)
    {
        case ACHIEVEMENT_CRITERIA_DATA_TYPE_NONE:
            return true;
        case ACHIEVEMENT_CRITERIA_DATA_TYPE_T_CREATURE:
            if (!target || target->GetTypeId() != TYPEID_UNIT)
                return false;
            return target->GetEntry() == creature.id;
        case ACHIEVEMENT_CRITERIA_DATA_TYPE_T_PLAYER_CLASS_RACE:
            if (!target || target->GetTypeId() != TYPEID_PLAYER)
                return false;
            if (classRace.class_id && classRace.class_id != target->ToPlayer()->getClass())
                return false;
            if (classRace.race_id && classRace.race_id != target->ToPlayer()->getRace())
                return false;
            return true;
        case ACHIEVEMENT_CRITERIA_DATA_TYPE_T_PLAYER_LESS_HEALTH:
            if (!target || target->GetTypeId() != TYPEID_PLAYER)
                return false;
            return !target->HealthAbovePct(health.percent);
        case ACHIEVEMENT_CRITERIA_DATA_TYPE_T_PLAYER_DEAD:
            if (target && !target->isAlive())
                if (const Player* player = target->ToPlayer())
                    if (player->GetDeathTimer() != 0)
                        // flag set == must be same team, not set == different team
                        return (player->GetTeam() == source->GetTeam()) == (player_dead.own_team_flag != 0);
            return false;
        case ACHIEVEMENT_CRITERIA_DATA_TYPE_S_AURA:
            return source->HasAuraEffect(aura.spell_id, aura.effect_idx);
        case ACHIEVEMENT_CRITERIA_DATA_TYPE_S_AREA:
        {
            uint32 zone_id, area_id;
            source->GetZoneAndAreaId(zone_id, area_id);
            return area.id == zone_id || area.id == area_id;
        }
        case ACHIEVEMENT_CRITERIA_DATA_TYPE_T_AURA:
            return target && target->HasAuraEffect(aura.spell_id, aura.effect_idx);
        case ACHIEVEMENT_CRITERIA_DATA_TYPE_VALUE:
            return miscvalue1 >= value.minvalue;
        case ACHIEVEMENT_CRITERIA_DATA_TYPE_T_LEVEL:
            if (!target)
                return false;
            return target->getLevel() >= level.minlevel;
        case ACHIEVEMENT_CRITERIA_DATA_TYPE_T_GENDER:
            if (!target)
                return false;
            return target->getGender() == gender.gender;
        case ACHIEVEMENT_CRITERIA_DATA_TYPE_SCRIPT:
            return sScriptMgr->OnCriteriaCheck(this, const_cast<Player*>(source), const_cast<Unit*>(target));
        case ACHIEVEMENT_CRITERIA_DATA_TYPE_MAP_DIFFICULTY:
            if (source->GetMap()->IsRaid())
                if (source->GetMap()->Is25ManRaid() != (difficulty.difficulty & RAID_DIFFICULTY_MASK_25MAN))
                    return false;
            return source->GetMap()->GetSpawnMode() >= difficulty.difficulty;
        case ACHIEVEMENT_CRITERIA_DATA_TYPE_MAP_PLAYER_COUNT:
            return source->GetMap()->GetPlayersCountExceptGMs() <= map_players.maxcount;
        case ACHIEVEMENT_CRITERIA_DATA_TYPE_T_TEAM:
            if (!target || target->GetTypeId() != TYPEID_PLAYER)
                return false;
            return target->ToPlayer()->GetTeam() == team.team;
        case ACHIEVEMENT_CRITERIA_DATA_TYPE_S_DRUNK:
            return Player::GetDrunkenstateByValue(source->GetDrunkValue()) >= DrunkenState(drunk.state);
        case ACHIEVEMENT_CRITERIA_DATA_TYPE_HOLIDAY:
            return IsHolidayActive(HolidayIds(holiday.id));
        case ACHIEVEMENT_CRITERIA_DATA_TYPE_BG_LOSS_TEAM_SCORE:
        {
            Battleground* bg = source->GetBattleground();
            if (!bg)
                return false;
            return bg->IsTeamScoreInRange(source->GetTeam() == ALLIANCE ? HORDE : ALLIANCE, bg_loss_team_score.min_score, bg_loss_team_score.max_score);
        }
        case ACHIEVEMENT_CRITERIA_DATA_INSTANCE_SCRIPT:
        {
            if (!source->IsInWorld())
                return false;
            Map* map = source->GetMap();
            if (!map->IsDungeon())
            {
                sLog->outErrorDb("Achievement system call ACHIEVEMENT_CRITERIA_DATA_INSTANCE_SCRIPT (%u) for achievement criteria %u for non-dungeon/non-raid map %u",
                    ACHIEVEMENT_CRITERIA_DATA_INSTANCE_SCRIPT, criteria_id, map->GetId());
                    return false;
            }
            InstanceScript* instance = ((InstanceMap*)map)->GetInstanceScript();
            if (!instance)
            {
                sLog->outErrorDb("Achievement system call ACHIEVEMENT_CRITERIA_DATA_INSTANCE_SCRIPT (%u) for achievement criteria %u for map %u but map does not have a instance script",
                    ACHIEVEMENT_CRITERIA_DATA_INSTANCE_SCRIPT, criteria_id, map->GetId());
                return false;
            }
            return instance->CheckAchievementCriteriaMeet(criteria_id, source, target, miscvalue1);
        }
        case ACHIEVEMENT_CRITERIA_DATA_TYPE_S_EQUIPED_ITEM:
        {
            ItemTemplate const* pProto = sObjectMgr->GetItemTemplate(miscvalue1);
            if (!pProto)
                return false;
            return pProto->ItemLevel >= equipped_item.item_level && pProto->Quality >= equipped_item.item_quality;
        }
        case ACHIEVEMENT_CRITERIA_DATA_TYPE_MAP_ID:
            return source->GetMapId() == map_id.mapId;
        default:
            break;
    }
    return false;
}

bool AchievementCriteriaDataSet::Meets(Player const* source, Unit const* target, uint32 miscvalue /*= 0*/) const
{
    for (Storage::const_iterator itr = storage.begin(); itr != storage.end(); ++itr)
        if (!itr->Meets(criteria_id, source, target, miscvalue))
            return false;

    return true;
}

AchievementMgr::AchievementMgr(Player* player)
{
    m_player = player;
}

AchievementMgr::~AchievementMgr()
{
}

void AchievementMgr::Reset()
{
    for (CompletedAchievementMap::const_iterator iter = m_completedAchievements.begin(); iter != m_completedAchievements.end(); ++iter)
    {
        WorldPacket data(SMSG_ACHIEVEMENT_DELETED, 4);
        data << uint32(iter->first);
        m_player->SendDirectMessage(&data);
    }

    for (CriteriaProgressMap::const_iterator iter = m_criteriaProgress.begin(); iter != m_criteriaProgress.end(); ++iter)
    {
        WorldPacket data(SMSG_CRITERIA_DELETED, 4);
        data << uint32(iter->first);
        m_player->SendDirectMessage(&data);
    }

    m_completedAchievements.clear();
    m_criteriaProgress.clear();
    DeleteFromDB(m_player->GetGUIDLow());

    // re-fill data
    CheckAllAchievementCriteria();
}

void AchievementMgr::ResetAchievementCriteria(AchievementCriteriaTypes type, uint32 miscvalue1, uint32 miscvalue2, bool evenIfCriteriaComplete)
{
    sLog->outDebug(LOG_FILTER_ACHIEVEMENTSYS, "AchievementMgr::ResetAchievementCriteria(%u, %u, %u)", type, miscvalue1, miscvalue2);

    // disable for gamemasters with GM-mode enabled
    if (m_player->isGameMaster())
        return;

    AchievementCriteriaEntryList const& achievementCriteriaList = sAchievementMgr->GetAchievementCriteriaByType(type);
    for (AchievementCriteriaEntryList::const_iterator i = achievementCriteriaList.begin(); i != achievementCriteriaList.end(); ++i)
    {
        AchievementCriteriaEntry const* achievementCriteria = (*i);

        AchievementEntry const* achievement = sAchievementStore.LookupEntry(achievementCriteria->referredAchievement);
        if (!achievement)
            continue;

        // don't update already completed criteria if not forced or achievement already complete
        if ((IsCompletedCriteria(achievementCriteria, achievement) && !evenIfCriteriaComplete) || HasAchieved(achievement))
            continue;

        for (uint8 j = 0; j < MAX_CRITERIA_REQUIREMENTS; ++j)
            if (achievementCriteria->additionalRequirements[j].additionalRequirement_type == miscvalue1 &&
                (!achievementCriteria->additionalRequirements[j].additionalRequirement_value ||
                achievementCriteria->additionalRequirements[j].additionalRequirement_value == miscvalue2))
            {
                RemoveCriteriaProgress(achievementCriteria);
                break;
            }
    }
}

void AchievementMgr::DeleteFromDB(uint32 lowguid)
{
    SQLTransaction trans = CharacterDatabase.BeginTransaction();
    trans->PAppend("DELETE FROM character_achievement WHERE guid = %u", lowguid);
    trans->PAppend("DELETE FROM character_achievement_progress WHERE guid = %u", lowguid);
    CharacterDatabase.CommitTransaction(trans);
}

void AchievementMgr::SaveToDB(SQLTransaction& trans)
{
    if (!m_completedAchievements.empty())
    {
        bool need_execute = false;
        std::ostringstream ssdel;
        std::ostringstream ssins;
        for (CompletedAchievementMap::iterator iter = m_completedAchievements.begin(); iter != m_completedAchievements.end(); ++iter)
        {
            if (!iter->second.changed)
                continue;

            /// first new/changed record prefix
            if (!need_execute)
            {
                ssdel << "DELETE FROM character_achievement WHERE guid = " << GetPlayer()->GetGUIDLow() << " AND achievement IN (";
                ssins << "INSERT INTO character_achievement (guid, achievement, date) VALUES ";
                need_execute = true;
            }
            /// next new/changed record prefix
            else
            {
                ssdel << ',';
                ssins << ',';
            }

            // new/changed record data
            ssdel << iter->first;
            ssins << '(' << GetPlayer()->GetGUIDLow() << ',' << iter->first << ',' << uint64(iter->second.date) << ')';

            /// mark as saved in db
            iter->second.changed = false;
        }

        if (need_execute)
        {
            ssdel << ')';
            trans->Append(ssdel.str().c_str());
            trans->Append(ssins.str().c_str());
        }
    }

    if (!m_criteriaProgress.empty())
    {
        /// prepare deleting and insert
        bool need_execute_del = false;
        bool need_execute_ins = false;
        std::ostringstream ssdel;
        std::ostringstream ssins;
        for (CriteriaProgressMap::iterator iter = m_criteriaProgress.begin(); iter != m_criteriaProgress.end(); ++iter)
        {
            if (!iter->second.changed)
                continue;

            // deleted data (including 0 progress state)
            {
                /// first new/changed record prefix (for any counter value)
                if (!need_execute_del)
                {
                    ssdel << "DELETE FROM character_achievement_progress WHERE guid = " << GetPlayer()->GetGUIDLow() << " AND criteria IN (";
                    need_execute_del = true;
                }
                /// next new/changed record prefix
                else
                    ssdel << ',';

                // new/changed record data
                ssdel << iter->first;
            }

            // store data only for real progress
            if (iter->second.counter != 0)
            {
                /// first new/changed record prefix
                if (!need_execute_ins)
                {
                    ssins << "INSERT INTO character_achievement_progress (guid, criteria, counter, date) VALUES ";
                    need_execute_ins = true;
                }
                /// next new/changed record prefix
                else
                    ssins << ',';

                // new/changed record data
                ssins << '(' << GetPlayer()->GetGUIDLow() << ',' << iter->first << ',' << iter->second.counter << ',' << iter->second.date << ')';
            }

            /// mark as updated in db
            iter->second.changed = false;
        }

        if (need_execute_del)                                // DELETE ... IN (.... _)_
            ssdel << ')';

        if (need_execute_del || need_execute_ins)
        {
            if (need_execute_del)
                trans->Append(ssdel.str().c_str());
            if (need_execute_ins)
                trans->Append(ssins.str().c_str());
        }
    }
}

void AchievementMgr::LoadFromDB(PreparedQueryResult achievementResult, PreparedQueryResult criteriaResult)
{
    if (achievementResult)
    {
        do
        {
            Field* fields = achievementResult->Fetch();
            uint32 achievementid = fields[0].GetUInt16();

            // must not happen: cleanup at server startup in sAchievementMgr->LoadCompletedAchievements()
            AchievementEntry const* achievement = sAchievementStore.LookupEntry(achievementid);
            if (!achievement)
                continue;

            CompletedAchievementData& ca = m_completedAchievements[achievementid];
            ca.date = time_t(fields[1].GetUInt32());
            ca.changed = false;

            // title achievement rewards are retroactive
            if (AchievementReward const* reward = sAchievementMgr->GetAchievementReward(achievement))
                if (uint32 titleId = reward->titleId[GetPlayer()->GetTeam() == ALLIANCE ? 0 : 1])
                    if (CharTitlesEntry const* titleEntry = sCharTitlesStore.LookupEntry(titleId))
                        if (!GetPlayer()->HasTitle(titleEntry))
                            GetPlayer()->SetTitle(titleEntry);

        } while (achievementResult->NextRow());
    }

    if (criteriaResult)
    {
        do
        {
            Field* fields = criteriaResult->Fetch();
            uint32 id      = fields[0].GetUInt16();
            uint32 counter = fields[1].GetUInt32();
            time_t date    = time_t(fields[2].GetUInt32());

            AchievementCriteriaEntry const* criteria = sAchievementCriteriaStore.LookupEntry(id);
            if (!criteria)
            {
                // we will remove not existed criteria for all characters
                sLog->outError("Non-existing achievement criteria %u data removed from table `character_achievement_progress`.", id);
                CharacterDatabase.PExecute("DELETE FROM character_achievement_progress WHERE criteria = %u", id);
                continue;
            }

            if (criteria->timeLimit && time_t(date + criteria->timeLimit) < time(NULL))
                continue;

            CriteriaProgress& progress = m_criteriaProgress[id];
            progress.counter = counter;
            progress.date    = date;
            progress.changed = false;
        } while (criteriaResult->NextRow());
    }
}

void AchievementMgr::SendAchievementEarned(AchievementEntry const* achievement) const
{
    if (GetPlayer()->GetSession()->PlayerLoading())
        return;

    // Don't send for achievements with ACHIEVEMENT_FLAG_TRACKING
    if (achievement->flags & ACHIEVEMENT_FLAG_HIDDEN)
        return;

    #ifdef TRINITY_DEBUG
        sLog->outDebug(LOG_FILTER_ACHIEVEMENTSYS, "AchievementMgr::SendAchievementEarned(%u)", achievement->ID);
    #endif

    if (Guild* guild = sGuildMgr->GetGuildById(GetPlayer()->GetGuildId()))
    {
        Trinity::AchievementChatBuilder say_builder(*GetPlayer(), CHAT_MSG_GUILD_ACHIEVEMENT, LANG_ACHIEVEMENT_EARNED, achievement->ID);
        Trinity::LocalizedPacketDo<Trinity::AchievementChatBuilder> say_do(say_builder);
        guild->BroadcastWorker(say_do, GetPlayer());
    }

    if (achievement->flags & (ACHIEVEMENT_FLAG_REALM_FIRST_KILL|ACHIEVEMENT_FLAG_REALM_FIRST_REACH))
    {
        // broadcast realm first reached
        WorldPacket data(SMSG_SERVER_FIRST_ACHIEVEMENT, strlen(GetPlayer()->GetName())+1+8+4+4);
        data << GetPlayer()->GetName();
        data << uint64(GetPlayer()->GetGUID());
        data << uint32(achievement->ID);
        data << uint32(0);                                  // 1=link supplied string as player name, 0=display plain string
        sWorld->SendGlobalMessage(&data);
    }
    // if player is in world he can tell his friends about new achievement
    else if (GetPlayer()->IsInWorld())
    {
        CellCoord p = Trinity::ComputeCellCoord(GetPlayer()->GetPositionX(), GetPlayer()->GetPositionY());

        Cell cell(p);
        cell.SetNoCreate();

        Trinity::AchievementChatBuilder say_builder(*GetPlayer(), CHAT_MSG_ACHIEVEMENT, LANG_ACHIEVEMENT_EARNED, achievement->ID);
        Trinity::LocalizedPacketDo<Trinity::AchievementChatBuilder> say_do(say_builder);
        Trinity::PlayerDistWorker<Trinity::LocalizedPacketDo<Trinity::AchievementChatBuilder> > say_worker(GetPlayer(), sWorld->getFloatConfig(CONFIG_LISTEN_RANGE_SAY), say_do);
        TypeContainerVisitor<Trinity::PlayerDistWorker<Trinity::LocalizedPacketDo<Trinity::AchievementChatBuilder> >, WorldTypeMapContainer > message(say_worker);
        cell.Visit(p, message, *GetPlayer()->GetMap(), *GetPlayer(), sWorld->getFloatConfig(CONFIG_LISTEN_RANGE_SAY));
    }

    WorldPacket data(SMSG_ACHIEVEMENT_EARNED, 8+4+8);
    data.append(GetPlayer()->GetPackGUID());
    data << uint32(achievement->ID);
    data << uint32(secsToTimeBitFields(time(NULL)));
    data << uint32(0);
    GetPlayer()->SendMessageToSetInRange(&data, sWorld->getFloatConfig(CONFIG_LISTEN_RANGE_SAY), true);
}

void AchievementMgr::SendCriteriaUpdate(AchievementCriteriaEntry const* entry, CriteriaProgress const* progress, uint32 timeElapsed, bool timedCompleted) const
{
    WorldPacket data(SMSG_CRITERIA_UPDATE, 8+4+8);
    data << uint32(entry->ID);

    // the counter is packed like a packed Guid
    data.appendPackGUID(progress->counter);

    data.append(GetPlayer()->GetPackGUID());
    if (!entry->timeLimit)
        data << uint32(0);
    else
        data << uint32(timedCompleted ? 0 : 1); // this are some flags, 1 is for keeping the counter at 0 in client
    data << uint32(secsToTimeBitFields(progress->date));
    data << uint32(timeElapsed);    // time elapsed in seconds
    data << uint32(0);              // unk
    GetPlayer()->SendDirectMessage(&data);
}

/**
 * called at player login. The player might have fulfilled some achievements when the achievement system wasn't working yet
 */
void AchievementMgr::CheckAllAchievementCriteria()
{
    // suppress sending packets
    for (uint8 i=0; i<ACHIEVEMENT_CRITERIA_TYPE_TOTAL; ++i)
        UpdateAchievementCriteria(AchievementCriteriaTypes(i));
}

static const uint32 achievIdByArenaSlot[MAX_ARENA_SLOT] = { 1057, 1107, 1108 };
static const uint32 achievIdForDungeon[][4] =
{
    // ach_cr_id, is_dungeon, is_raid, is_heroic_dungeon
    { 321,       true,      true,   true  },
    { 916,       false,     true,   false },
    { 917,       false,     true,   false },
    { 918,       true,      false,  false },
    { 2219,      false,     false,  true  },
    { 0,         false,     false,  false }
};

/**
 * this function will be called whenever the user might have done a criteria relevant action
 */
void AchievementMgr::UpdateAchievementCriteria(AchievementCriteriaTypes type, uint32 miscValue1 /*= 0*/, uint32 miscValue2 /*= 0*/, Unit* unit /*= NULL*/)
{
    sLog->outDebug(LOG_FILTER_ACHIEVEMENTSYS, "AchievementMgr::UpdateAchievementCriteria(%u, %u, %u)", type, miscValue1, miscValue2);

    // disable for gamemasters with GM-mode enabled
    if (m_player->isGameMaster())
        return;

    AchievementCriteriaEntryList const& achievementCriteriaList = sAchievementMgr->GetAchievementCriteriaByType(type);
    for (AchievementCriteriaEntryList::const_iterator i = achievementCriteriaList.begin(); i != achievementCriteriaList.end(); ++i)
    {
        AchievementCriteriaEntry const* achievementCriteria = (*i);
        AchievementEntry const* achievement = sAchievementStore.LookupEntry(achievementCriteria->referredAchievement);
        if (!achievement)
            continue;

        if (!CanUpdateCriteria(achievementCriteria, achievement))
            continue;

        switch (type)
        {
            // std. case: increment at 1
            case ACHIEVEMENT_CRITERIA_TYPE_NUMBER_OF_TALENT_RESETS:
            case ACHIEVEMENT_CRITERIA_TYPE_LOSE_DUEL:
            case ACHIEVEMENT_CRITERIA_TYPE_CREATE_AUCTION:
            case ACHIEVEMENT_CRITERIA_TYPE_WON_AUCTIONS:    /* FIXME: for online player only currently */
            case ACHIEVEMENT_CRITERIA_TYPE_ROLL_NEED:
            case ACHIEVEMENT_CRITERIA_TYPE_ROLL_GREED:
            case ACHIEVEMENT_CRITERIA_TYPE_QUEST_ABANDONED:
            case ACHIEVEMENT_CRITERIA_TYPE_FLIGHT_PATHS_TAKEN:
            case ACHIEVEMENT_CRITERIA_TYPE_ACCEPTED_SUMMONINGS:
            case ACHIEVEMENT_CRITERIA_TYPE_USE_LFD_TO_GROUP_WITH_PLAYERS:
                // AchievementMgr::UpdateAchievementCriteria might also be called on login - skip in this case
                if (!miscValue1)
                    continue;
                SetCriteriaProgress(achievementCriteria, 1, PROGRESS_ACCUMULATE);
                break;
            // std case: increment at miscvalue1
            case ACHIEVEMENT_CRITERIA_TYPE_MONEY_FROM_VENDORS:
            case ACHIEVEMENT_CRITERIA_TYPE_GOLD_SPENT_FOR_TALENTS:
            case ACHIEVEMENT_CRITERIA_TYPE_MONEY_FROM_QUEST_REWARD:
            case ACHIEVEMENT_CRITERIA_TYPE_GOLD_SPENT_FOR_TRAVELLING:
            case ACHIEVEMENT_CRITERIA_TYPE_GOLD_SPENT_AT_BARBER:
            case ACHIEVEMENT_CRITERIA_TYPE_GOLD_SPENT_FOR_MAIL:
            case ACHIEVEMENT_CRITERIA_TYPE_LOOT_MONEY:
            case ACHIEVEMENT_CRITERIA_TYPE_GOLD_EARNED_BY_AUCTIONS:/* FIXME: for online player only currently */
            case ACHIEVEMENT_CRITERIA_TYPE_TOTAL_DAMAGE_RECEIVED:
            case ACHIEVEMENT_CRITERIA_TYPE_TOTAL_HEALING_RECEIVED:
                // AchievementMgr::UpdateAchievementCriteria might also be called on login - skip in this case
                if (!miscValue1)
                    continue;
                SetCriteriaProgress(achievementCriteria, miscValue1, PROGRESS_ACCUMULATE);
                break;
            // std case: high value at miscvalue1
            case ACHIEVEMENT_CRITERIA_TYPE_HIGHEST_AUCTION_BID:
            case ACHIEVEMENT_CRITERIA_TYPE_HIGHEST_AUCTION_SOLD: /* FIXME: for online player only currently */
            case ACHIEVEMENT_CRITERIA_TYPE_HIGHEST_HIT_DEALT:
            case ACHIEVEMENT_CRITERIA_TYPE_HIGHEST_HIT_RECEIVED:
            case ACHIEVEMENT_CRITERIA_TYPE_HIGHEST_HEAL_CASTED:
            case ACHIEVEMENT_CRITERIA_TYPE_HIGHEST_HEALING_RECEIVED:
                // AchievementMgr::UpdateAchievementCriteria might also be called on login - skip in this case
                if (!miscValue1)
                    continue;
                SetCriteriaProgress(achievementCriteria, miscValue1, PROGRESS_HIGHEST);
                break;

            // specialized cases
            case ACHIEVEMENT_CRITERIA_TYPE_COMPLETE_DAILY_QUEST:
            {
                // AchievementMgr::UpdateAchievementCriteria might also be called on login - skip in this case
                if (!miscValue1)
                    continue;

                if (achievement->categoryId == CATEGORY_CHILDRENS_WEEK)
                {
                    AchievementCriteriaDataSet const* data = sAchievementMgr->GetCriteriaDataSet(achievementCriteria);
                    if (!data || !data->Meets(GetPlayer(), NULL))
                        continue;
                }

                SetCriteriaProgress(achievementCriteria, 1, PROGRESS_ACCUMULATE);
                break;
            }
            case ACHIEVEMENT_CRITERIA_TYPE_WIN_BG:
            {
                // AchievementMgr::UpdateAchievementCriteria might also be called on login - skip in this case
                if (!miscValue1)
                    continue;
                if (achievementCriteria->win_bg.bgMapID != GetPlayer()->GetMapId())
                    continue;

                // those requirements couldn't be found in the dbc
                AchievementCriteriaDataSet const* data = sAchievementMgr->GetCriteriaDataSet(achievementCriteria);
                if (!data || !data->Meets(GetPlayer(), unit))
                    continue;

                SetCriteriaProgress(achievementCriteria, miscValue1, PROGRESS_ACCUMULATE);
                break;
            }
            case ACHIEVEMENT_CRITERIA_TYPE_KILL_CREATURE:
            {
                // AchievementMgr::UpdateAchievementCriteria might also be called on login - skip in this case
                if (!miscValue1)
                    continue;
                if (achievementCriteria->kill_creature.creatureID != miscValue1)
                    continue;

                // those requirements couldn't be found in the dbc
                AchievementCriteriaDataSet const* data = sAchievementMgr->GetCriteriaDataSet(achievementCriteria);
                if (!data || !data->Meets(GetPlayer(), unit))
                    continue;

                SetCriteriaProgress(achievementCriteria, miscValue2, PROGRESS_ACCUMULATE);
                break;
            }
            case ACHIEVEMENT_CRITERIA_TYPE_REACH_LEVEL:
                if (AchievementCriteriaDataSet const* data = sAchievementMgr->GetCriteriaDataSet(achievementCriteria))
                    if (!data->Meets(GetPlayer(), unit))
                        continue;
                SetCriteriaProgress(achievementCriteria, GetPlayer()->getLevel());
                break;
            case ACHIEVEMENT_CRITERIA_TYPE_REACH_SKILL_LEVEL:
                // update at loading or specific skill update
                if (miscValue1 && miscValue1 != achievementCriteria->reach_skill_level.skillID)
                    continue;
                if (uint32 skillvalue = GetPlayer()->GetBaseSkillValue(achievementCriteria->reach_skill_level.skillID))
                    SetCriteriaProgress(achievementCriteria, skillvalue);
                break;
            case ACHIEVEMENT_CRITERIA_TYPE_LEARN_SKILL_LEVEL:
                // update at loading or specific skill update
                if (miscValue1 && miscValue1 != achievementCriteria->learn_skill_level.skillID)
                    continue;
                if (uint32 maxSkillvalue = GetPlayer()->GetPureMaxSkillValue(achievementCriteria->learn_skill_level.skillID))
                    SetCriteriaProgress(achievementCriteria, maxSkillvalue);
                break;
            case ACHIEVEMENT_CRITERIA_TYPE_COMPLETE_ACHIEVEMENT:
                if (m_completedAchievements.find(achievementCriteria->complete_achievement.linkedAchievement) != m_completedAchievements.end())
                    SetCriteriaProgress(achievementCriteria, 1);
                break;
            case ACHIEVEMENT_CRITERIA_TYPE_COMPLETE_QUEST_COUNT:
            {
                SetCriteriaProgress(achievementCriteria, GetPlayer()->GetRewardedQuestCount());
                break;
            }
            case ACHIEVEMENT_CRITERIA_TYPE_COMPLETE_DAILY_QUEST_DAILY:
            {
                time_t nextDailyResetTime = sWorld->GetNextDailyQuestsResetTime();
                CriteriaProgress *progress = GetCriteriaProgress(achievementCriteria);

                if (!miscValue1) // Login case.
                {
                    // reset if player missed one day.
                    if (progress && progress->date < (nextDailyResetTime - 2 * DAY))
                        SetCriteriaProgress(achievementCriteria, 0, PROGRESS_SET);
                    continue;
                }

                ProgressType progressType;
                if (!progress)
                    // 1st time. Start count.
                    progressType = PROGRESS_SET;
                else if (progress->date < (nextDailyResetTime - 2 * DAY))
                    // last progress is older than 2 days. Player missed 1 day => Retart count.
                    progressType = PROGRESS_SET;
                else if (progress->date < (nextDailyResetTime - DAY))
                    // last progress is between 1 and 2 days. => 1st time of the day.
                    progressType = PROGRESS_ACCUMULATE;
                else
                    // last progress is within the day before the reset => Already counted today.
                    continue;

                SetCriteriaProgress(achievementCriteria, 1, progressType);
                break;
            }
            case ACHIEVEMENT_CRITERIA_TYPE_COMPLETE_QUESTS_IN_ZONE:
            {
                // speedup for non-login case
                if (miscValue1 && miscValue1 != achievementCriteria->complete_quests_in_zone.zoneID)
                    continue;

                uint32 counter = 0;

                const RewardedQuestSet &rewQuests = GetPlayer()->getRewardedQuests();
                for (RewardedQuestSet::const_iterator itr = rewQuests.begin(); itr != rewQuests.end(); ++itr)
                {
                    Quest const* quest = sObjectMgr->GetQuestTemplate(*itr);
                    if (quest && quest->GetZoneOrSort() >= 0 && uint32(quest->GetZoneOrSort()) == achievementCriteria->complete_quests_in_zone.zoneID)
                        ++counter;
                }
                SetCriteriaProgress(achievementCriteria, counter);
                break;
            }
            case ACHIEVEMENT_CRITERIA_TYPE_COMPLETE_BATTLEGROUND:
                // AchievementMgr::UpdateAchievementCriteria might also be called on login - skip in this case
                if (!miscValue1)
                    continue;
                if (GetPlayer()->GetMapId() != achievementCriteria->complete_battleground.mapID)
                    continue;
                SetCriteriaProgress(achievementCriteria, miscValue1, PROGRESS_ACCUMULATE);
                break;
            case ACHIEVEMENT_CRITERIA_TYPE_DEATH_AT_MAP:
                // AchievementMgr::UpdateAchievementCriteria might also be called on login - skip in this case
                if (!miscValue1)
                    continue;
                if (GetPlayer()->GetMapId() != achievementCriteria->death_at_map.mapID)
                    continue;
                SetCriteriaProgress(achievementCriteria, 1, PROGRESS_ACCUMULATE);
                break;
            case ACHIEVEMENT_CRITERIA_TYPE_DEATH:
            {
                // AchievementMgr::UpdateAchievementCriteria might also be called on login - skip in this case
                if (!miscValue1)
                    continue;
                // skip wrong arena achievements, if not achievIdByArenaSlot then normal total death counter
                bool notfit = false;
                for (uint8 j = 0; j < MAX_ARENA_SLOT; ++j)
                {
                    if (achievIdByArenaSlot[j] == achievement->ID)
                    {
                        Battleground* bg = GetPlayer()->GetBattleground();
                        if (!bg || !bg->isArena() || ArenaTeam::GetSlotByType(bg->GetArenaType()) != j)
                            notfit = true;

                        break;
                    }
                }
                if (notfit)
                    continue;

                SetCriteriaProgress(achievementCriteria, 1, PROGRESS_ACCUMULATE);
                break;
            }
            case ACHIEVEMENT_CRITERIA_TYPE_DEATH_IN_DUNGEON:
            {
                // AchievementMgr::UpdateAchievementCriteria might also be called on login - skip in this case
                if (!miscValue1)
                    continue;

                Map const* map = GetPlayer()->IsInWorld() ? GetPlayer()->GetMap() : sMapMgr->FindMap(GetPlayer()->GetMapId(), GetPlayer()->GetInstanceId());
                if (!map || !map->IsDungeon())
                    continue;

                // search case
                bool found = false;
                for (uint8 j = 0; achievIdForDungeon[j][0]; ++j)
                {
                    if (achievIdForDungeon[j][0] == achievement->ID)
                    {
                        if (map->IsRaid())
                        {
                            // if raid accepted (ignore difficulty)
                            if (!achievIdForDungeon[j][2])
                                break;                      // for
                        }
                        else if (GetPlayer()->GetDungeonDifficulty() == DUNGEON_DIFFICULTY_NORMAL)
                        {
                            // dungeon in normal mode accepted
                            if (!achievIdForDungeon[j][1])
                                break;                      // for
                        }
                        else
                        {
                            // dungeon in heroic mode accepted
                            if (!achievIdForDungeon[j][3])
                                break;                      // for
                        }

                        found = true;
                        break;                              // for
                    }
                }
                if (!found)
                    continue;

                //FIXME: work only for instances where max == min for players
                if (((InstanceMap*)map)->GetMaxPlayers() != achievementCriteria->death_in_dungeon.manLimit)
                    continue;
                SetCriteriaProgress(achievementCriteria, 1, PROGRESS_ACCUMULATE);
                break;

            }
            case ACHIEVEMENT_CRITERIA_TYPE_KILLED_BY_CREATURE:
                // AchievementMgr::UpdateAchievementCriteria might also be called on login - skip in this case
                if (!miscValue1)
                    continue;
                if (miscValue1 != achievementCriteria->killed_by_creature.creatureEntry)
                    continue;
                SetCriteriaProgress(achievementCriteria, 1, PROGRESS_ACCUMULATE);
                break;
            case ACHIEVEMENT_CRITERIA_TYPE_KILLED_BY_PLAYER:
                // AchievementMgr::UpdateAchievementCriteria might also be called on login - skip in this case
                if (!miscValue1)
                    continue;

                // if team check required: must kill by opposition faction
                if (achievement->ID == 318 && miscValue2 == GetPlayer()->GetTeam())
                    continue;

                SetCriteriaProgress(achievementCriteria, 1, PROGRESS_ACCUMULATE);
                break;
            case ACHIEVEMENT_CRITERIA_TYPE_FALL_WITHOUT_DYING:
            {
                // AchievementMgr::UpdateAchievementCriteria might also be called on login - skip in this case
                if (!miscValue1)
                    continue;

                // those requirements couldn't be found in the dbc
                AchievementCriteriaDataSet const* data = sAchievementMgr->GetCriteriaDataSet(achievementCriteria);
                if (!data || !data->Meets(GetPlayer(), unit))
                    continue;

                // miscvalue1 is the ingame fallheight*100 as stored in dbc
                SetCriteriaProgress(achievementCriteria, miscValue1);
                break;
            }
            case ACHIEVEMENT_CRITERIA_TYPE_DEATHS_FROM:
                // AchievementMgr::UpdateAchievementCriteria might also be called on login - skip in this case
                if (!miscValue1)
                    continue;
                if (miscValue2 != achievementCriteria->death_from.type)
                    continue;
                SetCriteriaProgress(achievementCriteria, 1, PROGRESS_ACCUMULATE);
                break;
            case ACHIEVEMENT_CRITERIA_TYPE_COMPLETE_QUEST:
            {
                // if miscvalues != 0, it contains the questID.
                if (miscValue1)
                {
                    if (miscValue1 != achievementCriteria->complete_quest.questID)
                        continue;
                }
                else
                {
                    // login case.
                    if (!GetPlayer()->GetQuestRewardStatus(achievementCriteria->complete_quest.questID))
                        continue;
                }

                if (achievement->ID == 1282)
                {
                    // those requirements couldn't be found in the dbc
                    AchievementCriteriaDataSet const* data = sAchievementMgr->GetCriteriaDataSet(achievementCriteria);
                    if (!data || !data->Meets(GetPlayer(), unit))
                        continue;
                    break;
                }

                SetCriteriaProgress(achievementCriteria, 1);
                break;
            }
            case ACHIEVEMENT_CRITERIA_TYPE_BE_SPELL_TARGET:
            case ACHIEVEMENT_CRITERIA_TYPE_BE_SPELL_TARGET2:
            {
                if (!miscValue1 || miscValue1 != achievementCriteria->be_spell_target.spellID)
                    continue;

                // those requirements couldn't be found in the dbc
                AchievementCriteriaDataSet const* data = sAchievementMgr->GetCriteriaDataSet(achievementCriteria);
                if (!data)
                    continue;

                if (!data->Meets(GetPlayer(), unit))
                    continue;

                SetCriteriaProgress(achievementCriteria, 1, PROGRESS_ACCUMULATE);
                break;
            }
            case ACHIEVEMENT_CRITERIA_TYPE_CAST_SPELL:
            case ACHIEVEMENT_CRITERIA_TYPE_CAST_SPELL2:
            {
                if (!miscValue1 || miscValue1 != achievementCriteria->cast_spell.spellID)
                    continue;

                // those requirements couldn't be found in the dbc
                AchievementCriteriaDataSet const* data = sAchievementMgr->GetCriteriaDataSet(achievementCriteria);
                if (!data)
                    continue;

                if (!data->Meets(GetPlayer(), unit))
                    continue;

                SetCriteriaProgress(achievementCriteria, 1, PROGRESS_ACCUMULATE);
                break;
            }
            case ACHIEVEMENT_CRITERIA_TYPE_LEARN_SPELL:
                if (miscValue1 && miscValue1 != achievementCriteria->learn_spell.spellID)
                    continue;

                if (GetPlayer()->HasSpell(achievementCriteria->learn_spell.spellID))
                    SetCriteriaProgress(achievementCriteria, 1);
                break;
            case ACHIEVEMENT_CRITERIA_TYPE_LOOT_TYPE:
            {
                // miscvalue1=loot_type (note: 0 = LOOT_CORPSE and then it ignored)
                // miscvalue2=count of item loot
                if (!miscValue1 || !miscValue2)
                    continue;
                if (miscValue1 != achievementCriteria->loot_type.lootType)
                    continue;

                // zone specific
                if (achievementCriteria->loot_type.lootTypeCount == 1)
                {
                    // those requirements couldn't be found in the dbc
                    AchievementCriteriaDataSet const* data = sAchievementMgr->GetCriteriaDataSet(achievementCriteria);
                    if (!data || !data->Meets(GetPlayer(), unit))
                        continue;
                }

                SetCriteriaProgress(achievementCriteria, miscValue2, PROGRESS_ACCUMULATE);
                break;
            }
            case ACHIEVEMENT_CRITERIA_TYPE_OWN_ITEM:
                // speedup for non-login case
                if (miscValue1 && achievementCriteria->own_item.itemID != miscValue1)
                    continue;
                SetCriteriaProgress(achievementCriteria, GetPlayer()->GetItemCount(achievementCriteria->own_item.itemID, true));
                break;
            case ACHIEVEMENT_CRITERIA_TYPE_WIN_RATED_ARENA:
                // miscvalue1 contains the personal rating
                if (!miscValue1)                            // no update at login
                    continue;

                // additional requirements
                if (achievementCriteria->additionalRequirements[0].additionalRequirement_type == ACHIEVEMENT_CRITERIA_CONDITION_NO_LOSE)
                {
                    // those requirements couldn't be found in the dbc
                    AchievementCriteriaDataSet const* data = sAchievementMgr->GetCriteriaDataSet(achievementCriteria);
                    if (!data || !data->Meets(GetPlayer(), unit, miscValue1))
                    {
                        // reset the progress as we have a win without the requirement.
                        SetCriteriaProgress(achievementCriteria, 0);
                        continue;
                    }
                }

                SetCriteriaProgress(achievementCriteria, 1, PROGRESS_ACCUMULATE);
                break;
            case ACHIEVEMENT_CRITERIA_TYPE_USE_ITEM:
                // AchievementMgr::UpdateAchievementCriteria might also be called on login - skip in this case
                if (!miscValue1)
                    continue;

                if (achievementCriteria->use_item.itemID != miscValue1)
                    continue;

                // Children's Week achievements have extra requirements
                if (achievement->categoryId == CATEGORY_CHILDRENS_WEEK)
                {
                    AchievementCriteriaDataSet const* data = sAchievementMgr->GetCriteriaDataSet(achievementCriteria);
                    if (!data || !data->Meets(GetPlayer(), NULL))
                        continue;
                }

                SetCriteriaProgress(achievementCriteria, 1, PROGRESS_ACCUMULATE);
                break;
            case ACHIEVEMENT_CRITERIA_TYPE_LOOT_ITEM:
                // You _have_ to loot that item, just owning it when logging in does _not_ count!
                if (!miscValue1)
                    continue;
                if (miscValue1 != achievementCriteria->own_item.itemID)
                    continue;
                SetCriteriaProgress(achievementCriteria, miscValue2, PROGRESS_ACCUMULATE);
                break;
            case ACHIEVEMENT_CRITERIA_TYPE_EXPLORE_AREA:
            {
                WorldMapOverlayEntry const* worldOverlayEntry = sWorldMapOverlayStore.LookupEntry(achievementCriteria->explore_area.areaReference);
                if (!worldOverlayEntry)
                    break;

                bool matchFound = false;
                for (uint8 j = 0; j < MAX_WORLD_MAP_OVERLAY_AREA_IDX; ++j)
                {
                    uint32 area_id = worldOverlayEntry->areatableID[j];
                    if (!area_id)                            // array have 0 only in empty tail
                        break;

                    int32 exploreFlag = GetAreaFlagByAreaID(area_id);
                    if (exploreFlag < 0)
                        continue;

                    uint32 playerIndexOffset = uint32(exploreFlag) / 32;
                    uint32 mask = 1<< (uint32(exploreFlag) % 32);

                    if (GetPlayer()->GetUInt32Value(PLAYER_EXPLORED_ZONES_1 + playerIndexOffset) & mask)
                    {
                        matchFound = true;
                        break;
                    }
                }

                if (matchFound)
                    SetCriteriaProgress(achievementCriteria, 1);
                break;
            }
            case ACHIEVEMENT_CRITERIA_TYPE_BUY_BANK_SLOT:
                SetCriteriaProgress(achievementCriteria, GetPlayer()->GetBankBagSlotCount());
                break;
            case ACHIEVEMENT_CRITERIA_TYPE_GAIN_REPUTATION:
            {
                // skip faction check only at loading
                if (miscValue1 && miscValue1 != achievementCriteria->gain_reputation.factionID)
                    continue;

                int32 reputation = GetPlayer()->GetReputationMgr().GetReputation(achievementCriteria->gain_reputation.factionID);
                if (reputation > 0)
                    SetCriteriaProgress(achievementCriteria, reputation);
                break;
            }
            case ACHIEVEMENT_CRITERIA_TYPE_GAIN_EXALTED_REPUTATION:
            {
                SetCriteriaProgress(achievementCriteria, GetPlayer()->GetReputationMgr().GetExaltedFactionCount());
                break;
            }
            case ACHIEVEMENT_CRITERIA_TYPE_VISIT_BARBER_SHOP:
            {
                // skip for login case
                if (!miscValue1)
                    continue;
                SetCriteriaProgress(achievementCriteria, 1);
                break;
            }
            case ACHIEVEMENT_CRITERIA_TYPE_EQUIP_EPIC_ITEM:
            {
                // miscvalue1 = itemid
                // miscvalue2 = itemSlot
                if (!miscValue1)
                    continue;

                if (miscValue2 != achievementCriteria->equip_epic_item.itemSlot)
                    continue;

                // check item level and quality via achievement_criteria_data
                AchievementCriteriaDataSet const* data = sAchievementMgr->GetCriteriaDataSet(achievementCriteria);
                if (!data || !data->Meets(GetPlayer(), 0, miscValue1))
                    continue;

                SetCriteriaProgress(achievementCriteria, 1);
                break;
            }

            case ACHIEVEMENT_CRITERIA_TYPE_ROLL_NEED_ON_LOOT:
            case ACHIEVEMENT_CRITERIA_TYPE_ROLL_GREED_ON_LOOT:
            {
                // miscvalue1 = itemid
                // miscvalue2 = diced value
                if (!miscValue1)
                    continue;
                if (miscValue2 != achievementCriteria->roll_greed_on_loot.rollValue)
                    continue;

                ItemTemplate const* pProto = sObjectMgr->GetItemTemplate(miscValue1);
                if (!pProto)
                    continue;

                // check item level via achievement_criteria_data
                AchievementCriteriaDataSet const* data = sAchievementMgr->GetCriteriaDataSet(achievementCriteria);
                if (!data || !data->Meets(GetPlayer(), 0, pProto->ItemLevel))
                    continue;

                SetCriteriaProgress(achievementCriteria, 1, PROGRESS_ACCUMULATE);
                break;
            }
            case ACHIEVEMENT_CRITERIA_TYPE_DO_EMOTE:
            {
                // miscvalue1 = emote
                if (!miscValue1)
                    continue;
                if (miscValue1 != achievementCriteria->do_emote.emoteID)
                    continue;
                if (achievementCriteria->do_emote.count)
                {
                    // those requirements couldn't be found in the dbc
                    AchievementCriteriaDataSet const* data = sAchievementMgr->GetCriteriaDataSet(achievementCriteria);
                    if (!data || !data->Meets(GetPlayer(), unit))
                        continue;
                }

                SetCriteriaProgress(achievementCriteria, 1, PROGRESS_ACCUMULATE);
                break;
            }
            case ACHIEVEMENT_CRITERIA_TYPE_DAMAGE_DONE:
            case ACHIEVEMENT_CRITERIA_TYPE_HEALING_DONE:
            {
                if (!miscValue1)
                    continue;

                if (achievementCriteria->additionalRequirements[0].additionalRequirement_type == ACHIEVEMENT_CRITERIA_CONDITION_BG_MAP)
                {
                    if (GetPlayer()->GetMapId() != achievementCriteria->additionalRequirements[0].additionalRequirement_value)
                        continue;

                    // map specific case (BG in fact) expected player targeted damage/heal
                    if (!unit || unit->GetTypeId() != TYPEID_PLAYER)
                        continue;
                }

                SetCriteriaProgress(achievementCriteria, miscValue1, PROGRESS_ACCUMULATE);
                break;
            }
            case ACHIEVEMENT_CRITERIA_TYPE_EQUIP_ITEM:
                // miscvalue1 = item_id
                if (!miscValue1)
                    continue;
                if (miscValue1 != achievementCriteria->equip_item.itemID)
                    continue;

                SetCriteriaProgress(achievementCriteria, 1);
                break;
            case ACHIEVEMENT_CRITERIA_TYPE_USE_GAMEOBJECT:
                // miscvalue1 = go entry
                if (!miscValue1)
                    continue;
                if (miscValue1 != achievementCriteria->use_gameobject.goEntry)
                    continue;

                SetCriteriaProgress(achievementCriteria, 1, PROGRESS_ACCUMULATE);
                break;
            case ACHIEVEMENT_CRITERIA_TYPE_FISH_IN_GAMEOBJECT:
                if (!miscValue1)
                    continue;
                if (miscValue1 != achievementCriteria->fish_in_gameobject.goEntry)
                    continue;

                SetCriteriaProgress(achievementCriteria, 1, PROGRESS_ACCUMULATE);
                break;
            case ACHIEVEMENT_CRITERIA_TYPE_LEARN_SKILLLINE_SPELLS:
            {
                if (miscValue1 && miscValue1 != achievementCriteria->learn_skillline_spell.skillLine)
                    continue;

                uint32 spellCount = 0;
                for (PlayerSpellMap::const_iterator spellIter = GetPlayer()->GetSpellMap().begin();
                    spellIter != GetPlayer()->GetSpellMap().end();
                    ++spellIter)
                {
                    SkillLineAbilityMapBounds bounds = sSpellMgr->GetSkillLineAbilityMapBounds(spellIter->first);
                    for (SkillLineAbilityMap::const_iterator skillIter = bounds.first; skillIter != bounds.second; ++skillIter)
                    {
                        if (skillIter->second->skillId == achievementCriteria->learn_skillline_spell.skillLine)
                            spellCount++;
                    }
                }
                SetCriteriaProgress(achievementCriteria, spellCount);
                break;
            }
            case ACHIEVEMENT_CRITERIA_TYPE_WIN_DUEL:
                // AchievementMgr::UpdateAchievementCriteria might also be called on login - skip in this case
                if (!miscValue1)
                    continue;

                if (achievementCriteria->win_duel.duelCount)
                {
                    // those requirements couldn't be found in the dbc
                    AchievementCriteriaDataSet const* data = sAchievementMgr->GetCriteriaDataSet(achievementCriteria);
                    if (!data)
                        continue;

                    if (!data->Meets(GetPlayer(), unit))
                        continue;
                }

                SetCriteriaProgress(achievementCriteria, 1, PROGRESS_ACCUMULATE);
                break;
            case ACHIEVEMENT_CRITERIA_TYPE_GAIN_REVERED_REPUTATION:
                SetCriteriaProgress(achievementCriteria, GetPlayer()->GetReputationMgr().GetReveredFactionCount());
                break;
            case ACHIEVEMENT_CRITERIA_TYPE_GAIN_HONORED_REPUTATION:
                SetCriteriaProgress(achievementCriteria, GetPlayer()->GetReputationMgr().GetHonoredFactionCount());
                break;
            case ACHIEVEMENT_CRITERIA_TYPE_KNOWN_FACTIONS:
                SetCriteriaProgress(achievementCriteria, GetPlayer()->GetReputationMgr().GetVisibleFactionCount());
                break;
            case ACHIEVEMENT_CRITERIA_TYPE_LOOT_EPIC_ITEM:
            case ACHIEVEMENT_CRITERIA_TYPE_RECEIVE_EPIC_ITEM:
            {
                // AchievementMgr::UpdateAchievementCriteria might also be called on login - skip in this case
                if (!miscValue1)
                    continue;
                ItemTemplate const* proto = sObjectMgr->GetItemTemplate(miscValue1);
                if (!proto || proto->Quality < ITEM_QUALITY_EPIC)
                    continue;
                SetCriteriaProgress(achievementCriteria, 1, PROGRESS_ACCUMULATE);
                break;
            }
            case ACHIEVEMENT_CRITERIA_TYPE_LEARN_SKILL_LINE:
            {
                if (miscValue1 && miscValue1 != achievementCriteria->learn_skill_line.skillLine)
                    continue;

                uint32 spellCount = 0;
                for (PlayerSpellMap::const_iterator spellIter = GetPlayer()->GetSpellMap().begin();
                    spellIter != GetPlayer()->GetSpellMap().end();
                    ++spellIter)
                {
                    SkillLineAbilityMapBounds bounds = sSpellMgr->GetSkillLineAbilityMapBounds(spellIter->first);
                    for (SkillLineAbilityMap::const_iterator skillIter = bounds.first; skillIter != bounds.second; ++skillIter)
                        if (skillIter->second->skillId == achievementCriteria->learn_skill_line.skillLine)
                            spellCount++;
                }
                SetCriteriaProgress(achievementCriteria, spellCount);
                break;
            }
            case ACHIEVEMENT_CRITERIA_TYPE_EARN_HONORABLE_KILL:
                SetCriteriaProgress(achievementCriteria, GetPlayer()->GetUInt32Value(PLAYER_FIELD_LIFETIME_HONORABLE_KILLS));
                break;
            case ACHIEVEMENT_CRITERIA_TYPE_HK_CLASS:
                if (!miscValue1 || miscValue1 != achievementCriteria->hk_class.classID)
                    continue;

                SetCriteriaProgress(achievementCriteria, 1, PROGRESS_ACCUMULATE);
                break;
            case ACHIEVEMENT_CRITERIA_TYPE_HK_RACE:
                if (!miscValue1 || miscValue1 != achievementCriteria->hk_race.raceID)
                    continue;

                SetCriteriaProgress(achievementCriteria, 1, PROGRESS_ACCUMULATE);
                break;
            case ACHIEVEMENT_CRITERIA_TYPE_HIGHEST_GOLD_VALUE_OWNED:
                SetCriteriaProgress(achievementCriteria, GetPlayer()->GetMoney(), PROGRESS_HIGHEST);
                break;
            case ACHIEVEMENT_CRITERIA_TYPE_EARN_ACHIEVEMENT_POINTS:
            {
                if (!miscValue1)
                {
                    uint32 points = 0;
                    for (CompletedAchievementMap::iterator itr =  m_completedAchievements.begin(); itr != m_completedAchievements.end(); ++itr)
                        if (AchievementEntry const* pAchievement = sAchievementStore.LookupEntry(itr->first))
                            points += pAchievement->points;
                    SetCriteriaProgress(achievementCriteria, points, PROGRESS_SET);
                }
                else
                    SetCriteriaProgress(achievementCriteria, miscValue1, PROGRESS_ACCUMULATE);
                break;
            }
            case ACHIEVEMENT_CRITERIA_TYPE_BG_OBJECTIVE_CAPTURE:
            {
                if (!miscValue1 || miscValue1 != achievementCriteria->bg_objective.objectiveId)
                    continue;

                // those requirements couldn't be found in the dbc
                AchievementCriteriaDataSet const* data = sAchievementMgr->GetCriteriaDataSet(achievementCriteria);
                if (!data || !data->Meets(GetPlayer(), unit))
                    continue;

                SetCriteriaProgress(achievementCriteria, 1, PROGRESS_ACCUMULATE);
                break;
            }
            case ACHIEVEMENT_CRITERIA_TYPE_HONORABLE_KILL:
            case ACHIEVEMENT_CRITERIA_TYPE_SPECIAL_PVP_KILL:
            case ACHIEVEMENT_CRITERIA_TYPE_GET_KILLING_BLOWS:
            {
                // skip login update
                if (!miscValue1)
                    continue;

                // those requirements couldn't be found in the dbc
                AchievementCriteriaDataSet const* data = sAchievementMgr->GetCriteriaDataSet(achievementCriteria);
                if (!data || !data->Meets(GetPlayer(), unit))
                    continue;

                SetCriteriaProgress(achievementCriteria, 1, PROGRESS_ACCUMULATE);
                break;
            }
            case ACHIEVEMENT_CRITERIA_TYPE_HONORABLE_KILL_AT_AREA:
            {
                if (!miscValue1 || miscValue1 != achievementCriteria->honorable_kill_at_area.areaID)
                    continue;

                SetCriteriaProgress(achievementCriteria, 1, PROGRESS_ACCUMULATE);
                break;
            }
            case ACHIEVEMENT_CRITERIA_TYPE_HIGHEST_TEAM_RATING:
            {
                uint32 reqTeamType = achievementCriteria->highest_team_rating.teamtype;

                if (miscValue1)
                {
                    if (miscValue2 != reqTeamType)
                        continue;

                    SetCriteriaProgress(achievementCriteria, miscValue1, PROGRESS_HIGHEST);
                }
                else    // login case
                {
                    for (uint8 arena_slot = 0; arena_slot < MAX_ARENA_SLOT; ++arena_slot)
                    {
                        uint32 teamId = GetPlayer()->GetArenaTeamId(arena_slot);
                        if (!teamId)
                            continue;

                        ArenaTeam* team = sArenaTeamMgr->GetArenaTeamById(teamId);
                        if (!team || team->GetType() != reqTeamType)
                            continue;

                        SetCriteriaProgress(achievementCriteria, team->GetStats().Rating, PROGRESS_HIGHEST);
                        break;
                    }
                }

                break;
            }
            case ACHIEVEMENT_CRITERIA_TYPE_HIGHEST_PERSONAL_RATING:
            {
                uint32 reqTeamType = achievementCriteria->highest_personal_rating.teamtype;

                if (miscValue1)
                {
                    if (miscValue2 != reqTeamType)
                        continue;

                    SetCriteriaProgress(achievementCriteria, miscValue1, PROGRESS_HIGHEST);
                }
                else    // login case
                {
                    for (uint8 arena_slot = 0; arena_slot < MAX_ARENA_SLOT; ++arena_slot)
                    {
                        uint32 teamId = GetPlayer()->GetArenaTeamId(arena_slot);
                        if (!teamId)
                            continue;

                        ArenaTeam* team = sArenaTeamMgr->GetArenaTeamById(teamId);
                        if (!team || team->GetType() != reqTeamType)
                            continue;

                        if (ArenaTeamMember const* member = team->GetMember(GetPlayer()->GetGUID()))
                        {
                            SetCriteriaProgress(achievementCriteria, member->PersonalRating, PROGRESS_HIGHEST);
                            break;
                        }
                    }
                }

                break;
            }
            // std case: not exist in DBC, not triggered in code as result
            case ACHIEVEMENT_CRITERIA_TYPE_HIGHEST_HEALTH:
            case ACHIEVEMENT_CRITERIA_TYPE_HIGHEST_SPELLPOWER:
            case ACHIEVEMENT_CRITERIA_TYPE_HIGHEST_ARMOR:
            case ACHIEVEMENT_CRITERIA_TYPE_HIGHEST_POWER:
            case ACHIEVEMENT_CRITERIA_TYPE_HIGHEST_STAT:
            case ACHIEVEMENT_CRITERIA_TYPE_HIGHEST_RATING:
                break;
            // FIXME: not triggered in code as result, need to implement
            case ACHIEVEMENT_CRITERIA_TYPE_COMPLETE_RAID:
            case ACHIEVEMENT_CRITERIA_TYPE_WIN_ARENA:
            case ACHIEVEMENT_CRITERIA_TYPE_PLAY_ARENA:
            case ACHIEVEMENT_CRITERIA_TYPE_OWN_RANK:
            case ACHIEVEMENT_CRITERIA_TYPE_EARNED_PVP_TITLE:
            case ACHIEVEMENT_CRITERIA_TYPE_KILL_CREATURE_TYPE:
            case ACHIEVEMENT_CRITERIA_TYPE_TOTAL:
                break;                                   // Not implemented yet :(
        }

        if (IsCompletedCriteria(achievementCriteria, achievement))
            CompletedCriteriaFor(achievement);

        // check again the completeness for SUMM and REQ COUNT achievements,
        // as they don't depend on the completed criteria but on the sum of the progress of each individual criteria
        if (achievement->flags & ACHIEVEMENT_FLAG_SUMM)
            if (IsCompletedAchievement(achievement))
                CompletedAchievement(achievement);

        if (AchievementEntryList const* achRefList = sAchievementMgr->GetAchievementByReferencedId(achievement->ID))
            for (AchievementEntryList::const_iterator itr = achRefList->begin(); itr != achRefList->end(); ++itr)
                if (IsCompletedAchievement(*itr))
                    CompletedAchievement(*itr);
    }
}

bool AchievementMgr::IsCompletedCriteria(AchievementCriteriaEntry const* achievementCriteria, AchievementEntry const* achievement)
{
    // counter can never complete
    if (achievement->flags & ACHIEVEMENT_FLAG_COUNTER)
        return false;

    if (achievement->flags & (ACHIEVEMENT_FLAG_REALM_FIRST_REACH | ACHIEVEMENT_FLAG_REALM_FIRST_KILL))
    {
        // someone on this realm has already completed that achievement
        if (sAchievementMgr->IsRealmCompleted(achievement))
            return false;
    }

    CriteriaProgress const* progress = GetCriteriaProgress(achievementCriteria);
    if (!progress)
        return false;

    switch (achievementCriteria->requiredType)
    {
        case ACHIEVEMENT_CRITERIA_TYPE_WIN_BG:
            return progress->counter >= achievementCriteria->win_bg.winCount;
        case ACHIEVEMENT_CRITERIA_TYPE_KILL_CREATURE:
            return progress->counter >= achievementCriteria->kill_creature.creatureCount;
        case ACHIEVEMENT_CRITERIA_TYPE_REACH_LEVEL:
<<<<<<< HEAD
        {
            // skip wrong class achievements
            for (uint8 i = 1; i < MAX_CLASSES; ++i)
                if (achievIdByClass[i] == achievement->ID && i != GetPlayer()->getClass())
                    return false;

            // skip wrong race achievements
            for (uint8 i = 1; i < MAX_RACES; ++i)
                if (achievIdByRace[i] == achievement->ID && i != GetPlayer()->getRace())
                    return false;

            // appropriate class/race or not class/race specific
=======
>>>>>>> d4921e0f
            return progress->counter >= achievementCriteria->reach_level.level;
        case ACHIEVEMENT_CRITERIA_TYPE_REACH_SKILL_LEVEL:
            return progress->counter >= achievementCriteria->reach_skill_level.skillLevel;
        case ACHIEVEMENT_CRITERIA_TYPE_COMPLETE_ACHIEVEMENT:
            return progress->counter >= 1;
        case ACHIEVEMENT_CRITERIA_TYPE_COMPLETE_QUEST_COUNT:
            return progress->counter >= achievementCriteria->complete_quest_count.totalQuestCount;
        case ACHIEVEMENT_CRITERIA_TYPE_COMPLETE_DAILY_QUEST_DAILY:
            return progress->counter >= achievementCriteria->complete_daily_quest_daily.numberOfDays;
        case ACHIEVEMENT_CRITERIA_TYPE_COMPLETE_QUESTS_IN_ZONE:
            return progress->counter >= achievementCriteria->complete_quests_in_zone.questCount;
        case ACHIEVEMENT_CRITERIA_TYPE_DAMAGE_DONE:
        case ACHIEVEMENT_CRITERIA_TYPE_HEALING_DONE:
            return progress->counter >= achievementCriteria->healing_done.count;
        case ACHIEVEMENT_CRITERIA_TYPE_COMPLETE_DAILY_QUEST:
            return progress->counter >= achievementCriteria->complete_daily_quest.questCount;
        case ACHIEVEMENT_CRITERIA_TYPE_FALL_WITHOUT_DYING:
            return progress->counter >= achievementCriteria->fall_without_dying.fallHeight;
        case ACHIEVEMENT_CRITERIA_TYPE_COMPLETE_QUEST:
            return progress->counter >= 1;
        case ACHIEVEMENT_CRITERIA_TYPE_BE_SPELL_TARGET:
        case ACHIEVEMENT_CRITERIA_TYPE_BE_SPELL_TARGET2:
            return progress->counter >= achievementCriteria->be_spell_target.spellCount;
        case ACHIEVEMENT_CRITERIA_TYPE_CAST_SPELL:
        case ACHIEVEMENT_CRITERIA_TYPE_CAST_SPELL2:
            return progress->counter >= achievementCriteria->cast_spell.castCount;
        case ACHIEVEMENT_CRITERIA_TYPE_BG_OBJECTIVE_CAPTURE:
            return progress->counter >= achievementCriteria->bg_objective.completeCount;
        case ACHIEVEMENT_CRITERIA_TYPE_HONORABLE_KILL_AT_AREA:
            return progress->counter >= achievementCriteria->honorable_kill_at_area.killCount;
        case ACHIEVEMENT_CRITERIA_TYPE_LEARN_SPELL:
            return progress->counter >= 1;
        case ACHIEVEMENT_CRITERIA_TYPE_HONORABLE_KILL:
        case ACHIEVEMENT_CRITERIA_TYPE_EARN_HONORABLE_KILL:
            return progress->counter >= achievementCriteria->honorable_kill.killCount;
        case ACHIEVEMENT_CRITERIA_TYPE_OWN_ITEM:
            return progress->counter >= achievementCriteria->own_item.itemCount;
        case ACHIEVEMENT_CRITERIA_TYPE_WIN_RATED_ARENA:
            return progress->counter >= achievementCriteria->win_rated_arena.count;
        case ACHIEVEMENT_CRITERIA_TYPE_HIGHEST_PERSONAL_RATING:
            return progress->counter >= achievementCriteria->highest_personal_rating.PersonalRating;
        case ACHIEVEMENT_CRITERIA_TYPE_LEARN_SKILL_LEVEL:
            return progress->counter >= (achievementCriteria->learn_skill_level.skillLevel * 75);
        case ACHIEVEMENT_CRITERIA_TYPE_USE_ITEM:
            return progress->counter >= achievementCriteria->use_item.itemCount;
        case ACHIEVEMENT_CRITERIA_TYPE_LOOT_ITEM:
            return progress->counter >= achievementCriteria->loot_item.itemCount;
        case ACHIEVEMENT_CRITERIA_TYPE_EXPLORE_AREA:
            return progress->counter >= 1;
        case ACHIEVEMENT_CRITERIA_TYPE_BUY_BANK_SLOT:
            return progress->counter >= achievementCriteria->buy_bank_slot.numberOfSlots;
        case ACHIEVEMENT_CRITERIA_TYPE_GAIN_REPUTATION:
            return progress->counter >= achievementCriteria->gain_reputation.reputationAmount;
        case ACHIEVEMENT_CRITERIA_TYPE_GAIN_EXALTED_REPUTATION:
            return progress->counter >= achievementCriteria->gain_exalted_reputation.numberOfExaltedFactions;
        case ACHIEVEMENT_CRITERIA_TYPE_VISIT_BARBER_SHOP:
            return progress->counter >= achievementCriteria->visit_barber.numberOfVisits;
        case ACHIEVEMENT_CRITERIA_TYPE_EQUIP_EPIC_ITEM:
            return progress->counter >= achievementCriteria->equip_epic_item.count;
        case ACHIEVEMENT_CRITERIA_TYPE_ROLL_NEED_ON_LOOT:
        case ACHIEVEMENT_CRITERIA_TYPE_ROLL_GREED_ON_LOOT:
            return progress->counter >= achievementCriteria->roll_greed_on_loot.count;
        case ACHIEVEMENT_CRITERIA_TYPE_HK_CLASS:
            return progress->counter >= achievementCriteria->hk_class.count;
        case ACHIEVEMENT_CRITERIA_TYPE_HK_RACE:
            return progress->counter >= achievementCriteria->hk_race.count;
        case ACHIEVEMENT_CRITERIA_TYPE_DO_EMOTE:
            return progress->counter >= achievementCriteria->do_emote.count;
        case ACHIEVEMENT_CRITERIA_TYPE_EQUIP_ITEM:
            return progress->counter >= achievementCriteria->equip_item.count;
        case ACHIEVEMENT_CRITERIA_TYPE_MONEY_FROM_QUEST_REWARD:
            return progress->counter >= achievementCriteria->quest_reward_money.goldInCopper;
        case ACHIEVEMENT_CRITERIA_TYPE_LOOT_MONEY:
            return progress->counter >= achievementCriteria->loot_money.goldInCopper;
        case ACHIEVEMENT_CRITERIA_TYPE_USE_GAMEOBJECT:
            return progress->counter >= achievementCriteria->use_gameobject.useCount;
        case ACHIEVEMENT_CRITERIA_TYPE_SPECIAL_PVP_KILL:
            return progress->counter >= achievementCriteria->special_pvp_kill.killCount;
        case ACHIEVEMENT_CRITERIA_TYPE_FISH_IN_GAMEOBJECT:
            return progress->counter >= achievementCriteria->fish_in_gameobject.lootCount;
        case ACHIEVEMENT_CRITERIA_TYPE_LEARN_SKILLLINE_SPELLS:
            return progress->counter >= achievementCriteria->learn_skillline_spell.spellCount;
        case ACHIEVEMENT_CRITERIA_TYPE_WIN_DUEL:
            return progress->counter >= achievementCriteria->win_duel.duelCount;
        case ACHIEVEMENT_CRITERIA_TYPE_LOOT_TYPE:
            return progress->counter >= achievementCriteria->loot_type.lootTypeCount;
        case ACHIEVEMENT_CRITERIA_TYPE_LEARN_SKILL_LINE:
            return progress->counter >= achievementCriteria->learn_skill_line.spellCount;
        case ACHIEVEMENT_CRITERIA_TYPE_EARN_ACHIEVEMENT_POINTS:
            return progress->counter >= 9000;
        case ACHIEVEMENT_CRITERIA_TYPE_USE_LFD_TO_GROUP_WITH_PLAYERS:
            return progress->counter >= achievementCriteria->use_lfg.dungeonsComplete;
        case ACHIEVEMENT_CRITERIA_TYPE_GET_KILLING_BLOWS:
            return progress->counter >= achievementCriteria->get_killing_blow.killCount;
        // handle all statistic-only criteria here
        case ACHIEVEMENT_CRITERIA_TYPE_COMPLETE_BATTLEGROUND:
        case ACHIEVEMENT_CRITERIA_TYPE_DEATH_AT_MAP:
        case ACHIEVEMENT_CRITERIA_TYPE_DEATH:
        case ACHIEVEMENT_CRITERIA_TYPE_DEATH_IN_DUNGEON:
        case ACHIEVEMENT_CRITERIA_TYPE_KILLED_BY_CREATURE:
        case ACHIEVEMENT_CRITERIA_TYPE_KILLED_BY_PLAYER:
        case ACHIEVEMENT_CRITERIA_TYPE_DEATHS_FROM:
        case ACHIEVEMENT_CRITERIA_TYPE_HIGHEST_TEAM_RATING:
        case ACHIEVEMENT_CRITERIA_TYPE_MONEY_FROM_VENDORS:
        case ACHIEVEMENT_CRITERIA_TYPE_GOLD_SPENT_FOR_TALENTS:
        case ACHIEVEMENT_CRITERIA_TYPE_NUMBER_OF_TALENT_RESETS:
        case ACHIEVEMENT_CRITERIA_TYPE_GOLD_SPENT_AT_BARBER:
        case ACHIEVEMENT_CRITERIA_TYPE_GOLD_SPENT_FOR_MAIL:
        case ACHIEVEMENT_CRITERIA_TYPE_LOSE_DUEL:
        case ACHIEVEMENT_CRITERIA_TYPE_GOLD_EARNED_BY_AUCTIONS:
        case ACHIEVEMENT_CRITERIA_TYPE_CREATE_AUCTION:
        case ACHIEVEMENT_CRITERIA_TYPE_HIGHEST_AUCTION_BID:
        case ACHIEVEMENT_CRITERIA_TYPE_HIGHEST_AUCTION_SOLD:
        case ACHIEVEMENT_CRITERIA_TYPE_HIGHEST_GOLD_VALUE_OWNED:
        case ACHIEVEMENT_CRITERIA_TYPE_WON_AUCTIONS:
        case ACHIEVEMENT_CRITERIA_TYPE_GAIN_REVERED_REPUTATION:
        case ACHIEVEMENT_CRITERIA_TYPE_GAIN_HONORED_REPUTATION:
        case ACHIEVEMENT_CRITERIA_TYPE_KNOWN_FACTIONS:
        case ACHIEVEMENT_CRITERIA_TYPE_LOOT_EPIC_ITEM:
        case ACHIEVEMENT_CRITERIA_TYPE_RECEIVE_EPIC_ITEM:
        case ACHIEVEMENT_CRITERIA_TYPE_ROLL_NEED:
        case ACHIEVEMENT_CRITERIA_TYPE_ROLL_GREED:
        case ACHIEVEMENT_CRITERIA_TYPE_HIGHEST_HEALTH:
        case ACHIEVEMENT_CRITERIA_TYPE_HIGHEST_SPELLPOWER:
        case ACHIEVEMENT_CRITERIA_TYPE_HIGHEST_ARMOR:
        case ACHIEVEMENT_CRITERIA_TYPE_QUEST_ABANDONED:
        case ACHIEVEMENT_CRITERIA_TYPE_FLIGHT_PATHS_TAKEN:
        case ACHIEVEMENT_CRITERIA_TYPE_ACCEPTED_SUMMONINGS:
        default:
            break;
    }
    return false;
}

void AchievementMgr::CompletedCriteriaFor(AchievementEntry const* achievement)
{
    // counter can never complete
    if (achievement->flags & ACHIEVEMENT_FLAG_COUNTER)
        return;

    // already completed and stored
    if (HasAchieved(achievement))
        return;

    if (IsCompletedAchievement(achievement))
        CompletedAchievement(achievement);
}

bool AchievementMgr::IsCompletedAchievement(AchievementEntry const* entry)
{
    // counter can never complete
    if (entry->flags & ACHIEVEMENT_FLAG_COUNTER)
        return false;

    // for achievement with referenced achievement criterias get from referenced and counter from self
    uint32 achievmentForTestId = entry->refAchievement ? entry->refAchievement : entry->ID;
    uint32 achievmentForTestCount = entry->count;

    AchievementCriteriaEntryList const* cList = sAchievementMgr->GetAchievementCriteriaByAchievement(achievmentForTestId);
    if (!cList)
        return false;
    uint32 count = 0;

    // For SUMM achievements, we have to count the progress of each criteria of the achievement.
    // Oddly, the target count is NOT countained in the achievement, but in each individual criteria
    if (entry->flags & ACHIEVEMENT_FLAG_SUMM)
    {
        for (AchievementCriteriaEntryList::const_iterator itr = cList->begin(); itr != cList->end(); ++itr)
        {
            AchievementCriteriaEntry const* criteria = *itr;

            CriteriaProgress const* progress = GetCriteriaProgress(criteria);
            if (!progress)
                continue;

            count += progress->counter;

            // for counters, field4 contains the main count requirement
            if (count >= criteria->raw.count)
                return true;
        }
        return false;
    }

    // Default case - need complete all or
    bool completed_all = true;
    for (AchievementCriteriaEntryList::const_iterator itr = cList->begin(); itr != cList->end(); ++itr)
    {
        AchievementCriteriaEntry const* criteria = *itr;

        bool completed = IsCompletedCriteria(criteria, entry);

        // found an uncompleted criteria, but DONT return false yet - there might be a completed criteria with ACHIEVEMENT_CRITERIA_COMPLETE_FLAG_ALL
        if (completed)
            ++count;
        else
            completed_all = false;

        // completed as have req. count of completed criterias
        if (achievmentForTestCount > 0 && achievmentForTestCount <= count)
           return true;
    }

    // all criterias completed requirement
    if (completed_all && achievmentForTestCount == 0)
        return true;

    return false;
}

CriteriaProgress* AchievementMgr::GetCriteriaProgress(AchievementCriteriaEntry const* entry)
{
    CriteriaProgressMap::iterator iter = m_criteriaProgress.find(entry->ID);

    if (iter == m_criteriaProgress.end())
        return NULL;

    return &(iter->second);
}

void AchievementMgr::SetCriteriaProgress(AchievementCriteriaEntry const* entry, uint32 changeValue, ProgressType ptype)
{
    // Don't allow to cheat - doing timed achievements without timer active
    TimedAchievementMap::iterator timedIter = m_timedAchievements.find(entry->ID);
    if (entry->timeLimit && timedIter == m_timedAchievements.end())
        return;

    sLog->outDebug(LOG_FILTER_ACHIEVEMENTSYS, "AchievementMgr::SetCriteriaProgress(%u, %u) for (GUID:%u)", entry->ID, changeValue, m_player->GetGUIDLow());

    CriteriaProgress* progress = GetCriteriaProgress(entry);
    if (!progress)
    {
        // not create record for 0 counter but allow it for timed achievements
        // we will need to send 0 progress to client to start the timer
        if (changeValue == 0 && !entry->timeLimit)
            return;

        progress = &m_criteriaProgress[entry->ID];
        progress->counter = changeValue;
    }
    else
    {
        uint32 newValue = 0;
        switch (ptype)
        {
            case PROGRESS_SET:
                newValue = changeValue;
                break;
            case PROGRESS_ACCUMULATE:
            {
                // avoid overflow
                uint32 max_value = std::numeric_limits<uint32>::max();
                newValue = max_value - progress->counter > changeValue ? progress->counter + changeValue : max_value;
                break;
            }
            case PROGRESS_HIGHEST:
                newValue = progress->counter < changeValue ? changeValue : progress->counter;
                break;
        }

        // not update (not mark as changed) if counter will have same value
        if (progress->counter == newValue && !entry->timeLimit)
            return;

        progress->counter = newValue;
    }

    progress->changed = true;
    progress->date = time(NULL); // set the date to the latest update.

    uint32 timeElapsed = 0;
    bool timedCompleted = false;

    if (entry->timeLimit)
    {
        // has to exist else we wouldn't be here
        timedCompleted = IsCompletedCriteria(entry, sAchievementStore.LookupEntry(entry->referredAchievement));
        // Client expects this in packet
        timeElapsed = entry->timeLimit - (timedIter->second/IN_MILLISECONDS);

        // Remove the timer, we wont need it anymore
        if (timedCompleted)
            m_timedAchievements.erase(timedIter);
    }

    SendCriteriaUpdate(entry, progress, timeElapsed, timedCompleted);
}

void AchievementMgr::RemoveCriteriaProgress(const AchievementCriteriaEntry* entry)
{
    CriteriaProgressMap::iterator criteriaProgress = m_criteriaProgress.find(entry->ID);
    if (criteriaProgress == m_criteriaProgress.end())
        return;

    WorldPacket data(SMSG_CRITERIA_DELETED, 4);
    data << uint32(entry->ID);
    m_player->SendDirectMessage(&data);

    m_criteriaProgress.erase(criteriaProgress);
}

void AchievementMgr::UpdateTimedAchievements(uint32 timeDiff)
{
    if (!m_timedAchievements.empty())
    {
        for (TimedAchievementMap::iterator itr = m_timedAchievements.begin(); itr != m_timedAchievements.end();)
        {
            // Time is up, remove timer and reset progress
            if (itr->second <= timeDiff)
            {
                AchievementCriteriaEntry const* entry = sAchievementCriteriaStore.LookupEntry(itr->first);
                RemoveCriteriaProgress(entry);
                m_timedAchievements.erase(itr++);
            }
            else
            {
                itr->second -= timeDiff;
                ++itr;
            }
        }
    }
}

void AchievementMgr::StartTimedAchievement(AchievementCriteriaTimedTypes type, uint32 entry, uint32 timeLost /*= 0*/)
{
    AchievementCriteriaEntryList const& achievementCriteriaList = sAchievementMgr->GetTimedAchievementCriteriaByType(type);
    for (AchievementCriteriaEntryList::const_iterator i = achievementCriteriaList.begin(); i != achievementCriteriaList.end(); ++i)
    {
        if ((*i)->timerStartEvent != entry)
            continue;

        AchievementEntry const* achievement = sAchievementStore.LookupEntry((*i)->referredAchievement);
        if (m_timedAchievements.find((*i)->ID) == m_timedAchievements.end() && !IsCompletedCriteria(*i, achievement))
        {
            // Start the timer
            if ((*i)->timeLimit * IN_MILLISECONDS > timeLost)
            {
                m_timedAchievements[(*i)->ID] = (*i)->timeLimit * IN_MILLISECONDS - timeLost;

                // and at client too
                SetCriteriaProgress(*i, 0, PROGRESS_SET);
            }
        }
    }
}

void AchievementMgr::RemoveTimedAchievement(AchievementCriteriaTimedTypes type, uint32 entry)
{
    AchievementCriteriaEntryList const& achievementCriteriaList = sAchievementMgr->GetTimedAchievementCriteriaByType(type);
    for (AchievementCriteriaEntryList::const_iterator i = achievementCriteriaList.begin(); i!=achievementCriteriaList.end(); ++i)
    {
        if ((*i)->timerStartEvent != entry)
            continue;

        TimedAchievementMap::iterator timedIter = m_timedAchievements.find((*i)->ID);
        // We don't have timer for this achievement
        if (timedIter == m_timedAchievements.end())
            continue;

        // remove progress
        RemoveCriteriaProgress(*i);

        // Remove the timer
        m_timedAchievements.erase(timedIter);
    }
}

void AchievementMgr::CompletedAchievement(AchievementEntry const* achievement)
{
    sLog->outDetail("AchievementMgr::CompletedAchievement(%u)", achievement->ID);

    // disable for gamemasters with GM-mode enabled
    if (m_player->isGameMaster())
        return;

    if (achievement->flags & ACHIEVEMENT_FLAG_COUNTER || HasAchieved(achievement))
        return;

    SendAchievementEarned(achievement);
    CompletedAchievementData& ca =  m_completedAchievements[achievement->ID];
    ca.date = time(NULL);
    ca.changed = true;

    // don't insert for ACHIEVEMENT_FLAG_REALM_FIRST_KILL since otherwise only the first group member would reach that achievement
    // TODO: where do set this instead?
    if (!(achievement->flags & ACHIEVEMENT_FLAG_REALM_FIRST_KILL))
        sAchievementMgr->SetRealmCompleted(achievement);

    UpdateAchievementCriteria(ACHIEVEMENT_CRITERIA_TYPE_COMPLETE_ACHIEVEMENT);
    UpdateAchievementCriteria(ACHIEVEMENT_CRITERIA_TYPE_EARN_ACHIEVEMENT_POINTS, achievement->points);

    // reward items and titles if any
    AchievementReward const* reward = sAchievementMgr->GetAchievementReward(achievement);

    // no rewards
    if (!reward)
        return;

    // titles
    //! Currently there's only one achievement that deals with gender-specific titles.
    //! Since no common attributes were found, (not even in titleRewardFlags field)
    //! we explicitly check by ID. Maybe in the future we could move the achievement_reward
    //! condition fields to the condition system.
    if (uint32 titleId = reward->titleId[achievement->ID == 1793 ? GetPlayer()->getGender() : (GetPlayer()->GetTeam() == ALLIANCE ? 0 : 1)])
        if (CharTitlesEntry const* titleEntry = sCharTitlesStore.LookupEntry(titleId))
            GetPlayer()->SetTitle(titleEntry);

    // mail
    if (reward->sender)
    {
        Item* item = reward->itemId ? Item::CreateItem(reward->itemId, 1, GetPlayer ()) : NULL;

        int loc_idx = GetPlayer()->GetSession()->GetSessionDbLocaleIndex();

        // subject and text
        std::string subject = reward->subject;
        std::string text = reward->text;
        if (loc_idx >= 0)
        {
            if (AchievementRewardLocale const* loc = sAchievementMgr->GetAchievementRewardLocale(achievement))
            {
                ObjectMgr::GetLocaleString(loc->subject, loc_idx, subject);
                ObjectMgr::GetLocaleString(loc->text, loc_idx, text);
            }
        }

        MailDraft draft(subject, text);

        SQLTransaction trans = CharacterDatabase.BeginTransaction();
        if (item)
        {
            // save new item before send
            item->SaveToDB(trans);                               // save for prevent lost at next mail load, if send fail then item will deleted

            // item
            draft.AddItem(item);
        }

        draft.SendMailTo(trans, GetPlayer(), MailSender(MAIL_CREATURE, reward->sender));
        CharacterDatabase.CommitTransaction(trans);
    }
}

void AchievementMgr::SendAllAchievementData() const
{
    WorldPacket data(SMSG_ALL_ACHIEVEMENT_DATA, m_completedAchievements.size()*8+4+m_criteriaProgress.size()*38+4);
    BuildAllDataPacket(&data);
    GetPlayer()->GetSession()->SendPacket(&data);
}

void AchievementMgr::SendRespondInspectAchievements(Player* player) const
{
    WorldPacket data(SMSG_RESPOND_INSPECT_ACHIEVEMENTS, 9+m_completedAchievements.size()*8+4+m_criteriaProgress.size()*38+4);
    data.append(GetPlayer()->GetPackGUID());
    BuildAllDataPacket(&data);
    player->GetSession()->SendPacket(&data);
}

/**
 * used by SMSG_RESPOND_INSPECT_ACHIEVEMENT and SMSG_ALL_ACHIEVEMENT_DATA
 */
void AchievementMgr::BuildAllDataPacket(WorldPacket* data) const
{
    AchievementEntry const* achievement = NULL;
    for (CompletedAchievementMap::const_iterator iter = m_completedAchievements.begin(); iter != m_completedAchievements.end(); ++iter)
    {
        // Skip hidden achievements
        achievement = sAchievementStore.LookupEntry(iter->first);
        if (achievement->flags & ACHIEVEMENT_FLAG_HIDDEN)
            continue;

        *data << uint32(iter->first);
        *data << uint32(secsToTimeBitFields(iter->second.date));
    }
    *data << int32(-1);

    for (CriteriaProgressMap::const_iterator iter = m_criteriaProgress.begin(); iter != m_criteriaProgress.end(); ++iter)
    {
        *data << uint32(iter->first);
        data->appendPackGUID(iter->second.counter);
        data->append(GetPlayer()->GetPackGUID());
        *data << uint32(0);
        *data << uint32(secsToTimeBitFields(iter->second.date));
        *data << uint32(0);
        *data << uint32(0);
    }

    *data << int32(-1);
}

bool AchievementMgr::HasAchieved(AchievementEntry const* achievement) const
{
    return m_completedAchievements.find(achievement->ID) != m_completedAchievements.end();
}

bool AchievementMgr::CanUpdateCriteria(AchievementCriteriaEntry const* criteria, AchievementEntry const* achievement)
{
    if (DisableMgr::IsDisabledFor(DISABLE_TYPE_ACHIEVEMENT_CRITERIA, criteria->ID, NULL))
        return false;

    if (achievement->mapID != -1 && GetPlayer()->GetMapId() != uint32(achievement->mapID))
        return false;

    if ((achievement->requiredFaction == ACHIEVEMENT_FACTION_HORDE    && GetPlayer()->GetTeam() != HORDE) ||
        (achievement->requiredFaction == ACHIEVEMENT_FACTION_ALLIANCE && GetPlayer()->GetTeam() != ALLIANCE))
        return false;

    for (uint8 i = 0; i < MAX_CRITERIA_REQUIREMENTS; ++i)
    {
        if (!criteria->additionalRequirements[i].additionalRequirement_type)
            continue;

        switch (criteria->additionalRequirements[i].additionalRequirement_type)
        {
            case ACHIEVEMENT_CRITERIA_CONDITION_BG_MAP:
                if (GetPlayer()->GetMapId() != criteria->additionalRequirements[i].additionalRequirement_value)
                    return false;
                break;
            case ACHIEVEMENT_CRITERIA_CONDITION_NOT_IN_GROUP:
                if (GetPlayer()->GetGroup())
                    return false;
                break;
            default:
                break;
        }
    }

    // don't update already completed criteria
    if (IsCompletedCriteria(criteria, achievement))
        return false;

    return true;
}

//==========================================================
void AchievementGlobalMgr::LoadAchievementCriteriaList()
{
    uint32 oldMSTime = getMSTime();

    if (sAchievementCriteriaStore.GetNumRows() == 0)
    {
        sLog->outErrorDb(">> Loaded 0 achievement criteria.");
        sLog->outString();
        return;
    }

    for (uint32 entryId = 0; entryId < sAchievementCriteriaStore.GetNumRows(); ++entryId)
    {

        AchievementCriteriaEntry const* criteria = sAchievementCriteriaStore.LookupEntry(entryId);
        if (!criteria)
            continue;

        m_AchievementCriteriasByType[criteria->requiredType].push_back(criteria);
        m_AchievementCriteriaListByAchievement[criteria->referredAchievement].push_back(criteria);

        if (criteria->timeLimit)
            m_AchievementCriteriasByTimedType[criteria->timedType].push_back(criteria);
    }

    sLog->outString(">> Loaded %lu achievement criteria in %u ms", (unsigned long)m_AchievementCriteriasByType->size(), GetMSTimeDiffToNow(oldMSTime));
    sLog->outString();
}

void AchievementGlobalMgr::LoadAchievementReferenceList()
{
    uint32 oldMSTime = getMSTime();

    if (sAchievementStore.GetNumRows() == 0)
    {
        sLog->outString(">> Loaded 0 achievement references.");
        sLog->outString();
        return;
    }

    uint32 count = 0;

    for (uint32 entryId = 0; entryId < sAchievementStore.GetNumRows(); ++entryId)
    {

        AchievementEntry const* achievement = sAchievementStore.LookupEntry(entryId);
        if (!achievement || !achievement->refAchievement)
            continue;

        m_AchievementListByReferencedId[achievement->refAchievement].push_back(achievement);
        ++count;
    }

    sLog->outString(">> Loaded %u achievement references in %u ms", count, GetMSTimeDiffToNow(oldMSTime));
    sLog->outString();
}

void AchievementGlobalMgr::LoadAchievementCriteriaData()
{
    uint32 oldMSTime = getMSTime();

    m_criteriaDataMap.clear();                              // need for reload case

    QueryResult result = WorldDatabase.Query("SELECT criteria_id, type, value1, value2, ScriptName FROM achievement_criteria_data");

    if (!result)
    {
        sLog->outString(">> Loaded 0 additional achievement criteria data. DB table `achievement_criteria_data` is empty.");
        sLog->outString();
        return;
    }

    uint32 count = 0;

    do
    {
        Field* fields = result->Fetch();
        uint32 criteria_id = fields[0].GetUInt32();

        AchievementCriteriaEntry const* criteria = sAchievementCriteriaStore.LookupEntry(criteria_id);

        if (!criteria)
        {
            sLog->outErrorDb("Table `achievement_criteria_data` has data for non-existing criteria (Entry: %u), ignore.", criteria_id);
            continue;
        }

        uint32 dataType = fields[1].GetUInt32();
        const char* scriptName = fields[4].GetCString();
        uint32 scriptId = 0;
        if (strcmp(scriptName, "")) // not empty
        {
            if (dataType != ACHIEVEMENT_CRITERIA_DATA_TYPE_SCRIPT)
                sLog->outErrorDb("Table `achievement_criteria_data` has ScriptName set for non-scripted data type (Entry: %u, type %u), useless data.", criteria_id, dataType);
            else
                scriptId = sObjectMgr->GetScriptId(scriptName);
        }

        AchievementCriteriaData data(dataType, fields[2].GetUInt32(), fields[3].GetUInt32(), scriptId);

        if (!data.IsValid(criteria))
            continue;

        // this will allocate empty data set storage
        AchievementCriteriaDataSet& dataSet = m_criteriaDataMap[criteria_id];
        dataSet.SetCriteriaId(criteria_id);

        // add real data only for not NONE data types
        if (data.dataType != ACHIEVEMENT_CRITERIA_DATA_TYPE_NONE)
            dataSet.Add(data);

        // counting data by and data types
        ++count;
    }
    while (result->NextRow());

    // post loading checks
    for (uint32 entryId = 0; entryId < sAchievementCriteriaStore.GetNumRows(); ++entryId)
    {
        AchievementCriteriaEntry const* criteria = sAchievementCriteriaStore.LookupEntry(entryId);
        if (!criteria)
            continue;

        switch (criteria->requiredType)
        {
            case ACHIEVEMENT_CRITERIA_TYPE_WIN_BG:          // any cases
                break;
            case ACHIEVEMENT_CRITERIA_TYPE_KILL_CREATURE:
                break;                                      // any cases
            case ACHIEVEMENT_CRITERIA_TYPE_COMPLETE_QUEST:
            {
                AchievementEntry const* achievement = sAchievementStore.LookupEntry(criteria->referredAchievement);
                if (!achievement)
                    continue;

                // exist many achievements with this criteria, use at this moment hardcoded check to skil simple case
                if (achievement->ID == 1282)
                    break;

                continue;
            }
            case ACHIEVEMENT_CRITERIA_TYPE_FALL_WITHOUT_DYING:
                break;                                      // any cases
            case ACHIEVEMENT_CRITERIA_TYPE_BE_SPELL_TARGET: // any cases
                break;
            case ACHIEVEMENT_CRITERIA_TYPE_CAST_SPELL:      // any cases
                break;
            case ACHIEVEMENT_CRITERIA_TYPE_WIN_RATED_ARENA: // need skip generic cases
                if (criteria->additionalRequirements[0].additionalRequirement_type != ACHIEVEMENT_CRITERIA_CONDITION_NO_LOSE)
                    continue;
                break;
            case ACHIEVEMENT_CRITERIA_TYPE_EQUIP_EPIC_ITEM: // any cases
                break;
            case ACHIEVEMENT_CRITERIA_TYPE_ROLL_NEED_ON_LOOT:
                break;                                      // any cases
            case ACHIEVEMENT_CRITERIA_TYPE_ROLL_GREED_ON_LOOT:
                break;                                      // any cases
            case ACHIEVEMENT_CRITERIA_TYPE_DO_EMOTE:        // need skip generic cases
                if (criteria->do_emote.count == 0)
                    continue;
                break;
            case ACHIEVEMENT_CRITERIA_TYPE_BE_SPELL_TARGET2:
                break;                                      // any cases
            case ACHIEVEMENT_CRITERIA_TYPE_WIN_DUEL:        // skip statistics
                if (criteria->win_duel.duelCount == 0)
                    continue;
                break;
            case ACHIEVEMENT_CRITERIA_TYPE_CAST_SPELL2:     // any cases
                break;
            case ACHIEVEMENT_CRITERIA_TYPE_LOOT_TYPE:       // need skip generic cases
                if (criteria->loot_type.lootTypeCount != 1)
                    continue;
                break;
            case ACHIEVEMENT_CRITERIA_TYPE_BG_OBJECTIVE_CAPTURE:
                break;                                      // any cases
            case ACHIEVEMENT_CRITERIA_TYPE_SPECIAL_PVP_KILL:
                break;                                      // any cases
            case ACHIEVEMENT_CRITERIA_TYPE_HONORABLE_KILL:  // any cases
                break;
            case ACHIEVEMENT_CRITERIA_TYPE_COMPLETE_DAILY_QUEST:
            case ACHIEVEMENT_CRITERIA_TYPE_USE_ITEM:        // only Children's Week achievements
            {
                AchievementEntry const* achievement = sAchievementStore.LookupEntry(criteria->referredAchievement);
                if (!achievement)
                    continue;
                if (achievement->categoryId != CATEGORY_CHILDRENS_WEEK)
                    continue;
                break;
            }
            case ACHIEVEMENT_CRITERIA_TYPE_GET_KILLING_BLOWS:
                break;
            default:                                        // type not use DB data, ignore
                continue;
        }

        if (!GetCriteriaDataSet(criteria) && !DisableMgr::IsDisabledFor(DISABLE_TYPE_ACHIEVEMENT_CRITERIA, entryId, NULL))
            sLog->outErrorDb("Table `achievement_criteria_data` does not have expected data for criteria (Entry: %u Type: %u) for achievement %u.", criteria->ID, criteria->requiredType, criteria->referredAchievement);
    }

    sLog->outString(">> Loaded %u additional achievement criteria data in %u ms", count, GetMSTimeDiffToNow(oldMSTime));
    sLog->outString();
}

void AchievementGlobalMgr::LoadCompletedAchievements()
{
    uint32 oldMSTime = getMSTime();

    QueryResult result = CharacterDatabase.Query("SELECT achievement FROM character_achievement GROUP BY achievement");

    if (!result)
    {
        sLog->outString(">> Loaded 0 completed achievements. DB table `character_achievement` is empty.");
        sLog->outString();
        return;
    }

    do
    {
        Field* fields = result->Fetch();

        uint32 achievement_id = fields[0].GetUInt32();
        if (!sAchievementStore.LookupEntry(achievement_id))
        {
            // we will remove not existed achievement for all characters
            sLog->outError("Non-existing achievement %u data removed from table `character_achievement`.", achievement_id);
            CharacterDatabase.PExecute("DELETE FROM character_achievement WHERE achievement = %u", achievement_id);
            continue;
        }

        m_allCompletedAchievements.insert(achievement_id);
    } while (result->NextRow());

    sLog->outString(">> Loaded %lu completed achievements in %u ms", (unsigned long)m_allCompletedAchievements.size(), GetMSTimeDiffToNow(oldMSTime));
    sLog->outString();
}

void AchievementGlobalMgr::LoadRewards()
{
    uint32 oldMSTime = getMSTime();

    m_achievementRewards.clear();                           // need for reload case

    //                                                0      1        2        3     4       5        6
    QueryResult result = WorldDatabase.Query("SELECT entry, title_A, title_H, item, sender, subject, text FROM achievement_reward");

    if (!result)
    {
        sLog->outErrorDb(">> Loaded 0 achievement rewards. DB table `achievement_reward` is empty.");
        sLog->outString();
        return;
    }

    uint32 count = 0;

    do
    {
        Field* fields = result->Fetch();
        uint32 entry = fields[0].GetUInt32();
        const AchievementEntry* pAchievement = sAchievementStore.LookupEntry(entry);
        if (!pAchievement)
        {
            sLog->outErrorDb("Table `achievement_reward` has wrong achievement (Entry: %u), ignore", entry);
            continue;
        }

        AchievementReward reward;
        reward.titleId[0] = fields[1].GetUInt32();
        reward.titleId[1] = fields[2].GetUInt32();
        reward.itemId     = fields[3].GetUInt32();
        reward.sender     = fields[4].GetUInt32();
        reward.subject    = fields[5].GetString();
        reward.text       = fields[6].GetString();

        // must be title or mail at least
        if (!reward.titleId[0] && !reward.titleId[1] && !reward.sender)
        {
            sLog->outErrorDb("Table `achievement_reward` (Entry: %u) not have title or item reward data, ignore.", entry);
            continue;
        }

        if (pAchievement->requiredFaction == ACHIEVEMENT_FACTION_ANY && ((reward.titleId[0] == 0) != (reward.titleId[1] == 0)))
            sLog->outErrorDb("Table `achievement_reward` (Entry: %u) has title (A: %u H: %u) for only one team.", entry, reward.titleId[0], reward.titleId[1]);

        if (reward.titleId[0])
        {
            CharTitlesEntry const* titleEntry = sCharTitlesStore.LookupEntry(reward.titleId[0]);
            if (!titleEntry)
            {
                sLog->outErrorDb("Table `achievement_reward` (Entry: %u) has invalid title id (%u) in `title_A`, set to 0", entry, reward.titleId[0]);
                reward.titleId[0] = 0;
            }
        }

        if (reward.titleId[1])
        {
            CharTitlesEntry const* titleEntry = sCharTitlesStore.LookupEntry(reward.titleId[1]);
            if (!titleEntry)
            {
                sLog->outErrorDb("Table `achievement_reward` (Entry: %u) has invalid title id (%u) in `title_H`, set to 0", entry, reward.titleId[1]);
                reward.titleId[1] = 0;
            }
        }

        //check mail data before item for report including wrong item case
        if (reward.sender)
        {
            if (!sObjectMgr->GetCreatureTemplate(reward.sender))
            {
                sLog->outErrorDb("Table `achievement_reward` (Entry: %u) has invalid creature entry %u as sender, mail reward skipped.", entry, reward.sender);
                reward.sender = 0;
            }
        }
        else
        {
            if (reward.itemId)
                sLog->outErrorDb("Table `achievement_reward` (Entry: %u) does not have sender data but has item reward, item will not be rewarded.", entry);

            if (!reward.subject.empty())
                sLog->outErrorDb("Table `achievement_reward` (Entry: %u) does not have sender data but has mail subject.", entry);

            if (!reward.text.empty())
                sLog->outErrorDb("Table `achievement_reward` (Entry: %u) does not have sender data but has mail text.", entry);
        }

        if (reward.itemId)
        {
            if (!sObjectMgr->GetItemTemplate(reward.itemId))
            {
                sLog->outErrorDb("Table `achievement_reward` (Entry: %u) has invalid item id %u, reward mail will not contain item.", entry, reward.itemId);
                reward.itemId = 0;
            }
        }

        m_achievementRewards[entry] = reward;
        ++count;

    }
    while (result->NextRow());

    sLog->outString(">> Loaded %u achievement rewards in %u ms", count, GetMSTimeDiffToNow(oldMSTime));
    sLog->outString();
}

void AchievementGlobalMgr::LoadRewardLocales()
{
    uint32 oldMSTime = getMSTime();

    m_achievementRewardLocales.clear();                       // need for reload case

    QueryResult result = WorldDatabase.Query("SELECT entry, subject_loc1, text_loc1, subject_loc2, text_loc2, subject_loc3, text_loc3, subject_loc4, text_loc4, "
                                             "subject_loc5, text_loc5, subject_loc6, text_loc6, subject_loc7, text_loc7, subject_loc8, text_loc8"
                                             " FROM locales_achievement_reward");

    if (!result)
    {
        sLog->outString(">> Loaded 0 achievement reward locale strings.  DB table `locales_achievement_reward` is empty");
        sLog->outString();
        return;
    }

    do
    {
        Field* fields = result->Fetch();

        uint32 entry = fields[0].GetUInt32();

        if (m_achievementRewards.find(entry) == m_achievementRewards.end())
        {
            sLog->outErrorDb("Table `locales_achievement_reward` (Entry: %u) has locale strings for non-existing achievement reward.", entry);
            continue;
        }

        AchievementRewardLocale& data = m_achievementRewardLocales[entry];

        for (uint8 i = 1; i < TOTAL_LOCALES; ++i)
        {
            LocaleConstant locale = (LocaleConstant) i;
            ObjectMgr::AddLocaleString(fields[1 + 2 * (i - 1)].GetString(), locale, data.subject);
            ObjectMgr::AddLocaleString(fields[1 + 2 * (i - 1) + 1].GetString(), locale, data.text);
        }
    } while (result->NextRow());

    sLog->outString(">> Loaded %lu achievement reward locale strings in %u ms", (unsigned long)m_achievementRewardLocales.size(), GetMSTimeDiffToNow(oldMSTime));
    sLog->outString();
}<|MERGE_RESOLUTION|>--- conflicted
+++ resolved
@@ -1625,21 +1625,6 @@
         case ACHIEVEMENT_CRITERIA_TYPE_KILL_CREATURE:
             return progress->counter >= achievementCriteria->kill_creature.creatureCount;
         case ACHIEVEMENT_CRITERIA_TYPE_REACH_LEVEL:
-<<<<<<< HEAD
-        {
-            // skip wrong class achievements
-            for (uint8 i = 1; i < MAX_CLASSES; ++i)
-                if (achievIdByClass[i] == achievement->ID && i != GetPlayer()->getClass())
-                    return false;
-
-            // skip wrong race achievements
-            for (uint8 i = 1; i < MAX_RACES; ++i)
-                if (achievIdByRace[i] == achievement->ID && i != GetPlayer()->getRace())
-                    return false;
-
-            // appropriate class/race or not class/race specific
-=======
->>>>>>> d4921e0f
             return progress->counter >= achievementCriteria->reach_level.level;
         case ACHIEVEMENT_CRITERIA_TYPE_REACH_SKILL_LEVEL:
             return progress->counter >= achievementCriteria->reach_skill_level.skillLevel;
