/*
 * Copyright (C) 2008-2012 TrinityCore <http://www.trinitycore.org/>
 * Copyright (C) 2005-2009 MaNGOS <http://getmangos.com/>
 *
 * This program is free software; you can redistribute it and/or modify it
 * under the terms of the GNU General Public License as published by the
 * Free Software Foundation; either version 2 of the License, or (at your
 * option) any later version.
 *
 * This program is distributed in the hope that it will be useful, but WITHOUT
 * ANY WARRANTY; without even the implied warranty of MERCHANTABILITY or
 * FITNESS FOR A PARTICULAR PURPOSE. See the GNU General Public License for
 * more details.
 *
 * You should have received a copy of the GNU General Public License along
 * with this program. If not, see <http://www.gnu.org/licenses/>.
 */

#include "Common.h"
#include "DBCEnums.h"
#include "ObjectMgr.h"
#include "ArenaTeamMgr.h"
#include "GuildMgr.h"
#include "World.h"
#include "WorldPacket.h"
#include "DatabaseEnv.h"
#include "AchievementMgr.h"
#include "ArenaTeam.h"
#include "CellImpl.h"
#include "GameEventMgr.h"
#include "GridNotifiersImpl.h"
#include "Guild.h"
#include "Language.h"
#include "Player.h"
#include "SpellMgr.h"
#include "DisableMgr.h"
#include "ScriptMgr.h"
#include "MapManager.h"
#include "Battleground.h"
#include "BattlegroundAB.h"
#include "Map.h"
#include "InstanceScript.h"
#include "Group.h"

namespace Trinity
{
    class AchievementChatBuilder
    {
        public:
            AchievementChatBuilder(Player const& player, ChatMsg msgtype, int32 textId, uint32 ach_id)
                : i_player(player), i_msgtype(msgtype), i_textId(textId), i_achievementId(ach_id) {}
            void operator()(WorldPacket& data, LocaleConstant loc_idx)
            {
                char const* text = sObjectMgr->GetTrinityString(i_textId, loc_idx);

                data << uint8(i_msgtype);
                data << uint32(LANG_UNIVERSAL);
                data << uint64(i_player.GetGUID());
                data << uint32(5);
                data << uint64(i_player.GetGUID());
                data << uint32(strlen(text)+1);
                data << text;
                data << uint8(0);
                data << uint32(i_achievementId);
            }

        private:
            Player const& i_player;
            ChatMsg i_msgtype;
            int32 i_textId;
            uint32 i_achievementId;
    };
}                                                           // namespace Trinity

bool AchievementCriteriaData::IsValid(AchievementCriteriaEntry const* criteria)
{
    if (dataType >= MAX_ACHIEVEMENT_CRITERIA_DATA_TYPE)
    {
        sLog->outError(LOG_FILTER_SQL, "Table `achievement_criteria_data` for criteria (Entry: %u) has wrong data type (%u), ignored.", criteria->ID, dataType);
        return false;
    }

    switch (criteria->requiredType)
    {
        case ACHIEVEMENT_CRITERIA_TYPE_KILL_CREATURE:
        case ACHIEVEMENT_CRITERIA_TYPE_WIN_BG:
        case ACHIEVEMENT_CRITERIA_TYPE_FALL_WITHOUT_DYING:
        case ACHIEVEMENT_CRITERIA_TYPE_COMPLETE_QUEST:          // only hardcoded list
        case ACHIEVEMENT_CRITERIA_TYPE_CAST_SPELL:
        case ACHIEVEMENT_CRITERIA_TYPE_WIN_RATED_ARENA:
        case ACHIEVEMENT_CRITERIA_TYPE_DO_EMOTE:
        case ACHIEVEMENT_CRITERIA_TYPE_SPECIAL_PVP_KILL:
        case ACHIEVEMENT_CRITERIA_TYPE_WIN_DUEL:
        case ACHIEVEMENT_CRITERIA_TYPE_LOOT_TYPE:
        case ACHIEVEMENT_CRITERIA_TYPE_CAST_SPELL2:
        case ACHIEVEMENT_CRITERIA_TYPE_BE_SPELL_TARGET:
        case ACHIEVEMENT_CRITERIA_TYPE_BE_SPELL_TARGET2:
        case ACHIEVEMENT_CRITERIA_TYPE_EQUIP_EPIC_ITEM:
        case ACHIEVEMENT_CRITERIA_TYPE_ROLL_NEED_ON_LOOT:
        case ACHIEVEMENT_CRITERIA_TYPE_ROLL_GREED_ON_LOOT:
        case ACHIEVEMENT_CRITERIA_TYPE_BG_OBJECTIVE_CAPTURE:
        case ACHIEVEMENT_CRITERIA_TYPE_HONORABLE_KILL:
        case ACHIEVEMENT_CRITERIA_TYPE_COMPLETE_DAILY_QUEST:    // only Children's Week achievements
        case ACHIEVEMENT_CRITERIA_TYPE_USE_ITEM:                // only Children's Week achievements
        case ACHIEVEMENT_CRITERIA_TYPE_GET_KILLING_BLOWS:
        case ACHIEVEMENT_CRITERIA_TYPE_REACH_LEVEL:
            break;
        default:
            if (dataType != ACHIEVEMENT_CRITERIA_DATA_TYPE_SCRIPT)
            {
                sLog->outError(LOG_FILTER_SQL, "Table `achievement_criteria_data` has data for non-supported criteria type (Entry: %u Type: %u), ignored.", criteria->ID, criteria->requiredType);
                return false;
            }
            break;
    }

    switch (dataType)
    {
        case ACHIEVEMENT_CRITERIA_DATA_TYPE_NONE:
        case ACHIEVEMENT_CRITERIA_DATA_TYPE_VALUE:
        case ACHIEVEMENT_CRITERIA_DATA_INSTANCE_SCRIPT:
            return true;
        case ACHIEVEMENT_CRITERIA_DATA_TYPE_T_CREATURE:
            if (!creature.id || !sObjectMgr->GetCreatureTemplate(creature.id))
            {
                sLog->outError(LOG_FILTER_SQL, "Table `achievement_criteria_data` (Entry: %u Type: %u) for data type ACHIEVEMENT_CRITERIA_DATA_TYPE_CREATURE (%u) has non-existing creature id in value1 (%u), ignored.",
                    criteria->ID, criteria->requiredType, dataType, creature.id);
                return false;
            }
            return true;
        case ACHIEVEMENT_CRITERIA_DATA_TYPE_T_PLAYER_CLASS_RACE:
            if (!classRace.class_id && !classRace.race_id)
            {
                sLog->outError(LOG_FILTER_SQL, "Table `achievement_criteria_data` (Entry: %u Type: %u) for data type ACHIEVEMENT_CRITERIA_DATA_TYPE_T_PLAYER_CLASS_RACE (%u) must not have 0 in either value field, ignored.",
                    criteria->ID, criteria->requiredType, dataType);
                return false;
            }
            if (classRace.class_id && ((1 << (classRace.class_id-1)) & CLASSMASK_ALL_PLAYABLE) == 0)
            {
                sLog->outError(LOG_FILTER_SQL, "Table `achievement_criteria_data` (Entry: %u Type: %u) for data type ACHIEVEMENT_CRITERIA_DATA_TYPE_T_PLAYER_CLASS_RACE (%u) has non-existing class in value1 (%u), ignored.",
                    criteria->ID, criteria->requiredType, dataType, classRace.class_id);
                return false;
            }
            if (classRace.race_id && ((1 << (classRace.race_id-1)) & RACEMASK_ALL_PLAYABLE) == 0)
            {
                sLog->outError(LOG_FILTER_SQL, "Table `achievement_criteria_data` (Entry: %u Type: %u) for data type ACHIEVEMENT_CRITERIA_DATA_TYPE_T_PLAYER_CLASS_RACE (%u) has non-existing race in value2 (%u), ignored.",
                    criteria->ID, criteria->requiredType, dataType, classRace.race_id);
                return false;
            }
            return true;
        case ACHIEVEMENT_CRITERIA_DATA_TYPE_T_PLAYER_LESS_HEALTH:
            if (health.percent < 1 || health.percent > 100)
            {
                sLog->outError(LOG_FILTER_SQL, "Table `achievement_criteria_data` (Entry: %u Type: %u) for data type ACHIEVEMENT_CRITERIA_DATA_TYPE_PLAYER_LESS_HEALTH (%u) has wrong percent value in value1 (%u), ignored.",
                    criteria->ID, criteria->requiredType, dataType, health.percent);
                return false;
            }
            return true;
<<<<<<< HEAD
=======
        case ACHIEVEMENT_CRITERIA_DATA_TYPE_T_PLAYER_DEAD:
            if (player_dead.own_team_flag > 1)
            {
                sLog->outError(LOG_FILTER_SQL, "Table `achievement_criteria_data` (Entry: %u Type: %u) for data type ACHIEVEMENT_CRITERIA_DATA_TYPE_T_PLAYER_DEAD (%u) has wrong boolean value1 (%u).",
                    criteria->ID, criteria->requiredType, dataType, player_dead.own_team_flag);
                return false;
            }
            return true;
>>>>>>> f8cd39b2
        case ACHIEVEMENT_CRITERIA_DATA_TYPE_S_AURA:
        case ACHIEVEMENT_CRITERIA_DATA_TYPE_T_AURA:
        {
            SpellInfo const* spellEntry = sSpellMgr->GetSpellInfo(aura.spell_id);
            if (!spellEntry)
            {
                sLog->outError(LOG_FILTER_SQL, "Table `achievement_criteria_data` (Entry: %u Type: %u) for data type %s (%u) has wrong spell id in value1 (%u), ignored.",
                    criteria->ID, criteria->requiredType, (dataType == ACHIEVEMENT_CRITERIA_DATA_TYPE_S_AURA?"ACHIEVEMENT_CRITERIA_DATA_TYPE_S_AURA":"ACHIEVEMENT_CRITERIA_DATA_TYPE_T_AURA"), dataType, aura.spell_id);
                return false;
            }
            if (aura.effect_idx >= 3)
            {
                sLog->outError(LOG_FILTER_SQL, "Table `achievement_criteria_data` (Entry: %u Type: %u) for data type %s (%u) has wrong spell effect index in value2 (%u), ignored.",
                    criteria->ID, criteria->requiredType, (dataType == ACHIEVEMENT_CRITERIA_DATA_TYPE_S_AURA?"ACHIEVEMENT_CRITERIA_DATA_TYPE_S_AURA":"ACHIEVEMENT_CRITERIA_DATA_TYPE_T_AURA"), dataType, aura.effect_idx);
                return false;
            }
            if (!spellEntry->Effects[aura.effect_idx].ApplyAuraName)
            {
                sLog->outError(LOG_FILTER_SQL, "Table `achievement_criteria_data` (Entry: %u Type: %u) for data type %s (%u) has non-aura spell effect (ID: %u Effect: %u), ignores.",
                    criteria->ID, criteria->requiredType, (dataType == ACHIEVEMENT_CRITERIA_DATA_TYPE_S_AURA?"ACHIEVEMENT_CRITERIA_DATA_TYPE_S_AURA":"ACHIEVEMENT_CRITERIA_DATA_TYPE_T_AURA"), dataType, aura.spell_id, aura.effect_idx);
                return false;
            }
            return true;
        }
<<<<<<< HEAD
=======
        case ACHIEVEMENT_CRITERIA_DATA_TYPE_S_AREA:
            if (!GetAreaEntryByAreaID(area.id))
            {
                sLog->outError(LOG_FILTER_SQL, "Table `achievement_criteria_data` (Entry: %u Type: %u) for data type ACHIEVEMENT_CRITERIA_DATA_TYPE_S_AREA (%u) has wrong area id in value1 (%u), ignored.",
                    criteria->ID, criteria->requiredType, dataType, area.id);
                return false;
            }
            return true;
>>>>>>> f8cd39b2
        case ACHIEVEMENT_CRITERIA_DATA_TYPE_T_LEVEL:
            if (level.minlevel > STRONG_MAX_LEVEL)
            {
                sLog->outError(LOG_FILTER_SQL, "Table `achievement_criteria_data` (Entry: %u Type: %u) for data type ACHIEVEMENT_CRITERIA_DATA_TYPE_T_LEVEL (%u) has wrong minlevel in value1 (%u), ignored.",
                    criteria->ID, criteria->requiredType, dataType, level.minlevel);
                return false;
            }
            return true;
        case ACHIEVEMENT_CRITERIA_DATA_TYPE_T_GENDER:
            if (gender.gender > GENDER_NONE)
            {
                sLog->outError(LOG_FILTER_SQL, "Table `achievement_criteria_data` (Entry: %u Type: %u) for data type ACHIEVEMENT_CRITERIA_DATA_TYPE_T_GENDER (%u) has wrong gender in value1 (%u), ignored.",
                    criteria->ID, criteria->requiredType, dataType, gender.gender);
                return false;
            }
            return true;
        case ACHIEVEMENT_CRITERIA_DATA_TYPE_SCRIPT:
            if (!ScriptId)
            {
                sLog->outError(LOG_FILTER_SQL, "Table `achievement_criteria_data` (Entry: %u Type: %u) for data type ACHIEVEMENT_CRITERIA_DATA_TYPE_SCRIPT (%u) does not have ScriptName set, ignored.",
                    criteria->ID, criteria->requiredType, dataType);
                return false;
            }
            return true;
<<<<<<< HEAD
=======
        case ACHIEVEMENT_CRITERIA_DATA_TYPE_MAP_DIFFICULTY:
            if (difficulty.difficulty >= MAX_DIFFICULTY)
            {
                sLog->outError(LOG_FILTER_SQL, "Table `achievement_criteria_data` (Entry: %u Type: %u) for data type ACHIEVEMENT_CRITERIA_DATA_TYPE_MAP_DIFFICULTY (%u) has wrong difficulty in value1 (%u), ignored.",
                    criteria->ID, criteria->requiredType, dataType, difficulty.difficulty);
                return false;
            }
            return true;
>>>>>>> f8cd39b2
        case ACHIEVEMENT_CRITERIA_DATA_TYPE_MAP_PLAYER_COUNT:
            if (map_players.maxcount <= 0)
            {
                sLog->outError(LOG_FILTER_SQL, "Table `achievement_criteria_data` (Entry: %u Type: %u) for data type ACHIEVEMENT_CRITERIA_DATA_TYPE_MAP_PLAYER_COUNT (%u) has wrong max players count in value1 (%u), ignored.",
                    criteria->ID, criteria->requiredType, dataType, map_players.maxcount);
                return false;
            }
            return true;
        case ACHIEVEMENT_CRITERIA_DATA_TYPE_T_TEAM:
            if (team.team != ALLIANCE && team.team != HORDE)
            {
                sLog->outError(LOG_FILTER_SQL, "Table `achievement_criteria_data` (Entry: %u Type: %u) for data type ACHIEVEMENT_CRITERIA_DATA_TYPE_T_TEAM (%u) has unknown team in value1 (%u), ignored.",
                    criteria->ID, criteria->requiredType, dataType, team.team);
                return false;
            }
            return true;
        case ACHIEVEMENT_CRITERIA_DATA_TYPE_S_DRUNK:
            if (drunk.state >= MAX_DRUNKEN)
            {
                sLog->outError(LOG_FILTER_SQL, "Table `achievement_criteria_data` (Entry: %u Type: %u) for data type ACHIEVEMENT_CRITERIA_DATA_TYPE_S_DRUNK (%u) has unknown drunken state in value1 (%u), ignored.",
                    criteria->ID, criteria->requiredType, dataType, drunk.state);
                return false;
            }
            return true;
        case ACHIEVEMENT_CRITERIA_DATA_TYPE_HOLIDAY:
            if (!sHolidaysStore.LookupEntry(holiday.id))
            {
                sLog->outError(LOG_FILTER_SQL, "Table `achievement_criteria_data` (Entry: %u Type: %u) for data type ACHIEVEMENT_CRITERIA_DATA_TYPE_HOLIDAY (%u) has unknown holiday in value1 (%u), ignored.",
                    criteria->ID, criteria->requiredType, dataType, holiday.id);
                return false;
            }
            return true;
        case ACHIEVEMENT_CRITERIA_DATA_TYPE_BG_LOSS_TEAM_SCORE:
            return true;                                    // not check correctness node indexes
        case ACHIEVEMENT_CRITERIA_DATA_TYPE_S_EQUIPED_ITEM:
            if (equipped_item.item_quality >= MAX_ITEM_QUALITY)
            {
                sLog->outError(LOG_FILTER_SQL, "Table `achievement_criteria_requirement` (Entry: %u Type: %u) for requirement ACHIEVEMENT_CRITERIA_REQUIRE_S_EQUIPED_ITEM (%u) has unknown quality state in value1 (%u), ignored.",
                    criteria->ID, criteria->requiredType, dataType, equipped_item.item_quality);
                return false;
            }
            return true;
<<<<<<< HEAD
=======
        case ACHIEVEMENT_CRITERIA_DATA_TYPE_MAP_ID:
            if (!sMapStore.LookupEntry(map_id.mapId))
            {
                sLog->outError(LOG_FILTER_SQL, "Table `achievement_criteria_requirement` (Entry: %u Type: %u) for requirement ACHIEVEMENT_CRITERIA_DATA_TYPE_MAP_ID (%u) has unknown map id in value1 (%u), ignored.",
                    criteria->ID, criteria->requiredType, dataType, map_id.mapId);
                return false;
            }
            return true;
>>>>>>> f8cd39b2
        case ACHIEVEMENT_CRITERIA_DATA_TYPE_S_PLAYER_CLASS_RACE:
            if (!classRace.class_id && !classRace.race_id)
            {
                sLog->outError(LOG_FILTER_SQL, "Table `achievement_criteria_data` (Entry: %u Type: %u) for data type ACHIEVEMENT_CRITERIA_DATA_TYPE_S_PLAYER_CLASS_RACE (%u) must not have 0 in either value field, ignored.",
                    criteria->ID, criteria->requiredType, dataType);
                return false;
            }
            if (classRace.class_id && ((1 << (classRace.class_id-1)) & CLASSMASK_ALL_PLAYABLE) == 0)
            {
                sLog->outError(LOG_FILTER_SQL, "Table `achievement_criteria_data` (Entry: %u Type: %u) for data type ACHIEVEMENT_CRITERIA_DATA_TYPE_S_PLAYER_CLASS_RACE (%u) has non-existing class in value1 (%u), ignored.",
                    criteria->ID, criteria->requiredType, dataType, classRace.class_id);
                return false;
            }
            if (classRace.race_id && ((1 << (classRace.race_id-1)) & RACEMASK_ALL_PLAYABLE) == 0)
            {
                sLog->outError(LOG_FILTER_SQL, "Table `achievement_criteria_data` (Entry: %u Type: %u) for data type ACHIEVEMENT_CRITERIA_DATA_TYPE_S_PLAYER_CLASS_RACE (%u) has non-existing race in value2 (%u), ignored.",
                    criteria->ID, criteria->requiredType, dataType, classRace.race_id);
                return false;
            }
            return true;
        default:
            sLog->outError(LOG_FILTER_SQL, "Table `achievement_criteria_data` (Entry: %u Type: %u) has data for non-supported data type (%u), ignored.", criteria->ID, criteria->requiredType, dataType);
            return false;
    }
}

bool AchievementCriteriaData::Meets(uint32 criteria_id, Player const* source, Unit const* target, uint32 miscvalue1 /*= 0*/) const
{
    switch (dataType)
    {
        case ACHIEVEMENT_CRITERIA_DATA_TYPE_NONE:
            return true;
        case ACHIEVEMENT_CRITERIA_DATA_TYPE_T_CREATURE:
            if (!target || target->GetTypeId() != TYPEID_UNIT)
                return false;
            return target->GetEntry() == creature.id;
        case ACHIEVEMENT_CRITERIA_DATA_TYPE_T_PLAYER_CLASS_RACE:
            if (!target || target->GetTypeId() != TYPEID_PLAYER)
                return false;
            if (classRace.class_id && classRace.class_id != target->ToPlayer()->getClass())
                return false;
            if (classRace.race_id && classRace.race_id != target->ToPlayer()->getRace())
                return false;
            return true;
        case ACHIEVEMENT_CRITERIA_DATA_TYPE_S_PLAYER_CLASS_RACE:
            if (!source || source->GetTypeId() != TYPEID_PLAYER)
                return false;
            if (classRace.class_id && classRace.class_id != source->ToPlayer()->getClass())
                return false;
            if (classRace.race_id && classRace.race_id != source->ToPlayer()->getRace())
                return false;
            return true;
        case ACHIEVEMENT_CRITERIA_DATA_TYPE_T_PLAYER_LESS_HEALTH:
            if (!target || target->GetTypeId() != TYPEID_PLAYER)
                return false;
            return !target->HealthAbovePct(health.percent);
        case ACHIEVEMENT_CRITERIA_DATA_TYPE_S_AURA:
            return source->HasAuraEffect(aura.spell_id, aura.effect_idx);
        case ACHIEVEMENT_CRITERIA_DATA_TYPE_T_AURA:
            return target && target->HasAuraEffect(aura.spell_id, aura.effect_idx);
        case ACHIEVEMENT_CRITERIA_DATA_TYPE_VALUE:
            return miscvalue1 >= value.minvalue;
        case ACHIEVEMENT_CRITERIA_DATA_TYPE_T_LEVEL:
            if (!target)
                return false;
            return target->getLevel() >= level.minlevel;
        case ACHIEVEMENT_CRITERIA_DATA_TYPE_T_GENDER:
            if (!target)
                return false;
            return target->getGender() == gender.gender;
        case ACHIEVEMENT_CRITERIA_DATA_TYPE_SCRIPT:
            return sScriptMgr->OnCriteriaCheck(this, const_cast<Player*>(source), const_cast<Unit*>(target));
        case ACHIEVEMENT_CRITERIA_DATA_TYPE_MAP_PLAYER_COUNT:
            return source->GetMap()->GetPlayersCountExceptGMs() <= map_players.maxcount;
        case ACHIEVEMENT_CRITERIA_DATA_TYPE_T_TEAM:
            if (!target || target->GetTypeId() != TYPEID_PLAYER)
                return false;
            return target->ToPlayer()->GetTeam() == team.team;
        case ACHIEVEMENT_CRITERIA_DATA_TYPE_S_DRUNK:
            return Player::GetDrunkenstateByValue(source->GetDrunkValue()) >= DrunkenState(drunk.state);
        case ACHIEVEMENT_CRITERIA_DATA_TYPE_HOLIDAY:
            return IsHolidayActive(HolidayIds(holiday.id));
        case ACHIEVEMENT_CRITERIA_DATA_TYPE_BG_LOSS_TEAM_SCORE:
        {
            Battleground* bg = source->GetBattleground();
            if (!bg)
                return false;
            return bg->IsTeamScoreInRange(source->GetTeam() == ALLIANCE ? HORDE : ALLIANCE, bg_loss_team_score.min_score, bg_loss_team_score.max_score);
        }
        case ACHIEVEMENT_CRITERIA_DATA_INSTANCE_SCRIPT:
        {
            if (!source->IsInWorld())
                return false;
            Map* map = source->GetMap();
            if (!map->IsDungeon())
            {
                sLog->outError(LOG_FILTER_SQL, "Achievement system call ACHIEVEMENT_CRITERIA_DATA_INSTANCE_SCRIPT (%u) for achievement criteria %u for non-dungeon/non-raid map %u",
                    ACHIEVEMENT_CRITERIA_DATA_INSTANCE_SCRIPT, criteria_id, map->GetId());
                    return false;
            }
            InstanceScript* instance = ((InstanceMap*)map)->GetInstanceScript();
            if (!instance)
            {
                sLog->outError(LOG_FILTER_SQL, "Achievement system call ACHIEVEMENT_CRITERIA_DATA_INSTANCE_SCRIPT (%u) for achievement criteria %u for map %u but map does not have a instance script",
                    ACHIEVEMENT_CRITERIA_DATA_INSTANCE_SCRIPT, criteria_id, map->GetId());
                return false;
            }
            return instance->CheckAchievementCriteriaMeet(criteria_id, source, target, miscvalue1);
        }
        case ACHIEVEMENT_CRITERIA_DATA_TYPE_S_EQUIPED_ITEM:
        {
            ItemTemplate const* pProto = sObjectMgr->GetItemTemplate(miscvalue1);
            if (!pProto)
                return false;
            return pProto->ItemLevel >= equipped_item.item_level && pProto->Quality >= equipped_item.item_quality;
        }
        default:
            break;
    }
    return false;
}

bool AchievementCriteriaDataSet::Meets(Player const* source, Unit const* target, uint32 miscvalue /*= 0*/) const
{
    for (Storage::const_iterator itr = storage.begin(); itr != storage.end(); ++itr)
        if (!itr->Meets(criteria_id, source, target, miscvalue))
            return false;

    return true;
}

template<class T>
AchievementMgr<T>::AchievementMgr(T* owner)
{
    _owner = owner;
}

template<class T>
AchievementMgr<T>::~AchievementMgr()
{
}

template<class T>
void AchievementMgr<T>::SendPacket(WorldPacket* data) const
{
}

template<>
void AchievementMgr<Guild>::SendPacket(WorldPacket* data) const
{
    GetOwner()->BroadcastPacket(data);
}

template<>
void AchievementMgr<Player>::SendPacket(WorldPacket* data) const
{
    GetOwner()->GetSession()->SendPacket(data);
}

template<class T>
void AchievementMgr<T>::RemoveCriteriaProgress(const AchievementCriteriaEntry* entry)
{
    CriteriaProgressMap::iterator criteriaProgress = m_criteriaProgress.find(entry->ID);
    if (criteriaProgress == m_criteriaProgress.end())
        return;

    WorldPacket data(SMSG_CRITERIA_DELETED, 4);
    data << uint32(entry->ID);
    SendPacket(&data);

    m_criteriaProgress.erase(criteriaProgress);
}

template<>
void AchievementMgr<Guild>::RemoveCriteriaProgress(const AchievementCriteriaEntry* entry)
{
    CriteriaProgressMap::iterator criteriaProgress = m_criteriaProgress.find(entry->ID);
    if (criteriaProgress == m_criteriaProgress.end())
        return;

    ObjectGuid guid = GetOwner()->GetGUID();

    WorldPacket data(SMSG_GUILD_CRITERIA_DELETED, 4 + 8);
    data.WriteBit(guid[6]);
    data.WriteBit(guid[5]);
    data.WriteBit(guid[7]);
    data.WriteBit(guid[0]);
    data.WriteBit(guid[1]);
    data.WriteBit(guid[3]);
    data.WriteBit(guid[2]);
    data.WriteBit(guid[4]);

    data.WriteByteSeq(guid[2]);
    data.WriteByteSeq(guid[3]);
    data.WriteByteSeq(guid[4]);
    data.WriteByteSeq(guid[1]);
    data.WriteByteSeq(guid[7]);
    data << uint32(entry->ID);
    data.WriteByteSeq(guid[5]);
    data.WriteByteSeq(guid[0]);
    data.WriteByteSeq(guid[6]);

    SendPacket(&data);

    m_criteriaProgress.erase(criteriaProgress);
}

template<class T>
void AchievementMgr<T>::ResetAchievementCriteria(AchievementCriteriaTypes type, uint32 miscvalue1, uint32 miscvalue2, bool evenIfCriteriaComplete)
{
    sLog->outDebug(LOG_FILTER_ACHIEVEMENTSYS, "AchievementMgr::ResetAchievementCriteria(%u, %u, %u)", type, miscvalue1, miscvalue2);

    // disable for gamemasters with GM-mode enabled
    if (GetOwner()->isGameMaster())
        return;

    AchievementCriteriaEntryList const& achievementCriteriaList = sAchievementMgr->GetAchievementCriteriaByType(type);
    for (AchievementCriteriaEntryList::const_iterator i = achievementCriteriaList.begin(); i != achievementCriteriaList.end(); ++i)
    {
        AchievementCriteriaEntry const* achievementCriteria = (*i);

        AchievementEntry const* achievement = sAchievementStore.LookupEntry(achievementCriteria->referredAchievement);
        if (!achievement)
            continue;

        // don't update already completed criteria if not forced or achievement already complete
        if ((IsCompletedCriteria(achievementCriteria, achievement) && !evenIfCriteriaComplete) || HasAchieved(achievement->ID))
            continue;

        for (uint8 j = 0; j < MAX_CRITERIA_REQUIREMENTS; ++j)
            if (achievementCriteria->additionalRequirements[j].additionalRequirement_type == miscvalue1 &&
                (!achievementCriteria->additionalRequirements[j].additionalRequirement_value ||
                achievementCriteria->additionalRequirements[j].additionalRequirement_value == miscvalue2))
            {
                RemoveCriteriaProgress(achievementCriteria);
                break;
            }
    }
}

template<>
void AchievementMgr<Guild>::ResetAchievementCriteria(AchievementCriteriaTypes /*type*/, uint32 /*miscvalue1*/, uint32 /*miscvalue2*/, bool /*evenIfCriteriaComplete*/)
{
    // Not needed
}

template<class T>
void AchievementMgr<T>::DeleteFromDB(uint32 /*lowguid*/)
{
}

template<>
void AchievementMgr<Player>::DeleteFromDB(uint32 lowguid)
{
    SQLTransaction trans = CharacterDatabase.BeginTransaction();

    PreparedStatement* stmt = CharacterDatabase.GetPreparedStatement(CHAR_DEL_CHAR_ACHIEVEMENT);
    stmt->setUInt32(0, lowguid);
    trans->Append(stmt);

    stmt = CharacterDatabase.GetPreparedStatement(CHAR_DEL_CHAR_ACHIEVEMENT_PROGRESS);
    stmt->setUInt32(0, lowguid);
    trans->Append(stmt);

    CharacterDatabase.CommitTransaction(trans);
}

template<>
void AchievementMgr<Guild>::DeleteFromDB(uint32 lowguid)
{
    SQLTransaction trans = CharacterDatabase.BeginTransaction();

    PreparedStatement* stmt = CharacterDatabase.GetPreparedStatement(CHAR_DEL_ALL_GUILD_ACHIEVEMENTS);
    stmt->setUInt32(0, lowguid);
    trans->Append(stmt);

    stmt = CharacterDatabase.GetPreparedStatement(CHAR_DEL_ALL_GUILD_ACHIEVEMENT_CRITERIA);
    stmt->setUInt32(0, lowguid);
    trans->Append(stmt);

    CharacterDatabase.CommitTransaction(trans);
}

template<class T>
void AchievementMgr<T>::SaveToDB(SQLTransaction& /*trans*/)
{
}

template<>
void AchievementMgr<Player>::SaveToDB(SQLTransaction& trans)
{
    if (!m_completedAchievements.empty())
    {
        bool need_execute = false;
        std::ostringstream ssdel;
        std::ostringstream ssins;
        for (CompletedAchievementMap::iterator iter = m_completedAchievements.begin(); iter != m_completedAchievements.end(); ++iter)
        {
            if (!iter->second.changed)
                continue;

            /// first new/changed record prefix
            if (!need_execute)
            {
                ssdel << "DELETE FROM character_achievement WHERE guid = " << GetOwner()->GetGUIDLow() << " AND achievement IN (";
                ssins << "INSERT INTO character_achievement (guid, achievement, date) VALUES ";
                need_execute = true;
            }
            /// next new/changed record prefix
            else
            {
                ssdel << ',';
                ssins << ',';
            }

            // new/changed record data
            ssdel << iter->first;
            ssins << '(' << GetOwner()->GetGUIDLow() << ',' << iter->first << ',' << uint64(iter->second.date) << ')';

            /// mark as saved in db
            iter->second.changed = false;
        }

        if (need_execute)
        {
            ssdel << ')';
            trans->Append(ssdel.str().c_str());
            trans->Append(ssins.str().c_str());
        }
    }

    if (!m_criteriaProgress.empty())
    {
        /// prepare deleting and insert
        bool need_execute_del = false;
        bool need_execute_ins = false;
        std::ostringstream ssdel;
        std::ostringstream ssins;
        for (CriteriaProgressMap::iterator iter = m_criteriaProgress.begin(); iter != m_criteriaProgress.end(); ++iter)
        {
            if (!iter->second.changed)
                continue;

            // deleted data (including 0 progress state)
            {
                /// first new/changed record prefix (for any counter value)
                if (!need_execute_del)
                {
                    ssdel << "DELETE FROM character_achievement_progress WHERE guid = " << GetOwner()->GetGUIDLow() << " AND criteria IN (";
                    need_execute_del = true;
                }
                /// next new/changed record prefix
                else
                    ssdel << ',';

                // new/changed record data
                ssdel << iter->first;
            }

            // store data only for real progress
            if (iter->second.counter != 0)
            {
                /// first new/changed record prefix
                if (!need_execute_ins)
                {
                    ssins << "INSERT INTO character_achievement_progress (guid, criteria, counter, date) VALUES ";
                    need_execute_ins = true;
                }
                /// next new/changed record prefix
                else
                    ssins << ',';

                // new/changed record data
                ssins << '(' << GetOwner()->GetGUIDLow() << ',' << iter->first << ',' << iter->second.counter << ',' << iter->second.date << ')';
            }

            /// mark as updated in db
            iter->second.changed = false;
        }

        if (need_execute_del)                                // DELETE ... IN (.... _)_
            ssdel << ')';

        if (need_execute_del || need_execute_ins)
        {
            if (need_execute_del)
                trans->Append(ssdel.str().c_str());
            if (need_execute_ins)
                trans->Append(ssins.str().c_str());
        }
    }
}

template<>
void AchievementMgr<Guild>::SaveToDB(SQLTransaction& trans)
{
    PreparedStatement* stmt;
    std::ostringstream guidstr;
    for (CompletedAchievementMap::const_iterator itr = m_completedAchievements.begin(); itr != m_completedAchievements.end(); ++itr)
    {
        if (!itr->second.changed)
            continue;

        stmt = CharacterDatabase.GetPreparedStatement(CHAR_DEL_GUILD_ACHIEVEMENT);
        stmt->setUInt32(0, GetOwner()->GetId());
        stmt->setUInt16(1, itr->first);
        trans->Append(stmt);

        stmt = CharacterDatabase.GetPreparedStatement(CHAR_INS_GUILD_ACHIEVEMENT);
        stmt->setUInt32(0, GetOwner()->GetId());
        stmt->setUInt16(1, itr->first);
        stmt->setUInt32(2, itr->second.date);
        for (std::set<uint64>::const_iterator gItr = itr->second.guids.begin(); gItr != itr->second.guids.end(); ++gItr)
            guidstr << GUID_LOPART(*gItr) << ',';

        stmt->setString(3, guidstr.str());
        trans->Append(stmt);

        guidstr.str("");
    }

    for (CriteriaProgressMap::const_iterator itr = m_criteriaProgress.begin(); itr != m_criteriaProgress.end(); ++itr)
    {
        if (!itr->second.changed)
            continue;

        stmt = CharacterDatabase.GetPreparedStatement(CHAR_DEL_GUILD_ACHIEVEMENT_CRITERIA);
        stmt->setUInt32(0, GetOwner()->GetId());
        stmt->setUInt16(1, itr->first);
        trans->Append(stmt);

        stmt = CharacterDatabase.GetPreparedStatement(CHAR_INS_GUILD_ACHIEVEMENT_CRITERIA);
        stmt->setUInt32(0, GetOwner()->GetId());
        stmt->setUInt16(1, itr->first);
        stmt->setUInt32(2, itr->second.counter);
        stmt->setUInt32(3, itr->second.date);
        stmt->setUInt32(4, GUID_LOPART(itr->second.CompletedGUID));
        trans->Append(stmt);
    }
}

template<class T>
void AchievementMgr<T>::LoadFromDB(PreparedQueryResult achievementResult, PreparedQueryResult criteriaResult)
{
}

template<>
void AchievementMgr<Player>::LoadFromDB(PreparedQueryResult achievementResult, PreparedQueryResult criteriaResult)
{
    if (achievementResult)
    {
        do
        {
            Field* fields = achievementResult->Fetch();
            uint32 achievementid = fields[0].GetUInt16();

            // must not happen: cleanup at server startup in sAchievementMgr->LoadCompletedAchievements()
            AchievementEntry const* achievement = sAchievementStore.LookupEntry(achievementid);
            if (!achievement)
                continue;

            CompletedAchievementData& ca = m_completedAchievements[achievementid];
            ca.date = time_t(fields[1].GetUInt32());
            ca.changed = false;

            // title achievement rewards are retroactive
            if (AchievementReward const* reward = sAchievementMgr->GetAchievementReward(achievement))
                if (uint32 titleId = reward->titleId[Player::TeamForRace(GetOwner()->getRace()) == ALLIANCE ? 0 : 1])
                    if (CharTitlesEntry const* titleEntry = sCharTitlesStore.LookupEntry(titleId))
                        if (!GetOwner()->HasTitle(titleEntry))
                            GetOwner()->SetTitle(titleEntry);

        } while (achievementResult->NextRow());
    }

    if (criteriaResult)
    {
        do
        {
            Field* fields = criteriaResult->Fetch();
            uint32 id      = fields[0].GetUInt16();
            uint32 counter = fields[1].GetUInt32();
            time_t date    = time_t(fields[2].GetUInt32());

            AchievementCriteriaEntry const* criteria = sAchievementCriteriaStore.LookupEntry(id);
            if (!criteria)
            {
                // we will remove not existed criteria for all characters
                sLog->outError(LOG_FILTER_ACHIEVEMENTSYS, "Non-existing achievement criteria %u data removed from table `character_achievement_progress`.", id);

                PreparedStatement* stmt = CharacterDatabase.GetPreparedStatement(CHAR_DEL_INVALID_ACHIEV_PROGRESS_CRITERIA);
                stmt->setUInt16(0, uint16(id));
                CharacterDatabase.Execute(stmt);

                continue;
            }

            if (criteria->timeLimit && time_t(date + criteria->timeLimit) < time(NULL))
                continue;

            CriteriaProgress& progress = m_criteriaProgress[id];
            progress.counter = counter;
            progress.date    = date;
            progress.changed = false;
        } while (criteriaResult->NextRow());
    }
}

template<>
void AchievementMgr<Guild>::LoadFromDB(PreparedQueryResult achievementResult, PreparedQueryResult criteriaResult)
{
    if (achievementResult)
    {
        do
        {
            Field* fields = achievementResult->Fetch();
            uint32 achievementid = fields[0].GetUInt16();

            // must not happen: cleanup at server startup in sAchievementMgr->LoadCompletedAchievements()
            AchievementEntry const* achievement = sAchievementStore.LookupEntry(achievementid);
            if (!achievement)
                continue;

            CompletedAchievementData& ca = m_completedAchievements[achievementid];
            ca.date = time_t(fields[1].GetUInt32());
            Tokens guids(fields[2].GetString(), ' ');
            for (uint32 i = 0; i < guids.size(); ++i)
                ca.guids.insert(MAKE_NEW_GUID(atol(guids[i]), 0, HIGHGUID_PLAYER));

            ca.changed = false;

        } while (achievementResult->NextRow());
    }

    if (criteriaResult)
    {
        time_t now = time(NULL);
        do
        {
            Field* fields = criteriaResult->Fetch();
            uint32 id      = fields[0].GetUInt16();
            uint32 counter = fields[1].GetUInt32();
            time_t date    = time_t(fields[2].GetUInt32());
            uint64 guid    = fields[3].GetUInt32();

            AchievementCriteriaEntry const* criteria = sAchievementCriteriaStore.LookupEntry(id);
            if (!criteria)
            {
                // we will remove not existed criteria for all guilds
                sLog->outError("Non-existing achievement criteria %u data removed from table `guild_achievement_progress`.", id);

                PreparedStatement* stmt = CharacterDatabase.GetPreparedStatement(CHAR_DEL_INVALID_ACHIEV_PROGRESS_CRITERIA);
                stmt->setUInt16(0, uint16(id));
                CharacterDatabase.Execute(stmt);
                continue;
            }

            if (criteria->timeLimit && time_t(date + criteria->timeLimit) < now)
                continue;

            CriteriaProgress& progress = m_criteriaProgress[id];
            progress.counter = counter;
            progress.date    = date;
            progress.CompletedGUID = MAKE_NEW_GUID(guid, 0, HIGHGUID_PLAYER);
            progress.changed = false;
        } while (criteriaResult->NextRow());
    }
}

template<class T>
void AchievementMgr<T>::Reset()
{
}

template<>
void AchievementMgr<Player>::Reset()
{
    for (CompletedAchievementMap::const_iterator iter = m_completedAchievements.begin(); iter != m_completedAchievements.end(); ++iter)
    {
        WorldPacket data(SMSG_ACHIEVEMENT_DELETED, 4);
        data << uint32(iter->first);
        SendPacket(&data);
    }

    for (CriteriaProgressMap::const_iterator iter = m_criteriaProgress.begin(); iter != m_criteriaProgress.end(); ++iter)
    {
        WorldPacket data(SMSG_CRITERIA_DELETED, 4);
        data << uint32(iter->first);
        SendPacket(&data);
    }

    m_completedAchievements.clear();
    m_criteriaProgress.clear();
    DeleteFromDB(_owner->GetGUIDLow());

    // re-fill data
    CheckAllAchievementCriteria(GetOwner());
}

template<>
void AchievementMgr<Guild>::Reset()
{
    ObjectGuid guid = GetOwner()->GetGUID();
    for (CompletedAchievementMap::const_iterator iter = m_completedAchievements.begin(); iter != m_completedAchievements.end(); ++iter)
    {
        WorldPacket data(SMSG_GUILD_ACHIEVEMENT_DELETED, 4);
        data.WriteBit(guid[4]);
        data.WriteBit(guid[1]);
        data.WriteBit(guid[2]);
        data.WriteBit(guid[3]);
        data.WriteBit(guid[0]);
        data.WriteBit(guid[7]);
        data.WriteBit(guid[5]);
        data.WriteBit(guid[6]);
        data << uint32(iter->first);
        data.WriteByteSeq(guid[5]);
        data.WriteByteSeq(guid[1]);
        data.WriteByteSeq(guid[3]);
        data.WriteByteSeq(guid[6]);
        data.WriteByteSeq(guid[0]);
        data.WriteByteSeq(guid[7]);
        data << uint32(secsToTimeBitFields(iter->second.date));
        data.WriteByteSeq(guid[4]);
        data.WriteByteSeq(guid[2]);
        SendPacket(&data);
    }

    while (!m_criteriaProgress.empty())
        if (AchievementCriteriaEntry const* criteria = sAchievementCriteriaStore.LookupEntry(m_criteriaProgress.begin()->first))
            RemoveCriteriaProgress(criteria);

    m_completedAchievements.clear();
    DeleteFromDB(_owner->GetId());
}

template<class T>
void AchievementMgr<T>::SendAchievementEarned(AchievementEntry const* achievement) const
{
    // Don't send for achievements with ACHIEVEMENT_FLAG_TRACKING
    if (achievement->flags & ACHIEVEMENT_FLAG_HIDDEN)
        return;

    #ifdef TRINITY_DEBUG
        sLog->outDebug(LOG_FILTER_ACHIEVEMENTSYS, "AchievementMgr::SendAchievementEarned(%u)", achievement->ID);
    #endif

    if (Guild* guild = sGuildMgr->GetGuildById(GetOwner()->GetGuildId()))
    {
        Trinity::AchievementChatBuilder say_builder(*GetOwner(), CHAT_MSG_GUILD_ACHIEVEMENT, LANG_ACHIEVEMENT_EARNED, achievement->ID);
        Trinity::LocalizedPacketDo<Trinity::AchievementChatBuilder> say_do(say_builder);
        guild->BroadcastWorker(say_do);
    }

    if (achievement->flags & (ACHIEVEMENT_FLAG_REALM_FIRST_KILL | ACHIEVEMENT_FLAG_REALM_FIRST_REACH))
    {
        // broadcast realm first reached
        WorldPacket data(SMSG_SERVER_FIRST_ACHIEVEMENT, strlen(GetOwner()->GetName())+1+8+4+4);
        data << GetOwner()->GetName();
        data << uint64(GetOwner()->GetGUID());
        data << uint32(achievement->ID);
        data << uint32(0);                                  // 1=link supplied string as player name, 0=display plain string
        sWorld->SendGlobalMessage(&data);
    }
    // if player is in world he can tell his friends about new achievement
    else if (GetOwner()->IsInWorld())
    {
        CellCoord p = Trinity::ComputeCellCoord(GetOwner()->GetPositionX(), GetOwner()->GetPositionY());

        Cell cell(p);
        cell.SetNoCreate();

        Trinity::AchievementChatBuilder say_builder(*GetOwner(), CHAT_MSG_ACHIEVEMENT, LANG_ACHIEVEMENT_EARNED, achievement->ID);
        Trinity::LocalizedPacketDo<Trinity::AchievementChatBuilder> say_do(say_builder);
        Trinity::PlayerDistWorker<Trinity::LocalizedPacketDo<Trinity::AchievementChatBuilder> > say_worker(GetOwner(), sWorld->getFloatConfig(CONFIG_LISTEN_RANGE_SAY), say_do);
        TypeContainerVisitor<Trinity::PlayerDistWorker<Trinity::LocalizedPacketDo<Trinity::AchievementChatBuilder> >, WorldTypeMapContainer > message(say_worker);
        cell.Visit(p, message, *GetOwner()->GetMap(), *GetOwner(), sWorld->getFloatConfig(CONFIG_LISTEN_RANGE_SAY));
    }

    WorldPacket data(SMSG_ACHIEVEMENT_EARNED, 8+4+8);
    data.append(GetOwner()->GetPackGUID());
    data << uint32(achievement->ID);
    data << uint32(secsToTimeBitFields(time(NULL)));
    data << uint32(0);  // does not notify player ingame
    GetOwner()->SendMessageToSetInRange(&data, sWorld->getFloatConfig(CONFIG_LISTEN_RANGE_SAY), true);
}

template<>
void AchievementMgr<Guild>::SendAchievementEarned(AchievementEntry const* achievement) const
{
    ObjectGuid guid = GetOwner()->GetGUID();

    WorldPacket data(SMSG_GUILD_ACHIEVEMENT_EARNED, 8+4+8);
    data.WriteBit(guid[3]);
    data.WriteBit(guid[1]);
    data.WriteBit(guid[0]);
    data.WriteBit(guid[7]);
    data.WriteBit(guid[4]);
    data.WriteBit(guid[6]);
    data.WriteBit(guid[2]);
    data.WriteBit(guid[5]);

    data.WriteByteSeq(guid[2]);
    data << uint32(secsToTimeBitFields(time(NULL)));
    data.WriteByteSeq(guid[0]);
    data.WriteByteSeq(guid[4]);
    data.WriteByteSeq(guid[1]);
    data.WriteByteSeq(guid[3]);
    data << uint32(achievement->ID);
    data.WriteByteSeq(guid[7]);
    data.WriteByteSeq(guid[5]);
    data.WriteByteSeq(guid[6]);

    SendPacket(&data);
}

template<class T>
void AchievementMgr<T>::SendCriteriaUpdate(AchievementCriteriaEntry const* /*entry*/, CriteriaProgress const* /*progress*/, uint32 /*timeElapsed*/, bool /*timedCompleted*/) const
{
}

template<>
void AchievementMgr<Player>::SendCriteriaUpdate(AchievementCriteriaEntry const* entry, CriteriaProgress const* progress, uint32 timeElapsed, bool timedCompleted) const
{
    WorldPacket data(SMSG_CRITERIA_UPDATE, 8+4+8);
    data << uint32(entry->ID);

    // the counter is packed like a packed Guid
    data.appendPackGUID(progress->counter);

    data.appendPackGUID(GetOwner()->GetGUID());
    if (!entry->timeLimit)
        data << uint32(0);
    else
        data << uint32(timedCompleted ? 0 : 1); // this are some flags, 1 is for keeping the counter at 0 in client
    data << uint32(secsToTimeBitFields(progress->date));
    data << uint32(timeElapsed);    // time elapsed in seconds
    data << uint32(0);              // unk
    SendPacket(&data);
}

template<>
void AchievementMgr<Guild>::SendCriteriaUpdate(AchievementCriteriaEntry const* entry, CriteriaProgress const* progress, uint32 /*timeElapsed*/, bool /*timedCompleted*/) const
{
    //will send response to criteria progress request
    WorldPacket data(SMSG_GUILD_CRITERIA_DATA, 3 + 1 + 1 + 8 + 8 + 4 + 4 + 4 + 4 + 4);

    ObjectGuid counter = progress->counter; // for accessing every byte individually
    ObjectGuid guid = progress->CompletedGUID;

    data.WriteBits(1, 21);
    data.WriteBit(counter[4]);
    data.WriteBit(counter[1]);
    data.WriteBit(guid[2]);
    data.WriteBit(counter[3]);
    data.WriteBit(guid[1]);
    data.WriteBit(counter[5]);
    data.WriteBit(counter[0]);
    data.WriteBit(guid[3]);
    data.WriteBit(counter[2]);
    data.WriteBit(guid[7]);
    data.WriteBit(guid[5]);
    data.WriteBit(guid[0]);
    data.WriteBit(counter[6]);
    data.WriteBit(guid[6]);
    data.WriteBit(counter[7]);
    data.WriteBit(guid[4]);

    data.FlushBits();

    data.WriteByteSeq(guid[5]);
    data << uint32(progress->date);      // unknown date
    data.WriteByteSeq(counter[3]);
    data.WriteByteSeq(counter[7]);
    data << uint32(progress->date);      // unknown date
    data.WriteByteSeq(counter[6]);
    data.WriteByteSeq(guid[4]);
    data.WriteByteSeq(guid[1]);
    data.WriteByteSeq(counter[4]);
    data.WriteByteSeq(guid[3]);
    data.WriteByteSeq(counter[0]);
    data.WriteByteSeq(guid[2]);
    data.WriteByteSeq(counter[1]);
    data.WriteByteSeq(guid[6]);
    data << uint32(progress->date);      // last update time (not packed!)
    data << uint32(entry->ID);
    data.WriteByteSeq(counter[5]);
    data << uint32(0);
    data.WriteByteSeq(guid[7]);
    data.WriteByteSeq(counter[2]);
    data.WriteByteSeq(guid[0]);

    SendPacket(&data);
}

/**
 * called at player login. The player might have fulfilled some achievements when the achievement system wasn't working yet
 */
template<class T>
void AchievementMgr<T>::CheckAllAchievementCriteria(Player* referencePlayer)
{
    // suppress sending packets
    for (uint32 i=0; i<ACHIEVEMENT_CRITERIA_TYPE_TOTAL; ++i)
        UpdateAchievementCriteria(AchievementCriteriaTypes(i), 0, 0, NULL, referencePlayer);
}

static const uint32 achievIdByArenaSlot[MAX_ARENA_SLOT] = { 1057, 1107, 1108 };
static const uint32 achievIdForDungeon[][4] =
{
    // ach_cr_id, is_dungeon, is_raid, is_heroic_dungeon
    { 321,       true,      true,   true  },
    { 916,       false,     true,   false },
    { 917,       false,     true,   false },
    { 918,       true,      false,  false },
    { 2219,      false,     false,  true  },
    { 0,         false,     false,  false }
};

// Helper function to avoid having to specialize template for a 800 line long function
template <typename T> static bool IsGuild() { return false; }
template<> static bool IsGuild<Guild>() { return true; }

/**
 * this function will be called whenever the user might have done a criteria relevant action
 */
template<class T>
void AchievementMgr<T>::UpdateAchievementCriteria(AchievementCriteriaTypes type, uint32 miscValue1 /*= 0*/, uint32 miscValue2 /*= 0*/, Unit* unit /*= NULL*/, Player* referencePlayer /*= NULL*/)
{
    sLog->outDebug(LOG_FILTER_ACHIEVEMENTSYS, "AchievementMgr::UpdateAchievementCriteria(%u, %u, %u)", type, miscValue1, miscValue2);

    // disable for gamemasters with GM-mode enabled
    if (referencePlayer->isGameMaster())
        return;

    AchievementCriteriaEntryList const& achievementCriteriaList = sAchievementMgr->GetAchievementCriteriaByType(type, IsGuild<T>());
    for (AchievementCriteriaEntryList::const_iterator i = achievementCriteriaList.begin(); i != achievementCriteriaList.end(); ++i)
    {
        AchievementCriteriaEntry const* achievementCriteria = (*i);
        AchievementEntry const* achievement = sAchievementStore.LookupEntry(achievementCriteria->referredAchievement);
        if (!achievement)
            continue;

        if (!CanUpdateCriteria(achievementCriteria, achievement, miscValue1, miscValue2, unit, referencePlayer))
            continue;

        // requirements not found in the dbc
        if (AchievementCriteriaDataSet const* data = sAchievementMgr->GetCriteriaDataSet(achievementCriteria))
            if (!data->Meets(referencePlayer, unit, miscValue1))
                continue;

        switch (type)
        {
            // std. case: increment at 1
            case ACHIEVEMENT_CRITERIA_TYPE_NUMBER_OF_TALENT_RESETS:
            case ACHIEVEMENT_CRITERIA_TYPE_LOSE_DUEL:
            case ACHIEVEMENT_CRITERIA_TYPE_CREATE_AUCTION:
            case ACHIEVEMENT_CRITERIA_TYPE_WON_AUCTIONS:    /* FIXME: for online player only currently */
            case ACHIEVEMENT_CRITERIA_TYPE_ROLL_NEED:
            case ACHIEVEMENT_CRITERIA_TYPE_ROLL_GREED:
            case ACHIEVEMENT_CRITERIA_TYPE_QUEST_ABANDONED:
            case ACHIEVEMENT_CRITERIA_TYPE_FLIGHT_PATHS_TAKEN:
            case ACHIEVEMENT_CRITERIA_TYPE_ACCEPTED_SUMMONINGS:
            case ACHIEVEMENT_CRITERIA_TYPE_USE_LFD_TO_GROUP_WITH_PLAYERS:
                // AchievementMgr::UpdateAchievementCriteria might also be called on login - skip in this case
                if (!miscValue1)
                    continue;
                SetCriteriaProgress(achievementCriteria, 1, referencePlayer, PROGRESS_ACCUMULATE);
                break;
            // std case: increment at miscvalue1
            case ACHIEVEMENT_CRITERIA_TYPE_MONEY_FROM_VENDORS:
            case ACHIEVEMENT_CRITERIA_TYPE_GOLD_SPENT_FOR_TALENTS:
            case ACHIEVEMENT_CRITERIA_TYPE_MONEY_FROM_QUEST_REWARD:
            case ACHIEVEMENT_CRITERIA_TYPE_GOLD_SPENT_FOR_TRAVELLING:
            case ACHIEVEMENT_CRITERIA_TYPE_GOLD_SPENT_AT_BARBER:
            case ACHIEVEMENT_CRITERIA_TYPE_GOLD_SPENT_FOR_MAIL:
            case ACHIEVEMENT_CRITERIA_TYPE_LOOT_MONEY:
            case ACHIEVEMENT_CRITERIA_TYPE_GOLD_EARNED_BY_AUCTIONS:/* FIXME: for online player only currently */
            case ACHIEVEMENT_CRITERIA_TYPE_TOTAL_DAMAGE_RECEIVED:
            case ACHIEVEMENT_CRITERIA_TYPE_TOTAL_HEALING_RECEIVED:
                // AchievementMgr::UpdateAchievementCriteria might also be called on login - skip in this case
                if (!miscValue1)
                    continue;
                SetCriteriaProgress(achievementCriteria, miscValue1, referencePlayer, PROGRESS_ACCUMULATE);
                break;
            // std case: high value at miscvalue1
            case ACHIEVEMENT_CRITERIA_TYPE_HIGHEST_AUCTION_BID:
            case ACHIEVEMENT_CRITERIA_TYPE_HIGHEST_AUCTION_SOLD: /* FIXME: for online player only currently */
            case ACHIEVEMENT_CRITERIA_TYPE_HIGHEST_HIT_DEALT:
            case ACHIEVEMENT_CRITERIA_TYPE_HIGHEST_HIT_RECEIVED:
            case ACHIEVEMENT_CRITERIA_TYPE_HIGHEST_HEAL_CASTED:
            case ACHIEVEMENT_CRITERIA_TYPE_HIGHEST_HEALING_RECEIVED:
                // AchievementMgr::UpdateAchievementCriteria might also be called on login - skip in this case
                if (!miscValue1)
                    continue;
                SetCriteriaProgress(achievementCriteria, miscValue1, referencePlayer, PROGRESS_HIGHEST);
                break;

            // specialized cases
            case ACHIEVEMENT_CRITERIA_TYPE_COMPLETE_DAILY_QUEST:
            {
                // AchievementMgr::UpdateAchievementCriteria might also be called on login - skip in this case
                if (!miscValue1)
                    continue;

                SetCriteriaProgress(achievementCriteria, 1, referencePlayer, PROGRESS_ACCUMULATE);
                break;
            }
            case ACHIEVEMENT_CRITERIA_TYPE_WIN_BG:
            {
                // AchievementMgr::UpdateAchievementCriteria might also be called on login - skip in this case
                if (!miscValue1)
                    continue;
                if (achievementCriteria->win_bg.bgMapID != referencePlayer->GetMapId())
                    continue;

                SetCriteriaProgress(achievementCriteria, miscValue1, referencePlayer, PROGRESS_ACCUMULATE);
                break;
            }
            case ACHIEVEMENT_CRITERIA_TYPE_KILL_CREATURE:
            {
                // AchievementMgr::UpdateAchievementCriteria might also be called on login - skip in this case
                if (!miscValue1)
                    continue;
                if (achievementCriteria->kill_creature.creatureID != miscValue1)
                    continue;

                SetCriteriaProgress(achievementCriteria, miscValue2, referencePlayer, PROGRESS_ACCUMULATE);
                break;
            }
            case ACHIEVEMENT_CRITERIA_TYPE_REACH_LEVEL:
                SetCriteriaProgress(achievementCriteria, referencePlayer->getLevel(), referencePlayer);
                break;
            case ACHIEVEMENT_CRITERIA_TYPE_REACH_SKILL_LEVEL:
                // update at loading or specific skill update
                if (miscValue1 && miscValue1 != achievementCriteria->reach_skill_level.skillID)
                    continue;
                if (uint32 skillvalue = referencePlayer->GetBaseSkillValue(achievementCriteria->reach_skill_level.skillID))
                    SetCriteriaProgress(achievementCriteria, skillvalue, referencePlayer);
                break;
            case ACHIEVEMENT_CRITERIA_TYPE_LEARN_SKILL_LEVEL:
                // update at loading or specific skill update
                if (miscValue1 && miscValue1 != achievementCriteria->learn_skill_level.skillID)
                    continue;
                if (uint32 maxSkillvalue = referencePlayer->GetPureMaxSkillValue(achievementCriteria->learn_skill_level.skillID))
                    SetCriteriaProgress(achievementCriteria, maxSkillvalue, referencePlayer);
                break;
            case ACHIEVEMENT_CRITERIA_TYPE_COMPLETE_ACHIEVEMENT:
                if (m_completedAchievements.find(achievementCriteria->complete_achievement.linkedAchievement) != m_completedAchievements.end())
                    SetCriteriaProgress(achievementCriteria, 1, referencePlayer);
                break;
            case ACHIEVEMENT_CRITERIA_TYPE_COMPLETE_QUEST_COUNT:
            {
                SetCriteriaProgress(achievementCriteria, referencePlayer->GetRewardedQuestCount(), referencePlayer);
                break;
            }
            case ACHIEVEMENT_CRITERIA_TYPE_COMPLETE_DAILY_QUEST_DAILY:
            {
                time_t nextDailyResetTime = sWorld->GetNextDailyQuestsResetTime();
                CriteriaProgress *progress = GetCriteriaProgress(achievementCriteria);

                if (!miscValue1) // Login case.
                {
                    // reset if player missed one day.
                    if (progress && progress->date < (nextDailyResetTime - 2 * DAY))
                        SetCriteriaProgress(achievementCriteria, 0, referencePlayer, PROGRESS_SET);
                    continue;
                }

                ProgressType progressType;
                if (!progress)
                    // 1st time. Start count.
                    progressType = PROGRESS_SET;
                else if (progress->date < (nextDailyResetTime - 2 * DAY))
                    // last progress is older than 2 days. Player missed 1 day => Retart count.
                    progressType = PROGRESS_SET;
                else if (progress->date < (nextDailyResetTime - DAY))
                    // last progress is between 1 and 2 days. => 1st time of the day.
                    progressType = PROGRESS_ACCUMULATE;
                else
                    // last progress is within the day before the reset => Already counted today.
                    continue;

                SetCriteriaProgress(achievementCriteria, 1, referencePlayer, progressType);
                break;
            }
            case ACHIEVEMENT_CRITERIA_TYPE_COMPLETE_QUESTS_IN_ZONE:
            {
                // speedup for non-login case
                if (miscValue1 && miscValue1 != achievementCriteria->complete_quests_in_zone.zoneID)
                    continue;

                uint32 counter = 0;

                const RewardedQuestSet &rewQuests = referencePlayer->getRewardedQuests();
                for (RewardedQuestSet::const_iterator itr = rewQuests.begin(); itr != rewQuests.end(); ++itr)
                {
                    Quest const* quest = sObjectMgr->GetQuestTemplate(*itr);
                    if (quest && quest->GetZoneOrSort() >= 0 && uint32(quest->GetZoneOrSort()) == achievementCriteria->complete_quests_in_zone.zoneID)
                        ++counter;
                }
                SetCriteriaProgress(achievementCriteria, counter, referencePlayer);
                break;
            }
            case ACHIEVEMENT_CRITERIA_TYPE_COMPLETE_BATTLEGROUND:
                // AchievementMgr::UpdateAchievementCriteria might also be called on login - skip in this case
                if (!miscValue1)
                    continue;
                if (referencePlayer->GetMapId() != achievementCriteria->complete_battleground.mapID)
                    continue;
                SetCriteriaProgress(achievementCriteria, miscValue1, referencePlayer, PROGRESS_ACCUMULATE);
                break;
            case ACHIEVEMENT_CRITERIA_TYPE_DEATH_AT_MAP:
                // AchievementMgr::UpdateAchievementCriteria might also be called on login - skip in this case
                if (!miscValue1)
                    continue;
                if (referencePlayer->GetMapId() != achievementCriteria->death_at_map.mapID)
                    continue;
                SetCriteriaProgress(achievementCriteria, 1, referencePlayer, PROGRESS_ACCUMULATE);
                break;
            case ACHIEVEMENT_CRITERIA_TYPE_DEATH:
            {
                // AchievementMgr::UpdateAchievementCriteria might also be called on login - skip in this case
                if (!miscValue1)
                    continue;
                // skip wrong arena achievements, if not achievIdByArenaSlot then normal total death counter
                bool notfit = false;
                for (int j = 0; j < MAX_ARENA_SLOT; ++j)
                {
                    if (achievIdByArenaSlot[j] == achievement->ID)
                    {
                        Battleground* bg = referencePlayer->GetBattleground();
                        if (!bg || !bg->isArena() || ArenaTeam::GetSlotByType(bg->GetArenaType()) != j)
                            notfit = true;

                        break;
                    }
                }
                if (notfit)
                    continue;

                SetCriteriaProgress(achievementCriteria, 1, referencePlayer, PROGRESS_ACCUMULATE);
                break;
            }
            case ACHIEVEMENT_CRITERIA_TYPE_DEATH_IN_DUNGEON:
            {
                // AchievementMgr::UpdateAchievementCriteria might also be called on login - skip in this case
                if (!miscValue1)
                    continue;

                Map const* map = referencePlayer->IsInWorld() ? referencePlayer->GetMap() : sMapMgr->FindMap(referencePlayer->GetMapId(), referencePlayer->GetInstanceId());
                if (!map || !map->IsDungeon())
                    continue;

                // search case
                bool found = false;
                for (int j = 0; achievIdForDungeon[j][0]; ++j)
                {
                    if (achievIdForDungeon[j][0] == achievement->ID)
                    {
                        if (map->IsRaid())
                        {
                            // if raid accepted (ignore difficulty)
                            if (!achievIdForDungeon[j][2])
                                break;                      // for
                        }
                        else if (referencePlayer->GetDungeonDifficulty() == DUNGEON_DIFFICULTY_NORMAL)
                        {
                            // dungeon in normal mode accepted
                            if (!achievIdForDungeon[j][1])
                                break;                      // for
                        }
                        else
                        {
                            // dungeon in heroic mode accepted
                            if (!achievIdForDungeon[j][3])
                                break;                      // for
                        }

                        found = true;
                        break;                              // for
                    }
                }
                if (!found)
                    continue;

                //FIXME: work only for instances where max == min for players
                if (((InstanceMap*)map)->GetMaxPlayers() != achievementCriteria->death_in_dungeon.manLimit)
                    continue;
                SetCriteriaProgress(achievementCriteria, 1, referencePlayer, PROGRESS_ACCUMULATE);
                break;

            }
            case ACHIEVEMENT_CRITERIA_TYPE_KILLED_BY_CREATURE:
                // AchievementMgr::UpdateAchievementCriteria might also be called on login - skip in this case
                if (!miscValue1)
                    continue;
                if (miscValue1 != achievementCriteria->killed_by_creature.creatureEntry)
                    continue;
                SetCriteriaProgress(achievementCriteria, 1, referencePlayer, PROGRESS_ACCUMULATE);
                break;
            case ACHIEVEMENT_CRITERIA_TYPE_KILLED_BY_PLAYER:
                // AchievementMgr::UpdateAchievementCriteria might also be called on login - skip in this case
                if (!miscValue1)
                    continue;

                // if team check required: must kill by opposition faction
                if (achievement->ID == 318 && miscValue2 == referencePlayer->GetTeam())
                    continue;

                SetCriteriaProgress(achievementCriteria, 1, referencePlayer, PROGRESS_ACCUMULATE);
                break;
            case ACHIEVEMENT_CRITERIA_TYPE_FALL_WITHOUT_DYING:
            {
                // AchievementMgr::UpdateAchievementCriteria might also be called on login - skip in this case
                if (!miscValue1)
                    continue;

                // miscvalue1 is the ingame fallheight*100 as stored in dbc
                SetCriteriaProgress(achievementCriteria, miscValue1, referencePlayer);
                break;
            }
            case ACHIEVEMENT_CRITERIA_TYPE_DEATHS_FROM:
                // AchievementMgr::UpdateAchievementCriteria might also be called on login - skip in this case
                if (!miscValue1)
                    continue;
                if (miscValue2 != achievementCriteria->death_from.type)
                    continue;
                SetCriteriaProgress(achievementCriteria, 1, referencePlayer, PROGRESS_ACCUMULATE);
                break;
            case ACHIEVEMENT_CRITERIA_TYPE_COMPLETE_QUEST:
            {
                // if miscvalues != 0, it contains the questID.
                if (miscValue1)
                {
                    if (miscValue1 != achievementCriteria->complete_quest.questID)
                        continue;
                }
                else
                {
                    // login case.
                    if (!referencePlayer->GetQuestRewardStatus(achievementCriteria->complete_quest.questID))
                        continue;
                }

                if (AchievementCriteriaDataSet const* data = sAchievementMgr->GetCriteriaDataSet(achievementCriteria))
                    if (!data->Meets(referencePlayer, unit))
                        continue;

                SetCriteriaProgress(achievementCriteria, 1, referencePlayer);
                break;
            }
            case ACHIEVEMENT_CRITERIA_TYPE_BE_SPELL_TARGET:
            case ACHIEVEMENT_CRITERIA_TYPE_BE_SPELL_TARGET2:
            {
                if (!miscValue1 || miscValue1 != achievementCriteria->be_spell_target.spellID)
                    continue;

                SetCriteriaProgress(achievementCriteria, 1, referencePlayer, PROGRESS_ACCUMULATE);
                break;
            }
            case ACHIEVEMENT_CRITERIA_TYPE_CAST_SPELL:
            case ACHIEVEMENT_CRITERIA_TYPE_CAST_SPELL2:
            {
                if (!miscValue1 || miscValue1 != achievementCriteria->cast_spell.spellID)
                    continue;

                SetCriteriaProgress(achievementCriteria, 1, referencePlayer, PROGRESS_ACCUMULATE);
                break;
            }
            case ACHIEVEMENT_CRITERIA_TYPE_LEARN_SPELL:
                if (miscValue1 && miscValue1 != achievementCriteria->learn_spell.spellID)
                    continue;

                if (referencePlayer->HasSpell(achievementCriteria->learn_spell.spellID))
                    SetCriteriaProgress(achievementCriteria, 1, referencePlayer);
                break;
            case ACHIEVEMENT_CRITERIA_TYPE_LOOT_TYPE:
            {
                // miscvalue1=loot_type (note: 0 = LOOT_CORPSE and then it ignored)
                // miscvalue2=count of item loot
                if (!miscValue1 || !miscValue2)
                    continue;
                if (miscValue1 != achievementCriteria->loot_type.lootType)
                    continue;

                SetCriteriaProgress(achievementCriteria, miscValue2, referencePlayer, PROGRESS_ACCUMULATE);
                break;
            }
            case ACHIEVEMENT_CRITERIA_TYPE_OWN_ITEM:
                // speedup for non-login case
                if (miscValue1 && achievementCriteria->own_item.itemID != miscValue1)
                    continue;
                SetCriteriaProgress(achievementCriteria, miscValue2, referencePlayer, PROGRESS_ACCUMULATE);
                break;
            case ACHIEVEMENT_CRITERIA_TYPE_WIN_RATED_ARENA:
                if (!miscValue1)                            // no update at login
                    continue;

                SetCriteriaProgress(achievementCriteria, 1, referencePlayer, PROGRESS_ACCUMULATE);
                break;
            case ACHIEVEMENT_CRITERIA_TYPE_USE_ITEM:
                // AchievementMgr::UpdateAchievementCriteria might also be called on login - skip in this case
                if (!miscValue1)
                    continue;

                if (achievementCriteria->use_item.itemID != miscValue1)
                    continue;

                SetCriteriaProgress(achievementCriteria, 1, referencePlayer, PROGRESS_ACCUMULATE);
                break;
            case ACHIEVEMENT_CRITERIA_TYPE_LOOT_ITEM:
                // You _have_ to loot that item, just owning it when logging in does _not_ count!
                if (!miscValue1)
                    continue;
                if (miscValue1 != achievementCriteria->own_item.itemID)
                    continue;
                SetCriteriaProgress(achievementCriteria, miscValue2, referencePlayer, PROGRESS_ACCUMULATE);
                break;
            case ACHIEVEMENT_CRITERIA_TYPE_EXPLORE_AREA:
            {
                WorldMapOverlayEntry const* worldOverlayEntry = sWorldMapOverlayStore.LookupEntry(achievementCriteria->explore_area.areaReference);
                if (!worldOverlayEntry)
                    break;

                bool matchFound = false;
                for (int j = 0; j < MAX_WORLD_MAP_OVERLAY_AREA_IDX; ++j)
                {
                    uint32 area_id = worldOverlayEntry->areatableID[j];
                    if (!area_id)                            // array have 0 only in empty tail
                        break;

                    int32 exploreFlag = GetAreaFlagByAreaID(area_id);
                    if (exploreFlag < 0)
                        continue;

                    uint32 playerIndexOffset = uint32(exploreFlag) / 32;
                    uint32 mask = 1<< (uint32(exploreFlag) % 32);

                    if (referencePlayer->GetUInt32Value(PLAYER_EXPLORED_ZONES_1 + playerIndexOffset) & mask)
                    {
                        matchFound = true;
                        break;
                    }
                }

                if (matchFound)
                    SetCriteriaProgress(achievementCriteria, 1, referencePlayer);
                break;
            }
            case ACHIEVEMENT_CRITERIA_TYPE_BUY_BANK_SLOT:
                SetCriteriaProgress(achievementCriteria, referencePlayer->GetBankBagSlotCount(), referencePlayer);
                break;
            case ACHIEVEMENT_CRITERIA_TYPE_GAIN_REPUTATION:
            {
                // skip faction check only at loading
                if (miscValue1 && miscValue1 != achievementCriteria->gain_reputation.factionID)
                    continue;

                int32 reputation = referencePlayer->GetReputationMgr().GetReputation(achievementCriteria->gain_reputation.factionID);
                if (reputation > 0)
                    SetCriteriaProgress(achievementCriteria, reputation, referencePlayer);
                break;
            }
            case ACHIEVEMENT_CRITERIA_TYPE_GAIN_EXALTED_REPUTATION:
            {
                SetCriteriaProgress(achievementCriteria, referencePlayer->GetReputationMgr().GetExaltedFactionCount(), referencePlayer);
                break;
            }
            case ACHIEVEMENT_CRITERIA_TYPE_VISIT_BARBER_SHOP:
            {
                // skip for login case
                if (!miscValue1)
                    continue;
                SetCriteriaProgress(achievementCriteria, 1, referencePlayer);
                break;
            }
            case ACHIEVEMENT_CRITERIA_TYPE_EQUIP_EPIC_ITEM:
            {
                // miscvalue1 = itemid
                // miscvalue2 = itemSlot
                if (!miscValue1)
                    continue;

                if (miscValue2 != achievementCriteria->equip_epic_item.itemSlot)
                    continue;

                SetCriteriaProgress(achievementCriteria, 1, referencePlayer);
                break;
            }

            case ACHIEVEMENT_CRITERIA_TYPE_ROLL_NEED_ON_LOOT:
            case ACHIEVEMENT_CRITERIA_TYPE_ROLL_GREED_ON_LOOT:
            {
                // miscvalue1 = itemid
                // miscvalue2 = diced value
                if (!miscValue1)
                    continue;
                if (miscValue2 != achievementCriteria->roll_greed_on_loot.rollValue)
                    continue;

                ItemTemplate const* pProto = sObjectMgr->GetItemTemplate(miscValue1);
                if (!pProto)
                    continue;

                SetCriteriaProgress(achievementCriteria, 1, referencePlayer, PROGRESS_ACCUMULATE);
                break;
            }
            case ACHIEVEMENT_CRITERIA_TYPE_DO_EMOTE:
            {
                // miscvalue1 = emote
                if (!miscValue1)
                    continue;
                if (miscValue1 != achievementCriteria->do_emote.emoteID)
                    continue;

                SetCriteriaProgress(achievementCriteria, 1, referencePlayer, PROGRESS_ACCUMULATE);
                break;
            }
            case ACHIEVEMENT_CRITERIA_TYPE_DAMAGE_DONE:
            case ACHIEVEMENT_CRITERIA_TYPE_HEALING_DONE:
            {
                if (!miscValue1)
                    continue;

                if (achievementCriteria->additionalRequirements[0].additionalRequirement_type == ACHIEVEMENT_CRITERIA_CONDITION_BG_MAP)
                {
                    if (referencePlayer->GetMapId() != achievementCriteria->additionalRequirements[0].additionalRequirement_value)
                        continue;

                    // map specific case (BG in fact) expected player targeted damage/heal
                    if (!unit || unit->GetTypeId() != TYPEID_PLAYER)
                        continue;
                }

                SetCriteriaProgress(achievementCriteria, miscValue1, referencePlayer, PROGRESS_ACCUMULATE);
                break;
            }
            case ACHIEVEMENT_CRITERIA_TYPE_EQUIP_ITEM:
                // miscvalue1 = item_id
                if (!miscValue1)
                    continue;
                if (miscValue1 != achievementCriteria->equip_item.itemID)
                    continue;

                SetCriteriaProgress(achievementCriteria, 1, referencePlayer);
                break;
            case ACHIEVEMENT_CRITERIA_TYPE_USE_GAMEOBJECT:
                // miscvalue1 = go entry
                if (!miscValue1)
                    continue;
                if (miscValue1 != achievementCriteria->use_gameobject.goEntry)
                    continue;

                SetCriteriaProgress(achievementCriteria, 1, referencePlayer, PROGRESS_ACCUMULATE);
                break;
            case ACHIEVEMENT_CRITERIA_TYPE_FISH_IN_GAMEOBJECT:
                if (!miscValue1)
                    continue;
                if (miscValue1 != achievementCriteria->fish_in_gameobject.goEntry)
                    continue;

                SetCriteriaProgress(achievementCriteria, 1, referencePlayer, PROGRESS_ACCUMULATE);
                break;
            case ACHIEVEMENT_CRITERIA_TYPE_LEARN_SKILLLINE_SPELLS:
            {
                if (miscValue1 && miscValue1 != achievementCriteria->learn_skillline_spell.skillLine)
                    continue;

                uint32 spellCount = 0;
                for (PlayerSpellMap::const_iterator spellIter = referencePlayer->GetSpellMap().begin();
                    spellIter != referencePlayer->GetSpellMap().end();
                    ++spellIter)
                {
                    SkillLineAbilityMapBounds bounds = sSpellMgr->GetSkillLineAbilityMapBounds(spellIter->first);
                    for (SkillLineAbilityMap::const_iterator skillIter = bounds.first; skillIter != bounds.second; ++skillIter)
                    {
                        if (skillIter->second->skillId == achievementCriteria->learn_skillline_spell.skillLine)
                            spellCount++;
                    }
                }
                SetCriteriaProgress(achievementCriteria, spellCount, referencePlayer);
                break;
            }
            case ACHIEVEMENT_CRITERIA_TYPE_WIN_DUEL:
                // AchievementMgr::UpdateAchievementCriteria might also be called on login - skip in this case
                if (!miscValue1)
                    continue;

                SetCriteriaProgress(achievementCriteria, 1, referencePlayer, PROGRESS_ACCUMULATE);
                break;
            case ACHIEVEMENT_CRITERIA_TYPE_GAIN_REVERED_REPUTATION:
                SetCriteriaProgress(achievementCriteria, referencePlayer->GetReputationMgr().GetReveredFactionCount(), referencePlayer);
                break;
            case ACHIEVEMENT_CRITERIA_TYPE_GAIN_HONORED_REPUTATION:
                SetCriteriaProgress(achievementCriteria, referencePlayer->GetReputationMgr().GetHonoredFactionCount(), referencePlayer);
                break;
            case ACHIEVEMENT_CRITERIA_TYPE_KNOWN_FACTIONS:
                SetCriteriaProgress(achievementCriteria, referencePlayer->GetReputationMgr().GetVisibleFactionCount(), referencePlayer);
                break;
            case ACHIEVEMENT_CRITERIA_TYPE_LOOT_EPIC_ITEM:
            case ACHIEVEMENT_CRITERIA_TYPE_RECEIVE_EPIC_ITEM:
            {
                // AchievementMgr::UpdateAchievementCriteria might also be called on login - skip in this case
                if (!miscValue1)
                    continue;
                ItemTemplate const* proto = sObjectMgr->GetItemTemplate(miscValue1);
                if (!proto || proto->Quality < ITEM_QUALITY_EPIC)
                    continue;
                SetCriteriaProgress(achievementCriteria, 1, referencePlayer, PROGRESS_ACCUMULATE);
                break;
            }
            case ACHIEVEMENT_CRITERIA_TYPE_LEARN_SKILL_LINE:
            {
                if (miscValue1 && miscValue1 != achievementCriteria->learn_skill_line.skillLine)
                    continue;

                uint32 spellCount = 0;
                for (PlayerSpellMap::const_iterator spellIter = referencePlayer->GetSpellMap().begin();
                    spellIter != referencePlayer->GetSpellMap().end();
                    ++spellIter)
                {
                    SkillLineAbilityMapBounds bounds = sSpellMgr->GetSkillLineAbilityMapBounds(spellIter->first);
                    for (SkillLineAbilityMap::const_iterator skillIter = bounds.first; skillIter != bounds.second; ++skillIter)
                        if (skillIter->second->skillId == achievementCriteria->learn_skill_line.skillLine)
                            spellCount++;
                }
                SetCriteriaProgress(achievementCriteria, spellCount, referencePlayer);
                break;
            }
            case ACHIEVEMENT_CRITERIA_TYPE_EARN_HONORABLE_KILL:
                SetCriteriaProgress(achievementCriteria, referencePlayer->GetUInt32Value(PLAYER_FIELD_LIFETIME_HONORABLE_KILLS), referencePlayer);
                break;
            case ACHIEVEMENT_CRITERIA_TYPE_HK_CLASS:
                if (!miscValue1 || miscValue1 != achievementCriteria->hk_class.classID)
                    continue;

                SetCriteriaProgress(achievementCriteria, 1, referencePlayer, PROGRESS_ACCUMULATE);
                break;
            case ACHIEVEMENT_CRITERIA_TYPE_HK_RACE:
                if (!miscValue1 || miscValue1 != achievementCriteria->hk_race.raceID)
                    continue;

                SetCriteriaProgress(achievementCriteria, 1, referencePlayer, PROGRESS_ACCUMULATE);
                break;
            case ACHIEVEMENT_CRITERIA_TYPE_HIGHEST_GOLD_VALUE_OWNED:
                SetCriteriaProgress(achievementCriteria, referencePlayer->GetMoney(), referencePlayer, PROGRESS_HIGHEST);
                break;
            case ACHIEVEMENT_CRITERIA_TYPE_EARN_ACHIEVEMENT_POINTS:
            {
                if (!miscValue1)
                {
                    uint32 points = 0;
                    for (CompletedAchievementMap::iterator itr = m_completedAchievements.begin(); itr != m_completedAchievements.end(); ++itr)
                        if (AchievementEntry const* pAchievement = sAchievementStore.LookupEntry(itr->first))
                            points += pAchievement->points;
                    SetCriteriaProgress(achievementCriteria, points, referencePlayer, PROGRESS_SET);
                }
                else
                    SetCriteriaProgress(achievementCriteria, miscValue1, referencePlayer, PROGRESS_ACCUMULATE);
                break;
            }
            case ACHIEVEMENT_CRITERIA_TYPE_BG_OBJECTIVE_CAPTURE:
            {
                if (!miscValue1 || miscValue1 != achievementCriteria->bg_objective.objectiveId)
                    continue;

                SetCriteriaProgress(achievementCriteria, 1, referencePlayer, PROGRESS_ACCUMULATE);
                break;
            }
            case ACHIEVEMENT_CRITERIA_TYPE_HONORABLE_KILL:
            case ACHIEVEMENT_CRITERIA_TYPE_SPECIAL_PVP_KILL:
            case ACHIEVEMENT_CRITERIA_TYPE_GET_KILLING_BLOWS:
            {
                // skip login update
                if (!miscValue1)
                    continue;

                SetCriteriaProgress(achievementCriteria, 1, referencePlayer, PROGRESS_ACCUMULATE);
                break;
            }
            case ACHIEVEMENT_CRITERIA_TYPE_HONORABLE_KILL_AT_AREA:
            {
                if (!miscValue1 || miscValue1 != achievementCriteria->honorable_kill_at_area.areaID)
                    continue;

                SetCriteriaProgress(achievementCriteria, 1, referencePlayer, PROGRESS_ACCUMULATE);
                break;
            }
            case ACHIEVEMENT_CRITERIA_TYPE_HIGHEST_TEAM_RATING:
            {
                uint32 reqTeamType = achievementCriteria->highest_team_rating.teamtype;

                if (miscValue1)
                {
                    if (miscValue2 != reqTeamType)
                        continue;

                    SetCriteriaProgress(achievementCriteria, miscValue1, referencePlayer, PROGRESS_HIGHEST);
                }
                else    // login case
                {
                    for (uint32 arena_slot = 0; arena_slot < MAX_ARENA_SLOT; ++arena_slot)
                    {
                        uint32 teamId = referencePlayer->GetArenaTeamId(arena_slot);
                        if (!teamId)
                            continue;

                        ArenaTeam* team = sArenaTeamMgr->GetArenaTeamById(teamId);
                        if (!team || team->GetType() != reqTeamType)
                            continue;

                        SetCriteriaProgress(achievementCriteria, team->GetStats().Rating, referencePlayer, PROGRESS_HIGHEST);
                        break;
                    }
                }

                break;
            }
            case ACHIEVEMENT_CRITERIA_TYPE_HIGHEST_PERSONAL_RATING:
            {
                uint32 reqTeamType = achievementCriteria->highest_personal_rating.teamtype;

                if (miscValue1)
                {
                    if (miscValue2 != reqTeamType)
                        continue;

                    SetCriteriaProgress(achievementCriteria, miscValue1, referencePlayer, PROGRESS_HIGHEST);
                }
                else    // login case
                {
                    for (uint32 arena_slot = 0; arena_slot < MAX_ARENA_SLOT; ++arena_slot)
                    {
                        uint32 teamId = referencePlayer->GetArenaTeamId(arena_slot);
                        if (!teamId)
                            continue;

                        ArenaTeam* team = sArenaTeamMgr->GetArenaTeamById(teamId);
                        if (!team || team->GetType() != reqTeamType)
                            continue;

                        if (ArenaTeamMember const* member = team->GetMember(referencePlayer->GetGUID()))
                        {
                            SetCriteriaProgress(achievementCriteria, member->PersonalRating, referencePlayer, PROGRESS_HIGHEST);
                            break;
                        }
                    }
                }

                break;
            }
            case ACHIEVEMENT_CRITERIA_TYPE_CURRENCY:
                if (!miscValue1 || !miscValue2)
                    continue;
                if (miscValue1 != achievementCriteria->currencyGain.currency)
                    continue;
                if (int64(miscValue2) < 0)
                    continue;
                SetCriteriaProgress(achievementCriteria, miscValue2, referencePlayer, PROGRESS_ACCUMULATE);
                break;
            // FIXME: not triggered in code as result, need to implement
            case ACHIEVEMENT_CRITERIA_TYPE_COMPLETE_RAID:
            case ACHIEVEMENT_CRITERIA_TYPE_WIN_ARENA:
            case ACHIEVEMENT_CRITERIA_TYPE_PLAY_ARENA:
            case ACHIEVEMENT_CRITERIA_TYPE_OWN_RANK:
            case ACHIEVEMENT_CRITERIA_TYPE_EARNED_PVP_TITLE:
            case ACHIEVEMENT_CRITERIA_TYPE_KILL_CREATURE_TYPE:
            case ACHIEVEMENT_CRITERIA_TYPE_TOTAL:
            case ACHIEVEMENT_CRITERIA_TYPE_SPENT_GOLD_GUILD_REPAIRS:
            case ACHIEVEMENT_CRITERIA_TYPE_REACH_GUILD_LEVEL:
            case ACHIEVEMENT_CRITERIA_TYPE_CRAFT_ITEMS_GUILD:
            case ACHIEVEMENT_CRITERIA_TYPE_CATCH_FROM_POOL:
            case ACHIEVEMENT_CRITERIA_TYPE_BUY_GUILD_BANK_SLOTS:
            case ACHIEVEMENT_CRITERIA_TYPE_EARN_GUILD_ACHIEVEMENT_POINTS:
            case ACHIEVEMENT_CRITERIA_TYPE_WIN_RATED_BATTLEGROUND:
            case ACHIEVEMENT_CRITERIA_TYPE_REACH_BG_RATING:
            case ACHIEVEMENT_CRITERIA_TYPE_BUY_GUILD_TABARD:
            case ACHIEVEMENT_CRITERIA_TYPE_COMPLETE_QUESTS_GUILD:
            case ACHIEVEMENT_CRITERIA_TYPE_HONORABLE_KILLS_GUILD:
            case ACHIEVEMENT_CRITERIA_TYPE_KILL_CREATURE_TYPE_GUILD:
                break;                                   // Not implemented yet :(
        }

        if (IsCompletedCriteria(achievementCriteria, achievement))
            CompletedCriteriaFor(achievement, referencePlayer);

        // check again the completeness for SUMM and REQ COUNT achievements,
        // as they don't depend on the completed criteria but on the sum of the progress of each individual criteria
        if (achievement->flags & ACHIEVEMENT_FLAG_SUMM)
            if (IsCompletedAchievement(achievement))
                CompletedAchievement(achievement, referencePlayer);

        if (AchievementEntryList const* achRefList = sAchievementMgr->GetAchievementByReferencedId(achievement->ID))
            for (AchievementEntryList::const_iterator itr = achRefList->begin(); itr != achRefList->end(); ++itr)
                if (IsCompletedAchievement(*itr))
                    CompletedAchievement(*itr, referencePlayer);
    }
}

template<class T>
bool AchievementMgr<T>::IsCompletedCriteria(AchievementCriteriaEntry const* achievementCriteria, AchievementEntry const* achievement)
{
    // counter can never complete
    if (achievement->flags & ACHIEVEMENT_FLAG_COUNTER)
        return false;

    if (achievement->flags & (ACHIEVEMENT_FLAG_REALM_FIRST_REACH | ACHIEVEMENT_FLAG_REALM_FIRST_KILL))
    {
        // someone on this realm has already completed that achievement
        if (sAchievementMgr->IsRealmCompleted(achievement))
            return false;
    }

    CriteriaProgress const* progress = GetCriteriaProgress(achievementCriteria);
    if (!progress)
        return false;

    switch (achievementCriteria->requiredType)
    {
        case ACHIEVEMENT_CRITERIA_TYPE_WIN_BG:
            return progress->counter >= achievementCriteria->win_bg.winCount;
        case ACHIEVEMENT_CRITERIA_TYPE_KILL_CREATURE:
            return progress->counter >= achievementCriteria->kill_creature.creatureCount;
        case ACHIEVEMENT_CRITERIA_TYPE_REACH_LEVEL:
            return progress->counter >= achievementCriteria->reach_level.level;
        case ACHIEVEMENT_CRITERIA_TYPE_REACH_SKILL_LEVEL:
            return progress->counter >= achievementCriteria->reach_skill_level.skillLevel;
        case ACHIEVEMENT_CRITERIA_TYPE_COMPLETE_ACHIEVEMENT:
            return progress->counter >= 1;
        case ACHIEVEMENT_CRITERIA_TYPE_COMPLETE_QUEST_COUNT:
            return progress->counter >= achievementCriteria->complete_quest_count.totalQuestCount;
        case ACHIEVEMENT_CRITERIA_TYPE_COMPLETE_DAILY_QUEST_DAILY:
            return progress->counter >= achievementCriteria->complete_daily_quest_daily.numberOfDays;
        case ACHIEVEMENT_CRITERIA_TYPE_COMPLETE_QUESTS_IN_ZONE:
            return progress->counter >= achievementCriteria->complete_quests_in_zone.questCount;
        case ACHIEVEMENT_CRITERIA_TYPE_DAMAGE_DONE:
        case ACHIEVEMENT_CRITERIA_TYPE_HEALING_DONE:
            return progress->counter >= achievementCriteria->healing_done.count;
        case ACHIEVEMENT_CRITERIA_TYPE_COMPLETE_DAILY_QUEST:
            return progress->counter >= achievementCriteria->complete_daily_quest.questCount;
        case ACHIEVEMENT_CRITERIA_TYPE_FALL_WITHOUT_DYING:
            return progress->counter >= achievementCriteria->fall_without_dying.fallHeight;
        case ACHIEVEMENT_CRITERIA_TYPE_COMPLETE_QUEST:
            return progress->counter >= 1;
        case ACHIEVEMENT_CRITERIA_TYPE_BE_SPELL_TARGET:
        case ACHIEVEMENT_CRITERIA_TYPE_BE_SPELL_TARGET2:
            return progress->counter >= achievementCriteria->be_spell_target.spellCount;
        case ACHIEVEMENT_CRITERIA_TYPE_CAST_SPELL:
        case ACHIEVEMENT_CRITERIA_TYPE_CAST_SPELL2:
            return progress->counter >= achievementCriteria->cast_spell.castCount;
        case ACHIEVEMENT_CRITERIA_TYPE_BG_OBJECTIVE_CAPTURE:
            return progress->counter >= achievementCriteria->bg_objective.completeCount;
        case ACHIEVEMENT_CRITERIA_TYPE_HONORABLE_KILL_AT_AREA:
            return progress->counter >= achievementCriteria->honorable_kill_at_area.killCount;
        case ACHIEVEMENT_CRITERIA_TYPE_LEARN_SPELL:
            return progress->counter >= 1;
        case ACHIEVEMENT_CRITERIA_TYPE_HONORABLE_KILL:
        case ACHIEVEMENT_CRITERIA_TYPE_EARN_HONORABLE_KILL:
            return progress->counter >= achievementCriteria->honorable_kill.killCount;
        case ACHIEVEMENT_CRITERIA_TYPE_OWN_ITEM:
            return progress->counter >= achievementCriteria->own_item.itemCount;
        case ACHIEVEMENT_CRITERIA_TYPE_WIN_RATED_ARENA:
            return progress->counter >= achievementCriteria->win_rated_arena.count;
        case ACHIEVEMENT_CRITERIA_TYPE_HIGHEST_PERSONAL_RATING:
            return progress->counter >= achievementCriteria->highest_personal_rating.PersonalRating;
        case ACHIEVEMENT_CRITERIA_TYPE_LEARN_SKILL_LEVEL:
            return progress->counter >= (achievementCriteria->learn_skill_level.skillLevel * 75);
        case ACHIEVEMENT_CRITERIA_TYPE_USE_ITEM:
            return progress->counter >= achievementCriteria->use_item.itemCount;
        case ACHIEVEMENT_CRITERIA_TYPE_LOOT_ITEM:
            return progress->counter >= achievementCriteria->loot_item.itemCount;
        case ACHIEVEMENT_CRITERIA_TYPE_EXPLORE_AREA:
            return progress->counter >= 1;
        case ACHIEVEMENT_CRITERIA_TYPE_BUY_BANK_SLOT:
            return progress->counter >= achievementCriteria->buy_bank_slot.numberOfSlots;
        case ACHIEVEMENT_CRITERIA_TYPE_GAIN_REPUTATION:
            return progress->counter >= achievementCriteria->gain_reputation.reputationAmount;
        case ACHIEVEMENT_CRITERIA_TYPE_GAIN_EXALTED_REPUTATION:
            return progress->counter >= achievementCriteria->gain_exalted_reputation.numberOfExaltedFactions;
        case ACHIEVEMENT_CRITERIA_TYPE_VISIT_BARBER_SHOP:
            return progress->counter >= achievementCriteria->visit_barber.numberOfVisits;
        case ACHIEVEMENT_CRITERIA_TYPE_EQUIP_EPIC_ITEM:
            return progress->counter >= achievementCriteria->equip_epic_item.count;
        case ACHIEVEMENT_CRITERIA_TYPE_ROLL_NEED_ON_LOOT:
        case ACHIEVEMENT_CRITERIA_TYPE_ROLL_GREED_ON_LOOT:
            return progress->counter >= achievementCriteria->roll_greed_on_loot.count;
        case ACHIEVEMENT_CRITERIA_TYPE_HK_CLASS:
            return progress->counter >= achievementCriteria->hk_class.count;
        case ACHIEVEMENT_CRITERIA_TYPE_HK_RACE:
            return progress->counter >= achievementCriteria->hk_race.count;
        case ACHIEVEMENT_CRITERIA_TYPE_DO_EMOTE:
            return progress->counter >= achievementCriteria->do_emote.count;
        case ACHIEVEMENT_CRITERIA_TYPE_EQUIP_ITEM:
            return progress->counter >= achievementCriteria->equip_item.count;
        case ACHIEVEMENT_CRITERIA_TYPE_MONEY_FROM_QUEST_REWARD:
            return progress->counter >= achievementCriteria->quest_reward_money.goldInCopper;
        case ACHIEVEMENT_CRITERIA_TYPE_LOOT_MONEY:
            return progress->counter >= achievementCriteria->loot_money.goldInCopper;
        case ACHIEVEMENT_CRITERIA_TYPE_USE_GAMEOBJECT:
            return progress->counter >= achievementCriteria->use_gameobject.useCount;
        case ACHIEVEMENT_CRITERIA_TYPE_SPECIAL_PVP_KILL:
            return progress->counter >= achievementCriteria->special_pvp_kill.killCount;
        case ACHIEVEMENT_CRITERIA_TYPE_FISH_IN_GAMEOBJECT:
            return progress->counter >= achievementCriteria->fish_in_gameobject.lootCount;
        case ACHIEVEMENT_CRITERIA_TYPE_LEARN_SKILLLINE_SPELLS:
            return progress->counter >= achievementCriteria->learn_skillline_spell.spellCount;
        case ACHIEVEMENT_CRITERIA_TYPE_WIN_DUEL:
            return progress->counter >= achievementCriteria->win_duel.duelCount;
        case ACHIEVEMENT_CRITERIA_TYPE_LOOT_TYPE:
            return progress->counter >= achievementCriteria->loot_type.lootTypeCount;
        case ACHIEVEMENT_CRITERIA_TYPE_LEARN_SKILL_LINE:
            return progress->counter >= achievementCriteria->learn_skill_line.spellCount;
        case ACHIEVEMENT_CRITERIA_TYPE_EARN_ACHIEVEMENT_POINTS:
            return progress->counter >= 9000;
        case ACHIEVEMENT_CRITERIA_TYPE_USE_LFD_TO_GROUP_WITH_PLAYERS:
            return progress->counter >= achievementCriteria->use_lfg.dungeonsComplete;
        case ACHIEVEMENT_CRITERIA_TYPE_GET_KILLING_BLOWS:
            return progress->counter >= achievementCriteria->get_killing_blow.killCount;
        case ACHIEVEMENT_CRITERIA_TYPE_CURRENCY:
            return progress->counter >= achievementCriteria->currencyGain.count;
        // handle all statistic-only criteria here
        case ACHIEVEMENT_CRITERIA_TYPE_COMPLETE_BATTLEGROUND:
        case ACHIEVEMENT_CRITERIA_TYPE_DEATH_AT_MAP:
        case ACHIEVEMENT_CRITERIA_TYPE_DEATH:
        case ACHIEVEMENT_CRITERIA_TYPE_DEATH_IN_DUNGEON:
        case ACHIEVEMENT_CRITERIA_TYPE_KILLED_BY_CREATURE:
        case ACHIEVEMENT_CRITERIA_TYPE_KILLED_BY_PLAYER:
        case ACHIEVEMENT_CRITERIA_TYPE_DEATHS_FROM:
        case ACHIEVEMENT_CRITERIA_TYPE_HIGHEST_TEAM_RATING:
        case ACHIEVEMENT_CRITERIA_TYPE_MONEY_FROM_VENDORS:
        case ACHIEVEMENT_CRITERIA_TYPE_GOLD_SPENT_FOR_TALENTS:
        case ACHIEVEMENT_CRITERIA_TYPE_NUMBER_OF_TALENT_RESETS:
        case ACHIEVEMENT_CRITERIA_TYPE_GOLD_SPENT_AT_BARBER:
        case ACHIEVEMENT_CRITERIA_TYPE_GOLD_SPENT_FOR_MAIL:
        case ACHIEVEMENT_CRITERIA_TYPE_LOSE_DUEL:
        case ACHIEVEMENT_CRITERIA_TYPE_GOLD_EARNED_BY_AUCTIONS:
        case ACHIEVEMENT_CRITERIA_TYPE_CREATE_AUCTION:
        case ACHIEVEMENT_CRITERIA_TYPE_HIGHEST_AUCTION_BID:
        case ACHIEVEMENT_CRITERIA_TYPE_HIGHEST_AUCTION_SOLD:
        case ACHIEVEMENT_CRITERIA_TYPE_HIGHEST_GOLD_VALUE_OWNED:
        case ACHIEVEMENT_CRITERIA_TYPE_WON_AUCTIONS:
        case ACHIEVEMENT_CRITERIA_TYPE_GAIN_REVERED_REPUTATION:
        case ACHIEVEMENT_CRITERIA_TYPE_GAIN_HONORED_REPUTATION:
        case ACHIEVEMENT_CRITERIA_TYPE_KNOWN_FACTIONS:
        case ACHIEVEMENT_CRITERIA_TYPE_LOOT_EPIC_ITEM:
        case ACHIEVEMENT_CRITERIA_TYPE_RECEIVE_EPIC_ITEM:
        case ACHIEVEMENT_CRITERIA_TYPE_ROLL_NEED:
        case ACHIEVEMENT_CRITERIA_TYPE_ROLL_GREED:
        case ACHIEVEMENT_CRITERIA_TYPE_QUEST_ABANDONED:
        case ACHIEVEMENT_CRITERIA_TYPE_FLIGHT_PATHS_TAKEN:
        case ACHIEVEMENT_CRITERIA_TYPE_ACCEPTED_SUMMONINGS:
        default:
            break;
    }
    return false;
}

template<class T>
void AchievementMgr<T>::CompletedCriteriaFor(AchievementEntry const* achievement, Player* referencePlayer)
{
    // counter can never complete
    if (achievement->flags & ACHIEVEMENT_FLAG_COUNTER)
        return;

    // already completed and stored
    if (HasAchieved(achievement->ID))
        return;

    if (IsCompletedAchievement(achievement))
        CompletedAchievement(achievement, referencePlayer);
}

template<class T>
bool AchievementMgr<T>::IsCompletedAchievement(AchievementEntry const* entry)
{
    // counter can never complete
    if (entry->flags & ACHIEVEMENT_FLAG_COUNTER)
        return false;

    // for achievement with referenced achievement criterias get from referenced and counter from self
    uint32 achievmentForTestId = entry->refAchievement ? entry->refAchievement : entry->ID;
    uint32 achievmentForTestCount = entry->count;

    AchievementCriteriaEntryList const* cList = sAchievementMgr->GetAchievementCriteriaByAchievement(achievmentForTestId);
    if (!cList)
        return false;
    uint32 count = 0;

    // For SUMM achievements, we have to count the progress of each criteria of the achievement.
    // Oddly, the target count is NOT countained in the achievement, but in each individual criteria
    if (entry->flags & ACHIEVEMENT_FLAG_SUMM)
    {
        for (AchievementCriteriaEntryList::const_iterator itr = cList->begin(); itr != cList->end(); ++itr)
        {
            AchievementCriteriaEntry const* criteria = *itr;

            CriteriaProgress const* progress = GetCriteriaProgress(criteria);
            if (!progress)
                continue;

            count += progress->counter;

            // for counters, field4 contains the main count requirement
            if (count >= criteria->raw.count)
                return true;
        }
        return false;
    }

    // Default case - need complete all or
    bool completed_all = true;
    for (AchievementCriteriaEntryList::const_iterator itr = cList->begin(); itr != cList->end(); ++itr)
    {
        AchievementCriteriaEntry const* criteria = *itr;

        bool completed = IsCompletedCriteria(criteria, entry);

        // found an uncompleted criteria, but DONT return false yet - there might be a completed criteria with ACHIEVEMENT_CRITERIA_COMPLETE_FLAG_ALL
        if (completed)
            ++count;
        else
            completed_all = false;

        // completed as have req. count of completed criterias
        if (achievmentForTestCount > 0 && achievmentForTestCount <= count)
           return true;
    }

    // all criterias completed requirement
    if (completed_all && achievmentForTestCount == 0)
        return true;

    return false;
}

template<class T>
CriteriaProgress* AchievementMgr<T>::GetCriteriaProgress(AchievementCriteriaEntry const* entry)
{
    CriteriaProgressMap::iterator iter = m_criteriaProgress.find(entry->ID);

    if (iter == m_criteriaProgress.end())
        return NULL;

    return &(iter->second);
}

template<class T>
void AchievementMgr<T>::SetCriteriaProgress(AchievementCriteriaEntry const* entry, uint32 changeValue, Player* referencePlayer, ProgressType ptype)
{
    // Don't allow to cheat - doing timed achievements without timer active
    TimedAchievementMap::iterator timedIter = m_timedAchievements.find(entry->ID);
    if (entry->timeLimit && timedIter == m_timedAchievements.end())
        return;

    sLog->outDebug(LOG_FILTER_ACHIEVEMENTSYS, "AchievementMgr::SetCriteriaProgress(%u, %u) for (%s GUID: "UI64FMTD")", entry->ID, changeValue, GetLogNameForGuid(GetOwner()->GetGUID()), GetOwner()->GetGUID());

    CriteriaProgress* progress = GetCriteriaProgress(entry);
    if (!progress)
    {
        // not create record for 0 counter but allow it for timed achievements
        // we will need to send 0 progress to client to start the timer
        if (changeValue == 0 && !entry->timeLimit)
            return;

        progress = &m_criteriaProgress[entry->ID];
        progress->counter = changeValue;
    }
    else
    {
        uint32 newValue = 0;
        switch (ptype)
        {
            case PROGRESS_SET:
                newValue = changeValue;
                break;
            case PROGRESS_ACCUMULATE:
            {
                // avoid overflow
                uint32 max_value = std::numeric_limits<uint32>::max();
                newValue = max_value - progress->counter > changeValue ? progress->counter + changeValue : max_value;
                break;
            }
            case PROGRESS_HIGHEST:
                newValue = progress->counter < changeValue ? changeValue : progress->counter;
                break;
        }

        // not update (not mark as changed) if counter will have same value
        if (progress->counter == newValue && !entry->timeLimit)
            return;

        progress->counter = newValue;
    }

    progress->changed = true;
    progress->date = time(NULL); // set the date to the latest update.

    AchievementEntry const* achievement = sAchievementStore.LookupEntry(entry->referredAchievement);
    uint32 timeElapsed = 0;
    bool criteriaComplete = IsCompletedCriteria(entry, achievement);

    if (entry->timeLimit)
    {
        // Client expects this in packet
        timeElapsed = entry->timeLimit - (timedIter->second/IN_MILLISECONDS);

        // Remove the timer, we wont need it anymore
        if (criteriaComplete)
            m_timedAchievements.erase(timedIter);
    }

    if (criteriaComplete && achievement->flags & ACHIEVEMENT_FLAG_SHOW_CRITERIA_MEMBERS && !progress->CompletedGUID)
        progress->CompletedGUID = referencePlayer->GetGUID();

    SendCriteriaUpdate(entry, progress, timeElapsed, criteriaComplete);
}

template<class T>
void AchievementMgr<T>::UpdateTimedAchievements(uint32 timeDiff)
{
    if (!m_timedAchievements.empty())
    {
        for (TimedAchievementMap::iterator itr = m_timedAchievements.begin(); itr != m_timedAchievements.end();)
        {
            // Time is up, remove timer and reset progress
            if (itr->second <= timeDiff)
            {
                AchievementCriteriaEntry const* entry = sAchievementCriteriaStore.LookupEntry(itr->first);
                RemoveCriteriaProgress(entry);
                m_timedAchievements.erase(itr++);
            }
            else
            {
                itr->second -= timeDiff;
                ++itr;
            }
        }
    }
}

template<class T>
void AchievementMgr<T>::StartTimedAchievement(AchievementCriteriaTimedTypes /*type*/, uint32 /*entry*/, uint32 /*timeLost = 0*/)
{
}

template<>
void AchievementMgr<Player>::StartTimedAchievement(AchievementCriteriaTimedTypes type, uint32 entry, uint32 timeLost /* = 0 */)
{
    AchievementCriteriaEntryList const& achievementCriteriaList = sAchievementMgr->GetTimedAchievementCriteriaByType(type);
    for (AchievementCriteriaEntryList::const_iterator i = achievementCriteriaList.begin(); i != achievementCriteriaList.end(); ++i)
    {
        if ((*i)->timedCriteriaMiscId != entry)
            continue;

        AchievementEntry const* achievement = sAchievementStore.LookupEntry((*i)->referredAchievement);
        if (m_timedAchievements.find((*i)->ID) == m_timedAchievements.end() && !IsCompletedCriteria(*i, achievement))
        {
            // Start the timer
            if ((*i)->timeLimit * IN_MILLISECONDS > timeLost)
            {
                m_timedAchievements[(*i)->ID] = (*i)->timeLimit * IN_MILLISECONDS - timeLost;

                // and at client too
                SetCriteriaProgress(*i, 0, GetOwner(), PROGRESS_SET);
            }
        }
    }
}

template<class T>
void AchievementMgr<T>::RemoveTimedAchievement(AchievementCriteriaTimedTypes type, uint32 entry)
{
    AchievementCriteriaEntryList const& achievementCriteriaList = sAchievementMgr->GetTimedAchievementCriteriaByType(type);
    for (AchievementCriteriaEntryList::const_iterator i = achievementCriteriaList.begin(); i!=achievementCriteriaList.end(); ++i)
    {
        if ((*i)->timedCriteriaMiscId != entry)
            continue;

        TimedAchievementMap::iterator timedIter = m_timedAchievements.find((*i)->ID);
        // We don't have timer for this achievement
        if (timedIter == m_timedAchievements.end())
            continue;

        // remove progress
        RemoveCriteriaProgress(*i);

        // Remove the timer
        m_timedAchievements.erase(timedIter);
    }
}

template<class T>
void AchievementMgr<T>::CompletedAchievement(AchievementEntry const* achievement, Player* referencePlayer)
{
    sLog->outInfo(LOG_FILTER_ACHIEVEMENTSYS, "AchievementMgr::CompletedAchievement(%u)", achievement->ID);

    // disable for gamemasters with GM-mode enabled
    if (_owner->isGameMaster())
        return;

    if (achievement->flags & ACHIEVEMENT_FLAG_COUNTER || HasAchieved(achievement->ID))
        return;

    if (!GetOwner()->GetSession()->PlayerLoading())
        SendAchievementEarned(achievement);

    CompletedAchievementData& ca = m_completedAchievements[achievement->ID];
    ca.date = time(NULL);
    ca.changed = true;

    // don't insert for ACHIEVEMENT_FLAG_REALM_FIRST_KILL since otherwise only the first group member would reach that achievement
    // TODO: where do set this instead?
    if (!(achievement->flags & ACHIEVEMENT_FLAG_REALM_FIRST_KILL))
        sAchievementMgr->SetRealmCompleted(achievement);

    UpdateAchievementCriteria(ACHIEVEMENT_CRITERIA_TYPE_COMPLETE_ACHIEVEMENT, 0, 0, NULL, referencePlayer);
    UpdateAchievementCriteria(ACHIEVEMENT_CRITERIA_TYPE_EARN_ACHIEVEMENT_POINTS, achievement->points, 0, NULL, referencePlayer);

    // reward items and titles if any
    AchievementReward const* reward = sAchievementMgr->GetAchievementReward(achievement);

    // no rewards
    if (!reward)
        return;

    // titles
    //! Currently there's only one achievement that deals with gender-specific titles.
    //! Since no common attributes were found, (not even in titleRewardFlags field)
    //! we explicitly check by ID. Maybe in the future we could move the achievement_reward
    //! condition fields to the condition system.
    if (uint32 titleId = reward->titleId[achievement->ID == 1793 ? GetOwner()->getGender() : (GetOwner()->GetTeam() == ALLIANCE ? 0 : 1)])
        if (CharTitlesEntry const* titleEntry = sCharTitlesStore.LookupEntry(titleId))
            GetOwner()->SetTitle(titleEntry);

    // mail
    if (reward->sender)
    {
        Item* item = reward->itemId ? Item::CreateItem(reward->itemId, 1, GetOwner()) : NULL;

        int loc_idx = GetOwner()->GetSession()->GetSessionDbLocaleIndex();

        // subject and text
        std::string subject = reward->subject;
        std::string text = reward->text;
        if (loc_idx >= 0)
        {
            if (AchievementRewardLocale const* loc = sAchievementMgr->GetAchievementRewardLocale(achievement))
            {
                ObjectMgr::GetLocaleString(loc->subject, loc_idx, subject);
                ObjectMgr::GetLocaleString(loc->text, loc_idx, text);
            }
        }

        MailDraft draft(subject, text);

        SQLTransaction trans = CharacterDatabase.BeginTransaction();
        if (item)
        {
            // save new item before send
            item->SaveToDB(trans);                               // save for prevent lost at next mail load, if send fail then item will deleted

            // item
            draft.AddItem(item);
        }

        draft.SendMailTo(trans, GetOwner(), MailSender(MAIL_CREATURE, reward->sender));
        CharacterDatabase.CommitTransaction(trans);
    }
}

template<>
void AchievementMgr<Guild>::CompletedAchievement(AchievementEntry const* achievement, Player* referencePlayer)
{
    sLog->outDetail("AchievementMgr<Guild>::CompletedAchievement(%u)", achievement->ID);

    if (achievement->flags & ACHIEVEMENT_FLAG_COUNTER || HasAchieved(achievement->ID))
        return;

    SendAchievementEarned(achievement);
    CompletedAchievementData& ca = m_completedAchievements[achievement->ID];
    ca.date = time(NULL);
    ca.changed = true;

    if (achievement->flags & ACHIEVEMENT_FLAG_SHOW_GUILD_MEMBERS)
    {
        if (referencePlayer->GetGuildId() == GetOwner()->GetId())
            ca.guids.insert(referencePlayer->GetGUID());

        if (Group const* group = referencePlayer->GetGroup())
            for (GroupReference const* ref = group->GetFirstMember(); ref != NULL; ref = ref->next())
                if (Player const* groupMember = ref->getSource())
                    if (groupMember->GetGuildId() == GetOwner()->GetId())
                        ca.guids.insert(groupMember->GetGUID());
    }

    sAchievementMgr->SetRealmCompleted(achievement);

    UpdateAchievementCriteria(ACHIEVEMENT_CRITERIA_TYPE_COMPLETE_ACHIEVEMENT, 0, 0, NULL, referencePlayer);
    UpdateAchievementCriteria(ACHIEVEMENT_CRITERIA_TYPE_EARN_ACHIEVEMENT_POINTS, achievement->points, 0, NULL, referencePlayer);
}

struct VisibleAchievementPred
{
    bool operator()(CompletedAchievementMap::value_type const& val)
    {
        AchievementEntry const* achievement = sAchievementStore.LookupEntry(val.first);
        return achievement && !(achievement->flags & ACHIEVEMENT_FLAG_HIDDEN);
    }
};

template<class T>
void AchievementMgr<T>::SendAllAchievementData(Player* /*receiver*/) const
{
    VisibleAchievementPred isVisible;
    size_t numCriteria = m_criteriaProgress.size();
    size_t numAchievements = std::count_if(m_completedAchievements.begin(), m_completedAchievements.end(), isVisible);
    ByteBuffer criteriaData(numCriteria * (4 + 4 + 4 + 4 + 8 + 8));
    ObjectGuid guid = GetOwner()->GetGUID();
    ObjectGuid counter;

    WorldPacket data(SMSG_ALL_ACHIEVEMENT_DATA, 4 + numAchievements * (4 + 4) + 4 + numCriteria * (4 + 4 + 4 + 4 + 8 + 8));
    data.WriteBits(numCriteria, 21);
    for (CriteriaProgressMap::const_iterator itr = m_criteriaProgress.begin(); itr != m_criteriaProgress.end(); ++itr)
    {
        counter = uint64(itr->second.counter);

        data.WriteBit(guid[4]);
        data.WriteBit(counter[3]);
        data.WriteBit(guid[5]);
        data.WriteBit(counter[0]);
        data.WriteBit(counter[6]);
        data.WriteBit(guid[3]);
        data.WriteBit(guid[0]);
        data.WriteBit(counter[4]);
        data.WriteBit(guid[2]);
        data.WriteBit(counter[7]);
        data.WriteBit(guid[7]);
        data.WriteBits(0u, 2);
        data.WriteBit(guid[6]);
        data.WriteBit(counter[2]);
        data.WriteBit(counter[1]);
        data.WriteBit(counter[5]);
        data.WriteBit(guid[1]);

        criteriaData.WriteByteSeq(guid[3]);
        criteriaData.WriteByteSeq(counter[5]);
        criteriaData.WriteByteSeq(counter[6]);
        criteriaData.WriteByteSeq(guid[4]);
        criteriaData.WriteByteSeq(guid[6]);
        criteriaData.WriteByteSeq(counter[2]);
        criteriaData << uint32(0); // timer 2
        criteriaData.WriteByteSeq(guid[2]);
        criteriaData << uint32(itr->first); // criteria id
        criteriaData.WriteByteSeq(guid[5]);
        criteriaData.WriteByteSeq(counter[0]);
        criteriaData.WriteByteSeq(counter[3]);
        criteriaData.WriteByteSeq(counter[1]);
        criteriaData.WriteByteSeq(counter[4]);
        criteriaData.WriteByteSeq(guid[0]);
        criteriaData.WriteByteSeq(guid[7]);
        criteriaData.WriteByteSeq(counter[7]);
        criteriaData << uint32(0); // timer 1
        criteriaData << uint32(secsToTimeBitFields(itr->second.date));  // criteria date
        criteriaData.WriteByteSeq(guid[1]);
    }

    data.WriteBits(numAchievements, 23);
    data.FlushBits();
    data.append(criteriaData);

    for (CompletedAchievementMap::const_iterator itr = m_completedAchievements.begin(); itr != m_completedAchievements.end(); ++itr)
    {
        if (!isVisible(*itr))
            continue;

        data << uint32(itr->first);
        data << uint32(secsToTimeBitFields(itr->second.date));
    }

    SendPacket(&data);
}

template<>
void AchievementMgr<Guild>::SendAllAchievementData(Player* receiver) const
{
    WorldPacket data(SMSG_GUILD_ACHIEVEMENT_DATA, m_completedAchievements.size() * (4 + 4) + 4);
    data.WriteBits(m_completedAchievements.size(), 23);
    for (CompletedAchievementMap::const_iterator itr = m_completedAchievements.begin(); itr != m_completedAchievements.end(); ++itr)
    {
        data << uint32(secsToTimeBitFields(itr->second.date));
        data << uint32(itr->first);
    }

    receiver->GetSession()->SendPacket(&data);
}

template<class T>
void AchievementMgr<T>::SendAchievementInfo(Player* receiver, uint32 achievementId /*= 0*/) const
{
}

template<>
void AchievementMgr<Player>::SendAchievementInfo(Player* receiver, uint32 /*achievementId = 0 */) const
{
    ObjectGuid guid = GetOwner()->GetGUID();
    ObjectGuid counter;

    VisibleAchievementPred isVisible;
    size_t numCriteria = m_criteriaProgress.size();
    size_t numAchievements = std::count_if(m_completedAchievements.begin(), m_completedAchievements.end(), isVisible);
    ByteBuffer criteriaData(numCriteria * (0));

    WorldPacket data(SMSG_RESPOND_INSPECT_ACHIEVEMENTS, 1 + 8 + 3 + 3 + numAchievements * (4 + 4) + numCriteria * (0));
    data.WriteBit(guid[7]);
    data.WriteBit(guid[4]);
    data.WriteBit(guid[1]);
    data.WriteBits(numAchievements, 23);
    data.WriteBit(guid[0]);
    data.WriteBit(guid[3]);
    data.WriteBits(numCriteria, 21);
    data.WriteBit(guid[2]);
    for (CriteriaProgressMap::const_iterator itr = m_criteriaProgress.begin(); itr != m_criteriaProgress.end(); ++itr)
    {
        counter = itr->second.counter;

        data.WriteBit(counter[5]);
        data.WriteBit(counter[3]);
        data.WriteBit(guid[1]);
        data.WriteBit(guid[4]);
        data.WriteBit(guid[2]);
        data.WriteBit(counter[6]);
        data.WriteBit(guid[0]);
        data.WriteBit(counter[4]);
        data.WriteBit(counter[1]);
        data.WriteBit(counter[2]);
        data.WriteBit(guid[3]);
        data.WriteBit(guid[7]);
        data.WriteBits(0, 2);           // criteria progress flags
        data.WriteBit(counter[0]);
        data.WriteBit(guid[5]);
        data.WriteBit(guid[6]);
        data.WriteBit(counter[7]);

        criteriaData.WriteByteSeq(guid[3]);
        criteriaData.WriteByteSeq(counter[4]);
        criteriaData << uint32(0);      // timer 1
        criteriaData.WriteByteSeq(guid[1]);
        criteriaData << uint32(secsToTimeBitFields(itr->second.date));
        criteriaData.WriteByteSeq(counter[3]);
        criteriaData.WriteByteSeq(counter[7]);
        criteriaData.WriteByteSeq(guid[5]);
        criteriaData.WriteByteSeq(counter[0]);
        criteriaData.WriteByteSeq(guid[4]);
        criteriaData.WriteByteSeq(guid[2]);
        criteriaData.WriteByteSeq(guid[6]);
        criteriaData.WriteByteSeq(guid[7]);
        criteriaData.WriteByteSeq(counter[6]);
        criteriaData << uint32(itr->first);
        criteriaData << uint32(0);      // timer 2
        criteriaData.WriteByteSeq(counter[1]);
        criteriaData.WriteByteSeq(counter[5]);
        criteriaData.WriteByteSeq(guid[0]);
        criteriaData.WriteByteSeq(counter[2]);
    }

    data.WriteBit(guid[6]);
    data.WriteBit(guid[5]);
    data.FlushBits();
    data.append(criteriaData);
    data.WriteByteSeq(guid[1]);
    data.WriteByteSeq(guid[6]);
    data.WriteByteSeq(guid[3]);
    data.WriteByteSeq(guid[0]);
    data.WriteByteSeq(guid[2]);

    for (CompletedAchievementMap::const_iterator itr = m_completedAchievements.begin(); itr != m_completedAchievements.end(); ++itr)
    {
        if (!isVisible(*itr))
            continue;

        data << uint32(itr->first);
        data << uint32(secsToTimeBitFields(itr->second.date));
    }

    data.WriteByteSeq(guid[7]);
    data.WriteByteSeq(guid[4]);
    data.WriteByteSeq(guid[5]);

    receiver->GetSession()->SendPacket(&data);
}

template<>
void AchievementMgr<Guild>::SendAchievementInfo(Player* receiver, uint32 achievementId /*= 0*/) const
{
    //will send response to criteria progress request
    AchievementCriteriaEntryList const* criteria = sAchievementMgr->GetAchievementCriteriaByAchievement(achievementId);
    if (!criteria)
    {
        // send empty packet
        WorldPacket data(SMSG_GUILD_CRITERIA_DATA, 3);
        data.WriteBits(0, 21);
        receiver->GetSession()->SendPacket(&data);
        return;
    }

    ObjectGuid counter;
    ObjectGuid guid;
    uint32 numCriteria = 0;
    ByteBuffer criteriaData(criteria->size() * (8 + 8 + 4 + 4 + 4));
    ByteBuffer criteriaBits(criteria->size() * (8 + 8) / 8);
    for (AchievementCriteriaEntryList::const_iterator itr = criteria->begin(); itr != criteria->end(); ++itr)
    {
        uint32 criteriaId = (*itr)->ID;
        CriteriaProgressMap::const_iterator progress = m_criteriaProgress.find(criteriaId);
        if (progress == m_criteriaProgress.end())
            continue;

        ++numCriteria;
    }

    criteriaBits.WriteBits(numCriteria, 21);

    for (AchievementCriteriaEntryList::const_iterator itr = criteria->begin(); itr != criteria->end(); ++itr)
    {
        uint32 criteriaId = (*itr)->ID;
        CriteriaProgressMap::const_iterator progress = m_criteriaProgress.find(criteriaId);
        if (progress == m_criteriaProgress.end())
            continue;

        counter = progress->second.counter;
        guid = progress->second.CompletedGUID;

        criteriaBits.WriteBit(counter[4]);
        criteriaBits.WriteBit(counter[1]);
        criteriaBits.WriteBit(guid[2]);
        criteriaBits.WriteBit(counter[3]);
        criteriaBits.WriteBit(guid[1]);
        criteriaBits.WriteBit(counter[5]);
        criteriaBits.WriteBit(counter[0]);
        criteriaBits.WriteBit(guid[3]);
        criteriaBits.WriteBit(counter[2]);
        criteriaBits.WriteBit(guid[7]);
        criteriaBits.WriteBit(guid[5]);
        criteriaBits.WriteBit(guid[0]);
        criteriaBits.WriteBit(counter[6]);
        criteriaBits.WriteBit(guid[6]);
        criteriaBits.WriteBit(counter[7]);
        criteriaBits.WriteBit(guid[4]);

        criteriaData.WriteByteSeq(guid[5]);
        criteriaData << uint32(progress->second.date);      // unknown date
        criteriaData.WriteByteSeq(counter[3]);
        criteriaData.WriteByteSeq(counter[7]);
        criteriaData << uint32(progress->second.date);      // unknown date
        criteriaData.WriteByteSeq(counter[6]);
        criteriaData.WriteByteSeq(guid[4]);
        criteriaData.WriteByteSeq(guid[1]);
        criteriaData.WriteByteSeq(counter[4]);
        criteriaData.WriteByteSeq(guid[3]);
        criteriaData.WriteByteSeq(counter[0]);
        criteriaData.WriteByteSeq(guid[2]);
        criteriaData.WriteByteSeq(counter[1]);
        criteriaData.WriteByteSeq(guid[6]);
        criteriaData << uint32(progress->second.date);      // last update time (not packed!)
        criteriaData << uint32(criteriaId);
        criteriaData.WriteByteSeq(counter[5]);
        criteriaData << uint32(0);
        criteriaData.WriteByteSeq(guid[7]);
        criteriaData.WriteByteSeq(counter[2]);
        criteriaData.WriteByteSeq(guid[0]);
    }

    WorldPacket data(SMSG_GUILD_CRITERIA_DATA, criteriaBits.size() + criteriaData.size());
    data.append(criteriaBits);
    if (numCriteria)
        data.append(criteriaData);

    receiver->GetSession()->SendPacket(&data);
}

template<class T>
bool AchievementMgr<T>::HasAchieved(uint32 achievementId) const
{
    return m_completedAchievements.find(achievementId) != m_completedAchievements.end();
}

template<class T>
bool AchievementMgr<T>::CanUpdateCriteria(AchievementCriteriaEntry const* criteria, AchievementEntry const* achievement, uint64 miscValue1, uint64 /*miscValue2*/, Unit* unit, Player* referencePlayer)
{
    if (DisableMgr::IsDisabledFor(DISABLE_TYPE_ACHIEVEMENT_CRITERIA, criteria->ID, NULL))
        return false;

    if (achievement->mapID != -1 && referencePlayer->GetMapId() != uint32(achievement->mapID))
        return false;

    // don't update already completed criteria
    if (IsCompletedCriteria(criteria, achievement))
        return false;

    if ((achievement->requiredFaction == ACHIEVEMENT_FACTION_HORDE    && referencePlayer->GetTeam() != HORDE) ||
        (achievement->requiredFaction == ACHIEVEMENT_FACTION_ALLIANCE && referencePlayer->GetTeam() != ALLIANCE))
        return false;

    for (uint32 i = 0; i < MAX_CRITERIA_REQUIREMENTS; ++i)
    {
        if (!criteria->additionalRequirements[i].additionalRequirement_type)
            continue;

        switch (criteria->additionalRequirements[i].additionalRequirement_type)
        {
            case ACHIEVEMENT_CRITERIA_CONDITION_BG_MAP:
                if (referencePlayer->GetMapId() != criteria->additionalRequirements[i].additionalRequirement_value)
                    return false;
                break;
            case ACHIEVEMENT_CRITERIA_CONDITION_NOT_IN_GROUP:
                if (referencePlayer->GetGroup())
                    return false;
                break;
            default:
                break;
        }
    }

    // additional conditions
    for (int8 i = 0; i < MAX_ADDITIONAL_CRITERIA_CONDITIONS; ++i)
    {
        if (!criteria->additionalConditionType[i])
            continue;

        uint32 value = criteria->additionalConditionValue[i];
        switch (criteria->additionalConditionType[i])
        {
            case ACHIEVEMENT_CRITERIA_ADDITIONAL_CONDITION_TARGET_MUST_BE_PLAYER:
                if (!unit || !unit->ToPlayer())
                    return false;
                break;
            case ACHIEVEMENT_CRITERIA_ADDITIONAL_CONDITION_TARGET_MUST_BE_DEAD:
                if (!unit || unit->isAlive())
                    return false;
                break;
            case ACHIEVEMENT_CRITERIA_ADDITIONAL_CONDITION_TARGET_MUST_BE_MOUNTED:
                if (!unit || !unit->IsMounted())
                    return false;
                break;
            case ACHIEVEMENT_CRITERIA_ADDITIONAL_CONDITION_MAP_DIFFICULTY:
                if (uint32(referencePlayer->GetMap()->GetDifficulty()) != value)
                    return false;
                break;
            case ACHIEVEMENT_CRITERIA_ADDITIONAL_CONDITION_SOURCE_MAP:
                if (referencePlayer->GetMapId() != value)
                    return false;
                break;
            case ACHIEVEMENT_CRITERIA_ADDITIONAL_CONDITION_SOURCE_ZONE:
                if (referencePlayer->GetZoneId() != value)
                    return false;
                break;
            case ACHIEVEMENT_CRITERIA_ADDITIONAL_CONDITION_SOURCE_AREA:
                if (referencePlayer->GetAreaId() != value)
                    return false;
                break;
            case ACHIEVEMENT_CRITERIA_ADDITIONAL_CONDITION_TARGET_MUST_BE_ENEMY:
                if (!unit)
                    return false;
                if (const Player* player = unit->ToPlayer())
                    if (player->GetTeam() == referencePlayer->GetTeam())
                        return false;
                break;
            case ACHIEVEMENT_CRITERIA_ADDITIONAL_CONDITION_TARGET_CREATURE_ENTRY:
                if (!unit || !unit->ToCreature())
                    return false;
                if (unit->ToCreature()->GetEntry() != value)
                    return false;
                break;
            case ACHIEVEMENT_CRITERIA_ADDITIONAL_CONDITION_SOURCE_HAS_AURA:
                if (!referencePlayer->HasAura(value))
                    return false;
                break;
            case ACHIEVEMENT_CRITERIA_ADDITIONAL_CONDITION_TARGET_HAS_AURA:
                if (!unit || !unit->HasAura(value))
                    return false;
            case ACHIEVEMENT_CRITERIA_ADDITIONAL_CONDITION_ITEM_QUALITY_MIN:
                if (ItemTemplate const * itemProto = sObjectMgr->GetItemTemplate(miscValue1))
                    if (itemProto->Quality < value)
                        return false;
                break;
            case ACHIEVEMENT_CRITERIA_ADDITIONAL_CONDITION_ITEM_QUALITY_EQUALS:
                if (ItemTemplate const * itemProto = sObjectMgr->GetItemTemplate(miscValue1))
                    if (itemProto->Quality < value)
                        return false;
                break;
            case ACHIEVEMENT_CRITERIA_ADDITIONAL_CONDITION_SOURCE_RACE:
                if (referencePlayer->getRace() != value)
                    return false;
                break;
            case ACHIEVEMENT_CRITERIA_ADDITIONAL_CONDITION_SOURCE_CLASS:
                if (referencePlayer->getClass() != value)
                    return false;
                break;
            case ACHIEVEMENT_CRITERIA_ADDITIONAL_CONDITION_TARGET_RACE:
                if (!unit || !unit->ToPlayer())
                    break;
                if (unit->ToPlayer()->getRace() != value)
                    return false;
                break;
            case ACHIEVEMENT_CRITERIA_ADDITIONAL_CONDITION_TARGET_CLASS:
                if (!unit || !unit->ToPlayer())
                    break;
                if (unit->ToPlayer()->getClass() != value)
                    return false;
                break;
            case ACHIEVEMENT_CRITERIA_ADDITIONAL_CONDITION_MAX_GROUP_MEMBERS:
                if (referencePlayer->GetGroup() && referencePlayer->GetGroup()->GetMembersCount() >= value)
                    return false;
                break;
            case ACHIEVEMENT_CRITERIA_ADDITIONAL_CONDITION_TARGET_CREATURE_TYPE:
                if (!unit || !unit->ToCreature())
                    return false;
                if (unit->ToCreature()->GetCreatureType() != value)
                    return false;
                break;
            case ACHIEVEMENT_CRITERIA_ADDITIONAL_CONDITION_SOURCE_LEVEL:
                if (referencePlayer->getLevel() != value)
                    return false;
                break;
            case ACHIEVEMENT_CRITERIA_ADDITIONAL_CONDITION_TARGET_LEVEL:
                if (!unit || unit->getLevel() != value)
                    return false;
                break;
            case ACHIEVEMENT_CRITERIA_ADDITIONAL_CONDITION_TARGET_HEALTH_PERCENT_BELOW:
                if (!unit || unit->GetHealthPct() >= value)
                    return false;
                break;
            // generic, compare miscValue1 with DBC value
            case ACHIEVEMENT_CRITERIA_ADDITIONAL_CONDITION_TITLE_BIT_INDEX:
                if (miscValue1 != value)
                    return false;
                break;
            default:
                break;
        }
    }

    return true;
}

template class AchievementMgr<Guild>;
template class AchievementMgr<Player>;

//==========================================================
void AchievementGlobalMgr::LoadAchievementCriteriaList()
{
    uint32 oldMSTime = getMSTime();

    if (sAchievementCriteriaStore.GetNumRows() == 0)
    {
        sLog->outError(LOG_FILTER_SQL, ">> Loaded 0 achievement criteria.");

        return;
    }

    uint32 criterias = 0;
    uint32 guildCriterias = 0;
    for (uint32 entryId = 0; entryId < sAchievementCriteriaStore.GetNumRows(); ++entryId)
    {
        AchievementCriteriaEntry const* criteria = sAchievementCriteriaStore.LookupEntry(entryId);
        if (!criteria)
            continue;

        AchievementEntry const* achievement = sAchievementStore.LookupEntry(criteria->referredAchievement);

        m_AchievementCriteriaListByAchievement[criteria->referredAchievement].push_back(criteria);

        if (achievement && achievement->flags & ACHIEVEMENT_FLAG_GUILD)
            ++guildCriterias, m_GuildAchievementCriteriasByType[criteria->requiredType].push_back(criteria);
        else
            ++criterias, m_AchievementCriteriasByType[criteria->requiredType].push_back(criteria);

        if (criteria->timeLimit)
            m_AchievementCriteriasByTimedType[criteria->timedCriteriaStartType].push_back(criteria);
    }

<<<<<<< HEAD
    sLog->outString(">> Loaded %u achievement criteria and %u guild achievement crieteria in %u ms", criterias, guildCriterias, GetMSTimeDiffToNow(oldMSTime));
    sLog->outString();
=======
    sLog->outInfo(LOG_FILTER_ACHIEVEMENTSYS, ">> Loaded %lu achievement criteria in %u ms", (unsigned long)m_AchievementCriteriasByType->size(), GetMSTimeDiffToNow(oldMSTime));

>>>>>>> f8cd39b2
}

void AchievementGlobalMgr::LoadAchievementReferenceList()
{
    uint32 oldMSTime = getMSTime();

    if (sAchievementStore.GetNumRows() == 0)
    {
        sLog->outInfo(LOG_FILTER_ACHIEVEMENTSYS, ">> Loaded 0 achievement references.");

        return;
    }

    uint32 count = 0;

    for (uint32 entryId = 0; entryId < sAchievementStore.GetNumRows(); ++entryId)
    {
        AchievementEntry const* achievement = sAchievementStore.LookupEntry(entryId);
        if (!achievement || !achievement->refAchievement)
            continue;

        m_AchievementListByReferencedId[achievement->refAchievement].push_back(achievement);
        ++count;
    }

    // Once Bitten, Twice Shy (10 player) - Icecrown Citadel
    if (AchievementEntry const* achievement = sAchievementStore.LookupEntry(4539))
        const_cast<AchievementEntry*>(achievement)->mapID = 631;    // Correct map requirement (currently has Ulduar)

    sLog->outInfo(LOG_FILTER_ACHIEVEMENTSYS, ">> Loaded %u achievement references in %u ms", count, GetMSTimeDiffToNow(oldMSTime));

}

void AchievementGlobalMgr::LoadAchievementCriteriaData()
{
    uint32 oldMSTime = getMSTime();

    m_criteriaDataMap.clear();                              // need for reload case

    QueryResult result = WorldDatabase.Query("SELECT criteria_id, type, value1, value2, ScriptName FROM achievement_criteria_data");

    if (!result)
    {
        sLog->outInfo(LOG_FILTER_ACHIEVEMENTSYS, ">> Loaded 0 additional achievement criteria data. DB table `achievement_criteria_data` is empty.");

        return;
    }

    uint32 count = 0;

    do
    {
        Field* fields = result->Fetch();
        uint32 criteria_id = fields[0].GetUInt32();

        AchievementCriteriaEntry const* criteria = sAchievementCriteriaStore.LookupEntry(criteria_id);

        if (!criteria)
        {
            sLog->outError(LOG_FILTER_SQL, "Table `achievement_criteria_data` has data for non-existing criteria (Entry: %u), ignore.", criteria_id);
            continue;
        }

        uint32 dataType = fields[1].GetUInt8();
        const char* scriptName = fields[4].GetCString();
        uint32 scriptId = 0;
        if (strcmp(scriptName, "")) // not empty
        {
            if (dataType != ACHIEVEMENT_CRITERIA_DATA_TYPE_SCRIPT)
                sLog->outError(LOG_FILTER_SQL, "Table `achievement_criteria_data` has ScriptName set for non-scripted data type (Entry: %u, type %u), useless data.", criteria_id, dataType);
            else
                scriptId = sObjectMgr->GetScriptId(scriptName);
        }

        AchievementCriteriaData data(dataType, fields[2].GetUInt32(), fields[3].GetUInt32(), scriptId);

        if (!data.IsValid(criteria))
            continue;

        // this will allocate empty data set storage
        AchievementCriteriaDataSet& dataSet = m_criteriaDataMap[criteria_id];
        dataSet.SetCriteriaId(criteria_id);

        // add real data only for not NONE data types
        if (data.dataType != ACHIEVEMENT_CRITERIA_DATA_TYPE_NONE)
            dataSet.Add(data);

        // counting data by and data types
        ++count;
    }
    while (result->NextRow());

    // post loading checks
    for (uint32 entryId = 0; entryId < sAchievementCriteriaStore.GetNumRows(); ++entryId)
    {
        AchievementCriteriaEntry const* criteria = sAchievementCriteriaStore.LookupEntry(entryId);
        if (!criteria)
            continue;

        switch (criteria->requiredType)
        {
            case ACHIEVEMENT_CRITERIA_TYPE_WIN_BG:          // any cases
                break;
            case ACHIEVEMENT_CRITERIA_TYPE_KILL_CREATURE:
                break;                                      // any cases
            case ACHIEVEMENT_CRITERIA_TYPE_COMPLETE_QUEST:
            {
                AchievementEntry const* achievement = sAchievementStore.LookupEntry(criteria->referredAchievement);
                if (!achievement)
                    continue;

                // exist many achievements with this criteria, use at this moment hardcoded check to skil simple case
                if (achievement->ID == 1282)
                    break;

                continue;
            }
            case ACHIEVEMENT_CRITERIA_TYPE_FALL_WITHOUT_DYING:
                break;                                      // any cases
            case ACHIEVEMENT_CRITERIA_TYPE_BE_SPELL_TARGET: // any cases
                break;
            case ACHIEVEMENT_CRITERIA_TYPE_CAST_SPELL:      // any cases
                break;
            case ACHIEVEMENT_CRITERIA_TYPE_WIN_RATED_ARENA: // need skip generic cases
                if (criteria->additionalRequirements[0].additionalRequirement_type != ACHIEVEMENT_CRITERIA_CONDITION_NO_LOSE)
                    continue;
                break;
            case ACHIEVEMENT_CRITERIA_TYPE_EQUIP_EPIC_ITEM: // any cases
                break;
            case ACHIEVEMENT_CRITERIA_TYPE_ROLL_NEED_ON_LOOT:
                break;                                      // any cases
            case ACHIEVEMENT_CRITERIA_TYPE_ROLL_GREED_ON_LOOT:
                break;                                      // any cases
            case ACHIEVEMENT_CRITERIA_TYPE_DO_EMOTE:        // need skip generic cases
                if (criteria->do_emote.count == 0)
                    continue;
                break;
            case ACHIEVEMENT_CRITERIA_TYPE_BE_SPELL_TARGET2:
                break;                                      // any cases
            case ACHIEVEMENT_CRITERIA_TYPE_WIN_DUEL:        // skip statistics
                if (criteria->win_duel.duelCount == 0)
                    continue;
                break;
            case ACHIEVEMENT_CRITERIA_TYPE_CAST_SPELL2:     // any cases
                break;
            case ACHIEVEMENT_CRITERIA_TYPE_LOOT_TYPE:       // need skip generic cases
                if (criteria->loot_type.lootTypeCount != 1)
                    continue;
                break;
            case ACHIEVEMENT_CRITERIA_TYPE_BG_OBJECTIVE_CAPTURE:
                break;                                      // any cases
            case ACHIEVEMENT_CRITERIA_TYPE_SPECIAL_PVP_KILL:
                break;                                      // any cases
            case ACHIEVEMENT_CRITERIA_TYPE_HONORABLE_KILL:  // any cases
                break;
            case ACHIEVEMENT_CRITERIA_TYPE_COMPLETE_DAILY_QUEST:
            case ACHIEVEMENT_CRITERIA_TYPE_USE_ITEM:        // only Children's Week achievements
            {
                AchievementEntry const* achievement = sAchievementStore.LookupEntry(criteria->referredAchievement);
                if (!achievement)
                    continue;
                if (achievement->categoryId != CATEGORY_CHILDRENS_WEEK)
                    continue;
                break;
            }
            case ACHIEVEMENT_CRITERIA_TYPE_GET_KILLING_BLOWS:
                break;
            default:                                        // type not use DB data, ignore
                continue;
        }

        if (!GetCriteriaDataSet(criteria) && !DisableMgr::IsDisabledFor(DISABLE_TYPE_ACHIEVEMENT_CRITERIA, entryId, NULL))
            sLog->outError(LOG_FILTER_SQL, "Table `achievement_criteria_data` does not have expected data for criteria (Entry: %u Type: %u) for achievement %u.", criteria->ID, criteria->requiredType, criteria->referredAchievement);
    }

    sLog->outInfo(LOG_FILTER_ACHIEVEMENTSYS, ">> Loaded %u additional achievement criteria data in %u ms", count, GetMSTimeDiffToNow(oldMSTime));

}

void AchievementGlobalMgr::LoadCompletedAchievements()
{
    uint32 oldMSTime = getMSTime();

    QueryResult result = CharacterDatabase.Query("SELECT achievement FROM character_achievement GROUP BY achievement");

    if (!result)
    {
        sLog->outInfo(LOG_FILTER_ACHIEVEMENTSYS, ">> Loaded 0 completed achievements. DB table `character_achievement` is empty.");

        return;
    }

    do
    {
        Field* fields = result->Fetch();

        uint16 achievementId = fields[0].GetUInt16();
        const AchievementEntry* achievement = sAchievementStore.LookupEntry(achievementId);
        if (!achievement)
        {
            // Remove non existent achievements from all characters
            sLog->outError(LOG_FILTER_ACHIEVEMENTSYS, "Non-existing achievement %u data removed from table `character_achievement`.", achievementId);

            PreparedStatement* stmt = CharacterDatabase.GetPreparedStatement(CHAR_DEL_INVALID_ACHIEVMENT);

            stmt->setUInt16(0, uint16(achievementId));

            CharacterDatabase.Execute(stmt);

            continue;
        }
        else if (achievement->flags & (ACHIEVEMENT_FLAG_REALM_FIRST_REACH | ACHIEVEMENT_FLAG_REALM_FIRST_KILL))
            m_allCompletedAchievements.insert(achievementId);
    } while (result->NextRow());

    sLog->outInfo(LOG_FILTER_ACHIEVEMENTSYS, ">> Loaded %lu completed achievements in %u ms", (unsigned long)m_allCompletedAchievements.size(), GetMSTimeDiffToNow(oldMSTime));

}

void AchievementGlobalMgr::LoadRewards()
{
    uint32 oldMSTime = getMSTime();

    m_achievementRewards.clear();                           // need for reload case

    //                                                0      1        2        3     4       5        6
    QueryResult result = WorldDatabase.Query("SELECT entry, title_A, title_H, item, sender, subject, text FROM achievement_reward");

    if (!result)
    {
        sLog->outError(LOG_FILTER_SQL, ">> Loaded 0 achievement rewards. DB table `achievement_reward` is empty.");

        return;
    }

    uint32 count = 0;

    do
    {
        Field* fields = result->Fetch();
        uint32 entry = fields[0].GetUInt32();
        const AchievementEntry* pAchievement = sAchievementStore.LookupEntry(entry);
        if (!pAchievement)
        {
            sLog->outError(LOG_FILTER_SQL, "Table `achievement_reward` has wrong achievement (Entry: %u), ignore", entry);
            continue;
        }

        AchievementReward reward;
        reward.titleId[0] = fields[1].GetUInt32();
        reward.titleId[1] = fields[2].GetUInt32();
        reward.itemId     = fields[3].GetUInt32();
        reward.sender     = fields[4].GetUInt32();
        reward.subject    = fields[5].GetString();
        reward.text       = fields[6].GetString();

        // must be title or mail at least
        if (!reward.titleId[0] && !reward.titleId[1] && !reward.sender)
        {
            sLog->outError(LOG_FILTER_SQL, "Table `achievement_reward` (Entry: %u) not have title or item reward data, ignore.", entry);
            continue;
        }

        if (pAchievement->requiredFaction == ACHIEVEMENT_FACTION_ANY && ((reward.titleId[0] == 0) != (reward.titleId[1] == 0)))
            sLog->outError(LOG_FILTER_SQL, "Table `achievement_reward` (Entry: %u) has title (A: %u H: %u) for only one team.", entry, reward.titleId[0], reward.titleId[1]);

        if (reward.titleId[0])
        {
            CharTitlesEntry const* titleEntry = sCharTitlesStore.LookupEntry(reward.titleId[0]);
            if (!titleEntry)
            {
                sLog->outError(LOG_FILTER_SQL, "Table `achievement_reward` (Entry: %u) has invalid title id (%u) in `title_A`, set to 0", entry, reward.titleId[0]);
                reward.titleId[0] = 0;
            }
        }

        if (reward.titleId[1])
        {
            CharTitlesEntry const* titleEntry = sCharTitlesStore.LookupEntry(reward.titleId[1]);
            if (!titleEntry)
            {
                sLog->outError(LOG_FILTER_SQL, "Table `achievement_reward` (Entry: %u) has invalid title id (%u) in `title_H`, set to 0", entry, reward.titleId[1]);
                reward.titleId[1] = 0;
            }
        }

        //check mail data before item for report including wrong item case
        if (reward.sender)
        {
            if (!sObjectMgr->GetCreatureTemplate(reward.sender))
            {
                sLog->outError(LOG_FILTER_SQL, "Table `achievement_reward` (Entry: %u) has invalid creature entry %u as sender, mail reward skipped.", entry, reward.sender);
                reward.sender = 0;
            }
        }
        else
        {
            if (reward.itemId)
                sLog->outError(LOG_FILTER_SQL, "Table `achievement_reward` (Entry: %u) does not have sender data but has item reward, item will not be rewarded.", entry);

            if (!reward.subject.empty())
                sLog->outError(LOG_FILTER_SQL, "Table `achievement_reward` (Entry: %u) does not have sender data but has mail subject.", entry);

            if (!reward.text.empty())
                sLog->outError(LOG_FILTER_SQL, "Table `achievement_reward` (Entry: %u) does not have sender data but has mail text.", entry);
        }

        if (reward.itemId)
        {
            if (!sObjectMgr->GetItemTemplate(reward.itemId))
            {
                sLog->outError(LOG_FILTER_SQL, "Table `achievement_reward` (Entry: %u) has invalid item id %u, reward mail will not contain item.", entry, reward.itemId);
                reward.itemId = 0;
            }
        }

        m_achievementRewards[entry] = reward;
        ++count;

    }
    while (result->NextRow());

    sLog->outInfo(LOG_FILTER_ACHIEVEMENTSYS, ">> Loaded %u achievement rewards in %u ms", count, GetMSTimeDiffToNow(oldMSTime));

}

void AchievementGlobalMgr::LoadRewardLocales()
{
    uint32 oldMSTime = getMSTime();

    m_achievementRewardLocales.clear();                       // need for reload case

    QueryResult result = WorldDatabase.Query("SELECT entry, subject_loc1, text_loc1, subject_loc2, text_loc2, subject_loc3, text_loc3, subject_loc4, text_loc4, "
                                             "subject_loc5, text_loc5, subject_loc6, text_loc6, subject_loc7, text_loc7, subject_loc8, text_loc8"
                                             " FROM locales_achievement_reward");

    if (!result)
    {
        sLog->outInfo(LOG_FILTER_ACHIEVEMENTSYS, ">> Loaded 0 achievement reward locale strings.  DB table `locales_achievement_reward` is empty");

        return;
    }

    do
    {
        Field* fields = result->Fetch();

        uint32 entry = fields[0].GetUInt32();

        if (m_achievementRewards.find(entry) == m_achievementRewards.end())
        {
            sLog->outError(LOG_FILTER_SQL, "Table `locales_achievement_reward` (Entry: %u) has locale strings for non-existing achievement reward.", entry);
            continue;
        }

        AchievementRewardLocale& data = m_achievementRewardLocales[entry];

        for (int i = 1; i < TOTAL_LOCALES; ++i)
        {
            LocaleConstant locale = (LocaleConstant) i;
            ObjectMgr::AddLocaleString(fields[1 + 2 * (i - 1)].GetString(), locale, data.subject);
            ObjectMgr::AddLocaleString(fields[1 + 2 * (i - 1) + 1].GetString(), locale, data.text);
        }
    } while (result->NextRow());

    sLog->outInfo(LOG_FILTER_ACHIEVEMENTSYS, ">> Loaded %lu achievement reward locale strings in %u ms", (unsigned long)m_achievementRewardLocales.size(), GetMSTimeDiffToNow(oldMSTime));

}<|MERGE_RESOLUTION|>--- conflicted
+++ resolved
@@ -156,17 +156,6 @@
                 return false;
             }
             return true;
-<<<<<<< HEAD
-=======
-        case ACHIEVEMENT_CRITERIA_DATA_TYPE_T_PLAYER_DEAD:
-            if (player_dead.own_team_flag > 1)
-            {
-                sLog->outError(LOG_FILTER_SQL, "Table `achievement_criteria_data` (Entry: %u Type: %u) for data type ACHIEVEMENT_CRITERIA_DATA_TYPE_T_PLAYER_DEAD (%u) has wrong boolean value1 (%u).",
-                    criteria->ID, criteria->requiredType, dataType, player_dead.own_team_flag);
-                return false;
-            }
-            return true;
->>>>>>> f8cd39b2
         case ACHIEVEMENT_CRITERIA_DATA_TYPE_S_AURA:
         case ACHIEVEMENT_CRITERIA_DATA_TYPE_T_AURA:
         {
@@ -191,17 +180,6 @@
             }
             return true;
         }
-<<<<<<< HEAD
-=======
-        case ACHIEVEMENT_CRITERIA_DATA_TYPE_S_AREA:
-            if (!GetAreaEntryByAreaID(area.id))
-            {
-                sLog->outError(LOG_FILTER_SQL, "Table `achievement_criteria_data` (Entry: %u Type: %u) for data type ACHIEVEMENT_CRITERIA_DATA_TYPE_S_AREA (%u) has wrong area id in value1 (%u), ignored.",
-                    criteria->ID, criteria->requiredType, dataType, area.id);
-                return false;
-            }
-            return true;
->>>>>>> f8cd39b2
         case ACHIEVEMENT_CRITERIA_DATA_TYPE_T_LEVEL:
             if (level.minlevel > STRONG_MAX_LEVEL)
             {
@@ -226,17 +204,6 @@
                 return false;
             }
             return true;
-<<<<<<< HEAD
-=======
-        case ACHIEVEMENT_CRITERIA_DATA_TYPE_MAP_DIFFICULTY:
-            if (difficulty.difficulty >= MAX_DIFFICULTY)
-            {
-                sLog->outError(LOG_FILTER_SQL, "Table `achievement_criteria_data` (Entry: %u Type: %u) for data type ACHIEVEMENT_CRITERIA_DATA_TYPE_MAP_DIFFICULTY (%u) has wrong difficulty in value1 (%u), ignored.",
-                    criteria->ID, criteria->requiredType, dataType, difficulty.difficulty);
-                return false;
-            }
-            return true;
->>>>>>> f8cd39b2
         case ACHIEVEMENT_CRITERIA_DATA_TYPE_MAP_PLAYER_COUNT:
             if (map_players.maxcount <= 0)
             {
@@ -279,17 +246,6 @@
                 return false;
             }
             return true;
-<<<<<<< HEAD
-=======
-        case ACHIEVEMENT_CRITERIA_DATA_TYPE_MAP_ID:
-            if (!sMapStore.LookupEntry(map_id.mapId))
-            {
-                sLog->outError(LOG_FILTER_SQL, "Table `achievement_criteria_requirement` (Entry: %u Type: %u) for requirement ACHIEVEMENT_CRITERIA_DATA_TYPE_MAP_ID (%u) has unknown map id in value1 (%u), ignored.",
-                    criteria->ID, criteria->requiredType, dataType, map_id.mapId);
-                return false;
-            }
-            return true;
->>>>>>> f8cd39b2
         case ACHIEVEMENT_CRITERIA_DATA_TYPE_S_PLAYER_CLASS_RACE:
             if (!classRace.class_id && !classRace.race_id)
             {
@@ -839,7 +795,7 @@
             if (!criteria)
             {
                 // we will remove not existed criteria for all guilds
-                sLog->outError("Non-existing achievement criteria %u data removed from table `guild_achievement_progress`.", id);
+                sLog->outError(LOG_FILTER_GENERAL, "Non-existing achievement criteria %u data removed from table `guild_achievement_progress`.", id);
 
                 PreparedStatement* stmt = CharacterDatabase.GetPreparedStatement(CHAR_DEL_INVALID_ACHIEV_PROGRESS_CRITERIA);
                 stmt->setUInt16(0, uint16(id));
@@ -2362,7 +2318,7 @@
 template<>
 void AchievementMgr<Guild>::CompletedAchievement(AchievementEntry const* achievement, Player* referencePlayer)
 {
-    sLog->outDetail("AchievementMgr<Guild>::CompletedAchievement(%u)", achievement->ID);
+    sLog->outInfo(LOG_FILTER_GENERAL, "AchievementMgr<Guild>::CompletedAchievement(%u)", achievement->ID);
 
     if (achievement->flags & ACHIEVEMENT_FLAG_COUNTER || HasAchieved(achievement->ID))
         return;
@@ -2870,13 +2826,7 @@
             m_AchievementCriteriasByTimedType[criteria->timedCriteriaStartType].push_back(criteria);
     }
 
-<<<<<<< HEAD
-    sLog->outString(">> Loaded %u achievement criteria and %u guild achievement crieteria in %u ms", criterias, guildCriterias, GetMSTimeDiffToNow(oldMSTime));
-    sLog->outString();
-=======
-    sLog->outInfo(LOG_FILTER_ACHIEVEMENTSYS, ">> Loaded %lu achievement criteria in %u ms", (unsigned long)m_AchievementCriteriasByType->size(), GetMSTimeDiffToNow(oldMSTime));
-
->>>>>>> f8cd39b2
+    sLog->outInfo(LOG_FILTER_ACHIEVEMENTSYS, ">> Loaded %u achievement criteria and %u guild achievement crieteria in %u ms", criterias, guildCriterias, GetMSTimeDiffToNow(oldMSTime));
 }
 
 void AchievementGlobalMgr::LoadAchievementReferenceList()
