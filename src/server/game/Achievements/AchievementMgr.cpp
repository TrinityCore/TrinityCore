--- conflicted
+++ resolved
@@ -1401,7 +1401,6 @@
             case ACHIEVEMENT_CRITERIA_TYPE_COMPLETE_GUILD_CHALLENGE:
                 break;                                   // Not implemented yet :(
         }
-<<<<<<< HEAD
 
         if (IsCompletedCriteria(achievementCriteria, achievement))
             CompletedCriteriaFor(achievement, referencePlayer);
@@ -1883,489 +1882,6 @@
             std::string subject = reward->subject;
             std::string text = reward->text;
 
-=======
-
-        if (IsCompletedCriteria(achievementCriteria, achievement))
-            CompletedCriteriaFor(achievement, referencePlayer);
-
-        // check again the completeness for SUMM and REQ COUNT achievements,
-        // as they don't depend on the completed criteria but on the sum of the progress of each individual criteria
-        if (achievement->flags & ACHIEVEMENT_FLAG_SUMM)
-            if (IsCompletedAchievement(achievement))
-                CompletedAchievement(achievement, referencePlayer);
-
-        if (AchievementEntryList const* achRefList = sAchievementMgr->GetAchievementByReferencedId(achievement->ID))
-            for (AchievementEntryList::const_iterator itr = achRefList->begin(); itr != achRefList->end(); ++itr)
-                if (IsCompletedAchievement(*itr))
-                    CompletedAchievement(*itr, referencePlayer);
-    }
-}
-
-template<class T>
-bool AchievementMgr<T>::IsCompletedCriteria(AchievementCriteriaEntry const* achievementCriteria, AchievementEntry const* achievement)
-{
-    if (!achievement)
-        return false;
-
-    // counter can never complete
-    if (achievement->flags & ACHIEVEMENT_FLAG_COUNTER)
-        return false;
-
-    if (achievement->flags & (ACHIEVEMENT_FLAG_REALM_FIRST_REACH | ACHIEVEMENT_FLAG_REALM_FIRST_KILL))
-    {
-        // someone on this realm has already completed that achievement
-        if (sAchievementMgr->IsRealmCompleted(achievement))
-            return false;
-    }
-
-    CriteriaProgress const* progress = GetCriteriaProgress(achievementCriteria);
-    if (!progress)
-        return false;
-
-    switch (AchievementCriteriaTypes(achievementCriteria->type))
-    {
-        case ACHIEVEMENT_CRITERIA_TYPE_WIN_BG:
-            return progress->counter >= achievementCriteria->win_bg.winCount;
-        case ACHIEVEMENT_CRITERIA_TYPE_KILL_CREATURE:
-            return progress->counter >= achievementCriteria->kill_creature.creatureCount;
-        case ACHIEVEMENT_CRITERIA_TYPE_REACH_LEVEL:
-        case ACHIEVEMENT_CRITERIA_TYPE_REACH_GUILD_LEVEL:
-            return progress->counter >= achievementCriteria->reach_level.level;
-        case ACHIEVEMENT_CRITERIA_TYPE_REACH_SKILL_LEVEL:
-            return progress->counter >= achievementCriteria->reach_skill_level.skillLevel;
-        case ACHIEVEMENT_CRITERIA_TYPE_COMPLETE_ACHIEVEMENT:
-            return progress->counter >= 1;
-        case ACHIEVEMENT_CRITERIA_TYPE_COMPLETE_QUEST_COUNT:
-            return progress->counter >= achievementCriteria->complete_quest_count.totalQuestCount;
-        case ACHIEVEMENT_CRITERIA_TYPE_COMPLETE_DAILY_QUEST_DAILY:
-            return progress->counter >= achievementCriteria->complete_daily_quest_daily.numberOfDays;
-        case ACHIEVEMENT_CRITERIA_TYPE_COMPLETE_QUESTS_IN_ZONE:
-            return progress->counter >= achievementCriteria->complete_quests_in_zone.questCount;
-        case ACHIEVEMENT_CRITERIA_TYPE_DAMAGE_DONE:
-        case ACHIEVEMENT_CRITERIA_TYPE_HEALING_DONE:
-            return progress->counter >= achievementCriteria->healing_done.count;
-        case ACHIEVEMENT_CRITERIA_TYPE_COMPLETE_DAILY_QUEST:
-            return progress->counter >= achievementCriteria->complete_daily_quest.questCount;
-        case ACHIEVEMENT_CRITERIA_TYPE_FALL_WITHOUT_DYING:
-            return progress->counter >= achievementCriteria->fall_without_dying.fallHeight;
-        case ACHIEVEMENT_CRITERIA_TYPE_COMPLETE_QUEST:
-            return progress->counter >= 1;
-        case ACHIEVEMENT_CRITERIA_TYPE_BE_SPELL_TARGET:
-        case ACHIEVEMENT_CRITERIA_TYPE_BE_SPELL_TARGET2:
-            return progress->counter >= achievementCriteria->be_spell_target.spellCount;
-        case ACHIEVEMENT_CRITERIA_TYPE_CAST_SPELL:
-        case ACHIEVEMENT_CRITERIA_TYPE_CAST_SPELL2:
-            return progress->counter >= achievementCriteria->cast_spell.castCount;
-        case ACHIEVEMENT_CRITERIA_TYPE_BG_OBJECTIVE_CAPTURE:
-            return progress->counter >= achievementCriteria->bg_objective.completeCount;
-        case ACHIEVEMENT_CRITERIA_TYPE_HONORABLE_KILL_AT_AREA:
-            return progress->counter >= achievementCriteria->honorable_kill_at_area.killCount;
-        case ACHIEVEMENT_CRITERIA_TYPE_LEARN_SPELL:
-            return progress->counter >= 1;
-        case ACHIEVEMENT_CRITERIA_TYPE_HONORABLE_KILL:
-        case ACHIEVEMENT_CRITERIA_TYPE_EARN_HONORABLE_KILL:
-            return progress->counter >= achievementCriteria->honorable_kill.killCount;
-        case ACHIEVEMENT_CRITERIA_TYPE_OWN_ITEM:
-            return progress->counter >= achievementCriteria->own_item.itemCount;
-        case ACHIEVEMENT_CRITERIA_TYPE_WIN_RATED_ARENA:
-            return progress->counter >= achievementCriteria->win_rated_arena.count;
-        case ACHIEVEMENT_CRITERIA_TYPE_HIGHEST_PERSONAL_RATING:
-            return progress->counter >= achievementCriteria->highest_personal_rating.PersonalRating;
-        case ACHIEVEMENT_CRITERIA_TYPE_LEARN_SKILL_LEVEL:
-            return progress->counter >= (achievementCriteria->learn_skill_level.skillLevel * 75);
-        case ACHIEVEMENT_CRITERIA_TYPE_USE_ITEM:
-            return progress->counter >= achievementCriteria->use_item.itemCount;
-        case ACHIEVEMENT_CRITERIA_TYPE_LOOT_ITEM:
-            return progress->counter >= achievementCriteria->loot_item.itemCount;
-        case ACHIEVEMENT_CRITERIA_TYPE_EXPLORE_AREA:
-            return progress->counter >= 1;
-        case ACHIEVEMENT_CRITERIA_TYPE_BUY_BANK_SLOT:
-            return progress->counter >= achievementCriteria->buy_bank_slot.numberOfSlots;
-        case ACHIEVEMENT_CRITERIA_TYPE_GAIN_REPUTATION:
-            return progress->counter >= achievementCriteria->gain_reputation.reputationAmount;
-        case ACHIEVEMENT_CRITERIA_TYPE_GAIN_EXALTED_REPUTATION:
-            return progress->counter >= achievementCriteria->gain_exalted_reputation.numberOfExaltedFactions;
-        case ACHIEVEMENT_CRITERIA_TYPE_VISIT_BARBER_SHOP:
-            return progress->counter >= achievementCriteria->visit_barber.numberOfVisits;
-        case ACHIEVEMENT_CRITERIA_TYPE_EQUIP_EPIC_ITEM:
-            return progress->counter >= achievementCriteria->equip_epic_item.count;
-        case ACHIEVEMENT_CRITERIA_TYPE_ROLL_NEED_ON_LOOT:
-        case ACHIEVEMENT_CRITERIA_TYPE_ROLL_GREED_ON_LOOT:
-            return progress->counter >= achievementCriteria->roll_greed_on_loot.count;
-        case ACHIEVEMENT_CRITERIA_TYPE_HK_CLASS:
-            return progress->counter >= achievementCriteria->hk_class.count;
-        case ACHIEVEMENT_CRITERIA_TYPE_HK_RACE:
-            return progress->counter >= achievementCriteria->hk_race.count;
-        case ACHIEVEMENT_CRITERIA_TYPE_DO_EMOTE:
-            return progress->counter >= achievementCriteria->do_emote.count;
-        case ACHIEVEMENT_CRITERIA_TYPE_EQUIP_ITEM:
-            return progress->counter >= achievementCriteria->equip_item.count;
-        case ACHIEVEMENT_CRITERIA_TYPE_MONEY_FROM_QUEST_REWARD:
-            return progress->counter >= achievementCriteria->quest_reward_money.goldInCopper;
-        case ACHIEVEMENT_CRITERIA_TYPE_LOOT_MONEY:
-            return progress->counter >= achievementCriteria->loot_money.goldInCopper;
-        case ACHIEVEMENT_CRITERIA_TYPE_USE_GAMEOBJECT:
-            return progress->counter >= achievementCriteria->use_gameobject.useCount;
-        case ACHIEVEMENT_CRITERIA_TYPE_SPECIAL_PVP_KILL:
-            return progress->counter >= achievementCriteria->special_pvp_kill.killCount;
-        case ACHIEVEMENT_CRITERIA_TYPE_FISH_IN_GAMEOBJECT:
-            return progress->counter >= achievementCriteria->fish_in_gameobject.lootCount;
-        case ACHIEVEMENT_CRITERIA_TYPE_LEARN_SKILLLINE_SPELLS:
-            return progress->counter >= achievementCriteria->learn_skillline_spell.spellCount;
-        case ACHIEVEMENT_CRITERIA_TYPE_WIN_DUEL:
-            return progress->counter >= achievementCriteria->win_duel.duelCount;
-        case ACHIEVEMENT_CRITERIA_TYPE_LOOT_TYPE:
-            return progress->counter >= achievementCriteria->loot_type.lootTypeCount;
-        case ACHIEVEMENT_CRITERIA_TYPE_LEARN_SKILL_LINE:
-            return progress->counter >= achievementCriteria->learn_skill_line.spellCount;
-        case ACHIEVEMENT_CRITERIA_TYPE_EARN_ACHIEVEMENT_POINTS:
-            return progress->counter >= 9000;
-        case ACHIEVEMENT_CRITERIA_TYPE_USE_LFD_TO_GROUP_WITH_PLAYERS:
-            return progress->counter >= achievementCriteria->use_lfg.dungeonsComplete;
-        case ACHIEVEMENT_CRITERIA_TYPE_GET_KILLING_BLOWS:
-            return progress->counter >= achievementCriteria->get_killing_blow.killCount;
-        case ACHIEVEMENT_CRITERIA_TYPE_CURRENCY:
-            return progress->counter >= achievementCriteria->currencyGain.count;
-        case ACHIEVEMENT_CRITERIA_TYPE_WIN_ARENA:
-            return achievementCriteria->win_arena.count && progress->counter >= achievementCriteria->win_arena.count;
-        case ACHIEVEMENT_CRITERIA_TYPE_ON_LOGIN:
-            return true;
-        // handle all statistic-only criteria here
-        case ACHIEVEMENT_CRITERIA_TYPE_COMPLETE_BATTLEGROUND:
-        case ACHIEVEMENT_CRITERIA_TYPE_DEATH_AT_MAP:
-        case ACHIEVEMENT_CRITERIA_TYPE_DEATH:
-        case ACHIEVEMENT_CRITERIA_TYPE_DEATH_IN_DUNGEON:
-        case ACHIEVEMENT_CRITERIA_TYPE_KILLED_BY_CREATURE:
-        case ACHIEVEMENT_CRITERIA_TYPE_KILLED_BY_PLAYER:
-        case ACHIEVEMENT_CRITERIA_TYPE_DEATHS_FROM:
-        case ACHIEVEMENT_CRITERIA_TYPE_HIGHEST_TEAM_RATING:
-        case ACHIEVEMENT_CRITERIA_TYPE_MONEY_FROM_VENDORS:
-        case ACHIEVEMENT_CRITERIA_TYPE_GOLD_SPENT_FOR_TALENTS:
-        case ACHIEVEMENT_CRITERIA_TYPE_NUMBER_OF_TALENT_RESETS:
-        case ACHIEVEMENT_CRITERIA_TYPE_GOLD_SPENT_AT_BARBER:
-        case ACHIEVEMENT_CRITERIA_TYPE_GOLD_SPENT_FOR_MAIL:
-        case ACHIEVEMENT_CRITERIA_TYPE_LOSE_DUEL:
-        case ACHIEVEMENT_CRITERIA_TYPE_KILL_CREATURE_TYPE:
-        case ACHIEVEMENT_CRITERIA_TYPE_GOLD_EARNED_BY_AUCTIONS:
-        case ACHIEVEMENT_CRITERIA_TYPE_CREATE_AUCTION:
-        case ACHIEVEMENT_CRITERIA_TYPE_HIGHEST_AUCTION_BID:
-        case ACHIEVEMENT_CRITERIA_TYPE_HIGHEST_AUCTION_SOLD:
-        case ACHIEVEMENT_CRITERIA_TYPE_HIGHEST_GOLD_VALUE_OWNED:
-        case ACHIEVEMENT_CRITERIA_TYPE_WON_AUCTIONS:
-        case ACHIEVEMENT_CRITERIA_TYPE_GAIN_REVERED_REPUTATION:
-        case ACHIEVEMENT_CRITERIA_TYPE_GAIN_HONORED_REPUTATION:
-        case ACHIEVEMENT_CRITERIA_TYPE_KNOWN_FACTIONS:
-        case ACHIEVEMENT_CRITERIA_TYPE_LOOT_EPIC_ITEM:
-        case ACHIEVEMENT_CRITERIA_TYPE_RECEIVE_EPIC_ITEM:
-        case ACHIEVEMENT_CRITERIA_TYPE_ROLL_NEED:
-        case ACHIEVEMENT_CRITERIA_TYPE_ROLL_GREED:
-        case ACHIEVEMENT_CRITERIA_TYPE_QUEST_ABANDONED:
-        case ACHIEVEMENT_CRITERIA_TYPE_FLIGHT_PATHS_TAKEN:
-        case ACHIEVEMENT_CRITERIA_TYPE_ACCEPTED_SUMMONINGS:
-        default:
-            break;
-    }
-
-    return false;
-}
-
-template<class T>
-void AchievementMgr<T>::CompletedCriteriaFor(AchievementEntry const* achievement, Player* referencePlayer)
-{
-    // counter can never complete
-    if (achievement->flags & ACHIEVEMENT_FLAG_COUNTER)
-        return;
-
-    // already completed and stored
-    if (HasAchieved(achievement->ID))
-        return;
-
-    if (IsCompletedAchievement(achievement))
-        CompletedAchievement(achievement, referencePlayer);
-}
-
-template<class T>
-bool AchievementMgr<T>::IsCompletedAchievement(AchievementEntry const* entry)
-{
-    // counter can never complete
-    if (entry->flags & ACHIEVEMENT_FLAG_COUNTER)
-        return false;
-
-    // for achievement with referenced achievement criterias get from referenced and counter from self
-    uint32 achievementForTestId = entry->refAchievement ? entry->refAchievement : entry->ID;
-    uint32 achievementForTestCount = entry->count;
-
-    AchievementCriteriaEntryList const* cList = sAchievementMgr->GetAchievementCriteriaByAchievement(achievementForTestId);
-    if (!cList)
-        return false;
-    uint64 count = 0;
-
-    // For SUMM achievements, we have to count the progress of each criteria of the achievement.
-    // Oddly, the target count is NOT contained in the achievement, but in each individual criteria
-    if (entry->flags & ACHIEVEMENT_FLAG_SUMM)
-    {
-        for (AchievementCriteriaEntryList::const_iterator itr = cList->begin(); itr != cList->end(); ++itr)
-        {
-            AchievementCriteriaEntry const* criteria = *itr;
-
-            CriteriaProgress const* progress = GetCriteriaProgress(criteria);
-            if (!progress)
-                continue;
-
-            count += progress->counter;
-
-            // for counters, field4 contains the main count requirement
-            if (count >= criteria->raw.count)
-                return true;
-        }
-        return false;
-    }
-
-    // Default case - need complete all or
-    bool completed_all = true;
-    for (AchievementCriteriaEntryList::const_iterator itr = cList->begin(); itr != cList->end(); ++itr)
-    {
-        AchievementCriteriaEntry const* criteria = *itr;
-
-        bool completed = IsCompletedCriteria(criteria, entry);
-
-        // found an uncompleted criteria, but DONT return false yet - there might be a completed criteria with ACHIEVEMENT_CRITERIA_COMPLETE_FLAG_ALL
-        if (completed)
-            ++count;
-        else
-            completed_all = false;
-
-        // completed as have req. count of completed criterias
-        if (achievementForTestCount > 0 && achievementForTestCount <= count)
-           return true;
-    }
-
-    // all criterias completed requirement
-    if (completed_all && achievementForTestCount == 0)
-        return true;
-
-    return false;
-}
-
-template<class T>
-CriteriaProgress* AchievementMgr<T>::GetCriteriaProgress(AchievementCriteriaEntry const* entry)
-{
-    CriteriaProgressMap::iterator iter = m_criteriaProgress.find(entry->ID);
-
-    if (iter == m_criteriaProgress.end())
-        return NULL;
-
-    return &(iter->second);
-}
-
-template<class T>
-void AchievementMgr<T>::SetCriteriaProgress(AchievementCriteriaEntry const* entry, uint64 changeValue, Player* referencePlayer, ProgressType ptype)
-{
-    // Don't allow to cheat - doing timed achievements without timer active
-    TimedAchievementMap::iterator timedIter = m_timedAchievements.find(entry->ID);
-    if (entry->timeLimit && timedIter == m_timedAchievements.end())
-        return;
-
-    TC_LOG_DEBUG("achievement", "SetCriteriaProgress(%u, " UI64FMTD ") for (%s GUID: %u)",
-                   entry->ID, changeValue, GetLogNameForGuid(GetOwner()->GetGUID()), GUID_LOPART(GetOwner()->GetGUID()));
-
-    CriteriaProgress* progress = GetCriteriaProgress(entry);
-    if (!progress)
-    {
-        // not create record for 0 counter but allow it for timed achievements
-        // we will need to send 0 progress to client to start the timer
-        if (changeValue == 0 && !entry->timeLimit)
-            return;
-
-        progress = &m_criteriaProgress[entry->ID];
-        progress->counter = changeValue;
-    }
-    else
-    {
-        uint64 newValue = 0;
-        switch (ptype)
-        {
-            case PROGRESS_SET:
-                newValue = changeValue;
-                break;
-            case PROGRESS_ACCUMULATE:
-            {
-                // avoid overflow
-                uint64 max_value = std::numeric_limits<uint64>::max();
-                newValue = max_value - progress->counter > changeValue ? progress->counter + changeValue : max_value;
-                break;
-            }
-            case PROGRESS_HIGHEST:
-                newValue = progress->counter < changeValue ? changeValue : progress->counter;
-                break;
-        }
-
-        // not update (not mark as changed) if counter will have same value
-        if (progress->counter == newValue && !entry->timeLimit)
-            return;
-
-        progress->counter = newValue;
-    }
-
-    progress->changed = true;
-    progress->date = time(NULL); // set the date to the latest update.
-
-    AchievementEntry const* achievement = sAchievementMgr->GetAchievement(entry->achievement);
-    uint32 timeElapsed = 0;
-    bool criteriaComplete = IsCompletedCriteria(entry, achievement);
-
-    if (entry->timeLimit)
-    {
-        // Client expects this in packet
-        timeElapsed = entry->timeLimit - (timedIter->second/IN_MILLISECONDS);
-
-        // Remove the timer, we wont need it anymore
-        if (criteriaComplete)
-            m_timedAchievements.erase(timedIter);
-    }
-
-    if (criteriaComplete && achievement->flags & ACHIEVEMENT_FLAG_SHOW_CRITERIA_MEMBERS && !progress->CompletedGUID)
-        progress->CompletedGUID = referencePlayer->GetGUID();
-
-    SendCriteriaUpdate(entry, progress, timeElapsed, criteriaComplete);
-}
-
-template<class T>
-void AchievementMgr<T>::UpdateTimedAchievements(uint32 timeDiff)
-{
-    if (!m_timedAchievements.empty())
-    {
-        for (TimedAchievementMap::iterator itr = m_timedAchievements.begin(); itr != m_timedAchievements.end();)
-        {
-            // Time is up, remove timer and reset progress
-            if (itr->second <= timeDiff)
-            {
-                AchievementCriteriaEntry const* entry = sAchievementMgr->GetAchievementCriteria(itr->first);
-                RemoveCriteriaProgress(entry);
-                m_timedAchievements.erase(itr++);
-            }
-            else
-            {
-                itr->second -= timeDiff;
-                ++itr;
-            }
-        }
-    }
-}
-
-template<class T>
-void AchievementMgr<T>::StartTimedAchievement(AchievementCriteriaTimedTypes /*type*/, uint32 /*entry*/, uint32 /*timeLost = 0*/)
-{
-}
-
-template<>
-void AchievementMgr<Player>::StartTimedAchievement(AchievementCriteriaTimedTypes type, uint32 entry, uint32 timeLost /* = 0 */)
-{
-    AchievementCriteriaEntryList const& achievementCriteriaList = sAchievementMgr->GetTimedAchievementCriteriaByType(type);
-    for (AchievementCriteriaEntryList::const_iterator i = achievementCriteriaList.begin(); i != achievementCriteriaList.end(); ++i)
-    {
-        if ((*i)->timedCriteriaMiscId != entry)
-            continue;
-
-        AchievementEntry const* achievement = sAchievementMgr->GetAchievement((*i)->achievement);
-        if (m_timedAchievements.find((*i)->ID) == m_timedAchievements.end() && !IsCompletedCriteria(*i, achievement))
-        {
-            // Start the timer
-            if ((*i)->timeLimit * IN_MILLISECONDS > timeLost)
-            {
-                m_timedAchievements[(*i)->ID] = (*i)->timeLimit * IN_MILLISECONDS - timeLost;
-
-                // and at client too
-                SetCriteriaProgress(*i, 0, GetOwner(), PROGRESS_SET);
-            }
-        }
-    }
-}
-
-template<class T>
-void AchievementMgr<T>::RemoveTimedAchievement(AchievementCriteriaTimedTypes type, uint32 entry)
-{
-    AchievementCriteriaEntryList const& achievementCriteriaList = sAchievementMgr->GetTimedAchievementCriteriaByType(type);
-    for (AchievementCriteriaEntryList::const_iterator i = achievementCriteriaList.begin(); i != achievementCriteriaList.end(); ++i)
-    {
-        if ((*i)->timedCriteriaMiscId != entry)
-            continue;
-
-        TimedAchievementMap::iterator timedIter = m_timedAchievements.find((*i)->ID);
-        // We don't have timer for this achievement
-        if (timedIter == m_timedAchievements.end())
-            continue;
-
-        // remove progress
-        RemoveCriteriaProgress(*i);
-
-        // Remove the timer
-        m_timedAchievements.erase(timedIter);
-    }
-}
-
-template<>
-void AchievementMgr<Player>::CompletedAchievement(AchievementEntry const* achievement, Player* referencePlayer)
-{
-    // disable for gamemasters with GM-mode enabled
-    if (GetOwner()->IsGameMaster())
-        return;
-
-    if (achievement->flags & ACHIEVEMENT_FLAG_COUNTER || HasAchieved(achievement->ID))
-        return;
-
-    if (achievement->flags & ACHIEVEMENT_FLAG_SHOW_IN_GUILD_NEWS)
-        if (Guild* guild = referencePlayer->GetGuild())
-            guild->AddGuildNews(GUILD_NEWS_PLAYER_ACHIEVEMENT, referencePlayer->GetGUID(), achievement->flags & ACHIEVEMENT_FLAG_SHOW_IN_GUILD_HEADER, achievement->ID);
-
-    if (!GetOwner()->GetSession()->PlayerLoading())
-        SendAchievementEarned(achievement);
-
-    TC_LOG_INFO("achievement", "AchievementMgr::CompletedAchievement(%u). Player: %s (%u)",
-        achievement->ID, GetOwner()->GetName().c_str(), GetOwner()->GetGUIDLow());
-
-    CompletedAchievementData& ca = m_completedAchievements[achievement->ID];
-    ca.date = time(NULL);
-    ca.changed = true;
-
-    // don't insert for ACHIEVEMENT_FLAG_REALM_FIRST_KILL since otherwise only the first group member would reach that achievement
-    /// @todo where do set this instead?
-    if (!(achievement->flags & ACHIEVEMENT_FLAG_REALM_FIRST_KILL))
-        sAchievementMgr->SetRealmCompleted(achievement);
-
-    _achievementPoints += achievement->points;
-
-    UpdateAchievementCriteria(ACHIEVEMENT_CRITERIA_TYPE_COMPLETE_ACHIEVEMENT, 0, 0, 0, NULL, referencePlayer);
-    UpdateAchievementCriteria(ACHIEVEMENT_CRITERIA_TYPE_EARN_ACHIEVEMENT_POINTS, achievement->points, 0, 0, NULL, referencePlayer);
-
-    // reward items and titles if any
-    AchievementReward const* reward = sAchievementMgr->GetAchievementReward(achievement);
-
-    // no rewards
-    if (!reward)
-        return;
-
-    // titles
-    //! Currently there's only one achievement that deals with gender-specific titles.
-    //! Since no common attributes were found, (not even in titleRewardFlags field)
-    //! we explicitly check by ID. Maybe in the future we could move the achievement_reward
-    //! condition fields to the condition system.
-    if (uint32 titleId = reward->titleId[achievement->ID == 1793 ? GetOwner()->getGender() : (GetOwner()->GetTeam() == ALLIANCE ? 0 : 1)])
-        if (CharTitlesEntry const* titleEntry = sCharTitlesStore.LookupEntry(titleId))
-            GetOwner()->SetTitle(titleEntry);
-
-    // mail
-    if (reward->sender)
-    {
-        MailDraft draft(reward->mailTemplate);
-
-        if (!reward->mailTemplate)
-        {
-            // subject and text
-            std::string subject = reward->subject;
-            std::string text = reward->text;
-
->>>>>>> 09867a10
             int locIdx = GetOwner()->GetSession()->GetSessionDbLocaleIndex();
             if (locIdx >= 0)
             {
@@ -2518,9 +2034,13 @@
 void AchievementMgr<Guild>::SendAllAchievementData(Player* receiver) const
 {
     VisibleAchievementPred isVisible;
-<<<<<<< HEAD
-    WorldPacket data(SMSG_GUILD_ACHIEVEMENT_DATA, m_completedAchievements.size() * (4 + 4) + 3);
-    data.WriteBits(std::count_if(m_completedAchievements.begin(), m_completedAchievements.end(), isVisible), 23);
+
+    auto count = std::count_if(m_completedAchievements.begin(), m_completedAchievements.end(), isVisible);
+
+    WorldPacket data(SMSG_GUILD_ACHIEVEMENT_DATA, count * (4 + 4) + 3);
+    data.WriteBits(count, 23);
+    data.FlushBits();
+
     for (CompletedAchievementMap::const_iterator itr = m_completedAchievements.begin(); itr != m_completedAchievements.end(); ++itr)
     {
         if (!isVisible(*itr))
@@ -2620,114 +2140,6 @@
     data.WriteByteSeq(guid[4]);
     data.WriteByteSeq(guid[5]);
 
-=======
-
-    auto count = std::count_if(m_completedAchievements.begin(), m_completedAchievements.end(), isVisible);
-
-    WorldPacket data(SMSG_GUILD_ACHIEVEMENT_DATA, count * (4 + 4) + 3);
-    data.WriteBits(count, 23);
-    data.FlushBits();
-
-    for (CompletedAchievementMap::const_iterator itr = m_completedAchievements.begin(); itr != m_completedAchievements.end(); ++itr)
-    {
-        if (!isVisible(*itr))
-            continue;
-
-        data.AppendPackedTime(itr->second.date);
-        data << uint32(itr->first);
-    }
-
-    receiver->GetSession()->SendPacket(&data);
-}
-
-template<>
-void AchievementMgr<Player>::SendAchievementInfo(Player* receiver, uint32 /*achievementId = 0 */) const
-{
-    ObjectGuid guid = GetOwner()->GetGUID();
-    ObjectGuid counter;
-
-    VisibleAchievementPred isVisible;
-    size_t numCriteria = m_criteriaProgress.size();
-    size_t numAchievements = std::count_if(m_completedAchievements.begin(), m_completedAchievements.end(), isVisible);
-    ByteBuffer criteriaData(numCriteria * 16);
-
-    WorldPacket data(SMSG_RESPOND_INSPECT_ACHIEVEMENTS, 1 + 8 + 3 + 3 + numAchievements * (4 + 4) + numCriteria * (0));
-    data.WriteBit(guid[7]);
-    data.WriteBit(guid[4]);
-    data.WriteBit(guid[1]);
-    data.WriteBits(numAchievements, 23);
-    data.WriteBit(guid[0]);
-    data.WriteBit(guid[3]);
-    data.WriteBits(numCriteria, 21);
-    data.WriteBit(guid[2]);
-    for (CriteriaProgressMap::const_iterator itr = m_criteriaProgress.begin(); itr != m_criteriaProgress.end(); ++itr)
-    {
-        counter = itr->second.counter;
-
-        data.WriteBit(counter[5]);
-        data.WriteBit(counter[3]);
-        data.WriteBit(guid[1]);
-        data.WriteBit(guid[4]);
-        data.WriteBit(guid[2]);
-        data.WriteBit(counter[6]);
-        data.WriteBit(guid[0]);
-        data.WriteBit(counter[4]);
-        data.WriteBit(counter[1]);
-        data.WriteBit(counter[2]);
-        data.WriteBit(guid[3]);
-        data.WriteBit(guid[7]);
-        data.WriteBits(0, 2);           // criteria progress flags
-        data.WriteBit(counter[0]);
-        data.WriteBit(guid[5]);
-        data.WriteBit(guid[6]);
-        data.WriteBit(counter[7]);
-
-        criteriaData.WriteByteSeq(guid[3]);
-        criteriaData.WriteByteSeq(counter[4]);
-        criteriaData << uint32(0);      // timer 1
-        criteriaData.WriteByteSeq(guid[1]);
-        criteriaData.AppendPackedTime(itr->second.date);
-        criteriaData.WriteByteSeq(counter[3]);
-        criteriaData.WriteByteSeq(counter[7]);
-        criteriaData.WriteByteSeq(guid[5]);
-        criteriaData.WriteByteSeq(counter[0]);
-        criteriaData.WriteByteSeq(guid[4]);
-        criteriaData.WriteByteSeq(guid[2]);
-        criteriaData.WriteByteSeq(guid[6]);
-        criteriaData.WriteByteSeq(guid[7]);
-        criteriaData.WriteByteSeq(counter[6]);
-        criteriaData << uint32(itr->first);
-        criteriaData << uint32(0);      // timer 2
-        criteriaData.WriteByteSeq(counter[1]);
-        criteriaData.WriteByteSeq(counter[5]);
-        criteriaData.WriteByteSeq(guid[0]);
-        criteriaData.WriteByteSeq(counter[2]);
-    }
-
-    data.WriteBit(guid[6]);
-    data.WriteBit(guid[5]);
-    data.FlushBits();
-    data.append(criteriaData);
-    data.WriteByteSeq(guid[1]);
-    data.WriteByteSeq(guid[6]);
-    data.WriteByteSeq(guid[3]);
-    data.WriteByteSeq(guid[0]);
-    data.WriteByteSeq(guid[2]);
-
-    for (CompletedAchievementMap::const_iterator itr = m_completedAchievements.begin(); itr != m_completedAchievements.end(); ++itr)
-    {
-        if (!isVisible(*itr))
-            continue;
-
-        data << uint32(itr->first);
-        data.AppendPackedTime(itr->second.date);
-    }
-
-    data.WriteByteSeq(guid[7]);
-    data.WriteByteSeq(guid[4]);
-    data.WriteByteSeq(guid[5]);
-
->>>>>>> 09867a10
     receiver->GetSession()->SendPacket(&data);
 }
 
@@ -2741,10 +2153,7 @@
         // send empty packet
         WorldPacket data(SMSG_GUILD_CRITERIA_DATA, 3);
         data.WriteBits(0, 21);
-<<<<<<< HEAD
-=======
         data.FlushBits();
->>>>>>> 09867a10
         receiver->GetSession()->SendPacket(&data);
         return;
     }
