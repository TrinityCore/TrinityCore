--- conflicted
+++ resolved
@@ -884,15 +884,9 @@
 
     if (Guild* guild = sGuildMgr->GetGuildById(GetOwner()->GetGuildId()))
     {
-<<<<<<< HEAD
-        Trinity::AchievementChatBuilder say_builder(*GetOwner(), CHAT_MSG_GUILD_ACHIEVEMENT, LANG_ACHIEVEMENT_EARNED, achievement->ID);
-        Trinity::LocalizedPacketDo<Trinity::AchievementChatBuilder> say_do(say_builder);
-        guild->BroadcastWorker(say_do);
-=======
-        Trinity::AchievementChatBuilder _builder(GetPlayer(), CHAT_MSG_GUILD_ACHIEVEMENT, BROADCAST_TEXT_ACHIEVEMENT_EARNED, achievement->ID);
+        Trinity::AchievementChatBuilder _builder(GetOwner(), CHAT_MSG_GUILD_ACHIEVEMENT, BROADCAST_TEXT_ACHIEVEMENT_EARNED, achievement->ID);
         Trinity::LocalizedPacketDo<Trinity::AchievementChatBuilder> _localizer(_builder);
-        guild->BroadcastWorker(_localizer, GetPlayer());
->>>>>>> 47f43bc2
+        guild->BroadcastWorker(_localizer, GetOwner());
     }
 
     if (achievement->flags & (ACHIEVEMENT_FLAG_REALM_FIRST_KILL | ACHIEVEMENT_FLAG_REALM_FIRST_REACH))
@@ -908,24 +902,10 @@
     // if player is in world he can tell his friends about new achievement
     else if (GetOwner()->IsInWorld())
     {
-<<<<<<< HEAD
-        Trinity::AchievementChatBuilder say_builder(*GetOwner(), CHAT_MSG_ACHIEVEMENT, LANG_ACHIEVEMENT_EARNED, achievement->ID);
-
-        CellCoord p = Trinity::ComputeCellCoord(GetOwner()->GetPositionX(), GetOwner()->GetPositionY());
-
-        Cell cell(p);
-        cell.SetNoCreate();
-
-        Trinity::LocalizedPacketDo<Trinity::AchievementChatBuilder> say_do(say_builder);
-        Trinity::PlayerDistWorker<Trinity::LocalizedPacketDo<Trinity::AchievementChatBuilder> > say_worker(GetOwner(), sWorld->getFloatConfig(CONFIG_LISTEN_RANGE_SAY), say_do);
-        TypeContainerVisitor<Trinity::PlayerDistWorker<Trinity::LocalizedPacketDo<Trinity::AchievementChatBuilder> >, WorldTypeMapContainer > message(say_worker);
-        cell.Visit(p, message, *GetOwner()->GetMap(), *GetOwner(), sWorld->getFloatConfig(CONFIG_LISTEN_RANGE_SAY));
-=======
-        Trinity::AchievementChatBuilder _builder(GetPlayer(), CHAT_MSG_ACHIEVEMENT, BROADCAST_TEXT_ACHIEVEMENT_EARNED, achievement->ID);
+        Trinity::AchievementChatBuilder _builder(GetOwner(), CHAT_MSG_ACHIEVEMENT, BROADCAST_TEXT_ACHIEVEMENT_EARNED, achievement->ID);
         Trinity::LocalizedPacketDo<Trinity::AchievementChatBuilder> _localizer(_builder);
-        Trinity::PlayerDistWorker<Trinity::LocalizedPacketDo<Trinity::AchievementChatBuilder> > _worker(GetPlayer(), sWorld->getFloatConfig(CONFIG_LISTEN_RANGE_SAY), _localizer);
-        GetPlayer()->VisitNearbyWorldObject(sWorld->getFloatConfig(CONFIG_LISTEN_RANGE_SAY), _worker);
->>>>>>> 47f43bc2
+        Trinity::PlayerDistWorker<Trinity::LocalizedPacketDo<Trinity::AchievementChatBuilder> > _worker(GetOwner(), sWorld->getFloatConfig(CONFIG_LISTEN_RANGE_SAY), _localizer);
+        GetOwner()->VisitNearbyWorldObject(sWorld->getFloatConfig(CONFIG_LISTEN_RANGE_SAY), _worker);
     }
 
     WorldPacket data(SMSG_ACHIEVEMENT_EARNED, 8+4+8);
