/*
 * Copyright (C) 2008-2015 TrinityCore <http://www.trinitycore.org/>
 * Copyright (C) 2005-2009 MaNGOS <http://getmangos.com/>
 *
 * This program is free software; you can redistribute it and/or modify it
 * under the terms of the GNU General Public License as published by the
 * Free Software Foundation; either version 2 of the License, or (at your
 * option) any later version.
 *
 * This program is distributed in the hope that it will be useful, but WITHOUT
 * ANY WARRANTY; without even the implied warranty of MERCHANTABILITY or
 * FITNESS FOR A PARTICULAR PURPOSE. See the GNU General Public License for
 * more details.
 *
 * You should have received a copy of the GNU General Public License along
 * with this program. If not, see <http://www.gnu.org/licenses/>.
 */

#include "AchievementMgr.h"
#include "AchievementPackets.h"
#include "ArenaTeam.h"
#include "ArenaTeamMgr.h"
#include "Battleground.h"
#include "CellImpl.h"
#include "ChatTextBuilder.h"
#include "Common.h"
#include "DatabaseEnv.h"
#include "DBCEnums.h"
#include "DisableMgr.h"
#include "GameEventMgr.h"
#include "GridNotifiersImpl.h"
#include "Group.h"
#include "Guild.h"
#include "GuildMgr.h"
#include "InstanceScript.h"
#include "Language.h"
#include "Map.h"
#include "MapManager.h"
#include "ObjectMgr.h"
#include "Player.h"
#include "ReputationMgr.h"
#include "ScriptMgr.h"
<<<<<<< HEAD
#include "MapManager.h"
#include "BattlegroundMap.h"
#include "BattlegroundAB.h"
#include "Map.h"
#include "InstanceScript.h"

namespace Trinity
{
    class AchievementChatBuilder
    {
        public:
            AchievementChatBuilder(Player const& pl, ChatMsg msgtype, int32 textId, uint32 ach_id)
                : i_player(pl), i_msgtype(msgtype), i_textId(textId), i_achievementId(ach_id) {}
            void operator()(WorldPacket& data, LocaleConstant loc_idx)
            {
                char const* text = sObjectMgr->GetTrinityString(i_textId, loc_idx);

                data << uint8(i_msgtype);
                data << uint32(LANG_UNIVERSAL);
                data << uint64(i_player.GetGUID());
                data << uint32(5);
                data << uint64(i_player.GetGUID());
                data << uint32(strlen(text)+1);
                data << text;
                data << uint8(0);
                data << uint32(i_achievementId);
            }

        private:
            Player const& i_player;
            ChatMsg i_msgtype;
            int32 i_textId;
            uint32 i_achievementId;
    };
}                                                           // namespace Trinity
=======
#include "SpellMgr.h"
#include "World.h"
#include "WorldPacket.h"
>>>>>>> b7f254db

bool AchievementCriteriaData::IsValid(AchievementCriteria const* criteria)
{
    if (dataType >= MAX_ACHIEVEMENT_CRITERIA_DATA_TYPE)
    {
        TC_LOG_ERROR("sql.sql", "Table `achievement_criteria_data` for criteria (Entry: %u) has wrong data type (%u), ignored.", criteria->ID, dataType);
        return false;
    }

    switch (criteria->Entry->Type)
    {
        case ACHIEVEMENT_CRITERIA_TYPE_KILL_CREATURE:
        case ACHIEVEMENT_CRITERIA_TYPE_KILL_CREATURE_TYPE:
        case ACHIEVEMENT_CRITERIA_TYPE_WIN_BG:
        case ACHIEVEMENT_CRITERIA_TYPE_FALL_WITHOUT_DYING:
        case ACHIEVEMENT_CRITERIA_TYPE_COMPLETE_QUEST:          // only hardcoded list
        case ACHIEVEMENT_CRITERIA_TYPE_CAST_SPELL:
        case ACHIEVEMENT_CRITERIA_TYPE_WIN_RATED_ARENA:
        case ACHIEVEMENT_CRITERIA_TYPE_DO_EMOTE:
        case ACHIEVEMENT_CRITERIA_TYPE_SPECIAL_PVP_KILL:
        case ACHIEVEMENT_CRITERIA_TYPE_WIN_DUEL:
        case ACHIEVEMENT_CRITERIA_TYPE_LOOT_TYPE:
        case ACHIEVEMENT_CRITERIA_TYPE_CAST_SPELL2:
        case ACHIEVEMENT_CRITERIA_TYPE_BE_SPELL_TARGET:
        case ACHIEVEMENT_CRITERIA_TYPE_BE_SPELL_TARGET2:
        case ACHIEVEMENT_CRITERIA_TYPE_EQUIP_EPIC_ITEM:
        case ACHIEVEMENT_CRITERIA_TYPE_ROLL_NEED_ON_LOOT:
        case ACHIEVEMENT_CRITERIA_TYPE_ROLL_GREED_ON_LOOT:
        case ACHIEVEMENT_CRITERIA_TYPE_BG_OBJECTIVE_CAPTURE:
        case ACHIEVEMENT_CRITERIA_TYPE_HONORABLE_KILL:
        case ACHIEVEMENT_CRITERIA_TYPE_COMPLETE_DAILY_QUEST:    // only Children's Week achievements
        case ACHIEVEMENT_CRITERIA_TYPE_USE_ITEM:                // only Children's Week achievements
        case ACHIEVEMENT_CRITERIA_TYPE_GET_KILLING_BLOWS:
        case ACHIEVEMENT_CRITERIA_TYPE_REACH_LEVEL:
        case ACHIEVEMENT_CRITERIA_TYPE_ON_LOGIN:
            break;
        default:
            if (dataType != ACHIEVEMENT_CRITERIA_DATA_TYPE_SCRIPT)
            {
                TC_LOG_ERROR("sql.sql", "Table `achievement_criteria_data` has data for non-supported criteria type (Entry: %u Type: %u), ignored.", criteria->ID, criteria->Entry->Type);
                return false;
            }
            break;
    }

    switch (dataType)
    {
        case ACHIEVEMENT_CRITERIA_DATA_TYPE_NONE:
        case ACHIEVEMENT_CRITERIA_DATA_TYPE_INSTANCE_SCRIPT:
            return true;
        case ACHIEVEMENT_CRITERIA_DATA_TYPE_T_CREATURE:
            if (!creature.id || !sObjectMgr->GetCreatureTemplate(creature.id))
            {
                TC_LOG_ERROR("sql.sql", "Table `achievement_criteria_data` (Entry: %u Type: %u) for data type ACHIEVEMENT_CRITERIA_DATA_TYPE_CREATURE (%u) has non-existing creature id in value1 (%u), ignored.",
                    criteria->ID, criteria->Entry->Type, dataType, creature.id);
                return false;
            }
            return true;
        case ACHIEVEMENT_CRITERIA_DATA_TYPE_T_PLAYER_CLASS_RACE:
            if (!classRace.class_id && !classRace.race_id)
            {
                TC_LOG_ERROR("sql.sql", "Table `achievement_criteria_data` (Entry: %u Type: %u) for data type ACHIEVEMENT_CRITERIA_DATA_TYPE_T_PLAYER_CLASS_RACE (%u) must not have 0 in either value field, ignored.",
                    criteria->ID, criteria->Entry->Type, dataType);
                return false;
            }
            if (classRace.class_id && ((1 << (classRace.class_id-1)) & CLASSMASK_ALL_PLAYABLE) == 0)
            {
                TC_LOG_ERROR("sql.sql", "Table `achievement_criteria_data` (Entry: %u Type: %u) for data type ACHIEVEMENT_CRITERIA_DATA_TYPE_T_PLAYER_CLASS_RACE (%u) has non-existing class in value1 (%u), ignored.",
                    criteria->ID, criteria->Entry->Type, dataType, classRace.class_id);
                return false;
            }
            if (classRace.race_id && ((1 << (classRace.race_id-1)) & RACEMASK_ALL_PLAYABLE) == 0)
            {
                TC_LOG_ERROR("sql.sql", "Table `achievement_criteria_data` (Entry: %u Type: %u) for data type ACHIEVEMENT_CRITERIA_DATA_TYPE_T_PLAYER_CLASS_RACE (%u) has non-existing race in value2 (%u), ignored.",
                    criteria->ID, criteria->Entry->Type, dataType, classRace.race_id);
                return false;
            }
            return true;
        case ACHIEVEMENT_CRITERIA_DATA_TYPE_T_PLAYER_LESS_HEALTH:
            if (health.percent < 1 || health.percent > 100)
            {
                TC_LOG_ERROR("sql.sql", "Table `achievement_criteria_data` (Entry: %u Type: %u) for data type ACHIEVEMENT_CRITERIA_DATA_TYPE_PLAYER_LESS_HEALTH (%u) has wrong percent value in value1 (%u), ignored.",
                    criteria->ID, criteria->Entry->Type, dataType, health.percent);
                return false;
            }
            return true;
        case ACHIEVEMENT_CRITERIA_DATA_TYPE_S_AURA:
        case ACHIEVEMENT_CRITERIA_DATA_TYPE_T_AURA:
        {
            SpellInfo const* spellEntry = sSpellMgr->GetSpellInfo(aura.spell_id);
            if (!spellEntry)
            {
                TC_LOG_ERROR("sql.sql", "Table `achievement_criteria_data` (Entry: %u Type: %u) for data type %s (%u) has wrong spell id in value1 (%u), ignored.",
                    criteria->ID, criteria->Entry->Type, (dataType == ACHIEVEMENT_CRITERIA_DATA_TYPE_S_AURA ? "ACHIEVEMENT_CRITERIA_DATA_TYPE_S_AURA" : "ACHIEVEMENT_CRITERIA_DATA_TYPE_T_AURA"), dataType, aura.spell_id);
                return false;
            }
            SpellEffectInfo const* effect = spellEntry->GetEffect(DIFFICULTY_NONE, aura.effect_idx);
            if (!effect)
            {
                TC_LOG_ERROR("sql.sql", "Table `achievement_criteria_data` (Entry: %u Type: %u) for data type %s (%u) has wrong spell effect index in value2 (%u), ignored.",
                    criteria->ID, criteria->Entry->Type, (dataType == ACHIEVEMENT_CRITERIA_DATA_TYPE_S_AURA ? "ACHIEVEMENT_CRITERIA_DATA_TYPE_S_AURA" : "ACHIEVEMENT_CRITERIA_DATA_TYPE_T_AURA"), dataType, aura.effect_idx);
                return false;
            }
            if (!effect->ApplyAuraName)
            {
                TC_LOG_ERROR("sql.sql", "Table `achievement_criteria_data` (Entry: %u Type: %u) for data type %s (%u) has non-aura spell effect (ID: %u Effect: %u), ignores.",
                    criteria->ID, criteria->Entry->Type, (dataType == ACHIEVEMENT_CRITERIA_DATA_TYPE_S_AURA ? "ACHIEVEMENT_CRITERIA_DATA_TYPE_S_AURA" : "ACHIEVEMENT_CRITERIA_DATA_TYPE_T_AURA"), dataType, aura.spell_id, aura.effect_idx);
                return false;
            }
            return true;
        }
        case ACHIEVEMENT_CRITERIA_DATA_TYPE_VALUE:
            if (value.compType >= COMP_TYPE_MAX)
            {
                TC_LOG_ERROR("sql.sql", "Table `achievement_criteria_data` (Entry: %u Type: %u) for data type ACHIEVEMENT_CRITERIA_DATA_TYPE_VALUE (%u) has wrong ComparisionType in value2 (%u), ignored.",
                    criteria->ID, criteria->Entry->Type, dataType, value.compType);
                return false;
            }
            return true;
        case ACHIEVEMENT_CRITERIA_DATA_TYPE_T_LEVEL:
            if (level.minlevel > STRONG_MAX_LEVEL)
            {
                TC_LOG_ERROR("sql.sql", "Table `achievement_criteria_data` (Entry: %u Type: %u) for data type ACHIEVEMENT_CRITERIA_DATA_TYPE_T_LEVEL (%u) has wrong minlevel in value1 (%u), ignored.",
                    criteria->ID, criteria->Entry->Type, dataType, level.minlevel);
                return false;
            }
            return true;
        case ACHIEVEMENT_CRITERIA_DATA_TYPE_T_GENDER:
            if (gender.gender > GENDER_NONE)
            {
                TC_LOG_ERROR("sql.sql", "Table `achievement_criteria_data` (Entry: %u Type: %u) for data type ACHIEVEMENT_CRITERIA_DATA_TYPE_T_GENDER (%u) has wrong gender in value1 (%u), ignored.",
                    criteria->ID, criteria->Entry->Type, dataType, gender.gender);
                return false;
            }
            return true;
        case ACHIEVEMENT_CRITERIA_DATA_TYPE_SCRIPT:
            if (!ScriptId)
            {
                TC_LOG_ERROR("sql.sql", "Table `achievement_criteria_data` (Entry: %u Type: %u) for data type ACHIEVEMENT_CRITERIA_DATA_TYPE_SCRIPT (%u) does not have ScriptName set, ignored.",
                    criteria->ID, criteria->Entry->Type, dataType);
                return false;
            }
            return true;
        case ACHIEVEMENT_CRITERIA_DATA_TYPE_MAP_PLAYER_COUNT:
            if (map_players.maxcount <= 0)
            {
                TC_LOG_ERROR("sql.sql", "Table `achievement_criteria_data` (Entry: %u Type: %u) for data type ACHIEVEMENT_CRITERIA_DATA_TYPE_MAP_PLAYER_COUNT (%u) has wrong max players count in value1 (%u), ignored.",
                    criteria->ID, criteria->Entry->Type, dataType, map_players.maxcount);
                return false;
            }
            return true;
        case ACHIEVEMENT_CRITERIA_DATA_TYPE_T_TEAM:
            if (team.team != ALLIANCE && team.team != HORDE)
            {
                TC_LOG_ERROR("sql.sql", "Table `achievement_criteria_data` (Entry: %u Type: %u) for data type ACHIEVEMENT_CRITERIA_DATA_TYPE_T_TEAM (%u) has unknown team in value1 (%u), ignored.",
                    criteria->ID, criteria->Entry->Type, dataType, team.team);
                return false;
            }
            return true;
        case ACHIEVEMENT_CRITERIA_DATA_TYPE_S_DRUNK:
            if (drunk.state >= MAX_DRUNKEN)
            {
                TC_LOG_ERROR("sql.sql", "Table `achievement_criteria_data` (Entry: %u Type: %u) for data type ACHIEVEMENT_CRITERIA_DATA_TYPE_S_DRUNK (%u) has unknown drunken state in value1 (%u), ignored.",
                    criteria->ID, criteria->Entry->Type, dataType, drunk.state);
                return false;
            }
            return true;
        case ACHIEVEMENT_CRITERIA_DATA_TYPE_HOLIDAY:
            if (!sHolidaysStore.LookupEntry(holiday.id))
            {
                TC_LOG_ERROR("sql.sql", "Table `achievement_criteria_data` (Entry: %u Type: %u) for data type ACHIEVEMENT_CRITERIA_DATA_TYPE_HOLIDAY (%u) has unknown holiday in value1 (%u), ignored.",
                    criteria->ID, criteria->Entry->Type, dataType, holiday.id);
                return false;
            }
            return true;
        case ACHIEVEMENT_CRITERIA_DATA_TYPE_GAME_EVENT:
        {
            GameEventMgr::GameEventDataMap const& events = sGameEventMgr->GetEventMap();
            if (game_event.id < 1 || game_event.id >= events.size())
            {
                TC_LOG_ERROR("sql.sql", "Table `achievement_criteria_data` (Entry: %u Type: %u) for data type ACHIEVEMENT_CRITERIA_DATA_TYPE_GAME_EVENT (%u) has unknown game_event in value1 (%u), ignored.",
                    criteria->ID, criteria->Entry->Type, dataType, game_event.id);
                return false;
            }
            return true;
        }
        case ACHIEVEMENT_CRITERIA_DATA_TYPE_BG_LOSS_TEAM_SCORE:
            return true;                                    // not check correctness node indexes
        case ACHIEVEMENT_CRITERIA_DATA_TYPE_S_EQUIPED_ITEM:
            if (equipped_item.item_quality >= MAX_ITEM_QUALITY)
            {
                TC_LOG_ERROR("sql.sql", "Table `achievement_criteria_data` (Entry: %u Type: %u) for data type ACHIEVEMENT_CRITERIA_DATA_TYPE_S_EQUIPED_ITEM (%u) has unknown quality state in value1 (%u), ignored.",
                    criteria->ID, criteria->Entry->Type, dataType, equipped_item.item_quality);
                return false;
            }
            return true;
        case ACHIEVEMENT_CRITERIA_DATA_TYPE_S_PLAYER_CLASS_RACE:
            if (!classRace.class_id && !classRace.race_id)
            {
                TC_LOG_ERROR("sql.sql", "Table `achievement_criteria_data` (Entry: %u Type: %u) for data type ACHIEVEMENT_CRITERIA_DATA_TYPE_S_PLAYER_CLASS_RACE (%u) must not have 0 in either value field, ignored.",
                    criteria->ID, criteria->Entry->Type, dataType);
                return false;
            }
            if (classRace.class_id && ((1 << (classRace.class_id-1)) & CLASSMASK_ALL_PLAYABLE) == 0)
            {
                TC_LOG_ERROR("sql.sql", "Table `achievement_criteria_data` (Entry: %u Type: %u) for data type ACHIEVEMENT_CRITERIA_DATA_TYPE_S_PLAYER_CLASS_RACE (%u) has non-existing class in value1 (%u), ignored.",
                    criteria->ID, criteria->Entry->Type, dataType, classRace.class_id);
                return false;
            }
            if (classRace.race_id && ((1 << (classRace.race_id-1)) & RACEMASK_ALL_PLAYABLE) == 0)
            {
                TC_LOG_ERROR("sql.sql", "Table `achievement_criteria_data` (Entry: %u Type: %u) for data type ACHIEVEMENT_CRITERIA_DATA_TYPE_S_PLAYER_CLASS_RACE (%u) has non-existing race in value2 (%u), ignored.",
                    criteria->ID, criteria->Entry->Type, dataType, classRace.race_id);
                return false;
            }
            return true;
        case ACHIEVEMENT_CRITERIA_DATA_TYPE_S_KNOWN_TITLE:
            if (!sCharTitlesStore.LookupEntry(known_title.title_id))
            {
                TC_LOG_ERROR("sql.sql", "Table `achievement_criteria_data` (Entry: %u Type: %u) for data type ACHIEVEMENT_CRITERIA_DATA_TYPE_S_KNOWN_TITLE (%u) have unknown title_id in value1 (%u), ignore.",
                    criteria->ID, criteria->Entry->Type, dataType, known_title.title_id);
                return false;
            }
            return true;
        default:
            TC_LOG_ERROR("sql.sql", "Table `achievement_criteria_data` (Entry: %u Type: %u) has data for non-supported data type (%u), ignored.", criteria->ID, criteria->Entry->Type, dataType);
            return false;
    }
}

bool AchievementCriteriaData::Meets(uint32 criteria_id, Player const* source, Unit const* target, uint32 miscValue1 /*= 0*/) const
{
    switch (dataType)
    {
        case ACHIEVEMENT_CRITERIA_DATA_TYPE_NONE:
            return true;
        case ACHIEVEMENT_CRITERIA_DATA_TYPE_T_CREATURE:
            if (!target || target->GetTypeId() != TYPEID_UNIT)
                return false;
            return target->GetEntry() == creature.id;
        case ACHIEVEMENT_CRITERIA_DATA_TYPE_T_PLAYER_CLASS_RACE:
            if (!target || target->GetTypeId() != TYPEID_PLAYER)
                return false;
            if (classRace.class_id && classRace.class_id != target->ToPlayer()->getClass())
                return false;
            if (classRace.race_id && classRace.race_id != target->ToPlayer()->getRace())
                return false;
            return true;
        case ACHIEVEMENT_CRITERIA_DATA_TYPE_S_PLAYER_CLASS_RACE:
            if (source->GetTypeId() != TYPEID_PLAYER)
                return false;
            if (classRace.class_id && classRace.class_id != source->ToPlayer()->getClass())
                return false;
            if (classRace.race_id && classRace.race_id != source->ToPlayer()->getRace())
                return false;
            return true;
        case ACHIEVEMENT_CRITERIA_DATA_TYPE_T_PLAYER_LESS_HEALTH:
            if (!target || target->GetTypeId() != TYPEID_PLAYER)
                return false;
            return !target->HealthAbovePct(health.percent);
        case ACHIEVEMENT_CRITERIA_DATA_TYPE_S_AURA:
            return source->HasAuraEffect(aura.spell_id, aura.effect_idx);
        case ACHIEVEMENT_CRITERIA_DATA_TYPE_T_AURA:
            return target && target->HasAuraEffect(aura.spell_id, aura.effect_idx);
        case ACHIEVEMENT_CRITERIA_DATA_TYPE_VALUE:
            return CompareValues(ComparisionType(value.compType), miscValue1, value.value);
        case ACHIEVEMENT_CRITERIA_DATA_TYPE_T_LEVEL:
            if (!target)
                return false;
            return target->getLevel() >= level.minlevel;
        case ACHIEVEMENT_CRITERIA_DATA_TYPE_T_GENDER:
            if (!target)
                return false;
            return target->getGender() == gender.gender;
        case ACHIEVEMENT_CRITERIA_DATA_TYPE_SCRIPT:
            return sScriptMgr->OnCriteriaCheck(ScriptId, const_cast<Player*>(source), const_cast<Unit*>(target));
        case ACHIEVEMENT_CRITERIA_DATA_TYPE_MAP_PLAYER_COUNT:
            return source->GetMap()->GetPlayersCountExceptGMs() <= map_players.maxcount;
        case ACHIEVEMENT_CRITERIA_DATA_TYPE_T_TEAM:
            if (!target || target->GetTypeId() != TYPEID_PLAYER)
                return false;
            return target->ToPlayer()->GetTeam() == team.team;
        case ACHIEVEMENT_CRITERIA_DATA_TYPE_S_DRUNK:
            return Player::GetDrunkenstateByValue(source->GetDrunkValue()) >= DrunkenState(drunk.state);
        case ACHIEVEMENT_CRITERIA_DATA_TYPE_HOLIDAY:
            return IsHolidayActive(HolidayIds(holiday.id));
        case ACHIEVEMENT_CRITERIA_DATA_TYPE_GAME_EVENT:
            return IsEventActive(game_event.id);
        case ACHIEVEMENT_CRITERIA_DATA_TYPE_BG_LOSS_TEAM_SCORE:
        {
            BattlegroundMap* bg = source->GetBattleground();
            if (!bg)
                return false;

<<<<<<< HEAD
            return bg->IsTeamScoreInRange(source->GetTeam() == ALLIANCE ? HORDE : ALLIANCE, bg_loss_team_score.min_score, bg_loss_team_score.max_score);
=======
            uint32 score = bg->GetTeamScore(source->GetTeamId() == TEAM_ALLIANCE ? TEAM_HORDE : TEAM_ALLIANCE);
            return score >= bg_loss_team_score.min_score && score <= bg_loss_team_score.max_score;
>>>>>>> b7f254db
        }
        case ACHIEVEMENT_CRITERIA_DATA_TYPE_INSTANCE_SCRIPT:
        {
            if (!source->IsInWorld())
                return false;
            Map* map = source->GetMap();
            if (!map->IsDungeon())
            {
                TC_LOG_ERROR("achievement", "Achievement system call ACHIEVEMENT_CRITERIA_DATA_TYPE_INSTANCE_SCRIPT (%u) for achievement criteria %u for non-dungeon/non-raid map %u",
                    dataType, criteria_id, map->GetId());
                return false;
            }
            InstanceScript* instance = map->ToInstanceMap()->GetInstanceScript();
            if (!instance)
            {
                TC_LOG_ERROR("achievement", "Achievement system call ACHIEVEMENT_CRITERIA_DATA_TYPE_INSTANCE_SCRIPT (%u) for achievement criteria %u for map %u but map does not have a instance script",
                    dataType, criteria_id, map->GetId());
                return false;
            }
            return instance->CheckAchievementCriteriaMeet(criteria_id, source, target, miscValue1);
        }
        case ACHIEVEMENT_CRITERIA_DATA_TYPE_S_EQUIPED_ITEM:
        {
            ItemTemplate const* pProto = sObjectMgr->GetItemTemplate(miscValue1);
            if (!pProto)
                return false;
            return pProto->GetBaseItemLevel() >= equipped_item.item_level && pProto->GetQuality() >= equipped_item.item_quality;
        }
        case ACHIEVEMENT_CRITERIA_DATA_TYPE_MAP_ID:
            return source->GetMapId() == map_id.mapId;
        case ACHIEVEMENT_CRITERIA_DATA_TYPE_S_KNOWN_TITLE:
        {
            if (CharTitlesEntry const* titleInfo = sCharTitlesStore.LookupEntry(known_title.title_id))
                return source && source->HasTitle(titleInfo->MaskID);

            return false;
        }
        default:
            break;
    }
    return false;
}

bool AchievementCriteriaDataSet::Meets(Player const* source, Unit const* target, uint32 miscValue /*= 0*/) const
{
    for (AchievementCriteriaData const& data : storage)
        if (!data.Meets(criteria_id, source, target, miscValue))
            return false;

    return true;
}

template<class T>
AchievementMgr<T>::AchievementMgr(T* owner): _owner(owner), _achievementPoints(0) { }

template<class T>
AchievementMgr<T>::~AchievementMgr() { }

template<class T>
void AchievementMgr<T>::SendPacket(WorldPacket const* data) const { }

template<>
void AchievementMgr<Guild>::SendPacket(WorldPacket const* data) const
{
    GetOwner()->BroadcastPacket(data);
}

template<>
void AchievementMgr<Player>::SendPacket(WorldPacket const* data) const
{
    GetOwner()->GetSession()->SendPacket(data);
}

template<class T>
void AchievementMgr<T>::RemoveCriteriaProgress(AchievementCriteria const* entry)
{
    if (!entry)
        return;

    CriteriaProgressMap::iterator criteriaProgress = m_criteriaProgress.find(entry->ID);
    if (criteriaProgress == m_criteriaProgress.end())
        return;

    WorldPacket data(SMSG_CRITERIA_DELETED, 4);
    data << uint32(entry->ID);
    SendPacket(&data);

    m_criteriaProgress.erase(criteriaProgress);
}

template<>
void AchievementMgr<Guild>::RemoveCriteriaProgress(AchievementCriteria const* entry)
{
    if (!entry)
        return;

    CriteriaProgressMap::iterator criteriaProgress = m_criteriaProgress.find(entry->ID);
    if (criteriaProgress == m_criteriaProgress.end())
        return;

    ObjectGuid guid = GetOwner()->GetGUID();

    WorldPacket data(SMSG_GUILD_CRITERIA_DELETED, 4 + 8);
    data.WriteBit(guid[6]);
    data.WriteBit(guid[5]);
    data.WriteBit(guid[7]);
    data.WriteBit(guid[0]);
    data.WriteBit(guid[1]);
    data.WriteBit(guid[3]);
    data.WriteBit(guid[2]);
    data.WriteBit(guid[4]);

    data.WriteByteSeq(guid[2]);
    data.WriteByteSeq(guid[3]);
    data.WriteByteSeq(guid[4]);
    data.WriteByteSeq(guid[1]);
    data.WriteByteSeq(guid[7]);
    data << uint32(entry->ID);
    data.WriteByteSeq(guid[5]);
    data.WriteByteSeq(guid[0]);
    data.WriteByteSeq(guid[6]);

    SendPacket(&data);

    m_criteriaProgress.erase(criteriaProgress);
}

template<class T>
void AchievementMgr<T>::ResetAchievementCriteria(AchievementCriteriaTypes type, uint64 miscValue1, uint64 miscValue2, bool evenIfCriteriaComplete)
{
    TC_LOG_DEBUG("achievement", "ResetAchievementCriteria(%u, " UI64FMTD ", " UI64FMTD ")", type, miscValue1, miscValue2);

    // disable for gamemasters with GM-mode enabled
    if (GetOwner()->IsGameMaster())
        return;

    AchievementCriteriaList const& achievementCriteriaList = sAchievementMgr->GetAchievementCriteriaByType(type);
    for (AchievementCriteria const* achievementCriteria : achievementCriteriaList)
    {
        if (achievementCriteria->Entry->FailEvent != miscValue1 || (achievementCriteria->Entry->FailAsset && achievementCriteria->Entry->FailAsset != miscValue2))
            continue;

        AchievementCriteriaTreeList const* trees = sAchievementMgr->GetAchievementCriteriaTreesByCriteria(achievementCriteria->ID);
        bool allComplete = true;
        for (AchievementCriteriaTree const* tree : *trees)
        {
            // don't update already completed criteria if not forced or achievement already complete
            if (!(IsCompletedCriteriaTree(tree) && !evenIfCriteriaComplete) || !HasAchieved(tree->Achievement->ID))
            {
                allComplete = false;
                break;
            }
        }

        if (allComplete)
            continue;

        RemoveCriteriaProgress(achievementCriteria);
    }
}

template<>
void AchievementMgr<Guild>::ResetAchievementCriteria(AchievementCriteriaTypes /*type*/, uint64 /*miscValue1*/, uint64 /*miscValue2*/, bool /*evenIfCriteriaComplete*/)
{
    // Not needed
}

template<class T>
void AchievementMgr<T>::DeleteFromDB(ObjectGuid /*guid*/)
{
}

template<>
void AchievementMgr<Player>::DeleteFromDB(ObjectGuid guid)
{
    SQLTransaction trans = CharacterDatabase.BeginTransaction();

    PreparedStatement* stmt = CharacterDatabase.GetPreparedStatement(CHAR_DEL_CHAR_ACHIEVEMENT);
    stmt->setUInt64(0, guid.GetCounter());
    trans->Append(stmt);

    stmt = CharacterDatabase.GetPreparedStatement(CHAR_DEL_CHAR_ACHIEVEMENT_PROGRESS);
    stmt->setUInt64(0, guid.GetCounter());
    trans->Append(stmt);

    CharacterDatabase.CommitTransaction(trans);
}

template<>
void AchievementMgr<Guild>::DeleteFromDB(ObjectGuid guid)
{
    SQLTransaction trans = CharacterDatabase.BeginTransaction();

    PreparedStatement* stmt = CharacterDatabase.GetPreparedStatement(CHAR_DEL_ALL_GUILD_ACHIEVEMENTS);
    stmt->setUInt64(0, guid.GetCounter());
    trans->Append(stmt);

    stmt = CharacterDatabase.GetPreparedStatement(CHAR_DEL_ALL_GUILD_ACHIEVEMENT_CRITERIA);
    stmt->setUInt64(0, guid.GetCounter());
    trans->Append(stmt);

    CharacterDatabase.CommitTransaction(trans);
}

template<class T>
void AchievementMgr<T>::SaveToDB(SQLTransaction& /*trans*/)
{
}
template<>
void AchievementMgr<Player>::SaveToDB(SQLTransaction& trans)
{
    if (!m_completedAchievements.empty())
    {
        for (CompletedAchievementMap::iterator iter = m_completedAchievements.begin(); iter != m_completedAchievements.end(); ++iter)
        {
            if (!iter->second.changed)
                continue;

            PreparedStatement* stmt = CharacterDatabase.GetPreparedStatement(CHAR_DEL_CHAR_ACHIEVEMENT_BY_ACHIEVEMENT);
            stmt->setUInt16(0, iter->first);
            stmt->setUInt64(1, GetOwner()->GetGUID().GetCounter());
            trans->Append(stmt);

            stmt = CharacterDatabase.GetPreparedStatement(CHAR_INS_CHAR_ACHIEVEMENT);
            stmt->setUInt64(0, GetOwner()->GetGUID().GetCounter());
            stmt->setUInt16(1, iter->first);
            stmt->setUInt32(2, uint32(iter->second.date));
            trans->Append(stmt);

            iter->second.changed = false;
        }
    }

    if (!m_criteriaProgress.empty())
    {
        for (CriteriaProgressMap::iterator iter = m_criteriaProgress.begin(); iter != m_criteriaProgress.end(); ++iter)
        {
            if (!iter->second.changed)
                continue;

            PreparedStatement* stmt = CharacterDatabase.GetPreparedStatement(CHAR_DEL_CHAR_ACHIEVEMENT_PROGRESS_BY_CRITERIA);
            stmt->setUInt64(0, GetOwner()->GetGUID().GetCounter());
            stmt->setUInt32(1, iter->first);
            trans->Append(stmt);

            if (iter->second.counter)
            {
                stmt = CharacterDatabase.GetPreparedStatement(CHAR_INS_CHAR_ACHIEVEMENT_PROGRESS);
                stmt->setUInt64(0, GetOwner()->GetGUID().GetCounter());
                stmt->setUInt32(1, iter->first);
                stmt->setUInt32(2, iter->second.counter);
                stmt->setUInt32(3, uint32(iter->second.date));
                trans->Append(stmt);
            }

            iter->second.changed = false;
        }
    }
}

template<>
void AchievementMgr<Guild>::SaveToDB(SQLTransaction& trans)
{
    PreparedStatement* stmt;
    std::ostringstream guidstr;
    for (CompletedAchievementMap::const_iterator itr = m_completedAchievements.begin(); itr != m_completedAchievements.end(); ++itr)
    {
        if (!itr->second.changed)
            continue;

        stmt = CharacterDatabase.GetPreparedStatement(CHAR_DEL_GUILD_ACHIEVEMENT);
        stmt->setUInt64(0, GetOwner()->GetId());
        stmt->setUInt16(1, itr->first);
        trans->Append(stmt);

        stmt = CharacterDatabase.GetPreparedStatement(CHAR_INS_GUILD_ACHIEVEMENT);
        stmt->setUInt64(0, GetOwner()->GetId());
        stmt->setUInt16(1, itr->first);
        stmt->setUInt32(2, itr->second.date);
        for (GuidSet::const_iterator gItr = itr->second.guids.begin(); gItr != itr->second.guids.end(); ++gItr)
            guidstr << gItr->GetCounter() << ',';

        stmt->setString(3, guidstr.str());
        trans->Append(stmt);

        guidstr.str("");
    }

    for (CriteriaProgressMap::const_iterator itr = m_criteriaProgress.begin(); itr != m_criteriaProgress.end(); ++itr)
    {
        if (!itr->second.changed)
            continue;

        stmt = CharacterDatabase.GetPreparedStatement(CHAR_DEL_GUILD_ACHIEVEMENT_CRITERIA);
        stmt->setUInt64(0, GetOwner()->GetId());
        stmt->setUInt32(1, itr->first);
        trans->Append(stmt);

        stmt = CharacterDatabase.GetPreparedStatement(CHAR_INS_GUILD_ACHIEVEMENT_CRITERIA);
        stmt->setUInt64(0, GetOwner()->GetId());
        stmt->setUInt32(1, itr->first);
        stmt->setUInt64(2, itr->second.counter);
        stmt->setUInt32(3, itr->second.date);
        stmt->setUInt64(4, itr->second.PlayerGUID.GetCounter());
        trans->Append(stmt);
    }
}
template<class T>
void AchievementMgr<T>::LoadFromDB(PreparedQueryResult achievementResult, PreparedQueryResult criteriaResult)
{
}

template<>
void AchievementMgr<Player>::LoadFromDB(PreparedQueryResult achievementResult, PreparedQueryResult criteriaResult)
{
    if (achievementResult)
    {
        do
        {
            Field* fields = achievementResult->Fetch();
            uint32 achievementid = fields[0].GetUInt16();

            // must not happen: cleanup at server startup in sAchievementMgr->LoadCompletedAchievements()
            AchievementEntry const* achievement = sAchievementMgr->GetAchievement(achievementid);
            if (!achievement)
                continue;

            CompletedAchievementData& ca = m_completedAchievements[achievementid];
            ca.date = time_t(fields[1].GetUInt32());
            ca.changed = false;

            _achievementPoints += achievement->Points;

            // title achievement rewards are retroactive
            if (AchievementReward const* reward = sAchievementMgr->GetAchievementReward(achievement))
                if (uint32 titleId = reward->titleId[Player::TeamForRace(GetOwner()->getRace()) == ALLIANCE ? 0 : 1])
                    if (CharTitlesEntry const* titleEntry = sCharTitlesStore.LookupEntry(titleId))
                        GetOwner()->SetTitle(titleEntry);

        }
        while (achievementResult->NextRow());
    }

    if (criteriaResult)
    {
        time_t now = time(NULL);
        do
        {
            Field* fields = criteriaResult->Fetch();
            uint32 id      = fields[0].GetUInt32();
            uint64 counter = fields[1].GetUInt64();
            time_t date    = time_t(fields[2].GetUInt32());

            AchievementCriteria const* criteria = sAchievementMgr->GetAchievementCriteria(id);
            if (!criteria)
            {
                // we will remove not existed criteria for all characters
                TC_LOG_ERROR("achievement", "Non-existing achievement criteria %u data removed from table `character_achievement_progress`.", id);

                PreparedStatement* stmt = CharacterDatabase.GetPreparedStatement(CHAR_DEL_INVALID_ACHIEV_PROGRESS_CRITERIA);
                stmt->setUInt32(0, uint16(id));
                CharacterDatabase.Execute(stmt);

                continue;
            }

            if (criteria->Entry->StartTimer && time_t(date + criteria->Entry->StartTimer) < now)
                continue;

            CriteriaProgress& progress = m_criteriaProgress[id];
            progress.counter = counter;
            progress.date    = date;
            progress.changed = false;
        }
        while (criteriaResult->NextRow());
    }
}

template<>
void AchievementMgr<Guild>::LoadFromDB(PreparedQueryResult achievementResult, PreparedQueryResult criteriaResult)
{
    if (achievementResult)
    {
        do
        {
            Field* fields = achievementResult->Fetch();
            uint32 achievementid = fields[0].GetUInt16();

            // must not happen: cleanup at server startup in sAchievementMgr->LoadCompletedAchievements()
            AchievementEntry const* achievement = sAchievementMgr->GetAchievement(achievementid);
            if (!achievement)
                continue;

            CompletedAchievementData& ca = m_completedAchievements[achievementid];
            ca.date = time_t(fields[1].GetUInt32());
            Tokenizer guids(fields[2].GetString(), ' ');
            for (uint32 i = 0; i < guids.size(); ++i)
                ca.guids.insert(ObjectGuid::Create<HighGuid::Player>(uint64(strtoull(guids[i], nullptr, 10))));

            ca.changed = false;

            _achievementPoints += achievement->Points;
        }
        while (achievementResult->NextRow());
    }

    if (criteriaResult)
    {
        time_t now = time(NULL);
        do
        {
            Field* fields = criteriaResult->Fetch();
            uint32 id      = fields[0].GetUInt32();
            uint32 counter = fields[1].GetUInt32();
            time_t date    = time_t(fields[2].GetUInt32());
            ObjectGuid::LowType guid = fields[3].GetUInt64();

            AchievementCriteria const* criteria = sAchievementMgr->GetAchievementCriteria(id);
            if (!criteria)
            {
                // we will remove not existed criteria for all guilds
                TC_LOG_ERROR("achievement", "Non-existing achievement criteria %u data removed from table `guild_achievement_progress`.", id);

                PreparedStatement* stmt = CharacterDatabase.GetPreparedStatement(CHAR_DEL_INVALID_ACHIEV_PROGRESS_CRITERIA_GUILD);
                stmt->setUInt32(0, uint16(id));
                CharacterDatabase.Execute(stmt);
                continue;
            }

            if (criteria->Entry->StartTimer && time_t(date + criteria->Entry->StartTimer) < now)
                continue;

            CriteriaProgress& progress = m_criteriaProgress[id];
            progress.counter = counter;
            progress.date    = date;
            progress.PlayerGUID = ObjectGuid::Create<HighGuid::Player>(guid);
            progress.changed = false;
        } while (criteriaResult->NextRow());
    }
}

template<class T>
void AchievementMgr<T>::Reset()
{
}

template<>
void AchievementMgr<Player>::Reset()
{
    for (CompletedAchievementMap::const_iterator iter = m_completedAchievements.begin(); iter != m_completedAchievements.end(); ++iter)
    {
        WorldPacket data(SMSG_ACHIEVEMENT_DELETED, 4);
        data << uint32(iter->first);
        SendPacket(&data);
    }

    for (CriteriaProgressMap::const_iterator iter = m_criteriaProgress.begin(); iter != m_criteriaProgress.end(); ++iter)
    {
        WorldPacket data(SMSG_CRITERIA_DELETED, 4);
        data << uint32(iter->first);
        SendPacket(&data);
    }

    m_completedAchievements.clear();
    _achievementPoints = 0;
    m_criteriaProgress.clear();
    DeleteFromDB(GetOwner()->GetGUID());

    // re-fill data
    CheckAllAchievementCriteria(GetOwner());
}

template<>
void AchievementMgr<Guild>::Reset()
{
    ObjectGuid guid = GetOwner()->GetGUID();
    for (CompletedAchievementMap::const_iterator iter = m_completedAchievements.begin(); iter != m_completedAchievements.end(); ++iter)
    {
        WorldPacket data(SMSG_GUILD_ACHIEVEMENT_DELETED, 4);
        data.WriteBit(guid[4]);
        data.WriteBit(guid[1]);
        data.WriteBit(guid[2]);
        data.WriteBit(guid[3]);
        data.WriteBit(guid[0]);
        data.WriteBit(guid[7]);
        data.WriteBit(guid[5]);
        data.WriteBit(guid[6]);
        data << uint32(iter->first);
        data.WriteByteSeq(guid[5]);
        data.WriteByteSeq(guid[1]);
        data.WriteByteSeq(guid[3]);
        data.WriteByteSeq(guid[6]);
        data.WriteByteSeq(guid[0]);
        data.WriteByteSeq(guid[7]);
        data.AppendPackedTime(iter->second.date);
        data.WriteByteSeq(guid[4]);
        data.WriteByteSeq(guid[2]);
        SendPacket(&data);
    }

    while (!m_criteriaProgress.empty())
        if (AchievementCriteria const* criteria = sAchievementMgr->GetAchievementCriteria(m_criteriaProgress.begin()->first))
            RemoveCriteriaProgress(criteria);

    _achievementPoints = 0;
    m_completedAchievements.clear();
    DeleteFromDB(GetOwner()->GetGUID());
}

template<class T>
void AchievementMgr<T>::SendAchievementEarned(AchievementEntry const* achievement) const
{
    // Don't send for achievements with ACHIEVEMENT_FLAG_HIDDEN
    if (achievement->Flags & ACHIEVEMENT_FLAG_HIDDEN)
        return;

    TC_LOG_DEBUG("achievement", "AchievementMgr::SendAchievementEarned(%u)", achievement->ID);

    if (Guild* guild = sGuildMgr->GetGuildById(GetOwner()->GetGuildId()))
    {
        Trinity::BroadcastTextBuilder _builder(GetOwner(), CHAT_MSG_GUILD_ACHIEVEMENT, BROADCAST_TEXT_ACHIEVEMENT_EARNED, GetOwner(), achievement->ID);
        Trinity::LocalizedPacketDo<Trinity::BroadcastTextBuilder> _localizer(_builder);
        guild->BroadcastWorker(_localizer, GetOwner());
    }

    if (achievement->Flags & (ACHIEVEMENT_FLAG_REALM_FIRST_KILL | ACHIEVEMENT_FLAG_REALM_FIRST_REACH))
    {
        // broadcast realm first reached
        WorldPacket data(SMSG_SERVER_FIRST_ACHIEVEMENT, GetOwner()->GetName().size() + 1 + 8 + 4 + 4);
        data << GetOwner()->GetName();
        data << GetOwner()->GetGUID();
        data << uint32(achievement->ID);
        data << uint32(0);                                  // 1=link supplied string as player name, 0=display plain string
        sWorld->SendGlobalMessage(&data);
    }
    // if player is in world he can tell his friends about new achievement
    else if (GetOwner()->IsInWorld())
    {
        Trinity::BroadcastTextBuilder _builder(GetOwner(), CHAT_MSG_ACHIEVEMENT, BROADCAST_TEXT_ACHIEVEMENT_EARNED, GetOwner(), achievement->ID);
        Trinity::LocalizedPacketDo<Trinity::BroadcastTextBuilder> _localizer(_builder);
        Trinity::PlayerDistWorker<Trinity::LocalizedPacketDo<Trinity::BroadcastTextBuilder> > _worker(GetOwner(), sWorld->getFloatConfig(CONFIG_LISTEN_RANGE_SAY), _localizer);
        GetOwner()->VisitNearbyWorldObject(sWorld->getFloatConfig(CONFIG_LISTEN_RANGE_SAY), _worker);
    }

    WorldPackets::Achievement::AchievementEarned achievementEarned;
    achievementEarned.Sender = GetOwner()->GetGUID();
    achievementEarned.Earner = GetOwner()->GetGUID();
    achievementEarned.EarnerNativeRealm = achievementEarned.EarnerVirtualRealm = GetVirtualRealmAddress();
    achievementEarned.AchievementID = achievement->ID;
    achievementEarned.Time = time(NULL);
    GetOwner()->SendMessageToSetInRange(achievementEarned.Write(), sWorld->getFloatConfig(CONFIG_LISTEN_RANGE_SAY), true);
}

template<>
void AchievementMgr<Guild>::SendAchievementEarned(AchievementEntry const* achievement) const
{
    ObjectGuid guid = GetOwner()->GetGUID();

    WorldPacket data(SMSG_GUILD_ACHIEVEMENT_EARNED, 8+4+8);
    data.WriteBit(guid[3]);
    data.WriteBit(guid[1]);
    data.WriteBit(guid[0]);
    data.WriteBit(guid[7]);
    data.WriteBit(guid[4]);
    data.WriteBit(guid[6]);
    data.WriteBit(guid[2]);
    data.WriteBit(guid[5]);

    data.WriteByteSeq(guid[2]);
    data.AppendPackedTime(time(NULL));
    data.WriteByteSeq(guid[0]);
    data.WriteByteSeq(guid[4]);
    data.WriteByteSeq(guid[1]);
    data.WriteByteSeq(guid[3]);
    data << uint32(achievement->ID);
    data.WriteByteSeq(guid[7]);
    data.WriteByteSeq(guid[5]);
    data.WriteByteSeq(guid[6]);

    SendPacket(&data);
}

template<class T>
void AchievementMgr<T>::SendCriteriaUpdate(AchievementCriteria const* /*criteria*/, CriteriaProgress const* /*progress*/, uint32 /*timeElapsed*/, bool /*timedCompleted*/) const
{
}

template<>
void AchievementMgr<Player>::SendCriteriaUpdate(AchievementCriteria const* criteria, CriteriaProgress const* progress, uint32 timeElapsed, bool timedCompleted) const
{
    WorldPackets::Achievement::CriteriaUpdate criteriaUpdate;

    criteriaUpdate.CriteriaID = criteria->ID;
    criteriaUpdate.Quantity = progress->counter;
    criteriaUpdate.PlayerGUID = GetOwner()->GetGUID();
    if (criteria->Entry->StartTimer)
        criteriaUpdate.Flags = timedCompleted ? 1 : 0; // 1 is for keeping the counter at 0 in client

    criteriaUpdate.Flags = 0;
    criteriaUpdate.CurrentTime = progress->date;
    criteriaUpdate.ElapsedTime = timeElapsed;
    criteriaUpdate.CreationTime = 0;

    SendPacket(criteriaUpdate.Write());
}

template<>
void AchievementMgr<Guild>::SendCriteriaUpdate(AchievementCriteria const* entry, CriteriaProgress const* progress, uint32 /*timeElapsed*/, bool /*timedCompleted*/) const
{
    /*
    //will send response to criteria progress request
    WorldPacket data(SMSG_GUILD_CRITERIA_DATA, 3 + 1 + 1 + 8 + 8 + 4 + 4 + 4 + 4 + 4);

    ObjectGuid counter(0, progress->counter); // for accessing every byte individually
    ObjectGuid guid = progress->PlayerGUID;

    data.WriteBits(1, 21);
    data.WriteBit(counter[4]);
    data.WriteBit(counter[1]);
    data.WriteBit(guid[2]);
    data.WriteBit(counter[3]);
    data.WriteBit(guid[1]);
    data.WriteBit(counter[5]);
    data.WriteBit(counter[0]);
    data.WriteBit(guid[3]);
    data.WriteBit(counter[2]);
    data.WriteBit(guid[7]);
    data.WriteBit(guid[5]);
    data.WriteBit(guid[0]);
    data.WriteBit(counter[6]);
    data.WriteBit(guid[6]);
    data.WriteBit(counter[7]);
    data.WriteBit(guid[4]);

    data.FlushBits();

    data.WriteByteSeq(guid[5]);
    data << uint32(progress->date);      // unknown date
    data.WriteByteSeq(counter[3]);
    data.WriteByteSeq(counter[7]);
    data << uint32(progress->date);      // unknown date
    data.WriteByteSeq(counter[6]);
    data.WriteByteSeq(guid[4]);
    data.WriteByteSeq(guid[1]);
    data.WriteByteSeq(counter[4]);
    data.WriteByteSeq(guid[3]);
    data.WriteByteSeq(counter[0]);
    data.WriteByteSeq(guid[2]);
    data.WriteByteSeq(counter[1]);
    data.WriteByteSeq(guid[6]);
    data << uint32(progress->date);      // last update time (not packed!)
    data << uint32(entry->ID);
    data.WriteByteSeq(counter[5]);
    data << uint32(0);
    data.WriteByteSeq(guid[7]);
    data.WriteByteSeq(counter[2]);
    data.WriteByteSeq(guid[0]);

    GetOwner()->BroadcastPacketIfTrackingAchievement(&data, entry->ID);
    */
}

template<class T>
void AchievementMgr<T>::SendAllTrackedCriterias(Player* /*receiver*/, std::set<uint32> const& /*trackedCriterias*/) const
{
}

template<>
void AchievementMgr<Guild>::SendAllTrackedCriterias(Player* receiver, std::set<uint32> const& trackedCriterias) const
{
    /*
    ObjectGuid counter;
    ObjectGuid guid;
    uint32 trackedCriteriasCount = 0;

    for (std::set<uint32>::iterator itr = trackedCriterias.begin(); itr != trackedCriterias.end(); ++itr)
    {
        AchievementCriteriaEntry const* entry = sAchievementMgr->GetAchievementCriteriaTree(*itr);

        CriteriaProgressMap::const_iterator progress = m_criteriaProgress.find(entry->ID);
        if (progress == m_criteriaProgress.end())
            continue;

        ++trackedCriteriasCount;
    }

    ByteBuffer criteriaBits(21 + (trackedCriteriasCount * (8 + 8)));
    ByteBuffer criteriaData(trackedCriteriasCount * (8 + 8 + 4 + 4 + 4 + 4 + 4));

    criteriaBits.WriteBits(trackedCriteriasCount, 21);

    for (std::set<uint32>::iterator itr = trackedCriterias.begin(); itr != trackedCriterias.end(); ++itr)
    {
        AchievementCriteriaEntry const* entry = sAchievementMgr->GetAchievementCriteriaTree(*itr);

        CriteriaProgressMap::const_iterator progress = m_criteriaProgress.find(entry->ID);
        if (progress == m_criteriaProgress.end())
            continue;

        counter.SetRawValue(progress->second.counter);
        guid = progress->second.PlayerGUID;

        criteriaBits.WriteBit(counter[4]);
        criteriaBits.WriteBit(counter[1]);
        criteriaBits.WriteBit(guid[2]);
        criteriaBits.WriteBit(counter[3]);
        criteriaBits.WriteBit(guid[1]);
        criteriaBits.WriteBit(counter[5]);
        criteriaBits.WriteBit(counter[0]);
        criteriaBits.WriteBit(guid[3]);
        criteriaBits.WriteBit(counter[2]);
        criteriaBits.WriteBit(guid[7]);
        criteriaBits.WriteBit(guid[5]);
        criteriaBits.WriteBit(guid[0]);
        criteriaBits.WriteBit(counter[6]);
        criteriaBits.WriteBit(guid[6]);
        criteriaBits.WriteBit(counter[7]);
        criteriaBits.WriteBit(guid[4]);

        criteriaData.WriteByteSeq(guid[5]);
        criteriaData << uint32(progress->second.date); // unknown date
        criteriaData.WriteByteSeq(counter[3]);
        criteriaData.WriteByteSeq(counter[7]);
        criteriaData << uint32(progress->second.date); // unknown date
        criteriaData.WriteByteSeq(counter[6]);
        criteriaData.WriteByteSeq(guid[4]);
        criteriaData.WriteByteSeq(guid[1]);
        criteriaData.WriteByteSeq(counter[4]);
        criteriaData.WriteByteSeq(guid[3]);
        criteriaData.WriteByteSeq(counter[0]);
        criteriaData.WriteByteSeq(guid[2]);
        criteriaData.WriteByteSeq(counter[1]);
        criteriaData.WriteByteSeq(guid[6]);
        criteriaData << uint32(progress->second.date); // last update time (not packed!)
        criteriaData << uint32(entry->ID);
        criteriaData.WriteByteSeq(counter[5]);
        criteriaData << uint32(0);
        criteriaData.WriteByteSeq(guid[7]);
        criteriaData.WriteByteSeq(counter[2]);
        criteriaData.WriteByteSeq(guid[0]);
    }

    WorldPacket data(SMSG_GUILD_CRITERIA_DATA, criteriaBits.size() + criteriaData.size());
    data.append(criteriaBits);

    if (trackedCriteriasCount)
        data.append(criteriaData);

    receiver->GetSession()->SendPacket(&data);
    */
}

/**
 * called at player login. The player might have fulfilled some achievements when the achievement system wasn't working yet
 */
template<class T>
void AchievementMgr<T>::CheckAllAchievementCriteria(Player* referencePlayer)
{
    // suppress sending packets
    for (uint32 i = 0; i < ACHIEVEMENT_CRITERIA_TYPE_TOTAL; ++i)
        UpdateAchievementCriteria(AchievementCriteriaTypes(i), 0, 0, 0, NULL, referencePlayer);
}

// Helper function to avoid having to specialize template for a 800 line long function
template <typename T> static bool IsGuild() { return false; }
template<> bool IsGuild<Guild>() { return true; }

/**
 * this function will be called whenever the user might have done a criteria relevant action
 */
template<class T>
void AchievementMgr<T>::UpdateAchievementCriteria(AchievementCriteriaTypes type, uint64 miscValue1 /*= 0*/, uint64 miscValue2 /*= 0*/, uint64 miscValue3 /*= 0*/, Unit const* unit /*= NULL*/, Player* referencePlayer /*= NULL*/)
{
    if (type >= ACHIEVEMENT_CRITERIA_TYPE_TOTAL)
    {
        TC_LOG_DEBUG("achievement", "UpdateAchievementCriteria: Wrong criteria type %u", type);
        return;
    }

    if (!referencePlayer)
    {
        TC_LOG_DEBUG("achievement", "UpdateAchievementCriteria: Player is NULL! Cant update criteria");
        return;
    }

    // disable for gamemasters with GM-mode enabled
    if (referencePlayer->IsGameMaster())
    {
        TC_LOG_DEBUG("achievement", "UpdateAchievementCriteria: [Player %s GM mode on] %s, %s (%u), " UI64FMTD ", " UI64FMTD ", " UI64FMTD
            , referencePlayer->GetName().c_str(), GetOwner()->GetGUID().ToString().c_str(), AchievementGlobalMgr::GetCriteriaTypeString(type), type, miscValue1, miscValue2, miscValue3);
        return;
    }

    TC_LOG_DEBUG("achievement", "UpdateAchievementCriteria: %s, %s (%u), " UI64FMTD ", " UI64FMTD ", " UI64FMTD
        , GetOwner()->GetGUID().ToString().c_str(), AchievementGlobalMgr::GetCriteriaTypeString(type), type, miscValue1, miscValue2, miscValue3);

    // Lua_GetGuildLevelEnabled() is checked in achievement UI to display guild tab
    if (IsGuild<T>() && !sWorld->getBoolConfig(CONFIG_GUILD_LEVELING_ENABLED))
        return;

    AchievementCriteriaList const& achievementCriteriaList = sAchievementMgr->GetAchievementCriteriaByType(type, IsGuild<T>());
    for (AchievementCriteria const* achievementCriteria : achievementCriteriaList)
    {
        AchievementCriteriaTreeList const* trees = sAchievementMgr->GetAchievementCriteriaTreesByCriteria(achievementCriteria->ID);

        if (!CanUpdateCriteria(achievementCriteria, trees, miscValue1, miscValue2, miscValue3, unit, referencePlayer))
            continue;

        // requirements not found in the dbc
        if (AchievementCriteriaDataSet const* data = sAchievementMgr->GetCriteriaDataSet(achievementCriteria))
            if (!data->Meets(referencePlayer, unit, miscValue1))
                continue;

        switch (type)
        {
            // std. case: increment at 1
            case ACHIEVEMENT_CRITERIA_TYPE_NUMBER_OF_TALENT_RESETS:
            case ACHIEVEMENT_CRITERIA_TYPE_LOSE_DUEL:
            case ACHIEVEMENT_CRITERIA_TYPE_CREATE_AUCTION:
            case ACHIEVEMENT_CRITERIA_TYPE_WON_AUCTIONS:    /* FIXME: for online player only currently */
            case ACHIEVEMENT_CRITERIA_TYPE_ROLL_NEED:
            case ACHIEVEMENT_CRITERIA_TYPE_ROLL_GREED:
            case ACHIEVEMENT_CRITERIA_TYPE_QUEST_ABANDONED:
            case ACHIEVEMENT_CRITERIA_TYPE_FLIGHT_PATHS_TAKEN:
            case ACHIEVEMENT_CRITERIA_TYPE_ACCEPTED_SUMMONINGS:
            case ACHIEVEMENT_CRITERIA_TYPE_LOOT_EPIC_ITEM:
            case ACHIEVEMENT_CRITERIA_TYPE_RECEIVE_EPIC_ITEM:
            case ACHIEVEMENT_CRITERIA_TYPE_DEATH:
            case ACHIEVEMENT_CRITERIA_TYPE_COMPLETE_DAILY_QUEST:
            case ACHIEVEMENT_CRITERIA_TYPE_DEATH_AT_MAP:
            case ACHIEVEMENT_CRITERIA_TYPE_DEATH_IN_DUNGEON:
            case ACHIEVEMENT_CRITERIA_TYPE_KILLED_BY_CREATURE:
            case ACHIEVEMENT_CRITERIA_TYPE_KILLED_BY_PLAYER:
            case ACHIEVEMENT_CRITERIA_TYPE_DEATHS_FROM:
            case ACHIEVEMENT_CRITERIA_TYPE_BE_SPELL_TARGET:
            case ACHIEVEMENT_CRITERIA_TYPE_BE_SPELL_TARGET2:
            case ACHIEVEMENT_CRITERIA_TYPE_CAST_SPELL:
            case ACHIEVEMENT_CRITERIA_TYPE_CAST_SPELL2:
            case ACHIEVEMENT_CRITERIA_TYPE_WIN_RATED_ARENA:
            case ACHIEVEMENT_CRITERIA_TYPE_USE_ITEM:
            case ACHIEVEMENT_CRITERIA_TYPE_ROLL_NEED_ON_LOOT:
            case ACHIEVEMENT_CRITERIA_TYPE_ROLL_GREED_ON_LOOT:
            case ACHIEVEMENT_CRITERIA_TYPE_DO_EMOTE:
            case ACHIEVEMENT_CRITERIA_TYPE_USE_GAMEOBJECT:
            case ACHIEVEMENT_CRITERIA_TYPE_FISH_IN_GAMEOBJECT:
            case ACHIEVEMENT_CRITERIA_TYPE_WIN_DUEL:
            case ACHIEVEMENT_CRITERIA_TYPE_HK_CLASS:
            case ACHIEVEMENT_CRITERIA_TYPE_HK_RACE:
            case ACHIEVEMENT_CRITERIA_TYPE_BG_OBJECTIVE_CAPTURE:
            case ACHIEVEMENT_CRITERIA_TYPE_HONORABLE_KILL:
            case ACHIEVEMENT_CRITERIA_TYPE_SPECIAL_PVP_KILL:
            case ACHIEVEMENT_CRITERIA_TYPE_GET_KILLING_BLOWS:
            case ACHIEVEMENT_CRITERIA_TYPE_HONORABLE_KILL_AT_AREA:
            case ACHIEVEMENT_CRITERIA_TYPE_WIN_ARENA: // This also behaves like ACHIEVEMENT_CRITERIA_TYPE_WIN_RATED_ARENA
            case ACHIEVEMENT_CRITERIA_TYPE_ON_LOGIN:
                SetCriteriaProgress(achievementCriteria, 1, referencePlayer, PROGRESS_ACCUMULATE);
                break;
            // std case: increment at miscValue1
            case ACHIEVEMENT_CRITERIA_TYPE_MONEY_FROM_VENDORS:
            case ACHIEVEMENT_CRITERIA_TYPE_GOLD_SPENT_FOR_TALENTS:
            case ACHIEVEMENT_CRITERIA_TYPE_MONEY_FROM_QUEST_REWARD:
            case ACHIEVEMENT_CRITERIA_TYPE_GOLD_SPENT_FOR_TRAVELLING:
            case ACHIEVEMENT_CRITERIA_TYPE_GOLD_SPENT_AT_BARBER:
            case ACHIEVEMENT_CRITERIA_TYPE_GOLD_SPENT_FOR_MAIL:
            case ACHIEVEMENT_CRITERIA_TYPE_LOOT_MONEY:
            case ACHIEVEMENT_CRITERIA_TYPE_GOLD_EARNED_BY_AUCTIONS:/* FIXME: for online player only currently */
            case ACHIEVEMENT_CRITERIA_TYPE_TOTAL_DAMAGE_RECEIVED:
            case ACHIEVEMENT_CRITERIA_TYPE_TOTAL_HEALING_RECEIVED:
            case ACHIEVEMENT_CRITERIA_TYPE_USE_LFD_TO_GROUP_WITH_PLAYERS:
            case ACHIEVEMENT_CRITERIA_TYPE_WIN_BG:
            case ACHIEVEMENT_CRITERIA_TYPE_COMPLETE_BATTLEGROUND:
            case ACHIEVEMENT_CRITERIA_TYPE_DAMAGE_DONE:
            case ACHIEVEMENT_CRITERIA_TYPE_HEALING_DONE:
                SetCriteriaProgress(achievementCriteria, miscValue1, referencePlayer, PROGRESS_ACCUMULATE);
                break;
            case ACHIEVEMENT_CRITERIA_TYPE_KILL_CREATURE:
            case ACHIEVEMENT_CRITERIA_TYPE_KILL_CREATURE_TYPE:
            case ACHIEVEMENT_CRITERIA_TYPE_LOOT_TYPE:
            case ACHIEVEMENT_CRITERIA_TYPE_OWN_ITEM:
            case ACHIEVEMENT_CRITERIA_TYPE_LOOT_ITEM:
            case ACHIEVEMENT_CRITERIA_TYPE_CURRENCY:
                SetCriteriaProgress(achievementCriteria, miscValue2, referencePlayer, PROGRESS_ACCUMULATE);
                break;
            // std case: high value at miscValue1
            case ACHIEVEMENT_CRITERIA_TYPE_HIGHEST_AUCTION_BID:
            case ACHIEVEMENT_CRITERIA_TYPE_HIGHEST_AUCTION_SOLD: /* FIXME: for online player only currently */
            case ACHIEVEMENT_CRITERIA_TYPE_HIGHEST_HIT_DEALT:
            case ACHIEVEMENT_CRITERIA_TYPE_HIGHEST_HIT_RECEIVED:
            case ACHIEVEMENT_CRITERIA_TYPE_HIGHEST_HEAL_CAST:
            case ACHIEVEMENT_CRITERIA_TYPE_HIGHEST_HEALING_RECEIVED:
                SetCriteriaProgress(achievementCriteria, miscValue1, referencePlayer, PROGRESS_HIGHEST);
                break;
            case ACHIEVEMENT_CRITERIA_TYPE_REACH_LEVEL:
                SetCriteriaProgress(achievementCriteria, referencePlayer->getLevel(), referencePlayer);
                break;
            case ACHIEVEMENT_CRITERIA_TYPE_REACH_SKILL_LEVEL:
                if (uint32 skillvalue = referencePlayer->GetBaseSkillValue(achievementCriteria->Entry->Asset.SkillID))
                    SetCriteriaProgress(achievementCriteria, skillvalue, referencePlayer);
                break;
            case ACHIEVEMENT_CRITERIA_TYPE_LEARN_SKILL_LEVEL:
                if (uint32 maxSkillvalue = referencePlayer->GetPureMaxSkillValue(achievementCriteria->Entry->Asset.SkillID))
                    SetCriteriaProgress(achievementCriteria, maxSkillvalue, referencePlayer);
                break;
            case ACHIEVEMENT_CRITERIA_TYPE_COMPLETE_QUEST_COUNT:
                SetCriteriaProgress(achievementCriteria, referencePlayer->GetRewardedQuestCount(), referencePlayer);
                break;
            case ACHIEVEMENT_CRITERIA_TYPE_COMPLETE_DAILY_QUEST_DAILY:
            {
                time_t nextDailyResetTime = sWorld->GetNextDailyQuestsResetTime();
                CriteriaProgress *progress = GetCriteriaProgress(achievementCriteria);

                if (!miscValue1) // Login case.
                {
                    // reset if player missed one day.
                    if (progress && progress->date < (nextDailyResetTime - 2 * DAY))
                        SetCriteriaProgress(achievementCriteria, 0, referencePlayer, PROGRESS_SET);
                    continue;
                }

                ProgressType progressType;
                if (!progress)
                    // 1st time. Start count.
                    progressType = PROGRESS_SET;
                else if (progress->date < (nextDailyResetTime - 2 * DAY))
                    // last progress is older than 2 days. Player missed 1 day => Restart count.
                    progressType = PROGRESS_SET;
                else if (progress->date < (nextDailyResetTime - DAY))
                    // last progress is between 1 and 2 days. => 1st time of the day.
                    progressType = PROGRESS_ACCUMULATE;
                else
                    // last progress is within the day before the reset => Already counted today.
                    continue;

                SetCriteriaProgress(achievementCriteria, 1, referencePlayer, progressType);
                break;
            }
            case ACHIEVEMENT_CRITERIA_TYPE_COMPLETE_QUESTS_IN_ZONE:
            {
                uint32 counter = 0;

                const RewardedQuestSet &rewQuests = referencePlayer->getRewardedQuests();
                for (RewardedQuestSet::const_iterator itr = rewQuests.begin(); itr != rewQuests.end(); ++itr)
                {
                    Quest const* quest = sObjectMgr->GetQuestTemplate(*itr);
                    if (quest && quest->GetZoneOrSort() >= 0 && uint32(quest->GetZoneOrSort()) == achievementCriteria->Entry->Asset.ZoneID)
                        ++counter;
                }
                SetCriteriaProgress(achievementCriteria, counter, referencePlayer);
                break;
            }
            case ACHIEVEMENT_CRITERIA_TYPE_FALL_WITHOUT_DYING:
                // miscValue1 is the ingame fallheight*100 as stored in dbc
                SetCriteriaProgress(achievementCriteria, miscValue1, referencePlayer);
                break;
            case ACHIEVEMENT_CRITERIA_TYPE_COMPLETE_QUEST:
            case ACHIEVEMENT_CRITERIA_TYPE_LEARN_SPELL:
            case ACHIEVEMENT_CRITERIA_TYPE_EXPLORE_AREA:
            case ACHIEVEMENT_CRITERIA_TYPE_VISIT_BARBER_SHOP:
            case ACHIEVEMENT_CRITERIA_TYPE_EQUIP_EPIC_ITEM:
            case ACHIEVEMENT_CRITERIA_TYPE_EQUIP_ITEM:
            case ACHIEVEMENT_CRITERIA_TYPE_COMPLETE_ACHIEVEMENT:
                SetCriteriaProgress(achievementCriteria, 1, referencePlayer);
                break;
            case ACHIEVEMENT_CRITERIA_TYPE_BUY_BANK_SLOT:
                SetCriteriaProgress(achievementCriteria, referencePlayer->GetBankBagSlotCount(), referencePlayer);
                break;
            case ACHIEVEMENT_CRITERIA_TYPE_GAIN_REPUTATION:
            {
                int32 reputation = referencePlayer->GetReputationMgr().GetReputation(achievementCriteria->Entry->Asset.FactionID);
                if (reputation > 0)
                    SetCriteriaProgress(achievementCriteria, reputation, referencePlayer);
                break;
            }
            case ACHIEVEMENT_CRITERIA_TYPE_GAIN_EXALTED_REPUTATION:
                SetCriteriaProgress(achievementCriteria, referencePlayer->GetReputationMgr().GetExaltedFactionCount(), referencePlayer);
                break;
            case ACHIEVEMENT_CRITERIA_TYPE_LEARN_SKILLLINE_SPELLS:
            case ACHIEVEMENT_CRITERIA_TYPE_LEARN_SKILL_LINE:
            {
                uint32 spellCount = 0;
                for (PlayerSpellMap::const_iterator spellIter = referencePlayer->GetSpellMap().begin();
                    spellIter != referencePlayer->GetSpellMap().end();
                    ++spellIter)
                {
                    SkillLineAbilityMapBounds bounds = sSpellMgr->GetSkillLineAbilityMapBounds(spellIter->first);
                    for (SkillLineAbilityMap::const_iterator skillIter = bounds.first; skillIter != bounds.second; ++skillIter)
                    {
<<<<<<< HEAD
                        BattlegroundMap* bg = GetPlayer()->GetBattleground();
                        if (!bg || !bg->IsBattleArena() || ArenaTeam::GetSlotByType(bg->GetArenaType()) != j)
                            notfit = true;

                        break;
=======
                        if (skillIter->second->SkillLine == achievementCriteria->Entry->Asset.SkillID)
                            spellCount++;
>>>>>>> b7f254db
                    }
                }
                SetCriteriaProgress(achievementCriteria, spellCount, referencePlayer);
                break;
            }
            case ACHIEVEMENT_CRITERIA_TYPE_GAIN_REVERED_REPUTATION:
                SetCriteriaProgress(achievementCriteria, referencePlayer->GetReputationMgr().GetReveredFactionCount(), referencePlayer);
                break;
            case ACHIEVEMENT_CRITERIA_TYPE_GAIN_HONORED_REPUTATION:
                SetCriteriaProgress(achievementCriteria, referencePlayer->GetReputationMgr().GetHonoredFactionCount(), referencePlayer);
                break;
            case ACHIEVEMENT_CRITERIA_TYPE_KNOWN_FACTIONS:
                SetCriteriaProgress(achievementCriteria, referencePlayer->GetReputationMgr().GetVisibleFactionCount(), referencePlayer);
                break;
            case ACHIEVEMENT_CRITERIA_TYPE_EARN_HONORABLE_KILL:
                SetCriteriaProgress(achievementCriteria, referencePlayer->GetUInt32Value(PLAYER_FIELD_LIFETIME_HONORABLE_KILLS), referencePlayer);
                break;
            case ACHIEVEMENT_CRITERIA_TYPE_HIGHEST_GOLD_VALUE_OWNED:
                SetCriteriaProgress(achievementCriteria, referencePlayer->GetMoney(), referencePlayer, PROGRESS_HIGHEST);
                break;
            case ACHIEVEMENT_CRITERIA_TYPE_EARN_ACHIEVEMENT_POINTS:
                if (!miscValue1)
                    SetCriteriaProgress(achievementCriteria, _achievementPoints, referencePlayer, PROGRESS_SET);
                else
                    SetCriteriaProgress(achievementCriteria, miscValue1, referencePlayer, PROGRESS_ACCUMULATE);
                break;
            case ACHIEVEMENT_CRITERIA_TYPE_HIGHEST_TEAM_RATING:
            {
                uint32 reqTeamType = achievementCriteria->Entry->Asset.TeamType;

                if (miscValue1)
                {
                    if (miscValue2 != reqTeamType)
                        continue;

                    SetCriteriaProgress(achievementCriteria, miscValue1, referencePlayer, PROGRESS_HIGHEST);
                }
                else // login case
                {
                    for (uint32 arena_slot = 0; arena_slot < MAX_ARENA_SLOT; ++arena_slot)
                    {
                        uint32 teamId = referencePlayer->GetArenaTeamId(arena_slot);
                        if (!teamId)
                            continue;

                        ArenaTeam* team = sArenaTeamMgr->GetArenaTeamById(teamId);
                        if (!team || team->GetType() != reqTeamType)
                            continue;

                        SetCriteriaProgress(achievementCriteria, team->GetStats().Rating, referencePlayer, PROGRESS_HIGHEST);
                        break;
                    }
                }

                break;
            }
            case ACHIEVEMENT_CRITERIA_TYPE_HIGHEST_PERSONAL_RATING:
            {
                uint32 reqTeamType = achievementCriteria->Entry->Asset.TeamType;

                if (miscValue1)
                {
                    if (miscValue2 != reqTeamType)
                        continue;

                    SetCriteriaProgress(achievementCriteria, miscValue1, referencePlayer, PROGRESS_HIGHEST);
                }
                else // login case
                {
                    for (uint32 arena_slot = 0; arena_slot < MAX_ARENA_SLOT; ++arena_slot)
                    {
                        uint32 teamId = referencePlayer->GetArenaTeamId(arena_slot);
                        if (!teamId)
                            continue;

                        ArenaTeam* team = sArenaTeamMgr->GetArenaTeamById(teamId);
                        if (!team || team->GetType() != reqTeamType)
                            continue;

                        if (ArenaTeamMember const* member = team->GetMember(referencePlayer->GetGUID()))
                        {
                            SetCriteriaProgress(achievementCriteria, member->PersonalRating, referencePlayer, PROGRESS_HIGHEST);
                            break;
                        }
                    }
                }
                break;
            }
            case ACHIEVEMENT_CRITERIA_TYPE_REACH_GUILD_LEVEL:
                SetCriteriaProgress(achievementCriteria, miscValue1, referencePlayer);
                break;
            // FIXME: not triggered in code as result, need to implement
            case ACHIEVEMENT_CRITERIA_TYPE_COMPLETE_RAID:
            case ACHIEVEMENT_CRITERIA_TYPE_PLAY_ARENA:
            case ACHIEVEMENT_CRITERIA_TYPE_OWN_RANK:
            case ACHIEVEMENT_CRITERIA_TYPE_SPENT_GOLD_GUILD_REPAIRS:
            case ACHIEVEMENT_CRITERIA_TYPE_CRAFT_ITEMS_GUILD:
            case ACHIEVEMENT_CRITERIA_TYPE_CATCH_FROM_POOL:
            case ACHIEVEMENT_CRITERIA_TYPE_BUY_GUILD_BANK_SLOTS:
            case ACHIEVEMENT_CRITERIA_TYPE_EARN_GUILD_ACHIEVEMENT_POINTS:
            case ACHIEVEMENT_CRITERIA_TYPE_WIN_RATED_BATTLEGROUND:
            case ACHIEVEMENT_CRITERIA_TYPE_REACH_BG_RATING:
            case ACHIEVEMENT_CRITERIA_TYPE_BUY_GUILD_TABARD:
            case ACHIEVEMENT_CRITERIA_TYPE_COMPLETE_QUESTS_GUILD:
            case ACHIEVEMENT_CRITERIA_TYPE_HONORABLE_KILLS_GUILD:
            case ACHIEVEMENT_CRITERIA_TYPE_KILL_CREATURE_TYPE_GUILD:
            case ACHIEVEMENT_CRITERIA_TYPE_COMPLETE_ARCHAEOLOGY_PROJECTS:
            case ACHIEVEMENT_CRITERIA_TYPE_COMPLETE_GUILD_CHALLENGE_TYPE:
            case ACHIEVEMENT_CRITERIA_TYPE_COMPLETE_GUILD_CHALLENGE:
                break;                                   // Not implemented yet :(
        }

        for (AchievementCriteriaTree const* tree : *trees)
        {
            if (IsCompletedCriteriaTree(tree))
                CompletedCriteriaFor(tree->Achievement, referencePlayer);

            // check again the completeness for SUMM and REQ COUNT achievements,
            // as they don't depend on the completed criteria but on the sum of the progress of each individual criteria
            if (tree->Achievement->Flags & ACHIEVEMENT_FLAG_SUMM)
                if (IsCompletedAchievement(tree->Achievement))
                    CompletedAchievement(tree->Achievement, referencePlayer);

            if (AchievementEntryList const* achRefList = sAchievementMgr->GetAchievementByReferencedId(tree->Achievement->ID))
                for (AchievementEntry const* refAchievement : *achRefList)
                    if (IsCompletedAchievement(refAchievement))
                        CompletedAchievement(refAchievement, referencePlayer);
        }
    }
}

// Only player personal achievements require instance id to check realm firsts
// Guild restrictions are handled with additionalConditionType/additionalConditionValue
template<class T>
static uint32 GetInstanceId(T* /*object*/) { return 0xFFFFFFFF; }

template<>
uint32 GetInstanceId(Player* player) { return player->GetInstanceId(); }

template<class T>
bool AchievementMgr<T>::IsCompletedCriteriaTree(AchievementCriteriaTree const* tree)
{
    AchievementEntry const* achievement = tree->Achievement;
    if (!achievement)
        return false;

    // counter can never complete
    if (achievement->Flags & ACHIEVEMENT_FLAG_COUNTER)
        return false;

    if (achievement->Flags & (ACHIEVEMENT_FLAG_REALM_FIRST_REACH | ACHIEVEMENT_FLAG_REALM_FIRST_KILL))
    {
        // someone on this realm has already completed that achievement
        if (sAchievementMgr->IsRealmCompleted(achievement, GetInstanceId(GetOwner())))
            return false;
    }

    uint64 requiredCount = tree->Entry->Amount;
    uint64 completedCount = 0;
    uint32 op = tree->Entry->Operator;
    bool hasAll = true;

    // Check criteria we depend on first
    for (AchievementCriteriaTree const* node : tree->Children)
    {
        if (IsCompletedCriteriaTree(node))
            ++completedCount;
        else
            hasAll = false;

        if (op & ACHIEVEMENT_CRITERIA_TREE_OPERATOR_ANY && completedCount >= requiredCount)
        {
            if (!tree->Criteria)
                return true;

            break;
        }
    }

    if (op & ACHIEVEMENT_CRITERIA_TREE_OPERATOR_ANY && completedCount < requiredCount)
        return false;

    if (op & ACHIEVEMENT_CRITERIA_TREE_OPERATOR_ALL && !hasAll)
        return false;

    if (!tree->Criteria)
        return true;

    return IsCompletedCriteria(tree->Criteria, requiredCount);
}

template<class T>
bool AchievementMgr<T>::IsCompletedCriteria(AchievementCriteria const* achievementCriteria, uint64 requiredAmount)
{
    CriteriaProgress const* progress = GetCriteriaProgress(achievementCriteria);
    if (!progress)
        return false;

    switch (AchievementCriteriaTypes(achievementCriteria->Entry->Type))
    {
        case ACHIEVEMENT_CRITERIA_TYPE_WIN_BG:
        case ACHIEVEMENT_CRITERIA_TYPE_KILL_CREATURE:
        case ACHIEVEMENT_CRITERIA_TYPE_REACH_LEVEL:
        case ACHIEVEMENT_CRITERIA_TYPE_REACH_GUILD_LEVEL:
        case ACHIEVEMENT_CRITERIA_TYPE_REACH_SKILL_LEVEL:
        case ACHIEVEMENT_CRITERIA_TYPE_COMPLETE_QUEST_COUNT:
        case ACHIEVEMENT_CRITERIA_TYPE_COMPLETE_DAILY_QUEST_DAILY:
        case ACHIEVEMENT_CRITERIA_TYPE_COMPLETE_QUESTS_IN_ZONE:
        case ACHIEVEMENT_CRITERIA_TYPE_DAMAGE_DONE:
        case ACHIEVEMENT_CRITERIA_TYPE_HEALING_DONE:
        case ACHIEVEMENT_CRITERIA_TYPE_COMPLETE_DAILY_QUEST:
        case ACHIEVEMENT_CRITERIA_TYPE_FALL_WITHOUT_DYING:
        case ACHIEVEMENT_CRITERIA_TYPE_BE_SPELL_TARGET:
        case ACHIEVEMENT_CRITERIA_TYPE_BE_SPELL_TARGET2:
        case ACHIEVEMENT_CRITERIA_TYPE_CAST_SPELL:
        case ACHIEVEMENT_CRITERIA_TYPE_CAST_SPELL2:
        case ACHIEVEMENT_CRITERIA_TYPE_BG_OBJECTIVE_CAPTURE:
        case ACHIEVEMENT_CRITERIA_TYPE_HONORABLE_KILL_AT_AREA:
        case ACHIEVEMENT_CRITERIA_TYPE_HONORABLE_KILL:
        case ACHIEVEMENT_CRITERIA_TYPE_EARN_HONORABLE_KILL:
        case ACHIEVEMENT_CRITERIA_TYPE_OWN_ITEM:
        case ACHIEVEMENT_CRITERIA_TYPE_WIN_RATED_ARENA:
        case ACHIEVEMENT_CRITERIA_TYPE_HIGHEST_PERSONAL_RATING:
        case ACHIEVEMENT_CRITERIA_TYPE_USE_ITEM:
        case ACHIEVEMENT_CRITERIA_TYPE_LOOT_ITEM:
        case ACHIEVEMENT_CRITERIA_TYPE_BUY_BANK_SLOT:
        case ACHIEVEMENT_CRITERIA_TYPE_GAIN_REPUTATION:
        case ACHIEVEMENT_CRITERIA_TYPE_GAIN_EXALTED_REPUTATION:
        case ACHIEVEMENT_CRITERIA_TYPE_VISIT_BARBER_SHOP:
        case ACHIEVEMENT_CRITERIA_TYPE_EQUIP_EPIC_ITEM:
        case ACHIEVEMENT_CRITERIA_TYPE_ROLL_NEED_ON_LOOT:
        case ACHIEVEMENT_CRITERIA_TYPE_ROLL_GREED_ON_LOOT:
        case ACHIEVEMENT_CRITERIA_TYPE_HK_CLASS:
        case ACHIEVEMENT_CRITERIA_TYPE_HK_RACE:
        case ACHIEVEMENT_CRITERIA_TYPE_DO_EMOTE:
        case ACHIEVEMENT_CRITERIA_TYPE_EQUIP_ITEM:
        case ACHIEVEMENT_CRITERIA_TYPE_MONEY_FROM_QUEST_REWARD:
        case ACHIEVEMENT_CRITERIA_TYPE_LOOT_MONEY:
        case ACHIEVEMENT_CRITERIA_TYPE_USE_GAMEOBJECT:
        case ACHIEVEMENT_CRITERIA_TYPE_SPECIAL_PVP_KILL:
        case ACHIEVEMENT_CRITERIA_TYPE_FISH_IN_GAMEOBJECT:
        case ACHIEVEMENT_CRITERIA_TYPE_LEARN_SKILLLINE_SPELLS:
        case ACHIEVEMENT_CRITERIA_TYPE_WIN_DUEL:
        case ACHIEVEMENT_CRITERIA_TYPE_LOOT_TYPE:
        case ACHIEVEMENT_CRITERIA_TYPE_LEARN_SKILL_LINE:
        case ACHIEVEMENT_CRITERIA_TYPE_USE_LFD_TO_GROUP_WITH_PLAYERS:
        case ACHIEVEMENT_CRITERIA_TYPE_GET_KILLING_BLOWS:
        case ACHIEVEMENT_CRITERIA_TYPE_CURRENCY:
            return progress->counter >= requiredAmount;
        case ACHIEVEMENT_CRITERIA_TYPE_COMPLETE_ACHIEVEMENT:
        case ACHIEVEMENT_CRITERIA_TYPE_COMPLETE_QUEST:
        case ACHIEVEMENT_CRITERIA_TYPE_LEARN_SPELL:
        case ACHIEVEMENT_CRITERIA_TYPE_EXPLORE_AREA:
            return progress->counter >= 1;
        case ACHIEVEMENT_CRITERIA_TYPE_LEARN_SKILL_LEVEL:
            return progress->counter >= (requiredAmount * 75);
        case ACHIEVEMENT_CRITERIA_TYPE_EARN_ACHIEVEMENT_POINTS:
            return progress->counter >= 9000;
        case ACHIEVEMENT_CRITERIA_TYPE_WIN_ARENA:
            return requiredAmount && progress->counter >= requiredAmount;
        case ACHIEVEMENT_CRITERIA_TYPE_ON_LOGIN:
            return true;
        // handle all statistic-only criteria here
        case ACHIEVEMENT_CRITERIA_TYPE_COMPLETE_BATTLEGROUND:
        case ACHIEVEMENT_CRITERIA_TYPE_DEATH_AT_MAP:
        case ACHIEVEMENT_CRITERIA_TYPE_DEATH:
        case ACHIEVEMENT_CRITERIA_TYPE_DEATH_IN_DUNGEON:
        case ACHIEVEMENT_CRITERIA_TYPE_KILLED_BY_CREATURE:
        case ACHIEVEMENT_CRITERIA_TYPE_KILLED_BY_PLAYER:
        case ACHIEVEMENT_CRITERIA_TYPE_DEATHS_FROM:
        case ACHIEVEMENT_CRITERIA_TYPE_HIGHEST_TEAM_RATING:
        case ACHIEVEMENT_CRITERIA_TYPE_MONEY_FROM_VENDORS:
        case ACHIEVEMENT_CRITERIA_TYPE_GOLD_SPENT_FOR_TALENTS:
        case ACHIEVEMENT_CRITERIA_TYPE_NUMBER_OF_TALENT_RESETS:
        case ACHIEVEMENT_CRITERIA_TYPE_GOLD_SPENT_AT_BARBER:
        case ACHIEVEMENT_CRITERIA_TYPE_GOLD_SPENT_FOR_MAIL:
        case ACHIEVEMENT_CRITERIA_TYPE_LOSE_DUEL:
        case ACHIEVEMENT_CRITERIA_TYPE_KILL_CREATURE_TYPE:
        case ACHIEVEMENT_CRITERIA_TYPE_GOLD_EARNED_BY_AUCTIONS:
        case ACHIEVEMENT_CRITERIA_TYPE_CREATE_AUCTION:
        case ACHIEVEMENT_CRITERIA_TYPE_HIGHEST_AUCTION_BID:
        case ACHIEVEMENT_CRITERIA_TYPE_HIGHEST_AUCTION_SOLD:
        case ACHIEVEMENT_CRITERIA_TYPE_HIGHEST_GOLD_VALUE_OWNED:
        case ACHIEVEMENT_CRITERIA_TYPE_WON_AUCTIONS:
        case ACHIEVEMENT_CRITERIA_TYPE_GAIN_REVERED_REPUTATION:
        case ACHIEVEMENT_CRITERIA_TYPE_GAIN_HONORED_REPUTATION:
        case ACHIEVEMENT_CRITERIA_TYPE_KNOWN_FACTIONS:
        case ACHIEVEMENT_CRITERIA_TYPE_LOOT_EPIC_ITEM:
        case ACHIEVEMENT_CRITERIA_TYPE_RECEIVE_EPIC_ITEM:
        case ACHIEVEMENT_CRITERIA_TYPE_ROLL_NEED:
        case ACHIEVEMENT_CRITERIA_TYPE_ROLL_GREED:
        case ACHIEVEMENT_CRITERIA_TYPE_QUEST_ABANDONED:
        case ACHIEVEMENT_CRITERIA_TYPE_FLIGHT_PATHS_TAKEN:
        case ACHIEVEMENT_CRITERIA_TYPE_ACCEPTED_SUMMONINGS:
        default:
            break;
    }

    return false;
}

template<class T>
void AchievementMgr<T>::CompletedCriteriaFor(AchievementEntry const* achievement, Player* referencePlayer)
{
    // counter can never complete
    if (achievement->Flags & ACHIEVEMENT_FLAG_COUNTER)
        return;

    // already completed and stored
    if (HasAchieved(achievement->ID))
        return;

    if (IsCompletedAchievement(achievement))
        CompletedAchievement(achievement, referencePlayer);
}

template<class T>
uint64 AchievementMgr<T>::GetTotalCriteriaTreeProgress(AchievementCriteriaTree const* criteriaTree)
{
    uint64 progress = 0;
    if (criteriaTree->Criteria)
        if (CriteriaProgress const* criteriaProgress = GetCriteriaProgress(criteriaTree->Criteria))
            progress += criteriaProgress->counter;

    for (AchievementCriteriaTree const* node : criteriaTree->Children)
        progress += GetTotalCriteriaTreeProgress(node);

    return progress;
}

template<class T>
bool AchievementMgr<T>::IsCompletedAchievement(AchievementEntry const* entry)
{
    // counter can never complete
    if (entry->Flags & ACHIEVEMENT_FLAG_COUNTER)
        return false;

    AchievementCriteriaTree const* tree = sAchievementMgr->GetAchievementCriteriaTree(entry->CriteriaTree);
    if (!tree)
        return false;

    // For SUMM achievements, we have to count the progress of each criteria of the achievement.
    // Oddly, the target count is NOT contained in the achievement, but in each individual criteria
    if (entry->Flags & ACHIEVEMENT_FLAG_SUMM)
        return GetTotalCriteriaTreeProgress(tree) >= tree->Entry->Amount;

    return IsCompletedCriteriaTree(tree);
}

template<class T>
CriteriaProgress* AchievementMgr<T>::GetCriteriaProgress(AchievementCriteria const* entry)
{
    CriteriaProgressMap::iterator iter = m_criteriaProgress.find(entry->ID);

    if (iter == m_criteriaProgress.end())
        return NULL;

    return &(iter->second);
}

template<class T>
void AchievementMgr<T>::SetCriteriaProgress(AchievementCriteria const* criteria, uint64 changeValue, Player* referencePlayer, ProgressType ptype)
{
    // Don't allow to cheat - doing timed achievements without timer active
    AchievementCriteriaTreeList const* trees = nullptr;
    if (criteria->Entry->StartTimer)
    {
        trees = sAchievementMgr->GetAchievementCriteriaTreesByCriteria(criteria->ID);
        if (!trees)
            return;

        bool hasTreeForTimed = false;
        for (AchievementCriteriaTree const* tree : *trees)
        {
            auto timedIter = m_timedAchievements.find(tree->ID);
            if (timedIter != m_timedAchievements.end())
            {
                hasTreeForTimed = true;
                break;
            }

        }

        if (!hasTreeForTimed)
            return;
    }

    TC_LOG_DEBUG("achievement", "SetCriteriaProgress(%u, " UI64FMTD ") for (%s)",
                   criteria->ID, changeValue, GetOwner()->GetGUID().ToString().c_str());

    CriteriaProgress* progress = GetCriteriaProgress(criteria);
    if (!progress)
    {
        // not create record for 0 counter but allow it for timed achievements
        // we will need to send 0 progress to client to start the timer
        if (changeValue == 0 && !criteria->Entry->StartTimer)
            return;

        progress = &m_criteriaProgress[criteria->ID];
        progress->counter = changeValue;
    }
    else
    {
        uint64 newValue = 0;
        switch (ptype)
        {
            case PROGRESS_SET:
                newValue = changeValue;
                break;
            case PROGRESS_ACCUMULATE:
            {
                // avoid overflow
                uint64 max_value = std::numeric_limits<uint64>::max();
                newValue = max_value - progress->counter > changeValue ? progress->counter + changeValue : max_value;
                break;
            }
            case PROGRESS_HIGHEST:
                newValue = progress->counter < changeValue ? changeValue : progress->counter;
                break;
        }

        // not update (not mark as changed) if counter will have same value
        if (progress->counter == newValue && !criteria->Entry->StartTimer)
            return;

        progress->counter = newValue;
    }

    progress->changed = true;
    progress->date = time(NULL); // set the date to the latest update.
    progress->PlayerGUID = referencePlayer->GetGUID();

    uint32 timeElapsed = 0;

    if (criteria->Entry->StartTimer)
    {
        ASSERT(trees);

        for (AchievementCriteriaTree const* tree : *trees)
        {
            auto timedIter = m_timedAchievements.find(tree->ID);
            if (timedIter != m_timedAchievements.end())
            {
                // Client expects this in packet
                timeElapsed = criteria->Entry->StartTimer - (timedIter->second / IN_MILLISECONDS);

                // Remove the timer, we wont need it anymore
                if (IsCompletedCriteriaTree(tree))
                    m_timedAchievements.erase(timedIter);
            }
        }
    }

    SendCriteriaUpdate(criteria, progress, timeElapsed, true);
}

template<class T>
void AchievementMgr<T>::UpdateTimedAchievements(uint32 timeDiff)
{
    if (!m_timedAchievements.empty())
    {
        for (TimedAchievementMap::iterator itr = m_timedAchievements.begin(); itr != m_timedAchievements.end();)
        {
            // Time is up, remove timer and reset progress
            if (itr->second <= timeDiff)
            {
                AchievementCriteriaTree const* criteriaTree = sAchievementMgr->GetAchievementCriteriaTree(itr->first);
                if (criteriaTree->Criteria)
                    RemoveCriteriaProgress(criteriaTree->Criteria);

                m_timedAchievements.erase(itr++);
            }
            else
            {
                itr->second -= timeDiff;
                ++itr;
            }
        }
    }
}

template<class T>
void AchievementMgr<T>::StartTimedAchievement(AchievementCriteriaTimedTypes /*type*/, uint32 /*entry*/, uint32 /*timeLost = 0*/)
{
}

template<>
void AchievementMgr<Player>::StartTimedAchievement(AchievementCriteriaTimedTypes type, uint32 entry, uint32 timeLost /* = 0 */)
{
    AchievementCriteriaList const& achievementCriteriaList = sAchievementMgr->GetTimedAchievementCriteriaByType(type);
    for (AchievementCriteria const* criteria : achievementCriteriaList)
    {
        if (criteria->Entry->StartAsset != entry)
            continue;

        AchievementCriteriaTreeList const* trees = sAchievementMgr->GetAchievementCriteriaTreesByCriteria(criteria->ID);
        bool canStart = false;
        for (AchievementCriteriaTree const* tree : *trees)
        {
            if (m_timedAchievements.find(tree->ID) == m_timedAchievements.end() && !IsCompletedCriteriaTree(tree))
            {
                // Start the timer
                if (criteria->Entry->StartTimer * IN_MILLISECONDS > timeLost)
                {
                    m_timedAchievements[tree->ID] = criteria->Entry->StartTimer * IN_MILLISECONDS - timeLost;
                    canStart = true;
                }
            }
        }

        if (!canStart)
            continue;

        // and at client too
        SetCriteriaProgress(criteria, 0, GetOwner(), PROGRESS_SET);
    }
}

template<class T>
void AchievementMgr<T>::RemoveTimedAchievement(AchievementCriteriaTimedTypes type, uint32 entry)
{
    AchievementCriteriaList const& achievementCriteriaList = sAchievementMgr->GetTimedAchievementCriteriaByType(type);
    for (AchievementCriteria const* criteria : achievementCriteriaList)
    {
        if (criteria->Entry->StartAsset != entry)
            continue;

        AchievementCriteriaTreeList const* trees = sAchievementMgr->GetAchievementCriteriaTreesByCriteria(criteria->ID);
        // Remove the timer from all trees
        for (AchievementCriteriaTree const* tree : *trees)
            m_timedAchievements.erase(tree->ID);

        // remove progress
        RemoveCriteriaProgress(criteria);
    }
}

template<>
void AchievementMgr<Player>::CompletedAchievement(AchievementEntry const* achievement, Player* referencePlayer)
{
    // disable for gamemasters with GM-mode enabled
    if (GetOwner()->IsGameMaster())
        return;

    if (achievement->Flags & ACHIEVEMENT_FLAG_COUNTER || HasAchieved(achievement->ID))
        return;

    if (achievement->Flags & ACHIEVEMENT_FLAG_SHOW_IN_GUILD_NEWS)
        if (Guild* guild = referencePlayer->GetGuild())
            guild->AddGuildNews(GUILD_NEWS_PLAYER_ACHIEVEMENT, referencePlayer->GetGUID(), achievement->Flags & ACHIEVEMENT_FLAG_SHOW_IN_GUILD_HEADER, achievement->ID);

    if (!GetOwner()->GetSession()->PlayerLoading())
        SendAchievementEarned(achievement);

    TC_LOG_INFO("achievement", "AchievementMgr::CompletedAchievement(%u). %s %s",
        achievement->ID, GetOwner()->GetGUID().ToString().c_str(), GetOwner()->GetName().c_str());

    CompletedAchievementData& ca = m_completedAchievements[achievement->ID];
    ca.date = time(NULL);
    ca.changed = true;

    sAchievementMgr->SetRealmCompleted(achievement, GetOwner()->GetInstanceId());

    _achievementPoints += achievement->Points;

    UpdateAchievementCriteria(ACHIEVEMENT_CRITERIA_TYPE_COMPLETE_ACHIEVEMENT, 0, 0, 0, NULL, referencePlayer);
    UpdateAchievementCriteria(ACHIEVEMENT_CRITERIA_TYPE_EARN_ACHIEVEMENT_POINTS, achievement->Points, 0, 0, NULL, referencePlayer);

    // reward items and titles if any
    AchievementReward const* reward = sAchievementMgr->GetAchievementReward(achievement);

    // no rewards
    if (!reward)
        return;

    // titles
    //! Currently there's only one achievement that deals with gender-specific titles.
    //! Since no common attributes were found, (not even in titleRewardFlags field)
    //! we explicitly check by ID. Maybe in the future we could move the achievement_reward
    //! condition fields to the condition system.
    if (uint32 titleId = reward->titleId[achievement->ID == 1793 ? GetOwner()->getGender() : (GetOwner()->GetTeam() == ALLIANCE ? 0 : 1)])
        if (CharTitlesEntry const* titleEntry = sCharTitlesStore.LookupEntry(titleId))
            GetOwner()->SetTitle(titleEntry);

    // mail
    if (reward->sender)
    {
        MailDraft draft(reward->mailTemplate);

        if (!reward->mailTemplate)
        {
            // subject and text
            std::string subject = reward->subject;
            std::string text = reward->text;

            int locIdx = GetOwner()->GetSession()->GetSessionDbLocaleIndex();
            if (locIdx >= 0)
            {
                if (AchievementRewardLocale const* loc = sAchievementMgr->GetAchievementRewardLocale(achievement))
                {
                    ObjectMgr::GetLocaleString(loc->subject, locIdx, subject);
                    ObjectMgr::GetLocaleString(loc->text, locIdx, text);
                }
            }

            draft = MailDraft(subject, text);
        }

        SQLTransaction trans = CharacterDatabase.BeginTransaction();

        Item* item = reward->itemId ? Item::CreateItem(reward->itemId, 1, GetOwner()) : NULL;
        if (item)
        {
            // save new item before send
            item->SaveToDB(trans);                               // save for prevent lost at next mail load, if send fail then item will deleted

            // item
            draft.AddItem(item);
        }

        draft.SendMailTo(trans, GetOwner(), MailSender(MAIL_CREATURE, uint64(reward->sender)));
        CharacterDatabase.CommitTransaction(trans);
    }
}

template<>
void AchievementMgr<Guild>::CompletedAchievement(AchievementEntry const* achievement, Player* referencePlayer)
{
    TC_LOG_DEBUG("achievement", "AchievementMgr<Guild>::CompletedAchievement(%u)", achievement->ID);

    if (achievement->Flags & ACHIEVEMENT_FLAG_COUNTER || HasAchieved(achievement->ID))
        return;

    if (achievement->Flags & ACHIEVEMENT_FLAG_SHOW_IN_GUILD_NEWS)
        if (Guild* guild = referencePlayer->GetGuild())
            guild->AddGuildNews(GUILD_NEWS_GUILD_ACHIEVEMENT, ObjectGuid::Empty, achievement->Flags & ACHIEVEMENT_FLAG_SHOW_IN_GUILD_HEADER, achievement->ID);

    SendAchievementEarned(achievement);
    CompletedAchievementData& ca = m_completedAchievements[achievement->ID];
    ca.date = time(NULL);
    ca.changed = true;

    if (achievement->Flags & ACHIEVEMENT_FLAG_SHOW_GUILD_MEMBERS)
    {
        if (referencePlayer->GetGuildId() == GetOwner()->GetId())
            ca.guids.insert(referencePlayer->GetGUID());

        if (Group const* group = referencePlayer->GetGroup())
            for (GroupReference const* ref = group->GetFirstMember(); ref != NULL; ref = ref->next())
                if (Player const* groupMember = ref->GetSource())
                    if (groupMember->GetGuildId() == GetOwner()->GetId())
                        ca.guids.insert(groupMember->GetGUID());
    }

    sAchievementMgr->SetRealmCompleted(achievement, referencePlayer->GetInstanceId());

    _achievementPoints += achievement->Points;

    UpdateAchievementCriteria(ACHIEVEMENT_CRITERIA_TYPE_COMPLETE_ACHIEVEMENT, 0, 0, 0, NULL, referencePlayer);
    UpdateAchievementCriteria(ACHIEVEMENT_CRITERIA_TYPE_EARN_ACHIEVEMENT_POINTS, achievement->Points, 0, 0, NULL, referencePlayer);
}

struct VisibleAchievementPred
{
    bool operator()(CompletedAchievementMap::value_type const& val)
    {
        AchievementEntry const* achievement = sAchievementMgr->GetAchievement(val.first);
        return achievement && !(achievement->Flags & ACHIEVEMENT_FLAG_HIDDEN);
    }
};

template<class T>
void AchievementMgr<T>::SendAllAchievementData(Player* /*receiver*/) const
{
    VisibleAchievementPred isVisible;
    WorldPackets::Achievement::AllAchievements achievementData;
    achievementData.Earned.reserve(m_completedAchievements.size());
    achievementData.Progress.reserve(m_criteriaProgress.size());

    for (auto itr = m_completedAchievements.begin(); itr != m_completedAchievements.end(); ++itr)
    {
        if (!isVisible(*itr))
            continue;

        WorldPackets::Achievement::EarnedAchievement earned;
        earned.Id = itr->first;
        earned.Date = itr->second.date;
        earned.Owner = GetOwner()->GetGUID();
        earned.VirtualRealmAddress = earned.NativeRealmAddress = GetVirtualRealmAddress();
        achievementData.Earned.push_back(earned);
    }

    for (auto itr = m_criteriaProgress.begin(); itr != m_criteriaProgress.end(); ++itr)
    {
        WorldPackets::Achievement::CriteriaProgress progress;
        progress.Id = itr->first;
        progress.Quantity = itr->second.counter;
        progress.Player = itr->second.PlayerGUID;
        progress.Flags = 0;
        progress.Date = itr->second.date;
        progress.TimeFromStart = 0;
        progress.TimeFromCreate = 0;
        achievementData.Progress.push_back(progress);
    }

    SendPacket(achievementData.Write());
}

template<>
void AchievementMgr<Guild>::SendAllAchievementData(Player* receiver) const
{
    VisibleAchievementPred isVisible;

    auto count = std::count_if(m_completedAchievements.begin(), m_completedAchievements.end(), isVisible);

    WorldPacket data(SMSG_GUILD_ACHIEVEMENT_DATA, count * (4 + 4) + 3);
    data.WriteBits(count, 23);
    data.FlushBits();

    for (CompletedAchievementMap::const_iterator itr = m_completedAchievements.begin(); itr != m_completedAchievements.end(); ++itr)
    {
        if (!isVisible(*itr))
            continue;

        data.AppendPackedTime(itr->second.date);
        data << uint32(itr->first);
    }

    receiver->GetSession()->SendPacket(&data);
}

template<>
void AchievementMgr<Player>::SendAchievementInfo(Player* receiver, uint32 /*achievementId = 0 */) const
{
    /*
    ObjectGuid guid = GetOwner()->GetGUID();
    ObjectGuid counter;

    VisibleAchievementPred isVisible;
    size_t numCriteria = m_criteriaProgress.size();
    size_t numAchievements = std::count_if(m_completedAchievements.begin(), m_completedAchievements.end(), isVisible);
    ByteBuffer criteriaData(numCriteria * 16);

    WorldPacket data(SMSG_RESPOND_INSPECT_ACHIEVEMENTS, 1 + 8 + 3 + 3 + numAchievements * (4 + 4) + numCriteria * (0));
    data.WriteBit(guid[7]);
    data.WriteBit(guid[4]);
    data.WriteBit(guid[1]);
    data.WriteBits(numAchievements, 23);
    data.WriteBit(guid[0]);
    data.WriteBit(guid[3]);
    data.WriteBits(numCriteria, 21);
    data.WriteBit(guid[2]);
    for (CriteriaProgressMap::const_iterator itr = m_criteriaProgress.begin(); itr != m_criteriaProgress.end(); ++itr)
    {
        counter.SetRawValue(itr->second.counter);

        data.WriteBit(counter[5]);
        data.WriteBit(counter[3]);
        data.WriteBit(guid[1]);
        data.WriteBit(guid[4]);
        data.WriteBit(guid[2]);
        data.WriteBit(counter[6]);
        data.WriteBit(guid[0]);
        data.WriteBit(counter[4]);
        data.WriteBit(counter[1]);
        data.WriteBit(counter[2]);
        data.WriteBit(guid[3]);
        data.WriteBit(guid[7]);
        data.WriteBits(0, 2);           // criteria progress flags
        data.WriteBit(counter[0]);
        data.WriteBit(guid[5]);
        data.WriteBit(guid[6]);
        data.WriteBit(counter[7]);

        criteriaData.WriteByteSeq(guid[3]);
        criteriaData.WriteByteSeq(counter[4]);
        criteriaData << uint32(0);      // timer 1
        criteriaData.WriteByteSeq(guid[1]);
        criteriaData.AppendPackedTime(itr->second.date);
        criteriaData.WriteByteSeq(counter[3]);
        criteriaData.WriteByteSeq(counter[7]);
        criteriaData.WriteByteSeq(guid[5]);
        criteriaData.WriteByteSeq(counter[0]);
        criteriaData.WriteByteSeq(guid[4]);
        criteriaData.WriteByteSeq(guid[2]);
        criteriaData.WriteByteSeq(guid[6]);
        criteriaData.WriteByteSeq(guid[7]);
        criteriaData.WriteByteSeq(counter[6]);
        criteriaData << uint32(itr->first);
        criteriaData << uint32(0);      // timer 2
        criteriaData.WriteByteSeq(counter[1]);
        criteriaData.WriteByteSeq(counter[5]);
        criteriaData.WriteByteSeq(guid[0]);
        criteriaData.WriteByteSeq(counter[2]);
    }

    data.WriteBit(guid[6]);
    data.WriteBit(guid[5]);
    data.FlushBits();
    data.append(criteriaData);
    data.WriteByteSeq(guid[1]);
    data.WriteByteSeq(guid[6]);
    data.WriteByteSeq(guid[3]);
    data.WriteByteSeq(guid[0]);
    data.WriteByteSeq(guid[2]);

    for (CompletedAchievementMap::const_iterator itr = m_completedAchievements.begin(); itr != m_completedAchievements.end(); ++itr)
    {
        if (!isVisible(*itr))
            continue;

        data << uint32(itr->first);
        data.AppendPackedTime(itr->second.date);
    }

    data.WriteByteSeq(guid[7]);
    data.WriteByteSeq(guid[4]);
    data.WriteByteSeq(guid[5]);

    receiver->GetSession()->SendPacket(&data);
    */
}

template<>
void AchievementMgr<Guild>::SendAchievementInfo(Player* receiver, uint32 achievementId /*= 0*/) const
{
    /*
    //will send response to criteria progress request
    AchievementCriteriaTreeList const* criteria = sAchievementMgr->GetAchievementCriteriaByAchievement(achievementId);
    if (!criteria)
    {
        // send empty packet
        WorldPacket data(SMSG_GUILD_CRITERIA_DATA, 3);
        data.WriteBits(0, 21);
        data.FlushBits();
        receiver->GetSession()->SendPacket(&data);
        return;
    }

    ObjectGuid counter;
    ObjectGuid guid;
    uint32 numCriteria = 0;
    ByteBuffer criteriaData(criteria->size() * (8 + 8 + 4 + 4 + 4));
    ByteBuffer criteriaBits(criteria->size() * (8 + 8) / 8);
    for (AchievementCriteriaTreeList::const_iterator itr = criteria->begin(); itr != criteria->end(); ++itr)
    {
        uint32 criteriaId = (*itr)->ID;
        CriteriaProgressMap::const_iterator progress = m_criteriaProgress.find(criteriaId);
        if (progress == m_criteriaProgress.end())
            continue;

        ++numCriteria;
    }

    criteriaBits.WriteBits(numCriteria, 21);

    for (AchievementCriteriaTreeList::const_iterator itr = criteria->begin(); itr != criteria->end(); ++itr)
    {
        uint32 criteriaId = (*itr)->ID;
        CriteriaProgressMap::const_iterator progress = m_criteriaProgress.find(criteriaId);
        if (progress == m_criteriaProgress.end())
            continue;

        counter.SetRawValue(progress->second.counter);
        guid = progress->second.PlayerGUID;

        criteriaBits.WriteBit(counter[4]);
        criteriaBits.WriteBit(counter[1]);
        criteriaBits.WriteBit(guid[2]);
        criteriaBits.WriteBit(counter[3]);
        criteriaBits.WriteBit(guid[1]);
        criteriaBits.WriteBit(counter[5]);
        criteriaBits.WriteBit(counter[0]);
        criteriaBits.WriteBit(guid[3]);
        criteriaBits.WriteBit(counter[2]);
        criteriaBits.WriteBit(guid[7]);
        criteriaBits.WriteBit(guid[5]);
        criteriaBits.WriteBit(guid[0]);
        criteriaBits.WriteBit(counter[6]);
        criteriaBits.WriteBit(guid[6]);
        criteriaBits.WriteBit(counter[7]);
        criteriaBits.WriteBit(guid[4]);

        criteriaData.WriteByteSeq(guid[5]);
        criteriaData << uint32(progress->second.date);      // unknown date
        criteriaData.WriteByteSeq(counter[3]);
        criteriaData.WriteByteSeq(counter[7]);
        criteriaData << uint32(progress->second.date);      // unknown date
        criteriaData.WriteByteSeq(counter[6]);
        criteriaData.WriteByteSeq(guid[4]);
        criteriaData.WriteByteSeq(guid[1]);
        criteriaData.WriteByteSeq(counter[4]);
        criteriaData.WriteByteSeq(guid[3]);
        criteriaData.WriteByteSeq(counter[0]);
        criteriaData.WriteByteSeq(guid[2]);
        criteriaData.WriteByteSeq(counter[1]);
        criteriaData.WriteByteSeq(guid[6]);
        criteriaData << uint32(progress->second.date);      // last update time (not packed!)
        criteriaData << uint32(criteriaId);
        criteriaData.WriteByteSeq(counter[5]);
        criteriaData << uint32(0);
        criteriaData.WriteByteSeq(guid[7]);
        criteriaData.WriteByteSeq(counter[2]);
        criteriaData.WriteByteSeq(guid[0]);
    }

    WorldPacket data(SMSG_GUILD_CRITERIA_DATA, criteriaBits.size() + criteriaData.size());
    data.append(criteriaBits);
    if (numCriteria)
        data.append(criteriaData);

    receiver->GetSession()->SendPacket(&data);
    */
}

template<class T>
bool AchievementMgr<T>::HasAchieved(uint32 achievementId) const
{
    return m_completedAchievements.find(achievementId) != m_completedAchievements.end();
}

template<class T>
bool AchievementMgr<T>::CanUpdateCriteria(AchievementCriteria const* criteria, AchievementCriteriaTreeList const* trees, uint64 miscValue1, uint64 miscValue2, uint64 miscValue3, Unit const* unit, Player* referencePlayer)
{
    if (DisableMgr::IsDisabledFor(DISABLE_TYPE_ACHIEVEMENT_CRITERIA, criteria->ID, NULL))
    {
        TC_LOG_TRACE("achievement", "CanUpdateCriteria: (Id: %u Type %s) Disabled",
            criteria->ID, AchievementGlobalMgr::GetCriteriaTypeString(criteria->Entry->Type));
        return false;
    }

    bool treeRequirementPassed = false;
    for (AchievementCriteriaTree const* tree : *trees)
    {
        if (HasAchieved(tree->Achievement->ID))
        {
            TC_LOG_TRACE("achievement", "CanUpdateCriteria: (Id: %u Type %s Achievement %u) Achievement already earned",
                criteria->ID, AchievementGlobalMgr::GetCriteriaTypeString(criteria->Entry->Type), tree->Achievement->ID);
            continue;
        }

        if (tree->Achievement->MapID != -1 && referencePlayer->GetMapId() != uint32(tree->Achievement->MapID))
        {
            TC_LOG_TRACE("achievement", "CanUpdateCriteria: (Id: %u Type %s Achievement %u) Wrong map",
                criteria->ID, AchievementGlobalMgr::GetCriteriaTypeString(criteria->Entry->Type), tree->Achievement->ID);
            continue;
        }

        if ((tree->Achievement->Faction == ACHIEVEMENT_FACTION_HORDE    && referencePlayer->GetTeam() != HORDE) ||
            (tree->Achievement->Faction == ACHIEVEMENT_FACTION_ALLIANCE && referencePlayer->GetTeam() != ALLIANCE))
        {
            TC_LOG_TRACE("achievement", "CanUpdateCriteria: (Id: %u Type %s Achievement %u) Wrong faction",
                criteria->ID, AchievementGlobalMgr::GetCriteriaTypeString(criteria->Entry->Type), tree->Achievement->ID);
            continue;
        }

        treeRequirementPassed = true;
        break;
    }

    if (!treeRequirementPassed)
        return false;

    if (!RequirementsSatisfied(criteria, miscValue1, miscValue2, miscValue3, unit, referencePlayer))
    {
        TC_LOG_TRACE("achievement", "CanUpdateCriteria: (Id: %u Type %s) Requirements not satisfied",
            criteria->ID, AchievementGlobalMgr::GetCriteriaTypeString(criteria->Entry->Type));
        return false;
    }

    if (criteria->Modifier && !AdditionalRequirementsSatisfied(criteria->Modifier, miscValue1, miscValue2, unit, referencePlayer))
    {
        TC_LOG_TRACE("achievement", "CanUpdateCriteria: (Id: %u Type %s) Additional requirements not satisfied",
            criteria->ID, AchievementGlobalMgr::GetCriteriaTypeString(criteria->Entry->Type));
        return false;
    }

    if (!ConditionsSatisfied(criteria, referencePlayer))
    {
        TC_LOG_TRACE("achievement", "CanUpdateCriteria: (Id: %u Type %s) Conditions not satisfied",
            criteria->ID, AchievementGlobalMgr::GetCriteriaTypeString(criteria->Entry->Type));
        return false;
    }

    return true;
}

template<class T>
bool AchievementMgr<T>::ConditionsSatisfied(AchievementCriteria const* criteria, Player* referencePlayer) const
{
    if (!criteria->Entry->FailEvent)
        return true;

    switch (criteria->Entry->FailEvent)
    {
        case ACHIEVEMENT_CRITERIA_CONDITION_BG_MAP:
            if (!referencePlayer->InBattleground())
                return false;
            break;
        case ACHIEVEMENT_CRITERIA_CONDITION_NOT_IN_GROUP:
            if (referencePlayer->GetGroup())
                return false;
            break;
        default:
            break;
    }

    return true;
}

template<class T>
bool AchievementMgr<T>::RequirementsSatisfied(AchievementCriteria const* achievementCriteria, uint64 miscValue1, uint64 miscValue2, uint64 miscValue3, Unit const* unit, Player* referencePlayer) const
{
    switch (AchievementCriteriaTypes(achievementCriteria->Entry->Type))
    {
        case ACHIEVEMENT_CRITERIA_TYPE_ACCEPTED_SUMMONINGS:
        case ACHIEVEMENT_CRITERIA_TYPE_COMPLETE_DAILY_QUEST:
        case ACHIEVEMENT_CRITERIA_TYPE_CREATE_AUCTION:
        case ACHIEVEMENT_CRITERIA_TYPE_FALL_WITHOUT_DYING:
        case ACHIEVEMENT_CRITERIA_TYPE_FLIGHT_PATHS_TAKEN:
        case ACHIEVEMENT_CRITERIA_TYPE_GET_KILLING_BLOWS:
        case ACHIEVEMENT_CRITERIA_TYPE_GOLD_EARNED_BY_AUCTIONS:
        case ACHIEVEMENT_CRITERIA_TYPE_GOLD_SPENT_AT_BARBER:
        case ACHIEVEMENT_CRITERIA_TYPE_GOLD_SPENT_FOR_MAIL:
        case ACHIEVEMENT_CRITERIA_TYPE_GOLD_SPENT_FOR_TALENTS:
        case ACHIEVEMENT_CRITERIA_TYPE_GOLD_SPENT_FOR_TRAVELLING:
        case ACHIEVEMENT_CRITERIA_TYPE_HIGHEST_AUCTION_BID:
        case ACHIEVEMENT_CRITERIA_TYPE_HIGHEST_AUCTION_SOLD:
        case ACHIEVEMENT_CRITERIA_TYPE_HIGHEST_HEALING_RECEIVED:
        case ACHIEVEMENT_CRITERIA_TYPE_HIGHEST_HEAL_CAST:
        case ACHIEVEMENT_CRITERIA_TYPE_HIGHEST_HIT_DEALT:
        case ACHIEVEMENT_CRITERIA_TYPE_HIGHEST_HIT_RECEIVED:
        case ACHIEVEMENT_CRITERIA_TYPE_HONORABLE_KILL:
        case ACHIEVEMENT_CRITERIA_TYPE_LOOT_MONEY:
        case ACHIEVEMENT_CRITERIA_TYPE_LOSE_DUEL:
        case ACHIEVEMENT_CRITERIA_TYPE_MONEY_FROM_QUEST_REWARD:
        case ACHIEVEMENT_CRITERIA_TYPE_MONEY_FROM_VENDORS:
        case ACHIEVEMENT_CRITERIA_TYPE_NUMBER_OF_TALENT_RESETS:
        case ACHIEVEMENT_CRITERIA_TYPE_QUEST_ABANDONED:
        case ACHIEVEMENT_CRITERIA_TYPE_REACH_GUILD_LEVEL:
        case ACHIEVEMENT_CRITERIA_TYPE_ROLL_GREED:
        case ACHIEVEMENT_CRITERIA_TYPE_ROLL_NEED:
        case ACHIEVEMENT_CRITERIA_TYPE_SPECIAL_PVP_KILL:
        case ACHIEVEMENT_CRITERIA_TYPE_TOTAL_DAMAGE_RECEIVED:
        case ACHIEVEMENT_CRITERIA_TYPE_TOTAL_HEALING_RECEIVED:
        case ACHIEVEMENT_CRITERIA_TYPE_USE_LFD_TO_GROUP_WITH_PLAYERS:
        case ACHIEVEMENT_CRITERIA_TYPE_VISIT_BARBER_SHOP:
        case ACHIEVEMENT_CRITERIA_TYPE_WIN_DUEL:
        case ACHIEVEMENT_CRITERIA_TYPE_WIN_RATED_ARENA:
        case ACHIEVEMENT_CRITERIA_TYPE_WON_AUCTIONS:
            if (!miscValue1)
                return false;
            break;
        case ACHIEVEMENT_CRITERIA_TYPE_BUY_BANK_SLOT:
        case ACHIEVEMENT_CRITERIA_TYPE_COMPLETE_DAILY_QUEST_DAILY:
        case ACHIEVEMENT_CRITERIA_TYPE_COMPLETE_QUEST_COUNT:
        case ACHIEVEMENT_CRITERIA_TYPE_EARN_ACHIEVEMENT_POINTS:
        case ACHIEVEMENT_CRITERIA_TYPE_GAIN_EXALTED_REPUTATION:
        case ACHIEVEMENT_CRITERIA_TYPE_GAIN_HONORED_REPUTATION:
        case ACHIEVEMENT_CRITERIA_TYPE_GAIN_REVERED_REPUTATION:
        case ACHIEVEMENT_CRITERIA_TYPE_HIGHEST_GOLD_VALUE_OWNED:
        case ACHIEVEMENT_CRITERIA_TYPE_HIGHEST_PERSONAL_RATING:
        case ACHIEVEMENT_CRITERIA_TYPE_HIGHEST_TEAM_RATING:
        case ACHIEVEMENT_CRITERIA_TYPE_KNOWN_FACTIONS:
        case ACHIEVEMENT_CRITERIA_TYPE_REACH_LEVEL:
        case ACHIEVEMENT_CRITERIA_TYPE_ON_LOGIN:
            break;
        case ACHIEVEMENT_CRITERIA_TYPE_COMPLETE_ACHIEVEMENT:
            if (m_completedAchievements.find(achievementCriteria->Entry->Asset.AchievementID) == m_completedAchievements.end())
                return false;
            break;
        case ACHIEVEMENT_CRITERIA_TYPE_WIN_BG:
            if (!miscValue1 || achievementCriteria->Entry->Asset.MapID != referencePlayer->GetMapId())
                return false;
            break;
        case ACHIEVEMENT_CRITERIA_TYPE_KILL_CREATURE:
            if (!miscValue1 || achievementCriteria->Entry->Asset.CreatureID != miscValue1)
                return false;
            break;
        case ACHIEVEMENT_CRITERIA_TYPE_REACH_SKILL_LEVEL:
        case ACHIEVEMENT_CRITERIA_TYPE_LEARN_SKILL_LEVEL:
            // update at loading or specific skill update
            if (miscValue1 && miscValue1 != achievementCriteria->Entry->Asset.SkillID)
                return false;
            break;
        case ACHIEVEMENT_CRITERIA_TYPE_COMPLETE_QUESTS_IN_ZONE:
            if (miscValue1 && miscValue1 != achievementCriteria->Entry->Asset.ZoneID)
                return false;
            break;
        case ACHIEVEMENT_CRITERIA_TYPE_COMPLETE_BATTLEGROUND:
        case ACHIEVEMENT_CRITERIA_TYPE_DEATH_AT_MAP:
            if (!miscValue1 || referencePlayer->GetMapId() != achievementCriteria->Entry->Asset.MapID)
                return false;
            break;
        case ACHIEVEMENT_CRITERIA_TYPE_DEATH:
        {
            if (!miscValue1)
                return false;
            break;
        }
        case ACHIEVEMENT_CRITERIA_TYPE_DEATH_IN_DUNGEON:
        {
            if (!miscValue1)
                return false;

            Map const* map = referencePlayer->IsInWorld() ? referencePlayer->GetMap() : sMapMgr->FindMap(referencePlayer->GetMapId(), referencePlayer->GetInstanceId());
            if (!map || !map->IsDungeon())
                return false;

            //FIXME: work only for instances where max == min for players
            if (((InstanceMap*)map)->GetMaxPlayers() != achievementCriteria->Entry->Asset.GroupSize)
                return false;
            break;
        }
        case ACHIEVEMENT_CRITERIA_TYPE_KILLED_BY_CREATURE:
            if (!miscValue1 || miscValue1 != achievementCriteria->Entry->Asset.CreatureID)
                return false;
            break;
        case ACHIEVEMENT_CRITERIA_TYPE_KILLED_BY_PLAYER:
            if (!miscValue1 || !unit || unit->GetTypeId() != TYPEID_PLAYER)
                return false;
            break;
        case ACHIEVEMENT_CRITERIA_TYPE_DEATHS_FROM:
            if (!miscValue1 || miscValue2 != achievementCriteria->Entry->Asset.DamageType)
                return false;
            break;
        case ACHIEVEMENT_CRITERIA_TYPE_COMPLETE_QUEST:
        {
            // if miscValues != 0, it contains the questID.
            if (miscValue1)
            {
                if (miscValue1 != achievementCriteria->Entry->Asset.QuestID)
                    return false;
            }
            else
            {
                // login case.
                if (!referencePlayer->GetQuestRewardStatus(achievementCriteria->Entry->Asset.QuestID))
                    return false;
            }

            if (AchievementCriteriaDataSet const* data = sAchievementMgr->GetCriteriaDataSet(achievementCriteria))
                if (!data->Meets(referencePlayer, unit))
                    return false;
            break;
        }
        case ACHIEVEMENT_CRITERIA_TYPE_BE_SPELL_TARGET:
        case ACHIEVEMENT_CRITERIA_TYPE_BE_SPELL_TARGET2:
        case ACHIEVEMENT_CRITERIA_TYPE_CAST_SPELL:
        case ACHIEVEMENT_CRITERIA_TYPE_CAST_SPELL2:
            if (!miscValue1 || miscValue1 != achievementCriteria->Entry->Asset.SpellID)
                return false;
            break;
        case ACHIEVEMENT_CRITERIA_TYPE_LEARN_SPELL:
            if (miscValue1 && miscValue1 != achievementCriteria->Entry->Asset.SpellID)
                return false;

            if (!referencePlayer->HasSpell(achievementCriteria->Entry->Asset.SpellID))
                return false;
            break;
        case ACHIEVEMENT_CRITERIA_TYPE_LOOT_TYPE:
            // miscValue1 = itemId - miscValue2 = count of item loot
            // miscValue3 = loot_type (note: 0 = LOOT_CORPSE and then it ignored)
            if (!miscValue1 || !miscValue2 || !miscValue3 || miscValue3 != achievementCriteria->Entry->Asset.LootType)
                return false;
            break;
        case ACHIEVEMENT_CRITERIA_TYPE_OWN_ITEM:
            if (miscValue1 && achievementCriteria->Entry->Asset.ItemID != miscValue1)
                return false;
            break;
        case ACHIEVEMENT_CRITERIA_TYPE_USE_ITEM:
        case ACHIEVEMENT_CRITERIA_TYPE_LOOT_ITEM:
        case ACHIEVEMENT_CRITERIA_TYPE_EQUIP_ITEM:
            if (!miscValue1 || achievementCriteria->Entry->Asset.ItemID != miscValue1)
                return false;
            break;
        case ACHIEVEMENT_CRITERIA_TYPE_EXPLORE_AREA:
        {
            WorldMapOverlayEntry const* worldOverlayEntry = sWorldMapOverlayStore.LookupEntry(achievementCriteria->Entry->Asset.WorldMapOverlayID);
            if (!worldOverlayEntry)
                break;

            bool matchFound = false;
            for (int j = 0; j < MAX_WORLD_MAP_OVERLAY_AREA_IDX; ++j)
            {
                uint32 area_id = worldOverlayEntry->AreaID[j];
                if (!area_id)                            // array have 0 only in empty tail
                    break;

                int32 exploreFlag = GetAreaFlagByAreaID(area_id);
                if (exploreFlag < 0)
                    continue;

                uint32 playerIndexOffset = uint32(exploreFlag) / 32;
                uint32 mask = 1 << (uint32(exploreFlag) % 32);

                if (referencePlayer->GetUInt32Value(PLAYER_EXPLORED_ZONES_1 + playerIndexOffset) & mask)
                {
                    matchFound = true;
                    break;
                }
            }

            if (!matchFound)
                return false;
            break;
        }
        case ACHIEVEMENT_CRITERIA_TYPE_GAIN_REPUTATION:
            if (miscValue1 && miscValue1 != achievementCriteria->Entry->Asset.FactionID)
                return false;
            break;
        case ACHIEVEMENT_CRITERIA_TYPE_EQUIP_EPIC_ITEM:
            // miscValue1 = itemid miscValue2 = itemSlot
            if (!miscValue1 || miscValue2 != achievementCriteria->Entry->Asset.ItemSlot)
                return false;
            break;
        case ACHIEVEMENT_CRITERIA_TYPE_ROLL_NEED_ON_LOOT:
        case ACHIEVEMENT_CRITERIA_TYPE_ROLL_GREED_ON_LOOT:
        {
            // miscValue1 = itemid miscValue2 = diced value
            if (!miscValue1 || miscValue2 != achievementCriteria->Entry->Asset.RollValue)
                return false;

            ItemTemplate const* proto = sObjectMgr->GetItemTemplate(uint32(miscValue1));
            if (!proto)
                return false;
            break;
        }
        case ACHIEVEMENT_CRITERIA_TYPE_DO_EMOTE:
            if (!miscValue1 || miscValue1 != achievementCriteria->Entry->Asset.EmoteID)
                return false;
            break;
        case ACHIEVEMENT_CRITERIA_TYPE_DAMAGE_DONE:
        case ACHIEVEMENT_CRITERIA_TYPE_HEALING_DONE:
            if (!miscValue1)
                return false;

            if (achievementCriteria->Entry->FailEvent == ACHIEVEMENT_CRITERIA_CONDITION_BG_MAP)
            {
                if (!referencePlayer->InBattleground())
                    return false;

                // map specific case (BG in fact) expected player targeted damage/heal
                if (!unit || unit->GetTypeId() != TYPEID_PLAYER)
                    return false;
            }
            break;
        case ACHIEVEMENT_CRITERIA_TYPE_USE_GAMEOBJECT:
        case ACHIEVEMENT_CRITERIA_TYPE_FISH_IN_GAMEOBJECT:
            if (!miscValue1 || miscValue1 != achievementCriteria->Entry->Asset.GameObjectID)
                return false;
            break;
        case ACHIEVEMENT_CRITERIA_TYPE_LEARN_SKILLLINE_SPELLS:
        case ACHIEVEMENT_CRITERIA_TYPE_LEARN_SKILL_LINE:
            if (miscValue1 && miscValue1 != achievementCriteria->Entry->Asset.SkillID)
                return false;
            break;
        case ACHIEVEMENT_CRITERIA_TYPE_LOOT_EPIC_ITEM:
        case ACHIEVEMENT_CRITERIA_TYPE_RECEIVE_EPIC_ITEM:
        {
            if (!miscValue1)
                return false;
            ItemTemplate const* proto = sObjectMgr->GetItemTemplate(uint32(miscValue1));
            if (!proto || proto->GetQuality() < ITEM_QUALITY_EPIC)
                return false;
            break;
        }
        case ACHIEVEMENT_CRITERIA_TYPE_HK_CLASS:
            if (!miscValue1 || miscValue1 != achievementCriteria->Entry->Asset.ClassID)
                return false;
            break;
        case ACHIEVEMENT_CRITERIA_TYPE_HK_RACE:
            if (!miscValue1 || miscValue1 != achievementCriteria->Entry->Asset.RaceID)
                return false;
            break;
        case ACHIEVEMENT_CRITERIA_TYPE_BG_OBJECTIVE_CAPTURE:
            if (!miscValue1 || miscValue1 != achievementCriteria->Entry->Asset.ObjectiveId)
                return false;
            break;
        case ACHIEVEMENT_CRITERIA_TYPE_HONORABLE_KILL_AT_AREA:
            if (!miscValue1 || miscValue1 != achievementCriteria->Entry->Asset.AreaID)
                return false;
            break;
        case ACHIEVEMENT_CRITERIA_TYPE_CURRENCY:
            if (!miscValue1 || !miscValue2 || int64(miscValue2) < 0
                || miscValue1 != achievementCriteria->Entry->Asset.CurrencyID)
                return false;
            break;
        case ACHIEVEMENT_CRITERIA_TYPE_WIN_ARENA:
            if (miscValue1 != achievementCriteria->Entry->Asset.MapID)
                return false;
            break;
        default:
            break;
    }
    return true;
}

template<class T>
bool AchievementMgr<T>::AdditionalRequirementsSatisfied(ModifierTreeNode const* tree, uint64 miscValue1, uint64 miscValue2, Unit const* unit, Player* referencePlayer) const
{
    for (ModifierTreeNode const* node : tree->Children)
        if (!AdditionalRequirementsSatisfied(node, miscValue1, miscValue2, unit, referencePlayer))
            return false;

    uint32 reqType = tree->Entry->Type;
    if (!reqType)
        return true;

    uint32 reqValue = tree->Entry->Asset[0];

    switch (AchievementCriteriaAdditionalCondition(reqType))
    {
        case ACHIEVEMENT_CRITERIA_ADDITIONAL_CONDITION_TARGET_CREATURE_ENTRY: // 4
            if (!unit || unit->GetEntry() != reqValue)
                return false;
            break;
        case ACHIEVEMENT_CRITERIA_ADDITIONAL_CONDITION_TARGET_MUST_BE_PLAYER: // 5
            if (!unit || unit->GetTypeId() != TYPEID_PLAYER)
                return false;
            break;
        case ACHIEVEMENT_CRITERIA_ADDITIONAL_CONDITION_TARGET_MUST_BE_DEAD: // 6
            if (!unit || unit->IsAlive())
                return false;
            break;
        case ACHIEVEMENT_CRITERIA_ADDITIONAL_CONDITION_TARGET_MUST_BE_ENEMY: // 7
            if (!unit || !referencePlayer->IsHostileTo(unit))
                return false;
            break;
        case ACHIEVEMENT_CRITERIA_ADDITIONAL_CONDITION_SOURCE_HAS_AURA: // 8
            if (!referencePlayer->HasAura(reqValue))
                return false;
            break;
        case ACHIEVEMENT_CRITERIA_ADDITIONAL_CONDITION_TARGET_HAS_AURA: // 10
            if (!unit || !unit->HasAura(reqValue))
                return false;
        case ACHIEVEMENT_CRITERIA_ADDITIONAL_CONDITION_TARGET_HAS_AURA_TYPE: // 11
            if (!unit || !unit->HasAuraType(AuraType(reqValue)))
                return false;
            break;
        case ACHIEVEMENT_CRITERIA_ADDITIONAL_CONDITION_ITEM_QUALITY_MIN: // 14
        {
            // miscValue1 is itemid
            ItemTemplate const* const item = sObjectMgr->GetItemTemplate(uint32(miscValue1));
            if (!item || item->GetQuality() < reqValue)
                return false;
            break;
        }
        case ACHIEVEMENT_CRITERIA_ADDITIONAL_CONDITION_ITEM_QUALITY_EQUALS: // 15
        {
            // miscValue1 is itemid
            ItemTemplate const* const item = sObjectMgr->GetItemTemplate(uint32(miscValue1));
            if (!item || item->GetQuality() != reqValue)
                return false;
            break;
        }
        case ACHIEVEMENT_CRITERIA_ADDITIONAL_CONDITION_SOURCE_AREA_OR_ZONE: // 17
        {
            uint32 zoneId, areaId;
            referencePlayer->GetZoneAndAreaId(zoneId, areaId);
            if (zoneId != reqValue && areaId != reqValue)
                return false;
            break;
        }
        case ACHIEVEMENT_CRITERIA_ADDITIONAL_CONDITION_TARGET_AREA_OR_ZONE: // 18
        {
            if (!unit)
                return false;
            uint32 zoneId, areaId;
            unit->GetZoneAndAreaId(zoneId, areaId);
            if (zoneId != reqValue && areaId != reqValue)
                return false;
            break;
        }
        case ACHIEVEMENT_CRITERIA_ADDITIONAL_CONDITION_MAP_DIFFICULTY: // 20
            if (uint32(referencePlayer->GetMap()->GetDifficulty()) != reqValue)
                return false;
            break;
        case ACHIEVEMENT_CRITERIA_ADDITIONAL_CONDITION_ARENA_TYPE:
        {
            Battleground* bg = referencePlayer->GetBattleground();
            if (!bg || !bg->isArena() || bg->GetArenaType() != reqValue)
                return false;
            break;
        }
        case ACHIEVEMENT_CRITERIA_ADDITIONAL_CONDITION_SOURCE_RACE: // 25
            if (referencePlayer->getRace() != reqValue)
                return false;
            break;
        case ACHIEVEMENT_CRITERIA_ADDITIONAL_CONDITION_SOURCE_CLASS: // 26
            if (referencePlayer->getClass() != reqValue)
                return false;
            break;
        case ACHIEVEMENT_CRITERIA_ADDITIONAL_CONDITION_TARGET_RACE: // 27
            if (!unit || unit->GetTypeId() != TYPEID_PLAYER || unit->getRace() != reqValue)
                return false;
            break;
        case ACHIEVEMENT_CRITERIA_ADDITIONAL_CONDITION_TARGET_CLASS: // 28
            if (!unit || unit->GetTypeId() != TYPEID_PLAYER || unit->getClass() != reqValue)
                return false;
            break;
        case ACHIEVEMENT_CRITERIA_ADDITIONAL_CONDITION_MAX_GROUP_MEMBERS: // 29
            if (referencePlayer->GetGroup() && referencePlayer->GetGroup()->GetMembersCount() >= reqValue)
                return false;
            break;
        case ACHIEVEMENT_CRITERIA_ADDITIONAL_CONDITION_TARGET_CREATURE_TYPE: // 30
        {
            if (!unit)
                return false;
            Creature const* const creature = unit->ToCreature();
            if (!creature || creature->GetCreatureType() != reqValue)
                return false;
            break;
        }
        case ACHIEVEMENT_CRITERIA_ADDITIONAL_CONDITION_SOURCE_MAP: // 32
            if (referencePlayer->GetMapId() != reqValue)
                return false;
            break;
        case ACHIEVEMENT_CRITERIA_ADDITIONAL_CONDITION_TITLE_BIT_INDEX: // 38
            // miscValue1 is title's bit index
            if (miscValue1 != reqValue)
                return false;
            break;
        case ACHIEVEMENT_CRITERIA_ADDITIONAL_CONDITION_SOURCE_LEVEL: // 39
            if (referencePlayer->getLevel() != reqValue)
                return false;
            break;
        case ACHIEVEMENT_CRITERIA_ADDITIONAL_CONDITION_TARGET_LEVEL: // 40
            if (!unit || unit->getLevel() != reqValue)
                return false;
            break;
        case ACHIEVEMENT_CRITERIA_ADDITIONAL_CONDITION_TARGET_ZONE: // 41
            if (!unit || unit->GetZoneId() != reqValue)
                return false;
            break;
        case ACHIEVEMENT_CRITERIA_ADDITIONAL_CONDITION_TARGET_HEALTH_PERCENT_BELOW: // 46
            if (!unit || unit->GetHealthPct() >= reqValue)
                return false;
            break;
        default:
            break;
    }
    return true;
}

char const* AchievementGlobalMgr::GetCriteriaTypeString(uint32 type)
{
    return GetCriteriaTypeString(AchievementCriteriaTypes(type));
}

char const* AchievementGlobalMgr::GetCriteriaTypeString(AchievementCriteriaTypes type)
{
    switch (type)
    {
        case ACHIEVEMENT_CRITERIA_TYPE_KILL_CREATURE:
            return "KILL_CREATURE";
        case ACHIEVEMENT_CRITERIA_TYPE_WIN_BG:
            return "TYPE_WIN_BG";
        case ACHIEVEMENT_CRITERIA_TYPE_COMPLETE_ARCHAEOLOGY_PROJECTS:
            return "COMPLETE_RESEARCH";
        case ACHIEVEMENT_CRITERIA_TYPE_REACH_LEVEL:
            return "REACH_LEVEL";
        case ACHIEVEMENT_CRITERIA_TYPE_REACH_SKILL_LEVEL:
            return "REACH_SKILL_LEVEL";
        case ACHIEVEMENT_CRITERIA_TYPE_COMPLETE_ACHIEVEMENT:
            return "COMPLETE_ACHIEVEMENT";
        case ACHIEVEMENT_CRITERIA_TYPE_COMPLETE_QUEST_COUNT:
            return "COMPLETE_QUEST_COUNT";
        case ACHIEVEMENT_CRITERIA_TYPE_COMPLETE_DAILY_QUEST_DAILY:
            return "COMPLETE_DAILY_QUEST_DAILY";
        case ACHIEVEMENT_CRITERIA_TYPE_COMPLETE_QUESTS_IN_ZONE:
            return "COMPLETE_QUESTS_IN_ZONE";
        case ACHIEVEMENT_CRITERIA_TYPE_CURRENCY:
            return "CURRENCY";
        case ACHIEVEMENT_CRITERIA_TYPE_DAMAGE_DONE:
            return "DAMAGE_DONE";
        case ACHIEVEMENT_CRITERIA_TYPE_COMPLETE_DAILY_QUEST:
            return "COMPLETE_DAILY_QUEST";
        case ACHIEVEMENT_CRITERIA_TYPE_COMPLETE_BATTLEGROUND:
            return "COMPLETE_BATTLEGROUND";
        case ACHIEVEMENT_CRITERIA_TYPE_DEATH_AT_MAP:
            return "DEATH_AT_MAP";
        case ACHIEVEMENT_CRITERIA_TYPE_DEATH:
            return "DEATH";
        case ACHIEVEMENT_CRITERIA_TYPE_DEATH_IN_DUNGEON:
            return "DEATH_IN_DUNGEON";
        case ACHIEVEMENT_CRITERIA_TYPE_COMPLETE_RAID:
            return "COMPLETE_RAID";
        case ACHIEVEMENT_CRITERIA_TYPE_KILLED_BY_CREATURE:
            return "KILLED_BY_CREATURE";
        case ACHIEVEMENT_CRITERIA_TYPE_KILLED_BY_PLAYER:
            return "KILLED_BY_PLAYER";
        case ACHIEVEMENT_CRITERIA_TYPE_FALL_WITHOUT_DYING:
            return "FALL_WITHOUT_DYING";
        case ACHIEVEMENT_CRITERIA_TYPE_DEATHS_FROM:
            return "DEATHS_FROM";
        case ACHIEVEMENT_CRITERIA_TYPE_COMPLETE_QUEST:
            return "COMPLETE_QUEST";
        case ACHIEVEMENT_CRITERIA_TYPE_BE_SPELL_TARGET:
            return "BE_SPELL_TARGET";
        case ACHIEVEMENT_CRITERIA_TYPE_CAST_SPELL:
            return "CAST_SPELL";
        case ACHIEVEMENT_CRITERIA_TYPE_BG_OBJECTIVE_CAPTURE:
            return "BG_OBJECTIVE_CAPTURE";
        case ACHIEVEMENT_CRITERIA_TYPE_HONORABLE_KILL_AT_AREA:
            return "HONORABLE_KILL_AT_AREA";
        case ACHIEVEMENT_CRITERIA_TYPE_WIN_ARENA:
            return "WIN_ARENA";
        case ACHIEVEMENT_CRITERIA_TYPE_PLAY_ARENA:
            return "PLAY_ARENA";
        case ACHIEVEMENT_CRITERIA_TYPE_LEARN_SPELL:
            return "LEARN_SPELL";
        case ACHIEVEMENT_CRITERIA_TYPE_HONORABLE_KILL:
            return "HONORABLE_KILL";
        case ACHIEVEMENT_CRITERIA_TYPE_OWN_ITEM:
            return "OWN_ITEM";
        case ACHIEVEMENT_CRITERIA_TYPE_WIN_RATED_ARENA:
            return "WIN_RATED_ARENA";
        case ACHIEVEMENT_CRITERIA_TYPE_HIGHEST_TEAM_RATING:
            return "HIGHEST_TEAM_RATING";
        case ACHIEVEMENT_CRITERIA_TYPE_HIGHEST_PERSONAL_RATING:
            return "HIGHEST_PERSONAL_RATING";
        case ACHIEVEMENT_CRITERIA_TYPE_LEARN_SKILL_LEVEL:
            return "LEARN_SKILL_LEVEL";
        case ACHIEVEMENT_CRITERIA_TYPE_USE_ITEM:
            return "USE_ITEM";
        case ACHIEVEMENT_CRITERIA_TYPE_LOOT_ITEM:
            return "LOOT_ITEM";
        case ACHIEVEMENT_CRITERIA_TYPE_EXPLORE_AREA:
            return "EXPLORE_AREA";
        case ACHIEVEMENT_CRITERIA_TYPE_OWN_RANK:
            return "OWN_RANK";
        case ACHIEVEMENT_CRITERIA_TYPE_BUY_BANK_SLOT:
            return "BUY_BANK_SLOT";
        case ACHIEVEMENT_CRITERIA_TYPE_GAIN_REPUTATION:
            return "GAIN_REPUTATION";
        case ACHIEVEMENT_CRITERIA_TYPE_GAIN_EXALTED_REPUTATION:
            return "GAIN_EXALTED_REPUTATION";
        case ACHIEVEMENT_CRITERIA_TYPE_VISIT_BARBER_SHOP:
            return "VISIT_BARBER_SHOP";
        case ACHIEVEMENT_CRITERIA_TYPE_EQUIP_EPIC_ITEM:
            return "EQUIP_EPIC_ITEM";
        case ACHIEVEMENT_CRITERIA_TYPE_ROLL_NEED_ON_LOOT:
            return "ROLL_NEED_ON_LOOT";
        case ACHIEVEMENT_CRITERIA_TYPE_ROLL_GREED_ON_LOOT:
            return "GREED_ON_LOOT";
        case ACHIEVEMENT_CRITERIA_TYPE_HK_CLASS:
            return "HK_CLASS";
        case ACHIEVEMENT_CRITERIA_TYPE_HK_RACE:
            return "HK_RACE";
        case ACHIEVEMENT_CRITERIA_TYPE_DO_EMOTE:
            return "DO_EMOTE";
        case ACHIEVEMENT_CRITERIA_TYPE_HEALING_DONE:
            return "HEALING_DONE";
        case ACHIEVEMENT_CRITERIA_TYPE_GET_KILLING_BLOWS:
            return "GET_KILLING_BLOWS";
        case ACHIEVEMENT_CRITERIA_TYPE_EQUIP_ITEM:
            return "EQUIP_ITEM";
        case ACHIEVEMENT_CRITERIA_TYPE_MONEY_FROM_VENDORS:
            return "MONEY_FROM_VENDORS";
        case ACHIEVEMENT_CRITERIA_TYPE_GOLD_SPENT_FOR_TALENTS:
            return "GOLD_SPENT_FOR_TALENTS";
        case ACHIEVEMENT_CRITERIA_TYPE_NUMBER_OF_TALENT_RESETS:
            return "NUMBER_OF_TALENT_RESETS";
        case ACHIEVEMENT_CRITERIA_TYPE_MONEY_FROM_QUEST_REWARD:
            return "MONEY_FROM_QUEST_REWARD";
        case ACHIEVEMENT_CRITERIA_TYPE_GOLD_SPENT_FOR_TRAVELLING:
            return "GOLD_SPENT_FOR_TRAVELLING";
        case ACHIEVEMENT_CRITERIA_TYPE_GOLD_SPENT_AT_BARBER:
            return "GOLD_SPENT_AT_BARBER";
        case ACHIEVEMENT_CRITERIA_TYPE_GOLD_SPENT_FOR_MAIL:
            return "GOLD_SPENT_FOR_MAIL";
        case ACHIEVEMENT_CRITERIA_TYPE_LOOT_MONEY:
            return "LOOT_MONEY";
        case ACHIEVEMENT_CRITERIA_TYPE_USE_GAMEOBJECT:
            return "USE_GAMEOBJECT";
        case ACHIEVEMENT_CRITERIA_TYPE_BE_SPELL_TARGET2:
            return "BE_SPELL_TARGET2";
        case ACHIEVEMENT_CRITERIA_TYPE_SPECIAL_PVP_KILL:
            return "SPECIAL_PVP_KILL";
        case ACHIEVEMENT_CRITERIA_TYPE_FISH_IN_GAMEOBJECT:
            return "FISH_IN_GAMEOBJECT";
        case ACHIEVEMENT_CRITERIA_TYPE_ON_LOGIN:
            return "ON_LOGIN";
        case ACHIEVEMENT_CRITERIA_TYPE_LEARN_SKILLLINE_SPELLS:
            return "LEARN_SKILLLINE_SPELLS";
        case ACHIEVEMENT_CRITERIA_TYPE_WIN_DUEL:
            return "WIN_DUEL";
        case ACHIEVEMENT_CRITERIA_TYPE_LOSE_DUEL:
            return "LOSE_DUEL";
        case ACHIEVEMENT_CRITERIA_TYPE_KILL_CREATURE_TYPE:
            return "KILL_CREATURE_TYPE";
        case ACHIEVEMENT_CRITERIA_TYPE_GOLD_EARNED_BY_AUCTIONS:
            return "GOLD_EARNED_BY_AUCTIONS";
        case ACHIEVEMENT_CRITERIA_TYPE_CREATE_AUCTION:
            return "CREATE_AUCTION";
        case ACHIEVEMENT_CRITERIA_TYPE_HIGHEST_AUCTION_BID:
            return "HIGHEST_AUCTION_BID";
        case ACHIEVEMENT_CRITERIA_TYPE_WON_AUCTIONS:
            return "WON_AUCTIONS";
        case ACHIEVEMENT_CRITERIA_TYPE_HIGHEST_AUCTION_SOLD:
            return "HIGHEST_AUCTION_SOLD";
        case ACHIEVEMENT_CRITERIA_TYPE_HIGHEST_GOLD_VALUE_OWNED:
            return "HIGHEST_GOLD_VALUE_OWNED";
        case ACHIEVEMENT_CRITERIA_TYPE_GAIN_REVERED_REPUTATION:
            return "GAIN_REVERED_REPUTATION";
        case ACHIEVEMENT_CRITERIA_TYPE_GAIN_HONORED_REPUTATION:
            return "GAIN_HONORED_REPUTATION";
        case ACHIEVEMENT_CRITERIA_TYPE_KNOWN_FACTIONS:
            return "KNOWN_FACTIONS";
        case ACHIEVEMENT_CRITERIA_TYPE_LOOT_EPIC_ITEM:
            return "LOOT_EPIC_ITEM";
        case ACHIEVEMENT_CRITERIA_TYPE_RECEIVE_EPIC_ITEM:
            return "RECEIVE_EPIC_ITEM";
        case ACHIEVEMENT_CRITERIA_TYPE_ROLL_NEED:
            return "ROLL_NEED";
        case ACHIEVEMENT_CRITERIA_TYPE_ROLL_GREED:
            return "ROLL_GREED";
        case ACHIEVEMENT_CRITERIA_TYPE_HIGHEST_HIT_DEALT:
            return "HIT_DEALT";
        case ACHIEVEMENT_CRITERIA_TYPE_HIGHEST_HIT_RECEIVED:
            return "HIT_RECEIVED";
        case ACHIEVEMENT_CRITERIA_TYPE_TOTAL_DAMAGE_RECEIVED:
            return "TOTAL_DAMAGE_RECEIVED";
        case ACHIEVEMENT_CRITERIA_TYPE_HIGHEST_HEAL_CAST:
            return "HIGHEST_HEAL_CAST";
        case ACHIEVEMENT_CRITERIA_TYPE_TOTAL_HEALING_RECEIVED:
            return "TOTAL_HEALING_RECEIVED";
        case ACHIEVEMENT_CRITERIA_TYPE_HIGHEST_HEALING_RECEIVED:
            return "HIGHEST_HEALING_RECEIVED";
        case ACHIEVEMENT_CRITERIA_TYPE_QUEST_ABANDONED:
            return "QUEST_ABANDONED";
        case ACHIEVEMENT_CRITERIA_TYPE_FLIGHT_PATHS_TAKEN:
            return "FLIGHT_PATHS_TAKEN";
        case ACHIEVEMENT_CRITERIA_TYPE_LOOT_TYPE:
            return "LOOT_TYPE";
        case ACHIEVEMENT_CRITERIA_TYPE_CAST_SPELL2:
            return "CAST_SPELL2";
        case ACHIEVEMENT_CRITERIA_TYPE_LEARN_SKILL_LINE:
            return "LEARN_SKILL_LINE";
        case ACHIEVEMENT_CRITERIA_TYPE_EARN_HONORABLE_KILL:
            return "EARN_HONORABLE_KILL";
        case ACHIEVEMENT_CRITERIA_TYPE_ACCEPTED_SUMMONINGS:
            return "ACCEPTED_SUMMONINGS";
        case ACHIEVEMENT_CRITERIA_TYPE_EARN_ACHIEVEMENT_POINTS:
            return "EARN_ACHIEVEMENT_POINTS";
        case ACHIEVEMENT_CRITERIA_TYPE_USE_LFD_TO_GROUP_WITH_PLAYERS:
            return "USE_LFD_TO_GROUP_WITH_PLAYERS";
        case ACHIEVEMENT_CRITERIA_TYPE_SPENT_GOLD_GUILD_REPAIRS:
            return "SPENT_GOLD_GUILD_REPAIRS";
        case ACHIEVEMENT_CRITERIA_TYPE_REACH_GUILD_LEVEL:
            return "REACH_GUILD_LEVEL";
        case ACHIEVEMENT_CRITERIA_TYPE_CRAFT_ITEMS_GUILD:
            return "CRAFT_ITEMS_GUILD";
        case ACHIEVEMENT_CRITERIA_TYPE_CATCH_FROM_POOL:
            return "CATCH_FROM_POOL";
        case ACHIEVEMENT_CRITERIA_TYPE_BUY_GUILD_BANK_SLOTS:
            return "BUY_GUILD_BANK_SLOTS";
        case ACHIEVEMENT_CRITERIA_TYPE_EARN_GUILD_ACHIEVEMENT_POINTS:
            return "EARN_GUILD_ACHIEVEMENT_POINTS";
        case ACHIEVEMENT_CRITERIA_TYPE_WIN_RATED_BATTLEGROUND:
            return "WIN_RATED_BATTLEGROUND";
        case ACHIEVEMENT_CRITERIA_TYPE_REACH_BG_RATING:
            return "REACH_BG_RATING";
        case ACHIEVEMENT_CRITERIA_TYPE_BUY_GUILD_TABARD:
            return "BUY_GUILD_TABARD";
        case ACHIEVEMENT_CRITERIA_TYPE_COMPLETE_QUESTS_GUILD:
            return "COMPLETE_QUESTS_GUILD";
        case ACHIEVEMENT_CRITERIA_TYPE_HONORABLE_KILLS_GUILD:
            return "HONORABLE_KILLS_GUILD";
        case ACHIEVEMENT_CRITERIA_TYPE_KILL_CREATURE_TYPE_GUILD:
            return "KILL_CREATURE_TYPE_GUILD";
        case ACHIEVEMENT_CRITERIA_TYPE_COMPLETE_GUILD_CHALLENGE_TYPE:
            return "GUILD_CHALLENGE_TYPE";
        case ACHIEVEMENT_CRITERIA_TYPE_COMPLETE_GUILD_CHALLENGE:
            return "GUILD_CHALLENGE";
    }
    return "MISSING_TYPE";
}

template class AchievementMgr<Guild>;
template class AchievementMgr<Player>;

//==========================================================
AchievementGlobalMgr::~AchievementGlobalMgr()
{
    for (AchievementCriteriaTreeMap::iterator itr = _achievementCriteriaTrees.begin(); itr != _achievementCriteriaTrees.end(); ++itr)
        delete itr->second;

    for (AchievementCriteriaMap::iterator itr = _achievementCriteria.begin(); itr != _achievementCriteria.end(); ++itr)
        delete itr->second;

    for (ModifierTreeMap::iterator itr = _criteriaModifiers.begin(); itr != _criteriaModifiers.end(); ++itr)
        delete itr->second;
}

void AchievementGlobalMgr::LoadAchievementCriteriaModifiersTree()
{
    uint32 oldMSTime = getMSTime();

    if (sModifierTreeStore.GetNumRows() == 0)
    {
        TC_LOG_ERROR("server.loading", ">> Loaded 0 achievement criteria modifiers.");
        return;
    }

    // Load modifier tree nodes
    for (uint32 i = 0; i < sModifierTreeStore.GetNumRows(); ++i)
    {
        ModifierTreeEntry const* tree = sModifierTreeStore.LookupEntry(i);
        if (!tree)
            continue;

        ModifierTreeNode* node = new ModifierTreeNode();
        node->Entry = tree;
        _criteriaModifiers[node->Entry->ID] = node;
    }

    // Build tree
    for (auto itr = _criteriaModifiers.begin(); itr != _criteriaModifiers.end(); ++itr)
    {
        if (!itr->second->Entry->Parent)
            continue;

        auto parent = _criteriaModifiers.find(itr->second->Entry->Parent);
        if (parent != _criteriaModifiers.end())
            parent->second->Children.push_back(itr->second);
    }

    TC_LOG_INFO("server.loading", ">> Loaded %u achievement criteria modifiers in %u ms", uint32(_criteriaModifiers.size()), GetMSTimeDiffToNow(oldMSTime));
}

void AchievementGlobalMgr::LoadAchievementCriteriaList()
{
    uint32 oldMSTime = getMSTime();

    if (sCriteriaTreeStore.GetNumRows() == 0)
    {
        TC_LOG_ERROR("server.loading", ">> Loaded 0 achievement criteria.");
        return;
    }

    std::unordered_map<uint32 /*criteriaTreeID*/, AchievementEntry const*> achievementCriteriaTreeIds;
    for (uint32 i = 0; i < sAchievementStore.GetNumRows(); ++i)
        if (AchievementEntry const* achievement = sAchievementStore.LookupEntry(i))
            if (achievement->CriteriaTree)
                achievementCriteriaTreeIds[achievement->CriteriaTree] = achievement;

    // Load criteria tree nodes
    for (uint32 i = 0; i < sCriteriaTreeStore.GetNumRows(); ++i)
    {
        CriteriaTreeEntry const* tree = sCriteriaTreeStore.LookupEntry(i);
        if (!tree)
            continue;

        // Find linked achievement
        auto achievementItr = achievementCriteriaTreeIds.find(tree->ID);
        CriteriaTreeEntry const* cur = tree;
        while (achievementItr == achievementCriteriaTreeIds.end())
        {
            if (!tree->Parent)
                break;

            cur = sCriteriaTreeStore.LookupEntry(cur->Parent);
            if (!cur)
                break;

            achievementItr = achievementCriteriaTreeIds.find(cur->ID);
        }

        if (achievementItr == achievementCriteriaTreeIds.end())
            continue;

        AchievementCriteriaTree* achievementCriteriaTree = new AchievementCriteriaTree();
        achievementCriteriaTree->ID = i;
        achievementCriteriaTree->Achievement = achievementItr->second;
        achievementCriteriaTree->Entry = tree;
        achievementCriteriaTree->Criteria = nullptr;

        _achievementCriteriaTrees[achievementCriteriaTree->Entry->ID] = achievementCriteriaTree;
        if (sCriteriaStore.LookupEntry(tree->CriteriaID))
            _achievementCriteriaTreeByCriteria[tree->CriteriaID].push_back(achievementCriteriaTree);
    }

    // Build tree
    for (auto itr = _achievementCriteriaTrees.begin(); itr != _achievementCriteriaTrees.end(); ++itr)
    {
        if (!itr->second->Entry->Parent)
            continue;

        auto parent = _achievementCriteriaTrees.find(itr->second->Entry->Parent);
        if (parent != _achievementCriteriaTrees.end())
            parent->second->Children.push_back(itr->second);
    }

    // Load criteria
    uint32 criterias = 0;
    uint32 guildCriterias = 0;
    for (uint32 i = 0; i < sCriteriaStore.GetNumRows(); ++i)
    {
        CriteriaEntry const* criteria = sCriteriaStore.LookupEntry(i);
        if (!criteria)
            continue;

        auto treeItr = _achievementCriteriaTreeByCriteria.find(i);
        if (treeItr == _achievementCriteriaTreeByCriteria.end())
            continue;

        AchievementCriteria* achievementCriteria = new AchievementCriteria();
        achievementCriteria->ID = i;
        achievementCriteria->Entry = criteria;
        auto mod = _criteriaModifiers.find(criteria->ModifierTreeId);
        if (mod != _criteriaModifiers.end())
            achievementCriteria->Modifier = mod->second;
        else
            achievementCriteria->Modifier = nullptr;

        _achievementCriteria[achievementCriteria->ID] = achievementCriteria;

        bool isGuild = false, isPlayer = false;
        for (AchievementCriteriaTree const* tree : treeItr->second)
        {
            const_cast<AchievementCriteriaTree*>(tree)->Criteria = achievementCriteria;

            if (tree->Achievement->Flags & ACHIEVEMENT_FLAG_GUILD)
                isGuild = true;
            else
                isPlayer = true;
        }

        if (isGuild)
        {
            ++guildCriterias;
            _guildAchievementCriteriasByType[criteria->Type].push_back(achievementCriteria);
        }

        if (isPlayer)
        {
            ++criterias;
            _achievementCriteriasByType[criteria->Type].push_back(achievementCriteria);
        }

        if (criteria->StartTimer)
            _achievementCriteriasByTimedType[criteria->StartEvent].push_back(achievementCriteria);
    }

    TC_LOG_INFO("server.loading", ">> Loaded %u achievement criteria and %u guild achievement crieteria in %u ms", criterias, guildCriterias, GetMSTimeDiffToNow(oldMSTime));
}

void AchievementGlobalMgr::LoadAchievementReferenceList()
{
    uint32 oldMSTime = getMSTime();

    if (sAchievementStore.GetNumRows() == 0)
    {
        TC_LOG_INFO("server.loading", ">> Loaded 0 achievement references.");
        return;
    }

    uint32 count = 0;

    for (uint32 entryId = 0; entryId < sAchievementStore.GetNumRows(); ++entryId)
    {
        AchievementEntry const* achievement = sAchievementMgr->GetAchievement(entryId);
        if (!achievement || !achievement->SharesCriteria)
            continue;

        _achievementListByReferencedId[achievement->SharesCriteria].push_back(achievement);
        ++count;
    }

    // Once Bitten, Twice Shy (10 player) - Icecrown Citadel
    if (AchievementEntry const* achievement = sAchievementMgr->GetAchievement(4539))
        const_cast<AchievementEntry*>(achievement)->MapID = 631;    // Correct map requirement (currently has Ulduar); 6.0.3 note - it STILL has ulduar requirement

    TC_LOG_INFO("server.loading", ">> Loaded %u achievement references in %u ms", count, GetMSTimeDiffToNow(oldMSTime));
}

void AchievementGlobalMgr::LoadAchievementCriteriaData()
{
    uint32 oldMSTime = getMSTime();

    _criteriaDataMap.clear();                              // need for reload case

    QueryResult result = WorldDatabase.Query("SELECT criteria_id, type, value1, value2, ScriptName FROM achievement_criteria_data");

    if (!result)
    {
        TC_LOG_INFO("server.loading", ">> Loaded 0 additional achievement criteria data. DB table `achievement_criteria_data` is empty.");
        return;
    }

    uint32 count = 0;

    do
    {
        Field* fields = result->Fetch();
        uint32 criteria_id = fields[0].GetUInt32();

        AchievementCriteria const* criteria = sAchievementMgr->GetAchievementCriteria(criteria_id);

        if (!criteria)
        {
            TC_LOG_ERROR("sql.sql", "Table `achievement_criteria_data` has data for non-existing criteria (Entry: %u), ignore.", criteria_id);
            continue;
        }

        uint32 dataType = fields[1].GetUInt8();
        std::string scriptName = fields[4].GetString();
        uint32 scriptId = 0;
        if (!scriptName.empty())
        {
            if (dataType != ACHIEVEMENT_CRITERIA_DATA_TYPE_SCRIPT)
                TC_LOG_ERROR("sql.sql", "Table `achievement_criteria_data` has ScriptName set for non-scripted data type (Entry: %u, type %u), useless data.", criteria_id, dataType);
            else
                scriptId = sObjectMgr->GetScriptId(scriptName.c_str());
        }

        AchievementCriteriaData data(dataType, fields[2].GetUInt32(), fields[3].GetUInt32(), scriptId);

        if (!data.IsValid(criteria))
            continue;

        // this will allocate empty data set storage
        AchievementCriteriaDataSet& dataSet = _criteriaDataMap[criteria_id];
        dataSet.SetCriteriaId(criteria_id);

        // add real data only for not NONE data types
        if (data.dataType != ACHIEVEMENT_CRITERIA_DATA_TYPE_NONE)
            dataSet.Add(data);

        // counting data by and data types
        ++count;
    }
    while (result->NextRow());

    TC_LOG_INFO("server.loading", ">> Loaded %u additional achievement criteria data in %u ms", count, GetMSTimeDiffToNow(oldMSTime));
}

void AchievementGlobalMgr::LoadCompletedAchievements()
{
    uint32 oldMSTime = getMSTime();

    QueryResult result = CharacterDatabase.Query("SELECT achievement FROM character_achievement GROUP BY achievement");

    if (!result)
    {
        TC_LOG_INFO("server.loading", ">> Loaded 0 realm first completed achievements. DB table `character_achievement` is empty.");
        return;
    }

    do
    {
        Field* fields = result->Fetch();

        uint16 achievementId = fields[0].GetUInt16();
        const AchievementEntry* achievement = sAchievementMgr->GetAchievement(achievementId);
        if (!achievement)
        {
            // Remove non existent achievements from all characters
            TC_LOG_ERROR("achievement", "Non-existing achievement %u data removed from table `character_achievement`.", achievementId);

            PreparedStatement* stmt = CharacterDatabase.GetPreparedStatement(CHAR_DEL_INVALID_ACHIEVMENT);
            stmt->setUInt16(0, uint16(achievementId));
            CharacterDatabase.Execute(stmt);

            continue;
        }
        else if (achievement->Flags & (ACHIEVEMENT_FLAG_REALM_FIRST_REACH | ACHIEVEMENT_FLAG_REALM_FIRST_KILL))
            _allCompletedAchievements[achievementId] = uint32(0xFFFFFFFF);
    }
    while (result->NextRow());

    TC_LOG_INFO("server.loading", ">> Loaded %lu realm first completed achievements in %u ms", (unsigned long)_allCompletedAchievements.size(), GetMSTimeDiffToNow(oldMSTime));
}

void AchievementGlobalMgr::LoadRewards()
{
    uint32 oldMSTime = getMSTime();

    _achievementRewards.clear();                           // need for reload case

    //                                               0      1        2        3     4       5        6     7
    QueryResult result = WorldDatabase.Query("SELECT entry, title_A, title_H, item, sender, subject, text, mailTemplate FROM achievement_reward");

    if (!result)
    {
        TC_LOG_ERROR("server.loading", ">> Loaded 0 achievement rewards. DB table `achievement_reward` is empty.");
        return;
    }

    uint32 count = 0;

    do
    {
        Field* fields = result->Fetch();
        uint32 entry = fields[0].GetUInt32();
        AchievementEntry const* achievement = GetAchievement(entry);
        if (!achievement)
        {
            TC_LOG_ERROR("sql.sql", "Table `achievement_reward` has wrong achievement (Entry: %u), ignored.", entry);
            continue;
        }

        AchievementReward reward;
        reward.titleId[0]   = fields[1].GetUInt32();
        reward.titleId[1]   = fields[2].GetUInt32();
        reward.itemId       = fields[3].GetUInt32();
        reward.sender       = fields[4].GetUInt32();
        reward.subject      = fields[5].GetString();
        reward.text         = fields[6].GetString();
        reward.mailTemplate = fields[7].GetUInt32();

        // must be title or mail at least
        if (!reward.titleId[0] && !reward.titleId[1] && !reward.sender)
        {
            TC_LOG_ERROR("sql.sql", "Table `achievement_reward` (Entry: %u) does not have title or item reward data, ignored.", entry);
            continue;
        }

        if (achievement->Faction == ACHIEVEMENT_FACTION_ANY && (!reward.titleId[0] ^ !reward.titleId[1]))
            TC_LOG_ERROR("sql.sql", "Table `achievement_reward` (Entry: %u) has title (A: %u H: %u) for only one team.", entry, reward.titleId[0], reward.titleId[1]);

        if (reward.titleId[0])
        {
            CharTitlesEntry const* titleEntry = sCharTitlesStore.LookupEntry(reward.titleId[0]);
            if (!titleEntry)
            {
                TC_LOG_ERROR("sql.sql", "Table `achievement_reward` (Entry: %u) has invalid title id (%u) in `title_A`, set to 0", entry, reward.titleId[0]);
                reward.titleId[0] = 0;
            }
        }

        if (reward.titleId[1])
        {
            CharTitlesEntry const* titleEntry = sCharTitlesStore.LookupEntry(reward.titleId[1]);
            if (!titleEntry)
            {
                TC_LOG_ERROR("sql.sql", "Table `achievement_reward` (Entry: %u) has invalid title id (%u) in `title_H`, set to 0", entry, reward.titleId[1]);
                reward.titleId[1] = 0;
            }
        }

        //check mail data before item for report including wrong item case
        if (reward.sender)
        {
            if (!sObjectMgr->GetCreatureTemplate(reward.sender))
            {
                TC_LOG_ERROR("sql.sql", "Table `achievement_reward` (Entry: %u) has invalid creature entry %u as sender, mail reward skipped.", entry, reward.sender);
                reward.sender = 0;
            }
        }
        else
        {
            if (reward.itemId)
                TC_LOG_ERROR("sql.sql", "Table `achievement_reward` (Entry: %u) does not have sender data but has item reward, item will not be rewarded.", entry);

            if (!reward.subject.empty())
                TC_LOG_ERROR("sql.sql", "Table `achievement_reward` (Entry: %u) does not have sender data but has mail subject.", entry);

            if (!reward.text.empty())
                TC_LOG_ERROR("sql.sql", "Table `achievement_reward` (Entry: %u) does not have sender data but has mail text.", entry);

            if (reward.mailTemplate)
                TC_LOG_ERROR("sql.sql", "Table `achievement_reward` (Entry: %u) does not have sender data but has mailTemplate.", entry);
        }

        if (reward.mailTemplate)
        {
            if (!sMailTemplateStore.LookupEntry(reward.mailTemplate))
            {
                TC_LOG_ERROR("sql.sql", "Table `achievement_reward` (Entry: %u) has invalid mailTemplate (%u).", entry, reward.mailTemplate);
                reward.mailTemplate = 0;
            }
            else if (!reward.subject.empty() || !reward.text.empty())
                TC_LOG_ERROR("sql.sql", "Table `achievement_reward` (Entry: %u) has mailTemplate (%u) and mail subject/text.", entry, reward.mailTemplate);
        }

        if (reward.itemId)
        {
            if (!sObjectMgr->GetItemTemplate(reward.itemId))
            {
                TC_LOG_ERROR("sql.sql", "Table `achievement_reward` (Entry: %u) has invalid item id %u, reward mail will not contain item.", entry, reward.itemId);
                reward.itemId = 0;
            }
        }

        _achievementRewards[entry] = reward;
        ++count;
    }
    while (result->NextRow());

    TC_LOG_INFO("server.loading", ">> Loaded %u achievement rewards in %u ms", count, GetMSTimeDiffToNow(oldMSTime));
}

void AchievementGlobalMgr::LoadRewardLocales()
{
    uint32 oldMSTime = getMSTime();

    _achievementRewardLocales.clear();                       // need for reload case

    QueryResult result = WorldDatabase.Query("SELECT entry, subject_loc1, text_loc1, subject_loc2, text_loc2, subject_loc3, text_loc3, subject_loc4, text_loc4, "
                                             "subject_loc5, text_loc5, subject_loc6, text_loc6, subject_loc7, text_loc7, subject_loc8, text_loc8"
                                             " FROM locales_achievement_reward");

    if (!result)
    {
        TC_LOG_INFO("server.loading", ">> Loaded 0 achievement reward locale strings.  DB table `locales_achievement_reward` is empty");
        return;
    }

    do
    {
        Field* fields = result->Fetch();

        uint32 entry = fields[0].GetUInt32();

        if (_achievementRewards.find(entry) == _achievementRewards.end())
        {
            TC_LOG_ERROR("sql.sql", "Table `locales_achievement_reward` (Entry: %u) has locale strings for non-existing achievement reward.", entry);
            continue;
        }

        AchievementRewardLocale& data = _achievementRewardLocales[entry];

        for (uint8 i = TOTAL_LOCALES - 1; i > 0; --i)
        {
            LocaleConstant locale = (LocaleConstant) i;
            ObjectMgr::AddLocaleString(fields[1 + 2 * (i - 1)].GetString(), locale, data.subject);
            ObjectMgr::AddLocaleString(fields[1 + 2 * (i - 1) + 1].GetString(), locale, data.text);
        }
    }
    while (result->NextRow());

    TC_LOG_INFO("server.loading", ">> Loaded %u achievement reward locale strings in %u ms", uint32(_achievementRewardLocales.size()), GetMSTimeDiffToNow(oldMSTime));
}

AchievementEntry const* AchievementGlobalMgr::GetAchievement(uint32 achievementId) const
{
    return sAchievementStore.LookupEntry(achievementId);
}

AchievementCriteriaTree const* AchievementGlobalMgr::GetAchievementCriteriaTree(uint32 criteriaTreeId) const
{
    auto itr = _achievementCriteriaTrees.find(criteriaTreeId);
    if (itr == _achievementCriteriaTrees.end())
        return nullptr;

    return itr->second;
}

AchievementCriteria const* AchievementGlobalMgr::GetAchievementCriteria(uint32 criteriaId) const
{
    auto itr = _achievementCriteria.find(criteriaId);
    if (itr == _achievementCriteria.end())
        return nullptr;

    return itr->second;
}

void AchievementGlobalMgr::OnInstanceDestroyed(uint32 instanceId)
{
    for (auto& realmCompletion : _allCompletedAchievements)
        if (realmCompletion.second == instanceId)
            realmCompletion.second = uint32(0xFFFFFFFF);
}<|MERGE_RESOLUTION|>--- conflicted
+++ resolved
@@ -40,47 +40,9 @@
 #include "Player.h"
 #include "ReputationMgr.h"
 #include "ScriptMgr.h"
-<<<<<<< HEAD
-#include "MapManager.h"
-#include "BattlegroundMap.h"
-#include "BattlegroundAB.h"
-#include "Map.h"
-#include "InstanceScript.h"
-
-namespace Trinity
-{
-    class AchievementChatBuilder
-    {
-        public:
-            AchievementChatBuilder(Player const& pl, ChatMsg msgtype, int32 textId, uint32 ach_id)
-                : i_player(pl), i_msgtype(msgtype), i_textId(textId), i_achievementId(ach_id) {}
-            void operator()(WorldPacket& data, LocaleConstant loc_idx)
-            {
-                char const* text = sObjectMgr->GetTrinityString(i_textId, loc_idx);
-
-                data << uint8(i_msgtype);
-                data << uint32(LANG_UNIVERSAL);
-                data << uint64(i_player.GetGUID());
-                data << uint32(5);
-                data << uint64(i_player.GetGUID());
-                data << uint32(strlen(text)+1);
-                data << text;
-                data << uint8(0);
-                data << uint32(i_achievementId);
-            }
-
-        private:
-            Player const& i_player;
-            ChatMsg i_msgtype;
-            int32 i_textId;
-            uint32 i_achievementId;
-    };
-}                                                           // namespace Trinity
-=======
 #include "SpellMgr.h"
 #include "World.h"
 #include "WorldPacket.h"
->>>>>>> b7f254db
 
 bool AchievementCriteriaData::IsValid(AchievementCriteria const* criteria)
 {
@@ -375,12 +337,8 @@
             if (!bg)
                 return false;
 
-<<<<<<< HEAD
-            return bg->IsTeamScoreInRange(source->GetTeam() == ALLIANCE ? HORDE : ALLIANCE, bg_loss_team_score.min_score, bg_loss_team_score.max_score);
-=======
             uint32 score = bg->GetTeamScore(source->GetTeamId() == TEAM_ALLIANCE ? TEAM_HORDE : TEAM_ALLIANCE);
             return score >= bg_loss_team_score.min_score && score <= bg_loss_team_score.max_score;
->>>>>>> b7f254db
         }
         case ACHIEVEMENT_CRITERIA_DATA_TYPE_INSTANCE_SCRIPT:
         {
@@ -1320,6 +1278,8 @@
             case ACHIEVEMENT_CRITERIA_TYPE_COMPLETE_QUESTS_IN_ZONE:
             {
                 uint32 counter = 0;
+                        Battleground* bg = GetPlayer()->GetBattleground();
+                        if (!bg || !bg->isArena() || ArenaTeam::GetSlotByType(bg->GetArenaType()) != j)
 
                 const RewardedQuestSet &rewQuests = referencePlayer->getRewardedQuests();
                 for (RewardedQuestSet::const_iterator itr = rewQuests.begin(); itr != rewQuests.end(); ++itr)
@@ -1368,16 +1328,8 @@
                     SkillLineAbilityMapBounds bounds = sSpellMgr->GetSkillLineAbilityMapBounds(spellIter->first);
                     for (SkillLineAbilityMap::const_iterator skillIter = bounds.first; skillIter != bounds.second; ++skillIter)
                     {
-<<<<<<< HEAD
-                        BattlegroundMap* bg = GetPlayer()->GetBattleground();
-                        if (!bg || !bg->IsBattleArena() || ArenaTeam::GetSlotByType(bg->GetArenaType()) != j)
-                            notfit = true;
-
-                        break;
-=======
                         if (skillIter->second->SkillLine == achievementCriteria->Entry->Asset.SkillID)
                             spellCount++;
->>>>>>> b7f254db
                     }
                 }
                 SetCriteriaProgress(achievementCriteria, spellCount, referencePlayer);
