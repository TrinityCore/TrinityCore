/*
 * Copyright (C) 2008-2012 TrinityCore <http://www.trinitycore.org/>
 * Copyright (C) 2005-2009 MaNGOS <http://getmangos.com/>
 *
 * This program is free software; you can redistribute it and/or modify it
 * under the terms of the GNU General Public License as published by the
 * Free Software Foundation; either version 2 of the License, or (at your
 * option) any later version.
 *
 * This program is distributed in the hope that it will be useful, but WITHOUT
 * ANY WARRANTY; without even the implied warranty of MERCHANTABILITY or
 * FITNESS FOR A PARTICULAR PURPOSE. See the GNU General Public License for
 * more details.
 *
 * You should have received a copy of the GNU General Public License along
 * with this program. If not, see <http://www.gnu.org/licenses/>.
 */

#include "AchievementMgr.h"
#include "Common.h"
#include "DBCEnums.h"
#include "ObjectMgr.h"
#include "ArenaTeamMgr.h"
#include "GuildMgr.h"
#include "World.h"
#include "WorldPacket.h"
#include "DatabaseEnv.h"
#include "ArenaTeam.h"
#include "CellImpl.h"
#include "GameEventMgr.h"
#include "GridNotifiersImpl.h"
#include "Guild.h"
#include "Language.h"
#include "Player.h"
#include "SpellMgr.h"
#include "DisableMgr.h"
#include "ScriptMgr.h"
#include "MapManager.h"
#include "Battleground.h"
#include "Map.h"
#include "InstanceScript.h"
#include "Group.h"

namespace Trinity
{
    class AchievementChatBuilder
    {
        public:
            AchievementChatBuilder(Player const& player, ChatMsg msgtype, int32 textId, uint32 ach_id)
                : i_player(player), i_msgtype(msgtype), i_textId(textId), i_achievementId(ach_id) {}
            void operator()(WorldPacket& data, LocaleConstant loc_idx)
            {
                char const* text = sObjectMgr->GetTrinityString(i_textId, loc_idx);

                data << uint8(i_msgtype);
                data << uint32(LANG_UNIVERSAL);
                data << uint64(i_player.GetGUID());
                data << uint32(5);
                data << uint64(i_player.GetGUID());
                data << uint32(strlen(text)+1);
                data << text;
                data << uint8(0);
                data << uint32(i_achievementId);
            }

        private:
            Player const& i_player;
            ChatMsg i_msgtype;
            int32 i_textId;
            uint32 i_achievementId;
    };
}                                                           // namespace Trinity

bool AchievementCriteriaData::IsValid(AchievementCriteriaEntry const* criteria)
{
    if (dataType >= MAX_ACHIEVEMENT_CRITERIA_DATA_TYPE)
    {
        sLog->outError(LOG_FILTER_SQL, "Table `achievement_criteria_data` for criteria (Entry: %u) has wrong data type (%u), ignored.", criteria->ID, dataType);
        return false;
    }

    switch (criteria->type)
    {
        case ACHIEVEMENT_CRITERIA_TYPE_KILL_CREATURE:
        case ACHIEVEMENT_CRITERIA_TYPE_WIN_BG:
        case ACHIEVEMENT_CRITERIA_TYPE_FALL_WITHOUT_DYING:
        case ACHIEVEMENT_CRITERIA_TYPE_COMPLETE_QUEST:          // only hardcoded list
        case ACHIEVEMENT_CRITERIA_TYPE_CAST_SPELL:
        case ACHIEVEMENT_CRITERIA_TYPE_WIN_RATED_ARENA:
        case ACHIEVEMENT_CRITERIA_TYPE_DO_EMOTE:
        case ACHIEVEMENT_CRITERIA_TYPE_SPECIAL_PVP_KILL:
        case ACHIEVEMENT_CRITERIA_TYPE_WIN_DUEL:
        case ACHIEVEMENT_CRITERIA_TYPE_LOOT_TYPE:
        case ACHIEVEMENT_CRITERIA_TYPE_CAST_SPELL2:
        case ACHIEVEMENT_CRITERIA_TYPE_BE_SPELL_TARGET:
        case ACHIEVEMENT_CRITERIA_TYPE_BE_SPELL_TARGET2:
        case ACHIEVEMENT_CRITERIA_TYPE_EQUIP_EPIC_ITEM:
        case ACHIEVEMENT_CRITERIA_TYPE_ROLL_NEED_ON_LOOT:
        case ACHIEVEMENT_CRITERIA_TYPE_ROLL_GREED_ON_LOOT:
        case ACHIEVEMENT_CRITERIA_TYPE_BG_OBJECTIVE_CAPTURE:
        case ACHIEVEMENT_CRITERIA_TYPE_HONORABLE_KILL:
        case ACHIEVEMENT_CRITERIA_TYPE_COMPLETE_DAILY_QUEST:    // only Children's Week achievements
        case ACHIEVEMENT_CRITERIA_TYPE_USE_ITEM:                // only Children's Week achievements
        case ACHIEVEMENT_CRITERIA_TYPE_GET_KILLING_BLOWS:
        case ACHIEVEMENT_CRITERIA_TYPE_REACH_LEVEL:
            break;
        default:
            if (dataType != ACHIEVEMENT_CRITERIA_DATA_TYPE_SCRIPT)
            {
                sLog->outError(LOG_FILTER_SQL, "Table `achievement_criteria_data` has data for non-supported criteria type (Entry: %u Type: %u), ignored.", criteria->ID, criteria->type);
                return false;
            }
            break;
    }

    switch (dataType)
    {
        case ACHIEVEMENT_CRITERIA_DATA_TYPE_NONE:
        case ACHIEVEMENT_CRITERIA_DATA_TYPE_VALUE:
        case ACHIEVEMENT_CRITERIA_DATA_INSTANCE_SCRIPT:
            return true;
        case ACHIEVEMENT_CRITERIA_DATA_TYPE_T_CREATURE:
            if (!creature.id || !sObjectMgr->GetCreatureTemplate(creature.id))
            {
                sLog->outError(LOG_FILTER_SQL, "Table `achievement_criteria_data` (Entry: %u Type: %u) for data type ACHIEVEMENT_CRITERIA_DATA_TYPE_CREATURE (%u) has non-existing creature id in value1 (%u), ignored.",
                    criteria->ID, criteria->type, dataType, creature.id);
                return false;
            }
            return true;
        case ACHIEVEMENT_CRITERIA_DATA_TYPE_T_PLAYER_CLASS_RACE:
            if (!classRace.class_id && !classRace.race_id)
            {
                sLog->outError(LOG_FILTER_SQL, "Table `achievement_criteria_data` (Entry: %u Type: %u) for data type ACHIEVEMENT_CRITERIA_DATA_TYPE_T_PLAYER_CLASS_RACE (%u) must not have 0 in either value field, ignored.",
                    criteria->ID, criteria->type, dataType);
                return false;
            }
            if (classRace.class_id && ((1 << (classRace.class_id-1)) & CLASSMASK_ALL_PLAYABLE) == 0)
            {
                sLog->outError(LOG_FILTER_SQL, "Table `achievement_criteria_data` (Entry: %u Type: %u) for data type ACHIEVEMENT_CRITERIA_DATA_TYPE_T_PLAYER_CLASS_RACE (%u) has non-existing class in value1 (%u), ignored.",
                    criteria->ID, criteria->type, dataType, classRace.class_id);
                return false;
            }
            if (classRace.race_id && ((1 << (classRace.race_id-1)) & RACEMASK_ALL_PLAYABLE) == 0)
            {
                sLog->outError(LOG_FILTER_SQL, "Table `achievement_criteria_data` (Entry: %u Type: %u) for data type ACHIEVEMENT_CRITERIA_DATA_TYPE_T_PLAYER_CLASS_RACE (%u) has non-existing race in value2 (%u), ignored.",
                    criteria->ID, criteria->type, dataType, classRace.race_id);
                return false;
            }
            return true;
        case ACHIEVEMENT_CRITERIA_DATA_TYPE_T_PLAYER_LESS_HEALTH:
            if (health.percent < 1 || health.percent > 100)
            {
                sLog->outError(LOG_FILTER_SQL, "Table `achievement_criteria_data` (Entry: %u Type: %u) for data type ACHIEVEMENT_CRITERIA_DATA_TYPE_PLAYER_LESS_HEALTH (%u) has wrong percent value in value1 (%u), ignored.",
                    criteria->ID, criteria->type, dataType, health.percent);
                return false;
            }
            return true;
        case ACHIEVEMENT_CRITERIA_DATA_TYPE_S_AURA:
        case ACHIEVEMENT_CRITERIA_DATA_TYPE_T_AURA:
        {
            SpellInfo const* spellEntry = sSpellMgr->GetSpellInfo(aura.spell_id);
            if (!spellEntry)
            {
                sLog->outError(LOG_FILTER_SQL, "Table `achievement_criteria_data` (Entry: %u Type: %u) for data type %s (%u) has wrong spell id in value1 (%u), ignored.",
                    criteria->ID, criteria->type, (dataType == ACHIEVEMENT_CRITERIA_DATA_TYPE_S_AURA?"ACHIEVEMENT_CRITERIA_DATA_TYPE_S_AURA":"ACHIEVEMENT_CRITERIA_DATA_TYPE_T_AURA"), dataType, aura.spell_id);
                return false;
            }
            if (aura.effect_idx >= 3)
            {
                sLog->outError(LOG_FILTER_SQL, "Table `achievement_criteria_data` (Entry: %u Type: %u) for data type %s (%u) has wrong spell effect index in value2 (%u), ignored.",
                    criteria->ID, criteria->type, (dataType == ACHIEVEMENT_CRITERIA_DATA_TYPE_S_AURA?"ACHIEVEMENT_CRITERIA_DATA_TYPE_S_AURA":"ACHIEVEMENT_CRITERIA_DATA_TYPE_T_AURA"), dataType, aura.effect_idx);
                return false;
            }
            if (!spellEntry->Effects[aura.effect_idx].ApplyAuraName)
            {
                sLog->outError(LOG_FILTER_SQL, "Table `achievement_criteria_data` (Entry: %u Type: %u) for data type %s (%u) has non-aura spell effect (ID: %u Effect: %u), ignores.",
                    criteria->ID, criteria->type, (dataType == ACHIEVEMENT_CRITERIA_DATA_TYPE_S_AURA?"ACHIEVEMENT_CRITERIA_DATA_TYPE_S_AURA":"ACHIEVEMENT_CRITERIA_DATA_TYPE_T_AURA"), dataType, aura.spell_id, aura.effect_idx);
                return false;
            }
            return true;
        }
        case ACHIEVEMENT_CRITERIA_DATA_TYPE_T_LEVEL:
            if (level.minlevel > STRONG_MAX_LEVEL)
            {
                sLog->outError(LOG_FILTER_SQL, "Table `achievement_criteria_data` (Entry: %u Type: %u) for data type ACHIEVEMENT_CRITERIA_DATA_TYPE_T_LEVEL (%u) has wrong minlevel in value1 (%u), ignored.",
                    criteria->ID, criteria->type, dataType, level.minlevel);
                return false;
            }
            return true;
        case ACHIEVEMENT_CRITERIA_DATA_TYPE_T_GENDER:
            if (gender.gender > GENDER_NONE)
            {
                sLog->outError(LOG_FILTER_SQL, "Table `achievement_criteria_data` (Entry: %u Type: %u) for data type ACHIEVEMENT_CRITERIA_DATA_TYPE_T_GENDER (%u) has wrong gender in value1 (%u), ignored.",
                    criteria->ID, criteria->type, dataType, gender.gender);
                return false;
            }
            return true;
        case ACHIEVEMENT_CRITERIA_DATA_TYPE_SCRIPT:
            if (!ScriptId)
            {
                sLog->outError(LOG_FILTER_SQL, "Table `achievement_criteria_data` (Entry: %u Type: %u) for data type ACHIEVEMENT_CRITERIA_DATA_TYPE_SCRIPT (%u) does not have ScriptName set, ignored.",
                    criteria->ID, criteria->type, dataType);
                return false;
            }
            return true;
        case ACHIEVEMENT_CRITERIA_DATA_TYPE_MAP_PLAYER_COUNT:
            if (map_players.maxcount <= 0)
            {
                sLog->outError(LOG_FILTER_SQL, "Table `achievement_criteria_data` (Entry: %u Type: %u) for data type ACHIEVEMENT_CRITERIA_DATA_TYPE_MAP_PLAYER_COUNT (%u) has wrong max players count in value1 (%u), ignored.",
                    criteria->ID, criteria->type, dataType, map_players.maxcount);
                return false;
            }
            return true;
        case ACHIEVEMENT_CRITERIA_DATA_TYPE_T_TEAM:
            if (team.team != ALLIANCE && team.team != HORDE)
            {
                sLog->outError(LOG_FILTER_SQL, "Table `achievement_criteria_data` (Entry: %u Type: %u) for data type ACHIEVEMENT_CRITERIA_DATA_TYPE_T_TEAM (%u) has unknown team in value1 (%u), ignored.",
                    criteria->ID, criteria->type, dataType, team.team);
                return false;
            }
            return true;
        case ACHIEVEMENT_CRITERIA_DATA_TYPE_S_DRUNK:
            if (drunk.state >= MAX_DRUNKEN)
            {
                sLog->outError(LOG_FILTER_SQL, "Table `achievement_criteria_data` (Entry: %u Type: %u) for data type ACHIEVEMENT_CRITERIA_DATA_TYPE_S_DRUNK (%u) has unknown drunken state in value1 (%u), ignored.",
                    criteria->ID, criteria->type, dataType, drunk.state);
                return false;
            }
            return true;
        case ACHIEVEMENT_CRITERIA_DATA_TYPE_HOLIDAY:
            if (!sHolidaysStore.LookupEntry(holiday.id))
            {
                sLog->outError(LOG_FILTER_SQL, "Table `achievement_criteria_data` (Entry: %u Type: %u) for data type ACHIEVEMENT_CRITERIA_DATA_TYPE_HOLIDAY (%u) has unknown holiday in value1 (%u), ignored.",
                    criteria->ID, criteria->type, dataType, holiday.id);
                return false;
            }
            return true;
        case ACHIEVEMENT_CRITERIA_DATA_TYPE_BG_LOSS_TEAM_SCORE:
            return true;                                    // not check correctness node indexes
        case ACHIEVEMENT_CRITERIA_DATA_TYPE_S_EQUIPED_ITEM:
            if (equipped_item.item_quality >= MAX_ITEM_QUALITY)
            {
                sLog->outError(LOG_FILTER_SQL, "Table `achievement_criteria_requirement` (Entry: %u Type: %u) for requirement ACHIEVEMENT_CRITERIA_REQUIRE_S_EQUIPED_ITEM (%u) has unknown quality state in value1 (%u), ignored.",
                    criteria->ID, criteria->type, dataType, equipped_item.item_quality);
                return false;
            }
            return true;
        case ACHIEVEMENT_CRITERIA_DATA_TYPE_S_PLAYER_CLASS_RACE:
            if (!classRace.class_id && !classRace.race_id)
            {
                sLog->outError(LOG_FILTER_SQL, "Table `achievement_criteria_data` (Entry: %u Type: %u) for data type ACHIEVEMENT_CRITERIA_DATA_TYPE_S_PLAYER_CLASS_RACE (%u) must not have 0 in either value field, ignored.",
                    criteria->ID, criteria->type, dataType);
                return false;
            }
            if (classRace.class_id && ((1 << (classRace.class_id-1)) & CLASSMASK_ALL_PLAYABLE) == 0)
            {
                sLog->outError(LOG_FILTER_SQL, "Table `achievement_criteria_data` (Entry: %u Type: %u) for data type ACHIEVEMENT_CRITERIA_DATA_TYPE_S_PLAYER_CLASS_RACE (%u) has non-existing class in value1 (%u), ignored.",
                    criteria->ID, criteria->type, dataType, classRace.class_id);
                return false;
            }
            if (classRace.race_id && ((1 << (classRace.race_id-1)) & RACEMASK_ALL_PLAYABLE) == 0)
            {
                sLog->outError(LOG_FILTER_SQL, "Table `achievement_criteria_data` (Entry: %u Type: %u) for data type ACHIEVEMENT_CRITERIA_DATA_TYPE_S_PLAYER_CLASS_RACE (%u) has non-existing race in value2 (%u), ignored.",
                    criteria->ID, criteria->type, dataType, classRace.race_id);
                return false;
            }
            return true;
        default:
            sLog->outError(LOG_FILTER_SQL, "Table `achievement_criteria_data` (Entry: %u Type: %u) has data for non-supported data type (%u), ignored.", criteria->ID, criteria->type, dataType);
            return false;
    }
}

bool AchievementCriteriaData::Meets(uint32 criteria_id, Player const* source, Unit const* target, uint32 miscValue1 /*= 0*/) const
{
    switch (dataType)
    {
        case ACHIEVEMENT_CRITERIA_DATA_TYPE_NONE:
            return true;
        case ACHIEVEMENT_CRITERIA_DATA_TYPE_T_CREATURE:
            if (!target || target->GetTypeId() != TYPEID_UNIT)
                return false;
            return target->GetEntry() == creature.id;
        case ACHIEVEMENT_CRITERIA_DATA_TYPE_T_PLAYER_CLASS_RACE:
            if (!target || target->GetTypeId() != TYPEID_PLAYER)
                return false;
            if (classRace.class_id && classRace.class_id != target->ToPlayer()->getClass())
                return false;
            if (classRace.race_id && classRace.race_id != target->ToPlayer()->getRace())
                return false;
            return true;
        case ACHIEVEMENT_CRITERIA_DATA_TYPE_S_PLAYER_CLASS_RACE:
            if (!source || source->GetTypeId() != TYPEID_PLAYER)
                return false;
            if (classRace.class_id && classRace.class_id != source->ToPlayer()->getClass())
                return false;
            if (classRace.race_id && classRace.race_id != source->ToPlayer()->getRace())
                return false;
            return true;
        case ACHIEVEMENT_CRITERIA_DATA_TYPE_T_PLAYER_LESS_HEALTH:
            if (!target || target->GetTypeId() != TYPEID_PLAYER)
                return false;
            return !target->HealthAbovePct(health.percent);
        case ACHIEVEMENT_CRITERIA_DATA_TYPE_S_AURA:
            return source->HasAuraEffect(aura.spell_id, aura.effect_idx);
        case ACHIEVEMENT_CRITERIA_DATA_TYPE_T_AURA:
            return target && target->HasAuraEffect(aura.spell_id, aura.effect_idx);
        case ACHIEVEMENT_CRITERIA_DATA_TYPE_VALUE:
            return miscValue1 >= value.minvalue;
        case ACHIEVEMENT_CRITERIA_DATA_TYPE_T_LEVEL:
            if (!target)
                return false;
            return target->getLevel() >= level.minlevel;
        case ACHIEVEMENT_CRITERIA_DATA_TYPE_T_GENDER:
            if (!target)
                return false;
            return target->getGender() == gender.gender;
        case ACHIEVEMENT_CRITERIA_DATA_TYPE_SCRIPT:
            return sScriptMgr->OnCriteriaCheck(this, const_cast<Player*>(source), const_cast<Unit*>(target));
        case ACHIEVEMENT_CRITERIA_DATA_TYPE_MAP_PLAYER_COUNT:
            return source->GetMap()->GetPlayersCountExceptGMs() <= map_players.maxcount;
        case ACHIEVEMENT_CRITERIA_DATA_TYPE_T_TEAM:
            if (!target || target->GetTypeId() != TYPEID_PLAYER)
                return false;
            return target->ToPlayer()->GetTeam() == team.team;
        case ACHIEVEMENT_CRITERIA_DATA_TYPE_S_DRUNK:
            return Player::GetDrunkenstateByValue(source->GetDrunkValue()) >= DrunkenState(drunk.state);
        case ACHIEVEMENT_CRITERIA_DATA_TYPE_HOLIDAY:
            return IsHolidayActive(HolidayIds(holiday.id));
        case ACHIEVEMENT_CRITERIA_DATA_TYPE_BG_LOSS_TEAM_SCORE:
        {
            Battleground* bg = source->GetBattleground();
            if (!bg)
                return false;

            uint32 score = bg->GetTeamScore(source->GetTeamId() == TEAM_ALLIANCE ? TEAM_HORDE : TEAM_ALLIANCE);
            return score >= bg_loss_team_score.min_score && score <= bg_loss_team_score.max_score;
        }
        case ACHIEVEMENT_CRITERIA_DATA_INSTANCE_SCRIPT:
        {
            if (!source->IsInWorld())
                return false;
            Map* map = source->GetMap();
            if (!map->IsDungeon())
            {
                sLog->outError(LOG_FILTER_ACHIEVEMENTSYS, "Achievement system call ACHIEVEMENT_CRITERIA_DATA_INSTANCE_SCRIPT (%u) for achievement criteria %u for non-dungeon/non-raid map %u",
                    ACHIEVEMENT_CRITERIA_DATA_INSTANCE_SCRIPT, criteria_id, map->GetId());
                    return false;
            }
            InstanceScript* instance = ((InstanceMap*)map)->GetInstanceScript();
            if (!instance)
            {
                sLog->outError(LOG_FILTER_ACHIEVEMENTSYS, "Achievement system call ACHIEVEMENT_CRITERIA_DATA_INSTANCE_SCRIPT (%u) for achievement criteria %u for map %u but map does not have a instance script",
                    ACHIEVEMENT_CRITERIA_DATA_INSTANCE_SCRIPT, criteria_id, map->GetId());
                return false;
            }
            return instance->CheckAchievementCriteriaMeet(criteria_id, source, target, miscValue1);
        }
        case ACHIEVEMENT_CRITERIA_DATA_TYPE_S_EQUIPED_ITEM:
        {
            ItemTemplate const* pProto = sObjectMgr->GetItemTemplate(miscValue1);
            if (!pProto)
                return false;
            return pProto->ItemLevel >= equipped_item.item_level && pProto->Quality >= equipped_item.item_quality;
        }
        default:
            break;
    }
    return false;
}

bool AchievementCriteriaDataSet::Meets(Player const* source, Unit const* target, uint32 miscValue /*= 0*/) const
{
    for (Storage::const_iterator itr = storage.begin(); itr != storage.end(); ++itr)
        if (!itr->Meets(criteria_id, source, target, miscValue))
            return false;

    return true;
}

template<class T>
AchievementMgr<T>::AchievementMgr(T* owner): _owner(owner), _achievementPoints(0) {}

template<class T>
AchievementMgr<T>::~AchievementMgr()
{
}

template<class T>
void AchievementMgr<T>::SendPacket(WorldPacket* data) const
{
}

template<>
void AchievementMgr<Guild>::SendPacket(WorldPacket* data) const
{
    GetOwner()->BroadcastPacket(data);
}

template<>
void AchievementMgr<Player>::SendPacket(WorldPacket* data) const
{
    GetOwner()->GetSession()->SendPacket(data);
}

template<class T>
void AchievementMgr<T>::RemoveCriteriaProgress(const AchievementCriteriaEntry* entry)
{
    CriteriaProgressMap::iterator criteriaProgress = m_criteriaProgress.find(entry->ID);
    if (criteriaProgress == m_criteriaProgress.end())
        return;

    WorldPacket data(SMSG_CRITERIA_DELETED, 4);
    data << uint32(entry->ID);
    SendPacket(&data);

    m_criteriaProgress.erase(criteriaProgress);
}

template<>
void AchievementMgr<Guild>::RemoveCriteriaProgress(const AchievementCriteriaEntry* entry)
{
    CriteriaProgressMap::iterator criteriaProgress = m_criteriaProgress.find(entry->ID);
    if (criteriaProgress == m_criteriaProgress.end())
        return;

    ObjectGuid guid = GetOwner()->GetGUID();

    WorldPacket data(SMSG_GUILD_CRITERIA_DELETED, 4 + 8);
    data.WriteBit(guid[6]);
    data.WriteBit(guid[5]);
    data.WriteBit(guid[7]);
    data.WriteBit(guid[0]);
    data.WriteBit(guid[1]);
    data.WriteBit(guid[3]);
    data.WriteBit(guid[2]);
    data.WriteBit(guid[4]);

    data.WriteByteSeq(guid[2]);
    data.WriteByteSeq(guid[3]);
    data.WriteByteSeq(guid[4]);
    data.WriteByteSeq(guid[1]);
    data.WriteByteSeq(guid[7]);
    data << uint32(entry->ID);
    data.WriteByteSeq(guid[5]);
    data.WriteByteSeq(guid[0]);
    data.WriteByteSeq(guid[6]);

    SendPacket(&data);

    m_criteriaProgress.erase(criteriaProgress);
}

template<class T>
void AchievementMgr<T>::ResetAchievementCriteria(AchievementCriteriaTypes type, uint32 miscValue1, uint32 miscValue2, bool evenIfCriteriaComplete)
{
    sLog->outDebug(LOG_FILTER_ACHIEVEMENTSYS, "ResetAchievementCriteria(%u, %u, %u)", type, miscValue1, miscValue2);

    // disable for gamemasters with GM-mode enabled
    if (GetOwner()->isGameMaster())
        return;

    AchievementCriteriaEntryList const& achievementCriteriaList = sAchievementMgr->GetAchievementCriteriaByType(type);
    for (AchievementCriteriaEntryList::const_iterator i = achievementCriteriaList.begin(); i != achievementCriteriaList.end(); ++i)
    {
        AchievementCriteriaEntry const* achievementCriteria = (*i);

        AchievementEntry const* achievement = sAchievementMgr->GetAchievement(achievementCriteria->achievement);
        if (!achievement)
            continue;

        // don't update already completed criteria if not forced or achievement already complete
        if ((IsCompletedCriteria(achievementCriteria, achievement) && !evenIfCriteriaComplete) || HasAchieved(achievement->ID))
            continue;

        for (uint8 j = 0; j < MAX_CRITERIA_REQUIREMENTS; ++j)
            if (achievementCriteria->additionalRequirements[j].additionalRequirement_type == miscValue1 &&
                (!achievementCriteria->additionalRequirements[j].additionalRequirement_value ||
                achievementCriteria->additionalRequirements[j].additionalRequirement_value == miscValue2))
            {
                RemoveCriteriaProgress(achievementCriteria);
                break;
            }
    }
}

template<>
void AchievementMgr<Guild>::ResetAchievementCriteria(AchievementCriteriaTypes /*type*/, uint32 /*miscValue1*/, uint32 /*miscValue2*/, bool /*evenIfCriteriaComplete*/)
{
    // Not needed
}

template<class T>
void AchievementMgr<T>::DeleteFromDB(uint32 /*lowguid*/)
{
}

template<>
void AchievementMgr<Player>::DeleteFromDB(uint32 lowguid)
{
    SQLTransaction trans = CharacterDatabase.BeginTransaction();

    PreparedStatement* stmt = CharacterDatabase.GetPreparedStatement(CHAR_DEL_CHAR_ACHIEVEMENT);
    stmt->setUInt32(0, lowguid);
    trans->Append(stmt);

    stmt = CharacterDatabase.GetPreparedStatement(CHAR_DEL_CHAR_ACHIEVEMENT_PROGRESS);
    stmt->setUInt32(0, lowguid);
    trans->Append(stmt);

    CharacterDatabase.CommitTransaction(trans);
}

template<>
void AchievementMgr<Guild>::DeleteFromDB(uint32 lowguid)
{
    SQLTransaction trans = CharacterDatabase.BeginTransaction();

    PreparedStatement* stmt = CharacterDatabase.GetPreparedStatement(CHAR_DEL_ALL_GUILD_ACHIEVEMENTS);
    stmt->setUInt32(0, lowguid);
    trans->Append(stmt);

    stmt = CharacterDatabase.GetPreparedStatement(CHAR_DEL_ALL_GUILD_ACHIEVEMENT_CRITERIA);
    stmt->setUInt32(0, lowguid);
    trans->Append(stmt);

    CharacterDatabase.CommitTransaction(trans);
}

template<class T>
void AchievementMgr<T>::SaveToDB(SQLTransaction& /*trans*/)
{
}

template<>
void AchievementMgr<Player>::SaveToDB(SQLTransaction& trans)
{
    if (!m_completedAchievements.empty())
    {
        bool need_execute = false;
        std::ostringstream ssdel;
        std::ostringstream ssins;
        for (CompletedAchievementMap::iterator iter = m_completedAchievements.begin(); iter != m_completedAchievements.end(); ++iter)
        {
            if (!iter->second.changed)
                continue;

            /// first new/changed record prefix
            if (!need_execute)
            {
                ssdel << "DELETE FROM character_achievement WHERE guid = " << GetOwner()->GetGUIDLow() << " AND achievement IN (";
                ssins << "INSERT INTO character_achievement (guid, achievement, date) VALUES ";
                need_execute = true;
            }
            /// next new/changed record prefix
            else
            {
                ssdel << ',';
                ssins << ',';
            }

            // new/changed record data
            ssdel << iter->first;
            ssins << '(' << GetOwner()->GetGUIDLow() << ',' << iter->first << ',' << uint64(iter->second.date) << ')';

            /// mark as saved in db
            iter->second.changed = false;
        }

        if (need_execute)
        {
            ssdel << ')';
            trans->Append(ssdel.str().c_str());
            trans->Append(ssins.str().c_str());
        }
    }

    if (!m_criteriaProgress.empty())
    {
        /// prepare deleting and insert
        bool need_execute_del = false;
        bool need_execute_ins = false;
        std::ostringstream ssdel;
        std::ostringstream ssins;
        for (CriteriaProgressMap::iterator iter = m_criteriaProgress.begin(); iter != m_criteriaProgress.end(); ++iter)
        {
            if (!iter->second.changed)
                continue;

            // deleted data (including 0 progress state)
            {
                /// first new/changed record prefix (for any counter value)
                if (!need_execute_del)
                {
                    ssdel << "DELETE FROM character_achievement_progress WHERE guid = " << GetOwner()->GetGUIDLow() << " AND criteria IN (";
                    need_execute_del = true;
                }
                /// next new/changed record prefix
                else
                    ssdel << ',';

                // new/changed record data
                ssdel << iter->first;
            }

            // store data only for real progress
            if (iter->second.counter != 0)
            {
                /// first new/changed record prefix
                if (!need_execute_ins)
                {
                    ssins << "INSERT INTO character_achievement_progress (guid, criteria, counter, date) VALUES ";
                    need_execute_ins = true;
                }
                /// next new/changed record prefix
                else
                    ssins << ',';

                // new/changed record data
                ssins << '(' << GetOwner()->GetGUIDLow() << ',' << iter->first << ',' << iter->second.counter << ',' << iter->second.date << ')';
            }

            /// mark as updated in db
            iter->second.changed = false;
        }

        if (need_execute_del)                                // DELETE ... IN (.... _)_
            ssdel << ')';

        if (need_execute_del || need_execute_ins)
        {
            if (need_execute_del)
                trans->Append(ssdel.str().c_str());
            if (need_execute_ins)
                trans->Append(ssins.str().c_str());
        }
    }
}

template<>
void AchievementMgr<Guild>::SaveToDB(SQLTransaction& trans)
{
    PreparedStatement* stmt;
    std::ostringstream guidstr;
    for (CompletedAchievementMap::const_iterator itr = m_completedAchievements.begin(); itr != m_completedAchievements.end(); ++itr)
    {
        if (!itr->second.changed)
            continue;

        stmt = CharacterDatabase.GetPreparedStatement(CHAR_DEL_GUILD_ACHIEVEMENT);
        stmt->setUInt32(0, GetOwner()->GetId());
        stmt->setUInt16(1, itr->first);
        trans->Append(stmt);

        stmt = CharacterDatabase.GetPreparedStatement(CHAR_INS_GUILD_ACHIEVEMENT);
        stmt->setUInt32(0, GetOwner()->GetId());
        stmt->setUInt16(1, itr->first);
        stmt->setUInt32(2, itr->second.date);
        for (std::set<uint64>::const_iterator gItr = itr->second.guids.begin(); gItr != itr->second.guids.end(); ++gItr)
            guidstr << GUID_LOPART(*gItr) << ',';

        stmt->setString(3, guidstr.str());
        trans->Append(stmt);

        guidstr.str("");
    }

    for (CriteriaProgressMap::const_iterator itr = m_criteriaProgress.begin(); itr != m_criteriaProgress.end(); ++itr)
    {
        if (!itr->second.changed)
            continue;

        stmt = CharacterDatabase.GetPreparedStatement(CHAR_DEL_GUILD_ACHIEVEMENT_CRITERIA);
        stmt->setUInt32(0, GetOwner()->GetId());
        stmt->setUInt16(1, itr->first);
        trans->Append(stmt);

        stmt = CharacterDatabase.GetPreparedStatement(CHAR_INS_GUILD_ACHIEVEMENT_CRITERIA);
        stmt->setUInt32(0, GetOwner()->GetId());
        stmt->setUInt16(1, itr->first);
        stmt->setUInt32(2, itr->second.counter);
        stmt->setUInt32(3, itr->second.date);
        stmt->setUInt32(4, GUID_LOPART(itr->second.CompletedGUID));
        trans->Append(stmt);
    }
}

template<class T>
void AchievementMgr<T>::LoadFromDB(PreparedQueryResult achievementResult, PreparedQueryResult criteriaResult)
{
}

template<>
void AchievementMgr<Player>::LoadFromDB(PreparedQueryResult achievementResult, PreparedQueryResult criteriaResult)
{
    if (achievementResult)
    {
        do
        {
            Field* fields = achievementResult->Fetch();
            uint32 achievementid = fields[0].GetUInt16();

            // must not happen: cleanup at server startup in sAchievementMgr->LoadCompletedAchievements()
            AchievementEntry const* achievement = sAchievementMgr->GetAchievement(achievementid);
            if (!achievement)
                continue;

            CompletedAchievementData& ca = m_completedAchievements[achievementid];
            ca.date = time_t(fields[1].GetUInt32());
            ca.changed = false;

            _achievementPoints += achievement->points;

            // title achievement rewards are retroactive
            if (AchievementReward const* reward = sAchievementMgr->GetAchievementReward(achievement))
                if (uint32 titleId = reward->titleId[Player::TeamForRace(GetOwner()->getRace()) == ALLIANCE ? 0 : 1])
                    if (CharTitlesEntry const* titleEntry = sCharTitlesStore.LookupEntry(titleId))
                        GetOwner()->SetTitle(titleEntry);

        }
        while (achievementResult->NextRow());
    }

    if (criteriaResult)
    {
        time_t now = time(NULL);
        do
        {
            Field* fields = criteriaResult->Fetch();
            uint32 id      = fields[0].GetUInt16();
            uint32 counter = fields[1].GetUInt32();
            time_t date    = time_t(fields[2].GetUInt32());

            AchievementCriteriaEntry const* criteria = sAchievementMgr->GetAchievementCriteria(id);
            if (!criteria)
            {
                // we will remove not existed criteria for all characters
                sLog->outError(LOG_FILTER_ACHIEVEMENTSYS, "Non-existing achievement criteria %u data removed from table `character_achievement_progress`.", id);

                PreparedStatement* stmt = CharacterDatabase.GetPreparedStatement(CHAR_DEL_INVALID_ACHIEV_PROGRESS_CRITERIA);
                stmt->setUInt16(0, uint16(id));
                CharacterDatabase.Execute(stmt);

                continue;
            }

            if (criteria->timeLimit && time_t(date + criteria->timeLimit) < now)
                continue;

            CriteriaProgress& progress = m_criteriaProgress[id];
            progress.counter = counter;
            progress.date    = date;
            progress.changed = false;
        }
        while (criteriaResult->NextRow());
    }
}

template<>
void AchievementMgr<Guild>::LoadFromDB(PreparedQueryResult achievementResult, PreparedQueryResult criteriaResult)
{
    if (achievementResult)
    {
        do
        {
            Field* fields = achievementResult->Fetch();
            uint32 achievementid = fields[0].GetUInt16();

            // must not happen: cleanup at server startup in sAchievementMgr->LoadCompletedAchievements()
            AchievementEntry const* achievement = sAchievementMgr->GetAchievement(achievementid);
            if (!achievement)
                continue;

            CompletedAchievementData& ca = m_completedAchievements[achievementid];
            ca.date = time_t(fields[1].GetUInt32());
            Tokenizer guids(fields[2].GetString(), ' ');
            for (uint32 i = 0; i < guids.size(); ++i)
                ca.guids.insert(MAKE_NEW_GUID(atol(guids[i]), 0, HIGHGUID_PLAYER));

            ca.changed = false;

            _achievementPoints += achievement->points;
        }
        while (achievementResult->NextRow());
    }

    if (criteriaResult)
    {
        time_t now = time(NULL);
        do
        {
            Field* fields = criteriaResult->Fetch();
            uint32 id      = fields[0].GetUInt16();
            uint32 counter = fields[1].GetUInt32();
            time_t date    = time_t(fields[2].GetUInt32());
            uint64 guid    = fields[3].GetUInt32();

            AchievementCriteriaEntry const* criteria = sAchievementMgr->GetAchievementCriteria(id);
            if (!criteria)
            {
                // we will remove not existed criteria for all guilds
                sLog->outError(LOG_FILTER_ACHIEVEMENTSYS, "Non-existing achievement criteria %u data removed from table `guild_achievement_progress`.", id);

                PreparedStatement* stmt = CharacterDatabase.GetPreparedStatement(CHAR_DEL_INVALID_ACHIEV_PROGRESS_CRITERIA);
                stmt->setUInt16(0, uint16(id));
                CharacterDatabase.Execute(stmt);
                continue;
            }

            if (criteria->timeLimit && time_t(date + criteria->timeLimit) < now)
                continue;

            CriteriaProgress& progress = m_criteriaProgress[id];
            progress.counter = counter;
            progress.date    = date;
            progress.CompletedGUID = MAKE_NEW_GUID(guid, 0, HIGHGUID_PLAYER);
            progress.changed = false;
        } while (criteriaResult->NextRow());
    }
}

template<class T>
void AchievementMgr<T>::Reset()
{
}

template<>
void AchievementMgr<Player>::Reset()
{
    for (CompletedAchievementMap::const_iterator iter = m_completedAchievements.begin(); iter != m_completedAchievements.end(); ++iter)
    {
        WorldPacket data(SMSG_ACHIEVEMENT_DELETED, 4);
        data << uint32(iter->first);
        SendPacket(&data);
    }

    for (CriteriaProgressMap::const_iterator iter = m_criteriaProgress.begin(); iter != m_criteriaProgress.end(); ++iter)
    {
        WorldPacket data(SMSG_CRITERIA_DELETED, 4);
        data << uint32(iter->first);
        SendPacket(&data);
    }

    m_completedAchievements.clear();
    _achievementPoints = 0;
    m_criteriaProgress.clear();
    DeleteFromDB(GetOwner()->GetGUIDLow());

    // re-fill data
    CheckAllAchievementCriteria(GetOwner());
}

template<>
void AchievementMgr<Guild>::Reset()
{
    ObjectGuid guid = GetOwner()->GetGUID();
    for (CompletedAchievementMap::const_iterator iter = m_completedAchievements.begin(); iter != m_completedAchievements.end(); ++iter)
    {
        WorldPacket data(SMSG_GUILD_ACHIEVEMENT_DELETED, 4);
        data.WriteBit(guid[4]);
        data.WriteBit(guid[1]);
        data.WriteBit(guid[2]);
        data.WriteBit(guid[3]);
        data.WriteBit(guid[0]);
        data.WriteBit(guid[7]);
        data.WriteBit(guid[5]);
        data.WriteBit(guid[6]);
        data << uint32(iter->first);
        data.WriteByteSeq(guid[5]);
        data.WriteByteSeq(guid[1]);
        data.WriteByteSeq(guid[3]);
        data.WriteByteSeq(guid[6]);
        data.WriteByteSeq(guid[0]);
        data.WriteByteSeq(guid[7]);
        data.AppendPackedTime(iter->second.date);
        data.WriteByteSeq(guid[4]);
        data.WriteByteSeq(guid[2]);
        SendPacket(&data);
    }

    while (!m_criteriaProgress.empty())
        if (AchievementCriteriaEntry const* criteria = sAchievementMgr->GetAchievementCriteria(m_criteriaProgress.begin()->first))
            RemoveCriteriaProgress(criteria);

    _achievementPoints = 0;
    m_completedAchievements.clear();
    DeleteFromDB(GetOwner()->GetId());
}

template<class T>
void AchievementMgr<T>::SendAchievementEarned(AchievementEntry const* achievement) const
{
    // Don't send for achievements with ACHIEVEMENT_FLAG_HIDDEN
    if (achievement->flags & ACHIEVEMENT_FLAG_HIDDEN)
        return;

    sLog->outDebug(LOG_FILTER_ACHIEVEMENTSYS, "AchievementMgr::SendAchievementEarned(%u)", achievement->ID);

    if (Guild* guild = sGuildMgr->GetGuildById(GetOwner()->GetGuildId()))
    {
        Trinity::AchievementChatBuilder say_builder(*GetOwner(), CHAT_MSG_GUILD_ACHIEVEMENT, LANG_ACHIEVEMENT_EARNED, achievement->ID);
        Trinity::LocalizedPacketDo<Trinity::AchievementChatBuilder> say_do(say_builder);
        guild->BroadcastWorker(say_do);
    }

    if (achievement->flags & (ACHIEVEMENT_FLAG_REALM_FIRST_KILL | ACHIEVEMENT_FLAG_REALM_FIRST_REACH))
    {
        // broadcast realm first reached
<<<<<<< HEAD
        WorldPacket data(SMSG_SERVER_FIRST_ACHIEVEMENT, strlen(GetOwner()->GetName()) + 1 + 8 + 4 + 4);
        data << GetOwner()->GetName();
        data << uint64(GetOwner()->GetGUID());
=======
        WorldPacket data(SMSG_SERVER_FIRST_ACHIEVEMENT, GetPlayer()->GetName().size() + 1 + 8 + 4 + 4);
        data << GetPlayer()->GetName();
        data << uint64(GetPlayer()->GetGUID());
>>>>>>> cd8e9dfb
        data << uint32(achievement->ID);
        data << uint32(0);                                  // 1=link supplied string as player name, 0=display plain string
        sWorld->SendGlobalMessage(&data);
    }
    // if player is in world he can tell his friends about new achievement
    else if (GetOwner()->IsInWorld())
    {
        CellCoord p = Trinity::ComputeCellCoord(GetOwner()->GetPositionX(), GetOwner()->GetPositionY());

        Cell cell(p);
        cell.SetNoCreate();

        Trinity::AchievementChatBuilder say_builder(*GetOwner(), CHAT_MSG_ACHIEVEMENT, LANG_ACHIEVEMENT_EARNED, achievement->ID);
        Trinity::LocalizedPacketDo<Trinity::AchievementChatBuilder> say_do(say_builder);
        Trinity::PlayerDistWorker<Trinity::LocalizedPacketDo<Trinity::AchievementChatBuilder> > say_worker(GetOwner(), sWorld->getFloatConfig(CONFIG_LISTEN_RANGE_SAY), say_do);
        TypeContainerVisitor<Trinity::PlayerDistWorker<Trinity::LocalizedPacketDo<Trinity::AchievementChatBuilder> >, WorldTypeMapContainer > message(say_worker);
        cell.Visit(p, message, *GetOwner()->GetMap(), *GetOwner(), sWorld->getFloatConfig(CONFIG_LISTEN_RANGE_SAY));
    }

    WorldPacket data(SMSG_ACHIEVEMENT_EARNED, 8+4+8);
    data.append(GetOwner()->GetPackGUID());
    data << uint32(achievement->ID);
    data.AppendPackedTime(time(NULL));
    data << uint32(0);  // does not notify player ingame
    GetOwner()->SendMessageToSetInRange(&data, sWorld->getFloatConfig(CONFIG_LISTEN_RANGE_SAY), true);
}

template<>
void AchievementMgr<Guild>::SendAchievementEarned(AchievementEntry const* achievement) const
{
    ObjectGuid guid = GetOwner()->GetGUID();

    WorldPacket data(SMSG_GUILD_ACHIEVEMENT_EARNED, 8+4+8);
    data.WriteBit(guid[3]);
    data.WriteBit(guid[1]);
    data.WriteBit(guid[0]);
    data.WriteBit(guid[7]);
    data.WriteBit(guid[4]);
    data.WriteBit(guid[6]);
    data.WriteBit(guid[2]);
    data.WriteBit(guid[5]);

    data.WriteByteSeq(guid[2]);
    data.AppendPackedTime(time(NULL));
    data.WriteByteSeq(guid[0]);
    data.WriteByteSeq(guid[4]);
    data.WriteByteSeq(guid[1]);
    data.WriteByteSeq(guid[3]);
    data << uint32(achievement->ID);
    data.WriteByteSeq(guid[7]);
    data.WriteByteSeq(guid[5]);
    data.WriteByteSeq(guid[6]);

    SendPacket(&data);
}

template<class T>
void AchievementMgr<T>::SendCriteriaUpdate(AchievementCriteriaEntry const* /*entry*/, CriteriaProgress const* /*progress*/, uint32 /*timeElapsed*/, bool /*timedCompleted*/) const
{
}

template<>
void AchievementMgr<Player>::SendCriteriaUpdate(AchievementCriteriaEntry const* entry, CriteriaProgress const* progress, uint32 timeElapsed, bool timedCompleted) const
{
    WorldPacket data(SMSG_CRITERIA_UPDATE, 8 + 4 + 8);
    data << uint32(entry->ID);

    // the counter is packed like a packed Guid
    data.appendPackGUID(progress->counter);

    data.appendPackGUID(GetOwner()->GetGUID());
    if (!entry->timeLimit)
        data << uint32(0);
    else
        data << uint32(timedCompleted ? 0 : 1); // this are some flags, 1 is for keeping the counter at 0 in client
    data.AppendPackedTime(progress->date);
    data << uint32(timeElapsed);    // time elapsed in seconds
    data << uint32(0);              // unk
    SendPacket(&data);
}

template<>
void AchievementMgr<Guild>::SendCriteriaUpdate(AchievementCriteriaEntry const* entry, CriteriaProgress const* progress, uint32 /*timeElapsed*/, bool /*timedCompleted*/) const
{
    //will send response to criteria progress request
    WorldPacket data(SMSG_GUILD_CRITERIA_DATA, 3 + 1 + 1 + 8 + 8 + 4 + 4 + 4 + 4 + 4);

    ObjectGuid counter = progress->counter; // for accessing every byte individually
    ObjectGuid guid = progress->CompletedGUID;

    data.WriteBits(1, 21);
    data.WriteBit(counter[4]);
    data.WriteBit(counter[1]);
    data.WriteBit(guid[2]);
    data.WriteBit(counter[3]);
    data.WriteBit(guid[1]);
    data.WriteBit(counter[5]);
    data.WriteBit(counter[0]);
    data.WriteBit(guid[3]);
    data.WriteBit(counter[2]);
    data.WriteBit(guid[7]);
    data.WriteBit(guid[5]);
    data.WriteBit(guid[0]);
    data.WriteBit(counter[6]);
    data.WriteBit(guid[6]);
    data.WriteBit(counter[7]);
    data.WriteBit(guid[4]);

    data.FlushBits();

    data.WriteByteSeq(guid[5]);
    data << uint32(progress->date);      // unknown date
    data.WriteByteSeq(counter[3]);
    data.WriteByteSeq(counter[7]);
    data << uint32(progress->date);      // unknown date
    data.WriteByteSeq(counter[6]);
    data.WriteByteSeq(guid[4]);
    data.WriteByteSeq(guid[1]);
    data.WriteByteSeq(counter[4]);
    data.WriteByteSeq(guid[3]);
    data.WriteByteSeq(counter[0]);
    data.WriteByteSeq(guid[2]);
    data.WriteByteSeq(counter[1]);
    data.WriteByteSeq(guid[6]);
    data << uint32(progress->date);      // last update time (not packed!)
    data << uint32(entry->ID);
    data.WriteByteSeq(counter[5]);
    data << uint32(0);
    data.WriteByteSeq(guid[7]);
    data.WriteByteSeq(counter[2]);
    data.WriteByteSeq(guid[0]);

    SendPacket(&data);
}

/**
 * called at player login. The player might have fulfilled some achievements when the achievement system wasn't working yet
 */
template<class T>
void AchievementMgr<T>::CheckAllAchievementCriteria(Player* referencePlayer)
{
    // suppress sending packets
    for (uint32 i=0; i<ACHIEVEMENT_CRITERIA_TYPE_TOTAL; ++i)
        UpdateAchievementCriteria(AchievementCriteriaTypes(i), 0, 0, NULL, referencePlayer);
}

static const uint32 achievIdByArenaSlot[MAX_ARENA_SLOT] = {1057, 1107, 1108};
static const uint32 achievIdForDungeon[][4] =
{
    // ach_cr_id, is_dungeon, is_raid, is_heroic_dungeon
    { 321,       true,      true,   true  },
    { 916,       false,     true,   false },
    { 917,       false,     true,   false },
    { 918,       true,      false,  false },
    { 2219,      false,     false,  true  },
    { 0,         false,     false,  false }
};

// Helper function to avoid having to specialize template for a 800 line long function
template <typename T> static bool IsGuild() { return false; }
template<> bool IsGuild<Guild>() { return true; }

/**
 * this function will be called whenever the user might have done a criteria relevant action
 */
template<class T>
void AchievementMgr<T>::UpdateAchievementCriteria(AchievementCriteriaTypes type, uint32 miscValue1 /*= 0*/, uint32 miscValue2 /*= 0*/, Unit const* unit /*= NULL*/, Player* referencePlayer /*= NULL*/)
{
    sLog->outDebug(LOG_FILTER_ACHIEVEMENTSYS, "UpdateAchievementCriteria(%u, %u, %u)", type, miscValue1, miscValue2);

    // disable for gamemasters with GM-mode enabled
    if (referencePlayer->isGameMaster())
        return;

    // Lua_GetGuildLevelEnabled() is checked in achievement UI to display guild tab
    if (IsGuild<T>() && !sWorld->getBoolConfig(CONFIG_GUILD_LEVELING_ENABLED))
        return;

    AchievementCriteriaEntryList const& achievementCriteriaList = sAchievementMgr->GetAchievementCriteriaByType(type, IsGuild<T>());
    for (AchievementCriteriaEntryList::const_iterator i = achievementCriteriaList.begin(); i != achievementCriteriaList.end(); ++i)
    {
        AchievementCriteriaEntry const* achievementCriteria = (*i);
        AchievementEntry const* achievement = sAchievementMgr->GetAchievement(achievementCriteria->achievement);
        if (!achievement)
        {
            sLog->outError(LOG_FILTER_ACHIEVEMENTSYS, "UpdateAchievementCriteria: Achievement %u not found!", achievementCriteria->achievement);
            continue;
        }

        if (!CanUpdateCriteria(achievementCriteria, achievement, miscValue1, miscValue2, unit, referencePlayer))
            continue;

        // requirements not found in the dbc
        if (AchievementCriteriaDataSet const* data = sAchievementMgr->GetCriteriaDataSet(achievementCriteria))
            if (!data->Meets(referencePlayer, unit, miscValue1))
                continue;

        switch (type)
        {
            // std. case: increment at 1
            case ACHIEVEMENT_CRITERIA_TYPE_NUMBER_OF_TALENT_RESETS:
            case ACHIEVEMENT_CRITERIA_TYPE_LOSE_DUEL:
            case ACHIEVEMENT_CRITERIA_TYPE_CREATE_AUCTION:
            case ACHIEVEMENT_CRITERIA_TYPE_WON_AUCTIONS:    /* FIXME: for online player only currently */
            case ACHIEVEMENT_CRITERIA_TYPE_ROLL_NEED:
            case ACHIEVEMENT_CRITERIA_TYPE_ROLL_GREED:
            case ACHIEVEMENT_CRITERIA_TYPE_QUEST_ABANDONED:
            case ACHIEVEMENT_CRITERIA_TYPE_FLIGHT_PATHS_TAKEN:
            case ACHIEVEMENT_CRITERIA_TYPE_ACCEPTED_SUMMONINGS:
            case ACHIEVEMENT_CRITERIA_TYPE_USE_LFD_TO_GROUP_WITH_PLAYERS:
            case ACHIEVEMENT_CRITERIA_TYPE_LOOT_EPIC_ITEM:
            case ACHIEVEMENT_CRITERIA_TYPE_RECEIVE_EPIC_ITEM:
            case ACHIEVEMENT_CRITERIA_TYPE_DEATH:
            case ACHIEVEMENT_CRITERIA_TYPE_COMPLETE_DAILY_QUEST:
            case ACHIEVEMENT_CRITERIA_TYPE_DEATH_AT_MAP:
            case ACHIEVEMENT_CRITERIA_TYPE_DEATH_IN_DUNGEON:
            case ACHIEVEMENT_CRITERIA_TYPE_KILLED_BY_CREATURE:
            case ACHIEVEMENT_CRITERIA_TYPE_KILLED_BY_PLAYER:
            case ACHIEVEMENT_CRITERIA_TYPE_DEATHS_FROM:
            case ACHIEVEMENT_CRITERIA_TYPE_BE_SPELL_TARGET:
            case ACHIEVEMENT_CRITERIA_TYPE_BE_SPELL_TARGET2:
            case ACHIEVEMENT_CRITERIA_TYPE_CAST_SPELL:
            case ACHIEVEMENT_CRITERIA_TYPE_CAST_SPELL2:
            case ACHIEVEMENT_CRITERIA_TYPE_WIN_RATED_ARENA:
            case ACHIEVEMENT_CRITERIA_TYPE_USE_ITEM:
            case ACHIEVEMENT_CRITERIA_TYPE_ROLL_NEED_ON_LOOT:
            case ACHIEVEMENT_CRITERIA_TYPE_ROLL_GREED_ON_LOOT:
            case ACHIEVEMENT_CRITERIA_TYPE_DO_EMOTE:
            case ACHIEVEMENT_CRITERIA_TYPE_USE_GAMEOBJECT:
            case ACHIEVEMENT_CRITERIA_TYPE_FISH_IN_GAMEOBJECT:
            case ACHIEVEMENT_CRITERIA_TYPE_WIN_DUEL:
            case ACHIEVEMENT_CRITERIA_TYPE_HK_CLASS:
            case ACHIEVEMENT_CRITERIA_TYPE_HK_RACE:
            case ACHIEVEMENT_CRITERIA_TYPE_BG_OBJECTIVE_CAPTURE:
            case ACHIEVEMENT_CRITERIA_TYPE_HONORABLE_KILL:
            case ACHIEVEMENT_CRITERIA_TYPE_SPECIAL_PVP_KILL:
            case ACHIEVEMENT_CRITERIA_TYPE_GET_KILLING_BLOWS:
            case ACHIEVEMENT_CRITERIA_TYPE_HONORABLE_KILL_AT_AREA:
            case ACHIEVEMENT_CRITERIA_TYPE_WIN_ARENA: // This also behaves like ACHIEVEMENT_CRITERIA_TYPE_WIN_RATED_ARENA
                SetCriteriaProgress(achievementCriteria, 1, referencePlayer, PROGRESS_ACCUMULATE);
                break;
            // std case: increment at miscValue1
            case ACHIEVEMENT_CRITERIA_TYPE_MONEY_FROM_VENDORS:
            case ACHIEVEMENT_CRITERIA_TYPE_GOLD_SPENT_FOR_TALENTS:
            case ACHIEVEMENT_CRITERIA_TYPE_MONEY_FROM_QUEST_REWARD:
            case ACHIEVEMENT_CRITERIA_TYPE_GOLD_SPENT_FOR_TRAVELLING:
            case ACHIEVEMENT_CRITERIA_TYPE_GOLD_SPENT_AT_BARBER:
            case ACHIEVEMENT_CRITERIA_TYPE_GOLD_SPENT_FOR_MAIL:
            case ACHIEVEMENT_CRITERIA_TYPE_LOOT_MONEY:
            case ACHIEVEMENT_CRITERIA_TYPE_GOLD_EARNED_BY_AUCTIONS:/* FIXME: for online player only currently */
            case ACHIEVEMENT_CRITERIA_TYPE_TOTAL_DAMAGE_RECEIVED:
            case ACHIEVEMENT_CRITERIA_TYPE_TOTAL_HEALING_RECEIVED:
            case ACHIEVEMENT_CRITERIA_TYPE_WIN_BG:
            case ACHIEVEMENT_CRITERIA_TYPE_COMPLETE_BATTLEGROUND:
            case ACHIEVEMENT_CRITERIA_TYPE_DAMAGE_DONE:
            case ACHIEVEMENT_CRITERIA_TYPE_HEALING_DONE:
                SetCriteriaProgress(achievementCriteria, miscValue1, referencePlayer, PROGRESS_ACCUMULATE);
                break;
            case ACHIEVEMENT_CRITERIA_TYPE_KILL_CREATURE:
            case ACHIEVEMENT_CRITERIA_TYPE_LOOT_TYPE:
            case ACHIEVEMENT_CRITERIA_TYPE_OWN_ITEM:
            case ACHIEVEMENT_CRITERIA_TYPE_LOOT_ITEM:
            case ACHIEVEMENT_CRITERIA_TYPE_CURRENCY:
                SetCriteriaProgress(achievementCriteria, miscValue2, referencePlayer, PROGRESS_ACCUMULATE);
                break;
            // std case: high value at miscValue1
            case ACHIEVEMENT_CRITERIA_TYPE_HIGHEST_AUCTION_BID:
            case ACHIEVEMENT_CRITERIA_TYPE_HIGHEST_AUCTION_SOLD: /* FIXME: for online player only currently */
            case ACHIEVEMENT_CRITERIA_TYPE_HIGHEST_HIT_DEALT:
            case ACHIEVEMENT_CRITERIA_TYPE_HIGHEST_HIT_RECEIVED:
            case ACHIEVEMENT_CRITERIA_TYPE_HIGHEST_HEAL_CASTED:
            case ACHIEVEMENT_CRITERIA_TYPE_HIGHEST_HEALING_RECEIVED:
                SetCriteriaProgress(achievementCriteria, miscValue1, referencePlayer, PROGRESS_HIGHEST);
                break;
            case ACHIEVEMENT_CRITERIA_TYPE_REACH_LEVEL:
                SetCriteriaProgress(achievementCriteria, referencePlayer->getLevel(), referencePlayer);
                break;
            case ACHIEVEMENT_CRITERIA_TYPE_REACH_SKILL_LEVEL:
                if (uint32 skillvalue = referencePlayer->GetBaseSkillValue(achievementCriteria->reach_skill_level.skillID))
                    SetCriteriaProgress(achievementCriteria, skillvalue, referencePlayer);
                break;
            case ACHIEVEMENT_CRITERIA_TYPE_LEARN_SKILL_LEVEL:
                if (uint32 maxSkillvalue = referencePlayer->GetPureMaxSkillValue(achievementCriteria->learn_skill_level.skillID))
                    SetCriteriaProgress(achievementCriteria, maxSkillvalue, referencePlayer);
                break;
            case ACHIEVEMENT_CRITERIA_TYPE_COMPLETE_QUEST_COUNT:
                SetCriteriaProgress(achievementCriteria, referencePlayer->GetRewardedQuestCount(), referencePlayer);
                break;
            case ACHIEVEMENT_CRITERIA_TYPE_COMPLETE_DAILY_QUEST_DAILY:
            {
                time_t nextDailyResetTime = sWorld->GetNextDailyQuestsResetTime();
                CriteriaProgress *progress = GetCriteriaProgress(achievementCriteria);

                if (!miscValue1) // Login case.
                {
                    // reset if player missed one day.
                    if (progress && progress->date < (nextDailyResetTime - 2 * DAY))
                        SetCriteriaProgress(achievementCriteria, 0, referencePlayer, PROGRESS_SET);
                    continue;
                }

                ProgressType progressType;
                if (!progress)
                    // 1st time. Start count.
                    progressType = PROGRESS_SET;
                else if (progress->date < (nextDailyResetTime - 2 * DAY))
                    // last progress is older than 2 days. Player missed 1 day => Restart count.
                    progressType = PROGRESS_SET;
                else if (progress->date < (nextDailyResetTime - DAY))
                    // last progress is between 1 and 2 days. => 1st time of the day.
                    progressType = PROGRESS_ACCUMULATE;
                else
                    // last progress is within the day before the reset => Already counted today.
                    continue;

                SetCriteriaProgress(achievementCriteria, 1, referencePlayer, progressType);
                break;
            }
            case ACHIEVEMENT_CRITERIA_TYPE_COMPLETE_QUESTS_IN_ZONE:
            {
                uint32 counter = 0;

                const RewardedQuestSet &rewQuests = referencePlayer->getRewardedQuests();
                for (RewardedQuestSet::const_iterator itr = rewQuests.begin(); itr != rewQuests.end(); ++itr)
                {
                    Quest const* quest = sObjectMgr->GetQuestTemplate(*itr);
                    if (quest && quest->GetZoneOrSort() >= 0 && uint32(quest->GetZoneOrSort()) == achievementCriteria->complete_quests_in_zone.zoneID)
                        ++counter;
                }
                SetCriteriaProgress(achievementCriteria, counter, referencePlayer);
                break;
            }
            case ACHIEVEMENT_CRITERIA_TYPE_FALL_WITHOUT_DYING:
                // miscValue1 is the ingame fallheight*100 as stored in dbc
                SetCriteriaProgress(achievementCriteria, miscValue1, referencePlayer);
                break;
            case ACHIEVEMENT_CRITERIA_TYPE_COMPLETE_QUEST:
            case ACHIEVEMENT_CRITERIA_TYPE_LEARN_SPELL:
            case ACHIEVEMENT_CRITERIA_TYPE_EXPLORE_AREA:
            case ACHIEVEMENT_CRITERIA_TYPE_VISIT_BARBER_SHOP:
            case ACHIEVEMENT_CRITERIA_TYPE_EQUIP_EPIC_ITEM:
            case ACHIEVEMENT_CRITERIA_TYPE_EQUIP_ITEM:
            case ACHIEVEMENT_CRITERIA_TYPE_COMPLETE_ACHIEVEMENT:
                SetCriteriaProgress(achievementCriteria, 1, referencePlayer);
                break;
            case ACHIEVEMENT_CRITERIA_TYPE_BUY_BANK_SLOT:
                SetCriteriaProgress(achievementCriteria, referencePlayer->GetBankBagSlotCount(), referencePlayer);
                break;
            case ACHIEVEMENT_CRITERIA_TYPE_GAIN_REPUTATION:
            {
                int32 reputation = referencePlayer->GetReputationMgr().GetReputation(achievementCriteria->gain_reputation.factionID);
                if (reputation > 0)
                    SetCriteriaProgress(achievementCriteria, reputation, referencePlayer);
                break;
            }
            case ACHIEVEMENT_CRITERIA_TYPE_GAIN_EXALTED_REPUTATION:
                SetCriteriaProgress(achievementCriteria, referencePlayer->GetReputationMgr().GetExaltedFactionCount(), referencePlayer);
                break;
            case ACHIEVEMENT_CRITERIA_TYPE_LEARN_SKILLLINE_SPELLS:
            {
                uint32 spellCount = 0;
                for (PlayerSpellMap::const_iterator spellIter = referencePlayer->GetSpellMap().begin();
                    spellIter != referencePlayer->GetSpellMap().end();
                    ++spellIter)
                {
                    SkillLineAbilityMapBounds bounds = sSpellMgr->GetSkillLineAbilityMapBounds(spellIter->first);
                    for (SkillLineAbilityMap::const_iterator skillIter = bounds.first; skillIter != bounds.second; ++skillIter)
                    {
                        if (skillIter->second->skillId == achievementCriteria->learn_skillline_spell.skillLine)
                            spellCount++;
                    }
                }
                SetCriteriaProgress(achievementCriteria, spellCount, referencePlayer);
                break;
            }
            case ACHIEVEMENT_CRITERIA_TYPE_GAIN_REVERED_REPUTATION:
                SetCriteriaProgress(achievementCriteria, referencePlayer->GetReputationMgr().GetReveredFactionCount(), referencePlayer);
                break;
            case ACHIEVEMENT_CRITERIA_TYPE_GAIN_HONORED_REPUTATION:
                SetCriteriaProgress(achievementCriteria, referencePlayer->GetReputationMgr().GetHonoredFactionCount(), referencePlayer);
                break;
            case ACHIEVEMENT_CRITERIA_TYPE_KNOWN_FACTIONS:
                SetCriteriaProgress(achievementCriteria, referencePlayer->GetReputationMgr().GetVisibleFactionCount(), referencePlayer);
                break;
            case ACHIEVEMENT_CRITERIA_TYPE_LEARN_SKILL_LINE:
            {
                uint32 spellCount = 0;
                for (PlayerSpellMap::const_iterator spellIter = referencePlayer->GetSpellMap().begin();
                    spellIter != referencePlayer->GetSpellMap().end();
                    ++spellIter)
                {
                    SkillLineAbilityMapBounds bounds = sSpellMgr->GetSkillLineAbilityMapBounds(spellIter->first);
                    for (SkillLineAbilityMap::const_iterator skillIter = bounds.first; skillIter != bounds.second; ++skillIter)
                        if (skillIter->second->skillId == achievementCriteria->learn_skill_line.skillLine)
                            spellCount++;
                }
                SetCriteriaProgress(achievementCriteria, spellCount, referencePlayer);
                break;
            }
            case ACHIEVEMENT_CRITERIA_TYPE_EARN_HONORABLE_KILL:
                SetCriteriaProgress(achievementCriteria, referencePlayer->GetUInt32Value(PLAYER_FIELD_LIFETIME_HONORABLE_KILLS), referencePlayer);
                break;
            case ACHIEVEMENT_CRITERIA_TYPE_HIGHEST_GOLD_VALUE_OWNED:
                SetCriteriaProgress(achievementCriteria, referencePlayer->GetMoney(), referencePlayer, PROGRESS_HIGHEST);
                break;
            case ACHIEVEMENT_CRITERIA_TYPE_EARN_ACHIEVEMENT_POINTS:
                if (!miscValue1)
                    SetCriteriaProgress(achievementCriteria, _achievementPoints, referencePlayer, PROGRESS_SET);
                else
                    SetCriteriaProgress(achievementCriteria, miscValue1, referencePlayer, PROGRESS_ACCUMULATE);
                break;
            case ACHIEVEMENT_CRITERIA_TYPE_HIGHEST_TEAM_RATING:
            {
                uint32 reqTeamType = achievementCriteria->highest_team_rating.teamtype;

                if (miscValue1)
                {
                    if (miscValue2 != reqTeamType)
                        continue;

                    SetCriteriaProgress(achievementCriteria, miscValue1, referencePlayer, PROGRESS_HIGHEST);
                }
                else // login case
                {
                    for (uint32 arena_slot = 0; arena_slot < MAX_ARENA_SLOT; ++arena_slot)
                    {
                        uint32 teamId = referencePlayer->GetArenaTeamId(arena_slot);
                        if (!teamId)
                            continue;

                        ArenaTeam* team = sArenaTeamMgr->GetArenaTeamById(teamId);
                        if (!team || team->GetType() != reqTeamType)
                            continue;

                        SetCriteriaProgress(achievementCriteria, team->GetStats().Rating, referencePlayer, PROGRESS_HIGHEST);
                        break;
                    }
                }

                break;
            }
            case ACHIEVEMENT_CRITERIA_TYPE_HIGHEST_PERSONAL_RATING:
            {
                uint32 reqTeamType = achievementCriteria->highest_personal_rating.teamtype;

                if (miscValue1)
                {
                    if (miscValue2 != reqTeamType)
                        continue;

                    SetCriteriaProgress(achievementCriteria, miscValue1, referencePlayer, PROGRESS_HIGHEST);
                }
                else // login case
                {
                    for (uint32 arena_slot = 0; arena_slot < MAX_ARENA_SLOT; ++arena_slot)
                    {
                        uint32 teamId = referencePlayer->GetArenaTeamId(arena_slot);
                        if (!teamId)
                            continue;

                        ArenaTeam* team = sArenaTeamMgr->GetArenaTeamById(teamId);
                        if (!team || team->GetType() != reqTeamType)
                            continue;

                        if (ArenaTeamMember const* member = team->GetMember(referencePlayer->GetGUID()))
                        {
                            SetCriteriaProgress(achievementCriteria, member->PersonalRating, referencePlayer, PROGRESS_HIGHEST);
                            break;
                        }
                    }
                }

                break;
            }
            case ACHIEVEMENT_CRITERIA_TYPE_REACH_GUILD_LEVEL:
                SetCriteriaProgress(achievementCriteria, miscValue1, referencePlayer);
                break;
            // FIXME: not triggered in code as result, need to implement
            case ACHIEVEMENT_CRITERIA_TYPE_COMPLETE_RAID:
            case ACHIEVEMENT_CRITERIA_TYPE_PLAY_ARENA:
            case ACHIEVEMENT_CRITERIA_TYPE_OWN_RANK:
            case ACHIEVEMENT_CRITERIA_TYPE_EARNED_PVP_TITLE:
            case ACHIEVEMENT_CRITERIA_TYPE_KILL_CREATURE_TYPE:
            case ACHIEVEMENT_CRITERIA_TYPE_SPENT_GOLD_GUILD_REPAIRS:
            case ACHIEVEMENT_CRITERIA_TYPE_CRAFT_ITEMS_GUILD:
            case ACHIEVEMENT_CRITERIA_TYPE_CATCH_FROM_POOL:
            case ACHIEVEMENT_CRITERIA_TYPE_BUY_GUILD_BANK_SLOTS:
            case ACHIEVEMENT_CRITERIA_TYPE_EARN_GUILD_ACHIEVEMENT_POINTS:
            case ACHIEVEMENT_CRITERIA_TYPE_WIN_RATED_BATTLEGROUND:
            case ACHIEVEMENT_CRITERIA_TYPE_REACH_BG_RATING:
            case ACHIEVEMENT_CRITERIA_TYPE_BUY_GUILD_TABARD:
            case ACHIEVEMENT_CRITERIA_TYPE_COMPLETE_QUESTS_GUILD:
            case ACHIEVEMENT_CRITERIA_TYPE_HONORABLE_KILLS_GUILD:
            case ACHIEVEMENT_CRITERIA_TYPE_KILL_CREATURE_TYPE_GUILD:
            case ACHIEVEMENT_CRITERIA_TYPE_COMPLETE_ARCHAEOLOGY_PROJECTS:
            case ACHIEVEMENT_CRITERIA_TYPE_UNK118:
            case ACHIEVEMENT_CRITERIA_TYPE_UNK120:
            case ACHIEVEMENT_CRITERIA_TYPE_UNK121:
            case ACHIEVEMENT_CRITERIA_TYPE_UNK122:
            case ACHIEVEMENT_CRITERIA_TYPE_UNK123:
            case ACHIEVEMENT_CRITERIA_TYPE_UNK137:
            case ACHIEVEMENT_CRITERIA_TYPE_UNK138:
            case ACHIEVEMENT_CRITERIA_TYPE_UNK139:
            case ACHIEVEMENT_CRITERIA_TYPE_UNK140:
            case ACHIEVEMENT_CRITERIA_TYPE_UNK141:
            case ACHIEVEMENT_CRITERIA_TYPE_UNK142:
            case ACHIEVEMENT_CRITERIA_TYPE_UNK143:
            case ACHIEVEMENT_CRITERIA_TYPE_UNK144:
            case ACHIEVEMENT_CRITERIA_TYPE_UNK145:
            case ACHIEVEMENT_CRITERIA_TYPE_UNK146:
            case ACHIEVEMENT_CRITERIA_TYPE_UNK147:
            case ACHIEVEMENT_CRITERIA_TYPE_UNK148:
            case ACHIEVEMENT_CRITERIA_TYPE_UNK149:
            case ACHIEVEMENT_CRITERIA_TYPE_UNK150:
                break;                                   // Not implemented yet :(
        }

        if (IsCompletedCriteria(achievementCriteria, achievement))
            CompletedCriteriaFor(achievement, referencePlayer);

        // check again the completeness for SUMM and REQ COUNT achievements,
        // as they don't depend on the completed criteria but on the sum of the progress of each individual criteria
        if (achievement->flags & ACHIEVEMENT_FLAG_SUMM)
            if (IsCompletedAchievement(achievement))
                CompletedAchievement(achievement, referencePlayer);

        if (AchievementEntryList const* achRefList = sAchievementMgr->GetAchievementByReferencedId(achievement->ID))
            for (AchievementEntryList::const_iterator itr = achRefList->begin(); itr != achRefList->end(); ++itr)
                if (IsCompletedAchievement(*itr))
                    CompletedAchievement(*itr, referencePlayer);
    }
}

template<class T>
bool AchievementMgr<T>::IsCompletedCriteria(AchievementCriteriaEntry const* achievementCriteria, AchievementEntry const* achievement)
{
    // counter can never complete
    if (achievement->flags & ACHIEVEMENT_FLAG_COUNTER)
        return false;

    if (achievement->flags & (ACHIEVEMENT_FLAG_REALM_FIRST_REACH | ACHIEVEMENT_FLAG_REALM_FIRST_KILL))
    {
        // someone on this realm has already completed that achievement
        if (sAchievementMgr->IsRealmCompleted(achievement))
            return false;
    }

    CriteriaProgress const* progress = GetCriteriaProgress(achievementCriteria);
    if (!progress)
        return false;

    switch (AchievementCriteriaTypes(achievementCriteria->type))
    {
        case ACHIEVEMENT_CRITERIA_TYPE_WIN_BG:
            return progress->counter >= achievementCriteria->win_bg.winCount;
        case ACHIEVEMENT_CRITERIA_TYPE_KILL_CREATURE:
            return progress->counter >= achievementCriteria->kill_creature.creatureCount;
        case ACHIEVEMENT_CRITERIA_TYPE_REACH_LEVEL:
        case ACHIEVEMENT_CRITERIA_TYPE_REACH_GUILD_LEVEL:
            return progress->counter >= achievementCriteria->reach_level.level;
        case ACHIEVEMENT_CRITERIA_TYPE_REACH_SKILL_LEVEL:
            return progress->counter >= achievementCriteria->reach_skill_level.skillLevel;
        case ACHIEVEMENT_CRITERIA_TYPE_COMPLETE_ACHIEVEMENT:
            return progress->counter >= 1;
        case ACHIEVEMENT_CRITERIA_TYPE_COMPLETE_QUEST_COUNT:
            return progress->counter >= achievementCriteria->complete_quest_count.totalQuestCount;
        case ACHIEVEMENT_CRITERIA_TYPE_COMPLETE_DAILY_QUEST_DAILY:
            return progress->counter >= achievementCriteria->complete_daily_quest_daily.numberOfDays;
        case ACHIEVEMENT_CRITERIA_TYPE_COMPLETE_QUESTS_IN_ZONE:
            return progress->counter >= achievementCriteria->complete_quests_in_zone.questCount;
        case ACHIEVEMENT_CRITERIA_TYPE_DAMAGE_DONE:
        case ACHIEVEMENT_CRITERIA_TYPE_HEALING_DONE:
            return progress->counter >= achievementCriteria->healing_done.count;
        case ACHIEVEMENT_CRITERIA_TYPE_COMPLETE_DAILY_QUEST:
            return progress->counter >= achievementCriteria->complete_daily_quest.questCount;
        case ACHIEVEMENT_CRITERIA_TYPE_FALL_WITHOUT_DYING:
            return progress->counter >= achievementCriteria->fall_without_dying.fallHeight;
        case ACHIEVEMENT_CRITERIA_TYPE_COMPLETE_QUEST:
            return progress->counter >= 1;
        case ACHIEVEMENT_CRITERIA_TYPE_BE_SPELL_TARGET:
        case ACHIEVEMENT_CRITERIA_TYPE_BE_SPELL_TARGET2:
            return progress->counter >= achievementCriteria->be_spell_target.spellCount;
        case ACHIEVEMENT_CRITERIA_TYPE_CAST_SPELL:
        case ACHIEVEMENT_CRITERIA_TYPE_CAST_SPELL2:
            return progress->counter >= achievementCriteria->cast_spell.castCount;
        case ACHIEVEMENT_CRITERIA_TYPE_BG_OBJECTIVE_CAPTURE:
            return progress->counter >= achievementCriteria->bg_objective.completeCount;
        case ACHIEVEMENT_CRITERIA_TYPE_HONORABLE_KILL_AT_AREA:
            return progress->counter >= achievementCriteria->honorable_kill_at_area.killCount;
        case ACHIEVEMENT_CRITERIA_TYPE_LEARN_SPELL:
            return progress->counter >= 1;
        case ACHIEVEMENT_CRITERIA_TYPE_HONORABLE_KILL:
        case ACHIEVEMENT_CRITERIA_TYPE_EARN_HONORABLE_KILL:
            return progress->counter >= achievementCriteria->honorable_kill.killCount;
        case ACHIEVEMENT_CRITERIA_TYPE_OWN_ITEM:
            return progress->counter >= achievementCriteria->own_item.itemCount;
        case ACHIEVEMENT_CRITERIA_TYPE_WIN_RATED_ARENA:
            return progress->counter >= achievementCriteria->win_rated_arena.count;
        case ACHIEVEMENT_CRITERIA_TYPE_HIGHEST_PERSONAL_RATING:
            return progress->counter >= achievementCriteria->highest_personal_rating.PersonalRating;
        case ACHIEVEMENT_CRITERIA_TYPE_LEARN_SKILL_LEVEL:
            return progress->counter >= (achievementCriteria->learn_skill_level.skillLevel * 75);
        case ACHIEVEMENT_CRITERIA_TYPE_USE_ITEM:
            return progress->counter >= achievementCriteria->use_item.itemCount;
        case ACHIEVEMENT_CRITERIA_TYPE_LOOT_ITEM:
            return progress->counter >= achievementCriteria->loot_item.itemCount;
        case ACHIEVEMENT_CRITERIA_TYPE_EXPLORE_AREA:
            return progress->counter >= 1;
        case ACHIEVEMENT_CRITERIA_TYPE_BUY_BANK_SLOT:
            return progress->counter >= achievementCriteria->buy_bank_slot.numberOfSlots;
        case ACHIEVEMENT_CRITERIA_TYPE_GAIN_REPUTATION:
            return progress->counter >= achievementCriteria->gain_reputation.reputationAmount;
        case ACHIEVEMENT_CRITERIA_TYPE_GAIN_EXALTED_REPUTATION:
            return progress->counter >= achievementCriteria->gain_exalted_reputation.numberOfExaltedFactions;
        case ACHIEVEMENT_CRITERIA_TYPE_VISIT_BARBER_SHOP:
            return progress->counter >= achievementCriteria->visit_barber.numberOfVisits;
        case ACHIEVEMENT_CRITERIA_TYPE_EQUIP_EPIC_ITEM:
            return progress->counter >= achievementCriteria->equip_epic_item.count;
        case ACHIEVEMENT_CRITERIA_TYPE_ROLL_NEED_ON_LOOT:
        case ACHIEVEMENT_CRITERIA_TYPE_ROLL_GREED_ON_LOOT:
            return progress->counter >= achievementCriteria->roll_greed_on_loot.count;
        case ACHIEVEMENT_CRITERIA_TYPE_HK_CLASS:
            return progress->counter >= achievementCriteria->hk_class.count;
        case ACHIEVEMENT_CRITERIA_TYPE_HK_RACE:
            return progress->counter >= achievementCriteria->hk_race.count;
        case ACHIEVEMENT_CRITERIA_TYPE_DO_EMOTE:
            return progress->counter >= achievementCriteria->do_emote.count;
        case ACHIEVEMENT_CRITERIA_TYPE_EQUIP_ITEM:
            return progress->counter >= achievementCriteria->equip_item.count;
        case ACHIEVEMENT_CRITERIA_TYPE_MONEY_FROM_QUEST_REWARD:
            return progress->counter >= achievementCriteria->quest_reward_money.goldInCopper;
        case ACHIEVEMENT_CRITERIA_TYPE_LOOT_MONEY:
            return progress->counter >= achievementCriteria->loot_money.goldInCopper;
        case ACHIEVEMENT_CRITERIA_TYPE_USE_GAMEOBJECT:
            return progress->counter >= achievementCriteria->use_gameobject.useCount;
        case ACHIEVEMENT_CRITERIA_TYPE_SPECIAL_PVP_KILL:
            return progress->counter >= achievementCriteria->special_pvp_kill.killCount;
        case ACHIEVEMENT_CRITERIA_TYPE_FISH_IN_GAMEOBJECT:
            return progress->counter >= achievementCriteria->fish_in_gameobject.lootCount;
        case ACHIEVEMENT_CRITERIA_TYPE_LEARN_SKILLLINE_SPELLS:
            return progress->counter >= achievementCriteria->learn_skillline_spell.spellCount;
        case ACHIEVEMENT_CRITERIA_TYPE_WIN_DUEL:
            return progress->counter >= achievementCriteria->win_duel.duelCount;
        case ACHIEVEMENT_CRITERIA_TYPE_LOOT_TYPE:
            return progress->counter >= achievementCriteria->loot_type.lootTypeCount;
        case ACHIEVEMENT_CRITERIA_TYPE_LEARN_SKILL_LINE:
            return progress->counter >= achievementCriteria->learn_skill_line.spellCount;
        case ACHIEVEMENT_CRITERIA_TYPE_EARN_ACHIEVEMENT_POINTS:
            return progress->counter >= 9000;
        case ACHIEVEMENT_CRITERIA_TYPE_USE_LFD_TO_GROUP_WITH_PLAYERS:
            return progress->counter >= achievementCriteria->use_lfg.dungeonsComplete;
        case ACHIEVEMENT_CRITERIA_TYPE_GET_KILLING_BLOWS:
            return progress->counter >= achievementCriteria->get_killing_blow.killCount;
        case ACHIEVEMENT_CRITERIA_TYPE_CURRENCY:
            return progress->counter >= achievementCriteria->currencyGain.count;
        case ACHIEVEMENT_CRITERIA_TYPE_WIN_ARENA:
            return achievementCriteria->win_arena.count && progress->counter >= achievementCriteria->win_arena.count;
        // handle all statistic-only criteria here
        case ACHIEVEMENT_CRITERIA_TYPE_COMPLETE_BATTLEGROUND:
        case ACHIEVEMENT_CRITERIA_TYPE_DEATH_AT_MAP:
        case ACHIEVEMENT_CRITERIA_TYPE_DEATH:
        case ACHIEVEMENT_CRITERIA_TYPE_DEATH_IN_DUNGEON:
        case ACHIEVEMENT_CRITERIA_TYPE_KILLED_BY_CREATURE:
        case ACHIEVEMENT_CRITERIA_TYPE_KILLED_BY_PLAYER:
        case ACHIEVEMENT_CRITERIA_TYPE_DEATHS_FROM:
        case ACHIEVEMENT_CRITERIA_TYPE_HIGHEST_TEAM_RATING:
        case ACHIEVEMENT_CRITERIA_TYPE_MONEY_FROM_VENDORS:
        case ACHIEVEMENT_CRITERIA_TYPE_GOLD_SPENT_FOR_TALENTS:
        case ACHIEVEMENT_CRITERIA_TYPE_NUMBER_OF_TALENT_RESETS:
        case ACHIEVEMENT_CRITERIA_TYPE_GOLD_SPENT_AT_BARBER:
        case ACHIEVEMENT_CRITERIA_TYPE_GOLD_SPENT_FOR_MAIL:
        case ACHIEVEMENT_CRITERIA_TYPE_LOSE_DUEL:
        case ACHIEVEMENT_CRITERIA_TYPE_GOLD_EARNED_BY_AUCTIONS:
        case ACHIEVEMENT_CRITERIA_TYPE_CREATE_AUCTION:
        case ACHIEVEMENT_CRITERIA_TYPE_HIGHEST_AUCTION_BID:
        case ACHIEVEMENT_CRITERIA_TYPE_HIGHEST_AUCTION_SOLD:
        case ACHIEVEMENT_CRITERIA_TYPE_HIGHEST_GOLD_VALUE_OWNED:
        case ACHIEVEMENT_CRITERIA_TYPE_WON_AUCTIONS:
        case ACHIEVEMENT_CRITERIA_TYPE_GAIN_REVERED_REPUTATION:
        case ACHIEVEMENT_CRITERIA_TYPE_GAIN_HONORED_REPUTATION:
        case ACHIEVEMENT_CRITERIA_TYPE_KNOWN_FACTIONS:
        case ACHIEVEMENT_CRITERIA_TYPE_LOOT_EPIC_ITEM:
        case ACHIEVEMENT_CRITERIA_TYPE_RECEIVE_EPIC_ITEM:
        case ACHIEVEMENT_CRITERIA_TYPE_ROLL_NEED:
        case ACHIEVEMENT_CRITERIA_TYPE_ROLL_GREED:
        case ACHIEVEMENT_CRITERIA_TYPE_QUEST_ABANDONED:
        case ACHIEVEMENT_CRITERIA_TYPE_FLIGHT_PATHS_TAKEN:
        case ACHIEVEMENT_CRITERIA_TYPE_ACCEPTED_SUMMONINGS:
        default:
            break;
    }

    return false;
}

template<class T>
void AchievementMgr<T>::CompletedCriteriaFor(AchievementEntry const* achievement, Player* referencePlayer)
{
    // counter can never complete
    if (achievement->flags & ACHIEVEMENT_FLAG_COUNTER)
        return;

    // already completed and stored
    if (HasAchieved(achievement->ID))
        return;

    if (IsCompletedAchievement(achievement))
        CompletedAchievement(achievement, referencePlayer);
}

template<class T>
bool AchievementMgr<T>::IsCompletedAchievement(AchievementEntry const* entry)
{
    // counter can never complete
    if (entry->flags & ACHIEVEMENT_FLAG_COUNTER)
        return false;

    // for achievement with referenced achievement criterias get from referenced and counter from self
    uint32 achievementForTestId = entry->refAchievement ? entry->refAchievement : entry->ID;
    uint32 achievementForTestCount = entry->count;

    AchievementCriteriaEntryList const* cList = sAchievementMgr->GetAchievementCriteriaByAchievement(achievementForTestId);
    if (!cList)
        return false;
    uint32 count = 0;

    // For SUMM achievements, we have to count the progress of each criteria of the achievement.
    // Oddly, the target count is NOT contained in the achievement, but in each individual criteria
    if (entry->flags & ACHIEVEMENT_FLAG_SUMM)
    {
        for (AchievementCriteriaEntryList::const_iterator itr = cList->begin(); itr != cList->end(); ++itr)
        {
            AchievementCriteriaEntry const* criteria = *itr;

            CriteriaProgress const* progress = GetCriteriaProgress(criteria);
            if (!progress)
                continue;

            count += progress->counter;

            // for counters, field4 contains the main count requirement
            if (count >= criteria->raw.count)
                return true;
        }
        return false;
    }

    // Default case - need complete all or
    bool completed_all = true;
    for (AchievementCriteriaEntryList::const_iterator itr = cList->begin(); itr != cList->end(); ++itr)
    {
        AchievementCriteriaEntry const* criteria = *itr;

        bool completed = IsCompletedCriteria(criteria, entry);

        // found an uncompleted criteria, but DONT return false yet - there might be a completed criteria with ACHIEVEMENT_CRITERIA_COMPLETE_FLAG_ALL
        if (completed)
            ++count;
        else
            completed_all = false;

        // completed as have req. count of completed criterias
        if (achievementForTestCount > 0 && achievementForTestCount <= count)
           return true;
    }

    // all criterias completed requirement
    if (completed_all && achievementForTestCount == 0)
        return true;

    return false;
}

template<class T>
CriteriaProgress* AchievementMgr<T>::GetCriteriaProgress(AchievementCriteriaEntry const* entry)
{
    CriteriaProgressMap::iterator iter = m_criteriaProgress.find(entry->ID);

    if (iter == m_criteriaProgress.end())
        return NULL;

    return &(iter->second);
}

template<class T>
void AchievementMgr<T>::SetCriteriaProgress(AchievementCriteriaEntry const* entry, uint32 changeValue, Player* referencePlayer, ProgressType ptype)
{
    // Don't allow to cheat - doing timed achievements without timer active
    TimedAchievementMap::iterator timedIter = m_timedAchievements.find(entry->ID);
    if (entry->timeLimit && timedIter == m_timedAchievements.end())
        return;

    sLog->outDebug(LOG_FILTER_ACHIEVEMENTSYS, "SetCriteriaProgress(%u, %u) for (%s GUID: %u)",
                   entry->ID, changeValue, GetLogNameForGuid(GetOwner()->GetGUID()), GUID_LOPART(GetOwner()->GetGUID()));

    CriteriaProgress* progress = GetCriteriaProgress(entry);
    if (!progress)
    {
        // not create record for 0 counter but allow it for timed achievements
        // we will need to send 0 progress to client to start the timer
        if (changeValue == 0 && !entry->timeLimit)
            return;

        progress = &m_criteriaProgress[entry->ID];
        progress->counter = changeValue;
    }
    else
    {
        uint32 newValue = 0;
        switch (ptype)
        {
            case PROGRESS_SET:
                newValue = changeValue;
                break;
            case PROGRESS_ACCUMULATE:
            {
                // avoid overflow
                uint32 max_value = std::numeric_limits<uint32>::max();
                newValue = max_value - progress->counter > changeValue ? progress->counter + changeValue : max_value;
                break;
            }
            case PROGRESS_HIGHEST:
                newValue = progress->counter < changeValue ? changeValue : progress->counter;
                break;
        }

        // not update (not mark as changed) if counter will have same value
        if (progress->counter == newValue && !entry->timeLimit)
            return;

        progress->counter = newValue;
    }

    progress->changed = true;
    progress->date = time(NULL); // set the date to the latest update.

    AchievementEntry const* achievement = sAchievementMgr->GetAchievement(entry->achievement);
    uint32 timeElapsed = 0;
    bool criteriaComplete = IsCompletedCriteria(entry, achievement);

    if (entry->timeLimit)
    {
        // Client expects this in packet
        timeElapsed = entry->timeLimit - (timedIter->second/IN_MILLISECONDS);

        // Remove the timer, we wont need it anymore
        if (criteriaComplete)
            m_timedAchievements.erase(timedIter);
    }

    if (criteriaComplete && achievement->flags & ACHIEVEMENT_FLAG_SHOW_CRITERIA_MEMBERS && !progress->CompletedGUID)
        progress->CompletedGUID = referencePlayer->GetGUID();

    SendCriteriaUpdate(entry, progress, timeElapsed, criteriaComplete);
}

template<class T>
void AchievementMgr<T>::UpdateTimedAchievements(uint32 timeDiff)
{
    if (!m_timedAchievements.empty())
    {
        for (TimedAchievementMap::iterator itr = m_timedAchievements.begin(); itr != m_timedAchievements.end();)
        {
            // Time is up, remove timer and reset progress
            if (itr->second <= timeDiff)
            {
                AchievementCriteriaEntry const* entry = sAchievementMgr->GetAchievementCriteria(itr->first);
                RemoveCriteriaProgress(entry);
                m_timedAchievements.erase(itr++);
            }
            else
            {
                itr->second -= timeDiff;
                ++itr;
            }
        }
    }
}

template<class T>
void AchievementMgr<T>::StartTimedAchievement(AchievementCriteriaTimedTypes /*type*/, uint32 /*entry*/, uint32 /*timeLost = 0*/)
{
}

template<>
void AchievementMgr<Player>::StartTimedAchievement(AchievementCriteriaTimedTypes type, uint32 entry, uint32 timeLost /* = 0 */)
{
    AchievementCriteriaEntryList const& achievementCriteriaList = sAchievementMgr->GetTimedAchievementCriteriaByType(type);
    for (AchievementCriteriaEntryList::const_iterator i = achievementCriteriaList.begin(); i != achievementCriteriaList.end(); ++i)
    {
        if ((*i)->timedCriteriaMiscId != entry)
            continue;

        AchievementEntry const* achievement = sAchievementMgr->GetAchievement((*i)->achievement);
        if (m_timedAchievements.find((*i)->ID) == m_timedAchievements.end() && !IsCompletedCriteria(*i, achievement))
        {
            // Start the timer
            if ((*i)->timeLimit * IN_MILLISECONDS > timeLost)
            {
                m_timedAchievements[(*i)->ID] = (*i)->timeLimit * IN_MILLISECONDS - timeLost;

                // and at client too
                SetCriteriaProgress(*i, 0, GetOwner(), PROGRESS_SET);
            }
        }
    }
}

template<class T>
void AchievementMgr<T>::RemoveTimedAchievement(AchievementCriteriaTimedTypes type, uint32 entry)
{
    AchievementCriteriaEntryList const& achievementCriteriaList = sAchievementMgr->GetTimedAchievementCriteriaByType(type);
    for (AchievementCriteriaEntryList::const_iterator i = achievementCriteriaList.begin(); i != achievementCriteriaList.end(); ++i)
    {
        if ((*i)->timedCriteriaMiscId != entry)
            continue;

        TimedAchievementMap::iterator timedIter = m_timedAchievements.find((*i)->ID);
        // We don't have timer for this achievement
        if (timedIter == m_timedAchievements.end())
            continue;

        // remove progress
        RemoveCriteriaProgress(*i);

        // Remove the timer
        m_timedAchievements.erase(timedIter);
    }
}

template<>
void AchievementMgr<Player>::CompletedAchievement(AchievementEntry const* achievement, Player* referencePlayer)
{
    sLog->outInfo(LOG_FILTER_ACHIEVEMENTSYS, "AchievementMgr::CompletedAchievement(%u)", achievement->ID);

    // disable for gamemasters with GM-mode enabled
    if (GetOwner()->isGameMaster())
        return;

    if (achievement->flags & ACHIEVEMENT_FLAG_COUNTER || HasAchieved(achievement->ID))
        return;

    if (achievement->flags & ACHIEVEMENT_FLAG_SHOW_IN_GUILD_NEWS)
        if (Guild* guild = sGuildMgr->GetGuildById(referencePlayer->GetGuildId()))
            guild->GetNewsLog().AddNewEvent(GUILD_NEWS_PLAYER_ACHIEVEMENT, time(NULL), referencePlayer->GetGUID(), achievement->flags & ACHIEVEMENT_FLAG_SHOW_IN_GUILD_HEADER, achievement->ID);

    if (!GetOwner()->GetSession()->PlayerLoading())
        SendAchievementEarned(achievement);

    CompletedAchievementData& ca = m_completedAchievements[achievement->ID];
    ca.date = time(NULL);
    ca.changed = true;

    // don't insert for ACHIEVEMENT_FLAG_REALM_FIRST_KILL since otherwise only the first group member would reach that achievement
    // TODO: where do set this instead?
    if (!(achievement->flags & ACHIEVEMENT_FLAG_REALM_FIRST_KILL))
        sAchievementMgr->SetRealmCompleted(achievement);

    _achievementPoints += achievement->points;

    UpdateAchievementCriteria(ACHIEVEMENT_CRITERIA_TYPE_COMPLETE_ACHIEVEMENT, 0, 0, NULL, referencePlayer);
    UpdateAchievementCriteria(ACHIEVEMENT_CRITERIA_TYPE_EARN_ACHIEVEMENT_POINTS, achievement->points, 0, NULL, referencePlayer);

    // reward items and titles if any
    AchievementReward const* reward = sAchievementMgr->GetAchievementReward(achievement);

    // no rewards
    if (!reward)
        return;

    // titles
    //! Currently there's only one achievement that deals with gender-specific titles.
    //! Since no common attributes were found, (not even in titleRewardFlags field)
    //! we explicitly check by ID. Maybe in the future we could move the achievement_reward
    //! condition fields to the condition system.
    if (uint32 titleId = reward->titleId[achievement->ID == 1793 ? GetOwner()->getGender() : (GetOwner()->GetTeam() == ALLIANCE ? 0 : 1)])
        if (CharTitlesEntry const* titleEntry = sCharTitlesStore.LookupEntry(titleId))
            GetOwner()->SetTitle(titleEntry);

    // mail
    if (reward->sender)
    {
        Item* item = reward->itemId ? Item::CreateItem(reward->itemId, 1, GetOwner()) : NULL;

        int loc_idx = GetOwner()->GetSession()->GetSessionDbLocaleIndex();

        // subject and text
        std::string subject = reward->subject;
        std::string text = reward->text;
        if (loc_idx >= 0)
        {
            if (AchievementRewardLocale const* loc = sAchievementMgr->GetAchievementRewardLocale(achievement))
            {
                ObjectMgr::GetLocaleString(loc->subject, loc_idx, subject);
                ObjectMgr::GetLocaleString(loc->text, loc_idx, text);
            }
        }

        MailDraft draft(subject, text);

        SQLTransaction trans = CharacterDatabase.BeginTransaction();
        if (item)
        {
            // save new item before send
            item->SaveToDB(trans);                               // save for prevent lost at next mail load, if send fail then item will deleted

            // item
            draft.AddItem(item);
        }

        draft.SendMailTo(trans, GetOwner(), MailSender(MAIL_CREATURE, reward->sender));
        CharacterDatabase.CommitTransaction(trans);
    }
}

template<>
void AchievementMgr<Guild>::CompletedAchievement(AchievementEntry const* achievement, Player* referencePlayer)
{
    sLog->outDebug(LOG_FILTER_ACHIEVEMENTSYS, "AchievementMgr<Guild>::CompletedAchievement(%u)", achievement->ID);

    if (achievement->flags & ACHIEVEMENT_FLAG_COUNTER || HasAchieved(achievement->ID))
        return;

    if (achievement->flags & ACHIEVEMENT_FLAG_SHOW_IN_GUILD_NEWS)
        if (Guild* guild = sGuildMgr->GetGuildById(referencePlayer->GetGuildId()))
            guild->GetNewsLog().AddNewEvent(GUILD_NEWS_GUILD_ACHIEVEMENT, time(NULL), 0, achievement->flags & ACHIEVEMENT_FLAG_SHOW_IN_GUILD_HEADER, achievement->ID);

    SendAchievementEarned(achievement);
    CompletedAchievementData& ca = m_completedAchievements[achievement->ID];
    ca.date = time(NULL);
    ca.changed = true;

    if (achievement->flags & ACHIEVEMENT_FLAG_SHOW_GUILD_MEMBERS)
    {
        if (referencePlayer->GetGuildId() == GetOwner()->GetId())
            ca.guids.insert(referencePlayer->GetGUID());

        if (Group const* group = referencePlayer->GetGroup())
            for (GroupReference const* ref = group->GetFirstMember(); ref != NULL; ref = ref->next())
                if (Player const* groupMember = ref->getSource())
                    if (groupMember->GetGuildId() == GetOwner()->GetId())
                        ca.guids.insert(groupMember->GetGUID());
    }

    sAchievementMgr->SetRealmCompleted(achievement);

    _achievementPoints += achievement->points;

    UpdateAchievementCriteria(ACHIEVEMENT_CRITERIA_TYPE_COMPLETE_ACHIEVEMENT, 0, 0, NULL, referencePlayer);
    UpdateAchievementCriteria(ACHIEVEMENT_CRITERIA_TYPE_EARN_ACHIEVEMENT_POINTS, achievement->points, 0, NULL, referencePlayer);
}

struct VisibleAchievementPred
{
    bool operator()(CompletedAchievementMap::value_type const& val)
    {
        AchievementEntry const* achievement = sAchievementMgr->GetAchievement(val.first);
        return achievement && !(achievement->flags & ACHIEVEMENT_FLAG_HIDDEN);
    }
};

template<class T>
void AchievementMgr<T>::SendAllAchievementData(Player* /*receiver*/) const
{
    VisibleAchievementPred isVisible;
    size_t numCriteria = m_criteriaProgress.size();
    size_t numAchievements = std::count_if(m_completedAchievements.begin(), m_completedAchievements.end(), isVisible);
    ByteBuffer criteriaData(numCriteria * (4 + 4 + 4 + 4 + 8 + 8));
    ObjectGuid guid = GetOwner()->GetGUID();
    ObjectGuid counter;

    WorldPacket data(SMSG_ALL_ACHIEVEMENT_DATA, 4 + numAchievements * (4 + 4) + 4 + numCriteria * (4 + 4 + 4 + 4 + 8 + 8));
    data.WriteBits(numCriteria, 21);
    for (CriteriaProgressMap::const_iterator itr = m_criteriaProgress.begin(); itr != m_criteriaProgress.end(); ++itr)
    {
        counter = uint64(itr->second.counter);

        data.WriteBit(guid[4]);
        data.WriteBit(counter[3]);
        data.WriteBit(guid[5]);
        data.WriteBit(counter[0]);
        data.WriteBit(counter[6]);
        data.WriteBit(guid[3]);
        data.WriteBit(guid[0]);
        data.WriteBit(counter[4]);
        data.WriteBit(guid[2]);
        data.WriteBit(counter[7]);
        data.WriteBit(guid[7]);
        data.WriteBits(0u, 2);
        data.WriteBit(guid[6]);
        data.WriteBit(counter[2]);
        data.WriteBit(counter[1]);
        data.WriteBit(counter[5]);
        data.WriteBit(guid[1]);

        criteriaData.WriteByteSeq(guid[3]);
        criteriaData.WriteByteSeq(counter[5]);
        criteriaData.WriteByteSeq(counter[6]);
        criteriaData.WriteByteSeq(guid[4]);
        criteriaData.WriteByteSeq(guid[6]);
        criteriaData.WriteByteSeq(counter[2]);
        criteriaData << uint32(0); // timer 2
        criteriaData.WriteByteSeq(guid[2]);
        criteriaData << uint32(itr->first); // criteria id
        criteriaData.WriteByteSeq(guid[5]);
        criteriaData.WriteByteSeq(counter[0]);
        criteriaData.WriteByteSeq(counter[3]);
        criteriaData.WriteByteSeq(counter[1]);
        criteriaData.WriteByteSeq(counter[4]);
        criteriaData.WriteByteSeq(guid[0]);
        criteriaData.WriteByteSeq(guid[7]);
        criteriaData.WriteByteSeq(counter[7]);
        criteriaData << uint32(0); // timer 1
        criteriaData.AppendPackedTime(itr->second.date);  // criteria date
        criteriaData.WriteByteSeq(guid[1]);
    }

    data.WriteBits(numAchievements, 23);
    data.FlushBits();
    data.append(criteriaData);

    for (CompletedAchievementMap::const_iterator itr = m_completedAchievements.begin(); itr != m_completedAchievements.end(); ++itr)
    {
        if (!isVisible(*itr))
            continue;

        data << uint32(itr->first);
        data.AppendPackedTime(itr->second.date);
    }

    SendPacket(&data);
}

template<>
void AchievementMgr<Guild>::SendAllAchievementData(Player* receiver) const
{
    WorldPacket data(SMSG_GUILD_ACHIEVEMENT_DATA, m_completedAchievements.size() * (4 + 4) + 3);
    data.WriteBits(m_completedAchievements.size(), 23);
    for (CompletedAchievementMap::const_iterator itr = m_completedAchievements.begin(); itr != m_completedAchievements.end(); ++itr)
    {
        data.AppendPackedTime(itr->second.date);
        data << uint32(itr->first);
    }

    receiver->GetSession()->SendPacket(&data);
}

template<>
void AchievementMgr<Player>::SendAchievementInfo(Player* receiver, uint32 /*achievementId = 0 */) const
{
    ObjectGuid guid = GetOwner()->GetGUID();
    ObjectGuid counter;

    VisibleAchievementPred isVisible;
    size_t numCriteria = m_criteriaProgress.size();
    size_t numAchievements = std::count_if(m_completedAchievements.begin(), m_completedAchievements.end(), isVisible);
    ByteBuffer criteriaData(numCriteria * (0));

    WorldPacket data(SMSG_RESPOND_INSPECT_ACHIEVEMENTS, 1 + 8 + 3 + 3 + numAchievements * (4 + 4) + numCriteria * (0));
    data.WriteBit(guid[7]);
    data.WriteBit(guid[4]);
    data.WriteBit(guid[1]);
    data.WriteBits(numAchievements, 23);
    data.WriteBit(guid[0]);
    data.WriteBit(guid[3]);
    data.WriteBits(numCriteria, 21);
    data.WriteBit(guid[2]);
    for (CriteriaProgressMap::const_iterator itr = m_criteriaProgress.begin(); itr != m_criteriaProgress.end(); ++itr)
    {
        counter = itr->second.counter;

        data.WriteBit(counter[5]);
        data.WriteBit(counter[3]);
        data.WriteBit(guid[1]);
        data.WriteBit(guid[4]);
        data.WriteBit(guid[2]);
        data.WriteBit(counter[6]);
        data.WriteBit(guid[0]);
        data.WriteBit(counter[4]);
        data.WriteBit(counter[1]);
        data.WriteBit(counter[2]);
        data.WriteBit(guid[3]);
        data.WriteBit(guid[7]);
        data.WriteBits(0, 2);           // criteria progress flags
        data.WriteBit(counter[0]);
        data.WriteBit(guid[5]);
        data.WriteBit(guid[6]);
        data.WriteBit(counter[7]);

        criteriaData.WriteByteSeq(guid[3]);
        criteriaData.WriteByteSeq(counter[4]);
        criteriaData << uint32(0);      // timer 1
        criteriaData.WriteByteSeq(guid[1]);
        criteriaData.AppendPackedTime(itr->second.date);
        criteriaData.WriteByteSeq(counter[3]);
        criteriaData.WriteByteSeq(counter[7]);
        criteriaData.WriteByteSeq(guid[5]);
        criteriaData.WriteByteSeq(counter[0]);
        criteriaData.WriteByteSeq(guid[4]);
        criteriaData.WriteByteSeq(guid[2]);
        criteriaData.WriteByteSeq(guid[6]);
        criteriaData.WriteByteSeq(guid[7]);
        criteriaData.WriteByteSeq(counter[6]);
        criteriaData << uint32(itr->first);
        criteriaData << uint32(0);      // timer 2
        criteriaData.WriteByteSeq(counter[1]);
        criteriaData.WriteByteSeq(counter[5]);
        criteriaData.WriteByteSeq(guid[0]);
        criteriaData.WriteByteSeq(counter[2]);
    }

    data.WriteBit(guid[6]);
    data.WriteBit(guid[5]);
    data.FlushBits();
    data.append(criteriaData);
    data.WriteByteSeq(guid[1]);
    data.WriteByteSeq(guid[6]);
    data.WriteByteSeq(guid[3]);
    data.WriteByteSeq(guid[0]);
    data.WriteByteSeq(guid[2]);

    for (CompletedAchievementMap::const_iterator itr = m_completedAchievements.begin(); itr != m_completedAchievements.end(); ++itr)
    {
        if (!isVisible(*itr))
            continue;

        data << uint32(itr->first);
        data.AppendPackedTime(itr->second.date);
    }

    data.WriteByteSeq(guid[7]);
    data.WriteByteSeq(guid[4]);
    data.WriteByteSeq(guid[5]);

    receiver->GetSession()->SendPacket(&data);
}

template<>
void AchievementMgr<Guild>::SendAchievementInfo(Player* receiver, uint32 achievementId /*= 0*/) const
{
    //will send response to criteria progress request
    AchievementCriteriaEntryList const* criteria = sAchievementMgr->GetAchievementCriteriaByAchievement(achievementId);
    if (!criteria)
    {
        // send empty packet
        WorldPacket data(SMSG_GUILD_CRITERIA_DATA, 3);
        data.WriteBits(0, 21);
        receiver->GetSession()->SendPacket(&data);
        return;
    }

    ObjectGuid counter;
    ObjectGuid guid;
    uint32 numCriteria = 0;
    ByteBuffer criteriaData(criteria->size() * (8 + 8 + 4 + 4 + 4));
    ByteBuffer criteriaBits(criteria->size() * (8 + 8) / 8);
    for (AchievementCriteriaEntryList::const_iterator itr = criteria->begin(); itr != criteria->end(); ++itr)
    {
        uint32 criteriaId = (*itr)->ID;
        CriteriaProgressMap::const_iterator progress = m_criteriaProgress.find(criteriaId);
        if (progress == m_criteriaProgress.end())
            continue;

        ++numCriteria;
    }

    criteriaBits.WriteBits(numCriteria, 21);

    for (AchievementCriteriaEntryList::const_iterator itr = criteria->begin(); itr != criteria->end(); ++itr)
    {
        uint32 criteriaId = (*itr)->ID;
        CriteriaProgressMap::const_iterator progress = m_criteriaProgress.find(criteriaId);
        if (progress == m_criteriaProgress.end())
            continue;

        counter = progress->second.counter;
        guid = progress->second.CompletedGUID;

        criteriaBits.WriteBit(counter[4]);
        criteriaBits.WriteBit(counter[1]);
        criteriaBits.WriteBit(guid[2]);
        criteriaBits.WriteBit(counter[3]);
        criteriaBits.WriteBit(guid[1]);
        criteriaBits.WriteBit(counter[5]);
        criteriaBits.WriteBit(counter[0]);
        criteriaBits.WriteBit(guid[3]);
        criteriaBits.WriteBit(counter[2]);
        criteriaBits.WriteBit(guid[7]);
        criteriaBits.WriteBit(guid[5]);
        criteriaBits.WriteBit(guid[0]);
        criteriaBits.WriteBit(counter[6]);
        criteriaBits.WriteBit(guid[6]);
        criteriaBits.WriteBit(counter[7]);
        criteriaBits.WriteBit(guid[4]);

        criteriaData.WriteByteSeq(guid[5]);
        criteriaData << uint32(progress->second.date);      // unknown date
        criteriaData.WriteByteSeq(counter[3]);
        criteriaData.WriteByteSeq(counter[7]);
        criteriaData << uint32(progress->second.date);      // unknown date
        criteriaData.WriteByteSeq(counter[6]);
        criteriaData.WriteByteSeq(guid[4]);
        criteriaData.WriteByteSeq(guid[1]);
        criteriaData.WriteByteSeq(counter[4]);
        criteriaData.WriteByteSeq(guid[3]);
        criteriaData.WriteByteSeq(counter[0]);
        criteriaData.WriteByteSeq(guid[2]);
        criteriaData.WriteByteSeq(counter[1]);
        criteriaData.WriteByteSeq(guid[6]);
        criteriaData << uint32(progress->second.date);      // last update time (not packed!)
        criteriaData << uint32(criteriaId);
        criteriaData.WriteByteSeq(counter[5]);
        criteriaData << uint32(0);
        criteriaData.WriteByteSeq(guid[7]);
        criteriaData.WriteByteSeq(counter[2]);
        criteriaData.WriteByteSeq(guid[0]);
    }

    WorldPacket data(SMSG_GUILD_CRITERIA_DATA, criteriaBits.size() + criteriaData.size());
    data.append(criteriaBits);
    if (numCriteria)
        data.append(criteriaData);

    receiver->GetSession()->SendPacket(&data);
}

template<class T>
bool AchievementMgr<T>::HasAchieved(uint32 achievementId) const
{
    return m_completedAchievements.find(achievementId) != m_completedAchievements.end();
}

template<class T>
bool AchievementMgr<T>::CanUpdateCriteria(AchievementCriteriaEntry const* criteria, AchievementEntry const* achievement, uint64 miscValue1, uint64 miscValue2, Unit const* unit, Player* referencePlayer)
{
    if (DisableMgr::IsDisabledFor(DISABLE_TYPE_ACHIEVEMENT_CRITERIA, criteria->ID, NULL))
    {
        sLog->outTrace(LOG_FILTER_ACHIEVEMENTSYS, "CanUpdateCriteria: %s (Id: %u Type %s) Disabled",
            criteria->name, criteria->ID, AchievementGlobalMgr::GetCriteriaTypeString(criteria->type));
        return false;
    }

    if (achievement->mapID != -1 && referencePlayer->GetMapId() != uint32(achievement->mapID))
    {
        sLog->outTrace(LOG_FILTER_ACHIEVEMENTSYS, "CanUpdateCriteria: %s (Id: %u Type %s) Wrong map",
            criteria->name, criteria->ID, AchievementGlobalMgr::GetCriteriaTypeString(criteria->type));
        return false;
    }

    if ((achievement->requiredFaction == ACHIEVEMENT_FACTION_HORDE    && referencePlayer->GetTeam() != HORDE) ||
        (achievement->requiredFaction == ACHIEVEMENT_FACTION_ALLIANCE && referencePlayer->GetTeam() != ALLIANCE))
    {
        sLog->outTrace(LOG_FILTER_ACHIEVEMENTSYS, "CanUpdateCriteria: %s (Id: %u Type %s) Wrong faction",
            criteria->name, criteria->ID, AchievementGlobalMgr::GetCriteriaTypeString(criteria->type));
        return false;
    }

    if (IsCompletedCriteria(criteria, achievement))
    {
        sLog->outTrace(LOG_FILTER_ACHIEVEMENTSYS, "CanUpdateCriteria: %s (Id: %u Type %s) Is Completed",
            criteria->name, criteria->ID, AchievementGlobalMgr::GetCriteriaTypeString(criteria->type));
        return false;
    }

    if (!RequirementsSatisfied(criteria, miscValue1, miscValue2, unit, referencePlayer))
    {
        sLog->outTrace(LOG_FILTER_ACHIEVEMENTSYS, "CanUpdateCriteria: %s (Id: %u Type %s) Requirements not satisfied",
            criteria->name, criteria->ID, AchievementGlobalMgr::GetCriteriaTypeString(criteria->type));
        return false;
    }

    if (!AdditionalRequirementsSatisfied(criteria, miscValue1, miscValue2, unit, referencePlayer))
    {
        sLog->outTrace(LOG_FILTER_ACHIEVEMENTSYS, "CanUpdateCriteria: %s (Id: %u Type %s) Additional requirements not satisfied",
            criteria->name, criteria->ID, AchievementGlobalMgr::GetCriteriaTypeString(criteria->type));
        return false;
    }

    if (!ConditionsSatisfied(criteria, referencePlayer))
    {
        sLog->outTrace(LOG_FILTER_ACHIEVEMENTSYS, "CanUpdateCriteria: %s (Id: %u Type %s) Conditions not satisfied",
            criteria->name, criteria->ID, AchievementGlobalMgr::GetCriteriaTypeString(criteria->type));
        return false;
    }

    return true;
}

template<class T>
bool AchievementMgr<T>::ConditionsSatisfied(AchievementCriteriaEntry const *criteria, Player* referencePlayer) const
{
    for (uint32 i = 0; i < MAX_CRITERIA_REQUIREMENTS; ++i)
    {
        if (!criteria->additionalRequirements[i].additionalRequirement_type)
            continue;

        switch (criteria->additionalRequirements[i].additionalRequirement_type)
        {
            case ACHIEVEMENT_CRITERIA_CONDITION_BG_MAP:
                if (referencePlayer->GetMapId() != criteria->additionalRequirements[i].additionalRequirement_value)
                    return false;
                break;
            case ACHIEVEMENT_CRITERIA_CONDITION_NOT_IN_GROUP:
                if (referencePlayer->GetGroup())
                    return false;
                break;
            default:
                break;
        }
    }

    return true;
}

template<class T>
bool AchievementMgr<T>::RequirementsSatisfied(AchievementCriteriaEntry const *achievementCriteria, uint64 miscValue1, uint64 miscValue2, Unit const *unit, Player* referencePlayer) const
{
    switch (AchievementCriteriaTypes(achievementCriteria->type))
    {
        case ACHIEVEMENT_CRITERIA_TYPE_ACCEPTED_SUMMONINGS:
        case ACHIEVEMENT_CRITERIA_TYPE_COMPLETE_DAILY_QUEST:
        case ACHIEVEMENT_CRITERIA_TYPE_CREATE_AUCTION:
        case ACHIEVEMENT_CRITERIA_TYPE_FALL_WITHOUT_DYING:
        case ACHIEVEMENT_CRITERIA_TYPE_FLIGHT_PATHS_TAKEN:
        case ACHIEVEMENT_CRITERIA_TYPE_GET_KILLING_BLOWS:
        case ACHIEVEMENT_CRITERIA_TYPE_GOLD_EARNED_BY_AUCTIONS:
        case ACHIEVEMENT_CRITERIA_TYPE_GOLD_SPENT_AT_BARBER:
        case ACHIEVEMENT_CRITERIA_TYPE_GOLD_SPENT_FOR_MAIL:
        case ACHIEVEMENT_CRITERIA_TYPE_GOLD_SPENT_FOR_TALENTS:
        case ACHIEVEMENT_CRITERIA_TYPE_GOLD_SPENT_FOR_TRAVELLING:
        case ACHIEVEMENT_CRITERIA_TYPE_HIGHEST_AUCTION_BID:
        case ACHIEVEMENT_CRITERIA_TYPE_HIGHEST_AUCTION_SOLD:
        case ACHIEVEMENT_CRITERIA_TYPE_HIGHEST_HEALING_RECEIVED:
        case ACHIEVEMENT_CRITERIA_TYPE_HIGHEST_HEAL_CASTED:
        case ACHIEVEMENT_CRITERIA_TYPE_HIGHEST_HIT_DEALT:
        case ACHIEVEMENT_CRITERIA_TYPE_HIGHEST_HIT_RECEIVED:
        case ACHIEVEMENT_CRITERIA_TYPE_HONORABLE_KILL:
        case ACHIEVEMENT_CRITERIA_TYPE_LOOT_MONEY:
        case ACHIEVEMENT_CRITERIA_TYPE_LOSE_DUEL:
        case ACHIEVEMENT_CRITERIA_TYPE_MONEY_FROM_QUEST_REWARD:
        case ACHIEVEMENT_CRITERIA_TYPE_MONEY_FROM_VENDORS:
        case ACHIEVEMENT_CRITERIA_TYPE_NUMBER_OF_TALENT_RESETS:
        case ACHIEVEMENT_CRITERIA_TYPE_QUEST_ABANDONED:
        case ACHIEVEMENT_CRITERIA_TYPE_REACH_GUILD_LEVEL:
        case ACHIEVEMENT_CRITERIA_TYPE_ROLL_GREED:
        case ACHIEVEMENT_CRITERIA_TYPE_ROLL_NEED:
        case ACHIEVEMENT_CRITERIA_TYPE_SPECIAL_PVP_KILL:
        case ACHIEVEMENT_CRITERIA_TYPE_TOTAL_DAMAGE_RECEIVED:
        case ACHIEVEMENT_CRITERIA_TYPE_TOTAL_HEALING_RECEIVED:
        case ACHIEVEMENT_CRITERIA_TYPE_USE_LFD_TO_GROUP_WITH_PLAYERS:
        case ACHIEVEMENT_CRITERIA_TYPE_VISIT_BARBER_SHOP:
        case ACHIEVEMENT_CRITERIA_TYPE_WIN_DUEL:
        case ACHIEVEMENT_CRITERIA_TYPE_WIN_RATED_ARENA:
        case ACHIEVEMENT_CRITERIA_TYPE_WON_AUCTIONS:
            if (!miscValue1)
                return false;
            break;
        case ACHIEVEMENT_CRITERIA_TYPE_BUY_BANK_SLOT:
        case ACHIEVEMENT_CRITERIA_TYPE_COMPLETE_DAILY_QUEST_DAILY:
        case ACHIEVEMENT_CRITERIA_TYPE_COMPLETE_QUEST_COUNT:
        case ACHIEVEMENT_CRITERIA_TYPE_EARNED_PVP_TITLE:
        case ACHIEVEMENT_CRITERIA_TYPE_EARN_ACHIEVEMENT_POINTS:
        case ACHIEVEMENT_CRITERIA_TYPE_GAIN_EXALTED_REPUTATION:
        case ACHIEVEMENT_CRITERIA_TYPE_GAIN_HONORED_REPUTATION:
        case ACHIEVEMENT_CRITERIA_TYPE_GAIN_REVERED_REPUTATION:
        case ACHIEVEMENT_CRITERIA_TYPE_HIGHEST_GOLD_VALUE_OWNED:
        case ACHIEVEMENT_CRITERIA_TYPE_HIGHEST_PERSONAL_RATING:
        case ACHIEVEMENT_CRITERIA_TYPE_HIGHEST_TEAM_RATING:
        case ACHIEVEMENT_CRITERIA_TYPE_KNOWN_FACTIONS:
        case ACHIEVEMENT_CRITERIA_TYPE_REACH_LEVEL:
            break;
        case ACHIEVEMENT_CRITERIA_TYPE_COMPLETE_ACHIEVEMENT:
            if (m_completedAchievements.find(achievementCriteria->complete_achievement.linkedAchievement) == m_completedAchievements.end())
                return false;
            break;
        case ACHIEVEMENT_CRITERIA_TYPE_WIN_BG:
            if (!miscValue1 || achievementCriteria->win_bg.bgMapID != referencePlayer->GetMapId())
                return false;
            break;
        case ACHIEVEMENT_CRITERIA_TYPE_KILL_CREATURE:
            if (!miscValue1 || achievementCriteria->kill_creature.creatureID != miscValue1)
                return false;
            break;
        case ACHIEVEMENT_CRITERIA_TYPE_REACH_SKILL_LEVEL:
            // update at loading or specific skill update
            if (miscValue1 && miscValue1 != achievementCriteria->reach_skill_level.skillID)
                return false;
            break;
        case ACHIEVEMENT_CRITERIA_TYPE_LEARN_SKILL_LEVEL:
            // update at loading or specific skill update
            if (miscValue1 && miscValue1 != achievementCriteria->learn_skill_level.skillID)
                return false;
            break;
        case ACHIEVEMENT_CRITERIA_TYPE_COMPLETE_QUESTS_IN_ZONE:
            if (miscValue1 && miscValue1 != achievementCriteria->complete_quests_in_zone.zoneID)
                return false;
            break;
        case ACHIEVEMENT_CRITERIA_TYPE_COMPLETE_BATTLEGROUND:
            if (!miscValue1 || referencePlayer->GetMapId() != achievementCriteria->complete_battleground.mapID)
                return false;
            break;
        case ACHIEVEMENT_CRITERIA_TYPE_DEATH_AT_MAP:
            if (!miscValue1 || referencePlayer->GetMapId() != achievementCriteria->death_at_map.mapID)
                return false;
            break;
        case ACHIEVEMENT_CRITERIA_TYPE_DEATH:
        {
            if (!miscValue1)
                return false;
            // skip wrong arena achievements, if not achievIdByArenaSlot then normal total death counter
            bool notfit = false;
            for (int j = 0; j < MAX_ARENA_SLOT; ++j)
            {
                if (achievIdByArenaSlot[j] == achievementCriteria->achievement)
                {
                    Battleground* bg = referencePlayer->GetBattleground();
                    if (!bg || !bg->isArena() || ArenaTeam::GetSlotByType(bg->GetArenaType()) != j)
                        notfit = true;
                    break;
                }
            }
            if (notfit)
                return false;
            break;
        }
        case ACHIEVEMENT_CRITERIA_TYPE_DEATH_IN_DUNGEON:
        {
            if (!miscValue1)
                return false;

            Map const* map = referencePlayer->IsInWorld() ? referencePlayer->GetMap() : sMapMgr->FindMap(referencePlayer->GetMapId(), referencePlayer->GetInstanceId());
            if (!map || !map->IsDungeon())
                return false;

            // search case
            bool found = false;
            for (int j = 0; achievIdForDungeon[j][0]; ++j)
            {
                if (achievIdForDungeon[j][0] == achievementCriteria->achievement)
                {
                    if (map->IsRaid())
                    {
                        // if raid accepted (ignore difficulty)
                        if (!achievIdForDungeon[j][2])
                            break;                      // for
                    }
                    else if (referencePlayer->GetDungeonDifficulty() == DUNGEON_DIFFICULTY_NORMAL)
                    {
                        // dungeon in normal mode accepted
                        if (!achievIdForDungeon[j][1])
                            break;                      // for
                    }
                    else
                    {
                        // dungeon in heroic mode accepted
                        if (!achievIdForDungeon[j][3])
                            break;                      // for
                    }

                    found = true;
                    break;                              // for
                }
            }
            if (!found)
                return false;

            //FIXME: work only for instances where max == min for players
            if (((InstanceMap*)map)->GetMaxPlayers() != achievementCriteria->death_in_dungeon.manLimit)
                return false;
            break;
        }
        case ACHIEVEMENT_CRITERIA_TYPE_KILLED_BY_CREATURE:
            if (!miscValue1 || miscValue1 != achievementCriteria->killed_by_creature.creatureEntry)
                return false;
            break;
        case ACHIEVEMENT_CRITERIA_TYPE_KILLED_BY_PLAYER:
            if (!miscValue1)
                return false;

            // if team check required: must kill by opposition faction
            if (achievementCriteria->achievement == 318 && miscValue2 == referencePlayer->GetTeam())
                return false;
            break;
        case ACHIEVEMENT_CRITERIA_TYPE_DEATHS_FROM:
            if (!miscValue1 || miscValue2 != achievementCriteria->death_from.type)
                return false;
            break;
        case ACHIEVEMENT_CRITERIA_TYPE_COMPLETE_QUEST:
        {
            // if miscValues != 0, it contains the questID.
            if (miscValue1)
            {
                if (miscValue1 != achievementCriteria->complete_quest.questID)
                    return false;
            }
            else
            {
                // login case.
                if (!referencePlayer->GetQuestRewardStatus(achievementCriteria->complete_quest.questID))
                    return false;
            }

            if (AchievementCriteriaDataSet const* data = sAchievementMgr->GetCriteriaDataSet(achievementCriteria))
                if (!data->Meets(referencePlayer, unit))
                    return false;
            break;
        }
        case ACHIEVEMENT_CRITERIA_TYPE_BE_SPELL_TARGET:
        case ACHIEVEMENT_CRITERIA_TYPE_BE_SPELL_TARGET2:
            if (!miscValue1 || miscValue1 != achievementCriteria->be_spell_target.spellID)
                return false;
            break;
        case ACHIEVEMENT_CRITERIA_TYPE_CAST_SPELL:
        case ACHIEVEMENT_CRITERIA_TYPE_CAST_SPELL2:
            if (!miscValue1 || miscValue1 != achievementCriteria->cast_spell.spellID)
                return false;
            break;
        case ACHIEVEMENT_CRITERIA_TYPE_LEARN_SPELL:
            if (miscValue1 && miscValue1 != achievementCriteria->learn_spell.spellID)
                return false;

            if (!referencePlayer->HasSpell(achievementCriteria->learn_spell.spellID))
                return false;
            break;
        case ACHIEVEMENT_CRITERIA_TYPE_LOOT_TYPE:
            // miscValue1 = loot_type (note: 0 = LOOT_CORPSE and then it ignored)
            // miscValue2 = count of item loot
            if (!miscValue1 || !miscValue2 || miscValue1 != achievementCriteria->loot_type.lootType)
                return false;
            break;
        case ACHIEVEMENT_CRITERIA_TYPE_OWN_ITEM:
            if (miscValue1 && achievementCriteria->own_item.itemID != miscValue1)
                return false;
            break;
        case ACHIEVEMENT_CRITERIA_TYPE_USE_ITEM:
            if (!miscValue1 || achievementCriteria->use_item.itemID != miscValue1)
                return false;
            break;
        case ACHIEVEMENT_CRITERIA_TYPE_LOOT_ITEM:
            if (!miscValue1 || miscValue1 != achievementCriteria->own_item.itemID)
                return false;
            break;
        case ACHIEVEMENT_CRITERIA_TYPE_EXPLORE_AREA:
        {
            WorldMapOverlayEntry const* worldOverlayEntry = sWorldMapOverlayStore.LookupEntry(achievementCriteria->explore_area.areaReference);
            if (!worldOverlayEntry)
                break;

            bool matchFound = false;
            for (int j = 0; j < MAX_WORLD_MAP_OVERLAY_AREA_IDX; ++j)
            {
                uint32 area_id = worldOverlayEntry->areatableID[j];
                if (!area_id)                            // array have 0 only in empty tail
                    break;

                int32 exploreFlag = GetAreaFlagByAreaID(area_id);
                if (exploreFlag < 0)
                    continue;

                uint32 playerIndexOffset = uint32(exploreFlag) / 32;
                uint32 mask = 1 << (uint32(exploreFlag) % 32);

                if (referencePlayer->GetUInt32Value(PLAYER_EXPLORED_ZONES_1 + playerIndexOffset) & mask)
                {
                    matchFound = true;
                    break;
                }
            }

            if (!matchFound)
                return false;
            break;
        }
        case ACHIEVEMENT_CRITERIA_TYPE_GAIN_REPUTATION:
            if (miscValue1 && miscValue1 != achievementCriteria->gain_reputation.factionID)
                return false;
            break;
        case ACHIEVEMENT_CRITERIA_TYPE_EQUIP_EPIC_ITEM:
            // miscValue1 = itemid miscValue2 = itemSlot
            if (!miscValue1 || miscValue2 != achievementCriteria->equip_epic_item.itemSlot)
                return false;
            break;
        case ACHIEVEMENT_CRITERIA_TYPE_ROLL_NEED_ON_LOOT:
        case ACHIEVEMENT_CRITERIA_TYPE_ROLL_GREED_ON_LOOT:
        {
            // miscValue1 = itemid miscValue2 = diced value
            if (!miscValue1 || miscValue2 != achievementCriteria->roll_greed_on_loot.rollValue)
                return false;

            ItemTemplate const* proto = sObjectMgr->GetItemTemplate(uint32(miscValue1));
            if (!proto)
                return false;
            break;
        }
        case ACHIEVEMENT_CRITERIA_TYPE_DO_EMOTE:
            if (!miscValue1 || miscValue1 != achievementCriteria->do_emote.emoteID)
                return false;
            break;
        case ACHIEVEMENT_CRITERIA_TYPE_DAMAGE_DONE:
        case ACHIEVEMENT_CRITERIA_TYPE_HEALING_DONE:
            if (!miscValue1)
                return false;

            if (achievementCriteria->additionalRequirements[0].additionalRequirement_type == ACHIEVEMENT_CRITERIA_CONDITION_BG_MAP)
            {
                if (referencePlayer->GetMapId() != achievementCriteria->additionalRequirements[0].additionalRequirement_value)
                    return false;

                // map specific case (BG in fact) expected player targeted damage/heal
                if (!unit || unit->GetTypeId() != TYPEID_PLAYER)
                    return false;
            }
            break;
        case ACHIEVEMENT_CRITERIA_TYPE_EQUIP_ITEM:
            // miscValue1 = item_id
            if (!miscValue1 || miscValue1 != achievementCriteria->equip_item.itemID)
                return false;
            break;
        case ACHIEVEMENT_CRITERIA_TYPE_USE_GAMEOBJECT:
            if (!miscValue1 || miscValue1 != achievementCriteria->use_gameobject.goEntry)
                return false;
            break;
        case ACHIEVEMENT_CRITERIA_TYPE_FISH_IN_GAMEOBJECT:
            if (!miscValue1 || miscValue1 != achievementCriteria->fish_in_gameobject.goEntry)
                return false;
            break;
        case ACHIEVEMENT_CRITERIA_TYPE_LEARN_SKILLLINE_SPELLS:
            if (miscValue1 && miscValue1 != achievementCriteria->learn_skillline_spell.skillLine)
                return false;
            break;
        case ACHIEVEMENT_CRITERIA_TYPE_LOOT_EPIC_ITEM:
        case ACHIEVEMENT_CRITERIA_TYPE_RECEIVE_EPIC_ITEM:
        {
            if (!miscValue1)
                return false;
            ItemTemplate const* proto = sObjectMgr->GetItemTemplate(miscValue1);
            if (!proto || proto->Quality < ITEM_QUALITY_EPIC)
                return false;
            break;
        }
        case ACHIEVEMENT_CRITERIA_TYPE_LEARN_SKILL_LINE:
            if (miscValue1 && miscValue1 != achievementCriteria->learn_skill_line.skillLine)
                return false;
            break;
        case ACHIEVEMENT_CRITERIA_TYPE_HK_CLASS:
            if (!miscValue1 || miscValue1 != achievementCriteria->hk_class.classID)
                return false;
            break;
        case ACHIEVEMENT_CRITERIA_TYPE_HK_RACE:
            if (!miscValue1 || miscValue1 != achievementCriteria->hk_race.raceID)
                return false;
            break;
        case ACHIEVEMENT_CRITERIA_TYPE_BG_OBJECTIVE_CAPTURE:
            if (!miscValue1 || miscValue1 != achievementCriteria->bg_objective.objectiveId)
                return false;
            break;
        case ACHIEVEMENT_CRITERIA_TYPE_HONORABLE_KILL_AT_AREA:
            if (!miscValue1 || miscValue1 != achievementCriteria->honorable_kill_at_area.areaID)
                return false;
            break;
        case ACHIEVEMENT_CRITERIA_TYPE_CURRENCY:
            if (!miscValue1 || !miscValue2 || int64(miscValue2) < 0
                || miscValue1 != achievementCriteria->currencyGain.currency)
                return false;
            break;
        case ACHIEVEMENT_CRITERIA_TYPE_WIN_ARENA:
            if (miscValue1 != achievementCriteria->win_arena.mapID)
                return false;
            break;
        default:
            break;
    }
    return true;
}

template<class T>
bool AchievementMgr<T>::AdditionalRequirementsSatisfied(AchievementCriteriaEntry const *criteria, uint64 miscValue1, uint64 /*miscValue2*/, Unit const* unit, Player* referencePlayer) const
{
    for (uint8 i = 0; i < MAX_ADDITIONAL_CRITERIA_CONDITIONS; ++i)
    {
        uint32 const reqType = criteria->additionalConditionType[i];
        uint32 const reqValue = criteria->additionalConditionValue[i];

        switch (AchievementCriteriaAdditionalCondition(reqType))
        {
            case ACHIEVEMENT_CRITERIA_ADDITIONAL_CONDITION_TARGET_CREATURE_ENTRY: // 4
                if (!unit || unit->GetEntry() != reqValue)
                    return false;
                break;
            case ACHIEVEMENT_CRITERIA_ADDITIONAL_CONDITION_TARGET_MUST_BE_PLAYER: // 5
                if (!unit || unit->GetTypeId() != TYPEID_PLAYER)
                    return false;
                break;
            case ACHIEVEMENT_CRITERIA_ADDITIONAL_CONDITION_TARGET_MUST_BE_DEAD: // 6
                if (!unit || unit->isAlive())
                    return false;
                break;
            case ACHIEVEMENT_CRITERIA_ADDITIONAL_CONDITION_TARGET_MUST_BE_ENEMY: // 7
                if (!unit)
                    return false;
                if (const Player* player = unit->ToPlayer())
                    if (player->GetTeam() == referencePlayer->GetTeam())
                        return false;
                break;
            case ACHIEVEMENT_CRITERIA_ADDITIONAL_CONDITION_SOURCE_HAS_AURA: // 8
                if (!referencePlayer->HasAura(reqValue))
                    return false;
                break;
            case ACHIEVEMENT_CRITERIA_ADDITIONAL_CONDITION_TARGET_HAS_AURA: // 10
                if (!unit || !unit->HasAura(reqValue))
                    return false;
            case ACHIEVEMENT_CRITERIA_ADDITIONAL_CONDITION_TARGET_MUST_BE_MOUNTED: // 11
                if (!unit || !unit->IsMounted())
                    return false;
                break;
            case ACHIEVEMENT_CRITERIA_ADDITIONAL_CONDITION_ITEM_QUALITY_MIN: // 14
            case ACHIEVEMENT_CRITERIA_ADDITIONAL_CONDITION_ITEM_QUALITY_EQUALS: // 15
            {
                // miscValue1 is itemid
                ItemTemplate const * const item = sObjectMgr->GetItemTemplate(uint32(miscValue1));
                if (!item || item->Quality < reqValue)
                    return false;
                break;
            }
            case ACHIEVEMENT_CRITERIA_ADDITIONAL_CONDITION_MAP_DIFFICULTY: // 20
                if (uint32(referencePlayer->GetMap()->GetDifficulty()) != reqValue)
                    return false;
                break;
            case ACHIEVEMENT_CRITERIA_ADDITIONAL_CONDITION_SOURCE_MAP: // 32
                if (referencePlayer->GetMapId() != reqValue)
                    return false;
                break;
            case ACHIEVEMENT_CRITERIA_ADDITIONAL_CONDITION_SOURCE_ZONE: // 18
                if (referencePlayer->GetZoneId() != reqValue)
                    return false;
                break;
            case ACHIEVEMENT_CRITERIA_ADDITIONAL_CONDITION_SOURCE_AREA: // 17
                if (referencePlayer->GetAreaId() != reqValue)
                    return false;
                break;
            case ACHIEVEMENT_CRITERIA_ADDITIONAL_CONDITION_SOURCE_RACE: // 25
                if (referencePlayer->getRace() != reqValue)
                    return false;
                break;
            case ACHIEVEMENT_CRITERIA_ADDITIONAL_CONDITION_SOURCE_CLASS: // 26
                if (referencePlayer->getClass() != reqValue)
                    return false;
                break;
            case ACHIEVEMENT_CRITERIA_ADDITIONAL_CONDITION_TARGET_RACE: // 27
                if (!unit || unit->GetTypeId() != TYPEID_PLAYER || unit->getRace() != reqValue)
                    return false;
                break;
            case ACHIEVEMENT_CRITERIA_ADDITIONAL_CONDITION_TARGET_CLASS: // 28
                if (!unit || unit->GetTypeId() != TYPEID_PLAYER || unit->getClass() != reqValue)
                    return false;
                break;
            case ACHIEVEMENT_CRITERIA_ADDITIONAL_CONDITION_MAX_GROUP_MEMBERS: // 29
                if (referencePlayer->GetGroup() && referencePlayer->GetGroup()->GetMembersCount() >= reqValue)
                    return false;
                break;
            case ACHIEVEMENT_CRITERIA_ADDITIONAL_CONDITION_TARGET_CREATURE_TYPE: // 30
            {
                if (!unit)
                    return false;
                Creature const * const creature = unit->ToCreature();
                if (!creature || creature->GetCreatureType() != reqValue)
                    return false;
                break;
            }
            case ACHIEVEMENT_CRITERIA_ADDITIONAL_CONDITION_TITLE_BIT_INDEX: // 38
                // miscValue1 is title's bit index
                if (miscValue1 != reqValue)
                    return false;
                break;
            case ACHIEVEMENT_CRITERIA_ADDITIONAL_CONDITION_SOURCE_LEVEL: // 39
                if (referencePlayer->getLevel() != reqValue)
                    return false;
                break;
            case ACHIEVEMENT_CRITERIA_ADDITIONAL_CONDITION_TARGET_LEVEL: // 40
                if (!unit || unit->getLevel() != reqValue)
                    return false;
                break;
            case ACHIEVEMENT_CRITERIA_ADDITIONAL_CONDITION_TARGET_HEALTH_PERCENT_BELOW: // 46
                if (!unit || unit->GetHealthPct() >= reqValue)
                    return false;
                break;
            default:
                break;
        }
    }
    return true;
}

char const* AchievementGlobalMgr::GetCriteriaTypeString(uint32 type)
{
    return GetCriteriaTypeString(AchievementCriteriaTypes(type));
}

char const* AchievementGlobalMgr::GetCriteriaTypeString(AchievementCriteriaTypes type)
{
    switch (type)
    {
        case ACHIEVEMENT_CRITERIA_TYPE_KILL_CREATURE:
            return "KILL_CREATURE";
        case ACHIEVEMENT_CRITERIA_TYPE_WIN_BG:
            return "TYPE_WIN_BG";
        case ACHIEVEMENT_CRITERIA_TYPE_COMPLETE_ARCHAEOLOGY_PROJECTS:
            return "COMPLETE_RESEARCH";
        case ACHIEVEMENT_CRITERIA_TYPE_REACH_LEVEL:
            return "REACH_LEVEL";
        case ACHIEVEMENT_CRITERIA_TYPE_REACH_SKILL_LEVEL:
            return "REACH_SKILL_LEVEL";
        case ACHIEVEMENT_CRITERIA_TYPE_COMPLETE_ACHIEVEMENT:
            return "COMPLETE_ACHIEVEMENT";
        case ACHIEVEMENT_CRITERIA_TYPE_COMPLETE_QUEST_COUNT:
            return "COMPLETE_QUEST_COUNT";
        case ACHIEVEMENT_CRITERIA_TYPE_COMPLETE_DAILY_QUEST_DAILY:
            return "COMPLETE_DAILY_QUEST_DAILY";
        case ACHIEVEMENT_CRITERIA_TYPE_COMPLETE_QUESTS_IN_ZONE:
            return "COMPLETE_QUESTS_IN_ZONE";
        case ACHIEVEMENT_CRITERIA_TYPE_CURRENCY:
            return "CURRENCY";
        case ACHIEVEMENT_CRITERIA_TYPE_DAMAGE_DONE:
            return "DAMAGE_DONE";
        case ACHIEVEMENT_CRITERIA_TYPE_COMPLETE_DAILY_QUEST:
            return "COMPLETE_DAILY_QUEST";
        case ACHIEVEMENT_CRITERIA_TYPE_COMPLETE_BATTLEGROUND:
            return "COMPLETE_BATTLEGROUND";
        case ACHIEVEMENT_CRITERIA_TYPE_DEATH_AT_MAP:
            return "DEATH_AT_MAP";
        case ACHIEVEMENT_CRITERIA_TYPE_DEATH:
            return "DEATH";
        case ACHIEVEMENT_CRITERIA_TYPE_DEATH_IN_DUNGEON:
            return "DEATH_IN_DUNGEON";
        case ACHIEVEMENT_CRITERIA_TYPE_COMPLETE_RAID:
            return "COMPLETE_RAID";
        case ACHIEVEMENT_CRITERIA_TYPE_KILLED_BY_CREATURE:
            return "KILLED_BY_CREATURE";
        case ACHIEVEMENT_CRITERIA_TYPE_KILLED_BY_PLAYER:
            return "KILLED_BY_PLAYER";
        case ACHIEVEMENT_CRITERIA_TYPE_FALL_WITHOUT_DYING:
            return "FALL_WITHOUT_DYING";
        case ACHIEVEMENT_CRITERIA_TYPE_DEATHS_FROM:
            return "DEATHS_FROM";
        case ACHIEVEMENT_CRITERIA_TYPE_COMPLETE_QUEST:
            return "COMPLETE_QUEST";
        case ACHIEVEMENT_CRITERIA_TYPE_BE_SPELL_TARGET:
            return "BE_SPELL_TARGET";
        case ACHIEVEMENT_CRITERIA_TYPE_CAST_SPELL:
            return "CAST_SPELL";
        case ACHIEVEMENT_CRITERIA_TYPE_BG_OBJECTIVE_CAPTURE:
            return "BG_OBJECTIVE_CAPTURE";
        case ACHIEVEMENT_CRITERIA_TYPE_HONORABLE_KILL_AT_AREA:
            return "HONORABLE_KILL_AT_AREA";
        case ACHIEVEMENT_CRITERIA_TYPE_WIN_ARENA:
            return "WIN_ARENA";
        case ACHIEVEMENT_CRITERIA_TYPE_PLAY_ARENA:
            return "PLAY_ARENA";
        case ACHIEVEMENT_CRITERIA_TYPE_LEARN_SPELL:
            return "LEARN_SPELL";
        case ACHIEVEMENT_CRITERIA_TYPE_HONORABLE_KILL:
            return "HONORABLE_KILL";
        case ACHIEVEMENT_CRITERIA_TYPE_OWN_ITEM:
            return "OWN_ITEM";
        case ACHIEVEMENT_CRITERIA_TYPE_WIN_RATED_ARENA:
            return "WIN_RATED_ARENA";
        case ACHIEVEMENT_CRITERIA_TYPE_HIGHEST_TEAM_RATING:
            return "HIGHEST_TEAM_RATING";
        case ACHIEVEMENT_CRITERIA_TYPE_HIGHEST_PERSONAL_RATING:
            return "HIGHEST_PERSONAL_RATING";
        case ACHIEVEMENT_CRITERIA_TYPE_LEARN_SKILL_LEVEL:
            return "LEARN_SKILL_LEVEL";
        case ACHIEVEMENT_CRITERIA_TYPE_USE_ITEM:
            return "USE_ITEM";
        case ACHIEVEMENT_CRITERIA_TYPE_LOOT_ITEM:
            return "LOOT_ITEM";
        case ACHIEVEMENT_CRITERIA_TYPE_EXPLORE_AREA:
            return "EXPLORE_AREA";
        case ACHIEVEMENT_CRITERIA_TYPE_OWN_RANK:
            return "OWN_RANK";
        case ACHIEVEMENT_CRITERIA_TYPE_BUY_BANK_SLOT:
            return "BUY_BANK_SLOT";
        case ACHIEVEMENT_CRITERIA_TYPE_GAIN_REPUTATION:
            return "GAIN_REPUTATION";
        case ACHIEVEMENT_CRITERIA_TYPE_GAIN_EXALTED_REPUTATION:
            return "GAIN_EXALTED_REPUTATION";
        case ACHIEVEMENT_CRITERIA_TYPE_VISIT_BARBER_SHOP:
            return "VISIT_BARBER_SHOP";
        case ACHIEVEMENT_CRITERIA_TYPE_EQUIP_EPIC_ITEM:
            return "EQUIP_EPIC_ITEM";
        case ACHIEVEMENT_CRITERIA_TYPE_ROLL_NEED_ON_LOOT:
            return "ROLL_NEED_ON_LOOT";
        case ACHIEVEMENT_CRITERIA_TYPE_ROLL_GREED_ON_LOOT:
            return "GREED_ON_LOOT";
        case ACHIEVEMENT_CRITERIA_TYPE_HK_CLASS:
            return "HK_CLASS";
        case ACHIEVEMENT_CRITERIA_TYPE_HK_RACE:
            return "HK_RACE";
        case ACHIEVEMENT_CRITERIA_TYPE_DO_EMOTE:
            return "DO_EMOTE";
        case ACHIEVEMENT_CRITERIA_TYPE_HEALING_DONE:
            return "HEALING_DONE";
        case ACHIEVEMENT_CRITERIA_TYPE_GET_KILLING_BLOWS:
            return "GET_KILLING_BLOWS";
        case ACHIEVEMENT_CRITERIA_TYPE_EQUIP_ITEM:
            return "EQUIP_ITEM";
        case ACHIEVEMENT_CRITERIA_TYPE_MONEY_FROM_VENDORS:
            return "MONEY_FROM_VENDORS";
        case ACHIEVEMENT_CRITERIA_TYPE_GOLD_SPENT_FOR_TALENTS:
            return "GOLD_SPENT_FOR_TALENTS";
        case ACHIEVEMENT_CRITERIA_TYPE_NUMBER_OF_TALENT_RESETS:
            return "NUMBER_OF_TALENT_RESETS";
        case ACHIEVEMENT_CRITERIA_TYPE_MONEY_FROM_QUEST_REWARD:
            return "MONEY_FROM_QUEST_REWARD";
        case ACHIEVEMENT_CRITERIA_TYPE_GOLD_SPENT_FOR_TRAVELLING:
            return "GOLD_SPENT_FOR_TRAVELLING";
        case ACHIEVEMENT_CRITERIA_TYPE_GOLD_SPENT_AT_BARBER:
            return "GOLD_SPENT_AT_BARBER";
        case ACHIEVEMENT_CRITERIA_TYPE_GOLD_SPENT_FOR_MAIL:
            return "GOLD_SPENT_FOR_MAIL";
        case ACHIEVEMENT_CRITERIA_TYPE_LOOT_MONEY:
            return "LOOT_MONEY";
        case ACHIEVEMENT_CRITERIA_TYPE_USE_GAMEOBJECT:
            return "USE_GAMEOBJECT";
        case ACHIEVEMENT_CRITERIA_TYPE_BE_SPELL_TARGET2:
            return "BE_SPELL_TARGET2";
        case ACHIEVEMENT_CRITERIA_TYPE_SPECIAL_PVP_KILL:
            return "SPECIAL_PVP_KILL";
        case ACHIEVEMENT_CRITERIA_TYPE_FISH_IN_GAMEOBJECT:
            return "FISH_IN_GAMEOBJECT";
        case ACHIEVEMENT_CRITERIA_TYPE_EARNED_PVP_TITLE:
            return "EARNED_PVP_TITLE";
        case ACHIEVEMENT_CRITERIA_TYPE_LEARN_SKILLLINE_SPELLS:
            return "LEARN_SKILLLINE_SPELLS";
        case ACHIEVEMENT_CRITERIA_TYPE_WIN_DUEL:
            return "WIN_DUEL";
        case ACHIEVEMENT_CRITERIA_TYPE_LOSE_DUEL:
            return "LOSE_DUEL";
        case ACHIEVEMENT_CRITERIA_TYPE_KILL_CREATURE_TYPE:
            return "KILL_CREATURE_TYPE";
        case ACHIEVEMENT_CRITERIA_TYPE_GOLD_EARNED_BY_AUCTIONS:
            return "GOLD_EARNED_BY_AUCTIONS";
        case ACHIEVEMENT_CRITERIA_TYPE_CREATE_AUCTION:
            return "CREATE_AUCTION";
        case ACHIEVEMENT_CRITERIA_TYPE_HIGHEST_AUCTION_BID:
            return "HIGHEST_AUCTION_BID";
        case ACHIEVEMENT_CRITERIA_TYPE_WON_AUCTIONS:
            return "WON_AUCTIONS";
        case ACHIEVEMENT_CRITERIA_TYPE_HIGHEST_AUCTION_SOLD:
            return "HIGHEST_AUCTION_SOLD";
        case ACHIEVEMENT_CRITERIA_TYPE_HIGHEST_GOLD_VALUE_OWNED:
            return "HIGHEST_GOLD_VALUE_OWNED";
        case ACHIEVEMENT_CRITERIA_TYPE_GAIN_REVERED_REPUTATION:
            return "GAIN_REVERED_REPUTATION";
        case ACHIEVEMENT_CRITERIA_TYPE_GAIN_HONORED_REPUTATION:
            return "GAIN_HONORED_REPUTATION";
        case ACHIEVEMENT_CRITERIA_TYPE_KNOWN_FACTIONS:
            return "KNOWN_FACTIONS";
        case ACHIEVEMENT_CRITERIA_TYPE_LOOT_EPIC_ITEM:
            return "LOOT_EPIC_ITEM";
        case ACHIEVEMENT_CRITERIA_TYPE_RECEIVE_EPIC_ITEM:
            return "RECEIVE_EPIC_ITEM";
        case ACHIEVEMENT_CRITERIA_TYPE_ROLL_NEED:
            return "ROLL_NEED";
        case ACHIEVEMENT_CRITERIA_TYPE_ROLL_GREED:
            return "ROLL_GREED";
        case ACHIEVEMENT_CRITERIA_TYPE_HIGHEST_HIT_DEALT:
            return "HIT_DEALT";
        case ACHIEVEMENT_CRITERIA_TYPE_HIGHEST_HIT_RECEIVED:
            return "HIT_RECEIVED";
        case ACHIEVEMENT_CRITERIA_TYPE_TOTAL_DAMAGE_RECEIVED:
            return "TOTAL_DAMAGE_RECEIVED";
        case ACHIEVEMENT_CRITERIA_TYPE_HIGHEST_HEAL_CASTED:
            return "HIGHEST_HEAL_CASTED";
        case ACHIEVEMENT_CRITERIA_TYPE_TOTAL_HEALING_RECEIVED:
            return "TOTAL_HEALING_RECEIVED";
        case ACHIEVEMENT_CRITERIA_TYPE_HIGHEST_HEALING_RECEIVED:
            return "HIGHEST_HEALING_RECEIVED";
        case ACHIEVEMENT_CRITERIA_TYPE_QUEST_ABANDONED:
            return "QUEST_ABANDONED";
        case ACHIEVEMENT_CRITERIA_TYPE_FLIGHT_PATHS_TAKEN:
            return "FLIGHT_PATHS_TAKEN";
        case ACHIEVEMENT_CRITERIA_TYPE_LOOT_TYPE:
            return "LOOT_TYPE";
        case ACHIEVEMENT_CRITERIA_TYPE_CAST_SPELL2:
            return "CAST_SPELL2";
        case ACHIEVEMENT_CRITERIA_TYPE_LEARN_SKILL_LINE:
            return "LEARN_SKILL_LINE";
        case ACHIEVEMENT_CRITERIA_TYPE_EARN_HONORABLE_KILL:
            return "EARN_HONORABLE_KILL";
        case ACHIEVEMENT_CRITERIA_TYPE_ACCEPTED_SUMMONINGS:
            return "ACCEPTED_SUMMONINGS";
        case ACHIEVEMENT_CRITERIA_TYPE_EARN_ACHIEVEMENT_POINTS:
            return "EARN_ACHIEVEMENT_POINTS";
        case ACHIEVEMENT_CRITERIA_TYPE_USE_LFD_TO_GROUP_WITH_PLAYERS:
            return "USE_LFD_TO_GROUP_WITH_PLAYERS";
        case ACHIEVEMENT_CRITERIA_TYPE_SPENT_GOLD_GUILD_REPAIRS:
            return "SPENT_GOLD_GUILD_REPAIRS";
        case ACHIEVEMENT_CRITERIA_TYPE_REACH_GUILD_LEVEL:
            return "REACH_GUILD_LEVEL";
        case ACHIEVEMENT_CRITERIA_TYPE_CRAFT_ITEMS_GUILD:
            return "CRAFT_ITEMS_GUILD";
        case ACHIEVEMENT_CRITERIA_TYPE_CATCH_FROM_POOL:
            return "CATCH_FROM_POOL";
        case ACHIEVEMENT_CRITERIA_TYPE_BUY_GUILD_BANK_SLOTS:
            return "BUY_GUILD_BANK_SLOTS";
        case ACHIEVEMENT_CRITERIA_TYPE_EARN_GUILD_ACHIEVEMENT_POINTS:
            return "EARN_GUILD_ACHIEVEMENT_POINTS";
        case ACHIEVEMENT_CRITERIA_TYPE_WIN_RATED_BATTLEGROUND:
            return "WIN_RATED_BATTLEGROUND";
        case ACHIEVEMENT_CRITERIA_TYPE_REACH_BG_RATING:
            return "REACH_BG_RATING";
        case ACHIEVEMENT_CRITERIA_TYPE_BUY_GUILD_TABARD:
            return "BUY_GUILD_TABARD";
        case ACHIEVEMENT_CRITERIA_TYPE_COMPLETE_QUESTS_GUILD:
            return "COMPLETE_QUESTS_GUILD";
        case ACHIEVEMENT_CRITERIA_TYPE_HONORABLE_KILLS_GUILD:
            return "HONORABLE_KILLS_GUILD";
        case ACHIEVEMENT_CRITERIA_TYPE_KILL_CREATURE_TYPE_GUILD:
            return "KILL_CREATURE_TYPE_GUILD";
        default:
            return "MISSING_TYPE";
    }
    return "";
}

template class AchievementMgr<Guild>;
template class AchievementMgr<Player>;

//==========================================================
void AchievementGlobalMgr::LoadAchievementCriteriaList()
{
    uint32 oldMSTime = getMSTime();

    if (sAchievementCriteriaStore.GetNumRows() == 0)
    {
        sLog->outError(LOG_FILTER_SERVER_LOADING, ">> Loaded 0 achievement criteria.");
        return;
    }

    uint32 criterias = 0;
    uint32 guildCriterias = 0;
    for (uint32 entryId = 0; entryId < sAchievementCriteriaStore.GetNumRows(); ++entryId)
    {
        AchievementCriteriaEntry const* criteria = sAchievementMgr->GetAchievementCriteria(entryId);
        if (!criteria)
            continue;

        AchievementEntry const* achievement = sAchievementMgr->GetAchievement(criteria->achievement);

        m_AchievementCriteriaListByAchievement[criteria->achievement].push_back(criteria);

        if (achievement && achievement->flags & ACHIEVEMENT_FLAG_GUILD)
            ++guildCriterias, m_GuildAchievementCriteriasByType[criteria->type].push_back(criteria);
        else
            ++criterias, m_AchievementCriteriasByType[criteria->type].push_back(criteria);

        if (criteria->timeLimit)
            m_AchievementCriteriasByTimedType[criteria->timedCriteriaStartType].push_back(criteria);
    }

    sLog->outInfo(LOG_FILTER_SERVER_LOADING, ">> Loaded %u achievement criteria and %u guild achievement crieteria in %u ms", criterias, guildCriterias, GetMSTimeDiffToNow(oldMSTime));
}

void AchievementGlobalMgr::LoadAchievementReferenceList()
{
    uint32 oldMSTime = getMSTime();

    if (sAchievementStore.GetNumRows() == 0)
    {
        sLog->outInfo(LOG_FILTER_SERVER_LOADING, ">> Loaded 0 achievement references.");
        return;
    }

    uint32 count = 0;

    for (uint32 entryId = 0; entryId < sAchievementStore.GetNumRows(); ++entryId)
    {
        AchievementEntry const* achievement = sAchievementMgr->GetAchievement(entryId);
        if (!achievement || !achievement->refAchievement)
            continue;

        m_AchievementListByReferencedId[achievement->refAchievement].push_back(achievement);
        ++count;
    }

    // Once Bitten, Twice Shy (10 player) - Icecrown Citadel
    if (AchievementEntry const* achievement = sAchievementMgr->GetAchievement(4539))
        const_cast<AchievementEntry*>(achievement)->mapID = 631;    // Correct map requirement (currently has Ulduar)

    sLog->outInfo(LOG_FILTER_SERVER_LOADING, ">> Loaded %u achievement references in %u ms", count, GetMSTimeDiffToNow(oldMSTime));
}

void AchievementGlobalMgr::LoadAchievementCriteriaData()
{
    uint32 oldMSTime = getMSTime();

    m_criteriaDataMap.clear();                              // need for reload case

    QueryResult result = WorldDatabase.Query("SELECT criteria_id, type, value1, value2, ScriptName FROM achievement_criteria_data");

    if (!result)
    {
        sLog->outInfo(LOG_FILTER_SERVER_LOADING, ">> Loaded 0 additional achievement criteria data. DB table `achievement_criteria_data` is empty.");
        return;
    }

    uint32 count = 0;

    do
    {
        Field* fields = result->Fetch();
        uint32 criteria_id = fields[0].GetUInt32();

        AchievementCriteriaEntry const* criteria = sAchievementMgr->GetAchievementCriteria(criteria_id);

        if (!criteria)
        {
            sLog->outError(LOG_FILTER_SQL, "Table `achievement_criteria_data` has data for non-existing criteria (Entry: %u), ignore.", criteria_id);
            continue;
        }

        uint32 dataType = fields[1].GetUInt8();
        const char* scriptName = fields[4].GetCString();
        uint32 scriptId = 0;
        if (strcmp(scriptName, "")) // not empty
        {
            if (dataType != ACHIEVEMENT_CRITERIA_DATA_TYPE_SCRIPT)
                sLog->outError(LOG_FILTER_SQL, "Table `achievement_criteria_data` has ScriptName set for non-scripted data type (Entry: %u, type %u), useless data.", criteria_id, dataType);
            else
                scriptId = sObjectMgr->GetScriptId(scriptName);
        }

        AchievementCriteriaData data(dataType, fields[2].GetUInt32(), fields[3].GetUInt32(), scriptId);

        if (!data.IsValid(criteria))
            continue;

        // this will allocate empty data set storage
        AchievementCriteriaDataSet& dataSet = m_criteriaDataMap[criteria_id];
        dataSet.SetCriteriaId(criteria_id);

        // add real data only for not NONE data types
        if (data.dataType != ACHIEVEMENT_CRITERIA_DATA_TYPE_NONE)
            dataSet.Add(data);

        // counting data by and data types
        ++count;
    }
    while (result->NextRow());

    sLog->outInfo(LOG_FILTER_SERVER_LOADING, ">> Loaded %u additional achievement criteria data in %u ms", count, GetMSTimeDiffToNow(oldMSTime));
}

void AchievementGlobalMgr::LoadCompletedAchievements()
{
    uint32 oldMSTime = getMSTime();

    QueryResult result = CharacterDatabase.Query("SELECT achievement FROM character_achievement GROUP BY achievement");

    if (!result)
    {
        sLog->outInfo(LOG_FILTER_SERVER_LOADING, ">> Loaded 0 completed achievements. DB table `character_achievement` is empty.");
        return;
    }

    do
    {
        Field* fields = result->Fetch();

        uint16 achievementId = fields[0].GetUInt16();
        const AchievementEntry* achievement = sAchievementMgr->GetAchievement(achievementId);
        if (!achievement)
        {
            // Remove non existent achievements from all characters
            sLog->outError(LOG_FILTER_ACHIEVEMENTSYS, "Non-existing achievement %u data removed from table `character_achievement`.", achievementId);

            PreparedStatement* stmt = CharacterDatabase.GetPreparedStatement(CHAR_DEL_INVALID_ACHIEVMENT);

            stmt->setUInt16(0, uint16(achievementId));

            CharacterDatabase.Execute(stmt);

            continue;
        }
        else if (achievement->flags & (ACHIEVEMENT_FLAG_REALM_FIRST_REACH | ACHIEVEMENT_FLAG_REALM_FIRST_KILL))
            m_allCompletedAchievements.insert(achievementId);
    }
    while (result->NextRow());

    sLog->outInfo(LOG_FILTER_SERVER_LOADING, ">> Loaded %lu completed achievements in %u ms", (unsigned long)m_allCompletedAchievements.size(), GetMSTimeDiffToNow(oldMSTime));
}

void AchievementGlobalMgr::LoadRewards()
{
    uint32 oldMSTime = getMSTime();

    m_achievementRewards.clear();                           // need for reload case

    //                                               0      1        2        3     4       5        6
    QueryResult result = WorldDatabase.Query("SELECT entry, title_A, title_H, item, sender, subject, text FROM achievement_reward");

    if (!result)
    {
        sLog->outError(LOG_FILTER_SERVER_LOADING, ">> Loaded 0 achievement rewards. DB table `achievement_reward` is empty.");
        return;
    }

    uint32 count = 0;

    do
    {
        Field* fields = result->Fetch();
        uint32 entry = fields[0].GetUInt32();
        const AchievementEntry* pAchievement = GetAchievement(entry);
        if (!pAchievement)
        {
            sLog->outError(LOG_FILTER_SQL, "Table `achievement_reward` has wrong achievement (Entry: %u), ignored.", entry);
            continue;
        }

        AchievementReward reward;
        reward.titleId[0] = fields[1].GetUInt32();
        reward.titleId[1] = fields[2].GetUInt32();
        reward.itemId     = fields[3].GetUInt32();
        reward.sender     = fields[4].GetUInt32();
        reward.subject    = fields[5].GetString();
        reward.text       = fields[6].GetString();

        // must be title or mail at least
        if (!reward.titleId[0] && !reward.titleId[1] && !reward.sender)
        {
            sLog->outError(LOG_FILTER_SQL, "Table `achievement_reward` (Entry: %u) does not have title or item reward data, ignored.", entry);
            continue;
        }

        if (pAchievement->requiredFaction == ACHIEVEMENT_FACTION_ANY && ((reward.titleId[0] == 0) != (reward.titleId[1] == 0)))
            sLog->outError(LOG_FILTER_SQL, "Table `achievement_reward` (Entry: %u) has title (A: %u H: %u) for only one team.", entry, reward.titleId[0], reward.titleId[1]);

        if (reward.titleId[0])
        {
            CharTitlesEntry const* titleEntry = sCharTitlesStore.LookupEntry(reward.titleId[0]);
            if (!titleEntry)
            {
                sLog->outError(LOG_FILTER_SQL, "Table `achievement_reward` (Entry: %u) has invalid title id (%u) in `title_A`, set to 0", entry, reward.titleId[0]);
                reward.titleId[0] = 0;
            }
        }

        if (reward.titleId[1])
        {
            CharTitlesEntry const* titleEntry = sCharTitlesStore.LookupEntry(reward.titleId[1]);
            if (!titleEntry)
            {
                sLog->outError(LOG_FILTER_SQL, "Table `achievement_reward` (Entry: %u) has invalid title id (%u) in `title_H`, set to 0", entry, reward.titleId[1]);
                reward.titleId[1] = 0;
            }
        }

        //check mail data before item for report including wrong item case
        if (reward.sender)
        {
            if (!sObjectMgr->GetCreatureTemplate(reward.sender))
            {
                sLog->outError(LOG_FILTER_SQL, "Table `achievement_reward` (Entry: %u) has invalid creature entry %u as sender, mail reward skipped.", entry, reward.sender);
                reward.sender = 0;
            }
        }
        else
        {
            if (reward.itemId)
                sLog->outError(LOG_FILTER_SQL, "Table `achievement_reward` (Entry: %u) does not have sender data but has item reward, item will not be rewarded.", entry);

            if (!reward.subject.empty())
                sLog->outError(LOG_FILTER_SQL, "Table `achievement_reward` (Entry: %u) does not have sender data but has mail subject.", entry);

            if (!reward.text.empty())
                sLog->outError(LOG_FILTER_SQL, "Table `achievement_reward` (Entry: %u) does not have sender data but has mail text.", entry);
        }

        if (reward.itemId)
        {
            if (!sObjectMgr->GetItemTemplate(reward.itemId))
            {
                sLog->outError(LOG_FILTER_SQL, "Table `achievement_reward` (Entry: %u) has invalid item id %u, reward mail will not contain item.", entry, reward.itemId);
                reward.itemId = 0;
            }
        }

        m_achievementRewards[entry] = reward;
        ++count;
    }
    while (result->NextRow());

    sLog->outInfo(LOG_FILTER_SERVER_LOADING, ">> Loaded %u achievement rewards in %u ms", count, GetMSTimeDiffToNow(oldMSTime));
}

void AchievementGlobalMgr::LoadRewardLocales()
{
    uint32 oldMSTime = getMSTime();

    m_achievementRewardLocales.clear();                       // need for reload case

    QueryResult result = WorldDatabase.Query("SELECT entry, subject_loc1, text_loc1, subject_loc2, text_loc2, subject_loc3, text_loc3, subject_loc4, text_loc4, "
                                             "subject_loc5, text_loc5, subject_loc6, text_loc6, subject_loc7, text_loc7, subject_loc8, text_loc8"
                                             " FROM locales_achievement_reward");

    if (!result)
    {
        sLog->outInfo(LOG_FILTER_SERVER_LOADING, ">> Loaded 0 achievement reward locale strings.  DB table `locales_achievement_reward` is empty");
        return;
    }

    do
    {
        Field* fields = result->Fetch();

        uint32 entry = fields[0].GetUInt32();

        if (m_achievementRewards.find(entry) == m_achievementRewards.end())
        {
            sLog->outError(LOG_FILTER_SQL, "Table `locales_achievement_reward` (Entry: %u) has locale strings for non-existing achievement reward.", entry);
            continue;
        }

        AchievementRewardLocale& data = m_achievementRewardLocales[entry];

        for (int i = 1; i < TOTAL_LOCALES; ++i)
        {
            LocaleConstant locale = (LocaleConstant) i;
            ObjectMgr::AddLocaleString(fields[1 + 2 * (i - 1)].GetString(), locale, data.subject);
            ObjectMgr::AddLocaleString(fields[1 + 2 * (i - 1) + 1].GetString(), locale, data.text);
        }
    }
    while (result->NextRow());

    sLog->outInfo(LOG_FILTER_SERVER_LOADING, ">> Loaded %lu achievement reward locale strings in %u ms", (unsigned long)m_achievementRewardLocales.size(), GetMSTimeDiffToNow(oldMSTime));
}

AchievementEntry const* AchievementGlobalMgr::GetAchievement(uint32 achievementId) const
{
    return sAchievementStore.LookupEntry(achievementId);
}

AchievementCriteriaEntry const* AchievementGlobalMgr::GetAchievementCriteria(uint32 criteriaId) const
{
    return sAchievementCriteriaStore.LookupEntry(criteriaId);
}<|MERGE_RESOLUTION|>--- conflicted
+++ resolved
@@ -906,15 +906,9 @@
     if (achievement->flags & (ACHIEVEMENT_FLAG_REALM_FIRST_KILL | ACHIEVEMENT_FLAG_REALM_FIRST_REACH))
     {
         // broadcast realm first reached
-<<<<<<< HEAD
-        WorldPacket data(SMSG_SERVER_FIRST_ACHIEVEMENT, strlen(GetOwner()->GetName()) + 1 + 8 + 4 + 4);
+        WorldPacket data(SMSG_SERVER_FIRST_ACHIEVEMENT, GetOwner()->GetName().size() + 1 + 8 + 4 + 4);
         data << GetOwner()->GetName();
         data << uint64(GetOwner()->GetGUID());
-=======
-        WorldPacket data(SMSG_SERVER_FIRST_ACHIEVEMENT, GetPlayer()->GetName().size() + 1 + 8 + 4 + 4);
-        data << GetPlayer()->GetName();
-        data << uint64(GetPlayer()->GetGUID());
->>>>>>> cd8e9dfb
         data << uint32(achievement->ID);
         data << uint32(0);                                  // 1=link supplied string as player name, 0=display plain string
         sWorld->SendGlobalMessage(&data);
