--- conflicted
+++ resolved
@@ -406,8 +406,11 @@
 }
 
 template<class T>
-void AchievementMgr<T>::RemoveCriteriaProgress(const AchievementCriteriaEntry* entry)
-{
+void AchievementMgr<T>::RemoveCriteriaProgress(AchievementCriteriaEntry const* entry)
+{
+    if (!entry)
+        return;
+
     CriteriaProgressMap::iterator criteriaProgress = m_criteriaProgress.find(entry->ID);
     if (criteriaProgress == m_criteriaProgress.end())
         return;
@@ -420,8 +423,11 @@
 }
 
 template<>
-void AchievementMgr<Guild>::RemoveCriteriaProgress(const AchievementCriteriaEntry* entry)
-{
+void AchievementMgr<Guild>::RemoveCriteriaProgress(AchievementCriteriaEntry const* entry)
+{
+    if (!entry)
+        return;
+
     CriteriaProgressMap::iterator criteriaProgress = m_criteriaProgress.find(entry->ID);
     if (criteriaProgress == m_criteriaProgress.end())
         return;
@@ -1765,26 +1771,8 @@
             m_timedAchievements.erase(timedIter);
     }
 
-<<<<<<< HEAD
     if (criteriaComplete && achievement->flags & ACHIEVEMENT_FLAG_SHOW_CRITERIA_MEMBERS && !progress->CompletedGUID)
         progress->CompletedGUID = referencePlayer->GetGUID();
-=======
-    SendCriteriaUpdate(entry, progress, timeElapsed, timedCompleted);
-}
-
-void AchievementMgr::RemoveCriteriaProgress(AchievementCriteriaEntry const* entry)
-{
-    if (!entry)
-        return;
-
-    CriteriaProgressMap::iterator criteriaProgress = m_criteriaProgress.find(entry->ID);
-    if (criteriaProgress == m_criteriaProgress.end())
-        return;
-
-    WorldPacket data(SMSG_CRITERIA_DELETED, 4);
-    data << uint32(entry->ID);
-    m_player->SendDirectMessage(&data);
->>>>>>> 3a697d4c
 
     SendCriteriaUpdate(entry, progress, timeElapsed, criteriaComplete);
 }
@@ -2070,11 +2058,14 @@
 template<>
 void AchievementMgr<Guild>::SendAllAchievementData(Player* receiver) const
 {
-<<<<<<< HEAD
+    VisibleAchievementPred isVisible;
     WorldPacket data(SMSG_GUILD_ACHIEVEMENT_DATA, m_completedAchievements.size() * (4 + 4) + 3);
-    data.WriteBits(m_completedAchievements.size(), 23);
+    data.WriteBits(std::count_if(m_completedAchievements.begin(), m_completedAchievements.end(), isVisible), 23);
     for (CompletedAchievementMap::const_iterator itr = m_completedAchievements.begin(); itr != m_completedAchievements.end(); ++itr)
     {
+        if (!isVisible(*itr))
+            continue;
+
         data.AppendPackedTime(itr->second.date);
         data << uint32(itr->first);
     }
@@ -2159,13 +2150,6 @@
     for (CompletedAchievementMap::const_iterator itr = m_completedAchievements.begin(); itr != m_completedAchievements.end(); ++itr)
     {
         if (!isVisible(*itr))
-=======
-    for (CompletedAchievementMap::const_iterator iter = m_completedAchievements.begin(); iter != m_completedAchievements.end(); ++iter)
-    {
-        // Skip hidden achievements
-        AchievementEntry const* achievement = sAchievementMgr->GetAchievement(iter->first);
-        if (!achievement || achievement->flags & ACHIEVEMENT_FLAG_HIDDEN)
->>>>>>> 3a697d4c
             continue;
 
         data << uint32(itr->first);
