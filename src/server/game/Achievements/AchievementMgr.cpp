/*
 * Copyright (C) 2008-2016 TrinityCore <http://www.trinitycore.org/>
 * Copyright (C) 2005-2009 MaNGOS <http://getmangos.com/>
 *
 * This program is free software; you can redistribute it and/or modify it
 * under the terms of the GNU General Public License as published by the
 * Free Software Foundation; either version 2 of the License, or (at your
 * option) any later version.
 *
 * This program is distributed in the hope that it will be useful, but WITHOUT
 * ANY WARRANTY; without even the implied warranty of MERCHANTABILITY or
 * FITNESS FOR A PARTICULAR PURPOSE. See the GNU General Public License for
 * more details.
 *
 * You should have received a copy of the GNU General Public License along
 * with this program. If not, see <http://www.gnu.org/licenses/>.
 */

#include "AchievementMgr.h"
#include "ArenaTeam.h"
#include "ArenaTeamMgr.h"
#include "Battleground.h"
#include "CellImpl.h"
#include "ChatTextBuilder.h"
#include "Common.h"
#include "DatabaseEnv.h"
#include "DBCEnums.h"
#include "DisableMgr.h"
#include "GameEventMgr.h"
#include "GridNotifiersImpl.h"
#include "Group.h"
#include "Guild.h"
#include "GuildMgr.h"
#include "InstanceScript.h"
#include "Language.h"
#include "Map.h"
#include "MapManager.h"
#include "ObjectMgr.h"
#include "Player.h"
#include "ReputationMgr.h"
#include "ScriptMgr.h"
#include "SpellMgr.h"
#include "World.h"
#include "WorldPacket.h"

bool AchievementCriteriaData::IsValid(AchievementCriteriaEntry const* criteria)
{
    if (dataType >= MAX_ACHIEVEMENT_CRITERIA_DATA_TYPE)
    {
        TC_LOG_ERROR("sql.sql", "Table `achievement_criteria_data` for criteria (Entry: %u) has wrong data type (%u), ignored.", criteria->ID, dataType);
        return false;
    }

    switch (criteria->type)
    {
        case ACHIEVEMENT_CRITERIA_TYPE_KILL_CREATURE:
        case ACHIEVEMENT_CRITERIA_TYPE_KILL_CREATURE_TYPE:
        case ACHIEVEMENT_CRITERIA_TYPE_WIN_BG:
        case ACHIEVEMENT_CRITERIA_TYPE_DEATH_IN_DUNGEON:
        case ACHIEVEMENT_CRITERIA_TYPE_FALL_WITHOUT_DYING:
        case ACHIEVEMENT_CRITERIA_TYPE_COMPLETE_QUEST:          // only hardcoded list
        case ACHIEVEMENT_CRITERIA_TYPE_CAST_SPELL:
        case ACHIEVEMENT_CRITERIA_TYPE_WIN_RATED_ARENA:
        case ACHIEVEMENT_CRITERIA_TYPE_DO_EMOTE:
        case ACHIEVEMENT_CRITERIA_TYPE_SPECIAL_PVP_KILL:
        case ACHIEVEMENT_CRITERIA_TYPE_WIN_DUEL:
        case ACHIEVEMENT_CRITERIA_TYPE_LOOT_TYPE:
        case ACHIEVEMENT_CRITERIA_TYPE_CAST_SPELL2:
        case ACHIEVEMENT_CRITERIA_TYPE_BE_SPELL_TARGET:
        case ACHIEVEMENT_CRITERIA_TYPE_BE_SPELL_TARGET2:
        case ACHIEVEMENT_CRITERIA_TYPE_EQUIP_EPIC_ITEM:
        case ACHIEVEMENT_CRITERIA_TYPE_ROLL_NEED_ON_LOOT:
        case ACHIEVEMENT_CRITERIA_TYPE_ROLL_GREED_ON_LOOT:
        case ACHIEVEMENT_CRITERIA_TYPE_BG_OBJECTIVE_CAPTURE:
        case ACHIEVEMENT_CRITERIA_TYPE_HONORABLE_KILL:
        case ACHIEVEMENT_CRITERIA_TYPE_COMPLETE_DAILY_QUEST:    // only Children's Week achievements
        case ACHIEVEMENT_CRITERIA_TYPE_USE_ITEM:                // only Children's Week achievements
        case ACHIEVEMENT_CRITERIA_TYPE_GET_KILLING_BLOWS:
        case ACHIEVEMENT_CRITERIA_TYPE_REACH_LEVEL:
        case ACHIEVEMENT_CRITERIA_TYPE_ON_LOGIN:
            break;
        default:
            if (dataType != ACHIEVEMENT_CRITERIA_DATA_TYPE_SCRIPT)
            {
                TC_LOG_ERROR("sql.sql", "Table `achievement_criteria_data` has data for non-supported criteria type (Entry: %u Type: %u), ignored.", criteria->ID, criteria->type);
                return false;
            }
            break;
    }

    switch (dataType)
    {
        case ACHIEVEMENT_CRITERIA_DATA_TYPE_NONE:
        case ACHIEVEMENT_CRITERIA_DATA_TYPE_INSTANCE_SCRIPT:
            return true;
        case ACHIEVEMENT_CRITERIA_DATA_TYPE_T_CREATURE:
            if (!creature.id || !sObjectMgr->GetCreatureTemplate(creature.id))
            {
                TC_LOG_ERROR("sql.sql", "Table `achievement_criteria_data` (Entry: %u Type: %u) for data type ACHIEVEMENT_CRITERIA_DATA_TYPE_CREATURE (%u) has non-existing creature id in value1 (%u), ignored.",
                    criteria->ID, criteria->type, dataType, creature.id);
                return false;
            }
            return true;
        case ACHIEVEMENT_CRITERIA_DATA_TYPE_T_PLAYER_CLASS_RACE:
            if (!classRace.class_id && !classRace.race_id)
            {
                TC_LOG_ERROR("sql.sql", "Table `achievement_criteria_data` (Entry: %u Type: %u) for data type ACHIEVEMENT_CRITERIA_DATA_TYPE_T_PLAYER_CLASS_RACE (%u) must not have 0 in either value field, ignored.",
                    criteria->ID, criteria->type, dataType);
                return false;
            }
            if (classRace.class_id && ((1 << (classRace.class_id-1)) & CLASSMASK_ALL_PLAYABLE) == 0)
            {
                TC_LOG_ERROR("sql.sql", "Table `achievement_criteria_data` (Entry: %u Type: %u) for data type ACHIEVEMENT_CRITERIA_DATA_TYPE_T_PLAYER_CLASS_RACE (%u) has non-existing class in value1 (%u), ignored.",
                    criteria->ID, criteria->type, dataType, classRace.class_id);
                return false;
            }
            if (classRace.race_id && ((1 << (classRace.race_id-1)) & RACEMASK_ALL_PLAYABLE) == 0)
            {
                TC_LOG_ERROR("sql.sql", "Table `achievement_criteria_data` (Entry: %u Type: %u) for data type ACHIEVEMENT_CRITERIA_DATA_TYPE_T_PLAYER_CLASS_RACE (%u) has non-existing race in value2 (%u), ignored.",
                    criteria->ID, criteria->type, dataType, classRace.race_id);
                return false;
            }
            return true;
        case ACHIEVEMENT_CRITERIA_DATA_TYPE_T_PLAYER_LESS_HEALTH:
            if (health.percent < 1 || health.percent > 100)
            {
                TC_LOG_ERROR("sql.sql", "Table `achievement_criteria_data` (Entry: %u Type: %u) for data type ACHIEVEMENT_CRITERIA_DATA_TYPE_PLAYER_LESS_HEALTH (%u) has wrong percent value in value1 (%u), ignored.",
                    criteria->ID, criteria->type, dataType, health.percent);
                return false;
            }
            return true;
        case ACHIEVEMENT_CRITERIA_DATA_TYPE_S_AURA:
        case ACHIEVEMENT_CRITERIA_DATA_TYPE_T_AURA:
        {
            SpellInfo const* spellEntry = sSpellMgr->GetSpellInfo(aura.spell_id);
            if (!spellEntry)
            {
                TC_LOG_ERROR("sql.sql", "Table `achievement_criteria_data` (Entry: %u Type: %u) for data type %s (%u) has wrong spell id in value1 (%u), ignored.",
                    criteria->ID, criteria->type, (dataType == ACHIEVEMENT_CRITERIA_DATA_TYPE_S_AURA?"ACHIEVEMENT_CRITERIA_DATA_TYPE_S_AURA":"ACHIEVEMENT_CRITERIA_DATA_TYPE_T_AURA"), dataType, aura.spell_id);
                return false;
            }
            if (aura.effect_idx >= 3)
            {
                TC_LOG_ERROR("sql.sql", "Table `achievement_criteria_data` (Entry: %u Type: %u) for data type %s (%u) has wrong spell effect index in value2 (%u), ignored.",
                    criteria->ID, criteria->type, (dataType == ACHIEVEMENT_CRITERIA_DATA_TYPE_S_AURA?"ACHIEVEMENT_CRITERIA_DATA_TYPE_S_AURA":"ACHIEVEMENT_CRITERIA_DATA_TYPE_T_AURA"), dataType, aura.effect_idx);
                return false;
            }
            if (!spellEntry->Effects[aura.effect_idx].ApplyAuraName)
            {
                TC_LOG_ERROR("sql.sql", "Table `achievement_criteria_data` (Entry: %u Type: %u) for data type %s (%u) has non-aura spell effect (ID: %u Effect: %u), ignores.",
                    criteria->ID, criteria->type, (dataType == ACHIEVEMENT_CRITERIA_DATA_TYPE_S_AURA?"ACHIEVEMENT_CRITERIA_DATA_TYPE_S_AURA":"ACHIEVEMENT_CRITERIA_DATA_TYPE_T_AURA"), dataType, aura.spell_id, aura.effect_idx);
                return false;
            }
            return true;
        }
        case ACHIEVEMENT_CRITERIA_DATA_TYPE_VALUE:
            if (value.compType >= COMP_TYPE_MAX)
            {
                TC_LOG_ERROR("sql.sql", "Table `achievement_criteria_data` (Entry: %u Type: %u) for data type ACHIEVEMENT_CRITERIA_DATA_TYPE_VALUE (%u) has wrong ComparisionType in value2 (%u), ignored.",
                    criteria->ID, criteria->type, dataType, value.compType);
                return false;
            }
            return true;
        case ACHIEVEMENT_CRITERIA_DATA_TYPE_T_LEVEL:
            if (level.minlevel > STRONG_MAX_LEVEL)
            {
                TC_LOG_ERROR("sql.sql", "Table `achievement_criteria_data` (Entry: %u Type: %u) for data type ACHIEVEMENT_CRITERIA_DATA_TYPE_T_LEVEL (%u) has wrong minlevel in value1 (%u), ignored.",
                    criteria->ID, criteria->type, dataType, level.minlevel);
                return false;
            }
            return true;
        case ACHIEVEMENT_CRITERIA_DATA_TYPE_T_GENDER:
            if (gender.gender > GENDER_NONE)
            {
                TC_LOG_ERROR("sql.sql", "Table `achievement_criteria_data` (Entry: %u Type: %u) for data type ACHIEVEMENT_CRITERIA_DATA_TYPE_T_GENDER (%u) has wrong gender in value1 (%u), ignored.",
                    criteria->ID, criteria->type, dataType, gender.gender);
                return false;
            }
            return true;
        case ACHIEVEMENT_CRITERIA_DATA_TYPE_SCRIPT:
            if (!ScriptId)
            {
                TC_LOG_ERROR("sql.sql", "Table `achievement_criteria_data` (Entry: %u Type: %u) for data type ACHIEVEMENT_CRITERIA_DATA_TYPE_SCRIPT (%u) does not have ScriptName set, ignored.",
                    criteria->ID, criteria->type, dataType);
                return false;
            }
            return true;
        case ACHIEVEMENT_CRITERIA_DATA_TYPE_MAP_PLAYER_COUNT:
            if (map_players.maxcount <= 0)
            {
                TC_LOG_ERROR("sql.sql", "Table `achievement_criteria_data` (Entry: %u Type: %u) for data type ACHIEVEMENT_CRITERIA_DATA_TYPE_MAP_PLAYER_COUNT (%u) has wrong max players count in value1 (%u), ignored.",
                    criteria->ID, criteria->type, dataType, map_players.maxcount);
                return false;
            }
            return true;
        case ACHIEVEMENT_CRITERIA_DATA_TYPE_T_TEAM:
            if (team.team != ALLIANCE && team.team != HORDE)
            {
                TC_LOG_ERROR("sql.sql", "Table `achievement_criteria_data` (Entry: %u Type: %u) for data type ACHIEVEMENT_CRITERIA_DATA_TYPE_T_TEAM (%u) has unknown team in value1 (%u), ignored.",
                    criteria->ID, criteria->type, dataType, team.team);
                return false;
            }
            return true;
        case ACHIEVEMENT_CRITERIA_DATA_TYPE_S_DRUNK:
            if (drunk.state >= MAX_DRUNKEN)
            {
                TC_LOG_ERROR("sql.sql", "Table `achievement_criteria_data` (Entry: %u Type: %u) for data type ACHIEVEMENT_CRITERIA_DATA_TYPE_S_DRUNK (%u) has unknown drunken state in value1 (%u), ignored.",
                    criteria->ID, criteria->type, dataType, drunk.state);
                return false;
            }
            return true;
        case ACHIEVEMENT_CRITERIA_DATA_TYPE_HOLIDAY:
            if (!sHolidaysStore.LookupEntry(holiday.id))
            {
                TC_LOG_ERROR("sql.sql", "Table `achievement_criteria_data` (Entry: %u Type: %u) for data type ACHIEVEMENT_CRITERIA_DATA_TYPE_HOLIDAY (%u) has unknown holiday in value1 (%u), ignored.",
                    criteria->ID, criteria->type, dataType, holiday.id);
                return false;
            }
            return true;
        case ACHIEVEMENT_CRITERIA_DATA_TYPE_GAME_EVENT:
        {
            GameEventMgr::GameEventDataMap const& events = sGameEventMgr->GetEventMap();
            if (game_event.id < 1 || game_event.id >= events.size())
            {
                TC_LOG_ERROR("sql.sql", "Table `achievement_criteria_data` (Entry: %u Type: %u) for data type ACHIEVEMENT_CRITERIA_DATA_TYPE_GAME_EVENT (%u) has unknown game_event in value1 (%u), ignored.",
                    criteria->ID, criteria->type, dataType, game_event.id);
                return false;
            }
            return true;
        }
        case ACHIEVEMENT_CRITERIA_DATA_TYPE_BG_LOSS_TEAM_SCORE:
            return true;                                    // not check correctness node indexes
        case ACHIEVEMENT_CRITERIA_DATA_TYPE_S_EQUIPED_ITEM:
            if (equipped_item.item_quality >= MAX_ITEM_QUALITY)
            {
                TC_LOG_ERROR("sql.sql", "Table `achievement_criteria_data` (Entry: %u Type: %u) for data type ACHIEVEMENT_CRITERIA_DATA_TYPE_S_EQUIPED_ITEM (%u) has unknown quality state in value1 (%u), ignored.",
                    criteria->ID, criteria->type, dataType, equipped_item.item_quality);
                return false;
            }
            return true;
        case ACHIEVEMENT_CRITERIA_DATA_TYPE_S_PLAYER_CLASS_RACE:
            if (!classRace.class_id && !classRace.race_id)
            {
                TC_LOG_ERROR("sql.sql", "Table `achievement_criteria_data` (Entry: %u Type: %u) for data type ACHIEVEMENT_CRITERIA_DATA_TYPE_S_PLAYER_CLASS_RACE (%u) must not have 0 in either value field, ignored.",
                    criteria->ID, criteria->type, dataType);
                return false;
            }
            if (classRace.class_id && ((1 << (classRace.class_id-1)) & CLASSMASK_ALL_PLAYABLE) == 0)
            {
                TC_LOG_ERROR("sql.sql", "Table `achievement_criteria_data` (Entry: %u Type: %u) for data type ACHIEVEMENT_CRITERIA_DATA_TYPE_S_PLAYER_CLASS_RACE (%u) has non-existing class in value1 (%u), ignored.",
                    criteria->ID, criteria->type, dataType, classRace.class_id);
                return false;
            }
            if (classRace.race_id && ((1 << (classRace.race_id-1)) & RACEMASK_ALL_PLAYABLE) == 0)
            {
                TC_LOG_ERROR("sql.sql", "Table `achievement_criteria_data` (Entry: %u Type: %u) for data type ACHIEVEMENT_CRITERIA_DATA_TYPE_S_PLAYER_CLASS_RACE (%u) has non-existing race in value2 (%u), ignored.",
                    criteria->ID, criteria->type, dataType, classRace.race_id);
                return false;
            }
            return true;
        case ACHIEVEMENT_CRITERIA_DATA_TYPE_S_KNOWN_TITLE:
            if (!sCharTitlesStore.LookupEntry(known_title.title_id))
            {
                TC_LOG_ERROR("sql.sql", "Table `achievement_criteria_data` (Entry: %u Type: %u) for data type ACHIEVEMENT_CRITERIA_DATA_TYPE_S_KNOWN_TITLE (%u) have unknown title_id in value1 (%u), ignore.",
                    criteria->ID, criteria->type, dataType, known_title.title_id);
                return false;
            }
            return true;
        default:
            TC_LOG_ERROR("sql.sql", "Table `achievement_criteria_data` (Entry: %u Type: %u) has data for non-supported data type (%u), ignored.", criteria->ID, criteria->type, dataType);
            return false;
    }
}

bool AchievementCriteriaData::Meets(uint32 criteria_id, Player const* source, Unit const* target, uint32 miscValue1 /*= 0*/) const
{
    switch (dataType)
    {
        case ACHIEVEMENT_CRITERIA_DATA_TYPE_NONE:
            return true;
        case ACHIEVEMENT_CRITERIA_DATA_TYPE_T_CREATURE:
            if (!target || target->GetTypeId() != TYPEID_UNIT)
                return false;
            return target->GetEntry() == creature.id;
        case ACHIEVEMENT_CRITERIA_DATA_TYPE_T_PLAYER_CLASS_RACE:
            if (!target || target->GetTypeId() != TYPEID_PLAYER)
                return false;
            if (classRace.class_id && classRace.class_id != target->ToPlayer()->getClass())
                return false;
            if (classRace.race_id && classRace.race_id != target->ToPlayer()->getRace())
                return false;
            return true;
        case ACHIEVEMENT_CRITERIA_DATA_TYPE_S_PLAYER_CLASS_RACE:
            if (source->GetTypeId() != TYPEID_PLAYER)
                return false;
            if (classRace.class_id && classRace.class_id != source->ToPlayer()->getClass())
                return false;
            if (classRace.race_id && classRace.race_id != source->ToPlayer()->getRace())
                return false;
            return true;
        case ACHIEVEMENT_CRITERIA_DATA_TYPE_T_PLAYER_LESS_HEALTH:
            if (!target || target->GetTypeId() != TYPEID_PLAYER)
                return false;
            return !target->HealthAbovePct(health.percent);
        case ACHIEVEMENT_CRITERIA_DATA_TYPE_S_AURA:
            return source->HasAuraEffect(aura.spell_id, aura.effect_idx);
        case ACHIEVEMENT_CRITERIA_DATA_TYPE_T_AURA:
            return target && target->HasAuraEffect(aura.spell_id, aura.effect_idx);
        case ACHIEVEMENT_CRITERIA_DATA_TYPE_VALUE:
            return CompareValues(ComparisionType(value.compType), miscValue1, value.value);
        case ACHIEVEMENT_CRITERIA_DATA_TYPE_T_LEVEL:
            if (!target)
                return false;
            return target->getLevel() >= level.minlevel;
        case ACHIEVEMENT_CRITERIA_DATA_TYPE_T_GENDER:
            if (!target)
                return false;
            return target->getGender() == gender.gender;
        case ACHIEVEMENT_CRITERIA_DATA_TYPE_SCRIPT:
            return sScriptMgr->OnCriteriaCheck(ScriptId, const_cast<Player*>(source), const_cast<Unit*>(target));
        case ACHIEVEMENT_CRITERIA_DATA_TYPE_MAP_PLAYER_COUNT:
            return source->GetMap()->GetPlayersCountExceptGMs() <= map_players.maxcount;
        case ACHIEVEMENT_CRITERIA_DATA_TYPE_T_TEAM:
            if (!target || target->GetTypeId() != TYPEID_PLAYER)
                return false;
            return target->ToPlayer()->GetTeam() == team.team;
        case ACHIEVEMENT_CRITERIA_DATA_TYPE_S_DRUNK:
            return Player::GetDrunkenstateByValue(source->GetDrunkValue()) >= DrunkenState(drunk.state);
        case ACHIEVEMENT_CRITERIA_DATA_TYPE_HOLIDAY:
            return IsHolidayActive(HolidayIds(holiday.id));
        case ACHIEVEMENT_CRITERIA_DATA_TYPE_GAME_EVENT:
            return IsEventActive(game_event.id);
        case ACHIEVEMENT_CRITERIA_DATA_TYPE_BG_LOSS_TEAM_SCORE:
        {
            Battleground* bg = source->GetBattleground();
            if (!bg)
                return false;

            uint32 score = bg->GetTeamScore(source->GetTeamId() == TEAM_ALLIANCE ? TEAM_HORDE : TEAM_ALLIANCE);
            return score >= bg_loss_team_score.min_score && score <= bg_loss_team_score.max_score;
        }
        case ACHIEVEMENT_CRITERIA_DATA_TYPE_INSTANCE_SCRIPT:
        {
            if (!source->IsInWorld())
                return false;
            Map* map = source->GetMap();
            if (!map->IsDungeon())
            {
                TC_LOG_ERROR("achievement", "Achievement system call ACHIEVEMENT_CRITERIA_DATA_TYPE_INSTANCE_SCRIPT (%u) for achievement criteria %u for non-dungeon/non-raid map %u",
                    dataType, criteria_id, map->GetId());
                return false;
            }
            InstanceScript* instance = map->ToInstanceMap()->GetInstanceScript();
            if (!instance)
            {
                TC_LOG_ERROR("achievement", "Achievement system call ACHIEVEMENT_CRITERIA_DATA_TYPE_INSTANCE_SCRIPT (%u) for achievement criteria %u for map %u but map does not have a instance script",
                    dataType, criteria_id, map->GetId());
                return false;
            }
            return instance->CheckAchievementCriteriaMeet(criteria_id, source, target, miscValue1);
        }
        case ACHIEVEMENT_CRITERIA_DATA_TYPE_S_EQUIPED_ITEM:
        {
            ItemTemplate const* pProto = sObjectMgr->GetItemTemplate(miscValue1);
            if (!pProto)
                return false;
            return pProto->ItemLevel >= equipped_item.item_level && pProto->Quality >= equipped_item.item_quality;
        }
        case ACHIEVEMENT_CRITERIA_DATA_TYPE_MAP_ID:
            return source->GetMapId() == map_id.mapId;
        case ACHIEVEMENT_CRITERIA_DATA_TYPE_S_KNOWN_TITLE:
        {
            if (CharTitlesEntry const* titleInfo = sCharTitlesStore.LookupEntry(known_title.title_id))
                return source && source->HasTitle(titleInfo->bit_index);

            return false;
        }
        default:
            break;
    }
    return false;
}

bool AchievementCriteriaDataSet::Meets(Player const* source, Unit const* target, uint32 miscValue /*= 0*/) const
{
    for (Storage::const_iterator itr = storage.begin(); itr != storage.end(); ++itr)
        if (!itr->Meets(criteria_id, source, target, miscValue))
            return false;

    return true;
}

template<class T>
AchievementMgr<T>::AchievementMgr(T* owner): _owner(owner), _achievementPoints(0) { }

template<class T>
AchievementMgr<T>::~AchievementMgr() { }

template<class T>
void AchievementMgr<T>::SendPacket(WorldPacket* /*data*/) const { }

template<>
void AchievementMgr<Guild>::SendPacket(WorldPacket* data) const
{
    GetOwner()->BroadcastPacket(data);
}

template<>
void AchievementMgr<Player>::SendPacket(WorldPacket* data) const
{
    GetOwner()->GetSession()->SendPacket(data);
}

template<class T>
void AchievementMgr<T>::RemoveCriteriaProgress(AchievementCriteriaEntry const* entry)
{
    if (!entry)
        return;

    CriteriaProgressMap::iterator criteriaProgress = m_criteriaProgress.find(entry->ID);
    if (criteriaProgress == m_criteriaProgress.end())
        return;

    WorldPacket data(SMSG_CRITERIA_DELETED, 4);
    data << uint32(entry->ID);
    SendPacket(&data);

    m_criteriaProgress.erase(criteriaProgress);
}

template<>
void AchievementMgr<Guild>::RemoveCriteriaProgress(AchievementCriteriaEntry const* entry)
{
    if (!entry)
        return;

    CriteriaProgressMap::iterator criteriaProgress = m_criteriaProgress.find(entry->ID);
    if (criteriaProgress == m_criteriaProgress.end())
        return;

    ObjectGuid guid = GetOwner()->GetGUID();

    WorldPacket data(SMSG_GUILD_CRITERIA_DELETED, 4 + 8);
    data.WriteBit(guid[6]);
    data.WriteBit(guid[5]);
    data.WriteBit(guid[7]);
    data.WriteBit(guid[0]);
    data.WriteBit(guid[1]);
    data.WriteBit(guid[3]);
    data.WriteBit(guid[2]);
    data.WriteBit(guid[4]);

    data.WriteByteSeq(guid[2]);
    data.WriteByteSeq(guid[3]);
    data.WriteByteSeq(guid[4]);
    data.WriteByteSeq(guid[1]);
    data.WriteByteSeq(guid[7]);
    data << uint32(entry->ID);
    data.WriteByteSeq(guid[5]);
    data.WriteByteSeq(guid[0]);
    data.WriteByteSeq(guid[6]);

    SendPacket(&data);

    m_criteriaProgress.erase(criteriaProgress);
}

template<class T>
void AchievementMgr<T>::ResetAchievementCriteria(AchievementCriteriaTypes type, uint64 miscValue1, uint64 miscValue2, bool evenIfCriteriaComplete)
{
    TC_LOG_DEBUG("achievement", "ResetAchievementCriteria(%u, " UI64FMTD ", " UI64FMTD ")", type, miscValue1, miscValue2);

    // disable for gamemasters with GM-mode enabled
    if (GetOwner()->IsGameMaster())
        return;

    AchievementCriteriaEntryList const& achievementCriteriaList = sAchievementMgr->GetAchievementCriteriaByType(type);
    for (AchievementCriteriaEntryList::const_iterator i = achievementCriteriaList.begin(); i != achievementCriteriaList.end(); ++i)
    {
        AchievementCriteriaEntry const* achievementCriteria = (*i);

        AchievementEntry const* achievement = sAchievementMgr->GetAchievement(achievementCriteria->achievement);
        if (!achievement)
            continue;

        // don't update already completed criteria if not forced or achievement already complete
        if ((IsCompletedCriteria(achievementCriteria, achievement) && !evenIfCriteriaComplete) || HasAchieved(achievement->ID))
            continue;

        for (uint8 j = 0; j < MAX_CRITERIA_REQUIREMENTS; ++j)
            if (achievementCriteria->additionalRequirements[j].additionalRequirement_type == miscValue1 &&
                (!achievementCriteria->additionalRequirements[j].additionalRequirement_value ||
                achievementCriteria->additionalRequirements[j].additionalRequirement_value == miscValue2))
            {
                RemoveCriteriaProgress(achievementCriteria);
                break;
            }
    }
}

template<>
void AchievementMgr<Guild>::ResetAchievementCriteria(AchievementCriteriaTypes /*type*/, uint64 /*miscValue1*/, uint64 /*miscValue2*/, bool /*evenIfCriteriaComplete*/)
{
    // Not needed
}

template<class T>
void AchievementMgr<T>::DeleteFromDB(ObjectGuid /*guid*/)
{
}

template<>
void AchievementMgr<Player>::DeleteFromDB(ObjectGuid guid)
{
    SQLTransaction trans = CharacterDatabase.BeginTransaction();

    PreparedStatement* stmt = CharacterDatabase.GetPreparedStatement(CHAR_DEL_CHAR_ACHIEVEMENT);
    stmt->setUInt32(0, guid.GetCounter());
    trans->Append(stmt);

    stmt = CharacterDatabase.GetPreparedStatement(CHAR_DEL_CHAR_ACHIEVEMENT_PROGRESS);
    stmt->setUInt32(0, guid.GetCounter());
    trans->Append(stmt);

    CharacterDatabase.CommitTransaction(trans);
}

template<>
void AchievementMgr<Guild>::DeleteFromDB(ObjectGuid guid)
{
    SQLTransaction trans = CharacterDatabase.BeginTransaction();

    PreparedStatement* stmt = CharacterDatabase.GetPreparedStatement(CHAR_DEL_ALL_GUILD_ACHIEVEMENTS);
    stmt->setUInt32(0, guid.GetCounter());
    trans->Append(stmt);

    stmt = CharacterDatabase.GetPreparedStatement(CHAR_DEL_ALL_GUILD_ACHIEVEMENT_CRITERIA);
    stmt->setUInt32(0, guid.GetCounter());
    trans->Append(stmt);

    CharacterDatabase.CommitTransaction(trans);
}

template<class T>
void AchievementMgr<T>::SaveToDB(SQLTransaction& /*trans*/)
{
}

template<>
void AchievementMgr<Player>::SaveToDB(SQLTransaction& trans)
{
    if (!m_completedAchievements.empty())
    {
        for (CompletedAchievementMap::iterator iter = m_completedAchievements.begin(); iter != m_completedAchievements.end(); ++iter)
        {
            if (!iter->second.changed)
                continue;

            PreparedStatement* stmt = CharacterDatabase.GetPreparedStatement(CHAR_DEL_CHAR_ACHIEVEMENT_BY_ACHIEVEMENT);
            stmt->setUInt16(0, iter->first);
<<<<<<< HEAD
            stmt->setUInt32(1, GetOwner()->GetGUID().GetCounter());
            trans->Append(stmt);

            stmt = CharacterDatabase.GetPreparedStatement(CHAR_INS_CHAR_ACHIEVEMENT);
            stmt->setUInt32(0, GetOwner()->GetGUID().GetCounter());
=======
            stmt->setUInt32(1, GetPlayer()->GetGUID().GetCounter());
            trans->Append(stmt);

            stmt = CharacterDatabase.GetPreparedStatement(CHAR_INS_CHAR_ACHIEVEMENT);
            stmt->setUInt32(0, GetPlayer()->GetGUID().GetCounter());
>>>>>>> 233297c5
            stmt->setUInt16(1, iter->first);
            stmt->setUInt32(2, uint32(iter->second.date));
            trans->Append(stmt);

            iter->second.changed = false;
        }
    }

    if (!m_criteriaProgress.empty())
    {
        for (CriteriaProgressMap::iterator iter = m_criteriaProgress.begin(); iter != m_criteriaProgress.end(); ++iter)
        {
            if (!iter->second.changed)
                continue;

            PreparedStatement* stmt = CharacterDatabase.GetPreparedStatement(CHAR_DEL_CHAR_ACHIEVEMENT_PROGRESS_BY_CRITERIA);
<<<<<<< HEAD
            stmt->setUInt32(0, GetOwner()->GetGUID().GetCounter());
=======
            stmt->setUInt32(0, GetPlayer()->GetGUID().GetCounter());
>>>>>>> 233297c5
            stmt->setUInt16(1, iter->first);
            trans->Append(stmt);

            if (iter->second.counter)
            {
                stmt = CharacterDatabase.GetPreparedStatement(CHAR_INS_CHAR_ACHIEVEMENT_PROGRESS);
<<<<<<< HEAD
                stmt->setUInt32(0, GetOwner()->GetGUID().GetCounter());
=======
                stmt->setUInt32(0, GetPlayer()->GetGUID().GetCounter());
>>>>>>> 233297c5
                stmt->setUInt16(1, iter->first);
                stmt->setUInt32(2, iter->second.counter);
                stmt->setUInt32(3, uint32(iter->second.date));
                trans->Append(stmt);
            }

            iter->second.changed = false;
        }
    }
}

template<>
void AchievementMgr<Guild>::SaveToDB(SQLTransaction& trans)
{
    PreparedStatement* stmt;
    std::ostringstream guidstr;
    for (CompletedAchievementMap::const_iterator itr = m_completedAchievements.begin(); itr != m_completedAchievements.end(); ++itr)
    {
        if (!itr->second.changed)
            continue;

        stmt = CharacterDatabase.GetPreparedStatement(CHAR_DEL_GUILD_ACHIEVEMENT);
        stmt->setUInt32(0, GetOwner()->GetId());
        stmt->setUInt16(1, itr->first);
        trans->Append(stmt);

        stmt = CharacterDatabase.GetPreparedStatement(CHAR_INS_GUILD_ACHIEVEMENT);
        stmt->setUInt32(0, GetOwner()->GetId());
        stmt->setUInt16(1, itr->first);
        stmt->setUInt32(2, itr->second.date);
        for (GuidSet::const_iterator gItr = itr->second.guids.begin(); gItr != itr->second.guids.end(); ++gItr)
            guidstr << gItr->GetCounter() << ',';

        stmt->setString(3, guidstr.str());
        trans->Append(stmt);

        guidstr.str("");
    }

    for (CriteriaProgressMap::const_iterator itr = m_criteriaProgress.begin(); itr != m_criteriaProgress.end(); ++itr)
    {
        if (!itr->second.changed)
            continue;

        stmt = CharacterDatabase.GetPreparedStatement(CHAR_DEL_GUILD_ACHIEVEMENT_CRITERIA);
        stmt->setUInt32(0, GetOwner()->GetId());
        stmt->setUInt16(1, itr->first);
        trans->Append(stmt);

        stmt = CharacterDatabase.GetPreparedStatement(CHAR_INS_GUILD_ACHIEVEMENT_CRITERIA);
        stmt->setUInt32(0, GetOwner()->GetId());
        stmt->setUInt16(1, itr->first);
        stmt->setUInt64(2, itr->second.counter);
        stmt->setUInt32(3, itr->second.date);
        stmt->setUInt32(4, itr->second.CompletedGUID.GetCounter());
        trans->Append(stmt);
    }
}

template<class T>
void AchievementMgr<T>::LoadFromDB(PreparedQueryResult /*achievementResult*/, PreparedQueryResult /*criteriaResult*/)
{
}

template<>
void AchievementMgr<Player>::LoadFromDB(PreparedQueryResult achievementResult, PreparedQueryResult criteriaResult)
{
    if (achievementResult)
    {
        do
        {
            Field* fields = achievementResult->Fetch();
            uint32 achievementid = fields[0].GetUInt16();

            // must not happen: cleanup at server startup in sAchievementMgr->LoadCompletedAchievements()
            AchievementEntry const* achievement = sAchievementMgr->GetAchievement(achievementid);
            if (!achievement)
                continue;

            CompletedAchievementData& ca = m_completedAchievements[achievementid];
            ca.date = time_t(fields[1].GetUInt32());
            ca.changed = false;

            _achievementPoints += achievement->points;

            // title achievement rewards are retroactive
            if (AchievementReward const* reward = sAchievementMgr->GetAchievementReward(achievement))
                if (uint32 titleId = reward->titleId[Player::TeamForRace(GetOwner()->getRace()) == ALLIANCE ? 0 : 1])
                    if (CharTitlesEntry const* titleEntry = sCharTitlesStore.LookupEntry(titleId))
                        GetOwner()->SetTitle(titleEntry);

        }
        while (achievementResult->NextRow());
    }

    if (criteriaResult)
    {
        time_t now = time(NULL);
        do
        {
            Field* fields = criteriaResult->Fetch();
            uint32 id      = fields[0].GetUInt16();
            uint64 counter = fields[1].GetUInt64();
            time_t date    = time_t(fields[2].GetUInt32());

            AchievementCriteriaEntry const* criteria = sAchievementMgr->GetAchievementCriteria(id);
            if (!criteria)
            {
                // we will remove not existed criteria for all characters
                TC_LOG_ERROR("achievement", "Non-existing achievement criteria %u data removed from table `character_achievement_progress`.", id);

                PreparedStatement* stmt = CharacterDatabase.GetPreparedStatement(CHAR_DEL_INVALID_ACHIEV_PROGRESS_CRITERIA);
                stmt->setUInt16(0, uint16(id));
                CharacterDatabase.Execute(stmt);

                continue;
            }

            if (criteria->timeLimit && time_t(date + criteria->timeLimit) < now)
                continue;

            CriteriaProgress& progress = m_criteriaProgress[id];
            progress.counter = counter;
            progress.date    = date;
            progress.changed = false;
        }
        while (criteriaResult->NextRow());
    }
}

template<>
void AchievementMgr<Guild>::LoadFromDB(PreparedQueryResult achievementResult, PreparedQueryResult criteriaResult)
{
    if (achievementResult)
    {
        do
        {
            Field* fields = achievementResult->Fetch();
            uint32 achievementid = fields[0].GetUInt16();

            // must not happen: cleanup at server startup in sAchievementMgr->LoadCompletedAchievements()
            AchievementEntry const* achievement = sAchievementMgr->GetAchievement(achievementid);
            if (!achievement)
                continue;

            CompletedAchievementData& ca = m_completedAchievements[achievementid];
            ca.date = time_t(fields[1].GetUInt32());
            Tokenizer guids(fields[2].GetString(), ' ');
            for (uint32 i = 0; i < guids.size(); ++i)
                ca.guids.insert(ObjectGuid(HighGuid::Player, uint32(atol(guids[i]))));

            ca.changed = false;

            _achievementPoints += achievement->points;
        }
        while (achievementResult->NextRow());
    }

    if (criteriaResult)
    {
        time_t now = time(NULL);
        do
        {
            Field* fields = criteriaResult->Fetch();
            uint32 id      = fields[0].GetUInt16();
            uint32 counter = fields[1].GetUInt32();
            time_t date    = time_t(fields[2].GetUInt32());
            uint32 guid    = fields[3].GetUInt32();

            AchievementCriteriaEntry const* criteria = sAchievementMgr->GetAchievementCriteria(id);
            if (!criteria)
            {
                // we will remove not existed criteria for all guilds
                TC_LOG_ERROR("achievement", "Non-existing achievement criteria %u data removed from table `guild_achievement_progress`.", id);

                PreparedStatement* stmt = CharacterDatabase.GetPreparedStatement(CHAR_DEL_INVALID_ACHIEV_PROGRESS_CRITERIA_GUILD);
                stmt->setUInt16(0, uint16(id));
                CharacterDatabase.Execute(stmt);
                continue;
            }

            if (criteria->timeLimit && time_t(date + criteria->timeLimit) < now)
                continue;

            CriteriaProgress& progress = m_criteriaProgress[id];
            progress.counter = counter;
            progress.date    = date;
            progress.CompletedGUID = ObjectGuid(HighGuid::Player, guid);
            progress.changed = false;
        } while (criteriaResult->NextRow());
    }
}

template<class T>
void AchievementMgr<T>::Reset()
{
}

template<>
void AchievementMgr<Player>::Reset()
{
    for (CompletedAchievementMap::const_iterator iter = m_completedAchievements.begin(); iter != m_completedAchievements.end(); ++iter)
    {
        WorldPacket data(SMSG_ACHIEVEMENT_DELETED, 4);
        data << uint32(iter->first);
        SendPacket(&data);
    }

    for (CriteriaProgressMap::const_iterator iter = m_criteriaProgress.begin(); iter != m_criteriaProgress.end(); ++iter)
    {
        WorldPacket data(SMSG_CRITERIA_DELETED, 4);
        data << uint32(iter->first);
        SendPacket(&data);
    }

    m_completedAchievements.clear();
    _achievementPoints = 0;
    m_criteriaProgress.clear();
    DeleteFromDB(GetOwner()->GetGUID());

    // re-fill data
    CheckAllAchievementCriteria(GetOwner());
}

template<>
void AchievementMgr<Guild>::Reset()
{
    ObjectGuid guid = GetOwner()->GetGUID();
    for (CompletedAchievementMap::const_iterator iter = m_completedAchievements.begin(); iter != m_completedAchievements.end(); ++iter)
    {
        WorldPacket data(SMSG_GUILD_ACHIEVEMENT_DELETED, 4);
        data.WriteBit(guid[4]);
        data.WriteBit(guid[1]);
        data.WriteBit(guid[2]);
        data.WriteBit(guid[3]);
        data.WriteBit(guid[0]);
        data.WriteBit(guid[7]);
        data.WriteBit(guid[5]);
        data.WriteBit(guid[6]);
        data << uint32(iter->first);
        data.WriteByteSeq(guid[5]);
        data.WriteByteSeq(guid[1]);
        data.WriteByteSeq(guid[3]);
        data.WriteByteSeq(guid[6]);
        data.WriteByteSeq(guid[0]);
        data.WriteByteSeq(guid[7]);
        data.AppendPackedTime(iter->second.date);
        data.WriteByteSeq(guid[4]);
        data.WriteByteSeq(guid[2]);
        SendPacket(&data);
    }

    while (!m_criteriaProgress.empty())
        if (AchievementCriteriaEntry const* criteria = sAchievementMgr->GetAchievementCriteria(m_criteriaProgress.begin()->first))
            RemoveCriteriaProgress(criteria);

    _achievementPoints = 0;
    m_completedAchievements.clear();
    DeleteFromDB(GetOwner()->GetGUID());
}

template<class T>
void AchievementMgr<T>::SendAchievementEarned(AchievementEntry const* achievement) const
{
    // Don't send for achievements with ACHIEVEMENT_FLAG_HIDDEN
    if (achievement->flags & ACHIEVEMENT_FLAG_HIDDEN)
        return;

    TC_LOG_DEBUG("achievement", "AchievementMgr::SendAchievementEarned(%u)", achievement->ID);

    if (Guild* guild = sGuildMgr->GetGuildById(GetOwner()->GetGuildId()))
    {
        Trinity::BroadcastTextBuilder _builder(GetOwner(), CHAT_MSG_GUILD_ACHIEVEMENT, BROADCAST_TEXT_ACHIEVEMENT_EARNED, GetOwner(), achievement->ID);
        Trinity::LocalizedPacketDo<Trinity::BroadcastTextBuilder> _localizer(_builder);
        guild->BroadcastWorker(_localizer, GetOwner());
    }

    if (achievement->flags & (ACHIEVEMENT_FLAG_REALM_FIRST_KILL | ACHIEVEMENT_FLAG_REALM_FIRST_REACH))
    {
        // broadcast realm first reached
        WorldPacket data(SMSG_SERVER_FIRST_ACHIEVEMENT, GetOwner()->GetName().size() + 1 + 8 + 4 + 4);
        data << GetOwner()->GetName();
        data << uint64(GetOwner()->GetGUID());
        data << uint32(achievement->ID);
        data << uint32(0);                                  // 1=link supplied string as player name, 0=display plain string
        sWorld->SendGlobalMessage(&data);
    }
    // if player is in world he can tell his friends about new achievement
    else if (GetOwner()->IsInWorld())
    {
        Trinity::BroadcastTextBuilder _builder(GetOwner(), CHAT_MSG_ACHIEVEMENT, BROADCAST_TEXT_ACHIEVEMENT_EARNED, GetOwner(), achievement->ID);
        Trinity::LocalizedPacketDo<Trinity::BroadcastTextBuilder> _localizer(_builder);
        Trinity::PlayerDistWorker<Trinity::LocalizedPacketDo<Trinity::BroadcastTextBuilder> > _worker(GetOwner(), sWorld->getFloatConfig(CONFIG_LISTEN_RANGE_SAY), _localizer);
        GetOwner()->VisitNearbyWorldObject(sWorld->getFloatConfig(CONFIG_LISTEN_RANGE_SAY), _worker);
    }

    WorldPacket data(SMSG_ACHIEVEMENT_EARNED, 8+4+8);
    data << GetOwner()->GetPackGUID();
    data << uint32(achievement->ID);
    data.AppendPackedTime(time(NULL));
    data << uint32(0);  // does not notify player ingame
    GetOwner()->SendMessageToSetInRange(&data, sWorld->getFloatConfig(CONFIG_LISTEN_RANGE_SAY), true);
}

template<>
void AchievementMgr<Guild>::SendAchievementEarned(AchievementEntry const* achievement) const
{
    ObjectGuid guid = GetOwner()->GetGUID();

    WorldPacket data(SMSG_GUILD_ACHIEVEMENT_EARNED, 8+4+8);
    data.WriteBit(guid[3]);
    data.WriteBit(guid[1]);
    data.WriteBit(guid[0]);
    data.WriteBit(guid[7]);
    data.WriteBit(guid[4]);
    data.WriteBit(guid[6]);
    data.WriteBit(guid[2]);
    data.WriteBit(guid[5]);

    data.WriteByteSeq(guid[2]);
    data.AppendPackedTime(time(NULL));
    data.WriteByteSeq(guid[0]);
    data.WriteByteSeq(guid[4]);
    data.WriteByteSeq(guid[1]);
    data.WriteByteSeq(guid[3]);
    data << uint32(achievement->ID);
    data.WriteByteSeq(guid[7]);
    data.WriteByteSeq(guid[5]);
    data.WriteByteSeq(guid[6]);

    SendPacket(&data);
}

template<class T>
void AchievementMgr<T>::SendCriteriaUpdate(AchievementCriteriaEntry const* /*entry*/, CriteriaProgress const* /*progress*/, uint32 /*timeElapsed*/, bool /*timedCompleted*/) const
{
}

template<>
void AchievementMgr<Player>::SendCriteriaUpdate(AchievementCriteriaEntry const* entry, CriteriaProgress const* progress, uint32 timeElapsed, bool timedCompleted) const
{
    WorldPacket data(SMSG_CRITERIA_UPDATE, 8 + 4 + 8);
    data << uint32(entry->ID);

    // the counter is packed like a packed Guid
    data.appendPackGUID(progress->counter);

    data << GetOwner()->GetPackGUID();
    if (!entry->timeLimit)
        data << uint32(0);
    else
        data << uint32(timedCompleted ? 1 : 0); // this are some flags, 1 is for keeping the counter at 0 in client
    data.AppendPackedTime(progress->date);
    data << uint32(timeElapsed);    // time elapsed in seconds
    data << uint32(0);              // unk
    SendPacket(&data);
}

template<>
void AchievementMgr<Guild>::SendCriteriaUpdate(AchievementCriteriaEntry const* entry, CriteriaProgress const* progress, uint32 /*timeElapsed*/, bool /*timedCompleted*/) const
{
    //will send response to criteria progress request
    WorldPacket data(SMSG_GUILD_CRITERIA_DATA, 3 + 1 + 1 + 8 + 8 + 4 + 4 + 4 + 4 + 4);

    ObjectGuid counter(progress->counter); // for accessing every byte individually
    ObjectGuid guid = progress->CompletedGUID;

    data.WriteBits(1, 21);
    data.WriteBit(counter[4]);
    data.WriteBit(counter[1]);
    data.WriteBit(guid[2]);
    data.WriteBit(counter[3]);
    data.WriteBit(guid[1]);
    data.WriteBit(counter[5]);
    data.WriteBit(counter[0]);
    data.WriteBit(guid[3]);
    data.WriteBit(counter[2]);
    data.WriteBit(guid[7]);
    data.WriteBit(guid[5]);
    data.WriteBit(guid[0]);
    data.WriteBit(counter[6]);
    data.WriteBit(guid[6]);
    data.WriteBit(counter[7]);
    data.WriteBit(guid[4]);

    data.FlushBits();

    data.WriteByteSeq(guid[5]);
    data << uint32(progress->date);      // unknown date
    data.WriteByteSeq(counter[3]);
    data.WriteByteSeq(counter[7]);
    data << uint32(progress->date);      // unknown date
    data.WriteByteSeq(counter[6]);
    data.WriteByteSeq(guid[4]);
    data.WriteByteSeq(guid[1]);
    data.WriteByteSeq(counter[4]);
    data.WriteByteSeq(guid[3]);
    data.WriteByteSeq(counter[0]);
    data.WriteByteSeq(guid[2]);
    data.WriteByteSeq(counter[1]);
    data.WriteByteSeq(guid[6]);
    data << uint32(progress->date);      // last update time (not packed!)
    data << uint32(entry->ID);
    data.WriteByteSeq(counter[5]);
    data << uint32(0);
    data.WriteByteSeq(guid[7]);
    data.WriteByteSeq(counter[2]);
    data.WriteByteSeq(guid[0]);

    GetOwner()->BroadcastPacketIfTrackingAchievement(&data, entry->ID);
}

template<class T>
void AchievementMgr<T>::SendAllTrackedCriterias(Player* /*receiver*/, std::set<uint32> const& /*trackedCriterias*/) const
{
}

template<>
void AchievementMgr<Guild>::SendAllTrackedCriterias(Player* receiver, std::set<uint32> const& trackedCriterias) const
{
    ObjectGuid counter;
    ObjectGuid guid;
    uint32 trackedCriteriasCount = 0;

    for (std::set<uint32>::iterator itr = trackedCriterias.begin(); itr != trackedCriterias.end(); ++itr)
    {
        AchievementCriteriaEntry const* entry = sAchievementMgr->GetAchievementCriteria(*itr);

        CriteriaProgressMap::const_iterator progress = m_criteriaProgress.find(entry->ID);
        if (progress == m_criteriaProgress.end())
            continue;

        ++trackedCriteriasCount;
    }

    ByteBuffer criteriaBits(21 + (trackedCriteriasCount * (8 + 8)));
    ByteBuffer criteriaData(trackedCriteriasCount * (8 + 8 + 4 + 4 + 4 + 4 + 4));

    criteriaBits.WriteBits(trackedCriteriasCount, 21);

    for (std::set<uint32>::iterator itr = trackedCriterias.begin(); itr != trackedCriterias.end(); ++itr)
    {
        AchievementCriteriaEntry const* entry = sAchievementMgr->GetAchievementCriteria(*itr);

        CriteriaProgressMap::const_iterator progress = m_criteriaProgress.find(entry->ID);
        if (progress == m_criteriaProgress.end())
            continue;

        counter.Set(progress->second.counter);
        guid = progress->second.CompletedGUID;

        criteriaBits.WriteBit(counter[4]);
        criteriaBits.WriteBit(counter[1]);
        criteriaBits.WriteBit(guid[2]);
        criteriaBits.WriteBit(counter[3]);
        criteriaBits.WriteBit(guid[1]);
        criteriaBits.WriteBit(counter[5]);
        criteriaBits.WriteBit(counter[0]);
        criteriaBits.WriteBit(guid[3]);
        criteriaBits.WriteBit(counter[2]);
        criteriaBits.WriteBit(guid[7]);
        criteriaBits.WriteBit(guid[5]);
        criteriaBits.WriteBit(guid[0]);
        criteriaBits.WriteBit(counter[6]);
        criteriaBits.WriteBit(guid[6]);
        criteriaBits.WriteBit(counter[7]);
        criteriaBits.WriteBit(guid[4]);

        criteriaData.WriteByteSeq(guid[5]);
        criteriaData << uint32(progress->second.date); // unknown date
        criteriaData.WriteByteSeq(counter[3]);
        criteriaData.WriteByteSeq(counter[7]);
        criteriaData << uint32(progress->second.date); // unknown date
        criteriaData.WriteByteSeq(counter[6]);
        criteriaData.WriteByteSeq(guid[4]);
        criteriaData.WriteByteSeq(guid[1]);
        criteriaData.WriteByteSeq(counter[4]);
        criteriaData.WriteByteSeq(guid[3]);
        criteriaData.WriteByteSeq(counter[0]);
        criteriaData.WriteByteSeq(guid[2]);
        criteriaData.WriteByteSeq(counter[1]);
        criteriaData.WriteByteSeq(guid[6]);
        criteriaData << uint32(progress->second.date); // last update time (not packed!)
        criteriaData << uint32(entry->ID);
        criteriaData.WriteByteSeq(counter[5]);
        criteriaData << uint32(0);
        criteriaData.WriteByteSeq(guid[7]);
        criteriaData.WriteByteSeq(counter[2]);
        criteriaData.WriteByteSeq(guid[0]);
    }

    WorldPacket data(SMSG_GUILD_CRITERIA_DATA, criteriaBits.size() + criteriaData.size());
    data.append(criteriaBits);

    if (trackedCriteriasCount)
        data.append(criteriaData);

    receiver->GetSession()->SendPacket(&data);
}

/**
 * called at player login. The player might have fulfilled some achievements when the achievement system wasn't working yet
 */
template<class T>
void AchievementMgr<T>::CheckAllAchievementCriteria(Player* referencePlayer)
{
    // suppress sending packets
    for (uint32 i = 0; i < ACHIEVEMENT_CRITERIA_TYPE_TOTAL; ++i)
        UpdateAchievementCriteria(AchievementCriteriaTypes(i), 0, 0, 0, NULL, referencePlayer);
}

static const uint32 achievIdByArenaSlot[MAX_ARENA_SLOT] = {1057, 1107, 1108};
static const uint32 achievIdForDungeon[][4] =
{
    // ach_cr_id, is_dungeon, is_raid, is_heroic_dungeon
    { 321,       true,      true,   true  },
    { 916,       false,     true,   false },
    { 917,       false,     true,   false },
    { 918,       true,      false,  false },
    { 2219,      false,     false,  true  },
    { 0,         false,     false,  false }
};

// Helper function to avoid having to specialize template for a 800 line long function
template <typename T> static bool IsGuild() { return false; }
template<> bool IsGuild<Guild>() { return true; }

/**
 * this function will be called whenever the user might have done a criteria relevant action
 */
template<class T>
void AchievementMgr<T>::UpdateAchievementCriteria(AchievementCriteriaTypes type, uint64 miscValue1 /*= 0*/, uint64 miscValue2 /*= 0*/, uint64 miscValue3 /*= 0*/, Unit const* unit /*= NULL*/, Player* referencePlayer /*= NULL*/)
{
    if (type >= ACHIEVEMENT_CRITERIA_TYPE_TOTAL)
    {
        TC_LOG_DEBUG("achievement", "UpdateAchievementCriteria: Wrong criteria type %u", type);
        return;
    }

    if (!referencePlayer)
    {
        TC_LOG_DEBUG("achievement", "UpdateAchievementCriteria: Player is NULL! Cant update criteria");
        return;
    }

    // disable for gamemasters with GM-mode enabled
    if (referencePlayer->IsGameMaster())
    {
        TC_LOG_DEBUG("achievement", "UpdateAchievementCriteria: [Player %s GM mode on] %s, %s (%u), " UI64FMTD ", " UI64FMTD ", " UI64FMTD
            , referencePlayer->GetName().c_str(), GetOwner()->GetGUID().ToString().c_str(), AchievementGlobalMgr::GetCriteriaTypeString(type), type, miscValue1, miscValue2, miscValue3);
        return;
    }

    TC_LOG_DEBUG("achievement", "UpdateAchievementCriteria: %s, %s (%u), " UI64FMTD ", " UI64FMTD ", " UI64FMTD
        , GetOwner()->GetGUID().ToString().c_str(), AchievementGlobalMgr::GetCriteriaTypeString(type), type, miscValue1, miscValue2, miscValue3);

    // Lua_GetGuildLevelEnabled() is checked in achievement UI to display guild tab
    if (IsGuild<T>() && !sWorld->getBoolConfig(CONFIG_GUILD_LEVELING_ENABLED))
        return;

    AchievementCriteriaEntryList const& achievementCriteriaList = sAchievementMgr->GetAchievementCriteriaByType(type, IsGuild<T>());
    for (AchievementCriteriaEntryList::const_iterator i = achievementCriteriaList.begin(); i != achievementCriteriaList.end(); ++i)
    {
        AchievementCriteriaEntry const* achievementCriteria = (*i);
        AchievementEntry const* achievement = sAchievementMgr->GetAchievement(achievementCriteria->achievement);
        if (!achievement)
        {
            TC_LOG_ERROR("achievement", "UpdateAchievementCriteria: Achievement %u not found!", achievementCriteria->achievement);
            continue;
        }

        if (!CanUpdateCriteria(achievementCriteria, achievement, miscValue1, miscValue2, miscValue3, unit, referencePlayer))
            continue;

        // requirements not found in the dbc
        if (AchievementCriteriaDataSet const* data = sAchievementMgr->GetCriteriaDataSet(achievementCriteria))
            if (!data->Meets(referencePlayer, unit, miscValue1))
                continue;

        switch (type)
        {
            // special cases, db data is checked later
        case ACHIEVEMENT_CRITERIA_TYPE_WIN_RATED_ARENA:
        case ACHIEVEMENT_CRITERIA_TYPE_ROLL_NEED_ON_LOOT:
        case ACHIEVEMENT_CRITERIA_TYPE_ROLL_GREED_ON_LOOT:
            break;
        default:
            if (AchievementCriteriaDataSet const* data = sAchievementMgr->GetCriteriaDataSet(achievementCriteria))
                if (!data->Meets(referencePlayer, unit, miscValue1))
                    continue;
            break;
        }

        switch (type)
        {
            // std. case: increment at 1
        case ACHIEVEMENT_CRITERIA_TYPE_NUMBER_OF_TALENT_RESETS:
        case ACHIEVEMENT_CRITERIA_TYPE_LOSE_DUEL:
        case ACHIEVEMENT_CRITERIA_TYPE_CREATE_AUCTION:
        case ACHIEVEMENT_CRITERIA_TYPE_WON_AUCTIONS:    /* FIXME: for online player only currently */
        case ACHIEVEMENT_CRITERIA_TYPE_ROLL_NEED:
        case ACHIEVEMENT_CRITERIA_TYPE_ROLL_GREED:
        case ACHIEVEMENT_CRITERIA_TYPE_QUEST_ABANDONED:
        case ACHIEVEMENT_CRITERIA_TYPE_FLIGHT_PATHS_TAKEN:
        case ACHIEVEMENT_CRITERIA_TYPE_ACCEPTED_SUMMONINGS:
        case ACHIEVEMENT_CRITERIA_TYPE_LOOT_EPIC_ITEM:
        case ACHIEVEMENT_CRITERIA_TYPE_RECEIVE_EPIC_ITEM:
        case ACHIEVEMENT_CRITERIA_TYPE_DEATH:
        case ACHIEVEMENT_CRITERIA_TYPE_COMPLETE_DAILY_QUEST:
        case ACHIEVEMENT_CRITERIA_TYPE_DEATH_AT_MAP:
        case ACHIEVEMENT_CRITERIA_TYPE_DEATH_IN_DUNGEON:
        case ACHIEVEMENT_CRITERIA_TYPE_KILLED_BY_CREATURE:
        case ACHIEVEMENT_CRITERIA_TYPE_KILLED_BY_PLAYER:
        case ACHIEVEMENT_CRITERIA_TYPE_DEATHS_FROM:
        case ACHIEVEMENT_CRITERIA_TYPE_BE_SPELL_TARGET:
        case ACHIEVEMENT_CRITERIA_TYPE_BE_SPELL_TARGET2:
        case ACHIEVEMENT_CRITERIA_TYPE_CAST_SPELL:
        case ACHIEVEMENT_CRITERIA_TYPE_CAST_SPELL2:
        case ACHIEVEMENT_CRITERIA_TYPE_WIN_RATED_ARENA:
        case ACHIEVEMENT_CRITERIA_TYPE_USE_ITEM:
        case ACHIEVEMENT_CRITERIA_TYPE_ROLL_NEED_ON_LOOT:
        case ACHIEVEMENT_CRITERIA_TYPE_ROLL_GREED_ON_LOOT:
        case ACHIEVEMENT_CRITERIA_TYPE_DO_EMOTE:
        case ACHIEVEMENT_CRITERIA_TYPE_USE_GAMEOBJECT:
        case ACHIEVEMENT_CRITERIA_TYPE_FISH_IN_GAMEOBJECT:
        case ACHIEVEMENT_CRITERIA_TYPE_WIN_DUEL:
        case ACHIEVEMENT_CRITERIA_TYPE_HK_CLASS:
        case ACHIEVEMENT_CRITERIA_TYPE_HK_RACE:
        case ACHIEVEMENT_CRITERIA_TYPE_BG_OBJECTIVE_CAPTURE:
        case ACHIEVEMENT_CRITERIA_TYPE_HONORABLE_KILL:
        case ACHIEVEMENT_CRITERIA_TYPE_SPECIAL_PVP_KILL:
        case ACHIEVEMENT_CRITERIA_TYPE_GET_KILLING_BLOWS:
        case ACHIEVEMENT_CRITERIA_TYPE_HONORABLE_KILL_AT_AREA:
        case ACHIEVEMENT_CRITERIA_TYPE_WIN_ARENA: // This also behaves like ACHIEVEMENT_CRITERIA_TYPE_WIN_RATED_ARENA
        case ACHIEVEMENT_CRITERIA_TYPE_ON_LOGIN:
            SetCriteriaProgress(achievementCriteria, 1, referencePlayer, PROGRESS_ACCUMULATE);
            break;
            // std case: increment at miscValue1
        case ACHIEVEMENT_CRITERIA_TYPE_MONEY_FROM_VENDORS:
        case ACHIEVEMENT_CRITERIA_TYPE_GOLD_SPENT_FOR_TALENTS:
        case ACHIEVEMENT_CRITERIA_TYPE_MONEY_FROM_QUEST_REWARD:
        case ACHIEVEMENT_CRITERIA_TYPE_GOLD_SPENT_FOR_TRAVELLING:
        case ACHIEVEMENT_CRITERIA_TYPE_GOLD_SPENT_AT_BARBER:
        case ACHIEVEMENT_CRITERIA_TYPE_GOLD_SPENT_FOR_MAIL:
        case ACHIEVEMENT_CRITERIA_TYPE_LOOT_MONEY:
        case ACHIEVEMENT_CRITERIA_TYPE_GOLD_EARNED_BY_AUCTIONS:/* FIXME: for online player only currently */
        case ACHIEVEMENT_CRITERIA_TYPE_TOTAL_DAMAGE_RECEIVED:
        case ACHIEVEMENT_CRITERIA_TYPE_TOTAL_HEALING_RECEIVED:
        case ACHIEVEMENT_CRITERIA_TYPE_USE_LFD_TO_GROUP_WITH_PLAYERS:
        case ACHIEVEMENT_CRITERIA_TYPE_WIN_BG:
        case ACHIEVEMENT_CRITERIA_TYPE_COMPLETE_BATTLEGROUND:
        case ACHIEVEMENT_CRITERIA_TYPE_DAMAGE_DONE:
        case ACHIEVEMENT_CRITERIA_TYPE_HEALING_DONE:
            SetCriteriaProgress(achievementCriteria, miscValue1, referencePlayer, PROGRESS_ACCUMULATE);
            break;
        case ACHIEVEMENT_CRITERIA_TYPE_KILL_CREATURE:
        case ACHIEVEMENT_CRITERIA_TYPE_KILL_CREATURE_TYPE:
        case ACHIEVEMENT_CRITERIA_TYPE_LOOT_TYPE:
        case ACHIEVEMENT_CRITERIA_TYPE_OWN_ITEM:
        case ACHIEVEMENT_CRITERIA_TYPE_LOOT_ITEM:
        case ACHIEVEMENT_CRITERIA_TYPE_CURRENCY:
            SetCriteriaProgress(achievementCriteria, miscValue2, referencePlayer, PROGRESS_ACCUMULATE);
            break;
            // std case: high value at miscValue1
        case ACHIEVEMENT_CRITERIA_TYPE_HIGHEST_AUCTION_BID:
        case ACHIEVEMENT_CRITERIA_TYPE_HIGHEST_AUCTION_SOLD: /* FIXME: for online player only currently */
        case ACHIEVEMENT_CRITERIA_TYPE_HIGHEST_HIT_DEALT:
        case ACHIEVEMENT_CRITERIA_TYPE_HIGHEST_HIT_RECEIVED:
        case ACHIEVEMENT_CRITERIA_TYPE_HIGHEST_HEAL_CAST:
        case ACHIEVEMENT_CRITERIA_TYPE_HIGHEST_HEALING_RECEIVED:
            SetCriteriaProgress(achievementCriteria, miscValue1, referencePlayer, PROGRESS_HIGHEST);
            break;
        case ACHIEVEMENT_CRITERIA_TYPE_REACH_LEVEL:
            SetCriteriaProgress(achievementCriteria, referencePlayer->getLevel(), referencePlayer);
            break;
        case ACHIEVEMENT_CRITERIA_TYPE_REACH_SKILL_LEVEL:
            if (uint32 skillvalue = referencePlayer->GetBaseSkillValue(achievementCriteria->reach_skill_level.skillID))
                SetCriteriaProgress(achievementCriteria, skillvalue, referencePlayer);
            break;
        case ACHIEVEMENT_CRITERIA_TYPE_LEARN_SKILL_LEVEL:
            if (uint32 maxSkillvalue = referencePlayer->GetPureMaxSkillValue(achievementCriteria->learn_skill_level.skillID))
                SetCriteriaProgress(achievementCriteria, maxSkillvalue, referencePlayer);
            break;
        case ACHIEVEMENT_CRITERIA_TYPE_COMPLETE_QUEST_COUNT:
            SetCriteriaProgress(achievementCriteria, referencePlayer->GetRewardedQuestCount(), referencePlayer);
            break;
        case ACHIEVEMENT_CRITERIA_TYPE_COMPLETE_DAILY_QUEST_DAILY:
        {
            time_t nextDailyResetTime = sWorld->GetNextDailyQuestsResetTime();
            CriteriaProgress *progress = GetCriteriaProgress(achievementCriteria);

            if (!miscValue1) // Login case.
            {
                // reset if player missed one day.
                if (progress && progress->date < (nextDailyResetTime - 2 * DAY))
                    SetCriteriaProgress(achievementCriteria, 0, referencePlayer, PROGRESS_SET);
                continue;
            }

            ProgressType progressType;
            if (!progress)
                // 1st time. Start count.
                progressType = PROGRESS_SET;
            else if (progress->date < (nextDailyResetTime - 2 * DAY))
                // last progress is older than 2 days. Player missed 1 day => Restart count.
                progressType = PROGRESS_SET;
            else if (progress->date < (nextDailyResetTime - DAY))
                // last progress is between 1 and 2 days. => 1st time of the day.
                progressType = PROGRESS_ACCUMULATE;
            else
                // last progress is within the day before the reset => Already counted today.
                continue;

            SetCriteriaProgress(achievementCriteria, 1, referencePlayer, progressType);
            break;
        }
        case ACHIEVEMENT_CRITERIA_TYPE_COMPLETE_QUESTS_IN_ZONE:
        {
            uint32 counter = 0;

            const RewardedQuestSet &rewQuests = referencePlayer->getRewardedQuests();
            for (RewardedQuestSet::const_iterator itr = rewQuests.begin(); itr != rewQuests.end(); ++itr)
            {
                Quest const* quest = sObjectMgr->GetQuestTemplate(*itr);
                if (quest && quest->GetZoneOrSort() >= 0 && uint32(quest->GetZoneOrSort()) == achievementCriteria->complete_quests_in_zone.zoneID)
                    ++counter;
            }
            SetCriteriaProgress(achievementCriteria, counter, referencePlayer);
            break;
        }
        case ACHIEVEMENT_CRITERIA_TYPE_FALL_WITHOUT_DYING:
            // miscValue1 is the ingame fallheight*100 as stored in dbc
            SetCriteriaProgress(achievementCriteria, miscValue1, referencePlayer);
            break;
        case ACHIEVEMENT_CRITERIA_TYPE_COMPLETE_QUEST:
        case ACHIEVEMENT_CRITERIA_TYPE_LEARN_SPELL:
        case ACHIEVEMENT_CRITERIA_TYPE_EXPLORE_AREA:
        case ACHIEVEMENT_CRITERIA_TYPE_VISIT_BARBER_SHOP:
        case ACHIEVEMENT_CRITERIA_TYPE_EQUIP_EPIC_ITEM:
        case ACHIEVEMENT_CRITERIA_TYPE_EQUIP_ITEM:
        case ACHIEVEMENT_CRITERIA_TYPE_COMPLETE_ACHIEVEMENT:
            SetCriteriaProgress(achievementCriteria, 1, referencePlayer);
            break;
        case ACHIEVEMENT_CRITERIA_TYPE_BUY_BANK_SLOT:
            SetCriteriaProgress(achievementCriteria, referencePlayer->GetBankBagSlotCount(), referencePlayer);
            break;
        case ACHIEVEMENT_CRITERIA_TYPE_GAIN_REPUTATION:
        {
            int32 reputation = referencePlayer->GetReputationMgr().GetReputation(achievementCriteria->gain_reputation.factionID);
            if (reputation > 0)
                SetCriteriaProgress(achievementCriteria, reputation, referencePlayer);
            break;
        }
        case ACHIEVEMENT_CRITERIA_TYPE_GAIN_EXALTED_REPUTATION:
            SetCriteriaProgress(achievementCriteria, referencePlayer->GetReputationMgr().GetExaltedFactionCount(), referencePlayer);
            break;
        case ACHIEVEMENT_CRITERIA_TYPE_LEARN_SKILLLINE_SPELLS:
        {
            uint32 spellCount = 0;
            for (PlayerSpellMap::const_iterator spellIter = referencePlayer->GetSpellMap().begin();
                spellIter != referencePlayer->GetSpellMap().end();
                ++spellIter)
            {
                SkillLineAbilityMapBounds bounds = sSpellMgr->GetSkillLineAbilityMapBounds(spellIter->first);
                for (SkillLineAbilityMap::const_iterator skillIter = bounds.first; skillIter != bounds.second; ++skillIter)
                {
                    if (skillIter->second->skillId == achievementCriteria->learn_skillline_spell.skillLine)
                        spellCount++;
                }
            }
            SetCriteriaProgress(achievementCriteria, spellCount, referencePlayer);
            break;
        }
        case ACHIEVEMENT_CRITERIA_TYPE_GAIN_REVERED_REPUTATION:
            SetCriteriaProgress(achievementCriteria, referencePlayer->GetReputationMgr().GetReveredFactionCount(), referencePlayer);
            break;
        case ACHIEVEMENT_CRITERIA_TYPE_GAIN_HONORED_REPUTATION:
            SetCriteriaProgress(achievementCriteria, referencePlayer->GetReputationMgr().GetHonoredFactionCount(), referencePlayer);
            break;
        case ACHIEVEMENT_CRITERIA_TYPE_KNOWN_FACTIONS:
            SetCriteriaProgress(achievementCriteria, referencePlayer->GetReputationMgr().GetVisibleFactionCount(), referencePlayer);
            break;
        case ACHIEVEMENT_CRITERIA_TYPE_LEARN_SKILL_LINE:
        {
            uint32 spellCount = 0;
            for (PlayerSpellMap::const_iterator spellIter = referencePlayer->GetSpellMap().begin();
                spellIter != referencePlayer->GetSpellMap().end();
                ++spellIter)
            {
                SkillLineAbilityMapBounds bounds = sSpellMgr->GetSkillLineAbilityMapBounds(spellIter->first);
                for (SkillLineAbilityMap::const_iterator skillIter = bounds.first; skillIter != bounds.second; ++skillIter)
                    if (skillIter->second->skillId == achievementCriteria->learn_skill_line.skillLine)
                        spellCount++;
            }
            SetCriteriaProgress(achievementCriteria, spellCount, referencePlayer);
            break;
        }
        case ACHIEVEMENT_CRITERIA_TYPE_EARN_HONORABLE_KILL:
            SetCriteriaProgress(achievementCriteria, referencePlayer->GetUInt32Value(PLAYER_FIELD_LIFETIME_HONORABLE_KILLS), referencePlayer);
            break;
        case ACHIEVEMENT_CRITERIA_TYPE_HIGHEST_GOLD_VALUE_OWNED:
            SetCriteriaProgress(achievementCriteria, referencePlayer->GetMoney(), referencePlayer, PROGRESS_HIGHEST);
            break;
        case ACHIEVEMENT_CRITERIA_TYPE_EARN_ACHIEVEMENT_POINTS:
            if (!miscValue1)
                SetCriteriaProgress(achievementCriteria, _achievementPoints, referencePlayer, PROGRESS_SET);
            else
                SetCriteriaProgress(achievementCriteria, miscValue1, referencePlayer, PROGRESS_ACCUMULATE);
            break;
        case ACHIEVEMENT_CRITERIA_TYPE_HIGHEST_TEAM_RATING:
        {
            uint32 reqTeamType = achievementCriteria->highest_team_rating.teamtype;

            if (miscValue1)
            {
                if (miscValue2 != reqTeamType)
                    continue;

                SetCriteriaProgress(achievementCriteria, miscValue1, referencePlayer, PROGRESS_HIGHEST);
            }
            else // login case
            {
                for (uint32 arena_slot = 0; arena_slot < MAX_ARENA_SLOT; ++arena_slot)
                {
                    uint32 teamId = referencePlayer->GetArenaTeamId(arena_slot);
                    if (!teamId)
                        continue;

                    ArenaTeam* team = sArenaTeamMgr->GetArenaTeamById(teamId);
                    if (!team || team->GetType() != reqTeamType)
                        continue;

                    SetCriteriaProgress(achievementCriteria, team->GetStats().Rating, referencePlayer, PROGRESS_HIGHEST);
                    break;
                }
            }

            break;
        }
        case ACHIEVEMENT_CRITERIA_TYPE_HIGHEST_PERSONAL_RATING:
        {
            uint32 reqTeamType = achievementCriteria->highest_personal_rating.teamtype;

            if (miscValue1)
            {
                if (miscValue2 != reqTeamType)
                    continue;

                SetCriteriaProgress(achievementCriteria, miscValue1, referencePlayer, PROGRESS_HIGHEST);
            }
            else // login case
            {
                for (uint32 arena_slot = 0; arena_slot < MAX_ARENA_SLOT; ++arena_slot)
                {
                    uint32 teamId = referencePlayer->GetArenaTeamId(arena_slot);
                    if (!teamId)
                        continue;

                    ArenaTeam* team = sArenaTeamMgr->GetArenaTeamById(teamId);
                    if (!team || team->GetType() != reqTeamType)
                        continue;

                    if (ArenaTeamMember const* member = team->GetMember(referencePlayer->GetGUID()))
                    {
                        SetCriteriaProgress(achievementCriteria, member->PersonalRating, referencePlayer, PROGRESS_HIGHEST);
                        break;
                    }
                }
            }
            break;
        }
        case ACHIEVEMENT_CRITERIA_TYPE_REACH_GUILD_LEVEL:
            SetCriteriaProgress(achievementCriteria, miscValue1, referencePlayer);
            break;
            // FIXME: not triggered in code as result, need to implement
        case ACHIEVEMENT_CRITERIA_TYPE_COMPLETE_RAID:
        case ACHIEVEMENT_CRITERIA_TYPE_PLAY_ARENA:
        case ACHIEVEMENT_CRITERIA_TYPE_OWN_RANK:
        case ACHIEVEMENT_CRITERIA_TYPE_SPENT_GOLD_GUILD_REPAIRS:
        case ACHIEVEMENT_CRITERIA_TYPE_CRAFT_ITEMS_GUILD:
        case ACHIEVEMENT_CRITERIA_TYPE_CATCH_FROM_POOL:
        case ACHIEVEMENT_CRITERIA_TYPE_BUY_GUILD_BANK_SLOTS:
        case ACHIEVEMENT_CRITERIA_TYPE_EARN_GUILD_ACHIEVEMENT_POINTS:
        case ACHIEVEMENT_CRITERIA_TYPE_WIN_RATED_BATTLEGROUND:
        case ACHIEVEMENT_CRITERIA_TYPE_REACH_BG_RATING:
        case ACHIEVEMENT_CRITERIA_TYPE_BUY_GUILD_TABARD:
        case ACHIEVEMENT_CRITERIA_TYPE_COMPLETE_QUESTS_GUILD:
        case ACHIEVEMENT_CRITERIA_TYPE_HONORABLE_KILLS_GUILD:
        case ACHIEVEMENT_CRITERIA_TYPE_KILL_CREATURE_TYPE_GUILD:
        case ACHIEVEMENT_CRITERIA_TYPE_COMPLETE_ARCHAEOLOGY_PROJECTS:
        case ACHIEVEMENT_CRITERIA_TYPE_COMPLETE_GUILD_CHALLENGE_TYPE:
        case ACHIEVEMENT_CRITERIA_TYPE_COMPLETE_GUILD_CHALLENGE:
            break;                                   // Not implemented yet :(
        }

        if (IsCompletedCriteria(achievementCriteria, achievement))
            CompletedCriteriaFor(achievement, referencePlayer);

        // check again the completeness for SUMM and REQ COUNT achievements,
        // as they don't depend on the completed criteria but on the sum of the progress of each individual criteria
        if (achievement->flags & ACHIEVEMENT_FLAG_SUMM)
            if (IsCompletedAchievement(achievement))
                CompletedAchievement(achievement, referencePlayer);

        if (AchievementEntryList const* achRefList = sAchievementMgr->GetAchievementByReferencedId(achievement->ID))
            for (AchievementEntryList::const_iterator itr = achRefList->begin(); itr != achRefList->end(); ++itr)
                if (IsCompletedAchievement(*itr))
                    CompletedAchievement(*itr, referencePlayer);
    }
}

// Only player personal achievements require instance id to check realm firsts
// Guild restrictions are handled with additionalConditionType/additionalConditionValue
template<class T>
static uint32 GetInstanceId(T* /*object*/) { return 0xFFFFFFFF; }

template<>
uint32 GetInstanceId(Player* player) { return player->GetInstanceId(); }

template<class T>
bool AchievementMgr<T>::IsCompletedCriteria(AchievementCriteriaEntry const* achievementCriteria, AchievementEntry const* achievement)
{
    if (!achievement)
        return false;

    // counter can never complete
    if (achievement->flags & ACHIEVEMENT_FLAG_COUNTER)
        return false;

    if (achievement->flags & (ACHIEVEMENT_FLAG_REALM_FIRST_REACH | ACHIEVEMENT_FLAG_REALM_FIRST_KILL))
    {
        // someone on this realm has already completed that achievement
        if (sAchievementMgr->IsRealmCompleted(achievement, GetInstanceId(GetOwner())))
            return false;
    }

    CriteriaProgress const* progress = GetCriteriaProgress(achievementCriteria);
    if (!progress)
        return false;

    switch (AchievementCriteriaTypes(achievementCriteria->type))
    {
        case ACHIEVEMENT_CRITERIA_TYPE_WIN_BG:
            return progress->counter >= achievementCriteria->win_bg.winCount;
        case ACHIEVEMENT_CRITERIA_TYPE_KILL_CREATURE:
            return progress->counter >= achievementCriteria->kill_creature.creatureCount;
        case ACHIEVEMENT_CRITERIA_TYPE_REACH_LEVEL:
        case ACHIEVEMENT_CRITERIA_TYPE_REACH_GUILD_LEVEL:
            return progress->counter >= achievementCriteria->reach_level.level;
        case ACHIEVEMENT_CRITERIA_TYPE_REACH_SKILL_LEVEL:
            return progress->counter >= achievementCriteria->reach_skill_level.skillLevel;
        case ACHIEVEMENT_CRITERIA_TYPE_COMPLETE_ACHIEVEMENT:
            return progress->counter >= 1;
        case ACHIEVEMENT_CRITERIA_TYPE_COMPLETE_QUEST_COUNT:
            return progress->counter >= achievementCriteria->complete_quest_count.totalQuestCount;
        case ACHIEVEMENT_CRITERIA_TYPE_COMPLETE_DAILY_QUEST_DAILY:
            return progress->counter >= achievementCriteria->complete_daily_quest_daily.numberOfDays;
        case ACHIEVEMENT_CRITERIA_TYPE_COMPLETE_QUESTS_IN_ZONE:
            return progress->counter >= achievementCriteria->complete_quests_in_zone.questCount;
        case ACHIEVEMENT_CRITERIA_TYPE_DAMAGE_DONE:
        case ACHIEVEMENT_CRITERIA_TYPE_HEALING_DONE:
            return progress->counter >= achievementCriteria->healing_done.count;
        case ACHIEVEMENT_CRITERIA_TYPE_COMPLETE_DAILY_QUEST:
            return progress->counter >= achievementCriteria->complete_daily_quest.questCount;
        case ACHIEVEMENT_CRITERIA_TYPE_FALL_WITHOUT_DYING:
            return progress->counter >= achievementCriteria->fall_without_dying.fallHeight;
        case ACHIEVEMENT_CRITERIA_TYPE_COMPLETE_QUEST:
            return progress->counter >= 1;
        case ACHIEVEMENT_CRITERIA_TYPE_BE_SPELL_TARGET:
        case ACHIEVEMENT_CRITERIA_TYPE_BE_SPELL_TARGET2:
            return progress->counter >= achievementCriteria->be_spell_target.spellCount;
        case ACHIEVEMENT_CRITERIA_TYPE_CAST_SPELL:
        case ACHIEVEMENT_CRITERIA_TYPE_CAST_SPELL2:
            return progress->counter >= achievementCriteria->cast_spell.castCount;
        case ACHIEVEMENT_CRITERIA_TYPE_BG_OBJECTIVE_CAPTURE:
            return progress->counter >= achievementCriteria->bg_objective.completeCount;
        case ACHIEVEMENT_CRITERIA_TYPE_HONORABLE_KILL_AT_AREA:
            return progress->counter >= achievementCriteria->honorable_kill_at_area.killCount;
        case ACHIEVEMENT_CRITERIA_TYPE_LEARN_SPELL:
            return progress->counter >= 1;
        case ACHIEVEMENT_CRITERIA_TYPE_HONORABLE_KILL:
        case ACHIEVEMENT_CRITERIA_TYPE_EARN_HONORABLE_KILL:
            return progress->counter >= achievementCriteria->honorable_kill.killCount;
        case ACHIEVEMENT_CRITERIA_TYPE_OWN_ITEM:
            return progress->counter >= achievementCriteria->own_item.itemCount;
        case ACHIEVEMENT_CRITERIA_TYPE_WIN_RATED_ARENA:
            return progress->counter >= achievementCriteria->win_rated_arena.count;
        case ACHIEVEMENT_CRITERIA_TYPE_HIGHEST_PERSONAL_RATING:
            return progress->counter >= achievementCriteria->highest_personal_rating.PersonalRating;
        case ACHIEVEMENT_CRITERIA_TYPE_LEARN_SKILL_LEVEL:
            return progress->counter >= (achievementCriteria->learn_skill_level.skillLevel * 75);
        case ACHIEVEMENT_CRITERIA_TYPE_USE_ITEM:
            return progress->counter >= achievementCriteria->use_item.itemCount;
        case ACHIEVEMENT_CRITERIA_TYPE_LOOT_ITEM:
            return progress->counter >= achievementCriteria->loot_item.itemCount;
        case ACHIEVEMENT_CRITERIA_TYPE_EXPLORE_AREA:
            return progress->counter >= 1;
        case ACHIEVEMENT_CRITERIA_TYPE_BUY_BANK_SLOT:
            return progress->counter >= achievementCriteria->buy_bank_slot.numberOfSlots;
        case ACHIEVEMENT_CRITERIA_TYPE_GAIN_REPUTATION:
            return progress->counter >= achievementCriteria->gain_reputation.reputationAmount;
        case ACHIEVEMENT_CRITERIA_TYPE_GAIN_EXALTED_REPUTATION:
            return progress->counter >= achievementCriteria->gain_exalted_reputation.numberOfExaltedFactions;
        case ACHIEVEMENT_CRITERIA_TYPE_VISIT_BARBER_SHOP:
            return progress->counter >= achievementCriteria->visit_barber.numberOfVisits;
        case ACHIEVEMENT_CRITERIA_TYPE_EQUIP_EPIC_ITEM:
            return progress->counter >= achievementCriteria->equip_epic_item.count;
        case ACHIEVEMENT_CRITERIA_TYPE_ROLL_NEED_ON_LOOT:
        case ACHIEVEMENT_CRITERIA_TYPE_ROLL_GREED_ON_LOOT:
            return progress->counter >= achievementCriteria->roll_greed_on_loot.count;
        case ACHIEVEMENT_CRITERIA_TYPE_HK_CLASS:
            return progress->counter >= achievementCriteria->hk_class.count;
        case ACHIEVEMENT_CRITERIA_TYPE_HK_RACE:
            return progress->counter >= achievementCriteria->hk_race.count;
        case ACHIEVEMENT_CRITERIA_TYPE_DO_EMOTE:
            return progress->counter >= achievementCriteria->do_emote.count;
        case ACHIEVEMENT_CRITERIA_TYPE_EQUIP_ITEM:
            return progress->counter >= achievementCriteria->equip_item.count;
        case ACHIEVEMENT_CRITERIA_TYPE_MONEY_FROM_QUEST_REWARD:
            return progress->counter >= achievementCriteria->quest_reward_money.goldInCopper;
        case ACHIEVEMENT_CRITERIA_TYPE_LOOT_MONEY:
            return progress->counter >= achievementCriteria->loot_money.goldInCopper;
        case ACHIEVEMENT_CRITERIA_TYPE_USE_GAMEOBJECT:
            return progress->counter >= achievementCriteria->use_gameobject.useCount;
        case ACHIEVEMENT_CRITERIA_TYPE_SPECIAL_PVP_KILL:
            return progress->counter >= achievementCriteria->special_pvp_kill.killCount;
        case ACHIEVEMENT_CRITERIA_TYPE_FISH_IN_GAMEOBJECT:
            return progress->counter >= achievementCriteria->fish_in_gameobject.lootCount;
        case ACHIEVEMENT_CRITERIA_TYPE_LEARN_SKILLLINE_SPELLS:
            return progress->counter >= achievementCriteria->learn_skillline_spell.spellCount;
        case ACHIEVEMENT_CRITERIA_TYPE_WIN_DUEL:
            return progress->counter >= achievementCriteria->win_duel.duelCount;
        case ACHIEVEMENT_CRITERIA_TYPE_LOOT_TYPE:
            return progress->counter >= achievementCriteria->loot_type.lootTypeCount;
        case ACHIEVEMENT_CRITERIA_TYPE_LEARN_SKILL_LINE:
            return progress->counter >= achievementCriteria->learn_skill_line.spellCount;
        case ACHIEVEMENT_CRITERIA_TYPE_EARN_ACHIEVEMENT_POINTS:
            return progress->counter >= 9000;
        case ACHIEVEMENT_CRITERIA_TYPE_USE_LFD_TO_GROUP_WITH_PLAYERS:
            return progress->counter >= achievementCriteria->use_lfg.dungeonsComplete;
        case ACHIEVEMENT_CRITERIA_TYPE_GET_KILLING_BLOWS:
            return progress->counter >= achievementCriteria->get_killing_blow.killCount;
        case ACHIEVEMENT_CRITERIA_TYPE_CURRENCY:
            return progress->counter >= achievementCriteria->currencyGain.count;
        case ACHIEVEMENT_CRITERIA_TYPE_WIN_ARENA:
            return achievementCriteria->win_arena.count && progress->counter >= achievementCriteria->win_arena.count;
        case ACHIEVEMENT_CRITERIA_TYPE_ON_LOGIN:
            return true;
        // handle all statistic-only criteria here
        case ACHIEVEMENT_CRITERIA_TYPE_COMPLETE_BATTLEGROUND:
        case ACHIEVEMENT_CRITERIA_TYPE_DEATH_AT_MAP:
        case ACHIEVEMENT_CRITERIA_TYPE_DEATH:
        case ACHIEVEMENT_CRITERIA_TYPE_DEATH_IN_DUNGEON:
        case ACHIEVEMENT_CRITERIA_TYPE_KILLED_BY_CREATURE:
        case ACHIEVEMENT_CRITERIA_TYPE_KILLED_BY_PLAYER:
        case ACHIEVEMENT_CRITERIA_TYPE_DEATHS_FROM:
        case ACHIEVEMENT_CRITERIA_TYPE_HIGHEST_TEAM_RATING:
        case ACHIEVEMENT_CRITERIA_TYPE_MONEY_FROM_VENDORS:
        case ACHIEVEMENT_CRITERIA_TYPE_GOLD_SPENT_FOR_TALENTS:
        case ACHIEVEMENT_CRITERIA_TYPE_NUMBER_OF_TALENT_RESETS:
        case ACHIEVEMENT_CRITERIA_TYPE_GOLD_SPENT_AT_BARBER:
        case ACHIEVEMENT_CRITERIA_TYPE_GOLD_SPENT_FOR_MAIL:
        case ACHIEVEMENT_CRITERIA_TYPE_LOSE_DUEL:
        case ACHIEVEMENT_CRITERIA_TYPE_KILL_CREATURE_TYPE:
        case ACHIEVEMENT_CRITERIA_TYPE_GOLD_EARNED_BY_AUCTIONS:
        case ACHIEVEMENT_CRITERIA_TYPE_CREATE_AUCTION:
        case ACHIEVEMENT_CRITERIA_TYPE_HIGHEST_AUCTION_BID:
        case ACHIEVEMENT_CRITERIA_TYPE_HIGHEST_AUCTION_SOLD:
        case ACHIEVEMENT_CRITERIA_TYPE_HIGHEST_GOLD_VALUE_OWNED:
        case ACHIEVEMENT_CRITERIA_TYPE_WON_AUCTIONS:
        case ACHIEVEMENT_CRITERIA_TYPE_GAIN_REVERED_REPUTATION:
        case ACHIEVEMENT_CRITERIA_TYPE_GAIN_HONORED_REPUTATION:
        case ACHIEVEMENT_CRITERIA_TYPE_KNOWN_FACTIONS:
        case ACHIEVEMENT_CRITERIA_TYPE_LOOT_EPIC_ITEM:
        case ACHIEVEMENT_CRITERIA_TYPE_RECEIVE_EPIC_ITEM:
        case ACHIEVEMENT_CRITERIA_TYPE_ROLL_NEED:
        case ACHIEVEMENT_CRITERIA_TYPE_ROLL_GREED:
        case ACHIEVEMENT_CRITERIA_TYPE_QUEST_ABANDONED:
        case ACHIEVEMENT_CRITERIA_TYPE_FLIGHT_PATHS_TAKEN:
        case ACHIEVEMENT_CRITERIA_TYPE_ACCEPTED_SUMMONINGS:
        default:
            break;
    }

    return false;
}

template<class T>
void AchievementMgr<T>::CompletedCriteriaFor(AchievementEntry const* achievement, Player* referencePlayer)
{
    // counter can never complete
    if (achievement->flags & ACHIEVEMENT_FLAG_COUNTER)
        return;

    // already completed and stored
    if (HasAchieved(achievement->ID))
        return;

    if (IsCompletedAchievement(achievement))
        CompletedAchievement(achievement, referencePlayer);
}

template<class T>
bool AchievementMgr<T>::IsCompletedAchievement(AchievementEntry const* entry)
{
    // counter can never complete
    if (entry->flags & ACHIEVEMENT_FLAG_COUNTER)
        return false;

    // for achievement with referenced achievement criterias get from referenced and counter from self
    uint32 achievementForTestId = entry->refAchievement ? entry->refAchievement : entry->ID;
    uint32 achievementForTestCount = entry->count;

    AchievementCriteriaEntryList const* cList = sAchievementMgr->GetAchievementCriteriaByAchievement(achievementForTestId);
    if (!cList)
        return false;
    uint64 count = 0;

    // For SUMM achievements, we have to count the progress of each criteria of the achievement.
    // Oddly, the target count is NOT contained in the achievement, but in each individual criteria
    if (entry->flags & ACHIEVEMENT_FLAG_SUMM)
    {
        for (AchievementCriteriaEntryList::const_iterator itr = cList->begin(); itr != cList->end(); ++itr)
        {
            AchievementCriteriaEntry const* criteria = *itr;

            CriteriaProgress const* progress = GetCriteriaProgress(criteria);
            if (!progress)
                continue;

            count += progress->counter;

            // for counters, field4 contains the main count requirement
            if (count >= criteria->raw.count)
                return true;
        }
        return false;
    }

    // Default case - need complete all or
    bool completed_all = true;
    for (AchievementCriteriaEntryList::const_iterator itr = cList->begin(); itr != cList->end(); ++itr)
    {
        AchievementCriteriaEntry const* criteria = *itr;

        bool completed = IsCompletedCriteria(criteria, entry);

        // found an uncompleted criteria, but DONT return false yet - there might be a completed criteria with ACHIEVEMENT_CRITERIA_COMPLETE_FLAG_ALL
        if (completed)
            ++count;
        else
            completed_all = false;

        // completed as have req. count of completed criterias
        if (achievementForTestCount > 0 && achievementForTestCount <= count)
           return true;
    }

    // all criterias completed requirement
    if (completed_all && achievementForTestCount == 0)
        return true;

    return false;
}

template<class T>
CriteriaProgress* AchievementMgr<T>::GetCriteriaProgress(AchievementCriteriaEntry const* entry)
{
    CriteriaProgressMap::iterator iter = m_criteriaProgress.find(entry->ID);

    if (iter == m_criteriaProgress.end())
        return NULL;

    return &(iter->second);
}

template<class T>
void AchievementMgr<T>::SetCriteriaProgress(AchievementCriteriaEntry const* entry, uint64 changeValue, Player* referencePlayer, ProgressType ptype)
{
    // Don't allow to cheat - doing timed achievements without timer active
    TimedAchievementMap::iterator timedIter = m_timedAchievements.find(entry->ID);
    if (entry->timeLimit && timedIter == m_timedAchievements.end())
        return;

<<<<<<< HEAD
    TC_LOG_DEBUG("achievement", "SetCriteriaProgress(%u, " UI64FMTD ") for (%s)",
                   entry->ID, changeValue, GetOwner()->GetGUID().ToString().c_str());
=======
    TC_LOG_DEBUG("achievement", "AchievementMgr::SetCriteriaProgress(%u, %u) for (GUID:%u)", entry->ID, changeValue, m_player->GetGUID().GetCounter());
>>>>>>> 233297c5

    CriteriaProgress* progress = GetCriteriaProgress(entry);
    if (!progress)
    {
        // not create record for 0 counter but allow it for timed achievements
        // we will need to send 0 progress to client to start the timer
        if (changeValue == 0 && !entry->timeLimit)
            return;

        progress = &m_criteriaProgress[entry->ID];
        progress->counter = changeValue;
    }
    else
    {
        uint64 newValue = 0;
        switch (ptype)
        {
            case PROGRESS_SET:
                newValue = changeValue;
                break;
            case PROGRESS_ACCUMULATE:
            {
                // avoid overflow
                uint64 max_value = std::numeric_limits<uint64>::max();
                newValue = max_value - progress->counter > changeValue ? progress->counter + changeValue : max_value;
                break;
            }
            case PROGRESS_HIGHEST:
                newValue = progress->counter < changeValue ? changeValue : progress->counter;
                break;
        }

        // not update (not mark as changed) if counter will have same value
        if (progress->counter == newValue && !entry->timeLimit)
            return;

        progress->counter = newValue;
    }

    progress->changed = true;
    progress->date = time(NULL); // set the date to the latest update.

    AchievementEntry const* achievement = sAchievementMgr->GetAchievement(entry->achievement);
    uint32 timeElapsed = 0;
    bool criteriaComplete = IsCompletedCriteria(entry, achievement);

    if (entry->timeLimit)
    {
        // Client expects this in packet
        timeElapsed = entry->timeLimit - (timedIter->second/IN_MILLISECONDS);

        // Remove the timer, we wont need it anymore
        if (criteriaComplete)
            m_timedAchievements.erase(timedIter);
    }

    if (criteriaComplete && achievement->flags & ACHIEVEMENT_FLAG_SHOW_CRITERIA_MEMBERS && !progress->CompletedGUID)
        progress->CompletedGUID = referencePlayer->GetGUID();

    SendCriteriaUpdate(entry, progress, timeElapsed, criteriaComplete);
}

template<class T>
void AchievementMgr<T>::UpdateTimedAchievements(uint32 timeDiff)
{
    if (!m_timedAchievements.empty())
    {
        for (TimedAchievementMap::iterator itr = m_timedAchievements.begin(); itr != m_timedAchievements.end();)
        {
            // Time is up, remove timer and reset progress
            if (itr->second <= timeDiff)
            {
                AchievementCriteriaEntry const* entry = sAchievementMgr->GetAchievementCriteria(itr->first);
                RemoveCriteriaProgress(entry);
                m_timedAchievements.erase(itr++);
            }
            else
            {
                itr->second -= timeDiff;
                ++itr;
            }
        }
    }
}

template<class T>
void AchievementMgr<T>::StartTimedAchievement(AchievementCriteriaTimedTypes /*type*/, uint32 /*entry*/, uint32 /*timeLost = 0*/)
{
}

template<>
void AchievementMgr<Player>::StartTimedAchievement(AchievementCriteriaTimedTypes type, uint32 entry, uint32 timeLost /* = 0 */)
{
    AchievementCriteriaEntryList const& achievementCriteriaList = sAchievementMgr->GetTimedAchievementCriteriaByType(type);
    for (AchievementCriteriaEntryList::const_iterator i = achievementCriteriaList.begin(); i != achievementCriteriaList.end(); ++i)
    {
        if ((*i)->timedCriteriaMiscId != entry)
            continue;

        AchievementEntry const* achievement = sAchievementMgr->GetAchievement((*i)->achievement);
        if (m_timedAchievements.find((*i)->ID) == m_timedAchievements.end() && !IsCompletedCriteria(*i, achievement))
        {
            // Start the timer
            if ((*i)->timeLimit * IN_MILLISECONDS > timeLost)
            {
                m_timedAchievements[(*i)->ID] = (*i)->timeLimit * IN_MILLISECONDS - timeLost;

                // and at client too
                SetCriteriaProgress(*i, 0, GetOwner(), PROGRESS_SET);
            }
        }
    }
}

template<class T>
void AchievementMgr<T>::RemoveTimedAchievement(AchievementCriteriaTimedTypes type, uint32 entry)
{
    AchievementCriteriaEntryList const& achievementCriteriaList = sAchievementMgr->GetTimedAchievementCriteriaByType(type);
    for (AchievementCriteriaEntryList::const_iterator i = achievementCriteriaList.begin(); i != achievementCriteriaList.end(); ++i)
    {
        if ((*i)->timedCriteriaMiscId != entry)
            continue;

        TimedAchievementMap::iterator timedIter = m_timedAchievements.find((*i)->ID);
        // We don't have timer for this achievement
        if (timedIter == m_timedAchievements.end())
            continue;

        // remove progress
        RemoveCriteriaProgress(*i);

        // Remove the timer
        m_timedAchievements.erase(timedIter);
    }
}

template<>
void AchievementMgr<Player>::CompletedAchievement(AchievementEntry const* achievement, Player* referencePlayer)
{
    // disable for gamemasters with GM-mode enabled
    if (GetOwner()->IsGameMaster())
        return;

    if (achievement->flags & ACHIEVEMENT_FLAG_COUNTER || HasAchieved(achievement->ID))
        return;

<<<<<<< HEAD
    if (achievement->flags & ACHIEVEMENT_FLAG_SHOW_IN_GUILD_NEWS)
        if (Guild* guild = referencePlayer->GetGuild())
            guild->AddGuildNews(GUILD_NEWS_PLAYER_ACHIEVEMENT, referencePlayer->GetGUID(), achievement->flags & ACHIEVEMENT_FLAG_SHOW_IN_GUILD_HEADER, achievement->ID);

    if (!GetOwner()->GetSession()->PlayerLoading())
        SendAchievementEarned(achievement);

    TC_LOG_INFO("achievement", "AchievementMgr::CompletedAchievement(%u). Player: %s (%u)",
        achievement->ID, GetOwner()->GetName().c_str(), GetOwner()->GetGUID().GetCounter());
=======
    TC_LOG_DEBUG("achievement", "AchievementMgr::CompletedAchievement(%u). Player: %s (%u)",
        achievement->ID, m_player->GetName().c_str(), m_player->GetGUID().GetCounter());
>>>>>>> 233297c5

    CompletedAchievementData& ca = m_completedAchievements[achievement->ID];
    ca.date = time(NULL);
    ca.changed = true;

    sAchievementMgr->SetRealmCompleted(achievement, GetOwner()->GetInstanceId());

    _achievementPoints += achievement->points;

    UpdateAchievementCriteria(ACHIEVEMENT_CRITERIA_TYPE_COMPLETE_ACHIEVEMENT, 0, 0, 0, NULL, referencePlayer);
    UpdateAchievementCriteria(ACHIEVEMENT_CRITERIA_TYPE_EARN_ACHIEVEMENT_POINTS, achievement->points, 0, 0, NULL, referencePlayer);

    // reward items and titles if any
    AchievementReward const* reward = sAchievementMgr->GetAchievementReward(achievement);

    // no rewards
    if (!reward)
        return;

    // titles
    //! Currently there's only one achievement that deals with gender-specific titles.
    //! Since no common attributes were found, (not even in titleRewardFlags field)
    //! we explicitly check by ID. Maybe in the future we could move the achievement_reward
    //! condition fields to the condition system.
<<<<<<< HEAD
    if (uint32 titleId = reward->titleId[achievement->ID == 1793 ? GetOwner()->getGender() : (GetOwner()->GetTeam() == ALLIANCE ? 0 : 1)])
=======
    if (uint32 titleId = reward->titleId[achievement->ID == 1793 ? GetPlayer()->GetByteValue(PLAYER_BYTES_3, 0) : (GetPlayer()->GetTeam() == ALLIANCE ? 0 : 1)])
>>>>>>> 233297c5
        if (CharTitlesEntry const* titleEntry = sCharTitlesStore.LookupEntry(titleId))
            GetOwner()->SetTitle(titleEntry);

    // mail
    if (reward->sender)
    {
        MailDraft draft(reward->mailTemplate);

        if (!reward->mailTemplate)
        {
            // subject and text
            std::string subject = reward->subject;
            std::string text = reward->text;

            int locIdx = GetOwner()->GetSession()->GetSessionDbLocaleIndex();
            if (locIdx >= 0)
            {
                if (AchievementRewardLocale const* loc = sAchievementMgr->GetAchievementRewardLocale(achievement))
                {
                    ObjectMgr::GetLocaleString(loc->subject, locIdx, subject);
                    ObjectMgr::GetLocaleString(loc->text, locIdx, text);
                }
            }

            draft = MailDraft(subject, text);
        }

        SQLTransaction trans = CharacterDatabase.BeginTransaction();

        Item* item = reward->itemId ? Item::CreateItem(reward->itemId, 1, GetOwner()) : NULL;
        if (item)
        {
            // save new item before send
            item->SaveToDB(trans);                               // save for prevent lost at next mail load, if send fail then item will deleted

            // item
            draft.AddItem(item);
        }

        draft.SendMailTo(trans, GetOwner(), MailSender(MAIL_CREATURE, reward->sender));
        CharacterDatabase.CommitTransaction(trans);
    }
}

template<>
void AchievementMgr<Guild>::CompletedAchievement(AchievementEntry const* achievement, Player* referencePlayer)
{
    TC_LOG_DEBUG("achievement", "AchievementMgr<Guild>::CompletedAchievement(%u)", achievement->ID);

    if (achievement->flags & ACHIEVEMENT_FLAG_COUNTER || HasAchieved(achievement->ID))
        return;

    if (achievement->flags & ACHIEVEMENT_FLAG_SHOW_IN_GUILD_NEWS)
        if (Guild* guild = referencePlayer->GetGuild())
            guild->AddGuildNews(GUILD_NEWS_GUILD_ACHIEVEMENT, ObjectGuid::Empty, achievement->flags & ACHIEVEMENT_FLAG_SHOW_IN_GUILD_HEADER, achievement->ID);

    SendAchievementEarned(achievement);
    CompletedAchievementData& ca = m_completedAchievements[achievement->ID];
    ca.date = time(NULL);
    ca.changed = true;

    if (achievement->flags & ACHIEVEMENT_FLAG_SHOW_GUILD_MEMBERS)
    {
        if (referencePlayer->GetGuildId() == GetOwner()->GetId())
            ca.guids.insert(referencePlayer->GetGUID());

        if (Group const* group = referencePlayer->GetGroup())
            for (GroupReference const* ref = group->GetFirstMember(); ref != NULL; ref = ref->next())
                if (Player const* groupMember = ref->GetSource())
                    if (groupMember->GetGuildId() == GetOwner()->GetId())
                        ca.guids.insert(groupMember->GetGUID());
    }

    sAchievementMgr->SetRealmCompleted(achievement, referencePlayer->GetInstanceId());

    _achievementPoints += achievement->points;

    UpdateAchievementCriteria(ACHIEVEMENT_CRITERIA_TYPE_COMPLETE_ACHIEVEMENT, 0, 0, 0, NULL, referencePlayer);
    UpdateAchievementCriteria(ACHIEVEMENT_CRITERIA_TYPE_EARN_ACHIEVEMENT_POINTS, achievement->points, 0, 0, NULL, referencePlayer);
}

struct VisibleAchievementPred
{
    bool operator()(CompletedAchievementMap::value_type const& val)
    {
        AchievementEntry const* achievement = sAchievementMgr->GetAchievement(val.first);
        return achievement && !(achievement->flags & ACHIEVEMENT_FLAG_HIDDEN);
    }
};

template<class T>
void AchievementMgr<T>::SendAllAchievementData(Player* /*receiver*/) const
{
    VisibleAchievementPred isVisible;
    size_t numCriteria = m_criteriaProgress.size();
    size_t numAchievements = std::count_if(m_completedAchievements.begin(), m_completedAchievements.end(), isVisible);
    ByteBuffer criteriaData(numCriteria * (4 + 4 + 4 + 4 + 8 + 8));
    ObjectGuid guid = GetOwner()->GetGUID();
    ObjectGuid counter;

    WorldPacket data(SMSG_ALL_ACHIEVEMENT_DATA, 4 + numAchievements * (4 + 4) + 4 + numCriteria * (4 + 4 + 4 + 4 + 8 + 8));
    data.WriteBits(numCriteria, 21);
    for (CriteriaProgressMap::const_iterator itr = m_criteriaProgress.begin(); itr != m_criteriaProgress.end(); ++itr)
    {
        counter.Set(itr->second.counter);

        data.WriteBit(guid[4]);
        data.WriteBit(counter[3]);
        data.WriteBit(guid[5]);
        data.WriteBit(counter[0]);
        data.WriteBit(counter[6]);
        data.WriteBit(guid[3]);
        data.WriteBit(guid[0]);
        data.WriteBit(counter[4]);
        data.WriteBit(guid[2]);
        data.WriteBit(counter[7]);
        data.WriteBit(guid[7]);
        data.WriteBits(0u, 2);
        data.WriteBit(guid[6]);
        data.WriteBit(counter[2]);
        data.WriteBit(counter[1]);
        data.WriteBit(counter[5]);
        data.WriteBit(guid[1]);

        criteriaData.WriteByteSeq(guid[3]);
        criteriaData.WriteByteSeq(counter[5]);
        criteriaData.WriteByteSeq(counter[6]);
        criteriaData.WriteByteSeq(guid[4]);
        criteriaData.WriteByteSeq(guid[6]);
        criteriaData.WriteByteSeq(counter[2]);
        criteriaData << uint32(0); // timer 2
        criteriaData.WriteByteSeq(guid[2]);
        criteriaData << uint32(itr->first); // criteria id
        criteriaData.WriteByteSeq(guid[5]);
        criteriaData.WriteByteSeq(counter[0]);
        criteriaData.WriteByteSeq(counter[3]);
        criteriaData.WriteByteSeq(counter[1]);
        criteriaData.WriteByteSeq(counter[4]);
        criteriaData.WriteByteSeq(guid[0]);
        criteriaData.WriteByteSeq(guid[7]);
        criteriaData.WriteByteSeq(counter[7]);
        criteriaData << uint32(0); // timer 1
        criteriaData.AppendPackedTime(itr->second.date);  // criteria date
        criteriaData.WriteByteSeq(guid[1]);
    }

    data.WriteBits(numAchievements, 23);
    data.FlushBits();
    data.append(criteriaData);

    for (CompletedAchievementMap::const_iterator itr = m_completedAchievements.begin(); itr != m_completedAchievements.end(); ++itr)
    {
        if (!isVisible(*itr))
            continue;

        data << uint32(itr->first);
        data.AppendPackedTime(itr->second.date);
    }

    SendPacket(&data);
}

template<>
void AchievementMgr<Guild>::SendAllAchievementData(Player* receiver) const
{
    VisibleAchievementPred isVisible;

    auto count = std::count_if(m_completedAchievements.begin(), m_completedAchievements.end(), isVisible);

    WorldPacket data(SMSG_GUILD_ACHIEVEMENT_DATA, count * (4 + 4) + 3);
    data.WriteBits(count, 23);
    data.FlushBits();

    for (CompletedAchievementMap::const_iterator itr = m_completedAchievements.begin(); itr != m_completedAchievements.end(); ++itr)
    {
        if (!isVisible(*itr))
            continue;

        data.AppendPackedTime(itr->second.date);
        data << uint32(itr->first);
    }

    receiver->GetSession()->SendPacket(&data);
}

template<>
void AchievementMgr<Player>::SendAchievementInfo(Player* receiver, uint32 /*achievementId = 0 */) const
{
    ObjectGuid guid = GetOwner()->GetGUID();
    ObjectGuid counter;

    VisibleAchievementPred isVisible;
    size_t numCriteria = m_criteriaProgress.size();
    size_t numAchievements = std::count_if(m_completedAchievements.begin(), m_completedAchievements.end(), isVisible);
    ByteBuffer criteriaData(numCriteria * 16);

    WorldPacket data(SMSG_RESPOND_INSPECT_ACHIEVEMENTS, 1 + 8 + 3 + 3 + numAchievements * (4 + 4) + numCriteria * (0));
    data.WriteBit(guid[7]);
    data.WriteBit(guid[4]);
    data.WriteBit(guid[1]);
    data.WriteBits(numAchievements, 23);
    data.WriteBit(guid[0]);
    data.WriteBit(guid[3]);
    data.WriteBits(numCriteria, 21);
    data.WriteBit(guid[2]);
    for (CriteriaProgressMap::const_iterator itr = m_criteriaProgress.begin(); itr != m_criteriaProgress.end(); ++itr)
    {
        counter.Set(itr->second.counter);

        data.WriteBit(counter[5]);
        data.WriteBit(counter[3]);
        data.WriteBit(guid[1]);
        data.WriteBit(guid[4]);
        data.WriteBit(guid[2]);
        data.WriteBit(counter[6]);
        data.WriteBit(guid[0]);
        data.WriteBit(counter[4]);
        data.WriteBit(counter[1]);
        data.WriteBit(counter[2]);
        data.WriteBit(guid[3]);
        data.WriteBit(guid[7]);
        data.WriteBits(0, 2);           // criteria progress flags
        data.WriteBit(counter[0]);
        data.WriteBit(guid[5]);
        data.WriteBit(guid[6]);
        data.WriteBit(counter[7]);

        criteriaData.WriteByteSeq(guid[3]);
        criteriaData.WriteByteSeq(counter[4]);
        criteriaData << uint32(0);      // timer 1
        criteriaData.WriteByteSeq(guid[1]);
        criteriaData.AppendPackedTime(itr->second.date);
        criteriaData.WriteByteSeq(counter[3]);
        criteriaData.WriteByteSeq(counter[7]);
        criteriaData.WriteByteSeq(guid[5]);
        criteriaData.WriteByteSeq(counter[0]);
        criteriaData.WriteByteSeq(guid[4]);
        criteriaData.WriteByteSeq(guid[2]);
        criteriaData.WriteByteSeq(guid[6]);
        criteriaData.WriteByteSeq(guid[7]);
        criteriaData.WriteByteSeq(counter[6]);
        criteriaData << uint32(itr->first);
        criteriaData << uint32(0);      // timer 2
        criteriaData.WriteByteSeq(counter[1]);
        criteriaData.WriteByteSeq(counter[5]);
        criteriaData.WriteByteSeq(guid[0]);
        criteriaData.WriteByteSeq(counter[2]);
    }

    data.WriteBit(guid[6]);
    data.WriteBit(guid[5]);
    data.FlushBits();
    data.append(criteriaData);
    data.WriteByteSeq(guid[1]);
    data.WriteByteSeq(guid[6]);
    data.WriteByteSeq(guid[3]);
    data.WriteByteSeq(guid[0]);
    data.WriteByteSeq(guid[2]);

    for (CompletedAchievementMap::const_iterator itr = m_completedAchievements.begin(); itr != m_completedAchievements.end(); ++itr)
    {
        if (!isVisible(*itr))
            continue;

        data << uint32(itr->first);
        data.AppendPackedTime(itr->second.date);
    }

    data.WriteByteSeq(guid[7]);
    data.WriteByteSeq(guid[4]);
    data.WriteByteSeq(guid[5]);

    receiver->GetSession()->SendPacket(&data);
}

template<>
void AchievementMgr<Guild>::SendAchievementInfo(Player* receiver, uint32 achievementId /*= 0*/) const
{
    //will send response to criteria progress request
    AchievementCriteriaEntryList const* criteria = sAchievementMgr->GetAchievementCriteriaByAchievement(achievementId);
    if (!criteria)
    {
        // send empty packet
        WorldPacket data(SMSG_GUILD_CRITERIA_DATA, 3);
        data.WriteBits(0, 21);
        data.FlushBits();
        receiver->GetSession()->SendPacket(&data);
        return;
    }

    ObjectGuid counter;
    ObjectGuid guid;
    uint32 numCriteria = 0;
    ByteBuffer criteriaData(criteria->size() * (8 + 8 + 4 + 4 + 4));
    ByteBuffer criteriaBits(criteria->size() * (8 + 8) / 8);
    for (AchievementCriteriaEntryList::const_iterator itr = criteria->begin(); itr != criteria->end(); ++itr)
    {
        uint32 criteriaId = (*itr)->ID;
        CriteriaProgressMap::const_iterator progress = m_criteriaProgress.find(criteriaId);
        if (progress == m_criteriaProgress.end())
            continue;

        ++numCriteria;
    }

    criteriaBits.WriteBits(numCriteria, 21);

    for (AchievementCriteriaEntryList::const_iterator itr = criteria->begin(); itr != criteria->end(); ++itr)
    {
        uint32 criteriaId = (*itr)->ID;
        CriteriaProgressMap::const_iterator progress = m_criteriaProgress.find(criteriaId);
        if (progress == m_criteriaProgress.end())
            continue;

        counter.Set(progress->second.counter);
        guid = progress->second.CompletedGUID;

        criteriaBits.WriteBit(counter[4]);
        criteriaBits.WriteBit(counter[1]);
        criteriaBits.WriteBit(guid[2]);
        criteriaBits.WriteBit(counter[3]);
        criteriaBits.WriteBit(guid[1]);
        criteriaBits.WriteBit(counter[5]);
        criteriaBits.WriteBit(counter[0]);
        criteriaBits.WriteBit(guid[3]);
        criteriaBits.WriteBit(counter[2]);
        criteriaBits.WriteBit(guid[7]);
        criteriaBits.WriteBit(guid[5]);
        criteriaBits.WriteBit(guid[0]);
        criteriaBits.WriteBit(counter[6]);
        criteriaBits.WriteBit(guid[6]);
        criteriaBits.WriteBit(counter[7]);
        criteriaBits.WriteBit(guid[4]);

        criteriaData.WriteByteSeq(guid[5]);
        criteriaData << uint32(progress->second.date);      // unknown date
        criteriaData.WriteByteSeq(counter[3]);
        criteriaData.WriteByteSeq(counter[7]);
        criteriaData << uint32(progress->second.date);      // unknown date
        criteriaData.WriteByteSeq(counter[6]);
        criteriaData.WriteByteSeq(guid[4]);
        criteriaData.WriteByteSeq(guid[1]);
        criteriaData.WriteByteSeq(counter[4]);
        criteriaData.WriteByteSeq(guid[3]);
        criteriaData.WriteByteSeq(counter[0]);
        criteriaData.WriteByteSeq(guid[2]);
        criteriaData.WriteByteSeq(counter[1]);
        criteriaData.WriteByteSeq(guid[6]);
        criteriaData << uint32(progress->second.date);      // last update time (not packed!)
        criteriaData << uint32(criteriaId);
        criteriaData.WriteByteSeq(counter[5]);
        criteriaData << uint32(0);
        criteriaData.WriteByteSeq(guid[7]);
        criteriaData.WriteByteSeq(counter[2]);
        criteriaData.WriteByteSeq(guid[0]);
    }

    WorldPacket data(SMSG_GUILD_CRITERIA_DATA, criteriaBits.size() + criteriaData.size());
    data.append(criteriaBits);
    if (numCriteria)
        data.append(criteriaData);

    receiver->GetSession()->SendPacket(&data);
}

template<class T>
bool AchievementMgr<T>::HasAchieved(uint32 achievementId) const
{
    return m_completedAchievements.find(achievementId) != m_completedAchievements.end();
}

template<class T>
bool AchievementMgr<T>::CanUpdateCriteria(AchievementCriteriaEntry const* criteria, AchievementEntry const* achievement, uint64 miscValue1, uint64 miscValue2, uint64 miscValue3, Unit const* unit, Player* referencePlayer)
{
    if (DisableMgr::IsDisabledFor(DISABLE_TYPE_ACHIEVEMENT_CRITERIA, criteria->ID, nullptr))
    {
        TC_LOG_TRACE("achievement", "CanUpdateCriteria: (Id: %u Type %s) Disabled",
            criteria->ID, AchievementGlobalMgr::GetCriteriaTypeString(criteria->type));
        return false;
    }

    if (achievement->mapID != -1 && referencePlayer->GetMapId() != uint32(achievement->mapID))
    {
        TC_LOG_TRACE("achievement", "CanUpdateCriteria: (Id: %u Type %s Achievement %u) Wrong map",
            criteria->ID, AchievementGlobalMgr::GetCriteriaTypeString(criteria->type), achievement->ID);
        return false;
    }

    if ((achievement->requiredFaction == ACHIEVEMENT_FACTION_HORDE    && referencePlayer->GetTeam() != HORDE) ||
        (achievement->requiredFaction == ACHIEVEMENT_FACTION_ALLIANCE && referencePlayer->GetTeam() != ALLIANCE))
    {
        TC_LOG_TRACE("achievement", "CanUpdateCriteria: (Id: %u Type %s Achievement %u) Wrong faction",
            criteria->ID, AchievementGlobalMgr::GetCriteriaTypeString(criteria->type), achievement->ID);
        return false;
    }

    if (!ConditionsSatisfied(criteria, referencePlayer))
    {
        TC_LOG_TRACE("achievement", "CanUpdateCriteria: (Id: %u Type %s) Conditions not satisfied",
            criteria->ID, AchievementGlobalMgr::GetCriteriaTypeString(criteria->type));
        return false;
    }

    if (IsCompletedCriteria(criteria, achievement))
    {
        TC_LOG_TRACE("achievement", "CanUpdateCriteria: %s (Id: %u Type %s) Is Completed",
            criteria->name, criteria->ID, AchievementGlobalMgr::GetCriteriaTypeString(criteria->type));
        return false;
    }

    if (!RequirementsSatisfied(criteria, miscValue1, miscValue2, miscValue3, unit, referencePlayer))
    {
        TC_LOG_TRACE("achievement", "CanUpdateCriteria: %s (Id: %u Type %s) Requirements not satisfied",
            criteria->name, criteria->ID, AchievementGlobalMgr::GetCriteriaTypeString(criteria->type));
        return false;
    }

    // don't update already completed criteria
    if (IsCompletedCriteria(criteria, achievement))
        return false;

    return true;
}

template<class T>
bool AchievementMgr<T>::ConditionsSatisfied(AchievementCriteriaEntry const* criteria, Player* referencePlayer) const
{
    for (uint32 i = 0; i < MAX_CRITERIA_REQUIREMENTS; ++i)
    {
        if (!criteria->additionalRequirements[i].additionalRequirement_type)
            continue;

        switch (criteria->additionalRequirements[i].additionalRequirement_type)
        {
            case ACHIEVEMENT_CRITERIA_CONDITION_BG_MAP:
                if (referencePlayer->GetMapId() != criteria->additionalRequirements[i].additionalRequirement_value)
                    return false;
                break;
            case ACHIEVEMENT_CRITERIA_CONDITION_NOT_IN_GROUP:
                if (referencePlayer->GetGroup())
                    return false;
                break;
            default:
                break;
        }
    }

    return true;
}

template<class T>
bool AchievementMgr<T>::RequirementsSatisfied(AchievementCriteriaEntry const* achievementCriteria, uint64 miscValue1, uint64 miscValue2, uint64 miscValue3, Unit const* unit, Player* referencePlayer) const
{
    switch (AchievementCriteriaTypes(achievementCriteria->type))
    {
        case ACHIEVEMENT_CRITERIA_TYPE_ACCEPTED_SUMMONINGS:
        case ACHIEVEMENT_CRITERIA_TYPE_COMPLETE_DAILY_QUEST:
        case ACHIEVEMENT_CRITERIA_TYPE_CREATE_AUCTION:
        case ACHIEVEMENT_CRITERIA_TYPE_FALL_WITHOUT_DYING:
        case ACHIEVEMENT_CRITERIA_TYPE_FLIGHT_PATHS_TAKEN:
        case ACHIEVEMENT_CRITERIA_TYPE_GET_KILLING_BLOWS:
        case ACHIEVEMENT_CRITERIA_TYPE_GOLD_EARNED_BY_AUCTIONS:
        case ACHIEVEMENT_CRITERIA_TYPE_GOLD_SPENT_AT_BARBER:
        case ACHIEVEMENT_CRITERIA_TYPE_GOLD_SPENT_FOR_MAIL:
        case ACHIEVEMENT_CRITERIA_TYPE_GOLD_SPENT_FOR_TALENTS:
        case ACHIEVEMENT_CRITERIA_TYPE_GOLD_SPENT_FOR_TRAVELLING:
        case ACHIEVEMENT_CRITERIA_TYPE_HIGHEST_AUCTION_BID:
        case ACHIEVEMENT_CRITERIA_TYPE_HIGHEST_AUCTION_SOLD:
        case ACHIEVEMENT_CRITERIA_TYPE_HIGHEST_HEALING_RECEIVED:
        case ACHIEVEMENT_CRITERIA_TYPE_HIGHEST_HEAL_CAST:
        case ACHIEVEMENT_CRITERIA_TYPE_HIGHEST_HIT_DEALT:
        case ACHIEVEMENT_CRITERIA_TYPE_HIGHEST_HIT_RECEIVED:
        case ACHIEVEMENT_CRITERIA_TYPE_HONORABLE_KILL:
        case ACHIEVEMENT_CRITERIA_TYPE_LOOT_MONEY:
        case ACHIEVEMENT_CRITERIA_TYPE_LOSE_DUEL:
        case ACHIEVEMENT_CRITERIA_TYPE_MONEY_FROM_QUEST_REWARD:
        case ACHIEVEMENT_CRITERIA_TYPE_MONEY_FROM_VENDORS:
        case ACHIEVEMENT_CRITERIA_TYPE_NUMBER_OF_TALENT_RESETS:
        case ACHIEVEMENT_CRITERIA_TYPE_QUEST_ABANDONED:
        case ACHIEVEMENT_CRITERIA_TYPE_REACH_GUILD_LEVEL:
        case ACHIEVEMENT_CRITERIA_TYPE_ROLL_GREED:
        case ACHIEVEMENT_CRITERIA_TYPE_ROLL_NEED:
        case ACHIEVEMENT_CRITERIA_TYPE_SPECIAL_PVP_KILL:
        case ACHIEVEMENT_CRITERIA_TYPE_TOTAL_DAMAGE_RECEIVED:
        case ACHIEVEMENT_CRITERIA_TYPE_TOTAL_HEALING_RECEIVED:
        case ACHIEVEMENT_CRITERIA_TYPE_USE_LFD_TO_GROUP_WITH_PLAYERS:
        case ACHIEVEMENT_CRITERIA_TYPE_VISIT_BARBER_SHOP:
        case ACHIEVEMENT_CRITERIA_TYPE_WIN_DUEL:
        case ACHIEVEMENT_CRITERIA_TYPE_WIN_RATED_ARENA:
        case ACHIEVEMENT_CRITERIA_TYPE_WON_AUCTIONS:
            if (!miscValue1)
                return false;
            break;
        case ACHIEVEMENT_CRITERIA_TYPE_BUY_BANK_SLOT:
        case ACHIEVEMENT_CRITERIA_TYPE_COMPLETE_DAILY_QUEST_DAILY:
        case ACHIEVEMENT_CRITERIA_TYPE_COMPLETE_QUEST_COUNT:
        case ACHIEVEMENT_CRITERIA_TYPE_EARN_ACHIEVEMENT_POINTS:
        case ACHIEVEMENT_CRITERIA_TYPE_GAIN_EXALTED_REPUTATION:
        case ACHIEVEMENT_CRITERIA_TYPE_GAIN_HONORED_REPUTATION:
        case ACHIEVEMENT_CRITERIA_TYPE_GAIN_REVERED_REPUTATION:
        case ACHIEVEMENT_CRITERIA_TYPE_HIGHEST_GOLD_VALUE_OWNED:
        case ACHIEVEMENT_CRITERIA_TYPE_HIGHEST_PERSONAL_RATING:
        case ACHIEVEMENT_CRITERIA_TYPE_HIGHEST_TEAM_RATING:
        case ACHIEVEMENT_CRITERIA_TYPE_KNOWN_FACTIONS:
        case ACHIEVEMENT_CRITERIA_TYPE_REACH_LEVEL:
        case ACHIEVEMENT_CRITERIA_TYPE_ON_LOGIN:
            break;
        case ACHIEVEMENT_CRITERIA_TYPE_COMPLETE_ACHIEVEMENT:
            if (m_completedAchievements.find(achievementCriteria->complete_achievement.linkedAchievement) == m_completedAchievements.end())
                return false;
            break;
        case ACHIEVEMENT_CRITERIA_TYPE_WIN_BG:
            if (!miscValue1 || achievementCriteria->win_bg.bgMapID != referencePlayer->GetMapId())
                return false;
            break;
        case ACHIEVEMENT_CRITERIA_TYPE_KILL_CREATURE:
            if (!miscValue1 || achievementCriteria->kill_creature.creatureID != miscValue1)
                return false;
            break;
        case ACHIEVEMENT_CRITERIA_TYPE_REACH_SKILL_LEVEL:
            // update at loading or specific skill update
            if (miscValue1 && miscValue1 != achievementCriteria->reach_skill_level.skillID)
                return false;
            break;
        case ACHIEVEMENT_CRITERIA_TYPE_LEARN_SKILL_LEVEL:
            // update at loading or specific skill update
            if (miscValue1 && miscValue1 != achievementCriteria->learn_skill_level.skillID)
                return false;
            break;
        case ACHIEVEMENT_CRITERIA_TYPE_COMPLETE_QUESTS_IN_ZONE:
            if (miscValue1 && miscValue1 != achievementCriteria->complete_quests_in_zone.zoneID)
                return false;
            break;
        case ACHIEVEMENT_CRITERIA_TYPE_COMPLETE_BATTLEGROUND:
            if (!miscValue1 || referencePlayer->GetMapId() != achievementCriteria->complete_battleground.mapID)
                return false;
            break;
        case ACHIEVEMENT_CRITERIA_TYPE_DEATH_AT_MAP:
            if (!miscValue1 || referencePlayer->GetMapId() != achievementCriteria->death_at_map.mapID)
                return false;
            break;
        case ACHIEVEMENT_CRITERIA_TYPE_DEATH:
        {
            if (!miscValue1)
                return false;
            // skip wrong arena achievements, if not achievIdByArenaSlot then normal total death counter
            bool notfit = false;
            for (int j = 0; j < MAX_ARENA_SLOT; ++j)
            {
                if (achievIdByArenaSlot[j] == achievementCriteria->achievement)
                {
                    Battleground* bg = referencePlayer->GetBattleground();
                    if (!bg || !bg->isArena() || ArenaTeam::GetSlotByType(bg->GetArenaType()) != j)
                        notfit = true;
                    break;
                }
            }
            if (notfit)
                return false;
            break;
        }
        case ACHIEVEMENT_CRITERIA_TYPE_DEATH_IN_DUNGEON:
        {
            if (!miscValue1)
                return false;

            Map const* map = referencePlayer->IsInWorld() ? referencePlayer->GetMap() : sMapMgr->FindMap(referencePlayer->GetMapId(), referencePlayer->GetInstanceId());
            if (!map || !map->IsDungeon())
                return false;

            // search case
            bool found = false;
            for (int j = 0; achievIdForDungeon[j][0]; ++j)
            {
                if (achievIdForDungeon[j][0] == achievementCriteria->achievement)
                {
                    if (map->IsRaid())
                    {
                        // if raid accepted (ignore difficulty)
                        if (!achievIdForDungeon[j][2])
                            break;                      // for
                    }
                    else if (referencePlayer->GetDungeonDifficulty() == DUNGEON_DIFFICULTY_NORMAL)
                    {
                        // dungeon in normal mode accepted
                        if (!achievIdForDungeon[j][1])
                            break;                      // for
                    }
                    else
                    {
                        // dungeon in heroic mode accepted
                        if (!achievIdForDungeon[j][3])
                            break;                      // for
                    }

                    found = true;
                    break;                              // for
                }
            }
            if (!found)
                return false;

            //FIXME: work only for instances where max == min for players
            if (((InstanceMap*)map)->GetMaxPlayers() != achievementCriteria->death_in_dungeon.manLimit)
                return false;
            break;
        }
        case ACHIEVEMENT_CRITERIA_TYPE_KILLED_BY_CREATURE:
            if (!miscValue1 || miscValue1 != achievementCriteria->killed_by_creature.creatureEntry)
                return false;
            break;
        case ACHIEVEMENT_CRITERIA_TYPE_KILLED_BY_PLAYER:
            if (!miscValue1 || !unit || unit->GetTypeId() != TYPEID_PLAYER)
                return false;
            break;
        case ACHIEVEMENT_CRITERIA_TYPE_DEATHS_FROM:
            if (!miscValue1 || miscValue2 != achievementCriteria->death_from.type)
                return false;
            break;
        case ACHIEVEMENT_CRITERIA_TYPE_COMPLETE_QUEST:
        {
            // if miscValues != 0, it contains the questID.
            if (miscValue1)
            {
                if (miscValue1 != achievementCriteria->complete_quest.questID)
                    return false;
            }
            else
            {
                // login case.
                if (!referencePlayer->GetQuestRewardStatus(achievementCriteria->complete_quest.questID))
                    return false;
            }

            if (AchievementCriteriaDataSet const* data = sAchievementMgr->GetCriteriaDataSet(achievementCriteria))
                if (!data->Meets(referencePlayer, unit))
                    return false;
            break;
        }
        case ACHIEVEMENT_CRITERIA_TYPE_BE_SPELL_TARGET:
        case ACHIEVEMENT_CRITERIA_TYPE_BE_SPELL_TARGET2:
            if (!miscValue1 || miscValue1 != achievementCriteria->be_spell_target.spellID)
                return false;
            break;
        case ACHIEVEMENT_CRITERIA_TYPE_CAST_SPELL:
        case ACHIEVEMENT_CRITERIA_TYPE_CAST_SPELL2:
            if (!miscValue1 || miscValue1 != achievementCriteria->cast_spell.spellID)
                return false;
            break;
        case ACHIEVEMENT_CRITERIA_TYPE_LEARN_SPELL:
            if (miscValue1 && miscValue1 != achievementCriteria->learn_spell.spellID)
                return false;

            if (!referencePlayer->HasSpell(achievementCriteria->learn_spell.spellID))
                return false;
            break;
        case ACHIEVEMENT_CRITERIA_TYPE_LOOT_TYPE:
            // miscValue1 = itemId - miscValue2 = count of item loot
            // miscValue3 = loot_type (note: 0 = LOOT_CORPSE and then it ignored)
            if (!miscValue1 || !miscValue2 || !miscValue3 || miscValue3 != achievementCriteria->loot_type.lootType)
                return false;
            break;
        case ACHIEVEMENT_CRITERIA_TYPE_OWN_ITEM:
            if (miscValue1 && achievementCriteria->own_item.itemID != miscValue1)
                return false;
            break;
        case ACHIEVEMENT_CRITERIA_TYPE_USE_ITEM:
            if (!miscValue1 || achievementCriteria->use_item.itemID != miscValue1)
                return false;
            break;
        case ACHIEVEMENT_CRITERIA_TYPE_LOOT_ITEM:
            if (!miscValue1 || miscValue1 != achievementCriteria->own_item.itemID)
                return false;
            break;
        case ACHIEVEMENT_CRITERIA_TYPE_EXPLORE_AREA:
        {
            WorldMapOverlayEntry const* worldOverlayEntry = sWorldMapOverlayStore.LookupEntry(achievementCriteria->explore_area.areaReference);
            if (!worldOverlayEntry)
                break;

            bool matchFound = false;
            for (int j = 0; j < MAX_WORLD_MAP_OVERLAY_AREA_IDX; ++j)
            {
                uint32 area_id = worldOverlayEntry->areatableID[j];
                if (!area_id)                            // array have 0 only in empty tail
                    break;

                int32 exploreFlag = GetAreaFlagByAreaID(area_id);
                if (exploreFlag < 0)
                    continue;

                uint32 playerIndexOffset = uint32(exploreFlag) / 32;
                uint32 mask = 1 << (uint32(exploreFlag) % 32);

                if (referencePlayer->GetUInt32Value(PLAYER_EXPLORED_ZONES_1 + playerIndexOffset) & mask)
                {
                    matchFound = true;
                    break;
                }
            }

            if (!matchFound)
                return false;
            break;
        }
        case ACHIEVEMENT_CRITERIA_TYPE_GAIN_REPUTATION:
            if (miscValue1 && miscValue1 != achievementCriteria->gain_reputation.factionID)
                return false;
            break;
        case ACHIEVEMENT_CRITERIA_TYPE_EQUIP_EPIC_ITEM:
            // miscValue1 = itemid miscValue2 = itemSlot
            if (!miscValue1 || miscValue2 != achievementCriteria->equip_epic_item.itemSlot)
                return false;
            break;
        case ACHIEVEMENT_CRITERIA_TYPE_ROLL_NEED_ON_LOOT:
        case ACHIEVEMENT_CRITERIA_TYPE_ROLL_GREED_ON_LOOT:
        {
            // miscValue1 = itemid miscValue2 = diced value
            if (!miscValue1 || miscValue2 != achievementCriteria->roll_greed_on_loot.rollValue)
                return false;

            ItemTemplate const* proto = sObjectMgr->GetItemTemplate(uint32(miscValue1));
            if (!proto)
                return false;
            break;
        }
        case ACHIEVEMENT_CRITERIA_TYPE_DO_EMOTE:
            if (!miscValue1 || miscValue1 != achievementCriteria->do_emote.emoteID)
                return false;
            break;
        case ACHIEVEMENT_CRITERIA_TYPE_DAMAGE_DONE:
        case ACHIEVEMENT_CRITERIA_TYPE_HEALING_DONE:
            if (!miscValue1)
                return false;

            if (achievementCriteria->additionalRequirements[0].additionalRequirement_type == ACHIEVEMENT_CRITERIA_CONDITION_BG_MAP)
            {
                if (referencePlayer->GetMapId() != achievementCriteria->additionalRequirements[0].additionalRequirement_value)
                    return false;

                // map specific case (BG in fact) expected player targeted damage/heal
                if (!unit || unit->GetTypeId() != TYPEID_PLAYER)
                    return false;
            }
            break;
        case ACHIEVEMENT_CRITERIA_TYPE_EQUIP_ITEM:
            // miscValue1 = item_id
            if (!miscValue1 || miscValue1 != achievementCriteria->equip_item.itemID)
                return false;
            break;
        case ACHIEVEMENT_CRITERIA_TYPE_USE_GAMEOBJECT:
            if (!miscValue1 || miscValue1 != achievementCriteria->use_gameobject.goEntry)
                return false;
            break;
        case ACHIEVEMENT_CRITERIA_TYPE_FISH_IN_GAMEOBJECT:
            if (!miscValue1 || miscValue1 != achievementCriteria->fish_in_gameobject.goEntry)
                return false;
            break;
        case ACHIEVEMENT_CRITERIA_TYPE_LEARN_SKILLLINE_SPELLS:
            if (miscValue1 && miscValue1 != achievementCriteria->learn_skillline_spell.skillLine)
                return false;
            break;
        case ACHIEVEMENT_CRITERIA_TYPE_LOOT_EPIC_ITEM:
        case ACHIEVEMENT_CRITERIA_TYPE_RECEIVE_EPIC_ITEM:
        {
            if (!miscValue1)
                return false;
            ItemTemplate const* proto = sObjectMgr->GetItemTemplate(uint32(miscValue1));
            if (!proto || proto->Quality < ITEM_QUALITY_EPIC)
                return false;
            break;
        }
        case ACHIEVEMENT_CRITERIA_TYPE_LEARN_SKILL_LINE:
            if (miscValue1 && miscValue1 != achievementCriteria->learn_skill_line.skillLine)
                return false;
            break;
        case ACHIEVEMENT_CRITERIA_TYPE_HK_CLASS:
            if (!miscValue1 || miscValue1 != achievementCriteria->hk_class.classID)
                return false;
            break;
        case ACHIEVEMENT_CRITERIA_TYPE_HK_RACE:
            if (!miscValue1 || miscValue1 != achievementCriteria->hk_race.raceID)
                return false;
            break;
        case ACHIEVEMENT_CRITERIA_TYPE_BG_OBJECTIVE_CAPTURE:
            if (!miscValue1 || miscValue1 != achievementCriteria->bg_objective.objectiveId)
                return false;
            break;
        case ACHIEVEMENT_CRITERIA_TYPE_HONORABLE_KILL_AT_AREA:
            if (!miscValue1 || miscValue1 != achievementCriteria->honorable_kill_at_area.areaID)
                return false;
            break;
        case ACHIEVEMENT_CRITERIA_TYPE_CURRENCY:
            if (!miscValue1 || !miscValue2 || int64(miscValue2) < 0
                || miscValue1 != achievementCriteria->currencyGain.currency)
                return false;
            break;
        case ACHIEVEMENT_CRITERIA_TYPE_WIN_ARENA:
            if (miscValue1 != achievementCriteria->win_arena.mapID)
                return false;
            break;
        default:
            break;
    }
    return true;
}

template<class T>
bool AchievementMgr<T>::AdditionalRequirementsSatisfied(AchievementCriteriaEntry const* criteria, uint64 miscValue1, uint64 /*miscValue2*/, Unit const* unit, Player* referencePlayer) const
{
    for (uint8 i = 0; i < MAX_ADDITIONAL_CRITERIA_CONDITIONS; ++i)
    {
        uint32 reqType = criteria->additionalConditionType[i];
        uint32 reqValue = criteria->additionalConditionValue[i];

        switch (AchievementCriteriaAdditionalCondition(reqType))
        {
            case ACHIEVEMENT_CRITERIA_ADDITIONAL_CONDITION_TARGET_CREATURE_ENTRY: // 4
                if (!unit || unit->GetEntry() != reqValue)
                    return false;
                break;
            case ACHIEVEMENT_CRITERIA_ADDITIONAL_CONDITION_TARGET_MUST_BE_PLAYER: // 5
                if (!unit || unit->GetTypeId() != TYPEID_PLAYER)
                    return false;
                break;
            case ACHIEVEMENT_CRITERIA_ADDITIONAL_CONDITION_TARGET_MUST_BE_DEAD: // 6
                if (!unit || unit->IsAlive())
                    return false;
                break;
            case ACHIEVEMENT_CRITERIA_ADDITIONAL_CONDITION_TARGET_MUST_BE_ENEMY: // 7
                if (!unit || !referencePlayer->IsHostileTo(unit))
                    return false;
                break;
            case ACHIEVEMENT_CRITERIA_ADDITIONAL_CONDITION_SOURCE_HAS_AURA: // 8
                if (!referencePlayer->HasAura(reqValue))
                    return false;
                break;
            case ACHIEVEMENT_CRITERIA_ADDITIONAL_CONDITION_TARGET_HAS_AURA: // 10
                if (!unit || !unit->HasAura(reqValue))
                    return false;
            case ACHIEVEMENT_CRITERIA_ADDITIONAL_CONDITION_TARGET_HAS_AURA_TYPE: // 11
                if (!unit || !unit->HasAuraType(AuraType(reqValue)))
                    return false;
                break;
            case ACHIEVEMENT_CRITERIA_ADDITIONAL_CONDITION_ITEM_QUALITY_MIN: // 14
            {
                // miscValue1 is itemid
                ItemTemplate const* const item = sObjectMgr->GetItemTemplate(uint32(miscValue1));
                if (!item || item->Quality < reqValue)
                    return false;
                break;
            }
            case ACHIEVEMENT_CRITERIA_ADDITIONAL_CONDITION_ITEM_QUALITY_EQUALS: // 15
            {
                // miscValue1 is itemid
                ItemTemplate const* const item = sObjectMgr->GetItemTemplate(uint32(miscValue1));
                if (!item || item->Quality != reqValue)
                    return false;
                break;
            }
            case ACHIEVEMENT_CRITERIA_ADDITIONAL_CONDITION_SOURCE_AREA_OR_ZONE: // 17
            {
                uint32 zoneId, areaId;
                referencePlayer->GetZoneAndAreaId(zoneId, areaId);
                if (zoneId != reqValue && areaId != reqValue)
                    return false;
                break;
            }
            case ACHIEVEMENT_CRITERIA_ADDITIONAL_CONDITION_TARGET_AREA_OR_ZONE: // 18
            {
                if (!unit)
                    return false;
                uint32 zoneId, areaId;
                unit->GetZoneAndAreaId(zoneId, areaId);
                if (zoneId != reqValue && areaId != reqValue)
                    return false;
                break;
            }
            case ACHIEVEMENT_CRITERIA_ADDITIONAL_CONDITION_MAP_DIFFICULTY: // 20
                if (uint32(referencePlayer->GetMap()->GetDifficulty()) != reqValue)
                    return false;
                break;
            case ACHIEVEMENT_CRITERIA_ADDITIONAL_CONDITION_SOURCE_RACE: // 25
                if (referencePlayer->getRace() != reqValue)
                    return false;
                break;
            case ACHIEVEMENT_CRITERIA_ADDITIONAL_CONDITION_SOURCE_CLASS: // 26
                if (referencePlayer->getClass() != reqValue)
                    return false;
                break;
            case ACHIEVEMENT_CRITERIA_ADDITIONAL_CONDITION_TARGET_RACE: // 27
                if (!unit || unit->GetTypeId() != TYPEID_PLAYER || unit->getRace() != reqValue)
                    return false;
                break;
            case ACHIEVEMENT_CRITERIA_ADDITIONAL_CONDITION_TARGET_CLASS: // 28
                if (!unit || unit->GetTypeId() != TYPEID_PLAYER || unit->getClass() != reqValue)
                    return false;
                break;
            case ACHIEVEMENT_CRITERIA_ADDITIONAL_CONDITION_MAX_GROUP_MEMBERS: // 29
                if (referencePlayer->GetGroup() && referencePlayer->GetGroup()->GetMembersCount() >= reqValue)
                    return false;
                break;
            case ACHIEVEMENT_CRITERIA_ADDITIONAL_CONDITION_TARGET_CREATURE_TYPE: // 30
            {
                if (!unit)
                    return false;
                Creature const* const creature = unit->ToCreature();
                if (!creature || creature->GetCreatureType() != reqValue)
                    return false;
                break;
            }
            case ACHIEVEMENT_CRITERIA_ADDITIONAL_CONDITION_SOURCE_MAP: // 32
                if (referencePlayer->GetMapId() != reqValue)
                    return false;
                break;
            case ACHIEVEMENT_CRITERIA_ADDITIONAL_CONDITION_TITLE_BIT_INDEX: // 38
                // miscValue1 is title's bit index
                if (miscValue1 != reqValue)
                    return false;
                break;
            case ACHIEVEMENT_CRITERIA_ADDITIONAL_CONDITION_SOURCE_LEVEL: // 39
                if (referencePlayer->getLevel() != reqValue)
                    return false;
                break;
            case ACHIEVEMENT_CRITERIA_ADDITIONAL_CONDITION_TARGET_LEVEL: // 40
                if (!unit || unit->getLevel() != reqValue)
                    return false;
                break;
            case ACHIEVEMENT_CRITERIA_ADDITIONAL_CONDITION_TARGET_ZONE: // 41
                if (!unit || unit->GetZoneId() != reqValue)
                    return false;
            case ACHIEVEMENT_CRITERIA_ADDITIONAL_CONDITION_TARGET_HEALTH_PERCENT_BELOW: // 46
                if (!unit || unit->GetHealthPct() >= reqValue)
                    return false;
                break;
            default:
                break;
        }
    }
    return true;
}

char const* AchievementGlobalMgr::GetCriteriaTypeString(uint32 type)
{
    return GetCriteriaTypeString(AchievementCriteriaTypes(type));
}

char const* AchievementGlobalMgr::GetCriteriaTypeString(AchievementCriteriaTypes type)
{
    switch (type)
    {
        case ACHIEVEMENT_CRITERIA_TYPE_KILL_CREATURE:
            return "KILL_CREATURE";
        case ACHIEVEMENT_CRITERIA_TYPE_WIN_BG:
            return "TYPE_WIN_BG";
        case ACHIEVEMENT_CRITERIA_TYPE_COMPLETE_ARCHAEOLOGY_PROJECTS:
            return "COMPLETE_RESEARCH";
        case ACHIEVEMENT_CRITERIA_TYPE_REACH_LEVEL:
            return "REACH_LEVEL";
        case ACHIEVEMENT_CRITERIA_TYPE_REACH_SKILL_LEVEL:
            return "REACH_SKILL_LEVEL";
        case ACHIEVEMENT_CRITERIA_TYPE_COMPLETE_ACHIEVEMENT:
            return "COMPLETE_ACHIEVEMENT";
        case ACHIEVEMENT_CRITERIA_TYPE_COMPLETE_QUEST_COUNT:
            return "COMPLETE_QUEST_COUNT";
        case ACHIEVEMENT_CRITERIA_TYPE_COMPLETE_DAILY_QUEST_DAILY:
            return "COMPLETE_DAILY_QUEST_DAILY";
        case ACHIEVEMENT_CRITERIA_TYPE_COMPLETE_QUESTS_IN_ZONE:
            return "COMPLETE_QUESTS_IN_ZONE";
        case ACHIEVEMENT_CRITERIA_TYPE_CURRENCY:
            return "CURRENCY";
        case ACHIEVEMENT_CRITERIA_TYPE_DAMAGE_DONE:
            return "DAMAGE_DONE";
        case ACHIEVEMENT_CRITERIA_TYPE_COMPLETE_DAILY_QUEST:
            return "COMPLETE_DAILY_QUEST";
        case ACHIEVEMENT_CRITERIA_TYPE_COMPLETE_BATTLEGROUND:
            return "COMPLETE_BATTLEGROUND";
        case ACHIEVEMENT_CRITERIA_TYPE_DEATH_AT_MAP:
            return "DEATH_AT_MAP";
        case ACHIEVEMENT_CRITERIA_TYPE_DEATH:
            return "DEATH";
        case ACHIEVEMENT_CRITERIA_TYPE_DEATH_IN_DUNGEON:
            return "DEATH_IN_DUNGEON";
        case ACHIEVEMENT_CRITERIA_TYPE_COMPLETE_RAID:
            return "COMPLETE_RAID";
        case ACHIEVEMENT_CRITERIA_TYPE_KILLED_BY_CREATURE:
            return "KILLED_BY_CREATURE";
        case ACHIEVEMENT_CRITERIA_TYPE_KILLED_BY_PLAYER:
            return "KILLED_BY_PLAYER";
        case ACHIEVEMENT_CRITERIA_TYPE_FALL_WITHOUT_DYING:
            return "FALL_WITHOUT_DYING";
        case ACHIEVEMENT_CRITERIA_TYPE_DEATHS_FROM:
            return "DEATHS_FROM";
        case ACHIEVEMENT_CRITERIA_TYPE_COMPLETE_QUEST:
            return "COMPLETE_QUEST";
        case ACHIEVEMENT_CRITERIA_TYPE_BE_SPELL_TARGET:
            return "BE_SPELL_TARGET";
        case ACHIEVEMENT_CRITERIA_TYPE_CAST_SPELL:
            return "CAST_SPELL";
        case ACHIEVEMENT_CRITERIA_TYPE_BG_OBJECTIVE_CAPTURE:
            return "BG_OBJECTIVE_CAPTURE";
        case ACHIEVEMENT_CRITERIA_TYPE_HONORABLE_KILL_AT_AREA:
            return "HONORABLE_KILL_AT_AREA";
        case ACHIEVEMENT_CRITERIA_TYPE_WIN_ARENA:
            return "WIN_ARENA";
        case ACHIEVEMENT_CRITERIA_TYPE_PLAY_ARENA:
            return "PLAY_ARENA";
        case ACHIEVEMENT_CRITERIA_TYPE_LEARN_SPELL:
            return "LEARN_SPELL";
        case ACHIEVEMENT_CRITERIA_TYPE_HONORABLE_KILL:
            return "HONORABLE_KILL";
        case ACHIEVEMENT_CRITERIA_TYPE_OWN_ITEM:
            return "OWN_ITEM";
        case ACHIEVEMENT_CRITERIA_TYPE_WIN_RATED_ARENA:
            return "WIN_RATED_ARENA";
        case ACHIEVEMENT_CRITERIA_TYPE_HIGHEST_TEAM_RATING:
            return "HIGHEST_TEAM_RATING";
        case ACHIEVEMENT_CRITERIA_TYPE_HIGHEST_PERSONAL_RATING:
            return "HIGHEST_PERSONAL_RATING";
        case ACHIEVEMENT_CRITERIA_TYPE_LEARN_SKILL_LEVEL:
            return "LEARN_SKILL_LEVEL";
        case ACHIEVEMENT_CRITERIA_TYPE_USE_ITEM:
            return "USE_ITEM";
        case ACHIEVEMENT_CRITERIA_TYPE_LOOT_ITEM:
            return "LOOT_ITEM";
        case ACHIEVEMENT_CRITERIA_TYPE_EXPLORE_AREA:
            return "EXPLORE_AREA";
        case ACHIEVEMENT_CRITERIA_TYPE_OWN_RANK:
            return "OWN_RANK";
        case ACHIEVEMENT_CRITERIA_TYPE_BUY_BANK_SLOT:
            return "BUY_BANK_SLOT";
        case ACHIEVEMENT_CRITERIA_TYPE_GAIN_REPUTATION:
            return "GAIN_REPUTATION";
        case ACHIEVEMENT_CRITERIA_TYPE_GAIN_EXALTED_REPUTATION:
            return "GAIN_EXALTED_REPUTATION";
        case ACHIEVEMENT_CRITERIA_TYPE_VISIT_BARBER_SHOP:
            return "VISIT_BARBER_SHOP";
        case ACHIEVEMENT_CRITERIA_TYPE_EQUIP_EPIC_ITEM:
            return "EQUIP_EPIC_ITEM";
        case ACHIEVEMENT_CRITERIA_TYPE_ROLL_NEED_ON_LOOT:
            return "ROLL_NEED_ON_LOOT";
        case ACHIEVEMENT_CRITERIA_TYPE_ROLL_GREED_ON_LOOT:
            return "GREED_ON_LOOT";
        case ACHIEVEMENT_CRITERIA_TYPE_HK_CLASS:
            return "HK_CLASS";
        case ACHIEVEMENT_CRITERIA_TYPE_HK_RACE:
            return "HK_RACE";
        case ACHIEVEMENT_CRITERIA_TYPE_DO_EMOTE:
            return "DO_EMOTE";
        case ACHIEVEMENT_CRITERIA_TYPE_HEALING_DONE:
            return "HEALING_DONE";
        case ACHIEVEMENT_CRITERIA_TYPE_GET_KILLING_BLOWS:
            return "GET_KILLING_BLOWS";
        case ACHIEVEMENT_CRITERIA_TYPE_EQUIP_ITEM:
            return "EQUIP_ITEM";
        case ACHIEVEMENT_CRITERIA_TYPE_MONEY_FROM_VENDORS:
            return "MONEY_FROM_VENDORS";
        case ACHIEVEMENT_CRITERIA_TYPE_GOLD_SPENT_FOR_TALENTS:
            return "GOLD_SPENT_FOR_TALENTS";
        case ACHIEVEMENT_CRITERIA_TYPE_NUMBER_OF_TALENT_RESETS:
            return "NUMBER_OF_TALENT_RESETS";
        case ACHIEVEMENT_CRITERIA_TYPE_MONEY_FROM_QUEST_REWARD:
            return "MONEY_FROM_QUEST_REWARD";
        case ACHIEVEMENT_CRITERIA_TYPE_GOLD_SPENT_FOR_TRAVELLING:
            return "GOLD_SPENT_FOR_TRAVELLING";
        case ACHIEVEMENT_CRITERIA_TYPE_GOLD_SPENT_AT_BARBER:
            return "GOLD_SPENT_AT_BARBER";
        case ACHIEVEMENT_CRITERIA_TYPE_GOLD_SPENT_FOR_MAIL:
            return "GOLD_SPENT_FOR_MAIL";
        case ACHIEVEMENT_CRITERIA_TYPE_LOOT_MONEY:
            return "LOOT_MONEY";
        case ACHIEVEMENT_CRITERIA_TYPE_USE_GAMEOBJECT:
            return "USE_GAMEOBJECT";
        case ACHIEVEMENT_CRITERIA_TYPE_BE_SPELL_TARGET2:
            return "BE_SPELL_TARGET2";
        case ACHIEVEMENT_CRITERIA_TYPE_SPECIAL_PVP_KILL:
            return "SPECIAL_PVP_KILL";
        case ACHIEVEMENT_CRITERIA_TYPE_FISH_IN_GAMEOBJECT:
            return "FISH_IN_GAMEOBJECT";
        case ACHIEVEMENT_CRITERIA_TYPE_ON_LOGIN:
            return "ON_LOGIN";
        case ACHIEVEMENT_CRITERIA_TYPE_LEARN_SKILLLINE_SPELLS:
            return "LEARN_SKILLLINE_SPELLS";
        case ACHIEVEMENT_CRITERIA_TYPE_WIN_DUEL:
            return "WIN_DUEL";
        case ACHIEVEMENT_CRITERIA_TYPE_LOSE_DUEL:
            return "LOSE_DUEL";
        case ACHIEVEMENT_CRITERIA_TYPE_KILL_CREATURE_TYPE:
            return "KILL_CREATURE_TYPE";
        case ACHIEVEMENT_CRITERIA_TYPE_GOLD_EARNED_BY_AUCTIONS:
            return "GOLD_EARNED_BY_AUCTIONS";
        case ACHIEVEMENT_CRITERIA_TYPE_CREATE_AUCTION:
            return "CREATE_AUCTION";
        case ACHIEVEMENT_CRITERIA_TYPE_HIGHEST_AUCTION_BID:
            return "HIGHEST_AUCTION_BID";
        case ACHIEVEMENT_CRITERIA_TYPE_WON_AUCTIONS:
            return "WON_AUCTIONS";
        case ACHIEVEMENT_CRITERIA_TYPE_HIGHEST_AUCTION_SOLD:
            return "HIGHEST_AUCTION_SOLD";
        case ACHIEVEMENT_CRITERIA_TYPE_HIGHEST_GOLD_VALUE_OWNED:
            return "HIGHEST_GOLD_VALUE_OWNED";
        case ACHIEVEMENT_CRITERIA_TYPE_GAIN_REVERED_REPUTATION:
            return "GAIN_REVERED_REPUTATION";
        case ACHIEVEMENT_CRITERIA_TYPE_GAIN_HONORED_REPUTATION:
            return "GAIN_HONORED_REPUTATION";
        case ACHIEVEMENT_CRITERIA_TYPE_KNOWN_FACTIONS:
            return "KNOWN_FACTIONS";
        case ACHIEVEMENT_CRITERIA_TYPE_LOOT_EPIC_ITEM:
            return "LOOT_EPIC_ITEM";
        case ACHIEVEMENT_CRITERIA_TYPE_RECEIVE_EPIC_ITEM:
            return "RECEIVE_EPIC_ITEM";
        case ACHIEVEMENT_CRITERIA_TYPE_ROLL_NEED:
            return "ROLL_NEED";
        case ACHIEVEMENT_CRITERIA_TYPE_ROLL_GREED:
            return "ROLL_GREED";
        case ACHIEVEMENT_CRITERIA_TYPE_HIGHEST_HIT_DEALT:
            return "HIT_DEALT";
        case ACHIEVEMENT_CRITERIA_TYPE_HIGHEST_HIT_RECEIVED:
            return "HIT_RECEIVED";
        case ACHIEVEMENT_CRITERIA_TYPE_TOTAL_DAMAGE_RECEIVED:
            return "TOTAL_DAMAGE_RECEIVED";
        case ACHIEVEMENT_CRITERIA_TYPE_HIGHEST_HEAL_CAST:
            return "HIGHEST_HEAL_CAST";
        case ACHIEVEMENT_CRITERIA_TYPE_TOTAL_HEALING_RECEIVED:
            return "TOTAL_HEALING_RECEIVED";
        case ACHIEVEMENT_CRITERIA_TYPE_HIGHEST_HEALING_RECEIVED:
            return "HIGHEST_HEALING_RECEIVED";
        case ACHIEVEMENT_CRITERIA_TYPE_QUEST_ABANDONED:
            return "QUEST_ABANDONED";
        case ACHIEVEMENT_CRITERIA_TYPE_FLIGHT_PATHS_TAKEN:
            return "FLIGHT_PATHS_TAKEN";
        case ACHIEVEMENT_CRITERIA_TYPE_LOOT_TYPE:
            return "LOOT_TYPE";
        case ACHIEVEMENT_CRITERIA_TYPE_CAST_SPELL2:
            return "CAST_SPELL2";
        case ACHIEVEMENT_CRITERIA_TYPE_LEARN_SKILL_LINE:
            return "LEARN_SKILL_LINE";
        case ACHIEVEMENT_CRITERIA_TYPE_EARN_HONORABLE_KILL:
            return "EARN_HONORABLE_KILL";
        case ACHIEVEMENT_CRITERIA_TYPE_ACCEPTED_SUMMONINGS:
            return "ACCEPTED_SUMMONINGS";
        case ACHIEVEMENT_CRITERIA_TYPE_EARN_ACHIEVEMENT_POINTS:
            return "EARN_ACHIEVEMENT_POINTS";
        case ACHIEVEMENT_CRITERIA_TYPE_USE_LFD_TO_GROUP_WITH_PLAYERS:
            return "USE_LFD_TO_GROUP_WITH_PLAYERS";
        case ACHIEVEMENT_CRITERIA_TYPE_SPENT_GOLD_GUILD_REPAIRS:
            return "SPENT_GOLD_GUILD_REPAIRS";
        case ACHIEVEMENT_CRITERIA_TYPE_REACH_GUILD_LEVEL:
            return "REACH_GUILD_LEVEL";
        case ACHIEVEMENT_CRITERIA_TYPE_CRAFT_ITEMS_GUILD:
            return "CRAFT_ITEMS_GUILD";
        case ACHIEVEMENT_CRITERIA_TYPE_CATCH_FROM_POOL:
            return "CATCH_FROM_POOL";
        case ACHIEVEMENT_CRITERIA_TYPE_BUY_GUILD_BANK_SLOTS:
            return "BUY_GUILD_BANK_SLOTS";
        case ACHIEVEMENT_CRITERIA_TYPE_EARN_GUILD_ACHIEVEMENT_POINTS:
            return "EARN_GUILD_ACHIEVEMENT_POINTS";
        case ACHIEVEMENT_CRITERIA_TYPE_WIN_RATED_BATTLEGROUND:
            return "WIN_RATED_BATTLEGROUND";
        case ACHIEVEMENT_CRITERIA_TYPE_REACH_BG_RATING:
            return "REACH_BG_RATING";
        case ACHIEVEMENT_CRITERIA_TYPE_BUY_GUILD_TABARD:
            return "BUY_GUILD_TABARD";
        case ACHIEVEMENT_CRITERIA_TYPE_COMPLETE_QUESTS_GUILD:
            return "COMPLETE_QUESTS_GUILD";
        case ACHIEVEMENT_CRITERIA_TYPE_HONORABLE_KILLS_GUILD:
            return "HONORABLE_KILLS_GUILD";
        case ACHIEVEMENT_CRITERIA_TYPE_KILL_CREATURE_TYPE_GUILD:
            return "KILL_CREATURE_TYPE_GUILD";
        case ACHIEVEMENT_CRITERIA_TYPE_COMPLETE_GUILD_CHALLENGE_TYPE:
            return "GUILD_CHALLENGE_TYPE";
        case ACHIEVEMENT_CRITERIA_TYPE_COMPLETE_GUILD_CHALLENGE:
            return "GUILD_CHALLENGE";
    }
    return "MISSING_TYPE";
}

template class AchievementMgr<Guild>;
template class AchievementMgr<Player>;

//==========================================================
void AchievementGlobalMgr::LoadAchievementCriteriaList()
{
    uint32 oldMSTime = getMSTime();

    if (sAchievementCriteriaStore.GetNumRows() == 0)
    {
        TC_LOG_ERROR("server.loading", ">> Loaded 0 achievement criteria.");
        return;
    }

    uint32 criterias = 0;
    uint32 guildCriterias = 0;
    for (uint32 entryId = 0; entryId < sAchievementCriteriaStore.GetNumRows(); ++entryId)
    {
        AchievementCriteriaEntry const* criteria = sAchievementMgr->GetAchievementCriteria(entryId);
        if (!criteria)
            continue;

        AchievementEntry const* achievement = sAchievementMgr->GetAchievement(criteria->achievement);

        m_AchievementCriteriaListByAchievement[criteria->achievement].push_back(criteria);

        if (achievement && achievement->flags & ACHIEVEMENT_FLAG_GUILD)
            ++guildCriterias, m_GuildAchievementCriteriasByType[criteria->type].push_back(criteria);
        else
            ++criterias, m_AchievementCriteriasByType[criteria->type].push_back(criteria);

        if (criteria->timeLimit)
            m_AchievementCriteriasByTimedType[criteria->timedCriteriaStartType].push_back(criteria);
    }

    TC_LOG_INFO("server.loading", ">> Loaded %u achievement criteria and %u guild achievement crieteria in %u ms", criterias, guildCriterias, GetMSTimeDiffToNow(oldMSTime));
}

void AchievementGlobalMgr::LoadAchievementReferenceList()
{
    uint32 oldMSTime = getMSTime();

    if (sAchievementStore.GetNumRows() == 0)
    {
        TC_LOG_INFO("server.loading", ">> Loaded 0 achievement references.");
        return;
    }

    uint32 count = 0;

    for (uint32 entryId = 0; entryId < sAchievementStore.GetNumRows(); ++entryId)
    {
        AchievementEntry const* achievement = sAchievementMgr->GetAchievement(entryId);
        if (!achievement || !achievement->refAchievement)
            continue;

        m_AchievementListByReferencedId[achievement->refAchievement].push_back(achievement);
        ++count;
    }

    // Once Bitten, Twice Shy (10 player) - Icecrown Citadel
    if (AchievementEntry const* achievement = sAchievementMgr->GetAchievement(4539))
        const_cast<AchievementEntry*>(achievement)->mapID = 631;    // Correct map requirement (currently has Ulduar)

    TC_LOG_INFO("server.loading", ">> Loaded %u achievement references in %u ms", count, GetMSTimeDiffToNow(oldMSTime));
}

void AchievementGlobalMgr::LoadAchievementCriteriaData()
{
    uint32 oldMSTime = getMSTime();

    m_criteriaDataMap.clear();                              // need for reload case

    QueryResult result = WorldDatabase.Query("SELECT criteria_id, type, value1, value2, ScriptName FROM achievement_criteria_data");

    if (!result)
    {
        TC_LOG_INFO("server.loading", ">> Loaded 0 additional achievement criteria data. DB table `achievement_criteria_data` is empty.");
        return;
    }

    uint32 count = 0;

    do
    {
        Field* fields = result->Fetch();
        uint32 criteria_id = fields[0].GetUInt32();

        AchievementCriteriaEntry const* criteria = sAchievementMgr->GetAchievementCriteria(criteria_id);

        if (!criteria)
        {
            TC_LOG_ERROR("sql.sql", "Table `achievement_criteria_data` has data for non-existing criteria (Entry: %u), ignore.", criteria_id);
            continue;
        }

        uint32 dataType = fields[1].GetUInt8();
        std::string scriptName = fields[4].GetString();
        uint32 scriptId = 0;
        if (scriptName.length()) // not empty
        {
            if (dataType != ACHIEVEMENT_CRITERIA_DATA_TYPE_SCRIPT)
                TC_LOG_ERROR("sql.sql", "Table `achievement_criteria_data` has ScriptName set for non-scripted data type (Entry: %u, type %u), useless data.", criteria_id, dataType);
            else
                scriptId = sObjectMgr->GetScriptId(scriptName);
        }

        AchievementCriteriaData data(dataType, fields[2].GetUInt32(), fields[3].GetUInt32(), scriptId);

        if (!data.IsValid(criteria))
            continue;

        // this will allocate empty data set storage
        AchievementCriteriaDataSet& dataSet = m_criteriaDataMap[criteria_id];
        dataSet.SetCriteriaId(criteria_id);

        // add real data only for not NONE data types
        if (data.dataType != ACHIEVEMENT_CRITERIA_DATA_TYPE_NONE)
            dataSet.Add(data);

        // counting data by and data types
        ++count;
    }
    while (result->NextRow());

    TC_LOG_INFO("server.loading", ">> Loaded %u additional achievement criteria data in %u ms", count, GetMSTimeDiffToNow(oldMSTime));
}

void AchievementGlobalMgr::LoadCompletedAchievements()
{
    uint32 oldMSTime = getMSTime();

    QueryResult result = CharacterDatabase.Query("SELECT achievement FROM character_achievement GROUP BY achievement");

    if (!result)
    {
        TC_LOG_INFO("server.loading", ">> Loaded 0 realm first completed achievements. DB table `character_achievement` is empty.");
        return;
    }

    do
    {
        Field* fields = result->Fetch();

        uint16 achievementId = fields[0].GetUInt16();
        const AchievementEntry* achievement = sAchievementMgr->GetAchievement(achievementId);
        if (!achievement)
        {
            // Remove non existent achievements from all characters
            TC_LOG_ERROR("achievement", "Non-existing achievement %u data removed from table `character_achievement`.", achievementId);

            PreparedStatement* stmt = CharacterDatabase.GetPreparedStatement(CHAR_DEL_INVALID_ACHIEVMENT);
            stmt->setUInt16(0, uint16(achievementId));
            CharacterDatabase.Execute(stmt);

            continue;
        }
        else if (achievement->flags & (ACHIEVEMENT_FLAG_REALM_FIRST_REACH | ACHIEVEMENT_FLAG_REALM_FIRST_KILL))
            m_allCompletedAchievements[achievementId] = uint32(0xFFFFFFFF);
    }
    while (result->NextRow());

    TC_LOG_INFO("server.loading", ">> Loaded %lu realm first completed achievements in %u ms", (unsigned long)m_allCompletedAchievements.size(), GetMSTimeDiffToNow(oldMSTime));
}

void AchievementGlobalMgr::LoadRewards()
{
    uint32 oldMSTime = getMSTime();

    m_achievementRewards.clear();                           // need for reload case

    //                                               0      1        2        3     4       5        6     7
    QueryResult result = WorldDatabase.Query("SELECT entry, title_A, title_H, item, sender, subject, text, mailTemplate FROM achievement_reward");

    if (!result)
    {
        TC_LOG_ERROR("server.loading", ">> Loaded 0 achievement rewards. DB table `achievement_reward` is empty.");
        return;
    }

    uint32 count = 0;

    do
    {
        Field* fields = result->Fetch();
        uint32 entry = fields[0].GetUInt32();
        AchievementEntry const* achievement = GetAchievement(entry);
        if (!achievement)
        {
            TC_LOG_ERROR("sql.sql", "Table `achievement_reward` has wrong achievement (Entry: %u), ignored.", entry);
            continue;
        }

        AchievementReward reward;
        reward.titleId[0]   = fields[1].GetUInt32();
        reward.titleId[1]   = fields[2].GetUInt32();
        reward.itemId       = fields[3].GetUInt32();
        reward.sender       = fields[4].GetUInt32();
        reward.subject      = fields[5].GetString();
        reward.text         = fields[6].GetString();
        reward.mailTemplate = fields[7].GetUInt32();

        // must be title or mail at least
        if (!reward.titleId[0] && !reward.titleId[1] && !reward.sender)
        {
            TC_LOG_ERROR("sql.sql", "Table `achievement_reward` (Entry: %u) does not have title or item reward data, ignored.", entry);
            continue;
        }

        if (achievement->requiredFaction == ACHIEVEMENT_FACTION_ANY && (!reward.titleId[0] ^ !reward.titleId[1]))
            TC_LOG_ERROR("sql.sql", "Table `achievement_reward` (Entry: %u) has title (A: %u H: %u) for only one team.", entry, reward.titleId[0], reward.titleId[1]);

        if (reward.titleId[0])
        {
            CharTitlesEntry const* titleEntry = sCharTitlesStore.LookupEntry(reward.titleId[0]);
            if (!titleEntry)
            {
                TC_LOG_ERROR("sql.sql", "Table `achievement_reward` (Entry: %u) has invalid title id (%u) in `title_A`, set to 0", entry, reward.titleId[0]);
                reward.titleId[0] = 0;
            }
        }

        if (reward.titleId[1])
        {
            CharTitlesEntry const* titleEntry = sCharTitlesStore.LookupEntry(reward.titleId[1]);
            if (!titleEntry)
            {
                TC_LOG_ERROR("sql.sql", "Table `achievement_reward` (Entry: %u) has invalid title id (%u) in `title_H`, set to 0", entry, reward.titleId[1]);
                reward.titleId[1] = 0;
            }
        }

        //check mail data before item for report including wrong item case
        if (reward.sender)
        {
            if (!sObjectMgr->GetCreatureTemplate(reward.sender))
            {
                TC_LOG_ERROR("sql.sql", "Table `achievement_reward` (Entry: %u) has invalid creature entry %u as sender, mail reward skipped.", entry, reward.sender);
                reward.sender = 0;
            }
        }
        else
        {
            if (reward.itemId)
                TC_LOG_ERROR("sql.sql", "Table `achievement_reward` (Entry: %u) does not have sender data but has item reward, item will not be rewarded.", entry);

            if (!reward.subject.empty())
                TC_LOG_ERROR("sql.sql", "Table `achievement_reward` (Entry: %u) does not have sender data but has mail subject.", entry);

            if (!reward.text.empty())
                TC_LOG_ERROR("sql.sql", "Table `achievement_reward` (Entry: %u) does not have sender data but has mail text.", entry);

            if (reward.mailTemplate)
                TC_LOG_ERROR("sql.sql", "Table `achievement_reward` (Entry: %u) does not have sender data but has mailTemplate.", entry);
        }

        if (reward.mailTemplate)
        {
            if (!sMailTemplateStore.LookupEntry(reward.mailTemplate))
            {
                TC_LOG_ERROR("sql.sql", "Table `achievement_reward` (Entry: %u) has invalid mailTemplate (%u).", entry, reward.mailTemplate);
                reward.mailTemplate = 0;
            }
            else if (!reward.subject.empty() || !reward.text.empty())
                TC_LOG_ERROR("sql.sql", "Table `achievement_reward` (Entry: %u) has mailTemplate (%u) and mail subject/text.", entry, reward.mailTemplate);
        }

        if (reward.itemId)
        {
            if (!sObjectMgr->GetItemTemplate(reward.itemId))
            {
                TC_LOG_ERROR("sql.sql", "Table `achievement_reward` (Entry: %u) has invalid item id %u, reward mail will not contain item.", entry, reward.itemId);
                reward.itemId = 0;
            }
        }

        m_achievementRewards[entry] = reward;
        ++count;
    }
    while (result->NextRow());

    TC_LOG_INFO("server.loading", ">> Loaded %u achievement rewards in %u ms", count, GetMSTimeDiffToNow(oldMSTime));
}

void AchievementGlobalMgr::LoadRewardLocales()
{
    uint32 oldMSTime = getMSTime();

    m_achievementRewardLocales.clear();                       // need for reload case

    QueryResult result = WorldDatabase.Query("SELECT entry, subject_loc1, text_loc1, subject_loc2, text_loc2, subject_loc3, text_loc3, subject_loc4, text_loc4, "
                                             "subject_loc5, text_loc5, subject_loc6, text_loc6, subject_loc7, text_loc7, subject_loc8, text_loc8"
                                             " FROM locales_achievement_reward");

    if (!result)
    {
        TC_LOG_INFO("server.loading", ">> Loaded 0 achievement reward locale strings.  DB table `locales_achievement_reward` is empty");
        return;
    }

    do
    {
        Field* fields = result->Fetch();

        uint32 entry = fields[0].GetUInt32();

        if (m_achievementRewards.find(entry) == m_achievementRewards.end())
        {
            TC_LOG_ERROR("sql.sql", "Table `locales_achievement_reward` (Entry: %u) has locale strings for non-existing achievement reward.", entry);
            continue;
        }

        AchievementRewardLocale& data = m_achievementRewardLocales[entry];

        for (uint8 i = TOTAL_LOCALES - 1; i > 0; --i)
        {
            LocaleConstant locale = (LocaleConstant) i;
            ObjectMgr::AddLocaleString(fields[1 + 2 * (i - 1)].GetString(), locale, data.subject);
            ObjectMgr::AddLocaleString(fields[1 + 2 * (i - 1) + 1].GetString(), locale, data.text);
        }
    }
    while (result->NextRow());

    TC_LOG_INFO("server.loading", ">> Loaded %u achievement reward locale strings in %u ms", uint32(m_achievementRewardLocales.size()), GetMSTimeDiffToNow(oldMSTime));
}

AchievementEntry const* AchievementGlobalMgr::GetAchievement(uint32 achievementId) const
{
    return sAchievementStore.LookupEntry(achievementId);
}

AchievementCriteriaEntry const* AchievementGlobalMgr::GetAchievementCriteria(uint32 criteriaId) const
{
    return sAchievementCriteriaStore.LookupEntry(criteriaId);
}

void AchievementGlobalMgr::OnInstanceDestroyed(uint32 instanceId)
{
    for (auto& realmCompletion : m_allCompletedAchievements)
        if (realmCompletion.second == instanceId)
            realmCompletion.second = uint32(0xFFFFFFFF);
}<|MERGE_RESOLUTION|>--- conflicted
+++ resolved
@@ -558,19 +558,11 @@
 
             PreparedStatement* stmt = CharacterDatabase.GetPreparedStatement(CHAR_DEL_CHAR_ACHIEVEMENT_BY_ACHIEVEMENT);
             stmt->setUInt16(0, iter->first);
-<<<<<<< HEAD
             stmt->setUInt32(1, GetOwner()->GetGUID().GetCounter());
             trans->Append(stmt);
 
             stmt = CharacterDatabase.GetPreparedStatement(CHAR_INS_CHAR_ACHIEVEMENT);
             stmt->setUInt32(0, GetOwner()->GetGUID().GetCounter());
-=======
-            stmt->setUInt32(1, GetPlayer()->GetGUID().GetCounter());
-            trans->Append(stmt);
-
-            stmt = CharacterDatabase.GetPreparedStatement(CHAR_INS_CHAR_ACHIEVEMENT);
-            stmt->setUInt32(0, GetPlayer()->GetGUID().GetCounter());
->>>>>>> 233297c5
             stmt->setUInt16(1, iter->first);
             stmt->setUInt32(2, uint32(iter->second.date));
             trans->Append(stmt);
@@ -587,22 +579,14 @@
                 continue;
 
             PreparedStatement* stmt = CharacterDatabase.GetPreparedStatement(CHAR_DEL_CHAR_ACHIEVEMENT_PROGRESS_BY_CRITERIA);
-<<<<<<< HEAD
             stmt->setUInt32(0, GetOwner()->GetGUID().GetCounter());
-=======
-            stmt->setUInt32(0, GetPlayer()->GetGUID().GetCounter());
->>>>>>> 233297c5
             stmt->setUInt16(1, iter->first);
             trans->Append(stmt);
 
             if (iter->second.counter)
             {
                 stmt = CharacterDatabase.GetPreparedStatement(CHAR_INS_CHAR_ACHIEVEMENT_PROGRESS);
-<<<<<<< HEAD
                 stmt->setUInt32(0, GetOwner()->GetGUID().GetCounter());
-=======
-                stmt->setUInt32(0, GetPlayer()->GetGUID().GetCounter());
->>>>>>> 233297c5
                 stmt->setUInt16(1, iter->first);
                 stmt->setUInt32(2, iter->second.counter);
                 stmt->setUInt32(3, uint32(iter->second.date));
@@ -1787,12 +1771,8 @@
     if (entry->timeLimit && timedIter == m_timedAchievements.end())
         return;
 
-<<<<<<< HEAD
     TC_LOG_DEBUG("achievement", "SetCriteriaProgress(%u, " UI64FMTD ") for (%s)",
                    entry->ID, changeValue, GetOwner()->GetGUID().ToString().c_str());
-=======
-    TC_LOG_DEBUG("achievement", "AchievementMgr::SetCriteriaProgress(%u, %u) for (GUID:%u)", entry->ID, changeValue, m_player->GetGUID().GetCounter());
->>>>>>> 233297c5
 
     CriteriaProgress* progress = GetCriteriaProgress(entry);
     if (!progress)
@@ -1939,7 +1919,6 @@
     if (achievement->flags & ACHIEVEMENT_FLAG_COUNTER || HasAchieved(achievement->ID))
         return;
 
-<<<<<<< HEAD
     if (achievement->flags & ACHIEVEMENT_FLAG_SHOW_IN_GUILD_NEWS)
         if (Guild* guild = referencePlayer->GetGuild())
             guild->AddGuildNews(GUILD_NEWS_PLAYER_ACHIEVEMENT, referencePlayer->GetGUID(), achievement->flags & ACHIEVEMENT_FLAG_SHOW_IN_GUILD_HEADER, achievement->ID);
@@ -1949,10 +1928,6 @@
 
     TC_LOG_INFO("achievement", "AchievementMgr::CompletedAchievement(%u). Player: %s (%u)",
         achievement->ID, GetOwner()->GetName().c_str(), GetOwner()->GetGUID().GetCounter());
-=======
-    TC_LOG_DEBUG("achievement", "AchievementMgr::CompletedAchievement(%u). Player: %s (%u)",
-        achievement->ID, m_player->GetName().c_str(), m_player->GetGUID().GetCounter());
->>>>>>> 233297c5
 
     CompletedAchievementData& ca = m_completedAchievements[achievement->ID];
     ca.date = time(NULL);
@@ -1977,11 +1952,7 @@
     //! Since no common attributes were found, (not even in titleRewardFlags field)
     //! we explicitly check by ID. Maybe in the future we could move the achievement_reward
     //! condition fields to the condition system.
-<<<<<<< HEAD
-    if (uint32 titleId = reward->titleId[achievement->ID == 1793 ? GetOwner()->getGender() : (GetOwner()->GetTeam() == ALLIANCE ? 0 : 1)])
-=======
-    if (uint32 titleId = reward->titleId[achievement->ID == 1793 ? GetPlayer()->GetByteValue(PLAYER_BYTES_3, 0) : (GetPlayer()->GetTeam() == ALLIANCE ? 0 : 1)])
->>>>>>> 233297c5
+    if (uint32 titleId = reward->titleId[achievement->ID == 1793 ? GetOwner()->GetByteValue(PLAYER_BYTES_3, 0) : (GetOwner()->GetTeam() == ALLIANCE ? 0 : 1)])
         if (CharTitlesEntry const* titleEntry = sCharTitlesStore.LookupEntry(titleId))
             GetOwner()->SetTitle(titleEntry);
 
