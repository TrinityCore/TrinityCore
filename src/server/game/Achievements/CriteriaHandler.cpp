/*
 * This file is part of the TrinityCore Project. See AUTHORS file for Copyright information
 *
 * This program is free software; you can redistribute it and/or modify it
 * under the terms of the GNU General Public License as published by the
 * Free Software Foundation; either version 2 of the License, or (at your
 * option) any later version.
 *
 * This program is distributed in the hope that it will be useful, but WITHOUT
 * ANY WARRANTY; without even the implied warranty of MERCHANTABILITY or
 * FITNESS FOR A PARTICULAR PURPOSE. See the GNU General Public License for
 * more details.
 *
 * You should have received a copy of the GNU General Public License along
 * with this program. If not, see <http://www.gnu.org/licenses/>.
 */

#include "CriteriaHandler.h"
#include "AchievementMgr.h"
#include "ArenaTeamMgr.h"
#include "AzeriteItem.h"
#include "BattlefieldMgr.h"
#include "Battleground.h"
#include "BattlePetMgr.h"
#include "CollectionMgr.h"
#include "Containers.h"
#include "Creature.h"
#include "DatabaseEnv.h"
#include "DB2Stores.h"
#include "DisableMgr.h"
#include "GameEventMgr.h"
#include "GameTime.h"
#include "Garrison.h"
#include "Group.h"
#include "InstanceScript.h"
#include "Item.h"
#include "LanguageMgr.h"
#include "Log.h"
#include "MapManager.h"
#include "ObjectMgr.h"
#include "PhasingHandler.h"
#include "Player.h"
#include "RealmList.h"
#include "ReputationMgr.h"
#include "Scenario.h"
#include "ScriptMgr.h"
#include "SpellAuras.h"
#include "SpellInfo.h"
#include "SpellMgr.h"
#include "World.h"
#include "WorldSession.h"

bool CriteriaData::IsValid(Criteria const* criteria)
{
    if (DataType >= MAX_CRITERIA_DATA_TYPE)
    {
        TC_LOG_ERROR("sql.sql", "Table `criteria_data` for criteria (Entry: %u) contains a wrong data type (%u), ignored.", criteria->ID, DataType);
        return false;
    }
    switch (CriteriaType(criteria->Entry->Type))
    {
        case CriteriaType::KillCreature:
        case CriteriaType::KillAnyCreature:
        case CriteriaType::WinBattleground:
        case CriteriaType::MaxDistFallenWithoutDying:
        case CriteriaType::CompleteQuest:              // only hardcoded list
        case CriteriaType::CastSpell:
        case CriteriaType::WinAnyRankedArena:
        case CriteriaType::DoEmote:
        case CriteriaType::KillPlayer:
        case CriteriaType::WinDuel:
        case CriteriaType::GetLootByType:
        case CriteriaType::LandTargetedSpellOnTarget:
        case CriteriaType::BeSpellTarget:
        case CriteriaType::GainAura:
        case CriteriaType::EquipItemInSlot:
        case CriteriaType::RollNeed:
        case CriteriaType::RollGreed:
        case CriteriaType::TrackedWorldStateUIModified:
        case CriteriaType::EarnHonorableKill:
        case CriteriaType::CompleteDailyQuest:         // only Children's Week achievements
        case CriteriaType::UseItem:                    // only Children's Week achievements
        case CriteriaType::DeliveredKillingBlow:
        case CriteriaType::ReachLevel:
        case CriteriaType::Login:
        case CriteriaType::LootAnyItem:
        case CriteriaType::ObtainAnyItem:
            break;
        default:
            if (DataType != CRITERIA_DATA_TYPE_SCRIPT)
            {
                TC_LOG_ERROR("sql.sql", "Table `criteria_data` contains data for a non-supported criteria type (Entry: %u Type: %u), ignored.", criteria->ID, criteria->Entry->Type);
                return false;
            }
            break;
    }

    switch (DataType)
    {
        case CRITERIA_DATA_TYPE_NONE:
        case CRITERIA_DATA_TYPE_INSTANCE_SCRIPT:
            return true;
        case CRITERIA_DATA_TYPE_T_CREATURE:
            if (!Creature.Id || !sObjectMgr->GetCreatureTemplate(Creature.Id))
            {
                TC_LOG_ERROR("sql.sql", "Table `criteria_data` (Entry: %u Type: %u) for data type CRITERIA_DATA_TYPE_CREATURE (%u) contains a non-existing creature id in value1 (%u), ignored.",
                    criteria->ID, criteria->Entry->Type, DataType, Creature.Id);
                return false;
            }
            return true;
        case CRITERIA_DATA_TYPE_T_PLAYER_CLASS_RACE:
            if (!ClassRace.Class && !ClassRace.Race)
            {
                TC_LOG_ERROR("sql.sql", "Table `criteria_data` (Entry: %u Type: %u) for data type CRITERIA_DATA_TYPE_T_PLAYER_CLASS_RACE (%u) must not have 0 in either value field, ignored.",
                    criteria->ID, criteria->Entry->Type, DataType);
                return false;
            }
            if (ClassRace.Class && ((1 << (ClassRace.Class-1)) & CLASSMASK_ALL_PLAYABLE) == 0)
            {
                TC_LOG_ERROR("sql.sql", "Table `criteria_data` (Entry: %u Type: %u) for data type CRITERIA_DATA_TYPE_T_PLAYER_CLASS_RACE (%u) contains a non-existing class in value1 (%u), ignored.",
                    criteria->ID, criteria->Entry->Type, DataType, ClassRace.Class);
                return false;
            }
            if (!Trinity::RaceMask<uint64>{ RACEMASK_ALL_PLAYABLE }.HasRace(ClassRace.Race))
            {
                TC_LOG_ERROR("sql.sql", "Table `criteria_data` (Entry: %u Type: %u) for data type CRITERIA_DATA_TYPE_T_PLAYER_CLASS_RACE (%u) contains a non-existing race in value2 (%u), ignored.",
                    criteria->ID, criteria->Entry->Type, DataType, ClassRace.Race);
                return false;
            }
            return true;
        case CRITERIA_DATA_TYPE_T_PLAYER_LESS_HEALTH:
            if (Health.Percent < 1 || Health.Percent > 100)
            {
                TC_LOG_ERROR("sql.sql", "Table `criteria_data` (Entry: %u Type: %u) for data type CRITERIA_DATA_TYPE_PLAYER_LESS_HEALTH (%u) contains a wrong percent value in value1 (%u), ignored.",
                    criteria->ID, criteria->Entry->Type, DataType, Health.Percent);
                return false;
            }
            return true;
        case CRITERIA_DATA_TYPE_S_AURA:
        case CRITERIA_DATA_TYPE_T_AURA:
        {
            SpellInfo const* spellEntry = sSpellMgr->GetSpellInfo(Aura.SpellId, DIFFICULTY_NONE);
            if (!spellEntry)
            {
                TC_LOG_ERROR("sql.sql", "Table `criteria_data` (Entry: %u Type: %u) for data type %s (%u) contains a wrong spell id in value1 (%u), ignored.",
                    criteria->ID, criteria->Entry->Type, (DataType == CRITERIA_DATA_TYPE_S_AURA ? "CRITERIA_DATA_TYPE_S_AURA" : "CRITERIA_DATA_TYPE_T_AURA"), DataType, Aura.SpellId);
                return false;
            }
            SpellEffectInfo const* effect = spellEntry->GetEffect(Aura.EffectIndex);
            if (!effect)
            {
                TC_LOG_ERROR("sql.sql", "Table `criteria_data` (Entry: %u Type: %u) for data type %s (%u) contains a wrong spell effect index in value2 (%u), ignored.",
                    criteria->ID, criteria->Entry->Type, (DataType == CRITERIA_DATA_TYPE_S_AURA ? "CRITERIA_DATA_TYPE_S_AURA" : "CRITERIA_DATA_TYPE_T_AURA"), DataType, Aura.EffectIndex);
                return false;
            }
            if (!effect->ApplyAuraName)
            {
                TC_LOG_ERROR("sql.sql", "Table `criteria_data` (Entry: %u Type: %u) for data type %s (%u) contains a non-aura spell effect (ID: %u Effect: %u), ignored.",
                    criteria->ID, criteria->Entry->Type, (DataType == CRITERIA_DATA_TYPE_S_AURA ? "CRITERIA_DATA_TYPE_S_AURA" : "CRITERIA_DATA_TYPE_T_AURA"), DataType, Aura.SpellId, Aura.EffectIndex);
                return false;
            }
            return true;
        }
        case CRITERIA_DATA_TYPE_VALUE:
            if (Value.ComparisonType >= COMP_TYPE_MAX)
            {
                TC_LOG_ERROR("sql.sql", "Table `criteria_data` (Entry: %u Type: %u) for data type CRITERIA_DATA_TYPE_VALUE (%u) contains a wrong ComparisionType in value2 (%u), ignored.",
                    criteria->ID, criteria->Entry->Type, DataType, Value.ComparisonType);
                return false;
            }
            return true;
        case CRITERIA_DATA_TYPE_T_LEVEL:
            if (Level.Min > STRONG_MAX_LEVEL)
            {
                TC_LOG_ERROR("sql.sql", "Table `CRITERIA_DATA` (Entry: %u Type: %u) for data type CRITERIA_DATA_TYPE_T_LEVEL (%u) contains a wrong minlevel in value1 (%u), ignored.",
                    criteria->ID, criteria->Entry->Type, DataType, Level.Min);
                return false;
            }
            return true;
        case CRITERIA_DATA_TYPE_T_GENDER:
            if (Gender.Gender > GENDER_NONE)
            {
                TC_LOG_ERROR("sql.sql", "Table `criteria_data` (Entry: %u Type: %u) for data type CRITERIA_DATA_TYPE_T_GENDER (%u) contains a wrong gender value in value1 (%u), ignored.",
                    criteria->ID, criteria->Entry->Type, DataType, Gender.Gender);
                return false;
            }
            return true;
        case CRITERIA_DATA_TYPE_SCRIPT:
            if (!ScriptId)
            {
                TC_LOG_ERROR("sql.sql", "Table `criteria_data` (Entry: %u Type: %u) for data type CRITERIA_DATA_TYPE_SCRIPT (%u) does not have a ScriptName set, ignored.",
                    criteria->ID, criteria->Entry->Type, DataType);
                return false;
            }
            return true;
        case CRITERIA_DATA_TYPE_MAP_PLAYER_COUNT:
            if (MapPlayers.MaxCount <= 0)
            {
                TC_LOG_ERROR("sql.sql", "Table `criteria_data` (Entry: %u Type: %u) for data type CRITERIA_DATA_TYPE_MAP_PLAYER_COUNT (%u) contains a wrong max players count in value1 (%u), ignored.",
                    criteria->ID, criteria->Entry->Type, DataType, MapPlayers.MaxCount);
                return false;
            }
            return true;
        case CRITERIA_DATA_TYPE_T_TEAM:
            if (Team.Team != ALLIANCE && Team.Team != HORDE)
            {
                TC_LOG_ERROR("sql.sql", "Table `criteria_data` (Entry: %u Type: %u) for data type CRITERIA_DATA_TYPE_T_TEAM (%u) contains an unknown team value in value1 (%u), ignored.",
                    criteria->ID, criteria->Entry->Type, DataType, Team.Team);
                return false;
            }
            return true;
        case CRITERIA_DATA_TYPE_S_DRUNK:
            if (Drunk.State >= MAX_DRUNKEN)
            {
                TC_LOG_ERROR("sql.sql", "Table `criteria_data` (Entry: %u Type: %u) for data type CRITERIA_DATA_TYPE_S_DRUNK (%u) contains an unknown drunken state value in value1 (%u), ignored.",
                    criteria->ID, criteria->Entry->Type, DataType, Drunk.State);
                return false;
            }
            return true;
        case CRITERIA_DATA_TYPE_HOLIDAY:
            if (!sHolidaysStore.LookupEntry(Holiday.Id))
            {
                TC_LOG_ERROR("sql.sql", "Table `criteria_data` (Entry: %u Type: %u) for data type CRITERIA_DATA_TYPE_HOLIDAY (%u) contains an unknown holiday entry in value1 (%u), ignored.",
                    criteria->ID, criteria->Entry->Type, DataType, Holiday.Id);
                return false;
            }
            return true;
        case CRITERIA_DATA_TYPE_GAME_EVENT:
        {
            GameEventMgr::GameEventDataMap const& events = sGameEventMgr->GetEventMap();
            if (GameEvent.Id < 1 || GameEvent.Id >= events.size())
            {
                TC_LOG_ERROR("sql.sql", "Table `criteria_data` (Entry: %u Type: %u) for data type CRITERIA_DATA_TYPE_GAME_EVENT (%u) has unknown game_event in value1 (%u), ignored.",
                    criteria->ID, criteria->Entry->Type, DataType, GameEvent.Id);
                return false;
            }
            return true;
        }
        case CRITERIA_DATA_TYPE_BG_LOSS_TEAM_SCORE:
            return true;                                    // not check correctness node indexes
        case CRITERIA_DATA_TYPE_S_EQUIPPED_ITEM:
            if (EquippedItem.Quality >= MAX_ITEM_QUALITY)
            {
                TC_LOG_ERROR("sql.sql", "Table `criteria_data` (Entry: %u Type: %u) for data type CRITERIA_DATA_TYPE_S_EQUIPPED_ITEM (%u) contains an unknown quality state value in value2 (%u), ignored.",
                    criteria->ID, criteria->Entry->Type, DataType, EquippedItem.Quality);
                return false;
            }
            return true;
        case CRITERIA_DATA_TYPE_MAP_ID:
            if (!sMapStore.LookupEntry(Map.Id))
            {
                TC_LOG_ERROR("sql.sql", "Table `criteria_data` (Entry: %u Type: %u) for data type CRITERIA_DATA_TYPE_MAP_ID (%u) contains an unknown map entry in value1 (%u), ignored.",
                    criteria->ID, criteria->Entry->Type, DataType, Map.Id);
            }
            return true;
        case CRITERIA_DATA_TYPE_S_PLAYER_CLASS_RACE:
            if (!ClassRace.Class && !ClassRace.Race)
            {
                TC_LOG_ERROR("sql.sql", "Table `criteria_data` (Entry: %u Type: %u) for data type CRITERIA_DATA_TYPE_S_PLAYER_CLASS_RACE (%u) should not have 0 in either value field. Ignored.",
                    criteria->ID, criteria->Entry->Type, DataType);
                return false;
            }
            if (ClassRace.Class && ((1 << (ClassRace.Class-1)) & CLASSMASK_ALL_PLAYABLE) == 0)
            {
                TC_LOG_ERROR("sql.sql", "Table `criteria_data` (Entry: %u Type: %u) for data type CRITERIA_DATA_TYPE_S_PLAYER_CLASS_RACE (%u) contains a non-existing class entry in value1 (%u), ignored.",
                    criteria->ID, criteria->Entry->Type, DataType, ClassRace.Class);
                return false;
            }
            if (ClassRace.Race && ((UI64LIT(1) << (ClassRace.Race-1)) & RACEMASK_ALL_PLAYABLE) == 0)
            {
                TC_LOG_ERROR("sql.sql", "Table `criteria_data` (Entry: %u Type: %u) for data type CRITERIA_DATA_TYPE_S_PLAYER_CLASS_RACE (%u) contains a non-existing race entry in value2 (%u), ignored.",
                    criteria->ID, criteria->Entry->Type, DataType, ClassRace.Race);
                return false;
            }
            return true;
        case CRITERIA_DATA_TYPE_S_KNOWN_TITLE:
            if (!sCharTitlesStore.LookupEntry(KnownTitle.Id))
            {
                TC_LOG_ERROR("sql.sql", "Table `criteria_data` (Entry: %u Type: %u) for data type CRITERIA_DATA_TYPE_S_KNOWN_TITLE (%u) contains an unknown title_id in value1 (%u), ignore.",
                    criteria->ID, criteria->Entry->Type, DataType, KnownTitle.Id);
                return false;
            }
            return true;
        case CRITERIA_DATA_TYPE_S_ITEM_QUALITY:
            if (ItemQuality.Quality >= MAX_ITEM_QUALITY)
            {
                TC_LOG_ERROR("sql.sql", "Table `criteria_data` (Entry: %u Type: %u) for data type CRITERIA_DATA_TYPE_S_ITEM_QUALITY (%u) contains an unknown quality state value in value1 (%u), ignored.",
                    criteria->ID, criteria->Entry->Type, DataType, ItemQuality.Quality);
                return false;
            }
            return true;
        default:
            TC_LOG_ERROR("sql.sql", "Table `criteria_data` (Entry: %u Type: %u) contains data of a non-supported data type (%u), ignored.", criteria->ID, criteria->Entry->Type, DataType);
            return false;
    }
}

bool CriteriaData::Meets(uint32 criteriaId, Player const* source, WorldObject const* target, uint32 miscValue1 /*= 0*/, uint32 miscValue2 /*= 0*/) const
{
    switch (DataType)
    {
        case CRITERIA_DATA_TYPE_NONE:
            return true;
        case CRITERIA_DATA_TYPE_T_CREATURE:
            if (!target || target->GetTypeId() != TYPEID_UNIT)
                return false;
            return target->GetEntry() == Creature.Id;
        case CRITERIA_DATA_TYPE_T_PLAYER_CLASS_RACE:
            if (!target || target->GetTypeId() != TYPEID_PLAYER)
                return false;
            if (ClassRace.Class && ClassRace.Class != target->ToPlayer()->getClass())
                return false;
            if (ClassRace.Race && ClassRace.Race != target->ToPlayer()->getRace())
                return false;
            return true;
        case CRITERIA_DATA_TYPE_S_PLAYER_CLASS_RACE:
            if (source->GetTypeId() != TYPEID_PLAYER)
                return false;
            if (ClassRace.Class && ClassRace.Class != source->ToPlayer()->getClass())
                return false;
            if (ClassRace.Race && ClassRace.Race != source->ToPlayer()->getRace())
                return false;
            return true;
        case CRITERIA_DATA_TYPE_T_PLAYER_LESS_HEALTH:
            if (!target || target->GetTypeId() != TYPEID_PLAYER)
                return false;
            return !target->ToPlayer()->HealthAbovePct(Health.Percent);
        case CRITERIA_DATA_TYPE_S_AURA:
            return source->HasAuraEffect(Aura.SpellId, uint8(Aura.EffectIndex));
        case CRITERIA_DATA_TYPE_T_AURA:
        {
            if (!target)
                return false;
            Unit const* unitTarget = target->ToUnit();
            if (!unitTarget)
                return false;
            return unitTarget->HasAuraEffect(Aura.SpellId, uint8(Aura.EffectIndex));
        }
        case CRITERIA_DATA_TYPE_VALUE:
            return CompareValues(ComparisionType(Value.ComparisonType), miscValue1, Value.Value);
        case CRITERIA_DATA_TYPE_T_LEVEL:
            if (!target)
                return false;
            return target->GetLevelForTarget(source) >= Level.Min;
        case CRITERIA_DATA_TYPE_T_GENDER:
        {
            if (!target)
                return false;
            Unit const* unitTarget = target->ToUnit();
            if (!unitTarget)
                return false;
            return unitTarget->getGender() == Gender.Gender;
        }
        case CRITERIA_DATA_TYPE_SCRIPT:
        {
            Unit const* unitTarget = nullptr;
            if (target)
                unitTarget = target->ToUnit();
            return sScriptMgr->OnCriteriaCheck(ScriptId, const_cast<Player*>(source), const_cast<Unit*>(unitTarget));
        }
        case CRITERIA_DATA_TYPE_MAP_PLAYER_COUNT:
            return source->GetMap()->GetPlayersCountExceptGMs() <= MapPlayers.MaxCount;
        case CRITERIA_DATA_TYPE_T_TEAM:
            if (!target || target->GetTypeId() != TYPEID_PLAYER)
                return false;
            return target->ToPlayer()->GetTeam() == Team.Team;
        case CRITERIA_DATA_TYPE_S_DRUNK:
            return Player::GetDrunkenstateByValue(source->GetDrunkValue()) >= DrunkenState(Drunk.State);
        case CRITERIA_DATA_TYPE_HOLIDAY:
            return IsHolidayActive(HolidayIds(Holiday.Id));
        case CRITERIA_DATA_TYPE_GAME_EVENT:
            return IsEventActive(uint16(GameEvent.Id));
        case CRITERIA_DATA_TYPE_BG_LOSS_TEAM_SCORE:
        {
            Battleground* bg = source->GetBattleground();
            if (!bg)
                return false;

            uint32 score = bg->GetTeamScore(source->GetTeamId() == TEAM_ALLIANCE ? TEAM_HORDE : TEAM_ALLIANCE);
            return score >= BattlegroundScore.Min && score <= BattlegroundScore.Max;
        }
        case CRITERIA_DATA_TYPE_INSTANCE_SCRIPT:
        {
            if (!source->IsInWorld())
                return false;
            class Map* map = source->GetMap();
            if (!map->IsDungeon())
            {
                TC_LOG_ERROR("criteria", "Criteria system call CRITERIA_DATA_TYPE_INSTANCE_SCRIPT (%u) for criteria %u in a non-dungeon/non-raid map %u",
                    DataType, criteriaId, map->GetId());
                return false;
            }
            InstanceScript* instance = map->ToInstanceMap()->GetInstanceScript();
            if (!instance)
            {
                TC_LOG_ERROR("criteria", "Criteria system call CRITERIA_DATA_TYPE_INSTANCE_SCRIPT (%u) for criteria %u in map %u, but the map does not have an instance script.",
                    DataType, criteriaId, map->GetId());
                return false;
            }

            Unit const* unitTarget = nullptr;
            if (target)
                unitTarget = target->ToUnit();
            return instance->CheckAchievementCriteriaMeet(criteriaId, source, unitTarget, miscValue1);
        }
        case CRITERIA_DATA_TYPE_S_EQUIPPED_ITEM:
        {
            Criteria const* entry = ASSERT_NOTNULL(sCriteriaMgr->GetCriteria(criteriaId));

            uint32 itemId = (CriteriaType(entry->Entry->Type) == CriteriaType::EquipItemInSlot ? miscValue2 : miscValue1);
            ItemTemplate const* itemTemplate = sObjectMgr->GetItemTemplate(itemId);
            if (!itemTemplate)
                return false;
            return itemTemplate->GetBaseItemLevel() >= EquippedItem.ItemLevel && itemTemplate->GetQuality() >= EquippedItem.Quality;
        }
        case CRITERIA_DATA_TYPE_MAP_ID:
            return source->GetMapId() == Map.Id;
        case CRITERIA_DATA_TYPE_S_KNOWN_TITLE:
        {
            if (CharTitlesEntry const* titleInfo = sCharTitlesStore.LookupEntry(KnownTitle.Id))
                return source && source->HasTitle(titleInfo->MaskID);

            return false;
        }
        case CRITERIA_DATA_TYPE_S_ITEM_QUALITY:
        {
            ItemTemplate const* pProto = sObjectMgr->GetItemTemplate(miscValue1);
            if (!pProto)
                return false;
            return pProto->GetQuality() == ItemQuality.Quality;
        }
        default:
            break;
    }
    return false;
}

bool CriteriaDataSet::Meets(Player const* source, WorldObject const* target, uint32 miscValue1 /*= 0*/, uint32 miscValue2 /*= 0*/) const
{
    for (CriteriaData const& data : _storage)
        if (!data.Meets(_criteriaId, source, target, miscValue1, miscValue2))
            return false;

    return true;
}

CriteriaHandler::CriteriaHandler() { }

CriteriaHandler::~CriteriaHandler() { }

void CriteriaHandler::Reset()
{
    for (auto iter = _criteriaProgress.begin(); iter != _criteriaProgress.end(); ++iter)
        SendCriteriaProgressRemoved(iter->first);

    _criteriaProgress.clear();
}

/**
 * this function will be called whenever the user might have done a criteria relevant action
 */
<<<<<<< HEAD
void CriteriaHandler::UpdateCriteria(CriteriaType type, uint64 miscValue1 /*= 0*/, uint64 miscValue2 /*= 0*/, uint64 miscValue3 /*= 0*/, Unit const* unit /*= nullptr*/, Player* referencePlayer /*= nullptr*/)
=======
void CriteriaHandler::UpdateCriteria(CriteriaTypes type, uint64 miscValue1 /*= 0*/, uint64 miscValue2 /*= 0*/, uint64 miscValue3 /*= 0*/, WorldObject const* ref /*= nullptr*/, Player* referencePlayer /*= nullptr*/)
>>>>>>> 6ec73a76
{
    if (type >= CriteriaType::Count)
    {
        TC_LOG_DEBUG("criteria", "CriteriaHandler::UpdateCriteria: Wrong criteria type %u", uint32(type));
        return;
    }

    if (!referencePlayer)
    {
        TC_LOG_DEBUG("criteria", "CriteriaHandler::UpdateCriteria: Player is NULL! Cant update criteria");
        return;
    }

    // disable for gamemasters with GM-mode enabled
    if (referencePlayer->IsGameMaster())
    {
        TC_LOG_DEBUG("criteria", "CriteriaHandler::UpdateCriteria: [Player %s GM mode on] %s, %s (%u), " UI64FMTD ", " UI64FMTD ", " UI64FMTD,
            referencePlayer->GetName().c_str(), GetOwnerInfo().c_str(), CriteriaMgr::GetCriteriaTypeString(type), uint32(type), miscValue1, miscValue2, miscValue3);
        return;
    }

    TC_LOG_DEBUG("criteria", "CriteriaHandler::UpdateCriteria(%s, %u, " UI64FMTD ", " UI64FMTD ", " UI64FMTD ") %s",
        CriteriaMgr::GetCriteriaTypeString(type), uint32(type), miscValue1, miscValue2, miscValue3, GetOwnerInfo().c_str());

    CriteriaList const& criteriaList = GetCriteriaByType(type, uint32(miscValue1));
    for (Criteria const* criteria : criteriaList)
    {
        CriteriaTreeList const* trees = sCriteriaMgr->GetCriteriaTreesByCriteria(criteria->ID);
        if (!CanUpdateCriteria(criteria, trees, miscValue1, miscValue2, miscValue3, ref, referencePlayer))
            continue;

        // requirements not found in the dbc
        if (CriteriaDataSet const* data = sCriteriaMgr->GetCriteriaDataSet(criteria))
            if (!data->Meets(referencePlayer, ref, uint32(miscValue1), uint32(miscValue2)))
                continue;

        switch (type)
        {
            // std. case: increment at 1
            case CriteriaType::WinBattleground:
            case CriteriaType::TotalRespecs:
            case CriteriaType::LoseDuel:
            case CriteriaType::ItemsPostedAtAuction:
            case CriteriaType::AuctionsWon:    /* FIXME: for online player only currently */
            case CriteriaType::RollAnyNeed:
            case CriteriaType::RollAnyGreed:
            case CriteriaType::AbandonAnyQuest:
            case CriteriaType::BuyTaxi:
            case CriteriaType::AcceptSummon:
            case CriteriaType::LootAnyItem:
            case CriteriaType::ObtainAnyItem:
            case CriteriaType::DieAnywhere:
            case CriteriaType::CompleteDailyQuest:
            case CriteriaType::ParticipateInBattleground:
            case CriteriaType::DieOnMap:
            case CriteriaType::DieInInstance:
            case CriteriaType::KilledByCreature:
            case CriteriaType::KilledByPlayer:
            case CriteriaType::DieFromEnviromentalDamage:
            case CriteriaType::BeSpellTarget:
            case CriteriaType::GainAura:
            case CriteriaType::CastSpell:
            case CriteriaType::LandTargetedSpellOnTarget:
            case CriteriaType::WinAnyRankedArena:
            case CriteriaType::UseItem:
            case CriteriaType::RollNeed:
            case CriteriaType::RollGreed:
            case CriteriaType::DoEmote:
            case CriteriaType::UseGameobject:
            case CriteriaType::CatchFishInFishingHole:
            case CriteriaType::WinDuel:
            case CriteriaType::DeliverKillingBlowToClass:
            case CriteriaType::DeliverKillingBlowToRace:
            case CriteriaType::TrackedWorldStateUIModified:
            case CriteriaType::EarnHonorableKill:
            case CriteriaType::KillPlayer:
            case CriteriaType::DeliveredKillingBlow:
            case CriteriaType::PVPKillInArea:
            case CriteriaType::WinArena: // This also behaves like CriteriaType::WinAnyRankedArena
            case CriteriaType::Login:
            case CriteriaType::PlaceGarrisonBuilding:
            case CriteriaType::ActivateAnyGarrisonBuilding:
            case CriteriaType::HonorLevelIncrease:
            case CriteriaType::PrestigeLevelIncrease:
            case CriteriaType::LearnAnyTransmogInSlot:
            case CriteriaType::CollectTransmogSetFromGroup:
            case CriteriaType::CompleteAnyReplayQuest:
            case CriteriaType::BuyItemsFromVendors:
            case CriteriaType::SellItemsToVendors:
            case CriteriaType::EnterTopLevelArea:
                SetCriteriaProgress(criteria, 1, referencePlayer, PROGRESS_ACCUMULATE);
                break;
            // std case: increment at miscValue1
            case CriteriaType::MoneyEarnedFromSales:
            case CriteriaType::MoneySpentOnRespecs:
            case CriteriaType::MoneyEarnedFromQuesting:
            case CriteriaType::MoneySpentOnTaxis:
            case CriteriaType::MoneySpentAtBarberShop:
            case CriteriaType::MoneySpentOnPostage:
            case CriteriaType::MoneyLootedFromCreatures:
            case CriteriaType::MoneyEarnedFromAuctions:/* FIXME: for online player only currently */
            case CriteriaType::TotalDamageTaken:
            case CriteriaType::TotalHealReceived:
            case CriteriaType::CompletedLFGDungeonWithStrangers:
            case CriteriaType::DamageDealt:
            case CriteriaType::HealingDone:
            case CriteriaType::EarnArtifactXPForAzeriteItem:
                SetCriteriaProgress(criteria, miscValue1, referencePlayer, PROGRESS_ACCUMULATE);
                break;
            case CriteriaType::KillCreature:
            case CriteriaType::KillAnyCreature:
            case CriteriaType::GetLootByType:
            case CriteriaType::AcquireItem:
            case CriteriaType::LootItem:
            case CriteriaType::CurrencyGained:
                SetCriteriaProgress(criteria, miscValue2, referencePlayer, PROGRESS_ACCUMULATE);
                break;
            // std case: high value at miscValue1
            case CriteriaType::HighestAuctionBid:
            case CriteriaType::HighestAuctionSale: /* FIXME: for online player only currently */
            case CriteriaType::HighestDamageDone:
            case CriteriaType::HighestDamageTaken:
            case CriteriaType::HighestHealCast:
            case CriteriaType::HighestHealReceived:
            case CriteriaType::AzeriteLevelReached:
                SetCriteriaProgress(criteria, miscValue1, referencePlayer, PROGRESS_HIGHEST);
                break;
            case CriteriaType::ReachLevel:
                SetCriteriaProgress(criteria, referencePlayer->getLevel(), referencePlayer);
                break;
            case CriteriaType::SkillRaised:
                if (uint32 skillvalue = referencePlayer->GetBaseSkillValue(criteria->Entry->Asset.SkillID))
                    SetCriteriaProgress(criteria, skillvalue, referencePlayer);
                break;
            case CriteriaType::AchieveSkillStep:
                if (uint32 maxSkillvalue = referencePlayer->GetPureMaxSkillValue(criteria->Entry->Asset.SkillID))
                    SetCriteriaProgress(criteria, maxSkillvalue, referencePlayer);
                break;
            case CriteriaType::CompleteQuestsCount:
                SetCriteriaProgress(criteria, referencePlayer->GetRewardedQuestCount(), referencePlayer);
                break;
            case CriteriaType::CompleteAnyDailyQuestPerDay:
            {
                time_t nextDailyResetTime = sWorld->GetNextDailyQuestsResetTime();
                CriteriaProgress *progress = GetCriteriaProgress(criteria);

                if (!miscValue1) // Login case.
                {
                    // reset if player missed one day.
                    if (progress && progress->Date < (nextDailyResetTime - 2 * DAY))
                        SetCriteriaProgress(criteria, 0, referencePlayer, PROGRESS_SET);
                    continue;
                }

                ProgressType progressType;
                if (!progress)
                    // 1st time. Start count.
                    progressType = PROGRESS_SET;
                else if (progress->Date < (nextDailyResetTime - 2 * DAY))
                    // last progress is older than 2 days. Player missed 1 day => Restart count.
                    progressType = PROGRESS_SET;
                else if (progress->Date < (nextDailyResetTime - DAY))
                    // last progress is between 1 and 2 days. => 1st time of the day.
                    progressType = PROGRESS_ACCUMULATE;
                else
                    // last progress is within the day before the reset => Already counted today.
                    continue;

                SetCriteriaProgress(criteria, 1, referencePlayer, progressType);
                break;
            }
            case CriteriaType::CompleteQuestsInZone:
            {
                if (miscValue1)
                {
                    SetCriteriaProgress(criteria, 1, referencePlayer, PROGRESS_ACCUMULATE);
                }
                else // login case
                {
                    uint32 counter = 0;

                    const RewardedQuestSet& rewQuests = referencePlayer->getRewardedQuests();
                    for (RewardedQuestSet::const_iterator itr = rewQuests.begin(); itr != rewQuests.end(); ++itr)
                    {
                        Quest const* quest = sObjectMgr->GetQuestTemplate(*itr);
                        if (quest && quest->GetZoneOrSort() >= 0 && quest->GetZoneOrSort() == criteria->Entry->Asset.ZoneID)
                            ++counter;
                    }
                    SetCriteriaProgress(criteria, counter, referencePlayer, PROGRESS_HIGHEST);
                }
                break;
            }
            case CriteriaType::MaxDistFallenWithoutDying:
                // miscValue1 is the ingame fallheight*100 as stored in dbc
                SetCriteriaProgress(criteria, miscValue1, referencePlayer);
                break;
            case CriteriaType::CompleteQuest:
            case CriteriaType::LearnOrKnowSpell:
            case CriteriaType::RevealWorldMapOverlay:
            case CriteriaType::GotHaircut:
            case CriteriaType::EquipItemInSlot:
            case CriteriaType::EquipItem:
            case CriteriaType::EarnAchievement:
            case CriteriaType::RecruitGarrisonFollower:
            case CriteriaType::LearnedNewPet:
            case CriteriaType::ActivelyReachLevel:
                SetCriteriaProgress(criteria, 1, referencePlayer);
                break;
            case CriteriaType::BankSlotsPurchased:
                SetCriteriaProgress(criteria, referencePlayer->GetBankBagSlotCount(), referencePlayer);
                break;
            case CriteriaType::ReputationGained:
            {
                int32 reputation = referencePlayer->GetReputationMgr().GetReputation(criteria->Entry->Asset.FactionID);
                if (reputation > 0)
                    SetCriteriaProgress(criteria, reputation, referencePlayer);
                break;
            }
            case CriteriaType::TotalExaltedFactions:
                SetCriteriaProgress(criteria, referencePlayer->GetReputationMgr().GetExaltedFactionCount(), referencePlayer);
                break;
            case CriteriaType::LearnSpellFromSkillLine:
            case CriteriaType::LearnTradeskillSkillLine:
            {
                uint32 spellCount = 0;
                for (PlayerSpellMap::const_iterator spellIter = referencePlayer->GetSpellMap().begin();
                    spellIter != referencePlayer->GetSpellMap().end();
                    ++spellIter)
                {
                    SkillLineAbilityMapBounds bounds = sSpellMgr->GetSkillLineAbilityMapBounds(spellIter->first);
                    for (SkillLineAbilityMap::const_iterator skillIter = bounds.first; skillIter != bounds.second; ++skillIter)
                    {
                        if (skillIter->second->SkillLine == int32(criteria->Entry->Asset.SkillID))
                        {
                            // do not add couter twice if by any chance skill is listed twice in dbc (eg. skill 777 and spell 22717)
                            ++spellCount;
                            break;
                        }
                    }
                }
                SetCriteriaProgress(criteria, spellCount, referencePlayer);
                break;
            }
            case CriteriaType::TotalReveredFactions:
                SetCriteriaProgress(criteria, referencePlayer->GetReputationMgr().GetReveredFactionCount(), referencePlayer);
                break;
            case CriteriaType::TotalHonoredFactions:
                SetCriteriaProgress(criteria, referencePlayer->GetReputationMgr().GetHonoredFactionCount(), referencePlayer);
                break;
            case CriteriaType::TotalFactionsEncountered:
                SetCriteriaProgress(criteria, referencePlayer->GetReputationMgr().GetVisibleFactionCount(), referencePlayer);
                break;
            case CriteriaType::HonorableKills:
                SetCriteriaProgress(criteria, referencePlayer->m_activePlayerData->LifetimeHonorableKills, referencePlayer);
                break;
            case CriteriaType::MostMoneyOwned:
                SetCriteriaProgress(criteria, referencePlayer->GetMoney(), referencePlayer, PROGRESS_HIGHEST);
                break;
            case CriteriaType::EarnAchievementPoints:
                if (!miscValue1)
                    continue;
                SetCriteriaProgress(criteria, miscValue1, referencePlayer, PROGRESS_ACCUMULATE);
                break;
            case CriteriaType::EarnPersonalArenaRating:
            {
                uint32 reqTeamType = criteria->Entry->Asset.TeamType;

                if (miscValue1)
                {
                    if (miscValue2 != reqTeamType)
                        continue;

                    SetCriteriaProgress(criteria, miscValue1, referencePlayer, PROGRESS_HIGHEST);
                }
                else // login case
                {
                    for (uint8 arena_slot = 0; arena_slot < MAX_ARENA_SLOT; ++arena_slot)
                    {
                        uint32 teamId = referencePlayer->GetArenaTeamId(arena_slot);
                        if (!teamId)
                            continue;

                        ArenaTeam* team = sArenaTeamMgr->GetArenaTeamById(teamId);
                        if (!team || team->GetType() != reqTeamType)
                            continue;

                        if (ArenaTeamMember const* member = team->GetMember(referencePlayer->GetGUID()))
                        {
                            SetCriteriaProgress(criteria, member->PersonalRating, referencePlayer, PROGRESS_HIGHEST);
                            break;
                        }
                    }
                }
                break;
            }
            case CriteriaType::UniquePetsOwned:
                SetCriteriaProgress(criteria, referencePlayer->GetSession()->GetBattlePetMgr()->GetPetUniqueSpeciesCount(), referencePlayer);
                break;
            case CriteriaType::GuildAttainedLevel:
                SetCriteriaProgress(criteria, miscValue1, referencePlayer);
                break;
            // FIXME: not triggered in code as result, need to implement
            case CriteriaType::RunInstance:
            case CriteriaType::ParticipateInArena:
            case CriteriaType::EarnTeamArenaRating:
            case CriteriaType::EarnTitle:
            case CriteriaType::MoneySpentOnGuildRepair:
            case CriteriaType::CreatedItemsByCastingSpell:
            case CriteriaType::FishInAnyPool:
            case CriteriaType::GuildBankTabsPurchased:
            case CriteriaType::EarnGuildAchievementPoints:
            case CriteriaType::WinAnyBattleground:
            case CriteriaType::EarnBattlegroundRating:
            case CriteriaType::GuildTabardCreated:
            case CriteriaType::CompleteQuestsCountForGuild:
            case CriteriaType::HonorableKillsForGuild:
            case CriteriaType::KillAnyCreatureForGuild:
            case CriteriaType::CompleteAnyResearchProject:
            case CriteriaType::CompleteGuildChallenge:
            case CriteriaType::CompleteAnyGuildChallenge:
            case CriteriaType::CompletedLFRDungeon:
            case CriteriaType::AbandonedLFRDungeon:
            case CriteriaType::KickInitiatorInLFRDungeon:
            case CriteriaType::KickVoterInLFRDungeon:
            case CriteriaType::KickTargetInLFRDungeon:
            case CriteriaType::GroupedTankLeftEarlyInLFRDungeon:
            case CriteriaType::CompleteAnyScenario:
            case CriteriaType::CompleteScenario:
            case CriteriaType::AccountObtainPetThroughBattle:
            case CriteriaType::WinPetBattle:
            case CriteriaType::BattlePetReachLevel:
            case CriteriaType::PlayerObtainPetThroughBattle:
            case CriteriaType::ActivelyEarnPetLevel:
            case CriteriaType::EnterArea:
            case CriteriaType::LeaveArea:
            case CriteriaType::DefeatDungeonEncounter:
            case CriteriaType::ActivateGarrisonBuilding:
            case CriteriaType::UpgradeGarrison:
            case CriteriaType::StartAnyGarrisonMissionWithFollowerType:
            case CriteriaType::SucceedAnyGarrisonMissionWithFollowerType:
            case CriteriaType::SucceedGarrisonMission:
            case CriteriaType::RecruitAnyGarrisonFollower:
            case CriteriaType::LearnAnyGarrisonBlueprint:
            case CriteriaType::CollectGarrisonShipment:
            case CriteriaType::ItemLevelChangedForGarrisonFollower:
            case CriteriaType::LevelChangedForGarrisonFollower:
            case CriteriaType::LearnToy:
            case CriteriaType::LearnAnyToy:
            case CriteriaType::LearnAnyHeirloom:
            case CriteriaType::FindResearchObject:
            case CriteriaType::ExhaustAnyResearchSite:
            case CriteriaType::CompleteInternalCriteria:
            case CriteriaType::CompleteAnyChallengeMode:
            case CriteriaType::KilledAllUnitsInSpawnRegion:
            case CriteriaType::CompleteChallengeMode:
            case CriteriaType::PlayerTriggerGameEvent:
            case CriteriaType::CreatedItemsByCastingSpellWithLimit:
            case CriteriaType::BattlePetAchievementPointsEarned:
            case CriteriaType::AnyoneTriggerGameEventScenario:
            case CriteriaType::ReleasedSpirit:
            case CriteriaType::AccountKnownPet:
            case CriteriaType::DefeatDungeonEncounterWhileElegibleForLoot:
            case CriteriaType::CompletedLFGDungeon:
            case CriteriaType::KickInitiatorInLFGDungeon:
            case CriteriaType::KickVoterInLFGDungeon:
            case CriteriaType::KickTargetInLFGDungeon:
            case CriteriaType::AbandonedLFGDungeon:
            case CriteriaType::GroupedTankLeftEarlyInLFGDungeon:
            case CriteriaType::EnterAreaTriggerWithActionSet:
            case CriteriaType::StartGarrisonMission:
            case CriteriaType::QualityUpgradedForGarrisonFollower:
            case CriteriaType::EarnArtifactXP:
            case CriteriaType::AnyArtifactPowerRankPurchased:
            case CriteriaType::CompleteResearchGarrisonTalent:
            case CriteriaType::RecruitAnyGarrisonTroop:
            case CriteriaType::CompleteAnyQuest:
            case CriteriaType::ParagonLevelIncreaseWithFaction:
            case CriteriaType::PlayerHasEarnedHonor:
            case CriteriaType::ChooseRelicTalent:
            case CriteriaType::AccountHonorLevelReached:
            case CriteriaType::MythicPlusCompleted:
            case CriteriaType::SocketAnySoulbindConduit:
            case CriteriaType::ObtainAnyItemWithCurrencyValue:
            case CriteriaType::EarnExpansionLevel:
            case CriteriaType::LearnTransmog:                                
            default:
                break;                          // Not implemented yet :(
        }

        for (CriteriaTree const* tree : *trees)
        {
            if (IsCompletedCriteriaTree(tree))
                CompletedCriteriaTree(tree, referencePlayer);

            AfterCriteriaTreeUpdate(tree, referencePlayer);
        }
    }
}

void CriteriaHandler::UpdateTimedCriteria(uint32 timeDiff)
{
    if (!_timeCriteriaTrees.empty())
    {
        for (auto itr = _timeCriteriaTrees.begin(); itr != _timeCriteriaTrees.end();)
        {
            // Time is up, remove timer and reset progress
            if (itr->second <= timeDiff)
            {
                CriteriaTree const* criteriaTree = sCriteriaMgr->GetCriteriaTree(itr->first);
                if (criteriaTree->Criteria)
                    RemoveCriteriaProgress(criteriaTree->Criteria);

                itr = _timeCriteriaTrees.erase(itr);
            }
            else
            {
                itr->second -= timeDiff;
                ++itr;
            }
        }
    }
}

void CriteriaHandler::StartCriteriaTimer(CriteriaStartEvent startEvent, uint32 entry, uint32 timeLost /* = 0 */)
{
    CriteriaList const& criteriaList = sCriteriaMgr->GetTimedCriteriaByType(startEvent);
    for (Criteria const* criteria : criteriaList)
    {
        if (criteria->Entry->StartAsset != int32(entry))
            continue;

        CriteriaTreeList const* trees = sCriteriaMgr->GetCriteriaTreesByCriteria(criteria->ID);
        bool canStart = false;
        for (CriteriaTree const* tree : *trees)
        {
            if (_timeCriteriaTrees.find(tree->ID) == _timeCriteriaTrees.end() && !IsCompletedCriteriaTree(tree))
            {
                // Start the timer
                if (criteria->Entry->StartTimer * uint32(IN_MILLISECONDS) > timeLost)
                {
                    _timeCriteriaTrees[tree->ID] = criteria->Entry->StartTimer * IN_MILLISECONDS - timeLost;
                    canStart = true;
                }
            }
        }

        if (!canStart)
            continue;

        // and at client too
        SetCriteriaProgress(criteria, 0, nullptr, PROGRESS_SET);
    }
}

void CriteriaHandler::RemoveCriteriaTimer(CriteriaStartEvent startEvent, uint32 entry)
{
    CriteriaList const& criteriaList = sCriteriaMgr->GetTimedCriteriaByType(startEvent);
    for (Criteria const* criteria : criteriaList)
    {
        if (criteria->Entry->StartAsset != int32(entry))
            continue;

        CriteriaTreeList const* trees = sCriteriaMgr->GetCriteriaTreesByCriteria(criteria->ID);
        // Remove the timer from all trees
        for (CriteriaTree const* tree : *trees)
            _timeCriteriaTrees.erase(tree->ID);

        // remove progress
        RemoveCriteriaProgress(criteria);
    }
}

CriteriaProgress* CriteriaHandler::GetCriteriaProgress(Criteria const* entry)
{
    auto iter = _criteriaProgress.find(entry->ID);
    if (iter == _criteriaProgress.end())
        return nullptr;

    return &iter->second;
}

void CriteriaHandler::SetCriteriaProgress(Criteria const* criteria, uint64 changeValue, Player* referencePlayer, ProgressType progressType)
{
    // Don't allow to cheat - doing timed criteria without timer active
    CriteriaTreeList const* trees = nullptr;
    if (criteria->Entry->StartTimer)
    {
        trees = sCriteriaMgr->GetCriteriaTreesByCriteria(criteria->ID);
        if (!trees)
            return;

        bool hasTreeForTimed = false;
        for (CriteriaTree const* tree : *trees)
        {
            auto timedIter = _timeCriteriaTrees.find(tree->ID);
            if (timedIter != _timeCriteriaTrees.end())
            {
                hasTreeForTimed = true;
                break;
            }
        }

        if (!hasTreeForTimed)
            return;
    }

    TC_LOG_DEBUG("criteria", "CriteriaHandler::SetCriteriaProgress(%u, " UI64FMTD ") for %s", criteria->ID, changeValue, GetOwnerInfo().c_str());

    CriteriaProgress* progress = GetCriteriaProgress(criteria);
    if (!progress)
    {
        // not create record for 0 counter but allow it for timed criteria
        // we will need to send 0 progress to client to start the timer
        if (changeValue == 0 && !criteria->Entry->StartTimer)
            return;

        progress = &_criteriaProgress[criteria->ID];
        progress->Counter = changeValue;
    }
    else
    {
        uint64 newValue = 0;
        switch (progressType)
        {
            case PROGRESS_SET:
                newValue = changeValue;
                break;
            case PROGRESS_ACCUMULATE:
            {
                // avoid overflow
                uint64 max_value = std::numeric_limits<uint64>::max();
                newValue = max_value - progress->Counter > changeValue ? progress->Counter + changeValue : max_value;
                break;
            }
            case PROGRESS_HIGHEST:
                newValue = progress->Counter < changeValue ? changeValue : progress->Counter;
                break;
        }

        // not update (not mark as changed) if counter will have same value
        if (progress->Counter == newValue && !criteria->Entry->StartTimer)
            return;

        progress->Counter = newValue;
    }

    progress->Changed = true;
    progress->Date = GameTime::GetGameTime(); // set the date to the latest update.
    progress->PlayerGUID = referencePlayer ? referencePlayer->GetGUID() : ObjectGuid::Empty;

    Seconds timeElapsed = Seconds::zero();

    if (criteria->Entry->StartTimer)
    {
        ASSERT(trees);

        for (CriteriaTree const* tree : *trees)
        {
            auto timedIter = _timeCriteriaTrees.find(tree->ID);
            if (timedIter != _timeCriteriaTrees.end())
            {
                // Client expects this in packet
                timeElapsed = Seconds(criteria->Entry->StartTimer - (timedIter->second / IN_MILLISECONDS));

                // Remove the timer, we wont need it anymore
                if (IsCompletedCriteriaTree(tree))
                    _timeCriteriaTrees.erase(timedIter);
            }
        }
    }

    SendCriteriaUpdate(criteria, progress, timeElapsed, true);
}

void CriteriaHandler::RemoveCriteriaProgress(Criteria const* criteria)
{
    if (!criteria)
        return;

    auto criteriaProgress = _criteriaProgress.find(criteria->ID);
    if (criteriaProgress == _criteriaProgress.end())
        return;

    SendCriteriaProgressRemoved(criteria->ID);

    _criteriaProgress.erase(criteriaProgress);
}

bool CriteriaHandler::IsCompletedCriteriaTree(CriteriaTree const* tree)
{
    if (!CanCompleteCriteriaTree(tree))
        return false;

    uint64 requiredCount = tree->Entry->Amount;
    switch (CriteriaTreeOperator(tree->Entry->Operator))
    {
        case CriteriaTreeOperator::Complete:
            return tree->Criteria && IsCompletedCriteria(tree->Criteria, requiredCount);
        case CriteriaTreeOperator::NotComplete:
            return !tree->Criteria || !IsCompletedCriteria(tree->Criteria, requiredCount);
        case CriteriaTreeOperator::CompleteAll:
            for (CriteriaTree const* node : tree->Children)
                if (!IsCompletedCriteriaTree(node))
                    return false;
            return true;
        case CriteriaTreeOperator::Sum:
        {
            uint64 progress = 0;
            CriteriaMgr::WalkCriteriaTree(tree, [this, &progress](CriteriaTree const* criteriaTree)
            {
                if (criteriaTree->Criteria)
                    if (CriteriaProgress const* criteriaProgress = GetCriteriaProgress(criteriaTree->Criteria))
                        progress += criteriaProgress->Counter;
            });
            return progress >= requiredCount;
        }
        case CriteriaTreeOperator::Highest:
        {
            uint64 progress = 0;
            CriteriaMgr::WalkCriteriaTree(tree, [this, &progress](CriteriaTree const* criteriaTree)
            {
                if (criteriaTree->Criteria)
                    if (CriteriaProgress const* criteriaProgress = GetCriteriaProgress(criteriaTree->Criteria))
                        if (criteriaProgress->Counter > progress)
                            progress = criteriaProgress->Counter;
            });
            return progress >= requiredCount;
        }
        case CriteriaTreeOperator::StartedAtLeast:
        {
            uint64 progress = 0;
            for (CriteriaTree const* node : tree->Children)
                if (node->Criteria)
                    if (CriteriaProgress const* criteriaProgress = GetCriteriaProgress(node->Criteria))
                        if (criteriaProgress->Counter >= 1)
                            if (++progress >= requiredCount)
                                return true;

            return false;
        }
        case CriteriaTreeOperator::CompleteAtLeast:
        {
            uint64 progress = 0;
            for (CriteriaTree const* node : tree->Children)
                if (IsCompletedCriteriaTree(node))
                    if (++progress >= requiredCount)
                        return true;

            return false;
        }
        case CriteriaTreeOperator::ProgressBar:
        {
            uint64 progress = 0;
            CriteriaMgr::WalkCriteriaTree(tree, [this, &progress](CriteriaTree const* criteriaTree)
            {
                if (criteriaTree->Criteria)
                    if (CriteriaProgress const* criteriaProgress = GetCriteriaProgress(criteriaTree->Criteria))
                        progress += criteriaProgress->Counter * criteriaTree->Entry->Amount;
            });
            return progress >= requiredCount;
        }
        default:
            break;
    }

    return false;
}

bool CriteriaHandler::CanUpdateCriteriaTree(Criteria const* criteria, CriteriaTree const* tree, Player* referencePlayer) const
{
    if ((tree->Entry->GetFlags().HasFlag(CriteriaTreeFlags::HordeOnly) && referencePlayer->GetTeam() != HORDE) ||
        (tree->Entry->GetFlags().HasFlag(CriteriaTreeFlags::AllianceOnly) && referencePlayer->GetTeam() != ALLIANCE))
    {
        TC_LOG_TRACE("criteria", "CriteriaHandler::CanUpdateCriteriaTree: (Id: %u Type %s CriteriaTree %u) Wrong faction",
            criteria->ID, CriteriaMgr::GetCriteriaTypeString(criteria->Entry->Type), tree->Entry->ID);
        return false;
    }

    return true;
}

bool CriteriaHandler::CanCompleteCriteriaTree(CriteriaTree const* /*tree*/)
{
    return true;
}

bool CriteriaHandler::IsCompletedCriteria(Criteria const* criteria, uint64 requiredAmount)
{
    CriteriaProgress const* progress = GetCriteriaProgress(criteria);
    if (!progress)
        return false;

    switch (CriteriaType(criteria->Entry->Type))
    {
        case CriteriaType::WinBattleground:
        case CriteriaType::KillCreature:
        case CriteriaType::ReachLevel:
        case CriteriaType::GuildAttainedLevel:
        case CriteriaType::SkillRaised:
        case CriteriaType::CompleteQuestsCount:
        case CriteriaType::CompleteAnyDailyQuestPerDay:
        case CriteriaType::CompleteQuestsInZone:
        case CriteriaType::DamageDealt:
        case CriteriaType::HealingDone:
        case CriteriaType::CompleteDailyQuest:
        case CriteriaType::MaxDistFallenWithoutDying:
        case CriteriaType::BeSpellTarget:
        case CriteriaType::GainAura:
        case CriteriaType::CastSpell:
        case CriteriaType::LandTargetedSpellOnTarget:
        case CriteriaType::TrackedWorldStateUIModified:
        case CriteriaType::PVPKillInArea:
        case CriteriaType::EarnHonorableKill:
        case CriteriaType::HonorableKills:
        case CriteriaType::AcquireItem:
        case CriteriaType::WinAnyRankedArena:
        case CriteriaType::EarnPersonalArenaRating:
        case CriteriaType::UseItem:
        case CriteriaType::LootItem:
        case CriteriaType::BankSlotsPurchased:
        case CriteriaType::ReputationGained:
        case CriteriaType::TotalExaltedFactions:
        case CriteriaType::GotHaircut:
        case CriteriaType::EquipItemInSlot:
        case CriteriaType::RollNeed:
        case CriteriaType::RollGreed:
        case CriteriaType::DeliverKillingBlowToClass:
        case CriteriaType::DeliverKillingBlowToRace:
        case CriteriaType::DoEmote:
        case CriteriaType::EquipItem:
        case CriteriaType::MoneyEarnedFromQuesting:
        case CriteriaType::MoneyLootedFromCreatures:
        case CriteriaType::UseGameobject:
        case CriteriaType::KillPlayer:
        case CriteriaType::CatchFishInFishingHole:
        case CriteriaType::LearnSpellFromSkillLine:
        case CriteriaType::WinDuel:
        case CriteriaType::GetLootByType:
        case CriteriaType::LearnTradeskillSkillLine:
        case CriteriaType::CompletedLFGDungeonWithStrangers:
        case CriteriaType::DeliveredKillingBlow:
        case CriteriaType::CurrencyGained:
        case CriteriaType::PlaceGarrisonBuilding:
        case CriteriaType::UniquePetsOwned:
        case CriteriaType::LearnAnyTransmogInSlot:
        case CriteriaType::ParagonLevelIncreaseWithFaction:
        case CriteriaType::PlayerHasEarnedHonor:
        case CriteriaType::ChooseRelicTalent:
        case CriteriaType::AccountHonorLevelReached:
        case CriteriaType::EarnArtifactXPForAzeriteItem:
        case CriteriaType::AzeriteLevelReached:
        case CriteriaType::CompleteAnyReplayQuest:
        case CriteriaType::BuyItemsFromVendors:
        case CriteriaType::SellItemsToVendors:
        case CriteriaType::EnterTopLevelArea:
            return progress->Counter >= requiredAmount;
        case CriteriaType::EarnAchievement:
        case CriteriaType::CompleteQuest:
        case CriteriaType::LearnOrKnowSpell:
        case CriteriaType::RevealWorldMapOverlay:
        case CriteriaType::RecruitGarrisonFollower:
        case CriteriaType::LearnedNewPet:
        case CriteriaType::HonorLevelIncrease:
        case CriteriaType::PrestigeLevelIncrease:
        case CriteriaType::ActivelyReachLevel:
        case CriteriaType::CollectTransmogSetFromGroup:
            return progress->Counter >= 1;
        case CriteriaType::AchieveSkillStep:
            return progress->Counter >= (requiredAmount * 75);
        case CriteriaType::EarnAchievementPoints:
            return progress->Counter >= 9000;
        case CriteriaType::WinArena:
            return requiredAmount && progress->Counter >= requiredAmount;
        case CriteriaType::Login:
            return true;
        // handle all statistic-only criteria here
        case CriteriaType::ParticipateInBattleground:
        case CriteriaType::DieOnMap:
        case CriteriaType::DieAnywhere:
        case CriteriaType::DieInInstance:
        case CriteriaType::KilledByCreature:
        case CriteriaType::KilledByPlayer:
        case CriteriaType::DieFromEnviromentalDamage:
        case CriteriaType::EarnTeamArenaRating:
        case CriteriaType::MoneyEarnedFromSales:
        case CriteriaType::MoneySpentOnRespecs:
        case CriteriaType::TotalRespecs:
        case CriteriaType::MoneySpentAtBarberShop:
        case CriteriaType::MoneySpentOnPostage:
        case CriteriaType::LoseDuel:
        case CriteriaType::KillAnyCreature:
        case CriteriaType::MoneyEarnedFromAuctions:
        case CriteriaType::ItemsPostedAtAuction:
        case CriteriaType::HighestAuctionBid:
        case CriteriaType::HighestAuctionSale:
        case CriteriaType::MostMoneyOwned:
        case CriteriaType::AuctionsWon:
        case CriteriaType::TotalReveredFactions:
        case CriteriaType::TotalHonoredFactions:
        case CriteriaType::TotalFactionsEncountered:
        case CriteriaType::LootAnyItem:
        case CriteriaType::ObtainAnyItem:
        case CriteriaType::RollAnyNeed:
        case CriteriaType::RollAnyGreed:
        case CriteriaType::AbandonAnyQuest:
        case CriteriaType::BuyTaxi:
        case CriteriaType::AcceptSummon:
        default:
            break;
    }

    return false;
}

bool CriteriaHandler::CanUpdateCriteria(Criteria const* criteria, CriteriaTreeList const* trees, uint64 miscValue1, uint64 miscValue2, uint64 miscValue3, WorldObject const* ref, Player* referencePlayer)
{
    if (DisableMgr::IsDisabledFor(DISABLE_TYPE_CRITERIA, criteria->ID, nullptr))
    {
        TC_LOG_TRACE("criteria", "CriteriaHandler::CanUpdateCriteria: (Id: %u Type %s) Disabled", criteria->ID, CriteriaMgr::GetCriteriaTypeString(criteria->Entry->Type));
        return false;
    }

    bool treeRequirementPassed = false;
    for (CriteriaTree const* tree : *trees)
    {
        if (!CanUpdateCriteriaTree(criteria, tree, referencePlayer))
            continue;

        treeRequirementPassed = true;
        break;
    }

    if (!treeRequirementPassed)
        return false;

    if (!RequirementsSatisfied(criteria, miscValue1, miscValue2, miscValue3, ref, referencePlayer))
    {
        TC_LOG_TRACE("criteria", "CriteriaHandler::CanUpdateCriteria: (Id: %u Type %s) Requirements not satisfied", criteria->ID, CriteriaMgr::GetCriteriaTypeString(criteria->Entry->Type));
        return false;
    }

    if (criteria->Modifier && !ModifierTreeSatisfied(criteria->Modifier, miscValue1, miscValue2, ref, referencePlayer))
    {
        TC_LOG_TRACE("criteria", "CriteriaHandler::CanUpdateCriteria: (Id: %u Type %s) Requirements have not been satisfied", criteria->ID, CriteriaMgr::GetCriteriaTypeString(criteria->Entry->Type));
        return false;
    }

    if (!ConditionsSatisfied(criteria, referencePlayer))
    {
        TC_LOG_TRACE("criteria", "CriteriaHandler::CanUpdateCriteria: (Id: %u Type %s) Conditions have not been satisfied", criteria->ID, CriteriaMgr::GetCriteriaTypeString(criteria->Entry->Type));
        return false;
    }

    return true;
}

bool CriteriaHandler::ConditionsSatisfied(Criteria const* criteria, Player* referencePlayer) const
{
    if (!criteria->Entry->FailEvent)
        return true;

    switch (CriteriaFailEvent(criteria->Entry->FailEvent))
    {
        case CriteriaFailEvent::LeaveBattleground:
            if (!referencePlayer->InBattleground())
                return false;
            break;
        case CriteriaFailEvent::ModifyPartyStatus:
            if (referencePlayer->GetGroup())
                return false;
            break;
        default:
            break;
    }

    return true;
}

bool CriteriaHandler::RequirementsSatisfied(Criteria const* criteria, uint64 miscValue1, uint64 miscValue2, uint64 miscValue3, WorldObject const* ref, Player* referencePlayer) const
{
    switch (CriteriaType(criteria->Entry->Type))
    {
        case CriteriaType::AcceptSummon:
        case CriteriaType::CompleteDailyQuest:
        case CriteriaType::ItemsPostedAtAuction:
        case CriteriaType::MaxDistFallenWithoutDying:
        case CriteriaType::BuyTaxi:
        case CriteriaType::DeliveredKillingBlow:
        case CriteriaType::MoneyEarnedFromAuctions:
        case CriteriaType::MoneySpentAtBarberShop:
        case CriteriaType::MoneySpentOnPostage:
        case CriteriaType::MoneySpentOnRespecs:
        case CriteriaType::MoneySpentOnTaxis:
        case CriteriaType::HighestAuctionBid:
        case CriteriaType::HighestAuctionSale:
        case CriteriaType::HighestHealReceived:
        case CriteriaType::HighestHealCast:
        case CriteriaType::HighestDamageDone:
        case CriteriaType::HighestDamageTaken:
        case CriteriaType::EarnHonorableKill:
        case CriteriaType::LootAnyItem:
        case CriteriaType::MoneyLootedFromCreatures:
        case CriteriaType::LoseDuel:
        case CriteriaType::MoneyEarnedFromQuesting:
        case CriteriaType::MoneyEarnedFromSales:
        case CriteriaType::TotalRespecs:
        case CriteriaType::ObtainAnyItem:
        case CriteriaType::AbandonAnyQuest:
        case CriteriaType::GuildAttainedLevel:
        case CriteriaType::RollAnyGreed:
        case CriteriaType::RollAnyNeed:
        case CriteriaType::KillPlayer:
        case CriteriaType::TotalDamageTaken:
        case CriteriaType::TotalHealReceived:
        case CriteriaType::CompletedLFGDungeonWithStrangers:
        case CriteriaType::GotHaircut:
        case CriteriaType::WinDuel:
        case CriteriaType::WinAnyRankedArena:
        case CriteriaType::AuctionsWon:
        case CriteriaType::CompleteAnyReplayQuest:
        case CriteriaType::BuyItemsFromVendors:
        case CriteriaType::SellItemsToVendors:
            if (!miscValue1)
                return false;
            break;
        case CriteriaType::BankSlotsPurchased:
        case CriteriaType::CompleteAnyDailyQuestPerDay:
        case CriteriaType::CompleteQuestsCount:
        case CriteriaType::EarnAchievementPoints:
        case CriteriaType::TotalExaltedFactions:
        case CriteriaType::TotalHonoredFactions:
        case CriteriaType::TotalReveredFactions:
        case CriteriaType::MostMoneyOwned:
        case CriteriaType::EarnPersonalArenaRating:
        case CriteriaType::TotalFactionsEncountered:
        case CriteriaType::ReachLevel:
        case CriteriaType::Login:
        case CriteriaType::UniquePetsOwned:
            break;
        case CriteriaType::EarnAchievement:
            if (!RequiredAchievementSatisfied(criteria->Entry->Asset.AchievementID))
                return false;
            break;
        case CriteriaType::WinBattleground:
        case CriteriaType::ParticipateInBattleground:
        case CriteriaType::DieOnMap:
            if (!miscValue1 || uint32(criteria->Entry->Asset.MapID) != referencePlayer->GetMapId())
                return false;
            break;
        case CriteriaType::KillCreature:
        case CriteriaType::KilledByCreature:
            if (!miscValue1 || uint32(criteria->Entry->Asset.CreatureID) != miscValue1)
                return false;
            break;
        case CriteriaType::SkillRaised:
        case CriteriaType::AchieveSkillStep:
            // update at loading or specific skill update
            if (miscValue1 && miscValue1 != uint32(criteria->Entry->Asset.SkillID))
                return false;
            break;
        case CriteriaType::CompleteQuestsInZone:
            if (miscValue1)
            {
                Quest const* quest = sObjectMgr->GetQuestTemplate(miscValue1);
                if (!quest ||  quest->GetZoneOrSort() != criteria->Entry->Asset.ZoneID)
                    return false;
            }
            break;
        case CriteriaType::DieAnywhere:
        {
            if (!miscValue1)
                return false;
            break;
        }
        case CriteriaType::DieInInstance:
        {
            if (!miscValue1)
                return false;

            Map const* map = referencePlayer->IsInWorld() ? referencePlayer->GetMap() : sMapMgr->FindMap(referencePlayer->GetMapId(), referencePlayer->GetInstanceId());
            if (!map || !map->IsDungeon())
                return false;

            //FIXME: work only for instances where max == min for players
            if (map->ToInstanceMap()->GetMaxPlayers() != uint32(criteria->Entry->Asset.GroupSize))
                return false;
            break;
        }
<<<<<<< HEAD
        case CriteriaType::KilledByPlayer:
            if (!miscValue1 || !unit || unit->GetTypeId() != TYPEID_PLAYER)
=======
        case CRITERIA_TYPE_KILLED_BY_PLAYER:
            if (!miscValue1 || !ref || ref->GetTypeId() != TYPEID_PLAYER)
>>>>>>> 6ec73a76
                return false;
            break;
        case CriteriaType::DieFromEnviromentalDamage:
            if (!miscValue1 || miscValue2 != uint32(criteria->Entry->Asset.EnviromentalDamageType))
                return false;
            break;
        case CriteriaType::CompleteQuest:
        {
            // if miscValues != 0, it contains the questID.
            if (miscValue1)
            {
                if (miscValue1 != uint32(criteria->Entry->Asset.QuestID))
                    return false;
            }
            else
            {
                // login case.
                if (!referencePlayer->GetQuestRewardStatus(criteria->Entry->Asset.QuestID))
                    return false;
            }

            if (CriteriaDataSet const* data = sCriteriaMgr->GetCriteriaDataSet(criteria))
                if (!data->Meets(referencePlayer, ref))
                    return false;
            break;
        }
        case CriteriaType::BeSpellTarget:
        case CriteriaType::GainAura:
        case CriteriaType::CastSpell:
        case CriteriaType::LandTargetedSpellOnTarget:
            if (!miscValue1 || miscValue1 != uint32(criteria->Entry->Asset.SpellID))
                return false;
            break;
        case CriteriaType::LearnOrKnowSpell:
            if (miscValue1 && miscValue1 != uint32(criteria->Entry->Asset.SpellID))
                return false;

            if (!referencePlayer->HasSpell(criteria->Entry->Asset.SpellID))
                return false;
            break;
        case CriteriaType::GetLootByType:
            // miscValue1 = itemId - miscValue2 = count of item loot
            // miscValue3 = loot_type (note: 0 = LOOT_CORPSE and then it ignored)
            if (!miscValue1 || !miscValue2 || !miscValue3 || miscValue3 != uint32(criteria->Entry->Asset.LootType))
                return false;
            break;
        case CriteriaType::AcquireItem:
            if (miscValue1 && uint32(criteria->Entry->Asset.ItemID) != miscValue1)
                return false;
            break;
        case CriteriaType::UseItem:
        case CriteriaType::LootItem:
        case CriteriaType::EquipItem:
            if (!miscValue1 || uint32(criteria->Entry->Asset.ItemID )!= miscValue1)
                return false;
            break;
        case CriteriaType::RevealWorldMapOverlay:
        {
            WorldMapOverlayEntry const* worldOverlayEntry = sWorldMapOverlayStore.LookupEntry(criteria->Entry->Asset.WorldMapOverlayID);
            if (!worldOverlayEntry)
                break;

            bool matchFound = false;
            for (int j = 0; j < MAX_WORLD_MAP_OVERLAY_AREA_IDX; ++j)
            {
                AreaTableEntry const* area = sAreaTableStore.LookupEntry(worldOverlayEntry->AreaID[j]);
                if (!area)
                    break;

                if (area->AreaBit < 0)
                    continue;

                uint16 playerIndexOffset = uint16(uint32(area->AreaBit) / 64);
                if (playerIndexOffset >= PLAYER_EXPLORED_ZONES_SIZE)
                    continue;

                uint64 mask = uint64(1) << (area->AreaBit % 64);
                if (referencePlayer->m_activePlayerData->ExploredZones[playerIndexOffset] & mask)
                {
                    matchFound = true;
                    break;
                }
            }

            if (!matchFound)
                return false;
            break;
        }
        case CriteriaType::ReputationGained:
            if (miscValue1 && miscValue1 != uint32(criteria->Entry->Asset.FactionID))
                return false;
            break;
        case CriteriaType::EquipItemInSlot:
        case CriteriaType::LearnAnyTransmogInSlot:
            // miscValue1 = EquipmentSlot miscValue2 = itemid | itemModifiedAppearanceId
            if (!miscValue2 || miscValue1 != uint32(criteria->Entry->Asset.EquipmentSlot))
                return false;
            break;
        case CriteriaType::RollNeed:
        case CriteriaType::RollGreed:
        {
            // miscValue1 = itemid miscValue2 = diced value
            if (!miscValue1 || miscValue2 != uint32(criteria->Entry->Asset.RollValue))
                return false;

            ItemTemplate const* proto = sObjectMgr->GetItemTemplate(uint32(miscValue1));
            if (!proto)
                return false;
            break;
        }
        case CriteriaType::DoEmote:
            if (!miscValue1 || miscValue1 != uint32(criteria->Entry->Asset.EmoteID))
                return false;
            break;
        case CriteriaType::DamageDealt:
        case CriteriaType::HealingDone:
            if (!miscValue1)
                return false;

            if (CriteriaFailEvent(criteria->Entry->FailEvent) == CriteriaFailEvent::LeaveBattleground)
            {
                if (!referencePlayer->InBattleground())
                    return false;

                // map specific case (BG in fact) expected player targeted damage/heal
                if (!ref || ref->GetTypeId() != TYPEID_PLAYER)
                    return false;
            }
            break;
        case CriteriaType::UseGameobject:
        case CriteriaType::CatchFishInFishingHole:
            if (!miscValue1 || miscValue1 != uint32(criteria->Entry->Asset.GameObjectID))
                return false;
            break;
        case CriteriaType::LearnSpellFromSkillLine:
        case CriteriaType::LearnTradeskillSkillLine:
            if (miscValue1 && miscValue1 != uint32(criteria->Entry->Asset.SkillID))
                return false;
            break;
        case CriteriaType::DeliverKillingBlowToClass:
            if (!miscValue1 || miscValue1 != uint32(criteria->Entry->Asset.ClassID))
                return false;
            break;
        case CriteriaType::DeliverKillingBlowToRace:
            if (!miscValue1 || miscValue1 != uint32(criteria->Entry->Asset.RaceID))
                return false;
            break;
        case CriteriaType::TrackedWorldStateUIModified:
            if (!miscValue1 || miscValue1 != uint32(criteria->Entry->Asset.WorldStateUIID))
                return false;
            break;
        case CriteriaType::PVPKillInArea:
        case CriteriaType::EnterTopLevelArea:
            if (!miscValue1 || miscValue1 != uint32(criteria->Entry->Asset.AreaID))
                return false;
            break;
        case CriteriaType::CurrencyGained:
            if (!miscValue1 || !miscValue2 || int64(miscValue2) < 0
                || miscValue1 != uint32(criteria->Entry->Asset.CurrencyID))
                return false;
            break; 
        case CriteriaType::WinArena:
            if (miscValue1 != uint32(criteria->Entry->Asset.MapID))
                return false;
            break;
        case CriteriaType::EarnTeamArenaRating:
            return false;
        case CriteriaType::PlaceGarrisonBuilding:
        case CriteriaType::ActivateGarrisonBuilding:
            if (miscValue1 != uint32(criteria->Entry->Asset.GarrBuildingID))
                return false;
            break;
        case CriteriaType::RecruitGarrisonFollower:
            if (miscValue1 != uint32(criteria->Entry->Asset.GarrFollowerID))
                return false;
            break;
        case CriteriaType::CollectTransmogSetFromGroup:
            if (miscValue1 != uint32(criteria->Entry->Asset.TransmogSetGroupID))
                return false;
            break;
        case CriteriaType::ActivelyReachLevel:
            if (!miscValue1 || miscValue1 != uint32(criteria->Entry->Asset.PlayerLevel))
                return false;
        default:
            break;
    }
    return true;
}

bool CriteriaHandler::ModifierTreeSatisfied(ModifierTreeNode const* tree, uint64 miscValue1, uint64 miscValue2, WorldObject const* ref, Player* referencePlayer) const
{
    switch (ModifierTreeOperator(tree->Entry->Operator))
    {
        case ModifierTreeOperator::SingleTrue:
            return tree->Entry->Type && ModifierSatisfied(tree->Entry, miscValue1, miscValue2, ref, referencePlayer);
        case ModifierTreeOperator::SingleFalse:
            return tree->Entry->Type && !ModifierSatisfied(tree->Entry, miscValue1, miscValue2, ref, referencePlayer);
        case ModifierTreeOperator::All:
            for (ModifierTreeNode const* node : tree->Children)
                if (!ModifierTreeSatisfied(node, miscValue1, miscValue2, ref, referencePlayer))
                    return false;
            return true;
        case ModifierTreeOperator::Some:
        {
            int8 requiredAmount = std::max<int8>(tree->Entry->Amount, 1);
            for (ModifierTreeNode const* node : tree->Children)
                if (ModifierTreeSatisfied(node, miscValue1, miscValue2, ref, referencePlayer))
                    if (!--requiredAmount)
                        return true;

            return false;
        }
        default:
            break;
    }

    return false;
}

bool CriteriaHandler::ModifierSatisfied(ModifierTreeEntry const* modifier, uint64 miscValue1, uint64 miscValue2, WorldObject const* ref, Player* referencePlayer) const
{
    uint32 reqValue = modifier->Asset;
    uint32 secondaryAsset = modifier->SecondaryAsset;
    uint32 tertiaryAsset = modifier->TertiaryAsset;

    switch (ModifierTreeType(modifier->Type))
    {
        case ModifierTreeType::PlayerInebriationLevelEqualOrGreaterThan: // 1
        {
            uint32 inebriation = std::min(std::max<uint32>(referencePlayer->GetDrunkValue(), *referencePlayer->m_playerData->FakeInebriation), 100u);
            if (inebriation < reqValue)
                return false;
            break;
        }
        case ModifierTreeType::PlayerMeetsCondition: // 2
        {
            PlayerConditionEntry const* playerCondition = sPlayerConditionStore.LookupEntry(reqValue);
            if (!playerCondition || !ConditionMgr::IsPlayerMeetingCondition(referencePlayer, playerCondition))
                return false;
            break;
        }
        case ModifierTreeType::MinimumItemLevel: // 3
        {
            // miscValue1 is itemid
            ItemTemplate const* const item = sObjectMgr->GetItemTemplate(uint32(miscValue1));
            if (!item || item->GetBaseItemLevel() < reqValue)
                return false;
            break;
        }
        case ModifierTreeType::TargetCreatureId: // 4
            if (!ref || ref->GetEntry() != reqValue)
                return false;
            break;
        case ModifierTreeType::TargetIsPlayer: // 5
            if (!ref || ref->GetTypeId() != TYPEID_PLAYER)
                return false;
            break;
        case ModifierTreeType::TargetIsDead: // 6
            if (!ref || !ref->IsUnit() || ref->ToUnit()->IsAlive())
                return false;
            break;
        case ModifierTreeType::TargetIsOppositeFaction: // 7
            if (!ref || !referencePlayer->IsHostileTo(ref))
                return false;
            break;
        case ModifierTreeType::PlayerHasAura: // 8
            if (!referencePlayer->HasAura(reqValue))
                return false;
            break;
        case ModifierTreeType::PlayerHasAuraEffect: // 9
            if (!referencePlayer->HasAuraType(AuraType(reqValue)))
                return false;
            break;
        case ModifierTreeType::TargetHasAura: // 10
            if (!ref || !ref->IsUnit() || !ref->ToUnit()->HasAura(reqValue))
                return false;
            break;
        case ModifierTreeType::TargetHasAuraEffect: // 11
            if (!ref || !ref->IsUnit() || !ref->ToUnit()->HasAuraType(AuraType(reqValue)))
                return false;
            break;
        case ModifierTreeType::TargetHasAuraState: // 12
            if (!ref || !ref->IsUnit() || !ref->ToUnit()->HasAuraState(AuraStateType(reqValue)))
                return false;
            break;
        case ModifierTreeType::PlayerHasAuraState: // 13
            if (!referencePlayer->HasAuraState(AuraStateType(reqValue)))
                return false;
            break;
        case ModifierTreeType::ItemQualityIsAtLeast: // 14
        {
            // miscValue1 is itemid
            ItemTemplate const* const item = sObjectMgr->GetItemTemplate(uint32(miscValue1));
            if (!item || item->GetQuality() < reqValue)
                return false;
            break;
        }
        case ModifierTreeType::ItemQualityIsExactly: // 15
        {
            // miscValue1 is itemid
            ItemTemplate const* const item = sObjectMgr->GetItemTemplate(uint32(miscValue1));
            if (!item || item->GetQuality() != reqValue)
                return false;
            break;
        }
        case ModifierTreeType::PlayerIsAlive: // 16
            if (referencePlayer->isDead())
                return false;
            break;
        case ModifierTreeType::PlayerIsInArea: // 17
        {
            uint32 zoneId, areaId;
            referencePlayer->GetZoneAndAreaId(zoneId, areaId);
            if (zoneId != reqValue && areaId != reqValue)
                return false;
            break;
        }
        case ModifierTreeType::TargetIsInArea: // 18
        {
            if (!ref)
                return false;
            uint32 zoneId, areaId;
            ref->GetZoneAndAreaId(zoneId, areaId);
            if (zoneId != reqValue && areaId != reqValue)
                return false;
            break;
        }
        case ModifierTreeType::ItemId: // 19
            if (miscValue1 != reqValue)
                return false;
            break;
        case ModifierTreeType::LegacyDungeonDifficulty: // 20
        {
            DifficultyEntry const* difficulty = sDifficultyStore.LookupEntry(referencePlayer->GetMap()->GetDifficultyID());
            if (!difficulty || difficulty->OldEnumValue == -1 || uint32(difficulty->OldEnumValue) != reqValue)
                return false;
            break;
        }
        case ModifierTreeType::PlayerToTargetLevelDeltaGreaterThan: // 21
            if (!ref || !ref->IsUnit() || referencePlayer->getLevel() < ref->ToUnit()->getLevel() + reqValue)
                return false;
            break;
        case ModifierTreeType::TargetToPlayerLevelDeltaGreaterThan: // 22
            if (!ref || !ref->IsUnit() || referencePlayer->getLevel() + reqValue < ref->ToUnit()->getLevel())
                return false;
            break;
        case ModifierTreeType::PlayerLevelEqualTargetLevel: // 23
            if (!ref || !ref->IsUnit() || referencePlayer->getLevel() != ref->ToUnit()->getLevel())
                return false;
            break;
        case ModifierTreeType::PlayerInArenaWithTeamSize: // 24
        {
            Battleground* bg = referencePlayer->GetBattleground();
            if (!bg || !bg->isArena() || bg->GetArenaType() != reqValue)
                return false;
            break;
        }
        case ModifierTreeType::PlayerRace: // 25
            if (referencePlayer->getRace() != reqValue)
                return false;
            break;
        case ModifierTreeType::PlayerClass: // 26
            if (referencePlayer->getClass() != reqValue)
                return false;
            break;
        case ModifierTreeType::TargetRace: // 27
            if (!ref || !ref->IsUnit() || ref->ToUnit()->getRace() != reqValue)
                return false;
            break;
        case ModifierTreeType::TargetClass: // 28
            if (!ref || !ref->IsUnit() || ref->ToUnit()->getClass() != reqValue)
                return false;
            break;
        case ModifierTreeType::LessThanTappers: // 29
            if (referencePlayer->GetGroup() && referencePlayer->GetGroup()->GetMembersCount() >= reqValue)
                return false;
            break;
        case ModifierTreeType::CreatureType: // 30
        {
            if (!ref)
                return false;
            if (!ref->IsUnit() || ref->ToUnit()->GetCreatureType() != reqValue)
                return false;
            break;
        }
        case ModifierTreeType::CreatureFamily: // 31
        {
            if (!ref)
                return false;
            if (!ref->IsCreature() || ref->ToCreature()->GetCreatureTemplate()->family != CreatureFamily(reqValue))
                return false;
            break;
        }
        case ModifierTreeType::PlayerMap: // 32
            if (referencePlayer->GetMapId() != reqValue)
                return false;
            break;
        case ModifierTreeType::ClientVersionEqualOrLessThan: // 33
            if (reqValue < sRealmList->GetMinorMajorBugfixVersionForBuild(realm.Build))
                return false;
            break;
        case ModifierTreeType::BattlePetTeamLevel: // 34
            for (WorldPackets::BattlePet::BattlePetSlot const& slot : referencePlayer->GetSession()->GetBattlePetMgr()->GetSlots())
                if (slot.Pet.Level < reqValue)
                    return false;
            break;
        case ModifierTreeType::PlayerIsNotInParty: // 35
            if (referencePlayer->GetGroup())
                return false;
            break;
        case ModifierTreeType::PlayerIsInParty: // 36
            if (!referencePlayer->GetGroup())
                return false;
            break;
        case ModifierTreeType::HasPersonalRatingEqualOrGreaterThan: // 37
            if (referencePlayer->GetMaxPersonalArenaRatingRequirement(0) < reqValue)
                return false;
            break;
        case ModifierTreeType::HasTitle: // 38
            if (!referencePlayer->HasTitle(reqValue))
                return false;
            break;
        case ModifierTreeType::PlayerLevelEqual: // 39
            if (referencePlayer->getLevel() != reqValue)
                return false;
            break;
        case ModifierTreeType::TargetLevelEqual: // 40
            if (!ref || ref->GetLevelForTarget(referencePlayer) != reqValue)
                return false;
            break;
        case ModifierTreeType::PlayerIsInZone: // 41
        {
            uint32 zoneId = referencePlayer->GetAreaId();
            if (AreaTableEntry const* areaEntry = sAreaTableStore.LookupEntry(zoneId))
                if (areaEntry->Flags[0] & AREA_FLAG_UNK9)
                    zoneId = areaEntry->ParentAreaID;
            if (zoneId != reqValue)
                return false;
            break;
        }
        case ModifierTreeType::TargetIsInZone: // 42
        {
            if (!ref)
                return false;
            uint32 zoneId = ref->GetAreaId();
            if (AreaTableEntry const* areaEntry = sAreaTableStore.LookupEntry(zoneId))
                if (areaEntry->Flags[0] & AREA_FLAG_UNK9)
                    zoneId = areaEntry->ParentAreaID;
            if (zoneId != reqValue)
                return false;
            break;
        }
        case ModifierTreeType::PlayerHealthBelowPercent: // 43
            if (referencePlayer->GetHealthPct() > float(reqValue))
                return false;
            break;
        case ModifierTreeType::PlayerHealthAbovePercent: // 44
            if (referencePlayer->GetHealthPct() < float(reqValue))
                return false;
            break;
        case ModifierTreeType::PlayerHealthEqualsPercent: // 45
            if (referencePlayer->GetHealthPct() != float(reqValue))
                return false;
            break;
        case ModifierTreeType::TargetHealthBelowPercent: // 46
            if (!ref || !ref->IsUnit() || ref->ToUnit()->GetHealthPct() > float(reqValue))
                return false;
            break;
        case ModifierTreeType::TargetHealthAbovePercent: // 47
            if (!ref || !ref->IsUnit() || ref->ToUnit()->GetHealthPct() < float(reqValue))
                return false;
            break;
        case ModifierTreeType::TargetHealthEqualsPercent: // 48
            if (!ref || !ref->IsUnit() || ref->ToUnit()->GetHealthPct() != float(reqValue))
                return false;
            break;
        case ModifierTreeType::PlayerHealthBelowValue: // 49
            if (referencePlayer->GetHealth() > reqValue)
                return false;
            break;
        case ModifierTreeType::PlayerHealthAboveValue: // 50
            if (referencePlayer->GetHealth() < reqValue)
                return false;
            break;
        case ModifierTreeType::PlayerHealthEqualsValue: // 51
            if (referencePlayer->GetHealth() != reqValue)
                return false;
            break;
        case ModifierTreeType::TargetHealthBelowValue: // 52
            if (!ref || !ref->IsUnit() || ref->ToUnit()->GetHealth() > reqValue)
                return false;
            break;
        case ModifierTreeType::TargetHealthAboveValue: // 53
            if (!ref || !ref->IsUnit() || ref->ToUnit()->GetHealth() < reqValue)
                return false;
            break;
        case ModifierTreeType::TargetHealthEqualsValue: // 54
            if (!ref || !ref->IsUnit() || ref->ToUnit()->GetHealth() != reqValue)
                return false;
            break;
        case ModifierTreeType::TargetIsPlayerAndMeetsCondition: // 55
        {
            if (!ref || !ref->IsPlayer())
                return false;

            PlayerConditionEntry const* playerCondition = sPlayerConditionStore.LookupEntry(reqValue);
            if (!playerCondition || !ConditionMgr::IsPlayerMeetingCondition(ref->ToPlayer(), playerCondition))
                return false;
            break;
        }
        case ModifierTreeType::PlayerHasMoreThanAchievementPoints: // 56
            if (referencePlayer->GetAchievementPoints() <= reqValue)
                return false;
            break;
        case ModifierTreeType::PlayerInLfgDungeon: // 57
            if (!ConditionMgr::GetPlayerConditionLfgValue(referencePlayer, PlayerConditionLfgStatus::InLFGDungeon))
                return false;
            break;
        case ModifierTreeType::PlayerInRandomLfgDungeon: // 58
            if (!ConditionMgr::GetPlayerConditionLfgValue(referencePlayer, PlayerConditionLfgStatus::InLFGRandomDungeon))
                return false;
            break;
        case ModifierTreeType::PlayerInFirstRandomLfgDungeon: // 59
            if (!ConditionMgr::GetPlayerConditionLfgValue(referencePlayer, PlayerConditionLfgStatus::InLFGFirstRandomDungeon))
                return false;
            break;
        case ModifierTreeType::PlayerInRankedArenaMatch: // 60
        {
            Battleground const* bg = referencePlayer->GetBattleground();
            if (!bg || !bg->isArena() || !bg->isRated())
                return false;
            break;
        }
        case ModifierTreeType::PlayerInGuildParty: // 61 NYI
            return false;
        case ModifierTreeType::PlayerGuildReputationEqualOrGreaterThan: // 62
            if (referencePlayer->GetReputationMgr().GetReputation(1168) < int32(reqValue))
                return false;
            break;
        case ModifierTreeType::PlayerInRatedBattleground: // 63
        {
            Battleground const* bg = referencePlayer->GetBattleground();
            if (!bg || !bg->isBattleground() || !bg->isRated())
                return false;
            break;
        }
        case ModifierTreeType::PlayerBattlegroundRatingEqualOrGreaterThan: // 64
            if (referencePlayer->GetRBGPersonalRating() < reqValue)
                return false;
            break;
        case ModifierTreeType::ResearchProjectRarity: // 65 NYI
        case ModifierTreeType::ResearchProjectBranch: // 66 NYI
            return false;
        case ModifierTreeType::WorldStateExpression: // 67
            if (WorldStateExpressionEntry const* worldStateExpression = sWorldStateExpressionStore.LookupEntry(reqValue))
                return ConditionMgr::IsPlayerMeetingExpression(referencePlayer, worldStateExpression);
            return false;
        case ModifierTreeType::DungeonDifficulty: // 68
            if (referencePlayer->GetMap()->GetDifficultyID() != reqValue)
                return false;
            break;
        case ModifierTreeType::PlayerLevelEqualOrGreaterThan: // 69
            if (referencePlayer->getLevel() < reqValue)
                return false;
            break;
        case ModifierTreeType::TargetLevelEqualOrGreaterThan: // 70
            if (!ref || !ref->IsUnit() || ref->ToUnit()->getLevel() < reqValue)
                return false;
            break;
        case ModifierTreeType::PlayerLevelEqualOrLessThan: // 71
            if (referencePlayer->getLevel() > reqValue)
                return false;
            break;
        case ModifierTreeType::TargetLevelEqualOrLessThan: // 72
            if (!ref || !ref->IsUnit() || ref->ToUnit()->getLevel() > reqValue)
                return false;
            break;
        case ModifierTreeType::ModifierTree: // 73
            if (ModifierTreeNode const* nextModifierTree = sCriteriaMgr->GetModifierTree(reqValue))
                return ModifierTreeSatisfied(nextModifierTree, miscValue1, miscValue2, ref, referencePlayer);
            return false;
        case ModifierTreeType::PlayerScenario: // 74
        {
            Scenario const* scenario = referencePlayer->GetScenario();
            if (!scenario || scenario->GetEntry()->ID != reqValue)
                return false;
            break;
        }
        case ModifierTreeType::TillersReputationGreaterThan: // 75
            if (referencePlayer->GetReputationMgr().GetReputation(1272) < int32(reqValue))
                return false;
            break;
        case ModifierTreeType::BattlePetAchievementPointsEqualOrGreaterThan: // 76
        {
            auto getRootAchievementCategory = [](AchievementEntry const* achievement)
            {
                int16 category = achievement->Category;
                do
                {
                    Achievement_CategoryEntry const* categoryEntry = sAchievementCategoryStore.LookupEntry(category);
                    if (!categoryEntry || categoryEntry->Parent == -1)
                        break;

                    category = categoryEntry->Parent;
                } while (true);

                return category;
            };

            uint32 petAchievementPoints = 0;
            for (uint32 achievementId : referencePlayer->GetCompletedAchievementIds())
            {
                AchievementEntry const* achievement = sAchievementStore.AssertEntry(achievementId);
                if (getRootAchievementCategory(achievement) == ACHIVEMENT_CATEGORY_PET_BATTLES)
                    petAchievementPoints += uint32(achievement->Points);
            }

            if (petAchievementPoints < reqValue)
                return false;
            break;
        }
        case ModifierTreeType::UniqueBattlePetsEqualOrGreaterThan: // 77
            if (referencePlayer->GetSession()->GetBattlePetMgr()->GetPetUniqueSpeciesCount() < reqValue)
                return false;
            break;
        case ModifierTreeType::BattlePetType: // 78
        {
            BattlePetSpeciesEntry const* speciesEntry = sBattlePetSpeciesStore.LookupEntry(miscValue1);
            if (!speciesEntry || speciesEntry->PetTypeEnum != int32(reqValue))
                return false;
            break;
        }
        case ModifierTreeType::BattlePetHealthPercentLessThan: // 79 NYI - use target battle pet here, the one we were just battling
            return false;
        case ModifierTreeType::GuildGroupMemberCountEqualOrGreaterThan: // 80
        {
            uint32 guildMemberCount = 0;
            if (Group const* group = referencePlayer->GetGroup())
                for (GroupReference const* itr = group->GetFirstMember(); itr != nullptr; itr = itr->next())
                    if (itr->GetSource()->GetGuildId() == referencePlayer->GetGuildId())
                        ++guildMemberCount;

            if (guildMemberCount < reqValue)
                return false;
            break;
        }
        case ModifierTreeType::BattlePetOpponentCreatureId: // 81 NYI
            return false;
        case ModifierTreeType::PlayerScenarioStep: // 82
        {
            Scenario const* scenario = referencePlayer->GetScenario();
            if (!scenario)
                return false;
            if (scenario->GetStep()->OrderIndex != (reqValue - 1))
                return false;
            break;
        }
        case ModifierTreeType::ChallengeModeMedal: // 83
            return false; // OBSOLETE
        case ModifierTreeType::PlayerOnQuest: // 84
            if (referencePlayer->FindQuestSlot(reqValue) == MAX_QUEST_LOG_SIZE)
                return false;
            break;
        case ModifierTreeType::ExaltedWithFaction: // 85
            if (referencePlayer->GetReputationMgr().GetReputation(reqValue) < 42000)
                return false;
            break;
        case ModifierTreeType::EarnedAchievementOnAccount: // 86
        case ModifierTreeType::EarnedAchievementOnPlayer: // 87
            if (!referencePlayer->HasAchieved(reqValue))
                return false;
            break;
        case ModifierTreeType::OrderOfTheCloudSerpentReputationGreaterThan: // 88
            if (referencePlayer->GetReputationMgr().GetReputation(1271) < int32(reqValue))
                return false;
            break;
        case ModifierTreeType::BattlePetQuality: // 89 NYI
        case ModifierTreeType::BattlePetFightWasPVP: // 90 NYI
            return false;
        case ModifierTreeType::BattlePetSpecies: // 91
            if (miscValue1 != reqValue)
                return false;
            break;
        case ModifierTreeType::ServerExpansionEqualOrGreaterThan: // 92
            if (sWorld->getIntConfig(CONFIG_EXPANSION) < reqValue)
                return false;
            break;
        case ModifierTreeType::PlayerHasBattlePetJournalLock: // 93
            if (!referencePlayer->GetSession()->GetBattlePetMgr()->HasJournalLock())
                return false;
            break;
        case ModifierTreeType::FriendshipRepReactionIsMet: // 94
        {
            FriendshipRepReactionEntry const* friendshipRepReaction = sFriendshipRepReactionStore.LookupEntry(reqValue);
            if (!friendshipRepReaction)
                return false;
            FriendshipReputationEntry const* friendshipReputation = sFriendshipReputationStore.LookupEntry(friendshipRepReaction->FriendshipRepID);
            if (!friendshipReputation)
                return false;
            if (referencePlayer->GetReputation(friendshipReputation->FactionID) < int32(friendshipRepReaction->ReactionThreshold))
                return false;
            break;
        }
        case ModifierTreeType::ReputationWithFactionIsEqualOrGreaterThan: // 95
            if (referencePlayer->GetReputationMgr().GetReputation(reqValue) < int32(secondaryAsset))
                return false;
            break;
        case ModifierTreeType::ItemClassAndSubclass: // 96
        {
            ItemTemplate const* item = sObjectMgr->GetItemTemplate(miscValue1);
            if (!item || item->GetClass() != reqValue || item->GetSubClass() != secondaryAsset)
                return false;
            break;
        }
        case ModifierTreeType::PlayerGender: // 97
            if (referencePlayer->getGender() != uint8(reqValue))
                return false;
            break;
        case ModifierTreeType::PlayerNativeGender: // 98
            if (referencePlayer->GetNativeSex() != uint8(reqValue))
                return false;
            break;
        case ModifierTreeType::PlayerSkillEqualOrGreaterThan: // 99
            if (referencePlayer->GetPureSkillValue(reqValue) < uint16(secondaryAsset))
                return false;
            break;
        case ModifierTreeType::PlayerLanguageSkillEqualOrGreaterThan: // 100
        {
            auto languageDescs = sLanguageMgr->GetLanguageDescById(Language(reqValue));
            bool hasLanguageSkil = std::any_of(languageDescs.begin(), languageDescs.end(), [&](std::pair<uint32 const, LanguageDesc> const& desc)
            {
                return referencePlayer->GetSkillValue(desc.second.SkillId) >= secondaryAsset;
            });
            if (!hasLanguageSkil)
                return false;
            break;
        }
        case ModifierTreeType::PlayerIsInNormalPhase: // 101
            if (!PhasingHandler::InDbPhaseShift(referencePlayer, 0, 0, 0))
                return false;
            break;
        case ModifierTreeType::PlayerIsInPhase: // 102
            if (!PhasingHandler::InDbPhaseShift(referencePlayer, 0, reqValue, 0))
                return false;
            break;
        case ModifierTreeType::PlayerIsInPhaseGroup: // 103
            if (!PhasingHandler::InDbPhaseShift(referencePlayer, 0, 0, reqValue))
                return false;
            break;
        case ModifierTreeType::PlayerKnowsSpell: // 104
            if (!referencePlayer->HasSpell(reqValue))
                return false;
            break;
        case ModifierTreeType::PlayerHasItemQuantity: // 105
            if (referencePlayer->GetItemCount(reqValue, false) < secondaryAsset)
                return false;
            break;
        case ModifierTreeType::PlayerExpansionLevelEqualOrGreaterThan: // 106
            if (referencePlayer->GetSession()->GetExpansion() < reqValue)
                return false;
            break;
        case ModifierTreeType::PlayerHasAuraWithLabel: // 107
            if (!referencePlayer->HasAura([labelId = reqValue](Aura const* aura) { return aura->GetSpellInfo()->HasLabel(labelId); }))
                return false;
            break;
        case ModifierTreeType::PlayersRealmWorldState: // 108
            if (sWorld->getWorldState(reqValue) != secondaryAsset)
                return false;
            break;
        case ModifierTreeType::TimeBetween: // 109
        {
            ByteBuffer unpacker;
            unpacker << reqValue;
            time_t from = unpacker.ReadPackedTime();
            unpacker.rpos(0);
            unpacker.wpos(0);
            unpacker << secondaryAsset;
            time_t to = unpacker.ReadPackedTime();
            if (GameTime::GetGameTime() < from || GameTime::GetGameTime() > to)
                return false;
            break;
        }
        case ModifierTreeType::PlayerHasCompletedQuest: // 110
            if (uint32 questBit = sDB2Manager.GetQuestUniqueBitFlag(reqValue))
                if (!(referencePlayer->m_activePlayerData->QuestCompleted[((questBit - 1) >> 6)] & (UI64LIT(1) << ((questBit - 1) & 63))))
                    return false;
            break;
        case ModifierTreeType::PlayerIsReadyToTurnInQuest: // 111
            if (referencePlayer->GetQuestStatus(reqValue) != QUEST_STATUS_COMPLETE)
                return false;
            break;
        case ModifierTreeType::PlayerHasCompletedQuestObjective: // 112
        {
            QuestObjective const* objective = sObjectMgr->GetQuestObjective(reqValue);
            if (!objective)
                return false;
            Quest const* quest = sObjectMgr->GetQuestTemplate(objective->QuestID);
            if (!quest)
                return false;
            uint16 slot = referencePlayer->FindQuestSlot(objective->QuestID);
            if (slot >= MAX_QUEST_LOG_SIZE || referencePlayer->GetQuestRewardStatus(objective->QuestID) || !referencePlayer->IsQuestObjectiveComplete(slot, quest, *objective))
                return false;
            break;
        }
        case ModifierTreeType::PlayerHasExploredArea: // 113
        {
            AreaTableEntry const* areaTable = sAreaTableStore.LookupEntry(reqValue);
            if (!areaTable)
                return false;
            if (areaTable->AreaBit <= 0)
                break; // success
            uint32 playerIndexOffset = uint32(areaTable->AreaBit) / 64;
            if (playerIndexOffset >= PLAYER_EXPLORED_ZONES_SIZE)
                break;
            if (!(referencePlayer->m_activePlayerData->ExploredZones[playerIndexOffset] & (UI64LIT(1) << (areaTable->AreaBit % 64))))
                return false;
            break;
        }
        case ModifierTreeType::PlayerHasItemQuantityIncludingBank: // 114
            if (referencePlayer->GetItemCount(reqValue, true) < secondaryAsset)
                return false;
            break;
        case ModifierTreeType::Weather: // 115
            if (referencePlayer->GetMap()->GetZoneWeather(referencePlayer->GetZoneId()) != WeatherState(reqValue))
                return false;
            break;
        case ModifierTreeType::PlayerFaction: // 116
        {
            ChrRacesEntry const* race = sChrRacesStore.LookupEntry(referencePlayer->getRace());
            if (!race)
                return false;
            FactionTemplateEntry const* faction = sFactionTemplateStore.LookupEntry(race->FactionID);
            if (!faction)
                return false;
            int32 factionIndex = -1;
            if (faction->FactionGroup & FACTION_MASK_HORDE)
                factionIndex = 0;
            else if (faction->FactionGroup & FACTION_MASK_ALLIANCE)
                factionIndex = 1;
            else if (faction->FactionGroup & FACTION_MASK_PLAYER)
                factionIndex = 0;
            if (factionIndex != int32(reqValue))
                return false;
            break;
        }
        case ModifierTreeType::LfgStatusEqual: // 117
            if (ConditionMgr::GetPlayerConditionLfgValue(referencePlayer, PlayerConditionLfgStatus(reqValue)) != secondaryAsset)
                return false;
            break;
        case ModifierTreeType::LFgStatusEqualOrGreaterThan: // 118
            if (ConditionMgr::GetPlayerConditionLfgValue(referencePlayer, PlayerConditionLfgStatus(reqValue)) < secondaryAsset)
                return false;
            break;
        case ModifierTreeType::PlayerHasCurrencyEqualOrGreaterThan: // 119
            if (!referencePlayer->HasCurrency(reqValue, secondaryAsset))
                return false;
            break;
        case ModifierTreeType::TargetThreatListSizeLessThan: // 120
        {
            if (!ref)
                return false;
            Unit const* unitRef = ref->ToUnit();
            if (!unitRef || !unitRef->CanHaveThreatList())
                return false;
            if (unitRef->GetThreatManager().GetThreatListSize() >= reqValue)
                return false;
            break;
        }
        case ModifierTreeType::PlayerHasTrackedCurrencyEqualOrGreaterThan: // 121
            if (referencePlayer->GetTrackedCurrencyCount(reqValue) < secondaryAsset)
                return false;
            break;
        case ModifierTreeType::PlayerMapInstanceType: // 122
            if (referencePlayer->GetMap()->GetEntry()->InstanceType != int8(reqValue))
                return false;
            break;
        case ModifierTreeType::PlayerInTimeWalkerInstance: // 123
            if (!referencePlayer->HasPlayerFlag(PLAYER_FLAGS_TIMEWALKING))
                return false;
            break;
        case ModifierTreeType::PvpSeasonIsActive: // 124
            if (!sWorld->getBoolConfig(CONFIG_ARENA_SEASON_IN_PROGRESS))
                return false;
            break;
        case ModifierTreeType::PvpSeason: // 125
            if (sWorld->getIntConfig(CONFIG_ARENA_SEASON_ID) != reqValue)
                return false;
            break;
        case ModifierTreeType::GarrisonTierEqualOrGreaterThan: // 126
        {
            Garrison const* garrison = referencePlayer->GetGarrison();
            if (!garrison || garrison->GetType() != GarrisonType(secondaryAsset) || garrison->GetSiteLevel()->GarrLevel < reqValue)
                return false;
            break;
        }
        case ModifierTreeType::GarrisonFollowersWithLevelEqualOrGreaterThan: // 127
        {
            Garrison const* garrison = referencePlayer->GetGarrison();
            if (!garrison)
                return false;
            uint32 followerCount = garrison->CountFollowers([secondaryAsset, tertiaryAsset](Garrison::Follower const& follower)
            {
                GarrFollowerEntry const* garrFollower = sGarrFollowerStore.AssertEntry(follower.PacketInfo.GarrFollowerID);
                return garrFollower->GarrFollowerTypeID == tertiaryAsset && follower.PacketInfo.FollowerLevel >= secondaryAsset;
            });
            if (followerCount < reqValue)
                return false;
            break;
        }
        case ModifierTreeType::GarrisonFollowersWithQualityEqualOrGreaterThan: // 128
        {
            Garrison const* garrison = referencePlayer->GetGarrison();
            if (!garrison)
                return false;
            uint32 followerCount = garrison->CountFollowers([secondaryAsset, tertiaryAsset](Garrison::Follower const& follower)
            {
                GarrFollowerEntry const* garrFollower = sGarrFollowerStore.AssertEntry(follower.PacketInfo.GarrFollowerID);
                return garrFollower->GarrFollowerTypeID == tertiaryAsset && follower.PacketInfo.Quality >= secondaryAsset;
            });
            if (followerCount < reqValue)
                return false;
            break;
        }
        case ModifierTreeType::GarrisonFollowerWithAbilityAtLevelEqualOrGreaterThan: // 129
        {
            Garrison const* garrison = referencePlayer->GetGarrison();
            if (!garrison)
                return false;
            uint32 followerCount = garrison->CountFollowers([reqValue, secondaryAsset, tertiaryAsset](Garrison::Follower const& follower)
            {
                GarrFollowerEntry const* garrFollower = sGarrFollowerStore.AssertEntry(follower.PacketInfo.GarrFollowerID);
                return garrFollower->GarrFollowerTypeID == tertiaryAsset && follower.PacketInfo.FollowerLevel >= reqValue && follower.HasAbility(secondaryAsset);
            });
            if (followerCount < 1)
                return false;
            break;
        }
        case ModifierTreeType::GarrisonFollowerWithTraitAtLevelEqualOrGreaterThan: // 130
        {
            Garrison const* garrison = referencePlayer->GetGarrison();
            if (!garrison)
                return false;
            GarrAbilityEntry const* traitEntry = sGarrAbilityStore.LookupEntry(secondaryAsset);
            if (!traitEntry || !(traitEntry->Flags & GARRISON_ABILITY_FLAG_TRAIT))
                return false;
            uint32 followerCount = garrison->CountFollowers([reqValue, secondaryAsset, tertiaryAsset](Garrison::Follower const& follower)
            {
                GarrFollowerEntry const* garrFollower = sGarrFollowerStore.AssertEntry(follower.PacketInfo.GarrFollowerID);
                return garrFollower->GarrFollowerTypeID == tertiaryAsset && follower.PacketInfo.FollowerLevel >= reqValue && follower.HasAbility(secondaryAsset);
            });
            if (followerCount < 1)
                return false;
            break;
        }
        case ModifierTreeType::GarrisonFollowerWithAbilityAssignedToBuilding: // 131
        {
            Garrison const* garrison = referencePlayer->GetGarrison();
            if (!garrison || garrison->GetType() != GarrisonType(tertiaryAsset))
                return false;
            uint32 followerCount = garrison->CountFollowers([reqValue, secondaryAsset](Garrison::Follower const& follower)
            {
                GarrBuildingEntry const* followerBuilding = sGarrBuildingStore.LookupEntry(follower.PacketInfo.CurrentBuildingID);
                if (!followerBuilding)
                    return false;
                return followerBuilding->BuildingType == secondaryAsset && follower.HasAbility(reqValue);;
            });
            if (followerCount < 1)
                return false;
            break;
        }
        case ModifierTreeType::GarrisonFollowerWithTraitAssignedToBuilding: // 132
        {
            Garrison const* garrison = referencePlayer->GetGarrison();
            if (!garrison || garrison->GetType() != GarrisonType(tertiaryAsset))
                return false;
            GarrAbilityEntry const* traitEntry = sGarrAbilityStore.LookupEntry(reqValue);
            if (!traitEntry || !(traitEntry->Flags & GARRISON_ABILITY_FLAG_TRAIT))
                return false;
            uint32 followerCount = garrison->CountFollowers([reqValue, secondaryAsset](Garrison::Follower const& follower)
            {
                GarrBuildingEntry const* followerBuilding = sGarrBuildingStore.LookupEntry(follower.PacketInfo.CurrentBuildingID);
                if (!followerBuilding)
                    return false;
                return followerBuilding->BuildingType == secondaryAsset && follower.HasAbility(reqValue);;
            });
            if (followerCount < 1)
                return false;
            break;
        }
        case ModifierTreeType::GarrisonFollowerWithLevelAssignedToBuilding: // 133
        {
            Garrison const* garrison = referencePlayer->GetGarrison();
            if (!garrison || garrison->GetType() != GarrisonType(tertiaryAsset))
                return false;
            uint32 followerCount = garrison->CountFollowers([reqValue, secondaryAsset](Garrison::Follower const& follower)
            {
                if (follower.PacketInfo.FollowerLevel < reqValue)
                    return false;
                GarrBuildingEntry const* followerBuilding = sGarrBuildingStore.LookupEntry(follower.PacketInfo.CurrentBuildingID);
                if (!followerBuilding)
                    return false;
                return followerBuilding->BuildingType == secondaryAsset;
            });
            if (followerCount < 1)
                return false;
            break;
        }
        case ModifierTreeType::GarrisonBuildingWithLevelEqualOrGreaterThan: // 134
        {
            Garrison* garrison = referencePlayer->GetGarrison();
            if (!garrison || garrison->GetType() != GarrisonType(tertiaryAsset))
                return false;
            for (Garrison::Plot const* plot : garrison->GetPlots())
            {
                if (!plot->BuildingInfo.PacketInfo)
                    continue;

                GarrBuildingEntry const* building = sGarrBuildingStore.LookupEntry(plot->BuildingInfo.PacketInfo->GarrBuildingID);
                if (!building || building->UpgradeLevel < reqValue || building->BuildingType != secondaryAsset)
                    continue;

                return true;
            }
            return false;
        }
        case ModifierTreeType::HasBlueprintForGarrisonBuilding: // 135
        {
            Garrison const* garrison = referencePlayer->GetGarrison();
            if (!garrison || garrison->GetType() != GarrisonType(secondaryAsset))
                return false;
            if (!garrison->HasBlueprint(reqValue))
                return false;
            break;
        }
        case ModifierTreeType::HasGarrisonBuildingSpecialization: // 136
            return false; // OBSOLETE
        case ModifierTreeType::AllGarrisonPlotsAreFull: // 137
        {
            Garrison* garrison = referencePlayer->GetGarrison();
            if (!garrison || garrison->GetType() != GarrisonType(reqValue))
                return false;
            for (Garrison::Plot const* plot : garrison->GetPlots())
                if (!plot->BuildingInfo.PacketInfo)
                    return false;
            break;
        }
        case ModifierTreeType::PlayerIsInOwnGarrison: // 138
            if (!referencePlayer->GetMap()->IsGarrison() || referencePlayer->GetMap()->GetInstanceId() != referencePlayer->GetGUID().GetCounter())
                return false;
            break;
        case ModifierTreeType::GarrisonShipmentOfTypeIsPending: // 139 NYI
            return false;
        case ModifierTreeType::GarrisonBuildingIsUnderConstruction: // 140
        {
            GarrBuildingEntry const* building = sGarrBuildingStore.LookupEntry(reqValue);
            if (!building)
                return false;
            Garrison* garrison = referencePlayer->GetGarrison();
            if (!garrison || garrison->GetType() != GarrisonType(tertiaryAsset))
                return false;
            for (Garrison::Plot const* plot : garrison->GetPlots())
            {
                if (!plot->BuildingInfo.PacketInfo || plot->BuildingInfo.PacketInfo->GarrBuildingID != reqValue)
                    continue;

                return !plot->BuildingInfo.PacketInfo->Active;
            }
            return false;
        }
        case ModifierTreeType::GarrisonMissionHasBeenCompleted: // 141 NYI
            return false;
        case ModifierTreeType::GarrisonBuildingLevelEqual: // 142
        {
            Garrison* garrison = referencePlayer->GetGarrison();
            if (!garrison || garrison->GetType() != GarrisonType(tertiaryAsset))
                return false;
            for (Garrison::Plot const* plot : garrison->GetPlots())
            {
                if (!plot->BuildingInfo.PacketInfo)
                    continue;

                GarrBuildingEntry const* building = sGarrBuildingStore.LookupEntry(plot->BuildingInfo.PacketInfo->GarrBuildingID);
                if (!building || building->UpgradeLevel != secondaryAsset || building->BuildingType != reqValue)
                    continue;

                return true;
            }
            return false;
        }
        case ModifierTreeType::GarrisonFollowerHasAbility: // 143
        {
            Garrison const* garrison = referencePlayer->GetGarrison();
            if (!garrison || garrison->GetType() != GarrisonType(secondaryAsset))
                return false;
            if (miscValue1)
            {
                Garrison::Follower const* follower = garrison->GetFollower(miscValue1);
                if (!follower)
                    return false;
                if (!follower->HasAbility(reqValue))
                    return false;
            }
            else
            {
                uint32 followerCount = garrison->CountFollowers([reqValue](Garrison::Follower const& follower)
                {
                    return follower.HasAbility(reqValue);
                });
                if (followerCount < 1)
                    return false;
            }
            break;
        }
        case ModifierTreeType::GarrisonFollowerHasTrait: // 144
        {
            GarrAbilityEntry const* traitEntry = sGarrAbilityStore.LookupEntry(reqValue);
            if (!traitEntry || !(traitEntry->Flags & GARRISON_ABILITY_FLAG_TRAIT))
                return false;
            Garrison const* garrison = referencePlayer->GetGarrison();
            if (!garrison || garrison->GetType() != GarrisonType(secondaryAsset))
                return false;
            if (miscValue1)
            {
                Garrison::Follower const* follower = garrison->GetFollower(miscValue1);
                if (!follower || !follower->HasAbility(reqValue))
                    return false;
            }
            else
            {
                uint32 followerCount = garrison->CountFollowers([reqValue](Garrison::Follower const& follower)
                {
                    return follower.HasAbility(reqValue);
                });
                if (followerCount < 1)
                    return false;
            }
            break;
        }
        case ModifierTreeType::GarrisonFollowerQualityEqual: // 145
        {
            Garrison const* garrison = referencePlayer->GetGarrison();
            if (!garrison || garrison->GetType() != GARRISON_TYPE_GARRISON)
                return false;
            if (miscValue1)
            {
                Garrison::Follower const* follower = garrison->GetFollower(miscValue1);
                if (!follower || follower->PacketInfo.Quality < reqValue)
                    return false;
            }
            else
            {
                uint32 followerCount = garrison->CountFollowers([reqValue](Garrison::Follower const& follower)
                {
                    return follower.PacketInfo.Quality >= reqValue;
                });
                if (followerCount < 1)
                    return false;
            }
            break;
        }
        case ModifierTreeType::GarrisonFollowerLevelEqual: // 146
        {
            Garrison const* garrison = referencePlayer->GetGarrison();
            if (!garrison || garrison->GetType() != GarrisonType(secondaryAsset))
                return false;
            if (miscValue1)
            {
                Garrison::Follower const* follower = garrison->GetFollower(miscValue1);
                if (!follower || follower->PacketInfo.FollowerLevel != reqValue)
                    return false;
            }
            else
            {
                uint32 followerCount = garrison->CountFollowers([reqValue](Garrison::Follower const& follower)
                {
                    return follower.PacketInfo.FollowerLevel == reqValue;
                });
                if (followerCount < 1)
                    return false;
            }
            break;
        }
        case ModifierTreeType::GarrisonMissionIsRare: // 147 NYI
        case ModifierTreeType::GarrisonMissionIsElite: // 148 NYI
            return false;
        case ModifierTreeType::CurrentGarrisonBuildingLevelEqual: // 149
        {
            if (!miscValue1)
                return false;
            Garrison* garrison = referencePlayer->GetGarrison();
            if (!garrison)
                return false;
            for (Garrison::Plot const* plot : garrison->GetPlots())
            {
                if (!plot->BuildingInfo.PacketInfo || plot->BuildingInfo.PacketInfo->GarrBuildingID != miscValue1)
                    continue;

                GarrBuildingEntry const* building = sGarrBuildingStore.LookupEntry(plot->BuildingInfo.PacketInfo->GarrBuildingID);
                if (!building || building->UpgradeLevel != reqValue)
                    continue;

                return true;
            }
            break;
        }
        case ModifierTreeType::GarrisonPlotInstanceHasBuildingThatIsReadyToActivate: // 150
        {
            Garrison* garrison = referencePlayer->GetGarrison();
            if (!garrison)
                return false;
            Garrison::Plot const* plot = garrison->GetPlot(reqValue);
            if (!plot)
                return false;
            if (!plot->BuildingInfo.CanActivate() || !plot->BuildingInfo.PacketInfo || plot->BuildingInfo.PacketInfo->Active)
                return false;
            break;
        }
        case ModifierTreeType::BattlePetTeamWithSpeciesEqualOrGreaterThan: // 151
        {
            uint32 count = 0;
            for (WorldPackets::BattlePet::BattlePetSlot const& slot : referencePlayer->GetSession()->GetBattlePetMgr()->GetSlots())
                if (slot.Pet.Species == secondaryAsset)
                    ++count;
            if (count < reqValue)
                return false;
            break;
        }
        case ModifierTreeType::BattlePetTeamWithTypeEqualOrGreaterThan: // 152
        {
            uint32 count = 0;
            for (WorldPackets::BattlePet::BattlePetSlot const& slot : referencePlayer->GetSession()->GetBattlePetMgr()->GetSlots())
                if (BattlePetSpeciesEntry const* species = sBattlePetSpeciesStore.LookupEntry(slot.Pet.Species))
                    if (species->PetTypeEnum == int32(secondaryAsset))
                        ++count;
            if (count < reqValue)
                return false;
            break;
        }
        case ModifierTreeType::PetBattleLastAbility: // 153 NYI
        case ModifierTreeType::PetBattleLastAbilityType: // 154 NYI
            return false;
        case ModifierTreeType::BattlePetTeamWithAliveEqualOrGreaterThan: // 155
        {
            uint32 count = 0;
            for (WorldPackets::BattlePet::BattlePetSlot const& slot : referencePlayer->GetSession()->GetBattlePetMgr()->GetSlots())
                if (slot.Pet.Health > 0)
                    ++count;
            if (count < reqValue)
                return false;
            break;
        }
        case ModifierTreeType::HasGarrisonBuildingActiveSpecialization: // 156
            return false; // OBSOLETE
        case ModifierTreeType::HasGarrisonFollower: // 157
        {
            Garrison const* garrison = referencePlayer->GetGarrison();
            if (!garrison)
                return false;
            uint32 followerCount = garrison->CountFollowers([reqValue](Garrison::Follower const& follower)
            {
                return follower.PacketInfo.GarrFollowerID == reqValue;
            });
            if (followerCount < 1)
                return false;
            break;
        }
        case ModifierTreeType::PlayerQuestObjectiveProgressEqual: // 158
        {
            QuestObjective const* objective = sObjectMgr->GetQuestObjective(reqValue);
            if (!objective)
                return false;
            if (referencePlayer->GetQuestObjectiveData(*objective) != int32(secondaryAsset))
                return false;
            break;
        }
        case ModifierTreeType::PlayerQuestObjectiveProgressEqualOrGreaterThan: // 159
        {
            QuestObjective const* objective = sObjectMgr->GetQuestObjective(reqValue);
            if (!objective)
                return false;
            if (referencePlayer->GetQuestObjectiveData(*objective) < int32(secondaryAsset))
                return false;
            break;
        }
        case ModifierTreeType::IsPTRRealm: // 160
        case ModifierTreeType::IsBetaRealm: // 161
        case ModifierTreeType::IsQARealm: // 162
            return false; // always false
        case ModifierTreeType::GarrisonShipmentContainerIsFull: // 163
            return false;
        case ModifierTreeType::PlayerCountIsValidToStartGarrisonInvasion: // 164
            return true; // Only 1 player is required and referencePlayer->GetMap() will ALWAYS have at least the referencePlayer on it
        case ModifierTreeType::InstancePlayerCountEqualOrLessThan: // 165
            if (referencePlayer->GetMap()->GetPlayersCountExceptGMs() > reqValue)
                return false;
            break;
        case ModifierTreeType::AllGarrisonPlotsFilledWithBuildingsWithLevelEqualOrGreater: // 166
        {
            Garrison* garrison = referencePlayer->GetGarrison();
            if (!garrison || garrison->GetType() != GarrisonType(reqValue))
                return false;
            for (Garrison::Plot const* plot : garrison->GetPlots())
            {
                if (!plot->BuildingInfo.PacketInfo)
                    return false;
                GarrBuildingEntry const* building = sGarrBuildingStore.LookupEntry(plot->BuildingInfo.PacketInfo->GarrBuildingID);
                if (!building || building->UpgradeLevel != reqValue)
                    return false;
            }
            break;
        }
        case ModifierTreeType::GarrisonMissionType: // 167 NYI
            return false;
        case ModifierTreeType::GarrisonFollowerItemLevelEqualOrGreaterThan: // 168
        {
            if (!miscValue1)
                return false;
            Garrison const* garrison = referencePlayer->GetGarrison();
            if (!garrison)
                return false;
            uint32 followerCount = garrison->CountFollowers([miscValue1, reqValue](Garrison::Follower const& follower)
            {
                return follower.PacketInfo.GarrFollowerID == miscValue1 && follower.GetItemLevel() >= reqValue;
            });
            if (followerCount < 1)
                return false;
            break;
        }
        case ModifierTreeType::GarrisonFollowerCountWithItemLevelEqualOrGreaterThan: // 169
        {
            Garrison const* garrison = referencePlayer->GetGarrison();
            if (!garrison)
                return false;
            uint32 followerCount = garrison->CountFollowers([secondaryAsset, tertiaryAsset](Garrison::Follower const& follower)
            {
                GarrFollowerEntry const* garrFollower = sGarrFollowerStore.AssertEntry(follower.PacketInfo.GarrFollowerID);
                return garrFollower->GarrFollowerTypeID == tertiaryAsset && follower.GetItemLevel() >= secondaryAsset;
            });
            if (followerCount < reqValue)
                return false;
            break;
        }
        case ModifierTreeType::GarrisonTierEqual: // 170
        {
            Garrison const* garrison = referencePlayer->GetGarrison();
            if (!garrison || garrison->GetType() != GarrisonType(secondaryAsset) || garrison->GetSiteLevel()->GarrLevel != reqValue)
                return false;
            break;
        }
        case ModifierTreeType::InstancePlayerCountEqual: // 171
            if (referencePlayer->GetMap()->GetPlayers().getSize() != reqValue)
                return false;
            break;
        case ModifierTreeType::CurrencyId: // 172
            if (miscValue1 != reqValue)
                return false;
            break;
        case ModifierTreeType::SelectionIsPlayerCorpse: // 173
            if (referencePlayer->GetTarget().GetHigh() != HighGuid::Corpse)
                return false;
            break;
        case ModifierTreeType::PlayerCanAcceptQuest: // 174
        {
            Quest const* quest = sObjectMgr->GetQuestTemplate(reqValue);
            if (!quest)
                return false;
            if (!referencePlayer->CanTakeQuest(quest, false))
                return false;
            break;
        }
        case ModifierTreeType::GarrisonFollowerCountWithLevelEqualOrGreaterThan: // 175
        {
            Garrison const* garrison = referencePlayer->GetGarrison();
            if (!garrison || garrison->GetType() != GarrisonType(tertiaryAsset))
                return false;
            uint32 followerCount = garrison->CountFollowers([secondaryAsset, tertiaryAsset](Garrison::Follower const& follower)
            {
                GarrFollowerEntry const* garrFollower = sGarrFollowerStore.AssertEntry(follower.PacketInfo.GarrFollowerID);
                return garrFollower->GarrFollowerTypeID == tertiaryAsset && follower.PacketInfo.FollowerLevel == secondaryAsset;
            });
            if (followerCount < reqValue)
                return false;
            break;
        }
        case ModifierTreeType::GarrisonFollowerIsInBuilding: // 176
        {
            Garrison const* garrison = referencePlayer->GetGarrison();
            if (!garrison)
                return false;
            uint32 followerCount = garrison->CountFollowers([reqValue, secondaryAsset](Garrison::Follower const& follower)
            {
                return follower.PacketInfo.GarrFollowerID == reqValue && follower.PacketInfo.CurrentBuildingID == secondaryAsset;
            });
            if (followerCount < 1)
                return false;
            break;
        }
        case ModifierTreeType::GarrisonMissionCountLessThan: // 177 NYI
            return false;
        case ModifierTreeType::GarrisonPlotInstanceCountEqualOrGreaterThan: // 178
        {
            Garrison* garrison = referencePlayer->GetGarrison();
            if (!garrison || garrison->GetType() != GarrisonType(reqValue))
                return false;
            uint32 plotCount = 0;
            for (Garrison::Plot const* plot : garrison->GetPlots())
            {
                GarrPlotInstanceEntry const* garrPlotInstance = sGarrPlotInstanceStore.LookupEntry(plot->PacketInfo.GarrPlotInstanceID);
                if (!garrPlotInstance || garrPlotInstance->GarrPlotID != secondaryAsset)
                    continue;
                ++plotCount;
            }
            if (plotCount < reqValue)
                return false;
            break;
        }
        case ModifierTreeType::CurrencySource: // 179 NYI
            return false;
        case ModifierTreeType::PlayerIsInNotOwnGarrison: // 180
            if (!referencePlayer->GetMap()->IsGarrison() || referencePlayer->GetMap()->GetInstanceId() == referencePlayer->GetGUID().GetCounter())
                return false;
            break;
        case ModifierTreeType::HasActiveGarrisonFollower: // 181
        {
            Garrison const* garrison = referencePlayer->GetGarrison();
            if (!garrison)
                return false;
            uint32 followerCount = garrison->CountFollowers([reqValue](Garrison::Follower const& follower)
            {
                return follower.PacketInfo.GarrFollowerID == reqValue && !(follower.PacketInfo.FollowerStatus & FOLLOWER_STATUS_INACTIVE);
            });
            if (followerCount < 1)
                return false;
            break;
        }
        case ModifierTreeType::PlayerDailyRandomValueMod_X_Equals: // 182 NYI
            return false;
        case ModifierTreeType::PlayerHasMount: // 183
        {
            for (auto&& p : referencePlayer->GetSession()->GetCollectionMgr()->GetAccountMounts())
            {
                MountEntry const* mount = sDB2Manager.GetMount(p.first);
                if (!mount)
                    continue;

                if (mount->ID == reqValue)
                    return true;
            }
            return false;
        }
        case ModifierTreeType::GarrisonFollowerCountWithInactiveWithItemLevelEqualOrGreaterThan: // 184
        {
            Garrison const* garrison = referencePlayer->GetGarrison();
            if (!garrison)
                return false;
            uint32 followerCount = garrison->CountFollowers([secondaryAsset, tertiaryAsset](Garrison::Follower const& follower)
            {
                GarrFollowerEntry const* garrFollower = sGarrFollowerStore.LookupEntry(follower.PacketInfo.GarrFollowerID);
                if (!garrFollower)
                    return false;
                return follower.GetItemLevel() >= secondaryAsset && garrFollower->GarrFollowerTypeID == tertiaryAsset;
            });
            if (followerCount < reqValue)
                return false;
            break;
        }
        case ModifierTreeType::GarrisonFollowerIsOnAMission: // 185
        {
            Garrison const* garrison = referencePlayer->GetGarrison();
            if (!garrison)
                return false;
            uint32 followerCount = garrison->CountFollowers([reqValue](Garrison::Follower const& follower)
            {
                return follower.PacketInfo.GarrFollowerID == reqValue && follower.PacketInfo.CurrentMissionID != 0;
            });
            if (followerCount < 1)
                return false;
            break;
        }
        case ModifierTreeType::GarrisonMissionCountInSetLessThan: // 186 NYI
            return false;
        case ModifierTreeType::GarrisonFollowerType: // 187
        {
            GarrFollowerEntry const* garrFollower = sGarrFollowerStore.LookupEntry(miscValue1);
            if (!garrFollower || garrFollower->GarrFollowerTypeID != reqValue)
                return false;
            break;
        }
        case ModifierTreeType::PlayerUsedBoostLessThanHoursAgoRealTime: // 188 NYI
        case ModifierTreeType::PlayerUsedBoostLessThanHoursAgoGameTime: // 189 NYI
            return false;
        case ModifierTreeType::PlayerIsMercenary: // 190
            if (!referencePlayer->HasPlayerFlagEx(PLAYER_FLAGS_EX_MERCENARY_MODE))
                return false;
            break;
        case ModifierTreeType::PlayerEffectiveRace: // 191 NYI
        case ModifierTreeType::TargetEffectiveRace: // 192 NYI
            return false;
        case ModifierTreeType::HonorLevelEqualOrGreaterThan: // 193
            if (referencePlayer->GetHonorLevel() < reqValue)
                return false;
            break;
        case ModifierTreeType::PrestigeLevelEqualOrGreaterThan: // 194
            return false; // OBSOLOTE
        case ModifierTreeType::GarrisonMissionIsReadyToCollect: // 195 NYI
        case ModifierTreeType::PlayerIsInstanceOwner: // 196 NYI
            return false;
        case ModifierTreeType::PlayerHasHeirloom: // 197
            if (!Trinity::Containers::MapGetValuePtr(referencePlayer->GetSession()->GetCollectionMgr()->GetAccountHeirlooms(), reqValue))
                return false;
            break;
        case ModifierTreeType::TeamPoints: // 198 NYI
            return false;
        case ModifierTreeType::PlayerHasToy: // 199
            if (!referencePlayer->GetSession()->GetCollectionMgr()->HasToy(reqValue))
                return false;
            break;
        case ModifierTreeType::PlayerHasTransmog: // 200
        {
            std::pair<bool, bool> hasAppearance = referencePlayer->GetSession()->GetCollectionMgr()->HasItemAppearance(reqValue);
            if (!hasAppearance.first || hasAppearance.second)
                return false;
            break;
        }
        case ModifierTreeType::GarrisonTalentSelected: // 201 NYI
        case ModifierTreeType::GarrisonTalentResearched: // 202 NYI
            return false;
        case ModifierTreeType::PlayerHasRestriction: // 203
        {
            int32 restrictionIndex = referencePlayer->m_activePlayerData->CharacterRestrictions.FindIndexIf([reqValue](UF::CharacterRestriction const& restriction)
            {
                return restriction.Type == reqValue;
            });
            if (restrictionIndex < 0)
                return false;
            break;
        }
        case ModifierTreeType::PlayerCreatedCharacterLessThanHoursAgoRealTime: // 204 NYI
            return false;
        case ModifierTreeType::PlayerCreatedCharacterLessThanHoursAgoGameTime: // 205
            if (Hours(reqValue) >= Seconds(referencePlayer->GetTotalPlayedTime()))
                return false;
            break;
        case ModifierTreeType::QuestHasQuestInfoId: // 206
        {
            Quest const* quest = sObjectMgr->GetQuestTemplate(miscValue1);
            if (!quest || quest->GetQuestInfoID() != reqValue)
                return false;
            break;
        }
        case ModifierTreeType::GarrisonTalentResearchInProgress: // 207 NYI
            return false;
        case ModifierTreeType::PlayerEquippedArtifactAppearanceSet: // 208
        {
            if (Aura const* artifactAura = referencePlayer->GetAura(ARTIFACTS_ALL_WEAPONS_GENERAL_WEAPON_EQUIPPED_PASSIVE))
                if (Item* artifact = referencePlayer->GetItemByGuid(artifactAura->GetCastItemGUID()))
                    if (ArtifactAppearanceEntry const* artifactAppearance = sArtifactAppearanceStore.LookupEntry(artifact->GetModifier(ITEM_MODIFIER_ARTIFACT_APPEARANCE_ID)))
                        if (artifactAppearance->ArtifactAppearanceSetID == reqValue)
                            break;
            return false;
        }
        case ModifierTreeType::PlayerHasCurrencyEqual: // 209
            if (referencePlayer->GetCurrency(reqValue) != secondaryAsset)
                return false;
            break;
        case ModifierTreeType::MinimumAverageItemHighWaterMarkForSpec: // 210 NYI
            return false;
        case ModifierTreeType::PlayerScenarioType: // 211
        {
            Scenario const* scenario = referencePlayer->GetScenario();
            if (!scenario)
                return false;
            if (scenario->GetEntry()->Type != reqValue)
                return false;
            break;
        }
        case ModifierTreeType::PlayersAuthExpansionLevelEqualOrGreaterThan: // 212
            if (referencePlayer->GetSession()->GetAccountExpansion() < reqValue)
                return false;
            break;
        case ModifierTreeType::PlayerLastWeek2v2Rating: // 213 NYI
        case ModifierTreeType::PlayerLastWeek3v3Rating: // 214 NYI
        case ModifierTreeType::PlayerLastWeekRBGRating: // 215 NYI
            return false;
        case ModifierTreeType::GroupMemberCountFromConnectedRealmEqualOrGreaterThan: // 216
        {
            uint32 memberCount = 0;
            if (Group const* group = referencePlayer->GetGroup())
                for (GroupReference const* itr = group->GetFirstMember(); itr != nullptr; itr = itr->next())
                    if (itr->GetSource() != referencePlayer && *referencePlayer->m_playerData->VirtualPlayerRealm == *itr->GetSource()->m_playerData->VirtualPlayerRealm)
                        ++memberCount;
            if (memberCount < reqValue)
                return false;
            break;
        }
        case ModifierTreeType::ArtifactTraitUnlockedCountEqualOrGreaterThan: // 217
        {
            Item const* artifact = referencePlayer->GetItemByEntry(secondaryAsset, ItemSearchLocation::Everywhere);
            if (!artifact)
                return false;
            if (artifact->GetTotalUnlockedArtifactPowers() < reqValue)
                return false;
            break;
        }
        case ModifierTreeType::ParagonReputationLevelEqualOrGreaterThan: // 218
            if (referencePlayer->GetReputationMgr().GetParagonLevel(miscValue1) < int32(reqValue))
                return false;
            return false;
        case ModifierTreeType::GarrisonShipmentIsReady: // 219 NYI
            return false;
        case ModifierTreeType::PlayerIsInPvpBrawl: // 220
        {
            BattlemasterListEntry const* bg = sBattlemasterListStore.LookupEntry(referencePlayer->GetBattlegroundTypeId());
            if (!bg || !(bg->GetFlags().HasFlag(BattlemasterListFlags::IsBrawl)))
                return false;
            break;
        }
        case ModifierTreeType::ParagonReputationLevelWithFactionEqualOrGreaterThan: // 221
        {
            FactionEntry const* faction = sFactionStore.LookupEntry(secondaryAsset);
            if (!faction)
                return false;
            if (referencePlayer->GetReputationMgr().GetParagonLevel(faction->ParagonFactionID) < int32(reqValue))
                return false;
            break;
        }
        case ModifierTreeType::PlayerHasItemWithBonusListFromTreeAndQuality: // 222
        {
            std::set<uint32> bonusListIDs = sDB2Manager.GetAllItemBonusTreeBonuses(reqValue);
            if (bonusListIDs.empty())
                return false;

            bool bagScanReachedEnd = referencePlayer->ForEachItem(ItemSearchLocation::Everywhere, [&bonusListIDs](Item const* item)
            {
                bool hasBonus = std::any_of(item->m_itemData->BonusListIDs->begin(), item->m_itemData->BonusListIDs->end(), [&bonusListIDs](int32 bonusListID)
                {
                    return bonusListIDs.find(bonusListID) != bonusListIDs.end();
                });
                return hasBonus ? ItemSearchCallbackResult::Stop : ItemSearchCallbackResult::Continue;
            });
            if (bagScanReachedEnd)
                return false;
            break;
        }
        case ModifierTreeType::PlayerHasEmptyInventorySlotCountEqualOrGreaterThan: // 223
            if (referencePlayer->GetFreeInventorySlotCount(ItemSearchLocation::Inventory) < reqValue)
                return false;
            break;
        case ModifierTreeType::PlayerHasItemInHistoryOfProgressiveEvent: // 224 NYI
            return false;
        case ModifierTreeType::PlayerHasArtifactPowerRankCountPurchasedEqualOrGreaterThan: // 225
        {
            Aura const* artifactAura = referencePlayer->GetAura(ARTIFACTS_ALL_WEAPONS_GENERAL_WEAPON_EQUIPPED_PASSIVE);
            if (!artifactAura)
                return false;
            Item const* artifact = referencePlayer->GetItemByGuid(artifactAura->GetCastItemGUID());
            if (!artifact)
                return false;
            UF::ArtifactPower const* artifactPower = artifact->GetArtifactPower(secondaryAsset);
            if (!artifactPower)
                return false;
            if (artifactPower->PurchasedRank < reqValue)
                return false;
            break;
        }
        case ModifierTreeType::PlayerHasBoosted: // 226
            if (referencePlayer->HasLevelBoosted())
                return false;
            break;
        case ModifierTreeType::PlayerHasRaceChanged: // 227
            if (referencePlayer->HasRaceChanged())
                return false;
            break;
        case ModifierTreeType::PlayerHasBeenGrantedLevelsFromRaF: // 228
            if (referencePlayer->HasBeenGrantedLevelsFromRaF())
                return false;
            break;
        case ModifierTreeType::IsTournamentRealm: // 229
            return false;
        case ModifierTreeType::PlayerCanAccessAlliedRaces: // 230
            if (!referencePlayer->GetSession()->CanAccessAlliedRaces())
                return false;
            break;
        case ModifierTreeType::GroupMemberCountWithAchievementEqualOrLessThan: // 231
        {
            if (Group const* group = referencePlayer->GetGroup())
            {
                uint32 membersWithAchievement = 0;
                for (GroupReference const* itr = group->GetFirstMember(); itr != nullptr; itr = itr->next())
                    if (itr->GetSource()->HasAchieved(secondaryAsset))
                        ++membersWithAchievement;

                if (membersWithAchievement > reqValue)
                    return false;
            }
            // true if no group
            break;
        }
        case ModifierTreeType::PlayerMainhandWeaponType: // 232
        {
            UF::VisibleItem const& visibleItem = referencePlayer->m_playerData->VisibleItems[EQUIPMENT_SLOT_MAINHAND];
            uint32 itemSubclass = ITEM_SUBCLASS_WEAPON_FIST_WEAPON;
            if (ItemTemplate const* itemTemplate = sObjectMgr->GetItemTemplate(visibleItem.ItemID))
            {
                if (itemTemplate->GetClass() == ITEM_CLASS_WEAPON)
                {
                    itemSubclass = itemTemplate->GetSubClass();

                    if (ItemModifiedAppearanceEntry const* itemModifiedAppearance = sDB2Manager.GetItemModifiedAppearance(visibleItem.ItemID, visibleItem.ItemAppearanceModID))
                        if (ItemModifiedAppearanceExtraEntry const* itemModifiedAppearaceExtra = sItemModifiedAppearanceExtraStore.LookupEntry(itemModifiedAppearance->ID))
                            if (itemModifiedAppearaceExtra->DisplayWeaponSubclassID > 0)
                                itemSubclass = itemModifiedAppearaceExtra->DisplayWeaponSubclassID;
                }
            }
            if (itemSubclass != reqValue)
                return false;
            break;
        }
        case ModifierTreeType::PlayerOffhandWeaponType: // 233
        {
            UF::VisibleItem const& visibleItem = referencePlayer->m_playerData->VisibleItems[EQUIPMENT_SLOT_OFFHAND];
            uint32 itemSubclass = ITEM_SUBCLASS_WEAPON_FIST_WEAPON;
            if (ItemTemplate const* itemTemplate = sObjectMgr->GetItemTemplate(visibleItem.ItemID))
            {
                if (itemTemplate->GetClass() == ITEM_CLASS_WEAPON)
                {
                    itemSubclass = itemTemplate->GetSubClass();

                    if (ItemModifiedAppearanceEntry const* itemModifiedAppearance = sDB2Manager.GetItemModifiedAppearance(visibleItem.ItemID, visibleItem.ItemAppearanceModID))
                        if (ItemModifiedAppearanceExtraEntry const* itemModifiedAppearaceExtra = sItemModifiedAppearanceExtraStore.LookupEntry(itemModifiedAppearance->ID))
                            if (itemModifiedAppearaceExtra->DisplayWeaponSubclassID > 0)
                                itemSubclass = itemModifiedAppearaceExtra->DisplayWeaponSubclassID;
                }
            }
            if (itemSubclass != reqValue)
                return false;
            break;
        }
        case ModifierTreeType::PlayerPvpTier: // 234
        {
            PvpTierEntry const* pvpTier = sPvpTierStore.LookupEntry(reqValue);
            if (!pvpTier)
                return false;
            if (std::size_t(pvpTier->BracketID) >= referencePlayer->m_activePlayerData->PvpInfo.size())
                return false;
            UF::PVPInfo const& pvpInfo = referencePlayer->m_activePlayerData->PvpInfo[pvpTier->BracketID];
            if (pvpTier->ID != pvpInfo.PvpTierID || *pvpInfo.Disqualified)
                return false;
            break;
        }
        case ModifierTreeType::PlayerAzeriteLevelEqualOrGreaterThan: // 235
        {
            Item const* heartOfAzeroth = referencePlayer->GetItemByEntry(ITEM_ID_HEART_OF_AZEROTH, ItemSearchLocation::Everywhere);
            if (!heartOfAzeroth || heartOfAzeroth->ToAzeriteItem()->GetLevel() < reqValue)
                return false;
            break;
        }
        case ModifierTreeType::PlayerIsOnQuestInQuestline: // 236
        {
            bool isOnQuest = false;
            if (std::unordered_set<QuestLineXQuestEntry const*> const* questLineQuests = sDB2Manager.GetQuestsForQuestLine(reqValue))
            {
                isOnQuest = std::any_of(questLineQuests->begin(), questLineQuests->end(), [referencePlayer](QuestLineXQuestEntry const* questLineQuest)
                {
                    return referencePlayer->FindQuestSlot(questLineQuest->QuestID) < MAX_QUEST_LOG_SIZE;
                });
            }
            if (!isOnQuest)
                return false;
            break;
        }
        case ModifierTreeType::PlayerIsQnQuestLinkedToScheduledWorldStateGroup: // 237
            return false; // OBSOLETE (db2 removed)
        case ModifierTreeType::PlayerIsInRaidGroup: // 238
        {
            Group const* group = referencePlayer->GetGroup();
            if (!group || !group->isRaidGroup())
                return false;
            break;
        }
        case ModifierTreeType::PlayerPvpTierInBracketEqualOrGreaterThan: // 239
        {
            if (secondaryAsset >= referencePlayer->m_activePlayerData->PvpInfo.size())
                return false;
            UF::PVPInfo const& pvpInfo = referencePlayer->m_activePlayerData->PvpInfo[secondaryAsset];
            PvpTierEntry const* pvpTier = sPvpTierStore.LookupEntry(pvpInfo.PvpTierID);
            if (!pvpTier)
                return false;
            if (pvpTier->Rank < int32(reqValue))
                return false;
            break;
        }
        case ModifierTreeType::PlayerCanAcceptQuestInQuestline: // 240
        {
            std::unordered_set<QuestLineXQuestEntry const*> const* questLineQuests = sDB2Manager.GetQuestsForQuestLine(reqValue);
            if (!questLineQuests)
                return false;
            bool canTakeQuest = std::any_of(questLineQuests->begin(), questLineQuests->end(), [referencePlayer](QuestLineXQuestEntry const* questLineQuest)
            {
                if (Quest const* quest = sObjectMgr->GetQuestTemplate(questLineQuest->QuestID))
                    return referencePlayer->CanTakeQuest(quest, false);
                return false;
            });
            if (!canTakeQuest)
                return false;
            break;
        }
        case ModifierTreeType::PlayerHasCompletedQuestline: // 241
        {
            std::unordered_set<QuestLineXQuestEntry const*> const* questLineQuests = sDB2Manager.GetQuestsForQuestLine(reqValue);
            if (!questLineQuests)
                return false;
            for (QuestLineXQuestEntry const* questLineQuest : *questLineQuests)
                if (!referencePlayer->GetQuestRewardStatus(questLineQuest->QuestID))
                    return false;
            break;
        }
        case ModifierTreeType::PlayerHasCompletedQuestlineQuestCount: // 242
        {
            std::unordered_set<QuestLineXQuestEntry const*> const* questLineQuests = sDB2Manager.GetQuestsForQuestLine(reqValue);
            if (!questLineQuests)
                return false;
            uint32 completedQuests = 0;
            for (QuestLineXQuestEntry const* questLineQuest : *questLineQuests)
                if (referencePlayer->GetQuestRewardStatus(questLineQuest->QuestID))
                    ++completedQuests;
            if (completedQuests < reqValue)
                return false;
            break;
        }
        case ModifierTreeType::PlayerHasCompletedPercentageOfQuestline: // 243
        {
            std::unordered_set<QuestLineXQuestEntry const*> const* questLineQuests = sDB2Manager.GetQuestsForQuestLine(reqValue);
            if (!questLineQuests || questLineQuests->empty())
                return false;
            std::size_t completedQuests = 0;
            for (QuestLineXQuestEntry const* questLineQuest : *questLineQuests)
                if (referencePlayer->GetQuestRewardStatus(questLineQuest->QuestID))
                    ++completedQuests;
            if (GetPctOf(completedQuests, questLineQuests->size()) < reqValue)
                return false;
            break;
        }
        case ModifierTreeType::PlayerHasWarModeEnabled: // 244
            if (!referencePlayer->HasPlayerLocalFlag(PLAYER_LOCAL_FLAG_WAR_MODE))
                return false;
            break;
        case ModifierTreeType::PlayerIsOnWarModeShard: // 245
            if (!referencePlayer->HasPlayerFlag(PLAYER_FLAGS_WAR_MODE_ACTIVE))
                return false;
            break;
        case ModifierTreeType::PlayerIsAllowedToToggleWarModeInArea: // 246
            if (!referencePlayer->CanEnableWarModeInArea())
                return false;
            break;
        case ModifierTreeType::MythicPlusKeystoneLevelEqualOrGreaterThan: // 247 NYI
        case ModifierTreeType::MythicPlusCompletedInTime: // 248 NYI
        case ModifierTreeType::MythicPlusMapChallengeMode: // 249 NYI
        case ModifierTreeType::MythicPlusDisplaySeason: // 250 NYI
        case ModifierTreeType::MythicPlusMilestoneSeason: // 251 NYI
            return false;
        case ModifierTreeType::PlayerVisibleRace: // 252
        {
            CreatureDisplayInfoEntry const* creatureDisplayInfo = sCreatureDisplayInfoStore.LookupEntry(referencePlayer->GetDisplayId());
            if (!creatureDisplayInfo)
                return false;
            CreatureDisplayInfoExtraEntry const* creatureDisplayInfoExtra = sCreatureDisplayInfoExtraStore.LookupEntry(creatureDisplayInfo->ExtendedDisplayInfoID);
            if (!creatureDisplayInfoExtra)
                return false;
            if (uint32(creatureDisplayInfoExtra->DisplayRaceID) != reqValue)
                return false;
            break;
        }
        case ModifierTreeType::TargetVisibleRace: // 253
        {
            if (!ref || !ref->IsUnit())
                return false;
            CreatureDisplayInfoEntry const* creatureDisplayInfo = sCreatureDisplayInfoStore.LookupEntry(ref->ToUnit()->GetDisplayId());
            if (!creatureDisplayInfo)
                return false;
            CreatureDisplayInfoExtraEntry const* creatureDisplayInfoExtra = sCreatureDisplayInfoExtraStore.LookupEntry(creatureDisplayInfo->ExtendedDisplayInfoID);
            if (!creatureDisplayInfoExtra)
                return false;
            if (uint32(creatureDisplayInfoExtra->DisplayRaceID) != reqValue)
                return false;
            break;
        }
        case ModifierTreeType::FriendshipRepReactionEqual: // 254
        {
            FriendshipRepReactionEntry const* friendshipRepReaction = sFriendshipRepReactionStore.LookupEntry(reqValue);
            if (!friendshipRepReaction)
                return false;
            FriendshipReputationEntry const* friendshipReputation = sFriendshipReputationStore.LookupEntry(friendshipRepReaction->FriendshipRepID);
            if (!friendshipReputation)
                return false;
            DB2Manager::FriendshipRepReactionSet const* friendshipReactions = sDB2Manager.GetFriendshipRepReactions(reqValue);
            if (!friendshipReactions)
                return false;
            uint32 rank = referencePlayer->GetReputationRank(friendshipReputation->FactionID);
            if (rank >= friendshipReactions->size())
                return false;
            auto itr = friendshipReactions->begin();
            std::advance(itr, rank);
            if ((*itr)->ID != reqValue)
                return false;
            break;
        }
        case ModifierTreeType::PlayerAuraStackCountEqual: // 255
            if (referencePlayer->GetAuraCount(secondaryAsset) != reqValue)
                return false;
            break;
        case ModifierTreeType::TargetAuraStackCountEqual: // 256
            if (!ref || !ref->IsUnit() || ref->ToUnit()->GetAuraCount(secondaryAsset) != reqValue)
                return false;
            break;
        case ModifierTreeType::PlayerAuraStackCountEqualOrGreaterThan: // 257
            if (referencePlayer->GetAuraCount(secondaryAsset) < reqValue)
                return false;
            break;
        case ModifierTreeType::TargetAuraStackCountEqualOrGreaterThan: // 258
            if (!ref || !ref->IsUnit() || ref->ToUnit()->GetAuraCount(secondaryAsset) < reqValue)
                return false;
            break;
        case ModifierTreeType::PlayerHasAzeriteEssenceRankLessThan: // 259
        {
            if (Item const* heartOfAzeroth = referencePlayer->GetItemByEntry(ITEM_ID_HEART_OF_AZEROTH, ItemSearchLocation::Everywhere))
                if (AzeriteItem const* azeriteItem = heartOfAzeroth->ToAzeriteItem())
                    for (UF::UnlockedAzeriteEssence const& essence : azeriteItem->m_azeriteItemData->UnlockedEssences)
                        if (essence.AzeriteEssenceID == reqValue && essence.Rank < secondaryAsset)
                            return true;
            return false;
        }
        case ModifierTreeType::PlayerHasAzeriteEssenceRankEqual: // 260
        {
            if (Item const* heartOfAzeroth = referencePlayer->GetItemByEntry(ITEM_ID_HEART_OF_AZEROTH, ItemSearchLocation::Everywhere))
                if (AzeriteItem const* azeriteItem = heartOfAzeroth->ToAzeriteItem())
                    for (UF::UnlockedAzeriteEssence const& essence : azeriteItem->m_azeriteItemData->UnlockedEssences)
                        if (essence.AzeriteEssenceID == reqValue && essence.Rank == secondaryAsset)
                            return true;
            return false;
        }
        case ModifierTreeType::PlayerHasAzeriteEssenceRankGreaterThan: // 261
        {
            if (Item const* heartOfAzeroth = referencePlayer->GetItemByEntry(ITEM_ID_HEART_OF_AZEROTH, ItemSearchLocation::Everywhere))
                if (AzeriteItem const* azeriteItem = heartOfAzeroth->ToAzeriteItem())
                    for (UF::UnlockedAzeriteEssence const& essence : azeriteItem->m_azeriteItemData->UnlockedEssences)
                        if (essence.AzeriteEssenceID == reqValue && essence.Rank > secondaryAsset)
                            return true;
            return false;
        }
        case ModifierTreeType::PlayerHasAuraWithEffectIndex: // 262
            if (!referencePlayer->GetAuraEffect(reqValue, secondaryAsset))
                return false;
            break;
        case ModifierTreeType::PlayerLootSpecializationMatchesRole: // 263
        {
            ChrSpecializationEntry const* spec = sChrSpecializationStore.LookupEntry(referencePlayer->GetPrimarySpecialization());
            if (!spec || spec->Role != int32(reqValue))
                return false;
            break;
        }
        case ModifierTreeType::PlayerIsAtMaxExpansionLevel: // 264
            if (referencePlayer->getLevel() != GetMaxLevelForExpansion(sWorld->getIntConfig(CONFIG_EXPANSION)))
                return false;
            break;
        case ModifierTreeType::TransmogSource: // 265
        {
            ItemModifiedAppearanceEntry const* itemModifiedAppearance = sItemModifiedAppearanceStore.LookupEntry(miscValue2);
            if (!itemModifiedAppearance)
                return false;
            if (itemModifiedAppearance->TransmogSourceTypeEnum != int32(reqValue))
                return false;
            break;
        }
        case ModifierTreeType::PlayerHasAzeriteEssenceInSlotAtRankLessThan: // 266
            if (Item const* heartOfAzeroth = referencePlayer->GetItemByEntry(ITEM_ID_HEART_OF_AZEROTH, ItemSearchLocation::Everywhere))
                if (AzeriteItem const* azeriteItem = heartOfAzeroth->ToAzeriteItem())
                    if (UF::SelectedAzeriteEssences const* selectedEssences = azeriteItem->GetSelectedAzeriteEssences())
                        for (UF::UnlockedAzeriteEssence const& essence : azeriteItem->m_azeriteItemData->UnlockedEssences)
                            if (essence.AzeriteEssenceID == selectedEssences->AzeriteEssenceID[reqValue] && essence.Rank < secondaryAsset)
                                return true;
            return false;
        case ModifierTreeType::PlayerHasAzeriteEssenceInSlotAtRankGreaterThan: // 267
            if (Item const* heartOfAzeroth = referencePlayer->GetItemByEntry(ITEM_ID_HEART_OF_AZEROTH, ItemSearchLocation::Everywhere))
                if (AzeriteItem const* azeriteItem = heartOfAzeroth->ToAzeriteItem())
                    if (UF::SelectedAzeriteEssences const* selectedEssences = azeriteItem->GetSelectedAzeriteEssences())
                        for (UF::UnlockedAzeriteEssence const& essence : azeriteItem->m_azeriteItemData->UnlockedEssences)
                            if (essence.AzeriteEssenceID == selectedEssences->AzeriteEssenceID[reqValue] && essence.Rank > secondaryAsset)
                                return true;
            return false;
        case ModifierTreeType::PlayerLevelWithinContentTuning: // 268
        {
            uint8 level = referencePlayer->getLevel();
            if (Optional<ContentTuningLevels> levels = sDB2Manager.GetContentTuningData(reqValue, 0))
            {
                if (secondaryAsset)
                    return level >= levels->MinLevelWithDelta && level <= levels->MaxLevelWithDelta;
                return level >= levels->MinLevel && level <= levels->MaxLevel;
            }
            return false;
        }
        case ModifierTreeType::TargetLevelWithinContentTuning: // 269
        {
            if (!ref || !ref->IsUnit())
                return false;
            uint8 level = ref->ToUnit()->getLevel();
            if (Optional<ContentTuningLevels> levels = sDB2Manager.GetContentTuningData(reqValue, 0))
            {
                if (secondaryAsset)
                    return level >= levels->MinLevelWithDelta && level <= levels->MaxLevelWithDelta;
                return level >= levels->MinLevel && level <= levels->MaxLevel;
            }
            return false;
        }
        case ModifierTreeType::PlayerIsScenarioInitiator: // 270 NYI
            return false;
        case ModifierTreeType::PlayerHasCompletedQuestOrIsOnQuest: // 271
        {
            QuestStatus status = referencePlayer->GetQuestStatus(reqValue);
            if (status == QUEST_STATUS_NONE || status == QUEST_STATUS_FAILED)
                return false;
            break;
        }
        case ModifierTreeType::PlayerLevelWithinOrAboveContentTuning: // 272
        {
            uint8 level = referencePlayer->getLevel();
            if (Optional<ContentTuningLevels> levels = sDB2Manager.GetContentTuningData(reqValue, 0))
                return secondaryAsset ? level >= levels->MinLevelWithDelta : level >= levels->MinLevel;
            return false;
        }
        case ModifierTreeType::TargetLevelWithinOrAboveContentTuning: // 273
        {
            if (!ref || !ref->IsUnit())
                return false;
            uint8 level = ref->ToUnit()->getLevel();
            if (Optional<ContentTuningLevels> levels = sDB2Manager.GetContentTuningData(reqValue, 0))
                return secondaryAsset ? level >= levels->MinLevelWithDelta : level >= levels->MinLevel;
            return false;
        }
        case ModifierTreeType::PlayerLevelWithinOrAboveLevelRange: // 274 NYI
        case ModifierTreeType::TargetLevelWithinOrAboveLevelRange: // 275 NYI
            return false;
        case ModifierTreeType::MaxJailersTowerLevelEqualOrGreaterThan: // 276
            if (referencePlayer->m_activePlayerData->JailersTowerLevelMax < int32(reqValue))
                return false;
            break;
        case ModifierTreeType::GroupedWithRaFRecruit: // 277
        {
            Group const* group = referencePlayer->GetGroup();
            if (!group)
                return false;
            for (GroupReference const* itr = group->GetFirstMember(); itr != nullptr; itr = itr->next())
                if (itr->GetSource()->GetSession()->GetRecruiterId() == referencePlayer->GetSession()->GetAccountId())
                    return true;
            return false;
        }
        case ModifierTreeType::GroupedWithRaFRecruiter: // 278
        {
            Group const* group = referencePlayer->GetGroup();
            if (!group)
                return false;
            for (GroupReference const* itr = group->GetFirstMember(); itr != nullptr; itr = itr->next())
                if (itr->GetSource()->GetSession()->GetAccountId() == referencePlayer->GetSession()->GetRecruiterId())
                    return true;
            return false;
        }
        case ModifierTreeType::PlayerSpecialization: // 279
            if (referencePlayer->GetPrimarySpecialization() != reqValue)
                return false;
            break;
        case ModifierTreeType::PlayerMapOrCosmeticChildMap: // 280
        {
            MapEntry const* map = referencePlayer->GetMap()->GetEntry();
            if (map->ID != reqValue && map->CosmeticParentMapID != int32(reqValue))
                return false;
            break;
        }
        case ModifierTreeType::PlayerCanAccessShadowlandsPrepurchaseContent: // 281
            if (referencePlayer->GetSession()->GetAccountExpansion() < EXPANSION_SHADOWLANDS)
                return false;
            break;
        case ModifierTreeType::PlayerHasEntitlement: // 282 NYI
        case ModifierTreeType::PlayerIsInPartySyncGroup: // 283 NYI
        case ModifierTreeType::QuestHasPartySyncRewards: // 284 NYI
        case ModifierTreeType::HonorGainSource: // 285 NYI
        case ModifierTreeType::JailersTowerActiveFloorIndexEqualOrGreaterThan: // 286 NYI
        case ModifierTreeType::JailersTowerActiveFloorDifficultyEqualOrGreaterThan: // 287 NYI
            return false;
        case ModifierTreeType::PlayerCovenant: // 288
            if (referencePlayer->m_playerData->CovenantID != int32(reqValue))
                return false;
            break;
        case ModifierTreeType::HasTimeEventPassed: // 289
        {
            time_t eventTimestamp = GameTime::GetGameTime();
            switch (reqValue)
            {
                case 111: // Battle for Azeroth Season 4 Start
                    eventTimestamp = time_t(1579618800); // January 21, 2020 8:00
                    break;
                case 120: // Patch 9.0.1
                    eventTimestamp = time_t(1602601200); // October 13, 2020 8:00
                    break;
                case 121: // Shadowlands Season 1 Start
                    eventTimestamp = time_t(1607439600); // December 8, 2020 8:00
                    break;
                case 123: // Shadowlands Season 1 End
                    // timestamp = unknown
                    break;;
                case 149: // Shadowlands Season 2 End
                    // timestamp = unknown
                    break;
                default:
                    break;
            }
            if (GameTime::GetGameTime() < eventTimestamp)
                return false;
            break;
        }
        case ModifierTreeType::GarrisonHasPermanentTalent: // 290 NYI
            return false;
        case ModifierTreeType::HasActiveSoulbind: // 291
            if (referencePlayer->m_playerData->SoulbindID != int32(reqValue))
                return false;
            break;
        case ModifierTreeType::HasMemorizedSpell: // 292 NYI
            return false;
        case ModifierTreeType::PlayerHasAPACSubscriptionReward_2020: // 293
        case ModifierTreeType::PlayerHasTBCCDEWarpStalker_Mount: // 294
        case ModifierTreeType::PlayerHasTBCCDEDarkPortal_Toy: // 295
        case ModifierTreeType::PlayerHasTBCCDEPathOfIllidan_Toy: // 296
        case ModifierTreeType::PlayerHasImpInABallToySubscriptionReward: // 297
            return false;
        case ModifierTreeType::PlayerIsInAreaGroup: // 298
        {
            std::vector<uint32> areas = sDB2Manager.GetAreasForGroup(reqValue);
            if (AreaTableEntry const* area = sAreaTableStore.LookupEntry(referencePlayer->GetAreaId()))
                for (uint32 areaInGroup : areas)
                    if (areaInGroup == area->ID || areaInGroup == area->ParentAreaID)
                        return true;
            return false;
        }
        case ModifierTreeType::TargetIsInAreaGroup: // 299
        {
            if (!ref)
                return false;
            std::vector<uint32> areas = sDB2Manager.GetAreasForGroup(reqValue);
            if (AreaTableEntry const* area = sAreaTableStore.LookupEntry(ref->GetAreaId()))
                for (uint32 areaInGroup : areas)
                    if (areaInGroup == area->ID || areaInGroup == area->ParentAreaID)
                        return true;
            return false;
        }
        case ModifierTreeType::PlayerIsInChromieTime: // 300
            if (referencePlayer->m_activePlayerData->UiChromieTimeExpansionID != int32(reqValue))
                return false;
            break;
        case ModifierTreeType::PlayerIsInAnyChromieTime: // 301
            if (referencePlayer->m_activePlayerData->UiChromieTimeExpansionID == 0)
                return false;
            break;
        case ModifierTreeType::ItemIsAzeriteArmor: // 302
            if (!sDB2Manager.GetAzeriteEmpoweredItem(miscValue1))
                return false;
            break;
        case ModifierTreeType::PlayerHasRuneforgePower: // 303
        {
            uint32 block = reqValue / 32;
            if (block >= referencePlayer->m_activePlayerData->RuneforgePowers.size())
                return false;

            uint32 bit = reqValue % 32;
            return referencePlayer->m_activePlayerData->RuneforgePowers[block] & (1 << bit);
        }
        case ModifierTreeType::PlayerInChromieTimeForScaling: // 304
            if (!(referencePlayer->m_playerData->CtrOptions->ContentTuningConditionMask & 1))
                return false;
            break;
        case ModifierTreeType::IsRaFRecruit: // 305
            if (!referencePlayer->GetSession()->GetRecruiterId())
                return false;
            break;
        case ModifierTreeType::AllPlayersInGroupHaveAchievement: // 306
        {
            if (Group const* group = referencePlayer->GetGroup())
            {
                for (GroupReference const* itr = group->GetFirstMember(); itr != nullptr; itr = itr->next())
                    if (!itr->GetSource()->HasAchieved(reqValue))
                        return false;
            }
            else if (!referencePlayer->HasAchieved(reqValue))
                return false;
            break;
        }
        case ModifierTreeType::PlayerHasSoulbindConduitRankEqualOrGreaterThan: // 307 NYI
            return false;
        case ModifierTreeType::PlayerSpellShapeshiftFormCreatureDisplayInfoSelection: // 308
        {
            ShapeshiftFormModelData const* formModelData = sDB2Manager.GetShapeshiftFormModelData(referencePlayer->getRace(), referencePlayer->GetNativeSex(), secondaryAsset);
            if (!formModelData)
                return false;
            uint32 formChoice = referencePlayer->GetCustomizationChoice(formModelData->OptionID);
            auto choiceItr = std::find_if(formModelData->Choices->begin(), formModelData->Choices->end(), [formChoice](ChrCustomizationChoiceEntry const* choice)
            {
                return choice->ID == formChoice;
            });
            if (choiceItr == formModelData->Choices->end())
                return false;
            if (int32(reqValue) != formModelData->Displays[std::distance(formModelData->Choices->begin(), choiceItr)]->DisplayID)
                return false;
            break;
        }
        case ModifierTreeType::PlayerSoulbindConduitCountAtRankEqualOrGreaterThan: // 309 NYI
            return false;
        case ModifierTreeType::PlayerIsRestrictedAccount: // 310
            return false;
        case ModifierTreeType::PlayerIsFlying: // 311
            if (!referencePlayer->IsFlying())
                return false;
            break;
        case ModifierTreeType::PlayerScenarioIsLastStep: // 312
        {
            Scenario const* scenario = referencePlayer->GetScenario();
            if (!scenario)
                return false;
            if (scenario->GetStep() != scenario->GetLastStep())
                return false;
            break;
        }
        case ModifierTreeType::PlayerHasWeeklyRewardsAvailable: // 313
            if (!*referencePlayer->m_activePlayerData->WeeklyRewardsPeriodSinceOrigin)
                return false;
            break;
        case ModifierTreeType::TargetCovenant: // 314
            if (!ref || !ref->IsPlayer())
                return false;
            if (ref->ToPlayer()->m_playerData->CovenantID != int32(reqValue))
                return false;
            break;
        case ModifierTreeType::PlayerHasTBCCollectorsEdition: // 315
        case ModifierTreeType::PlayerHasWrathCollectorsEdition: // 316
            return false;
        case ModifierTreeType::GarrisonTalentResearchedAndAtRankEqualOrGreaterThan: // 317 NYI
        case ModifierTreeType::CurrencySpentOnGarrisonTalentResearchEqualOrGreaterThan: // 318 NYI
        case ModifierTreeType::RenownCatchupActive: // 319 NYI
        case ModifierTreeType::RapidRenownCatchupActive: // 320 NYI
        case ModifierTreeType::PlayerMythicPlusRatingEqualOrGreaterThan: // 321 NYI
        case ModifierTreeType::PlayerMythicPlusRunCountInCurrentExpansionEqualOrGreaterThan: // 322 NYI
            return false;
        case ModifierTreeType::PlayerHasCustomizationChoice: // 323
        {
            int32 customizationChoiceIndex = referencePlayer->m_playerData->Customizations.FindIndexIf([reqValue](UF::ChrCustomizationChoice const& choice)
            {
                return choice.ChrCustomizationChoiceID == reqValue;
            });
            if (customizationChoiceIndex < 0)
                return false;
            break;
        }
        case ModifierTreeType::PlayerBestWeeklyWinPvpTier: // 324
        {
            PvpTierEntry const* pvpTier = sPvpTierStore.LookupEntry(reqValue);
            if (!pvpTier)
                return false;
            if (std::size_t(pvpTier->BracketID) >= referencePlayer->m_activePlayerData->PvpInfo.size())
                return false;
            UF::PVPInfo const& pvpInfo = referencePlayer->m_activePlayerData->PvpInfo[pvpTier->BracketID];
            if (pvpTier->ID != pvpInfo.WeeklyBestWinPvpTierID || *pvpInfo.Disqualified)
                return false;
            break;
        }
        case ModifierTreeType::PlayerBestWeeklyWinPvpTierInBracketEqualOrGreaterThan: // 325
        {
            if (secondaryAsset >= referencePlayer->m_activePlayerData->PvpInfo.size())
                return false;
            UF::PVPInfo const& pvpInfo = referencePlayer->m_activePlayerData->PvpInfo[secondaryAsset];
            PvpTierEntry const* pvpTier = sPvpTierStore.LookupEntry(pvpInfo.WeeklyBestWinPvpTierID);
            if (!pvpTier)
                return false;
            if (pvpTier->Rank < int32(reqValue))
                return false;
            break;
        }
        case ModifierTreeType::PlayerHasVanillaCollectorsEdition: // 326
            return false;
        case ModifierTreeType::PlayerHasItemWithKeystoneLevelModifierEqualOrGreaterThan: // 327
        {
            bool bagScanReachedEnd = referencePlayer->ForEachItem(ItemSearchLocation::Inventory, [reqValue, secondaryAsset](Item const* item)
            {
                if (item->GetEntry() != reqValue)
                    return ItemSearchCallbackResult::Continue;

                if (item->GetModifier(ITEM_MODIFIER_CHALLENGE_KEYSTONE_LEVEL) < secondaryAsset)
                    return ItemSearchCallbackResult::Continue;

                return ItemSearchCallbackResult::Stop;
            });
            if (bagScanReachedEnd)
                return false;
            break;
        }
        default:
            return false;
    }
    return true;
}

char const* CriteriaMgr::GetCriteriaTypeString(uint32 type)
{
    return GetCriteriaTypeString(CriteriaType(type));
}

char const* CriteriaMgr::GetCriteriaTypeString(CriteriaType type)
{
    switch (type)
    {
        case CriteriaType::KillCreature:
            return "KillCreature";
        case CriteriaType::WinBattleground:
            return "WinBattleground";
        case CriteriaType::CompleteResearchProject:
            return "CompleteResearchProject";
        case CriteriaType::CompleteAnyResearchProject:
            return "CompleteAnyResearchProject";
        case CriteriaType::FindResearchObject:
            return "FindResearchObject";
        case CriteriaType::ReachLevel:
            return "ReachLevel";
        case CriteriaType::ExhaustAnyResearchSite:
            return "ExhaustAnyResearchSite";
        case CriteriaType::SkillRaised:
            return "SkillRaised";
        case CriteriaType::EarnAchievement:
            return "EarnAchievement";
        case CriteriaType::CompleteQuestsCount:
            return "CompleteQuestsCount";
        case CriteriaType::CompleteAnyDailyQuestPerDay:
            return "CompleteAnyDailyQuestPerDay";
        case CriteriaType::CompleteQuestsInZone:
            return "CompleteQuestsInZone";
        case CriteriaType::CurrencyGained:
            return "CurrencyGained";
        case CriteriaType::DamageDealt:
            return "DamageDealt";
        case CriteriaType::CompleteDailyQuest:
            return "CompleteDailyQuest";
        case CriteriaType::ParticipateInBattleground:
            return "ParticipateInBattleground";
        case CriteriaType::DieOnMap:
            return "DieOnMap";
        case CriteriaType::DieAnywhere:
            return "DieAnywhere";
        case CriteriaType::DieInInstance:
            return "DieInInstance";
        case CriteriaType::RunInstance:
            return "RunInstance";
        case CriteriaType::KilledByCreature:
            return "KilledByCreature";
        case CriteriaType::CompleteInternalCriteria:
            return "CompleteInternalCriteria";
        case CriteriaType::CompleteAnyChallengeMode:
            return "CompleteAnyChallengeMode";
        case CriteriaType::KilledByPlayer:
            return "KilledByPlayer";
        case CriteriaType::MaxDistFallenWithoutDying:
            return "MaxDistFallenWithoutDying";
        case CriteriaType::EarnChallengeModeMedal:
            return "EarnChallengeModeMedal";
        case CriteriaType::DieFromEnviromentalDamage:
            return "DieFromEnviromentalDamage";
        case CriteriaType::CompleteQuest:
            return "CompleteQuest";
        case CriteriaType::BeSpellTarget:
            return "BeSpellTarget";
        case CriteriaType::CastSpell:
            return "CastSpell";
        case CriteriaType::TrackedWorldStateUIModified:
            return "TrackedWorldStateUIModified";
        case CriteriaType::PVPKillInArea:
            return "PVPKillInArea";
        case CriteriaType::WinArena:
            return "WinArena";
        case CriteriaType::ParticipateInArena:
            return "ParticipateInArena";
        case CriteriaType::LearnOrKnowSpell:
            return "LearnOrKnowSpell";
        case CriteriaType::EarnHonorableKill:
            return "EarnHonorableKill";
        case CriteriaType::AcquireItem:
            return "AcquireItem";
        case CriteriaType::WinAnyRankedArena:
            return "WinAnyRankedArena";
        case CriteriaType::EarnTeamArenaRating:
            return "EarnTeamArenaRating";
        case CriteriaType::EarnPersonalArenaRating:
            return "EarnPersonalArenaRating";
        case CriteriaType::AchieveSkillStep:
            return "AchieveSkillStep";
        case CriteriaType::UseItem:
            return "UseItem";
        case CriteriaType::LootItem:
            return "LootItem";
        case CriteriaType::RevealWorldMapOverlay:
            return "RevealWorldMapOverlay";
        case CriteriaType::EarnTitle:
            return "EarnTitle";
        case CriteriaType::BankSlotsPurchased:
            return "BankSlotsPurchased";
        case CriteriaType::ReputationGained:
            return "ReputationGained";
        case CriteriaType::TotalExaltedFactions:
            return "TotalExaltedFactions";
        case CriteriaType::GotHaircut:
            return "GotHaircut";
        case CriteriaType::EquipItemInSlot:
            return "EquipItemInSlot";
        case CriteriaType::RollNeed:
            return "RollNeed";
        case CriteriaType::RollGreed:
            return "RollGreed";
        case CriteriaType::DeliverKillingBlowToClass:
            return "DeliverKillingBlowToClass";
        case CriteriaType::DeliverKillingBlowToRace:
            return "DeliverKillingBlowToRace";
        case CriteriaType::DoEmote:
            return "DoEmote";
        case CriteriaType::HealingDone:
            return "HealingDone";
        case CriteriaType::DeliveredKillingBlow:
            return "DeliveredKillingBlow";
        case CriteriaType::EquipItem:
            return "EquipItem";
        case CriteriaType::CompleteQuestsInSort:
            return "CompleteQuestsInSort";
        case CriteriaType::MoneyEarnedFromSales:
            return "MoneyEarnedFromSales";
        case CriteriaType::MoneySpentOnRespecs:
            return "MoneySpentOnRespecs";
        case CriteriaType::TotalRespecs:
            return "TotalRespecs";
        case CriteriaType::MoneyEarnedFromQuesting:
            return "MoneyEarnedFromQuesting";
        case CriteriaType::MoneySpentOnTaxis:
            return "MoneySpentOnTaxis";
        case CriteriaType::KilledAllUnitsInSpawnRegion:
            return "KilledAllUnitsInSpawnRegion";
        case CriteriaType::MoneySpentAtBarberShop:
            return "MoneySpentAtBarberShop";
        case CriteriaType::MoneySpentOnPostage:
            return "MoneySpentOnPostage";
        case CriteriaType::MoneyLootedFromCreatures:
            return "MoneyLootedFromCreatures";
        case CriteriaType::UseGameobject:
            return "UseGameobject";
        case CriteriaType::GainAura:
            return "GainAura";
        case CriteriaType::KillPlayer:
            return "KillPlayer";
        case CriteriaType::CompleteChallengeMode:
            return "CompleteChallengeMode";
        case CriteriaType::CatchFishInFishingHole:
            return "CatchFishInFishingHole";
        case CriteriaType::PlayerTriggerGameEvent:
            return "PlayerTriggerGameEvent";
        case CriteriaType::Login:
            return "Login";
        case CriteriaType::LearnSpellFromSkillLine:
            return "LearnSpellFromSkillLine";
        case CriteriaType::WinDuel:
            return "WinDuel";
        case CriteriaType::LoseDuel:
            return "LoseDuel";
        case CriteriaType::KillAnyCreature:
            return "KillAnyCreature";
        case CriteriaType::CreatedItemsByCastingSpellWithLimit:
            return "CreatedItemsByCastingSpellWithLimit";
        case CriteriaType::MoneyEarnedFromAuctions:
            return "MoneyEarnedFromAuctions";
        case CriteriaType::BattlePetAchievementPointsEarned:
            return "BattlePetAchievementPointsEarned";
        case CriteriaType::ItemsPostedAtAuction:
            return "ItemsPostedAtAuction";
        case CriteriaType::HighestAuctionBid:
            return "HighestAuctionBid";
        case CriteriaType::AuctionsWon:
            return "AuctionsWon";
        case CriteriaType::HighestAuctionSale:
            return "HighestAuctionSale";
        case CriteriaType::MostMoneyOwned:
            return "MostMoneyOwned";
        case CriteriaType::TotalReveredFactions:
            return "TotalReveredFactions";
        case CriteriaType::TotalHonoredFactions:
            return "TotalHonoredFactions";
        case CriteriaType::TotalFactionsEncountered:
            return "TotalFactionsEncountered";
        case CriteriaType::LootAnyItem:
            return "LootAnyItem";
        case CriteriaType::ObtainAnyItem:
            return "ObtainAnyItem";
        case CriteriaType::AnyoneTriggerGameEventScenario:
            return "AnyoneTriggerGameEventScenario";
        case CriteriaType::RollAnyNeed:
            return "RollAnyNeed";
        case CriteriaType::RollAnyGreed:
            return "RollAnyGreed";
        case CriteriaType::ReleasedSpirit:
            return "ReleasedSpirit";
        case CriteriaType::AccountKnownPet:
            return "AccountKnownPet";
        case CriteriaType::DefeatDungeonEncounterWhileElegibleForLoot:
            return "DefeatDungeonEncounterWhileElegibleForLoot";
        case CriteriaType::HighestDamageDone:
            return "HighestDamageDone";
        case CriteriaType::HighestDamageTaken:
            return "HighestDamageTaken";
        case CriteriaType::TotalDamageTaken:
            return "TotalDamageTaken";
        case CriteriaType::HighestHealCast:
            return "HighestHealCast";
        case CriteriaType::TotalHealReceived:
            return "TotalHealReceived";
        case CriteriaType::HighestHealReceived:
            return "HighestHealReceived";
        case CriteriaType::AbandonAnyQuest:
            return "AbandonAnyQuest";
        case CriteriaType::BuyTaxi:
            return "BuyTaxi";
        case CriteriaType::GetLootByType:
            return "GetLootByType";
        case CriteriaType::LandTargetedSpellOnTarget:
            return "LandTargetedSpellOnTarget";
        case CriteriaType::LearnTradeskillSkillLine:
            return "LearnTradeskillSkillLine";
        case CriteriaType::HonorableKills:
            return "HonorableKills";
        case CriteriaType::AcceptSummon:
            return "AcceptSummon";
        case CriteriaType::EarnAchievementPoints:
            return "EarnAchievementPoints";
        case CriteriaType::RollDisenchant:
            return "RollDisenchant";
        case CriteriaType::RollAnyDisenchant:
            return "RollAnyDisenchant";
        case CriteriaType::CompletedLFGDungeon:
            return "CompletedLFGDungeon";
        case CriteriaType::CompletedLFGDungeonWithStrangers:
            return "CompletedLFGDungeonWithStrangers";
        case CriteriaType::KickInitiatorInLFGDungeon:
            return "KickInitiatorInLFGDungeon";
        case CriteriaType::KickVoterInLFGDungeon:
            return "KickVoterInLFGDungeon";
        case CriteriaType::KickTargetInLFGDungeon:
            return "KickTargetInLFGDungeon";
        case CriteriaType::AbandonedLFGDungeon:
            return "AbandonedLFGDungeon";
        case CriteriaType::MoneySpentOnGuildRepair:
            return "MoneySpentOnGuildRepair";
        case CriteriaType::GuildAttainedLevel:
            return "GuildAttainedLevel";
        case CriteriaType::CreatedItemsByCastingSpell:
            return "CreatedItemsByCastingSpell";
        case CriteriaType::FishInAnyPool: 
            return "FishInAnyPool";
        case CriteriaType::GuildBankTabsPurchased:
            return "GuildBankTabsPurchased";
        case CriteriaType::EarnGuildAchievementPoints:
            return "EarnGuildAchievementPoints";
        case CriteriaType::WinAnyBattleground:
            return "WinAnyBattleground";
        case CriteriaType::ParticipateInAnyBattleground:
            return "ParticipateInAnyBattleground";
        case CriteriaType::EarnBattlegroundRating:
            return "EarnBattlegroundRating";
        case CriteriaType::GuildTabardCreated:
            return "GuildTabardCreated";
        case CriteriaType::CompleteQuestsCountForGuild:
            return "CompleteQuestsCountForGuild";
        case CriteriaType::HonorableKillsForGuild:
            return "HonorableKillsForGuild";
        case CriteriaType::KillAnyCreatureForGuild:
            return "KillAnyCreatureForGuild";
        case CriteriaType::GroupedTankLeftEarlyInLFGDungeon:
            return "GroupedTankLeftEarlyInLFGDungeon";
        case CriteriaType::CompleteGuildChallenge:
            return "CompleteGuildChallenge";
        case CriteriaType::CompleteAnyGuildChallenge:
            return "CompleteAnyGuildChallenge";
        case CriteriaType::MarkedAFKInBattleground:
            return "MarkedAFKInBattleground";
        case CriteriaType::RemovedAFKInBattleground:
            return "RemovedAFKInBattleground";
        case CriteriaType::StartAnyBattleground:
            return "StartAnyBattleground";
        case CriteriaType::CompleteAnyBattleground:
            return "CompleteAnyBattleground";
        case CriteriaType::MarkedSomeoneAFKInBattleground:
            return "MarkedSomeoneAFKInBattleground";
        case CriteriaType::CompletedLFRDungeon:
            return "CompletedLFRDungeon";
        case CriteriaType::AbandonedLFRDungeon:
            return "AbandonedLFRDungeon";
        case CriteriaType::KickInitiatorInLFRDungeon:
            return "KickInitiatorInLFRDungeon";
        case CriteriaType::KickVoterInLFRDungeon:
            return "KickVoterInLFRDungeon";
        case CriteriaType::KickTargetInLFRDungeon:
            return "KickTargetInLFRDungeon";
        case CriteriaType::GroupedTankLeftEarlyInLFRDungeon:
            return "GroupedTankLeftEarlyInLFRDungeon";
        case CriteriaType::CompleteAnyScenario:
            return "CompleteAnyScenario";
        case CriteriaType::CompleteScenario:
            return "CompleteScenario";
        case CriteriaType::EnterAreaTriggerWithActionSet:
            return "EnterAreaTriggerWithActionSet";
        case CriteriaType::LeaveAreaTriggerWithActionSet:
            return "LeaveAreaTriggerWithActionSet";
        case CriteriaType::LearnedNewPet:
            return "LearnedNewPet";
        case CriteriaType::UniquePetsOwned:
            return "UniquePetsOwned";
        case CriteriaType::AccountObtainPetThroughBattle:
            return "AccountObtainPetThroughBattle";
        case CriteriaType::WinPetBattle:
            return "WinPetBattle";
        case CriteriaType::LosePetBattle:
            return "LosePetBattle";
        case CriteriaType::BattlePetReachLevel:
            return "BattlePetReachLevel";
        case CriteriaType::PlayerObtainPetThroughBattle:
            return "PlayerObtainPetThroughBattle";
        case CriteriaType::ActivelyEarnPetLevel:
            return "ActivelyEarnPetLevel";
        case CriteriaType::EnterArea:
            return "EnterArea";
        case CriteriaType::LeaveArea:
            return "LeaveArea";
        case CriteriaType::DefeatDungeonEncounter:
            return "DefeatDungeonEncounter";
        case CriteriaType::PlaceAnyGarrisonBuilding:
            return "PlaceAnyGarrisonBuilding";
        case CriteriaType::PlaceGarrisonBuilding:
            return "PlaceGarrisonBuilding";
        case CriteriaType::ActivateAnyGarrisonBuilding:
            return "ActivateAnyGarrisonBuilding";
        case CriteriaType::ActivateGarrisonBuilding:
            return "ActivateGarrisonBuilding";
        case CriteriaType::UpgradeGarrison:
            return "UpgradeGarrison";
        case CriteriaType::StartAnyGarrisonMissionWithFollowerType:
            return "StartAnyGarrisonMissionWithFollowerType";
        case CriteriaType::StartGarrisonMission:
            return "StartGarrisonMission";
        case CriteriaType::SucceedAnyGarrisonMissionWithFollowerType:
            return "SucceedAnyGarrisonMissionWithFollowerType";
        case CriteriaType::SucceedGarrisonMission:
            return "SucceedGarrisonMission";
        case CriteriaType::RecruitAnyGarrisonFollower:
            return "RecruitAnyGarrisonFollower";
        case CriteriaType::RecruitGarrisonFollower:
            return "RecruitGarrisonFollower";
        case CriteriaType::AcquireGarrison:
            return "AcquireGarrison";
        case CriteriaType::LearnAnyGarrisonBlueprint:
            return "LearnAnyGarrisonBlueprint";
        case CriteriaType::LearnGarrisonBlueprint:
            return "LearnGarrisonBlueprint";
        case CriteriaType::LearnAnyGarrisonSpecialization:
            return "LearnAnyGarrisonSpecialization";
        case CriteriaType::LearnGarrisonSpecialization:
            return "LearnGarrisonSpecialization";
        case CriteriaType::CollectGarrisonShipment:
            return "CollectGarrisonShipment";
        case CriteriaType::ItemLevelChangedForGarrisonFollower:
            return "ItemLevelChangedForGarrisonFollower";
        case CriteriaType::LevelChangedForGarrisonFollower:
            return "LevelChangedForGarrisonFollower";
        case CriteriaType::LearnToy:
            return "LearnToy";
        case CriteriaType::LearnAnyToy:
            return "LearnAnyToy";
        case CriteriaType::QualityUpgradedForGarrisonFollower:
            return "QualityUpgradedForGarrisonFollower";
        case CriteriaType::LearnHeirloom:
            return "LearnHeirloom";
        case CriteriaType::LearnAnyHeirloom:
            return "LearnAnyHeirloom";
        case CriteriaType::EarnArtifactXP:
            return "EarnArtifactXP";
        case CriteriaType::AnyArtifactPowerRankPurchased:
            return "AnyArtifactPowerRankPurchased";
        case CriteriaType::LearnTransmog:
            return "LearnTransmog";
        case CriteriaType::LearnAnyTransmog:
            return "LearnAnyTransmog";
        case CriteriaType::HonorLevelIncrease:
            return "HonorLevelIncrease";
        case CriteriaType::PrestigeLevelIncrease:
            return "PrestigeLevelIncrease";
        case CriteriaType::ActivelyReachLevel:
            return "ActivelyReachLevel";
        case CriteriaType::CompleteResearchAnyGarrisonTalent:
            return "CompleteResearchAnyGarrisonTalent";
        case CriteriaType::CompleteResearchGarrisonTalent:
            return "CompleteResearchGarrisonTalent";
        case CriteriaType::LearnAnyTransmogInSlot:
            return "LearnAnyTransmogInSlot";
        case CriteriaType::RecruitAnyGarrisonTroop:
            return "RecruitAnyGarrisonTroop";
        case CriteriaType::StartResearchAnyGarrisonTalent:
            return "StartResearchAnyGarrisonTalent";
        case CriteriaType::StartResearchGarrisonTalent:
            return "StartResearchGarrisonTalent";
        case CriteriaType::CompleteAnyQuest:
            return "CompleteAnyQuest";
        case CriteriaType::EarnLicense:
            return "EarnLicense";
        case CriteriaType::CollectTransmogSetFromGroup:
            return "CollectTransmogSetFromGroup";
        case CriteriaType::ParagonLevelIncreaseWithFaction:
            return "ParagonLevelIncreaseWithFaction";
        case CriteriaType::PlayerHasEarnedHonor:
            return "PlayerHasEarnedHonor";
        case CriteriaType::KillCreatureScenario:
            return "KillCreatureScenario";
        case CriteriaType::ArtifactPowerRankPurchased:
            return "ArtifactPowerRankPurchased";
        case CriteriaType::ChooseAnyRelicTalent:
            return "ChooseAnyRelicTalent";
        case CriteriaType::ChooseRelicTalent:
            return "ChooseRelicTalent";
        case CriteriaType::EarnExpansionLevel:
            return "EarnExpansionLevel";
        case CriteriaType::AccountHonorLevelReached:
            return "AccountHonorLevelReached";
        case CriteriaType::EarnArtifactXPForAzeriteItem:
            return "EarnArtifactXPForAzeriteItem";
        case CriteriaType::AzeriteLevelReached:
            return "AzeriteLevelReached";
        case CriteriaType::MythicPlusCompleted:
            return "MythicPlusCompleted";
        case CriteriaType::ScenarioGroupCompleted:
            return "ScenarioGroupCompleted";
        case CriteriaType::CompleteAnyReplayQuest:
            return "CompleteAnyReplayQuest";
        case CriteriaType::BuyItemsFromVendors:
            return "BuyItemsFromVendors";
        case CriteriaType::SellItemsToVendors:
            return "SellItemsToVendors";
        case CriteriaType::ReachMaxLevel:
            return "ReachMaxLevel";
        case CriteriaType::MemorizeSpell:
            return "MemorizeSpell";
        case CriteriaType::LearnTransmogIllusion:
            return "LearnTransmogIllusion";
        case CriteriaType::LearnAnyTransmogIllusion:
            return "LearnAnyTransmogIllusion";
        case CriteriaType::EnterTopLevelArea:
            return "EnterTopLevelArea";
        case CriteriaType::LeaveTopLevelArea:
            return "LeaveTopLevelArea";
        case CriteriaType::SocketGarrisonTalent:
            return "SocketGarrisonTalent";
        case CriteriaType::SocketAnySoulbindConduit:
            return "SocketAnySoulbindConduit";
        case CriteriaType::ObtainAnyItemWithCurrencyValue:
            return "ObtainAnyItemWithCurrencyValue";
        case CriteriaType::MythicPlusRatingAttained:
            return "MythicPlusRatingAttained";
        case CriteriaType::SpentTalentPoint:
            return "SpentTalentPoint";
        default:
            return "MissingType";
    }
}

CriteriaMgr* CriteriaMgr::Instance()
{
    static CriteriaMgr instance;
    return &instance;
}

namespace
{
inline bool IsCriteriaTypeStoredByAsset(CriteriaType type)
{
    switch (type)
    {
        case CriteriaType::KillCreature:
        case CriteriaType::WinBattleground:
        case CriteriaType::SkillRaised:
        case CriteriaType::EarnAchievement:
        case CriteriaType::CompleteQuestsInZone:
        case CriteriaType::ParticipateInBattleground:
        case CriteriaType::KilledByCreature:
        case CriteriaType::CompleteQuest:
        case CriteriaType::BeSpellTarget:
        case CriteriaType::CastSpell:
        case CriteriaType::TrackedWorldStateUIModified:
        case CriteriaType::PVPKillInArea:
        case CriteriaType::LearnOrKnowSpell:
        case CriteriaType::AcquireItem:
        case CriteriaType::AchieveSkillStep:
        case CriteriaType::UseItem:
        case CriteriaType::LootItem:
        case CriteriaType::RevealWorldMapOverlay:
        case CriteriaType::ReputationGained:
        case CriteriaType::EquipItemInSlot:
        case CriteriaType::DeliverKillingBlowToClass:
        case CriteriaType::DeliverKillingBlowToRace:
        case CriteriaType::DoEmote:
        case CriteriaType::EquipItem:
        case CriteriaType::UseGameobject:
        case CriteriaType::GainAura:
        case CriteriaType::CatchFishInFishingHole:
        case CriteriaType::LearnSpellFromSkillLine:
        case CriteriaType::GetLootByType:
        case CriteriaType::LandTargetedSpellOnTarget:
        case CriteriaType::LearnTradeskillSkillLine:
            return true;
        default:
            break;
    }
    return false;
}
}

CriteriaList const& CriteriaMgr::GetPlayerCriteriaByType(CriteriaType type, uint32 asset) const
{
    if (asset && IsCriteriaTypeStoredByAsset(type))
    {
        auto itr = _criteriasByAsset[size_t(type)].find(asset);
        if (itr != _criteriasByAsset[size_t(type)].end())
            return itr->second;
    }

    return _criteriasByType[size_t(type)];
}

//==========================================================
CriteriaMgr::~CriteriaMgr()
{
    for (auto itr = _criteriaTrees.begin(); itr != _criteriaTrees.end(); ++itr)
        delete itr->second;

    for (auto itr = _criteria.begin(); itr != _criteria.end(); ++itr)
        delete itr->second;

    for (auto itr = _criteriaModifiers.begin(); itr != _criteriaModifiers.end(); ++itr)
        delete itr->second;
}

void CriteriaMgr::LoadCriteriaModifiersTree()
{
    uint32 oldMSTime = getMSTime();

    if (sModifierTreeStore.GetNumRows() == 0)
    {
        TC_LOG_ERROR("server.loading", ">> Loaded 0 criteria modifiers.");
        return;
    }

    // Load modifier tree nodes
    for (uint32 i = 0; i < sModifierTreeStore.GetNumRows(); ++i)
    {
        ModifierTreeEntry const* tree = sModifierTreeStore.LookupEntry(i);
        if (!tree)
            continue;

        ModifierTreeNode* node = new ModifierTreeNode();
        node->Entry = tree;
        _criteriaModifiers[node->Entry->ID] = node;
    }

    // Build tree
    for (auto itr = _criteriaModifiers.begin(); itr != _criteriaModifiers.end(); ++itr)
        if (ModifierTreeNode* parentNode = Trinity::Containers::MapGetValuePtr(_criteriaModifiers, itr->second->Entry->Parent))
            parentNode->Children.push_back(itr->second);

    TC_LOG_INFO("server.loading", ">> Loaded %u criteria modifiers in %u ms", uint32(_criteriaModifiers.size()), GetMSTimeDiffToNow(oldMSTime));
}

template<typename T>
T GetEntry(std::unordered_map<uint32, T> const& map, CriteriaTreeEntry const* tree)
{
    CriteriaTreeEntry const* cur = tree;
    auto itr = map.find(tree->ID);
    while (itr == map.end())
    {
        if (!cur->Parent)
            break;

        cur = sCriteriaTreeStore.LookupEntry(cur->Parent);
        if (!cur)
            break;

        itr = map.find(cur->ID);
    }

    if (itr == map.end())
        return nullptr;

    return itr->second;
};

void CriteriaMgr::LoadCriteriaList()
{
    uint32 oldMSTime = getMSTime();

    std::unordered_map<uint32 /*criteriaTreeID*/, AchievementEntry const*> achievementCriteriaTreeIds;
    for (AchievementEntry const* achievement : sAchievementStore)
        if (achievement->CriteriaTree)
            achievementCriteriaTreeIds[achievement->CriteriaTree] = achievement;

    std::unordered_map<uint32 /*criteriaTreeID*/, ScenarioStepEntry const*> scenarioCriteriaTreeIds;
    for (ScenarioStepEntry const* scenarioStep : sScenarioStepStore)
        if (scenarioStep->Criteriatreeid)
            scenarioCriteriaTreeIds[scenarioStep->Criteriatreeid] = scenarioStep;

    std::unordered_map<uint32 /*criteriaTreeID*/, QuestObjective const*> questObjectiveCriteriaTreeIds;
    for (auto const& questTemplatePair : sObjectMgr->GetQuestTemplates())
    {
        for (QuestObjective const& objective : questTemplatePair.second.Objectives)
        {
            if (objective.Type != QUEST_OBJECTIVE_CRITERIA_TREE)
                continue;

            if (objective.ObjectID)
                questObjectiveCriteriaTreeIds[objective.ObjectID] = &objective;
        }
    }

    // Load criteria tree nodes
    for (CriteriaTreeEntry const* tree : sCriteriaTreeStore)
    {
        // Find linked achievement
        AchievementEntry const* achievement = GetEntry(achievementCriteriaTreeIds, tree);
        ScenarioStepEntry const* scenarioStep = GetEntry(scenarioCriteriaTreeIds, tree);
        QuestObjective const* questObjective = GetEntry(questObjectiveCriteriaTreeIds, tree);
        if (!achievement && !scenarioStep && !questObjective)
            continue;

        CriteriaTree* criteriaTree = new CriteriaTree();
        criteriaTree->ID = tree->ID;
        criteriaTree->Achievement = achievement;
        criteriaTree->ScenarioStep = scenarioStep;
        criteriaTree->QuestObjective = questObjective;
        criteriaTree->Entry = tree;

        _criteriaTrees[criteriaTree->Entry->ID] = criteriaTree;
    }

    // Build tree
    for (auto itr = _criteriaTrees.begin(); itr != _criteriaTrees.end(); ++itr)
    {
        if (CriteriaTree* parent = Trinity::Containers::MapGetValuePtr(_criteriaTrees, itr->second->Entry->Parent))
            parent->Children.push_back(itr->second);

        if (sCriteriaStore.HasRecord(itr->second->Entry->CriteriaID))
            _criteriaTreeByCriteria[itr->second->Entry->CriteriaID].push_back(itr->second);
    }

    // Load criteria
    uint32 criterias = 0;
    uint32 guildCriterias = 0;
    uint32 scenarioCriterias = 0;
    uint32 questObjectiveCriterias = 0;
    for (CriteriaEntry const* criteriaEntry : sCriteriaStore)
    {
        ASSERT(criteriaEntry->Type < uint8(CriteriaType::Count), "CRITERIA_TYPE_TOTAL must be greater than or equal to %u but is currently equal to %u",
            criteriaEntry->Type + 1, uint32(CriteriaType::Count));
        ASSERT(criteriaEntry->StartEvent < uint8(CriteriaStartEvent::Count), "CriteriaStartEvent::Count must be greater than or equal to %u but is currently equal to %u",
            criteriaEntry->StartEvent + 1, uint32(CriteriaStartEvent::Count));
        ASSERT(criteriaEntry->FailEvent < uint8(CriteriaFailEvent::Count), "CriteriaFailEvent::Count must be greater than or equal to %u but is currently equal to %u",
            criteriaEntry->FailEvent + 1, uint32(CriteriaFailEvent::Count));

        auto treeItr = _criteriaTreeByCriteria.find(criteriaEntry->ID);
        if (treeItr == _criteriaTreeByCriteria.end())
            continue;

        Criteria* criteria = new Criteria();
        criteria->ID = criteriaEntry->ID;
        criteria->Entry = criteriaEntry;
        criteria->Modifier = Trinity::Containers::MapGetValuePtr(_criteriaModifiers, criteriaEntry->ModifierTreeId);

        _criteria[criteria->ID] = criteria;

        for (CriteriaTree const* tree : treeItr->second)
        {
            const_cast<CriteriaTree*>(tree)->Criteria = criteria;

            if (AchievementEntry const* achievement = tree->Achievement)
            {
                if (achievement->Flags & ACHIEVEMENT_FLAG_GUILD)
                    criteria->FlagsCu |= CRITERIA_FLAG_CU_GUILD;
                else if (achievement->Flags & ACHIEVEMENT_FLAG_ACCOUNT)
                    criteria->FlagsCu |= CRITERIA_FLAG_CU_ACCOUNT;
                else
                    criteria->FlagsCu |= CRITERIA_FLAG_CU_PLAYER;
            }
            else if (tree->ScenarioStep)
                criteria->FlagsCu |= CRITERIA_FLAG_CU_SCENARIO;
            else if (tree->QuestObjective)
                criteria->FlagsCu |= CRITERIA_FLAG_CU_QUEST_OBJECTIVE;
        }

        if (criteria->FlagsCu & (CRITERIA_FLAG_CU_PLAYER | CRITERIA_FLAG_CU_ACCOUNT))
        {
            ++criterias;
            _criteriasByType[criteriaEntry->Type].push_back(criteria);
            if (IsCriteriaTypeStoredByAsset(CriteriaType(criteriaEntry->Type)))
            {
                if (CriteriaType(criteriaEntry->Type) != CriteriaType::RevealWorldMapOverlay)
                    _criteriasByAsset[criteriaEntry->Type][criteriaEntry->Asset.ID].push_back(criteria);
                else
                {
                    WorldMapOverlayEntry const* worldOverlayEntry = sWorldMapOverlayStore.LookupEntry(criteriaEntry->Asset.WorldMapOverlayID);
                    if (!worldOverlayEntry)
                        break;

                    for (uint8 j = 0; j < MAX_WORLD_MAP_OVERLAY_AREA_IDX; ++j)
                    {
                        if (worldOverlayEntry->AreaID[j])
                        {
                            bool valid = true;
                            for (uint8 i = 0; i < j; ++i)
                                if (worldOverlayEntry->AreaID[j] == worldOverlayEntry->AreaID[i])
                                    valid = false;
                            if (valid)
                                _criteriasByAsset[criteriaEntry->Type][worldOverlayEntry->AreaID[j]].push_back(criteria);
                        }
                    }
                }
            }
        }

        if (criteria->FlagsCu & CRITERIA_FLAG_CU_GUILD)
        {
            ++guildCriterias;
            _guildCriteriasByType[criteriaEntry->Type].push_back(criteria);
        }

        if (criteria->FlagsCu & CRITERIA_FLAG_CU_SCENARIO)
        {
            ++scenarioCriterias;
            _scenarioCriteriasByType[criteriaEntry->Type].push_back(criteria);
        }

        if (criteria->FlagsCu & CRITERIA_FLAG_CU_QUEST_OBJECTIVE)
        {
            ++questObjectiveCriterias;
            _questObjectiveCriteriasByType[criteriaEntry->Type].push_back(criteria);
        }

        if (criteriaEntry->StartTimer)
            _criteriasByTimedType[criteriaEntry->StartEvent].push_back(criteria);

        if (criteriaEntry->FailEvent)
            _criteriasByFailEvent[criteriaEntry->FailEvent][criteriaEntry->FailAsset].push_back(criteria);
    }

    TC_LOG_INFO("server.loading", ">> Loaded %u criteria, %u guild criteria, %u scenario criteria and %u quest objective criteria in %u ms.", criterias, guildCriterias, scenarioCriterias, questObjectiveCriterias, GetMSTimeDiffToNow(oldMSTime));
}

void CriteriaMgr::LoadCriteriaData()
{
    uint32 oldMSTime = getMSTime();

    _criteriaDataMap.clear();                              // need for reload case

    QueryResult result = WorldDatabase.Query("SELECT criteria_id, type, value1, value2, ScriptName FROM criteria_data");

    if (!result)
    {
        TC_LOG_INFO("server.loading", ">> Loaded 0 additional criteria data. DB table `criteria_data` is empty.");
        return;
    }

    uint32 count = 0;

    do
    {
        Field* fields = result->Fetch();
        uint32 criteria_id = fields[0].GetUInt32();

        Criteria const* criteria = GetCriteria(criteria_id);

        if (!criteria)
        {
            TC_LOG_ERROR("sql.sql", "Table `criteria_data` contains data for non-existing criteria (Entry: %u). Ignored.", criteria_id);
            continue;
        }

        uint32 dataType = fields[1].GetUInt8();
        std::string scriptName = fields[4].GetString();
        uint32 scriptId = 0;
        if (!scriptName.empty())
        {
            if (dataType != CRITERIA_DATA_TYPE_SCRIPT)
                TC_LOG_ERROR("sql.sql", "Table `criteria_data` contains a ScriptName for non-scripted data type (Entry: %u, type %u), useless data.", criteria_id, dataType);
            else
                scriptId = sObjectMgr->GetScriptId(scriptName);
        }

        CriteriaData data(dataType, fields[2].GetUInt32(), fields[3].GetUInt32(), scriptId);

        if (!data.IsValid(criteria))
            continue;

        // this will allocate empty data set storage
        CriteriaDataSet& dataSet = _criteriaDataMap[criteria_id];
        dataSet.SetCriteriaId(criteria_id);

        // add real data only for not NONE data types
        if (data.DataType != CRITERIA_DATA_TYPE_NONE)
            dataSet.Add(data);

        // counting data by and data types
        ++count;
    }
    while (result->NextRow());

    TC_LOG_INFO("server.loading", ">> Loaded %u additional criteria data in %u ms", count, GetMSTimeDiffToNow(oldMSTime));
}

CriteriaTree const* CriteriaMgr::GetCriteriaTree(uint32 criteriaTreeId) const
{
    auto itr = _criteriaTrees.find(criteriaTreeId);
    if (itr == _criteriaTrees.end())
        return nullptr;

    return itr->second;
}

Criteria const* CriteriaMgr::GetCriteria(uint32 criteriaId) const
{
    auto itr = _criteria.find(criteriaId);
    if (itr == _criteria.end())
        return nullptr;

    return itr->second;
}

ModifierTreeNode const* CriteriaMgr::GetModifierTree(uint32 modifierTreeId) const
{
    auto itr = _criteriaModifiers.find(modifierTreeId);
    if (itr != _criteriaModifiers.end())
        return itr->second;

    return nullptr;
}<|MERGE_RESOLUTION|>--- conflicted
+++ resolved
@@ -459,11 +459,7 @@
 /**
  * this function will be called whenever the user might have done a criteria relevant action
  */
-<<<<<<< HEAD
-void CriteriaHandler::UpdateCriteria(CriteriaType type, uint64 miscValue1 /*= 0*/, uint64 miscValue2 /*= 0*/, uint64 miscValue3 /*= 0*/, Unit const* unit /*= nullptr*/, Player* referencePlayer /*= nullptr*/)
-=======
-void CriteriaHandler::UpdateCriteria(CriteriaTypes type, uint64 miscValue1 /*= 0*/, uint64 miscValue2 /*= 0*/, uint64 miscValue3 /*= 0*/, WorldObject const* ref /*= nullptr*/, Player* referencePlayer /*= nullptr*/)
->>>>>>> 6ec73a76
+void CriteriaHandler::UpdateCriteria(CriteriaType type, uint64 miscValue1 /*= 0*/, uint64 miscValue2 /*= 0*/, uint64 miscValue3 /*= 0*/, WorldObject const* ref /*= nullptr*/, Player* referencePlayer /*= nullptr*/)
 {
     if (type >= CriteriaType::Count)
     {
@@ -1452,13 +1448,8 @@
                 return false;
             break;
         }
-<<<<<<< HEAD
         case CriteriaType::KilledByPlayer:
-            if (!miscValue1 || !unit || unit->GetTypeId() != TYPEID_PLAYER)
-=======
-        case CRITERIA_TYPE_KILLED_BY_PLAYER:
             if (!miscValue1 || !ref || ref->GetTypeId() != TYPEID_PLAYER)
->>>>>>> 6ec73a76
                 return false;
             break;
         case CriteriaType::DieFromEnviromentalDamage:
