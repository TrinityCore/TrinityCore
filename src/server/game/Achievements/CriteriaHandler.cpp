--- conflicted
+++ resolved
@@ -1223,11 +1223,7 @@
         case CriteriaType::BuyItemsFromVendors:
         case CriteriaType::SellItemsToVendors:
         case CriteriaType::GainLevels:
-<<<<<<< HEAD
-        case CriteriaType::EarnArtifactXP:
         case CriteriaType::CompleteAnyScenario:
-=======
->>>>>>> a0c1ed97
             return progress->Counter >= requiredAmount;
         case CriteriaType::EarnAchievement:
         case CriteriaType::CompleteQuest:
