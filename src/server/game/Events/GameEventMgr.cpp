/*
 * This file is part of the TrinityCore Project. See AUTHORS file for Copyright information
 *
 * This program is free software; you can redistribute it and/or modify it
 * under the terms of the GNU General Public License as published by the
 * Free Software Foundation; either version 2 of the License, or (at your
 * option) any later version.
 *
 * This program is distributed in the hope that it will be useful, but WITHOUT
 * ANY WARRANTY; without even the implied warranty of MERCHANTABILITY or
 * FITNESS FOR A PARTICULAR PURPOSE. See the GNU General Public License for
 * more details.
 *
 * You should have received a copy of the GNU General Public License along
 * with this program. If not, see <http://www.gnu.org/licenses/>.
 */

#include "GameEventMgr.h"
#include "BattlegroundMgr.h"
<<<<<<< HEAD
#include "CreatureAI.h"
#include "DBCStores.h"
#include "DatabaseEnv.h"
#include "GameObjectAI.h"
#include "GameTime.h"
=======
#include "Creature.h"
#include "CreatureAI.h"
#include "DatabaseEnv.h"
#include "DB2Stores.h"
#include "GameObject.h"
#include "GameObjectAI.h"
>>>>>>> 28d470c5
#include "Language.h"
#include "Log.h"
#include "MapManager.h"
#include "ObjectMgr.h"
<<<<<<< HEAD
#include "PoolMgr.h"
#include "Player.h"
=======
#include "Player.h"
#include "PoolMgr.h"
>>>>>>> 28d470c5
#include "World.h"
#include "WorldStatePackets.h"

GameEventMgr* GameEventMgr::instance()
{
    static GameEventMgr instance;
    return &instance;
}

bool GameEventMgr::CheckOneGameEvent(uint16 entry) const
{
    switch (mGameEvent[entry].state)
    {
        default:
        case GAMEEVENT_NORMAL:
        {
<<<<<<< HEAD
            time_t currenttime = GameTime::GetGameTime();
=======
            time_t currenttime = time(nullptr);
>>>>>>> 28d470c5
            // Get the event information
            return mGameEvent[entry].start < currenttime
                && currenttime < mGameEvent[entry].end
                && (currenttime - mGameEvent[entry].start) % (mGameEvent[entry].occurence * MINUTE) < mGameEvent[entry].length * MINUTE;
        }
        // if the state is conditions or nextphase, then the event should be active
        case GAMEEVENT_WORLD_CONDITIONS:
        case GAMEEVENT_WORLD_NEXTPHASE:
            return true;
        // finished world events are inactive
        case GAMEEVENT_WORLD_FINISHED:
        case GAMEEVENT_INTERNAL:
            return false;
        // if inactive world event, check the prerequisite events
        case GAMEEVENT_WORLD_INACTIVE:
        {
<<<<<<< HEAD
            time_t currenttime = GameTime::GetGameTime();
=======
            time_t currenttime = time(nullptr);
>>>>>>> 28d470c5
            for (std::set<uint16>::const_iterator itr = mGameEvent[entry].prerequisite_events.begin(); itr != mGameEvent[entry].prerequisite_events.end(); ++itr)
            {
                if ((mGameEvent[*itr].state != GAMEEVENT_WORLD_NEXTPHASE && mGameEvent[*itr].state != GAMEEVENT_WORLD_FINISHED) ||   // if prereq not in nextphase or finished state, then can't start this one
                    mGameEvent[*itr].nextstart > currenttime)               // if not in nextphase state for long enough, can't start this one
                    return false;
            }
            // all prerequisite events are met
            // but if there are no prerequisites, this can be only activated through gm command
            return !(mGameEvent[entry].prerequisite_events.empty());
        }
    }
}

uint32 GameEventMgr::NextCheck(uint16 entry) const
{
<<<<<<< HEAD
    time_t currenttime = GameTime::GetGameTime();
=======
    time_t currenttime = time(nullptr);
>>>>>>> 28d470c5

    // for NEXTPHASE state world events, return the delay to start the next event, so the followup event will be checked correctly
    if ((mGameEvent[entry].state == GAMEEVENT_WORLD_NEXTPHASE || mGameEvent[entry].state == GAMEEVENT_WORLD_FINISHED) && mGameEvent[entry].nextstart >= currenttime)
        return uint32(mGameEvent[entry].nextstart - currenttime);

    // for CONDITIONS state world events, return the length of the wait period, so if the conditions are met, this check will be called again to set the timer as NEXTPHASE event
    if (mGameEvent[entry].state == GAMEEVENT_WORLD_CONDITIONS)
    {
        if (mGameEvent[entry].length)
            return mGameEvent[entry].length * 60;
        else
            return max_ge_check_delay;
    }

    // outdated event: we return max
    if (currenttime > mGameEvent[entry].end)
        return max_ge_check_delay;

    // never started event, we return delay before start
    if (mGameEvent[entry].start > currenttime)
        return uint32(mGameEvent[entry].start - currenttime);

    uint32 delay;
    // in event, we return the end of it
    if ((((currenttime - mGameEvent[entry].start) % (mGameEvent[entry].occurence * 60)) < (mGameEvent[entry].length * 60)))
        // we return the delay before it ends
        delay = (mGameEvent[entry].length * MINUTE) - ((currenttime - mGameEvent[entry].start) % (mGameEvent[entry].occurence * MINUTE));
    else                                                    // not in window, we return the delay before next start
        delay = (mGameEvent[entry].occurence * MINUTE) - ((currenttime - mGameEvent[entry].start) % (mGameEvent[entry].occurence * MINUTE));
    // In case the end is before next check
    if (mGameEvent[entry].end  < time_t(currenttime + delay))
        return uint32(mGameEvent[entry].end - currenttime);
    else
        return delay;
}

void GameEventMgr::StartInternalEvent(uint16 event_id)
{
    if (event_id < 1 || event_id >= mGameEvent.size())
        return;

    if (!mGameEvent[event_id].isValid())
        return;

    if (m_ActiveEvents.find(event_id) != m_ActiveEvents.end())
        return;

    StartEvent(event_id);
}

bool GameEventMgr::StartEvent(uint16 event_id, bool overwrite)
{
    GameEventData &data = mGameEvent[event_id];
    if (data.state == GAMEEVENT_NORMAL || data.state == GAMEEVENT_INTERNAL)
    {
        AddActiveEvent(event_id);
        ApplyNewEvent(event_id);
        if (overwrite)
        {
<<<<<<< HEAD
            mGameEvent[event_id].start = GameTime::GetGameTime();
=======
            mGameEvent[event_id].start = time(nullptr);
>>>>>>> 28d470c5
            if (data.end <= data.start)
                data.end = data.start + data.length;
        }

        // When event is started, set its worldstate to current time
<<<<<<< HEAD
        sWorld->setWorldState(event_id, GameTime::GetGameTime());
=======
        sWorld->setWorldState(event_id, time(nullptr));
>>>>>>> 28d470c5
        return false;
    }
    else
    {
        if (data.state == GAMEEVENT_WORLD_INACTIVE)
            // set to conditions phase
            data.state = GAMEEVENT_WORLD_CONDITIONS;

        // add to active events
        AddActiveEvent(event_id);
        // add spawns
        ApplyNewEvent(event_id);

        // check if can go to next state
        bool conditions_met = CheckOneGameEventConditions(event_id);
        // save to db
        SaveWorldEventStateToDB(event_id);
        // force game event update to set the update timer if conditions were met from a command
        // this update is needed to possibly start events dependent on the started one
        // or to scedule another update where the next event will be started
        if (overwrite && conditions_met)
            sWorld->ForceGameEventUpdate();

        return conditions_met;
    }
}

void GameEventMgr::StopEvent(uint16 event_id, bool overwrite)
{
    GameEventData &data = mGameEvent[event_id];
    bool serverwide_evt = data.state != GAMEEVENT_NORMAL && data.state != GAMEEVENT_INTERNAL;

    RemoveActiveEvent(event_id);
    UnApplyEvent(event_id);

    // When event is stopped, clean up its worldstate
    sWorld->setWorldState(event_id, 0);

    if (overwrite && !serverwide_evt)
    {
<<<<<<< HEAD
        data.start = GameTime::GetGameTime() - data.length * MINUTE;
=======
        data.start = time(nullptr) - data.length * MINUTE;
>>>>>>> 28d470c5
        if (data.end <= data.start)
            data.end = data.start + data.length;
    }
    else if (serverwide_evt)
    {
        // if finished world event, then only gm command can stop it
        if (overwrite || data.state != GAMEEVENT_WORLD_FINISHED)
        {
            // reset conditions
            data.nextstart = 0;
            data.state = GAMEEVENT_WORLD_INACTIVE;
            GameEventConditionMap::iterator itr;
            for (itr = data.conditions.begin(); itr != data.conditions.end(); ++itr)
                itr->second.done = 0;

            CharacterDatabaseTransaction trans = CharacterDatabase.BeginTransaction();
            CharacterDatabasePreparedStatement* stmt = CharacterDatabase.GetPreparedStatement(CHAR_DEL_ALL_GAME_EVENT_CONDITION_SAVE);
            stmt->setUInt8(0, uint8(event_id));
            trans->Append(stmt);

            stmt = CharacterDatabase.GetPreparedStatement(CHAR_DEL_GAME_EVENT_SAVE);
            stmt->setUInt8(0, uint8(event_id));
            trans->Append(stmt);

            CharacterDatabase.CommitTransaction(trans);
        }
    }
}

void GameEventMgr::LoadFromDB()
{
    {
        uint32 oldMSTime = getMSTime();
        //                                               0           1                           2                         3          4       5        6             7            8            9
        QueryResult result = WorldDatabase.Query("SELECT eventEntry, UNIX_TIMESTAMP(start_time), UNIX_TIMESTAMP(end_time), occurence, length, holiday, holidayStage, description, world_event, announce FROM game_event");
        if (!result)
        {
            mGameEvent.clear();
            TC_LOG_INFO("server.loading", ">> Loaded 0 game events. DB table `game_event` is empty.");
            return;
        }

        uint32 count = 0;
        do
        {
            Field* fields = result->Fetch();

            uint8 event_id = fields[0].GetUInt8();
            if (event_id == 0)
            {
                TC_LOG_ERROR("sql.sql", "`game_event`: game event entry 0 is reserved and can't be used.");
                continue;
            }

            GameEventData& pGameEvent = mGameEvent[event_id];
            uint64 starttime        = fields[1].GetUInt64();
            pGameEvent.start        = time_t(starttime);
            uint64 endtime          = fields[2].GetUInt64();
            pGameEvent.end          = time_t(endtime);
            pGameEvent.occurence    = fields[3].GetUInt64();
            pGameEvent.length       = fields[4].GetUInt64();
            pGameEvent.holiday_id   = HolidayIds(fields[5].GetUInt32());
            pGameEvent.holidayStage = fields[6].GetUInt8();
            pGameEvent.description  = fields[7].GetString();
            pGameEvent.state        = (GameEventState)(fields[8].GetUInt8());
            pGameEvent.announce     = fields[9].GetUInt8();
            pGameEvent.nextstart    = 0;

            ++count;

            if (pGameEvent.length == 0 && pGameEvent.state == GAMEEVENT_NORMAL)                            // length>0 is validity check
            {
                TC_LOG_ERROR("sql.sql", "`game_event`: game event id (%i) is not a world event and has length = 0, thus cannot be used.", event_id);
                continue;
            }

            if (pGameEvent.holiday_id != HOLIDAY_NONE)
            {
                if (!sHolidaysStore.LookupEntry(pGameEvent.holiday_id))
                {
                    TC_LOG_ERROR("sql.sql", "`game_event`: game event id (%i) contains nonexisting holiday id %u.", event_id, pGameEvent.holiday_id);
                    pGameEvent.holiday_id = HOLIDAY_NONE;
                    continue;
                }
                if (pGameEvent.holidayStage > MAX_HOLIDAY_DURATIONS)
                {
                    TC_LOG_ERROR("sql.sql", "`game_event` game event id (%i) has out of range holidayStage %u.", event_id, pGameEvent.holidayStage);
                    pGameEvent.holidayStage = 0;
                    continue;
                }

                SetHolidayEventTime(pGameEvent);
            }

        }
        while (result->NextRow());

        TC_LOG_INFO("server.loading", ">> Loaded %u game events in %u ms.", count, GetMSTimeDiffToNow(oldMSTime));

    }

    TC_LOG_INFO("server.loading", "Loading Game Event Saves Data...");
    {
        uint32 oldMSTime = getMSTime();

        //                                                       0       1        2
        QueryResult result = CharacterDatabase.Query("SELECT eventEntry, state, next_start FROM game_event_save");

        if (!result)
            TC_LOG_INFO("server.loading", ">> Loaded 0 game event saves in game events. DB table `game_event_save` is empty.");
        else
        {
            uint32 count = 0;
            do
            {
                Field* fields = result->Fetch();

                uint8 event_id = fields[0].GetUInt8();

                if (event_id >= mGameEvent.size())
                {
                    TC_LOG_ERROR("sql.sql", "`game_event_save`: game event entry (%i) is out of range compared to max event entry in `game_event`.", event_id);
                    continue;
                }

                if (mGameEvent[event_id].state != GAMEEVENT_NORMAL && mGameEvent[event_id].state != GAMEEVENT_INTERNAL)
                {
                    mGameEvent[event_id].state = (GameEventState)(fields[1].GetUInt8());
                    mGameEvent[event_id].nextstart    = time_t(fields[2].GetUInt32());
                }
                else
                {
                    TC_LOG_ERROR("sql.sql", "game_event_save includes event save for non-worldevent id %u.", event_id);
                    continue;
                }

                ++count;
            }
            while (result->NextRow());

            TC_LOG_INFO("server.loading", ">> Loaded %u game event saves in game events in %u ms.", count, GetMSTimeDiffToNow(oldMSTime));

        }
    }

    TC_LOG_INFO("server.loading", "Loading Game Event Prerequisite Data...");
    {
        uint32 oldMSTime = getMSTime();

        //                                                   0             1
        QueryResult result = WorldDatabase.Query("SELECT eventEntry, prerequisite_event FROM game_event_prerequisite");
        if (!result)
            TC_LOG_INFO("server.loading", ">> Loaded 0 game event prerequisites in game events. DB table `game_event_prerequisite` is empty.");
        else
        {
            uint32 count = 0;
            do
            {
                Field* fields = result->Fetch();

                uint16 event_id = fields[0].GetUInt8();

                if (event_id >= mGameEvent.size())
                {
                    TC_LOG_ERROR("sql.sql", "`game_event_prerequisite`: game event id (%i) is out of range compared to max event id in `game_event`.", event_id);
                    continue;
                }

                if (mGameEvent[event_id].state != GAMEEVENT_NORMAL && mGameEvent[event_id].state != GAMEEVENT_INTERNAL)
                {
                    uint16 prerequisite_event = fields[1].GetUInt32();
                    if (prerequisite_event >= mGameEvent.size())
                    {
                        TC_LOG_ERROR("sql.sql", "`game_event_prerequisite`: game event prerequisite id (%i) is out of range compared to max event id in `game_event`.", prerequisite_event);
                        continue;
                    }
                    mGameEvent[event_id].prerequisite_events.insert(prerequisite_event);
                }
                else
                {
                    TC_LOG_ERROR("sql.sql", "game_event_prerequisiste includes event entry for non-worldevent id %u.", event_id);
                    continue;
                }

                ++count;
            }
            while (result->NextRow());

            TC_LOG_INFO("server.loading", ">> Loaded %u game event prerequisites in game events in %u ms.", count, GetMSTimeDiffToNow(oldMSTime));

        }
    }

    TC_LOG_INFO("server.loading", "Loading Game Event Creature Data...");
    {
        uint32 oldMSTime = getMSTime();

        //                                                 0        1
        QueryResult result = WorldDatabase.Query("SELECT guid, eventEntry FROM game_event_creature");

        if (!result)
            TC_LOG_INFO("server.loading", ">> Loaded 0 creatures in game events. DB table `game_event_creature` is empty.");
        else
        {
            uint32 count = 0;
            do
            {
                Field* fields = result->Fetch();

<<<<<<< HEAD
                ObjectGuid::LowType guid = fields[0].GetUInt32();
=======
                ObjectGuid::LowType guid = fields[0].GetUInt64();
>>>>>>> 28d470c5
                int16 event_id = fields[1].GetInt8();

                int32 internal_event_id = mGameEvent.size() + event_id - 1;

                CreatureData const* data = sObjectMgr->GetCreatureData(guid);
                if (!data)
                {
                    TC_LOG_ERROR("sql.sql", "`game_event_creature` contains creature (GUID: " UI64FMTD ") not found in `creature` table.", guid);
                    continue;
                }

                if (internal_event_id < 0 || internal_event_id >= int32(mGameEventCreatureGuids.size()))
                {
                    TC_LOG_ERROR("sql.sql", "`game_event_creature`: game event id (%i) is out of range compared to max event id in `game_event`.", event_id);
                    continue;
                }

                // Log error for pooled object, but still spawn it
                if (uint32 poolId = sPoolMgr->IsPartOfAPool(SPAWN_TYPE_CREATURE, guid))
                    TC_LOG_ERROR("sql.sql", "`game_event_creature`: game event id (%i) contains creature (%u) which is part of a pool (%u). This should be spawned in game_event_pool", event_id, guid, poolId);

                GuidList& crelist = mGameEventCreatureGuids[internal_event_id];
                crelist.push_back(guid);

                ++count;
            }
            while (result->NextRow());

            TC_LOG_INFO("server.loading", ">> Loaded %u creatures in game events in %u ms.", count, GetMSTimeDiffToNow(oldMSTime));

        }
    }

    TC_LOG_INFO("server.loading", "Loading Game Event GO Data...");
    {
        uint32 oldMSTime = getMSTime();

        //                                                0         1
        QueryResult result = WorldDatabase.Query("SELECT guid, eventEntry FROM game_event_gameobject");

        if (!result)
            TC_LOG_INFO("server.loading", ">> Loaded 0 gameobjects in game events. DB table `game_event_gameobject` is empty.");
        else
        {
            uint32 count = 0;
            do
            {
                Field* fields = result->Fetch();

<<<<<<< HEAD
                ObjectGuid::LowType guid = fields[0].GetUInt32();
=======
                ObjectGuid::LowType guid = fields[0].GetUInt64();
>>>>>>> 28d470c5
                int16 event_id = fields[1].GetInt8();

                int32 internal_event_id = mGameEvent.size() + event_id - 1;

                GameObjectData const* data = sObjectMgr->GetGameObjectData(guid);
                if (!data)
                {
                    TC_LOG_ERROR("sql.sql", "`game_event_gameobject` contains gameobject (GUID: " UI64FMTD ") not found in `gameobject` table.", guid);
                    continue;
                }

                if (internal_event_id < 0 || internal_event_id >= int32(mGameEventGameobjectGuids.size()))
                {
                    TC_LOG_ERROR("sql.sql", "`game_event_gameobject`: game event id (%i) is out of range compared to max event id in `game_event`.", event_id);
                    continue;
                }

                // Log error for pooled object, but still spawn it
                if (uint32 poolId = sPoolMgr->IsPartOfAPool(SPAWN_TYPE_GAMEOBJECT, guid))
                    TC_LOG_ERROR("sql.sql", "`game_event_gameobject`: game event id (%i) contains game object (%u) which is part of a pool (%u). This should be spawned in game_event_pool", event_id, guid, poolId);

                GuidList& golist = mGameEventGameobjectGuids[internal_event_id];
                golist.push_back(guid);

                ++count;
            }
            while (result->NextRow());

            TC_LOG_INFO("server.loading", ">> Loaded %u gameobjects in game events in %u ms.", count, GetMSTimeDiffToNow(oldMSTime));
        }
    }

    TC_LOG_INFO("server.loading", "Loading Game Event Model/Equipment Change Data...");
    {
        uint32 oldMSTime = getMSTime();

        //                                                       0           1                       2                                 3                                     4
        QueryResult result = WorldDatabase.Query("SELECT creature.guid, creature.id, game_event_model_equip.eventEntry, game_event_model_equip.modelid, game_event_model_equip.equipment_id "
                                                 "FROM creature JOIN game_event_model_equip ON creature.guid = game_event_model_equip.guid");

        if (!result)
            TC_LOG_INFO("server.loading", ">> Loaded 0 model/equipment changes in game events. DB table `game_event_model_equip` is empty.");
        else
        {
            uint32 count = 0;
            do
            {
                Field* fields = result->Fetch();

<<<<<<< HEAD
                ObjectGuid::LowType guid = fields[0].GetUInt32();
=======
                ObjectGuid::LowType guid = fields[0].GetUInt64();
>>>>>>> 28d470c5
                uint32 entry    = fields[1].GetUInt32();
                uint16 event_id = fields[2].GetUInt8();

                if (event_id >= mGameEventModelEquip.size())
                {
                    TC_LOG_ERROR("sql.sql", "`game_event_model_equip`: game event id (%u) is out of range compared to max event id in `game_event`.", event_id);
                    continue;
                }

                ModelEquipList& equiplist = mGameEventModelEquip[event_id];
                ModelEquip newModelEquipSet;
                newModelEquipSet.modelid = fields[3].GetUInt32();
                newModelEquipSet.equipment_id = fields[4].GetUInt8();
                newModelEquipSet.equipement_id_prev = 0;
                newModelEquipSet.modelid_prev = 0;

                if (newModelEquipSet.equipment_id > 0)
                {
                    int8 equipId = static_cast<int8>(newModelEquipSet.equipment_id);
                    if (!sObjectMgr->GetEquipmentInfo(entry, equipId))
                    {
<<<<<<< HEAD
                        TC_LOG_ERROR("sql.sql", "Table `game_event_model_equip` contains creature (Guid: %u, entry: %u) with equipment_id %u not found in table `creature_equip_template`. Setting entry to no equipment.",
=======
                        TC_LOG_ERROR("sql.sql", "Table `game_event_model_equip` contains creature (Guid: " UI64FMTD ", entry: %u) with equipment_id %u not found in table `creature_equip_template`. Setting entry to no equipment.",
>>>>>>> 28d470c5
                                         guid, entry, newModelEquipSet.equipment_id);
                        continue;
                    }
                }

                equiplist.push_back(std::pair<ObjectGuid::LowType, ModelEquip>(guid, newModelEquipSet));

                ++count;
            }
            while (result->NextRow());

            TC_LOG_INFO("server.loading", ">> Loaded %u model/equipment changes in game events in %u ms.", count, GetMSTimeDiffToNow(oldMSTime));
        }
    }

    TC_LOG_INFO("server.loading", "Loading Game Event Quest Data...");
    {
        uint32 oldMSTime = getMSTime();

        //                                               0     1      2
        QueryResult result = WorldDatabase.Query("SELECT id, quest, eventEntry FROM game_event_creature_quest");

        if (!result)
            TC_LOG_INFO("server.loading", ">> Loaded 0 quests additions in game events. DB table `game_event_creature_quest` is empty.");
        else
        {
            uint32 count = 0;
            do
            {
                Field* fields = result->Fetch();

                uint32 id       = fields[0].GetUInt32();
                uint32 quest    = fields[1].GetUInt32();
                uint16 event_id = fields[2].GetUInt8();

                if (event_id >= mGameEventCreatureQuests.size())
                {
                    TC_LOG_ERROR("sql.sql", "`game_event_creature_quest`: game event id (%u) is out of range compared to max event id in `game_event`.", event_id);
                    continue;
                }

                QuestRelList& questlist = mGameEventCreatureQuests[event_id];
                questlist.push_back(QuestRelation(id, quest));

                ++count;
            }
            while (result->NextRow());

            TC_LOG_INFO("server.loading", ">> Loaded %u quests additions in game events in %u ms.", count, GetMSTimeDiffToNow(oldMSTime));
        }
    }

    TC_LOG_INFO("server.loading", "Loading Game Event GO Quest Data...");
    {
        uint32 oldMSTime = getMSTime();

        //                                               0     1      2
        QueryResult result = WorldDatabase.Query("SELECT id, quest, eventEntry FROM game_event_gameobject_quest");

        if (!result)
            TC_LOG_INFO("server.loading", ">> Loaded 0 go quests additions in game events. DB table `game_event_gameobject_quest` is empty.");
        else
        {
            uint32 count = 0;
            do
            {
                Field* fields = result->Fetch();

                uint32 id       = fields[0].GetUInt32();
                uint32 quest    = fields[1].GetUInt32();
                uint16 event_id = fields[2].GetUInt8();

                if (event_id >= mGameEventGameObjectQuests.size())
                {
                    TC_LOG_ERROR("sql.sql", "`game_event_gameobject_quest`: game event id (%u) is out of range compared to max event id in `game_event`.", event_id);
                    continue;
                }

                QuestRelList& questlist = mGameEventGameObjectQuests[event_id];
                questlist.push_back(QuestRelation(id, quest));

                ++count;
            }
            while (result->NextRow());

            TC_LOG_INFO("server.loading", ">> Loaded %u quests additions in game events in %u ms.", count, GetMSTimeDiffToNow(oldMSTime));
        }
    }

    TC_LOG_INFO("server.loading", "Loading Game Event Quest Condition Data...");
    {
        uint32 oldMSTime = getMSTime();

        //                                                 0       1         2             3
        QueryResult result = WorldDatabase.Query("SELECT quest, eventEntry, condition_id, num FROM game_event_quest_condition");

        if (!result)
            TC_LOG_INFO("server.loading", ">> Loaded 0 quest event conditions in game events. DB table `game_event_quest_condition` is empty.");
        else
        {
            uint32 count = 0;
            do
            {
                Field* fields = result->Fetch();

                uint32 quest     = fields[0].GetUInt32();
                uint16 event_id  = fields[1].GetUInt8();
                uint32 condition = fields[2].GetUInt32();
                float num       = fields[3].GetFloat();

                if (event_id >= mGameEvent.size())
                {
                    TC_LOG_ERROR("sql.sql", "`game_event_quest_condition`: game event id (%u) is out of range compared to max event id in `game_event`.", event_id);
                    continue;
                }

                mQuestToEventConditions[quest].event_id = event_id;
                mQuestToEventConditions[quest].condition = condition;
                mQuestToEventConditions[quest].num = num;

                ++count;
            }
            while (result->NextRow());

            TC_LOG_INFO("server.loading", ">> Loaded %u quest event conditions in game events in %u ms.", count, GetMSTimeDiffToNow(oldMSTime));
        }
    }

    TC_LOG_INFO("server.loading", "Loading Game Event Condition Data...");
    {
        uint32 oldMSTime = getMSTime();

        //                                                  0          1            2             3                      4
        QueryResult result = WorldDatabase.Query("SELECT eventEntry, condition_id, req_num, max_world_state_field, done_world_state_field FROM game_event_condition");

        if (!result)
            TC_LOG_INFO("server.loading", ">> Loaded 0 conditions in game events. DB table `game_event_condition` is empty.");
        else
        {
            uint32 count = 0;
            do
            {
                Field* fields = result->Fetch();

                uint16 event_id  = fields[0].GetUInt8();
                uint32 condition = fields[1].GetUInt32();

                if (event_id >= mGameEvent.size())
                {
                    TC_LOG_ERROR("sql.sql", "`game_event_condition`: game event id (%u) is out of range compared to max event id in `game_event`.", event_id);
                    continue;
                }

                mGameEvent[event_id].conditions[condition].reqNum = fields[2].GetFloat();
                mGameEvent[event_id].conditions[condition].done = 0;
                mGameEvent[event_id].conditions[condition].max_world_state = fields[3].GetUInt16();
                mGameEvent[event_id].conditions[condition].done_world_state = fields[4].GetUInt16();

                ++count;
            }
            while (result->NextRow());

            TC_LOG_INFO("server.loading", ">> Loaded %u conditions in game events in %u ms.", count, GetMSTimeDiffToNow(oldMSTime));
        }
    }

    TC_LOG_INFO("server.loading", "Loading Game Event Condition Save Data...");
    {
        uint32 oldMSTime = getMSTime();

        //                                                      0           1         2
        QueryResult result = CharacterDatabase.Query("SELECT eventEntry, condition_id, done FROM game_event_condition_save");

        if (!result)
            TC_LOG_INFO("server.loading", ">> Loaded 0 condition saves in game events. DB table `game_event_condition_save` is empty.");
        else
        {
            uint32 count = 0;
            do
            {
                Field* fields = result->Fetch();

                uint16 event_id  = fields[0].GetUInt8();
                uint32 condition = fields[1].GetUInt32();

                if (event_id >= mGameEvent.size())
                {
                    TC_LOG_ERROR("sql.sql", "`game_event_condition_save`: game event id (%u) is out of range compared to max event id in `game_event`.", event_id);
                    continue;
                }

                GameEventConditionMap::iterator itr = mGameEvent[event_id].conditions.find(condition);
                if (itr != mGameEvent[event_id].conditions.end())
                {
                    itr->second.done = fields[2].GetFloat();
                }
                else
                {
                    TC_LOG_ERROR("sql.sql", "game_event_condition_save contains not present condition event id %u condition id %u.", event_id, condition);
                    continue;
                }

                ++count;
            }
            while (result->NextRow());

            TC_LOG_INFO("server.loading", ">> Loaded %u condition saves in game events in %u ms.", count, GetMSTimeDiffToNow(oldMSTime));
        }
    }

    TC_LOG_INFO("server.loading", "Loading Game Event NPCflag Data...");
    {
        uint32 oldMSTime = getMSTime();

        //                                                0       1        2
        QueryResult result = WorldDatabase.Query("SELECT guid, eventEntry, npcflag FROM game_event_npcflag");

        if (!result)
            TC_LOG_INFO("server.loading", ">> Loaded 0 npcflags in game events. DB table `game_event_npcflag` is empty.");
        else
        {
            uint32 count = 0;
            do
            {
                Field* fields = result->Fetch();

<<<<<<< HEAD
                ObjectGuid::LowType guid = fields[0].GetUInt32();
=======
                ObjectGuid::LowType guid = fields[0].GetUInt64();
>>>>>>> 28d470c5
                uint16 event_id = fields[1].GetUInt8();
                uint64 npcflag  = fields[2].GetUInt64();

                if (event_id >= mGameEvent.size())
                {
                    TC_LOG_ERROR("sql.sql", "`game_event_npcflag`: game event id (%u) is out of range compared to max event id in `game_event`.", event_id);
                    continue;
                }

                mGameEventNPCFlags[event_id].push_back(GuidNPCFlagPair(guid, npcflag));

                ++count;
            }
            while (result->NextRow());

            TC_LOG_INFO("server.loading", ">> Loaded %u npcflags in game events in %u ms.", count, GetMSTimeDiffToNow(oldMSTime));
        }
    }

    TC_LOG_INFO("server.loading", "Loading Game Event Seasonal Quest Relations...");
    {
        uint32 oldMSTime = getMSTime();

        //                                                  0          1
        QueryResult result = WorldDatabase.Query("SELECT questId, eventEntry FROM game_event_seasonal_questrelation");

        if (!result)
            TC_LOG_INFO("server.loading", ">> Loaded 0 seasonal quests additions in game events. DB table `game_event_seasonal_questrelation` is empty.");
        else
        {
            uint32 count = 0;
            do
            {
                Field* fields = result->Fetch();

                uint32 questId  = fields[0].GetUInt32();
                uint32 eventEntry = fields[1].GetUInt32(); /// @todo Change to uint8

                Quest* questTemplate = const_cast<Quest*>(sObjectMgr->GetQuestTemplate(questId));
                if (!questTemplate)
                {
                    TC_LOG_ERROR("sql.sql", "`game_event_seasonal_questrelation`: quest id (%u) does not exist in `quest_template`.", questId);
                    continue;
                }

                if (eventEntry >= mGameEvent.size())
                {
                    TC_LOG_ERROR("sql.sql", "`game_event_seasonal_questrelation`: event id (%u) is out of range compared to max event in `game_event`.", eventEntry);
                    continue;
                }

                questTemplate->SetEventIdForQuest(static_cast<uint16>(eventEntry));
                ++count;
            }
            while (result->NextRow());

            TC_LOG_INFO("server.loading", ">> Loaded %u quests additions in game events in %u ms.", count, GetMSTimeDiffToNow(oldMSTime));
        }
    }

    TC_LOG_INFO("server.loading", "Loading Game Event Vendor Additions Data...");
    {
        uint32 oldMSTime = getMSTime();

        //                                               0           1     2     3         4         5             6     7             8                  9
        QueryResult result = WorldDatabase.Query("SELECT eventEntry, guid, item, maxcount, incrtime, ExtendedCost, type, BonusListIDs, PlayerConditionId, IgnoreFiltering FROM game_event_npc_vendor ORDER BY guid, slot ASC");

        if (!result)
            TC_LOG_INFO("server.loading", ">> Loaded 0 vendor additions in game events. DB table `game_event_npc_vendor` is empty.");
        else
        {
            uint32 count = 0;
            do
            {
                Field* fields = result->Fetch();

                uint8 event_id  = fields[0].GetUInt8();
                ObjectGuid::LowType guid = fields[1].GetUInt64();

                if (event_id >= mGameEventVendors.size())
                {
                    TC_LOG_ERROR("sql.sql", "`game_event_npc_vendor`: game event id (%u) is out of range compared to max event id in `game_event`.", event_id);
                    continue;
                }

<<<<<<< HEAD
                NPCVendorList& vendors = mGameEventVendors[event_id];
                NPCVendorEntry newEntry;
                ObjectGuid::LowType guid = fields[1].GetUInt32();
                newEntry.item = fields[2].GetUInt32();
                newEntry.maxcount = fields[3].GetUInt32();
                newEntry.incrtime = fields[4].GetUInt32();
                newEntry.ExtendedCost = fields[5].GetUInt32();
=======
>>>>>>> 28d470c5
                // get the event npc flag for checking if the npc will be vendor during the event or not
                uint32 event_npc_flag = 0;
                NPCFlagList& flist = mGameEventNPCFlags[event_id];
                for (NPCFlagList::const_iterator itr = flist.begin(); itr != flist.end(); ++itr)
                {
                    if (itr->first == guid)
                    {
                        event_npc_flag = itr->second;
                        break;
                    }
                }

                uint32 entry = 0;
                if (CreatureData const* data = sObjectMgr->GetCreatureData(guid))
                    entry = data->id;

                VendorItem vItem;
                vItem.item              = fields[2].GetUInt32();
                vItem.maxcount          = fields[3].GetUInt32();
                vItem.incrtime          = fields[4].GetUInt32();
                vItem.ExtendedCost      = fields[5].GetUInt32();
                vItem.Type              = fields[6].GetUInt8();
                vItem.PlayerConditionId = fields[8].GetUInt32();
                vItem.IgnoreFiltering   = fields[9].GetBool();

                Tokenizer bonusListIDsTok(fields[7].GetString(), ' ');
                for (char const* token : bonusListIDsTok)
                    vItem.BonusListIDs.push_back(int32(atol(token)));

                // check validity with event's npcflag
<<<<<<< HEAD
                if (!sObjectMgr->IsVendorItemValid(newEntry.entry, newEntry.item, newEntry.maxcount, newEntry.incrtime, newEntry.ExtendedCost, nullptr, nullptr, event_npc_flag))
=======
                if (!sObjectMgr->IsVendorItemValid(entry, vItem, nullptr, nullptr, event_npc_flag))
>>>>>>> 28d470c5
                    continue;

                NPCVendorMap& vendors = mGameEventVendors[event_id];
                vendors[entry].emplace_back(std::move(vItem));

                ++count;
            }
            while (result->NextRow());

            TC_LOG_INFO("server.loading", ">> Loaded %u vendor additions in game events in %u ms.", count, GetMSTimeDiffToNow(oldMSTime));
        }
    }

    TC_LOG_INFO("server.loading", "Loading Game Event Battleground Holiday Data...");
    {
        uint32 oldMSTime = getMSTime();

        //                                               0           1
        QueryResult result = WorldDatabase.Query("SELECT EventEntry, BattlegroundID FROM game_event_battleground_holiday");

        if (!result)
            TC_LOG_INFO("server.loading", ">> Loaded 0 battleground holidays in game events. DB table `game_event_battleground_holiday` is empty.");
        else
        {
            uint32 count = 0;
            do
            {
                Field* fields = result->Fetch();

                uint16 event_id = fields[0].GetUInt8();

                if (event_id >= mGameEvent.size())
                {
                    TC_LOG_ERROR("sql.sql", "`game_event_battleground_holiday`: game event id (%u) is out of range compared to max event id in `game_event`.", event_id);
                    continue;
                }

                mGameEventBattlegroundHolidays[event_id] = fields[1].GetUInt32();

                ++count;
            }
            while (result->NextRow());

            TC_LOG_INFO("server.loading", ">> Loaded %u battleground holidays in game events in %u ms.", count, GetMSTimeDiffToNow(oldMSTime));
        }
    }

    TC_LOG_INFO("server.loading", "Loading Game Event Pool Data...");
    {
        uint32 oldMSTime = getMSTime();

        //                                                               0                         1
        QueryResult result = WorldDatabase.Query("SELECT pool_template.entry, game_event_pool.eventEntry FROM pool_template"
                                                 " JOIN game_event_pool ON pool_template.entry = game_event_pool.pool_entry");

        if (!result)
            TC_LOG_INFO("server.loading", ">> Loaded 0 pools for game events. DB table `game_event_pool` is empty.");
        else
        {
            uint32 count = 0;
            do
            {
                Field* fields = result->Fetch();

                uint32 entry   = fields[0].GetUInt32();
                int16 event_id = fields[1].GetInt8();

                int32 internal_event_id = mGameEvent.size() + event_id - 1;

                if (internal_event_id < 0 || internal_event_id >= int32(mGameEventPoolIds.size()))
                {
                    TC_LOG_ERROR("sql.sql", "`game_event_pool`: game event id (%i) is out of range compared to max event id in `game_event`.", event_id);
                    continue;
                }

                if (!sPoolMgr->CheckPool(entry))
                {
                    TC_LOG_ERROR("sql.sql", "Pool Id (%u) has all creatures or gameobjects with explicit chance sum <> 100 and no equal chance defined. The pool system cannot pick one to spawn.", entry);
                    continue;
                }

                IdList& poollist = mGameEventPoolIds[internal_event_id];
                poollist.push_back(entry);

                ++count;
            }
            while (result->NextRow());

            TC_LOG_INFO("server.loading", ">> Loaded %u pools for game events in %u ms.", count, GetMSTimeDiffToNow(oldMSTime));
        }
    }
}

<<<<<<< HEAD
void GameEventMgr::LoadHolidayDates()
{
    uint32 oldMSTime = getMSTime();

    //                                               0   1        2           3
    QueryResult result = WorldDatabase.Query("SELECT id, date_id, date_value, holiday_duration FROM holiday_dates");
    if (!result)
    {
        TC_LOG_INFO("server.loading", ">> Loaded 0 holiday dates. DB table `holiday_dates` is empty.");
        return;
    }

    uint32 count = 0;
    do
    {
        Field* fields = result->Fetch();

        uint32 holidayId = fields[0].GetUInt32();
        HolidaysEntry* entry = const_cast<HolidaysEntry*>(sHolidaysStore.LookupEntry(holidayId));
        if (!entry)
        {
            TC_LOG_ERROR("sql.sql", "holiday_dates entry has invalid holiday id %u.", holidayId);
            continue;
        }

        uint8 dateId = fields[1].GetUInt8();
        if (dateId >= MAX_HOLIDAY_DATES)
        {
            TC_LOG_ERROR("sql.sql", "holiday_dates entry has out of range date_id %u.", dateId);
            continue;
        }

        entry->Date[dateId] = fields[2].GetUInt32();

        if (uint32 duration = fields[3].GetUInt32())
            entry->Duration[0] = duration;

        auto itr = std::lower_bound(modifiedHolidays.begin(), modifiedHolidays.end(), entry->ID);
        if (itr == modifiedHolidays.end() || *itr != entry->ID)
            modifiedHolidays.insert(itr, entry->ID);
        ++count;

    } while (result->NextRow());

    TC_LOG_INFO("server.loading", ">> Loaded %u holiday dates in %u ms", count, GetMSTimeDiffToNow(oldMSTime));
}

uint32 GameEventMgr::GetNPCFlag(Creature* cr)
{
    uint32 mask = 0;
=======
uint64 GameEventMgr::GetNPCFlag(Creature* cr)
{
    uint64 mask = 0;
>>>>>>> 28d470c5
    ObjectGuid::LowType guid = cr->GetSpawnId();

    for (ActiveEvents::iterator e_itr = m_ActiveEvents.begin(); e_itr != m_ActiveEvents.end(); ++e_itr)
    {
        for (NPCFlagList::iterator itr = mGameEventNPCFlags[*e_itr].begin();
            itr != mGameEventNPCFlags[*e_itr].end();
            ++ itr)
            if (itr->first == guid)
                mask |= itr->second;
    }

    return mask;
}

void GameEventMgr::Initialize()
{
    QueryResult result = WorldDatabase.Query("SELECT MAX(eventEntry) FROM game_event");
    if (result)
    {
        Field* fields = result->Fetch();

        uint32 maxEventId = fields[0].GetUInt8();

        // Id starts with 1 and vector with 0, thus increment
        maxEventId++;

        mGameEvent.resize(maxEventId);
        mGameEventCreatureGuids.resize(maxEventId * 2 - 1);
        mGameEventGameobjectGuids.resize(maxEventId * 2 - 1);
        mGameEventCreatureQuests.resize(maxEventId);
        mGameEventGameObjectQuests.resize(maxEventId);
        mGameEventVendors.resize(maxEventId);
        mGameEventBattlegroundHolidays.resize(maxEventId, 0);
        mGameEventPoolIds.resize(maxEventId * 2 - 1);
        mGameEventNPCFlags.resize(maxEventId);
        mGameEventModelEquip.resize(maxEventId);
    }
}

uint32 GameEventMgr::StartSystem()                           // return the next event delay in ms
{
    m_ActiveEvents.clear();
    uint32 delay = Update();
    isSystemInit = true;
    return delay;
}

void GameEventMgr::StartArenaSeason()
{
    uint8 season = sWorld->getIntConfig(CONFIG_ARENA_SEASON_ID);
    QueryResult result = WorldDatabase.PQuery("SELECT eventEntry FROM game_event_arena_seasons WHERE season = '%i'", season);

    if (!result)
    {
        TC_LOG_ERROR("gameevent", "ArenaSeason (%u) must be an existing Arena Season.", season);
        return;
    }

    Field* fields = result->Fetch();
    uint16 eventId = fields[0].GetUInt8();

    if (eventId >= mGameEvent.size())
    {
        TC_LOG_ERROR("gameevent", "EventEntry %u for ArenaSeason (%u) does not exist.", eventId, season);
        return;
    }

    StartEvent(eventId, true);
    TC_LOG_INFO("gameevent", "Arena Season %u started...", season);

}

uint32 GameEventMgr::Update()                               // return the next event delay in ms
{
<<<<<<< HEAD
    time_t currenttime = GameTime::GetGameTime();
=======
    time_t currenttime = time(nullptr);
>>>>>>> 28d470c5
    uint32 nextEventDelay = max_ge_check_delay;             // 1 day
    uint32 calcDelay;
    std::set<uint16> activate, deactivate;
    for (uint16 itr = 1; itr < mGameEvent.size(); ++itr)
    {
        // must do the activating first, and after that the deactivating
        // so first queue it
        //TC_LOG_ERROR("sql.sql", "Checking event %u", itr);
        if (CheckOneGameEvent(itr))
        {
            // if the world event is in NEXTPHASE state, and the time has passed to finish this event, then do so
            if (mGameEvent[itr].state == GAMEEVENT_WORLD_NEXTPHASE && mGameEvent[itr].nextstart <= currenttime)
            {
                // set this event to finished, null the nextstart time
                mGameEvent[itr].state = GAMEEVENT_WORLD_FINISHED;
                mGameEvent[itr].nextstart = 0;
                // save the state of this gameevent
                SaveWorldEventStateToDB(itr);
                // queue for deactivation
                if (IsActiveEvent(itr))
                    deactivate.insert(itr);
                // go to next event, this no longer needs an event update timer
                continue;
            }
            else if (mGameEvent[itr].state == GAMEEVENT_WORLD_CONDITIONS && CheckOneGameEventConditions(itr))
                // changed, save to DB the gameevent state, will be updated in next update cycle
                SaveWorldEventStateToDB(itr);

            //TC_LOG_DEBUG("misc", "GameEvent %u is active", itr->first);
            // queue for activation
            if (!IsActiveEvent(itr))
                activate.insert(itr);
        }
        else
        {
            // If event is inactive, periodically clean up its worldstate
            sWorld->setWorldState(itr, 0);
            //TC_LOG_DEBUG("misc", "GameEvent %u is not active", itr->first);
            if (IsActiveEvent(itr))
                deactivate.insert(itr);
            else
            {
                if (!isSystemInit)
                {
                    int16 event_nid = (-1) * (itr);
                    // spawn all negative ones for this event
                    GameEventSpawn(event_nid);
                }
            }
        }
        calcDelay = NextCheck(itr);
        if (calcDelay < nextEventDelay)
            nextEventDelay = calcDelay;
    }
    // now activate the queue
    // a now activated event can contain a spawn of a to-be-deactivated one
    // following the activate - deactivate order, deactivating the first event later will leave the spawn in (wont disappear then reappear clientside)
    for (std::set<uint16>::iterator itr = activate.begin(); itr != activate.end(); ++itr)
        // start the event
        // returns true the started event completed
        // in that case, initiate next update in 1 second
        if (StartEvent(*itr))
            nextEventDelay = 0;
    for (std::set<uint16>::iterator itr = deactivate.begin(); itr != deactivate.end(); ++itr)
        StopEvent(*itr);
    TC_LOG_INFO("gameevent", "Next game event check in %u seconds.", nextEventDelay + 1);
    return (nextEventDelay + 1) * IN_MILLISECONDS;           // Add 1 second to be sure event has started/stopped at next call
}

void GameEventMgr::UnApplyEvent(uint16 event_id)
{
    TC_LOG_INFO("gameevent", "GameEvent %u \"%s\" removed.", event_id, mGameEvent[event_id].description.c_str());
    //! Run SAI scripts with SMART_EVENT_GAME_EVENT_END
    RunSmartAIScripts(event_id, false);
    // un-spawn positive event tagged objects
    GameEventUnspawn(event_id);
    // spawn negative event tagget objects
    int16 event_nid = (-1) * event_id;
    GameEventSpawn(event_nid);
    // restore equipment or model
    ChangeEquipOrModel(event_id, false);
    // Remove quests that are events only to non event npc
    UpdateEventQuests(event_id, false);
    UpdateWorldStates(event_id, false);
    // update npcflags in this event
    UpdateEventNPCFlags(event_id);
    // remove vendor items
    UpdateEventNPCVendor(event_id, false);
    // update bg holiday
    UpdateBattlegroundSettings();
}

void GameEventMgr::ApplyNewEvent(uint16 event_id)
{
    uint8 announce = mGameEvent[event_id].announce;
    if (announce == 1 || (announce == 2 && sWorld->getBoolConfig(CONFIG_EVENT_ANNOUNCE)))
        sWorld->SendWorldText(LANG_EVENTMESSAGE, mGameEvent[event_id].description.c_str());

    TC_LOG_INFO("gameevent", "GameEvent %u \"%s\" started.", event_id, mGameEvent[event_id].description.c_str());

    // spawn positive event tagget objects
    GameEventSpawn(event_id);
    // un-spawn negative event tagged objects
    int16 event_nid = (-1) * event_id;
    GameEventUnspawn(event_nid);
    // Change equipement or model
    ChangeEquipOrModel(event_id, true);
    // Add quests that are events only to non event npc
    UpdateEventQuests(event_id, true);
    UpdateWorldStates(event_id, true);
    // update npcflags in this event
    UpdateEventNPCFlags(event_id);
    // add vendor items
    UpdateEventNPCVendor(event_id, true);
    // update bg holiday
    UpdateBattlegroundSettings();
<<<<<<< HEAD

    //! Run SAI scripts with SMART_EVENT_GAME_EVENT_START
    RunSmartAIScripts(event_id, true);

=======
>>>>>>> 28d470c5
    // If event's worldstate is 0, it means the event hasn't been started yet. In that case, reset seasonal quests.
    // When event ends (if it expires or if it's stopped via commands) worldstate will be set to 0 again, ready for another seasonal quest reset.
    if (sWorld->getWorldState(event_id) == 0)
        sWorld->ResetEventSeasonalQuests(event_id);
}

void GameEventMgr::UpdateEventNPCFlags(uint16 event_id)
{
    std::unordered_map<uint32, std::unordered_set<ObjectGuid::LowType>> creaturesByMap;

    // go through the creatures whose npcflags are changed in the event
    for (NPCFlagList::iterator itr = mGameEventNPCFlags[event_id].begin(); itr != mGameEventNPCFlags[event_id].end(); ++itr)
        // get the creature data from the low guid to get the entry, to be able to find out the whole guid
        if (CreatureData const* data = sObjectMgr->GetCreatureData(itr->first))
<<<<<<< HEAD
            creaturesByMap[data->mapId].insert(itr->first);
=======
            creaturesByMap[data->spawnPoint.GetMapId()].insert(itr->first);
>>>>>>> 28d470c5

    for (auto const& p : creaturesByMap)
    {
        sMapMgr->DoForAllMapsWithMapId(p.first, [this, &p](Map* map)
        {
            for (auto& spawnId : p.second)
            {
                auto creatureBounds = map->GetCreatureBySpawnIdStore().equal_range(spawnId);
                for (auto itr = creatureBounds.first; itr != creatureBounds.second; ++itr)
                {
                    Creature* creature = itr->second;
<<<<<<< HEAD
                    uint32 npcflag = GetNPCFlag(creature);
                    if (CreatureTemplate const* creatureTemplate = creature->GetCreatureTemplate())
                        npcflag |= creatureTemplate->npcflag;

                    creature->SetUInt32Value(UNIT_NPC_FLAGS, npcflag);
=======
                    uint64 npcflag = GetNPCFlag(creature);
                    if (CreatureTemplate const* creatureTemplate = creature->GetCreatureTemplate())
                        npcflag |= creatureTemplate->npcflag;

                    creature->SetNpcFlags(NPCFlags(npcflag & 0xFFFFFFFF));
                    creature->SetNpcFlags2(NPCFlags2(npcflag >> 32));
>>>>>>> 28d470c5
                    // reset gossip options, since the flag change might have added / removed some
                    //cr->ResetGossipOptions();
                }
            }
        });
    }
}

void GameEventMgr::UpdateBattlegroundSettings()
{
    sBattlegroundMgr->ResetHolidays();

    for (uint16 activeEventId : m_ActiveEvents)
        sBattlegroundMgr->SetHolidayActive(mGameEventBattlegroundHolidays[activeEventId]);
}

void GameEventMgr::UpdateEventNPCVendor(uint16 event_id, bool activate)
{
    for (NPCVendorMap::iterator itr = mGameEventVendors[event_id].begin(); itr != mGameEventVendors[event_id].end(); ++itr)
    {
        for (VendorItem const& vItem : itr->second)
        {
            if (activate)
                sObjectMgr->AddVendorItem(itr->first, vItem, false);
            else
                sObjectMgr->RemoveVendorItem(itr->first, vItem.item, vItem.Type, false);
        }
    }
}

void GameEventMgr::GameEventSpawn(int16 event_id)
{
    int32 internal_event_id = mGameEvent.size() + event_id - 1;

    if (internal_event_id < 0 || internal_event_id >= int32(mGameEventCreatureGuids.size()))
    {
        TC_LOG_ERROR("gameevent", "GameEventMgr::GameEventSpawn attempted access to out of range mGameEventCreatureGuids element %i (size: %zu).",
            internal_event_id, mGameEventCreatureGuids.size());
        return;
    }

    for (GuidList::iterator itr = mGameEventCreatureGuids[internal_event_id].begin(); itr != mGameEventCreatureGuids[internal_event_id].end(); ++itr)
    {
        // Add to correct cell
        if (CreatureData const* data = sObjectMgr->GetCreatureData(*itr))
        {
            sObjectMgr->AddCreatureToGrid(*itr, data);

            // Spawn if necessary (loaded grids only)
<<<<<<< HEAD
            Map* map = sMapMgr->CreateBaseMap(data->mapId);
            map->RemoveRespawnTime(SPAWN_TYPE_CREATURE, *itr);
            // We use spawn coords to spawn
            if (!map->Instanceable() && map->IsGridLoaded(data->spawnPoint))
            {
                Creature* creature = new Creature();
                //TC_LOG_DEBUG("misc", "Spawning creature %u", *itr);
                if (!creature->LoadFromDB(*itr, map, true, false))
                    delete creature;
            }
=======
            Map* map = sMapMgr->FindMap(data->spawnPoint.GetMapId(), 0);
            // We use spawn coords to spawn
            if (map && !map->Instanceable() && map->IsGridLoaded(data->spawnPoint))
                Creature::CreateCreatureFromDB(*itr, map);
>>>>>>> 28d470c5
        }
    }

    if (internal_event_id >= int32(mGameEventGameobjectGuids.size()))
    {
        TC_LOG_ERROR("gameevent", "GameEventMgr::GameEventSpawn attempted access to out of range mGameEventGameobjectGuids element %i (size: %zu).",
            internal_event_id, mGameEventGameobjectGuids.size());
        return;
    }

    for (GuidList::iterator itr = mGameEventGameobjectGuids[internal_event_id].begin(); itr != mGameEventGameobjectGuids[internal_event_id].end(); ++itr)
    {
        // Add to correct cell
        if (GameObjectData const* data = sObjectMgr->GetGameObjectData(*itr))
        {
            sObjectMgr->AddGameobjectToGrid(*itr, data);
            // Spawn if necessary (loaded grids only)
            // this base map checked as non-instanced and then only existed
<<<<<<< HEAD
            Map* map = sMapMgr->CreateBaseMap(data->mapId);
            map->RemoveRespawnTime(SPAWN_TYPE_GAMEOBJECT, *itr);
            // We use current coords to unspawn, not spawn coords since creature can have changed grid
            if (!map->Instanceable() && map->IsGridLoaded(data->spawnPoint))
            {
                GameObject* pGameobject = new GameObject;
                //TC_LOG_DEBUG("misc", "Spawning gameobject %u", *itr);
                /// @todo find out when it is add to map
                if (!pGameobject->LoadFromDB(*itr, map, false))
                    delete pGameobject;
                else
=======
            Map* map = sMapMgr->FindMap(data->spawnPoint.GetMapId(), 0);
            // We use current coords to unspawn, not spawn coords since creature can have changed grid
            if (map && !map->Instanceable() && map->IsGridLoaded(data->spawnPoint))
            {
                if (GameObject* go = GameObject::CreateGameObjectFromDB(*itr, map, false))
>>>>>>> 28d470c5
                {
                    /// @todo find out when it is add to map
                    if (go->isSpawnedByDefault())
                    {
                        if (!map->AddToMap(go))
                            delete go;
                    }
                }
            }
        }
    }

    if (internal_event_id >= int32(mGameEventPoolIds.size()))
    {
        TC_LOG_ERROR("gameevent", "GameEventMgr::GameEventSpawn attempted access to out of range mGameEventPoolIds element %u (size: %zu).",
            internal_event_id, mGameEventPoolIds.size());
        return;
    }

    for (IdList::iterator itr = mGameEventPoolIds[internal_event_id].begin(); itr != mGameEventPoolIds[internal_event_id].end(); ++itr)
        sPoolMgr->SpawnPool(*itr);
}

void GameEventMgr::GameEventUnspawn(int16 event_id)
{
    int32 internal_event_id = mGameEvent.size() + event_id - 1;

    if (internal_event_id < 0 || internal_event_id >= int32(mGameEventCreatureGuids.size()))
    {
        TC_LOG_ERROR("gameevent", "GameEventMgr::GameEventUnspawn attempted access to out of range mGameEventCreatureGuids element %i (size: %zu).",
            internal_event_id, mGameEventCreatureGuids.size());
        return;
    }

    for (GuidList::iterator itr = mGameEventCreatureGuids[internal_event_id].begin(); itr != mGameEventCreatureGuids[internal_event_id].end(); ++itr)
    {
        // check if it's needed by another event, if so, don't remove
        if (event_id > 0 && hasCreatureActiveEventExcept(*itr, event_id))
            continue;
        // Remove the creature from grid
        if (CreatureData const* data = sObjectMgr->GetCreatureData(*itr))
        {
            sObjectMgr->RemoveCreatureFromGrid(*itr, data);

<<<<<<< HEAD
            sMapMgr->DoForAllMapsWithMapId(data->mapId, [&itr](Map* map)
            {
                map->RemoveRespawnTime(SPAWN_TYPE_CREATURE, *itr);
=======
            sMapMgr->DoForAllMapsWithMapId(data->spawnPoint.GetMapId(), [&itr](Map* map)
            {
>>>>>>> 28d470c5
                auto creatureBounds = map->GetCreatureBySpawnIdStore().equal_range(*itr);
                for (auto itr2 = creatureBounds.first; itr2 != creatureBounds.second;)
                {
                    Creature* creature = itr2->second;
                    ++itr2;
                    creature->AddObjectToRemoveList();
                }
            });
        }
    }

    if (internal_event_id < 0 || internal_event_id >= int32(mGameEventGameobjectGuids.size()))
    {
        TC_LOG_ERROR("gameevent", "GameEventMgr::GameEventUnspawn attempted access to out of range mGameEventGameobjectGuids element %i (size: %zu).",
            internal_event_id, mGameEventGameobjectGuids.size());
        return;
    }

    for (GuidList::iterator itr = mGameEventGameobjectGuids[internal_event_id].begin(); itr != mGameEventGameobjectGuids[internal_event_id].end(); ++itr)
    {
        // check if it's needed by another event, if so, don't remove
        if (event_id >0 && hasGameObjectActiveEventExcept(*itr, event_id))
            continue;
        // Remove the gameobject from grid
        if (GameObjectData const* data = sObjectMgr->GetGameObjectData(*itr))
        {
            sObjectMgr->RemoveGameobjectFromGrid(*itr, data);

<<<<<<< HEAD
            sMapMgr->DoForAllMapsWithMapId(data->mapId, [&itr](Map* map)
            {
                map->RemoveRespawnTime(SPAWN_TYPE_GAMEOBJECT, *itr);
=======
            sMapMgr->DoForAllMapsWithMapId(data->spawnPoint.GetMapId(), [&itr](Map* map)
            {
>>>>>>> 28d470c5
                auto gameobjectBounds = map->GetGameObjectBySpawnIdStore().equal_range(*itr);
                for (auto itr2 = gameobjectBounds.first; itr2 != gameobjectBounds.second;)
                {
                    GameObject* go = itr2->second;
                    ++itr2;
                    go->AddObjectToRemoveList();
                }
            });
        }
    }

    if (internal_event_id < 0 || internal_event_id >= int32(mGameEventPoolIds.size()))
    {
        TC_LOG_ERROR("gameevent", "GameEventMgr::GameEventUnspawn attempted access to out of range mGameEventPoolIds element %u (size: %zu).", internal_event_id, mGameEventPoolIds.size());
        return;
    }

    for (IdList::iterator itr = mGameEventPoolIds[internal_event_id].begin(); itr != mGameEventPoolIds[internal_event_id].end(); ++itr)
    {
        sPoolMgr->DespawnPool(*itr, true);
    }
}

void GameEventMgr::ChangeEquipOrModel(int16 event_id, bool activate)
{
    for (ModelEquipList::iterator itr = mGameEventModelEquip[event_id].begin(); itr != mGameEventModelEquip[event_id].end(); ++itr)
    {
        // Remove the creature from grid
        CreatureData const* data = sObjectMgr->GetCreatureData(itr->first);
        if (!data)
            continue;

        // Update if spawned
<<<<<<< HEAD
        sMapMgr->DoForAllMapsWithMapId(data->mapId, [&itr, activate](Map* map)

=======
        sMapMgr->DoForAllMapsWithMapId(data->spawnPoint.GetMapId(), [&itr, activate](Map* map)
>>>>>>> 28d470c5
        {
            auto creatureBounds = map->GetCreatureBySpawnIdStore().equal_range(itr->first);
            for (auto itr2 = creatureBounds.first; itr2 != creatureBounds.second; ++itr2)
            {
                Creature* creature = itr2->second;
                if (activate)
                {
                    itr->second.equipement_id_prev = creature->GetCurrentEquipmentId();
                    itr->second.modelid_prev = creature->GetDisplayId();
                    creature->LoadEquipment(itr->second.equipment_id, true);
                    if (itr->second.modelid > 0 && itr->second.modelid_prev != itr->second.modelid &&
                        sObjectMgr->GetCreatureModelInfo(itr->second.modelid))
                    {
                        creature->SetDisplayId(itr->second.modelid);
                        creature->SetNativeDisplayId(itr->second.modelid);
                    }
                }
                else
                {
                    creature->LoadEquipment(itr->second.equipement_id_prev, true);
                    if (itr->second.modelid_prev > 0 && itr->second.modelid_prev != itr->second.modelid &&
                        sObjectMgr->GetCreatureModelInfo(itr->second.modelid_prev))
                    {
                        creature->SetDisplayId(itr->second.modelid_prev);
                        creature->SetNativeDisplayId(itr->second.modelid_prev);
                    }
                }
            }
        });
<<<<<<< HEAD
=======

>>>>>>> 28d470c5
        // now last step: put in data
        CreatureData& data2 = sObjectMgr->NewOrExistCreatureData(itr->first);
        if (activate)
        {
            itr->second.modelid_prev = data2.displayid;
            itr->second.equipement_id_prev = data2.equipmentId;
            data2.displayid = itr->second.modelid;
            data2.equipmentId = itr->second.equipment_id;
        }
        else
        {
            data2.displayid = itr->second.modelid_prev;
            data2.equipmentId = itr->second.equipement_id_prev;
        }
    }
}

bool GameEventMgr::hasCreatureQuestActiveEventExcept(uint32 quest_id, uint16 event_id)
{
    for (ActiveEvents::iterator e_itr = m_ActiveEvents.begin(); e_itr != m_ActiveEvents.end(); ++e_itr)
    {
        if ((*e_itr) != event_id)
            for (QuestRelList::iterator itr = mGameEventCreatureQuests[*e_itr].begin();
                itr != mGameEventCreatureQuests[*e_itr].end();
                ++ itr)
                if (itr->second == quest_id)
                    return true;
    }
    return false;
}

bool GameEventMgr::hasGameObjectQuestActiveEventExcept(uint32 quest_id, uint16 event_id)
{
    for (ActiveEvents::iterator e_itr = m_ActiveEvents.begin(); e_itr != m_ActiveEvents.end(); ++e_itr)
    {
        if ((*e_itr) != event_id)
            for (QuestRelList::iterator itr = mGameEventGameObjectQuests[*e_itr].begin();
                itr != mGameEventGameObjectQuests[*e_itr].end();
                ++ itr)
                if (itr->second == quest_id)
                    return true;
    }
    return false;
}
bool GameEventMgr::hasCreatureActiveEventExcept(ObjectGuid::LowType creature_id, uint16 event_id)
{
    for (ActiveEvents::iterator e_itr = m_ActiveEvents.begin(); e_itr != m_ActiveEvents.end(); ++e_itr)
    {
        if ((*e_itr) != event_id)
        {
            int32 internal_event_id = mGameEvent.size() + (*e_itr) - 1;
            for (GuidList::iterator itr = mGameEventCreatureGuids[internal_event_id].begin();
                itr != mGameEventCreatureGuids[internal_event_id].end();
                ++ itr)
                if (*itr == creature_id)
                    return true;
        }
    }
    return false;
}
bool GameEventMgr::hasGameObjectActiveEventExcept(ObjectGuid::LowType go_id, uint16 event_id)
{
    for (ActiveEvents::iterator e_itr = m_ActiveEvents.begin(); e_itr != m_ActiveEvents.end(); ++e_itr)
    {
        if ((*e_itr) != event_id)
        {
            int32 internal_event_id = mGameEvent.size() + (*e_itr) - 1;
            for (GuidList::iterator itr = mGameEventGameobjectGuids[internal_event_id].begin();
                itr != mGameEventGameobjectGuids[internal_event_id].end();
                ++ itr)
                if (*itr == go_id)
                    return true;
        }
    }
    return false;
}

void GameEventMgr::UpdateEventQuests(uint16 event_id, bool activate)
{
    QuestRelList::iterator itr;
    for (itr = mGameEventCreatureQuests[event_id].begin(); itr != mGameEventCreatureQuests[event_id].end(); ++itr)
    {
        QuestRelations* CreatureQuestMap = sObjectMgr->GetCreatureQuestRelationMapHACK();
        if (activate)                                           // Add the pair(id, quest) to the multimap
            CreatureQuestMap->insert(QuestRelations::value_type(itr->first, itr->second));
        else
        {
            if (!hasCreatureQuestActiveEventExcept(itr->second, event_id))
            {
                // Remove the pair(id, quest) from the multimap
                QuestRelations::iterator qitr = CreatureQuestMap->find(itr->first);
                if (qitr == CreatureQuestMap->end())
                    continue;
                QuestRelations::iterator lastElement = CreatureQuestMap->upper_bound(itr->first);
                for (; qitr != lastElement; ++qitr)
                {
                    if (qitr->second == itr->second)
                    {
                        CreatureQuestMap->erase(qitr);          // iterator is now no more valid
                        break;                                  // but we can exit loop since the element is found
                    }
                }
            }
        }
    }
    for (itr = mGameEventGameObjectQuests[event_id].begin(); itr != mGameEventGameObjectQuests[event_id].end(); ++itr)
    {
        QuestRelations* GameObjectQuestMap = sObjectMgr->GetGOQuestRelationMapHACK();
        if (activate)                                           // Add the pair(id, quest) to the multimap
            GameObjectQuestMap->insert(QuestRelations::value_type(itr->first, itr->second));
        else
        {
            if (!hasGameObjectQuestActiveEventExcept(itr->second, event_id))
            {
                // Remove the pair(id, quest) from the multimap
                QuestRelations::iterator qitr = GameObjectQuestMap->find(itr->first);
                if (qitr == GameObjectQuestMap->end())
                    continue;
                QuestRelations::iterator lastElement = GameObjectQuestMap->upper_bound(itr->first);
                for (; qitr != lastElement; ++qitr)
                {
                    if (qitr->second == itr->second)
                    {
                        GameObjectQuestMap->erase(qitr);        // iterator is now no more valid
                        break;                                  // but we can exit loop since the element is found
                    }
                }
            }
        }
    }
}

void GameEventMgr::UpdateWorldStates(uint16 event_id, bool Activate)
{
    GameEventData const& event = mGameEvent[event_id];
    if (event.holiday_id != HOLIDAY_NONE)
    {
        BattlegroundTypeId bgTypeId = BattlegroundMgr::WeekendHolidayIdToBGType(event.holiday_id);
        if (bgTypeId != BATTLEGROUND_TYPE_NONE)
        {
            BattlemasterListEntry const* bl = sBattlemasterListStore.LookupEntry(bgTypeId);
            if (bl && bl->HolidayWorldState)
            {
                WorldPackets::WorldState::UpdateWorldState worldstate;
                worldstate.VariableID = bl->HolidayWorldState;
<<<<<<< HEAD
                worldstate.Value = Activate ? 1 : 0;
=======
                worldstate.Value = Activate;
                //worldstate.Hidden = false;
>>>>>>> 28d470c5
                sWorld->SendGlobalMessage(worldstate.Write());
            }
        }
    }
}

GameEventMgr::GameEventMgr() : isSystemInit(false)
{
}

GameEventMgr::~GameEventMgr()
{
}

void GameEventMgr::HandleQuestComplete(uint32 quest_id)
{
    // translate the quest to event and condition
    QuestIdToEventConditionMap::iterator itr = mQuestToEventConditions.find(quest_id);
    // quest is registered
    if (itr != mQuestToEventConditions.end())
    {
        uint16 event_id = itr->second.event_id;
        uint32 condition = itr->second.condition;
        float num = itr->second.num;

        // the event is not active, so return, don't increase condition finishes
        if (!IsActiveEvent(event_id))
            return;
        // not in correct phase, return
        if (mGameEvent[event_id].state != GAMEEVENT_WORLD_CONDITIONS)
            return;
        GameEventConditionMap::iterator citr = mGameEvent[event_id].conditions.find(condition);
        // condition is registered
        if (citr != mGameEvent[event_id].conditions.end())
        {
            // increase the done count, only if less then the req
            if (citr->second.done < citr->second.reqNum)
            {
                citr->second.done += num;
                // check max limit
                if (citr->second.done > citr->second.reqNum)
                    citr->second.done = citr->second.reqNum;
                // save the change to db
                CharacterDatabaseTransaction trans = CharacterDatabase.BeginTransaction();

                CharacterDatabasePreparedStatement* stmt = CharacterDatabase.GetPreparedStatement(CHAR_DEL_GAME_EVENT_CONDITION_SAVE);
                stmt->setUInt8(0, uint8(event_id));
                stmt->setUInt32(1, condition);
                trans->Append(stmt);

                stmt = CharacterDatabase.GetPreparedStatement(CHAR_INS_GAME_EVENT_CONDITION_SAVE);
                stmt->setUInt8(0, uint8(event_id));
                stmt->setUInt32(1, condition);
                stmt->setFloat(2, citr->second.done);
                trans->Append(stmt);
                CharacterDatabase.CommitTransaction(trans);
                // check if all conditions are met, if so, update the event state
                if (CheckOneGameEventConditions(event_id))
                {
                    // changed, save to DB the gameevent state
                    SaveWorldEventStateToDB(event_id);
                    // force update events to set timer
                    sWorld->ForceGameEventUpdate();
                }
            }
        }
    }
}

bool GameEventMgr::CheckOneGameEventConditions(uint16 event_id)
{
    for (GameEventConditionMap::const_iterator itr = mGameEvent[event_id].conditions.begin(); itr != mGameEvent[event_id].conditions.end(); ++itr)
        if (itr->second.done < itr->second.reqNum)
            // return false if a condition doesn't match
            return false;
    // set the phase
    mGameEvent[event_id].state = GAMEEVENT_WORLD_NEXTPHASE;
    // set the followup events' start time
    if (!mGameEvent[event_id].nextstart)
    {
<<<<<<< HEAD
        time_t currenttime = GameTime::GetGameTime();
=======
        time_t currenttime = time(nullptr);
>>>>>>> 28d470c5
        mGameEvent[event_id].nextstart = currenttime + mGameEvent[event_id].length * 60;
    }
    return true;
}

void GameEventMgr::SaveWorldEventStateToDB(uint16 event_id)
{
    CharacterDatabaseTransaction trans = CharacterDatabase.BeginTransaction();

    CharacterDatabasePreparedStatement* stmt = CharacterDatabase.GetPreparedStatement(CHAR_DEL_GAME_EVENT_SAVE);
    stmt->setUInt8(0, uint8(event_id));
    trans->Append(stmt);

    stmt = CharacterDatabase.GetPreparedStatement(CHAR_INS_GAME_EVENT_SAVE);
    stmt->setUInt8(0, uint8(event_id));
    stmt->setUInt8(1, mGameEvent[event_id].state);
    stmt->setUInt32(2, mGameEvent[event_id].nextstart ? uint32(mGameEvent[event_id].nextstart) : 0);
    trans->Append(stmt);
    CharacterDatabase.CommitTransaction(trans);
}

void GameEventMgr::SendWorldStateUpdate(Player* player, uint16 event_id)
{
    GameEventConditionMap::const_iterator itr;
    for (itr = mGameEvent[event_id].conditions.begin(); itr !=mGameEvent[event_id].conditions.end(); ++itr)
    {
        if (itr->second.done_world_state)
            player->SendUpdateWorldState(itr->second.done_world_state, (uint32)(itr->second.done));
        if (itr->second.max_world_state)
            player->SendUpdateWorldState(itr->second.max_world_state, (uint32)(itr->second.reqNum));
    }
}

class GameEventAIHookWorker
<<<<<<< HEAD
{
public:
    GameEventAIHookWorker(uint16 eventId, bool activate) : _eventId(eventId), _activate(activate) { }

    void Visit(std::unordered_map<ObjectGuid, Creature*>& creatureMap)
    {
        for (auto const& p : creatureMap)
            if (p.second->IsInWorld() && p.second->IsAIEnabled())
                p.second->AI()->OnGameEvent(_activate, _eventId);
    }

    void Visit(std::unordered_map<ObjectGuid, GameObject*>& gameObjectMap)
    {
        for (auto const& p : gameObjectMap)
            if (p.second->IsInWorld())
                p.second->AI()->OnGameEvent(_activate, _eventId);
    }

    template<class T>
    void Visit(std::unordered_map<ObjectGuid, T*>&) { }

private:
    uint16 _eventId;
    bool _activate;
};

void GameEventMgr::RunSmartAIScripts(uint16 event_id, bool activate)
{
    //! Iterate over every supported source type (creature and gameobject)
    //! Not entirely sure how this will affect units in non-loaded grids.
    sMapMgr->DoForAllMaps([event_id, activate](Map* map)
    {
        GameEventAIHookWorker worker(event_id, activate);
        TypeContainerVisitor<GameEventAIHookWorker, MapStoredObjectTypesContainer> visitor(worker);
        visitor.Visit(map->GetObjectsStore());
    });
}

void GameEventMgr::SetHolidayEventTime(GameEventData& event)
{
    if (!event.holidayStage) // Ignore holiday
        return;

    HolidaysEntry const* holiday = sHolidaysStore.LookupEntry(event.holiday_id);
    if (!holiday->Date[0] || !holiday->Duration[0]) // Invalid definitions
    {
        TC_LOG_ERROR("sql.sql", "Missing date or duration for holiday %u.", event.holiday_id);
        return;
    }

    uint8 stageIndex = event.holidayStage - 1;
    event.length = holiday->Duration[stageIndex] * HOUR / MINUTE;

    time_t stageOffset = 0;
    for (uint8 i = 0; i < stageIndex; ++i)
        stageOffset += holiday->Duration[i] * HOUR;

    switch (holiday->CalendarFilterType)
    {
        case -1: // Yearly
            event.occurence = YEAR / MINUTE; // Not all too useful
            break;
        case 0: // Weekly
            event.occurence = WEEK / MINUTE;
            break;
        case 1: // Defined dates only (Darkmoon Faire)
            break;
        case 2: // Only used for looping events (Call to Arms)
            break;
    }

    if (holiday->Looping)
    {
        event.occurence = 0;
        for (uint8 i = 0; i < MAX_HOLIDAY_DURATIONS && holiday->Duration[i]; ++i)
            event.occurence += holiday->Duration[i] * HOUR / MINUTE;
    }

    bool singleDate = ((holiday->Date[0] >> 24) & 0x1F) == 31; // Events with fixed date within year have - 1

    time_t curTime = GameTime::GetGameTime();
    for (uint8 i = 0; i < MAX_HOLIDAY_DATES && holiday->Date[i]; ++i)
    {
        uint32 date = holiday->Date[i];

        tm timeInfo;
        if (singleDate)
        {
            localtime_r(&curTime, &timeInfo);
            timeInfo.tm_year -= 1; // First try last year (event active through New Year)
        }
        else
            timeInfo.tm_year = ((date >> 24) & 0x1F) + 100;

        timeInfo.tm_mon = (date >> 20) & 0xF;
        timeInfo.tm_mday = ((date >> 14) & 0x3F) + 1;
        timeInfo.tm_hour = (date >> 6) & 0x1F;
        timeInfo.tm_min = date & 0x3F;
        timeInfo.tm_sec = 0;
        timeInfo.tm_wday = 0;
        timeInfo.tm_yday = 0;
        timeInfo.tm_isdst = -1;

        // try to get next start time (skip past dates)
        time_t startTime = mktime(&timeInfo);
        if (curTime < startTime + event.length * MINUTE)
        {
            event.start = startTime + stageOffset;
            break;
        }
        else if (singleDate)
        {
            tm tmCopy;
            localtime_r(&curTime, &tmCopy);
            int year = tmCopy.tm_year; // This year
            tmCopy = timeInfo;
            tmCopy.tm_year = year;

            event.start = mktime(&tmCopy) + stageOffset;
            break;
        }
        else
        {
            // date is due and not a singleDate event, try with next DBC date (modified by holiday_dates)
            // if none is found we don't modify start date and use the one in game_event
        }
    }
=======
{
public:
    GameEventAIHookWorker(uint16 eventId, bool activate) : _eventId(eventId), _activate(activate) { }

    void Visit(std::unordered_map<ObjectGuid, Creature*>& creatureMap)
    {
        for (auto const& p : creatureMap)
            if (p.second->IsInWorld() && p.second->IsAIEnabled)
                p.second->AI()->OnGameEvent(_activate, _eventId);
    }

    void Visit(std::unordered_map<ObjectGuid, GameObject*>& gameObjectMap)
    {
        for (auto const& p : gameObjectMap)
            if (p.second->IsInWorld())
                p.second->AI()->OnGameEvent(_activate, _eventId);
    }

    template<class T>
    void Visit(std::unordered_map<ObjectGuid, T*>&) { }

private:
    uint16 _eventId;
    bool _activate;
};

void GameEventMgr::RunSmartAIScripts(uint16 event_id, bool activate)
{
    //! Iterate over every supported source type (creature and gameobject)
    //! Not entirely sure how this will affect units in non-loaded grids.
    sMapMgr->DoForAllMaps([event_id, activate](Map* map)
    {
        GameEventAIHookWorker worker(event_id, activate);
        TypeContainerVisitor<GameEventAIHookWorker, MapStoredObjectTypesContainer> visitor(worker);
        visitor.Visit(map->GetObjectsStore());
    });
>>>>>>> 28d470c5
}

bool IsHolidayActive(HolidayIds id)
{
    if (id == HOLIDAY_NONE)
        return false;

    GameEventMgr::GameEventDataMap const& events = sGameEventMgr->GetEventMap();
    GameEventMgr::ActiveEvents const& ae = sGameEventMgr->GetActiveEventList();

    for (GameEventMgr::ActiveEvents::const_iterator itr = ae.begin(); itr != ae.end(); ++itr)
        if (events[*itr].holiday_id == id)
            return true;

    return false;
}

bool IsEventActive(uint16 eventId)
{
    GameEventMgr::ActiveEvents const& ae = sGameEventMgr->GetActiveEventList();
    return ae.find(eventId) != ae.end();
}<|MERGE_RESOLUTION|>--- conflicted
+++ resolved
@@ -17,31 +17,18 @@
 
 #include "GameEventMgr.h"
 #include "BattlegroundMgr.h"
-<<<<<<< HEAD
-#include "CreatureAI.h"
-#include "DBCStores.h"
-#include "DatabaseEnv.h"
-#include "GameObjectAI.h"
-#include "GameTime.h"
-=======
 #include "Creature.h"
 #include "CreatureAI.h"
 #include "DatabaseEnv.h"
 #include "DB2Stores.h"
 #include "GameObject.h"
 #include "GameObjectAI.h"
->>>>>>> 28d470c5
 #include "Language.h"
 #include "Log.h"
 #include "MapManager.h"
 #include "ObjectMgr.h"
-<<<<<<< HEAD
-#include "PoolMgr.h"
-#include "Player.h"
-=======
 #include "Player.h"
 #include "PoolMgr.h"
->>>>>>> 28d470c5
 #include "World.h"
 #include "WorldStatePackets.h"
 
@@ -58,11 +45,7 @@
         default:
         case GAMEEVENT_NORMAL:
         {
-<<<<<<< HEAD
-            time_t currenttime = GameTime::GetGameTime();
-=======
             time_t currenttime = time(nullptr);
->>>>>>> 28d470c5
             // Get the event information
             return mGameEvent[entry].start < currenttime
                 && currenttime < mGameEvent[entry].end
@@ -79,11 +62,7 @@
         // if inactive world event, check the prerequisite events
         case GAMEEVENT_WORLD_INACTIVE:
         {
-<<<<<<< HEAD
-            time_t currenttime = GameTime::GetGameTime();
-=======
             time_t currenttime = time(nullptr);
->>>>>>> 28d470c5
             for (std::set<uint16>::const_iterator itr = mGameEvent[entry].prerequisite_events.begin(); itr != mGameEvent[entry].prerequisite_events.end(); ++itr)
             {
                 if ((mGameEvent[*itr].state != GAMEEVENT_WORLD_NEXTPHASE && mGameEvent[*itr].state != GAMEEVENT_WORLD_FINISHED) ||   // if prereq not in nextphase or finished state, then can't start this one
@@ -99,11 +78,7 @@
 
 uint32 GameEventMgr::NextCheck(uint16 entry) const
 {
-<<<<<<< HEAD
-    time_t currenttime = GameTime::GetGameTime();
-=======
     time_t currenttime = time(nullptr);
->>>>>>> 28d470c5
 
     // for NEXTPHASE state world events, return the delay to start the next event, so the followup event will be checked correctly
     if ((mGameEvent[entry].state == GAMEEVENT_WORLD_NEXTPHASE || mGameEvent[entry].state == GAMEEVENT_WORLD_FINISHED) && mGameEvent[entry].nextstart >= currenttime)
@@ -163,21 +138,13 @@
         ApplyNewEvent(event_id);
         if (overwrite)
         {
-<<<<<<< HEAD
-            mGameEvent[event_id].start = GameTime::GetGameTime();
-=======
             mGameEvent[event_id].start = time(nullptr);
->>>>>>> 28d470c5
             if (data.end <= data.start)
                 data.end = data.start + data.length;
         }
 
         // When event is started, set its worldstate to current time
-<<<<<<< HEAD
-        sWorld->setWorldState(event_id, GameTime::GetGameTime());
-=======
         sWorld->setWorldState(event_id, time(nullptr));
->>>>>>> 28d470c5
         return false;
     }
     else
@@ -218,11 +185,7 @@
 
     if (overwrite && !serverwide_evt)
     {
-<<<<<<< HEAD
-        data.start = GameTime::GetGameTime() - data.length * MINUTE;
-=======
         data.start = time(nullptr) - data.length * MINUTE;
->>>>>>> 28d470c5
         if (data.end <= data.start)
             data.end = data.start + data.length;
     }
@@ -256,12 +219,12 @@
 {
     {
         uint32 oldMSTime = getMSTime();
-        //                                               0           1                           2                         3          4       5        6             7            8            9
-        QueryResult result = WorldDatabase.Query("SELECT eventEntry, UNIX_TIMESTAMP(start_time), UNIX_TIMESTAMP(end_time), occurence, length, holiday, holidayStage, description, world_event, announce FROM game_event");
+        //                                               0           1                           2                         3          4       5        6            7            8
+        QueryResult result = WorldDatabase.Query("SELECT eventEntry, UNIX_TIMESTAMP(start_time), UNIX_TIMESTAMP(end_time), occurence, length, holiday, description, world_event, announce FROM game_event");
         if (!result)
         {
             mGameEvent.clear();
-            TC_LOG_INFO("server.loading", ">> Loaded 0 game events. DB table `game_event` is empty.");
+            TC_LOG_ERROR("server.loading", ">> Loaded 0 game events. DB table `game_event` is empty.");
             return;
         }
 
@@ -285,13 +248,10 @@
             pGameEvent.occurence    = fields[3].GetUInt64();
             pGameEvent.length       = fields[4].GetUInt64();
             pGameEvent.holiday_id   = HolidayIds(fields[5].GetUInt32());
-            pGameEvent.holidayStage = fields[6].GetUInt8();
-            pGameEvent.description  = fields[7].GetString();
-            pGameEvent.state        = (GameEventState)(fields[8].GetUInt8());
-            pGameEvent.announce     = fields[9].GetUInt8();
+
+            pGameEvent.state        = (GameEventState)(fields[7].GetUInt8());
             pGameEvent.nextstart    = 0;
-
-            ++count;
+            pGameEvent.announce     = fields[8].GetUInt8();
 
             if (pGameEvent.length == 0 && pGameEvent.state == GAMEEVENT_NORMAL)                            // length>0 is validity check
             {
@@ -305,18 +265,12 @@
                 {
                     TC_LOG_ERROR("sql.sql", "`game_event`: game event id (%i) contains nonexisting holiday id %u.", event_id, pGameEvent.holiday_id);
                     pGameEvent.holiday_id = HOLIDAY_NONE;
-                    continue;
-                }
-                if (pGameEvent.holidayStage > MAX_HOLIDAY_DURATIONS)
-                {
-                    TC_LOG_ERROR("sql.sql", "`game_event` game event id (%i) has out of range holidayStage %u.", event_id, pGameEvent.holidayStage);
-                    pGameEvent.holidayStage = 0;
-                    continue;
-                }
-
-                SetHolidayEventTime(pGameEvent);
-            }
-
+                }
+            }
+
+            pGameEvent.description  = fields[6].GetString();
+
+            ++count;
         }
         while (result->NextRow());
 
@@ -432,11 +386,7 @@
             {
                 Field* fields = result->Fetch();
 
-<<<<<<< HEAD
-                ObjectGuid::LowType guid = fields[0].GetUInt32();
-=======
                 ObjectGuid::LowType guid = fields[0].GetUInt64();
->>>>>>> 28d470c5
                 int16 event_id = fields[1].GetInt8();
 
                 int32 internal_event_id = mGameEvent.size() + event_id - 1;
@@ -454,10 +404,6 @@
                     continue;
                 }
 
-                // Log error for pooled object, but still spawn it
-                if (uint32 poolId = sPoolMgr->IsPartOfAPool(SPAWN_TYPE_CREATURE, guid))
-                    TC_LOG_ERROR("sql.sql", "`game_event_creature`: game event id (%i) contains creature (%u) which is part of a pool (%u). This should be spawned in game_event_pool", event_id, guid, poolId);
-
                 GuidList& crelist = mGameEventCreatureGuids[internal_event_id];
                 crelist.push_back(guid);
 
@@ -486,11 +432,7 @@
             {
                 Field* fields = result->Fetch();
 
-<<<<<<< HEAD
-                ObjectGuid::LowType guid = fields[0].GetUInt32();
-=======
                 ObjectGuid::LowType guid = fields[0].GetUInt64();
->>>>>>> 28d470c5
                 int16 event_id = fields[1].GetInt8();
 
                 int32 internal_event_id = mGameEvent.size() + event_id - 1;
@@ -507,10 +449,6 @@
                     TC_LOG_ERROR("sql.sql", "`game_event_gameobject`: game event id (%i) is out of range compared to max event id in `game_event`.", event_id);
                     continue;
                 }
-
-                // Log error for pooled object, but still spawn it
-                if (uint32 poolId = sPoolMgr->IsPartOfAPool(SPAWN_TYPE_GAMEOBJECT, guid))
-                    TC_LOG_ERROR("sql.sql", "`game_event_gameobject`: game event id (%i) contains game object (%u) which is part of a pool (%u). This should be spawned in game_event_pool", event_id, guid, poolId);
 
                 GuidList& golist = mGameEventGameobjectGuids[internal_event_id];
                 golist.push_back(guid);
@@ -540,11 +478,7 @@
             {
                 Field* fields = result->Fetch();
 
-<<<<<<< HEAD
-                ObjectGuid::LowType guid = fields[0].GetUInt32();
-=======
                 ObjectGuid::LowType guid = fields[0].GetUInt64();
->>>>>>> 28d470c5
                 uint32 entry    = fields[1].GetUInt32();
                 uint16 event_id = fields[2].GetUInt8();
 
@@ -566,11 +500,7 @@
                     int8 equipId = static_cast<int8>(newModelEquipSet.equipment_id);
                     if (!sObjectMgr->GetEquipmentInfo(entry, equipId))
                     {
-<<<<<<< HEAD
-                        TC_LOG_ERROR("sql.sql", "Table `game_event_model_equip` contains creature (Guid: %u, entry: %u) with equipment_id %u not found in table `creature_equip_template`. Setting entry to no equipment.",
-=======
                         TC_LOG_ERROR("sql.sql", "Table `game_event_model_equip` contains creature (Guid: " UI64FMTD ", entry: %u) with equipment_id %u not found in table `creature_equip_template`. Setting entry to no equipment.",
->>>>>>> 28d470c5
                                          guid, entry, newModelEquipSet.equipment_id);
                         continue;
                     }
@@ -797,11 +727,7 @@
             {
                 Field* fields = result->Fetch();
 
-<<<<<<< HEAD
-                ObjectGuid::LowType guid = fields[0].GetUInt32();
-=======
                 ObjectGuid::LowType guid = fields[0].GetUInt64();
->>>>>>> 28d470c5
                 uint16 event_id = fields[1].GetUInt8();
                 uint64 npcflag  = fields[2].GetUInt64();
 
@@ -887,16 +813,6 @@
                     continue;
                 }
 
-<<<<<<< HEAD
-                NPCVendorList& vendors = mGameEventVendors[event_id];
-                NPCVendorEntry newEntry;
-                ObjectGuid::LowType guid = fields[1].GetUInt32();
-                newEntry.item = fields[2].GetUInt32();
-                newEntry.maxcount = fields[3].GetUInt32();
-                newEntry.incrtime = fields[4].GetUInt32();
-                newEntry.ExtendedCost = fields[5].GetUInt32();
-=======
->>>>>>> 28d470c5
                 // get the event npc flag for checking if the npc will be vendor during the event or not
                 uint32 event_npc_flag = 0;
                 NPCFlagList& flist = mGameEventNPCFlags[event_id];
@@ -927,11 +843,7 @@
                     vItem.BonusListIDs.push_back(int32(atol(token)));
 
                 // check validity with event's npcflag
-<<<<<<< HEAD
-                if (!sObjectMgr->IsVendorItemValid(newEntry.entry, newEntry.item, newEntry.maxcount, newEntry.incrtime, newEntry.ExtendedCost, nullptr, nullptr, event_npc_flag))
-=======
                 if (!sObjectMgr->IsVendorItemValid(entry, vItem, nullptr, nullptr, event_npc_flag))
->>>>>>> 28d470c5
                     continue;
 
                 NPCVendorMap& vendors = mGameEventVendors[event_id];
@@ -945,12 +857,12 @@
         }
     }
 
-    TC_LOG_INFO("server.loading", "Loading Game Event Battleground Holiday Data...");
+    TC_LOG_INFO("server.loading", "Loading Game Event Battleground Data...");
     {
         uint32 oldMSTime = getMSTime();
 
-        //                                               0           1
-        QueryResult result = WorldDatabase.Query("SELECT EventEntry, BattlegroundID FROM game_event_battleground_holiday");
+        //                                                   0         1
+        QueryResult result = WorldDatabase.Query("SELECT eventEntry, bgflag FROM game_event_battleground_holiday");
 
         if (!result)
             TC_LOG_INFO("server.loading", ">> Loaded 0 battleground holidays in game events. DB table `game_event_battleground_holiday` is empty.");
@@ -1025,62 +937,9 @@
     }
 }
 
-<<<<<<< HEAD
-void GameEventMgr::LoadHolidayDates()
-{
-    uint32 oldMSTime = getMSTime();
-
-    //                                               0   1        2           3
-    QueryResult result = WorldDatabase.Query("SELECT id, date_id, date_value, holiday_duration FROM holiday_dates");
-    if (!result)
-    {
-        TC_LOG_INFO("server.loading", ">> Loaded 0 holiday dates. DB table `holiday_dates` is empty.");
-        return;
-    }
-
-    uint32 count = 0;
-    do
-    {
-        Field* fields = result->Fetch();
-
-        uint32 holidayId = fields[0].GetUInt32();
-        HolidaysEntry* entry = const_cast<HolidaysEntry*>(sHolidaysStore.LookupEntry(holidayId));
-        if (!entry)
-        {
-            TC_LOG_ERROR("sql.sql", "holiday_dates entry has invalid holiday id %u.", holidayId);
-            continue;
-        }
-
-        uint8 dateId = fields[1].GetUInt8();
-        if (dateId >= MAX_HOLIDAY_DATES)
-        {
-            TC_LOG_ERROR("sql.sql", "holiday_dates entry has out of range date_id %u.", dateId);
-            continue;
-        }
-
-        entry->Date[dateId] = fields[2].GetUInt32();
-
-        if (uint32 duration = fields[3].GetUInt32())
-            entry->Duration[0] = duration;
-
-        auto itr = std::lower_bound(modifiedHolidays.begin(), modifiedHolidays.end(), entry->ID);
-        if (itr == modifiedHolidays.end() || *itr != entry->ID)
-            modifiedHolidays.insert(itr, entry->ID);
-        ++count;
-
-    } while (result->NextRow());
-
-    TC_LOG_INFO("server.loading", ">> Loaded %u holiday dates in %u ms", count, GetMSTimeDiffToNow(oldMSTime));
-}
-
-uint32 GameEventMgr::GetNPCFlag(Creature* cr)
-{
-    uint32 mask = 0;
-=======
 uint64 GameEventMgr::GetNPCFlag(Creature* cr)
 {
     uint64 mask = 0;
->>>>>>> 28d470c5
     ObjectGuid::LowType guid = cr->GetSpawnId();
 
     for (ActiveEvents::iterator e_itr = m_ActiveEvents.begin(); e_itr != m_ActiveEvents.end(); ++e_itr)
@@ -1155,11 +1014,7 @@
 
 uint32 GameEventMgr::Update()                               // return the next event delay in ms
 {
-<<<<<<< HEAD
-    time_t currenttime = GameTime::GetGameTime();
-=======
     time_t currenttime = time(nullptr);
->>>>>>> 28d470c5
     uint32 nextEventDelay = max_ge_check_delay;             // 1 day
     uint32 calcDelay;
     std::set<uint16> activate, deactivate;
@@ -1260,6 +1115,9 @@
 
     TC_LOG_INFO("gameevent", "GameEvent %u \"%s\" started.", event_id, mGameEvent[event_id].description.c_str());
 
+    //! Run SAI scripts with SMART_EVENT_GAME_EVENT_END
+    RunSmartAIScripts(event_id, true);
+
     // spawn positive event tagget objects
     GameEventSpawn(event_id);
     // un-spawn negative event tagged objects
@@ -1276,13 +1134,6 @@
     UpdateEventNPCVendor(event_id, true);
     // update bg holiday
     UpdateBattlegroundSettings();
-<<<<<<< HEAD
-
-    //! Run SAI scripts with SMART_EVENT_GAME_EVENT_START
-    RunSmartAIScripts(event_id, true);
-
-=======
->>>>>>> 28d470c5
     // If event's worldstate is 0, it means the event hasn't been started yet. In that case, reset seasonal quests.
     // When event ends (if it expires or if it's stopped via commands) worldstate will be set to 0 again, ready for another seasonal quest reset.
     if (sWorld->getWorldState(event_id) == 0)
@@ -1297,11 +1148,7 @@
     for (NPCFlagList::iterator itr = mGameEventNPCFlags[event_id].begin(); itr != mGameEventNPCFlags[event_id].end(); ++itr)
         // get the creature data from the low guid to get the entry, to be able to find out the whole guid
         if (CreatureData const* data = sObjectMgr->GetCreatureData(itr->first))
-<<<<<<< HEAD
-            creaturesByMap[data->mapId].insert(itr->first);
-=======
             creaturesByMap[data->spawnPoint.GetMapId()].insert(itr->first);
->>>>>>> 28d470c5
 
     for (auto const& p : creaturesByMap)
     {
@@ -1313,20 +1160,12 @@
                 for (auto itr = creatureBounds.first; itr != creatureBounds.second; ++itr)
                 {
                     Creature* creature = itr->second;
-<<<<<<< HEAD
-                    uint32 npcflag = GetNPCFlag(creature);
-                    if (CreatureTemplate const* creatureTemplate = creature->GetCreatureTemplate())
-                        npcflag |= creatureTemplate->npcflag;
-
-                    creature->SetUInt32Value(UNIT_NPC_FLAGS, npcflag);
-=======
                     uint64 npcflag = GetNPCFlag(creature);
                     if (CreatureTemplate const* creatureTemplate = creature->GetCreatureTemplate())
                         npcflag |= creatureTemplate->npcflag;
 
                     creature->SetNpcFlags(NPCFlags(npcflag & 0xFFFFFFFF));
                     creature->SetNpcFlags2(NPCFlags2(npcflag >> 32));
->>>>>>> 28d470c5
                     // reset gossip options, since the flag change might have added / removed some
                     //cr->ResetGossipOptions();
                 }
@@ -1337,10 +1176,10 @@
 
 void GameEventMgr::UpdateBattlegroundSettings()
 {
-    sBattlegroundMgr->ResetHolidays();
-
-    for (uint16 activeEventId : m_ActiveEvents)
-        sBattlegroundMgr->SetHolidayActive(mGameEventBattlegroundHolidays[activeEventId]);
+    uint32 mask = 0;
+    for (ActiveEvents::const_iterator itr = m_ActiveEvents.begin(); itr != m_ActiveEvents.end(); ++itr)
+        mask |= mGameEventBattlegroundHolidays[*itr];
+    sBattlegroundMgr->SetHolidayWeekends(mask);
 }
 
 void GameEventMgr::UpdateEventNPCVendor(uint16 event_id, bool activate)
@@ -1376,27 +1215,14 @@
             sObjectMgr->AddCreatureToGrid(*itr, data);
 
             // Spawn if necessary (loaded grids only)
-<<<<<<< HEAD
-            Map* map = sMapMgr->CreateBaseMap(data->mapId);
-            map->RemoveRespawnTime(SPAWN_TYPE_CREATURE, *itr);
-            // We use spawn coords to spawn
-            if (!map->Instanceable() && map->IsGridLoaded(data->spawnPoint))
-            {
-                Creature* creature = new Creature();
-                //TC_LOG_DEBUG("misc", "Spawning creature %u", *itr);
-                if (!creature->LoadFromDB(*itr, map, true, false))
-                    delete creature;
-            }
-=======
             Map* map = sMapMgr->FindMap(data->spawnPoint.GetMapId(), 0);
             // We use spawn coords to spawn
             if (map && !map->Instanceable() && map->IsGridLoaded(data->spawnPoint))
                 Creature::CreateCreatureFromDB(*itr, map);
->>>>>>> 28d470c5
-        }
-    }
-
-    if (internal_event_id >= int32(mGameEventGameobjectGuids.size()))
+        }
+    }
+
+    if (internal_event_id < 0 || internal_event_id >= int32(mGameEventGameobjectGuids.size()))
     {
         TC_LOG_ERROR("gameevent", "GameEventMgr::GameEventSpawn attempted access to out of range mGameEventGameobjectGuids element %i (size: %zu).",
             internal_event_id, mGameEventGameobjectGuids.size());
@@ -1411,25 +1237,11 @@
             sObjectMgr->AddGameobjectToGrid(*itr, data);
             // Spawn if necessary (loaded grids only)
             // this base map checked as non-instanced and then only existed
-<<<<<<< HEAD
-            Map* map = sMapMgr->CreateBaseMap(data->mapId);
-            map->RemoveRespawnTime(SPAWN_TYPE_GAMEOBJECT, *itr);
-            // We use current coords to unspawn, not spawn coords since creature can have changed grid
-            if (!map->Instanceable() && map->IsGridLoaded(data->spawnPoint))
-            {
-                GameObject* pGameobject = new GameObject;
-                //TC_LOG_DEBUG("misc", "Spawning gameobject %u", *itr);
-                /// @todo find out when it is add to map
-                if (!pGameobject->LoadFromDB(*itr, map, false))
-                    delete pGameobject;
-                else
-=======
             Map* map = sMapMgr->FindMap(data->spawnPoint.GetMapId(), 0);
             // We use current coords to unspawn, not spawn coords since creature can have changed grid
             if (map && !map->Instanceable() && map->IsGridLoaded(data->spawnPoint))
             {
                 if (GameObject* go = GameObject::CreateGameObjectFromDB(*itr, map, false))
->>>>>>> 28d470c5
                 {
                     /// @todo find out when it is add to map
                     if (go->isSpawnedByDefault())
@@ -1442,7 +1254,7 @@
         }
     }
 
-    if (internal_event_id >= int32(mGameEventPoolIds.size()))
+    if (internal_event_id < 0 || internal_event_id >= int32(mGameEventPoolIds.size()))
     {
         TC_LOG_ERROR("gameevent", "GameEventMgr::GameEventSpawn attempted access to out of range mGameEventPoolIds element %u (size: %zu).",
             internal_event_id, mGameEventPoolIds.size());
@@ -1474,14 +1286,8 @@
         {
             sObjectMgr->RemoveCreatureFromGrid(*itr, data);
 
-<<<<<<< HEAD
-            sMapMgr->DoForAllMapsWithMapId(data->mapId, [&itr](Map* map)
-            {
-                map->RemoveRespawnTime(SPAWN_TYPE_CREATURE, *itr);
-=======
             sMapMgr->DoForAllMapsWithMapId(data->spawnPoint.GetMapId(), [&itr](Map* map)
             {
->>>>>>> 28d470c5
                 auto creatureBounds = map->GetCreatureBySpawnIdStore().equal_range(*itr);
                 for (auto itr2 = creatureBounds.first; itr2 != creatureBounds.second;)
                 {
@@ -1510,14 +1316,8 @@
         {
             sObjectMgr->RemoveGameobjectFromGrid(*itr, data);
 
-<<<<<<< HEAD
-            sMapMgr->DoForAllMapsWithMapId(data->mapId, [&itr](Map* map)
-            {
-                map->RemoveRespawnTime(SPAWN_TYPE_GAMEOBJECT, *itr);
-=======
             sMapMgr->DoForAllMapsWithMapId(data->spawnPoint.GetMapId(), [&itr](Map* map)
             {
->>>>>>> 28d470c5
                 auto gameobjectBounds = map->GetGameObjectBySpawnIdStore().equal_range(*itr);
                 for (auto itr2 = gameobjectBounds.first; itr2 != gameobjectBounds.second;)
                 {
@@ -1537,7 +1337,7 @@
 
     for (IdList::iterator itr = mGameEventPoolIds[internal_event_id].begin(); itr != mGameEventPoolIds[internal_event_id].end(); ++itr)
     {
-        sPoolMgr->DespawnPool(*itr, true);
+        sPoolMgr->DespawnPool(*itr);
     }
 }
 
@@ -1551,12 +1351,7 @@
             continue;
 
         // Update if spawned
-<<<<<<< HEAD
-        sMapMgr->DoForAllMapsWithMapId(data->mapId, [&itr, activate](Map* map)
-
-=======
         sMapMgr->DoForAllMapsWithMapId(data->spawnPoint.GetMapId(), [&itr, activate](Map* map)
->>>>>>> 28d470c5
         {
             auto creatureBounds = map->GetCreatureBySpawnIdStore().equal_range(itr->first);
             for (auto itr2 = creatureBounds.first; itr2 != creatureBounds.second; ++itr2)
@@ -1586,10 +1381,7 @@
                 }
             }
         });
-<<<<<<< HEAD
-=======
-
->>>>>>> 28d470c5
+
         // now last step: put in data
         CreatureData& data2 = sObjectMgr->NewOrExistCreatureData(itr->first);
         if (activate)
@@ -1672,7 +1464,7 @@
     QuestRelList::iterator itr;
     for (itr = mGameEventCreatureQuests[event_id].begin(); itr != mGameEventCreatureQuests[event_id].end(); ++itr)
     {
-        QuestRelations* CreatureQuestMap = sObjectMgr->GetCreatureQuestRelationMapHACK();
+        QuestRelations* CreatureQuestMap = sObjectMgr->GetCreatureQuestRelationMap();
         if (activate)                                           // Add the pair(id, quest) to the multimap
             CreatureQuestMap->insert(QuestRelations::value_type(itr->first, itr->second));
         else
@@ -1697,7 +1489,7 @@
     }
     for (itr = mGameEventGameObjectQuests[event_id].begin(); itr != mGameEventGameObjectQuests[event_id].end(); ++itr)
     {
-        QuestRelations* GameObjectQuestMap = sObjectMgr->GetGOQuestRelationMapHACK();
+        QuestRelations* GameObjectQuestMap = sObjectMgr->GetGOQuestRelationMap();
         if (activate)                                           // Add the pair(id, quest) to the multimap
             GameObjectQuestMap->insert(QuestRelations::value_type(itr->first, itr->second));
         else
@@ -1735,12 +1527,8 @@
             {
                 WorldPackets::WorldState::UpdateWorldState worldstate;
                 worldstate.VariableID = bl->HolidayWorldState;
-<<<<<<< HEAD
-                worldstate.Value = Activate ? 1 : 0;
-=======
                 worldstate.Value = Activate;
                 //worldstate.Hidden = false;
->>>>>>> 28d470c5
                 sWorld->SendGlobalMessage(worldstate.Write());
             }
         }
@@ -1821,11 +1609,7 @@
     // set the followup events' start time
     if (!mGameEvent[event_id].nextstart)
     {
-<<<<<<< HEAD
-        time_t currenttime = GameTime::GetGameTime();
-=======
         time_t currenttime = time(nullptr);
->>>>>>> 28d470c5
         mGameEvent[event_id].nextstart = currenttime + mGameEvent[event_id].length * 60;
     }
     return true;
@@ -1860,7 +1644,6 @@
 }
 
 class GameEventAIHookWorker
-<<<<<<< HEAD
 {
 public:
     GameEventAIHookWorker(uint16 eventId, bool activate) : _eventId(eventId), _activate(activate) { }
@@ -1868,7 +1651,7 @@
     void Visit(std::unordered_map<ObjectGuid, Creature*>& creatureMap)
     {
         for (auto const& p : creatureMap)
-            if (p.second->IsInWorld() && p.second->IsAIEnabled())
+            if (p.second->IsInWorld() && p.second->IsAIEnabled)
                 p.second->AI()->OnGameEvent(_activate, _eventId);
     }
 
@@ -1899,135 +1682,6 @@
     });
 }
 
-void GameEventMgr::SetHolidayEventTime(GameEventData& event)
-{
-    if (!event.holidayStage) // Ignore holiday
-        return;
-
-    HolidaysEntry const* holiday = sHolidaysStore.LookupEntry(event.holiday_id);
-    if (!holiday->Date[0] || !holiday->Duration[0]) // Invalid definitions
-    {
-        TC_LOG_ERROR("sql.sql", "Missing date or duration for holiday %u.", event.holiday_id);
-        return;
-    }
-
-    uint8 stageIndex = event.holidayStage - 1;
-    event.length = holiday->Duration[stageIndex] * HOUR / MINUTE;
-
-    time_t stageOffset = 0;
-    for (uint8 i = 0; i < stageIndex; ++i)
-        stageOffset += holiday->Duration[i] * HOUR;
-
-    switch (holiday->CalendarFilterType)
-    {
-        case -1: // Yearly
-            event.occurence = YEAR / MINUTE; // Not all too useful
-            break;
-        case 0: // Weekly
-            event.occurence = WEEK / MINUTE;
-            break;
-        case 1: // Defined dates only (Darkmoon Faire)
-            break;
-        case 2: // Only used for looping events (Call to Arms)
-            break;
-    }
-
-    if (holiday->Looping)
-    {
-        event.occurence = 0;
-        for (uint8 i = 0; i < MAX_HOLIDAY_DURATIONS && holiday->Duration[i]; ++i)
-            event.occurence += holiday->Duration[i] * HOUR / MINUTE;
-    }
-
-    bool singleDate = ((holiday->Date[0] >> 24) & 0x1F) == 31; // Events with fixed date within year have - 1
-
-    time_t curTime = GameTime::GetGameTime();
-    for (uint8 i = 0; i < MAX_HOLIDAY_DATES && holiday->Date[i]; ++i)
-    {
-        uint32 date = holiday->Date[i];
-
-        tm timeInfo;
-        if (singleDate)
-        {
-            localtime_r(&curTime, &timeInfo);
-            timeInfo.tm_year -= 1; // First try last year (event active through New Year)
-        }
-        else
-            timeInfo.tm_year = ((date >> 24) & 0x1F) + 100;
-
-        timeInfo.tm_mon = (date >> 20) & 0xF;
-        timeInfo.tm_mday = ((date >> 14) & 0x3F) + 1;
-        timeInfo.tm_hour = (date >> 6) & 0x1F;
-        timeInfo.tm_min = date & 0x3F;
-        timeInfo.tm_sec = 0;
-        timeInfo.tm_wday = 0;
-        timeInfo.tm_yday = 0;
-        timeInfo.tm_isdst = -1;
-
-        // try to get next start time (skip past dates)
-        time_t startTime = mktime(&timeInfo);
-        if (curTime < startTime + event.length * MINUTE)
-        {
-            event.start = startTime + stageOffset;
-            break;
-        }
-        else if (singleDate)
-        {
-            tm tmCopy;
-            localtime_r(&curTime, &tmCopy);
-            int year = tmCopy.tm_year; // This year
-            tmCopy = timeInfo;
-            tmCopy.tm_year = year;
-
-            event.start = mktime(&tmCopy) + stageOffset;
-            break;
-        }
-        else
-        {
-            // date is due and not a singleDate event, try with next DBC date (modified by holiday_dates)
-            // if none is found we don't modify start date and use the one in game_event
-        }
-    }
-=======
-{
-public:
-    GameEventAIHookWorker(uint16 eventId, bool activate) : _eventId(eventId), _activate(activate) { }
-
-    void Visit(std::unordered_map<ObjectGuid, Creature*>& creatureMap)
-    {
-        for (auto const& p : creatureMap)
-            if (p.second->IsInWorld() && p.second->IsAIEnabled)
-                p.second->AI()->OnGameEvent(_activate, _eventId);
-    }
-
-    void Visit(std::unordered_map<ObjectGuid, GameObject*>& gameObjectMap)
-    {
-        for (auto const& p : gameObjectMap)
-            if (p.second->IsInWorld())
-                p.second->AI()->OnGameEvent(_activate, _eventId);
-    }
-
-    template<class T>
-    void Visit(std::unordered_map<ObjectGuid, T*>&) { }
-
-private:
-    uint16 _eventId;
-    bool _activate;
-};
-
-void GameEventMgr::RunSmartAIScripts(uint16 event_id, bool activate)
-{
-    //! Iterate over every supported source type (creature and gameobject)
-    //! Not entirely sure how this will affect units in non-loaded grids.
-    sMapMgr->DoForAllMaps([event_id, activate](Map* map)
-    {
-        GameEventAIHookWorker worker(event_id, activate);
-        TypeContainerVisitor<GameEventAIHookWorker, MapStoredObjectTypesContainer> visitor(worker);
-        visitor.Visit(map->GetObjectsStore());
-    });
->>>>>>> 28d470c5
-}
-
 bool IsHolidayActive(HolidayIds id)
 {
     if (id == HOLIDAY_NONE)
@@ -2043,8 +1697,8 @@
     return false;
 }
 
-bool IsEventActive(uint16 eventId)
+bool IsEventActive(uint16 event_id)
 {
     GameEventMgr::ActiveEvents const& ae = sGameEventMgr->GetActiveEventList();
-    return ae.find(eventId) != ae.end();
+    return ae.find(event_id) != ae.end();
 }