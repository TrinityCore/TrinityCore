/*
 * Copyright (C) 2008-2015 TrinityCore <http://www.trinitycore.org/>
 * Copyright (C) 2005-2009 MaNGOS <http://getmangos.com/>
 *
 * This program is free software; you can redistribute it and/or modify it
 * under the terms of the GNU General Public License as published by the
 * Free Software Foundation; either version 2 of the License, or (at your
 * option) any later version.
 *
 * This program is distributed in the hope that it will be useful, but WITHOUT
 * ANY WARRANTY; without even the implied warranty of MERCHANTABILITY or
 * FITNESS FOR A PARTICULAR PURPOSE. See the GNU General Public License for
 * more details.
 *
 * You should have received a copy of the GNU General Public License along
 * with this program. If not, see <http://www.gnu.org/licenses/>.
 */

#include "GameEventMgr.h"
#include "World.h"
#include "ObjectMgr.h"
#include "WorldPacket.h"
#include "PoolMgr.h"
#include "Language.h"
#include "Log.h"
#include "MapManager.h"
#include "Player.h"
#include "BattlegroundMgr.h"
#include "UnitAI.h"
#include "GameObjectAI.h"

bool GameEventMgr::CheckOneGameEvent(uint16 entry) const
{
    switch (mGameEvent[entry].state)
    {
        default:
        case GAMEEVENT_NORMAL:
        {
            time_t currenttime = time(NULL);
            // Get the event information
            return mGameEvent[entry].start < currenttime
                && currenttime < mGameEvent[entry].end
                && (currenttime - mGameEvent[entry].start) % (mGameEvent[entry].occurence * MINUTE) < mGameEvent[entry].length * MINUTE;
        }
        // if the state is conditions or nextphase, then the event should be active
        case GAMEEVENT_WORLD_CONDITIONS:
        case GAMEEVENT_WORLD_NEXTPHASE:
            return true;
        // finished world events are inactive
        case GAMEEVENT_WORLD_FINISHED:
        case GAMEEVENT_INTERNAL:
            return false;
        // if inactive world event, check the prerequisite events
        case GAMEEVENT_WORLD_INACTIVE:
        {
            time_t currenttime = time(NULL);
            for (std::set<uint16>::const_iterator itr = mGameEvent[entry].prerequisite_events.begin(); itr != mGameEvent[entry].prerequisite_events.end(); ++itr)
            {
                if ((mGameEvent[*itr].state != GAMEEVENT_WORLD_NEXTPHASE && mGameEvent[*itr].state != GAMEEVENT_WORLD_FINISHED) ||   // if prereq not in nextphase or finished state, then can't start this one
                    mGameEvent[*itr].nextstart > currenttime)               // if not in nextphase state for long enough, can't start this one
                    return false;
            }
            // all prerequisite events are met
            // but if there are no prerequisites, this can be only activated through gm command
            return !(mGameEvent[entry].prerequisite_events.empty());
        }
    }
}

uint32 GameEventMgr::NextCheck(uint16 entry) const
{
    time_t currenttime = time(NULL);

    // for NEXTPHASE state world events, return the delay to start the next event, so the followup event will be checked correctly
    if ((mGameEvent[entry].state == GAMEEVENT_WORLD_NEXTPHASE || mGameEvent[entry].state == GAMEEVENT_WORLD_FINISHED) && mGameEvent[entry].nextstart >= currenttime)
        return uint32(mGameEvent[entry].nextstart - currenttime);

    // for CONDITIONS state world events, return the length of the wait period, so if the conditions are met, this check will be called again to set the timer as NEXTPHASE event
    if (mGameEvent[entry].state == GAMEEVENT_WORLD_CONDITIONS)
    {
        if (mGameEvent[entry].length)
            return mGameEvent[entry].length * 60;
        else
            return max_ge_check_delay;
    }

    // outdated event: we return max
    if (currenttime > mGameEvent[entry].end)
        return max_ge_check_delay;

    // never started event, we return delay before start
    if (mGameEvent[entry].start > currenttime)
        return uint32(mGameEvent[entry].start - currenttime);

    uint32 delay;
    // in event, we return the end of it
    if ((((currenttime - mGameEvent[entry].start) % (mGameEvent[entry].occurence * 60)) < (mGameEvent[entry].length * 60)))
        // we return the delay before it ends
        delay = (mGameEvent[entry].length * MINUTE) - ((currenttime - mGameEvent[entry].start) % (mGameEvent[entry].occurence * MINUTE));
    else                                                    // not in window, we return the delay before next start
        delay = (mGameEvent[entry].occurence * MINUTE) - ((currenttime - mGameEvent[entry].start) % (mGameEvent[entry].occurence * MINUTE));
    // In case the end is before next check
    if (mGameEvent[entry].end  < time_t(currenttime + delay))
        return uint32(mGameEvent[entry].end - currenttime);
    else
        return delay;
}

void GameEventMgr::StartInternalEvent(uint16 event_id)
{
    if (event_id < 1 || event_id >= mGameEvent.size())
        return;

    if (!mGameEvent[event_id].isValid())
        return;

    if (m_ActiveEvents.find(event_id) != m_ActiveEvents.end())
        return;

    StartEvent(event_id);
}

bool GameEventMgr::StartEvent(uint16 event_id, bool overwrite)
{
    GameEventData &data = mGameEvent[event_id];
    if (data.state == GAMEEVENT_NORMAL || data.state == GAMEEVENT_INTERNAL)
    {
        AddActiveEvent(event_id);
        ApplyNewEvent(event_id);
        if (overwrite)
        {
            mGameEvent[event_id].start = time(NULL);
            if (data.end <= data.start)
                data.end = data.start + data.length;
        }
        return false;
    }
    else
    {
        if (data.state == GAMEEVENT_WORLD_INACTIVE)
            // set to conditions phase
            data.state = GAMEEVENT_WORLD_CONDITIONS;

        // add to active events
        AddActiveEvent(event_id);
        // add spawns
        ApplyNewEvent(event_id);

        // check if can go to next state
        bool conditions_met = CheckOneGameEventConditions(event_id);
        // save to db
        SaveWorldEventStateToDB(event_id);
        // force game event update to set the update timer if conditions were met from a command
        // this update is needed to possibly start events dependent on the started one
        // or to scedule another update where the next event will be started
        if (overwrite && conditions_met)
            sWorld->ForceGameEventUpdate();

        return conditions_met;
    }
}

void GameEventMgr::StopEvent(uint16 event_id, bool overwrite)
{
    GameEventData &data = mGameEvent[event_id];
    bool serverwide_evt = data.state != GAMEEVENT_NORMAL && data.state != GAMEEVENT_INTERNAL;

    RemoveActiveEvent(event_id);
    UnApplyEvent(event_id);

    if (overwrite && !serverwide_evt)
    {
        data.start = time(NULL) - data.length * MINUTE;
        if (data.end <= data.start)
            data.end = data.start + data.length;
    }
    else if (serverwide_evt)
    {
        // if finished world event, then only gm command can stop it
        if (overwrite || data.state != GAMEEVENT_WORLD_FINISHED)
        {
            // reset conditions
            data.nextstart = 0;
            data.state = GAMEEVENT_WORLD_INACTIVE;
            GameEventConditionMap::iterator itr;
            for (itr = data.conditions.begin(); itr != data.conditions.end(); ++itr)
                itr->second.done = 0;

            SQLTransaction trans = CharacterDatabase.BeginTransaction();
            PreparedStatement* stmt = CharacterDatabase.GetPreparedStatement(CHAR_DEL_ALL_GAME_EVENT_CONDITION_SAVE);
            stmt->setUInt8(0, uint8(event_id));
            trans->Append(stmt);

            stmt = CharacterDatabase.GetPreparedStatement(CHAR_DEL_GAME_EVENT_SAVE);
            stmt->setUInt8(0, uint8(event_id));
            trans->Append(stmt);

            CharacterDatabase.CommitTransaction(trans);
        }
    }
}

void GameEventMgr::LoadFromDB()
{
    {
        uint32 oldMSTime = getMSTime();
        //                                               0           1                           2                         3          4       5        6            7            8
        QueryResult result = WorldDatabase.Query("SELECT eventEntry, UNIX_TIMESTAMP(start_time), UNIX_TIMESTAMP(end_time), occurence, length, holiday, description, world_event, announce FROM game_event");
        if (!result)
        {
            mGameEvent.clear();
            TC_LOG_ERROR("server.loading", ">> Loaded 0 game events. DB table `game_event` is empty.");
            return;
        }

        uint32 count = 0;
        do
        {
            Field* fields = result->Fetch();

            uint8 event_id = fields[0].GetUInt8();
            if (event_id == 0)
            {
                TC_LOG_ERROR("sql.sql", "`game_event` game event entry 0 is reserved and can't be used.");
                continue;
            }

            GameEventData& pGameEvent = mGameEvent[event_id];
            uint64 starttime        = fields[1].GetUInt64();
            pGameEvent.start        = time_t(starttime);
            uint64 endtime          = fields[2].GetUInt64();
            pGameEvent.end          = time_t(endtime);
            pGameEvent.occurence    = fields[3].GetUInt64();
            pGameEvent.length       = fields[4].GetUInt64();
            pGameEvent.holiday_id   = HolidayIds(fields[5].GetUInt32());

            pGameEvent.state        = (GameEventState)(fields[7].GetUInt8());
            pGameEvent.nextstart    = 0;
            pGameEvent.announce     = fields[8].GetUInt8();

            if (pGameEvent.length == 0 && pGameEvent.state == GAMEEVENT_NORMAL)                            // length>0 is validity check
            {
                TC_LOG_ERROR("sql.sql", "`game_event` game event id (%i) isn't a world event and has length = 0, thus it can't be used.", event_id);
                continue;
            }

            if (pGameEvent.holiday_id != HOLIDAY_NONE)
            {
                if (!sHolidaysStore.LookupEntry(pGameEvent.holiday_id))
                {
                    TC_LOG_ERROR("sql.sql", "`game_event` game event id (%i) have not existed holiday id %u.", event_id, pGameEvent.holiday_id);
                    pGameEvent.holiday_id = HOLIDAY_NONE;
                }
            }

            pGameEvent.description  = fields[6].GetString();

            ++count;
        }
        while (result->NextRow());

        TC_LOG_INFO("server.loading", ">> Loaded %u game events in %u ms", count, GetMSTimeDiffToNow(oldMSTime));

    }

    TC_LOG_INFO("server.loading", "Loading Game Event Saves Data...");
    {
        uint32 oldMSTime = getMSTime();

        //                                                       0       1        2
        QueryResult result = CharacterDatabase.Query("SELECT eventEntry, state, next_start FROM game_event_save");

        if (!result)
            TC_LOG_INFO("server.loading", ">> Loaded 0 game event saves in game events. DB table `game_event_save` is empty.");
        else
        {
            uint32 count = 0;
            do
            {
                Field* fields = result->Fetch();

                uint8 event_id = fields[0].GetUInt8();

                if (event_id >= mGameEvent.size())
                {
                    TC_LOG_ERROR("sql.sql", "`game_event_save` game event entry (%i) is out of range compared to max event entry in `game_event`", event_id);
                    continue;
                }

                if (mGameEvent[event_id].state != GAMEEVENT_NORMAL && mGameEvent[event_id].state != GAMEEVENT_INTERNAL)
                {
                    mGameEvent[event_id].state = (GameEventState)(fields[1].GetUInt8());
                    mGameEvent[event_id].nextstart    = time_t(fields[2].GetUInt32());
                }
                else
                {
                    TC_LOG_ERROR("sql.sql", "game_event_save includes event save for non-worldevent id %u", event_id);
                    continue;
                }

                ++count;
            }
            while (result->NextRow());

            TC_LOG_INFO("server.loading", ">> Loaded %u game event saves in game events in %u ms", count, GetMSTimeDiffToNow(oldMSTime));

        }
    }

    TC_LOG_INFO("server.loading", "Loading Game Event Prerequisite Data...");
    {
        uint32 oldMSTime = getMSTime();

        //                                                   0             1
        QueryResult result = WorldDatabase.Query("SELECT eventEntry, prerequisite_event FROM game_event_prerequisite");
        if (!result)
            TC_LOG_INFO("server.loading", ">> Loaded 0 game event prerequisites in game events. DB table `game_event_prerequisite` is empty.");
        else
        {
            uint32 count = 0;
            do
            {
                Field* fields = result->Fetch();

                uint16 event_id = fields[0].GetUInt8();

                if (event_id >= mGameEvent.size())
                {
                    TC_LOG_ERROR("sql.sql", "`game_event_prerequisite` game event id (%i) is out of range compared to max event id in `game_event`", event_id);
                    continue;
                }

                if (mGameEvent[event_id].state != GAMEEVENT_NORMAL && mGameEvent[event_id].state != GAMEEVENT_INTERNAL)
                {
                    uint16 prerequisite_event = fields[1].GetUInt32();
                    if (prerequisite_event >= mGameEvent.size())
                    {
                        TC_LOG_ERROR("sql.sql", "`game_event_prerequisite` game event prerequisite id (%i) is out of range compared to max event id in `game_event`", prerequisite_event);
                        continue;
                    }
                    mGameEvent[event_id].prerequisite_events.insert(prerequisite_event);
                }
                else
                {
                    TC_LOG_ERROR("sql.sql", "game_event_prerequisiste includes event entry for non-worldevent id %u", event_id);
                    continue;
                }

                ++count;
            }
            while (result->NextRow());

            TC_LOG_INFO("server.loading", ">> Loaded %u game event prerequisites in game events in %u ms", count, GetMSTimeDiffToNow(oldMSTime));

        }
    }

    TC_LOG_INFO("server.loading", "Loading Game Event Creature Data...");
    {
        uint32 oldMSTime = getMSTime();

        //                                                 0        1
        QueryResult result = WorldDatabase.Query("SELECT guid, eventEntry FROM game_event_creature");

        if (!result)
            TC_LOG_INFO("server.loading", ">> Loaded 0 creatures in game events. DB table `game_event_creature` is empty");
        else
        {
            uint32 count = 0;
            do
            {
                Field* fields = result->Fetch();

                uint32 guid    = fields[0].GetUInt32();
                int16 event_id = fields[1].GetInt8();

                int32 internal_event_id = mGameEvent.size() + event_id - 1;

                CreatureData const* data = sObjectMgr->GetCreatureData(guid);
                if (!data)
                {
                    TC_LOG_ERROR("sql.sql", "`game_event_creature` contains creature (GUID: %u) not found in `creature` table.", guid);
                    continue;
                }

                if (internal_event_id < 0 || internal_event_id >= int32(mGameEventCreatureGuids.size()))
                {
                    TC_LOG_ERROR("sql.sql", "`game_event_creature` game event id (%i) is out of range compared to max event id in `game_event`", event_id);
                    continue;
                }

                GuidList& crelist = mGameEventCreatureGuids[internal_event_id];
                crelist.push_back(guid);

                ++count;
            }
            while (result->NextRow());

            TC_LOG_INFO("server.loading", ">> Loaded %u creatures in game events in %u ms", count, GetMSTimeDiffToNow(oldMSTime));

        }
    }

    TC_LOG_INFO("server.loading", "Loading Game Event GO Data...");
    {
        uint32 oldMSTime = getMSTime();

        //                                                0         1
        QueryResult result = WorldDatabase.Query("SELECT guid, eventEntry FROM game_event_gameobject");

        if (!result)
            TC_LOG_INFO("server.loading", ">> Loaded 0 gameobjects in game events. DB table `game_event_gameobject` is empty.");
        else
        {
            uint32 count = 0;
            do
            {
                Field* fields = result->Fetch();

                uint32 guid    = fields[0].GetUInt32();
                int16 event_id = fields[1].GetInt8();

                int32 internal_event_id = mGameEvent.size() + event_id - 1;

                GameObjectData const* data = sObjectMgr->GetGOData(guid);
                if (!data)
                {
                    TC_LOG_ERROR("sql.sql", "`game_event_gameobject` contains gameobject (GUID: %u) not found in `gameobject` table.", guid);
                    continue;
                }

                if (internal_event_id < 0 || internal_event_id >= int32(mGameEventGameobjectGuids.size()))
                {
                    TC_LOG_ERROR("sql.sql", "`game_event_gameobject` game event id (%i) is out of range compared to max event id in `game_event`", event_id);
                    continue;
                }

                GuidList& golist = mGameEventGameobjectGuids[internal_event_id];
                golist.push_back(guid);

                ++count;
            }
            while (result->NextRow());

            TC_LOG_INFO("server.loading", ">> Loaded %u gameobjects in game events in %u ms", count, GetMSTimeDiffToNow(oldMSTime));
        }
    }

    TC_LOG_INFO("server.loading", "Loading Game Event Model/Equipment Change Data...");
    {
        uint32 oldMSTime = getMSTime();

        //                                                       0           1                       2                                 3                                     4
        QueryResult result = WorldDatabase.Query("SELECT creature.guid, creature.id, game_event_model_equip.eventEntry, game_event_model_equip.modelid, game_event_model_equip.equipment_id "
                                                 "FROM creature JOIN game_event_model_equip ON creature.guid=game_event_model_equip.guid");

        if (!result)
            TC_LOG_INFO("server.loading", ">> Loaded 0 model/equipment changes in game events. DB table `game_event_model_equip` is empty.");
        else
        {
            uint32 count = 0;
            do
            {
                Field* fields = result->Fetch();

                uint32 guid     = fields[0].GetUInt32();
                uint32 entry    = fields[1].GetUInt32();
                uint16 event_id = fields[2].GetUInt8();

                if (event_id >= mGameEventModelEquip.size())
                {
                    TC_LOG_ERROR("sql.sql", "`game_event_model_equip` game event id (%u) is out of range compared to max event id in `game_event`", event_id);
                    continue;
                }

                ModelEquipList& equiplist = mGameEventModelEquip[event_id];
                ModelEquip newModelEquipSet;
                newModelEquipSet.modelid = fields[3].GetUInt32();
                newModelEquipSet.equipment_id = fields[4].GetUInt8();
                newModelEquipSet.equipement_id_prev = 0;
                newModelEquipSet.modelid_prev = 0;

                if (newModelEquipSet.equipment_id > 0)
                {
                    int8 equipId = static_cast<int8>(newModelEquipSet.equipment_id);
                    if (!sObjectMgr->GetEquipmentInfo(entry, equipId))
                    {
                        TC_LOG_ERROR("sql.sql", "Table `game_event_model_equip` have creature (Guid: %u, entry: %u) with equipment_id %u not found in table `creature_equip_template`, set to no equipment.",
                                         guid, entry, newModelEquipSet.equipment_id);
                        continue;
                    }
                }

                equiplist.push_back(std::pair<uint32, ModelEquip>(guid, newModelEquipSet));

                ++count;
            }
            while (result->NextRow());

            TC_LOG_INFO("server.loading", ">> Loaded %u model/equipment changes in game events in %u ms", count, GetMSTimeDiffToNow(oldMSTime));
        }
    }

    TC_LOG_INFO("server.loading", "Loading Game Event Quest Data...");
    {
        uint32 oldMSTime = getMSTime();

        //                                               0     1      2
        QueryResult result = WorldDatabase.Query("SELECT id, quest, eventEntry FROM game_event_creature_quest");

        if (!result)
            TC_LOG_INFO("server.loading", ">> Loaded 0 quests additions in game events. DB table `game_event_creature_quest` is empty.");
        else
        {
            uint32 count = 0;
            do
            {
                Field* fields = result->Fetch();

                uint32 id       = fields[0].GetUInt32();
                uint32 quest    = fields[1].GetUInt32();
                uint16 event_id = fields[2].GetUInt8();

                if (event_id >= mGameEventCreatureQuests.size())
                {
                    TC_LOG_ERROR("sql.sql", "`game_event_creature_quest` game event id (%u) is out of range compared to max event id in `game_event`", event_id);
                    continue;
                }

                QuestRelList& questlist = mGameEventCreatureQuests[event_id];
                questlist.push_back(QuestRelation(id, quest));

                ++count;
            }
            while (result->NextRow());

            TC_LOG_INFO("server.loading", ">> Loaded %u quests additions in game events in %u ms", count, GetMSTimeDiffToNow(oldMSTime));
        }
    }

    TC_LOG_INFO("server.loading", "Loading Game Event GO Quest Data...");
    {
        uint32 oldMSTime = getMSTime();

        //                                               0     1      2
        QueryResult result = WorldDatabase.Query("SELECT id, quest, eventEntry FROM game_event_gameobject_quest");

        if (!result)
            TC_LOG_INFO("server.loading", ">> Loaded 0 go quests additions in game events. DB table `game_event_gameobject_quest` is empty.");
        else
        {
            uint32 count = 0;
            do
            {
                Field* fields = result->Fetch();

                uint32 id       = fields[0].GetUInt32();
                uint32 quest    = fields[1].GetUInt32();
                uint16 event_id = fields[2].GetUInt8();

                if (event_id >= mGameEventGameObjectQuests.size())
                {
                    TC_LOG_ERROR("sql.sql", "`game_event_gameobject_quest` game event id (%u) is out of range compared to max event id in `game_event`", event_id);
                    continue;
                }

                QuestRelList& questlist = mGameEventGameObjectQuests[event_id];
                questlist.push_back(QuestRelation(id, quest));

                ++count;
            }
            while (result->NextRow());

            TC_LOG_INFO("server.loading", ">> Loaded %u quests additions in game events in %u ms", count, GetMSTimeDiffToNow(oldMSTime));
        }
    }

    TC_LOG_INFO("server.loading", "Loading Game Event Quest Condition Data...");
    {
        uint32 oldMSTime = getMSTime();

        //                                                 0       1         2             3
        QueryResult result = WorldDatabase.Query("SELECT quest, eventEntry, condition_id, num FROM game_event_quest_condition");

        if (!result)
            TC_LOG_INFO("server.loading", ">> Loaded 0 quest event conditions in game events. DB table `game_event_quest_condition` is empty.");
        else
        {
            uint32 count = 0;
            do
            {
                Field* fields = result->Fetch();

                uint32 quest     = fields[0].GetUInt32();
                uint16 event_id  = fields[1].GetUInt8();
                uint32 condition = fields[2].GetUInt32();
                float num       = fields[3].GetFloat();

                if (event_id >= mGameEvent.size())
                {
                    TC_LOG_ERROR("sql.sql", "`game_event_quest_condition` game event id (%u) is out of range compared to max event id in `game_event`", event_id);
                    continue;
                }

                mQuestToEventConditions[quest].event_id = event_id;
                mQuestToEventConditions[quest].condition = condition;
                mQuestToEventConditions[quest].num = num;

                ++count;
            }
            while (result->NextRow());

            TC_LOG_INFO("server.loading", ">> Loaded %u quest event conditions in game events in %u ms", count, GetMSTimeDiffToNow(oldMSTime));
        }
    }

    TC_LOG_INFO("server.loading", "Loading Game Event Condition Data...");
    {
        uint32 oldMSTime = getMSTime();

        //                                                  0          1            2             3                      4
        QueryResult result = WorldDatabase.Query("SELECT eventEntry, condition_id, req_num, max_world_state_field, done_world_state_field FROM game_event_condition");

        if (!result)
            TC_LOG_INFO("server.loading", ">> Loaded 0 conditions in game events. DB table `game_event_condition` is empty.");
        else
        {
            uint32 count = 0;
            do
            {
                Field* fields = result->Fetch();

                uint16 event_id  = fields[0].GetUInt8();
                uint32 condition = fields[1].GetUInt32();

                if (event_id >= mGameEvent.size())
                {
                    TC_LOG_ERROR("sql.sql", "`game_event_condition` game event id (%u) is out of range compared to max event id in `game_event`", event_id);
                    continue;
                }

                mGameEvent[event_id].conditions[condition].reqNum = fields[2].GetFloat();
                mGameEvent[event_id].conditions[condition].done = 0;
                mGameEvent[event_id].conditions[condition].max_world_state = fields[3].GetUInt16();
                mGameEvent[event_id].conditions[condition].done_world_state = fields[4].GetUInt16();

                ++count;
            }
            while (result->NextRow());

            TC_LOG_INFO("server.loading", ">> Loaded %u conditions in game events in %u ms", count, GetMSTimeDiffToNow(oldMSTime));
        }
    }

    TC_LOG_INFO("server.loading", "Loading Game Event Condition Save Data...");
    {
        uint32 oldMSTime = getMSTime();

        //                                                      0           1         2
        QueryResult result = CharacterDatabase.Query("SELECT eventEntry, condition_id, done FROM game_event_condition_save");

        if (!result)
            TC_LOG_INFO("server.loading", ">> Loaded 0 condition saves in game events. DB table `game_event_condition_save` is empty.");
        else
        {
            uint32 count = 0;
            do
            {
                Field* fields = result->Fetch();

                uint16 event_id  = fields[0].GetUInt8();
                uint32 condition = fields[1].GetUInt32();

                if (event_id >= mGameEvent.size())
                {
                    TC_LOG_ERROR("sql.sql", "`game_event_condition_save` game event id (%u) is out of range compared to max event id in `game_event`", event_id);
                    continue;
                }

                GameEventConditionMap::iterator itr = mGameEvent[event_id].conditions.find(condition);
                if (itr != mGameEvent[event_id].conditions.end())
                {
                    itr->second.done = fields[2].GetFloat();
                }
                else
                {
                    TC_LOG_ERROR("sql.sql", "game_event_condition_save contains not present condition evt id %u cond id %u", event_id, condition);
                    continue;
                }

                ++count;
            }
            while (result->NextRow());

            TC_LOG_INFO("server.loading", ">> Loaded %u condition saves in game events in %u ms", count, GetMSTimeDiffToNow(oldMSTime));
        }
    }

    TC_LOG_INFO("server.loading", "Loading Game Event NPCflag Data...");
    {
        uint32 oldMSTime = getMSTime();

        //                                                0       1        2
        QueryResult result = WorldDatabase.Query("SELECT guid, eventEntry, npcflag FROM game_event_npcflag");

        if (!result)
            TC_LOG_INFO("server.loading", ">> Loaded 0 npcflags in game events. DB table `game_event_npcflag` is empty.");
        else
        {
            uint32 count = 0;
            do
            {
                Field* fields = result->Fetch();

                uint32 guid     = fields[0].GetUInt32();
                uint16 event_id = fields[1].GetUInt8();
                uint32 npcflag  = fields[2].GetUInt32();

                if (event_id >= mGameEvent.size())
                {
                    TC_LOG_ERROR("sql.sql", "`game_event_npcflag` game event id (%u) is out of range compared to max event id in `game_event`", event_id);
                    continue;
                }

                mGameEventNPCFlags[event_id].push_back(GuidNPCFlagPair(guid, npcflag));

                ++count;
            }
            while (result->NextRow());

            TC_LOG_INFO("server.loading", ">> Loaded %u npcflags in game events in %u ms", count, GetMSTimeDiffToNow(oldMSTime));
        }
    }

    TC_LOG_INFO("server.loading", "Loading Game Event Seasonal Quest Relations...");
    {
        uint32 oldMSTime = getMSTime();

        //                                                  0          1
        QueryResult result = WorldDatabase.Query("SELECT questId, eventEntry FROM game_event_seasonal_questrelation");

        if (!result)
            TC_LOG_INFO("server.loading", ">> Loaded 0 seasonal quests additions in game events. DB table `game_event_seasonal_questrelation` is empty.");
        else
        {
            uint32 count = 0;
            do
            {
                Field* fields = result->Fetch();

                uint32 questId  = fields[0].GetUInt32();
                uint32 eventEntry = fields[1].GetUInt32(); /// @todo Change to uint8

                if (!sObjectMgr->GetQuestTemplate(questId))
                {
                    TC_LOG_ERROR("sql.sql", "`game_event_seasonal_questrelation` quest id (%u) does not exist in `quest_template`", questId);
                    continue;
                }

                if (eventEntry >= mGameEvent.size())
                {
                    TC_LOG_ERROR("sql.sql", "`game_event_seasonal_questrelation` event id (%u) is out of range compared to max event in `game_event`", eventEntry);
                    continue;
                }

                _questToEventLinks[questId] = eventEntry;
                ++count;
            }
            while (result->NextRow());

            TC_LOG_INFO("server.loading", ">> Loaded %u quests additions in game events in %u ms", count, GetMSTimeDiffToNow(oldMSTime));
        }
    }

    TC_LOG_INFO("server.loading", "Loading Game Event Vendor Additions Data...");
    {
        uint32 oldMSTime = getMSTime();

        //                                               0           1     2     3         4         5
        QueryResult result = WorldDatabase.Query("SELECT eventEntry, guid, item, maxcount, incrtime, ExtendedCost FROM game_event_npc_vendor ORDER BY guid, slot ASC");

        if (!result)
            TC_LOG_INFO("server.loading", ">> Loaded 0 vendor additions in game events. DB table `game_event_npc_vendor` is empty.");
        else
        {
            uint32 count = 0;
            do
            {
                Field* fields = result->Fetch();

                uint8 event_id  = fields[0].GetUInt8();

                if (event_id >= mGameEventVendors.size())
                {
                    TC_LOG_ERROR("sql.sql", "`game_event_npc_vendor` game event id (%u) is out of range compared to max event id in `game_event`", event_id);
                    continue;
                }

                NPCVendorList& vendors = mGameEventVendors[event_id];
                NPCVendorEntry newEntry;
                uint32 guid = fields[1].GetUInt32();
                newEntry.item = fields[2].GetUInt32();
                newEntry.maxcount = fields[3].GetUInt32();
                newEntry.incrtime = fields[4].GetUInt32();
                newEntry.ExtendedCost = fields[5].GetUInt32();
                // get the event npc flag for checking if the npc will be vendor during the event or not
                uint32 event_npc_flag = 0;
                NPCFlagList& flist = mGameEventNPCFlags[event_id];
                for (NPCFlagList::const_iterator itr = flist.begin(); itr != flist.end(); ++itr)
                {
                    if (itr->first == guid)
                    {
                        event_npc_flag = itr->second;
                        break;
                    }
                }
                // get creature entry
                newEntry.entry = 0;

                if (CreatureData const* data = sObjectMgr->GetCreatureData(guid))
                    newEntry.entry = data->id;

                // check validity with event's npcflag
                if (!sObjectMgr->IsVendorItemValid(newEntry.entry, newEntry.item, newEntry.maxcount, newEntry.incrtime, newEntry.ExtendedCost, NULL, NULL, event_npc_flag))
                    continue;

                vendors.push_back(newEntry);

                ++count;
            }
            while (result->NextRow());

            TC_LOG_INFO("server.loading", ">> Loaded %u vendor additions in game events in %u ms", count, GetMSTimeDiffToNow(oldMSTime));
        }
    }

    TC_LOG_INFO("server.loading", "Loading Game Event Battleground Data...");
    {
        uint32 oldMSTime = getMSTime();

        //                                                   0         1
        QueryResult result = WorldDatabase.Query("SELECT eventEntry, bgflag FROM game_event_battleground_holiday");

        if (!result)
            TC_LOG_INFO("server.loading", ">> Loaded 0 battleground holidays in game events. DB table `game_event_battleground_holiday` is empty.");
        else
        {
            uint32 count = 0;
            do
            {
                Field* fields = result->Fetch();

                uint16 event_id = fields[0].GetUInt8();

                if (event_id >= mGameEvent.size())
                {
                    TC_LOG_ERROR("sql.sql", "`game_event_battleground_holiday` game event id (%u) is out of range compared to max event id in `game_event`", event_id);
                    continue;
                }

                mGameEventBattlegroundHolidays[event_id] = fields[1].GetUInt32();

                ++count;
            }
            while (result->NextRow());

            TC_LOG_INFO("server.loading", ">> Loaded %u battleground holidays in game events in %u ms", count, GetMSTimeDiffToNow(oldMSTime));
        }
    }

    TC_LOG_INFO("server.loading", "Loading Game Event Pool Data...");
    {
        uint32 oldMSTime = getMSTime();

        //                                                               0                         1
        QueryResult result = WorldDatabase.Query("SELECT pool_template.entry, game_event_pool.eventEntry FROM pool_template"
                                                 " JOIN game_event_pool ON pool_template.entry = game_event_pool.pool_entry");

        if (!result)
            TC_LOG_INFO("server.loading", ">> Loaded 0 pools for game events. DB table `game_event_pool` is empty.");
        else
        {
            uint32 count = 0;
            do
            {
                Field* fields = result->Fetch();

                uint32 entry   = fields[0].GetUInt32();
                int16 event_id = fields[1].GetInt8();

                int32 internal_event_id = mGameEvent.size() + event_id - 1;

                if (internal_event_id < 0 || internal_event_id >= int32(mGameEventPoolIds.size()))
                {
                    TC_LOG_ERROR("sql.sql", "`game_event_pool` game event id (%i) is out of range compared to max event id in `game_event`", event_id);
                    continue;
                }

                if (!sPoolMgr->CheckPool(entry))
                {
                    TC_LOG_ERROR("sql.sql", "Pool Id (%u) has all creatures or gameobjects with explicit chance sum <>100 and no equal chance defined. The pool system cannot pick one to spawn.", entry);
                    continue;
                }

                IdList& poollist = mGameEventPoolIds[internal_event_id];
                poollist.push_back(entry);

                ++count;
            }
            while (result->NextRow());

            TC_LOG_INFO("server.loading", ">> Loaded %u pools for game events in %u ms", count, GetMSTimeDiffToNow(oldMSTime));
        }
    }
}

uint32 GameEventMgr::GetNPCFlag(Creature* cr)
{
    uint32 mask = 0;
    uint32 guid = cr->GetSpawnId();

    for (ActiveEvents::iterator e_itr = m_ActiveEvents.begin(); e_itr != m_ActiveEvents.end(); ++e_itr)
    {
        for (NPCFlagList::iterator itr = mGameEventNPCFlags[*e_itr].begin();
            itr != mGameEventNPCFlags[*e_itr].end();
            ++ itr)
            if (itr->first == guid)
                mask |= itr->second;
    }

    return mask;
}

void GameEventMgr::Initialize()
{
    QueryResult result = WorldDatabase.Query("SELECT MAX(eventEntry) FROM game_event");
    if (result)
    {
        Field* fields = result->Fetch();

        uint32 maxEventId = fields[0].GetUInt8();

        // Id starts with 1 and vector with 0, thus increment
        maxEventId++;

        mGameEvent.resize(maxEventId);
        mGameEventCreatureGuids.resize(maxEventId * 2 - 1);
        mGameEventGameobjectGuids.resize(maxEventId * 2 - 1);
        mGameEventCreatureQuests.resize(maxEventId);
        mGameEventGameObjectQuests.resize(maxEventId);
        mGameEventVendors.resize(maxEventId);
        mGameEventBattlegroundHolidays.resize(maxEventId, 0);
        mGameEventPoolIds.resize(maxEventId * 2 - 1);
        mGameEventNPCFlags.resize(maxEventId);
        mGameEventModelEquip.resize(maxEventId);
    }
}

uint32 GameEventMgr::StartSystem()                           // return the next event delay in ms
{
    m_ActiveEvents.clear();
    uint32 delay = Update();
    isSystemInit = true;
    return delay;
}

void GameEventMgr::StartArenaSeason()
{
    uint8 season = sWorld->getIntConfig(CONFIG_ARENA_SEASON_ID);
    QueryResult result = WorldDatabase.PQuery("SELECT eventEntry FROM game_event_arena_seasons WHERE season = '%i'", season);

    if (!result)
    {
        TC_LOG_ERROR("gameevent", "ArenaSeason (%u) must be an existant Arena Season", season);
        return;
    }

    Field* fields = result->Fetch();
    uint16 eventId = fields[0].GetUInt8();

    if (eventId >= mGameEvent.size())
    {
        TC_LOG_ERROR("gameevent", "EventEntry %u for ArenaSeason (%u) does not exists", eventId, season);
        return;
    }

    StartEvent(eventId, true);
    TC_LOG_INFO("gameevent", "Arena Season %u started...", season);

}

uint32 GameEventMgr::Update()                               // return the next event delay in ms
{
    time_t currenttime = time(NULL);
    uint32 nextEventDelay = max_ge_check_delay;             // 1 day
    uint32 calcDelay;
    std::set<uint16> activate, deactivate;
    for (uint16 itr = 1; itr < mGameEvent.size(); ++itr)
    {
        // must do the activating first, and after that the deactivating
        // so first queue it
        //TC_LOG_ERROR("sql.sql", "Checking event %u", itr);
        if (CheckOneGameEvent(itr))
        {
            // if the world event is in NEXTPHASE state, and the time has passed to finish this event, then do so
            if (mGameEvent[itr].state == GAMEEVENT_WORLD_NEXTPHASE && mGameEvent[itr].nextstart <= currenttime)
            {
                // set this event to finished, null the nextstart time
                mGameEvent[itr].state = GAMEEVENT_WORLD_FINISHED;
                mGameEvent[itr].nextstart = 0;
                // save the state of this gameevent
                SaveWorldEventStateToDB(itr);
                // queue for deactivation
                if (IsActiveEvent(itr))
                    deactivate.insert(itr);
                // go to next event, this no longer needs an event update timer
                continue;
            }
            else if (mGameEvent[itr].state == GAMEEVENT_WORLD_CONDITIONS && CheckOneGameEventConditions(itr))
                // changed, save to DB the gameevent state, will be updated in next update cycle
                SaveWorldEventStateToDB(itr);

            //TC_LOG_DEBUG("misc", "GameEvent %u is active", itr->first);
            // queue for activation
            if (!IsActiveEvent(itr))
                activate.insert(itr);
        }
        else
        {
            //TC_LOG_DEBUG("misc", "GameEvent %u is not active", itr->first);
            if (IsActiveEvent(itr))
                deactivate.insert(itr);
            else
            {
                if (!isSystemInit)
                {
                    int16 event_nid = (-1) * (itr);
                    // spawn all negative ones for this event
                    GameEventSpawn(event_nid);
                }
            }
        }
        calcDelay = NextCheck(itr);
        if (calcDelay < nextEventDelay)
            nextEventDelay = calcDelay;
    }
    // now activate the queue
    // a now activated event can contain a spawn of a to-be-deactivated one
    // following the activate - deactivate order, deactivating the first event later will leave the spawn in (wont disappear then reappear clientside)
    for (std::set<uint16>::iterator itr = activate.begin(); itr != activate.end(); ++itr)
        // start the event
        // returns true the started event completed
        // in that case, initiate next update in 1 second
        if (StartEvent(*itr))
            nextEventDelay = 0;
    for (std::set<uint16>::iterator itr = deactivate.begin(); itr != deactivate.end(); ++itr)
        StopEvent(*itr);
    TC_LOG_INFO("gameevent", "Next game event check in %u seconds.", nextEventDelay + 1);
    return (nextEventDelay + 1) * IN_MILLISECONDS;           // Add 1 second to be sure event has started/stopped at next call
}

void GameEventMgr::UnApplyEvent(uint16 event_id)
{
    TC_LOG_INFO("gameevent", "GameEvent %u \"%s\" removed.", event_id, mGameEvent[event_id].description.c_str());
    //! Run SAI scripts with SMART_EVENT_GAME_EVENT_END
    RunSmartAIScripts(event_id, false);
    // un-spawn positive event tagged objects
    GameEventUnspawn(event_id);
    // spawn negative event tagget objects
    int16 event_nid = (-1) * event_id;
    GameEventSpawn(event_nid);
    // restore equipment or model
    ChangeEquipOrModel(event_id, false);
    // Remove quests that are events only to non event npc
    UpdateEventQuests(event_id, false);
    UpdateWorldStates(event_id, false);
    // update npcflags in this event
    UpdateEventNPCFlags(event_id);
    // remove vendor items
    UpdateEventNPCVendor(event_id, false);
    // update bg holiday
    UpdateBattlegroundSettings();
}

void GameEventMgr::ApplyNewEvent(uint16 event_id)
{
    uint8 announce = mGameEvent[event_id].announce;
    if (announce == 1 || (announce == 2 && sWorld->getBoolConfig(CONFIG_EVENT_ANNOUNCE)))
        sWorld->SendWorldText(LANG_EVENTMESSAGE, mGameEvent[event_id].description.c_str());

    TC_LOG_INFO("gameevent", "GameEvent %u \"%s\" started.", event_id, mGameEvent[event_id].description.c_str());

    //! Run SAI scripts with SMART_EVENT_GAME_EVENT_END
    RunSmartAIScripts(event_id, true);

    // spawn positive event tagget objects
    GameEventSpawn(event_id);
    // un-spawn negative event tagged objects
    int16 event_nid = (-1) * event_id;
    GameEventUnspawn(event_nid);
    // Change equipement or model
    ChangeEquipOrModel(event_id, true);
    // Add quests that are events only to non event npc
    UpdateEventQuests(event_id, true);
    UpdateWorldStates(event_id, true);
    // update npcflags in this event
    UpdateEventNPCFlags(event_id);
    // add vendor items
    UpdateEventNPCVendor(event_id, true);
    // update bg holiday
    UpdateBattlegroundSettings();
    // check for seasonal quest reset.
    sWorld->ResetEventSeasonalQuests(event_id);
}

void GameEventMgr::UpdateEventNPCFlags(uint16 event_id)
{
    std::unordered_map<uint32, std::unordered_set<ObjectGuid::LowType>> creaturesByMap;

    // go through the creatures whose npcflags are changed in the event
    for (NPCFlagList::iterator itr = mGameEventNPCFlags[event_id].begin(); itr != mGameEventNPCFlags[event_id].end(); ++itr)
        // get the creature data from the low guid to get the entry, to be able to find out the whole guid
        if (CreatureData const* data = sObjectMgr->GetCreatureData(itr->first))
            creaturesByMap[data->mapid].insert(itr->first);

    for (auto const& p : creaturesByMap)
    {
        sMapMgr->DoForAllMapsWithMapId(p.first, [this, &p](Map* map)
        {
            for (auto& spawnId : p.second)
            {
                auto creatureBounds = map->GetCreatureBySpawnIdStore().equal_range(spawnId);
                for (auto itr = creatureBounds.first; itr != creatureBounds.second; ++itr)
                {
                    Creature* creature = itr->second;
                    uint32 npcflag = GetNPCFlag(creature);
                    if (CreatureTemplate const* creatureTemplate = creature->GetCreatureTemplate())
                        npcflag |= creatureTemplate->npcflag;

                    creature->SetUInt32Value(UNIT_NPC_FLAGS, npcflag);
                    // reset gossip options, since the flag change might have added / removed some
                    //cr->ResetGossipOptions();
                }
            }
        });
    }
}

void GameEventMgr::UpdateBattlegroundSettings()
{
    uint32 mask = 0;
    for (ActiveEvents::const_iterator itr = m_ActiveEvents.begin(); itr != m_ActiveEvents.end(); ++itr)
        mask |= mGameEventBattlegroundHolidays[*itr];
    sBattlegroundMgr->SetHolidayWeekends(mask);
}

void GameEventMgr::UpdateEventNPCVendor(uint16 event_id, bool activate)
{
    for (NPCVendorList::iterator itr = mGameEventVendors[event_id].begin(); itr != mGameEventVendors[event_id].end(); ++itr)
    {
        if (activate)
            sObjectMgr->AddVendorItem(itr->entry, itr->item, itr->maxcount, itr->incrtime, itr->ExtendedCost, false);
        else
            sObjectMgr->RemoveVendorItem(itr->entry, itr->item, false);
    }
}

void GameEventMgr::GameEventSpawn(int16 event_id)
{
    int32 internal_event_id = mGameEvent.size() + event_id - 1;

    if (internal_event_id < 0 || internal_event_id >= int32(mGameEventCreatureGuids.size()))
    {
        TC_LOG_ERROR("gameevent", "GameEventMgr::GameEventSpawn attempt access to out of range mGameEventCreatureGuids element %i (size: %zu)",
            internal_event_id, mGameEventCreatureGuids.size());
        return;
    }

    for (GuidList::iterator itr = mGameEventCreatureGuids[internal_event_id].begin(); itr != mGameEventCreatureGuids[internal_event_id].end(); ++itr)
    {
        // Add to correct cell
        if (CreatureData const* data = sObjectMgr->GetCreatureData(*itr))
        {
            sObjectMgr->AddCreatureToGrid(*itr, data);

            // Spawn if necessary (loaded grids only)
            Map* map = sMapMgr->CreateBaseMap(data->mapid);
            // We use spawn coords to spawn
            if (!map->Instanceable() && map->IsGridLoaded(data->posX, data->posY))
            {
                Creature* creature = new Creature();
                //TC_LOG_DEBUG("misc", "Spawning creature %u", *itr);
                if (!creature->LoadCreatureFromDB(*itr, map))
                    delete creature;
            }
        }
    }

    if (internal_event_id < 0 || internal_event_id >= int32(mGameEventGameobjectGuids.size()))
    {
        TC_LOG_ERROR("gameevent", "GameEventMgr::GameEventSpawn attempt access to out of range mGameEventGameobjectGuids element %i (size: %zu)",
            internal_event_id, mGameEventGameobjectGuids.size());
        return;
    }

    for (GuidList::iterator itr = mGameEventGameobjectGuids[internal_event_id].begin(); itr != mGameEventGameobjectGuids[internal_event_id].end(); ++itr)
    {
        // Add to correct cell
        if (GameObjectData const* data = sObjectMgr->GetGOData(*itr))
        {
            sObjectMgr->AddGameobjectToGrid(*itr, data);
            // Spawn if necessary (loaded grids only)
            // this base map checked as non-instanced and then only existed
            Map* map = sMapMgr->CreateBaseMap(data->mapid);
            // We use current coords to unspawn, not spawn coords since creature can have changed grid
            if (!map->Instanceable() && map->IsGridLoaded(data->posX, data->posY))
            {
                GameObject* pGameobject = new GameObject;
                //TC_LOG_DEBUG("misc", "Spawning gameobject %u", *itr);
                /// @todo find out when it is add to map
                if (!pGameobject->LoadGameObjectFromDB(*itr, map, false))
                    delete pGameobject;
                else
                {
                    if (pGameobject->isSpawnedByDefault())
                        map->AddToMap(pGameobject);
                }
            }
        }
    }

    if (internal_event_id < 0 || internal_event_id >= int32(mGameEventPoolIds.size()))
    {
        TC_LOG_ERROR("gameevent", "GameEventMgr::GameEventSpawn attempt access to out of range mGameEventPoolIds element %u (size: %zu)",
            internal_event_id, mGameEventPoolIds.size());
        return;
    }

    for (IdList::iterator itr = mGameEventPoolIds[internal_event_id].begin(); itr != mGameEventPoolIds[internal_event_id].end(); ++itr)
        sPoolMgr->SpawnPool(*itr);
}

void GameEventMgr::GameEventUnspawn(int16 event_id)
{
    int32 internal_event_id = mGameEvent.size() + event_id - 1;

    if (internal_event_id < 0 || internal_event_id >= int32(mGameEventCreatureGuids.size()))
    {
        TC_LOG_ERROR("gameevent", "GameEventMgr::GameEventUnspawn attempt access to out of range mGameEventCreatureGuids element %i (size: %zu)",
            internal_event_id, mGameEventCreatureGuids.size());
        return;
    }

    for (GuidList::iterator itr = mGameEventCreatureGuids[internal_event_id].begin(); itr != mGameEventCreatureGuids[internal_event_id].end(); ++itr)
    {
        // check if it's needed by another event, if so, don't remove
        if (event_id > 0 && hasCreatureActiveEventExcept(*itr, event_id))
            continue;
        // Remove the creature from grid
        if (CreatureData const* data = sObjectMgr->GetCreatureData(*itr))
        {
            sObjectMgr->RemoveCreatureFromGrid(*itr, data);

            sMapMgr->DoForAllMapsWithMapId(data->mapid, [&itr](Map* map)
            {
                auto creatureBounds = map->GetCreatureBySpawnIdStore().equal_range(*itr);
                for (auto itr2 = creatureBounds.first; itr2 != creatureBounds.second;)
                {
                    Creature* creature = itr2->second;
                    ++itr2;
                    creature->AddObjectToRemoveList();
                }
            });
        }
    }

    if (internal_event_id < 0 || internal_event_id >= int32(mGameEventGameobjectGuids.size()))
    {
        TC_LOG_ERROR("gameevent", "GameEventMgr::GameEventUnspawn attempt access to out of range mGameEventGameobjectGuids element %i (size: %zu)",
            internal_event_id, mGameEventGameobjectGuids.size());
        return;
    }

    for (GuidList::iterator itr = mGameEventGameobjectGuids[internal_event_id].begin(); itr != mGameEventGameobjectGuids[internal_event_id].end(); ++itr)
    {
        // check if it's needed by another event, if so, don't remove
        if (event_id >0 && hasGameObjectActiveEventExcept(*itr, event_id))
            continue;
        // Remove the gameobject from grid
        if (GameObjectData const* data = sObjectMgr->GetGOData(*itr))
        {
            sObjectMgr->RemoveGameobjectFromGrid(*itr, data);

            sMapMgr->DoForAllMapsWithMapId(data->mapid, [&itr](Map* map)
            {
                auto gameobjectBounds = map->GetGameObjectBySpawnIdStore().equal_range(*itr);
                for (auto itr2 = gameobjectBounds.first; itr2 != gameobjectBounds.second;)
                {
                    GameObject* go = itr2->second;
                    ++itr2;
                    go->AddObjectToRemoveList();
                }
            });
        }
    }
    if (internal_event_id < 0 || internal_event_id >= int32(mGameEventPoolIds.size()))
    {
        TC_LOG_ERROR("gameevent", "GameEventMgr::GameEventUnspawn attempt access to out of range mGameEventPoolIds element %u (size: %zu)", internal_event_id, mGameEventPoolIds.size());
        return;
    }

    for (IdList::iterator itr = mGameEventPoolIds[internal_event_id].begin(); itr != mGameEventPoolIds[internal_event_id].end(); ++itr)
    {
        sPoolMgr->DespawnPool(*itr);
    }
}

void GameEventMgr::ChangeEquipOrModel(int16 event_id, bool activate)
{
    for (ModelEquipList::iterator itr = mGameEventModelEquip[event_id].begin(); itr != mGameEventModelEquip[event_id].end(); ++itr)
    {
        // Remove the creature from grid
        CreatureData const* data = sObjectMgr->GetCreatureData(itr->first);
        if (!data)
            continue;

        // Update if spawned
        sMapMgr->DoForAllMapsWithMapId(data->mapid, [&itr, activate](Map* map)

        {
            auto creatureBounds = map->GetCreatureBySpawnIdStore().equal_range(itr->first);
            for (auto itr2 = creatureBounds.first; itr2 != creatureBounds.second; ++itr2)
            {
                Creature* creature = itr2->second;
                if (activate)
                {
                    itr->second.equipement_id_prev = creature->GetCurrentEquipmentId();
                    itr->second.modelid_prev = creature->GetDisplayId();
                    creature->LoadEquipment(itr->second.equipment_id, true);
                    if (itr->second.modelid > 0 && itr->second.modelid_prev != itr->second.modelid &&
                        sObjectMgr->GetCreatureModelInfo(itr->second.modelid))
                    {
                        creature->SetDisplayId(itr->second.modelid);
                        creature->SetNativeDisplayId(itr->second.modelid);
                    }
                }
                else
                {
                    creature->LoadEquipment(itr->second.equipement_id_prev, true);
                    if (itr->second.modelid_prev > 0 && itr->second.modelid_prev != itr->second.modelid &&
                        sObjectMgr->GetCreatureModelInfo(itr->second.modelid_prev))
                    {
                        creature->SetDisplayId(itr->second.modelid_prev);
                        creature->SetNativeDisplayId(itr->second.modelid_prev);
                    }
                }
            }
<<<<<<< HEAD
        }
        else                                                // If not spawned
        {
            CreatureData const* data2 = sObjectMgr->GetCreatureData(itr->first);
            if (data2 && activate)
            {
                CreatureTemplate const* cinfo = sObjectMgr->GetCreatureTemplate(data2->id);
                uint32 displayID = sObjectMgr->GetCreatureDisplay(ObjectMgr::ChooseDisplayId(cinfo, data2));
                sObjectMgr->GetCreatureModelRandomGender(&displayID);

                if (data2->equipmentId == 0)
                    itr->second.equipement_id_prev = 0; ///@todo: verify this line
                else if (data2->equipmentId != -1)
                    itr->second.equipement_id_prev = data->equipmentId;
                itr->second.modelid_prev = displayID;
            }
        }
=======
        });
>>>>>>> facb6569
        // now last step: put in data
        CreatureData& data2 = sObjectMgr->NewOrExistCreatureData(itr->first);
        if (activate)
        {
            itr->second.modelid_prev = data2.displayid;
            itr->second.equipement_id_prev = data2.equipmentId;
            data2.displayid = itr->second.modelid;
            data2.equipmentId = itr->second.equipment_id;
        }
        else
        {
            data2.displayid = itr->second.modelid_prev;
            data2.equipmentId = itr->second.equipement_id_prev;
        }
    }
}

bool GameEventMgr::hasCreatureQuestActiveEventExcept(uint32 quest_id, uint16 event_id)
{
    for (ActiveEvents::iterator e_itr = m_ActiveEvents.begin(); e_itr != m_ActiveEvents.end(); ++e_itr)
    {
        if ((*e_itr) != event_id)
            for (QuestRelList::iterator itr = mGameEventCreatureQuests[*e_itr].begin();
                itr != mGameEventCreatureQuests[*e_itr].end();
                ++ itr)
                if (itr->second == quest_id)
                    return true;
    }
    return false;
}

bool GameEventMgr::hasGameObjectQuestActiveEventExcept(uint32 quest_id, uint16 event_id)
{
    for (ActiveEvents::iterator e_itr = m_ActiveEvents.begin(); e_itr != m_ActiveEvents.end(); ++e_itr)
    {
        if ((*e_itr) != event_id)
            for (QuestRelList::iterator itr = mGameEventGameObjectQuests[*e_itr].begin();
                itr != mGameEventGameObjectQuests[*e_itr].end();
                ++ itr)
                if (itr->second == quest_id)
                    return true;
    }
    return false;
}
bool GameEventMgr::hasCreatureActiveEventExcept(uint32 creature_id, uint16 event_id)
{
    for (ActiveEvents::iterator e_itr = m_ActiveEvents.begin(); e_itr != m_ActiveEvents.end(); ++e_itr)
    {
        if ((*e_itr) != event_id)
        {
            int32 internal_event_id = mGameEvent.size() + (*e_itr) - 1;
            for (GuidList::iterator itr = mGameEventCreatureGuids[internal_event_id].begin();
                itr != mGameEventCreatureGuids[internal_event_id].end();
                ++ itr)
                if (*itr == creature_id)
                    return true;
        }
    }
    return false;
}
bool GameEventMgr::hasGameObjectActiveEventExcept(uint32 go_id, uint16 event_id)
{
    for (ActiveEvents::iterator e_itr = m_ActiveEvents.begin(); e_itr != m_ActiveEvents.end(); ++e_itr)
    {
        if ((*e_itr) != event_id)
        {
            int32 internal_event_id = mGameEvent.size() + (*e_itr) - 1;
            for (GuidList::iterator itr = mGameEventGameobjectGuids[internal_event_id].begin();
                itr != mGameEventGameobjectGuids[internal_event_id].end();
                ++ itr)
                if (*itr == go_id)
                    return true;
        }
    }
    return false;
}

void GameEventMgr::UpdateEventQuests(uint16 event_id, bool activate)
{
    QuestRelList::iterator itr;
    for (itr = mGameEventCreatureQuests[event_id].begin(); itr != mGameEventCreatureQuests[event_id].end(); ++itr)
    {
        QuestRelations* CreatureQuestMap = sObjectMgr->GetCreatureQuestRelationMap();
        if (activate)                                           // Add the pair(id, quest) to the multimap
            CreatureQuestMap->insert(QuestRelations::value_type(itr->first, itr->second));
        else
        {
            if (!hasCreatureQuestActiveEventExcept(itr->second, event_id))
            {
                // Remove the pair(id, quest) from the multimap
                QuestRelations::iterator qitr = CreatureQuestMap->find(itr->first);
                if (qitr == CreatureQuestMap->end())
                    continue;
                QuestRelations::iterator lastElement = CreatureQuestMap->upper_bound(itr->first);
                for (; qitr != lastElement; ++qitr)
                {
                    if (qitr->second == itr->second)
                    {
                        CreatureQuestMap->erase(qitr);          // iterator is now no more valid
                        break;                                  // but we can exit loop since the element is found
                    }
                }
            }
        }
    }
    for (itr = mGameEventGameObjectQuests[event_id].begin(); itr != mGameEventGameObjectQuests[event_id].end(); ++itr)
    {
        QuestRelations* GameObjectQuestMap = sObjectMgr->GetGOQuestRelationMap();
        if (activate)                                           // Add the pair(id, quest) to the multimap
            GameObjectQuestMap->insert(QuestRelations::value_type(itr->first, itr->second));
        else
        {
            if (!hasGameObjectQuestActiveEventExcept(itr->second, event_id))
            {
                // Remove the pair(id, quest) from the multimap
                QuestRelations::iterator qitr = GameObjectQuestMap->find(itr->first);
                if (qitr == GameObjectQuestMap->end())
                    continue;
                QuestRelations::iterator lastElement = GameObjectQuestMap->upper_bound(itr->first);
                for (; qitr != lastElement; ++qitr)
                {
                    if (qitr->second == itr->second)
                    {
                        GameObjectQuestMap->erase(qitr);        // iterator is now no more valid
                        break;                                  // but we can exit loop since the element is found
                    }
                }
            }
        }
    }
}

void GameEventMgr::UpdateWorldStates(uint16 event_id, bool Activate)
{
    GameEventData const& event = mGameEvent[event_id];
    if (event.holiday_id != HOLIDAY_NONE)
    {
        BattlegroundTypeId bgTypeId = BattlegroundMgr::WeekendHolidayIdToBGType(event.holiday_id);
        if (bgTypeId != BATTLEGROUND_TYPE_NONE)
        {
            BattlemasterListEntry const* bl = sBattlemasterListStore.LookupEntry(bgTypeId);
            if (bl && bl->HolidayWorldStateId)
            {
                WorldPacket data;
                sBattlegroundMgr->BuildUpdateWorldStatePacket(&data, bl->HolidayWorldStateId, Activate ? 1 : 0);
                sWorld->SendGlobalMessage(&data);
            }
        }
    }
}

GameEventMgr::GameEventMgr() : isSystemInit(false) { }

void GameEventMgr::HandleQuestComplete(uint32 quest_id)
{
    // translate the quest to event and condition
    QuestIdToEventConditionMap::iterator itr = mQuestToEventConditions.find(quest_id);
    // quest is registered
    if (itr != mQuestToEventConditions.end())
    {
        uint16 event_id = itr->second.event_id;
        uint32 condition = itr->second.condition;
        float num = itr->second.num;

        // the event is not active, so return, don't increase condition finishes
        if (!IsActiveEvent(event_id))
            return;
        // not in correct phase, return
        if (mGameEvent[event_id].state != GAMEEVENT_WORLD_CONDITIONS)
            return;
        GameEventConditionMap::iterator citr = mGameEvent[event_id].conditions.find(condition);
        // condition is registered
        if (citr != mGameEvent[event_id].conditions.end())
        {
            // increase the done count, only if less then the req
            if (citr->second.done < citr->second.reqNum)
            {
                citr->second.done += num;
                // check max limit
                if (citr->second.done > citr->second.reqNum)
                    citr->second.done = citr->second.reqNum;
                // save the change to db
                SQLTransaction trans = CharacterDatabase.BeginTransaction();

                PreparedStatement* stmt = CharacterDatabase.GetPreparedStatement(CHAR_DEL_GAME_EVENT_CONDITION_SAVE);
                stmt->setUInt8(0, uint8(event_id));
                stmt->setUInt32(1, condition);
                trans->Append(stmt);

                stmt = CharacterDatabase.GetPreparedStatement(CHAR_INS_GAME_EVENT_CONDITION_SAVE);
                stmt->setUInt8(0, uint8(event_id));
                stmt->setUInt32(1, condition);
                stmt->setFloat(2, citr->second.done);
                trans->Append(stmt);
                CharacterDatabase.CommitTransaction(trans);
                // check if all conditions are met, if so, update the event state
                if (CheckOneGameEventConditions(event_id))
                {
                    // changed, save to DB the gameevent state
                    SaveWorldEventStateToDB(event_id);
                    // force update events to set timer
                    sWorld->ForceGameEventUpdate();
                }
            }
        }
    }
}

bool GameEventMgr::CheckOneGameEventConditions(uint16 event_id)
{
    for (GameEventConditionMap::const_iterator itr = mGameEvent[event_id].conditions.begin(); itr != mGameEvent[event_id].conditions.end(); ++itr)
        if (itr->second.done < itr->second.reqNum)
            // return false if a condition doesn't match
            return false;
    // set the phase
    mGameEvent[event_id].state = GAMEEVENT_WORLD_NEXTPHASE;
    // set the followup events' start time
    if (!mGameEvent[event_id].nextstart)
    {
        time_t currenttime = time(NULL);
        mGameEvent[event_id].nextstart = currenttime + mGameEvent[event_id].length * 60;
    }
    return true;
}

void GameEventMgr::SaveWorldEventStateToDB(uint16 event_id)
{
    SQLTransaction trans = CharacterDatabase.BeginTransaction();

    PreparedStatement* stmt = CharacterDatabase.GetPreparedStatement(CHAR_DEL_GAME_EVENT_SAVE);
    stmt->setUInt8(0, uint8(event_id));
    trans->Append(stmt);

    stmt = CharacterDatabase.GetPreparedStatement(CHAR_INS_GAME_EVENT_SAVE);
    stmt->setUInt8(0, uint8(event_id));
    stmt->setUInt8(1, mGameEvent[event_id].state);
    stmt->setUInt32(2, mGameEvent[event_id].nextstart ? uint32(mGameEvent[event_id].nextstart) : 0);
    trans->Append(stmt);
    CharacterDatabase.CommitTransaction(trans);
}

void GameEventMgr::SendWorldStateUpdate(Player* player, uint16 event_id)
{
    GameEventConditionMap::const_iterator itr;
    for (itr = mGameEvent[event_id].conditions.begin(); itr !=mGameEvent[event_id].conditions.end(); ++itr)
    {
        if (itr->second.done_world_state)
            player->SendUpdateWorldState(itr->second.done_world_state, (uint32)(itr->second.done));
        if (itr->second.max_world_state)
            player->SendUpdateWorldState(itr->second.max_world_state, (uint32)(itr->second.reqNum));
    }
}

class GameEventAIHookWorker
{
public:
    GameEventAIHookWorker(uint16 eventId, bool activate) : _eventId(eventId), _activate(activate) { }

    void Visit(std::unordered_map<ObjectGuid, Creature*>& creatureMap)
    {
        for (auto const& p : creatureMap)
            if (p.second->IsInWorld() && p.second->IsAIEnabled)
                p.second->AI()->sOnGameEvent(_activate, _eventId);
    }

    void Visit(std::unordered_map<ObjectGuid, GameObject*>& gameObjectMap)
    {
        for (auto const& p : gameObjectMap)
            if (p.second->IsInWorld())
                p.second->AI()->OnGameEvent(_activate, _eventId);
    }

    template<class T>
    void Visit(std::unordered_map<ObjectGuid, T*>&) { }

private:
    uint16 _eventId;
    bool _activate;
};

void GameEventMgr::RunSmartAIScripts(uint16 event_id, bool activate)
{
    //! Iterate over every supported source type (creature and gameobject)
    //! Not entirely sure how this will affect units in non-loaded grids.
    sMapMgr->DoForAllMaps([event_id, activate](Map* map)
    {
        GameEventAIHookWorker worker(event_id, activate);
        TypeContainerVisitor<GameEventAIHookWorker, MapStoredObjectTypesContainer> visitor(worker);
        visitor.Visit(map->GetObjectsStore());
    });
}

uint16 GameEventMgr::GetEventIdForQuest(Quest const* quest) const
{
    if (!quest)
        return 0;

    std::unordered_map<uint32, uint16>::const_iterator itr = _questToEventLinks.find(quest->GetQuestId());
    if (itr == _questToEventLinks.end())
        return 0;

    return itr->second;
}

bool IsHolidayActive(HolidayIds id)
{
    if (id == HOLIDAY_NONE)
        return false;

    GameEventMgr::GameEventDataMap const& events = sGameEventMgr->GetEventMap();
    GameEventMgr::ActiveEvents const& ae = sGameEventMgr->GetActiveEventList();

    for (GameEventMgr::ActiveEvents::const_iterator itr = ae.begin(); itr != ae.end(); ++itr)
        if (events[*itr].holiday_id == id)
            return true;

    return false;
}

bool IsEventActive(uint16 event_id)
{
    GameEventMgr::ActiveEvents const& ae = sGameEventMgr->GetActiveEventList();
    return ae.find(event_id) != ae.end();
}<|MERGE_RESOLUTION|>--- conflicted
+++ resolved
@@ -1355,27 +1355,7 @@
                     }
                 }
             }
-<<<<<<< HEAD
-        }
-        else                                                // If not spawned
-        {
-            CreatureData const* data2 = sObjectMgr->GetCreatureData(itr->first);
-            if (data2 && activate)
-            {
-                CreatureTemplate const* cinfo = sObjectMgr->GetCreatureTemplate(data2->id);
-                uint32 displayID = sObjectMgr->GetCreatureDisplay(ObjectMgr::ChooseDisplayId(cinfo, data2));
-                sObjectMgr->GetCreatureModelRandomGender(&displayID);
-
-                if (data2->equipmentId == 0)
-                    itr->second.equipement_id_prev = 0; ///@todo: verify this line
-                else if (data2->equipmentId != -1)
-                    itr->second.equipement_id_prev = data->equipmentId;
-                itr->second.modelid_prev = displayID;
-            }
-        }
-=======
         });
->>>>>>> facb6569
         // now last step: put in data
         CreatureData& data2 = sObjectMgr->NewOrExistCreatureData(itr->first);
         if (activate)
