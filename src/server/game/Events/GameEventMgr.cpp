--- conflicted
+++ resolved
@@ -141,12 +141,6 @@
             if (data.end <= data.start)
                 data.end = data.start + data.length * MINUTE;
         }
-<<<<<<< HEAD
-
-        // When event is started, set its worldstate to current time
-        sWorldStateMgr->SaveValueInDb(event_id, GameTime::GetGameTime());
-=======
->>>>>>> cbabaa0f
         return false;
     }
     else
@@ -182,12 +176,6 @@
     RemoveActiveEvent(event_id);
     UnApplyEvent(event_id);
 
-<<<<<<< HEAD
-    // When event is stopped, clean up its worldstate
-    sWorldStateMgr->SaveValueInDb(event_id, 0);
-
-=======
->>>>>>> cbabaa0f
     if (overwrite && !serverwide_evt)
     {
         data.start = GameTime::GetGameTime() - data.length * MINUTE;
@@ -1112,11 +1100,6 @@
         }
         else
         {
-<<<<<<< HEAD
-            // If event is inactive, periodically clean up its worldstate
-            sWorldStateMgr->GetValue(itr, nullptr);
-=======
->>>>>>> cbabaa0f
             //TC_LOG_DEBUG("misc", "GameEvent {} is not active", itr->first);
             if (IsActiveEvent(itr))
                 deactivate.insert(itr);
@@ -1200,15 +1183,8 @@
     //! Run SAI scripts with SMART_EVENT_GAME_EVENT_START
     RunSmartAIScripts(event_id, true);
 
-<<<<<<< HEAD
-    // If event's worldstate is 0, it means the event hasn't been started yet. In that case, reset seasonal quests.
-    // When event ends (if it expires or if it's stopped via commands) worldstate will be set to 0 again, ready for another seasonal quest reset.
-    if (sWorldStateMgr->GetValue(event_id, nullptr) == 0)
-        sWorld->ResetEventSeasonalQuests(event_id);
-=======
     // check for seasonal quest reset.
     sWorld->ResetEventSeasonalQuests(event_id, GetLastStartTime(event_id));
->>>>>>> cbabaa0f
 }
 
 void GameEventMgr::UpdateEventNPCFlags(uint16 event_id)
