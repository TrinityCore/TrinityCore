--- conflicted
+++ resolved
@@ -145,13 +145,9 @@
         }
 
         // When event is started, set its worldstate to current time
-<<<<<<< HEAD
-        sWorld->setWorldState(event_id, time(nullptr));
+        sWorld->setWorldState(event_id, GameTime::GetGameTime());
         if (IsActiveEvent(event_id))
             sEluna->OnGameEventStart(event_id);
-=======
-        sWorld->setWorldState(event_id, GameTime::GetGameTime());
->>>>>>> ad562998
         return false;
     }
     else
