--- conflicted
+++ resolved
@@ -19,13 +19,9 @@
 #define TRINITY_GAMEEVENT_MGR_H
 
 #include "Common.h"
-#include "ObjectGuid.h"
 #include "SharedDefines.h"
 #include "Define.h"
-<<<<<<< HEAD
-=======
 #include "ObjectGuid.h"
->>>>>>> 28d470c5
 #include <list>
 #include <map>
 #include <set>
@@ -63,7 +59,7 @@
 
 struct GameEventData
 {
-    GameEventData() : start(1), end(0), nextstart(0), occurence(0), length(0), holiday_id(HOLIDAY_NONE), holidayStage(0), state(GAMEEVENT_NORMAL),
+    GameEventData() : start(1), end(0), nextstart(0), occurence(0), length(0), holiday_id(HOLIDAY_NONE), state(GAMEEVENT_NORMAL),
                       announce(0) { }
     time_t start;           // occurs after this time
     time_t end;             // occurs before this time
@@ -71,7 +67,6 @@
     uint32 occurence;       // time between end and start
     uint32 length;          // length of the event (minutes) after finishing all conditions
     HolidayIds holiday_id;
-    uint8 holidayStage;
     GameEventState state;   // state of the game event, these are saved into the game_event table on change!
     GameEventConditionMap conditions;  // conditions to finish
     std::set<uint16 /*gameevent id*/> prerequisite_events;  // events that must be completed before starting this event
@@ -98,11 +93,7 @@
 {
     private:
         GameEventMgr();
-<<<<<<< HEAD
-        ~GameEventMgr() { }
-=======
         ~GameEventMgr();
->>>>>>> 28d470c5
 
     public:
         static GameEventMgr* instance();
@@ -114,7 +105,6 @@
         bool CheckOneGameEvent(uint16 entry) const;
         uint32 NextCheck(uint16 entry) const;
         void LoadFromDB();
-        void LoadHolidayDates();
         uint32 Update();
         bool IsActiveEvent(uint16 event_id) { return (m_ActiveEvents.find(event_id) != m_ActiveEvents.end()); }
         uint32 StartSystem();
@@ -124,14 +114,9 @@
         bool StartEvent(uint16 event_id, bool overwrite = false);
         void StopEvent(uint16 event_id, bool overwrite = false);
         void HandleQuestComplete(uint32 quest_id);  // called on world event type quest completions
-<<<<<<< HEAD
-        uint32 GetNPCFlag(Creature* cr);
-
-=======
         void HandleWorldEventGossip(Player* player, Creature* c);
         uint64 GetNPCFlag(Creature* cr);
         uint32 GetNpcTextId(uint32 guid);
->>>>>>> 28d470c5
     private:
         void SendWorldStateUpdate(Player* player, uint16 event_id);
         void AddActiveEvent(uint16 event_id) { m_ActiveEvents.insert(event_id); }
@@ -153,10 +138,6 @@
         bool hasGameObjectQuestActiveEventExcept(uint32 quest_id, uint16 event_id);
         bool hasCreatureActiveEventExcept(ObjectGuid::LowType creature_guid, uint16 event_id);
         bool hasGameObjectActiveEventExcept(ObjectGuid::LowType go_guid, uint16 event_id);
-<<<<<<< HEAD
-        void SetHolidayEventTime(GameEventData& event);
-=======
->>>>>>> 28d470c5
 
         typedef std::list<ObjectGuid::LowType> GuidList;
         typedef std::list<uint32> IdList;
@@ -171,14 +152,10 @@
         typedef std::unordered_map<uint32, std::vector<VendorItem>> NPCVendorMap;
         typedef std::vector<NPCVendorMap> GameEventNPCVendorMap;
         typedef std::map<uint32 /*quest id*/, GameEventQuestToEventConditionNum> QuestIdToEventConditionMap;
-<<<<<<< HEAD
-        typedef std::pair<ObjectGuid::LowType /*guid*/, uint32 /*npcflag*/> GuidNPCFlagPair;
-=======
         typedef std::pair<ObjectGuid::LowType /*guid*/, uint64 /*npcflag*/> GuidNPCFlagPair;
->>>>>>> 28d470c5
         typedef std::list<GuidNPCFlagPair> NPCFlagList;
         typedef std::vector<NPCFlagList> GameEventNPCFlagMap;
-        typedef std::vector<uint32> GameEventBattlegroundMap;
+        typedef std::vector<uint32> GameEventBitmask;
         GameEventQuestMap mGameEventCreatureQuests;
         GameEventQuestMap mGameEventGameObjectQuests;
         GameEventNPCVendorMap mGameEventVendors;
@@ -187,25 +164,19 @@
         //GameEventGuidMap  mGameEventGameobjectGuids;
         GameEventIdMap    mGameEventPoolIds;
         GameEventDataMap  mGameEvent;
-        GameEventBattlegroundMap mGameEventBattlegroundHolidays;
+        GameEventBitmask  mGameEventBattlegroundHolidays;
         QuestIdToEventConditionMap mQuestToEventConditions;
         GameEventNPCFlagMap mGameEventNPCFlags;
         ActiveEvents m_ActiveEvents;
         bool isSystemInit;
-
     public:
         GameEventGuidMap  mGameEventCreatureGuids;
         GameEventGuidMap  mGameEventGameobjectGuids;
-        std::vector<uint32> modifiedHolidays;
 };
 
 #define sGameEventMgr GameEventMgr::instance()
 
 TC_GAME_API bool IsHolidayActive(HolidayIds id);
-<<<<<<< HEAD
-TC_GAME_API bool IsEventActive(uint16 eventId);
-=======
 TC_GAME_API bool IsEventActive(uint16 event_id);
->>>>>>> 28d470c5
 
 #endif