/*
 * Copyright (C) 2008-2017 TrinityCore <http://www.trinitycore.org/>
 * Copyright (C) 2005-2009 MaNGOS <http://getmangos.com/>
 *
 * This program is free software; you can redistribute it and/or modify it
 * under the terms of the GNU General Public License as published by the
 * Free Software Foundation; either version 2 of the License, or (at your
 * option) any later version.
 *
 * This program is distributed in the hope that it will be useful, but WITHOUT
 * ANY WARRANTY; without even the implied warranty of MERCHANTABILITY or
 * FITNESS FOR A PARTICULAR PURPOSE. See the GNU General Public License for
 * more details.
 *
 * You should have received a copy of the GNU General Public License along
 * with this program. If not, see <http://www.gnu.org/licenses/>.
 */

#ifndef TRINITYCORE_QUEST_H
#define TRINITYCORE_QUEST_H

#include "Define.h"
#include "DatabaseEnv.h"
#include "SharedDefines.h"
#include "WorldPacket.h"
#include "DBCEnums.h"

#include <string>
#include <vector>

class Player;

class ObjectMgr;

namespace WorldPackets
{
    namespace Quest
    {
        struct QuestRewards;
    }
}

#define MAX_QUEST_LOG_SIZE 25

#define QUEST_ITEM_DROP_COUNT 4
#define QUEST_REWARD_CHOICES_COUNT 6
#define QUEST_REWARD_ITEM_COUNT 4
#define QUEST_DEPLINK_COUNT 10
#define QUEST_REWARD_REPUTATIONS_COUNT 5
#define QUEST_EMOTE_COUNT 4
#define QUEST_REWARD_CURRENCY_COUNT 4
#define QUEST_REWARD_DISPLAY_SPELL_COUNT 3

enum QuestFailedReason
{
    QUEST_ERR_NONE                              = 0,
    QUEST_ERR_FAILED_LOW_LEVEL                  = 1,        // "You are not high enough level for that quest.""
    QUEST_ERR_FAILED_WRONG_RACE                 = 6,        // "That quest is not available to your race."
    QUEST_ERR_ALREADY_DONE                      = 7,        // "You have completed that daily quest today."
    QUEST_ERR_ONLY_ONE_TIMED                    = 12,       // "You can only be on one timed quest at a time"
    QUEST_ERR_ALREADY_ON1                       = 13,       // "You are already on that quest"
    QUEST_ERR_FAILED_EXPANSION                  = 16,       // "This quest requires an expansion enabled account."
    QUEST_ERR_ALREADY_ON2                       = 18,       // "You are already on that quest"
    QUEST_ERR_FAILED_MISSING_ITEMS              = 21,       // "You don't have the required items with you.  Check storage."
    QUEST_ERR_FAILED_NOT_ENOUGH_MONEY           = 23,       // "You don't have enough money for that quest"
    QUEST_ERR_FAILED_CAIS                       = 24,       // "You cannot complete quests once you have reached tired time"
    QUEST_ERR_ALREADY_DONE_DAILY                = 26,       // "You have completed that daily quest today."
    QUEST_ERR_FAILED_SPELL                      = 28,       // "You haven't learned the required spell."
    QUEST_ERR_HAS_IN_PROGRESS                   = 30        // "Progress Bar objective not completed"
};

enum QuestPushReason : uint8
{
    QUEST_PUSH_SUCCESS                  = 0,    // "Sharing quest with %s..."
    QUEST_PUSH_INVALID                  = 1,    // "%s is not eligible for that quest"
    QUEST_PUSH_ACCEPTED                 = 2,    // "%s has accepted your quest"
    QUEST_PUSH_DECLINED                 = 3,    // "%s has declined your quest"
    QUEST_PUSH_BUSY                     = 4,    // "%s is busy"
    QUEST_PUSH_DEAD                     = 5,    // "%s is dead."
    QUEST_PUSH_LOG_FULL                 = 6,    // "%s's quest log is full"
    QUEST_PUSH_ONQUEST                  = 7,    // "%s is already on that quest"
    QUEST_PUSH_ALREADY_DONE             = 8,    // "%s has completed that quest"
    QUEST_PUSH_NOT_DAILY                = 9,    // "That quest cannot be shared today"
    QUEST_PUSH_TIMER_EXPIRED            = 10,   // "Quest sharing timer has expired"
    QUEST_PUSH_NOT_IN_PARTY             = 11,   // "You are not in a party"
    QUEST_PUSH_DIFFERENT_SERVER_DAILY   = 12,   // "%s is not eligible for that quest today"
    QUEST_PUSH_NOT_ALLOWED              = 13    // "That quest cannot be shared"
};

enum QuestTradeSkill
{
    QUEST_TRSKILL_NONE           = 0,
    QUEST_TRSKILL_ALCHEMY        = 1,
    QUEST_TRSKILL_BLACKSMITHING  = 2,
    QUEST_TRSKILL_COOKING        = 3,
    QUEST_TRSKILL_ENCHANTING     = 4,
    QUEST_TRSKILL_ENGINEERING    = 5,
    QUEST_TRSKILL_FIRSTAID       = 6,
    QUEST_TRSKILL_HERBALISM      = 7,
    QUEST_TRSKILL_LEATHERWORKING = 8,
    QUEST_TRSKILL_POISONS        = 9,
    QUEST_TRSKILL_TAILORING      = 10,
    QUEST_TRSKILL_MINING         = 11,
    QUEST_TRSKILL_FISHING        = 12,
    QUEST_TRSKILL_SKINNING       = 13,
    QUEST_TRSKILL_JEWELCRAFTING  = 14
};

enum QuestStatus
{
    QUEST_STATUS_NONE           = 0,
    QUEST_STATUS_COMPLETE       = 1,
    //QUEST_STATUS_UNAVAILABLE    = 2,
    QUEST_STATUS_INCOMPLETE     = 3,
    //QUEST_STATUS_AVAILABLE      = 4,
    QUEST_STATUS_FAILED         = 5,
    QUEST_STATUS_REWARDED       = 6,        // Not used in DB
    MAX_QUEST_STATUS
};

enum QuestGiverStatus
{
    DIALOG_STATUS_NONE                     = 0x000,
    DIALOG_STATUS_UNK                      = 0x001,
    DIALOG_STATUS_UNAVAILABLE              = 0x002,
    DIALOG_STATUS_LOW_LEVEL_AVAILABLE      = 0x004,
    DIALOG_STATUS_LOW_LEVEL_REWARD_REP     = 0x008,
    DIALOG_STATUS_LOW_LEVEL_AVAILABLE_REP  = 0x010,
    DIALOG_STATUS_INCOMPLETE               = 0x020,
    DIALOG_STATUS_REWARD_REP               = 0x040,
    DIALOG_STATUS_AVAILABLE_REP            = 0x080,
    DIALOG_STATUS_AVAILABLE                = 0x100,
    DIALOG_STATUS_REWARD2                  = 0x200,         // no yellow dot on minimap
    DIALOG_STATUS_REWARD                   = 0x400,         // yellow dot on minimap

    // Custom value meaning that script call did not return any valid quest status
    DIALOG_STATUS_SCRIPTED_NO_STATUS       = 0x1000
};

enum QuestFlags
{
    QUEST_FLAGS_NONE                    = 0x00000000,
    QUEST_FLAGS_STAY_ALIVE              = 0x00000001,   // Not used currently
    QUEST_FLAGS_PARTY_ACCEPT            = 0x00000002,   // Not used currently. If player in party, all players that can accept this quest will receive confirmation box to accept quest CMSG_QUEST_CONFIRM_ACCEPT/SMSG_QUEST_CONFIRM_ACCEPT
    QUEST_FLAGS_EXPLORATION             = 0x00000004,   // Not used currently
    QUEST_FLAGS_SHARABLE                = 0x00000008,   // Can be shared: Player::CanShareQuest()
    QUEST_FLAGS_HAS_CONDITION           = 0x00000010,   // Not used currently
    QUEST_FLAGS_HIDE_REWARD_POI         = 0x00000020,   // Not used currently: Unsure of content
    QUEST_FLAGS_RAID                    = 0x00000040,   // Can be completed while in raid
    QUEST_FLAGS_TBC                     = 0x00000080,   // Not used currently: Available if TBC expansion enabled only
    QUEST_FLAGS_NO_MONEY_FROM_XP        = 0x00000100,   // Not used currently: Experience is not converted to gold at max level
    QUEST_FLAGS_HIDDEN_REWARDS          = 0x00000200,   // Items and money rewarded only sent in SMSG_QUESTGIVER_OFFER_REWARD (not in SMSG_QUESTGIVER_QUEST_DETAILS or in client quest log(SMSG_QUEST_QUERY_RESPONSE))
    QUEST_FLAGS_TRACKING                = 0x00000400,   // These quests are automatically rewarded on quest complete and they will never appear in quest log client side.
    QUEST_FLAGS_DEPRECATE_REPUTATION    = 0x00000800,   // Not used currently
    QUEST_FLAGS_DAILY                   = 0x00001000,   // Used to know quest is Daily one
    QUEST_FLAGS_FLAGS_PVP               = 0x00002000,   // Having this quest in log forces PvP flag
    QUEST_FLAGS_UNAVAILABLE             = 0x00004000,   // Used on quests that are not generically available
    QUEST_FLAGS_WEEKLY                  = 0x00008000,
    QUEST_FLAGS_AUTOCOMPLETE            = 0x00010000,   // Quests with this flag player submit automatically by special button in player gui
    QUEST_FLAGS_DISPLAY_ITEM_IN_TRACKER = 0x00020000,   // Displays usable item in quest tracker
    QUEST_FLAGS_OBJ_TEXT                = 0x00040000,   // use Objective text as Complete text
    QUEST_FLAGS_AUTO_ACCEPT             = 0x00080000,   // The client recognizes this flag as auto-accept. However, NONE of the current quests (3.3.5a) have this flag. Maybe blizz used to use it, or will use it in the future.
    QUEST_FLAGS_UNK1                    = 0x00100000,   //
    QUEST_FLAGS_AUTO_TAKE               = 0x00200000,   // Automatically suggestion of accepting quest. Not from npc.
    //QUEST_FLAGS_UNK2                    = 0x00400000,
    //QUEST_FLAGS_UNK3                    = 0x00800000,   // Found in quest 14069
    //QUEST_FLAGS_UNK4                    = 0x01000000,
    // ... 4.x added flags up to 0x80000000 - all unknown for now
};

// last checked in 19802
enum QuestFlagsEx
{
    QUEST_FLAGS_EX_NONE                                                 = 0x0000000,
    QUEST_FLAGS_EX_KEEP_ADDITIONAL_ITEMS                                = 0x0000001,
    QUEST_FLAGS_EX_SUPPRESS_GOSSIP_COMPLETE                             = 0x0000002,
    QUEST_FLAGS_EX_SUPPRESS_GOSSIP_ACCEPT                               = 0x0000004,
    QUEST_FLAGS_EX_DISALLOW_PLAYER_AS_QUESTGIVER                        = 0x0000008,
    QUEST_FLAGS_EX_DISPLAY_CLASS_CHOICE_REWARDS                         = 0x0000010,
    QUEST_FLAGS_EX_DISPLAY_SPEC_CHOICE_REWARDS                          = 0x0000020,
    QUEST_FLAGS_EX_REMOVE_FROM_LOG_ON_PERIDOIC_RESET                    = 0x0000040,
    QUEST_FLAGS_EX_ACCOUNT_LEVEL_QUEST                                  = 0x0000080,
    QUEST_FLAGS_EX_LEGENDARY_QUEST                                      = 0x0000100,
    QUEST_FLAGS_EX_NO_GUILD_XP                                          = 0x0000200,
    QUEST_FLAGS_EX_RESET_CACHE_ON_ACCEPT                                = 0x0000400,
    QUEST_FLAGS_EX_NO_ABANDON_ONCE_ANY_OBJECTIVE_COMPLETE               = 0x0000800,
    QUEST_FLAGS_EX_RECAST_ACCEPT_SPELL_ON_LOGIN                         = 0x0001000,
    QUEST_FLAGS_EX_UPDATE_ZONE_AURAS                                    = 0x0002000,
    QUEST_FLAGS_EX_NO_CREDIT_FOR_PROXY                                  = 0x0004000,
    QUEST_FLAGS_EX_DISPLAY_AS_DAILY_QUEST                               = 0x0008000,
    QUEST_FLAGS_EX_PART_OF_QUEST_LINE                                   = 0x0010000,
    QUEST_FLAGS_EX_QUEST_FOR_INTERNAL_BUILDS_ONLY                       = 0x0020000,
    QUEST_FLAGS_EX_SUPPRESS_SPELL_LEARN_TEXT_LINE                       = 0x0040000,
    QUEST_FLAGS_EX_DISPLAY_HEADER_AS_OBJECTIVE_FOR_TASKS                = 0x0080000,
    QUEST_FLAGS_EX_GARRISON_NON_OWNERS_ALLOWED                          = 0x0100000,
    QUEST_FLAGS_EX_REMOVE_QUEST_ON_WEEKLY_RESET                         = 0x0200000,
    QUEST_FLAGS_EX_SUPPRESS_FAREWELL_AUDIO_AFTER_QUEST_ACCEPT           = 0x0400000,
    QUEST_FLAGS_EX_REWARDS_BYPASS_WEEKLY_CAPS_AND_SEASON_TOTAL          = 0x0800000,
    QUEST_FLAGS_EX_CLEAR_PROGRESS_OF_CRITERIA_TREE_OBJECTIVES_ON_ACCEPT = 0x1000000
};

enum QuestSpecialFlags
{
    QUEST_SPECIAL_FLAGS_NONE                 = 0x000,
    // Trinity flags for set SpecialFlags in DB if required but used only at server
    QUEST_SPECIAL_FLAGS_REPEATABLE           = 0x001,   // Set by 1 in SpecialFlags from DB
    QUEST_SPECIAL_FLAGS_EXPLORATION_OR_EVENT = 0x002,   // Set by 2 in SpecialFlags from DB (if required area explore, spell SPELL_EFFECT_QUEST_COMPLETE casting, table `FECT_QUEST_COMPLETE casting, table `*_script` command SCRIPT_COMMAND_QUEST_EXPLORED use, set from script)
    QUEST_SPECIAL_FLAGS_AUTO_ACCEPT          = 0x004,   // Set by 4 in SpecialFlags in DB if the quest is to be auto-accepted.
    QUEST_SPECIAL_FLAGS_DF_QUEST             = 0x008,   // Set by 8 in SpecialFlags in DB if the quest is used by Dungeon Finder.
    QUEST_SPECIAL_FLAGS_MONTHLY              = 0x010,   // Set by 16 in SpecialFlags in DB if the quest is reset at the begining of the month
    QUEST_SPECIAL_FLAGS_CAST                 = 0x020,   // Set by 32 in SpecialFlags in DB if the quest requires RequiredOrNpcGo killcredit but NOT kill (a spell cast)
    // room for more custom flags

    QUEST_SPECIAL_FLAGS_DB_ALLOWED = QUEST_SPECIAL_FLAGS_REPEATABLE | QUEST_SPECIAL_FLAGS_EXPLORATION_OR_EVENT | QUEST_SPECIAL_FLAGS_AUTO_ACCEPT | QUEST_SPECIAL_FLAGS_DF_QUEST | QUEST_SPECIAL_FLAGS_MONTHLY | QUEST_SPECIAL_FLAGS_CAST,

    QUEST_SPECIAL_FLAGS_DELIVER              = 0x080,   // Internal flag computed only
    QUEST_SPECIAL_FLAGS_SPEAKTO              = 0x100,   // Internal flag computed only
    QUEST_SPECIAL_FLAGS_KILL                 = 0x200,   // Internal flag computed only
    QUEST_SPECIAL_FLAGS_TIMED                = 0x400,   // Internal flag computed only
    QUEST_SPECIAL_FLAGS_PLAYER_KILL          = 0x800    // Internal flag computed only
};

enum QuestObjectiveType
{
    QUEST_OBJECTIVE_MONSTER                 = 0,
    QUEST_OBJECTIVE_ITEM                    = 1,
    QUEST_OBJECTIVE_GAMEOBJECT              = 2,
    QUEST_OBJECTIVE_TALKTO                  = 3,
    QUEST_OBJECTIVE_CURRENCY                = 4,
    QUEST_OBJECTIVE_LEARNSPELL              = 5,
    QUEST_OBJECTIVE_MIN_REPUTATION          = 6,
    QUEST_OBJECTIVE_MAX_REPUTATION          = 7,
    QUEST_OBJECTIVE_MONEY                   = 8,
    QUEST_OBJECTIVE_PLAYERKILLS             = 9,
    QUEST_OBJECTIVE_AREATRIGGER             = 10,
    QUEST_OBJECTIVE_WINPETBATTLEAGAINSTNPC  = 11,
    QUEST_OBJECTIVE_DEFEATBATTLEPET         = 12,
    QUEST_OBJECTIVE_WINPVPPETBATTLES        = 13,
    QUEST_OBJECTIVE_CRITERIA_TREE           = 14,
    QUEST_OBJECTIVE_PROGRESS_BAR            = 15,
    QUEST_OBJECTIVE_HAVE_CURRENCY           = 16,   // requires the player to have X currency when turning in but does not consume it
    QUEST_OBJECTIVE_OBTAIN_CURRENCY         = 17    // requires the player to gain X currency after starting the quest but not required to keep it until the end (does not consume)
};

enum QuestObjectiveFlags
{
<<<<<<< HEAD
    QUEST_OBJECTIVE_FLAGS_UNK1                          = 1,
    QUEST_OBJECTIVE_FLAGS_UNK2                          = 2,
    QUEST_OBJECTIVE_FLAGS_UNK4                          = 4,
    QUEST_OBJECTIVE_FLAGS_UNK8                          = 8,
    QUEST_OBJECTIVE_FLAGS_UNK16                         = 16,
    QUEST_OBJECTIVE_FLAGS_UNK32                         = 32,
    QUEST_OBJECTIVE_FLAGS_CONTRIBUTE_TO_PROGRESS_BAR    = 64,	   // Related to QUEST_OBJECTIVE_PROGRESS_BAR, subObjective
=======
    QUEST_OBJECTIVE_FLAG_TRACKED_ON_MINIMAP                 = 0x01, // client displays large yellow blob on minimap for creature/gameobject
    QUEST_OBJECTIVE_FLAG_SEQUENCED                          = 0x02, // client will not see the objective displayed until all previous objectives are completed
    QUEST_OBJECTIVE_FLAG_OPTIONAL                           = 0x04, // not required to complete the quest
    QUEST_OBJECTIVE_FLAG_HIDDEN                             = 0x08, // never displayed in quest log
    QUEST_OBJECTIVE_FLAG_HIDE_ITEM_GAINS                    = 0x10, // skip showing item objective progress
    QUEST_OBJECTIVE_FLAG_PROGRESS_COUNTS_ITEMS_IN_INVENTORY = 0x20, // item objective progress counts items in inventory instead of reading it from updatefields
    QUEST_OBJECTIVE_FLAG_PART_OF_PROGRESS_BAR               = 0x40, // hidden objective used to calculate progress bar percent (quests are limited to a single progress bar objective)
>>>>>>> 7b4bdc6b
};

struct QuestTemplateLocale
{
    StringVector LogTitle;
    StringVector LogDescription;
    StringVector QuestDescription;
    StringVector AreaDescription;
    StringVector PortraitGiverText;
    StringVector PortraitGiverName;
    StringVector PortraitTurnInText;
    StringVector PortraitTurnInName;
    StringVector QuestCompletionLog;
};

struct QuestRequestItemsLocale
{
    StringVector CompletionText;
};

struct QuestObjectivesLocale
{
    StringVector Description;
};

struct QuestOfferRewardLocale
{
    StringVector RewardText;
};

struct QuestObjective
{
    uint32 ID           = 0;
    uint32 QuestID      = 0;
    uint8  Type         = 0;
    int8   StorageIndex = 0;
    int32  ObjectID     = 0;
    int32  Amount       = 0;
    uint32 Flags        = 0;
    uint32 Flags2       = 0;
    float  ProgressBarWeight = 0.0f;
    std::string Description;
    std::vector<int32> VisualEffects;
};

typedef std::vector<QuestObjective> QuestObjectives;

// This Quest class provides a convenient way to access a few pretotaled (cached) quest details,
// all base quest information, and any utility functions such as generating the amount of
// xp to give
class TC_GAME_API Quest
{
    friend class ObjectMgr;
    friend class Player;
    friend class PlayerMenu;
    public:
        // Loading data. All queries are in ObjectMgr::LoadQuests()
        Quest(Field* questRecord);
        void LoadQuestDetails(Field* fields);
        void LoadQuestRequestItems(Field* fields);
        void LoadQuestOfferReward(Field* fields);
        void LoadQuestTemplateAddon(Field* fields);
        void LoadQuestObjective(Field* fields);
        void LoadQuestObjectiveVisualEffect(Field* fields);

        uint32 XPValue(uint32 playerLevel) const;
        uint32 MoneyValue(uint8 playerLevel) const;

        bool HasFlag(uint32 flag) const { return (Flags & flag) != 0; }
        void SetFlag(uint32 flag) { Flags |= flag; }

        bool HasSpecialFlag(uint32 flag) const { return (SpecialFlags & flag) != 0; }
        void SetSpecialFlag(uint32 flag) { SpecialFlags |= flag; }

        // table data accessors:
        uint32 GetQuestId() const { return ID; }
        uint32 GetQuestType() const { return Type; }
        uint32 GetQuestPackageID() const { return PackageID; }
        int32  GetZoneOrSort() const { return QuestSortID; }
        int32  GetMinLevel() const { return MinLevel; }
        uint32 GetMaxLevel() const { return MaxLevel; }
        int32  GetQuestLevel() const { return Level; }
        uint32 GetQuestInfoID() const { return QuestInfoID; }
        uint32 GetAllowableClasses() const { return AllowableClasses; }
        int32  GetAllowableRaces() const { return AllowableRaces; }
        uint32 GetRequiredSkill() const { return RequiredSkillId; }
        uint32 GetRequiredSkillValue() const { return RequiredSkillPoints; }
        uint32 GetRequiredMinRepFaction() const { return RequiredMinRepFaction; }
        int32  GetRequiredMinRepValue() const { return RequiredMinRepValue; }
        uint32 GetRequiredMaxRepFaction() const { return RequiredMaxRepFaction; }
        int32  GetRequiredMaxRepValue() const { return RequiredMaxRepValue; }
        uint32 GetSuggestedPlayers() const { return SuggestedPlayers; }
        uint32 GetLimitTime() const { return LimitTime; }
        int32  GetPrevQuestId() const { return PrevQuestID; }
        int32  GetNextQuestId() const { return NextQuestID; }
        int32  GetExclusiveGroup() const { return ExclusiveGroup; }
        uint32 GetNextQuestInChain() const { return NextQuestInChain; }
        int32  GetRewArenaPoints() const {return RewardArenaPoints; }
        uint32 GetXPDifficulty() const { return RewardXPDifficulty; }
        float  GetXPMultiplier() const { return RewardXPMultiplier; }
        float  GetMoneyMultiplier() const { return RewardMoneyMultiplier; }
        uint32 GetSrcItemId() const { return SourceItemId; }
        uint32 GetSrcItemCount() const { return SourceItemIdCount; }
        uint32 GetSrcSpell() const { return SourceSpellID; }
        std::string const& GetLogTitle() const { return LogTitle; }
        std::string const& GetLogDescription() const { return LogDescription; }
        std::string const& GetQuestDescription() const { return QuestDescription; }
        std::string const& GetAreaDescription() const { return AreaDescription; }
        std::string const& GetOfferRewardText() const { return OfferRewardText; }
        std::string const& GetRequestItemsText() const { return RequestItemsText; }
        std::string const& GetQuestCompletionLog() const { return QuestCompletionLog; }
        std::string const& GetPortraitGiverText() const { return PortraitGiverText; }
        std::string const& GetPortraitGiverName() const { return PortraitGiverName; }
        std::string const& GetPortraitTurnInText() const { return PortraitTurnInText; }
        std::string const& GetPortraitTurnInName() const { return PortraitTurnInName; }
        QuestObjectives const& GetObjectives() const { return Objectives; }
        uint32 GetRewMoneyDifficulty() const { return RewardMoneyDifficulty; }
        uint32 GetRewHonor() const { return RewardHonor; }
        uint32 GetRewKillHonor() const { return RewardKillHonor; }
        uint32 GetArtifactXPDifficulty() const { return RewardArtifactXPDifficulty; }
        float  GetArtifactXPMultiplier() const { return RewardArtifactXPMultiplier; }
        uint32 GetArtifactCategoryId() const { return RewardArtifactCategoryID; }
        uint32 GetRewMoneyMaxLevel() const; // use in XP calculation at client
        uint32 GetRewSpell() const { return RewardSpell; }
        uint32 GetRewMailTemplateId() const { return RewardMailTemplateId; }
        uint32 GetRewMailDelaySecs() const { return RewardMailDelay; }
        uint32 GetRewMailSenderEntry() const { return RewardMailSenderEntry; }
        uint32 GetRewTitle() const { return RewardTitleId; }
        uint32 GetPOIContinent() const { return POIContinent; }
        float  GetPOIx() const { return POIx; }
        float  GetPOIy() const { return POIy; }
        uint32 GetPOIPriority() const { return POIPriority; }
        uint32 GetSoundAccept() const { return SoundAccept; }
        uint32 GetSoundTurnIn() const { return SoundTurnIn; }
        uint32 GetIncompleteEmote() const { return EmoteOnIncomplete; }
        uint32 GetCompleteEmote() const { return EmoteOnComplete; }
        bool   IsRepeatable() const { return SpecialFlags & QUEST_SPECIAL_FLAGS_REPEATABLE; }
        bool   IsAutoAccept() const;
        bool   IsAutoComplete() const;
        uint32 GetFlags() const { return Flags; }
        uint32 GetFlagsEx() const { return FlagsEx; }
        uint32 GetSpecialFlags() const { return SpecialFlags; }
        uint32 GetAreaGroupID() const { return AreaGroupID; }
        uint32 GetRewardSkillId() const { return RewardSkillId; }
        uint32 GetRewardSkillPoints() const { return RewardSkillPoints; }
        uint32 GetRewardReputationMask() const { return RewardReputationMask; }
        uint32 GetRewardId() const { return QuestRewardID; }
        int32 GetExpansion() const { return Expansion; }
        uint32 GetQuestGiverPortrait() const { return QuestGiverPortrait; }
        uint32 GetQuestTurnInPortrait() const { return QuestTurnInPortrait; }
        bool   IsDaily() const { return (Flags & QUEST_FLAGS_DAILY) != 0; }
        bool   IsWeekly() const { return (Flags & QUEST_FLAGS_WEEKLY) != 0; }
        bool   IsMonthly() const { return (SpecialFlags & QUEST_SPECIAL_FLAGS_MONTHLY) != 0; }
        bool   IsSeasonal() const { return (QuestSortID == -QUEST_SORT_SEASONAL || QuestSortID == -QUEST_SORT_SPECIAL || QuestSortID == -QUEST_SORT_LUNAR_FESTIVAL || QuestSortID == -QUEST_SORT_MIDSUMMER || QuestSortID == -QUEST_SORT_BREWFEST || QuestSortID == -QUEST_SORT_LOVE_IS_IN_THE_AIR || QuestSortID == -QUEST_SORT_NOBLEGARDEN) && !IsRepeatable(); }
        bool   IsDailyOrWeekly() const { return (Flags & (QUEST_FLAGS_DAILY | QUEST_FLAGS_WEEKLY)) != 0; }
        bool   IsRaidQuest(Difficulty difficulty) const;
        bool   IsAllowedInRaid(Difficulty difficulty) const;
        bool   IsDFQuest() const { return (SpecialFlags & QUEST_SPECIAL_FLAGS_DF_QUEST) != 0; }
        uint32 CalculateHonorGain(uint8 level) const;
        bool   CanIncreaseRewardedQuestCounters() const;

        uint32 GetRewChoiceItemsCount() const { return _rewChoiceItemsCount; }
        uint32 GetRewItemsCount() const { return _rewItemsCount; }
        uint32 GetRewCurrencyCount() const { return _rewCurrencyCount; }

        void BuildQuestRewards(WorldPackets::Quest::QuestRewards& rewards, Player* player) const;

        typedef std::vector<int32> PrevQuests;
        PrevQuests prevQuests;
        typedef std::vector<uint32> PrevChainQuests;
        PrevChainQuests prevChainQuests;

    private:
        uint32 _rewChoiceItemsCount;
        uint32 _rewItemsCount;
        uint32 _rewCurrencyCount;

    public:
        // wdb data (quest query response)
        uint32 ID;
        uint32 Type;
        int32  Level;
        uint32 PackageID;
        int32  MinLevel;
        int32  QuestSortID;
        uint32 QuestInfoID;
        uint32 SuggestedPlayers;
        uint32 NextQuestInChain;
        uint32 RewardXPDifficulty;
        float  RewardXPMultiplier;
        int32  RewardMoney;
        uint32 RewardMoneyDifficulty;
        float  RewardMoneyMultiplier;
        uint32 RewardBonusMoney;
        uint32 RewardDisplaySpell[QUEST_REWARD_DISPLAY_SPELL_COUNT];
        uint32 RewardSpell;
        uint32 RewardHonor;
        uint32 RewardKillHonor;
        uint32 RewardArtifactXPDifficulty;
        float  RewardArtifactXPMultiplier;
        uint32 RewardArtifactCategoryID;
        uint32 SourceItemId;
        uint32 Flags;
        uint32 FlagsEx;
        uint32 RewardItemId[QUEST_REWARD_ITEM_COUNT];
        uint32 RewardItemCount[QUEST_REWARD_ITEM_COUNT];
        uint32 ItemDrop[QUEST_ITEM_DROP_COUNT];
        uint32 ItemDropQuantity[QUEST_ITEM_DROP_COUNT];
        uint32 RewardChoiceItemId[QUEST_REWARD_CHOICES_COUNT];
        uint32 RewardChoiceItemCount[QUEST_REWARD_CHOICES_COUNT];
        uint32 RewardChoiceItemDisplayId[QUEST_REWARD_CHOICES_COUNT];
        uint32 POIContinent;
        float  POIx;
        float  POIy;
        uint32 POIPriority;
        uint32 RewardTitleId;
        int32  RewardArenaPoints;
        uint32 RewardSkillId;
        uint32 RewardSkillPoints;
        uint32 QuestGiverPortrait;
        uint32 QuestTurnInPortrait;
        uint32 RewardFactionId[QUEST_REWARD_REPUTATIONS_COUNT];
        int32  RewardFactionValue[QUEST_REWARD_REPUTATIONS_COUNT];
        int32  RewardFactionOverride[QUEST_REWARD_REPUTATIONS_COUNT];
        uint32 RewardFactionCapIn[QUEST_REWARD_REPUTATIONS_COUNT];
        uint32 RewardReputationMask;
        uint32 RewardCurrencyId[QUEST_REWARD_CURRENCY_COUNT];
        uint32 RewardCurrencyCount[QUEST_REWARD_CURRENCY_COUNT];
        uint32 SoundAccept;
        uint32 SoundTurnIn;
        uint32 AreaGroupID;
        uint32 LimitTime;
        int32  AllowableRaces;
        uint32 QuestRewardID;
        int32 Expansion;
        QuestObjectives Objectives;
        std::string LogTitle;
        std::string LogDescription;
        std::string QuestDescription;
        std::string AreaDescription;
        std::string PortraitGiverText;
        std::string PortraitGiverName;
        std::string PortraitTurnInText;
        std::string PortraitTurnInName;
        std::string QuestCompletionLog;

    protected:

        // quest_detais table
        uint32 DetailsEmote[QUEST_EMOTE_COUNT] = {};
        uint32 DetailsEmoteDelay[QUEST_EMOTE_COUNT] = {};

        // quest_request_items table
        uint32 EmoteOnComplete          = 0;
        uint32 EmoteOnIncomplete        = 0;
        uint32 EmoteOnCompleteDelay     = 0;
        uint32 EmoteOnIncompleteDelay   = 0;
        std::string RequestItemsText;

        // quest_offer_reward table
        uint32 OfferRewardEmote[QUEST_EMOTE_COUNT] = {};
        uint32 OfferRewardEmoteDelay[QUEST_EMOTE_COUNT] = {};
        std::string OfferRewardText;

        // quest_template_addon table (custom data)
        uint32 MaxLevel             = 0;
        uint32 AllowableClasses     = 0;
        uint32 SourceSpellID        = 0;
        int32  PrevQuestID          = 0;
        int32  NextQuestID          = 0;
        int32  ExclusiveGroup       = 0;
        uint32 RewardMailTemplateId = 0;
        uint32 RewardMailDelay      = 0;
        uint32 RequiredSkillId      = 0;
        uint32 RequiredSkillPoints  = 0;
        uint32 RequiredMinRepFaction = 0;
        int32  RequiredMinRepValue  = 0;
        uint32 RequiredMaxRepFaction = 0;
        int32  RequiredMaxRepValue  = 0;
        uint32 SourceItemIdCount    = 0;
        uint32 RewardMailSenderEntry = 0;
        uint32 SpecialFlags         = 0; // custom flags, not sniffed/WDB
};

struct QuestStatusData
{
    QuestStatusData(): Status(QUEST_STATUS_NONE), Timer(0)
    {
    }

    QuestStatus Status;
    uint32 Timer;
    std::vector<int32> ObjectiveData;
};

#endif<|MERGE_RESOLUTION|>--- conflicted
+++ resolved
@@ -244,15 +244,6 @@
 
 enum QuestObjectiveFlags
 {
-<<<<<<< HEAD
-    QUEST_OBJECTIVE_FLAGS_UNK1                          = 1,
-    QUEST_OBJECTIVE_FLAGS_UNK2                          = 2,
-    QUEST_OBJECTIVE_FLAGS_UNK4                          = 4,
-    QUEST_OBJECTIVE_FLAGS_UNK8                          = 8,
-    QUEST_OBJECTIVE_FLAGS_UNK16                         = 16,
-    QUEST_OBJECTIVE_FLAGS_UNK32                         = 32,
-    QUEST_OBJECTIVE_FLAGS_CONTRIBUTE_TO_PROGRESS_BAR    = 64,	   // Related to QUEST_OBJECTIVE_PROGRESS_BAR, subObjective
-=======
     QUEST_OBJECTIVE_FLAG_TRACKED_ON_MINIMAP                 = 0x01, // client displays large yellow blob on minimap for creature/gameobject
     QUEST_OBJECTIVE_FLAG_SEQUENCED                          = 0x02, // client will not see the objective displayed until all previous objectives are completed
     QUEST_OBJECTIVE_FLAG_OPTIONAL                           = 0x04, // not required to complete the quest
@@ -260,7 +251,6 @@
     QUEST_OBJECTIVE_FLAG_HIDE_ITEM_GAINS                    = 0x10, // skip showing item objective progress
     QUEST_OBJECTIVE_FLAG_PROGRESS_COUNTS_ITEMS_IN_INVENTORY = 0x20, // item objective progress counts items in inventory instead of reading it from updatefields
     QUEST_OBJECTIVE_FLAG_PART_OF_PROGRESS_BAR               = 0x40, // hidden objective used to calculate progress bar percent (quests are limited to a single progress bar objective)
->>>>>>> 7b4bdc6b
 };
 
 struct QuestTemplateLocale
