/*
 * Copyright (C) 2008-2013 TrinityCore <http://www.trinitycore.org/>
 * Copyright (C) 2005-2009 MaNGOS <http://getmangos.com/>
 *
 * This program is free software; you can redistribute it and/or modify it
 * under the terms of the GNU General Public License as published by the
 * Free Software Foundation; either version 2 of the License, or (at your
 * option) any later version.
 *
 * This program is distributed in the hope that it will be useful, but WITHOUT
 * ANY WARRANTY; without even the implied warranty of MERCHANTABILITY or
 * FITNESS FOR A PARTICULAR PURPOSE. See the GNU General Public License for
 * more details.
 *
 * You should have received a copy of the GNU General Public License along
 * with this program. If not, see <http://www.gnu.org/licenses/>.
 */

#ifndef TRINITYCORE_QUEST_H
#define TRINITYCORE_QUEST_H

#include "Define.h"
#include "DatabaseEnv.h"
#include "SharedDefines.h"
#include "WorldPacket.h"
#include "DBCEnums.h"

#include <string>
#include <vector>

class Player;

class ObjectMgr;

#define MAX_QUEST_LOG_SIZE 25

#define QUEST_OBJECTIVES_COUNT 4
#define QUEST_ITEM_OBJECTIVES_COUNT 6
#define QUEST_SOURCE_ITEM_IDS_COUNT 4
#define QUEST_REWARD_CHOICES_COUNT 6
#define QUEST_REWARDS_COUNT 4
#define QUEST_DEPLINK_COUNT 10
#define QUEST_REPUTATIONS_COUNT 5
#define QUEST_EMOTE_COUNT 4
#define QUEST_PVP_KILL_SLOT 0
#define QUEST_REWARD_CURRENCY_COUNT 4
#define QUEST_REQUIRED_CURRENCY_COUNT 4

enum QuestFailedReason
{
    INVALIDREASON_DONT_HAVE_REQ                 = 0,
    INVALIDREASON_QUEST_FAILED_LOW_LEVEL        = 1,        // You are not high enough level for that quest.
    INVALIDREASON_QUEST_FAILED_WRONG_RACE       = 6,        // That quest is not available to your race.
    INVALIDREASON_QUEST_ALREADY_DONE            = 7,        // You have completed that quest.
    INVALIDREASON_QUEST_ONLY_ONE_TIMED          = 12,       // You can only be on one timed quest at a time.
    INVALIDREASON_QUEST_ALREADY_ON              = 13,       // You are already on that quest.
    INVALIDREASON_QUEST_FAILED_EXPANSION        = 16,       // This quest requires an expansion enabled account.
    INVALIDREASON_QUEST_ALREADY_ON2             = 18,       // You are already on that quest.
    INVALIDREASON_QUEST_FAILED_MISSING_ITEMS    = 21,       // You don't have the required items with you. Check storage.
    INVALIDREASON_QUEST_FAILED_NOT_ENOUGH_MONEY = 23,       // You don't have enough money for that quest.
    INVALIDREASON_DAILY_QUESTS_REMAINING        = 26,       // You have already completed 25 daily quests today.
    INVALIDREASON_QUEST_FAILED_CAIS             = 27,       // You cannot complete quests once you have reached tired time.
    INVALIDREASON_DAILY_QUEST_COMPLETED_TODAY   = 29        // You have completed that daily quest today.
};

enum QuestShareMessages
{
    QUEST_PARTY_MSG_SHARING_QUEST           = 0,
    QUEST_PARTY_MSG_CANT_TAKE_QUEST         = 1,
    QUEST_PARTY_MSG_ACCEPT_QUEST            = 2,
    QUEST_PARTY_MSG_DECLINE_QUEST           = 3,
    QUEST_PARTY_MSG_BUSY                    = 4,
    QUEST_PARTY_MSG_LOG_FULL                = 5,
    QUEST_PARTY_MSG_HAVE_QUEST              = 6,
    QUEST_PARTY_MSG_FINISH_QUEST            = 7,
    QUEST_PARTY_MSG_CANT_BE_SHARED_TODAY    = 8,
    QUEST_PARTY_MSG_SHARING_TIMER_EXPIRED   = 9,
    QUEST_PARTY_MSG_NOT_IN_PARTY            = 10
};

enum QuestTradeSkill
{
    QUEST_TRSKILL_NONE           = 0,
    QUEST_TRSKILL_ALCHEMY        = 1,
    QUEST_TRSKILL_BLACKSMITHING  = 2,
    QUEST_TRSKILL_COOKING        = 3,
    QUEST_TRSKILL_ENCHANTING     = 4,
    QUEST_TRSKILL_ENGINEERING    = 5,
    QUEST_TRSKILL_FIRSTAID       = 6,
    QUEST_TRSKILL_HERBALISM      = 7,
    QUEST_TRSKILL_LEATHERWORKING = 8,
    QUEST_TRSKILL_POISONS        = 9,
    QUEST_TRSKILL_TAILORING      = 10,
    QUEST_TRSKILL_MINING         = 11,
    QUEST_TRSKILL_FISHING        = 12,
    QUEST_TRSKILL_SKINNING       = 13,
    QUEST_TRSKILL_JEWELCRAFTING  = 14
};

enum QuestStatus
{
    QUEST_STATUS_NONE           = 0,
    QUEST_STATUS_COMPLETE       = 1,
    //QUEST_STATUS_UNAVAILABLE    = 2,
    QUEST_STATUS_INCOMPLETE     = 3,
    //QUEST_STATUS_AVAILABLE      = 4,
    QUEST_STATUS_FAILED         = 5,
    QUEST_STATUS_REWARDED       = 6,        // Not used in DB
    MAX_QUEST_STATUS
};

enum QuestGiverStatus
{
    DIALOG_STATUS_NONE                     = 0x000,
    DIALOG_STATUS_UNK                      = 0x001,
    DIALOG_STATUS_UNAVAILABLE              = 0x002,
    DIALOG_STATUS_LOW_LEVEL_AVAILABLE      = 0x004,
    DIALOG_STATUS_LOW_LEVEL_REWARD_REP     = 0x008,
    DIALOG_STATUS_LOW_LEVEL_AVAILABLE_REP  = 0x010,
    DIALOG_STATUS_INCOMPLETE               = 0x020,
    DIALOG_STATUS_REWARD_REP               = 0x040,
    DIALOG_STATUS_AVAILABLE_REP            = 0x080,
    DIALOG_STATUS_AVAILABLE                = 0x100,
    DIALOG_STATUS_REWARD2                  = 0x200,         // no yellow dot on minimap
    DIALOG_STATUS_REWARD                   = 0x400          // yellow dot on minimap
};

enum QuestFlags
{
    QUEST_FLAGS_NONE                    = 0x00000000,
    QUEST_FLAGS_STAY_ALIVE              = 0x00000001,   // Not used currently
    QUEST_FLAGS_PARTY_ACCEPT            = 0x00000002,   // Not used currently. If player in party, all players that can accept this quest will receive confirmation box to accept quest CMSG_QUEST_CONFIRM_ACCEPT/SMSG_QUEST_CONFIRM_ACCEPT
    QUEST_FLAGS_EXPLORATION             = 0x00000004,   // Not used currently
    QUEST_FLAGS_SHARABLE                = 0x00000008,   // Can be shared: Player::CanShareQuest()
    QUEST_FLAGS_HAS_CONDITION           = 0x00000010,   // Not used currently
    QUEST_FLAGS_HIDE_REWARD_POI         = 0x00000020,   // Not used currently: Unsure of content
    QUEST_FLAGS_RAID                    = 0x00000040,   // Not used currently
    QUEST_FLAGS_TBC                     = 0x00000080,   // Not used currently: Available if TBC expansion enabled only
    QUEST_FLAGS_NO_MONEY_FROM_XP        = 0x00000100,   // Not used currently: Experience is not converted to gold at max level
    QUEST_FLAGS_HIDDEN_REWARDS          = 0x00000200,   // Items and money rewarded only sent in SMSG_QUESTGIVER_OFFER_REWARD (not in SMSG_QUESTGIVER_QUEST_DETAILS or in client quest log(SMSG_QUEST_QUERY_RESPONSE))
    QUEST_FLAGS_TRACKING                = 0x00000400,   // These quests are automatically rewarded on quest complete and they will never appear in quest log client side.
    QUEST_FLAGS_DEPRECATE_REPUTATION    = 0x00000800,   // Not used currently
    QUEST_FLAGS_DAILY                   = 0x00001000,   // Used to know quest is Daily one
    QUEST_FLAGS_FLAGS_PVP               = 0x00002000,   // Having this quest in log forces PvP flag
    QUEST_FLAGS_UNAVAILABLE             = 0x00004000,   // Used on quests that are not generically available
    QUEST_FLAGS_WEEKLY                  = 0x00008000,
    QUEST_FLAGS_AUTOCOMPLETE            = 0x00010000,   // auto complete
    QUEST_FLAGS_DISPLAY_ITEM_IN_TRACKER = 0x00020000,   // Displays usable item in quest tracker
    QUEST_FLAGS_OBJ_TEXT                = 0x00040000,   // use Objective text as Complete text
    QUEST_FLAGS_AUTO_ACCEPT             = 0x00080000,   // The client recognizes this flag as auto-accept. However, NONE of the current quests (3.3.5a) have this flag. Maybe blizz used to use it, or will use it in the future.
    QUEST_FLAGS_AUTO_SUBMIT             = 0x00100000,   // Quests with this flag player submit automatically by special button in player gui
    QUEST_FLAGS_AUTO_TAKE               = 0x00200000,   // Automatically suggestion of accepting quest. Not from npc.
    //QUEST_FLAGS_UNK2                    = 0x00400000,
    //QUEST_FLAGS_UNK3                    = 0x00800000,   // Found in quest 14069
    //QUEST_FLAGS_UNK4                    = 0x01000000,
    // ... 4.x added flags up to 0x80000000 - all unknown for now
};

enum QuestSpecialFlags
{
    QUEST_SPECIAL_FLAGS_NONE                 = 0x000,
    // Trinity flags for set SpecialFlags in DB if required but used only at server
<<<<<<< HEAD
    QUEST_SPECIAL_FLAGS_REPEATABLE           = 0x001,
    QUEST_SPECIAL_FLAGS_EXPLORATION_OR_EVENT = 0x002, // if required area explore, spell SPELL_EFFECT_QUEST_COMPLETE casting, table `*_script` command SCRIPT_COMMAND_QUEST_EXPLORED use, set from script)
    QUEST_SPECIAL_FLAGS_AUTO_ACCEPT          = 0x004, // quest is to be auto-accepted.
    QUEST_SPECIAL_FLAGS_DF_QUEST             = 0x008, // quest is used by Dungeon Finder.
    QUEST_SPECIAL_FLAGS_MONTHLY              = 0x010, // quest is reset at the begining of the month
    // room for more custom flags

    QUEST_SPECIAL_FLAGS_DB_ALLOWED = QUEST_SPECIAL_FLAGS_REPEATABLE | QUEST_SPECIAL_FLAGS_EXPLORATION_OR_EVENT | QUEST_SPECIAL_FLAGS_AUTO_ACCEPT | QUEST_SPECIAL_FLAGS_DF_QUEST | QUEST_SPECIAL_FLAGS_MONTHLY,

    QUEST_SPECIAL_FLAGS_DELIVER              = 0x080,   // Internal flag computed only
    QUEST_SPECIAL_FLAGS_SPEAKTO              = 0x100,   // Internal flag computed only
    QUEST_SPECIAL_FLAGS_KILL_OR_CAST         = 0x200,   // Internal flag computed only
    QUEST_SPECIAL_FLAGS_TIMED                = 0x400,   // Internal flag computed only
    QUEST_SPECIAL_FLAGS_PLAYER_KILL          = 0x800    // Internal flag computed only
=======
    QUEST_TRINITY_FLAGS_REPEATABLE           = 0x00100000,   // Set by 1 in SpecialFlags from DB
    QUEST_TRINITY_FLAGS_EXPLORATION_OR_EVENT = 0x00200000,   // Set by 2 in SpecialFlags from DB (if reequired area explore, spell SPELL_EFFECT_QUEST_COMPLETE casting, table `*_script` command SCRIPT_COMMAND_QUEST_EXPLORED use, set from script)
    QUEST_TRINITY_FLAGS_AUTO_ACCEPT          = 0x00400000,  // Set by 4 in SpecialFlags in DB if the quest is to be auto-accepted.
    QUEST_TRINITY_FLAGS_DF_QUEST             = 0x00800000,  // Set by 8 in SpecialFlags in DB if the quest is used by Dungeon Finder.
    QUEST_TRINITY_FLAGS_MONTHLY              = 0x01000000,  // Set by 16 in SpecialFlags in DB if the quest is reset at the begining of the month
    QUEST_TRINITY_FLAGS_CAST                 = 0x02000000,  // Set by 32 in SpecialFlags in DB if the quest requires RequiredOrNpcGo killcredit but NOT kill (a spell cast)
    
    QUEST_TRINITY_FLAGS_DB_ALLOWED = 0xFFFFF | QUEST_TRINITY_FLAGS_REPEATABLE | QUEST_TRINITY_FLAGS_EXPLORATION_OR_EVENT | QUEST_TRINITY_FLAGS_AUTO_ACCEPT | QUEST_TRINITY_FLAGS_DF_QUEST | QUEST_TRINITY_FLAGS_MONTHLY | QUEST_TRINITY_FLAGS_CAST,

    // Trinity flags for internal use only
    QUEST_TRINITY_FLAGS_DELIVER              = 0x04000000,   // Internal flag computed only
    QUEST_TRINITY_FLAGS_SPEAKTO              = 0x08000000,   // Internal flag computed only
    QUEST_TRINITY_FLAGS_KILL                 = 0x10000000,   // Internal flag computed only
    QUEST_TRINITY_FLAGS_TIMED                = 0x20000000,   // Internal flag computed only
    QUEST_TRINITY_FLAGS_PLAYER_KILL          = 0x40000000    // Internal flag computed only
>>>>>>> 87e105c8
};

struct QuestLocale
{
    QuestLocale() { ObjectiveText.resize(QUEST_OBJECTIVES_COUNT); }

    StringVector Title;
    StringVector Details;
    StringVector Objectives;
    StringVector OfferRewardText;
    StringVector RequestItemsText;
    StringVector EndText;
    StringVector CompletedText;
    std::vector< StringVector > ObjectiveText;
    // new on 4.x
    StringVector QuestGiverTextWindow;
    StringVector QuestGiverTargetName;
    StringVector QuestTurnTextWindow;
    StringVector QuestTurnTargetName;
};

// This Quest class provides a convenient way to access a few pretotaled (cached) quest details,
// all base quest information, and any utility functions such as generating the amount of
// xp to give
class Quest
{
    friend class ObjectMgr;
    public:
        Quest(Field* questRecord);
        uint32 XPValue(Player* player) const;

        bool HasFlag(uint32 flag) const { return (Flags & flag) != 0; }
        void SetFlag(uint32 flag) { Flags |= flag; }

        bool HasSpecialFlag(uint32 flag) const { return (SpecialFlags & flag) != 0; }
        void SetSpecialFlag(uint32 flag) { SpecialFlags |= flag; }

        // table data accessors:
        uint32 GetQuestId() const { return Id; }
        uint32 GetQuestMethod() const { return Method; }
        int32  GetZoneOrSort() const { return ZoneOrSort; }
        uint32 GetMinLevel() const { return MinLevel; }
        uint32 GetMaxLevel() const { return MaxLevel; }
        int32  GetQuestLevel() const { return Level; }
        uint32 GetType() const { return Type; }
        uint32 GetRequiredClasses() const { return RequiredClasses; }
        uint32 GetRequiredRaces() const { return RequiredRaces; }
        uint32 GetRequiredSkill() const { return RequiredSkillId; }
        uint32 GetRequiredSkillValue() const { return RequiredSkillPoints; }
        uint32 GetRepObjectiveFaction() const { return RequiredFactionId1; }
        int32  GetRepObjectiveValue() const { return RequiredFactionValue1; }
        uint32 GetRepObjectiveFaction2() const { return RequiredFactionId2; }
        int32  GetRepObjectiveValue2() const { return RequiredFactionValue2; }
        uint32 GetRequiredMinRepFaction() const { return RequiredMinRepFaction; }
        int32  GetRequiredMinRepValue() const { return RequiredMinRepValue; }
        uint32 GetRequiredMaxRepFaction() const { return RequiredMaxRepFaction; }
        int32  GetRequiredMaxRepValue() const { return RequiredMaxRepValue; }
        uint32 GetSuggestedPlayers() const { return SuggestedPlayers; }
        uint32 GetLimitTime() const { return LimitTime; }
        int32  GetPrevQuestId() const { return PrevQuestId; }
        int32  GetNextQuestId() const { return NextQuestId; }
        int32  GetExclusiveGroup() const { return ExclusiveGroup; }
        uint32 GetNextQuestInChain() const { return NextQuestIdChain; }
        uint32 GetCharTitleId() const { return RewardTitleId; }
        uint32 GetPlayersSlain() const { return RequiredPlayerKills; }
        uint32 GetBonusTalents() const { return RewardTalents; }
        int32  GetRewArenaPoints() const {return RewardArenaPoints; }
        uint32 GetXPId() const { return RewardXPId; }
        uint32 GetSrcItemId() const { return SourceItemId; }
        uint32 GetSrcItemCount() const { return SourceItemIdCount; }
        uint32 GetSrcSpell() const { return SourceSpellid; }
        std::string const& GetTitle() const { return Title; }
        std::string const& GetDetails() const { return Details; }
        std::string const& GetObjectives() const { return Objectives; }
        std::string const& GetOfferRewardText() const { return OfferRewardText; }
        std::string const& GetRequestItemsText() const { return RequestItemsText; }
        std::string const& GetEndText() const { return EndText; }
        std::string const& GetCompletedText() const { return CompletedText; }
        std::string const& GetQuestGiverTextWindow() const { return QuestGiverTextWindow; }
        std::string const& GetQuestGiverTargetName() const { return QuestGiverTargetName; }
        std::string const& GetQuestTurnTextWindow() const { return QuestTurnTextWindow; }
        std::string const& GetQuestTurnTargetName() const { return QuestTurnTargetName; }
        int32  GetRewOrReqMoney() const;
        uint32 GetRewHonorAddition() const { return RewardHonor; }
        float GetRewHonorMultiplier() const { return RewardHonorMultiplier; }
        uint32 GetRewMoneyMaxLevel() const; // use in XP calculation at client
        uint32 GetRewSpell() const { return RewardSpell; }
        int32  GetRewSpellCast() const { return RewardSpellCast; }
        uint32 GetRewMailTemplateId() const { return RewardMailTemplateId; }
        uint32 GetRewMailDelaySecs() const { return RewardMailDelay; }
        uint32 GetPointMapId() const { return PointMapId; }
        float  GetPointX() const { return PointX; }
        float  GetPointY() const { return PointY; }
        uint32 GetPointOpt() const { return PointOption; }
        uint32 GetRequiredSpell() const { return RequiredSpell; }
        uint32 GetSoundAccept() const { return SoundAccept; }
        uint32 GetSoundTurnIn() const { return SoundTurnIn; }
        uint32 GetIncompleteEmote() const { return EmoteOnIncomplete; }
        uint32 GetCompleteEmote() const { return EmoteOnComplete; }
        bool   IsRepeatable() const { return SpecialFlags & QUEST_SPECIAL_FLAGS_REPEATABLE; }
        bool   IsAutoAccept() const;
        bool   IsAutoComplete() const;
        uint32 GetFlags() const { return Flags; }
        uint32 GetSpecialFlags() const { return SpecialFlags; }
        uint32 GetMinimapTargetMark() const { return MinimapTargetMark; }
        uint32 GetRewardSkillId() const { return RewardSkillId; }
        uint32 GetRewardSkillPoints() const { return RewardSkillPoints; }
        uint32 GetRewardReputationMask() const { return RewardReputationMask; }
        uint32 GetQuestGiverPortrait() const { return QuestGiverPortrait; }
        uint32 GetQuestTurnInPortrait() const { return QuestTurnInPortrait; }
        bool   IsDaily() const { return Flags & QUEST_FLAGS_DAILY; }
        bool   IsWeekly() const { return Flags & QUEST_FLAGS_WEEKLY; }
        bool   IsMonthly() const { return Flags & QUEST_SPECIAL_FLAGS_MONTHLY; }
        bool   IsSeasonal() const { return (ZoneOrSort == -QUEST_SORT_SEASONAL || ZoneOrSort == -QUEST_SORT_SPECIAL || ZoneOrSort == -QUEST_SORT_LUNAR_FESTIVAL || ZoneOrSort == -QUEST_SORT_MIDSUMMER || ZoneOrSort == -QUEST_SORT_BREWFEST || ZoneOrSort == -QUEST_SORT_LOVE_IS_IN_THE_AIR || ZoneOrSort == -QUEST_SORT_NOBLEGARDEN) && !IsRepeatable(); }
        bool   IsDailyOrWeekly() const { return Flags & (QUEST_FLAGS_DAILY | QUEST_FLAGS_WEEKLY); }
        bool   IsRaidQuest(Difficulty difficulty) const;
        bool   IsAllowedInRaid(Difficulty difficulty) const;
        bool   IsDFQuest() const { return SpecialFlags & QUEST_SPECIAL_FLAGS_DF_QUEST; }
        uint32 CalculateHonorGain(uint8 level) const;

        // multiple values
        std::string ObjectiveText[QUEST_OBJECTIVES_COUNT];
        uint32 RequiredItemId[QUEST_ITEM_OBJECTIVES_COUNT];
        uint32 RequiredItemCount[QUEST_ITEM_OBJECTIVES_COUNT];
        uint32 RequiredSourceItemId[QUEST_SOURCE_ITEM_IDS_COUNT];
        uint32 RequiredSourceItemCount[QUEST_SOURCE_ITEM_IDS_COUNT];
        int32  RequiredNpcOrGo[QUEST_OBJECTIVES_COUNT];   // >0 Creature <0 Gameobject
        uint32 RequiredNpcOrGoCount[QUEST_OBJECTIVES_COUNT];
        uint32 RewardChoiceItemId[QUEST_REWARD_CHOICES_COUNT];
        uint32 RewardChoiceItemCount[QUEST_REWARD_CHOICES_COUNT];
        uint32 RewardItemId[QUEST_REWARDS_COUNT];
        uint32 RewardItemIdCount[QUEST_REWARDS_COUNT];
        uint32 RewardFactionId[QUEST_REPUTATIONS_COUNT];
        int32  RewardFactionValueId[QUEST_REPUTATIONS_COUNT];
        int32  RewardFactionValueIdOverride[QUEST_REPUTATIONS_COUNT];
        uint32 DetailsEmote[QUEST_EMOTE_COUNT];
        uint32 DetailsEmoteDelay[QUEST_EMOTE_COUNT];
        uint32 OfferRewardEmote[QUEST_EMOTE_COUNT];
        uint32 OfferRewardEmoteDelay[QUEST_EMOTE_COUNT];
        // 4.x
        uint32 RewardCurrencyId[QUEST_REWARD_CURRENCY_COUNT];
        uint32 RewardCurrencyCount[QUEST_REWARD_CURRENCY_COUNT];
        uint32 RequiredCurrencyId[QUEST_REQUIRED_CURRENCY_COUNT];
        uint32 RequiredCurrencyCount[QUEST_REQUIRED_CURRENCY_COUNT];

        uint32 GetReqItemsCount() const { return m_reqItemsCount; }
        uint32 GetReqCreatureOrGOcount() const { return m_reqNpcOrGoCount; }
        uint32 GetRewChoiceItemsCount() const { return m_rewChoiceItemsCount; }
        uint32 GetRewItemsCount() const { return m_rewItemsCount; }
        uint32 GetRewCurrencyCount() const { return m_rewCurrencyCount; }
        uint32 GetReqCurrencyCount() const { return m_reqCurrencyCount; }

        void BuildExtraQuestInfo(WorldPacket& data, Player* player) const;

        typedef std::vector<int32> PrevQuests;
        PrevQuests prevQuests;
        typedef std::vector<uint32> PrevChainQuests;
        PrevChainQuests prevChainQuests;

        // cached data
    private:
        uint32 m_reqItemsCount;
        uint32 m_reqNpcOrGoCount;
        uint32 m_rewChoiceItemsCount;
        uint32 m_rewItemsCount;
        uint32 m_rewCurrencyCount;
        uint32 m_reqCurrencyCount;

        // table data
    protected:
        uint32 Id;
        uint32 Method;
        int32  ZoneOrSort;
        uint32 MinLevel;
        uint32 MaxLevel;
        int32  Level;
        uint32 Type;
        uint32 RequiredClasses;
        uint32 RequiredRaces;
        uint32 RequiredSkillId;
        uint32 RequiredSkillPoints;
        uint32 RequiredFactionId1;
        int32  RequiredFactionValue1;
        uint32 RequiredFactionId2;
        int32  RequiredFactionValue2;
        uint32 RequiredMinRepFaction;
        int32  RequiredMinRepValue;
        uint32 RequiredMaxRepFaction;
        int32  RequiredMaxRepValue;
        uint32 SuggestedPlayers;
        uint32 LimitTime;
        uint32 Flags;
        uint32 RewardTitleId;
        uint32 RequiredPlayerKills;
        uint32 RewardTalents;
        int32  RewardArenaPoints;
        int32  PrevQuestId;
        int32  NextQuestId;
        int32  ExclusiveGroup;
        uint32 NextQuestIdChain;
        uint32 RewardXPId;
        uint32 SourceItemId;
        uint32 SourceItemIdCount;
        uint32 SourceSpellid;
        std::string Title;
        std::string Details;
        std::string Objectives;
        std::string OfferRewardText;
        std::string RequestItemsText;
        std::string EndText;
        std::string CompletedText;
        uint32 RewardHonor;
        float RewardHonorMultiplier;
        int32  RewardOrRequiredMoney;
        uint32 RewardMoneyMaxLevel;
        uint32 RewardSpell;
        int32  RewardSpellCast;
        uint32 RewardMailTemplateId;
        uint32 RewardMailDelay;
        uint32 PointMapId;
        float  PointX;
        float  PointY;
        uint32 PointOption;
        uint32 EmoteOnIncomplete;
        uint32 EmoteOnComplete;
        // new in 4.x
        uint32 MinimapTargetMark;
        uint32 RewardSkillId;
        uint32 RewardSkillPoints;
        uint32 RewardReputationMask;
        uint32 QuestGiverPortrait;
        uint32 QuestTurnInPortrait;
        uint32 RequiredSpell;
        std::string QuestGiverTextWindow;
        std::string QuestGiverTargetName;
        std::string QuestTurnTextWindow;
        std::string QuestTurnTargetName;
        uint32 SoundAccept;
        uint32 SoundTurnIn;

        uint32 SpecialFlags; // custom flags, not sniffed/WDB
};

struct QuestStatusData
{
    QuestStatusData(): Status(QUEST_STATUS_NONE), Timer(0), PlayerCount(0), Explored(false)
    {
        memset(ItemCount, 0, QUEST_ITEM_OBJECTIVES_COUNT * sizeof(uint16));
        memset(CreatureOrGOCount, 0, QUEST_OBJECTIVES_COUNT * sizeof(uint16));
    }

    QuestStatus Status;
    uint32 Timer;
    uint16 ItemCount[QUEST_ITEM_OBJECTIVES_COUNT];
    uint16 CreatureOrGOCount[QUEST_OBJECTIVES_COUNT];
    uint16 PlayerCount;
    bool Explored;
};
#endif<|MERGE_RESOLUTION|>--- conflicted
+++ resolved
@@ -160,7 +160,6 @@
 {
     QUEST_SPECIAL_FLAGS_NONE                 = 0x000,
     // Trinity flags for set SpecialFlags in DB if required but used only at server
-<<<<<<< HEAD
     QUEST_SPECIAL_FLAGS_REPEATABLE           = 0x001,
     QUEST_SPECIAL_FLAGS_EXPLORATION_OR_EVENT = 0x002, // if required area explore, spell SPELL_EFFECT_QUEST_COMPLETE casting, table `*_script` command SCRIPT_COMMAND_QUEST_EXPLORED use, set from script)
     QUEST_SPECIAL_FLAGS_AUTO_ACCEPT          = 0x004, // quest is to be auto-accepted.
@@ -172,26 +171,9 @@
 
     QUEST_SPECIAL_FLAGS_DELIVER              = 0x080,   // Internal flag computed only
     QUEST_SPECIAL_FLAGS_SPEAKTO              = 0x100,   // Internal flag computed only
-    QUEST_SPECIAL_FLAGS_KILL_OR_CAST         = 0x200,   // Internal flag computed only
+    QUEST_SPECIAL_FLAGS_KILL                 = 0x200,   // Internal flag computed only
     QUEST_SPECIAL_FLAGS_TIMED                = 0x400,   // Internal flag computed only
     QUEST_SPECIAL_FLAGS_PLAYER_KILL          = 0x800    // Internal flag computed only
-=======
-    QUEST_TRINITY_FLAGS_REPEATABLE           = 0x00100000,   // Set by 1 in SpecialFlags from DB
-    QUEST_TRINITY_FLAGS_EXPLORATION_OR_EVENT = 0x00200000,   // Set by 2 in SpecialFlags from DB (if reequired area explore, spell SPELL_EFFECT_QUEST_COMPLETE casting, table `*_script` command SCRIPT_COMMAND_QUEST_EXPLORED use, set from script)
-    QUEST_TRINITY_FLAGS_AUTO_ACCEPT          = 0x00400000,  // Set by 4 in SpecialFlags in DB if the quest is to be auto-accepted.
-    QUEST_TRINITY_FLAGS_DF_QUEST             = 0x00800000,  // Set by 8 in SpecialFlags in DB if the quest is used by Dungeon Finder.
-    QUEST_TRINITY_FLAGS_MONTHLY              = 0x01000000,  // Set by 16 in SpecialFlags in DB if the quest is reset at the begining of the month
-    QUEST_TRINITY_FLAGS_CAST                 = 0x02000000,  // Set by 32 in SpecialFlags in DB if the quest requires RequiredOrNpcGo killcredit but NOT kill (a spell cast)
-    
-    QUEST_TRINITY_FLAGS_DB_ALLOWED = 0xFFFFF | QUEST_TRINITY_FLAGS_REPEATABLE | QUEST_TRINITY_FLAGS_EXPLORATION_OR_EVENT | QUEST_TRINITY_FLAGS_AUTO_ACCEPT | QUEST_TRINITY_FLAGS_DF_QUEST | QUEST_TRINITY_FLAGS_MONTHLY | QUEST_TRINITY_FLAGS_CAST,
-
-    // Trinity flags for internal use only
-    QUEST_TRINITY_FLAGS_DELIVER              = 0x04000000,   // Internal flag computed only
-    QUEST_TRINITY_FLAGS_SPEAKTO              = 0x08000000,   // Internal flag computed only
-    QUEST_TRINITY_FLAGS_KILL                 = 0x10000000,   // Internal flag computed only
-    QUEST_TRINITY_FLAGS_TIMED                = 0x20000000,   // Internal flag computed only
-    QUEST_TRINITY_FLAGS_PLAYER_KILL          = 0x40000000    // Internal flag computed only
->>>>>>> 87e105c8
 };
 
 struct QuestLocale
