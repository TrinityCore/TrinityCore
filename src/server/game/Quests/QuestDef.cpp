/*
 * Copyright (C) 2008-2012 TrinityCore <http://www.trinitycore.org/>
 * Copyright (C) 2005-2009 MaNGOS <http://getmangos.com/>
 *
 * This program is free software; you can redistribute it and/or modify it
 * under the terms of the GNU General Public License as published by the
 * Free Software Foundation; either version 2 of the License, or (at your
 * option) any later version.
 *
 * This program is distributed in the hope that it will be useful, but WITHOUT
 * ANY WARRANTY; without even the implied warranty of MERCHANTABILITY or
 * FITNESS FOR A PARTICULAR PURPOSE. See the GNU General Public License for
 * more details.
 *
 * You should have received a copy of the GNU General Public License along
 * with this program. If not, see <http://www.gnu.org/licenses/>.
 */

#include "QuestDef.h"
#include "Player.h"
#include "World.h"

Quest::Quest(Field* questRecord)
{
    Id = questRecord[0].GetUInt32();
    Method = questRecord[1].GetUInt32();
    Level = questRecord[2].GetInt32();
    MinLevel = questRecord[3].GetUInt32();
    MaxLevel = questRecord[4].GetUInt32();
    ZoneOrSort = questRecord[5].GetInt32();
    Type = questRecord[6].GetUInt32();
    SuggestedPlayers = questRecord[7].GetUInt32();
    LimitTime = questRecord[8].GetUInt32();
    RequiredClasses = questRecord[9].GetUInt32();
    RequiredRaces = questRecord[10].GetUInt32();
    RequiredSkillId = questRecord[11].GetUInt32();
    RequiredSkillPoints = questRecord[12].GetUInt32();
    RequiredFactionId1 = questRecord[13].GetUInt32();
    RequiredFactionId2 = questRecord[14].GetUInt32();
    RequiredFactionValue1 = questRecord[15].GetInt32();
    RequiredFactionValue2 = questRecord[16].GetInt32();
    RequiredMinRepFaction = questRecord[17].GetUInt32();
    RequiredMaxRepFaction = questRecord[18].GetUInt32();
    RequiredMinRepValue = questRecord[19].GetInt32();
    RequiredMaxRepValue = questRecord[20].GetInt32();
    PrevQuestId = questRecord[21].GetInt32();
    NextQuestId = questRecord[22].GetInt32();
    ExclusiveGroup = questRecord[23].GetInt32();
    NextQuestIdChain = questRecord[24].GetUInt32();
    RewardXPId = questRecord[25].GetUInt32();
    RewardOrRequiredMoney = questRecord[26].GetInt32();
    RewardMoneyMaxLevel = questRecord[27].GetUInt32();
    RewardSpell = questRecord[28].GetUInt32();
    RewardSpellCast = questRecord[29].GetInt32();
    RewardHonor = questRecord[30].GetUInt32();
    RewardHonorMultiplier = questRecord[31].GetFloat();
    RewardMailTemplateId = questRecord[32].GetUInt32();
    RewardMailDelay = questRecord[33].GetUInt32();
    SourceItemId = questRecord[34].GetUInt32();
    SourceItemIdCount = questRecord[35].GetUInt32();
    SourceSpellid = questRecord[36].GetUInt32();
    Flags = questRecord[37].GetUInt32();
    uint32 SpecialFlags = questRecord[38].GetUInt16();
    MinimapTargetMark = questRecord[39].GetUInt32();
    RewardTitleId = questRecord[40].GetUInt32();
    RequiredPlayerKills = questRecord[41].GetUInt32();
    RewardTalents = questRecord[42].GetUInt32();
    RewardArenaPoints = questRecord[43].GetInt32();
    RewardSkillId = questRecord[44].GetUInt32();
    RewardSkillPoints = questRecord[45].GetUInt32();
    RewardReputationMask = questRecord[46].GetUInt32();
    QuestGiverPortrait = questRecord[47].GetUInt32();
    QuestTurnInPortrait = questRecord[48].GetUInt32();

    for (int i = 0; i < QUEST_REWARDS_COUNT; ++i)
        RewardItemId[i] = questRecord[49+i].GetUInt32();

    for (int i = 0; i < QUEST_REWARDS_COUNT; ++i)
        RewardItemIdCount[i] = questRecord[53+i].GetUInt32();

    for (int i = 0; i < QUEST_REWARD_CHOICES_COUNT; ++i)
        RewardChoiceItemId[i] = questRecord[57+i].GetUInt32();

    for (int i = 0; i < QUEST_REWARD_CHOICES_COUNT; ++i)
<<<<<<< HEAD
        RewardChoiceItemCount[i] = questRecord[63+i].GetUInt32();
    
=======
        RewardChoiceItemCount[i] = questRecord[57+i].GetUInt32();

>>>>>>> 2abe569a
    for (int i = 0; i < QUEST_REPUTATIONS_COUNT; ++i)
        RewardFactionId[i] = questRecord[69+i].GetUInt32();

    for (int i = 0; i < QUEST_REPUTATIONS_COUNT; ++i)
        RewardFactionValueId[i] = questRecord[74+i].GetInt32();

    for (int i = 0; i < QUEST_REPUTATIONS_COUNT; ++i)
<<<<<<< HEAD
        RewardFactionValueIdOverride[i] = questRecord[79+i].GetInt32();
    
    PointMapId = questRecord[84].GetUInt32();
    PointX = questRecord[85].GetFloat();
    PointY = questRecord[86].GetFloat();
    PointOption = questRecord[87].GetUInt32();
    Title = questRecord[88].GetString();
    Objectives = questRecord[89].GetString();
    Details = questRecord[90].GetString();
    EndText = questRecord[91].GetString();
    CompletedText = questRecord[92].GetString();
    OfferRewardText = questRecord[93].GetString();
    RequestItemsText = questRecord[94].GetString();
=======
        RewardFactionValueIdOverride[i] = questRecord[73+i].GetInt32();

    PointMapId = questRecord[78].GetUInt32();
    PointX = questRecord[79].GetFloat();
    PointY = questRecord[80].GetFloat();
    PointOption = questRecord[81].GetUInt32();
    Title = questRecord[82].GetString();
    Objectives = questRecord[83].GetString();
    Details = questRecord[84].GetString();
    EndText = questRecord[85].GetString();
    OfferRewardText = questRecord[86].GetString();
    RequestItemsText = questRecord[87].GetString();
    CompletedText = questRecord[88].GetString();
>>>>>>> 2abe569a

    for (int i = 0; i < QUEST_OBJECTIVES_COUNT; ++i)
        RequiredNpcOrGo[i] = questRecord[95+i].GetInt32();

    for (int i = 0; i < QUEST_OBJECTIVES_COUNT; ++i)
        RequiredNpcOrGoCount[i] = questRecord[99+i].GetUInt32();

    for (int i = 0; i < QUEST_SOURCE_ITEM_IDS_COUNT; ++i)
        RequiredSourceItemId[i] = questRecord[103+i].GetUInt32();

    for (int i = 0; i < QUEST_SOURCE_ITEM_IDS_COUNT; ++i)
        RequiredSourceItemCount[i] = questRecord[107+i].GetUInt32();

    for (int i = 0; i < QUEST_ITEM_OBJECTIVES_COUNT; ++i)
        RequiredItemId[i] = questRecord[111+i].GetUInt32();

    for (int i = 0; i < QUEST_ITEM_OBJECTIVES_COUNT; ++i)
        RequiredItemCount[i] = questRecord[117+i].GetUInt32();

    RequiredSpell = questRecord[123].GetUInt32();

    for (int i = 0; i < QUEST_OBJECTIVES_COUNT; ++i) // To be removed
        RequiredSpellCast[i] = questRecord[124+i].GetUInt32();

    for (int i = 0; i < QUEST_OBJECTIVES_COUNT; ++i)
        ObjectiveText[i] = questRecord[128+i].GetString();

    for (int i = 0; i < QUEST_REWARD_CURRENCY_COUNT; ++i)
        RewardCurrencyId[i] = questRecord[132+i].GetUInt32();
    
    for (int i = 0; i < QUEST_REWARD_CURRENCY_COUNT; ++i)
        RewardCurrencyCount[i] = questRecord[136+i].GetUInt32();

    for (int i = 0; i < QUEST_REQUIRED_CURRENCY_COUNT; ++i)
        RequiredCurrencyId[i] = questRecord[140+i].GetUInt32();

    for (int i = 0; i < QUEST_REQUIRED_CURRENCY_COUNT; ++i)
        RequiredCurrencyCount[i] = questRecord[144+i].GetUInt32();

    QuestGiverTextWindow = questRecord[148].GetString();
    QuestGiverTargetName = questRecord[149].GetString();
    QuestTurnTextWindow = questRecord[150].GetString();
    QuestTurnTargetName = questRecord[151].GetString();
    SoundAccept = questRecord[152].GetUInt32();
    SoundTurnIn = questRecord[153].GetUInt32();

    for (int i = 0; i < QUEST_EMOTE_COUNT; ++i)
        DetailsEmote[i] = questRecord[154+i].GetUInt32();

    for (int i = 0; i < QUEST_EMOTE_COUNT; ++i)
        DetailsEmoteDelay[i] = questRecord[158+i].GetUInt32();

    EmoteOnIncomplete = questRecord[162].GetUInt32();
    EmoteOnComplete = questRecord[163].GetUInt32();

    for (int i = 0; i < QUEST_EMOTE_COUNT; ++i)
        OfferRewardEmote[i] = questRecord[164+i].GetInt32();

    for (int i = 0; i < QUEST_EMOTE_COUNT; ++i)
        OfferRewardEmoteDelay[i] = questRecord[168+i].GetInt32();

    StartScript = questRecord[172].GetUInt32();
    CompleteScript = questRecord[173].GetUInt32();

    // int32 WDBVerified = questRecord[174].GetInt32();

    Flags |= SpecialFlags << 20;
    if (Flags & QUEST_TRINITY_FLAGS_AUTO_ACCEPT)
        Flags |= QUEST_FLAGS_AUTO_ACCEPT;

    m_reqItemsCount = 0;
    m_reqNpcOrGoCount = 0;
    m_rewItemsCount = 0;
    m_rewChoiceItemsCount = 0;
    m_rewCurrencyCount = 0;
    m_reqCurrencyCount = 0;

    for (int i=0; i < QUEST_ITEM_OBJECTIVES_COUNT; ++i)
        if (RequiredItemId[i])
            ++m_reqItemsCount;

    for (int i=0; i < QUEST_OBJECTIVES_COUNT; ++i)
        if (RequiredNpcOrGo[i])
            ++m_reqNpcOrGoCount;

    for (int i=0; i < QUEST_REWARDS_COUNT; ++i)
        if (RewardItemId[i])
            ++m_rewItemsCount;

    for (int i=0; i < QUEST_REWARD_CHOICES_COUNT; ++i)
        if (RewardChoiceItemId[i])
            ++m_rewChoiceItemsCount;

    for (int i=0; i < QUEST_REWARD_CURRENCY_COUNT; ++i)
        if (RewardCurrencyId[i])
            ++m_rewCurrencyCount;

    for (int i=0; i < QUEST_REQUIRED_CURRENCY_COUNT; ++i)
        if (RequiredCurrencyId[i])
            ++m_reqCurrencyCount;

}

uint32 Quest::XPValue(Player* player) const
{
    if (player)
    {
        int32 quest_level = (Level == -1 ? player->getLevel() : Level);
        const QuestXPEntry* xpentry = sQuestXPStore.LookupEntry(quest_level);
        if (!xpentry)
            return 0;

        int32 diffFactor = 2 * (quest_level - player->getLevel()) + 20;
        if (diffFactor < 1)
            diffFactor = 1;
        else if (diffFactor > 10)
            diffFactor = 10;

        uint32 xp = diffFactor * xpentry->Exp[RewardXPId] / 10;
        if (xp <= 100)
            xp = 5 * ((xp + 2) / 5);
        else if (xp <= 500)
            xp = 10 * ((xp + 5) / 10);
        else if (xp <= 1000)
            xp = 25 * ((xp + 12) / 25);
        else
            xp = 50 * ((xp + 25) / 50);

        return xp;
    }

    return 0;
}

int32 Quest::GetRewOrReqMoney() const
{
    if (RewardOrRequiredMoney <= 0)
        return RewardOrRequiredMoney;

    return int32(RewardOrRequiredMoney * sWorld->getRate(RATE_DROP_MONEY));
}

uint32 Quest::GetRewChoiceItemsEffectiveCount() const
{
    uint32 count = 0;
    for (uint8 i = 0; i < QUEST_REWARD_CHOICES_COUNT; ++i)
        if (RewardChoiceItemId[i] > 0)
            count++;

    return count;
}

uint32 Quest::GetRewItemsEffectiveCount() const
{
    uint32 count = 0;
    for (uint8 i = 0; i < QUEST_REWARDS_COUNT; ++i)
        if (RewardItemId[i] > 0)
            count++;

    return count;
}

void Quest::BuildExtraQuestInfo(WorldPacket& data, Player* player) const
{
    if (HasFlag(QUEST_FLAGS_HIDDEN_REWARDS))
    {
        data << uint32(0);                                  // Rewarded chosen items hidden
        data << uint32(0);                                  // Rewarded items hidden
        data << uint32(0);                                  // Rewarded money hidden
        data << uint32(0);                                  // Rewarded XP hidden
    }
    else
    {
        data << uint32(GetRewChoiceItemsEffectiveCount());
        for (uint8 i = 0; i < QUEST_REWARD_CHOICES_COUNT; ++i)
            data << uint32(RewardChoiceItemId[i]);
        for (uint8 i = 0; i < QUEST_REWARD_CHOICES_COUNT; ++i)
            data << uint32(RewardChoiceItemCount[i]);
        for (uint8 i = 0; i < QUEST_REWARD_CHOICES_COUNT; ++i)
        {
            if (ItemTemplate const* itemTemplate = sObjectMgr->GetItemTemplate(RewardChoiceItemId[i]))
                data << uint32(itemTemplate->DisplayInfoID);
            else
                data << uint32(0);
        }

        data << uint32(GetRewChoiceItemsEffectiveCount());
        for (uint8 i = 0; i < QUEST_REWARDS_COUNT; ++i)
            data << uint32(RewardItemId[i]);
        for (uint8 i = 0; i < QUEST_REWARDS_COUNT; ++i)
            data << uint32(RewardItemIdCount[i]);
        for (uint8 i = 0; i < QUEST_REWARDS_COUNT; ++i)
        {
            if (ItemTemplate const* itemTemplate = sObjectMgr->GetItemTemplate(RewardItemId[i]))
                data << uint32(itemTemplate->DisplayInfoID);
            else
                data << uint32(0);
        }

        data << uint32(GetRewOrReqMoney());
        data << uint32(XPValue(player) * sWorld->getRate(RATE_XP_QUEST));
    }

    data << uint32(GetCharTitleId());                // CharTitleId, new 2.4.0, player gets this title (id from CharTitles)
    data << uint32(0);                                      // 4.x Unk
    data << uint32(0);                                      // 4.x Unk
    data << uint32(GetBonusTalents());               // bonus talents
    data << uint32(0);                                      // 4.x Unk
    data << uint32(0);                                      // 4.x Unk

    /* These are probably some of the unks above
    // rewarded honor points. Multiply with 10 to satisfy client
    data << 10 * Trinity::Honor::hk_honor_at_level(_session->GetPlayer()->getLevel(), quest->GetRewHonorMultiplier());
    data << float(0.0f);                                    // new 3.3.0, honor multiplier?
    data << uint32(quest->GetCharTitleId());                // CharTitleId, new 2.4.0, player gets this title (id from CharTitles)                                   // unk
    */

    for (uint8 i = 0; i < QUEST_REPUTATIONS_COUNT; ++i)
        data << uint32(RewardFactionId[i]);

    for (uint8 i = 0; i < QUEST_REPUTATIONS_COUNT; ++i)
        data << int32(RewardFactionValueId[i]);

    for (uint8 i = 0; i < QUEST_REPUTATIONS_COUNT; ++i)
        data << int32(RewardFactionValueIdOverride[i]);

    data << uint32(GetRewSpell());                   // reward spell, this spell will display (icon) (casted if RewSpellCast == 0)
    data << int32(GetRewSpellCast());                // casted spell

    for (uint8 i = 0; i < 4; i++)
        data << uint32(0);                                  // 4.x Unk
    for (uint8 i = 0; i < 4; i++)
        data << uint32(0);                                  // 4.x Unk

    data << uint32(0);                                      // 4.x Unk
    data << uint32(0);                                      // 4.x Unk
}

bool Quest::IsAutoComplete() const
{
    return Method == 0 || HasFlag(QUEST_FLAGS_AUTOCOMPLETE);
}

bool Quest::IsAllowedInRaid() const
{
    if (IsRaidQuest())
        return true;

    return sWorld->getBoolConfig(CONFIG_QUEST_IGNORE_RAID);
}

uint32 Quest::CalculateHonorGain(uint8 level) const
{
    if (level > GT_MAX_LEVEL)
        level = GT_MAX_LEVEL;

    uint32 honor = 0;

    /*if (GetRewHonorAddition() > 0 || GetRewHonorMultiplier() > 0.0f)
    {
        // values stored from 0.. for 1...
        TeamContributionPointsEntry const* tc = sTeamContributionPointsStore.LookupEntry(level-1);
        if (!tc)
            return 0;
        honor = uint32(tc->value * GetRewHonorMultiplier() * 0.1000000014901161);
        honor += GetRewHonorAddition();
    }*/

    return honor;
}<|MERGE_RESOLUTION|>--- conflicted
+++ resolved
@@ -82,13 +82,8 @@
         RewardChoiceItemId[i] = questRecord[57+i].GetUInt32();
 
     for (int i = 0; i < QUEST_REWARD_CHOICES_COUNT; ++i)
-<<<<<<< HEAD
         RewardChoiceItemCount[i] = questRecord[63+i].GetUInt32();
-    
-=======
-        RewardChoiceItemCount[i] = questRecord[57+i].GetUInt32();
-
->>>>>>> 2abe569a
+
     for (int i = 0; i < QUEST_REPUTATIONS_COUNT; ++i)
         RewardFactionId[i] = questRecord[69+i].GetUInt32();
 
@@ -96,9 +91,8 @@
         RewardFactionValueId[i] = questRecord[74+i].GetInt32();
 
     for (int i = 0; i < QUEST_REPUTATIONS_COUNT; ++i)
-<<<<<<< HEAD
         RewardFactionValueIdOverride[i] = questRecord[79+i].GetInt32();
-    
+
     PointMapId = questRecord[84].GetUInt32();
     PointX = questRecord[85].GetFloat();
     PointY = questRecord[86].GetFloat();
@@ -110,21 +104,6 @@
     CompletedText = questRecord[92].GetString();
     OfferRewardText = questRecord[93].GetString();
     RequestItemsText = questRecord[94].GetString();
-=======
-        RewardFactionValueIdOverride[i] = questRecord[73+i].GetInt32();
-
-    PointMapId = questRecord[78].GetUInt32();
-    PointX = questRecord[79].GetFloat();
-    PointY = questRecord[80].GetFloat();
-    PointOption = questRecord[81].GetUInt32();
-    Title = questRecord[82].GetString();
-    Objectives = questRecord[83].GetString();
-    Details = questRecord[84].GetString();
-    EndText = questRecord[85].GetString();
-    OfferRewardText = questRecord[86].GetString();
-    RequestItemsText = questRecord[87].GetString();
-    CompletedText = questRecord[88].GetString();
->>>>>>> 2abe569a
 
     for (int i = 0; i < QUEST_OBJECTIVES_COUNT; ++i)
         RequiredNpcOrGo[i] = questRecord[95+i].GetInt32();
