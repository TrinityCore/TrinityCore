/*
 * Copyright (C) 2008-2011 TrinityCore <http://www.trinitycore.org/>
 * Copyright (C) 2005-2009 MaNGOS <http://getmangos.com/>
 *
 * This program is free software; you can redistribute it and/or modify it
 * under the terms of the GNU General Public License as published by the
 * Free Software Foundation; either version 2 of the License, or (at your
 * option) any later version.
 *
 * This program is distributed in the hope that it will be useful, but WITHOUT
 * ANY WARRANTY; without even the implied warranty of MERCHANTABILITY or
 * FITNESS FOR A PARTICULAR PURPOSE. See the GNU General Public License for
 * more details.
 *
 * You should have received a copy of the GNU General Public License along
 * with this program. If not, see <http://www.gnu.org/licenses/>.
 */

#include "QuestDef.h"
#include "Player.h"
#include "World.h"

Quest::Quest(Field* questRecord)
{
    Id = questRecord[0].GetUInt32();
    Method = questRecord[1].GetUInt32();
    Level = questRecord[2].GetInt32();
    MinLevel = questRecord[3].GetUInt32();
    MaxLevel = questRecord[4].GetUInt32();
    ZoneOrSort = questRecord[5].GetInt32();
    Type = questRecord[6].GetUInt32();
    SuggestedPlayers = questRecord[7].GetUInt32();
    LimitTime = questRecord[8].GetUInt32();
    RequiredClasses = questRecord[9].GetUInt32();
    RequiredRaces = questRecord[10].GetUInt32();
    RequiredSkillId = questRecord[11].GetUInt32();
    RequiredSkillPoints = questRecord[12].GetUInt32();
    RequiredFactionId1 = questRecord[13].GetUInt32();
    RequiredFactionId2 = questRecord[14].GetUInt32();
    RequiredFactionValue1 = questRecord[15].GetInt32();
    RequiredFactionValue2 = questRecord[16].GetInt32();
    RequiredMinRepFaction = questRecord[17].GetUInt32();
    RequiredMaxRepFaction = questRecord[18].GetUInt32();
    RequiredMinRepValue = questRecord[19].GetInt32();
    RequiredMaxRepValue = questRecord[20].GetInt32();
    PrevQuestId = questRecord[21].GetInt32();
    NextQuestId = questRecord[22].GetInt32();
    ExclusiveGroup = questRecord[23].GetInt32();
    NextQuestIdChain = questRecord[24].GetUInt32();
    RewardXPId = questRecord[25].GetUInt32();
    RewardOrRequiredMoney = questRecord[26].GetInt32();
    RewardMoneyMaxLevel = questRecord[27].GetUInt32();
    RewardSpell = questRecord[28].GetUInt32();
    RewardSpellCast = questRecord[29].GetInt32();
    RewardHonor = questRecord[30].GetUInt32();
    RewardHonorMultiplier = questRecord[31].GetFloat();
    RewardMailTemplateId = questRecord[32].GetUInt32();
    RewardMailDelay = questRecord[33].GetUInt32();
    SourceItemId = questRecord[34].GetUInt32();
    SourceItemIdCount = questRecord[35].GetUInt32();
    SourceSpellid = questRecord[36].GetUInt32();
    Flags = questRecord[37].GetUInt32();
    uint32 SpecialFlags = questRecord[38].GetUInt16();
    RewardTitleId = questRecord[39].GetUInt32();
    RequiredPlayerKills = questRecord[40].GetUInt32();
    RewardTalents = questRecord[41].GetUInt32();
    RewardArenaPoints = questRecord[42].GetInt32();

	uint8 i;
    for (i = 0; i < QUEST_REWARDS_COUNT; ++i)
        RewardItemId[i] = questRecord[43+i].GetUInt32();

    for (i = 0; i < QUEST_REWARDS_COUNT; ++i)
        RewardItemIdCount[i] = questRecord[47+i].GetUInt32();

    for (i = 0; i < QUEST_REWARD_CHOICES_COUNT; ++i)
        RewardChoiceItemId[i] = questRecord[51+i].GetUInt32();

    for (i = 0; i < QUEST_REWARD_CHOICES_COUNT; ++i)
        RewardChoiceItemCount[i] = questRecord[57+i].GetUInt32();
    
    for (i = 0; i < QUEST_REPUTATIONS_COUNT; ++i)
        RewardFactionId[i] = questRecord[63+i].GetUInt32();

    for (i = 0; i < QUEST_REPUTATIONS_COUNT; ++i)
        RewardFactionValueId[i] = questRecord[68+i].GetInt32();

    for (i = 0; i < QUEST_REPUTATIONS_COUNT; ++i)
        RewardFactionValueIdOverride[i] = questRecord[73+i].GetInt32();
    
    PointMapId = questRecord[78].GetUInt32();
    PointX = questRecord[79].GetFloat();
    PointY = questRecord[80].GetFloat();
    PointOption = questRecord[81].GetUInt32();
    Title = questRecord[82].GetString();
    Objectives = questRecord[83].GetString();
    Details = questRecord[84].GetString();
    EndText = questRecord[85].GetString();
    OfferRewardText = questRecord[86].GetString();
    RequestItemsText = questRecord[87].GetString();
    CompletedText = questRecord[88].GetString();

    for (i = 0; i < QUEST_OBJECTIVES_COUNT; ++i)
        RequiredNpcOrGo[i] = questRecord[89+i].GetInt32();

    for (i = 0; i < QUEST_OBJECTIVES_COUNT; ++i)
        RequiredNpcOrGoCount[i] = questRecord[93+i].GetUInt32();

    for (i = 0; i < QUEST_SOURCE_ITEM_IDS_COUNT; ++i)
        RequiredSourceItemId[i] = questRecord[97+i].GetUInt32();

<<<<<<< HEAD
    for (i = 0; i < QUEST_SOURCE_ITEM_IDS_COUNT; ++i)
        RequiredSourceItemIdCount[i] = questRecord[101+i].GetUInt32();
=======
    for (int i = 0; i < QUEST_SOURCE_ITEM_IDS_COUNT; ++i)
        RequiredSourceItemCount[i] = questRecord[101+i].GetUInt32();
>>>>>>> f5b3553b

    for (i = 0; i < QUEST_ITEM_OBJECTIVES_COUNT; ++i)
        RequiredItemId[i] = questRecord[105+i].GetUInt32();

    for (i = 0; i < QUEST_ITEM_OBJECTIVES_COUNT; ++i)
        RequiredItemCount[i] = questRecord[111+i].GetUInt32();

    for (i = 0; i < QUEST_OBJECTIVES_COUNT; ++i)
        RequiredSpellCast[i] = questRecord[117+i].GetUInt32();

    // int8 Unknown0 = questRecord[121].GetUInt32();

    for (i = 0; i < QUEST_OBJECTIVES_COUNT; ++i)
        ObjectiveText[i] = questRecord[122+i].GetString();

    for (i = 0; i < QUEST_EMOTE_COUNT; ++i)
        DetailsEmote[i] = questRecord[126+i].GetUInt32();

    for (i = 0; i < QUEST_EMOTE_COUNT; ++i)
        DetailsEmoteDelay[i] = questRecord[130+i].GetUInt32();

    EmoteOnIncomplete = questRecord[134].GetUInt32();
    EmoteOnComplete = questRecord[135].GetUInt32();

    for (i = 0; i < QUEST_EMOTE_COUNT; ++i)
        OfferRewardEmote[i] = questRecord[136+i].GetInt32();

    for (i = 0; i < QUEST_EMOTE_COUNT; ++i)
        OfferRewardEmoteDelay[i] = questRecord[140+i].GetInt32();

    StartScript = questRecord[144].GetUInt32();
    CompleteScript = questRecord[145].GetUInt32();

    // int32 WDBVerified = questRecord[146].GetInt32();

    Flags |= SpecialFlags << 20;
    if (Flags & QUEST_TRINITY_FLAGS_AUTO_ACCEPT)
        Flags |= QUEST_FLAGS_AUTO_ACCEPT;

    m_reqitemscount = 0;
    m_reqCreatureOrGOcount = 0;
    m_rewitemscount = 0;
    m_rewchoiceitemscount = 0;

    for (i = 0; i < QUEST_ITEM_OBJECTIVES_COUNT; ++i)
        if (RequiredItemId[i])
            ++m_reqitemscount;

    for (i = 0; i < QUEST_OBJECTIVES_COUNT; ++i)
        if (RequiredNpcOrGo[i])
            ++m_reqCreatureOrGOcount;

    for (i = 0; i < QUEST_REWARDS_COUNT; ++i)
        if (RewardItemId[i])
            ++m_rewitemscount;

    for (i = 0; i < QUEST_REWARD_CHOICES_COUNT; ++i)
        if (RewardChoiceItemId[i])
            ++m_rewchoiceitemscount;
}

uint32 Quest::XPValue(Player* player) const
{
    if (player)
    {
        int32 quest_level = (Level == -1 ? player->getLevel() : Level);
        const QuestXPEntry* xpentry = sQuestXPStore.LookupEntry(quest_level);
        if (!xpentry)
            return 0;

        int32 diffFactor = 2 * (quest_level - player->getLevel()) + 20;
        if (diffFactor < 1)
            diffFactor = 1;
        else if (diffFactor > 10)
            diffFactor = 10;

        uint32 xp = diffFactor * xpentry->Exp[RewardXPId] / 10;
        if (xp <= 100)
            xp = 5 * ((xp + 2) / 5);
        else if (xp <= 500)
            xp = 10 * ((xp + 5) / 10);
        else if (xp <= 1000)
            xp = 25 * ((xp + 12) / 25);
        else
            xp = 50 * ((xp + 25) / 50);

        return xp;
    }

    return 0;
}

int32  Quest::GetRewOrReqMoney() const
{
    if (RewardOrRequiredMoney <= 0)
        return RewardOrRequiredMoney;

    return int32(RewardOrRequiredMoney * sWorld->getRate(RATE_DROP_MONEY));
}

bool Quest::IsAutoComplete() const
{
    return Method == 0 || HasFlag(QUEST_FLAGS_AUTOCOMPLETE);
}

bool Quest::IsAllowedInRaid() const
{
    if (IsRaidQuest())
        return true;

    return sWorld->getBoolConfig(CONFIG_QUEST_IGNORE_RAID);
}

uint32 Quest::CalculateHonorGain(uint8 level) const
{
    if (level > GT_MAX_LEVEL)
        level = GT_MAX_LEVEL;

    uint32 honor = 0;

    if (GetRewHonorAddition() > 0 || GetRewHonorMultiplier() > 0.0f)
    {
        // values stored from 0.. for 1...
        TeamContributionPointsEntry const* tc = sTeamContributionPointsStore.LookupEntry(level-1);
        if (!tc)
            return 0;
        honor = uint32(tc->value * GetRewHonorMultiplier() * 0.1000000014901161);
        honor += GetRewHonorAddition();
    }

    return honor;
}<|MERGE_RESOLUTION|>--- conflicted
+++ resolved
@@ -109,13 +109,8 @@
     for (i = 0; i < QUEST_SOURCE_ITEM_IDS_COUNT; ++i)
         RequiredSourceItemId[i] = questRecord[97+i].GetUInt32();
 
-<<<<<<< HEAD
     for (i = 0; i < QUEST_SOURCE_ITEM_IDS_COUNT; ++i)
-        RequiredSourceItemIdCount[i] = questRecord[101+i].GetUInt32();
-=======
-    for (int i = 0; i < QUEST_SOURCE_ITEM_IDS_COUNT; ++i)
         RequiredSourceItemCount[i] = questRecord[101+i].GetUInt32();
->>>>>>> f5b3553b
 
     for (i = 0; i < QUEST_ITEM_OBJECTIVES_COUNT; ++i)
         RequiredItemId[i] = questRecord[105+i].GetUInt32();
