--- conflicted
+++ resolved
@@ -56,27 +56,25 @@
     RewardReputationMask = questRecord[30].GetUInt8();
     QuestGiverPortrait = questRecord[31].GetUInt32();
     QuestTurnInPortrait = questRecord[32].GetUInt32();
+
     for (int i = 0; i < QUEST_REWARDS_COUNT; ++i)
-<<<<<<< HEAD
-        RewardItemId[i] = questRecord[33+i].GetUInt32();
-
-    for (int i = 0; i < QUEST_REWARDS_COUNT; ++i)
-        RewardItemIdCount[i] = questRecord[37+i].GetUInt16();
+    {
+        RewardItemId[i] = questRecord[33 + i * 2].GetUInt32();
+        RewardItemIdCount[i] = questRecord[34 + i * 2].GetUInt16();
+    }
 
     for (int i = 0; i < QUEST_REWARD_CHOICES_COUNT; ++i)
-        RewardChoiceItemId[i] = questRecord[41+i].GetUInt32();
-
-    for (int i = 0; i < QUEST_REWARD_CHOICES_COUNT; ++i)
-        RewardChoiceItemCount[i] = questRecord[47+i].GetUInt16();
+    {
+        RewardChoiceItemId[i] = questRecord[41 + i * 2].GetUInt32();
+        RewardChoiceItemCount[i] = questRecord[42 + i * 2].GetUInt16();
+    }
 
     for (int i = 0; i < QUEST_REPUTATIONS_COUNT; ++i)
-        RewardFactionId[i] = questRecord[53+i].GetUInt16();
-
-    for (int i = 0; i < QUEST_REPUTATIONS_COUNT; ++i)
-        RewardFactionValueId[i] = questRecord[58+i].GetInt32();
-
-    for (int i = 0; i < QUEST_REPUTATIONS_COUNT; ++i)
-        RewardFactionValueIdOverride[i] = questRecord[63+i].GetInt32();
+    {
+        RewardFactionId[i] = questRecord[53 + i * 3].GetUInt16();
+        RewardFactionValueId[i] = questRecord[54 + i * 3].GetInt32();
+        RewardFactionValueIdOverride[i] = questRecord[55 + i * 3].GetInt32();
+    }
 
     PointMapId = questRecord[68].GetUInt16();
     PointX = questRecord[69].GetFloat();
@@ -87,124 +85,53 @@
     Details = questRecord[74].GetString();
     EndText = questRecord[75].GetString();
     CompletedText = questRecord[76].GetString();
-    OfferRewardText = questRecord[77].GetString();
-    RequestItemsText = questRecord[78].GetString();
 
     for (int i = 0; i < QUEST_OBJECTIVES_COUNT; ++i)
-        RequiredNpcOrGo[i] = questRecord[79+i].GetInt32();
+        RequiredNpcOrGo[i] = questRecord[77+i].GetInt32();
 
     for (int i = 0; i < QUEST_OBJECTIVES_COUNT; ++i)
-        RequiredNpcOrGoCount[i] = questRecord[83+i].GetUInt16();
+        RequiredNpcOrGoCount[i] = questRecord[81+i].GetUInt16();
 
     for (int i = 0; i < QUEST_SOURCE_ITEM_IDS_COUNT; ++i)
-        RequiredSourceItemId[i] = questRecord[87+i].GetUInt32();
+        RequiredSourceItemId[i] = questRecord[85+i].GetUInt32();
 
     for (int i = 0; i < QUEST_SOURCE_ITEM_IDS_COUNT; ++i)
-        RequiredSourceItemCount[i] = questRecord[91+i].GetUInt16();
+        RequiredSourceItemCount[i] = questRecord[89+i].GetUInt16();
 
     for (int i = 0; i < QUEST_ITEM_OBJECTIVES_COUNT; ++i)
-        RequiredItemId[i] = questRecord[95+i].GetUInt32();
+        RequiredItemId[i] = questRecord[93+i].GetUInt32();
 
     for (int i = 0; i < QUEST_ITEM_OBJECTIVES_COUNT; ++i)
-        RequiredItemCount[i] = questRecord[101+i].GetUInt16();
-
-    RequiredSpell = questRecord[107].GetUInt32();
+        RequiredItemCount[i] = questRecord[99+i].GetUInt16();
+
+    RequiredSpell = questRecord[105].GetUInt32();
 
     for (int i = 0; i < QUEST_OBJECTIVES_COUNT; ++i)
-        ObjectiveText[i] = questRecord[108+i].GetString();
+        ObjectiveText[i] = questRecord[106+i].GetString();
 
     for (int i = 0; i < QUEST_REWARD_CURRENCY_COUNT; ++i)
-        RewardCurrencyId[i] = questRecord[112+i].GetUInt16();
+        RewardCurrencyId[i] = questRecord[110+i].GetUInt16();
 
     for (int i = 0; i < QUEST_REWARD_CURRENCY_COUNT; ++i)
-        RewardCurrencyCount[i] = questRecord[116+i].GetUInt8();
+        RewardCurrencyCount[i] = questRecord[114+i].GetUInt8();
 
     for (int i = 0; i < QUEST_REQUIRED_CURRENCY_COUNT; ++i)
-        RequiredCurrencyId[i] = questRecord[120+i].GetUInt16();
+        RequiredCurrencyId[i] = questRecord[118+i].GetUInt16();
 
     for (int i = 0; i < QUEST_REQUIRED_CURRENCY_COUNT; ++i)
-        RequiredCurrencyCount[i] = questRecord[124+i].GetUInt8();
-
-    QuestGiverTextWindow = questRecord[128].GetString();
-    QuestGiverTargetName = questRecord[129].GetString();
-    QuestTurnTextWindow = questRecord[130].GetString();
-    QuestTurnTargetName = questRecord[131].GetString();
-    SoundAccept = questRecord[132].GetUInt16();
-    SoundTurnIn = questRecord[133].GetUInt16();
-
-    for (int i = 0; i < QUEST_EMOTE_COUNT; ++i)
-        DetailsEmote[i] = questRecord[134+i].GetUInt16();
-
-    for (int i = 0; i < QUEST_EMOTE_COUNT; ++i)
-        DetailsEmoteDelay[i] = questRecord[138+i].GetUInt32();
-
-    EmoteOnIncomplete = questRecord[142].GetUInt16();
-    EmoteOnComplete = questRecord[143].GetUInt16();
-
-    for (int i = 0; i < QUEST_EMOTE_COUNT; ++i)
-        OfferRewardEmote[i] = questRecord[144+i].GetInt16();
-
-    for (int i = 0; i < QUEST_EMOTE_COUNT; ++i)
-        OfferRewardEmoteDelay[i] = questRecord[148+i].GetInt32();
-
-    //int32 VerifiedBuild = questRecord[152].GetInt32();
+        RequiredCurrencyCount[i] = questRecord[122+i].GetUInt8();
+
+    QuestGiverTextWindow = questRecord[126].GetString();
+    QuestGiverTargetName = questRecord[127].GetString();
+    QuestTurnTextWindow = questRecord[128].GetString();
+    QuestTurnTargetName = questRecord[129].GetString();
+    SoundAccept = questRecord[130].GetUInt16();
+    SoundTurnIn = questRecord[131].GetUInt16();
+
+    //int32 VerifiedBuild = questRecord[132].GetInt32();
 
     if (SpecialFlags & QUEST_SPECIAL_FLAGS_AUTO_ACCEPT)
         Flags |= QUEST_FLAGS_AUTO_ACCEPT;
-=======
-    {
-        RewardItemId[i] = questRecord[27+i*2].GetUInt32();
-        RewardItemIdCount[i] = questRecord[28+i*2].GetUInt16();
-    }
-
-    for (int i = 0; i < QUEST_REWARD_CHOICES_COUNT; ++i)
-    {
-        RewardChoiceItemId[i] = questRecord[35+i*2].GetUInt32();
-        RewardChoiceItemCount[i] = questRecord[36+i*2].GetUInt16();
-    }
-
-    for (int i = 0; i < QUEST_REPUTATIONS_COUNT; ++i)
-    {
-        RewardFactionId[i] = questRecord[47+i*3].GetUInt16();
-        RewardFactionValueId[i] = questRecord[48+i*3].GetInt32();
-        RewardFactionValueIdOverride[i] = questRecord[49+i*3].GetInt32();
-    }
-
-    PointMapId = questRecord[62].GetUInt16();
-    PointX = questRecord[63].GetFloat();
-    PointY = questRecord[64].GetFloat();
-    PointOption = questRecord[65].GetUInt32();
-    Title = questRecord[66].GetString();
-    Objectives = questRecord[67].GetString();
-    Details = questRecord[68].GetString();
-    EndText = questRecord[69].GetString();
-    CompletedText = questRecord[70].GetString();
-
-    for (int i = 0; i < QUEST_OBJECTIVES_COUNT; ++i)
-        RequiredNpcOrGo[i] = questRecord[71+i].GetInt32();
-
-    for (int i = 0; i < QUEST_OBJECTIVES_COUNT; ++i)
-        RequiredNpcOrGoCount[i] = questRecord[75+i].GetUInt16();
-
-    for (int i = 0; i < QUEST_SOURCE_ITEM_IDS_COUNT; ++i)
-        RequiredSourceItemId[i] = questRecord[79+i].GetUInt32();
-
-    for (int i = 0; i < QUEST_SOURCE_ITEM_IDS_COUNT; ++i)
-        RequiredSourceItemCount[i] = questRecord[83+i].GetUInt16();
-
-    for (int i = 0; i < QUEST_ITEM_OBJECTIVES_COUNT; ++i)
-        RequiredItemId[i] = questRecord[87+i].GetUInt32();
-
-    for (int i = 0; i < QUEST_ITEM_OBJECTIVES_COUNT; ++i)
-        RequiredItemCount[i] = questRecord[93+i].GetUInt16();
-
-    // int8 Unknown0 = questRecord[99].GetUInt8();
-
-    for (int i = 0; i < QUEST_OBJECTIVES_COUNT; ++i)
-        ObjectiveText[i] = questRecord[100+i].GetString();
-
-    //int32 VerifiedBuild = questRecord[104].GetInt32();
->>>>>>> 31eb2c5e
 
     _reqItemsCount = 0;
     _reqNpcOrGoCount = 0;
@@ -241,10 +168,10 @@
 void Quest::LoadQuestDetails(Field* fields)
 {
     for (int i = 0; i < QUEST_EMOTE_COUNT; ++i)
-        DetailsEmote[i] = fields[1+i].GetUInt16();
+        DetailsEmote[i] = fields[1 + i].GetUInt16();
 
     for (int i = 0; i < QUEST_EMOTE_COUNT; ++i)
-        DetailsEmoteDelay[i] = fields[5+i].GetUInt32();
+        DetailsEmoteDelay[i] = fields[5 + i].GetUInt32();
 }
 
 void Quest::LoadQuestRequestItems(Field* fields)
@@ -257,10 +184,10 @@
 void Quest::LoadQuestOfferReward(Field* fields)
 {
     for (int i = 0; i < QUEST_EMOTE_COUNT; ++i)
-        OfferRewardEmote[i] = fields[1+i].GetUInt16();
+        OfferRewardEmote[i] = fields[1 + i].GetUInt16();
 
     for (int i = 0; i < QUEST_EMOTE_COUNT; ++i)
-        OfferRewardEmoteDelay[i] = fields[5+i].GetUInt32();
+        OfferRewardEmoteDelay[i] = fields[5 + i].GetUInt32();
 
     OfferRewardText = fields[9].GetString();
 }
