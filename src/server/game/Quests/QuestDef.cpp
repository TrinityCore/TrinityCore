/*
 * Copyright (C) 2008-2013 TrinityCore <http://www.trinitycore.org/>
 * Copyright (C) 2005-2009 MaNGOS <http://getmangos.com/>
 *
 * This program is free software; you can redistribute it and/or modify it
 * under the terms of the GNU General Public License as published by the
 * Free Software Foundation; either version 2 of the License, or (at your
 * option) any later version.
 *
 * This program is distributed in the hope that it will be useful, but WITHOUT
 * ANY WARRANTY; without even the implied warranty of MERCHANTABILITY or
 * FITNESS FOR A PARTICULAR PURPOSE. See the GNU General Public License for
 * more details.
 *
 * You should have received a copy of the GNU General Public License along
 * with this program. If not, see <http://www.gnu.org/licenses/>.
 */

#include "QuestDef.h"
#include "Player.h"
#include "World.h"
#include "ObjectMgr.h"

Quest::Quest(Field* questRecord)
{
    Id = questRecord[0].GetUInt32();
    Method = questRecord[1].GetUInt8();
    Level = questRecord[2].GetInt16();
    MinLevel = uint32(questRecord[3].GetInt16());
    MaxLevel = uint32(questRecord[4].GetInt16());
    ZoneOrSort = questRecord[5].GetInt16();
    Type = questRecord[6].GetUInt16();
    SuggestedPlayers = questRecord[7].GetUInt8();
    LimitTime = questRecord[8].GetUInt32();
    RequiredClasses = questRecord[9].GetUInt16();
    RequiredRaces = questRecord[10].GetUInt32();
    RequiredSkillId = questRecord[11].GetUInt16();
    RequiredSkillPoints = questRecord[12].GetUInt16();
    RequiredFactionId1 = questRecord[13].GetUInt16();
    RequiredFactionId2 = questRecord[14].GetUInt16();
    RequiredFactionValue1 = questRecord[15].GetInt32();
    RequiredFactionValue2 = questRecord[16].GetInt32();
    RequiredMinRepFaction = questRecord[17].GetUInt16();
    RequiredMaxRepFaction = questRecord[18].GetUInt16();
    RequiredMinRepValue = questRecord[19].GetInt32();
    RequiredMaxRepValue = questRecord[20].GetInt32();
    PrevQuestId = questRecord[21].GetInt32();
    NextQuestId = questRecord[22].GetInt32();
    ExclusiveGroup = questRecord[23].GetInt32();
    NextQuestIdChain = questRecord[24].GetUInt32();
    RewardXPId = questRecord[25].GetUInt8();
    RewardOrRequiredMoney = questRecord[26].GetInt32();
    RewardMoneyMaxLevel = questRecord[27].GetUInt32();
    RewardSpell = questRecord[28].GetUInt32();
    RewardSpellCast = questRecord[29].GetInt32();
    RewardHonor = questRecord[30].GetUInt32();
    RewardHonorMultiplier = questRecord[31].GetFloat();
    RewardMailTemplateId = questRecord[32].GetUInt32();
    RewardMailDelay = questRecord[33].GetUInt32();
    SourceItemId = questRecord[34].GetUInt32();
    SourceItemIdCount = questRecord[35].GetUInt8();
    SourceSpellid = questRecord[36].GetUInt32();
    Flags = questRecord[37].GetUInt32();
    SpecialFlags = questRecord[38].GetUInt8();
<<<<<<< HEAD
    MinimapTargetMark = questRecord[39].GetUInt8();
    RewardTitleId = questRecord[40].GetUInt8();
    RequiredPlayerKills = questRecord[41].GetUInt8();
    RewardTalents = questRecord[42].GetUInt8();
    RewardArenaPoints = questRecord[43].GetUInt16();
    RewardSkillId = questRecord[44].GetUInt16();
    RewardSkillPoints = questRecord[45].GetUInt8();
    RewardReputationMask = questRecord[46].GetUInt8();
    QuestGiverPortrait = questRecord[47].GetUInt32();
    QuestTurnInPortrait = questRecord[48].GetUInt32();
=======
    RewardTitleId = questRecord[39].GetUInt8();
    RequiredPlayerKills = questRecord[40].GetUInt8();
    RewardTalents = questRecord[41].GetUInt8();
    RewardArenaPoints = questRecord[42].GetUInt16();
>>>>>>> 7fa690db

    for (int i = 0; i < QUEST_REWARDS_COUNT; ++i)
        RewardItemId[i] = questRecord[49+i].GetUInt32();

    for (int i = 0; i < QUEST_REWARDS_COUNT; ++i)
        RewardItemIdCount[i] = questRecord[53+i].GetUInt16();

    for (int i = 0; i < QUEST_REWARD_CHOICES_COUNT; ++i)
        RewardChoiceItemId[i] = questRecord[57+i].GetUInt32();

    for (int i = 0; i < QUEST_REWARD_CHOICES_COUNT; ++i)
        RewardChoiceItemCount[i] = questRecord[63+i].GetUInt16();

    for (int i = 0; i < QUEST_REPUTATIONS_COUNT; ++i)
        RewardFactionId[i] = questRecord[69+i].GetUInt16();

    for (int i = 0; i < QUEST_REPUTATIONS_COUNT; ++i)
        RewardFactionValueId[i] = questRecord[74+i].GetInt32();

    for (int i = 0; i < QUEST_REPUTATIONS_COUNT; ++i)
        RewardFactionValueIdOverride[i] = questRecord[79+i].GetInt32();

    PointMapId = questRecord[84].GetUInt16();
    PointX = questRecord[85].GetFloat();
    PointY = questRecord[86].GetFloat();
    PointOption = questRecord[87].GetUInt32();
    Title = questRecord[88].GetString();
    Objectives = questRecord[89].GetString();
    Details = questRecord[90].GetString();
    EndText = questRecord[91].GetString();
    CompletedText = questRecord[92].GetString();
    OfferRewardText = questRecord[93].GetString();
    RequestItemsText = questRecord[94].GetString();

    for (int i = 0; i < QUEST_OBJECTIVES_COUNT; ++i)
        RequiredNpcOrGo[i] = questRecord[95+i].GetInt32();

    for (int i = 0; i < QUEST_OBJECTIVES_COUNT; ++i)
        RequiredNpcOrGoCount[i] = questRecord[99+i].GetUInt16();

    for (int i = 0; i < QUEST_SOURCE_ITEM_IDS_COUNT; ++i)
        RequiredSourceItemId[i] = questRecord[103+i].GetUInt32();

    for (int i = 0; i < QUEST_SOURCE_ITEM_IDS_COUNT; ++i)
        RequiredSourceItemCount[i] = questRecord[107+i].GetUInt16();

    for (int i = 0; i < QUEST_ITEM_OBJECTIVES_COUNT; ++i)
        RequiredItemId[i] = questRecord[111+i].GetUInt32();

    for (int i = 0; i < QUEST_ITEM_OBJECTIVES_COUNT; ++i)
        RequiredItemCount[i] = questRecord[117+i].GetUInt16();

    RequiredSpell = questRecord[123].GetUInt32();

    for (int i = 0; i < QUEST_OBJECTIVES_COUNT; ++i)
        ObjectiveText[i] = questRecord[124+i].GetString();

    for (int i = 0; i < QUEST_REWARD_CURRENCY_COUNT; ++i)
        RewardCurrencyId[i] = questRecord[128+i].GetUInt16();

    for (int i = 0; i < QUEST_REWARD_CURRENCY_COUNT; ++i)
        RewardCurrencyCount[i] = questRecord[132+i].GetUInt8();

    for (int i = 0; i < QUEST_REQUIRED_CURRENCY_COUNT; ++i)
        RequiredCurrencyId[i] = questRecord[136+i].GetUInt16();

    for (int i = 0; i < QUEST_REQUIRED_CURRENCY_COUNT; ++i)
        RequiredCurrencyCount[i] = questRecord[140+i].GetUInt8();

    QuestGiverTextWindow = questRecord[144].GetString();
    QuestGiverTargetName = questRecord[145].GetString();
    QuestTurnTextWindow = questRecord[146].GetString();
    QuestTurnTargetName = questRecord[147].GetString();
    SoundAccept = questRecord[148].GetUInt16();
    SoundTurnIn = questRecord[149].GetUInt16();

    for (int i = 0; i < QUEST_EMOTE_COUNT; ++i)
        DetailsEmote[i] = questRecord[150+i].GetUInt16();

    for (int i = 0; i < QUEST_EMOTE_COUNT; ++i)
        DetailsEmoteDelay[i] = questRecord[154+i].GetUInt32();

    EmoteOnIncomplete = questRecord[158].GetUInt16();
    EmoteOnComplete = questRecord[159].GetUInt16();

    for (int i = 0; i < QUEST_EMOTE_COUNT; ++i)
        OfferRewardEmote[i] = questRecord[160+i].GetInt16();

    for (int i = 0; i < QUEST_EMOTE_COUNT; ++i)
        OfferRewardEmoteDelay[i] = questRecord[164+i].GetInt32();

    // int32 WDBVerified = questRecord[168].GetInt32();

    if (SpecialFlags & QUEST_SPECIAL_FLAGS_AUTO_ACCEPT)
        Flags |= QUEST_FLAGS_AUTO_ACCEPT;

<<<<<<< HEAD
    m_reqItemsCount = 0;
    m_reqNpcOrGoCount = 0;
    m_rewItemsCount = 0;
    m_rewChoiceItemsCount = 0;
    m_rewCurrencyCount = 0;
    m_reqCurrencyCount = 0;

    for (int i = 0; i < QUEST_ITEM_OBJECTIVES_COUNT; ++i)
        if (RequiredItemId[i])
            ++m_reqItemsCount;

    for (int i = 0; i < QUEST_OBJECTIVES_COUNT; ++i)
        if (RequiredNpcOrGo[i])
            ++m_reqNpcOrGoCount;

    for (int i = 0; i < QUEST_REWARDS_COUNT; ++i)
        if (RewardItemId[i])
            ++m_rewItemsCount;

    for (int i = 0; i < QUEST_REWARD_CHOICES_COUNT; ++i)
        if (RewardChoiceItemId[i])
            ++m_rewChoiceItemsCount;

    for (int i = 0; i < QUEST_REWARD_CURRENCY_COUNT; ++i)
        if (RewardCurrencyId[i])
            ++m_rewCurrencyCount;

    for (int i = 0; i < QUEST_REQUIRED_CURRENCY_COUNT; ++i)
        if (RequiredCurrencyId[i])
            ++m_reqCurrencyCount;

=======
    _reqItemsCount = 0;
    _reqCreatureOrGOcount = 0;
    _rewItemsCount = 0;
    _rewChoiceItemsCount = 0;

    for (int i = 0; i < QUEST_ITEM_OBJECTIVES_COUNT; ++i)
        if (RequiredItemId[i])
            ++_reqItemsCount;

    for (int i = 0; i < QUEST_OBJECTIVES_COUNT; ++i)
        if (RequiredNpcOrGo[i])
            ++_reqCreatureOrGOcount;

    for (int i = 0; i < QUEST_REWARDS_COUNT; ++i)
        if (RewardItemId[i])
            ++_rewItemsCount;

    for (int i = 0; i < QUEST_REWARD_CHOICES_COUNT; ++i)
        if (RewardChoiceItemId[i])
            ++_rewChoiceItemsCount;
>>>>>>> 7fa690db
}

uint32 Quest::XPValue(Player* player) const
{
    if (player)
    {
        int32 quest_level = (Level == -1 ? player->getLevel() : Level);
        const QuestXPEntry* xpentry = sQuestXPStore.LookupEntry(quest_level);
        if (!xpentry)
            return 0;

        int32 diffFactor = 2 * (quest_level - player->getLevel()) + 20;
        if (diffFactor < 1)
            diffFactor = 1;
        else if (diffFactor > 10)
            diffFactor = 10;

        uint32 xp = diffFactor * xpentry->Exp[RewardXPId] / 10;
        if (xp <= 100)
            xp = 5 * ((xp + 2) / 5);
        else if (xp <= 500)
            xp = 10 * ((xp + 5) / 10);
        else if (xp <= 1000)
            xp = 25 * ((xp + 12) / 25);
        else
            xp = 50 * ((xp + 25) / 50);

        return xp;
    }

    return 0;
}

int32 Quest::GetRewOrReqMoney() const
{
    if (RewardOrRequiredMoney <= 0)
        return RewardOrRequiredMoney;

    return int32(RewardOrRequiredMoney * sWorld->getRate(RATE_DROP_MONEY));
}

void Quest::BuildExtraQuestInfo(WorldPacket& data, Player* player) const
{
    data << uint32(GetRewChoiceItemsCount());
    for (uint8 i = 0; i < QUEST_REWARD_CHOICES_COUNT; ++i)
        data << uint32(RewardChoiceItemId[i]);
    for (uint8 i = 0; i < QUEST_REWARD_CHOICES_COUNT; ++i)
        data << uint32(RewardChoiceItemCount[i]);
    for (uint8 i = 0; i < QUEST_REWARD_CHOICES_COUNT; ++i)
    {
        if (ItemTemplate const* itemTemplate = sObjectMgr->GetItemTemplate(RewardChoiceItemId[i]))
            data << uint32(itemTemplate->DisplayInfoID);
        else
            data << uint32(0);
    }

    data << uint32(GetReqItemsCount());
    for (uint8 i = 0; i < QUEST_REWARDS_COUNT; ++i)
        data << uint32(RewardItemId[i]);
    for (uint8 i = 0; i < QUEST_REWARDS_COUNT; ++i)
        data << uint32(RewardItemIdCount[i]);
    for (uint8 i = 0; i < QUEST_REWARDS_COUNT; ++i)
    {
        if (ItemTemplate const* itemTemplate = sObjectMgr->GetItemTemplate(RewardItemId[i]))
            data << uint32(itemTemplate->DisplayInfoID);
        else
            data << uint32(0);
    }

    data << uint32(GetRewOrReqMoney());
    data << uint32(XPValue(player) * sWorld->getRate(RATE_XP_QUEST));

    data << uint32(GetCharTitleId());
    data << uint32(0);                                      // unk
    data << float(0.0f);                                    // unk
    data << uint32(GetBonusTalents());
    data << uint32(0);                                      // unk
    data << uint32(GetRewardReputationMask());

    /* Pre cata struct, some of these unks might be the missing values in cata:
    // rewarded honor points. Multiply with 10 to satisfy client
    data << 10 * Trinity::Honor::hk_honor_at_level(_session->GetPlayer()->getLevel(), quest->GetRewHonorMultiplier());
    data << float(0);                                       // unk, honor multiplier?
    data << uint32(0x08);                                   // unused by client?
    data << uint32(quest->GetRewSpell());                   // reward spell, this spell will display (icon) (casted if RewSpellCast == 0)
    data << int32(quest->GetRewSpellCast());                // casted spell
    data << uint32(0);                                      // unknown
    data << uint32(quest->GetBonusTalents());               // bonus talents
    data << uint32(quest->GetRewArenaPoints());             // arena points
    data << uint32(0);
    */

    for (uint8 i = 0; i < QUEST_REPUTATIONS_COUNT; ++i)    // reward factions ids
        data << uint32(RewardFactionId[i]);

    for (uint8 i = 0; i < QUEST_REPUTATIONS_COUNT; ++i)    // columnid in QuestFactionReward.dbc (zero based)?
        data << int32(RewardFactionValueId[i]);

    for (uint8 i = 0; i < QUEST_REPUTATIONS_COUNT; ++i)    // reward reputation override?
        data << uint32(RewardFactionValueIdOverride[i]);

    data << uint32(GetRewSpell());
    data << uint32(GetRewSpellCast());

    for (uint8 i = 0; i < QUEST_REWARD_CURRENCY_COUNT; ++i)
        data << uint32(RewardCurrencyId[i]);

    for (uint8 i = 0; i < QUEST_REWARD_CURRENCY_COUNT; ++i)
        data << uint32(RewardCurrencyCount[i]);

    data << uint32(GetRewardSkillId());
    data << uint32(GetRewardSkillPoints());
}

uint32 Quest::GetRewMoneyMaxLevel() const
{
    if (HasFlag(QUEST_FLAGS_NO_MONEY_FROM_XP))
        return 0;

    return RewardMoneyMaxLevel;
}

bool Quest::IsAutoAccept() const
{
    return sWorld->getBoolConfig(CONFIG_QUEST_IGNORE_AUTO_ACCEPT) ? false : (Flags & QUEST_FLAGS_AUTO_ACCEPT);
}

bool Quest::IsAutoComplete() const
{
    return sWorld->getBoolConfig(CONFIG_QUEST_IGNORE_AUTO_COMPLETE) ? false : (Method == 0 || HasFlag(QUEST_FLAGS_AUTOCOMPLETE));
}

bool Quest::IsRaidQuest(Difficulty difficulty) const
{
    switch (Type)
    {
        case QUEST_TYPE_RAID:
            return true;
        case QUEST_TYPE_RAID_10:
            return !(difficulty & RAID_DIFFICULTY_MASK_25MAN);
        case QUEST_TYPE_RAID_25:
            return difficulty & RAID_DIFFICULTY_MASK_25MAN;
        default:
            break;
    }

    return false;
}

bool Quest::IsAllowedInRaid(Difficulty difficulty) const
{
    if (IsRaidQuest(difficulty))
        return true;

    return sWorld->getBoolConfig(CONFIG_QUEST_IGNORE_RAID);
}

uint32 Quest::CalculateHonorGain(uint8 level) const
{
    if (level > GT_MAX_LEVEL)
        level = GT_MAX_LEVEL;

    uint32 honor = 0;

    /*if (GetRewHonorAddition() > 0 || GetRewHonorMultiplier() > 0.0f)
    {
        // values stored from 0.. for 1...
        TeamContributionPointsEntry const* tc = sTeamContributionPointsStore.LookupEntry(level);
        if (!tc)
            return 0;

        honor = uint32(tc->value * GetRewHonorMultiplier() * 0.1f);
        honor += GetRewHonorAddition();
    }*/

    return honor;
}<|MERGE_RESOLUTION|>--- conflicted
+++ resolved
@@ -62,7 +62,6 @@
     SourceSpellid = questRecord[36].GetUInt32();
     Flags = questRecord[37].GetUInt32();
     SpecialFlags = questRecord[38].GetUInt8();
-<<<<<<< HEAD
     MinimapTargetMark = questRecord[39].GetUInt8();
     RewardTitleId = questRecord[40].GetUInt8();
     RequiredPlayerKills = questRecord[41].GetUInt8();
@@ -73,13 +72,6 @@
     RewardReputationMask = questRecord[46].GetUInt8();
     QuestGiverPortrait = questRecord[47].GetUInt32();
     QuestTurnInPortrait = questRecord[48].GetUInt32();
-=======
-    RewardTitleId = questRecord[39].GetUInt8();
-    RequiredPlayerKills = questRecord[40].GetUInt8();
-    RewardTalents = questRecord[41].GetUInt8();
-    RewardArenaPoints = questRecord[42].GetUInt16();
->>>>>>> 7fa690db
-
     for (int i = 0; i < QUEST_REWARDS_COUNT; ++i)
         RewardItemId[i] = questRecord[49+i].GetUInt32();
 
@@ -175,43 +167,12 @@
     if (SpecialFlags & QUEST_SPECIAL_FLAGS_AUTO_ACCEPT)
         Flags |= QUEST_FLAGS_AUTO_ACCEPT;
 
-<<<<<<< HEAD
-    m_reqItemsCount = 0;
-    m_reqNpcOrGoCount = 0;
-    m_rewItemsCount = 0;
-    m_rewChoiceItemsCount = 0;
-    m_rewCurrencyCount = 0;
-    m_reqCurrencyCount = 0;
-
-    for (int i = 0; i < QUEST_ITEM_OBJECTIVES_COUNT; ++i)
-        if (RequiredItemId[i])
-            ++m_reqItemsCount;
-
-    for (int i = 0; i < QUEST_OBJECTIVES_COUNT; ++i)
-        if (RequiredNpcOrGo[i])
-            ++m_reqNpcOrGoCount;
-
-    for (int i = 0; i < QUEST_REWARDS_COUNT; ++i)
-        if (RewardItemId[i])
-            ++m_rewItemsCount;
-
-    for (int i = 0; i < QUEST_REWARD_CHOICES_COUNT; ++i)
-        if (RewardChoiceItemId[i])
-            ++m_rewChoiceItemsCount;
-
-    for (int i = 0; i < QUEST_REWARD_CURRENCY_COUNT; ++i)
-        if (RewardCurrencyId[i])
-            ++m_rewCurrencyCount;
-
-    for (int i = 0; i < QUEST_REQUIRED_CURRENCY_COUNT; ++i)
-        if (RequiredCurrencyId[i])
-            ++m_reqCurrencyCount;
-
-=======
     _reqItemsCount = 0;
-    _reqCreatureOrGOcount = 0;
+    _reqNpcOrGoCount = 0;
     _rewItemsCount = 0;
     _rewChoiceItemsCount = 0;
+    _rewCurrencyCount = 0;
+    _reqCurrencyCount = 0;
 
     for (int i = 0; i < QUEST_ITEM_OBJECTIVES_COUNT; ++i)
         if (RequiredItemId[i])
@@ -219,7 +180,7 @@
 
     for (int i = 0; i < QUEST_OBJECTIVES_COUNT; ++i)
         if (RequiredNpcOrGo[i])
-            ++_reqCreatureOrGOcount;
+            ++_reqNpcOrGoCount;
 
     for (int i = 0; i < QUEST_REWARDS_COUNT; ++i)
         if (RewardItemId[i])
@@ -228,7 +189,14 @@
     for (int i = 0; i < QUEST_REWARD_CHOICES_COUNT; ++i)
         if (RewardChoiceItemId[i])
             ++_rewChoiceItemsCount;
->>>>>>> 7fa690db
+
+    for (int i = 0; i < QUEST_REWARD_CURRENCY_COUNT; ++i)
+        if (RewardCurrencyId[i])
+            ++_rewCurrencyCount;
+
+    for (int i = 0; i < QUEST_REQUIRED_CURRENCY_COUNT; ++i)
+        if (RequiredCurrencyId[i])
+            ++_reqCurrencyCount;
 }
 
 uint32 Quest::XPValue(Player* player) const
