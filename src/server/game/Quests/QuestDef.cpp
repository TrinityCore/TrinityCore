--- conflicted
+++ resolved
@@ -16,16 +16,6 @@
  */
 
 #include "QuestDef.h"
-<<<<<<< HEAD
-#include "DatabaseEnv.h"
-#include "DBCStores.h"
-#include "Log.h"
-#include "ObjectMgr.h"
-#include "Opcodes.h"
-#include "Player.h"
-#include "QuestPackets.h"
-#include "QuestPools.h"
-=======
 #include "ConditionMgr.h"
 #include "DB2Stores.h"
 #include "Field.h"
@@ -35,121 +25,12 @@
 #include "Player.h"
 #include "QuestPackets.h"
 #include "SpellMgr.h"
->>>>>>> 28d470c5
 #include "World.h"
 #include "WorldSession.h"
 
 Quest::Quest(Field* questRecord)
 {
     _id = questRecord[0].GetUInt32();
-<<<<<<< HEAD
-    _method = questRecord[1].GetUInt8();
-    _level = questRecord[2].GetInt16();
-    _minLevel = questRecord[3].GetUInt8();
-    _zoneOrSort = questRecord[4].GetInt16();
-    _type = questRecord[5].GetUInt16();
-    _suggestedPlayers = questRecord[6].GetUInt8();
-    _timeAllowed = questRecord[7].GetUInt32();
-    _allowableRaces = questRecord[8].GetUInt16();
-    _requiredFactionId1 = questRecord[9].GetUInt16();
-    _requiredFactionId2 = questRecord[10].GetUInt16();
-    _requiredFactionValue1 = questRecord[11].GetInt32();
-    _requiredFactionValue2 = questRecord[12].GetInt32();
-    _rewardNextQuest = questRecord[13].GetUInt32();
-    _rewardXPDifficulty = questRecord[14].GetUInt8();
-    _rewardMoney = questRecord[15].GetInt32();
-    _rewardBonusMoney = questRecord[16].GetUInt32();
-    _rewardDisplaySpell = questRecord[17].GetUInt32();
-    _rewardSpell = questRecord[18].GetInt32();
-    _rewardHonor = questRecord[19].GetUInt32();
-    _rewardKillHonor = questRecord[20].GetFloat();
-    _startItem = questRecord[21].GetUInt32();
-    _flags = questRecord[22].GetUInt32();
-    _rewardTitleId = questRecord[23].GetUInt8();
-    _requiredPlayerKills = questRecord[24].GetUInt8();
-    _rewardTalents = questRecord[25].GetUInt8();
-    _rewardArenaPoints = questRecord[26].GetUInt16();
-
-    for (uint32 i = 0; i < QUEST_REWARDS_COUNT; ++i)
-    {
-        RewardItemId[i] = questRecord[27 + i * 2].GetUInt32();
-        RewardItemIdCount[i] = questRecord[28 + i * 2].GetUInt16();
-
-        if (RewardItemId[i])
-            ++_rewItemsCount;
-    }
-
-    for (uint32 i = 0; i < QUEST_REWARD_CHOICES_COUNT; ++i)
-    {
-        RewardChoiceItemId[i] = questRecord[35 + i * 2].GetUInt32();
-        RewardChoiceItemCount[i] = questRecord[36 + i * 2].GetUInt16();
-
-        if (RewardChoiceItemId[i])
-            ++_rewChoiceItemsCount;
-    }
-
-    for (uint32 i = 0; i < QUEST_REPUTATIONS_COUNT; ++i)
-    {
-        RewardFactionId[i] = questRecord[47 + i * 3].GetUInt16();
-        RewardFactionValueId[i] = questRecord[48 + i * 3].GetInt32();
-        RewardFactionValueIdOverride[i] = questRecord[49 + i * 3].GetInt32();
-    }
-
-    _poiContinent = questRecord[62].GetUInt16();
-    _poiX = questRecord[63].GetFloat();
-    _poiY = questRecord[64].GetFloat();
-    _poiPriority = questRecord[65].GetUInt32();
-    _title = questRecord[66].GetString();
-    _objectives = questRecord[67].GetString();
-    _details = questRecord[68].GetString();
-    _areaDescription = questRecord[69].GetString();
-    _completedText = questRecord[70].GetString();
-
-    for (uint32 i = 0; i < QUEST_OBJECTIVES_COUNT; ++i)
-    {
-        RequiredNpcOrGo[i] = questRecord[71+i].GetInt32();
-        RequiredNpcOrGoCount[i] = questRecord[75+i].GetUInt16();
-        ObjectiveText[i] = questRecord[100+i].GetString();
-
-        if (RequiredNpcOrGo[i])
-            ++_reqCreatureOrGOcount;
-    }
-
-    for (uint32 i = 0; i < QUEST_SOURCE_ITEM_IDS_COUNT; ++i)
-    {
-        ItemDrop[i] = questRecord[79+i].GetUInt32();
-        ItemDropQuantity[i] = questRecord[83+i].GetUInt16();
-    }
-
-    for (uint32 i = 0; i < QUEST_ITEM_OBJECTIVES_COUNT; ++i)
-    {
-        RequiredItemId[i] = questRecord[87+i].GetUInt32();
-        RequiredItemCount[i] = questRecord[93+i].GetUInt16();
-
-        if (RequiredItemId[i])
-            ++_reqItemsCount;
-    }
-
-    // int8 Unknown0 = questRecord[99].GetUInt8();
-    // int32 VerifiedBuild = questRecord[104].GetInt32();
-}
-
-void Quest::LoadQuestDetails(Field* fields)
-{
-    for (int i = 0; i < QUEST_EMOTE_COUNT; ++i)
-    {
-        if (!sEmotesStore.LookupEntry(fields[1+i].GetUInt16()))
-        {
-            TC_LOG_ERROR("sql.sql", "Table `quest_details` has non-existing Emote%i (%u) set for quest %u. Skipped.", 1+i, fields[1+i].GetUInt16(), fields[0].GetUInt32());
-            continue;
-        }
-
-        DetailsEmote[i] = fields[1+i].GetUInt16();
-    }
-
-    for (int i = 0; i < QUEST_EMOTE_COUNT; ++i)
-        DetailsEmoteDelay[i] = fields[5+i].GetUInt32();
-=======
     _type = questRecord[1].GetUInt8();
     _packageID = questRecord[2].GetUInt32();
     _contentTuningID = questRecord[3].GetInt32();
@@ -290,7 +171,6 @@
 
     for (uint32 i = 0; i < QUEST_EMOTE_COUNT; ++i)
         DetailsEmoteDelay[i] = fields[5 + i].GetUInt32();
->>>>>>> 28d470c5
 }
 
 void Quest::LoadQuestRequestItems(Field* fields)
@@ -304,69 +184,6 @@
     if (!sEmotesStore.LookupEntry(_emoteOnIncomplete))
         TC_LOG_ERROR("sql.sql", "Table `quest_request_items` has non-existing EmoteOnIncomplete (%u) set for quest %u.", _emoteOnIncomplete, fields[0].GetUInt32());
 
-<<<<<<< HEAD
-    _requestItemsText = fields[3].GetString();
-}
-
-void Quest::LoadQuestOfferReward(Field* fields)
-{
-    for (uint32 i = 0; i < QUEST_EMOTE_COUNT; ++i)
-    {
-        if (!sEmotesStore.LookupEntry(fields[1 + i].GetUInt16()))
-        {
-            TC_LOG_ERROR("sql.sql", "Table `quest_offer_reward` has non-existing Emote%i (%u) set for quest %u. Skipped.", 1 + i, fields[1 + i].GetUInt16(), fields[0].GetUInt32());
-            continue;
-        }
-
-        OfferRewardEmote[i] = fields[1 + i].GetUInt16();
-    }
-
-    for (uint32 i = 0; i < QUEST_EMOTE_COUNT; ++i)
-        OfferRewardEmoteDelay[i] = fields[5 + i].GetUInt32();
-
-    _offerRewardText = fields[9].GetString();
-}
-
-void Quest::LoadQuestTemplateAddon(Field* fields)
-{
-    _maxLevel = fields[1].GetUInt8();
-    _requiredClasses = fields[2].GetUInt32();
-    _sourceSpellid = fields[3].GetUInt32();
-    _prevQuestId = fields[4].GetInt32();
-    _nextQuestId = fields[5].GetUInt32();
-    _exclusiveGroup = fields[6].GetInt32();
-    _breadcrumbForQuestId = fields[7].GetInt32();
-    _rewardMailTemplateId = fields[8].GetUInt32();
-    _rewardMailDelay = fields[9].GetUInt32();
-    _requiredSkillId = fields[10].GetUInt16();
-    _requiredSkillPoints = fields[11].GetUInt16();
-    _requiredMinRepFaction = fields[12].GetUInt16();
-    _requiredMaxRepFaction = fields[13].GetUInt16();
-    _requiredMinRepValue = fields[14].GetInt32();
-    _requiredMaxRepValue = fields[15].GetInt32();
-    _startItemCount = fields[16].GetUInt8();
-    _specialFlags = fields[17].GetUInt8();
-
-    if (_specialFlags & QUEST_SPECIAL_FLAGS_AUTO_ACCEPT)
-        _flags |= QUEST_FLAGS_AUTO_ACCEPT;
-}
-
-void Quest::LoadQuestMailSender(Field* fields)
-{
-    _rewardMailSenderEntry = fields[1].GetUInt32();
-}
-
-uint32 Quest::GetXPReward(Player const* player) const
-{
-    if (player)
-    {
-        int32 quest_level = (_level == -1 ? player->GetLevel() : _level);
-        QuestXPEntry const* xpentry = sQuestXPStore.LookupEntry(quest_level);
-        if (!xpentry)
-            return 0;
-
-        int32 diffFactor = 2 * (quest_level - player->GetLevel()) + 20;
-=======
     _emoteOnCompleteDelay = fields[3].GetUInt32();
     _emoteOnIncompleteDelay = fields[4].GetUInt32();
     _requestItemsText = fields[5].GetString();
@@ -465,20 +282,11 @@
             return 0;
 
         int32 diffFactor = 2 * (questLevel - player->getLevel()) + 12;
->>>>>>> 28d470c5
         if (diffFactor < 1)
             diffFactor = 1;
         else if (diffFactor > 10)
             diffFactor = 10;
 
-<<<<<<< HEAD
-        uint32 xp = RoundXPValue(diffFactor * xpentry->Difficulty[_rewardXPDifficulty] / 10);
-        if (sWorld->getIntConfig(CONFIG_MIN_QUEST_SCALED_XP_RATIO))
-        {
-            uint32 minScaledXP = RoundXPValue(xpentry->Difficulty[_rewardXPDifficulty]) * sWorld->getIntConfig(CONFIG_MIN_QUEST_SCALED_XP_RATIO) / 100;
-            xp = std::max(minScaledXP, xp);
-        }
-=======
         uint32 xp = diffFactor * questXp->Difficulty[_rewardXPDifficulty] * _rewardXPMultiplier / 10;
         if (player->getLevel() >= GetMaxLevelForExpansion(CURRENT_EXPANSION - 1) && player->GetSession()->GetExpansion() == CURRENT_EXPANSION && _expansion < CURRENT_EXPANSION)
             xp = uint32(xp / 9.0f);
@@ -491,7 +299,6 @@
             xp = 25 * ((xp + 12) / 25);
         else
             xp = 50 * ((xp + 25) / 50);
->>>>>>> 28d470c5
 
         return xp;
     }
@@ -499,76 +306,6 @@
     return 0;
 }
 
-<<<<<<< HEAD
-/*static*/ bool Quest::IsTakingQuestEnabled(uint32 questId)
-{
-    if (!sQuestPoolMgr->IsQuestActive(questId))
-        return false;
-
-    return true;
-}
-
-void Quest::BuildQuestRewards(WorldPackets::Quest::QuestRewards& rewards, Player* player, bool sendHiddenRewards) const
-{
-    if (!HasFlag(QUEST_FLAGS_HIDDEN_REWARDS) || sendHiddenRewards)
-    {
-        for (uint32 i = 0; i < QUEST_REWARD_CHOICES_COUNT; ++i)
-        {
-            if (!RewardChoiceItemId[i])
-                continue;
-
-            uint32 displayID = 0;
-            if (ItemTemplate const* itemTemplate = sObjectMgr->GetItemTemplate(RewardChoiceItemId[i]))
-                displayID = itemTemplate->DisplayInfoID;
-
-            rewards.UnfilteredChoiceItems.emplace_back(RewardChoiceItemId[i], RewardChoiceItemCount[i], displayID);
-        }
-
-        for (uint32 i = 0; i < QUEST_REWARDS_COUNT; ++i)
-        {
-            if (!RewardItemId[i])
-                continue;
-
-            uint32 displayID = 0;
-            if (ItemTemplate const* itemTemplate = sObjectMgr->GetItemTemplate(RewardItemId[i]))
-                displayID = itemTemplate->DisplayInfoID;
-
-            rewards.RewardItems.emplace_back(RewardItemId[i], RewardItemIdCount[i], displayID);
-        }
-
-        rewards.RewardMoney = GetRewOrReqMoney(player);
-        rewards.RewardXPDifficulty = GetXPReward(player) * sWorld->getRate(RATE_XP_QUEST);
-    }
-
-    rewards.RewardHonor = 10 * CalculateHonorGain(player->GetQuestLevel(this)); // rewarded honor points. Multiply with 10 to satisfy client
-    rewards.RewardDisplaySpell = GetRewSpell(); // reward spell, this spell will display (icon) (cast if RewSpellCast == 0)
-    rewards.RewardSpell = GetRewSpellCast();
-    rewards.RewardTitleId = GetCharTitleId();
-    rewards.RewardTalents = GetBonusTalents();
-    rewards.RewardArenaPoints = GetRewArenaPoints();
-
-    for (uint32 i = 0; i < QUEST_REPUTATIONS_COUNT; ++i)
-        rewards.RewardFactionID[i] = RewardFactionId[i];
-
-    for (uint32 i = 0; i < QUEST_REPUTATIONS_COUNT; ++i)
-        rewards.RewardFactionValue[i] = RewardFactionValueId[i];
-
-    for (uint32 i = 0; i < QUEST_REPUTATIONS_COUNT; ++i)
-        rewards.RewardFactionValueOverride[i] = RewardFactionValueIdOverride[i];
-}
-
-int32 Quest::GetRewOrReqMoney(Player const* player) const
-{
-    // RequiredMoney: the amount is the negative copper sum.
-    if (_rewardMoney < 0)
-        return _rewardMoney;
-
-    // RewardMoney: the positive amount
-    if (!player || !player->IsMaxLevel())
-        return int32(_rewardMoney * sWorld->getRate(RATE_MONEY_QUEST));
-    else // At level cap, the money reward is the maximum amount between normal and bonus money reward
-        return std::max(int32(GetRewMoneyMaxLevel()), int32(_rewardMoney * sWorld->getRate(RATE_MONEY_QUEST)));
-=======
 uint32 Quest::MoneyValue(Player const* player) const
 {
     if (QuestMoneyRewardEntry const* money = sQuestMoneyRewardStore.LookupEntry(player->GetQuestLevel(this)))
@@ -637,7 +374,6 @@
         rewards.CurrencyID[i] = RewardCurrencyId[i];
         rewards.CurrencyQty[i] = RewardCurrencyCount[i];
     }
->>>>>>> 28d470c5
 }
 
 uint32 Quest::GetRewMoneyMaxLevel() const
@@ -657,20 +393,12 @@
 
 bool Quest::IsAutoComplete() const
 {
-<<<<<<< HEAD
-    return !sWorld->getBoolConfig(CONFIG_QUEST_IGNORE_AUTO_COMPLETE) && (_method == 0 || HasFlag(QUEST_FLAGS_AUTOCOMPLETE));
-=======
     return !sWorld->getBoolConfig(CONFIG_QUEST_IGNORE_AUTO_COMPLETE) && _type == QUEST_TYPE_AUTOCOMPLETE;
->>>>>>> 28d470c5
 }
 
 bool Quest::IsRaidQuest(Difficulty difficulty) const
 {
-<<<<<<< HEAD
-    switch (_type)
-=======
     switch (_questInfoID)
->>>>>>> 28d470c5
     {
         case QUEST_INFO_RAID:
             return true;
@@ -707,7 +435,7 @@
         if (!tc)
             return 0;
 
-        honor = uint32(tc->Data * GetRewHonorMultiplier() * 0.1f);
+        honor = uint32(tc->value * GetRewHonorMultiplier() * 0.1f);
         honor += GetRewHonorAddition();
     }*/
 
@@ -723,100 +451,18 @@
 
 void Quest::InitializeQueryData()
 {
-<<<<<<< HEAD
-    for (uint8 loc = LOCALE_enUS; loc < TOTAL_LOCALES; ++loc)
-        QueryData[loc] = BuildQueryData(static_cast<LocaleConstant>(loc));
-=======
     WorldPacket queryTemp;
     for (uint8 loc = LOCALE_enUS; loc < TOTAL_LOCALES; ++loc)
     {
         queryTemp = BuildQueryData(static_cast<LocaleConstant>(loc));
         QueryData[loc] = queryTemp;
     }
->>>>>>> 28d470c5
 }
 
 WorldPacket Quest::BuildQueryData(LocaleConstant loc) const
 {
     WorldPackets::Quest::QueryQuestInfoResponse response;
 
-<<<<<<< HEAD
-    std::string locQuestTitle = GetTitle();
-    std::string locQuestDetails = GetDetails();
-    std::string locQuestObjectives = GetObjectives();
-    std::string locQuestAreaDescription = GetAreaDescription();
-    std::string locQuestCompletedText = GetCompletedText();
-
-    std::string locQuestObjectiveText[QUEST_OBJECTIVES_COUNT];
-    for (uint8 i = 0; i < QUEST_OBJECTIVES_COUNT; ++i)
-        locQuestObjectiveText[i] = ObjectiveText[i];
-
-    if (QuestLocale const* localeData = sObjectMgr->GetQuestLocale(GetQuestId()))
-    {
-        ObjectMgr::GetLocaleString(localeData->Title, loc, locQuestTitle);
-        ObjectMgr::GetLocaleString(localeData->Details, loc, locQuestDetails);
-        ObjectMgr::GetLocaleString(localeData->Objectives, loc, locQuestObjectives);
-        ObjectMgr::GetLocaleString(localeData->AreaDescription, loc, locQuestAreaDescription);
-        ObjectMgr::GetLocaleString(localeData->CompletedText, loc, locQuestCompletedText);
-
-        for (uint8 i = 0; i < QUEST_OBJECTIVES_COUNT; ++i)
-            ObjectMgr::GetLocaleString(localeData->ObjectiveText[i], loc, locQuestObjectiveText[i]);
-    }
-
-    response.Info.QuestID = GetQuestId();
-    response.Info.QuestMethod = GetQuestMethod();
-    response.Info.QuestLevel = GetQuestLevel();
-    response.Info.QuestMinLevel = GetMinLevel();
-    response.Info.QuestSortID = GetZoneOrSort();
-
-    response.Info.QuestType = GetType();
-    response.Info.SuggestedGroupNum = GetSuggestedPlayers();
-
-    response.Info.RequiredFactionId[0] = GetRepObjectiveFaction();
-    response.Info.RequiredFactionValue[0] = GetRepObjectiveValue();
-
-    response.Info.RequiredFactionId[1] = GetRepObjectiveFaction2();
-    response.Info.RequiredFactionValue[1] = GetRepObjectiveValue2();
-
-    response.Info.RewardNextQuest = GetNextQuestInChain();
-    response.Info.RewardXPDifficulty = GetXPId();
-
-    response.Info.RewardMoney = GetRewOrReqMoney();
-    response.Info.RewardBonusMoney = GetRewMoneyMaxLevel();
-    response.Info.RewardDisplaySpell = GetRewSpell();
-    response.Info.RewardSpell = GetRewSpellCast();
-
-    response.Info.RewardHonor = GetRewHonorAddition();
-    response.Info.RewardKillHonor = GetRewHonorMultiplier();
-
-    response.Info.StartItem = GetSrcItemId();
-    response.Info.Flags = GetFlags();
-    response.Info.RewardTitleId = GetCharTitleId();
-    response.Info.RequiredPlayerKills = GetPlayersSlain();
-    response.Info.RewardTalents = GetBonusTalents();
-    response.Info.RewardArenaPoints = GetRewArenaPoints();
-
-    for (uint8 i = 0; i < QUEST_REWARDS_COUNT; ++i)
-    {
-        response.Info.RewardItems[i] = RewardItemId[i];
-        response.Info.RewardAmount[i] = RewardItemIdCount[i];
-    }
-
-    for (uint8 i = 0; i < QUEST_REWARD_CHOICES_COUNT; ++i)
-    {
-        response.Info.UnfilteredChoiceItems[i].ItemID = RewardChoiceItemId[i];
-        response.Info.UnfilteredChoiceItems[i].Quantity = RewardChoiceItemCount[i];
-    }
-
-    for (uint8 i = 0; i < QUEST_REPUTATIONS_COUNT; ++i)             // reward factions ids
-        response.Info.RewardFactionID[i] = RewardFactionId[i];
-
-    for (uint8 i = 0; i < QUEST_REPUTATIONS_COUNT; ++i)             // columnid+1 QuestFactionReward.dbc?
-        response.Info.RewardFactionValue[i] = RewardFactionValueId[i];
-
-    for (uint8 i = 0; i < QUEST_REPUTATIONS_COUNT; ++i)             // unk (0)
-        response.Info.RewardFactionValueOverride[i] = RewardFactionValueIdOverride[i];
-=======
     response.Allow = true;
     response.QuestID = GetQuestId();
 
@@ -915,62 +561,10 @@
         response.Info.RewardFactionOverride[i] = RewardFactionOverride[i];
         response.Info.RewardFactionCapIn[i] = RewardFactionCapIn[i];
     }
->>>>>>> 28d470c5
 
     response.Info.POIContinent = GetPOIContinent();
     response.Info.POIx = GetPOIx();
     response.Info.POIy = GetPOIy();
-<<<<<<< HEAD
-    response.Info.POIPriority = GetPointOpt();
-
-    response.Info.Title = locQuestTitle;
-    response.Info.Objectives = locQuestObjectives;
-    response.Info.Details = locQuestDetails;
-    response.Info.AreaDescription = locQuestAreaDescription;
-    response.Info.CompletedText = locQuestCompletedText;
-
-    for (uint8 i = 0; i < QUEST_OBJECTIVES_COUNT; ++i)
-    {
-        response.Info.RequiredNpcOrGo[i] = RequiredNpcOrGo[i];
-        response.Info.RequiredNpcOrGoCount[i] = RequiredNpcOrGoCount[i];
-        response.Info.ItemDrop[i] = ItemDrop[i];
-    }
-
-    for (uint8 i = 0; i < QUEST_ITEM_OBJECTIVES_COUNT; ++i)
-    {
-        response.Info.RequiredItemId[i] = RequiredItemId[i];
-        response.Info.RequiredItemCount[i] = RequiredItemCount[i];
-    }
-
-    for (uint8 i = 0; i < QUEST_OBJECTIVES_COUNT; ++i)
-        response.Info.ObjectiveText[i] = locQuestObjectiveText[i];
-
-    response.Write();
-    response.ShrinkToFit();
-    return response.Move();
-}
-
-void Quest::AddQuestLevelToTitle(std::string &title, int32 level)
-{
-    // Adds the quest level to the front of the quest title
-    // example: [13] Westfall Stew
-
-    std::stringstream questTitlePretty;
-    questTitlePretty << "[" << level << "] " << title;
-    title = questTitlePretty.str();
-}
-
-uint32 Quest::RoundXPValue(uint32 xp)
-{
-    if (xp <= 100)
-        return 5 * ((xp + 2) / 5);
-    else if (xp <= 500)
-        return 10 * ((xp + 5) / 10);
-    else if (xp <= 1000)
-        return 25 * ((xp + 12) / 25);
-    else
-        return 50 * ((xp + 25) / 50);
-=======
     response.Info.POIPriority = GetPOIPriority();
 
     response.Info.AllowableRaces = GetAllowableRaces();
@@ -1002,5 +596,4 @@
     response.Info.TimeAllowed = GetLimitTime();
 
     return *response.Write();
->>>>>>> 28d470c5
 }