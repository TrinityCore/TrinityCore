/*
 * This file is part of the TrinityCore Project. See AUTHORS file for Copyright information
 *
 * This program is free software; you can redistribute it and/or modify it
 * under the terms of the GNU General Public License as published by the
 * Free Software Foundation; either version 2 of the License, or (at your
 * option) any later version.
 *
 * This program is distributed in the hope that it will be useful, but WITHOUT
 * ANY WARRANTY; without even the implied warranty of MERCHANTABILITY or
 * FITNESS FOR A PARTICULAR PURPOSE. See the GNU General Public License for
 * more details.
 *
 * You should have received a copy of the GNU General Public License along
 * with this program. If not, see <http://www.gnu.org/licenses/>.
 */

#include "ObjectAccessor.h"
#include "Corpse.h"
#include "Creature.h"
#include "DynamicObject.h"
#include "GameObject.h"
#include "GridNotifiers.h"
#include "Item.h"
#include "Map.h"
#include "ObjectDefines.h"
#include "ObjectMgr.h"
#include "Pet.h"
#include "Player.h"
#include "Transport.h"
#include "World.h"

<<<<<<< HEAD
=======
#include <boost/thread/shared_mutex.hpp>
#include <boost/thread/locks.hpp>

>>>>>>> 28d470c5
template<class T>
void HashMapHolder<T>::Insert(T* o)
{
    static_assert(std::is_same<Player, T>::value
        || std::is_same<Transport, T>::value,
        "Only Player and Transport can be registered in global HashMapHolder");

<<<<<<< HEAD
    std::unique_lock<std::shared_mutex> lock(*GetLock());
=======
    boost::unique_lock<boost::shared_mutex> lock(*GetLock());
>>>>>>> 28d470c5

    GetContainer()[o->GetGUID()] = o;
}

template<class T>
void HashMapHolder<T>::Remove(T* o)
{
<<<<<<< HEAD
    std::unique_lock<std::shared_mutex> lock(*GetLock());
=======
    boost::unique_lock<boost::shared_mutex> lock(*GetLock());
>>>>>>> 28d470c5

    GetContainer().erase(o->GetGUID());
}

template<class T>
T* HashMapHolder<T>::Find(ObjectGuid guid)
{
<<<<<<< HEAD
    std::shared_lock<std::shared_mutex> lock(*GetLock());
=======
    boost::shared_lock<boost::shared_mutex> lock(*GetLock());
>>>>>>> 28d470c5

    typename MapType::iterator itr = GetContainer().find(guid);
    return (itr != GetContainer().end()) ? itr->second : nullptr;
}

template<class T>
auto HashMapHolder<T>::GetContainer() -> MapType&
{
    static MapType _objectMap;
    return _objectMap;
}

template<class T>
<<<<<<< HEAD
std::shared_mutex* HashMapHolder<T>::GetLock()
{
    static std::shared_mutex _lock;
    return &_lock;
}

HashMapHolder<Player>::MapType const& ObjectAccessor::GetPlayers()
{
    return HashMapHolder<Player>::GetContainer();
}

template class TC_GAME_API HashMapHolder<Player>;
template class TC_GAME_API HashMapHolder<Transport>;

namespace PlayerNameMapHolder
{
    typedef std::unordered_map<std::string, Player*> MapType;
    static MapType PlayerNameMap;

    void Insert(Player* p)
    {
        PlayerNameMap[p->GetName()] = p;
    }

    void Remove(Player* p)
    {
        PlayerNameMap.erase(p->GetName());
    }

    Player* Find(std::string_view name)
    {
        std::string charName(name);
        if (!normalizePlayerName(charName))
            return nullptr;

        auto itr = PlayerNameMap.find(charName);
        return (itr != PlayerNameMap.end()) ? itr->second : nullptr;
    }
=======
boost::shared_mutex* HashMapHolder<T>::GetLock()
{
    static boost::shared_mutex _lock;
    return &_lock;
}

template class TC_GAME_API HashMapHolder<Player>;
template class TC_GAME_API HashMapHolder<Transport>;

namespace PlayerNameMapHolder
{
typedef std::unordered_map<std::string, Player*> MapType;
static MapType PlayerNameMap;

void Insert(Player* p)
{
    PlayerNameMap[p->GetName()] = p;
}

void Remove(Player* p)
{
    PlayerNameMap.erase(p->GetName());
}

Player* Find(std::string const& name)
{
    std::string charName(name);
    if (!normalizePlayerName(charName))
        return nullptr;

    auto itr = PlayerNameMap.find(charName);
    return (itr != PlayerNameMap.end()) ? itr->second : nullptr;
}
>>>>>>> 28d470c5
} // namespace PlayerNameMapHolder

WorldObject* ObjectAccessor::GetWorldObject(WorldObject const& p, ObjectGuid const& guid)
{
    switch (guid.GetHigh())
    {
        case HighGuid::Player:        return GetPlayer(p, guid);
        case HighGuid::Transport:
<<<<<<< HEAD
        case HighGuid::Mo_Transport:
        case HighGuid::GameObject:    return GetGameObject(p, guid);
        case HighGuid::Vehicle:
        case HighGuid::Unit:          return GetCreature(p, guid);
        case HighGuid::Pet:           return GetPet(p, guid);
        case HighGuid::DynamicObject: return GetDynamicObject(p, guid);
        case HighGuid::Corpse:        return GetCorpse(p, guid);
        default:                     return nullptr;
=======
        case HighGuid::GameObject:    return GetGameObject(p, guid);
        case HighGuid::Vehicle:
        case HighGuid::Creature:      return GetCreature(p, guid);
        case HighGuid::Pet:           return GetPet(p, guid);
        case HighGuid::DynamicObject: return GetDynamicObject(p, guid);
        case HighGuid::AreaTrigger:   return GetAreaTrigger(p, guid);
        case HighGuid::Corpse:        return GetCorpse(p, guid);
        case HighGuid::Conversation:  return GetConversation(p, guid);
        default:                      return nullptr;
>>>>>>> 28d470c5
    }
}

Object* ObjectAccessor::GetObjectByTypeMask(WorldObject const& p, ObjectGuid const& guid, uint32 typemask)
{
    switch (guid.GetHigh())
    {
        case HighGuid::Item:
            if (typemask & TYPEMASK_ITEM && p.GetTypeId() == TYPEID_PLAYER)
                return ((Player const&)p).GetItemByGuid(guid);
            break;
        case HighGuid::Player:
            if (typemask & TYPEMASK_PLAYER)
                return GetPlayer(p, guid);
            break;
        case HighGuid::Transport:
<<<<<<< HEAD
        case HighGuid::Mo_Transport:
=======
>>>>>>> 28d470c5
        case HighGuid::GameObject:
            if (typemask & TYPEMASK_GAMEOBJECT)
                return GetGameObject(p, guid);
            break;
<<<<<<< HEAD
        case HighGuid::Unit:
=======
        case HighGuid::Creature:
>>>>>>> 28d470c5
        case HighGuid::Vehicle:
            if (typemask & TYPEMASK_UNIT)
                return GetCreature(p, guid);
            break;
        case HighGuid::Pet:
            if (typemask & TYPEMASK_UNIT)
                return GetPet(p, guid);
            break;
        case HighGuid::DynamicObject:
            if (typemask & TYPEMASK_DYNAMICOBJECT)
                return GetDynamicObject(p, guid);
            break;
<<<<<<< HEAD
=======
        case HighGuid::AreaTrigger:
            if (typemask & TYPEMASK_AREATRIGGER)
                return GetAreaTrigger(p, guid);
            break;
        case HighGuid::Conversation:
            if (typemask & TYPEMASK_CONVERSATION)
                return GetConversation(p, guid);
            break;
>>>>>>> 28d470c5
        case HighGuid::Corpse:
            break;
        default:
            break;
    }

    return nullptr;
}

Corpse* ObjectAccessor::GetCorpse(WorldObject const& u, ObjectGuid const& guid)
{
    return u.GetMap()->GetCorpse(guid);
}

GameObject* ObjectAccessor::GetGameObject(WorldObject const& u, ObjectGuid const& guid)
{
    return u.GetMap()->GetGameObject(guid);
}

<<<<<<< HEAD
Transport* ObjectAccessor::GetTransport(WorldObject const& u, ObjectGuid const& guid)
{
    return u.GetMap()->GetTransport(guid);
}

DynamicObject* ObjectAccessor::GetDynamicObject(WorldObject const& u, ObjectGuid const& guid)
{
    return u.GetMap()->GetDynamicObject(guid);
}

Unit* ObjectAccessor::GetUnit(WorldObject const& u, ObjectGuid const& guid)
{
    if (guid.IsPlayer())
        return GetPlayer(u, guid);

    if (guid.IsPet())
        return GetPet(u, guid);

    return GetCreature(u, guid);
}

Creature* ObjectAccessor::GetCreature(WorldObject const& u, ObjectGuid const& guid)
{
    return u.GetMap()->GetCreature(guid);
}

Pet* ObjectAccessor::GetPet(WorldObject const& u, ObjectGuid const& guid)
{
    return u.GetMap()->GetPet(guid);
}

Player* ObjectAccessor::GetPlayer(Map const* m, ObjectGuid const& guid)
{
    if (Player* player = HashMapHolder<Player>::Find(guid))
        if (player->IsInWorld() && player->GetMap() == m)
            return player;

    return nullptr;
}

Player* ObjectAccessor::GetPlayer(WorldObject const& u, ObjectGuid const& guid)
{
    return GetPlayer(u.GetMap(), guid);
}

Creature* ObjectAccessor::GetCreatureOrPetOrVehicle(WorldObject const& u, ObjectGuid const& guid)
{
    if (guid.IsPet())
        return GetPet(u, guid);

    if (guid.IsCreatureOrVehicle())
        return GetCreature(u, guid);

    return nullptr;
}

Player* ObjectAccessor::FindPlayer(ObjectGuid const& guid)
{
    Player* player = HashMapHolder<Player>::Find(guid);
    return player && player->IsInWorld() ? player : nullptr;
}

Player* ObjectAccessor::FindPlayerByName(std::string_view name)
{
    Player* player = PlayerNameMapHolder::Find(name);
    if (!player || !player->IsInWorld())
        return nullptr;

    return player;
}

Player* ObjectAccessor::FindPlayerByLowGUID(ObjectGuid::LowType lowguid)
{
    ObjectGuid guid(HighGuid::Player, lowguid);
    return ObjectAccessor::FindPlayer(guid);
}

Player* ObjectAccessor::FindConnectedPlayer(ObjectGuid const& guid)
{
    return HashMapHolder<Player>::Find(guid);
}

Player* ObjectAccessor::FindConnectedPlayerByName(std::string_view name)
{
    return PlayerNameMapHolder::Find(name);
=======
Transport* ObjectAccessor::GetTransportOnMap(WorldObject const& u, ObjectGuid const& guid)
{
    return u.GetMap()->GetTransport(guid);
}

Transport* ObjectAccessor::GetTransport(ObjectGuid const& guid)
{
    return HashMapHolder<Transport>::Find(guid);
}

DynamicObject* ObjectAccessor::GetDynamicObject(WorldObject const& u, ObjectGuid const& guid)
{
    return u.GetMap()->GetDynamicObject(guid);
}

AreaTrigger* ObjectAccessor::GetAreaTrigger(WorldObject const& u, ObjectGuid const& guid)
{
    return u.GetMap()->GetAreaTrigger(guid);
}

Conversation* ObjectAccessor::GetConversation(WorldObject const& u, ObjectGuid const& guid)
{
    return u.GetMap()->GetConversation(guid);
}

Unit* ObjectAccessor::GetUnit(WorldObject const& u, ObjectGuid const& guid)
{
    if (guid.IsPlayer())
        return GetPlayer(u, guid);

    if (guid.IsPet())
        return GetPet(u, guid);

    return GetCreature(u, guid);
}

Creature* ObjectAccessor::GetCreature(WorldObject const& u, ObjectGuid const& guid)
{
    return u.GetMap()->GetCreature(guid);
}

Pet* ObjectAccessor::GetPet(WorldObject const& u, ObjectGuid const& guid)
{
    return u.GetMap()->GetPet(guid);
}

Player* ObjectAccessor::GetPlayer(Map const* m, ObjectGuid const& guid)
{
    if (Player* player = HashMapHolder<Player>::Find(guid))
        if (player->IsInWorld() && player->GetMap() == m)
            return player;

    return nullptr;
}

Player* ObjectAccessor::GetPlayer(WorldObject const& u, ObjectGuid const& guid)
{
    return GetPlayer(u.GetMap(), guid);
}

Creature* ObjectAccessor::GetCreatureOrPetOrVehicle(WorldObject const& u, ObjectGuid const& guid)
{
    if (guid.IsPet())
        return GetPet(u, guid);

    if (guid.IsCreatureOrVehicle())
        return GetCreature(u, guid);

    return nullptr;
>>>>>>> 28d470c5
}

Player* ObjectAccessor::FindPlayer(ObjectGuid const& guid)
{
<<<<<<< HEAD
    std::shared_lock<std::shared_mutex> lock(*HashMapHolder<Player>::GetLock());

    HashMapHolder<Player>::MapType const& m = GetPlayers();
    for (HashMapHolder<Player>::MapType::const_iterator itr = m.begin(); itr != m.end(); ++itr)
        itr->second->SaveToDB();
}

=======
    Player* player = HashMapHolder<Player>::Find(guid);
    return player && player->IsInWorld() ? player : nullptr;
}

Player* ObjectAccessor::FindPlayerByName(std::string const& name)
{
    Player* player = PlayerNameMapHolder::Find(name);
    if (!player || !player->IsInWorld())
        return nullptr;

    return player;
}

Player* ObjectAccessor::FindPlayerByLowGUID(ObjectGuid::LowType lowguid)
{
    ObjectGuid guid = ObjectGuid::Create<HighGuid::Player>(lowguid);
    return ObjectAccessor::FindPlayer(guid);
}

Player* ObjectAccessor::FindConnectedPlayer(ObjectGuid const& guid)
{
    return HashMapHolder<Player>::Find(guid);
}

Player* ObjectAccessor::FindConnectedPlayerByName(std::string const& name)
{
    return PlayerNameMapHolder::Find(name);
}

HashMapHolder<Player>::MapType const& ObjectAccessor::GetPlayers()
{
    return HashMapHolder<Player>::GetContainer();
}

void ObjectAccessor::SaveAllPlayers()
{
    boost::shared_lock<boost::shared_mutex> lock(*HashMapHolder<Player>::GetLock());

    HashMapHolder<Player>::MapType const& m = GetPlayers();
    for (HashMapHolder<Player>::MapType::const_iterator itr = m.begin(); itr != m.end(); ++itr)
        itr->second->SaveToDB();
}

>>>>>>> 28d470c5
template<>
void ObjectAccessor::AddObject(Player* player)
{
    HashMapHolder<Player>::Insert(player);
    PlayerNameMapHolder::Insert(player);
}

template<>
void ObjectAccessor::RemoveObject(Player* player)
{
    HashMapHolder<Player>::Remove(player);
    PlayerNameMapHolder::Remove(player);
}<|MERGE_RESOLUTION|>--- conflicted
+++ resolved
@@ -30,12 +30,9 @@
 #include "Transport.h"
 #include "World.h"
 
-<<<<<<< HEAD
-=======
 #include <boost/thread/shared_mutex.hpp>
 #include <boost/thread/locks.hpp>
 
->>>>>>> 28d470c5
 template<class T>
 void HashMapHolder<T>::Insert(T* o)
 {
@@ -43,11 +40,7 @@
         || std::is_same<Transport, T>::value,
         "Only Player and Transport can be registered in global HashMapHolder");
 
-<<<<<<< HEAD
-    std::unique_lock<std::shared_mutex> lock(*GetLock());
-=======
     boost::unique_lock<boost::shared_mutex> lock(*GetLock());
->>>>>>> 28d470c5
 
     GetContainer()[o->GetGUID()] = o;
 }
@@ -55,11 +48,7 @@
 template<class T>
 void HashMapHolder<T>::Remove(T* o)
 {
-<<<<<<< HEAD
-    std::unique_lock<std::shared_mutex> lock(*GetLock());
-=======
     boost::unique_lock<boost::shared_mutex> lock(*GetLock());
->>>>>>> 28d470c5
 
     GetContainer().erase(o->GetGUID());
 }
@@ -67,11 +56,7 @@
 template<class T>
 T* HashMapHolder<T>::Find(ObjectGuid guid)
 {
-<<<<<<< HEAD
-    std::shared_lock<std::shared_mutex> lock(*GetLock());
-=======
     boost::shared_lock<boost::shared_mutex> lock(*GetLock());
->>>>>>> 28d470c5
 
     typename MapType::iterator itr = GetContainer().find(guid);
     return (itr != GetContainer().end()) ? itr->second : nullptr;
@@ -85,46 +70,6 @@
 }
 
 template<class T>
-<<<<<<< HEAD
-std::shared_mutex* HashMapHolder<T>::GetLock()
-{
-    static std::shared_mutex _lock;
-    return &_lock;
-}
-
-HashMapHolder<Player>::MapType const& ObjectAccessor::GetPlayers()
-{
-    return HashMapHolder<Player>::GetContainer();
-}
-
-template class TC_GAME_API HashMapHolder<Player>;
-template class TC_GAME_API HashMapHolder<Transport>;
-
-namespace PlayerNameMapHolder
-{
-    typedef std::unordered_map<std::string, Player*> MapType;
-    static MapType PlayerNameMap;
-
-    void Insert(Player* p)
-    {
-        PlayerNameMap[p->GetName()] = p;
-    }
-
-    void Remove(Player* p)
-    {
-        PlayerNameMap.erase(p->GetName());
-    }
-
-    Player* Find(std::string_view name)
-    {
-        std::string charName(name);
-        if (!normalizePlayerName(charName))
-            return nullptr;
-
-        auto itr = PlayerNameMap.find(charName);
-        return (itr != PlayerNameMap.end()) ? itr->second : nullptr;
-    }
-=======
 boost::shared_mutex* HashMapHolder<T>::GetLock()
 {
     static boost::shared_mutex _lock;
@@ -158,7 +103,6 @@
     auto itr = PlayerNameMap.find(charName);
     return (itr != PlayerNameMap.end()) ? itr->second : nullptr;
 }
->>>>>>> 28d470c5
 } // namespace PlayerNameMapHolder
 
 WorldObject* ObjectAccessor::GetWorldObject(WorldObject const& p, ObjectGuid const& guid)
@@ -167,16 +111,6 @@
     {
         case HighGuid::Player:        return GetPlayer(p, guid);
         case HighGuid::Transport:
-<<<<<<< HEAD
-        case HighGuid::Mo_Transport:
-        case HighGuid::GameObject:    return GetGameObject(p, guid);
-        case HighGuid::Vehicle:
-        case HighGuid::Unit:          return GetCreature(p, guid);
-        case HighGuid::Pet:           return GetPet(p, guid);
-        case HighGuid::DynamicObject: return GetDynamicObject(p, guid);
-        case HighGuid::Corpse:        return GetCorpse(p, guid);
-        default:                     return nullptr;
-=======
         case HighGuid::GameObject:    return GetGameObject(p, guid);
         case HighGuid::Vehicle:
         case HighGuid::Creature:      return GetCreature(p, guid);
@@ -186,7 +120,6 @@
         case HighGuid::Corpse:        return GetCorpse(p, guid);
         case HighGuid::Conversation:  return GetConversation(p, guid);
         default:                      return nullptr;
->>>>>>> 28d470c5
     }
 }
 
@@ -203,19 +136,11 @@
                 return GetPlayer(p, guid);
             break;
         case HighGuid::Transport:
-<<<<<<< HEAD
-        case HighGuid::Mo_Transport:
-=======
->>>>>>> 28d470c5
         case HighGuid::GameObject:
             if (typemask & TYPEMASK_GAMEOBJECT)
                 return GetGameObject(p, guid);
             break;
-<<<<<<< HEAD
-        case HighGuid::Unit:
-=======
         case HighGuid::Creature:
->>>>>>> 28d470c5
         case HighGuid::Vehicle:
             if (typemask & TYPEMASK_UNIT)
                 return GetCreature(p, guid);
@@ -228,8 +153,6 @@
             if (typemask & TYPEMASK_DYNAMICOBJECT)
                 return GetDynamicObject(p, guid);
             break;
-<<<<<<< HEAD
-=======
         case HighGuid::AreaTrigger:
             if (typemask & TYPEMASK_AREATRIGGER)
                 return GetAreaTrigger(p, guid);
@@ -238,7 +161,6 @@
             if (typemask & TYPEMASK_CONVERSATION)
                 return GetConversation(p, guid);
             break;
->>>>>>> 28d470c5
         case HighGuid::Corpse:
             break;
         default:
@@ -258,15 +180,29 @@
     return u.GetMap()->GetGameObject(guid);
 }
 
-<<<<<<< HEAD
-Transport* ObjectAccessor::GetTransport(WorldObject const& u, ObjectGuid const& guid)
+Transport* ObjectAccessor::GetTransportOnMap(WorldObject const& u, ObjectGuid const& guid)
 {
     return u.GetMap()->GetTransport(guid);
 }
 
+Transport* ObjectAccessor::GetTransport(ObjectGuid const& guid)
+{
+    return HashMapHolder<Transport>::Find(guid);
+}
+
 DynamicObject* ObjectAccessor::GetDynamicObject(WorldObject const& u, ObjectGuid const& guid)
 {
     return u.GetMap()->GetDynamicObject(guid);
+}
+
+AreaTrigger* ObjectAccessor::GetAreaTrigger(WorldObject const& u, ObjectGuid const& guid)
+{
+    return u.GetMap()->GetAreaTrigger(guid);
+}
+
+Conversation* ObjectAccessor::GetConversation(WorldObject const& u, ObjectGuid const& guid)
+{
+    return u.GetMap()->GetConversation(guid);
 }
 
 Unit* ObjectAccessor::GetUnit(WorldObject const& u, ObjectGuid const& guid)
@@ -321,7 +257,7 @@
     return player && player->IsInWorld() ? player : nullptr;
 }
 
-Player* ObjectAccessor::FindPlayerByName(std::string_view name)
+Player* ObjectAccessor::FindPlayerByName(std::string const& name)
 {
     Player* player = PlayerNameMapHolder::Find(name);
     if (!player || !player->IsInWorld())
@@ -332,7 +268,7 @@
 
 Player* ObjectAccessor::FindPlayerByLowGUID(ObjectGuid::LowType lowguid)
 {
-    ObjectGuid guid(HighGuid::Player, lowguid);
+    ObjectGuid guid = ObjectGuid::Create<HighGuid::Player>(lowguid);
     return ObjectAccessor::FindPlayer(guid);
 }
 
@@ -341,137 +277,25 @@
     return HashMapHolder<Player>::Find(guid);
 }
 
-Player* ObjectAccessor::FindConnectedPlayerByName(std::string_view name)
+Player* ObjectAccessor::FindConnectedPlayerByName(std::string const& name)
 {
     return PlayerNameMapHolder::Find(name);
-=======
-Transport* ObjectAccessor::GetTransportOnMap(WorldObject const& u, ObjectGuid const& guid)
-{
-    return u.GetMap()->GetTransport(guid);
-}
-
-Transport* ObjectAccessor::GetTransport(ObjectGuid const& guid)
-{
-    return HashMapHolder<Transport>::Find(guid);
-}
-
-DynamicObject* ObjectAccessor::GetDynamicObject(WorldObject const& u, ObjectGuid const& guid)
-{
-    return u.GetMap()->GetDynamicObject(guid);
-}
-
-AreaTrigger* ObjectAccessor::GetAreaTrigger(WorldObject const& u, ObjectGuid const& guid)
-{
-    return u.GetMap()->GetAreaTrigger(guid);
-}
-
-Conversation* ObjectAccessor::GetConversation(WorldObject const& u, ObjectGuid const& guid)
-{
-    return u.GetMap()->GetConversation(guid);
-}
-
-Unit* ObjectAccessor::GetUnit(WorldObject const& u, ObjectGuid const& guid)
-{
-    if (guid.IsPlayer())
-        return GetPlayer(u, guid);
-
-    if (guid.IsPet())
-        return GetPet(u, guid);
-
-    return GetCreature(u, guid);
-}
-
-Creature* ObjectAccessor::GetCreature(WorldObject const& u, ObjectGuid const& guid)
-{
-    return u.GetMap()->GetCreature(guid);
-}
-
-Pet* ObjectAccessor::GetPet(WorldObject const& u, ObjectGuid const& guid)
-{
-    return u.GetMap()->GetPet(guid);
-}
-
-Player* ObjectAccessor::GetPlayer(Map const* m, ObjectGuid const& guid)
-{
-    if (Player* player = HashMapHolder<Player>::Find(guid))
-        if (player->IsInWorld() && player->GetMap() == m)
-            return player;
-
-    return nullptr;
-}
-
-Player* ObjectAccessor::GetPlayer(WorldObject const& u, ObjectGuid const& guid)
-{
-    return GetPlayer(u.GetMap(), guid);
-}
-
-Creature* ObjectAccessor::GetCreatureOrPetOrVehicle(WorldObject const& u, ObjectGuid const& guid)
-{
-    if (guid.IsPet())
-        return GetPet(u, guid);
-
-    if (guid.IsCreatureOrVehicle())
-        return GetCreature(u, guid);
-
-    return nullptr;
->>>>>>> 28d470c5
-}
-
-Player* ObjectAccessor::FindPlayer(ObjectGuid const& guid)
-{
-<<<<<<< HEAD
-    std::shared_lock<std::shared_mutex> lock(*HashMapHolder<Player>::GetLock());
+}
+
+HashMapHolder<Player>::MapType const& ObjectAccessor::GetPlayers()
+{
+    return HashMapHolder<Player>::GetContainer();
+}
+
+void ObjectAccessor::SaveAllPlayers()
+{
+    boost::shared_lock<boost::shared_mutex> lock(*HashMapHolder<Player>::GetLock());
 
     HashMapHolder<Player>::MapType const& m = GetPlayers();
     for (HashMapHolder<Player>::MapType::const_iterator itr = m.begin(); itr != m.end(); ++itr)
         itr->second->SaveToDB();
 }
 
-=======
-    Player* player = HashMapHolder<Player>::Find(guid);
-    return player && player->IsInWorld() ? player : nullptr;
-}
-
-Player* ObjectAccessor::FindPlayerByName(std::string const& name)
-{
-    Player* player = PlayerNameMapHolder::Find(name);
-    if (!player || !player->IsInWorld())
-        return nullptr;
-
-    return player;
-}
-
-Player* ObjectAccessor::FindPlayerByLowGUID(ObjectGuid::LowType lowguid)
-{
-    ObjectGuid guid = ObjectGuid::Create<HighGuid::Player>(lowguid);
-    return ObjectAccessor::FindPlayer(guid);
-}
-
-Player* ObjectAccessor::FindConnectedPlayer(ObjectGuid const& guid)
-{
-    return HashMapHolder<Player>::Find(guid);
-}
-
-Player* ObjectAccessor::FindConnectedPlayerByName(std::string const& name)
-{
-    return PlayerNameMapHolder::Find(name);
-}
-
-HashMapHolder<Player>::MapType const& ObjectAccessor::GetPlayers()
-{
-    return HashMapHolder<Player>::GetContainer();
-}
-
-void ObjectAccessor::SaveAllPlayers()
-{
-    boost::shared_lock<boost::shared_mutex> lock(*HashMapHolder<Player>::GetLock());
-
-    HashMapHolder<Player>::MapType const& m = GetPlayers();
-    for (HashMapHolder<Player>::MapType::const_iterator itr = m.begin(); itr != m.end(); ++itr)
-        itr->second->SaveToDB();
-}
-
->>>>>>> 28d470c5
 template<>
 void ObjectAccessor::AddObject(Player* player)
 {
