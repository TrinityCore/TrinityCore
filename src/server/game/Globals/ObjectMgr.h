/*
 * Copyright (C) 2008-2014 TrinityCore <http://www.trinitycore.org/>
 * Copyright (C) 2005-2009 MaNGOS <http://getmangos.com/>
 *
 * This program is free software; you can redistribute it and/or modify it
 * under the terms of the GNU General Public License as published by the
 * Free Software Foundation; either version 2 of the License, or (at your
 * option) any later version.
 *
 * This program is distributed in the hope that it will be useful, but WITHOUT
 * ANY WARRANTY; without even the implied warranty of MERCHANTABILITY or
 * FITNESS FOR A PARTICULAR PURPOSE. See the GNU General Public License for
 * more details.
 *
 * You should have received a copy of the GNU General Public License along
 * with this program. If not, see <http://www.gnu.org/licenses/>.
 */

#ifndef _OBJECTMGR_H
#define _OBJECTMGR_H

#include "Log.h"
#include "Object.h"
#include "Bag.h"
#include "Creature.h"
#include "DynamicObject.h"
#include "GameObject.h"
#include "TemporarySummon.h"
#include "Corpse.h"
#include "QuestDef.h"
#include "ItemPrototype.h"
#include "NPCHandler.h"
#include "DatabaseEnv.h"
#include "Mail.h"
#include "Map.h"
#include "ObjectAccessor.h"
#include "ObjectDefines.h"
#include "VehicleDefines.h"
#include <string>
#include <map>
#include <limits>
#include "ConditionMgr.h"
#include <functional>

class Item;
struct AccessRequirement;
struct PlayerClassInfo;
struct PlayerClassLevelInfo;
struct PlayerInfo;
struct PlayerLevelInfo;

// GCC have alternative #pragma pack(N) syntax and old gcc version not support pack(push, N), also any gcc version not support it at some platform
#if defined(__GNUC__)
#pragma pack(1)
#else
#pragma pack(push, 1)
#endif

struct PageText
{
    std::string Text;
    uint16 NextPage;
};

/// Key for storing temp summon data in TempSummonDataContainer
struct TempSummonGroupKey
{
    TempSummonGroupKey(uint32 summonerEntry, SummonerType summonerType, uint8 group)
        : _summonerEntry(summonerEntry), _summonerType(summonerType), _summonGroup(group)
    {
    }

    bool operator<(TempSummonGroupKey const& rhs) const
    {
        // memcmp is only reliable if struct doesn't have any padding (packed)
        return memcmp(this, &rhs, sizeof(TempSummonGroupKey)) < 0;
    }

private:
    uint32 _summonerEntry;      ///< Summoner's entry
    SummonerType _summonerType; ///< Summoner's type, see SummonerType for available types
    uint8 _summonGroup;         ///< Summon's group id
};

// GCC have alternative #pragma pack() syntax and old gcc version not support pack(pop), also any gcc version not support it at some platform
#if defined(__GNUC__)
#pragma pack()
#else
#pragma pack(pop)
#endif

// DB scripting commands
enum ScriptCommands
{
    SCRIPT_COMMAND_TALK                  = 0,                // source/target = Creature, target = any, datalong = talk type (0=say, 1=whisper, 2=yell, 3=emote text, 4=boss emote text), datalong2 & 1 = player talk (instead of creature), dataint = string_id
    SCRIPT_COMMAND_EMOTE                 = 1,                // source/target = Creature, datalong = emote id, datalong2 = 0: set emote state; > 0: play emote state
    SCRIPT_COMMAND_FIELD_SET             = 2,                // source/target = Creature, datalong = field id, datalog2 = value
    SCRIPT_COMMAND_MOVE_TO               = 3,                // source/target = Creature, datalong2 = time to reach, x/y/z = destination
    SCRIPT_COMMAND_FLAG_SET              = 4,                // source/target = Creature, datalong = field id, datalog2 = bitmask
    SCRIPT_COMMAND_FLAG_REMOVE           = 5,                // source/target = Creature, datalong = field id, datalog2 = bitmask
    SCRIPT_COMMAND_TELEPORT_TO           = 6,                // source/target = Creature/Player (see datalong2), datalong = map_id, datalong2 = 0: Player; 1: Creature, x/y/z = destination, o = orientation
    SCRIPT_COMMAND_QUEST_EXPLORED        = 7,                // target/source = Player, target/source = GO/Creature, datalong = quest id, datalong2 = distance or 0
    SCRIPT_COMMAND_KILL_CREDIT           = 8,                // target/source = Player, datalong = creature entry, datalong2 = 0: personal credit, 1: group credit
    SCRIPT_COMMAND_RESPAWN_GAMEOBJECT    = 9,                // source = WorldObject (summoner), datalong = GO guid, datalong2 = despawn delay
    SCRIPT_COMMAND_TEMP_SUMMON_CREATURE  = 10,               // source = WorldObject (summoner), datalong = creature entry, datalong2 = despawn delay, x/y/z = summon position, o = orientation
    SCRIPT_COMMAND_OPEN_DOOR             = 11,               // source = Unit, datalong = GO guid, datalong2 = reset delay (min 15)
    SCRIPT_COMMAND_CLOSE_DOOR            = 12,               // source = Unit, datalong = GO guid, datalong2 = reset delay (min 15)
    SCRIPT_COMMAND_ACTIVATE_OBJECT       = 13,               // source = Unit, target = GO
    SCRIPT_COMMAND_REMOVE_AURA           = 14,               // source (datalong2 != 0) or target (datalong2 == 0) = Unit, datalong = spell id
    SCRIPT_COMMAND_CAST_SPELL            = 15,               // source and/or target = Unit, datalong2 = cast direction (0: s->t 1: s->s 2: t->t 3: t->s 4: s->creature with dataint entry), dataint & 1 = triggered flag
    SCRIPT_COMMAND_PLAY_SOUND            = 16,               // source = WorldObject, target = none/Player, datalong = sound id, datalong2 (bitmask: 0/1=anyone/player, 0/2=without/with distance dependency, so 1|2 = 3 is target with distance dependency)
    SCRIPT_COMMAND_CREATE_ITEM           = 17,               // target/source = Player, datalong = item entry, datalong2 = amount
    SCRIPT_COMMAND_DESPAWN_SELF          = 18,               // target/source = Creature, datalong = despawn delay

    SCRIPT_COMMAND_LOAD_PATH             = 20,               // source = Unit, datalong = path id, datalong2 = is repeatable
    SCRIPT_COMMAND_CALLSCRIPT_TO_UNIT    = 21,               // source = WorldObject (if present used as a search center), datalong = script id, datalong2 = unit lowguid, dataint = script table to use (see ScriptsType)
    SCRIPT_COMMAND_KILL                  = 22,               // source/target = Creature, dataint = remove corpse attribute

    // TrinityCore only
    SCRIPT_COMMAND_ORIENTATION           = 30,               // source = Unit, target (datalong > 0) = Unit, datalong = > 0 turn source to face target, o = orientation
    SCRIPT_COMMAND_EQUIP                 = 31,               // soucre = Creature, datalong = equipment id
    SCRIPT_COMMAND_MODEL                 = 32,               // source = Creature, datalong = model id
    SCRIPT_COMMAND_CLOSE_GOSSIP          = 33,               // source = Player
    SCRIPT_COMMAND_PLAYMOVIE             = 34                // source = Player, datalong = movie id
};

// Benchmarked: Faster than std::unordered_map (insert/find)
typedef std::map<uint32, PageText> PageTextContainer;

// Benchmarked: Faster than std::map (insert/find)
typedef std::unordered_map<uint16, InstanceTemplate> InstanceTemplateContainer;

struct GameTele
{
    float  position_x;
    float  position_y;
    float  position_z;
    float  orientation;
    uint32 mapId;
    std::string name;
    std::wstring wnameLow;
};

typedef std::unordered_map<uint32, GameTele > GameTeleContainer;

enum ScriptsType
{
    SCRIPTS_FIRST = 1,

    SCRIPTS_SPELL = SCRIPTS_FIRST,
    SCRIPTS_EVENT,
    SCRIPTS_WAYPOINT,

    SCRIPTS_LAST
};

enum eScriptFlags
{
    // Talk Flags
    SF_TALK_USE_PLAYER          = 0x1,

    // Emote flags
    SF_EMOTE_USE_STATE          = 0x1,

    // TeleportTo flags
    SF_TELEPORT_USE_CREATURE    = 0x1,

    // KillCredit flags
    SF_KILLCREDIT_REWARD_GROUP  = 0x1,

    // RemoveAura flags
    SF_REMOVEAURA_REVERSE       = 0x1,

    // CastSpell flags
    SF_CASTSPELL_SOURCE_TO_TARGET = 0,
    SF_CASTSPELL_SOURCE_TO_SOURCE = 1,
    SF_CASTSPELL_TARGET_TO_TARGET = 2,
    SF_CASTSPELL_TARGET_TO_SOURCE = 3,
    SF_CASTSPELL_SEARCH_CREATURE  = 4,
    SF_CASTSPELL_TRIGGERED      = 0x1,

    // PlaySound flags
    SF_PLAYSOUND_TARGET_PLAYER  = 0x1,
    SF_PLAYSOUND_DISTANCE_SOUND = 0x2,

    // Orientation flags
    SF_ORIENTATION_FACE_TARGET  = 0x1
};

struct ScriptInfo
{
    ScriptsType type;
    uint32 id;
    uint32 delay;
    ScriptCommands command;

    union
    {
        struct
        {
            uint32 nData[3];
            float  fData[4];
        } Raw;

        struct                      // SCRIPT_COMMAND_TALK (0)
        {
            uint32 ChatType;        // datalong
            uint32 Flags;           // datalong2
            int32  TextID;          // dataint
        } Talk;

        struct                      // SCRIPT_COMMAND_EMOTE (1)
        {
            uint32 EmoteID;         // datalong
            uint32 Flags;           // datalong2
        } Emote;

        struct                      // SCRIPT_COMMAND_FIELD_SET (2)
        {
            uint32 FieldID;         // datalong
            uint32 FieldValue;      // datalong2
        } FieldSet;

        struct                      // SCRIPT_COMMAND_MOVE_TO (3)
        {
            uint32 Unused1;         // datalong
            uint32 TravelTime;      // datalong2
            int32  Unused2;         // dataint

            float DestX;
            float DestY;
            float DestZ;
        } MoveTo;

        struct                      // SCRIPT_COMMAND_FLAG_SET (4)
                                    // SCRIPT_COMMAND_FLAG_REMOVE (5)
        {
            uint32 FieldID;         // datalong
            uint32 FieldValue;      // datalong2
        } FlagToggle;

        struct                      // SCRIPT_COMMAND_TELEPORT_TO (6)
        {
            uint32 MapID;           // datalong
            uint32 Flags;           // datalong2
            int32  Unused1;         // dataint

            float DestX;
            float DestY;
            float DestZ;
            float Orientation;
        } TeleportTo;

        struct                      // SCRIPT_COMMAND_QUEST_EXPLORED (7)
        {
            uint32 QuestID;         // datalong
            uint32 Distance;        // datalong2
        } QuestExplored;

        struct                      // SCRIPT_COMMAND_KILL_CREDIT (8)
        {
            uint32 CreatureEntry;   // datalong
            uint32 Flags;           // datalong2
        } KillCredit;

        struct                      // SCRIPT_COMMAND_RESPAWN_GAMEOBJECT (9)
        {
            uint32 GOGuid;          // datalong
            uint32 DespawnDelay;    // datalong2
        } RespawnGameobject;

        struct                      // SCRIPT_COMMAND_TEMP_SUMMON_CREATURE (10)
        {
            uint32 CreatureEntry;   // datalong
            uint32 DespawnDelay;    // datalong2
            int32  Unused1;         // dataint

            float PosX;
            float PosY;
            float PosZ;
            float Orientation;
        } TempSummonCreature;

        struct                      // SCRIPT_COMMAND_CLOSE_DOOR (12)
                                    // SCRIPT_COMMAND_OPEN_DOOR (11)
        {
            uint32 GOGuid;          // datalong
            uint32 ResetDelay;      // datalong2
        } ToggleDoor;

                                    // SCRIPT_COMMAND_ACTIVATE_OBJECT (13)

        struct                      // SCRIPT_COMMAND_REMOVE_AURA (14)
        {
            uint32 SpellID;         // datalong
            uint32 Flags;           // datalong2
        } RemoveAura;

        struct                      // SCRIPT_COMMAND_CAST_SPELL (15)
        {
            uint32 SpellID;         // datalong
            uint32 Flags;           // datalong2
            int32  CreatureEntry;   // dataint

            float SearchRadius;
        } CastSpell;

        struct                      // SCRIPT_COMMAND_PLAY_SOUND (16)
        {
            uint32 SoundID;         // datalong
            uint32 Flags;           // datalong2
        } PlaySound;

        struct                      // SCRIPT_COMMAND_CREATE_ITEM (17)
        {
            uint32 ItemEntry;       // datalong
            uint32 Amount;          // datalong2
        } CreateItem;

        struct                      // SCRIPT_COMMAND_DESPAWN_SELF (18)
        {
            uint32 DespawnDelay;    // datalong
        } DespawnSelf;

        struct                      // SCRIPT_COMMAND_LOAD_PATH (20)
        {
            uint32 PathID;          // datalong
            uint32 IsRepeatable;    // datalong2
        } LoadPath;

        struct                      // SCRIPT_COMMAND_CALLSCRIPT_TO_UNIT (21)
        {
            uint32 CreatureEntry;   // datalong
            uint32 ScriptID;        // datalong2
            uint32 ScriptType;      // dataint
        } CallScript;

        struct                      // SCRIPT_COMMAND_KILL (22)
        {
            uint32 Unused1;         // datalong
            uint32 Unused2;         // datalong2
            int32  RemoveCorpse;    // dataint
        } Kill;

        struct                      // SCRIPT_COMMAND_ORIENTATION (30)
        {
            uint32 Flags;           // datalong
            uint32 Unused1;         // datalong2
            int32  Unused2;         // dataint

            float Unused3;
            float Unused4;
            float Unused5;
            float Orientation;
        } Orientation;

        struct                      // SCRIPT_COMMAND_EQUIP (31)
        {
            uint32 EquipmentID;     // datalong
        } Equip;

        struct                      // SCRIPT_COMMAND_MODEL (32)
        {
            uint32 ModelID;         // datalong
        } Model;

                                    // SCRIPT_COMMAND_CLOSE_GOSSIP (33)

        struct                      // SCRIPT_COMMAND_PLAYMOVIE (34)
        {
            uint32 MovieID;         // datalong
        } PlayMovie;
    };

    std::string GetDebugInfo() const;
};

typedef std::multimap<uint32, ScriptInfo> ScriptMap;
typedef std::map<uint32, ScriptMap > ScriptMapMap;
typedef std::multimap<uint32, uint32> SpellScriptsContainer;
typedef std::pair<SpellScriptsContainer::iterator, SpellScriptsContainer::iterator> SpellScriptsBounds;
extern ScriptMapMap sSpellScripts;
extern ScriptMapMap sEventScripts;
extern ScriptMapMap sWaypointScripts;

std::string GetScriptsTableNameByType(ScriptsType type);
ScriptMapMap* GetScriptsMapByType(ScriptsType type);
std::string GetScriptCommandName(ScriptCommands command);

struct SpellClickInfo
{
    uint32 spellId;
    uint8 castFlags;
    SpellClickUserTypes userType;

    // helpers
    bool IsFitToRequirements(Unit const* clicker, Unit const* clickee) const;
};

typedef std::multimap<uint32, SpellClickInfo> SpellClickInfoContainer;
typedef std::pair<SpellClickInfoContainer::const_iterator, SpellClickInfoContainer::const_iterator> SpellClickInfoMapBounds;

struct AreaTrigger
{
    uint32 target_mapId;
    float  target_X;
    float  target_Y;
    float  target_Z;
    float  target_Orientation;
};

struct BroadcastText
{
    BroadcastText() : Id(0), Language(0), EmoteId0(0), EmoteId1(0), EmoteId2(0),
                      EmoteDelay0(0), EmoteDelay1(0), EmoteDelay2(0), SoundId(0), Unk1(0), Unk2(0)
    {
        MaleText.resize(DEFAULT_LOCALE + 1);
        FemaleText.resize(DEFAULT_LOCALE + 1);
    }

    uint32 Id;
    uint32 Language;
    StringVector MaleText;
    StringVector FemaleText;
    uint32 EmoteId0;
    uint32 EmoteId1;
    uint32 EmoteId2;
    uint32 EmoteDelay0;
    uint32 EmoteDelay1;
    uint32 EmoteDelay2;
    uint32 SoundId;
    uint32 Unk1;
    uint32 Unk2;
    // uint32 VerifiedBuild;

    std::string const& GetText(LocaleConstant locale = DEFAULT_LOCALE, uint8 gender = GENDER_MALE, bool forceGender = false) const
    {
        if (gender == GENDER_FEMALE && (forceGender || !FemaleText[DEFAULT_LOCALE].empty()))
        {
            if (FemaleText.size() > size_t(locale) && !FemaleText[locale].empty())
                return FemaleText[locale];
            return FemaleText[DEFAULT_LOCALE];
        }
        // else if (gender == GENDER_MALE)
        {
            if (MaleText.size() > size_t(locale) && !MaleText[locale].empty())
                return MaleText[locale];
            return MaleText[DEFAULT_LOCALE];
        }
    }
};

typedef std::unordered_map<uint32, BroadcastText> BroadcastTextContainer;

typedef std::set<uint32> CellGuidSet;
typedef std::map<uint32/*player guid*/, uint32/*instance*/> CellCorpseSet;
struct CellObjectGuids
{
    CellGuidSet creatures;
    CellGuidSet gameobjects;
    CellCorpseSet corpses;
};
typedef std::unordered_map<uint32/*cell_id*/, CellObjectGuids> CellObjectGuidsMap;
typedef std::unordered_map<uint32/*(mapid, spawnMode) pair*/, CellObjectGuidsMap> MapObjectGuids;

// Trinity string ranges
#define MIN_TRINITY_STRING_ID           1                    // 'trinity_string'
#define MAX_TRINITY_STRING_ID           2000000000
#define MIN_DB_SCRIPT_STRING_ID        MAX_TRINITY_STRING_ID // 'db_script_string'
#define MAX_DB_SCRIPT_STRING_ID        2000010000

// Trinity Trainer Reference start range
#define TRINITY_TRAINER_START_REF      200000

struct TrinityStringLocale
{
    StringVector Content;
};

typedef std::map<uint64, uint64> LinkedRespawnContainer;
typedef std::unordered_map<uint32, CreatureData> CreatureDataContainer;
typedef std::unordered_map<uint32, GameObjectData> GameObjectDataContainer;
typedef std::map<TempSummonGroupKey, std::vector<TempSummonData> > TempSummonDataContainer;
typedef std::unordered_map<uint32, CreatureLocale> CreatureLocaleContainer;
typedef std::unordered_map<uint32, GameObjectLocale> GameObjectLocaleContainer;
typedef std::unordered_map<uint32, ItemLocale> ItemLocaleContainer;
typedef std::unordered_map<uint32, ItemSetNameLocale> ItemSetNameLocaleContainer;
typedef std::unordered_map<uint32, QuestLocale> QuestLocaleContainer;
typedef std::unordered_map<uint32, NpcTextLocale> NpcTextLocaleContainer;
typedef std::unordered_map<uint32, PageTextLocale> PageTextLocaleContainer;
typedef std::unordered_map<int32, TrinityStringLocale> TrinityStringLocaleContainer;
typedef std::unordered_map<uint32, GossipMenuItemsLocale> GossipMenuItemsLocaleContainer;
typedef std::unordered_map<uint32, PointOfInterestLocale> PointOfInterestLocaleContainer;

typedef std::multimap<uint32, uint32> QuestRelations;
typedef std::pair<QuestRelations::const_iterator, QuestRelations::const_iterator> QuestRelationBounds;

struct PetLevelInfo
{
    PetLevelInfo() : health(0), mana(0), armor(0) { for (uint8 i=0; i < MAX_STATS; ++i) stats[i] = 0; }

    uint16 stats[MAX_STATS];
    uint16 health;
    uint16 mana;
    uint16 armor;
};

struct MailLevelReward
{
    MailLevelReward() : raceMask(0), mailTemplateId(0), senderEntry(0) { }
    MailLevelReward(uint32 _raceMask, uint32 _mailTemplateId, uint32 _senderEntry) : raceMask(_raceMask), mailTemplateId(_mailTemplateId), senderEntry(_senderEntry) { }

    uint32 raceMask;
    uint32 mailTemplateId;
    uint32 senderEntry;
};

typedef std::list<MailLevelReward> MailLevelRewardList;
typedef std::unordered_map<uint8, MailLevelRewardList> MailLevelRewardContainer;

// We assume the rate is in general the same for all three types below, but chose to keep three for scalability and customization
struct RepRewardRate
{
    float questRate;            // We allow rate = 0.0 in database. For this case, it means that
    float questDailyRate;
    float questWeeklyRate;
    float questMonthlyRate;
    float questRepeatableRate;
    float creatureRate;         // no reputation are given at all for this faction/rate type.
    float spellRate;
};

struct ReputationOnKillEntry
{
    uint32 RepFaction1;
    uint32 RepFaction2;
    uint32 ReputationMaxCap1;
    int32 RepValue1;
    uint32 ReputationMaxCap2;
    int32 RepValue2;
    bool IsTeamAward1;
    bool IsTeamAward2;
    bool TeamDependent;
};

struct RepSpilloverTemplate
{
    uint32 faction[MAX_SPILLOVER_FACTIONS];
    float faction_rate[MAX_SPILLOVER_FACTIONS];
    uint32 faction_rank[MAX_SPILLOVER_FACTIONS];
};

struct PointOfInterest
{
    uint32 entry;
    float x;
    float y;
    uint32 icon;
    uint32 flags;
    uint32 data;
    std::string icon_name;
};

struct GossipMenuItems
{
    uint32          MenuId;
    uint32          OptionIndex;
    uint8           OptionIcon;
    std::string     OptionText;
    uint32          OptionBroadcastTextId;
    uint32          OptionType;
    uint32          OptionNpcflag;
    uint32          ActionMenuId;
    uint32          ActionPoiId;
    bool            BoxCoded;
    uint32          BoxMoney;
    std::string     BoxText;
    uint32          BoxBroadcastTextId;
    ConditionList   Conditions;
};

struct GossipMenus
{
    uint32          entry;
    uint32          text_id;
    ConditionList   conditions;
};

typedef std::multimap<uint32, GossipMenus> GossipMenusContainer;
typedef std::pair<GossipMenusContainer::const_iterator, GossipMenusContainer::const_iterator> GossipMenusMapBounds;
typedef std::pair<GossipMenusContainer::iterator, GossipMenusContainer::iterator> GossipMenusMapBoundsNonConst;
typedef std::multimap<uint32, GossipMenuItems> GossipMenuItemsContainer;
typedef std::pair<GossipMenuItemsContainer::const_iterator, GossipMenuItemsContainer::const_iterator> GossipMenuItemsMapBounds;
typedef std::pair<GossipMenuItemsContainer::iterator, GossipMenuItemsContainer::iterator> GossipMenuItemsMapBoundsNonConst;

struct QuestPOIPoint
{
    int32 x;
    int32 y;

    QuestPOIPoint() : x(0), y(0) { }
    QuestPOIPoint(int32 _x, int32 _y) : x(_x), y(_y) { }
};

struct QuestPOI
{
    uint32 Id;
    int32 ObjectiveIndex;
    uint32 MapId;
    uint32 AreaId;
    uint32 FloorId;
    uint32 Unk3;
    uint32 Unk4;
    std::vector<QuestPOIPoint> points;

    QuestPOI() : Id(0), ObjectiveIndex(0), MapId(0), AreaId(0), FloorId(0), Unk3(0), Unk4(0) { }
    QuestPOI(uint32 id, int32 objIndex, uint32 mapId, uint32 areaId, uint32 floorId, uint32 unk3, uint32 unk4) : Id(id), ObjectiveIndex(objIndex), MapId(mapId), AreaId(areaId), FloorId(floorId), Unk3(unk3), Unk4(unk4) { }
};

typedef std::vector<QuestPOI> QuestPOIVector;
typedef std::unordered_map<uint32, QuestPOIVector> QuestPOIContainer;

struct GraveYardData
{
    uint32 safeLocId;
    uint32 team;
};

typedef std::multimap<uint32, GraveYardData> GraveYardContainer;
typedef std::pair<GraveYardContainer::const_iterator, GraveYardContainer::const_iterator> GraveYardMapBounds;
typedef std::pair<GraveYardContainer::iterator, GraveYardContainer::iterator> GraveYardMapBoundsNonConst;

typedef std::unordered_map<uint32, VendorItemData> CacheVendorItemContainer;
typedef std::unordered_map<uint32, TrainerSpellData> CacheTrainerSpellContainer;

enum SkillRangeType
{
    SKILL_RANGE_LANGUAGE,                                   // 300..300
    SKILL_RANGE_LEVEL,                                      // 1..max skill for level
    SKILL_RANGE_MONO,                                       // 1..1, grey monolite bar
    SKILL_RANGE_RANK,                                       // 1..skill for known rank
    SKILL_RANGE_NONE                                        // 0..0 always
};

SkillRangeType GetSkillRangeType(SkillRaceClassInfoEntry const* rcEntry);

#define MAX_PLAYER_NAME          12                         // max allowed by client name length
#define MAX_INTERNAL_PLAYER_NAME 15                         // max server internal player name length (> MAX_PLAYER_NAME for support declined names)
#define MAX_PET_NAME             12                         // max allowed by client name length
#define MAX_CHARTER_NAME         24                         // max allowed by client name length

bool normalizePlayerName(std::string& name);

struct LanguageDesc
{
    Language lang_id;
    uint32   spell_id;
    uint32   skill_id;
};

extern LanguageDesc lang_description[LANGUAGES_COUNT];
LanguageDesc const* GetLanguageDescByID(uint32 lang);

enum EncounterCreditType
{
    ENCOUNTER_CREDIT_KILL_CREATURE  = 0,
    ENCOUNTER_CREDIT_CAST_SPELL     = 1
};

struct DungeonEncounter
{
    DungeonEncounter(DungeonEncounterEntry const* _dbcEntry, EncounterCreditType _creditType, uint32 _creditEntry, uint32 _lastEncounterDungeon)
        : dbcEntry(_dbcEntry), creditType(_creditType), creditEntry(_creditEntry), lastEncounterDungeon(_lastEncounterDungeon) { }

    DungeonEncounterEntry const* dbcEntry;
    EncounterCreditType creditType;
    uint32 creditEntry;
    uint32 lastEncounterDungeon;
};

typedef std::list<DungeonEncounter const*> DungeonEncounterList;
typedef std::unordered_map<uint32, DungeonEncounterList> DungeonEncounterContainer;

class PlayerDumpReader;

class ObjectMgr
{
    friend class PlayerDumpReader;

    private:
        ObjectMgr();
        ~ObjectMgr();

    public:
        static ObjectMgr* instance()
        {
            static ObjectMgr instance;
            return &instance;
        }

        typedef std::unordered_map<uint32, Item*> ItemMap;

        typedef std::unordered_map<uint32, Quest*> QuestMap;

        typedef std::unordered_map<uint32, AreaTrigger> AreaTriggerContainer;

        typedef std::unordered_map<uint32, uint32> AreaTriggerScriptContainer;

        typedef std::unordered_map<uint32, AccessRequirement*> AccessRequirementContainer;

        typedef std::unordered_map<uint32, RepRewardRate > RepRewardRateContainer;
        typedef std::unordered_map<uint32, ReputationOnKillEntry> RepOnKillContainer;
        typedef std::unordered_map<uint32, RepSpilloverTemplate> RepSpilloverTemplateContainer;

        typedef std::unordered_map<uint32, PointOfInterest> PointOfInterestContainer;

        typedef std::vector<std::string> ScriptNameContainer;

        typedef std::map<uint32, uint32> CharacterConversionMap;

        Player* GetPlayerByLowGUID(uint32 lowguid) const;

        GameObjectTemplate const* GetGameObjectTemplate(uint32 entry);
        GameObjectTemplateContainer const* GetGameObjectTemplates() const { return &_gameObjectTemplateStore; }
        int LoadReferenceVendor(int32 vendor, int32 item_id, std::set<uint32> *skip_vendors);

        void LoadGameObjectTemplate();
        void AddGameobjectInfo(GameObjectTemplate* goinfo);

        CreatureTemplate const* GetCreatureTemplate(uint32 entry);
        CreatureTemplateContainer const* GetCreatureTemplates() const { return &_creatureTemplateStore; }
        CreatureModelInfo const* GetCreatureModelInfo(uint32 modelId);
        CreatureModelInfo const* GetCreatureModelRandomGender(uint32* displayID);
        static uint32 ChooseDisplayId(CreatureTemplate const* cinfo, CreatureData const* data = NULL);
        static void ChooseCreatureFlags(CreatureTemplate const* cinfo, uint32& npcflag, uint32& unit_flags, uint32& dynamicflags, CreatureData const* data = NULL);
        EquipmentInfo const* GetEquipmentInfo(uint32 entry, int8& id);
        CreatureAddon const* GetCreatureAddon(uint32 lowguid);
        CreatureAddon const* GetCreatureTemplateAddon(uint32 entry);
        ItemTemplate const* GetItemTemplate(uint32 entry);
        ItemTemplateContainer const* GetItemTemplateStore() const { return &_itemTemplateStore; }

        ItemSetNameEntry const* GetItemSetNameEntry(uint32 itemId)
        {
            ItemSetNameContainer::iterator itr = _itemSetNameStore.find(itemId);
            if (itr != _itemSetNameStore.end())
                return &itr->second;
            return NULL;
        }

        InstanceTemplate const* GetInstanceTemplate(uint32 mapId);

        PetLevelInfo const* GetPetLevelInfo(uint32 creature_id, uint8 level) const;

        PlayerClassInfo const* GetPlayerClassInfo(uint32 class_) const
        {
            if (class_ >= MAX_CLASSES)
                return NULL;
            return _playerClassInfo[class_];
        }
        void GetPlayerClassLevelInfo(uint32 class_, uint8 level, PlayerClassLevelInfo* info) const;

        PlayerInfo const* GetPlayerInfo(uint32 race, uint32 class_) const;

        void GetPlayerLevelInfo(uint32 race, uint32 class_, uint8 level, PlayerLevelInfo* info) const;

        uint64 GetPlayerGUIDByName(std::string const& name) const;

        /**
        * Retrieves the player name by guid.
        *
        * If the player is online, the name is retrieved immediately otherwise
        * a database query is done.
        *
        * @remark Use sWorld->GetCharacterNameData because it doesn't require a database query when player is offline
        *
        * @param guid player full guid
        * @param name returned name
        *
        * @return true if player was found, false otherwise
        */
        bool GetPlayerNameByGUID(uint64 guid, std::string& name) const;
        uint32 GetPlayerTeamByGUID(uint64 guid) const;
        uint32 GetPlayerAccountIdByGUID(uint64 guid) const;
        uint32 GetPlayerAccountIdByPlayerName(std::string const& name) const;

        uint32 GetNearestTaxiNode(float x, float y, float z, uint32 mapid, uint32 team);
        void GetTaxiPath(uint32 source, uint32 destination, uint32 &path, uint32 &cost);
        uint32 GetTaxiMountDisplayId(uint32 id, uint32 team, bool allowed_alt_team = false);

        Quest const* GetQuestTemplate(uint32 quest_id) const
        {
            QuestMap::const_iterator itr = _questTemplates.find(quest_id);
            return itr != _questTemplates.end() ? itr->second : NULL;
        }

        QuestMap const& GetQuestTemplates() const { return _questTemplates; }

        uint32 GetQuestForAreaTrigger(uint32 Trigger_ID) const
        {
            QuestAreaTriggerContainer::const_iterator itr = _questAreaTriggerStore.find(Trigger_ID);
            if (itr != _questAreaTriggerStore.end())
                return itr->second;
            return 0;
        }

        bool IsTavernAreaTrigger(uint32 Trigger_ID) const
        {
            return _tavernAreaTriggerStore.find(Trigger_ID) != _tavernAreaTriggerStore.end();
        }

        bool IsGameObjectForQuests(uint32 entry) const
        {
            return _gameObjectForQuestStore.find(entry) != _gameObjectForQuestStore.end();
        }

        GossipText const* GetGossipText(uint32 Text_ID) const;

        WorldSafeLocsEntry const* GetDefaultGraveYard(uint32 team);
        WorldSafeLocsEntry const* GetClosestGraveYard(float x, float y, float z, uint32 MapId, uint32 team);
        bool AddGraveYardLink(uint32 id, uint32 zoneId, uint32 team, bool persist = true);
        void RemoveGraveYardLink(uint32 id, uint32 zoneId, uint32 team, bool persist = false);
        void LoadGraveyardZones();
        GraveYardData const* FindGraveYardData(uint32 id, uint32 zone);

        AreaTrigger const* GetAreaTrigger(uint32 trigger) const
        {
            AreaTriggerContainer::const_iterator itr = _areaTriggerStore.find(trigger);
            if (itr != _areaTriggerStore.end())
                return &itr->second;
            return NULL;
        }

        AccessRequirement const* GetAccessRequirement(uint32 mapid, Difficulty difficulty) const
        {
            AccessRequirementContainer::const_iterator itr = _accessRequirementStore.find(MAKE_PAIR32(mapid, difficulty));
            if (itr != _accessRequirementStore.end())
                return itr->second;
            return NULL;
        }

        AreaTrigger const* GetGoBackTrigger(uint32 Map) const;
        AreaTrigger const* GetMapEntranceTrigger(uint32 Map) const;

        uint32 GetAreaTriggerScriptId(uint32 trigger_id);
        SpellScriptsBounds GetSpellScriptsBounds(uint32 spellId);

        RepRewardRate const* GetRepRewardRate(uint32 factionId) const
        {
            RepRewardRateContainer::const_iterator itr = _repRewardRateStore.find(factionId);
            if (itr != _repRewardRateStore.end())
                return &itr->second;

            return NULL;
        }

        ReputationOnKillEntry const* GetReputationOnKilEntry(uint32 id) const
        {
            RepOnKillContainer::const_iterator itr = _repOnKillStore.find(id);
            if (itr != _repOnKillStore.end())
                return &itr->second;
            return NULL;
        }

        int32 GetBaseReputationOf(FactionEntry const* factionEntry, uint8 race, uint8 playerClass);

        RepSpilloverTemplate const* GetRepSpilloverTemplate(uint32 factionId) const
        {
            RepSpilloverTemplateContainer::const_iterator itr = _repSpilloverTemplateStore.find(factionId);
            if (itr != _repSpilloverTemplateStore.end())
                return &itr->second;

            return NULL;
        }

        PointOfInterest const* GetPointOfInterest(uint32 id) const
        {
            PointOfInterestContainer::const_iterator itr = _pointsOfInterestStore.find(id);
            if (itr != _pointsOfInterestStore.end())
                return &itr->second;
            return NULL;
        }

        QuestPOIVector const* GetQuestPOIVector(uint32 questId)
        {
            QuestPOIContainer::const_iterator itr = _questPOIStore.find(questId);
            if (itr != _questPOIStore.end())
                return &itr->second;
            return NULL;
        }

        VehicleAccessoryList const* GetVehicleAccessoryList(Vehicle* veh) const;

        DungeonEncounterList const* GetDungeonEncounterList(uint32 mapId, Difficulty difficulty)
        {
            std::unordered_map<uint32, DungeonEncounterList>::const_iterator itr = _dungeonEncounterStore.find(MAKE_PAIR32(mapId, difficulty));
            if (itr != _dungeonEncounterStore.end())
                return &itr->second;
            return NULL;
        }

        void LoadQuests();
        void LoadQuestStartersAndEnders()
        {
            TC_LOG_INFO("server.loading", "Loading GO Start Quest Data...");
            LoadGameobjectQuestStarters();
            TC_LOG_INFO("server.loading", "Loading GO End Quest Data...");
            LoadGameobjectQuestEnders();
            TC_LOG_INFO("server.loading", "Loading Creature Start Quest Data...");
            LoadCreatureQuestStarters();
            TC_LOG_INFO("server.loading", "Loading Creature End Quest Data...");
            LoadCreatureQuestEnders();
        }
        void LoadGameobjectQuestStarters();
        void LoadGameobjectQuestEnders();
        void LoadCreatureQuestStarters();
        void LoadCreatureQuestEnders();

        QuestRelations* GetGOQuestRelationMap()
        {
            return &_goQuestRelations;
        }

        QuestRelationBounds GetGOQuestRelationBounds(uint32 go_entry)
        {
            return _goQuestRelations.equal_range(go_entry);
        }

        QuestRelationBounds GetGOQuestInvolvedRelationBounds(uint32 go_entry)
        {
            return _goQuestInvolvedRelations.equal_range(go_entry);
        }

        QuestRelations* GetCreatureQuestRelationMap()
        {
            return &_creatureQuestRelations;
        }

        QuestRelationBounds GetCreatureQuestRelationBounds(uint32 creature_entry)
        {
            return _creatureQuestRelations.equal_range(creature_entry);
        }

        QuestRelationBounds GetCreatureQuestInvolvedRelationBounds(uint32 creature_entry)
        {
            return _creatureQuestInvolvedRelations.equal_range(creature_entry);
        }

        void LoadEventScripts();
        void LoadSpellScripts();
        void LoadWaypointScripts();

        void LoadSpellScriptNames();
        void ValidateSpellScripts();

        void LoadBroadcastTexts();
        void LoadBroadcastTextLocales();
        bool LoadTrinityStrings(char const* table, int32 min_value, int32 max_value);
        bool LoadTrinityStrings() { return LoadTrinityStrings("trinity_string", MIN_TRINITY_STRING_ID, MAX_TRINITY_STRING_ID); }
        void LoadDbScriptStrings();
        void LoadCreatureClassLevelStats();
        void LoadCreatureLocales();
        void LoadCreatureTemplates();
        void LoadCreatureTemplateAddons();
        void LoadCreatureTemplate(Field* fields);
        void CheckCreatureTemplate(CreatureTemplate const* cInfo);
        void LoadTempSummons();
        void LoadCreatures();
        void LoadLinkedRespawn();
        bool SetCreatureLinkedRespawn(uint32 guid, uint32 linkedGuid);
        void LoadCreatureAddons();
        void LoadCreatureModelInfo();
        void LoadEquipmentTemplates();
        void LoadGameObjectLocales();
        void LoadGameobjects();
        void LoadItemTemplates();
        void LoadItemLocales();
        void LoadItemSetNames();
        void LoadItemSetNameLocales();
        void LoadQuestLocales();
        void LoadNpcTextLocales();
        void LoadPageTextLocales();
        void LoadGossipMenuItemsLocales();
        void LoadPointOfInterestLocales();
        void LoadInstanceTemplate();
        void LoadInstanceEncounters();
        void LoadMailLevelRewards();
        void LoadVehicleTemplateAccessories();
        void LoadVehicleAccessories();

        void LoadGossipText();

        void LoadAreaTriggerTeleports();
        void LoadAccessRequirements();
        void LoadQuestAreaTriggers();
        void LoadAreaTriggerScripts();
        void LoadTavernAreaTriggers();
        void LoadGameObjectForQuests();

        void LoadPageTexts();
        PageText const* GetPageText(uint32 pageEntry);

        void LoadPlayerInfo();
        void LoadPetLevelInfo();
        void LoadExplorationBaseXP();
        void LoadPetNames();
        void LoadPetNumber();
        void LoadCorpses();
        void LoadFishingBaseSkillLevel();

        void LoadReputationRewardRate();
        void LoadReputationOnKill();
        void LoadReputationSpilloverTemplate();

        void LoadPointsOfInterest();
        void LoadQuestPOI();

        void LoadNPCSpellClickSpells();

        void LoadGameTele();

        void LoadGossipMenu();
        void LoadGossipMenuItems();

        void LoadVendors();
        void LoadTrainerSpell();
        void AddSpellToTrainer(uint32 entry, uint32 spell, uint32 spellCost, uint32 reqSkill, uint32 reqSkillValue, uint32 reqLevel);

        std::string GeneratePetName(uint32 entry);
        uint32 GetBaseXP(uint8 level);
        uint32 GetXPForLevel(uint8 level) const;

        int32 GetFishingBaseSkillLevel(uint32 entry) const
        {
            FishingBaseSkillContainer::const_iterator itr = _fishingBaseForAreaStore.find(entry);
            return itr != _fishingBaseForAreaStore.end() ? itr->second : 0;
        }

        void ReturnOrDeleteOldMails(bool serverUp);

        CreatureBaseStats const* GetCreatureBaseStats(uint8 level, uint8 unitClass);

        void SetHighestGuids();
        uint32 GenerateLowGuid(HighGuid guidhigh);
        uint32 GenerateAuctionID();
        uint64 GenerateEquipmentSetGuid();
        uint32 GenerateMailID();
        uint32 GeneratePetNumber();

        typedef std::multimap<int32, uint32> ExclusiveQuestGroups;
        typedef std::pair<ExclusiveQuestGroups::const_iterator, ExclusiveQuestGroups::const_iterator> ExclusiveQuestGroupsBounds;

        ExclusiveQuestGroups mExclusiveQuestGroups;

        MailLevelReward const* GetMailLevelReward(uint32 level, uint32 raceMask)
        {
            MailLevelRewardContainer::const_iterator map_itr = _mailLevelRewardStore.find(level);
            if (map_itr == _mailLevelRewardStore.end())
                return NULL;

            for (MailLevelRewardList::const_iterator set_itr = map_itr->second.begin(); set_itr != map_itr->second.end(); ++set_itr)
                if (set_itr->raceMask & raceMask)
                    return &*set_itr;

            return NULL;
        }

        CellObjectGuids const& GetCellObjectGuids(uint16 mapid, uint8 spawnMode, uint32 cell_id)
        {
            return _mapObjectGuidsStore[MAKE_PAIR32(mapid, spawnMode)][cell_id];
        }

        CellObjectGuidsMap const& GetMapObjectGuids(uint16 mapid, uint8 spawnMode)
        {
            return _mapObjectGuidsStore[MAKE_PAIR32(mapid, spawnMode)];
        }

        /**
         * Gets temp summon data for all creatures of specified group.
         *
         * @param summonerId   Summoner's entry.
         * @param summonerType Summoner's type, see SummonerType for available types.
         * @param group        Id of required group.
         *
         * @return null if group was not found, otherwise reference to the creature group data
         */
        std::vector<TempSummonData> const* GetSummonGroup(uint32 summonerId, SummonerType summonerType, uint8 group) const
        {
            TempSummonDataContainer::const_iterator itr = _tempSummonDataStore.find(TempSummonGroupKey(summonerId, summonerType, group));
            if (itr != _tempSummonDataStore.end())
                return &itr->second;

            return NULL;
        }

        BroadcastText const* GetBroadcastText(uint32 id) const
        {
            BroadcastTextContainer::const_iterator itr = _broadcastTextStore.find(id);
            if (itr != _broadcastTextStore.end())
                return &itr->second;
            return NULL;
        }

        CreatureData const* GetCreatureData(uint32 guid) const
        {
            CreatureDataContainer::const_iterator itr = _creatureDataStore.find(guid);
            if (itr == _creatureDataStore.end()) return NULL;
            return &itr->second;
        }
        CreatureData& NewOrExistCreatureData(uint32 guid) { return _creatureDataStore[guid]; }
        void DeleteCreatureData(uint32 guid);
        uint64 GetLinkedRespawnGuid(uint64 guid) const
        {
            LinkedRespawnContainer::const_iterator itr = _linkedRespawnStore.find(guid);
            if (itr == _linkedRespawnStore.end()) return 0;
            return itr->second;
        }
        CreatureLocale const* GetCreatureLocale(uint32 entry) const
        {
            CreatureLocaleContainer::const_iterator itr = _creatureLocaleStore.find(entry);
            if (itr == _creatureLocaleStore.end()) return NULL;
            return &itr->second;
        }
        GameObjectLocale const* GetGameObjectLocale(uint32 entry) const
        {
            GameObjectLocaleContainer::const_iterator itr = _gameObjectLocaleStore.find(entry);
            if (itr == _gameObjectLocaleStore.end()) return NULL;
            return &itr->second;
        }
        ItemLocale const* GetItemLocale(uint32 entry) const
        {
            ItemLocaleContainer::const_iterator itr = _itemLocaleStore.find(entry);
            if (itr == _itemLocaleStore.end()) return NULL;
            return &itr->second;
        }
        ItemSetNameLocale const* GetItemSetNameLocale(uint32 entry) const
        {
            ItemSetNameLocaleContainer::const_iterator itr = _itemSetNameLocaleStore.find(entry);
            if (itr == _itemSetNameLocaleStore.end())return NULL;
            return &itr->second;
        }
        QuestLocale const* GetQuestLocale(uint32 entry) const
        {
            QuestLocaleContainer::const_iterator itr = _questLocaleStore.find(entry);
            if (itr == _questLocaleStore.end()) return NULL;
            return &itr->second;
        }
        NpcTextLocale const* GetNpcTextLocale(uint32 entry) const
        {
            NpcTextLocaleContainer::const_iterator itr = _npcTextLocaleStore.find(entry);
            if (itr == _npcTextLocaleStore.end()) return NULL;
            return &itr->second;
        }
        PageTextLocale const* GetPageTextLocale(uint32 entry) const
        {
            PageTextLocaleContainer::const_iterator itr = _pageTextLocaleStore.find(entry);
            if (itr == _pageTextLocaleStore.end()) return NULL;
            return &itr->second;
        }
        GossipMenuItemsLocale const* GetGossipMenuItemsLocale(uint32 entry) const
        {
            GossipMenuItemsLocaleContainer::const_iterator itr = _gossipMenuItemsLocaleStore.find(entry);
            if (itr == _gossipMenuItemsLocaleStore.end()) return NULL;
            return &itr->second;
        }
        PointOfInterestLocale const* GetPointOfInterestLocale(uint32 poi_id) const
        {
            PointOfInterestLocaleContainer::const_iterator itr = _pointOfInterestLocaleStore.find(poi_id);
            if (itr == _pointOfInterestLocaleStore.end()) return NULL;
            return &itr->second;
        }

        GameObjectData const* GetGOData(uint32 guid) const
        {
            GameObjectDataContainer::const_iterator itr = _gameObjectDataStore.find(guid);
            if (itr == _gameObjectDataStore.end()) return NULL;
            return &itr->second;
        }
        GameObjectData& NewGOData(uint32 guid) { return _gameObjectDataStore[guid]; }
        void DeleteGOData(uint32 guid);

        TrinityStringLocale const* GetTrinityStringLocale(int32 entry) const
        {
            TrinityStringLocaleContainer::const_iterator itr = _trinityStringLocaleStore.find(entry);
            if (itr == _trinityStringLocaleStore.end()) return NULL;
            return &itr->second;
        }
        const char *GetTrinityString(int32 entry, LocaleConstant locale_idx) const;
        const char *GetTrinityStringForDBCLocale(int32 entry) const { return GetTrinityString(entry, DBCLocaleIndex); }
        LocaleConstant GetDBCLocaleIndex() const { return DBCLocaleIndex; }
        void SetDBCLocaleIndex(LocaleConstant locale) { DBCLocaleIndex = locale; }

        void AddCorpseCellData(uint32 mapid, uint32 cellid, uint32 player_guid, uint32 instance);
        void DeleteCorpseCellData(uint32 mapid, uint32 cellid, uint32 player_guid);

        // grid objects
        void AddCreatureToGrid(uint32 guid, CreatureData const* data);
        void RemoveCreatureFromGrid(uint32 guid, CreatureData const* data);
        void AddGameobjectToGrid(uint32 guid, GameObjectData const* data);
        void RemoveGameobjectFromGrid(uint32 guid, GameObjectData const* data);
        uint32 AddGOData(uint32 entry, uint32 map, float x, float y, float z, float o, uint32 spawntimedelay = 0, float rotation0 = 0, float rotation1 = 0, float rotation2 = 0, float rotation3 = 0);
        uint32 AddCreData(uint32 entry, uint32 map, float x, float y, float z, float o, uint32 spawntimedelay = 0);
        bool MoveCreData(uint32 guid, uint32 map, const Position& pos);

        // reserved names
        void LoadReservedPlayersNames();
        bool IsReservedName(std::string const& name) const;

        // name with valid structure and symbols
        static uint8 CheckPlayerName(std::string const& name, bool create = false);
        static PetNameInvalidReason CheckPetName(std::string const& name);
        static bool IsValidCharterName(std::string const& name);

        static bool CheckDeclinedNames(const std::wstring& w_ownname, DeclinedName const& names);

        GameTele const* GetGameTele(uint32 id) const
        {
            GameTeleContainer::const_iterator itr = _gameTeleStore.find(id);
            if (itr == _gameTeleStore.end()) return NULL;
            return &itr->second;
        }
        GameTele const* GetGameTele(std::string const& name) const;
        GameTele const* GetGameTeleExactName(std::string const& name) const;
        GameTeleContainer const& GetGameTeleMap() const { return _gameTeleStore; }
        bool AddGameTele(GameTele& data);
        bool DeleteGameTele(std::string const& name);

        TrainerSpellData const* GetNpcTrainerSpells(uint32 entry) const
        {
            CacheTrainerSpellContainer::const_iterator  iter = _cacheTrainerSpellStore.find(entry);
            if (iter == _cacheTrainerSpellStore.end())
                return NULL;

            return &iter->second;
        }

        VendorItemData const* GetNpcVendorItemList(uint32 entry) const
        {
            CacheVendorItemContainer::const_iterator iter = _cacheVendorItemStore.find(entry);
            if (iter == _cacheVendorItemStore.end())
                return NULL;

            return &iter->second;
        }
        void AddVendorItem(uint32 entry, uint32 item, int32 maxcount, uint32 incrtime, uint32 extendedCost, bool persist = true); // for event
        bool RemoveVendorItem(uint32 entry, uint32 item, bool persist = true); // for event
        bool IsVendorItemValid(uint32 vendor_entry, uint32 item, int32 maxcount, uint32 ptime, uint32 ExtendedCost, Player* player = NULL, std::set<uint32>* skip_vendors = NULL, uint32 ORnpcflag = 0) const;

        void LoadScriptNames();
        ScriptNameContainer &GetScriptNames() { return _scriptNamesStore; }
        const char * GetScriptName(uint32 id) const { return id < _scriptNamesStore.size() ? _scriptNamesStore[id].c_str() : ""; }
        uint32 GetScriptId(const char *name);

        SpellClickInfoMapBounds GetSpellClickInfoMapBounds(uint32 creature_id) const
        {
            return _spellClickInfoStore.equal_range(creature_id);
        }

        GossipMenusMapBounds GetGossipMenusMapBounds(uint32 uiMenuId) const
        {
            return _gossipMenusStore.equal_range(uiMenuId);
        }

        GossipMenusMapBoundsNonConst GetGossipMenusMapBoundsNonConst(uint32 uiMenuId)
        {
            return _gossipMenusStore.equal_range(uiMenuId);
        }

        GossipMenuItemsMapBounds GetGossipMenuItemsMapBounds(uint32 uiMenuId) const
        {
            return _gossipMenuItemsStore.equal_range(uiMenuId);
        }
        GossipMenuItemsMapBoundsNonConst GetGossipMenuItemsMapBoundsNonConst(uint32 uiMenuId)
        {
            return _gossipMenuItemsStore.equal_range(uiMenuId);
        }

        // for wintergrasp only
        GraveYardContainer GraveYardStore;

        static void AddLocaleString(std::string const& s, LocaleConstant locale, StringVector& data);
        static inline void GetLocaleString(const StringVector& data, int loc_idx, std::string& value)
        {
            if (data.size() > size_t(loc_idx) && !data[loc_idx].empty())
                value = data[loc_idx];
        }

        CharacterConversionMap FactionChangeAchievements;
        CharacterConversionMap FactionChangeItems;
        CharacterConversionMap FactionChangeQuests;
        CharacterConversionMap FactionChangeReputation;
        CharacterConversionMap FactionChangeSpells;
        CharacterConversionMap FactionChangeTitles;

        void LoadFactionChangeAchievements();
        void LoadFactionChangeItems();
        void LoadFactionChangeQuests();
        void LoadFactionChangeReputations();
        void LoadFactionChangeSpells();
        void LoadFactionChangeTitles();

<<<<<<< HEAD
        ItemFakeStatContainer _itemFakeStatStore; // custom
=======
        bool IsTransportMap(uint32 mapId) const { return _transportMaps.count(mapId) != 0; }
>>>>>>> dae9be08

    private:
        // first free id for selected id type
        uint32 _auctionId;
        uint64 _equipmentSetGuid;
        uint32 _itemTextId;
        uint32 _mailId;
        uint32 _hiPetNumber;

        // first free low guid for selected guid type
        uint32 _hiCharGuid;
        uint32 _hiCreatureGuid;
        uint32 _hiPetGuid;
        uint32 _hiVehicleGuid;
        uint32 _hiItemGuid;
        uint32 _hiGoGuid;
        uint32 _hiDoGuid;
        uint32 _hiCorpseGuid;
        uint32 _hiMoTransGuid;

        QuestMap _questTemplates;

        typedef std::unordered_map<uint32, GossipText> GossipTextContainer;
        typedef std::unordered_map<uint32, uint32> QuestAreaTriggerContainer;
        typedef std::set<uint32> TavernAreaTriggerContainer;
        typedef std::set<uint32> GameObjectForQuestContainer;

        QuestAreaTriggerContainer _questAreaTriggerStore;
        TavernAreaTriggerContainer _tavernAreaTriggerStore;
        GameObjectForQuestContainer _gameObjectForQuestStore;
        GossipTextContainer _gossipTextStore;
        AreaTriggerContainer _areaTriggerStore;
        AreaTriggerScriptContainer _areaTriggerScriptStore;
        AccessRequirementContainer _accessRequirementStore;
        DungeonEncounterContainer _dungeonEncounterStore;

        RepRewardRateContainer _repRewardRateStore;
        RepOnKillContainer _repOnKillStore;
        RepSpilloverTemplateContainer _repSpilloverTemplateStore;

        GossipMenusContainer _gossipMenusStore;
        GossipMenuItemsContainer _gossipMenuItemsStore;
        PointOfInterestContainer _pointsOfInterestStore;

        QuestPOIContainer _questPOIStore;

        QuestRelations _goQuestRelations;
        QuestRelations _goQuestInvolvedRelations;
        QuestRelations _creatureQuestRelations;
        QuestRelations _creatureQuestInvolvedRelations;

        //character reserved names
        typedef std::set<std::wstring> ReservedNamesContainer;
        ReservedNamesContainer _reservedNamesStore;

        GameTeleContainer _gameTeleStore;

        ScriptNameContainer _scriptNamesStore;

        SpellClickInfoContainer _spellClickInfoStore;

        SpellScriptsContainer _spellScriptsStore;

        VehicleAccessoryContainer _vehicleTemplateAccessoryStore;
        VehicleAccessoryContainer _vehicleAccessoryStore;

        LocaleConstant DBCLocaleIndex;

        PageTextContainer _pageTextStore;
        InstanceTemplateContainer _instanceTemplateStore;

    private:
        void LoadScripts(ScriptsType type);
        void CheckScripts(ScriptsType type, std::set<int32>& ids);
        void LoadQuestRelationsHelper(QuestRelations& map, std::string const& table, bool starter, bool go);
        void PlayerCreateInfoAddItemHelper(uint32 race_, uint32 class_, uint32 itemId, int32 count);

        MailLevelRewardContainer _mailLevelRewardStore;

        CreatureBaseStatsContainer _creatureBaseStatsStore;

        typedef std::map<uint32, PetLevelInfo*> PetLevelInfoContainer;
        // PetLevelInfoContainer[creature_id][level]
        PetLevelInfoContainer _petInfoStore;                            // [creature_id][level]

        PlayerClassInfo* _playerClassInfo[MAX_CLASSES];

        void BuildPlayerLevelInfo(uint8 race, uint8 class_, uint8 level, PlayerLevelInfo* plinfo) const;

        PlayerInfo* _playerInfo[MAX_RACES][MAX_CLASSES];

        typedef std::vector<uint32> PlayerXPperLevel;       // [level]
        PlayerXPperLevel _playerXPperLevel;

        typedef std::map<uint32, uint32> BaseXPContainer;          // [area level][base xp]
        BaseXPContainer _baseXPTable;

        typedef std::map<uint32, int32> FishingBaseSkillContainer; // [areaId][base skill level]
        FishingBaseSkillContainer _fishingBaseForAreaStore;

        typedef std::map<uint32, StringVector> HalfNameContainer;
        HalfNameContainer _petHalfName0;
        HalfNameContainer _petHalfName1;

        typedef std::unordered_map<uint32, ItemSetNameEntry> ItemSetNameContainer;
        ItemSetNameContainer _itemSetNameStore;

        MapObjectGuids _mapObjectGuidsStore;
        CreatureDataContainer _creatureDataStore;
        CreatureTemplateContainer _creatureTemplateStore;
        CreatureModelContainer _creatureModelStore;
        CreatureAddonContainer _creatureAddonStore;
        CreatureAddonContainer _creatureTemplateAddonStore;
        EquipmentInfoContainer _equipmentInfoStore;
        LinkedRespawnContainer _linkedRespawnStore;
        CreatureLocaleContainer _creatureLocaleStore;
        GameObjectDataContainer _gameObjectDataStore;
        GameObjectLocaleContainer _gameObjectLocaleStore;
        GameObjectTemplateContainer _gameObjectTemplateStore;
        /// Stores temp summon data grouped by summoner's entry, summoner's type and group id
        TempSummonDataContainer _tempSummonDataStore;

        BroadcastTextContainer _broadcastTextStore;
        ItemTemplateContainer _itemTemplateStore;
        ItemLocaleContainer _itemLocaleStore;
        ItemSetNameLocaleContainer _itemSetNameLocaleStore;
        QuestLocaleContainer _questLocaleStore;
        NpcTextLocaleContainer _npcTextLocaleStore;
        PageTextLocaleContainer _pageTextLocaleStore;
        TrinityStringLocaleContainer _trinityStringLocaleStore;
        GossipMenuItemsLocaleContainer _gossipMenuItemsLocaleStore;
        PointOfInterestLocaleContainer _pointOfInterestLocaleStore;

        CacheVendorItemContainer _cacheVendorItemStore;
        CacheTrainerSpellContainer _cacheTrainerSpellStore;

        std::set<uint32> _difficultyEntries[MAX_DIFFICULTY - 1]; // already loaded difficulty 1 value in creatures, used in CheckCreatureTemplate
        std::set<uint32> _hasDifficultyEntries[MAX_DIFFICULTY - 1]; // already loaded creatures with difficulty 1 values, used in CheckCreatureTemplate

        enum CreatureLinkedRespawnType
        {
            CREATURE_TO_CREATURE,
            CREATURE_TO_GO,         // Creature is dependant on GO
            GO_TO_GO,
            GO_TO_CREATURE          // GO is dependant on creature
        };

        std::set<uint32> _transportMaps; // Helper container storing map ids that are for transports only, loaded from gameobject_template
};

#define sObjectMgr ObjectMgr::instance()

#endif<|MERGE_RESOLUTION|>--- conflicted
+++ resolved
@@ -1298,11 +1298,7 @@
         void LoadFactionChangeSpells();
         void LoadFactionChangeTitles();
 
-<<<<<<< HEAD
-        ItemFakeStatContainer _itemFakeStatStore; // custom
-=======
         bool IsTransportMap(uint32 mapId) const { return _transportMaps.count(mapId) != 0; }
->>>>>>> dae9be08
 
     private:
         // first free id for selected id type
