--- conflicted
+++ resolved
@@ -1398,20 +1398,9 @@
         bool AddGameTele(GameTele& data);
         bool DeleteGameTele(std::string const& name);
 
-<<<<<<< HEAD
         const CreatureOutfitContainer& GetCreatureOutfitMap() const { return _creatureOutfitStore; }
 
-        TrainerSpellData const* GetNpcTrainerSpells(uint32 entry) const
-        {
-            CacheTrainerSpellContainer::const_iterator  iter = _cacheTrainerSpellStore.find(entry);
-            if (iter == _cacheTrainerSpellStore.end())
-                return nullptr;
-
-            return &iter->second;
-        }
-=======
         Trainer::Trainer const* GetTrainer(uint32 trainerId) const;
->>>>>>> 19dcae0d
 
         VendorItemData const* GetNpcVendorItemList(uint32 entry) const
         {
