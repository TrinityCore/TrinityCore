--- conflicted
+++ resolved
@@ -778,16 +778,8 @@
 };
 
 typedef std::unordered_map<uint32, SceneTemplate> SceneTemplateContainer;
-
-<<<<<<< HEAD
 typedef std::unordered_map<uint32, std::vector<uint32>> WorldQuestContainer;
 
-struct PlayerChoiceResponseReward
-{
-    int32 TitleID;
-    int32 PackageID;
-    int32 SkillLineID;
-=======
 struct PlayerChoiceResponseRewardItem
 {
     PlayerChoiceResponseRewardItem() : Id(0), Quantity(0) { }
@@ -812,43 +804,24 @@
     int32 TitleId;
     int32 PackageId;
     int32 SkillLineId;
->>>>>>> 0438d3ac
     uint32 SkillPointCount;
     uint32 ArenaPointCount;
     uint32 HonorPointCount;
     uint64 Money;
     uint32 Xp;
-<<<<<<< HEAD
-
-    //std::vector<Item> Items;
-    //std::vector<Currency> Currency;
-    //std::vector<Faction> Faction;
-    //std::vector<ItemChoice> ItemChoice;
-=======
     std::vector<PlayerChoiceResponseRewardItem> Items;
     std::vector<PlayerChoiceResponseRewardEntry> Currency;
     std::vector<PlayerChoiceResponseRewardEntry> Faction;
->>>>>>> 0438d3ac
 };
 
 struct PlayerChoiceResponse
 {
-<<<<<<< HEAD
-    int32 ResponseID;
-    int32 ChoiceArtFileID;
-
-=======
     int32 ResponseId;
     int32 ChoiceArtFileId;
->>>>>>> 0438d3ac
     std::string Header;
     std::string Answer;
     std::string Description;
     std::string Confirmation;
-<<<<<<< HEAD
-
-=======
->>>>>>> 0438d3ac
     Optional<PlayerChoiceResponseReward> Reward;
 };
 
@@ -856,13 +829,6 @@
 {
     int32 ChoiceId;
     std::string Question;
-<<<<<<< HEAD
-    std::unordered_map<int32 /*ResponseID*/, PlayerChoiceResponse> Responses;
-};
-
-typedef std::unordered_map<int32 /*choiceId*/, PlayerChoice> PlayerChoiceContainer;
-
-=======
     std::vector<PlayerChoiceResponse> Responses;
 
     PlayerChoiceResponse const* GetResponse(int32 responseId) const
@@ -873,7 +839,6 @@
     }
 };
 
->>>>>>> 0438d3ac
 enum SkillRangeType
 {
     SKILL_RANGE_LANGUAGE,                                   // 300..300
@@ -1320,10 +1285,7 @@
         void LoadSceneTemplates();
 
         void LoadPlayerChoices();
-<<<<<<< HEAD
-=======
         void LoadPlayerChoicesLocale();
->>>>>>> 0438d3ac
 
         std::string GeneratePetName(uint32 entry);
         uint32 GetBaseXP(uint8 level);
@@ -1680,20 +1642,8 @@
             return nullptr;
         }
 
-<<<<<<< HEAD
-        PlayerChoice const* GetPlayerChoice(int32 choiceId) const
-        {
-            auto itr = _playerChoiceContainer.find(choiceId);
-            if (itr != _playerChoiceContainer.end())
-                return &itr->second;
-
-            return nullptr;
-        }
-
         WorldQuestContainer const& GetWorldQuestStore() const{ return _worldQuestStore; }
-=======
         PlayerChoice const* GetPlayerChoice(int32 choiceId) const;
->>>>>>> 0438d3ac
 
     private:
         // first free id for selected id type
@@ -1828,13 +1778,9 @@
         GameObjectTemplateAddonContainer _gameObjectTemplateAddonStore;
         /// Stores temp summon data grouped by summoner's entry, summoner's type and group id
         TempSummonDataContainer _tempSummonDataStore;
-<<<<<<< HEAD
         ScriptParamContainer _scriptParamContainer;
         TemplateScriptParamContainer _templateScriptParamContainer;
-        PlayerChoiceContainer _playerChoiceContainer;
-=======
         std::unordered_map<int32 /*choiceId*/, PlayerChoice> _playerChoices;
->>>>>>> 0438d3ac
 
         ItemTemplateContainer _itemTemplateStore;
         QuestTemplateLocaleContainer _questTemplateLocaleStore;
