/*
 * Copyright (C) 2008-2018 TrinityCore <https://www.trinitycore.org/>
 * Copyright (C) 2005-2009 MaNGOS <http://getmangos.com/>
 *
 * This program is free software; you can redistribute it and/or modify it
 * under the terms of the GNU General Public License as published by the
 * Free Software Foundation; either version 2 of the License, or (at your
 * option) any later version.
 *
 * This program is distributed in the hope that it will be useful, but WITHOUT
 * ANY WARRANTY; without even the implied warranty of MERCHANTABILITY or
 * FITNESS FOR A PARTICULAR PURPOSE. See the GNU General Public License for
 * more details.
 *
 * You should have received a copy of the GNU General Public License along
 * with this program. If not, see <http://www.gnu.org/licenses/>.
 */

#ifndef _OBJECTMGR_H
#define _OBJECTMGR_H

#include "Common.h"
#include "ConditionMgr.h"
#include "CreatureData.h"
#include "DatabaseEnvFwd.h"
#include "GameObjectData.h"
#include "ItemTemplate.h"
#include "NPCHandler.h"
#include "ObjectDefines.h"
#include "ObjectGuid.h"
#include "Position.h"
#include "QuestDef.h"
#include "SharedDefines.h"
#include "Trainer.h"
#include "VehicleDefines.h"
#include <map>
#include <unordered_map>

class Item;
class Unit;
class Vehicle;
struct AccessRequirement;
struct AreaTriggerData;
struct DeclinedName;
struct DungeonEncounterEntry;
struct FactionEntry;
struct PlayerInfo;
struct PlayerLevelInfo;
struct SkillRaceClassInfoEntry;
struct WorldSafeLocsEntry;

struct PageText
{
    std::string Text;
    uint32 NextPageID;
    int32 PlayerConditionID;
    uint8 Flags;
};

enum SummonerType
{
    SUMMONER_TYPE_CREATURE      = 0,
    SUMMONER_TYPE_GAMEOBJECT    = 1,
    SUMMONER_TYPE_MAP           = 2
};

#pragma pack(push, 1)

/// Key for storing temp summon data in TempSummonDataContainer
struct TempSummonGroupKey
{
    TempSummonGroupKey(uint32 summonerEntry, SummonerType summonerType, uint8 group)
        : _summonerEntry(summonerEntry), _summonerType(summonerType), _summonGroup(group)
    {
    }

    bool operator<(TempSummonGroupKey const& rhs) const
    {
        return std::tie(_summonerEntry, _summonerType, _summonGroup) <
            std::tie(rhs._summonerEntry, rhs._summonerType, rhs._summonGroup);
    }

private:
    uint32 _summonerEntry;      ///< Summoner's entry
    SummonerType _summonerType; ///< Summoner's type, see SummonerType for available types
    uint8 _summonGroup;         ///< Summon's group id
};

/// Stores data for temp summons
struct TempSummonData
{
    uint32 entry;        ///< Entry of summoned creature
    Position pos;        ///< Position, where should be creature spawned
    TempSummonType type; ///< Summon type, see TempSummonType for available types
    uint32 time;         ///< Despawn time, usable only with certain temp summon types
};

#pragma pack(pop)

// DB scripting commands
enum ScriptCommands
{
    SCRIPT_COMMAND_TALK                  = 0,                // source/target = Creature, target = any, datalong = talk type (0=say, 1=whisper, 2=yell, 3=emote text, 4=boss emote text), datalong2 & 1 = player talk (instead of creature), dataint = string_id
    SCRIPT_COMMAND_EMOTE                 = 1,                // source/target = Creature, datalong = emote id, datalong2 = 0: set emote state; > 0: play emote state
    SCRIPT_COMMAND_FIELD_SET             = 2,                // source/target = Creature, datalong = field id, datalog2 = value
    SCRIPT_COMMAND_MOVE_TO               = 3,                // source/target = Creature, datalong2 = time to reach, x/y/z = destination
    SCRIPT_COMMAND_FLAG_SET              = 4,                // source/target = Creature, datalong = field id, datalog2 = bitmask
    SCRIPT_COMMAND_FLAG_REMOVE           = 5,                // source/target = Creature, datalong = field id, datalog2 = bitmask
    SCRIPT_COMMAND_TELEPORT_TO           = 6,                // source/target = Creature/Player (see datalong2), datalong = map_id, datalong2 = 0: Player; 1: Creature, x/y/z = destination, o = orientation
    SCRIPT_COMMAND_QUEST_EXPLORED        = 7,                // target/source = Player, target/source = GO/Creature, datalong = quest id, datalong2 = distance or 0
    SCRIPT_COMMAND_KILL_CREDIT           = 8,                // target/source = Player, datalong = creature entry, datalong2 = 0: personal credit, 1: group credit
    SCRIPT_COMMAND_RESPAWN_GAMEOBJECT    = 9,                // source = WorldObject (summoner), datalong = GO guid, datalong2 = despawn delay
    SCRIPT_COMMAND_TEMP_SUMMON_CREATURE  = 10,               // source = WorldObject (summoner), datalong = creature entry, datalong2 = despawn delay, x/y/z = summon position, o = orientation
    SCRIPT_COMMAND_OPEN_DOOR             = 11,               // source = Unit, datalong = GO guid, datalong2 = reset delay (min 15)
    SCRIPT_COMMAND_CLOSE_DOOR            = 12,               // source = Unit, datalong = GO guid, datalong2 = reset delay (min 15)
    SCRIPT_COMMAND_ACTIVATE_OBJECT       = 13,               // source = Unit, target = GO
    SCRIPT_COMMAND_REMOVE_AURA           = 14,               // source (datalong2 != 0) or target (datalong2 == 0) = Unit, datalong = spell id
    SCRIPT_COMMAND_CAST_SPELL            = 15,               // source and/or target = Unit, datalong2 = cast direction (0: s->t 1: s->s 2: t->t 3: t->s 4: s->creature with dataint entry), dataint & 1 = triggered flag
    SCRIPT_COMMAND_PLAY_SOUND            = 16,               // source = WorldObject, target = none/Player, datalong = sound id, datalong2 (bitmask: 0/1=anyone/player, 0/2=without/with distance dependency, so 1|2 = 3 is target with distance dependency)
    SCRIPT_COMMAND_CREATE_ITEM           = 17,               // target/source = Player, datalong = item entry, datalong2 = amount
    SCRIPT_COMMAND_DESPAWN_SELF          = 18,               // target/source = Creature, datalong = despawn delay

    SCRIPT_COMMAND_LOAD_PATH             = 20,               // source = Unit, datalong = path id, datalong2 = is repeatable
    SCRIPT_COMMAND_CALLSCRIPT_TO_UNIT    = 21,               // source = WorldObject (if present used as a search center), datalong = script id, datalong2 = unit lowguid, dataint = script table to use (see ScriptsType)
    SCRIPT_COMMAND_KILL                  = 22,               // source/target = Creature, dataint = remove corpse attribute

    // TrinityCore only
    SCRIPT_COMMAND_ORIENTATION           = 30,               // source = Unit, target (datalong > 0) = Unit, datalong = > 0 turn source to face target, o = orientation
    SCRIPT_COMMAND_EQUIP                 = 31,               // soucre = Creature, datalong = equipment id
    SCRIPT_COMMAND_MODEL                 = 32,               // source = Creature, datalong = model id
    SCRIPT_COMMAND_CLOSE_GOSSIP          = 33,               // source = Player
    SCRIPT_COMMAND_PLAYMOVIE             = 34,               // source = Player, datalong = movie id
    SCRIPT_COMMAND_MOVEMENT              = 35,               // source = Creature, datalong = MovementType, datalong2 = MovementDistance (spawndist f.ex.), dataint = pathid
    SCRIPT_COMMAND_PLAY_ANIMKIT          = 36                // source = Creature, datalong = AnimKit id
};

enum ChatType
{
    CHAT_TYPE_SAY               = 0,
    CHAT_TYPE_YELL              = 1,
    CHAT_TYPE_TEXT_EMOTE        = 2,
    CHAT_TYPE_BOSS_EMOTE        = 3,
    CHAT_TYPE_WHISPER           = 4,
    CHAT_TYPE_BOSS_WHISPER      = 5,
    CHAT_TYPE_ZONE_YELL         = 6,
    CHAT_TYPE_END               = 255
};

typedef std::map<uint32, PageText> PageTextContainer;

struct InstanceTemplate
{
    uint32 Parent;
    uint32 ScriptId;
    bool AllowMount;
    bool InsideResurrection;
};

typedef std::unordered_map<uint16, InstanceTemplate> InstanceTemplateContainer;

struct GameTele
{
    float  position_x;
    float  position_y;
    float  position_z;
    float  orientation;
    uint32 mapId;
    std::string name;
    std::wstring wnameLow;
};

typedef std::unordered_map<uint32, GameTele > GameTeleContainer;

enum ScriptsType
{
    SCRIPTS_FIRST = 1,

    SCRIPTS_SPELL = SCRIPTS_FIRST,
    SCRIPTS_EVENT,
    SCRIPTS_WAYPOINT,

    SCRIPTS_LAST
};

enum eScriptFlags
{
    // Talk Flags
    SF_TALK_USE_PLAYER          = 0x1,

    // Emote flags
    SF_EMOTE_USE_STATE          = 0x1,

    // TeleportTo flags
    SF_TELEPORT_USE_CREATURE    = 0x1,

    // KillCredit flags
    SF_KILLCREDIT_REWARD_GROUP  = 0x1,

    // RemoveAura flags
    SF_REMOVEAURA_REVERSE       = 0x1,

    // CastSpell flags
    SF_CASTSPELL_SOURCE_TO_TARGET = 0,
    SF_CASTSPELL_SOURCE_TO_SOURCE = 1,
    SF_CASTSPELL_TARGET_TO_TARGET = 2,
    SF_CASTSPELL_TARGET_TO_SOURCE = 3,
    SF_CASTSPELL_SEARCH_CREATURE  = 4,
    SF_CASTSPELL_TRIGGERED      = 0x1,

    // PlaySound flags
    SF_PLAYSOUND_TARGET_PLAYER  = 0x1,
    SF_PLAYSOUND_DISTANCE_SOUND = 0x2,

    // Orientation flags
    SF_ORIENTATION_FACE_TARGET  = 0x1
};

struct ScriptInfo
{
    ScriptsType type;
    uint32 id;
    uint32 delay;
    ScriptCommands command;

    union
    {
        struct
        {
            uint32 nData[3];
            float  fData[4];
        } Raw;

        struct                      // SCRIPT_COMMAND_TALK (0)
        {
            uint32 ChatType;        // datalong
            uint32 Flags;           // datalong2
            int32  TextID;          // dataint
        } Talk;

        struct                      // SCRIPT_COMMAND_EMOTE (1)
        {
            uint32 EmoteID;         // datalong
            uint32 Flags;           // datalong2
        } Emote;

        struct                      // SCRIPT_COMMAND_FIELD_SET (2)
        {
            uint32 FieldID;         // datalong
            uint32 FieldValue;      // datalong2
        } FieldSet;

        struct                      // SCRIPT_COMMAND_MOVE_TO (3)
        {
            uint32 Unused1;         // datalong
            uint32 TravelTime;      // datalong2
            int32  Unused2;         // dataint

            float DestX;
            float DestY;
            float DestZ;
        } MoveTo;

        struct                      // SCRIPT_COMMAND_FLAG_SET (4)
                                    // SCRIPT_COMMAND_FLAG_REMOVE (5)
        {
            uint32 FieldID;         // datalong
            uint32 FieldValue;      // datalong2
        } FlagToggle;

        struct                      // SCRIPT_COMMAND_TELEPORT_TO (6)
        {
            uint32 MapID;           // datalong
            uint32 Flags;           // datalong2
            int32  Unused1;         // dataint

            float DestX;
            float DestY;
            float DestZ;
            float Orientation;
        } TeleportTo;

        struct                      // SCRIPT_COMMAND_QUEST_EXPLORED (7)
        {
            uint32 QuestID;         // datalong
            uint32 Distance;        // datalong2
        } QuestExplored;

        struct                      // SCRIPT_COMMAND_KILL_CREDIT (8)
        {
            uint32 CreatureEntry;   // datalong
            uint32 Flags;           // datalong2
        } KillCredit;

        struct                      // SCRIPT_COMMAND_RESPAWN_GAMEOBJECT (9)
        {
            uint32 GOGuid;          // datalong
            uint32 DespawnDelay;    // datalong2
        } RespawnGameobject;

        struct                      // SCRIPT_COMMAND_TEMP_SUMMON_CREATURE (10)
        {
            uint32 CreatureEntry;   // datalong
            uint32 DespawnDelay;    // datalong2
            int32  Unused1;         // dataint

            float PosX;
            float PosY;
            float PosZ;
            float Orientation;
        } TempSummonCreature;

        struct                      // SCRIPT_COMMAND_CLOSE_DOOR (12)
                                    // SCRIPT_COMMAND_OPEN_DOOR (11)
        {
            uint32 GOGuid;          // datalong
            uint32 ResetDelay;      // datalong2
        } ToggleDoor;

                                    // SCRIPT_COMMAND_ACTIVATE_OBJECT (13)

        struct                      // SCRIPT_COMMAND_REMOVE_AURA (14)
        {
            uint32 SpellID;         // datalong
            uint32 Flags;           // datalong2
        } RemoveAura;

        struct                      // SCRIPT_COMMAND_CAST_SPELL (15)
        {
            uint32 SpellID;         // datalong
            uint32 Flags;           // datalong2
            int32  CreatureEntry;   // dataint

            float SearchRadius;
        } CastSpell;

        struct                      // SCRIPT_COMMAND_PLAY_SOUND (16)
        {
            uint32 SoundID;         // datalong
            uint32 Flags;           // datalong2
        } PlaySound;

        struct                      // SCRIPT_COMMAND_CREATE_ITEM (17)
        {
            uint32 ItemEntry;       // datalong
            uint32 Amount;          // datalong2
        } CreateItem;

        struct                      // SCRIPT_COMMAND_DESPAWN_SELF (18)
        {
            uint32 DespawnDelay;    // datalong
        } DespawnSelf;

        struct                      // SCRIPT_COMMAND_LOAD_PATH (20)
        {
            uint32 PathID;          // datalong
            uint32 IsRepeatable;    // datalong2
        } LoadPath;

        struct                      // SCRIPT_COMMAND_CALLSCRIPT_TO_UNIT (21)
        {
            uint32 CreatureEntry;   // datalong
            uint32 ScriptID;        // datalong2
            uint32 ScriptType;      // dataint
        } CallScript;

        struct                      // SCRIPT_COMMAND_KILL (22)
        {
            uint32 Unused1;         // datalong
            uint32 Unused2;         // datalong2
            int32  RemoveCorpse;    // dataint
        } Kill;

        struct                      // SCRIPT_COMMAND_ORIENTATION (30)
        {
            uint32 Flags;           // datalong
            uint32 Unused1;         // datalong2
            int32  Unused2;         // dataint

            float Unused3;
            float Unused4;
            float Unused5;
            float Orientation;
        } Orientation;

        struct                      // SCRIPT_COMMAND_EQUIP (31)
        {
            uint32 EquipmentID;     // datalong
        } Equip;

        struct                      // SCRIPT_COMMAND_MODEL (32)
        {
            uint32 ModelID;         // datalong
        } Model;

                                    // SCRIPT_COMMAND_CLOSE_GOSSIP (33)

        struct                      // SCRIPT_COMMAND_PLAYMOVIE (34)
        {
            uint32 MovieID;         // datalong
        } PlayMovie;

        struct                       // SCRIPT_COMMAND_MOVEMENT (35)
        {
            uint32 MovementType;     // datalong
            uint32 MovementDistance; // datalong2
            int32  Path;             // dataint
        } Movement;

        struct                      // SCRIPT_COMMAND_PLAY_ANIMKIT (36)
        {
            uint32 AnimKitID;       // datalong
        } PlayAnimKit;
    };

    std::string GetDebugInfo() const;
};

typedef std::multimap<uint32, ScriptInfo> ScriptMap;
typedef std::map<uint32, ScriptMap > ScriptMapMap;
typedef std::multimap<uint32 /*spell id*/, std::pair<uint32 /*script id*/, bool /*enabled*/>> SpellScriptsContainer;
typedef std::pair<SpellScriptsContainer::iterator, SpellScriptsContainer::iterator> SpellScriptsBounds;
TC_GAME_API extern ScriptMapMap sSpellScripts;
TC_GAME_API extern ScriptMapMap sEventScripts;
TC_GAME_API extern ScriptMapMap sWaypointScripts;

std::string GetScriptsTableNameByType(ScriptsType type);
ScriptMapMap* GetScriptsMapByType(ScriptsType type);
std::string GetScriptCommandName(ScriptCommands command);

struct TC_GAME_API SpellClickInfo
{
    uint32 spellId;
    uint8 castFlags;
    SpellClickUserTypes userType;

    // helpers
    bool IsFitToRequirements(Unit const* clicker, Unit const* clickee) const;
};

typedef std::multimap<uint32, SpellClickInfo> SpellClickInfoContainer;
typedef std::pair<SpellClickInfoContainer::const_iterator, SpellClickInfoContainer::const_iterator> SpellClickInfoMapBounds;

struct AreaTriggerTeleportStruct
{
    uint32 target_mapId;
    float  target_X;
    float  target_Y;
    float  target_Z;
    float  target_Orientation;
};

struct AccessRequirement
{
    uint8  levelMin;
    uint8  levelMax;
    uint32 item;
    uint32 item2;
    uint32 quest_A;
    uint32 quest_H;
    uint32 achievement;
    std::string questFailedText;
};

typedef std::set<ObjectGuid::LowType> CellGuidSet;
struct CellObjectGuids
{
    CellGuidSet creatures;
    CellGuidSet gameobjects;
    CellGuidSet areatriggers;
};
typedef std::unordered_map<uint32/*cell_id*/, CellObjectGuids> CellObjectGuidsMap;
typedef std::unordered_map<uint32/*(mapid, spawnMode) pair*/, CellObjectGuidsMap> MapObjectGuids;

// Trinity Trainer Reference start range
#define TRINITY_TRAINER_START_REF      200000

struct TrinityString
{
    std::vector<std::string> Content;
};

struct ScriptParam
{
    double numericValue = 0;
    std::string stringValue = "";
};

typedef std::map<ObjectGuid, ObjectGuid> LinkedRespawnContainer;
typedef std::unordered_map<uint32, CreatureTemplate> CreatureTemplateContainer;
typedef std::unordered_map<uint32, CreatureAddon> CreatureTemplateAddonContainer;
typedef std::unordered_map<ObjectGuid::LowType, CreatureData> CreatureDataContainer;
typedef std::unordered_map<ObjectGuid::LowType, CreatureAddon> CreatureAddonContainer;
typedef std::unordered_map<uint16, CreatureBaseStats> CreatureBaseStatsContainer;
typedef std::unordered_map<uint8, EquipmentInfo> EquipmentInfoContainerInternal;
typedef std::unordered_map<uint32, EquipmentInfoContainerInternal> EquipmentInfoContainer;
typedef std::unordered_map<uint32, CreatureModelInfo> CreatureModelContainer;
typedef std::unordered_map<uint32, std::vector<uint32>> CreatureQuestItemMap;
typedef std::unordered_map<uint32, GameObjectTemplate> GameObjectTemplateContainer;
typedef std::unordered_map<uint32, GameObjectTemplateAddon> GameObjectTemplateAddonContainer;
typedef std::unordered_map<ObjectGuid::LowType, GameObjectData> GameObjectDataContainer;
typedef std::unordered_map<ObjectGuid::LowType, GameObjectAddon> GameObjectAddonContainer;
typedef std::unordered_map<uint32, std::vector<uint32>> GameObjectQuestItemMap;
typedef std::map<TempSummonGroupKey, std::vector<TempSummonData>> TempSummonDataContainer;
typedef std::unordered_map<uint32, CreatureLocale> CreatureLocaleContainer;
typedef std::unordered_map<uint32, GameObjectLocale> GameObjectLocaleContainer;
typedef std::unordered_map<uint32, ItemTemplate> ItemTemplateContainer;
typedef std::unordered_map<uint32, QuestTemplateLocale> QuestTemplateLocaleContainer;
typedef std::unordered_map<uint32, QuestObjectivesLocale> QuestObjectivesLocaleContainer;
typedef std::unordered_map<uint32, QuestOfferRewardLocale> QuestOfferRewardLocaleContainer;
typedef std::unordered_map<uint32, QuestRequestItemsLocale> QuestRequestItemsLocaleContainer;
typedef std::unordered_map<uint32, PageTextLocale> PageTextLocaleContainer;

typedef std::unordered_map<uint8 /*index*/, ScriptParam> ScriptParams;
typedef std::unordered_map<ObjectGuid::LowType, ScriptParams> ScriptParamContainer;
typedef std::unordered_map<uint32 /*entry*/, ScriptParams> TemplateScriptParamContainer;

struct GossipMenuItemsLocale
{
    std::vector<std::string> OptionText;
    std::vector<std::string> BoxText;
};

typedef std::unordered_map<std::pair<uint32, uint32>, GossipMenuItemsLocale> GossipMenuItemsLocaleContainer;

struct PointOfInterestLocale
{
    std::vector<std::string> Name;
};

typedef std::unordered_map<uint32, PointOfInterestLocale> PointOfInterestLocaleContainer;

struct PlayerChoiceResponseLocale
{
    std::vector<std::string> Answer;
    std::vector<std::string> Header;
    std::vector<std::string> Description;
    std::vector<std::string> Confirmation;
};

struct PlayerChoiceLocale
{
    std::vector<std::string> Question;
    std::unordered_map<int32 /*ResponseId*/, PlayerChoiceResponseLocale> Responses;
};

typedef std::unordered_map<uint32, TrinityString> TrinityStringContainer;

typedef std::multimap<uint32, uint32> QuestRelations; // unit/go -> quest
typedef std::multimap<uint32, uint32> QuestRelationsReverse; // quest -> unit/go
typedef std::pair<QuestRelations::const_iterator, QuestRelations::const_iterator> QuestRelationBounds;
typedef std::pair<QuestRelationsReverse::const_iterator, QuestRelationsReverse::const_iterator> QuestRelationReverseBounds;

struct PlayerCreateInfoItem
{
    PlayerCreateInfoItem(uint32 id, uint32 amount) : item_id(id), item_amount(amount) { }

    uint32 item_id;
    uint32 item_amount;
};

typedef std::list<PlayerCreateInfoItem> PlayerCreateInfoItems;

struct PlayerLevelInfo
{
    PlayerLevelInfo() { for (uint8 i = 0; i < MAX_STATS; ++i) stats[i] = 0; }

    uint16 stats[MAX_STATS];
};

typedef std::list<uint32> PlayerCreateInfoSpells;

struct PlayerCreateInfoAction
{
    PlayerCreateInfoAction() : button(0), type(0), action(0) { }
    PlayerCreateInfoAction(uint8 _button, uint32 _action, uint8 _type) : button(_button), type(_type), action(_action) { }

    uint8 button;
    uint8 type;
    uint32 action;
};

typedef std::list<PlayerCreateInfoAction> PlayerCreateInfoActions;

typedef std::list<SkillRaceClassInfoEntry const*> PlayerCreateInfoSkills;

struct PlayerInfo
{
    // existence checked by displayId != 0
    PlayerInfo() : mapId(0), areaId(0), positionX(0.0f), positionY(0.0f), positionZ(0.0f), orientation(0.0f), displayId_m(0), displayId_f(0), levelInfo(nullptr) { }

    uint32 mapId;
    uint32 areaId;
    float positionX;
    float positionY;
    float positionZ;
    float orientation;
    uint32 displayId_m;
    uint32 displayId_f;
    PlayerCreateInfoItems item;
    PlayerCreateInfoSpells customSpells;
    PlayerCreateInfoSpells castSpells;
    PlayerCreateInfoActions action;
    PlayerCreateInfoSkills skills;

    PlayerLevelInfo* levelInfo;                             //[level-1] 0..MaxPlayerLevel-1
};

struct MailLevelReward
{
    MailLevelReward() : raceMask(0), mailTemplateId(0), senderEntry(0) { }
    MailLevelReward(uint32 _raceMask, uint32 _mailTemplateId, uint32 _senderEntry) : raceMask(_raceMask), mailTemplateId(_mailTemplateId), senderEntry(_senderEntry) { }

    uint32 raceMask;
    uint32 mailTemplateId;
    uint32 senderEntry;
};

typedef std::list<MailLevelReward> MailLevelRewardList;
typedef std::unordered_map<uint8, MailLevelRewardList> MailLevelRewardContainer;

// We assume the rate is in general the same for all three types below, but chose to keep three for scalability and customization
struct RepRewardRate
{
    float questRate;            // We allow rate = 0.0 in database. For this case, it means that
    float questDailyRate;
    float questWeeklyRate;
    float questMonthlyRate;
    float questRepeatableRate;
    float creatureRate;         // no reputation are given at all for this faction/rate type.
    float spellRate;
};

struct ReputationOnKillEntry
{
    uint32 RepFaction1;
    uint32 RepFaction2;
    uint32 ReputationMaxCap1;
    int32 RepValue1;
    uint32 ReputationMaxCap2;
    int32 RepValue2;
    bool IsTeamAward1;
    bool IsTeamAward2;
    bool TeamDependent;
};

struct RepSpilloverTemplate
{
    uint32 faction[MAX_SPILLOVER_FACTIONS];
    float faction_rate[MAX_SPILLOVER_FACTIONS];
    uint32 faction_rank[MAX_SPILLOVER_FACTIONS];
};

struct PointOfInterest
{
    uint32 ID;
    Position Pos;
    uint32 Icon;
    uint32 Flags;
    uint32 Importance;
    std::string Name;
};

struct GossipMenuItems
{
    uint32               MenuId;
    uint32               OptionIndex;
    uint8                OptionIcon;
    std::string          OptionText;
    uint32               OptionBroadcastTextId;
    uint32               OptionType;
    uint64               OptionNpcFlag;
    uint32               ActionMenuId;
    uint32               ActionPoiId;
    bool                 BoxCoded;
    uint32               BoxMoney;
    std::string          BoxText;
    uint32               BoxBroadcastTextId;
    uint32               TrainerId;
    ConditionContainer   Conditions;
};

struct GossipMenus
{
    uint32               MenuId;
    uint32               TextId;
    ConditionContainer   Conditions;
};

typedef std::multimap<uint32, GossipMenus> GossipMenusContainer;
typedef std::pair<GossipMenusContainer::const_iterator, GossipMenusContainer::const_iterator> GossipMenusMapBounds;
typedef std::pair<GossipMenusContainer::iterator, GossipMenusContainer::iterator> GossipMenusMapBoundsNonConst;
typedef std::multimap<uint32, GossipMenuItems> GossipMenuItemsContainer;
typedef std::pair<GossipMenuItemsContainer::const_iterator, GossipMenuItemsContainer::const_iterator> GossipMenuItemsMapBounds;
typedef std::pair<GossipMenuItemsContainer::iterator, GossipMenuItemsContainer::iterator> GossipMenuItemsMapBoundsNonConst;

struct QuestPOIPoint
{
    int32 X;
    int32 Y;

    QuestPOIPoint() : X(0), Y(0) { }
    QuestPOIPoint(int32 _X, int32 _Y) : X(_X), Y(_Y) { }
};

struct QuestPOI
{
    int32 BlobIndex;
    int32 ObjectiveIndex;
    int32 QuestObjectiveID;
    int32 QuestObjectID;
    int32 MapID;
    int32 WorldMapAreaID;
    int32 Floor;
    int32 Priority;
    int32 Flags;
    int32 WorldEffectID;
    int32 PlayerConditionID;
    int32 UnkWoD1;
    std::vector<QuestPOIPoint> points;
    bool AlwaysAllowMergingBlobs;

    QuestPOI() : BlobIndex(0), ObjectiveIndex(0), QuestObjectiveID(0), QuestObjectID(0), MapID(0), WorldMapAreaID(0), Floor(0), Priority(0), Flags(0), WorldEffectID(0), PlayerConditionID(0), UnkWoD1(0), AlwaysAllowMergingBlobs(false){ }
    QuestPOI(int32 _BlobIndex, int32 _ObjectiveIndex, int32 _QuestObjectiveID, int32 _QuestObjectID, int32 _MapID, int32 _WorldMapAreaID, int32 _Foor, int32 _Priority, int32 _Flags, int32 _WorldEffectID, int32 _PlayerConditionID, int32 _UnkWoD1, bool _AlwaysAllowMergingBlobs) :
        BlobIndex(_BlobIndex), ObjectiveIndex(_ObjectiveIndex), QuestObjectiveID(_QuestObjectiveID), QuestObjectID(_QuestObjectID), MapID(_MapID), WorldMapAreaID(_WorldMapAreaID),
        Floor(_Foor), Priority(_Priority), Flags(_Flags), WorldEffectID(_WorldEffectID), PlayerConditionID(_PlayerConditionID), UnkWoD1(_UnkWoD1), AlwaysAllowMergingBlobs(_AlwaysAllowMergingBlobs) { }
};

typedef std::vector<QuestPOI> QuestPOIVector;
typedef std::unordered_map<uint32, QuestPOIVector> QuestPOIContainer;

typedef std::array<std::unordered_map<uint32, QuestGreeting>, 2> QuestGreetingContainer;
typedef std::array<std::unordered_map<uint32, QuestGreetingLocale>, 2> QuestGreetingLocaleContainer;

struct GraveYardData
{
    uint32 safeLocId;
    uint32 team;
};

typedef std::multimap<uint32, GraveYardData> GraveYardContainer;
typedef std::pair<GraveYardContainer::const_iterator, GraveYardContainer::const_iterator> GraveYardMapBounds;
typedef std::pair<GraveYardContainer::iterator, GraveYardContainer::iterator> GraveYardMapBoundsNonConst;

typedef std::unordered_map<uint32, VendorItemData> CacheVendorItemContainer;
typedef std::unordered_map<uint32, TrainerSpellData> CacheTrainerSpellContainer;

typedef std::unordered_map<uint32, std::string> RealmNameContainer;

struct SceneTemplate
{
    uint32 SceneId;
    uint32 PlaybackFlags;
    uint32 ScenePackageId;
    uint32 ScriptId;
};

typedef std::unordered_map<uint32, SceneTemplate> SceneTemplateContainer;
typedef std::unordered_map<uint32, std::vector<uint32>> WorldQuestContainer;

struct PlayerChoiceResponseRewardItem
{
    PlayerChoiceResponseRewardItem() : Id(0), Quantity(0) { }
    PlayerChoiceResponseRewardItem(uint32 id, std::vector<int32> bonusListIDs, int32 quantity) : Id(id), BonusListIDs(std::move(bonusListIDs)), Quantity(quantity) { }

    uint32 Id;
    std::vector<int32> BonusListIDs;
    int32 Quantity;
};

struct PlayerChoiceResponseRewardEntry
{
    PlayerChoiceResponseRewardEntry() : Id(0), Quantity(0) { }
    PlayerChoiceResponseRewardEntry(uint32 id, int32 quantity) : Id(id), Quantity(quantity) { }

    uint32 Id;
    int32 Quantity;
};

struct PlayerChoiceResponseReward
{
    int32 TitleId;
    int32 PackageId;
    int32 SkillLineId;
    uint32 SkillPointCount;
    uint32 ArenaPointCount;
    uint32 HonorPointCount;
    uint64 Money;
    uint32 Xp;
    std::vector<PlayerChoiceResponseRewardItem> Items;
    std::vector<PlayerChoiceResponseRewardEntry> Currency;
    std::vector<PlayerChoiceResponseRewardEntry> Faction;
};

struct PlayerChoiceResponse
{
    int32 ResponseId;
    int32 ChoiceArtFileId;
    std::string Header;
    std::string Answer;
    std::string Description;
    std::string Confirmation;
    Optional<PlayerChoiceResponseReward> Reward;
};

struct PlayerChoice
{
    int32 ChoiceId;
    int32 UiTextureKitId;
    std::string Question;
    std::vector<PlayerChoiceResponse> Responses;
    bool HideWarboardHeader;

    PlayerChoiceResponse const* GetResponse(int32 responseId) const
    {
        auto itr = std::find_if(Responses.begin(), Responses.end(),
            [responseId](PlayerChoiceResponse const& playerChoiceResponse) { return playerChoiceResponse.ResponseId == responseId; });
        return itr != Responses.end() ? &(*itr) : nullptr;
    }
};

enum SkillRangeType
{
    SKILL_RANGE_LANGUAGE,                                   // 300..300
    SKILL_RANGE_LEVEL,                                      // 1..max skill for level
    SKILL_RANGE_MONO,                                       // 1..1, grey monolite bar
    SKILL_RANGE_RANK,                                       // 1..skill for known rank
    SKILL_RANGE_NONE                                        // 0..0 always
};

#define MAX_SKILL_STEP 16

struct SkillTiersEntry
{
    uint32      ID;                                         // 0
    uint32      Value[MAX_SKILL_STEP];                      // 1-16
};

SkillRangeType GetSkillRangeType(SkillRaceClassInfoEntry const* rcEntry);

#define MAX_PLAYER_NAME          12                         // max allowed by client name length
#define MAX_INTERNAL_PLAYER_NAME 15                         // max server internal player name length (> MAX_PLAYER_NAME for support declined names)
#define MAX_PET_NAME             12                         // max allowed by client name length
#define MAX_CHARTER_NAME         24                         // max allowed by client name length

TC_GAME_API bool normalizePlayerName(std::string& name);

struct ExtendedPlayerName
{
    ExtendedPlayerName(std::string const& name, std::string const& realmName) : Name(name), Realm(realmName) { }
    std::string Name;
    std::string Realm;
};

ExtendedPlayerName ExtractExtendedPlayerName(std::string const& name);

struct LanguageDesc
{
    Language lang_id;
    uint32   spell_id;
    uint32   skill_id;
};

TC_GAME_API extern LanguageDesc lang_description[LANGUAGES_COUNT];
LanguageDesc const* GetLanguageDescByID(uint32 lang);

enum EncounterCreditType : uint8
{
    ENCOUNTER_CREDIT_KILL_CREATURE  = 0,
    ENCOUNTER_CREDIT_CAST_SPELL     = 1
};

struct DungeonEncounter
{
    DungeonEncounter(DungeonEncounterEntry const* _dbcEntry, EncounterCreditType _creditType, uint32 _creditEntry, uint32 _lastEncounterDungeon)
        : dbcEntry(_dbcEntry), creditType(_creditType), creditEntry(_creditEntry), lastEncounterDungeon(_lastEncounterDungeon) { }

    DungeonEncounterEntry const* dbcEntry;
    EncounterCreditType creditType;
    uint32 creditEntry;
    uint32 lastEncounterDungeon;
};

typedef std::list<DungeonEncounter const*> DungeonEncounterList;
typedef std::unordered_map<uint64, DungeonEncounterList> DungeonEncounterContainer;

struct TerrainSwapInfo
{
    uint32 Id;
    std::vector<uint32> UiWorldMapAreaIDSwaps;
};

struct PhaseInfoStruct
{
    uint32 Id;
    std::unordered_set<uint32> Areas;

    bool IsAllowedInArea(uint32 areaId) const;
};

struct PhaseAreaInfo
{
    PhaseAreaInfo(PhaseInfoStruct const* phaseInfo) : PhaseInfo(phaseInfo) { }

    PhaseInfoStruct const* PhaseInfo;
    std::unordered_set<uint32> SubAreaExclusions;
    ConditionContainer Conditions;
};

struct RaceUnlockRequirement
{
    uint8 Expansion;
    uint32 AchievementId;
};

class PlayerDumpReader;

class TC_GAME_API ObjectMgr
{
    friend class PlayerDumpReader;

    private:
        ObjectMgr();
        ~ObjectMgr();

    public:
        ObjectMgr(ObjectMgr const&) = delete;
        ObjectMgr(ObjectMgr&&) = delete;

        ObjectMgr& operator= (ObjectMgr const&) = delete;
        ObjectMgr& operator= (ObjectMgr&&) = delete;

        static ObjectMgr* instance();

        typedef std::unordered_map<uint32, Quest*> QuestMap;
        typedef std::unordered_map<uint32 /*questObjectiveId*/, QuestObjective const*> QuestObjectivesByIdContainer;

        typedef std::unordered_map<int64, AreaTriggerTeleportStruct> AreaTriggerTeleportContainer;

        typedef std::unordered_map<uint32, uint32> AreaTriggerScriptContainer;

        typedef std::unordered_map<uint64, AccessRequirement*> AccessRequirementContainer;

        typedef std::unordered_map<uint32, RepRewardRate > RepRewardRateContainer;
        typedef std::unordered_map<uint32, ReputationOnKillEntry> RepOnKillContainer;
        typedef std::unordered_map<uint32, RepSpilloverTemplate> RepSpilloverTemplateContainer;

        typedef std::unordered_map<uint32, PointOfInterest> PointOfInterestContainer;

        typedef std::vector<std::string> ScriptNameContainer;

        typedef std::map<uint32, uint32> CharacterConversionMap;

        GameObjectTemplate const* GetGameObjectTemplate(uint32 entry) const;
        GameObjectTemplateContainer const* GetGameObjectTemplates() const { return &_gameObjectTemplateStore; }
        int LoadReferenceVendor(int32 vendor, int32 item, std::set<uint32> *skip_vendors);

        void LoadGameObjectTemplate();
        void LoadGameObjectTemplateAddons();

        CreatureTemplate const* GetCreatureTemplate(uint32 entry) const;
        CreatureTemplateContainer const* GetCreatureTemplates() const { return &_creatureTemplateStore; }
        CreatureModelInfo const* GetCreatureModelInfo(uint32 modelId) const;
        CreatureModelInfo const* GetCreatureModelRandomGender(uint32* displayID) const;
        static uint32 ChooseDisplayId(CreatureTemplate const* cinfo, CreatureData const* data = nullptr);
        static void ChooseCreatureFlags(CreatureTemplate const* cInfo, uint64& npcFlags, uint32& unitFlags, uint32& unitFlags2, uint32& unitFlags3, uint32& dynamicFlags, CreatureData const* data = nullptr);
        EquipmentInfo const* GetEquipmentInfo(uint32 entry, int8& id) const;
        CreatureAddon const* GetCreatureAddon(ObjectGuid::LowType lowguid) const;
        GameObjectAddon const* GetGameObjectAddon(ObjectGuid::LowType lowguid) const;
        GameObjectTemplateAddon const* GetGameObjectTemplateAddon(uint32 entry) const;
        CreatureAddon const* GetCreatureTemplateAddon(uint32 entry) const;
        ItemTemplate const* GetItemTemplate(uint32 entry) const;
        ItemTemplateContainer const* GetItemTemplateStore() const { return &_itemTemplateStore; }

        ScriptParams const& GetScriptParam(ObjectGuid::LowType lowGuid) { return _scriptParamContainer[lowGuid]; }
        ScriptParams const& GetTemplateScriptParam(uint32 entry) { return _templateScriptParamContainer[entry]; }

        InstanceTemplate const* GetInstanceTemplate(uint32 mapId) const;

        void GetPlayerClassLevelInfo(uint32 class_, uint8 level, uint32& baseMana) const;

        PlayerInfo const* GetPlayerInfo(uint32 race, uint32 class_) const;

        void GetPlayerLevelInfo(uint32 race, uint32 class_, uint8 level, PlayerLevelInfo* info) const;

        static ObjectGuid GetPlayerGUIDByName(std::string const& name);

        std::vector<uint32> const* GetGameObjectQuestItemList(uint32 id) const
        {
            GameObjectQuestItemMap::const_iterator itr = _gameObjectQuestItemStore.find(id);
            if (itr != _gameObjectQuestItemStore.end())
                return &itr->second;
            return nullptr;
        }
        GameObjectQuestItemMap const* GetGameObjectQuestItemMap() const { return &_gameObjectQuestItemStore; }

        std::vector<uint32> const* GetCreatureQuestItemList(uint32 id) const
        {
            CreatureQuestItemMap::const_iterator itr = _creatureQuestItemStore.find(id);
            if (itr != _creatureQuestItemStore.end())
                return &itr->second;
            return nullptr;
        }
        CreatureQuestItemMap const* GetCreatureQuestItemMap() const { return &_creatureQuestItemStore; }

        /**
        * Retrieves the player name by guid.
        *
        * If the player is online, the name is retrieved immediately otherwise
        * a database query is done.
        *
        * @remark Use sWorld->GetCharacterNameData because it doesn't require a database query when player is offline
        *
        * @param guid player full guid
        * @param name returned name
        *
        * @return true if player was found, false otherwise
        */
        static bool GetPlayerNameByGUID(ObjectGuid const& guid, std::string& name);
        static bool GetPlayerNameAndClassByGUID(ObjectGuid const& guid, std::string& name, uint8& _class);
        static uint32 GetPlayerTeamByGUID(ObjectGuid const& guid);
        static uint32 GetPlayerAccountIdByGUID(ObjectGuid const& guid);
        static uint32 GetPlayerAccountIdByPlayerName(std::string const& name);

        uint32 GetNearestTaxiNode(float x, float y, float z, uint32 mapid, uint32 team);
        void GetTaxiPath(uint32 source, uint32 destination, uint32 &path, uint32 &cost);
        void GetTaxiPath(uint32 source, uint32 destination, std::vector<uint32>& path, uint32& cost);
        uint32 GetTaxiMountDisplayId(uint32 id, uint32 team, bool allowed_alt_team = false);

        Quest const* GetQuestTemplate(uint32 quest_id) const
        {
            QuestMap::const_iterator itr = _questTemplates.find(quest_id);
            return itr != _questTemplates.end() ? itr->second : nullptr;
        }

        QuestMap const& GetQuestTemplates() const { return _questTemplates; }

        QuestObjective const* GetQuestObjective(uint32 questObjectiveId) const
        {
            auto itr = _questObjectives.find(questObjectiveId);
            return itr != _questObjectives.end() ? itr->second : nullptr;
        }

        std::unordered_set<uint32> const* GetQuestsForAreaTrigger(uint32 Trigger_ID) const
        {
            auto itr = _questAreaTriggerStore.find(Trigger_ID);
            if (itr != _questAreaTriggerStore.end())
                return &itr->second;
            return nullptr;
        }

        bool IsTavernAreaTrigger(uint32 Trigger_ID) const
        {
            return _tavernAreaTriggerStore.find(Trigger_ID) != _tavernAreaTriggerStore.end();
        }

        bool IsGameObjectForQuests(uint32 entry) const
        {
            return _gameObjectForQuestStore.find(entry) != _gameObjectForQuestStore.end();
        }

        NpcText const* GetNpcText(uint32 textID) const;
        QuestGreeting const* GetQuestGreeting(TypeID type, uint32 id) const;
        QuestGreetingLocale const* GetQuestGreetingLocale(TypeID type, uint32 id) const;

        WorldSafeLocsEntry const* GetDefaultGraveYard(uint32 team) const;
        WorldSafeLocsEntry const* GetClosestGraveYard(WorldLocation const& location, uint32 team, WorldObject* conditionObject) const;
        bool AddGraveYardLink(uint32 id, uint32 zoneId, uint32 team, bool persist = true);
        void RemoveGraveYardLink(uint32 id, uint32 zoneId, uint32 team, bool persist = false);
        void LoadGraveyardZones();
        GraveYardData const* FindGraveYardData(uint32 id, uint32 zone) const;

        AreaTriggerTeleportStruct const* GetAreaTrigger(int64 trigger) const;
        AccessRequirement const* GetAccessRequirement(uint32 mapid, Difficulty difficulty) const;
        AreaTriggerTeleportStruct const* GetGoBackTrigger(uint32 Map) const;
        AreaTriggerTeleportStruct const* GetMapEntranceTrigger(uint32 Map) const;

        uint32 GetAreaTriggerScriptId(uint32 trigger_id) const;
        SpellScriptsBounds GetSpellScriptsBounds(uint32 spellId);

        RepRewardRate const* GetRepRewardRate(uint32 factionId) const
        {
            RepRewardRateContainer::const_iterator itr = _repRewardRateStore.find(factionId);
            if (itr != _repRewardRateStore.end())
                return &itr->second;

            return nullptr;
        }

        ReputationOnKillEntry const* GetReputationOnKilEntry(uint32 id) const
        {
            RepOnKillContainer::const_iterator itr = _repOnKillStore.find(id);
            if (itr != _repOnKillStore.end())
                return &itr->second;
            return nullptr;
        }

        int32 GetBaseReputationOf(FactionEntry const* factionEntry, uint8 race, uint8 playerClass) const;

        RepSpilloverTemplate const* GetRepSpilloverTemplate(uint32 factionId) const
        {
            RepSpilloverTemplateContainer::const_iterator itr = _repSpilloverTemplateStore.find(factionId);
            if (itr != _repSpilloverTemplateStore.end())
                return &itr->second;

            return nullptr;
        }

        PointOfInterest const* GetPointOfInterest(uint32 id) const
        {
            PointOfInterestContainer::const_iterator itr = _pointsOfInterestStore.find(id);
            if (itr != _pointsOfInterestStore.end())
                return &itr->second;
            return nullptr;
        }

        QuestPOIVector const* GetQuestPOIVector(int32 QuestID)
        {
            QuestPOIContainer::const_iterator itr = _questPOIStore.find(QuestID);
            if (itr != _questPOIStore.end())
                return &itr->second;
            return nullptr;
        }

        VehicleAccessoryList const* GetVehicleAccessoryList(Vehicle* veh) const;

        DungeonEncounterList const* GetDungeonEncounterList(uint32 mapId, Difficulty difficulty) const;

        void LoadQuests();
        void LoadQuestStartersAndEnders();
        void LoadGameobjectQuestStarters();
        void LoadGameobjectQuestEnders();
        void LoadCreatureQuestStarters();
        void LoadCreatureQuestEnders();
        void LoadQuestTasks();

        struct BonusQuestRectEntry
        {
            int32 MinX, MinY, MaxX, MaxY;
            uint32 MapID;

            bool IsIn(uint32 mapID, int x, int y)
            {
                return MapID == mapID && MinX <= x && MaxX >= x && MinY <= y && MaxY >= y;
            }
        };
        std::map<uint32, std::vector<BonusQuestRectEntry>> BonusQuestsRects;

        QuestRelations* GetGOQuestRelationMap()
        {
            return &_goQuestRelations;
        }

        QuestRelationBounds GetGOQuestRelationBounds(uint32 go_entry) const
        {
            return _goQuestRelations.equal_range(go_entry);
        }

        QuestRelationBounds GetGOQuestInvolvedRelationBounds(uint32 go_entry) const
        {
            return _goQuestInvolvedRelations.equal_range(go_entry);
        }

        QuestRelationReverseBounds GetGOQuestInvolvedRelationReverseBounds(uint32 questId) const
        {
            return _goQuestInvolvedRelationsReverse.equal_range(questId);
        }

        QuestRelations* GetCreatureQuestRelationMap()
        {
            return &_creatureQuestRelations;
        }

        QuestRelationBounds GetCreatureQuestRelationBounds(uint32 creature_entry) const
        {
            return _creatureQuestRelations.equal_range(creature_entry);
        }

        QuestRelationBounds GetCreatureQuestInvolvedRelationBounds(uint32 creature_entry) const
        {
            return _creatureQuestInvolvedRelations.equal_range(creature_entry);
        }

        QuestRelationReverseBounds GetCreatureQuestInvolvedRelationReverseBounds(uint32 questId) const
        {
            return _creatureQuestInvolvedRelationsReverse.equal_range(questId);
        }

        bool LoadTrinityStrings();

        void LoadEventScripts();
        void LoadSpellScripts();
        void LoadWaypointScripts();

        void LoadSpellScriptNames();
        void ValidateSpellScripts();

        void LoadCreatureClassLevelStats();
        void LoadCreatureLocales();
        void LoadCreatureTemplates();
        void LoadCreatureTemplateAddons();
        void LoadScriptParams();
        void LoadCreatureTemplate(Field* fields);
        void LoadCreatureScalingData();
        void CheckCreatureTemplate(CreatureTemplate const* cInfo);
        void LoadGameObjectQuestItems();
        void LoadCreatureQuestItems();
        void LoadTempSummons();
        void LoadCreatures();
        void LoadLinkedRespawn();
        bool SetCreatureLinkedRespawn(ObjectGuid::LowType guid, ObjectGuid::LowType linkedGuid);
        void LoadCreatureAddons();
        void LoadGameObjectAddons();
        void LoadCreatureModelInfo();
        void LoadEquipmentTemplates();
        void LoadGameObjectLocales();
        void LoadGameobjects();
        void LoadItemTemplates();
        void LoadItemTemplateAddon();
        void LoadItemScriptNames();
        void LoadQuestTemplateLocale();
        void LoadQuestObjectivesLocale();
        void LoadQuestGreetingLocales();
        void LoadQuestOfferRewardLocale();
        void LoadQuestRequestItemsLocale();
        void LoadPageTextLocales();
        void LoadGossipMenuItemsLocales();
        void LoadPointOfInterestLocales();
        void LoadInstanceTemplate();
        void LoadInstanceEncounters();
        void LoadMailLevelRewards();
        void LoadVehicleTemplateAccessories();
        void LoadVehicleAccessories();

        void LoadNPCText();

        void LoadAreaTriggerTeleports();
        void LoadAccessRequirements();
        void LoadQuestAreaTriggers();
        void LoadQuestGreetings();
        void LoadAreaTriggerScripts();
        void LoadTavernAreaTriggers();
        void LoadGameObjectForQuests();

        void LoadPageTexts();
        PageText const* GetPageText(uint32 pageEntry);

        void LoadPlayerInfo();
        void LoadExplorationBaseXP();
        void LoadPetNames();
        void LoadPetNumber();
        void LoadFishingBaseSkillLevel();
        void LoadSkillTiers();

        void LoadReputationRewardRate();
        void LoadReputationOnKill();
        void LoadReputationSpilloverTemplate();

        void LoadPointsOfInterest();
        void LoadQuestPOI();

        void LoadNPCSpellClickSpells();

        void LoadGameTele();

        void LoadGossipMenu();
        void LoadGossipMenuItems();

        void LoadVendors();

        /* OLD SYSTEM TEMP PURPOSE */
        void LoadTrainerSpell();
        void AddSpellToTrainer(uint32 entry, uint32 spell, uint32 spellCost, uint32 reqSkill, uint32 reqSkillValue, uint32 reqLevel, uint32 Index);

        void LoadTrainers();
        void LoadCreatureDefaultTrainers();

        void LoadPhases();
        void UnloadPhaseConditions();

        void LoadTerrainSwapDefaults();
        void LoadTerrainWorldMaps();
        void LoadAreaPhases();

        void LoadSceneTemplates();

        void LoadPlayerChoices();
        void LoadPlayerChoicesLocale();

        std::string GeneratePetName(uint32 entry);
        uint32 GetBaseXP(uint8 level);
        uint32 GetXPForLevel(uint8 level) const;

        int32 GetFishingBaseSkillLevel(uint32 entry) const
        {
            FishingBaseSkillContainer::const_iterator itr = _fishingBaseForAreaStore.find(entry);
            return itr != _fishingBaseForAreaStore.end() ? itr->second : 0;
        }

        SkillTiersEntry const* GetSkillTier(uint32 skillTierId) const
        {
            auto itr = _skillTiers.find(skillTierId);
            return itr != _skillTiers.end() ? &itr->second : nullptr;
        }

        void ReturnOrDeleteOldMails(bool serverUp);

        CreatureBaseStats const* GetCreatureBaseStats(uint8 level, uint8 unitClass);

        void SetHighestGuids();

        template<HighGuid type>
        inline ObjectGuidGeneratorBase& GetGenerator()
        {
            static_assert(ObjectGuidTraits<type>::Global || ObjectGuidTraits<type>::RealmSpecific, "Only global guid can be generated in ObjectMgr context");
            return GetGuidSequenceGenerator<type>();
        }

        uint32 GenerateAuctionID();
        uint64 GenerateEquipmentSetGuid();
        uint32 GenerateMailID();
        uint32 GeneratePetNumber();
        uint64 GenerateVoidStorageItemId();
        uint64 GenerateCreatureSpawnId();
        uint64 GenerateGameObjectSpawnId();

        typedef std::multimap<int32, uint32> ExclusiveQuestGroups;
        typedef std::pair<ExclusiveQuestGroups::const_iterator, ExclusiveQuestGroups::const_iterator> ExclusiveQuestGroupsBounds;

        ExclusiveQuestGroups mExclusiveQuestGroups;

        MailLevelReward const* GetMailLevelReward(uint8 level, uint32 raceMask)
        {
            MailLevelRewardContainer::const_iterator map_itr = _mailLevelRewardStore.find(level);
            if (map_itr == _mailLevelRewardStore.end())
                return nullptr;

            for (auto const& mailLevelReward : map_itr->second)
                if (mailLevelReward.raceMask & raceMask)
                    return &mailLevelReward;

            return nullptr;
        }

        CellObjectGuids const& GetCellObjectGuids(uint16 mapid, uint8 spawnMode, uint32 cell_id)
        {
            return _mapObjectGuidsStore[MAKE_PAIR32(mapid, spawnMode)][cell_id];
        }

        CellObjectGuidsMap const& GetMapObjectGuids(uint16 mapid, uint8 spawnMode)
        {
            return _mapObjectGuidsStore[MAKE_PAIR32(mapid, spawnMode)];
        }

        /**
         * Gets temp summon data for all creatures of specified group.
         *
         * @param summonerId   Summoner's entry.
         * @param summonerType Summoner's type, see SummonerType for available types.
         * @param group        Id of required group.
         *
         * @return null if group was not found, otherwise reference to the creature group data
         */
        std::vector<TempSummonData> const* GetSummonGroup(uint32 summonerId, SummonerType summonerType, uint8 group) const
        {
            TempSummonDataContainer::const_iterator itr = _tempSummonDataStore.find(TempSummonGroupKey(summonerId, summonerType, group));
            if (itr != _tempSummonDataStore.end())
                return &itr->second;

            return nullptr;
        }

        CreatureData const* GetCreatureData(ObjectGuid::LowType guid) const
        {
            CreatureDataContainer::const_iterator itr = _creatureDataStore.find(guid);
            if (itr == _creatureDataStore.end()) return nullptr;
            return &itr->second;
        }
        CreatureData& NewOrExistCreatureData(ObjectGuid::LowType guid) { return _creatureDataStore[guid]; }
        void DeleteCreatureData(ObjectGuid::LowType guid);
        ObjectGuid GetLinkedRespawnGuid(ObjectGuid guid) const
        {
            LinkedRespawnContainer::const_iterator itr = _linkedRespawnStore.find(guid);
            if (itr == _linkedRespawnStore.end()) return ObjectGuid::Empty;
            return itr->second;
        }
        CreatureLocale const* GetCreatureLocale(uint32 entry) const
        {
            CreatureLocaleContainer::const_iterator itr = _creatureLocaleStore.find(entry);
            if (itr == _creatureLocaleStore.end()) return nullptr;
            return &itr->second;
        }
        GameObjectLocale const* GetGameObjectLocale(uint32 entry) const
        {
            GameObjectLocaleContainer::const_iterator itr = _gameObjectLocaleStore.find(entry);
            if (itr == _gameObjectLocaleStore.end()) return nullptr;
            return &itr->second;
        }
        QuestTemplateLocale const* GetQuestLocale(uint32 entry) const
        {
            QuestTemplateLocaleContainer::const_iterator itr = _questTemplateLocaleStore.find(entry);
            if (itr == _questTemplateLocaleStore.end()) return nullptr;
            return &itr->second;
        }
        QuestOfferRewardLocale const* GetQuestOfferRewardLocale(uint32 entry) const
        {
            auto itr = _questOfferRewardLocaleStore.find(entry);
            if (itr == _questOfferRewardLocaleStore.end()) return nullptr;
            return &itr->second;
        }
        QuestRequestItemsLocale const* GetQuestRequestItemsLocale(uint32 entry) const
        {
            auto itr = _questRequestItemsLocaleStore.find(entry);
            if (itr == _questRequestItemsLocaleStore.end()) return nullptr;
            return &itr->second;
        }
        QuestObjectivesLocale const* GetQuestObjectivesLocale(uint32 entry) const
        {
            QuestObjectivesLocaleContainer::const_iterator itr = _questObjectivesLocaleStore.find(entry);
            if (itr == _questObjectivesLocaleStore.end()) return nullptr;
            return &itr->second;
        }
        PageTextLocale const* GetPageTextLocale(uint32 entry) const
        {
            PageTextLocaleContainer::const_iterator itr = _pageTextLocaleStore.find(entry);
            if (itr == _pageTextLocaleStore.end()) return nullptr;
            return &itr->second;
        }
        GossipMenuItemsLocale const* GetGossipMenuItemsLocale(uint32 menuId, uint32 optionIndex) const
        {
            auto itr = _gossipMenuItemsLocaleStore.find(std::make_pair(menuId, optionIndex));
            if (itr == _gossipMenuItemsLocaleStore.end()) return nullptr;
            return &itr->second;
        }
        PointOfInterestLocale const* GetPointOfInterestLocale(uint32 id) const
        {
            PointOfInterestLocaleContainer::const_iterator itr = _pointOfInterestLocaleStore.find(id);
            if (itr == _pointOfInterestLocaleStore.end()) return nullptr;
            return &itr->second;
        }
        PlayerChoiceLocale const* GetPlayerChoiceLocale(int32 ChoiceID) const
        {
            auto itr = _playerChoiceLocales.find(ChoiceID);
            if (itr == _playerChoiceLocales.end()) return nullptr;
            return &itr->second;
        }
        GameObjectData const* GetGOData(ObjectGuid::LowType guid) const
        {
            GameObjectDataContainer::const_iterator itr = _gameObjectDataStore.find(guid);
            if (itr == _gameObjectDataStore.end()) return nullptr;
            return &itr->second;
        }
        GameObjectData& NewGOData(ObjectGuid::LowType guid) { return _gameObjectDataStore[guid]; }
        void DeleteGOData(ObjectGuid::LowType guid);

        TrinityString const* GetTrinityString(uint32 entry) const
        {
            TrinityStringContainer::const_iterator itr = _trinityStringStore.find(entry);
            if (itr == _trinityStringStore.end())
                return nullptr;
            return &itr->second;
        }
        char const* GetTrinityString(uint32 entry, LocaleConstant locale) const;
        char const* GetTrinityStringForDBCLocale(uint32 entry) const { return GetTrinityString(entry, DBCLocaleIndex); }
        LocaleConstant GetDBCLocaleIndex() const { return DBCLocaleIndex; }
        void SetDBCLocaleIndex(LocaleConstant locale) { DBCLocaleIndex = locale; }

        // grid objects
        void AddCreatureToGrid(ObjectGuid::LowType guid, CreatureData const* data);
        void RemoveCreatureFromGrid(ObjectGuid::LowType guid, CreatureData const* data);
        void AddAreaTriggerToGrid(ObjectGuid::LowType guid, AreaTriggerData const* data);
        void RemoveAreaTriggerFromGrid(ObjectGuid::LowType guid, AreaTriggerData const* data);
        void AddGameobjectToGrid(ObjectGuid::LowType guid, GameObjectData const* data);
        void RemoveGameobjectFromGrid(ObjectGuid::LowType guid, GameObjectData const* data);
        ObjectGuid::LowType AddGOData(uint32 entry, uint32 map, float x, float y, float z, float o, uint32 spawntimedelay = 0, float rotation0 = 0, float rotation1 = 0, float rotation2 = 0, float rotation3 = 0);
        ObjectGuid::LowType AddCreatureData(uint32 entry, uint32 map, float x, float y, float z, float o, uint32 spawntimedelay = 0);

        // reserved names
        void LoadReservedPlayersNames();
        bool IsReservedName(std::string const& name) const;

        // name with valid structure and symbols
        static ResponseCodes CheckPlayerName(std::string const& name, LocaleConstant locale, bool create = false);
        static PetNameInvalidReason CheckPetName(std::string const& name);
        static bool IsValidCharterName(std::string const& name);

        static bool CheckDeclinedNames(const std::wstring& w_ownname, DeclinedName const& names);

        GameTele const* GetGameTele(uint32 id) const
        {
            GameTeleContainer::const_iterator itr = _gameTeleStore.find(id);
            if (itr == _gameTeleStore.end()) return nullptr;
            return &itr->second;
        }
        GameTele const* GetGameTele(std::string const& name) const;
        GameTele const* GetGameTeleExactName(std::string const& name) const;
        GameTeleContainer const& GetGameTeleMap() const { return _gameTeleStore; }
        bool AddGameTele(GameTele& data);
        bool DeleteGameTele(std::string const& name);

        TrainerSpellData const* GetNpcTrainerSpells(uint32 entry) const
        {
            CacheTrainerSpellContainer::const_iterator  iter = _cacheTrainerSpellStore.find(entry);
            if (iter == _cacheTrainerSpellStore.end())
                return nullptr;

            return &iter->second;
        }

        Trainer::Trainer const* GetTrainer(uint32 trainerId) const;
        uint32 GetCreatureDefaultTrainer(uint32 creatureId) const;

        VendorItemData const* GetNpcVendorItemList(uint32 entry) const
        {
            CacheVendorItemContainer::const_iterator iter = _cacheVendorItemStore.find(entry);
            if (iter == _cacheVendorItemStore.end())
                return nullptr;

            return &iter->second;
        }

        void AddVendorItem(uint32 entry, VendorItem const& vItem, bool persist = true); // for event
        bool RemoveVendorItem(uint32 entry, uint32 item, uint8 type, bool persist = true); // for event
        bool IsVendorItemValid(uint32 vendor_entry, VendorItem const& vItem, Player* player = nullptr, std::set<uint32>* skip_vendors = nullptr, uint32 ORnpcflag = 0) const;

        void LoadScriptNames();
        ScriptNameContainer const& GetAllScriptNames() const;
        std::string const& GetScriptName(uint32 id) const;
        uint32 GetScriptId(std::string const& name);

        SpellClickInfoMapBounds GetSpellClickInfoMapBounds(uint32 creature_id) const
        {
            return _spellClickInfoStore.equal_range(creature_id);
        }

        GossipMenusMapBounds GetGossipMenusMapBounds(uint32 uiMenuId) const
        {
            return _gossipMenusStore.equal_range(uiMenuId);
        }

        GossipMenusMapBoundsNonConst GetGossipMenusMapBoundsNonConst(uint32 uiMenuId)
        {
            return _gossipMenusStore.equal_range(uiMenuId);
        }

        GossipMenuItemsMapBounds GetGossipMenuItemsMapBounds(uint32 uiMenuId) const
        {
            return _gossipMenuItemsStore.equal_range(uiMenuId);
        }
        GossipMenuItemsMapBoundsNonConst GetGossipMenuItemsMapBoundsNonConst(uint32 uiMenuId)
        {
            return _gossipMenuItemsStore.equal_range(uiMenuId);
        }

        // for wintergrasp only
        GraveYardContainer GraveYardStore;

        static void AddLocaleString(std::string&& value, LocaleConstant localeConstant, std::vector<std::string>& data);
        static inline void GetLocaleString(std::vector<std::string> const& data, LocaleConstant localeConstant, std::string& value)
        {
            if (data.size() > size_t(localeConstant) && !data[localeConstant].empty())
                value = data[localeConstant];
        }

        CharacterConversionMap FactionChangeAchievements;
        CharacterConversionMap FactionChangeItems;
        CharacterConversionMap FactionChangeQuests;
        CharacterConversionMap FactionChangeReputation;
        CharacterConversionMap FactionChangeSpells;
        CharacterConversionMap FactionChangeTitles;

        void LoadFactionChangeAchievements();
        void LoadFactionChangeItems();
        void LoadFactionChangeQuests();
        void LoadFactionChangeReputations();
        void LoadFactionChangeSpells();
        void LoadFactionChangeTitles();

        bool IsTransportMap(uint32 mapId) const { return _transportMaps.count(mapId) != 0; }

        void LoadRaceAndClassExpansionRequirements();
        void LoadRealmNames();

        std::string GetRealmName(uint32 realm) const;
        std::string GetNormalizedRealmName(uint32 realm) const;
        bool GetRealmName(uint32 realmId, std::string& name, std::string& normalizedName) const;

        std::unordered_map<uint8, RaceUnlockRequirement> const& GetRaceUnlockRequirements() const { return _raceUnlockRequirementStore; }
        RaceUnlockRequirement const* GetRaceUnlockRequirement(uint8 race) const
        {
            auto itr = _raceUnlockRequirementStore.find(race);
            if (itr != _raceUnlockRequirementStore.end())
                return &itr->second;
            return nullptr;
        }

        std::unordered_map<uint8, uint8> const& GetClassExpansionRequirements() const { return _classExpansionRequirementStore; }
        uint8 GetClassExpansionRequirement(uint8 class_) const
        {
            auto itr = _classExpansionRequirementStore.find(class_);
            if (itr != _classExpansionRequirementStore.end())
                return itr->second;
            return EXPANSION_CLASSIC;
        }

        SceneTemplate const* GetSceneTemplate(uint32 sceneId) const
        {
            auto itr = _sceneTemplateStore.find(sceneId);
            if (itr != _sceneTemplateStore.end())
                return &itr->second;

            return nullptr;
        }

        WorldQuestContainer const& GetWorldQuestStore() const{ return _worldQuestStore; }
        PlayerChoice const* GetPlayerChoice(int32 choiceId) const;

        void LoadZoneScriptNames();
        uint32 GetScriptIdForZone(uint32 zoneId);

    private:
        // first free id for selected id type
        uint32 _auctionId;
        uint64 _equipmentSetGuid;
        uint32 _itemTextId;
        uint32 _mailId;
        uint32 _hiPetNumber;
        uint64 _voidItemId;
        uint64 _creatureSpawnId;
        uint64 _gameObjectSpawnId;

        // first free low guid for selected guid type
        template<HighGuid high>
        inline ObjectGuidGeneratorBase& GetGuidSequenceGenerator()
        {
            auto itr = _guidGenerators.find(high);
            if (itr == _guidGenerators.end())
                itr = _guidGenerators.insert(std::make_pair(high, Trinity::make_unique<ObjectGuidGenerator<high>>())).first;

            return *itr->second;
        }

        std::map<HighGuid, std::unique_ptr<ObjectGuidGeneratorBase>> _guidGenerators;

        QuestMap _questTemplates;
        QuestObjectivesByIdContainer _questObjectives;

        typedef std::unordered_map<uint32, NpcText> NpcTextContainer;
        typedef std::unordered_map<uint32, std::unordered_set<uint32>> QuestAreaTriggerContainer;
        typedef std::set<uint32> TavernAreaTriggerContainer;
        typedef std::set<uint32> GameObjectForQuestContainer;

        QuestAreaTriggerContainer _questAreaTriggerStore;
        TavernAreaTriggerContainer _tavernAreaTriggerStore;
        GameObjectForQuestContainer _gameObjectForQuestStore;
        NpcTextContainer _npcTextStore;
        QuestGreetingContainer _questGreetingStore;
<<<<<<< HEAD
        AreaTriggerTeleportContainer _areaTriggerTeleportStore;
=======
        QuestGreetingLocaleContainer _questGreetingLocaleStore;
        AreaTriggerContainer _areaTriggerStore;
>>>>>>> 874bb843
        AreaTriggerScriptContainer _areaTriggerScriptStore;
        AccessRequirementContainer _accessRequirementStore;
        DungeonEncounterContainer _dungeonEncounterStore;

        RepRewardRateContainer _repRewardRateStore;
        RepOnKillContainer _repOnKillStore;
        RepSpilloverTemplateContainer _repSpilloverTemplateStore;

        GossipMenusContainer _gossipMenusStore;
        GossipMenuItemsContainer _gossipMenuItemsStore;
        PointOfInterestContainer _pointsOfInterestStore;

        QuestPOIContainer _questPOIStore;

        QuestRelations _goQuestRelations;
        QuestRelations _goQuestInvolvedRelations;
        QuestRelationsReverse _goQuestInvolvedRelationsReverse;
        QuestRelations _creatureQuestRelations;
        QuestRelations _creatureQuestInvolvedRelations;
        QuestRelationsReverse _creatureQuestInvolvedRelationsReverse;

        //character reserved names
        typedef std::set<std::wstring> ReservedNamesContainer;
        ReservedNamesContainer _reservedNamesStore;

        GameTeleContainer _gameTeleStore;

        ScriptNameContainer _scriptNamesStore;

        SpellClickInfoContainer _spellClickInfoStore;

        SpellScriptsContainer _spellScriptsStore;

        VehicleAccessoryTemplateContainer _vehicleTemplateAccessoryStore;
        VehicleAccessoryContainer _vehicleAccessoryStore;

        LocaleConstant DBCLocaleIndex;

        PageTextContainer _pageTextStore;
        InstanceTemplateContainer _instanceTemplateStore;

    public:
        PhaseInfoStruct const* GetPhaseInfo(uint32 phaseId) const;
        std::vector<PhaseAreaInfo> const* GetPhasesForArea(uint32 areaId) const;
        TerrainSwapInfo const* GetTerrainSwapInfo(uint32 terrainSwapId) const;
        std::vector<TerrainSwapInfo*> const* GetTerrainSwapsForMap(uint32 mapId) const;

    private:
        std::unordered_map<uint32, PhaseInfoStruct> _phaseInfoById;
        std::unordered_map<uint32, TerrainSwapInfo> _terrainSwapInfoById;
        std::unordered_map<uint32, std::vector<PhaseAreaInfo>> _phaseInfoByArea;
        std::unordered_map<uint32, std::vector<TerrainSwapInfo*>> _terrainSwapInfoByMap;

        std::unordered_map<uint32, uint32> _scriptIdsByZoneStore;
    private:
        void LoadScripts(ScriptsType type);
        void LoadQuestRelationsHelper(QuestRelations& map, QuestRelationsReverse* reverseMap, std::string const& table, bool starter, bool go);
        void PlayerCreateInfoAddItemHelper(uint32 race_, uint32 class_, uint32 itemId, int32 count);

        MailLevelRewardContainer _mailLevelRewardStore;

        CreatureBaseStatsContainer _creatureBaseStatsStore;

        void BuildPlayerLevelInfo(uint8 race, uint8 class_, uint8 level, PlayerLevelInfo* plinfo) const;

        PlayerInfo* _playerInfo[MAX_RACES][MAX_CLASSES];

        typedef std::vector<uint32> PlayerXPperLevel;       // [level]
        PlayerXPperLevel _playerXPperLevel;

        typedef std::map<uint32, uint32> BaseXPContainer;          // [area level][base xp]
        BaseXPContainer _baseXPTable;

        typedef std::map<uint32, int32> FishingBaseSkillContainer; // [areaId][base skill level]
        FishingBaseSkillContainer _fishingBaseForAreaStore;
        std::unordered_map<uint32, SkillTiersEntry> _skillTiers;

        typedef std::map<uint32, std::vector<std::string>> HalfNameContainer;
        HalfNameContainer _petHalfName0;
        HalfNameContainer _petHalfName1;

        MapObjectGuids _mapObjectGuidsStore;
        CreatureDataContainer _creatureDataStore;
        CreatureTemplateContainer _creatureTemplateStore;
        CreatureModelContainer _creatureModelStore;
        CreatureAddonContainer _creatureAddonStore;
        GameObjectAddonContainer _gameObjectAddonStore;
        GameObjectQuestItemMap _gameObjectQuestItemStore;
        CreatureQuestItemMap _creatureQuestItemStore;
        CreatureTemplateAddonContainer _creatureTemplateAddonStore;
        EquipmentInfoContainer _equipmentInfoStore;
        LinkedRespawnContainer _linkedRespawnStore;
        CreatureLocaleContainer _creatureLocaleStore;
        GameObjectDataContainer _gameObjectDataStore;
        GameObjectLocaleContainer _gameObjectLocaleStore;
        GameObjectTemplateContainer _gameObjectTemplateStore;
        GameObjectTemplateAddonContainer _gameObjectTemplateAddonStore;
        /// Stores temp summon data grouped by summoner's entry, summoner's type and group id
        TempSummonDataContainer _tempSummonDataStore;
        ScriptParamContainer _scriptParamContainer;
        TemplateScriptParamContainer _templateScriptParamContainer;
        std::unordered_map<int32 /*choiceId*/, PlayerChoice> _playerChoices;

        ItemTemplateContainer _itemTemplateStore;
        QuestTemplateLocaleContainer _questTemplateLocaleStore;
        QuestObjectivesLocaleContainer _questObjectivesLocaleStore;
        QuestOfferRewardLocaleContainer _questOfferRewardLocaleStore;
        QuestRequestItemsLocaleContainer _questRequestItemsLocaleStore;
        PageTextLocaleContainer _pageTextLocaleStore;
        GossipMenuItemsLocaleContainer _gossipMenuItemsLocaleStore;
        PointOfInterestLocaleContainer _pointOfInterestLocaleStore;

        std::unordered_map<int32, PlayerChoiceLocale> _playerChoiceLocales;

        TrinityStringContainer _trinityStringStore;

        CacheVendorItemContainer _cacheVendorItemStore;
        CacheTrainerSpellContainer _cacheTrainerSpellStore;
        std::unordered_map<uint32, Trainer::Trainer> _trainers;
        std::unordered_map<uint32, uint32> _creatureDefaultTrainers;

        std::set<uint32> _difficultyEntries[MAX_CREATURE_DIFFICULTIES]; // already loaded difficulty 1 value in creatures, used in CheckCreatureTemplate
        std::set<uint32> _hasDifficultyEntries[MAX_CREATURE_DIFFICULTIES]; // already loaded creatures with difficulty 1 values, used in CheckCreatureTemplate

        std::unordered_map<uint8, RaceUnlockRequirement> _raceUnlockRequirementStore;
        std::unordered_map<uint8, uint8> _classExpansionRequirementStore;
        RealmNameContainer _realmNameStore;

        SceneTemplateContainer _sceneTemplateStore;

        WorldQuestContainer _worldQuestStore;

        enum CreatureLinkedRespawnType
        {
            CREATURE_TO_CREATURE,
            CREATURE_TO_GO,         // Creature is dependant on GO
            GO_TO_GO,
            GO_TO_CREATURE          // GO is dependant on creature
        };

        std::set<uint32> _transportMaps; // Helper container storing map ids that are for transports only, loaded from gameobject_template
};

#define sObjectMgr ObjectMgr::instance()

#endif<|MERGE_RESOLUTION|>--- conflicted
+++ resolved
@@ -1654,12 +1654,8 @@
         GameObjectForQuestContainer _gameObjectForQuestStore;
         NpcTextContainer _npcTextStore;
         QuestGreetingContainer _questGreetingStore;
-<<<<<<< HEAD
+        QuestGreetingLocaleContainer _questGreetingLocaleStore;
         AreaTriggerTeleportContainer _areaTriggerTeleportStore;
-=======
-        QuestGreetingLocaleContainer _questGreetingLocaleStore;
-        AreaTriggerContainer _areaTriggerStore;
->>>>>>> 874bb843
         AreaTriggerScriptContainer _areaTriggerScriptStore;
         AccessRequirementContainer _accessRequirementStore;
         DungeonEncounterContainer _dungeonEncounterStore;
