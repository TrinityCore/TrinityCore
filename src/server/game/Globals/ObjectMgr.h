--- conflicted
+++ resolved
@@ -657,15 +657,11 @@
 
 struct PetLevelInfo
 {
-<<<<<<< HEAD
-    PetLevelInfo() : health(0), mana(0), armor(0), min_dmg(0), max_dmg(0) { for (uint8 i=0; i < MAX_STATS; ++i) stats[i] = 0; }
-=======
-    PetLevelInfo() : health(0), mana(0), armor(0)
+    PetLevelInfo() : health(0), mana(0), armor(0), min_dmg(0), max_dmg(0)
     {
         for (uint16& stat : stats)
             stat = 0;
     }
->>>>>>> 165bc028
 
     uint16 stats[MAX_STATS];
     uint16 health;
