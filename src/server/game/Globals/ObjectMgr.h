/*
 * Copyright (C) 2008-2016 TrinityCore <http://www.trinitycore.org/>
 * Copyright (C) 2005-2009 MaNGOS <http://getmangos.com/>
 *
 * This program is free software; you can redistribute it and/or modify it
 * under the terms of the GNU General Public License as published by the
 * Free Software Foundation; either version 2 of the License, or (at your
 * option) any later version.
 *
 * This program is distributed in the hope that it will be useful, but WITHOUT
 * ANY WARRANTY; without even the implied warranty of MERCHANTABILITY or
 * FITNESS FOR A PARTICULAR PURPOSE. See the GNU General Public License for
 * more details.
 *
 * You should have received a copy of the GNU General Public License along
 * with this program. If not, see <http://www.gnu.org/licenses/>.
 */

#ifndef _OBJECTMGR_H
#define _OBJECTMGR_H

#include "Log.h"
#include "Object.h"
#include "Bag.h"
#include "Creature.h"
#include "DynamicObject.h"
#include "Conversation.h"
#include "GameObject.h"
#include "TemporarySummon.h"
#include "Corpse.h"
#include "QuestDef.h"
#include "ItemTemplate.h"
#include "NPCHandler.h"
#include "DatabaseEnv.h"
#include "Mail.h"
#include "Map.h"
#include "ObjectAccessor.h"
#include "ObjectDefines.h"
#include "VehicleDefines.h"
#include "ConditionMgr.h"
#include "DB2Stores.h"
#include <string>
#include <tuple>
#include <map>
#include <limits>
#include <functional>
#include <memory>

class Item;
struct AccessRequirement;
struct PlayerInfo;
struct PlayerLevelInfo;

#pragma pack(push, 1)

struct PageText
{
    std::string Text;
    uint32 NextPageID;
    int32 PlayerConditionID;
    uint8 Flags;
};

/// Key for storing temp summon data in TempSummonDataContainer
struct TempSummonGroupKey
{
    TempSummonGroupKey(uint32 summonerEntry, SummonerType summonerType, uint8 group)
        : _summonerEntry(summonerEntry), _summonerType(summonerType), _summonGroup(group)
    {
    }

    bool operator<(TempSummonGroupKey const& rhs) const
    {
        return std::tie(_summonerEntry, _summonerType, _summonGroup) <
            std::tie(rhs._summonerEntry, rhs._summonerType, rhs._summonGroup);
    }

private:
    uint32 _summonerEntry;      ///< Summoner's entry
    SummonerType _summonerType; ///< Summoner's type, see SummonerType for available types
    uint8 _summonGroup;         ///< Summon's group id
};

#pragma pack(pop)

// DB scripting commands
enum ScriptCommands
{
    SCRIPT_COMMAND_TALK                  = 0,                // source/target = Creature, target = any, datalong = talk type (0=say, 1=whisper, 2=yell, 3=emote text, 4=boss emote text), datalong2 & 1 = player talk (instead of creature), dataint = string_id
    SCRIPT_COMMAND_EMOTE                 = 1,                // source/target = Creature, datalong = emote id, datalong2 = 0: set emote state; > 0: play emote state
    SCRIPT_COMMAND_FIELD_SET             = 2,                // source/target = Creature, datalong = field id, datalog2 = value
    SCRIPT_COMMAND_MOVE_TO               = 3,                // source/target = Creature, datalong2 = time to reach, x/y/z = destination
    SCRIPT_COMMAND_FLAG_SET              = 4,                // source/target = Creature, datalong = field id, datalog2 = bitmask
    SCRIPT_COMMAND_FLAG_REMOVE           = 5,                // source/target = Creature, datalong = field id, datalog2 = bitmask
    SCRIPT_COMMAND_TELEPORT_TO           = 6,                // source/target = Creature/Player (see datalong2), datalong = map_id, datalong2 = 0: Player; 1: Creature, x/y/z = destination, o = orientation
    SCRIPT_COMMAND_QUEST_EXPLORED        = 7,                // target/source = Player, target/source = GO/Creature, datalong = quest id, datalong2 = distance or 0
    SCRIPT_COMMAND_KILL_CREDIT           = 8,                // target/source = Player, datalong = creature entry, datalong2 = 0: personal credit, 1: group credit
    SCRIPT_COMMAND_RESPAWN_GAMEOBJECT    = 9,                // source = WorldObject (summoner), datalong = GO guid, datalong2 = despawn delay
    SCRIPT_COMMAND_TEMP_SUMMON_CREATURE  = 10,               // source = WorldObject (summoner), datalong = creature entry, datalong2 = despawn delay, x/y/z = summon position, o = orientation
    SCRIPT_COMMAND_OPEN_DOOR             = 11,               // source = Unit, datalong = GO guid, datalong2 = reset delay (min 15)
    SCRIPT_COMMAND_CLOSE_DOOR            = 12,               // source = Unit, datalong = GO guid, datalong2 = reset delay (min 15)
    SCRIPT_COMMAND_ACTIVATE_OBJECT       = 13,               // source = Unit, target = GO
    SCRIPT_COMMAND_REMOVE_AURA           = 14,               // source (datalong2 != 0) or target (datalong2 == 0) = Unit, datalong = spell id
    SCRIPT_COMMAND_CAST_SPELL            = 15,               // source and/or target = Unit, datalong2 = cast direction (0: s->t 1: s->s 2: t->t 3: t->s 4: s->creature with dataint entry), dataint & 1 = triggered flag
    SCRIPT_COMMAND_PLAY_SOUND            = 16,               // source = WorldObject, target = none/Player, datalong = sound id, datalong2 (bitmask: 0/1=anyone/player, 0/2=without/with distance dependency, so 1|2 = 3 is target with distance dependency)
    SCRIPT_COMMAND_CREATE_ITEM           = 17,               // target/source = Player, datalong = item entry, datalong2 = amount
    SCRIPT_COMMAND_DESPAWN_SELF          = 18,               // target/source = Creature, datalong = despawn delay

    SCRIPT_COMMAND_LOAD_PATH             = 20,               // source = Unit, datalong = path id, datalong2 = is repeatable
    SCRIPT_COMMAND_CALLSCRIPT_TO_UNIT    = 21,               // source = WorldObject (if present used as a search center), datalong = script id, datalong2 = unit lowguid, dataint = script table to use (see ScriptsType)
    SCRIPT_COMMAND_KILL                  = 22,               // source/target = Creature, dataint = remove corpse attribute

    // TrinityCore only
    SCRIPT_COMMAND_ORIENTATION           = 30,               // source = Unit, target (datalong > 0) = Unit, datalong = > 0 turn source to face target, o = orientation
    SCRIPT_COMMAND_EQUIP                 = 31,               // soucre = Creature, datalong = equipment id
    SCRIPT_COMMAND_MODEL                 = 32,               // source = Creature, datalong = model id
    SCRIPT_COMMAND_CLOSE_GOSSIP          = 33,               // source = Player
    SCRIPT_COMMAND_PLAYMOVIE             = 34,               // source = Player, datalong = movie id
    SCRIPT_COMMAND_PLAY_ANIMKIT          = 35                // source = Creature, datalong = AnimKit id
};

// Benchmarked: Faster than std::unordered_map (insert/find)
typedef std::map<uint32, PageText> PageTextContainer;

// Benchmarked: Faster than std::map (insert/find)
typedef std::unordered_map<uint16, InstanceTemplate> InstanceTemplateContainer;

struct GameTele
{
    float  position_x;
    float  position_y;
    float  position_z;
    float  orientation;
    uint32 mapId;
    std::string name;
    std::wstring wnameLow;
};

typedef std::unordered_map<uint32, GameTele > GameTeleContainer;

enum ScriptsType
{
    SCRIPTS_FIRST = 1,

    SCRIPTS_SPELL = SCRIPTS_FIRST,
    SCRIPTS_EVENT,
    SCRIPTS_WAYPOINT,

    SCRIPTS_LAST
};

enum eScriptFlags
{
    // Talk Flags
    SF_TALK_USE_PLAYER          = 0x1,

    // Emote flags
    SF_EMOTE_USE_STATE          = 0x1,

    // TeleportTo flags
    SF_TELEPORT_USE_CREATURE    = 0x1,

    // KillCredit flags
    SF_KILLCREDIT_REWARD_GROUP  = 0x1,

    // RemoveAura flags
    SF_REMOVEAURA_REVERSE       = 0x1,

    // CastSpell flags
    SF_CASTSPELL_SOURCE_TO_TARGET = 0,
    SF_CASTSPELL_SOURCE_TO_SOURCE = 1,
    SF_CASTSPELL_TARGET_TO_TARGET = 2,
    SF_CASTSPELL_TARGET_TO_SOURCE = 3,
    SF_CASTSPELL_SEARCH_CREATURE  = 4,
    SF_CASTSPELL_TRIGGERED      = 0x1,

    // PlaySound flags
    SF_PLAYSOUND_TARGET_PLAYER  = 0x1,
    SF_PLAYSOUND_DISTANCE_SOUND = 0x2,

    // Orientation flags
    SF_ORIENTATION_FACE_TARGET  = 0x1
};

struct ScriptInfo
{
    ScriptsType type;
    uint32 id;
    uint32 delay;
    ScriptCommands command;

    union
    {
        struct
        {
            uint32 nData[3];
            float  fData[4];
        } Raw;

        struct                      // SCRIPT_COMMAND_TALK (0)
        {
            uint32 ChatType;        // datalong
            uint32 Flags;           // datalong2
            int32  TextID;          // dataint
        } Talk;

        struct                      // SCRIPT_COMMAND_EMOTE (1)
        {
            uint32 EmoteID;         // datalong
            uint32 Flags;           // datalong2
        } Emote;

        struct                      // SCRIPT_COMMAND_FIELD_SET (2)
        {
            uint32 FieldID;         // datalong
            uint32 FieldValue;      // datalong2
        } FieldSet;

        struct                      // SCRIPT_COMMAND_MOVE_TO (3)
        {
            uint32 Unused1;         // datalong
            uint32 TravelTime;      // datalong2
            int32  Unused2;         // dataint

            float DestX;
            float DestY;
            float DestZ;
        } MoveTo;

        struct                      // SCRIPT_COMMAND_FLAG_SET (4)
                                    // SCRIPT_COMMAND_FLAG_REMOVE (5)
        {
            uint32 FieldID;         // datalong
            uint32 FieldValue;      // datalong2
        } FlagToggle;

        struct                      // SCRIPT_COMMAND_TELEPORT_TO (6)
        {
            uint32 MapID;           // datalong
            uint32 Flags;           // datalong2
            int32  Unused1;         // dataint

            float DestX;
            float DestY;
            float DestZ;
            float Orientation;
        } TeleportTo;

        struct                      // SCRIPT_COMMAND_QUEST_EXPLORED (7)
        {
            uint32 QuestID;         // datalong
            uint32 Distance;        // datalong2
        } QuestExplored;

        struct                      // SCRIPT_COMMAND_KILL_CREDIT (8)
        {
            uint32 CreatureEntry;   // datalong
            uint32 Flags;           // datalong2
        } KillCredit;

        struct                      // SCRIPT_COMMAND_RESPAWN_GAMEOBJECT (9)
        {
            uint32 GOGuid;          // datalong
            uint32 DespawnDelay;    // datalong2
        } RespawnGameobject;

        struct                      // SCRIPT_COMMAND_TEMP_SUMMON_CREATURE (10)
        {
            uint32 CreatureEntry;   // datalong
            uint32 DespawnDelay;    // datalong2
            int32  Unused1;         // dataint

            float PosX;
            float PosY;
            float PosZ;
            float Orientation;
        } TempSummonCreature;

        struct                      // SCRIPT_COMMAND_CLOSE_DOOR (12)
                                    // SCRIPT_COMMAND_OPEN_DOOR (11)
        {
            uint32 GOGuid;          // datalong
            uint32 ResetDelay;      // datalong2
        } ToggleDoor;

                                    // SCRIPT_COMMAND_ACTIVATE_OBJECT (13)

        struct                      // SCRIPT_COMMAND_REMOVE_AURA (14)
        {
            uint32 SpellID;         // datalong
            uint32 Flags;           // datalong2
        } RemoveAura;

        struct                      // SCRIPT_COMMAND_CAST_SPELL (15)
        {
            uint32 SpellID;         // datalong
            uint32 Flags;           // datalong2
            int32  CreatureEntry;   // dataint

            float SearchRadius;
        } CastSpell;

        struct                      // SCRIPT_COMMAND_PLAY_SOUND (16)
        {
            uint32 SoundID;         // datalong
            uint32 Flags;           // datalong2
        } PlaySound;

        struct                      // SCRIPT_COMMAND_CREATE_ITEM (17)
        {
            uint32 ItemEntry;       // datalong
            uint32 Amount;          // datalong2
        } CreateItem;

        struct                      // SCRIPT_COMMAND_DESPAWN_SELF (18)
        {
            uint32 DespawnDelay;    // datalong
        } DespawnSelf;

        struct                      // SCRIPT_COMMAND_LOAD_PATH (20)
        {
            uint32 PathID;          // datalong
            uint32 IsRepeatable;    // datalong2
        } LoadPath;

        struct                      // SCRIPT_COMMAND_CALLSCRIPT_TO_UNIT (21)
        {
            uint32 CreatureEntry;   // datalong
            uint32 ScriptID;        // datalong2
            uint32 ScriptType;      // dataint
        } CallScript;

        struct                      // SCRIPT_COMMAND_KILL (22)
        {
            uint32 Unused1;         // datalong
            uint32 Unused2;         // datalong2
            int32  RemoveCorpse;    // dataint
        } Kill;

        struct                      // SCRIPT_COMMAND_ORIENTATION (30)
        {
            uint32 Flags;           // datalong
            uint32 Unused1;         // datalong2
            int32  Unused2;         // dataint

            float Unused3;
            float Unused4;
            float Unused5;
            float Orientation;
        } Orientation;

        struct                      // SCRIPT_COMMAND_EQUIP (31)
        {
            uint32 EquipmentID;     // datalong
        } Equip;

        struct                      // SCRIPT_COMMAND_MODEL (32)
        {
            uint32 ModelID;         // datalong
        } Model;

                                    // SCRIPT_COMMAND_CLOSE_GOSSIP (33)

        struct                      // SCRIPT_COMMAND_PLAYMOVIE (34)
        {
            uint32 MovieID;         // datalong
        } PlayMovie;

        struct                      // SCRIPT_COMMAND_PLAY_ANIMKIT (35)
        {
            uint32 AnimKitID;       // datalong
        } PlayAnimKit;
    };

    std::string GetDebugInfo() const;
};

typedef std::multimap<uint32, ScriptInfo> ScriptMap;
typedef std::map<uint32, ScriptMap > ScriptMapMap;
typedef std::multimap<uint32 /*spell id*/, std::pair<uint32 /*script id*/, bool /*enabled*/>> SpellScriptsContainer;
typedef std::pair<SpellScriptsContainer::iterator, SpellScriptsContainer::iterator> SpellScriptsBounds;
TC_GAME_API extern ScriptMapMap sSpellScripts;
TC_GAME_API extern ScriptMapMap sEventScripts;
TC_GAME_API extern ScriptMapMap sWaypointScripts;

std::string GetScriptsTableNameByType(ScriptsType type);
ScriptMapMap* GetScriptsMapByType(ScriptsType type);
std::string GetScriptCommandName(ScriptCommands command);

struct TC_GAME_API SpellClickInfo
{
    uint32 spellId;
    uint8 castFlags;
    SpellClickUserTypes userType;

    // helpers
    bool IsFitToRequirements(Unit const* clicker, Unit const* clickee) const;
};

typedef std::multimap<uint32, SpellClickInfo> SpellClickInfoContainer;
typedef std::pair<SpellClickInfoContainer::const_iterator, SpellClickInfoContainer::const_iterator> SpellClickInfoMapBounds;

struct AreaTriggerStruct
{
    uint32 target_mapId;
    float  target_X;
    float  target_Y;
    float  target_Z;
    float  target_Orientation;
};

typedef std::set<ObjectGuid::LowType> CellGuidSet;
struct CellObjectGuids
{
    CellGuidSet creatures;
    CellGuidSet gameobjects;
};
typedef std::unordered_map<uint32/*cell_id*/, CellObjectGuids> CellObjectGuidsMap;
typedef std::unordered_map<uint32/*(mapid, spawnMode) pair*/, CellObjectGuidsMap> MapObjectGuids;

// Trinity Trainer Reference start range
#define TRINITY_TRAINER_START_REF      200000

struct TrinityString
{
    StringVector Content;
};

typedef std::map<ObjectGuid, ObjectGuid> LinkedRespawnContainer;
typedef std::unordered_map<ObjectGuid::LowType, CreatureData> CreatureDataContainer;
typedef std::unordered_map<ObjectGuid::LowType, GameObjectData> GameObjectDataContainer;
typedef std::map<TempSummonGroupKey, std::vector<TempSummonData> > TempSummonDataContainer;
typedef std::unordered_map<uint32, CreatureLocale> CreatureLocaleContainer;
typedef std::unordered_map<uint32, GameObjectLocale> GameObjectLocaleContainer;
typedef std::unordered_map<uint32, QuestTemplateLocale> QuestTemplateLocaleContainer;
typedef std::unordered_map<uint32, QuestObjectivesLocale> QuestObjectivesLocaleContainer;
typedef std::unordered_map<uint32, PageTextLocale> PageTextLocaleContainer;
typedef std::unordered_map<uint32, GossipMenuItemsLocale> GossipMenuItemsLocaleContainer;
typedef std::unordered_map<uint32, PointOfInterestLocale> PointOfInterestLocaleContainer;

typedef std::unordered_map<uint32, TrinityString> TrinityStringContainer;

typedef std::multimap<uint32, uint32> QuestRelations; // unit/go -> quest
typedef std::multimap<uint32, uint32> QuestRelationsReverse; // quest -> unit/go
typedef std::pair<QuestRelations::const_iterator, QuestRelations::const_iterator> QuestRelationBounds;
typedef std::pair<QuestRelationsReverse::const_iterator, QuestRelationsReverse::const_iterator> QuestRelationReverseBounds;

struct PetLevelInfo
{
    PetLevelInfo() : health(0), mana(0), armor(0) { for (uint8 i=0; i < MAX_STATS; ++i) stats[i] = 0; }

    uint16 stats[MAX_STATS];
    uint16 health;
    uint16 mana;
    uint16 armor;
};

struct MailLevelReward
{
    MailLevelReward() : raceMask(0), mailTemplateId(0), senderEntry(0) { }
    MailLevelReward(uint32 _raceMask, uint32 _mailTemplateId, uint32 _senderEntry) : raceMask(_raceMask), mailTemplateId(_mailTemplateId), senderEntry(_senderEntry) { }

    uint32 raceMask;
    uint32 mailTemplateId;
    uint32 senderEntry;
};

typedef std::list<MailLevelReward> MailLevelRewardList;
typedef std::unordered_map<uint8, MailLevelRewardList> MailLevelRewardContainer;

// We assume the rate is in general the same for all three types below, but chose to keep three for scalability and customization
struct RepRewardRate
{
    float questRate;            // We allow rate = 0.0 in database. For this case, it means that
    float questDailyRate;
    float questWeeklyRate;
    float questMonthlyRate;
    float questRepeatableRate;
    float creatureRate;         // no reputation are given at all for this faction/rate type.
    float spellRate;
};

struct ReputationOnKillEntry
{
    uint32 RepFaction1;
    uint32 RepFaction2;
    uint32 ReputationMaxCap1;
    int32 RepValue1;
    uint32 ReputationMaxCap2;
    int32 RepValue2;
    bool IsTeamAward1;
    bool IsTeamAward2;
    bool TeamDependent;
};

struct RepSpilloverTemplate
{
    uint32 faction[MAX_SPILLOVER_FACTIONS];
    float faction_rate[MAX_SPILLOVER_FACTIONS];
    uint32 faction_rank[MAX_SPILLOVER_FACTIONS];
};

struct PointOfInterest
{
    uint32 ID;
    G3D::Vector2 Pos;
    uint32 Icon;
    uint32 Flags;
    uint32 Importance;
    std::string Name;
};

struct GossipMenuItems
{
    uint32          MenuId;
    uint32          OptionIndex;
    uint8           OptionIcon;
    std::string     OptionText;
    uint32          OptionBroadcastTextId;
    uint32          OptionType;
    uint64          OptionNpcflag;
    uint32          ActionMenuId;
    uint32          ActionPoiId;
    bool            BoxCoded;
    uint32          BoxMoney;
    std::string     BoxText;
    uint32          BoxBroadcastTextId;
    ConditionContainer   Conditions;
};

struct GossipMenus
{
    uint32          entry;
    uint32          text_id;
    ConditionContainer   conditions;
};

typedef std::multimap<uint32, GossipMenus> GossipMenusContainer;
typedef std::pair<GossipMenusContainer::const_iterator, GossipMenusContainer::const_iterator> GossipMenusMapBounds;
typedef std::pair<GossipMenusContainer::iterator, GossipMenusContainer::iterator> GossipMenusMapBoundsNonConst;
typedef std::multimap<uint32, GossipMenuItems> GossipMenuItemsContainer;
typedef std::pair<GossipMenuItemsContainer::const_iterator, GossipMenuItemsContainer::const_iterator> GossipMenuItemsMapBounds;
typedef std::pair<GossipMenuItemsContainer::iterator, GossipMenuItemsContainer::iterator> GossipMenuItemsMapBoundsNonConst;

struct QuestPOIPoint
{
    int32 X;
    int32 Y;

    QuestPOIPoint() : X(0), Y(0) { }
    QuestPOIPoint(int32 _X, int32 _Y) : X(_X), Y(_Y) { }
};

struct QuestPOI
{
    int32 BlobIndex;
    int32 ObjectiveIndex;
    int32 QuestObjectiveID;
    int32 QuestObjectID;
    int32 MapID;
    int32 WorldMapAreaID;
    int32 Floor;
    int32 Priority;
    int32 Flags;
    int32 WorldEffectID;
    int32 PlayerConditionID;
    int32 UnkWoD1;
    std::vector<QuestPOIPoint> points;

    QuestPOI() : BlobIndex(0), ObjectiveIndex(0), QuestObjectiveID(0), QuestObjectID(0), MapID(0), WorldMapAreaID(0), Floor(0), Priority(0), Flags(0), WorldEffectID(0), PlayerConditionID(0), UnkWoD1(0) { }
    QuestPOI(int32 _BlobIndex, int32 _ObjectiveIndex, int32 _QuestObjectiveID, int32 _QuestObjectID, int32 _MapID, int32 _WorldMapAreaID, int32 _Foor, int32 _Priority, int32 _Flags, int32 _WorldEffectID, int32 _PlayerConditionID, int32 _UnkWoD1) :
        BlobIndex(_BlobIndex), ObjectiveIndex(_ObjectiveIndex), QuestObjectiveID(_QuestObjectiveID), QuestObjectID(_QuestObjectID), MapID(_MapID), WorldMapAreaID(_WorldMapAreaID),
        Floor(_Foor), Priority(_Priority), Flags(_Flags), WorldEffectID(_WorldEffectID), PlayerConditionID(_PlayerConditionID), UnkWoD1(_UnkWoD1) { }
};

typedef std::vector<QuestPOI> QuestPOIVector;
typedef std::unordered_map<uint32, QuestPOIVector> QuestPOIContainer;

struct QuestGreeting
{
    uint16 greetEmoteType;
    uint32 greetEmoteDelay;
    std::string greeting;

    QuestGreeting() : greetEmoteType(0), greetEmoteDelay(0) { }
    QuestGreeting(uint16 _greetEmoteType, uint32 _greetEmoteDelay, std::string _greeting)
        : greetEmoteType(_greetEmoteType), greetEmoteDelay(_greetEmoteDelay), greeting(_greeting) { }
};

typedef std::unordered_map<uint8, std::unordered_map<uint32, QuestGreeting const*>> QuestGreetingContainer;

struct GraveYardData
{
    uint32 safeLocId;
    uint32 team;
};

typedef std::multimap<uint32, GraveYardData> GraveYardContainer;
typedef std::pair<GraveYardContainer::const_iterator, GraveYardContainer::const_iterator> GraveYardMapBounds;
typedef std::pair<GraveYardContainer::iterator, GraveYardContainer::iterator> GraveYardMapBoundsNonConst;

typedef std::unordered_map<uint32, VendorItemData> CacheVendorItemContainer;
typedef std::unordered_map<uint32, TrainerSpellData> CacheTrainerSpellContainer;

typedef std::unordered_map<uint8, uint8> ExpansionRequirementContainer;
typedef std::unordered_map<uint32, std::string> RealmNameContainer;

struct CharcterTemplateClass
{
    CharcterTemplateClass(uint8 factionGroup, uint8 classID) :
        FactionGroup(factionGroup), ClassID(classID) { }

    uint8 FactionGroup;
    uint8 ClassID;
};

struct CharacterTemplate
{
    uint32 TemplateSetId;
    std::vector<CharcterTemplateClass> Classes;
    std::string Name;
    std::string Description;
    uint8 Level;
};

typedef std::unordered_map<uint32, CharacterTemplate> CharacterTemplateContainer;

<<<<<<< HEAD
typedef std::unordered_map<uint32, ConversationTemplate> ConversationTemplateContainer;
typedef std::unordered_map<uint32, ConversationActorTemplate> ConversationActorTemplateContainer;
typedef std::unordered_map<uint32, ConversationLineTemplate> ConversationLineTemplateContainer;
=======
struct SceneTemplate
{
    uint32 SceneId;
    uint32 PlaybackFlags;
    uint32 ScenePackageId;
    uint32 ScriptId;
};

typedef std::unordered_map<uint32, SceneTemplate> SceneTemplateContainer;
>>>>>>> d4887311

enum SkillRangeType
{
    SKILL_RANGE_LANGUAGE,                                   // 300..300
    SKILL_RANGE_LEVEL,                                      // 1..max skill for level
    SKILL_RANGE_MONO,                                       // 1..1, grey monolite bar
    SKILL_RANGE_RANK,                                       // 1..skill for known rank
    SKILL_RANGE_NONE                                        // 0..0 always
};

#define MAX_SKILL_STEP 16

struct SkillTiersEntry
{
    uint32      ID;                                         // 0
    uint32      Value[MAX_SKILL_STEP];                      // 1-16
};

SkillRangeType GetSkillRangeType(SkillRaceClassInfoEntry const* rcEntry);

#define MAX_PLAYER_NAME          12                         // max allowed by client name length
#define MAX_INTERNAL_PLAYER_NAME 15                         // max server internal player name length (> MAX_PLAYER_NAME for support declined names)
#define MAX_PET_NAME             12                         // max allowed by client name length
#define MAX_CHARTER_NAME         24                         // max allowed by client name length

TC_GAME_API bool normalizePlayerName(std::string& name);

struct ExtendedPlayerName
{
    ExtendedPlayerName(std::string const& name, std::string const& realmName) : Name(name), Realm(realmName) { }
    std::string Name;
    std::string Realm;
};

ExtendedPlayerName ExtractExtendedPlayerName(std::string const& name);

struct LanguageDesc
{
    Language lang_id;
    uint32   spell_id;
    uint32   skill_id;
};

TC_GAME_API extern LanguageDesc lang_description[LANGUAGES_COUNT];
LanguageDesc const* GetLanguageDescByID(uint32 lang);

enum EncounterCreditType
{
    ENCOUNTER_CREDIT_KILL_CREATURE  = 0,
    ENCOUNTER_CREDIT_CAST_SPELL     = 1
};

struct DungeonEncounter
{
    DungeonEncounter(DungeonEncounterEntry const* _dbcEntry, EncounterCreditType _creditType, uint32 _creditEntry, uint32 _lastEncounterDungeon)
        : dbcEntry(_dbcEntry), creditType(_creditType), creditEntry(_creditEntry), lastEncounterDungeon(_lastEncounterDungeon) { }

    DungeonEncounterEntry const* dbcEntry;
    EncounterCreditType creditType;
    uint32 creditEntry;
    uint32 lastEncounterDungeon;
};

typedef std::list<DungeonEncounter const*> DungeonEncounterList;
typedef std::unordered_map<uint64, DungeonEncounterList> DungeonEncounterContainer;

struct PhaseInfoStruct
{
    uint32 Id;
    ConditionContainer Conditions;
};

typedef std::unordered_map<uint32, std::vector<uint32 /*id*/>> TerrainPhaseInfo; // terrain swap
typedef std::unordered_map<uint32, std::vector<uint32>> TerrainUIPhaseInfo; // worldmaparea swap
typedef std::unordered_map<uint32, std::vector<PhaseInfoStruct>> PhaseInfo; // phase

class PlayerDumpReader;

class TC_GAME_API ObjectMgr
{
    friend class PlayerDumpReader;

    private:
        ObjectMgr();
        ~ObjectMgr();

    public:
        ObjectMgr(ObjectMgr const&) = delete;
        ObjectMgr(ObjectMgr&&) = delete;

        ObjectMgr& operator= (ObjectMgr const&) = delete;
        ObjectMgr& operator= (ObjectMgr&&) = delete;

        static ObjectMgr* instance();

        typedef std::unordered_map<uint32, Item*> ItemMap;

        typedef std::unordered_map<uint32, Quest*> QuestMap;

        typedef std::unordered_map<uint32, AreaTriggerStruct> AreaTriggerContainer;

        typedef std::unordered_map<uint32, uint32> AreaTriggerScriptContainer;

        typedef std::unordered_map<uint64, AccessRequirement*> AccessRequirementContainer;

        typedef std::unordered_map<uint32, RepRewardRate > RepRewardRateContainer;
        typedef std::unordered_map<uint32, ReputationOnKillEntry> RepOnKillContainer;
        typedef std::unordered_map<uint32, RepSpilloverTemplate> RepSpilloverTemplateContainer;

        typedef std::unordered_map<uint32, PointOfInterest> PointOfInterestContainer;

        typedef std::vector<std::string> ScriptNameContainer;

        typedef std::map<uint32, uint32> CharacterConversionMap;

        Player* GetPlayerByLowGUID(ObjectGuid::LowType lowguid) const;

        GameObjectTemplate const* GetGameObjectTemplate(uint32 entry) const;
        GameObjectTemplateContainer const* GetGameObjectTemplates() const { return &_gameObjectTemplateStore; }
        int LoadReferenceVendor(int32 vendor, int32 item, uint8 type, std::set<uint32> *skip_vendors);

        void LoadGameObjectTemplate();
        void LoadGameObjectTemplateAddons();

        CreatureTemplate const* GetCreatureTemplate(uint32 entry) const;
        CreatureTemplateContainer const* GetCreatureTemplates() const { return &_creatureTemplateStore; }
        CreatureModelInfo const* GetCreatureModelInfo(uint32 modelId) const;
        CreatureModelInfo const* GetCreatureModelRandomGender(uint32* displayID) const;
        static uint32 ChooseDisplayId(CreatureTemplate const* cinfo, CreatureData const* data = nullptr);
        static void ChooseCreatureFlags(CreatureTemplate const* cinfo, uint64& npcflag, uint32& unit_flags, uint32& dynamicflags, CreatureData const* data = nullptr);
        EquipmentInfo const* GetEquipmentInfo(uint32 entry, int8& id) const;
        CreatureAddon const* GetCreatureAddon(ObjectGuid::LowType lowguid) const;
        GameObjectAddon const* GetGameObjectAddon(ObjectGuid::LowType lowguid) const;
        GameObjectTemplateAddon const* GetGameObjectTemplateAddon(uint32 entry) const;
        CreatureAddon const* GetCreatureTemplateAddon(uint32 entry) const;
        ItemTemplate const* GetItemTemplate(uint32 entry) const;
        ItemTemplateContainer const* GetItemTemplateStore() const { return &_itemTemplateStore; }

        InstanceTemplate const* GetInstanceTemplate(uint32 mapId) const;

        PetLevelInfo const* GetPetLevelInfo(uint32 creature_id, uint8 level) const;

        void GetPlayerClassLevelInfo(uint32 class_, uint8 level, uint32& baseMana) const;

        PlayerInfo const* GetPlayerInfo(uint32 race, uint32 class_) const;

        void GetPlayerLevelInfo(uint32 race, uint32 class_, uint8 level, PlayerLevelInfo* info) const;

        static ObjectGuid GetPlayerGUIDByName(std::string const& name);

        GameObjectQuestItemList const* GetGameObjectQuestItemList(uint32 id) const
        {
            GameObjectQuestItemMap::const_iterator itr = _gameObjectQuestItemStore.find(id);
            if (itr != _gameObjectQuestItemStore.end())
                return &itr->second;
            return nullptr;
        }
        GameObjectQuestItemMap const* GetGameObjectQuestItemMap() const { return &_gameObjectQuestItemStore; }

        CreatureQuestItemList const* GetCreatureQuestItemList(uint32 id) const
        {
            CreatureQuestItemMap::const_iterator itr = _creatureQuestItemStore.find(id);
            if (itr != _creatureQuestItemStore.end())
                return &itr->second;
            return nullptr;
        }
        CreatureQuestItemMap const* GetCreatureQuestItemMap() const { return &_creatureQuestItemStore; }

        /**
        * Retrieves the player name by guid.
        *
        * If the player is online, the name is retrieved immediately otherwise
        * a database query is done.
        *
        * @remark Use sWorld->GetCharacterNameData because it doesn't require a database query when player is offline
        *
        * @param guid player full guid
        * @param name returned name
        *
        * @return true if player was found, false otherwise
        */
        static bool GetPlayerNameByGUID(ObjectGuid const& guid, std::string& name);
        static bool GetPlayerNameAndClassByGUID(ObjectGuid const& guid, std::string& name, uint8& _class);
        static uint32 GetPlayerTeamByGUID(ObjectGuid const& guid);
        static uint32 GetPlayerAccountIdByGUID(ObjectGuid const& guid);
        static uint32 GetPlayerAccountIdByPlayerName(std::string const& name);

        uint32 GetNearestTaxiNode(float x, float y, float z, uint32 mapid, uint32 team);
        void GetTaxiPath(uint32 source, uint32 destination, uint32 &path, uint32 &cost);
        void GetTaxiPath(uint32 source, uint32 destination, std::vector<uint32>& path, uint32& cost);
        uint32 GetTaxiMountDisplayId(uint32 id, uint32 team, bool allowed_alt_team = false);

        Quest const* GetQuestTemplate(uint32 quest_id) const
        {
            QuestMap::const_iterator itr = _questTemplates.find(quest_id);
            return itr != _questTemplates.end() ? itr->second : nullptr;
        }

        QuestMap const& GetQuestTemplates() const { return _questTemplates; }

        std::unordered_set<uint32> const* GetQuestsForAreaTrigger(uint32 Trigger_ID) const
        {
            auto itr = _questAreaTriggerStore.find(Trigger_ID);
            if (itr != _questAreaTriggerStore.end())
                return &itr->second;
            return nullptr;
        }

        bool IsTavernAreaTrigger(uint32 Trigger_ID) const
        {
            return _tavernAreaTriggerStore.find(Trigger_ID) != _tavernAreaTriggerStore.end();
        }

        bool IsGameObjectForQuests(uint32 entry) const
        {
            return _gameObjectForQuestStore.find(entry) != _gameObjectForQuestStore.end();
        }

        NpcText const* GetNpcText(uint32 textID) const;
        QuestGreeting const* GetQuestGreeting(ObjectGuid guid) const;

        WorldSafeLocsEntry const* GetDefaultGraveYard(uint32 team) const;
        WorldSafeLocsEntry const* GetClosestGraveYard(float x, float y, float z, uint32 MapId, uint32 team) const;
        bool AddGraveYardLink(uint32 id, uint32 zoneId, uint32 team, bool persist = true);
        void RemoveGraveYardLink(uint32 id, uint32 zoneId, uint32 team, bool persist = false);
        void LoadGraveyardZones();
        GraveYardData const* FindGraveYardData(uint32 id, uint32 zone) const;

        AreaTriggerStruct const* GetAreaTrigger(uint32 trigger) const
        {
            AreaTriggerContainer::const_iterator itr = _areaTriggerStore.find(trigger);
            if (itr != _areaTriggerStore.end())
                return &itr->second;
            return nullptr;
        }

        AccessRequirement const* GetAccessRequirement(uint32 mapid, Difficulty difficulty) const
        {
            AccessRequirementContainer::const_iterator itr = _accessRequirementStore.find(MAKE_PAIR64(mapid, difficulty));
            if (itr != _accessRequirementStore.end())
                return itr->second;
            return nullptr;
        }

        AreaTriggerStruct const* GetGoBackTrigger(uint32 Map) const;
        AreaTriggerStruct const* GetMapEntranceTrigger(uint32 Map) const;

        uint32 GetAreaTriggerScriptId(uint32 trigger_id) const;
        SpellScriptsBounds GetSpellScriptsBounds(uint32 spellId);

        RepRewardRate const* GetRepRewardRate(uint32 factionId) const
        {
            RepRewardRateContainer::const_iterator itr = _repRewardRateStore.find(factionId);
            if (itr != _repRewardRateStore.end())
                return &itr->second;

            return nullptr;
        }

        ReputationOnKillEntry const* GetReputationOnKilEntry(uint32 id) const
        {
            RepOnKillContainer::const_iterator itr = _repOnKillStore.find(id);
            if (itr != _repOnKillStore.end())
                return &itr->second;
            return nullptr;
        }

        int32 GetBaseReputationOf(FactionEntry const* factionEntry, uint8 race, uint8 playerClass) const;

        RepSpilloverTemplate const* GetRepSpilloverTemplate(uint32 factionId) const
        {
            RepSpilloverTemplateContainer::const_iterator itr = _repSpilloverTemplateStore.find(factionId);
            if (itr != _repSpilloverTemplateStore.end())
                return &itr->second;

            return nullptr;
        }

        PointOfInterest const* GetPointOfInterest(uint32 id) const
        {
            PointOfInterestContainer::const_iterator itr = _pointsOfInterestStore.find(id);
            if (itr != _pointsOfInterestStore.end())
                return &itr->second;
            return nullptr;
        }

        QuestPOIVector const* GetQuestPOIVector(int32 QuestID)
        {
            QuestPOIContainer::const_iterator itr = _questPOIStore.find(QuestID);
            if (itr != _questPOIStore.end())
                return &itr->second;
            return nullptr;
        }

        VehicleAccessoryList const* GetVehicleAccessoryList(Vehicle* veh) const;

        DungeonEncounterList const* GetDungeonEncounterList(uint32 mapId, Difficulty difficulty) const
        {
            DungeonEncounterContainer::const_iterator itr = _dungeonEncounterStore.find(MAKE_PAIR64(mapId, difficulty));
            if (itr != _dungeonEncounterStore.end())
                return &itr->second;
            return nullptr;
        }

        void LoadQuests();
        void LoadQuestStartersAndEnders()
        {
            TC_LOG_INFO("server.loading", "Loading GO Start Quest Data...");
            LoadGameobjectQuestStarters();
            TC_LOG_INFO("server.loading", "Loading GO End Quest Data...");
            LoadGameobjectQuestEnders();
            TC_LOG_INFO("server.loading", "Loading Creature Start Quest Data...");
            LoadCreatureQuestStarters();
            TC_LOG_INFO("server.loading", "Loading Creature End Quest Data...");
            LoadCreatureQuestEnders();
        }
        void LoadGameobjectQuestStarters();
        void LoadGameobjectQuestEnders();
        void LoadCreatureQuestStarters();
        void LoadCreatureQuestEnders();

        QuestRelations* GetGOQuestRelationMap()
        {
            return &_goQuestRelations;
        }

        QuestRelationBounds GetGOQuestRelationBounds(uint32 go_entry) const
        {
            return _goQuestRelations.equal_range(go_entry);
        }

        QuestRelationBounds GetGOQuestInvolvedRelationBounds(uint32 go_entry) const
        {
            return _goQuestInvolvedRelations.equal_range(go_entry);
        }

        QuestRelationReverseBounds GetGOQuestInvolvedRelationReverseBounds(uint32 questId) const
        {
            return _goQuestInvolvedRelationsReverse.equal_range(questId);
        }

        QuestRelations* GetCreatureQuestRelationMap()
        {
            return &_creatureQuestRelations;
        }

        QuestRelationBounds GetCreatureQuestRelationBounds(uint32 creature_entry) const
        {
            return _creatureQuestRelations.equal_range(creature_entry);
        }

        QuestRelationBounds GetCreatureQuestInvolvedRelationBounds(uint32 creature_entry) const
        {
            return _creatureQuestInvolvedRelations.equal_range(creature_entry);
        }

        QuestRelationReverseBounds GetCreatureQuestInvolvedRelationReverseBounds(uint32 questId) const
        {
            return _creatureQuestInvolvedRelationsReverse.equal_range(questId);
        }

        bool LoadTrinityStrings();

        void LoadEventScripts();
        void LoadSpellScripts();
        void LoadWaypointScripts();

        void LoadSpellScriptNames();
        void ValidateSpellScripts();

        void LoadCreatureClassLevelStats();
        void LoadCreatureLocales();
        void LoadCreatureTemplates();
        void LoadCreatureTemplateAddons();
        void LoadCreatureTemplate(Field* fields);
        void CheckCreatureTemplate(CreatureTemplate const* cInfo);
        void LoadGameObjectQuestItems();
        void LoadCreatureQuestItems();
        void LoadTempSummons();
        void LoadCreatures();
        void LoadLinkedRespawn();
        bool SetCreatureLinkedRespawn(ObjectGuid::LowType guid, ObjectGuid::LowType linkedGuid);
        void LoadCreatureAddons();
        void LoadGameObjectAddons();
        void LoadCreatureModelInfo();
        void LoadEquipmentTemplates();
        void LoadGameObjectLocales();
        void LoadGameobjects();
        void LoadItemTemplates();
        void LoadItemTemplateAddon();
        void LoadItemScriptNames();
        void LoadQuestTemplateLocale();
        void LoadQuestObjectivesLocale();
        void LoadPageTextLocales();
        void LoadGossipMenuItemsLocales();
        void LoadPointOfInterestLocales();
        void LoadInstanceTemplate();
        void LoadInstanceEncounters();
        void LoadMailLevelRewards();
        void LoadVehicleTemplateAccessories();
        void LoadVehicleAccessories();

        void LoadNPCText();

        void LoadAreaTriggerTeleports();
        void LoadAccessRequirements();
        void LoadQuestAreaTriggers();
        void LoadQuestGreetings();
        void LoadAreaTriggerScripts();
        void LoadTavernAreaTriggers();
        void LoadGameObjectForQuests();

        void LoadPageTexts();
        PageText const* GetPageText(uint32 pageEntry);

        void LoadPlayerInfo();
        void LoadPetLevelInfo();
        void LoadExplorationBaseXP();
        void LoadPetNames();
        void LoadPetNumber();
        void LoadFishingBaseSkillLevel();
        void LoadSkillTiers();

        void LoadReputationRewardRate();
        void LoadReputationOnKill();
        void LoadReputationSpilloverTemplate();

        void LoadPointsOfInterest();
        void LoadQuestPOI();

        void LoadNPCSpellClickSpells();

        void LoadGameTele();

        void LoadGossipMenu();
        void LoadGossipMenuItems();

        void LoadVendors();
        void LoadTrainerSpell();
        void AddSpellToTrainer(uint32 entry, uint32 spell, uint32 spellCost, uint32 reqSkill, uint32 reqSkillValue, uint32 reqLevel);

        void LoadTerrainPhaseInfo();
        void LoadTerrainSwapDefaults();
        void LoadTerrainWorldMaps();
        void LoadAreaPhases();

<<<<<<< HEAD
        void LoadConversationTemplates();
=======
        void LoadSceneTemplates();
>>>>>>> d4887311

        std::string GeneratePetName(uint32 entry);
        uint32 GetBaseXP(uint8 level);
        uint32 GetXPForLevel(uint8 level) const;

        int32 GetFishingBaseSkillLevel(uint32 entry) const
        {
            FishingBaseSkillContainer::const_iterator itr = _fishingBaseForAreaStore.find(entry);
            return itr != _fishingBaseForAreaStore.end() ? itr->second : 0;
        }

        SkillTiersEntry const* GetSkillTier(uint32 skillTierId) const
        {
            auto itr = _skillTiers.find(skillTierId);
            return itr != _skillTiers.end() ? &itr->second : nullptr;
        }

        void ReturnOrDeleteOldMails(bool serverUp);

        CreatureBaseStats const* GetCreatureBaseStats(uint8 level, uint8 unitClass);

        void SetHighestGuids();

        template<HighGuid type>
        inline ObjectGuidGeneratorBase& GetGenerator()
        {
            static_assert(ObjectGuidTraits<type>::Global || ObjectGuidTraits<type>::RealmSpecific, "Only global guid can be generated in ObjectMgr context");
            return GetGuidSequenceGenerator<type>();
        }

        uint32 GenerateAuctionID();
        uint64 GenerateEquipmentSetGuid();
        uint32 GenerateMailID();
        uint32 GeneratePetNumber();
        uint64 GenerateVoidStorageItemId();
        uint64 GenerateCreatureSpawnId();
        uint64 GenerateGameObjectSpawnId();

        typedef std::multimap<int32, uint32> ExclusiveQuestGroups;
        typedef std::pair<ExclusiveQuestGroups::const_iterator, ExclusiveQuestGroups::const_iterator> ExclusiveQuestGroupsBounds;

        ExclusiveQuestGroups mExclusiveQuestGroups;

        MailLevelReward const* GetMailLevelReward(uint8 level, uint32 raceMask)
        {
            MailLevelRewardContainer::const_iterator map_itr = _mailLevelRewardStore.find(level);
            if (map_itr == _mailLevelRewardStore.end())
                return nullptr;

            for (MailLevelRewardList::const_iterator set_itr = map_itr->second.begin(); set_itr != map_itr->second.end(); ++set_itr)
                if (set_itr->raceMask & raceMask)
                    return &*set_itr;

            return nullptr;
        }

        CellObjectGuids const& GetCellObjectGuids(uint16 mapid, uint8 spawnMode, uint32 cell_id)
        {
            return _mapObjectGuidsStore[MAKE_PAIR32(mapid, spawnMode)][cell_id];
        }

        CellObjectGuidsMap const& GetMapObjectGuids(uint16 mapid, uint8 spawnMode)
        {
            return _mapObjectGuidsStore[MAKE_PAIR32(mapid, spawnMode)];
        }

        /**
         * Gets temp summon data for all creatures of specified group.
         *
         * @param summonerId   Summoner's entry.
         * @param summonerType Summoner's type, see SummonerType for available types.
         * @param group        Id of required group.
         *
         * @return null if group was not found, otherwise reference to the creature group data
         */
        std::vector<TempSummonData> const* GetSummonGroup(uint32 summonerId, SummonerType summonerType, uint8 group) const
        {
            TempSummonDataContainer::const_iterator itr = _tempSummonDataStore.find(TempSummonGroupKey(summonerId, summonerType, group));
            if (itr != _tempSummonDataStore.end())
                return &itr->second;

            return nullptr;
        }

        CreatureData const* GetCreatureData(ObjectGuid::LowType guid) const
        {
            CreatureDataContainer::const_iterator itr = _creatureDataStore.find(guid);
            if (itr == _creatureDataStore.end()) return nullptr;
            return &itr->second;
        }
        CreatureData& NewOrExistCreatureData(ObjectGuid::LowType guid) { return _creatureDataStore[guid]; }
        void DeleteCreatureData(ObjectGuid::LowType guid);
        ObjectGuid GetLinkedRespawnGuid(ObjectGuid guid) const
        {
            LinkedRespawnContainer::const_iterator itr = _linkedRespawnStore.find(guid);
            if (itr == _linkedRespawnStore.end()) return ObjectGuid::Empty;
            return itr->second;
        }
        CreatureLocale const* GetCreatureLocale(uint32 entry) const
        {
            CreatureLocaleContainer::const_iterator itr = _creatureLocaleStore.find(entry);
            if (itr == _creatureLocaleStore.end()) return nullptr;
            return &itr->second;
        }
        GameObjectLocale const* GetGameObjectLocale(uint32 entry) const
        {
            GameObjectLocaleContainer::const_iterator itr = _gameObjectLocaleStore.find(entry);
            if (itr == _gameObjectLocaleStore.end()) return nullptr;
            return &itr->second;
        }
        QuestTemplateLocale const* GetQuestLocale(uint32 entry) const
        {
            QuestTemplateLocaleContainer::const_iterator itr = _questTemplateLocaleStore.find(entry);
            if (itr == _questTemplateLocaleStore.end()) return nullptr;
            return &itr->second;
        }
        QuestObjectivesLocale const* GetQuestObjectivesLocale(uint32 entry) const
        {
            QuestObjectivesLocaleContainer::const_iterator itr = _questObjectivesLocaleStore.find(entry);
            if (itr == _questObjectivesLocaleStore.end()) return nullptr;
            return &itr->second;
        }
        PageTextLocale const* GetPageTextLocale(uint32 entry) const
        {
            PageTextLocaleContainer::const_iterator itr = _pageTextLocaleStore.find(entry);
            if (itr == _pageTextLocaleStore.end()) return nullptr;
            return &itr->second;
        }
        GossipMenuItemsLocale const* GetGossipMenuItemsLocale(uint32 entry) const
        {
            GossipMenuItemsLocaleContainer::const_iterator itr = _gossipMenuItemsLocaleStore.find(entry);
            if (itr == _gossipMenuItemsLocaleStore.end()) return nullptr;
            return &itr->second;
        }
        PointOfInterestLocale const* GetPointOfInterestLocale(uint32 id) const
        {
            PointOfInterestLocaleContainer::const_iterator itr = _pointOfInterestLocaleStore.find(id);
            if (itr == _pointOfInterestLocaleStore.end()) return nullptr;
            return &itr->second;
        }

        GameObjectData const* GetGOData(ObjectGuid::LowType guid) const
        {
            GameObjectDataContainer::const_iterator itr = _gameObjectDataStore.find(guid);
            if (itr == _gameObjectDataStore.end()) return nullptr;
            return &itr->second;
        }
        GameObjectData& NewGOData(ObjectGuid::LowType guid) { return _gameObjectDataStore[guid]; }
        void DeleteGOData(ObjectGuid::LowType guid);

        TrinityString const* GetTrinityString(uint32 entry) const
        {
            TrinityStringContainer::const_iterator itr = _trinityStringStore.find(entry);
            if (itr == _trinityStringStore.end())
                return nullptr;
            return &itr->second;
        }
        char const* GetTrinityString(uint32 entry, LocaleConstant locale) const;
        char const* GetTrinityStringForDBCLocale(uint32 entry) const { return GetTrinityString(entry, DBCLocaleIndex); }
        LocaleConstant GetDBCLocaleIndex() const { return DBCLocaleIndex; }
        void SetDBCLocaleIndex(LocaleConstant locale) { DBCLocaleIndex = locale; }

        // grid objects
        void AddCreatureToGrid(ObjectGuid::LowType guid, CreatureData const* data);
        void RemoveCreatureFromGrid(ObjectGuid::LowType guid, CreatureData const* data);
        void AddGameobjectToGrid(ObjectGuid::LowType guid, GameObjectData const* data);
        void RemoveGameobjectFromGrid(ObjectGuid::LowType guid, GameObjectData const* data);
        ObjectGuid::LowType AddGOData(uint32 entry, uint32 map, float x, float y, float z, float o, uint32 spawntimedelay = 0, float rotation0 = 0, float rotation1 = 0, float rotation2 = 0, float rotation3 = 0);
        ObjectGuid::LowType AddCreatureData(uint32 entry, uint32 map, float x, float y, float z, float o, uint32 spawntimedelay = 0);

        // reserved names
        void LoadReservedPlayersNames();
        bool IsReservedName(std::string const& name) const;

        // name with valid structure and symbols
        static ResponseCodes CheckPlayerName(std::string const& name, LocaleConstant locale, bool create = false);
        static PetNameInvalidReason CheckPetName(std::string const& name);
        static bool IsValidCharterName(std::string const& name);

        static bool CheckDeclinedNames(const std::wstring& w_ownname, DeclinedName const& names);

        GameTele const* GetGameTele(uint32 id) const
        {
            GameTeleContainer::const_iterator itr = _gameTeleStore.find(id);
            if (itr == _gameTeleStore.end()) return nullptr;
            return &itr->second;
        }
        GameTele const* GetGameTele(std::string const& name) const;
        GameTele const* GetGameTeleExactName(std::string const& name) const;
        GameTeleContainer const& GetGameTeleMap() const { return _gameTeleStore; }
        bool AddGameTele(GameTele& data);
        bool DeleteGameTele(std::string const& name);

        TrainerSpellData const* GetNpcTrainerSpells(uint32 entry) const
        {
            CacheTrainerSpellContainer::const_iterator  iter = _cacheTrainerSpellStore.find(entry);
            if (iter == _cacheTrainerSpellStore.end())
                return nullptr;

            return &iter->second;
        }

        VendorItemData const* GetNpcVendorItemList(uint32 entry) const
        {
            CacheVendorItemContainer::const_iterator iter = _cacheVendorItemStore.find(entry);
            if (iter == _cacheVendorItemStore.end())
                return nullptr;

            return &iter->second;
        }

        void AddVendorItem(uint32 entry, uint32 item, int32 maxcount, uint32 incrtime, uint32 extendedCost, uint8 type, bool persist = true); // for event
        bool RemoveVendorItem(uint32 entry, uint32 item, uint8 type, bool persist = true); // for event
        bool IsVendorItemValid(uint32 vendor_entry, uint32 id, int32 maxcount, uint32 ptime, uint32 ExtendedCost, uint8 type, Player* player = NULL, std::set<uint32>* skip_vendors = NULL, uint32 ORnpcflag = 0) const;

        void LoadScriptNames();
        ScriptNameContainer const& GetAllScriptNames() const;
        std::string const& GetScriptName(uint32 id) const;
        uint32 GetScriptId(std::string const& name);

        SpellClickInfoMapBounds GetSpellClickInfoMapBounds(uint32 creature_id) const
        {
            return _spellClickInfoStore.equal_range(creature_id);
        }

        GossipMenusMapBounds GetGossipMenusMapBounds(uint32 uiMenuId) const
        {
            return _gossipMenusStore.equal_range(uiMenuId);
        }

        GossipMenusMapBoundsNonConst GetGossipMenusMapBoundsNonConst(uint32 uiMenuId)
        {
            return _gossipMenusStore.equal_range(uiMenuId);
        }

        GossipMenuItemsMapBounds GetGossipMenuItemsMapBounds(uint32 uiMenuId) const
        {
            return _gossipMenuItemsStore.equal_range(uiMenuId);
        }
        GossipMenuItemsMapBoundsNonConst GetGossipMenuItemsMapBoundsNonConst(uint32 uiMenuId)
        {
            return _gossipMenuItemsStore.equal_range(uiMenuId);
        }

        std::vector<uint32> const* GetPhaseTerrainSwaps(uint32 phaseid) const
        {
            auto itr = _terrainPhaseInfoStore.find(phaseid);
            return itr != _terrainPhaseInfoStore.end() ? &itr->second : nullptr;
        }
        std::vector<uint32> const* GetDefaultTerrainSwaps(uint32 mapid) const
        {
            auto itr = _terrainMapDefaultStore.find(mapid);
            return itr != _terrainMapDefaultStore.end() ? &itr->second : nullptr;
        }
        std::vector<uint32> const* GetTerrainWorldMaps(uint32 terrainId) const
        {
            auto itr = _terrainWorldMapStore.find(terrainId);
            return itr != _terrainWorldMapStore.end() ? &itr->second : nullptr;
        }
        std::vector<PhaseInfoStruct> const* GetPhasesForArea(uint32 area) const
        {
            auto itr = _phases.find(area);
            return itr != _phases.end() ? &itr->second : nullptr;
        }
        TerrainPhaseInfo const& GetDefaultTerrainSwapStore() const { return _terrainMapDefaultStore; }
        PhaseInfo const& GetAreaAndZonePhases() const { return _phases; }
        // condition loading helpers
        std::vector<PhaseInfoStruct>* GetPhasesForAreaOrZoneForLoading(uint32 areaOrZone)
        {
            auto itr = _phases.find(areaOrZone);
            return itr != _phases.end() ? &itr->second : nullptr;
        }
        PhaseInfo& GetAreaAndZonePhasesForLoading() { return _phases; }

        // for wintergrasp only
        GraveYardContainer GraveYardStore;

        static void AddLocaleString(std::string const& value, LocaleConstant localeConstant, StringVector& data);
        static inline void GetLocaleString(StringVector const& data, LocaleConstant localeConstant, std::string& value)
        {
            if (data.size() > size_t(localeConstant) && !data[localeConstant].empty())
                value = data[localeConstant];
        }

        CharacterConversionMap FactionChangeAchievements;
        CharacterConversionMap FactionChangeItems;
        CharacterConversionMap FactionChangeQuests;
        CharacterConversionMap FactionChangeReputation;
        CharacterConversionMap FactionChangeSpells;
        CharacterConversionMap FactionChangeTitles;

        void LoadFactionChangeAchievements();
        void LoadFactionChangeItems();
        void LoadFactionChangeQuests();
        void LoadFactionChangeReputations();
        void LoadFactionChangeSpells();
        void LoadFactionChangeTitles();

        bool IsTransportMap(uint32 mapId) const { return _transportMaps.count(mapId) != 0; }

        void LoadRaceAndClassExpansionRequirements();
        void LoadCharacterTemplates();
        void LoadRealmNames();

        std::string GetRealmName(uint32 realm) const;
        std::string GetNormalizedRealmName(uint32 realm) const;

        ExpansionRequirementContainer const& GetRaceExpansionRequirements() const { return _raceExpansionRequirementStore; }
        uint8 GetRaceExpansionRequirement(uint8 race) const
        {
            auto itr = _raceExpansionRequirementStore.find(race);
            if (itr != _raceExpansionRequirementStore.end())
                return itr->second;
            return EXPANSION_CLASSIC;
        }

        ExpansionRequirementContainer const& GetClassExpansionRequirements() const { return _classExpansionRequirementStore; }
        uint8 GetClassExpansionRequirement(uint8 class_) const
        {
            auto itr = _classExpansionRequirementStore.find(class_);
            if (itr != _classExpansionRequirementStore.end())
                return itr->second;
            return EXPANSION_CLASSIC;
        }

        CharacterTemplateContainer const& GetCharacterTemplates() const { return _characterTemplateStore; }
        CharacterTemplate const* GetCharacterTemplate(uint32 id) const
        {
            auto itr = _characterTemplateStore.find(id);
            if (itr != _characterTemplateStore.end())
                return &itr->second;

            return nullptr;
        }

<<<<<<< HEAD
        ConversationTemplate const* GetConversationTemplate(uint32 id) const
        {
            auto itr = _conversationTemplateStore.find(id);
            if (itr != _conversationTemplateStore.end())
=======
        SceneTemplate const* GetSceneTemplate(uint32 sceneId) const
        {
            auto itr = _sceneTemplateStore.find(sceneId);
            if (itr != _sceneTemplateStore.end())
>>>>>>> d4887311
                return &itr->second;

            return nullptr;
        }

    private:
        // first free id for selected id type
        uint32 _auctionId;
        uint64 _equipmentSetGuid;
        uint32 _itemTextId;
        uint32 _mailId;
        uint32 _hiPetNumber;
        uint64 _voidItemId;
        uint64 _creatureSpawnId;
        uint64 _gameObjectSpawnId;

        // first free low guid for selected guid type
        template<HighGuid high>
        inline ObjectGuidGeneratorBase& GetGuidSequenceGenerator()
        {
            auto itr = _guidGenerators.find(high);
            if (itr == _guidGenerators.end())
                itr = _guidGenerators.insert(std::make_pair(high, Trinity::make_unique<ObjectGuidGenerator<high>>())).first;

            return *itr->second;
        }

        std::map<HighGuid, std::unique_ptr<ObjectGuidGeneratorBase>> _guidGenerators;

        QuestMap _questTemplates;

        typedef std::unordered_map<uint32, NpcText> NpcTextContainer;
        typedef std::unordered_map<uint32, std::unordered_set<uint32>> QuestAreaTriggerContainer;
        typedef std::set<uint32> TavernAreaTriggerContainer;
        typedef std::set<uint32> GameObjectForQuestContainer;

        QuestAreaTriggerContainer _questAreaTriggerStore;
        TavernAreaTriggerContainer _tavernAreaTriggerStore;
        GameObjectForQuestContainer _gameObjectForQuestStore;
        NpcTextContainer _npcTextStore;
        QuestGreetingContainer _questGreetingStore;
        AreaTriggerContainer _areaTriggerStore;
        AreaTriggerScriptContainer _areaTriggerScriptStore;
        AccessRequirementContainer _accessRequirementStore;
        DungeonEncounterContainer _dungeonEncounterStore;

        RepRewardRateContainer _repRewardRateStore;
        RepOnKillContainer _repOnKillStore;
        RepSpilloverTemplateContainer _repSpilloverTemplateStore;

        GossipMenusContainer _gossipMenusStore;
        GossipMenuItemsContainer _gossipMenuItemsStore;
        PointOfInterestContainer _pointsOfInterestStore;

        QuestPOIContainer _questPOIStore;

        QuestRelations _goQuestRelations;
        QuestRelations _goQuestInvolvedRelations;
        QuestRelationsReverse _goQuestInvolvedRelationsReverse;
        QuestRelations _creatureQuestRelations;
        QuestRelations _creatureQuestInvolvedRelations;
        QuestRelationsReverse _creatureQuestInvolvedRelationsReverse;

        //character reserved names
        typedef std::set<std::wstring> ReservedNamesContainer;
        ReservedNamesContainer _reservedNamesStore;

        GameTeleContainer _gameTeleStore;

        ScriptNameContainer _scriptNamesStore;

        SpellClickInfoContainer _spellClickInfoStore;

        SpellScriptsContainer _spellScriptsStore;

        VehicleAccessoryTemplateContainer _vehicleTemplateAccessoryStore;
        VehicleAccessoryContainer _vehicleAccessoryStore;

        LocaleConstant DBCLocaleIndex;

        PageTextContainer _pageTextStore;
        InstanceTemplateContainer _instanceTemplateStore;

        TerrainPhaseInfo _terrainPhaseInfoStore;
        TerrainPhaseInfo _terrainMapDefaultStore;
        TerrainUIPhaseInfo _terrainWorldMapStore;
        PhaseInfo _phases;

    private:
        void LoadScripts(ScriptsType type);
        void LoadQuestRelationsHelper(QuestRelations& map, QuestRelationsReverse* reverseMap, std::string const& table, bool starter, bool go);
        void PlayerCreateInfoAddItemHelper(uint32 race_, uint32 class_, uint32 itemId, int32 count);

        MailLevelRewardContainer _mailLevelRewardStore;

        CreatureBaseStatsContainer _creatureBaseStatsStore;

        typedef std::map<uint32, PetLevelInfo*> PetLevelInfoContainer;
        // PetLevelInfoContainer[creature_id][level]
        PetLevelInfoContainer _petInfoStore;                            // [creature_id][level]

        void BuildPlayerLevelInfo(uint8 race, uint8 class_, uint8 level, PlayerLevelInfo* plinfo) const;

        PlayerInfo* _playerInfo[MAX_RACES][MAX_CLASSES];

        typedef std::vector<uint32> PlayerXPperLevel;       // [level]
        PlayerXPperLevel _playerXPperLevel;

        typedef std::map<uint32, uint32> BaseXPContainer;          // [area level][base xp]
        BaseXPContainer _baseXPTable;

        typedef std::map<uint32, int32> FishingBaseSkillContainer; // [areaId][base skill level]
        FishingBaseSkillContainer _fishingBaseForAreaStore;
        std::unordered_map<uint32, SkillTiersEntry> _skillTiers;

        typedef std::map<uint32, StringVector> HalfNameContainer;
        HalfNameContainer _petHalfName0;
        HalfNameContainer _petHalfName1;

        MapObjectGuids _mapObjectGuidsStore;
        CreatureDataContainer _creatureDataStore;
        CreatureTemplateContainer _creatureTemplateStore;
        CreatureModelContainer _creatureModelStore;
        CreatureAddonContainer _creatureAddonStore;
        GameObjectAddonContainer _gameObjectAddonStore;
        GameObjectQuestItemMap _gameObjectQuestItemStore;
        CreatureQuestItemMap _creatureQuestItemStore;
        CreatureTemplateAddonContainer _creatureTemplateAddonStore;
        EquipmentInfoContainer _equipmentInfoStore;
        LinkedRespawnContainer _linkedRespawnStore;
        CreatureLocaleContainer _creatureLocaleStore;
        GameObjectDataContainer _gameObjectDataStore;
        GameObjectLocaleContainer _gameObjectLocaleStore;
        GameObjectTemplateContainer _gameObjectTemplateStore;
        GameObjectTemplateAddonContainer _gameObjectTemplateAddonStore;
        /// Stores temp summon data grouped by summoner's entry, summoner's type and group id
        TempSummonDataContainer _tempSummonDataStore;

        ItemTemplateContainer _itemTemplateStore;
        QuestTemplateLocaleContainer _questTemplateLocaleStore;
        QuestObjectivesLocaleContainer _questObjectivesLocaleStore;
        PageTextLocaleContainer _pageTextLocaleStore;
        GossipMenuItemsLocaleContainer _gossipMenuItemsLocaleStore;
        PointOfInterestLocaleContainer _pointOfInterestLocaleStore;

        TrinityStringContainer _trinityStringStore;

        CacheVendorItemContainer _cacheVendorItemStore;
        CacheTrainerSpellContainer _cacheTrainerSpellStore;

        std::set<uint32> _difficultyEntries[MAX_CREATURE_DIFFICULTIES]; // already loaded difficulty 1 value in creatures, used in CheckCreatureTemplate
        std::set<uint32> _hasDifficultyEntries[MAX_CREATURE_DIFFICULTIES]; // already loaded creatures with difficulty 1 values, used in CheckCreatureTemplate

        ExpansionRequirementContainer _raceExpansionRequirementStore;
        ExpansionRequirementContainer _classExpansionRequirementStore;
        RealmNameContainer _realmNameStore;

        CharacterTemplateContainer _characterTemplateStore;
        SceneTemplateContainer _sceneTemplateStore;

        ConversationTemplateContainer       _conversationTemplateStore;
        ConversationActorTemplateContainer  _conversationActorTemplateStore;
        ConversationLineTemplateContainer   _conversationLineTemplateStore;

        enum CreatureLinkedRespawnType
        {
            CREATURE_TO_CREATURE,
            CREATURE_TO_GO,         // Creature is dependant on GO
            GO_TO_GO,
            GO_TO_CREATURE          // GO is dependant on creature
        };

        HotfixData _hotfixData;
        std::set<uint32> _transportMaps; // Helper container storing map ids that are for transports only, loaded from gameobject_template
};

#define sObjectMgr ObjectMgr::instance()

#endif<|MERGE_RESOLUTION|>--- conflicted
+++ resolved
@@ -625,11 +625,6 @@
 
 typedef std::unordered_map<uint32, CharacterTemplate> CharacterTemplateContainer;
 
-<<<<<<< HEAD
-typedef std::unordered_map<uint32, ConversationTemplate> ConversationTemplateContainer;
-typedef std::unordered_map<uint32, ConversationActorTemplate> ConversationActorTemplateContainer;
-typedef std::unordered_map<uint32, ConversationLineTemplate> ConversationLineTemplateContainer;
-=======
 struct SceneTemplate
 {
     uint32 SceneId;
@@ -639,7 +634,10 @@
 };
 
 typedef std::unordered_map<uint32, SceneTemplate> SceneTemplateContainer;
->>>>>>> d4887311
+
+typedef std::unordered_map<uint32, ConversationTemplate>        ConversationTemplateContainer;
+typedef std::unordered_map<uint32, ConversationActorTemplate>   ConversationActorTemplateContainer;
+typedef std::unordered_map<uint32, ConversationLineTemplate>    ConversationLineTemplateContainer;
 
 enum SkillRangeType
 {
@@ -1086,11 +1084,8 @@
         void LoadTerrainWorldMaps();
         void LoadAreaPhases();
 
-<<<<<<< HEAD
+        void LoadSceneTemplates();
         void LoadConversationTemplates();
-=======
-        void LoadSceneTemplates();
->>>>>>> d4887311
 
         std::string GeneratePetName(uint32 entry);
         uint32 GetBaseXP(uint8 level);
@@ -1425,18 +1420,19 @@
 
             return nullptr;
         }
-
-<<<<<<< HEAD
+        SceneTemplate const* GetSceneTemplate(uint32 sceneId) const
+        {
+            auto itr = _sceneTemplateStore.find(sceneId);
+            if (itr != _sceneTemplateStore.end())
+                return &itr->second;
+
+            return nullptr;
+        }
+
         ConversationTemplate const* GetConversationTemplate(uint32 id) const
         {
             auto itr = _conversationTemplateStore.find(id);
             if (itr != _conversationTemplateStore.end())
-=======
-        SceneTemplate const* GetSceneTemplate(uint32 sceneId) const
-        {
-            auto itr = _sceneTemplateStore.find(sceneId);
-            if (itr != _sceneTemplateStore.end())
->>>>>>> d4887311
                 return &itr->second;
 
             return nullptr;
