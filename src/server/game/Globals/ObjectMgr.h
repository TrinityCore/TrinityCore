--- conflicted
+++ resolved
@@ -964,12 +964,8 @@
         GameObjectTemplateAddon const* GetGameObjectTemplateAddon(uint32 entry) const;
         CreatureAddon const* GetCreatureTemplateAddon(uint32 entry) const;
         ItemTemplate const* GetItemTemplate(uint32 entry) const;
-<<<<<<< HEAD
-        ItemTemplateContainer const* GetItemTemplateStore() const { return &_itemTemplateStore; }
         uint32 GetCreatureDisplay(int32 modelid) const;
-=======
         ItemTemplateContainer const& GetItemTemplateStore() const { return _itemTemplateStore; }
->>>>>>> d9d26200
 
         ItemSetNameEntry const* GetItemSetNameEntry(uint32 itemId) const
         {
