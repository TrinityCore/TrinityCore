--- conflicted
+++ resolved
@@ -779,7 +779,6 @@
 
 typedef std::unordered_map<uint32, QuestPOIWrapper> QuestPOIContainer;
 
-<<<<<<< HEAD
 struct QuestGreeting
 {
     uint16 greetEmoteType;
@@ -793,10 +792,7 @@
 
 typedef std::unordered_map<uint8, std::unordered_map<uint32, QuestGreeting const*>> QuestGreetingContainer;
 
-struct GraveYardData
-=======
 struct GraveyardData
->>>>>>> 445c5a00
 {
     uint32 safeLocId;
     uint32 team;
