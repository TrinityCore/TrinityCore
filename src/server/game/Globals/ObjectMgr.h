--- conflicted
+++ resolved
@@ -736,20 +736,9 @@
 
         CreatureTemplate const* GetCreatureTemplate(uint32 entry) const;
         CreatureTemplateContainer const* GetCreatureTemplates() const { return &_creatureTemplateStore; }
-<<<<<<< HEAD
-        CreatureModelInfo const* GetCreatureModelInfo(uint32 modelId);
-        CreatureModelInfo const* GetCreatureModelRandomGender(uint32* displayID);
-        static int32 ChooseDisplayId(CreatureTemplate const* cinfo, CreatureData const* data = NULL);
-        static void ChooseCreatureFlags(CreatureTemplate const* cinfo, uint32& npcflag, uint32& unit_flags, uint32& dynamicflags, CreatureData const* data = NULL);
-        EquipmentInfo const* GetEquipmentInfo(uint32 entry, int8& id);
-        CreatureAddon const* GetCreatureAddon(ObjectGuid::LowType lowguid);
-        GameObjectAddon const* GetGameObjectAddon(ObjectGuid::LowType lowguid);
-        CreatureAddon const* GetCreatureTemplateAddon(uint32 entry);
-        ItemTemplate const* GetItemTemplate(uint32 entry);
-=======
         CreatureModelInfo const* GetCreatureModelInfo(uint32 modelId) const;
         CreatureModelInfo const* GetCreatureModelRandomGender(uint32* displayID) const;
-        static uint32 ChooseDisplayId(CreatureTemplate const* cinfo, CreatureData const* data = nullptr);
+        static int32 ChooseDisplayId(CreatureTemplate const* cinfo, CreatureData const* data = nullptr);
         static void ChooseCreatureFlags(CreatureTemplate const* cinfo, uint32& npcflag, uint32& unit_flags, uint32& dynamicflags, CreatureData const* data = nullptr);
         EquipmentInfo const* GetEquipmentInfo(uint32 entry, int8& id) const;
         CreatureAddon const* GetCreatureAddon(ObjectGuid::LowType lowguid) const;
@@ -757,7 +746,6 @@
         GameObjectTemplateAddon const* GetGameObjectTemplateAddon(uint32 entry) const;
         CreatureAddon const* GetCreatureTemplateAddon(uint32 entry) const;
         ItemTemplate const* GetItemTemplate(uint32 entry) const;
->>>>>>> 3c32086b
         ItemTemplateContainer const* GetItemTemplateStore() const { return &_itemTemplateStore; }
         uint32 GetCreatureDisplay(int32 modelid) const;
 
