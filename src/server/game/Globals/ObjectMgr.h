/*
 * Copyright (C) 2008-2017 TrinityCore <http://www.trinitycore.org/>
 * Copyright (C) 2005-2009 MaNGOS <http://getmangos.com/>
 *
 * This program is free software; you can redistribute it and/or modify it
 * under the terms of the GNU General Public License as published by the
 * Free Software Foundation; either version 2 of the License, or (at your
 * option) any later version.
 *
 * This program is distributed in the hope that it will be useful, but WITHOUT
 * ANY WARRANTY; without even the implied warranty of MERCHANTABILITY or
 * FITNESS FOR A PARTICULAR PURPOSE. See the GNU General Public License for
 * more details.
 *
 * You should have received a copy of the GNU General Public License along
 * with this program. If not, see <http://www.gnu.org/licenses/>.
 */

#ifndef _OBJECTMGR_H
#define _OBJECTMGR_H

#include "Object.h"
#include "Bag.h"
#include "Creature.h"
#include "DynamicObject.h"
#include "Conversation.h"
#include "GameObject.h"
#include "TemporarySummon.h"
#include "Corpse.h"
#include "QuestDef.h"
#include "ItemTemplate.h"
#include "NPCHandler.h"
#include "DatabaseEnvFwd.h"
#include "Mail.h"
#include "Map.h"
#include "ObjectAccessor.h"
#include "ObjectDefines.h"
#include "ConditionMgr.h"
#include "ItemTemplate.h"
#include "VehicleDefines.h"
#include "ConditionMgr.h"
#include "DB2Stores.h"
#include <string>
#include <tuple>
#include <map>
#include <limits>
#include <functional>
#include <memory>

class Item;
class Vehicle;
struct AccessRequirement;
struct DeclinedName;
struct PlayerInfo;
struct PlayerLevelInfo;

#pragma pack(push, 1)

struct PageText
{
    std::string Text;
    uint32 NextPageID;
    int32 PlayerConditionID;
    uint8 Flags;
};

/// Key for storing temp summon data in TempSummonDataContainer
struct TempSummonGroupKey
{
    TempSummonGroupKey(uint32 summonerEntry, SummonerType summonerType, uint8 group)
        : _summonerEntry(summonerEntry), _summonerType(summonerType), _summonGroup(group)
    {
    }

    bool operator<(TempSummonGroupKey const& rhs) const
    {
        return std::tie(_summonerEntry, _summonerType, _summonGroup) <
            std::tie(rhs._summonerEntry, rhs._summonerType, rhs._summonGroup);
    }

private:
    uint32 _summonerEntry;      ///< Summoner's entry
    SummonerType _summonerType; ///< Summoner's type, see SummonerType for available types
    uint8 _summonGroup;         ///< Summon's group id
};

#pragma pack(pop)

// DB scripting commands
enum ScriptCommands
{
    SCRIPT_COMMAND_TALK                  = 0,                // source/target = Creature, target = any, datalong = talk type (0=say, 1=whisper, 2=yell, 3=emote text, 4=boss emote text), datalong2 & 1 = player talk (instead of creature), dataint = string_id
    SCRIPT_COMMAND_EMOTE                 = 1,                // source/target = Creature, datalong = emote id, datalong2 = 0: set emote state; > 0: play emote state
    SCRIPT_COMMAND_FIELD_SET             = 2,                // source/target = Creature, datalong = field id, datalog2 = value
    SCRIPT_COMMAND_MOVE_TO               = 3,                // source/target = Creature, datalong2 = time to reach, x/y/z = destination
    SCRIPT_COMMAND_FLAG_SET              = 4,                // source/target = Creature, datalong = field id, datalog2 = bitmask
    SCRIPT_COMMAND_FLAG_REMOVE           = 5,                // source/target = Creature, datalong = field id, datalog2 = bitmask
    SCRIPT_COMMAND_TELEPORT_TO           = 6,                // source/target = Creature/Player (see datalong2), datalong = map_id, datalong2 = 0: Player; 1: Creature, x/y/z = destination, o = orientation
    SCRIPT_COMMAND_QUEST_EXPLORED        = 7,                // target/source = Player, target/source = GO/Creature, datalong = quest id, datalong2 = distance or 0
    SCRIPT_COMMAND_KILL_CREDIT           = 8,                // target/source = Player, datalong = creature entry, datalong2 = 0: personal credit, 1: group credit
    SCRIPT_COMMAND_RESPAWN_GAMEOBJECT    = 9,                // source = WorldObject (summoner), datalong = GO guid, datalong2 = despawn delay
    SCRIPT_COMMAND_TEMP_SUMMON_CREATURE  = 10,               // source = WorldObject (summoner), datalong = creature entry, datalong2 = despawn delay, x/y/z = summon position, o = orientation
    SCRIPT_COMMAND_OPEN_DOOR             = 11,               // source = Unit, datalong = GO guid, datalong2 = reset delay (min 15)
    SCRIPT_COMMAND_CLOSE_DOOR            = 12,               // source = Unit, datalong = GO guid, datalong2 = reset delay (min 15)
    SCRIPT_COMMAND_ACTIVATE_OBJECT       = 13,               // source = Unit, target = GO
    SCRIPT_COMMAND_REMOVE_AURA           = 14,               // source (datalong2 != 0) or target (datalong2 == 0) = Unit, datalong = spell id
    SCRIPT_COMMAND_CAST_SPELL            = 15,               // source and/or target = Unit, datalong2 = cast direction (0: s->t 1: s->s 2: t->t 3: t->s 4: s->creature with dataint entry), dataint & 1 = triggered flag
    SCRIPT_COMMAND_PLAY_SOUND            = 16,               // source = WorldObject, target = none/Player, datalong = sound id, datalong2 (bitmask: 0/1=anyone/player, 0/2=without/with distance dependency, so 1|2 = 3 is target with distance dependency)
    SCRIPT_COMMAND_CREATE_ITEM           = 17,               // target/source = Player, datalong = item entry, datalong2 = amount
    SCRIPT_COMMAND_DESPAWN_SELF          = 18,               // target/source = Creature, datalong = despawn delay

    SCRIPT_COMMAND_LOAD_PATH             = 20,               // source = Unit, datalong = path id, datalong2 = is repeatable
    SCRIPT_COMMAND_CALLSCRIPT_TO_UNIT    = 21,               // source = WorldObject (if present used as a search center), datalong = script id, datalong2 = unit lowguid, dataint = script table to use (see ScriptsType)
    SCRIPT_COMMAND_KILL                  = 22,               // source/target = Creature, dataint = remove corpse attribute

    // TrinityCore only
    SCRIPT_COMMAND_ORIENTATION           = 30,               // source = Unit, target (datalong > 0) = Unit, datalong = > 0 turn source to face target, o = orientation
    SCRIPT_COMMAND_EQUIP                 = 31,               // soucre = Creature, datalong = equipment id
    SCRIPT_COMMAND_MODEL                 = 32,               // source = Creature, datalong = model id
    SCRIPT_COMMAND_CLOSE_GOSSIP          = 33,               // source = Player
    SCRIPT_COMMAND_PLAYMOVIE             = 34,               // source = Player, datalong = movie id
    SCRIPT_COMMAND_MOVEMENT              = 35,               // source = Creature, datalong = MovementType, datalong2 = MovementDistance (spawndist f.ex.), dataint = pathid
    SCRIPT_COMMAND_PLAY_ANIMKIT          = 36                // source = Creature, datalong = AnimKit id
};

enum ChatType
{
    CHAT_TYPE_SAY               = 0,
    CHAT_TYPE_YELL              = 1,
    CHAT_TYPE_TEXT_EMOTE        = 2,
    CHAT_TYPE_BOSS_EMOTE        = 3,
    CHAT_TYPE_WHISPER           = 4,
    CHAT_TYPE_BOSS_WHISPER      = 5,
    CHAT_TYPE_ZONE_YELL         = 6,
    CHAT_TYPE_END               = 255
};

typedef std::map<uint32, PageText> PageTextContainer;

// Benchmarked: Faster than std::map (insert/find)
typedef std::unordered_map<uint16, InstanceTemplate> InstanceTemplateContainer;

struct GameTele
{
    float  position_x;
    float  position_y;
    float  position_z;
    float  orientation;
    uint32 mapId;
    std::string name;
    std::wstring wnameLow;
};

typedef std::unordered_map<uint32, GameTele > GameTeleContainer;

struct CreatureOutfit
{
    static constexpr uint32 max_outfit_displays = 11;
    static constexpr uint32 max_custom_displays = 3;
    uint8 race;
    uint8 Class;
    uint8 gender;
    uint8 face;
    uint8 skin;
    uint8 hair;
    uint8 facialhair;
    uint8 haircolor;
    uint8 customdisplay[3];
    uint32 displayId;
    uint32 outfit[max_outfit_displays];
};

typedef std::unordered_map<uint32, CreatureOutfit> CreatureOutfitContainer;

enum ScriptsType
{
    SCRIPTS_FIRST = 1,

    SCRIPTS_SPELL = SCRIPTS_FIRST,
    SCRIPTS_EVENT,
    SCRIPTS_WAYPOINT,

    SCRIPTS_LAST
};

enum eScriptFlags
{
    // Talk Flags
    SF_TALK_USE_PLAYER          = 0x1,

    // Emote flags
    SF_EMOTE_USE_STATE          = 0x1,

    // TeleportTo flags
    SF_TELEPORT_USE_CREATURE    = 0x1,

    // KillCredit flags
    SF_KILLCREDIT_REWARD_GROUP  = 0x1,

    // RemoveAura flags
    SF_REMOVEAURA_REVERSE       = 0x1,

    // CastSpell flags
    SF_CASTSPELL_SOURCE_TO_TARGET = 0,
    SF_CASTSPELL_SOURCE_TO_SOURCE = 1,
    SF_CASTSPELL_TARGET_TO_TARGET = 2,
    SF_CASTSPELL_TARGET_TO_SOURCE = 3,
    SF_CASTSPELL_SEARCH_CREATURE  = 4,
    SF_CASTSPELL_TRIGGERED      = 0x1,

    // PlaySound flags
    SF_PLAYSOUND_TARGET_PLAYER  = 0x1,
    SF_PLAYSOUND_DISTANCE_SOUND = 0x2,

    // Orientation flags
    SF_ORIENTATION_FACE_TARGET  = 0x1
};

struct ScriptInfo
{
    ScriptsType type;
    uint32 id;
    uint32 delay;
    ScriptCommands command;

    union
    {
        struct
        {
            uint32 nData[3];
            float  fData[4];
        } Raw;

        struct                      // SCRIPT_COMMAND_TALK (0)
        {
            uint32 ChatType;        // datalong
            uint32 Flags;           // datalong2
            int32  TextID;          // dataint
        } Talk;

        struct                      // SCRIPT_COMMAND_EMOTE (1)
        {
            uint32 EmoteID;         // datalong
            uint32 Flags;           // datalong2
        } Emote;

        struct                      // SCRIPT_COMMAND_FIELD_SET (2)
        {
            uint32 FieldID;         // datalong
            uint32 FieldValue;      // datalong2
        } FieldSet;

        struct                      // SCRIPT_COMMAND_MOVE_TO (3)
        {
            uint32 Unused1;         // datalong
            uint32 TravelTime;      // datalong2
            int32  Unused2;         // dataint

            float DestX;
            float DestY;
            float DestZ;
        } MoveTo;

        struct                      // SCRIPT_COMMAND_FLAG_SET (4)
                                    // SCRIPT_COMMAND_FLAG_REMOVE (5)
        {
            uint32 FieldID;         // datalong
            uint32 FieldValue;      // datalong2
        } FlagToggle;

        struct                      // SCRIPT_COMMAND_TELEPORT_TO (6)
        {
            uint32 MapID;           // datalong
            uint32 Flags;           // datalong2
            int32  Unused1;         // dataint

            float DestX;
            float DestY;
            float DestZ;
            float Orientation;
        } TeleportTo;

        struct                      // SCRIPT_COMMAND_QUEST_EXPLORED (7)
        {
            uint32 QuestID;         // datalong
            uint32 Distance;        // datalong2
        } QuestExplored;

        struct                      // SCRIPT_COMMAND_KILL_CREDIT (8)
        {
            uint32 CreatureEntry;   // datalong
            uint32 Flags;           // datalong2
        } KillCredit;

        struct                      // SCRIPT_COMMAND_RESPAWN_GAMEOBJECT (9)
        {
            uint32 GOGuid;          // datalong
            uint32 DespawnDelay;    // datalong2
        } RespawnGameobject;

        struct                      // SCRIPT_COMMAND_TEMP_SUMMON_CREATURE (10)
        {
            uint32 CreatureEntry;   // datalong
            uint32 DespawnDelay;    // datalong2
            int32  Unused1;         // dataint

            float PosX;
            float PosY;
            float PosZ;
            float Orientation;
        } TempSummonCreature;

        struct                      // SCRIPT_COMMAND_CLOSE_DOOR (12)
                                    // SCRIPT_COMMAND_OPEN_DOOR (11)
        {
            uint32 GOGuid;          // datalong
            uint32 ResetDelay;      // datalong2
        } ToggleDoor;

                                    // SCRIPT_COMMAND_ACTIVATE_OBJECT (13)

        struct                      // SCRIPT_COMMAND_REMOVE_AURA (14)
        {
            uint32 SpellID;         // datalong
            uint32 Flags;           // datalong2
        } RemoveAura;

        struct                      // SCRIPT_COMMAND_CAST_SPELL (15)
        {
            uint32 SpellID;         // datalong
            uint32 Flags;           // datalong2
            int32  CreatureEntry;   // dataint

            float SearchRadius;
        } CastSpell;

        struct                      // SCRIPT_COMMAND_PLAY_SOUND (16)
        {
            uint32 SoundID;         // datalong
            uint32 Flags;           // datalong2
        } PlaySound;

        struct                      // SCRIPT_COMMAND_CREATE_ITEM (17)
        {
            uint32 ItemEntry;       // datalong
            uint32 Amount;          // datalong2
        } CreateItem;

        struct                      // SCRIPT_COMMAND_DESPAWN_SELF (18)
        {
            uint32 DespawnDelay;    // datalong
        } DespawnSelf;

        struct                      // SCRIPT_COMMAND_LOAD_PATH (20)
        {
            uint32 PathID;          // datalong
            uint32 IsRepeatable;    // datalong2
        } LoadPath;

        struct                      // SCRIPT_COMMAND_CALLSCRIPT_TO_UNIT (21)
        {
            uint32 CreatureEntry;   // datalong
            uint32 ScriptID;        // datalong2
            uint32 ScriptType;      // dataint
        } CallScript;

        struct                      // SCRIPT_COMMAND_KILL (22)
        {
            uint32 Unused1;         // datalong
            uint32 Unused2;         // datalong2
            int32  RemoveCorpse;    // dataint
        } Kill;

        struct                      // SCRIPT_COMMAND_ORIENTATION (30)
        {
            uint32 Flags;           // datalong
            uint32 Unused1;         // datalong2
            int32  Unused2;         // dataint

            float Unused3;
            float Unused4;
            float Unused5;
            float Orientation;
        } Orientation;

        struct                      // SCRIPT_COMMAND_EQUIP (31)
        {
            uint32 EquipmentID;     // datalong
        } Equip;

        struct                      // SCRIPT_COMMAND_MODEL (32)
        {
            uint32 ModelID;         // datalong
        } Model;

                                    // SCRIPT_COMMAND_CLOSE_GOSSIP (33)

        struct                      // SCRIPT_COMMAND_PLAYMOVIE (34)
        {
            uint32 MovieID;         // datalong
        } PlayMovie;

        struct                       // SCRIPT_COMMAND_MOVEMENT (35)
        {
            uint32 MovementType;     // datalong
            uint32 MovementDistance; // datalong2
            int32  Path;             // dataint
        } Movement;

        struct                      // SCRIPT_COMMAND_PLAY_ANIMKIT (36)
        {
            uint32 AnimKitID;       // datalong
        } PlayAnimKit;
    };

    std::string GetDebugInfo() const;
};

typedef std::multimap<uint32, ScriptInfo> ScriptMap;
typedef std::map<uint32, ScriptMap > ScriptMapMap;
typedef std::multimap<uint32 /*spell id*/, std::pair<uint32 /*script id*/, bool /*enabled*/>> SpellScriptsContainer;
typedef std::pair<SpellScriptsContainer::iterator, SpellScriptsContainer::iterator> SpellScriptsBounds;
TC_GAME_API extern ScriptMapMap sSpellScripts;
TC_GAME_API extern ScriptMapMap sEventScripts;
TC_GAME_API extern ScriptMapMap sWaypointScripts;

std::string GetScriptsTableNameByType(ScriptsType type);
ScriptMapMap* GetScriptsMapByType(ScriptsType type);
std::string GetScriptCommandName(ScriptCommands command);

struct TC_GAME_API SpellClickInfo
{
    uint32 spellId;
    uint8 castFlags;
    SpellClickUserTypes userType;

    // helpers
    bool IsFitToRequirements(Unit const* clicker, Unit const* clickee) const;
};

typedef std::multimap<uint32, SpellClickInfo> SpellClickInfoContainer;
typedef std::pair<SpellClickInfoContainer::const_iterator, SpellClickInfoContainer::const_iterator> SpellClickInfoMapBounds;

struct AreaTriggerStruct
{
    uint32 target_mapId;
    float  target_X;
    float  target_Y;
    float  target_Z;
    float  target_Orientation;
};

struct AccessRequirement
{
    uint8  levelMin;
    uint8  levelMax;
    uint32 item;
    uint32 item2;
    uint32 quest_A;
    uint32 quest_H;
    uint32 achievement;
    std::string questFailedText;
};

typedef std::set<ObjectGuid::LowType> CellGuidSet;
struct CellObjectGuids
{
    CellGuidSet creatures;
    CellGuidSet gameobjects;
};
typedef std::unordered_map<uint32/*cell_id*/, CellObjectGuids> CellObjectGuidsMap;
typedef std::unordered_map<uint32/*(mapid, spawnMode) pair*/, CellObjectGuidsMap> MapObjectGuids;

// Trinity Trainer Reference start range
#define TRINITY_TRAINER_START_REF      200000

struct TrinityString
{
    std::vector<std::string> Content;
};

typedef std::map<ObjectGuid, ObjectGuid> LinkedRespawnContainer;
typedef std::unordered_map<ObjectGuid::LowType, CreatureData> CreatureDataContainer;
typedef std::unordered_map<ObjectGuid::LowType, GameObjectData> GameObjectDataContainer;
typedef std::map<TempSummonGroupKey, std::vector<TempSummonData> > TempSummonDataContainer;
typedef std::unordered_map<uint32, CreatureLocale> CreatureLocaleContainer;
typedef std::unordered_map<uint32, GameObjectLocale> GameObjectLocaleContainer;
typedef std::unordered_map<uint32, QuestTemplateLocale> QuestTemplateLocaleContainer;
typedef std::unordered_map<uint32, QuestObjectivesLocale> QuestObjectivesLocaleContainer;
typedef std::unordered_map<uint32, QuestOfferRewardLocale> QuestOfferRewardLocaleContainer;
typedef std::unordered_map<uint32, QuestRequestItemsLocale> QuestRequestItemsLocaleContainer;
typedef std::unordered_map<uint32, PageTextLocale> PageTextLocaleContainer;

struct GossipMenuItemsLocale
{
    std::vector<std::string> OptionText;
    std::vector<std::string> BoxText;
};

typedef std::unordered_map<uint32, GossipMenuItemsLocale> GossipMenuItemsLocaleContainer;

struct PointOfInterestLocale
{
    std::vector<std::string> Name;
};

typedef std::unordered_map<uint32, PointOfInterestLocale> PointOfInterestLocaleContainer;

typedef std::unordered_map<uint32, TrinityString> TrinityStringContainer;

typedef std::multimap<uint32, uint32> QuestRelations; // unit/go -> quest
typedef std::multimap<uint32, uint32> QuestRelationsReverse; // quest -> unit/go
typedef std::pair<QuestRelations::const_iterator, QuestRelations::const_iterator> QuestRelationBounds;
typedef std::pair<QuestRelationsReverse::const_iterator, QuestRelationsReverse::const_iterator> QuestRelationReverseBounds;


struct PlayerCreateInfoItem
{
    PlayerCreateInfoItem(uint32 id, uint32 amount) : item_id(id), item_amount(amount) { }

    uint32 item_id;
    uint32 item_amount;
};

typedef std::list<PlayerCreateInfoItem> PlayerCreateInfoItems;

struct PlayerLevelInfo
{
    PlayerLevelInfo() { for (uint8 i = 0; i < MAX_STATS; ++i) stats[i] = 0; }

    uint16 stats[MAX_STATS];
};

typedef std::list<uint32> PlayerCreateInfoSpells;

struct PlayerCreateInfoAction
{
    PlayerCreateInfoAction() : button(0), type(0), action(0) { }
    PlayerCreateInfoAction(uint8 _button, uint32 _action, uint8 _type) : button(_button), type(_type), action(_action) { }

    uint8 button;
    uint8 type;
    uint32 action;
};

typedef std::list<PlayerCreateInfoAction> PlayerCreateInfoActions;

typedef std::list<SkillRaceClassInfoEntry const*> PlayerCreateInfoSkills;

struct PlayerInfo
{
    // existence checked by displayId != 0
    PlayerInfo() : mapId(0), areaId(0), positionX(0.0f), positionY(0.0f), positionZ(0.0f), orientation(0.0f), displayId_m(0), displayId_f(0), levelInfo(nullptr) { }

    uint32 mapId;
    uint32 areaId;
    float positionX;
    float positionY;
    float positionZ;
    float orientation;
    uint16 displayId_m;
    uint16 displayId_f;
    PlayerCreateInfoItems item;
    PlayerCreateInfoSpells customSpells;
    PlayerCreateInfoSpells castSpells;
    PlayerCreateInfoActions action;
    PlayerCreateInfoSkills skills;

    PlayerLevelInfo* levelInfo;                             //[level-1] 0..MaxPlayerLevel-1
};

struct PetLevelInfo
{
    PetLevelInfo() : health(0), mana(0), armor(0) { memset(stats, 0, sizeof(stats)); }

    uint16 stats[MAX_STATS];
    uint16 health;
    uint16 mana;
    uint16 armor;
};

struct MailLevelReward
{
    MailLevelReward() : raceMask(0), mailTemplateId(0), senderEntry(0) { }
    MailLevelReward(uint32 _raceMask, uint32 _mailTemplateId, uint32 _senderEntry) : raceMask(_raceMask), mailTemplateId(_mailTemplateId), senderEntry(_senderEntry) { }

    uint32 raceMask;
    uint32 mailTemplateId;
    uint32 senderEntry;
};

typedef std::list<MailLevelReward> MailLevelRewardList;
typedef std::unordered_map<uint8, MailLevelRewardList> MailLevelRewardContainer;

// We assume the rate is in general the same for all three types below, but chose to keep three for scalability and customization
struct RepRewardRate
{
    float questRate;            // We allow rate = 0.0 in database. For this case, it means that
    float questDailyRate;
    float questWeeklyRate;
    float questMonthlyRate;
    float questRepeatableRate;
    float creatureRate;         // no reputation are given at all for this faction/rate type.
    float spellRate;
};

struct ReputationOnKillEntry
{
    uint32 RepFaction1;
    uint32 RepFaction2;
    uint32 ReputationMaxCap1;
    int32 RepValue1;
    uint32 ReputationMaxCap2;
    int32 RepValue2;
    bool IsTeamAward1;
    bool IsTeamAward2;
    bool TeamDependent;
};

struct RepSpilloverTemplate
{
    uint32 faction[MAX_SPILLOVER_FACTIONS];
    float faction_rate[MAX_SPILLOVER_FACTIONS];
    uint32 faction_rank[MAX_SPILLOVER_FACTIONS];
};

struct PointOfInterest
{
    uint32 ID;
    Position Pos;
    uint32 Icon;
    uint32 Flags;
    uint32 Importance;
    std::string Name;
};

struct GossipMenuItems
{
    uint32          MenuId;
    uint32          OptionIndex;
    uint8           OptionIcon;
    std::string     OptionText;
    uint32          OptionBroadcastTextId;
    uint32          OptionType;
    uint64          OptionNpcflag;
    uint32          ActionMenuId;
    uint32          ActionPoiId;
    bool            BoxCoded;
    uint32          BoxMoney;
    std::string     BoxText;
    uint32          BoxBroadcastTextId;
    ConditionContainer   Conditions;
};

struct GossipMenus
{
    uint32          entry;
    uint32          text_id;
    ConditionContainer   conditions;
};

typedef std::multimap<uint32, GossipMenus> GossipMenusContainer;
typedef std::pair<GossipMenusContainer::const_iterator, GossipMenusContainer::const_iterator> GossipMenusMapBounds;
typedef std::pair<GossipMenusContainer::iterator, GossipMenusContainer::iterator> GossipMenusMapBoundsNonConst;
typedef std::multimap<uint32, GossipMenuItems> GossipMenuItemsContainer;
typedef std::pair<GossipMenuItemsContainer::const_iterator, GossipMenuItemsContainer::const_iterator> GossipMenuItemsMapBounds;
typedef std::pair<GossipMenuItemsContainer::iterator, GossipMenuItemsContainer::iterator> GossipMenuItemsMapBoundsNonConst;

struct QuestPOIPoint
{
    int32 X;
    int32 Y;

    QuestPOIPoint() : X(0), Y(0) { }
    QuestPOIPoint(int32 _X, int32 _Y) : X(_X), Y(_Y) { }
};

struct QuestPOI
{
    int32 BlobIndex;
    int32 ObjectiveIndex;
    int32 QuestObjectiveID;
    int32 QuestObjectID;
    int32 MapID;
    int32 WorldMapAreaID;
    int32 Floor;
    int32 Priority;
    int32 Flags;
    int32 WorldEffectID;
    int32 PlayerConditionID;
    int32 UnkWoD1;
    std::vector<QuestPOIPoint> points;

    QuestPOI() : BlobIndex(0), ObjectiveIndex(0), QuestObjectiveID(0), QuestObjectID(0), MapID(0), WorldMapAreaID(0), Floor(0), Priority(0), Flags(0), WorldEffectID(0), PlayerConditionID(0), UnkWoD1(0) { }
    QuestPOI(int32 _BlobIndex, int32 _ObjectiveIndex, int32 _QuestObjectiveID, int32 _QuestObjectID, int32 _MapID, int32 _WorldMapAreaID, int32 _Foor, int32 _Priority, int32 _Flags, int32 _WorldEffectID, int32 _PlayerConditionID, int32 _UnkWoD1) :
        BlobIndex(_BlobIndex), ObjectiveIndex(_ObjectiveIndex), QuestObjectiveID(_QuestObjectiveID), QuestObjectID(_QuestObjectID), MapID(_MapID), WorldMapAreaID(_WorldMapAreaID),
        Floor(_Foor), Priority(_Priority), Flags(_Flags), WorldEffectID(_WorldEffectID), PlayerConditionID(_PlayerConditionID), UnkWoD1(_UnkWoD1) { }
};

typedef std::vector<QuestPOI> QuestPOIVector;
typedef std::unordered_map<uint32, QuestPOIVector> QuestPOIContainer;

struct QuestGreeting
{
    uint16 greetEmoteType;
    uint32 greetEmoteDelay;
    std::string greeting;

    QuestGreeting() : greetEmoteType(0), greetEmoteDelay(0) { }
    QuestGreeting(uint16 _greetEmoteType, uint32 _greetEmoteDelay, std::string _greeting)
        : greetEmoteType(_greetEmoteType), greetEmoteDelay(_greetEmoteDelay), greeting(_greeting) { }
};

typedef std::unordered_map<uint8, std::unordered_map<uint32, QuestGreeting const*>> QuestGreetingContainer;

struct GraveYardData
{
    uint32 safeLocId;
    uint32 team;
};

typedef std::multimap<uint32, GraveYardData> GraveYardContainer;
typedef std::pair<GraveYardContainer::const_iterator, GraveYardContainer::const_iterator> GraveYardMapBounds;
typedef std::pair<GraveYardContainer::iterator, GraveYardContainer::iterator> GraveYardMapBoundsNonConst;

typedef std::unordered_map<uint32, VendorItemData> CacheVendorItemContainer;
typedef std::unordered_map<uint32, TrainerSpellData> CacheTrainerSpellContainer;

typedef std::unordered_map<uint32, std::string> RealmNameContainer;

struct SceneTemplate
{
    uint32 SceneId;
    uint32 PlaybackFlags;
    uint32 ScenePackageId;
    uint32 ScriptId;
};

typedef std::unordered_map<uint32, SceneTemplate> SceneTemplateContainer;

enum SkillRangeType
{
    SKILL_RANGE_LANGUAGE,                                   // 300..300
    SKILL_RANGE_LEVEL,                                      // 1..max skill for level
    SKILL_RANGE_MONO,                                       // 1..1, grey monolite bar
    SKILL_RANGE_RANK,                                       // 1..skill for known rank
    SKILL_RANGE_NONE                                        // 0..0 always
};

#define MAX_SKILL_STEP 16

struct SkillTiersEntry
{
    uint32      ID;                                         // 0
    uint32      Value[MAX_SKILL_STEP];                      // 1-16
};

SkillRangeType GetSkillRangeType(SkillRaceClassInfoEntry const* rcEntry);

#define MAX_PLAYER_NAME          12                         // max allowed by client name length
#define MAX_INTERNAL_PLAYER_NAME 15                         // max server internal player name length (> MAX_PLAYER_NAME for support declined names)
#define MAX_PET_NAME             12                         // max allowed by client name length
#define MAX_CHARTER_NAME         24                         // max allowed by client name length

TC_GAME_API bool normalizePlayerName(std::string& name);

struct ExtendedPlayerName
{
    ExtendedPlayerName(std::string const& name, std::string const& realmName) : Name(name), Realm(realmName) { }
    std::string Name;
    std::string Realm;
};

ExtendedPlayerName ExtractExtendedPlayerName(std::string const& name);

struct LanguageDesc
{
    Language lang_id;
    uint32   spell_id;
    uint32   skill_id;
};

TC_GAME_API extern LanguageDesc lang_description[LANGUAGES_COUNT];
LanguageDesc const* GetLanguageDescByID(uint32 lang);

enum EncounterCreditType : uint8
{
    ENCOUNTER_CREDIT_KILL_CREATURE  = 0,
    ENCOUNTER_CREDIT_CAST_SPELL     = 1
};

struct DungeonEncounter
{
    DungeonEncounter(DungeonEncounterEntry const* _dbcEntry, EncounterCreditType _creditType, uint32 _creditEntry, uint32 _lastEncounterDungeon)
        : dbcEntry(_dbcEntry), creditType(_creditType), creditEntry(_creditEntry), lastEncounterDungeon(_lastEncounterDungeon) { }

    DungeonEncounterEntry const* dbcEntry;
    EncounterCreditType creditType;
    uint32 creditEntry;
    uint32 lastEncounterDungeon;
};

typedef std::list<DungeonEncounter const*> DungeonEncounterList;
typedef std::unordered_map<uint64, DungeonEncounterList> DungeonEncounterContainer;

struct PhaseInfoStruct
{
    uint32 Id;
    ConditionContainer Conditions;
};

typedef std::unordered_map<uint32, std::vector<uint32 /*id*/>> TerrainPhaseInfo; // terrain swap
typedef std::unordered_map<uint32, std::vector<uint32>> TerrainUIPhaseInfo; // worldmaparea swap
typedef std::unordered_map<uint32, std::vector<PhaseInfoStruct>> PhaseInfo; // phase

class PlayerDumpReader;

class TC_GAME_API ObjectMgr
{
    friend class PlayerDumpReader;

    private:
        ObjectMgr();
        ~ObjectMgr();

    public:
        ObjectMgr(ObjectMgr const&) = delete;
        ObjectMgr(ObjectMgr&&) = delete;

        ObjectMgr& operator= (ObjectMgr const&) = delete;
        ObjectMgr& operator= (ObjectMgr&&) = delete;

        static ObjectMgr* instance();

        typedef std::unordered_map<uint32, Quest*> QuestMap;
        typedef std::unordered_map<uint32 /*questObjectiveId*/, QuestObjective const*> QuestObjectivesByIdContainer;

        typedef std::unordered_map<uint32, AreaTriggerStruct> AreaTriggerContainer;

        typedef std::unordered_map<uint32, uint32> AreaTriggerScriptContainer;

        typedef std::unordered_map<uint64, AccessRequirement*> AccessRequirementContainer;

        typedef std::unordered_map<uint32, RepRewardRate > RepRewardRateContainer;
        typedef std::unordered_map<uint32, ReputationOnKillEntry> RepOnKillContainer;
        typedef std::unordered_map<uint32, RepSpilloverTemplate> RepSpilloverTemplateContainer;

        typedef std::unordered_map<uint32, PointOfInterest> PointOfInterestContainer;

        typedef std::vector<std::string> ScriptNameContainer;

        typedef std::map<uint32, uint32> CharacterConversionMap;

        GameObjectTemplate const* GetGameObjectTemplate(uint32 entry) const;
        GameObjectTemplateContainer const* GetGameObjectTemplates() const { return &_gameObjectTemplateStore; }
        int LoadReferenceVendor(int32 vendor, int32 item, uint8 type, std::set<uint32> *skip_vendors);

        void LoadGameObjectTemplate();
        void LoadGameObjectTemplateAddons();

        CreatureTemplate const* GetCreatureTemplate(uint32 entry) const;
        CreatureTemplateContainer const* GetCreatureTemplates() const { return &_creatureTemplateStore; }
        CreatureModelInfo const* GetCreatureModelInfo(uint32 modelId) const;
        CreatureModelInfo const* GetCreatureModelRandomGender(uint32* displayID) const;
<<<<<<< HEAD
        static int32 ChooseDisplayId(CreatureTemplate const* cinfo, CreatureData const* data = nullptr);
        static void ChooseCreatureFlags(CreatureTemplate const* cinfo, uint64& npcflag, uint32& unit_flags, uint32& dynamicflags, CreatureData const* data = nullptr);
=======
        static uint32 ChooseDisplayId(CreatureTemplate const* cinfo, CreatureData const* data = nullptr);
        static void ChooseCreatureFlags(CreatureTemplate const* cInfo, uint64& npcFlags, uint32& unitFlags, uint32& unitFlags2, uint32& unitFlags3, uint32& dynamicFlags, CreatureData const* data = nullptr);
>>>>>>> 97854da1
        EquipmentInfo const* GetEquipmentInfo(uint32 entry, int8& id) const;
        CreatureAddon const* GetCreatureAddon(ObjectGuid::LowType lowguid) const;
        GameObjectAddon const* GetGameObjectAddon(ObjectGuid::LowType lowguid) const;
        GameObjectTemplateAddon const* GetGameObjectTemplateAddon(uint32 entry) const;
        CreatureAddon const* GetCreatureTemplateAddon(uint32 entry) const;
        ItemTemplate const* GetItemTemplate(uint32 entry) const;
        ItemTemplateContainer const* GetItemTemplateStore() const { return &_itemTemplateStore; }
        uint32 GetCreatureDisplay(int32 modelid) const;

        InstanceTemplate const* GetInstanceTemplate(uint32 mapId) const;

        PetLevelInfo const* GetPetLevelInfo(uint32 creature_id, uint8 level) const;

        void GetPlayerClassLevelInfo(uint32 class_, uint8 level, uint32& baseMana) const;

        PlayerInfo const* GetPlayerInfo(uint32 race, uint32 class_) const;

        void GetPlayerLevelInfo(uint32 race, uint32 class_, uint8 level, PlayerLevelInfo* info) const;

        static ObjectGuid GetPlayerGUIDByName(std::string const& name);

        GameObjectQuestItemList const* GetGameObjectQuestItemList(uint32 id) const
        {
            GameObjectQuestItemMap::const_iterator itr = _gameObjectQuestItemStore.find(id);
            if (itr != _gameObjectQuestItemStore.end())
                return &itr->second;
            return nullptr;
        }
        GameObjectQuestItemMap const* GetGameObjectQuestItemMap() const { return &_gameObjectQuestItemStore; }

        CreatureQuestItemList const* GetCreatureQuestItemList(uint32 id) const
        {
            CreatureQuestItemMap::const_iterator itr = _creatureQuestItemStore.find(id);
            if (itr != _creatureQuestItemStore.end())
                return &itr->second;
            return nullptr;
        }
        CreatureQuestItemMap const* GetCreatureQuestItemMap() const { return &_creatureQuestItemStore; }

        /**
        * Retrieves the player name by guid.
        *
        * If the player is online, the name is retrieved immediately otherwise
        * a database query is done.
        *
        * @remark Use sWorld->GetCharacterNameData because it doesn't require a database query when player is offline
        *
        * @param guid player full guid
        * @param name returned name
        *
        * @return true if player was found, false otherwise
        */
        static bool GetPlayerNameByGUID(ObjectGuid const& guid, std::string& name);
        static bool GetPlayerNameAndClassByGUID(ObjectGuid const& guid, std::string& name, uint8& _class);
        static uint32 GetPlayerTeamByGUID(ObjectGuid const& guid);
        static uint32 GetPlayerAccountIdByGUID(ObjectGuid const& guid);
        static uint32 GetPlayerAccountIdByPlayerName(std::string const& name);

        uint32 GetNearestTaxiNode(float x, float y, float z, uint32 mapid, uint32 team);
        void GetTaxiPath(uint32 source, uint32 destination, uint32 &path, uint32 &cost);
        void GetTaxiPath(uint32 source, uint32 destination, std::vector<uint32>& path, uint32& cost);
        uint32 GetTaxiMountDisplayId(uint32 id, uint32 team, bool allowed_alt_team = false);

        Quest const* GetQuestTemplate(uint32 quest_id) const
        {
            QuestMap::const_iterator itr = _questTemplates.find(quest_id);
            return itr != _questTemplates.end() ? itr->second : nullptr;
        }

        QuestMap const& GetQuestTemplates() const { return _questTemplates; }

        QuestObjective const* GetQuestObjective(uint32 questObjectiveId) const
        {
            auto itr = _questObjectives.find(questObjectiveId);
            return itr != _questObjectives.end() ? itr->second : nullptr;
        }

        std::unordered_set<uint32> const* GetQuestsForAreaTrigger(uint32 Trigger_ID) const
        {
            auto itr = _questAreaTriggerStore.find(Trigger_ID);
            if (itr != _questAreaTriggerStore.end())
                return &itr->second;
            return nullptr;
        }

        bool IsTavernAreaTrigger(uint32 Trigger_ID) const
        {
            return _tavernAreaTriggerStore.find(Trigger_ID) != _tavernAreaTriggerStore.end();
        }

        bool IsGameObjectForQuests(uint32 entry) const
        {
            return _gameObjectForQuestStore.find(entry) != _gameObjectForQuestStore.end();
        }

        NpcText const* GetNpcText(uint32 textID) const;
        QuestGreeting const* GetQuestGreeting(ObjectGuid guid) const;

        WorldSafeLocsEntry const* GetDefaultGraveYard(uint32 team) const;
        WorldSafeLocsEntry const* GetClosestGraveYard(float x, float y, float z, uint32 MapId, uint32 team) const;
        bool AddGraveYardLink(uint32 id, uint32 zoneId, uint32 team, bool persist = true);
        void RemoveGraveYardLink(uint32 id, uint32 zoneId, uint32 team, bool persist = false);
        void LoadGraveyardZones();
        GraveYardData const* FindGraveYardData(uint32 id, uint32 zone) const;

        AreaTriggerStruct const* GetAreaTrigger(uint32 trigger) const;
        AccessRequirement const* GetAccessRequirement(uint32 mapid, Difficulty difficulty) const;
        AreaTriggerStruct const* GetGoBackTrigger(uint32 Map) const;
        AreaTriggerStruct const* GetMapEntranceTrigger(uint32 Map) const;

        uint32 GetAreaTriggerScriptId(uint32 trigger_id) const;
        SpellScriptsBounds GetSpellScriptsBounds(uint32 spellId);

        RepRewardRate const* GetRepRewardRate(uint32 factionId) const
        {
            RepRewardRateContainer::const_iterator itr = _repRewardRateStore.find(factionId);
            if (itr != _repRewardRateStore.end())
                return &itr->second;

            return nullptr;
        }

        ReputationOnKillEntry const* GetReputationOnKilEntry(uint32 id) const
        {
            RepOnKillContainer::const_iterator itr = _repOnKillStore.find(id);
            if (itr != _repOnKillStore.end())
                return &itr->second;
            return nullptr;
        }

        int32 GetBaseReputationOf(FactionEntry const* factionEntry, uint8 race, uint8 playerClass) const;

        RepSpilloverTemplate const* GetRepSpilloverTemplate(uint32 factionId) const
        {
            RepSpilloverTemplateContainer::const_iterator itr = _repSpilloverTemplateStore.find(factionId);
            if (itr != _repSpilloverTemplateStore.end())
                return &itr->second;

            return nullptr;
        }

        PointOfInterest const* GetPointOfInterest(uint32 id) const
        {
            PointOfInterestContainer::const_iterator itr = _pointsOfInterestStore.find(id);
            if (itr != _pointsOfInterestStore.end())
                return &itr->second;
            return nullptr;
        }

        QuestPOIVector const* GetQuestPOIVector(int32 QuestID)
        {
            QuestPOIContainer::const_iterator itr = _questPOIStore.find(QuestID);
            if (itr != _questPOIStore.end())
                return &itr->second;
            return nullptr;
        }

        VehicleAccessoryList const* GetVehicleAccessoryList(Vehicle* veh) const;

        DungeonEncounterList const* GetDungeonEncounterList(uint32 mapId, Difficulty difficulty) const;

        void LoadQuests();
        void LoadQuestStartersAndEnders();
        void LoadGameobjectQuestStarters();
        void LoadGameobjectQuestEnders();
        void LoadCreatureQuestStarters();
        void LoadCreatureQuestEnders();

        QuestRelations* GetGOQuestRelationMap()
        {
            return &_goQuestRelations;
        }

        QuestRelationBounds GetGOQuestRelationBounds(uint32 go_entry) const
        {
            return _goQuestRelations.equal_range(go_entry);
        }

        QuestRelationBounds GetGOQuestInvolvedRelationBounds(uint32 go_entry) const
        {
            return _goQuestInvolvedRelations.equal_range(go_entry);
        }

        QuestRelationReverseBounds GetGOQuestInvolvedRelationReverseBounds(uint32 questId) const
        {
            return _goQuestInvolvedRelationsReverse.equal_range(questId);
        }

        QuestRelations* GetCreatureQuestRelationMap()
        {
            return &_creatureQuestRelations;
        }

        QuestRelationBounds GetCreatureQuestRelationBounds(uint32 creature_entry) const
        {
            return _creatureQuestRelations.equal_range(creature_entry);
        }

        QuestRelationBounds GetCreatureQuestInvolvedRelationBounds(uint32 creature_entry) const
        {
            return _creatureQuestInvolvedRelations.equal_range(creature_entry);
        }

        QuestRelationReverseBounds GetCreatureQuestInvolvedRelationReverseBounds(uint32 questId) const
        {
            return _creatureQuestInvolvedRelationsReverse.equal_range(questId);
        }

        bool LoadTrinityStrings();

        void LoadEventScripts();
        void LoadSpellScripts();
        void LoadWaypointScripts();

        void LoadSpellScriptNames();
        void ValidateSpellScripts();

        void LoadCreatureClassLevelStats();
        void LoadCreatureLocales();
        void LoadCreatureTemplates();
        void LoadCreatureTemplateAddons();
        void LoadCreatureTemplate(Field* fields);
        void CheckCreatureTemplate(CreatureTemplate const* cInfo);
        void LoadGameObjectQuestItems();
        void LoadCreatureQuestItems();
        void LoadTempSummons();
        void LoadCreatures();
        void LoadLinkedRespawn();
        bool SetCreatureLinkedRespawn(ObjectGuid::LowType guid, ObjectGuid::LowType linkedGuid);
        void LoadCreatureAddons();
        void LoadGameObjectAddons();
        void LoadCreatureModelInfo();
        void LoadEquipmentTemplates();
        void LoadGameObjectLocales();
        void LoadGameobjects();
        void LoadItemTemplates();
        void LoadItemTemplateAddon();
        void LoadItemScriptNames();
        void LoadQuestTemplateLocale();
        void LoadQuestObjectivesLocale();
        void LoadQuestOfferRewardLocale();
        void LoadQuestRequestItemsLocale();
        void LoadPageTextLocales();
        void LoadGossipMenuItemsLocales();
        void LoadPointOfInterestLocales();
        void LoadInstanceTemplate();
        void LoadInstanceEncounters();
        void LoadMailLevelRewards();
        void LoadVehicleTemplateAccessories();
        void LoadVehicleAccessories();

        void LoadNPCText();

        void LoadAreaTriggerTeleports();
        void LoadAccessRequirements();
        void LoadQuestAreaTriggers();
        void LoadQuestGreetings();
        void LoadAreaTriggerScripts();
        void LoadTavernAreaTriggers();
        void LoadGameObjectForQuests();

        void LoadPageTexts();
        PageText const* GetPageText(uint32 pageEntry);

        void LoadPlayerInfo();
        void LoadPetLevelInfo();
        void LoadExplorationBaseXP();
        void LoadPetNames();
        void LoadPetNumber();
        void LoadFishingBaseSkillLevel();
        void LoadSkillTiers();

        void LoadReputationRewardRate();
        void LoadReputationOnKill();
        void LoadReputationSpilloverTemplate();

        void LoadPointsOfInterest();
        void LoadQuestPOI();

        void LoadNPCSpellClickSpells();

        void LoadCreatureOutfits();
        void LoadGameTele();

        void LoadGossipMenu();
        void LoadGossipMenuItems();

        void LoadVendors();
        void LoadTrainerSpell();
        void AddSpellToTrainer(uint32 entry, uint32 spell, uint32 spellCost, uint32 reqSkill, uint32 reqSkillValue, uint32 reqLevel, uint32 Index);

        void LoadTerrainPhaseInfo();
        void LoadTerrainSwapDefaults();
        void LoadTerrainWorldMaps();
        void LoadAreaPhases();

        void LoadSceneTemplates();

        std::string GeneratePetName(uint32 entry);
        uint32 GetBaseXP(uint8 level);
        uint32 GetXPForLevel(uint8 level) const;

        int32 GetFishingBaseSkillLevel(uint32 entry) const
        {
            FishingBaseSkillContainer::const_iterator itr = _fishingBaseForAreaStore.find(entry);
            return itr != _fishingBaseForAreaStore.end() ? itr->second : 0;
        }

        SkillTiersEntry const* GetSkillTier(uint32 skillTierId) const
        {
            auto itr = _skillTiers.find(skillTierId);
            return itr != _skillTiers.end() ? &itr->second : nullptr;
        }

        void ReturnOrDeleteOldMails(bool serverUp);

        CreatureBaseStats const* GetCreatureBaseStats(uint8 level, uint8 unitClass);

        void SetHighestGuids();

        template<HighGuid type>
        inline ObjectGuidGeneratorBase& GetGenerator()
        {
            static_assert(ObjectGuidTraits<type>::Global || ObjectGuidTraits<type>::RealmSpecific, "Only global guid can be generated in ObjectMgr context");
            return GetGuidSequenceGenerator<type>();
        }

        uint32 GenerateAuctionID();
        uint64 GenerateEquipmentSetGuid();
        uint32 GenerateMailID();
        uint32 GeneratePetNumber();
        uint64 GenerateVoidStorageItemId();
        uint64 GenerateCreatureSpawnId();
        uint64 GenerateGameObjectSpawnId();

        typedef std::multimap<int32, uint32> ExclusiveQuestGroups;
        typedef std::pair<ExclusiveQuestGroups::const_iterator, ExclusiveQuestGroups::const_iterator> ExclusiveQuestGroupsBounds;

        ExclusiveQuestGroups mExclusiveQuestGroups;

        MailLevelReward const* GetMailLevelReward(uint8 level, uint32 raceMask)
        {
            MailLevelRewardContainer::const_iterator map_itr = _mailLevelRewardStore.find(level);
            if (map_itr == _mailLevelRewardStore.end())
                return nullptr;

            for (auto const& mailLevelReward : map_itr->second)
                if (mailLevelReward.raceMask & raceMask)
                    return &mailLevelReward;

            return nullptr;
        }

        CellObjectGuids const& GetCellObjectGuids(uint16 mapid, uint8 spawnMode, uint32 cell_id)
        {
            return _mapObjectGuidsStore[MAKE_PAIR32(mapid, spawnMode)][cell_id];
        }

        CellObjectGuidsMap const& GetMapObjectGuids(uint16 mapid, uint8 spawnMode)
        {
            return _mapObjectGuidsStore[MAKE_PAIR32(mapid, spawnMode)];
        }

        /**
         * Gets temp summon data for all creatures of specified group.
         *
         * @param summonerId   Summoner's entry.
         * @param summonerType Summoner's type, see SummonerType for available types.
         * @param group        Id of required group.
         *
         * @return null if group was not found, otherwise reference to the creature group data
         */
        std::vector<TempSummonData> const* GetSummonGroup(uint32 summonerId, SummonerType summonerType, uint8 group) const
        {
            TempSummonDataContainer::const_iterator itr = _tempSummonDataStore.find(TempSummonGroupKey(summonerId, summonerType, group));
            if (itr != _tempSummonDataStore.end())
                return &itr->second;

            return nullptr;
        }

        CreatureData const* GetCreatureData(ObjectGuid::LowType guid) const
        {
            CreatureDataContainer::const_iterator itr = _creatureDataStore.find(guid);
            if (itr == _creatureDataStore.end()) return nullptr;
            return &itr->second;
        }
        CreatureData& NewOrExistCreatureData(ObjectGuid::LowType guid) { return _creatureDataStore[guid]; }
        void DeleteCreatureData(ObjectGuid::LowType guid);
        ObjectGuid GetLinkedRespawnGuid(ObjectGuid guid) const
        {
            LinkedRespawnContainer::const_iterator itr = _linkedRespawnStore.find(guid);
            if (itr == _linkedRespawnStore.end()) return ObjectGuid::Empty;
            return itr->second;
        }
        CreatureLocale const* GetCreatureLocale(uint32 entry) const
        {
            CreatureLocaleContainer::const_iterator itr = _creatureLocaleStore.find(entry);
            if (itr == _creatureLocaleStore.end()) return nullptr;
            return &itr->second;
        }
        GameObjectLocale const* GetGameObjectLocale(uint32 entry) const
        {
            GameObjectLocaleContainer::const_iterator itr = _gameObjectLocaleStore.find(entry);
            if (itr == _gameObjectLocaleStore.end()) return nullptr;
            return &itr->second;
        }
        QuestTemplateLocale const* GetQuestLocale(uint32 entry) const
        {
            QuestTemplateLocaleContainer::const_iterator itr = _questTemplateLocaleStore.find(entry);
            if (itr == _questTemplateLocaleStore.end()) return nullptr;
            return &itr->second;
        }
        QuestOfferRewardLocale const* GetQuestOfferRewardLocale(uint32 entry) const
        {
            auto itr = _questOfferRewardLocaleStore.find(entry);
            if (itr == _questOfferRewardLocaleStore.end()) return nullptr;
            return &itr->second;
        }
        QuestRequestItemsLocale const* GetQuestRequestItemsLocale(uint32 entry) const
        {
            auto itr = _questRequestItemsLocaleStore.find(entry);
            if (itr == _questRequestItemsLocaleStore.end()) return nullptr;
            return &itr->second;
        }
        QuestObjectivesLocale const* GetQuestObjectivesLocale(uint32 entry) const
        {
            QuestObjectivesLocaleContainer::const_iterator itr = _questObjectivesLocaleStore.find(entry);
            if (itr == _questObjectivesLocaleStore.end()) return nullptr;
            return &itr->second;
        }
        PageTextLocale const* GetPageTextLocale(uint32 entry) const
        {
            PageTextLocaleContainer::const_iterator itr = _pageTextLocaleStore.find(entry);
            if (itr == _pageTextLocaleStore.end()) return nullptr;
            return &itr->second;
        }
        GossipMenuItemsLocale const* GetGossipMenuItemsLocale(uint32 entry) const
        {
            GossipMenuItemsLocaleContainer::const_iterator itr = _gossipMenuItemsLocaleStore.find(entry);
            if (itr == _gossipMenuItemsLocaleStore.end()) return nullptr;
            return &itr->second;
        }
        PointOfInterestLocale const* GetPointOfInterestLocale(uint32 id) const
        {
            PointOfInterestLocaleContainer::const_iterator itr = _pointOfInterestLocaleStore.find(id);
            if (itr == _pointOfInterestLocaleStore.end()) return nullptr;
            return &itr->second;
        }

        GameObjectData const* GetGOData(ObjectGuid::LowType guid) const
        {
            GameObjectDataContainer::const_iterator itr = _gameObjectDataStore.find(guid);
            if (itr == _gameObjectDataStore.end()) return nullptr;
            return &itr->second;
        }
        GameObjectData& NewGOData(ObjectGuid::LowType guid) { return _gameObjectDataStore[guid]; }
        void DeleteGOData(ObjectGuid::LowType guid);

        TrinityString const* GetTrinityString(uint32 entry) const
        {
            TrinityStringContainer::const_iterator itr = _trinityStringStore.find(entry);
            if (itr == _trinityStringStore.end())
                return nullptr;
            return &itr->second;
        }
        char const* GetTrinityString(uint32 entry, LocaleConstant locale) const;
        char const* GetTrinityStringForDBCLocale(uint32 entry) const { return GetTrinityString(entry, DBCLocaleIndex); }
        LocaleConstant GetDBCLocaleIndex() const { return DBCLocaleIndex; }
        void SetDBCLocaleIndex(LocaleConstant locale) { DBCLocaleIndex = locale; }

        // grid objects
        void AddCreatureToGrid(ObjectGuid::LowType guid, CreatureData const* data);
        void RemoveCreatureFromGrid(ObjectGuid::LowType guid, CreatureData const* data);
        void AddGameobjectToGrid(ObjectGuid::LowType guid, GameObjectData const* data);
        void RemoveGameobjectFromGrid(ObjectGuid::LowType guid, GameObjectData const* data);
        ObjectGuid::LowType AddGOData(uint32 entry, uint32 map, float x, float y, float z, float o, uint32 spawntimedelay = 0, float rotation0 = 0, float rotation1 = 0, float rotation2 = 0, float rotation3 = 0);
        ObjectGuid::LowType AddCreatureData(uint32 entry, uint32 map, float x, float y, float z, float o, uint32 spawntimedelay = 0);

        // reserved names
        void LoadReservedPlayersNames();
        bool IsReservedName(std::string const& name) const;

        // name with valid structure and symbols
        static ResponseCodes CheckPlayerName(std::string const& name, LocaleConstant locale, bool create = false);
        static PetNameInvalidReason CheckPetName(std::string const& name);
        static bool IsValidCharterName(std::string const& name);

        static bool CheckDeclinedNames(const std::wstring& w_ownname, DeclinedName const& names);

        GameTele const* GetGameTele(uint32 id) const
        {
            GameTeleContainer::const_iterator itr = _gameTeleStore.find(id);
            if (itr == _gameTeleStore.end()) return nullptr;
            return &itr->second;
        }
        GameTele const* GetGameTele(std::string const& name) const;
        GameTele const* GetGameTeleExactName(std::string const& name) const;
        GameTeleContainer const& GetGameTeleMap() const { return _gameTeleStore; }
        bool AddGameTele(GameTele& data);
        bool DeleteGameTele(std::string const& name);

        const CreatureOutfitContainer& GetCreatureOutfitMap() const { return _creatureOutfitStore; }

        TrainerSpellData const* GetNpcTrainerSpells(uint32 entry) const
        {
            CacheTrainerSpellContainer::const_iterator  iter = _cacheTrainerSpellStore.find(entry);
            if (iter == _cacheTrainerSpellStore.end())
                return nullptr;

            return &iter->second;
        }

        VendorItemData const* GetNpcVendorItemList(uint32 entry) const
        {
            CacheVendorItemContainer::const_iterator iter = _cacheVendorItemStore.find(entry);
            if (iter == _cacheVendorItemStore.end())
                return nullptr;

            return &iter->second;
        }

        void AddVendorItem(uint32 entry, uint32 item, int32 maxcount, uint32 incrtime, uint32 extendedCost, uint8 type, bool persist = true); // for event
        bool RemoveVendorItem(uint32 entry, uint32 item, uint8 type, bool persist = true); // for event
        bool IsVendorItemValid(uint32 vendor_entry, uint32 id, int32 maxcount, uint32 ptime, uint32 ExtendedCost, uint8 type, Player* player = nullptr, std::set<uint32>* skip_vendors = nullptr, uint32 ORnpcflag = 0) const;

        void LoadScriptNames();
        ScriptNameContainer const& GetAllScriptNames() const;
        std::string const& GetScriptName(uint32 id) const;
        uint32 GetScriptId(std::string const& name);

        SpellClickInfoMapBounds GetSpellClickInfoMapBounds(uint32 creature_id) const
        {
            return _spellClickInfoStore.equal_range(creature_id);
        }

        GossipMenusMapBounds GetGossipMenusMapBounds(uint32 uiMenuId) const
        {
            return _gossipMenusStore.equal_range(uiMenuId);
        }

        GossipMenusMapBoundsNonConst GetGossipMenusMapBoundsNonConst(uint32 uiMenuId)
        {
            return _gossipMenusStore.equal_range(uiMenuId);
        }

        GossipMenuItemsMapBounds GetGossipMenuItemsMapBounds(uint32 uiMenuId) const
        {
            return _gossipMenuItemsStore.equal_range(uiMenuId);
        }
        GossipMenuItemsMapBoundsNonConst GetGossipMenuItemsMapBoundsNonConst(uint32 uiMenuId)
        {
            return _gossipMenuItemsStore.equal_range(uiMenuId);
        }

        std::vector<uint32> const* GetPhaseTerrainSwaps(uint32 phaseid) const
        {
            auto itr = _terrainPhaseInfoStore.find(phaseid);
            return itr != _terrainPhaseInfoStore.end() ? &itr->second : nullptr;
        }
        std::vector<uint32> const* GetDefaultTerrainSwaps(uint32 mapid) const
        {
            auto itr = _terrainMapDefaultStore.find(mapid);
            return itr != _terrainMapDefaultStore.end() ? &itr->second : nullptr;
        }
        std::vector<uint32> const* GetTerrainWorldMaps(uint32 terrainId) const
        {
            auto itr = _terrainWorldMapStore.find(terrainId);
            return itr != _terrainWorldMapStore.end() ? &itr->second : nullptr;
        }
        std::vector<PhaseInfoStruct> const* GetPhasesForArea(uint32 area) const
        {
            auto itr = _phases.find(area);
            return itr != _phases.end() ? &itr->second : nullptr;
        }
        TerrainPhaseInfo const& GetDefaultTerrainSwapStore() const { return _terrainMapDefaultStore; }
        PhaseInfo const& GetAreaAndZonePhases() const { return _phases; }
        // condition loading helpers
        std::vector<PhaseInfoStruct>* GetPhasesForAreaOrZoneForLoading(uint32 areaOrZone)
        {
            auto itr = _phases.find(areaOrZone);
            return itr != _phases.end() ? &itr->second : nullptr;
        }
        PhaseInfo& GetAreaAndZonePhasesForLoading() { return _phases; }

        // for wintergrasp only
        GraveYardContainer GraveYardStore;

        static void AddLocaleString(std::string const& value, LocaleConstant localeConstant, std::vector<std::string>& data);
        static inline void GetLocaleString(std::vector<std::string> const& data, LocaleConstant localeConstant, std::string& value)
        {
            if (data.size() > size_t(localeConstant) && !data[localeConstant].empty())
                value = data[localeConstant];
        }

        CharacterConversionMap FactionChangeAchievements;
        CharacterConversionMap FactionChangeItems;
        CharacterConversionMap FactionChangeQuests;
        CharacterConversionMap FactionChangeReputation;
        CharacterConversionMap FactionChangeSpells;
        CharacterConversionMap FactionChangeTitles;

        void LoadFactionChangeAchievements();
        void LoadFactionChangeItems();
        void LoadFactionChangeQuests();
        void LoadFactionChangeReputations();
        void LoadFactionChangeSpells();
        void LoadFactionChangeTitles();

        bool IsTransportMap(uint32 mapId) const { return _transportMaps.count(mapId) != 0; }

        void LoadRaceAndClassExpansionRequirements();
        void LoadRealmNames();

        std::string GetRealmName(uint32 realm) const;
        std::string GetNormalizedRealmName(uint32 realm) const;
        bool GetRealmName(uint32 realmId, std::string& name, std::string& normalizedName) const;

        std::unordered_map<uint8, uint8> const& GetRaceExpansionRequirements() const { return _raceExpansionRequirementStore; }
        uint8 GetRaceExpansionRequirement(uint8 race) const
        {
            auto itr = _raceExpansionRequirementStore.find(race);
            if (itr != _raceExpansionRequirementStore.end())
                return itr->second;
            return EXPANSION_CLASSIC;
        }

        std::unordered_map<uint8, uint8> const& GetClassExpansionRequirements() const { return _classExpansionRequirementStore; }
        uint8 GetClassExpansionRequirement(uint8 class_) const
        {
            auto itr = _classExpansionRequirementStore.find(class_);
            if (itr != _classExpansionRequirementStore.end())
                return itr->second;
            return EXPANSION_CLASSIC;
        }

        SceneTemplate const* GetSceneTemplate(uint32 sceneId) const
        {
            auto itr = _sceneTemplateStore.find(sceneId);
            if (itr != _sceneTemplateStore.end())
                return &itr->second;

            return nullptr;
        }

    private:
        // first free id for selected id type
        uint32 _auctionId;
        uint64 _equipmentSetGuid;
        uint32 _itemTextId;
        uint32 _mailId;
        uint32 _hiPetNumber;
        uint64 _voidItemId;
        uint64 _creatureSpawnId;
        uint64 _gameObjectSpawnId;

        // first free low guid for selected guid type
        template<HighGuid high>
        inline ObjectGuidGeneratorBase& GetGuidSequenceGenerator()
        {
            auto itr = _guidGenerators.find(high);
            if (itr == _guidGenerators.end())
                itr = _guidGenerators.insert(std::make_pair(high, Trinity::make_unique<ObjectGuidGenerator<high>>())).first;

            return *itr->second;
        }

        std::map<HighGuid, std::unique_ptr<ObjectGuidGeneratorBase>> _guidGenerators;

        QuestMap _questTemplates;
        QuestObjectivesByIdContainer _questObjectives;

        typedef std::unordered_map<uint32, NpcText> NpcTextContainer;
        typedef std::unordered_map<uint32, std::unordered_set<uint32>> QuestAreaTriggerContainer;
        typedef std::set<uint32> TavernAreaTriggerContainer;
        typedef std::set<uint32> GameObjectForQuestContainer;

        QuestAreaTriggerContainer _questAreaTriggerStore;
        TavernAreaTriggerContainer _tavernAreaTriggerStore;
        GameObjectForQuestContainer _gameObjectForQuestStore;
        NpcTextContainer _npcTextStore;
        QuestGreetingContainer _questGreetingStore;
        AreaTriggerContainer _areaTriggerStore;
        AreaTriggerScriptContainer _areaTriggerScriptStore;
        AccessRequirementContainer _accessRequirementStore;
        DungeonEncounterContainer _dungeonEncounterStore;

        RepRewardRateContainer _repRewardRateStore;
        RepOnKillContainer _repOnKillStore;
        RepSpilloverTemplateContainer _repSpilloverTemplateStore;

        GossipMenusContainer _gossipMenusStore;
        GossipMenuItemsContainer _gossipMenuItemsStore;
        PointOfInterestContainer _pointsOfInterestStore;

        QuestPOIContainer _questPOIStore;

        QuestRelations _goQuestRelations;
        QuestRelations _goQuestInvolvedRelations;
        QuestRelationsReverse _goQuestInvolvedRelationsReverse;
        QuestRelations _creatureQuestRelations;
        QuestRelations _creatureQuestInvolvedRelations;
        QuestRelationsReverse _creatureQuestInvolvedRelationsReverse;

        //character reserved names
        typedef std::set<std::wstring> ReservedNamesContainer;
        ReservedNamesContainer _reservedNamesStore;

        GameTeleContainer _gameTeleStore;

        ScriptNameContainer _scriptNamesStore;

        SpellClickInfoContainer _spellClickInfoStore;

        SpellScriptsContainer _spellScriptsStore;

        VehicleAccessoryTemplateContainer _vehicleTemplateAccessoryStore;
        VehicleAccessoryContainer _vehicleAccessoryStore;

        LocaleConstant DBCLocaleIndex;

        PageTextContainer _pageTextStore;
        InstanceTemplateContainer _instanceTemplateStore;

        CreatureOutfitContainer _creatureOutfitStore;

        TerrainPhaseInfo _terrainPhaseInfoStore;
        TerrainPhaseInfo _terrainMapDefaultStore;
        TerrainUIPhaseInfo _terrainWorldMapStore;
        PhaseInfo _phases;

    private:
        void LoadScripts(ScriptsType type);
        void LoadQuestRelationsHelper(QuestRelations& map, QuestRelationsReverse* reverseMap, std::string const& table, bool starter, bool go);
        void PlayerCreateInfoAddItemHelper(uint32 race_, uint32 class_, uint32 itemId, int32 count);

        MailLevelRewardContainer _mailLevelRewardStore;

        CreatureBaseStatsContainer _creatureBaseStatsStore;

        typedef std::map<uint32, PetLevelInfo*> PetLevelInfoContainer;
        // PetLevelInfoContainer[creature_id][level]
        PetLevelInfoContainer _petInfoStore;                            // [creature_id][level]

        void BuildPlayerLevelInfo(uint8 race, uint8 class_, uint8 level, PlayerLevelInfo* plinfo) const;

        PlayerInfo* _playerInfo[MAX_RACES][MAX_CLASSES];

        typedef std::vector<uint32> PlayerXPperLevel;       // [level]
        PlayerXPperLevel _playerXPperLevel;

        typedef std::map<uint32, uint32> BaseXPContainer;          // [area level][base xp]
        BaseXPContainer _baseXPTable;

        typedef std::map<uint32, int32> FishingBaseSkillContainer; // [areaId][base skill level]
        FishingBaseSkillContainer _fishingBaseForAreaStore;
        std::unordered_map<uint32, SkillTiersEntry> _skillTiers;

        typedef std::map<uint32, std::vector<std::string>> HalfNameContainer;
        HalfNameContainer _petHalfName0;
        HalfNameContainer _petHalfName1;

        MapObjectGuids _mapObjectGuidsStore;
        CreatureDataContainer _creatureDataStore;
        CreatureTemplateContainer _creatureTemplateStore;
        CreatureModelContainer _creatureModelStore;
        CreatureAddonContainer _creatureAddonStore;
        GameObjectAddonContainer _gameObjectAddonStore;
        GameObjectQuestItemMap _gameObjectQuestItemStore;
        CreatureQuestItemMap _creatureQuestItemStore;
        CreatureTemplateAddonContainer _creatureTemplateAddonStore;
        EquipmentInfoContainer _equipmentInfoStore;
        LinkedRespawnContainer _linkedRespawnStore;
        CreatureLocaleContainer _creatureLocaleStore;
        GameObjectDataContainer _gameObjectDataStore;
        GameObjectLocaleContainer _gameObjectLocaleStore;
        GameObjectTemplateContainer _gameObjectTemplateStore;
        GameObjectTemplateAddonContainer _gameObjectTemplateAddonStore;
        /// Stores temp summon data grouped by summoner's entry, summoner's type and group id
        TempSummonDataContainer _tempSummonDataStore;

        ItemTemplateContainer _itemTemplateStore;
        QuestTemplateLocaleContainer _questTemplateLocaleStore;
        QuestObjectivesLocaleContainer _questObjectivesLocaleStore;
        QuestOfferRewardLocaleContainer _questOfferRewardLocaleStore;
        QuestRequestItemsLocaleContainer _questRequestItemsLocaleStore;
        PageTextLocaleContainer _pageTextLocaleStore;
        GossipMenuItemsLocaleContainer _gossipMenuItemsLocaleStore;
        PointOfInterestLocaleContainer _pointOfInterestLocaleStore;

        TrinityStringContainer _trinityStringStore;

        CacheVendorItemContainer _cacheVendorItemStore;
        CacheTrainerSpellContainer _cacheTrainerSpellStore;

        std::set<uint32> _difficultyEntries[MAX_CREATURE_DIFFICULTIES]; // already loaded difficulty 1 value in creatures, used in CheckCreatureTemplate
        std::set<uint32> _hasDifficultyEntries[MAX_CREATURE_DIFFICULTIES]; // already loaded creatures with difficulty 1 values, used in CheckCreatureTemplate

        std::unordered_map<uint8, uint8> _raceExpansionRequirementStore;
        std::unordered_map<uint8, uint8> _classExpansionRequirementStore;
        RealmNameContainer _realmNameStore;

        SceneTemplateContainer _sceneTemplateStore;

        enum CreatureLinkedRespawnType
        {
            CREATURE_TO_CREATURE,
            CREATURE_TO_GO,         // Creature is dependant on GO
            GO_TO_GO,
            GO_TO_CREATURE          // GO is dependant on creature
        };

        std::set<uint32> _transportMaps; // Helper container storing map ids that are for transports only, loaded from gameobject_template
};

#define sObjectMgr ObjectMgr::instance()

#endif<|MERGE_RESOLUTION|>--- conflicted
+++ resolved
@@ -862,13 +862,8 @@
         CreatureTemplateContainer const* GetCreatureTemplates() const { return &_creatureTemplateStore; }
         CreatureModelInfo const* GetCreatureModelInfo(uint32 modelId) const;
         CreatureModelInfo const* GetCreatureModelRandomGender(uint32* displayID) const;
-<<<<<<< HEAD
         static int32 ChooseDisplayId(CreatureTemplate const* cinfo, CreatureData const* data = nullptr);
-        static void ChooseCreatureFlags(CreatureTemplate const* cinfo, uint64& npcflag, uint32& unit_flags, uint32& dynamicflags, CreatureData const* data = nullptr);
-=======
-        static uint32 ChooseDisplayId(CreatureTemplate const* cinfo, CreatureData const* data = nullptr);
         static void ChooseCreatureFlags(CreatureTemplate const* cInfo, uint64& npcFlags, uint32& unitFlags, uint32& unitFlags2, uint32& unitFlags3, uint32& dynamicFlags, CreatureData const* data = nullptr);
->>>>>>> 97854da1
         EquipmentInfo const* GetEquipmentInfo(uint32 entry, int8& id) const;
         CreatureAddon const* GetCreatureAddon(ObjectGuid::LowType lowguid) const;
         GameObjectAddon const* GetGameObjectAddon(ObjectGuid::LowType lowguid) const;
