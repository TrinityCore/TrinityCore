/*
 * Copyright (C) 2008-2016 TrinityCore <http://www.trinitycore.org/>
 * Copyright (C) 2005-2009 MaNGOS <http://getmangos.com/>
 *
 * This program is free software; you can redistribute it and/or modify it
 * under the terms of the GNU General Public License as published by the
 * Free Software Foundation; either version 2 of the License, or (at your
 * option) any later version.
 *
 * This program is distributed in the hope that it will be useful, but WITHOUT
 * ANY WARRANTY; without even the implied warranty of MERCHANTABILITY or
 * FITNESS FOR A PARTICULAR PURPOSE. See the GNU General Public License for
 * more details.
 *
 * You should have received a copy of the GNU General Public License along
 * with this program. If not, see <http://www.gnu.org/licenses/>.
 */

#ifndef _OBJECTMGR_H
#define _OBJECTMGR_H

#include "Log.h"
#include "Object.h"
#include "Bag.h"
#include "AreaTrigger.h"
#include "Creature.h"
#include "DynamicObject.h"
#include "GameObject.h"
#include "TemporarySummon.h"
#include "Corpse.h"
#include "QuestDef.h"
#include "ItemTemplate.h"
#include "NPCHandler.h"
#include "DatabaseEnv.h"
#include "Mail.h"
#include "Map.h"
#include "ObjectAccessor.h"
#include "ObjectDefines.h"
#include "VehicleDefines.h"
#include "ConditionMgr.h"
#include "DB2Stores.h"
#include <string>
#include <tuple>
#include <map>
#include <limits>
#include <functional>
#include <memory>

class Item;
struct AccessRequirement;
struct PlayerInfo;
struct PlayerLevelInfo;

#pragma pack(push, 1)

struct PageText
{
    std::string Text;
    uint32 NextPageID;
    int32 PlayerConditionID;
    uint8 Flags;
};

/// Key for storing temp summon data in TempSummonDataContainer
struct TempSummonGroupKey
{
    TempSummonGroupKey(uint32 summonerEntry, SummonerType summonerType, uint8 group)
        : _summonerEntry(summonerEntry), _summonerType(summonerType), _summonGroup(group)
    {
    }

    bool operator<(TempSummonGroupKey const& rhs) const
    {
        return std::tie(_summonerEntry, _summonerType, _summonGroup) <
            std::tie(rhs._summonerEntry, rhs._summonerType, rhs._summonGroup);
    }

private:
    uint32 _summonerEntry;      ///< Summoner's entry
    SummonerType _summonerType; ///< Summoner's type, see SummonerType for available types
    uint8 _summonGroup;         ///< Summon's group id
};

#pragma pack(pop)

// DB scripting commands
enum ScriptCommands
{
    SCRIPT_COMMAND_TALK                  = 0,                // source/target = Creature, target = any, datalong = talk type (0=say, 1=whisper, 2=yell, 3=emote text, 4=boss emote text), datalong2 & 1 = player talk (instead of creature), dataint = string_id
    SCRIPT_COMMAND_EMOTE                 = 1,                // source/target = Creature, datalong = emote id, datalong2 = 0: set emote state; > 0: play emote state
    SCRIPT_COMMAND_FIELD_SET             = 2,                // source/target = Creature, datalong = field id, datalog2 = value
    SCRIPT_COMMAND_MOVE_TO               = 3,                // source/target = Creature, datalong2 = time to reach, x/y/z = destination
    SCRIPT_COMMAND_FLAG_SET              = 4,                // source/target = Creature, datalong = field id, datalog2 = bitmask
    SCRIPT_COMMAND_FLAG_REMOVE           = 5,                // source/target = Creature, datalong = field id, datalog2 = bitmask
    SCRIPT_COMMAND_TELEPORT_TO           = 6,                // source/target = Creature/Player (see datalong2), datalong = map_id, datalong2 = 0: Player; 1: Creature, x/y/z = destination, o = orientation
    SCRIPT_COMMAND_QUEST_EXPLORED        = 7,                // target/source = Player, target/source = GO/Creature, datalong = quest id, datalong2 = distance or 0
    SCRIPT_COMMAND_KILL_CREDIT           = 8,                // target/source = Player, datalong = creature entry, datalong2 = 0: personal credit, 1: group credit
    SCRIPT_COMMAND_RESPAWN_GAMEOBJECT    = 9,                // source = WorldObject (summoner), datalong = GO guid, datalong2 = despawn delay
    SCRIPT_COMMAND_TEMP_SUMMON_CREATURE  = 10,               // source = WorldObject (summoner), datalong = creature entry, datalong2 = despawn delay, x/y/z = summon position, o = orientation
    SCRIPT_COMMAND_OPEN_DOOR             = 11,               // source = Unit, datalong = GO guid, datalong2 = reset delay (min 15)
    SCRIPT_COMMAND_CLOSE_DOOR            = 12,               // source = Unit, datalong = GO guid, datalong2 = reset delay (min 15)
    SCRIPT_COMMAND_ACTIVATE_OBJECT       = 13,               // source = Unit, target = GO
    SCRIPT_COMMAND_REMOVE_AURA           = 14,               // source (datalong2 != 0) or target (datalong2 == 0) = Unit, datalong = spell id
    SCRIPT_COMMAND_CAST_SPELL            = 15,               // source and/or target = Unit, datalong2 = cast direction (0: s->t 1: s->s 2: t->t 3: t->s 4: s->creature with dataint entry), dataint & 1 = triggered flag
    SCRIPT_COMMAND_PLAY_SOUND            = 16,               // source = WorldObject, target = none/Player, datalong = sound id, datalong2 (bitmask: 0/1=anyone/player, 0/2=without/with distance dependency, so 1|2 = 3 is target with distance dependency)
    SCRIPT_COMMAND_CREATE_ITEM           = 17,               // target/source = Player, datalong = item entry, datalong2 = amount
    SCRIPT_COMMAND_DESPAWN_SELF          = 18,               // target/source = Creature, datalong = despawn delay

    SCRIPT_COMMAND_LOAD_PATH             = 20,               // source = Unit, datalong = path id, datalong2 = is repeatable
    SCRIPT_COMMAND_CALLSCRIPT_TO_UNIT    = 21,               // source = WorldObject (if present used as a search center), datalong = script id, datalong2 = unit lowguid, dataint = script table to use (see ScriptsType)
    SCRIPT_COMMAND_KILL                  = 22,               // source/target = Creature, dataint = remove corpse attribute

    // TrinityCore only
    SCRIPT_COMMAND_ORIENTATION           = 30,               // source = Unit, target (datalong > 0) = Unit, datalong = > 0 turn source to face target, o = orientation
    SCRIPT_COMMAND_EQUIP                 = 31,               // soucre = Creature, datalong = equipment id
    SCRIPT_COMMAND_MODEL                 = 32,               // source = Creature, datalong = model id
    SCRIPT_COMMAND_CLOSE_GOSSIP          = 33,               // source = Player
    SCRIPT_COMMAND_PLAYMOVIE             = 34,               // source = Player, datalong = movie id
    SCRIPT_COMMAND_PLAY_ANIMKIT          = 35                // source = Creature, datalong = AnimKit id
};

// Benchmarked: Faster than std::unordered_map (insert/find)
typedef std::map<uint32, PageText> PageTextContainer;

// Benchmarked: Faster than std::map (insert/find)
typedef std::unordered_map<uint16, InstanceTemplate> InstanceTemplateContainer;

struct GameTele
{
    float  position_x;
    float  position_y;
    float  position_z;
    float  orientation;
    uint32 mapId;
    std::string name;
    std::wstring wnameLow;
};

typedef std::unordered_map<uint32, GameTele > GameTeleContainer;

enum ScriptsType
{
    SCRIPTS_FIRST = 1,

    SCRIPTS_SPELL = SCRIPTS_FIRST,
    SCRIPTS_EVENT,
    SCRIPTS_WAYPOINT,

    SCRIPTS_LAST
};

enum eScriptFlags
{
    // Talk Flags
    SF_TALK_USE_PLAYER          = 0x1,

    // Emote flags
    SF_EMOTE_USE_STATE          = 0x1,

    // TeleportTo flags
    SF_TELEPORT_USE_CREATURE    = 0x1,

    // KillCredit flags
    SF_KILLCREDIT_REWARD_GROUP  = 0x1,

    // RemoveAura flags
    SF_REMOVEAURA_REVERSE       = 0x1,

    // CastSpell flags
    SF_CASTSPELL_SOURCE_TO_TARGET = 0,
    SF_CASTSPELL_SOURCE_TO_SOURCE = 1,
    SF_CASTSPELL_TARGET_TO_TARGET = 2,
    SF_CASTSPELL_TARGET_TO_SOURCE = 3,
    SF_CASTSPELL_SEARCH_CREATURE  = 4,
    SF_CASTSPELL_TRIGGERED      = 0x1,

    // PlaySound flags
    SF_PLAYSOUND_TARGET_PLAYER  = 0x1,
    SF_PLAYSOUND_DISTANCE_SOUND = 0x2,

    // Orientation flags
    SF_ORIENTATION_FACE_TARGET  = 0x1
};

struct ScriptInfo
{
    ScriptsType type;
    uint32 id;
    uint32 delay;
    ScriptCommands command;

    union
    {
        struct
        {
            uint32 nData[3];
            float  fData[4];
        } Raw;

        struct                      // SCRIPT_COMMAND_TALK (0)
        {
            uint32 ChatType;        // datalong
            uint32 Flags;           // datalong2
            int32  TextID;          // dataint
        } Talk;

        struct                      // SCRIPT_COMMAND_EMOTE (1)
        {
            uint32 EmoteID;         // datalong
            uint32 Flags;           // datalong2
        } Emote;

        struct                      // SCRIPT_COMMAND_FIELD_SET (2)
        {
            uint32 FieldID;         // datalong
            uint32 FieldValue;      // datalong2
        } FieldSet;

        struct                      // SCRIPT_COMMAND_MOVE_TO (3)
        {
            uint32 Unused1;         // datalong
            uint32 TravelTime;      // datalong2
            int32  Unused2;         // dataint

            float DestX;
            float DestY;
            float DestZ;
        } MoveTo;

        struct                      // SCRIPT_COMMAND_FLAG_SET (4)
                                    // SCRIPT_COMMAND_FLAG_REMOVE (5)
        {
            uint32 FieldID;         // datalong
            uint32 FieldValue;      // datalong2
        } FlagToggle;

        struct                      // SCRIPT_COMMAND_TELEPORT_TO (6)
        {
            uint32 MapID;           // datalong
            uint32 Flags;           // datalong2
            int32  Unused1;         // dataint

            float DestX;
            float DestY;
            float DestZ;
            float Orientation;
        } TeleportTo;

        struct                      // SCRIPT_COMMAND_QUEST_EXPLORED (7)
        {
            uint32 QuestID;         // datalong
            uint32 Distance;        // datalong2
        } QuestExplored;

        struct                      // SCRIPT_COMMAND_KILL_CREDIT (8)
        {
            uint32 CreatureEntry;   // datalong
            uint32 Flags;           // datalong2
        } KillCredit;

        struct                      // SCRIPT_COMMAND_RESPAWN_GAMEOBJECT (9)
        {
            uint32 GOGuid;          // datalong
            uint32 DespawnDelay;    // datalong2
        } RespawnGameobject;

        struct                      // SCRIPT_COMMAND_TEMP_SUMMON_CREATURE (10)
        {
            uint32 CreatureEntry;   // datalong
            uint32 DespawnDelay;    // datalong2
            int32  Unused1;         // dataint

            float PosX;
            float PosY;
            float PosZ;
            float Orientation;
        } TempSummonCreature;

        struct                      // SCRIPT_COMMAND_CLOSE_DOOR (12)
                                    // SCRIPT_COMMAND_OPEN_DOOR (11)
        {
            uint32 GOGuid;          // datalong
            uint32 ResetDelay;      // datalong2
        } ToggleDoor;

                                    // SCRIPT_COMMAND_ACTIVATE_OBJECT (13)

        struct                      // SCRIPT_COMMAND_REMOVE_AURA (14)
        {
            uint32 SpellID;         // datalong
            uint32 Flags;           // datalong2
        } RemoveAura;

        struct                      // SCRIPT_COMMAND_CAST_SPELL (15)
        {
            uint32 SpellID;         // datalong
            uint32 Flags;           // datalong2
            int32  CreatureEntry;   // dataint

            float SearchRadius;
        } CastSpell;

        struct                      // SCRIPT_COMMAND_PLAY_SOUND (16)
        {
            uint32 SoundID;         // datalong
            uint32 Flags;           // datalong2
        } PlaySound;

        struct                      // SCRIPT_COMMAND_CREATE_ITEM (17)
        {
            uint32 ItemEntry;       // datalong
            uint32 Amount;          // datalong2
        } CreateItem;

        struct                      // SCRIPT_COMMAND_DESPAWN_SELF (18)
        {
            uint32 DespawnDelay;    // datalong
        } DespawnSelf;

        struct                      // SCRIPT_COMMAND_LOAD_PATH (20)
        {
            uint32 PathID;          // datalong
            uint32 IsRepeatable;    // datalong2
        } LoadPath;

        struct                      // SCRIPT_COMMAND_CALLSCRIPT_TO_UNIT (21)
        {
            uint32 CreatureEntry;   // datalong
            uint32 ScriptID;        // datalong2
            uint32 ScriptType;      // dataint
        } CallScript;

        struct                      // SCRIPT_COMMAND_KILL (22)
        {
            uint32 Unused1;         // datalong
            uint32 Unused2;         // datalong2
            int32  RemoveCorpse;    // dataint
        } Kill;

        struct                      // SCRIPT_COMMAND_ORIENTATION (30)
        {
            uint32 Flags;           // datalong
            uint32 Unused1;         // datalong2
            int32  Unused2;         // dataint

            float Unused3;
            float Unused4;
            float Unused5;
            float Orientation;
        } Orientation;

        struct                      // SCRIPT_COMMAND_EQUIP (31)
        {
            uint32 EquipmentID;     // datalong
        } Equip;

        struct                      // SCRIPT_COMMAND_MODEL (32)
        {
            uint32 ModelID;         // datalong
        } Model;

                                    // SCRIPT_COMMAND_CLOSE_GOSSIP (33)

        struct                      // SCRIPT_COMMAND_PLAYMOVIE (34)
        {
            uint32 MovieID;         // datalong
        } PlayMovie;

        struct                      // SCRIPT_COMMAND_PLAY_ANIMKIT (35)
        {
            uint32 AnimKitID;       // datalong
        } PlayAnimKit;
    };

    std::string GetDebugInfo() const;
};

typedef std::multimap<uint32, ScriptInfo> ScriptMap;
typedef std::map<uint32, ScriptMap > ScriptMapMap;
typedef std::multimap<uint32 /*spell id*/, std::pair<uint32 /*script id*/, bool /*enabled*/>> SpellScriptsContainer;
typedef std::pair<SpellScriptsContainer::iterator, SpellScriptsContainer::iterator> SpellScriptsBounds;
TC_GAME_API extern ScriptMapMap sSpellScripts;
TC_GAME_API extern ScriptMapMap sEventScripts;
TC_GAME_API extern ScriptMapMap sWaypointScripts;

std::string GetScriptsTableNameByType(ScriptsType type);
ScriptMapMap* GetScriptsMapByType(ScriptsType type);
std::string GetScriptCommandName(ScriptCommands command);

struct TC_GAME_API SpellClickInfo
{
    uint32 spellId;
    uint8 castFlags;
    SpellClickUserTypes userType;

    // helpers
    bool IsFitToRequirements(Unit const* clicker, Unit const* clickee) const;
};

typedef std::multimap<uint32, SpellClickInfo> SpellClickInfoContainer;
typedef std::pair<SpellClickInfoContainer::const_iterator, SpellClickInfoContainer::const_iterator> SpellClickInfoMapBounds;

struct AreaTriggerStruct
{
    uint32 target_mapId;
    float  target_X;
    float  target_Y;
    float  target_Z;
    float  target_Orientation;
};

typedef std::set<ObjectGuid::LowType> CellGuidSet;
struct CellObjectGuids
{
    CellGuidSet creatures;
    CellGuidSet gameobjects;
};
typedef std::unordered_map<uint32/*cell_id*/, CellObjectGuids> CellObjectGuidsMap;
typedef std::unordered_map<uint32/*(mapid, spawnMode) pair*/, CellObjectGuidsMap> MapObjectGuids;

// Trinity Trainer Reference start range
#define TRINITY_TRAINER_START_REF      200000

struct TrinityString
{
    StringVector Content;
};

typedef std::map<ObjectGuid, ObjectGuid> LinkedRespawnContainer;
typedef std::unordered_map<ObjectGuid::LowType, CreatureData> CreatureDataContainer;
typedef std::unordered_map<ObjectGuid::LowType, GameObjectData> GameObjectDataContainer;
typedef std::map<TempSummonGroupKey, std::vector<TempSummonData> > TempSummonDataContainer;
typedef std::unordered_map<uint32, CreatureLocale> CreatureLocaleContainer;
typedef std::unordered_map<uint32, GameObjectLocale> GameObjectLocaleContainer;
typedef std::unordered_map<uint32, QuestTemplateLocale> QuestTemplateLocaleContainer;
typedef std::unordered_map<uint32, QuestObjectivesLocale> QuestObjectivesLocaleContainer;
typedef std::unordered_map<uint32, PageTextLocale> PageTextLocaleContainer;
typedef std::unordered_map<uint32, GossipMenuItemsLocale> GossipMenuItemsLocaleContainer;
typedef std::unordered_map<uint32, PointOfInterestLocale> PointOfInterestLocaleContainer;

typedef std::unordered_map<uint32, TrinityString> TrinityStringContainer;

typedef std::multimap<uint32, uint32> QuestRelations; // unit/go -> quest
typedef std::multimap<uint32, uint32> QuestRelationsReverse; // quest -> unit/go
typedef std::pair<QuestRelations::const_iterator, QuestRelations::const_iterator> QuestRelationBounds;
typedef std::pair<QuestRelationsReverse::const_iterator, QuestRelationsReverse::const_iterator> QuestRelationReverseBounds;

struct PetLevelInfo
{
    PetLevelInfo() : health(0), mana(0), armor(0) { for (uint8 i=0; i < MAX_STATS; ++i) stats[i] = 0; }

    uint16 stats[MAX_STATS];
    uint16 health;
    uint16 mana;
    uint16 armor;
};

struct MailLevelReward
{
    MailLevelReward() : raceMask(0), mailTemplateId(0), senderEntry(0) { }
    MailLevelReward(uint32 _raceMask, uint32 _mailTemplateId, uint32 _senderEntry) : raceMask(_raceMask), mailTemplateId(_mailTemplateId), senderEntry(_senderEntry) { }

    uint32 raceMask;
    uint32 mailTemplateId;
    uint32 senderEntry;
};

typedef std::list<MailLevelReward> MailLevelRewardList;
typedef std::unordered_map<uint8, MailLevelRewardList> MailLevelRewardContainer;

// We assume the rate is in general the same for all three types below, but chose to keep three for scalability and customization
struct RepRewardRate
{
    float questRate;            // We allow rate = 0.0 in database. For this case, it means that
    float questDailyRate;
    float questWeeklyRate;
    float questMonthlyRate;
    float questRepeatableRate;
    float creatureRate;         // no reputation are given at all for this faction/rate type.
    float spellRate;
};

struct ReputationOnKillEntry
{
    uint32 RepFaction1;
    uint32 RepFaction2;
    uint32 ReputationMaxCap1;
    int32 RepValue1;
    uint32 ReputationMaxCap2;
    int32 RepValue2;
    bool IsTeamAward1;
    bool IsTeamAward2;
    bool TeamDependent;
};

struct RepSpilloverTemplate
{
    uint32 faction[MAX_SPILLOVER_FACTIONS];
    float faction_rate[MAX_SPILLOVER_FACTIONS];
    uint32 faction_rank[MAX_SPILLOVER_FACTIONS];
};

struct PointOfInterest
{
    uint32 ID;
    G3D::Vector2 Pos;
    uint32 Icon;
    uint32 Flags;
    uint32 Importance;
    std::string Name;
};

struct GossipMenuItems
{
    uint32          MenuId;
    uint32          OptionIndex;
    uint8           OptionIcon;
    std::string     OptionText;
    uint32          OptionBroadcastTextId;
    uint32          OptionType;
    uint64          OptionNpcflag;
    uint32          ActionMenuId;
    uint32          ActionPoiId;
    bool            BoxCoded;
    uint32          BoxMoney;
    std::string     BoxText;
    uint32          BoxBroadcastTextId;
    ConditionContainer   Conditions;
};

struct GossipMenus
{
    uint32          entry;
    uint32          text_id;
    ConditionContainer   conditions;
};

typedef std::multimap<uint32, GossipMenus> GossipMenusContainer;
typedef std::pair<GossipMenusContainer::const_iterator, GossipMenusContainer::const_iterator> GossipMenusMapBounds;
typedef std::pair<GossipMenusContainer::iterator, GossipMenusContainer::iterator> GossipMenusMapBoundsNonConst;
typedef std::multimap<uint32, GossipMenuItems> GossipMenuItemsContainer;
typedef std::pair<GossipMenuItemsContainer::const_iterator, GossipMenuItemsContainer::const_iterator> GossipMenuItemsMapBounds;
typedef std::pair<GossipMenuItemsContainer::iterator, GossipMenuItemsContainer::iterator> GossipMenuItemsMapBoundsNonConst;

struct QuestPOIPoint
{
    int32 X;
    int32 Y;

    QuestPOIPoint() : X(0), Y(0) { }
    QuestPOIPoint(int32 _X, int32 _Y) : X(_X), Y(_Y) { }
};

struct QuestPOI
{
    int32 BlobIndex;
    int32 ObjectiveIndex;
    int32 QuestObjectiveID;
    int32 QuestObjectID;
    int32 MapID;
    int32 WorldMapAreaID;
    int32 Floor;
    int32 Priority;
    int32 Flags;
    int32 WorldEffectID;
    int32 PlayerConditionID;
    int32 UnkWoD1;
    std::vector<QuestPOIPoint> points;

    QuestPOI() : BlobIndex(0), ObjectiveIndex(0), QuestObjectiveID(0), QuestObjectID(0), MapID(0), WorldMapAreaID(0), Floor(0), Priority(0), Flags(0), WorldEffectID(0), PlayerConditionID(0), UnkWoD1(0) { }
    QuestPOI(int32 _BlobIndex, int32 _ObjectiveIndex, int32 _QuestObjectiveID, int32 _QuestObjectID, int32 _MapID, int32 _WorldMapAreaID, int32 _Foor, int32 _Priority, int32 _Flags, int32 _WorldEffectID, int32 _PlayerConditionID, int32 _UnkWoD1) :
        BlobIndex(_BlobIndex), ObjectiveIndex(_ObjectiveIndex), QuestObjectiveID(_QuestObjectiveID), QuestObjectID(_QuestObjectID), MapID(_MapID), WorldMapAreaID(_WorldMapAreaID),
        Floor(_Foor), Priority(_Priority), Flags(_Flags), WorldEffectID(_WorldEffectID), PlayerConditionID(_PlayerConditionID), UnkWoD1(_UnkWoD1) { }
};

typedef std::vector<QuestPOI> QuestPOIVector;
typedef std::unordered_map<uint32, QuestPOIVector> QuestPOIContainer;

struct QuestGreeting
{
    uint16 greetEmoteType;
    uint32 greetEmoteDelay;
    std::string greeting;

    QuestGreeting() : greetEmoteType(0), greetEmoteDelay(0) { }
    QuestGreeting(uint16 _greetEmoteType, uint32 _greetEmoteDelay, std::string _greeting)
        : greetEmoteType(_greetEmoteType), greetEmoteDelay(_greetEmoteDelay), greeting(_greeting) { }
};

typedef std::unordered_map<uint8, std::unordered_map<uint32, QuestGreeting const*>> QuestGreetingContainer;

struct GraveYardData
{
    uint32 safeLocId;
    uint32 team;
};

typedef std::multimap<uint32, GraveYardData> GraveYardContainer;
typedef std::pair<GraveYardContainer::const_iterator, GraveYardContainer::const_iterator> GraveYardMapBounds;
typedef std::pair<GraveYardContainer::iterator, GraveYardContainer::iterator> GraveYardMapBoundsNonConst;

typedef std::unordered_map<uint32, VendorItemData> CacheVendorItemContainer;
typedef std::unordered_map<uint32, TrainerSpellData> CacheTrainerSpellContainer;

typedef std::unordered_map<uint8, uint8> ExpansionRequirementContainer;
typedef std::unordered_map<uint32, std::string> RealmNameContainer;

struct CharcterTemplateClass
{
    CharcterTemplateClass(uint8 factionGroup, uint8 classID) :
        FactionGroup(factionGroup), ClassID(classID) { }

    uint8 FactionGroup;
    uint8 ClassID;
};

struct CharacterTemplate
{
    uint32 TemplateSetId;
    std::vector<CharcterTemplateClass> Classes;
    std::string Name;
    std::string Description;
    uint8 Level;
};

typedef std::unordered_map<uint32, CharacterTemplate> CharacterTemplateContainer;
typedef std::unordered_map<uint32, AreaTriggerTemplate> AreaTriggerTemplateContainer;

struct SceneTemplate
{
    uint32 SceneId;
    uint32 PlaybackFlags;
    uint32 ScenePackageId;
    uint32 ScriptId;
};

typedef std::unordered_map<uint32, SceneTemplate> SceneTemplateContainer;

enum SkillRangeType
{
    SKILL_RANGE_LANGUAGE,                                   // 300..300
    SKILL_RANGE_LEVEL,                                      // 1..max skill for level
    SKILL_RANGE_MONO,                                       // 1..1, grey monolite bar
    SKILL_RANGE_RANK,                                       // 1..skill for known rank
    SKILL_RANGE_NONE                                        // 0..0 always
};

#define MAX_SKILL_STEP 16

struct SkillTiersEntry
{
    uint32      ID;                                         // 0
    uint32      Value[MAX_SKILL_STEP];                      // 1-16
};

SkillRangeType GetSkillRangeType(SkillRaceClassInfoEntry const* rcEntry);

#define MAX_PLAYER_NAME          12                         // max allowed by client name length
#define MAX_INTERNAL_PLAYER_NAME 15                         // max server internal player name length (> MAX_PLAYER_NAME for support declined names)
#define MAX_PET_NAME             12                         // max allowed by client name length
#define MAX_CHARTER_NAME         24                         // max allowed by client name length

TC_GAME_API bool normalizePlayerName(std::string& name);

struct ExtendedPlayerName
{
    ExtendedPlayerName(std::string const& name, std::string const& realmName) : Name(name), Realm(realmName) { }
    std::string Name;
    std::string Realm;
};

ExtendedPlayerName ExtractExtendedPlayerName(std::string const& name);

struct LanguageDesc
{
    Language lang_id;
    uint32   spell_id;
    uint32   skill_id;
};

TC_GAME_API extern LanguageDesc lang_description[LANGUAGES_COUNT];
LanguageDesc const* GetLanguageDescByID(uint32 lang);

enum EncounterCreditType
{
    ENCOUNTER_CREDIT_KILL_CREATURE  = 0,
    ENCOUNTER_CREDIT_CAST_SPELL     = 1
};

struct DungeonEncounter
{
    DungeonEncounter(DungeonEncounterEntry const* _dbcEntry, EncounterCreditType _creditType, uint32 _creditEntry, uint32 _lastEncounterDungeon)
        : dbcEntry(_dbcEntry), creditType(_creditType), creditEntry(_creditEntry), lastEncounterDungeon(_lastEncounterDungeon) { }

    DungeonEncounterEntry const* dbcEntry;
    EncounterCreditType creditType;
    uint32 creditEntry;
    uint32 lastEncounterDungeon;
};

typedef std::list<DungeonEncounter const*> DungeonEncounterList;
typedef std::unordered_map<uint64, DungeonEncounterList> DungeonEncounterContainer;

struct PhaseInfoStruct
{
    uint32 Id;
    ConditionContainer Conditions;
};

typedef std::unordered_map<uint32, std::vector<uint32 /*id*/>> TerrainPhaseInfo; // terrain swap
typedef std::unordered_map<uint32, std::vector<uint32>> TerrainUIPhaseInfo; // worldmaparea swap
typedef std::unordered_map<uint32, std::vector<PhaseInfoStruct>> PhaseInfo; // phase

class PlayerDumpReader;

class TC_GAME_API ObjectMgr
{
    friend class PlayerDumpReader;

    private:
        ObjectMgr();
        ~ObjectMgr();

    public:
        ObjectMgr(ObjectMgr const&) = delete;
        ObjectMgr(ObjectMgr&&) = delete;

        ObjectMgr& operator= (ObjectMgr const&) = delete;
        ObjectMgr& operator= (ObjectMgr&&) = delete;

        static ObjectMgr* instance();

        typedef std::unordered_map<uint32, Item*> ItemMap;

        typedef std::unordered_map<uint32, Quest*> QuestMap;

        typedef std::unordered_map<uint32, AreaTriggerStruct> AreaTriggerContainer;

        typedef std::unordered_map<uint32, uint32> AreaTriggerScriptContainer;

        typedef std::unordered_map<uint64, AccessRequirement*> AccessRequirementContainer;

        typedef std::unordered_map<uint32, RepRewardRate > RepRewardRateContainer;
        typedef std::unordered_map<uint32, ReputationOnKillEntry> RepOnKillContainer;
        typedef std::unordered_map<uint32, RepSpilloverTemplate> RepSpilloverTemplateContainer;

        typedef std::unordered_map<uint32, PointOfInterest> PointOfInterestContainer;

        typedef std::vector<std::string> ScriptNameContainer;

        typedef std::map<uint32, uint32> CharacterConversionMap;

        Player* GetPlayerByLowGUID(ObjectGuid::LowType lowguid) const;

        GameObjectTemplate const* GetGameObjectTemplate(uint32 entry) const;
        GameObjectTemplateContainer const* GetGameObjectTemplates() const { return &_gameObjectTemplateStore; }
        int LoadReferenceVendor(int32 vendor, int32 item, uint8 type, std::set<uint32> *skip_vendors);

        void LoadGameObjectTemplate();
        void LoadGameObjectTemplateAddons();

        CreatureTemplate const* GetCreatureTemplate(uint32 entry) const;
        CreatureTemplateContainer const* GetCreatureTemplates() const { return &_creatureTemplateStore; }
        CreatureModelInfo const* GetCreatureModelInfo(uint32 modelId) const;
        CreatureModelInfo const* GetCreatureModelRandomGender(uint32* displayID) const;
        static uint32 ChooseDisplayId(CreatureTemplate const* cinfo, CreatureData const* data = nullptr);
        static void ChooseCreatureFlags(CreatureTemplate const* cinfo, uint64& npcflag, uint32& unit_flags, uint32& dynamicflags, CreatureData const* data = nullptr);
        EquipmentInfo const* GetEquipmentInfo(uint32 entry, int8& id) const;
        CreatureAddon const* GetCreatureAddon(ObjectGuid::LowType lowguid) const;
        GameObjectAddon const* GetGameObjectAddon(ObjectGuid::LowType lowguid) const;
        GameObjectTemplateAddon const* GetGameObjectTemplateAddon(uint32 entry) const;
        CreatureAddon const* GetCreatureTemplateAddon(uint32 entry) const;
        ItemTemplate const* GetItemTemplate(uint32 entry) const;
        ItemTemplateContainer const* GetItemTemplateStore() const { return &_itemTemplateStore; }

        InstanceTemplate const* GetInstanceTemplate(uint32 mapId) const;

        PetLevelInfo const* GetPetLevelInfo(uint32 creature_id, uint8 level) const;

        void GetPlayerClassLevelInfo(uint32 class_, uint8 level, uint32& baseMana) const;

        PlayerInfo const* GetPlayerInfo(uint32 race, uint32 class_) const;

        void GetPlayerLevelInfo(uint32 race, uint32 class_, uint8 level, PlayerLevelInfo* info) const;

        static ObjectGuid GetPlayerGUIDByName(std::string const& name);

        GameObjectQuestItemList const* GetGameObjectQuestItemList(uint32 id) const
        {
            GameObjectQuestItemMap::const_iterator itr = _gameObjectQuestItemStore.find(id);
            if (itr != _gameObjectQuestItemStore.end())
                return &itr->second;
            return nullptr;
        }
        GameObjectQuestItemMap const* GetGameObjectQuestItemMap() const { return &_gameObjectQuestItemStore; }

        CreatureQuestItemList const* GetCreatureQuestItemList(uint32 id) const
        {
            CreatureQuestItemMap::const_iterator itr = _creatureQuestItemStore.find(id);
            if (itr != _creatureQuestItemStore.end())
                return &itr->second;
            return nullptr;
        }
        CreatureQuestItemMap const* GetCreatureQuestItemMap() const { return &_creatureQuestItemStore; }

        /**
        * Retrieves the player name by guid.
        *
        * If the player is online, the name is retrieved immediately otherwise
        * a database query is done.
        *
        * @remark Use sWorld->GetCharacterNameData because it doesn't require a database query when player is offline
        *
        * @param guid player full guid
        * @param name returned name
        *
        * @return true if player was found, false otherwise
        */
        static bool GetPlayerNameByGUID(ObjectGuid const& guid, std::string& name);
        static bool GetPlayerNameAndClassByGUID(ObjectGuid const& guid, std::string& name, uint8& _class);
        static uint32 GetPlayerTeamByGUID(ObjectGuid const& guid);
        static uint32 GetPlayerAccountIdByGUID(ObjectGuid const& guid);
        static uint32 GetPlayerAccountIdByPlayerName(std::string const& name);

        uint32 GetNearestTaxiNode(float x, float y, float z, uint32 mapid, uint32 team);
        void GetTaxiPath(uint32 source, uint32 destination, uint32 &path, uint32 &cost);
        void GetTaxiPath(uint32 source, uint32 destination, std::vector<uint32>& path, uint32& cost);
        uint32 GetTaxiMountDisplayId(uint32 id, uint32 team, bool allowed_alt_team = false);

        Quest const* GetQuestTemplate(uint32 quest_id) const
        {
            QuestMap::const_iterator itr = _questTemplates.find(quest_id);
            return itr != _questTemplates.end() ? itr->second : nullptr;
        }

        QuestMap const& GetQuestTemplates() const { return _questTemplates; }

        std::unordered_set<uint32> const* GetQuestsForAreaTrigger(uint32 Trigger_ID) const
        {
            auto itr = _questAreaTriggerStore.find(Trigger_ID);
            if (itr != _questAreaTriggerStore.end())
                return &itr->second;
            return nullptr;
        }

        bool IsTavernAreaTrigger(uint32 Trigger_ID) const
        {
            return _tavernAreaTriggerStore.find(Trigger_ID) != _tavernAreaTriggerStore.end();
        }

        bool IsGameObjectForQuests(uint32 entry) const
        {
            return _gameObjectForQuestStore.find(entry) != _gameObjectForQuestStore.end();
        }

        NpcText const* GetNpcText(uint32 textID) const;
        QuestGreeting const* GetQuestGreeting(ObjectGuid guid) const;

        WorldSafeLocsEntry const* GetDefaultGraveYard(uint32 team) const;
        WorldSafeLocsEntry const* GetClosestGraveYard(float x, float y, float z, uint32 MapId, uint32 team) const;
        bool AddGraveYardLink(uint32 id, uint32 zoneId, uint32 team, bool persist = true);
        void RemoveGraveYardLink(uint32 id, uint32 zoneId, uint32 team, bool persist = false);
        void LoadGraveyardZones();
        GraveYardData const* FindGraveYardData(uint32 id, uint32 zone) const;

        AreaTriggerStruct const* GetAreaTrigger(uint32 trigger) const
        {
            AreaTriggerContainer::const_iterator itr = _areaTriggerStore.find(trigger);
            if (itr != _areaTriggerStore.end())
                return &itr->second;
            return nullptr;
        }

        AccessRequirement const* GetAccessRequirement(uint32 mapid, Difficulty difficulty) const
        {
            AccessRequirementContainer::const_iterator itr = _accessRequirementStore.find(MAKE_PAIR64(mapid, difficulty));
            if (itr != _accessRequirementStore.end())
                return itr->second;
            return nullptr;
        }

        AreaTriggerStruct const* GetGoBackTrigger(uint32 Map) const;
        AreaTriggerStruct const* GetMapEntranceTrigger(uint32 Map) const;

        uint32 GetAreaTriggerScriptId(uint32 trigger_id) const;
        SpellScriptsBounds GetSpellScriptsBounds(uint32 spellId);

        RepRewardRate const* GetRepRewardRate(uint32 factionId) const
        {
            RepRewardRateContainer::const_iterator itr = _repRewardRateStore.find(factionId);
            if (itr != _repRewardRateStore.end())
                return &itr->second;

            return nullptr;
        }

        ReputationOnKillEntry const* GetReputationOnKilEntry(uint32 id) const
        {
            RepOnKillContainer::const_iterator itr = _repOnKillStore.find(id);
            if (itr != _repOnKillStore.end())
                return &itr->second;
            return nullptr;
        }

        int32 GetBaseReputationOf(FactionEntry const* factionEntry, uint8 race, uint8 playerClass) const;

        RepSpilloverTemplate const* GetRepSpilloverTemplate(uint32 factionId) const
        {
            RepSpilloverTemplateContainer::const_iterator itr = _repSpilloverTemplateStore.find(factionId);
            if (itr != _repSpilloverTemplateStore.end())
                return &itr->second;

            return nullptr;
        }

        PointOfInterest const* GetPointOfInterest(uint32 id) const
        {
            PointOfInterestContainer::const_iterator itr = _pointsOfInterestStore.find(id);
            if (itr != _pointsOfInterestStore.end())
                return &itr->second;
            return nullptr;
        }

        QuestPOIVector const* GetQuestPOIVector(int32 QuestID)
        {
            QuestPOIContainer::const_iterator itr = _questPOIStore.find(QuestID);
            if (itr != _questPOIStore.end())
                return &itr->second;
            return nullptr;
        }

        VehicleAccessoryList const* GetVehicleAccessoryList(Vehicle* veh) const;

        DungeonEncounterList const* GetDungeonEncounterList(uint32 mapId, Difficulty difficulty) const
        {
            DungeonEncounterContainer::const_iterator itr = _dungeonEncounterStore.find(MAKE_PAIR64(mapId, difficulty));
            if (itr != _dungeonEncounterStore.end())
                return &itr->second;
            return nullptr;
        }

        void LoadQuests();
        void LoadQuestStartersAndEnders()
        {
            TC_LOG_INFO("server.loading", "Loading GO Start Quest Data...");
            LoadGameobjectQuestStarters();
            TC_LOG_INFO("server.loading", "Loading GO End Quest Data...");
            LoadGameobjectQuestEnders();
            TC_LOG_INFO("server.loading", "Loading Creature Start Quest Data...");
            LoadCreatureQuestStarters();
            TC_LOG_INFO("server.loading", "Loading Creature End Quest Data...");
            LoadCreatureQuestEnders();
        }
        void LoadGameobjectQuestStarters();
        void LoadGameobjectQuestEnders();
        void LoadCreatureQuestStarters();
        void LoadCreatureQuestEnders();

        QuestRelations* GetGOQuestRelationMap()
        {
            return &_goQuestRelations;
        }

        QuestRelationBounds GetGOQuestRelationBounds(uint32 go_entry) const
        {
            return _goQuestRelations.equal_range(go_entry);
        }

        QuestRelationBounds GetGOQuestInvolvedRelationBounds(uint32 go_entry) const
        {
            return _goQuestInvolvedRelations.equal_range(go_entry);
        }

        QuestRelationReverseBounds GetGOQuestInvolvedRelationReverseBounds(uint32 questId) const
        {
            return _goQuestInvolvedRelationsReverse.equal_range(questId);
        }

        QuestRelations* GetCreatureQuestRelationMap()
        {
            return &_creatureQuestRelations;
        }

        QuestRelationBounds GetCreatureQuestRelationBounds(uint32 creature_entry) const
        {
            return _creatureQuestRelations.equal_range(creature_entry);
        }

        QuestRelationBounds GetCreatureQuestInvolvedRelationBounds(uint32 creature_entry) const
        {
            return _creatureQuestInvolvedRelations.equal_range(creature_entry);
        }

        QuestRelationReverseBounds GetCreatureQuestInvolvedRelationReverseBounds(uint32 questId) const
        {
            return _creatureQuestInvolvedRelationsReverse.equal_range(questId);
        }

        bool LoadTrinityStrings();

        void LoadEventScripts();
        void LoadSpellScripts();
        void LoadWaypointScripts();

        void LoadSpellScriptNames();
        void ValidateSpellScripts();

        void LoadCreatureClassLevelStats();
        void LoadCreatureLocales();
        void LoadCreatureTemplates();
        void LoadCreatureTemplateAddons();
        void LoadCreatureTemplate(Field* fields);
        void CheckCreatureTemplate(CreatureTemplate const* cInfo);
        void LoadGameObjectQuestItems();
        void LoadCreatureQuestItems();
        void LoadTempSummons();
        void LoadCreatures();
        void LoadLinkedRespawn();
        bool SetCreatureLinkedRespawn(ObjectGuid::LowType guid, ObjectGuid::LowType linkedGuid);
        void LoadCreatureAddons();
        void LoadGameObjectAddons();
        void LoadCreatureModelInfo();
        void LoadEquipmentTemplates();
        void LoadGameObjectLocales();
        void LoadGameobjects();
        void LoadItemTemplates();
        void LoadItemTemplateAddon();
        void LoadItemScriptNames();
        void LoadQuestTemplateLocale();
        void LoadQuestObjectivesLocale();
        void LoadPageTextLocales();
        void LoadGossipMenuItemsLocales();
        void LoadPointOfInterestLocales();
        void LoadInstanceTemplate();
        void LoadInstanceEncounters();
        void LoadMailLevelRewards();
        void LoadVehicleTemplateAccessories();
        void LoadVehicleAccessories();

        void LoadNPCText();

        void LoadAreaTriggerTeleports();
        void LoadAccessRequirements();
        void LoadQuestAreaTriggers();
        void LoadQuestGreetings();
        void LoadAreaTriggerScripts();
        void LoadTavernAreaTriggers();
        void LoadGameObjectForQuests();

        void LoadPageTexts();
        PageText const* GetPageText(uint32 pageEntry);

        void LoadPlayerInfo();
        void LoadPetLevelInfo();
        void LoadExplorationBaseXP();
        void LoadPetNames();
        void LoadPetNumber();
        void LoadFishingBaseSkillLevel();
        void LoadSkillTiers();

        void LoadReputationRewardRate();
        void LoadReputationOnKill();
        void LoadReputationSpilloverTemplate();

        void LoadPointsOfInterest();
        void LoadQuestPOI();

        void LoadNPCSpellClickSpells();

        void LoadGameTele();

        void LoadGossipMenu();
        void LoadGossipMenuItems();

        void LoadVendors();
        void LoadTrainerSpell();
        void AddSpellToTrainer(uint32 entry, uint32 spell, uint32 spellCost, uint32 reqSkill, uint32 reqSkillValue, uint32 reqLevel);

        void LoadTerrainPhaseInfo();
        void LoadTerrainSwapDefaults();
        void LoadTerrainWorldMaps();
        void LoadAreaPhases();

<<<<<<< HEAD
        void LoadAreaTriggerTemplates();
=======
        void LoadSceneTemplates();
>>>>>>> 49d5bc04

        std::string GeneratePetName(uint32 entry);
        uint32 GetBaseXP(uint8 level);
        uint32 GetXPForLevel(uint8 level) const;

        int32 GetFishingBaseSkillLevel(uint32 entry) const
        {
            FishingBaseSkillContainer::const_iterator itr = _fishingBaseForAreaStore.find(entry);
            return itr != _fishingBaseForAreaStore.end() ? itr->second : 0;
        }

        SkillTiersEntry const* GetSkillTier(uint32 skillTierId) const
        {
            auto itr = _skillTiers.find(skillTierId);
            return itr != _skillTiers.end() ? &itr->second : nullptr;
        }

        void ReturnOrDeleteOldMails(bool serverUp);

        CreatureBaseStats const* GetCreatureBaseStats(uint8 level, uint8 unitClass);

        void SetHighestGuids();

        template<HighGuid type>
        inline ObjectGuidGeneratorBase& GetGenerator()
        {
            static_assert(ObjectGuidTraits<type>::Global || ObjectGuidTraits<type>::RealmSpecific, "Only global guid can be generated in ObjectMgr context");
            return GetGuidSequenceGenerator<type>();
        }

        uint32 GenerateAuctionID();
        uint64 GenerateEquipmentSetGuid();
        uint32 GenerateMailID();
        uint32 GeneratePetNumber();
        uint64 GenerateVoidStorageItemId();
        uint64 GenerateCreatureSpawnId();
        uint64 GenerateGameObjectSpawnId();

        typedef std::multimap<int32, uint32> ExclusiveQuestGroups;
        typedef std::pair<ExclusiveQuestGroups::const_iterator, ExclusiveQuestGroups::const_iterator> ExclusiveQuestGroupsBounds;

        ExclusiveQuestGroups mExclusiveQuestGroups;

        MailLevelReward const* GetMailLevelReward(uint8 level, uint32 raceMask)
        {
            MailLevelRewardContainer::const_iterator map_itr = _mailLevelRewardStore.find(level);
            if (map_itr == _mailLevelRewardStore.end())
                return nullptr;

            for (MailLevelRewardList::const_iterator set_itr = map_itr->second.begin(); set_itr != map_itr->second.end(); ++set_itr)
                if (set_itr->raceMask & raceMask)
                    return &*set_itr;

            return nullptr;
        }

        CellObjectGuids const& GetCellObjectGuids(uint16 mapid, uint8 spawnMode, uint32 cell_id)
        {
            return _mapObjectGuidsStore[MAKE_PAIR32(mapid, spawnMode)][cell_id];
        }

        CellObjectGuidsMap const& GetMapObjectGuids(uint16 mapid, uint8 spawnMode)
        {
            return _mapObjectGuidsStore[MAKE_PAIR32(mapid, spawnMode)];
        }

        /**
         * Gets temp summon data for all creatures of specified group.
         *
         * @param summonerId   Summoner's entry.
         * @param summonerType Summoner's type, see SummonerType for available types.
         * @param group        Id of required group.
         *
         * @return null if group was not found, otherwise reference to the creature group data
         */
        std::vector<TempSummonData> const* GetSummonGroup(uint32 summonerId, SummonerType summonerType, uint8 group) const
        {
            TempSummonDataContainer::const_iterator itr = _tempSummonDataStore.find(TempSummonGroupKey(summonerId, summonerType, group));
            if (itr != _tempSummonDataStore.end())
                return &itr->second;

            return nullptr;
        }

        CreatureData const* GetCreatureData(ObjectGuid::LowType guid) const
        {
            CreatureDataContainer::const_iterator itr = _creatureDataStore.find(guid);
            if (itr == _creatureDataStore.end()) return nullptr;
            return &itr->second;
        }
        CreatureData& NewOrExistCreatureData(ObjectGuid::LowType guid) { return _creatureDataStore[guid]; }
        void DeleteCreatureData(ObjectGuid::LowType guid);
        ObjectGuid GetLinkedRespawnGuid(ObjectGuid guid) const
        {
            LinkedRespawnContainer::const_iterator itr = _linkedRespawnStore.find(guid);
            if (itr == _linkedRespawnStore.end()) return ObjectGuid::Empty;
            return itr->second;
        }
        CreatureLocale const* GetCreatureLocale(uint32 entry) const
        {
            CreatureLocaleContainer::const_iterator itr = _creatureLocaleStore.find(entry);
            if (itr == _creatureLocaleStore.end()) return nullptr;
            return &itr->second;
        }
        GameObjectLocale const* GetGameObjectLocale(uint32 entry) const
        {
            GameObjectLocaleContainer::const_iterator itr = _gameObjectLocaleStore.find(entry);
            if (itr == _gameObjectLocaleStore.end()) return nullptr;
            return &itr->second;
        }
        QuestTemplateLocale const* GetQuestLocale(uint32 entry) const
        {
            QuestTemplateLocaleContainer::const_iterator itr = _questTemplateLocaleStore.find(entry);
            if (itr == _questTemplateLocaleStore.end()) return nullptr;
            return &itr->second;
        }
        QuestObjectivesLocale const* GetQuestObjectivesLocale(uint32 entry) const
        {
            QuestObjectivesLocaleContainer::const_iterator itr = _questObjectivesLocaleStore.find(entry);
            if (itr == _questObjectivesLocaleStore.end()) return nullptr;
            return &itr->second;
        }
        PageTextLocale const* GetPageTextLocale(uint32 entry) const
        {
            PageTextLocaleContainer::const_iterator itr = _pageTextLocaleStore.find(entry);
            if (itr == _pageTextLocaleStore.end()) return nullptr;
            return &itr->second;
        }
        GossipMenuItemsLocale const* GetGossipMenuItemsLocale(uint32 entry) const
        {
            GossipMenuItemsLocaleContainer::const_iterator itr = _gossipMenuItemsLocaleStore.find(entry);
            if (itr == _gossipMenuItemsLocaleStore.end()) return nullptr;
            return &itr->second;
        }
        PointOfInterestLocale const* GetPointOfInterestLocale(uint32 id) const
        {
            PointOfInterestLocaleContainer::const_iterator itr = _pointOfInterestLocaleStore.find(id);
            if (itr == _pointOfInterestLocaleStore.end()) return nullptr;
            return &itr->second;
        }

        GameObjectData const* GetGOData(ObjectGuid::LowType guid) const
        {
            GameObjectDataContainer::const_iterator itr = _gameObjectDataStore.find(guid);
            if (itr == _gameObjectDataStore.end()) return nullptr;
            return &itr->second;
        }
        GameObjectData& NewGOData(ObjectGuid::LowType guid) { return _gameObjectDataStore[guid]; }
        void DeleteGOData(ObjectGuid::LowType guid);

        TrinityString const* GetTrinityString(uint32 entry) const
        {
            TrinityStringContainer::const_iterator itr = _trinityStringStore.find(entry);
            if (itr == _trinityStringStore.end())
                return nullptr;
            return &itr->second;
        }
        char const* GetTrinityString(uint32 entry, LocaleConstant locale) const;
        char const* GetTrinityStringForDBCLocale(uint32 entry) const { return GetTrinityString(entry, DBCLocaleIndex); }
        LocaleConstant GetDBCLocaleIndex() const { return DBCLocaleIndex; }
        void SetDBCLocaleIndex(LocaleConstant locale) { DBCLocaleIndex = locale; }

        // grid objects
        void AddCreatureToGrid(ObjectGuid::LowType guid, CreatureData const* data);
        void RemoveCreatureFromGrid(ObjectGuid::LowType guid, CreatureData const* data);
        void AddGameobjectToGrid(ObjectGuid::LowType guid, GameObjectData const* data);
        void RemoveGameobjectFromGrid(ObjectGuid::LowType guid, GameObjectData const* data);
        ObjectGuid::LowType AddGOData(uint32 entry, uint32 map, float x, float y, float z, float o, uint32 spawntimedelay = 0, float rotation0 = 0, float rotation1 = 0, float rotation2 = 0, float rotation3 = 0);
        ObjectGuid::LowType AddCreatureData(uint32 entry, uint32 map, float x, float y, float z, float o, uint32 spawntimedelay = 0);

        // reserved names
        void LoadReservedPlayersNames();
        bool IsReservedName(std::string const& name) const;

        // name with valid structure and symbols
        static ResponseCodes CheckPlayerName(std::string const& name, LocaleConstant locale, bool create = false);
        static PetNameInvalidReason CheckPetName(std::string const& name);
        static bool IsValidCharterName(std::string const& name);

        static bool CheckDeclinedNames(const std::wstring& w_ownname, DeclinedName const& names);

        GameTele const* GetGameTele(uint32 id) const
        {
            GameTeleContainer::const_iterator itr = _gameTeleStore.find(id);
            if (itr == _gameTeleStore.end()) return nullptr;
            return &itr->second;
        }
        GameTele const* GetGameTele(std::string const& name) const;
        GameTele const* GetGameTeleExactName(std::string const& name) const;
        GameTeleContainer const& GetGameTeleMap() const { return _gameTeleStore; }
        bool AddGameTele(GameTele& data);
        bool DeleteGameTele(std::string const& name);

        TrainerSpellData const* GetNpcTrainerSpells(uint32 entry) const
        {
            CacheTrainerSpellContainer::const_iterator  iter = _cacheTrainerSpellStore.find(entry);
            if (iter == _cacheTrainerSpellStore.end())
                return nullptr;

            return &iter->second;
        }

        VendorItemData const* GetNpcVendorItemList(uint32 entry) const
        {
            CacheVendorItemContainer::const_iterator iter = _cacheVendorItemStore.find(entry);
            if (iter == _cacheVendorItemStore.end())
                return nullptr;

            return &iter->second;
        }

        void AddVendorItem(uint32 entry, uint32 item, int32 maxcount, uint32 incrtime, uint32 extendedCost, uint8 type, bool persist = true); // for event
        bool RemoveVendorItem(uint32 entry, uint32 item, uint8 type, bool persist = true); // for event
        bool IsVendorItemValid(uint32 vendor_entry, uint32 id, int32 maxcount, uint32 ptime, uint32 ExtendedCost, uint8 type, Player* player = NULL, std::set<uint32>* skip_vendors = NULL, uint32 ORnpcflag = 0) const;

        void LoadScriptNames();
        ScriptNameContainer const& GetAllScriptNames() const;
        std::string const& GetScriptName(uint32 id) const;
        uint32 GetScriptId(std::string const& name);

        SpellClickInfoMapBounds GetSpellClickInfoMapBounds(uint32 creature_id) const
        {
            return _spellClickInfoStore.equal_range(creature_id);
        }

        GossipMenusMapBounds GetGossipMenusMapBounds(uint32 uiMenuId) const
        {
            return _gossipMenusStore.equal_range(uiMenuId);
        }

        GossipMenusMapBoundsNonConst GetGossipMenusMapBoundsNonConst(uint32 uiMenuId)
        {
            return _gossipMenusStore.equal_range(uiMenuId);
        }

        GossipMenuItemsMapBounds GetGossipMenuItemsMapBounds(uint32 uiMenuId) const
        {
            return _gossipMenuItemsStore.equal_range(uiMenuId);
        }
        GossipMenuItemsMapBoundsNonConst GetGossipMenuItemsMapBoundsNonConst(uint32 uiMenuId)
        {
            return _gossipMenuItemsStore.equal_range(uiMenuId);
        }

        std::vector<uint32> const* GetPhaseTerrainSwaps(uint32 phaseid) const
        {
            auto itr = _terrainPhaseInfoStore.find(phaseid);
            return itr != _terrainPhaseInfoStore.end() ? &itr->second : nullptr;
        }
        std::vector<uint32> const* GetDefaultTerrainSwaps(uint32 mapid) const
        {
            auto itr = _terrainMapDefaultStore.find(mapid);
            return itr != _terrainMapDefaultStore.end() ? &itr->second : nullptr;
        }
        std::vector<uint32> const* GetTerrainWorldMaps(uint32 terrainId) const
        {
            auto itr = _terrainWorldMapStore.find(terrainId);
            return itr != _terrainWorldMapStore.end() ? &itr->second : nullptr;
        }
        std::vector<PhaseInfoStruct> const* GetPhasesForArea(uint32 area) const
        {
            auto itr = _phases.find(area);
            return itr != _phases.end() ? &itr->second : nullptr;
        }
        TerrainPhaseInfo const& GetDefaultTerrainSwapStore() const { return _terrainMapDefaultStore; }
        PhaseInfo const& GetAreaAndZonePhases() const { return _phases; }
        // condition loading helpers
        std::vector<PhaseInfoStruct>* GetPhasesForAreaOrZoneForLoading(uint32 areaOrZone)
        {
            auto itr = _phases.find(areaOrZone);
            return itr != _phases.end() ? &itr->second : nullptr;
        }
        PhaseInfo& GetAreaAndZonePhasesForLoading() { return _phases; }

        // for wintergrasp only
        GraveYardContainer GraveYardStore;

        static void AddLocaleString(std::string const& value, LocaleConstant localeConstant, StringVector& data);
        static inline void GetLocaleString(StringVector const& data, LocaleConstant localeConstant, std::string& value)
        {
            if (data.size() > size_t(localeConstant) && !data[localeConstant].empty())
                value = data[localeConstant];
        }

        CharacterConversionMap FactionChangeAchievements;
        CharacterConversionMap FactionChangeItems;
        CharacterConversionMap FactionChangeQuests;
        CharacterConversionMap FactionChangeReputation;
        CharacterConversionMap FactionChangeSpells;
        CharacterConversionMap FactionChangeTitles;

        void LoadFactionChangeAchievements();
        void LoadFactionChangeItems();
        void LoadFactionChangeQuests();
        void LoadFactionChangeReputations();
        void LoadFactionChangeSpells();
        void LoadFactionChangeTitles();

        bool IsTransportMap(uint32 mapId) const { return _transportMaps.count(mapId) != 0; }

        void LoadRaceAndClassExpansionRequirements();
        void LoadCharacterTemplates();
        void LoadRealmNames();

        std::string GetRealmName(uint32 realm) const;
        std::string GetNormalizedRealmName(uint32 realm) const;

        ExpansionRequirementContainer const& GetRaceExpansionRequirements() const { return _raceExpansionRequirementStore; }
        uint8 GetRaceExpansionRequirement(uint8 race) const
        {
            auto itr = _raceExpansionRequirementStore.find(race);
            if (itr != _raceExpansionRequirementStore.end())
                return itr->second;
            return EXPANSION_CLASSIC;
        }

        ExpansionRequirementContainer const& GetClassExpansionRequirements() const { return _classExpansionRequirementStore; }
        uint8 GetClassExpansionRequirement(uint8 class_) const
        {
            auto itr = _classExpansionRequirementStore.find(class_);
            if (itr != _classExpansionRequirementStore.end())
                return itr->second;
            return EXPANSION_CLASSIC;
        }

        CharacterTemplateContainer const& GetCharacterTemplates() const { return _characterTemplateStore; }
        CharacterTemplate const* GetCharacterTemplate(uint32 id) const
        {
            auto itr = _characterTemplateStore.find(id);
            if (itr != _characterTemplateStore.end())
                return &itr->second;

            return nullptr;
        }

<<<<<<< HEAD
        AreaTriggerTemplate const* GetAreaTriggerTemplate(uint32 id) const
        {
            auto itr = _areaTriggerTemplateStore.find(id);
            if (itr != _areaTriggerTemplateStore.end())
                return &itr->second;

            // If not found, we search for default template
            itr = _areaTriggerTemplateStore.find(0);
            if (itr != _areaTriggerTemplateStore.end())
=======
        SceneTemplate const* GetSceneTemplate(uint32 sceneId) const
        {
            auto itr = _sceneTemplateStore.find(sceneId);
            if (itr != _sceneTemplateStore.end())
>>>>>>> 49d5bc04
                return &itr->second;

            return nullptr;
        }

    private:
        // first free id for selected id type
        uint32 _auctionId;
        uint64 _equipmentSetGuid;
        uint32 _itemTextId;
        uint32 _mailId;
        uint32 _hiPetNumber;
        uint64 _voidItemId;
        uint64 _creatureSpawnId;
        uint64 _gameObjectSpawnId;

        // first free low guid for selected guid type
        template<HighGuid high>
        inline ObjectGuidGeneratorBase& GetGuidSequenceGenerator()
        {
            auto itr = _guidGenerators.find(high);
            if (itr == _guidGenerators.end())
                itr = _guidGenerators.insert(std::make_pair(high, Trinity::make_unique<ObjectGuidGenerator<high>>())).first;

            return *itr->second;
        }

        std::map<HighGuid, std::unique_ptr<ObjectGuidGeneratorBase>> _guidGenerators;

        QuestMap _questTemplates;

        typedef std::unordered_map<uint32, NpcText> NpcTextContainer;
        typedef std::unordered_map<uint32, std::unordered_set<uint32>> QuestAreaTriggerContainer;
        typedef std::set<uint32> TavernAreaTriggerContainer;
        typedef std::set<uint32> GameObjectForQuestContainer;

        QuestAreaTriggerContainer _questAreaTriggerStore;
        TavernAreaTriggerContainer _tavernAreaTriggerStore;
        GameObjectForQuestContainer _gameObjectForQuestStore;
        NpcTextContainer _npcTextStore;
        QuestGreetingContainer _questGreetingStore;
        AreaTriggerContainer _areaTriggerStore;
        AreaTriggerScriptContainer _areaTriggerScriptStore;
        AccessRequirementContainer _accessRequirementStore;
        DungeonEncounterContainer _dungeonEncounterStore;

        RepRewardRateContainer _repRewardRateStore;
        RepOnKillContainer _repOnKillStore;
        RepSpilloverTemplateContainer _repSpilloverTemplateStore;

        GossipMenusContainer _gossipMenusStore;
        GossipMenuItemsContainer _gossipMenuItemsStore;
        PointOfInterestContainer _pointsOfInterestStore;

        QuestPOIContainer _questPOIStore;

        QuestRelations _goQuestRelations;
        QuestRelations _goQuestInvolvedRelations;
        QuestRelationsReverse _goQuestInvolvedRelationsReverse;
        QuestRelations _creatureQuestRelations;
        QuestRelations _creatureQuestInvolvedRelations;
        QuestRelationsReverse _creatureQuestInvolvedRelationsReverse;

        //character reserved names
        typedef std::set<std::wstring> ReservedNamesContainer;
        ReservedNamesContainer _reservedNamesStore;

        GameTeleContainer _gameTeleStore;

        ScriptNameContainer _scriptNamesStore;

        SpellClickInfoContainer _spellClickInfoStore;

        SpellScriptsContainer _spellScriptsStore;

        VehicleAccessoryTemplateContainer _vehicleTemplateAccessoryStore;
        VehicleAccessoryContainer _vehicleAccessoryStore;

        LocaleConstant DBCLocaleIndex;

        PageTextContainer _pageTextStore;
        InstanceTemplateContainer _instanceTemplateStore;

        TerrainPhaseInfo _terrainPhaseInfoStore;
        TerrainPhaseInfo _terrainMapDefaultStore;
        TerrainUIPhaseInfo _terrainWorldMapStore;
        PhaseInfo _phases;

    private:
        void LoadScripts(ScriptsType type);
        void LoadQuestRelationsHelper(QuestRelations& map, QuestRelationsReverse* reverseMap, std::string const& table, bool starter, bool go);
        void PlayerCreateInfoAddItemHelper(uint32 race_, uint32 class_, uint32 itemId, int32 count);

        MailLevelRewardContainer _mailLevelRewardStore;

        CreatureBaseStatsContainer _creatureBaseStatsStore;

        typedef std::map<uint32, PetLevelInfo*> PetLevelInfoContainer;
        // PetLevelInfoContainer[creature_id][level]
        PetLevelInfoContainer _petInfoStore;                            // [creature_id][level]

        void BuildPlayerLevelInfo(uint8 race, uint8 class_, uint8 level, PlayerLevelInfo* plinfo) const;

        PlayerInfo* _playerInfo[MAX_RACES][MAX_CLASSES];

        typedef std::vector<uint32> PlayerXPperLevel;       // [level]
        PlayerXPperLevel _playerXPperLevel;

        typedef std::map<uint32, uint32> BaseXPContainer;          // [area level][base xp]
        BaseXPContainer _baseXPTable;

        typedef std::map<uint32, int32> FishingBaseSkillContainer; // [areaId][base skill level]
        FishingBaseSkillContainer _fishingBaseForAreaStore;
        std::unordered_map<uint32, SkillTiersEntry> _skillTiers;

        typedef std::map<uint32, StringVector> HalfNameContainer;
        HalfNameContainer _petHalfName0;
        HalfNameContainer _petHalfName1;

        MapObjectGuids _mapObjectGuidsStore;
        CreatureDataContainer _creatureDataStore;
        CreatureTemplateContainer _creatureTemplateStore;
        CreatureModelContainer _creatureModelStore;
        CreatureAddonContainer _creatureAddonStore;
        GameObjectAddonContainer _gameObjectAddonStore;
        GameObjectQuestItemMap _gameObjectQuestItemStore;
        CreatureQuestItemMap _creatureQuestItemStore;
        CreatureTemplateAddonContainer _creatureTemplateAddonStore;
        EquipmentInfoContainer _equipmentInfoStore;
        LinkedRespawnContainer _linkedRespawnStore;
        CreatureLocaleContainer _creatureLocaleStore;
        GameObjectDataContainer _gameObjectDataStore;
        GameObjectLocaleContainer _gameObjectLocaleStore;
        GameObjectTemplateContainer _gameObjectTemplateStore;
        GameObjectTemplateAddonContainer _gameObjectTemplateAddonStore;
        /// Stores temp summon data grouped by summoner's entry, summoner's type and group id
        TempSummonDataContainer _tempSummonDataStore;

        ItemTemplateContainer _itemTemplateStore;
        QuestTemplateLocaleContainer _questTemplateLocaleStore;
        QuestObjectivesLocaleContainer _questObjectivesLocaleStore;
        PageTextLocaleContainer _pageTextLocaleStore;
        GossipMenuItemsLocaleContainer _gossipMenuItemsLocaleStore;
        PointOfInterestLocaleContainer _pointOfInterestLocaleStore;

        TrinityStringContainer _trinityStringStore;

        CacheVendorItemContainer _cacheVendorItemStore;
        CacheTrainerSpellContainer _cacheTrainerSpellStore;

        std::set<uint32> _difficultyEntries[MAX_CREATURE_DIFFICULTIES]; // already loaded difficulty 1 value in creatures, used in CheckCreatureTemplate
        std::set<uint32> _hasDifficultyEntries[MAX_CREATURE_DIFFICULTIES]; // already loaded creatures with difficulty 1 values, used in CheckCreatureTemplate

        ExpansionRequirementContainer _raceExpansionRequirementStore;
        ExpansionRequirementContainer _classExpansionRequirementStore;
        RealmNameContainer _realmNameStore;

        CharacterTemplateContainer _characterTemplateStore;
<<<<<<< HEAD
        AreaTriggerTemplateContainer _areaTriggerTemplateStore;
=======
        SceneTemplateContainer _sceneTemplateStore;
>>>>>>> 49d5bc04

        enum CreatureLinkedRespawnType
        {
            CREATURE_TO_CREATURE,
            CREATURE_TO_GO,         // Creature is dependant on GO
            GO_TO_GO,
            GO_TO_CREATURE          // GO is dependant on creature
        };

        HotfixData _hotfixData;
        std::set<uint32> _transportMaps; // Helper container storing map ids that are for transports only, loaded from gameobject_template
};

#define sObjectMgr ObjectMgr::instance()

#endif<|MERGE_RESOLUTION|>--- conflicted
+++ resolved
@@ -1081,11 +1081,8 @@
         void LoadTerrainWorldMaps();
         void LoadAreaPhases();
 
-<<<<<<< HEAD
+        void LoadSceneTemplates();
         void LoadAreaTriggerTemplates();
-=======
-        void LoadSceneTemplates();
->>>>>>> 49d5bc04
 
         std::string GeneratePetName(uint32 entry);
         uint32 GetBaseXP(uint8 level);
@@ -1421,7 +1418,6 @@
             return nullptr;
         }
 
-<<<<<<< HEAD
         AreaTriggerTemplate const* GetAreaTriggerTemplate(uint32 id) const
         {
             auto itr = _areaTriggerTemplateStore.find(id);
@@ -1431,12 +1427,15 @@
             // If not found, we search for default template
             itr = _areaTriggerTemplateStore.find(0);
             if (itr != _areaTriggerTemplateStore.end())
-=======
+                return &itr->second;
+
+            return nullptr;
+        }
+
         SceneTemplate const* GetSceneTemplate(uint32 sceneId) const
         {
             auto itr = _sceneTemplateStore.find(sceneId);
             if (itr != _sceneTemplateStore.end())
->>>>>>> 49d5bc04
                 return &itr->second;
 
             return nullptr;
@@ -1595,11 +1594,8 @@
         RealmNameContainer _realmNameStore;
 
         CharacterTemplateContainer _characterTemplateStore;
-<<<<<<< HEAD
+        SceneTemplateContainer _sceneTemplateStore;
         AreaTriggerTemplateContainer _areaTriggerTemplateStore;
-=======
-        SceneTemplateContainer _sceneTemplateStore;
->>>>>>> 49d5bc04
 
         enum CreatureLinkedRespawnType
         {
