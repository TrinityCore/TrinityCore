/*
 * Copyright (C) 2008-2012 TrinityCore <http://www.trinitycore.org/>
 * Copyright (C) 2005-2009 MaNGOS <http://getmangos.com/>
 *
 * This program is free software; you can redistribute it and/or modify it
 * under the terms of the GNU General Public License as published by the
 * Free Software Foundation; either version 2 of the License, or (at your
 * option) any later version.
 *
 * This program is distributed in the hope that it will be useful, but WITHOUT
 * ANY WARRANTY; without even the implied warranty of MERCHANTABILITY or
 * FITNESS FOR A PARTICULAR PURPOSE. See the GNU General Public License for
 * more details.
 *
 * You should have received a copy of the GNU General Public License along
 * with this program. If not, see <http://www.gnu.org/licenses/>.
 */

#ifndef _OBJECTMGR_H
#define _OBJECTMGR_H

#include "Log.h"
#include "Object.h"
#include "Bag.h"
#include "Creature.h"
#include "Player.h"
#include "DynamicObject.h"
#include "GameObject.h"
#include "Corpse.h"
#include "QuestDef.h"
#include "ItemPrototype.h"
#include "NPCHandler.h"
#include "DatabaseEnv.h"
#include "Mail.h"
#include "Map.h"
#include "ObjectAccessor.h"
#include "ObjectDefines.h"
#include <ace/Singleton.h>
#include "VehicleDefines.h"
#include <string>
#include <map>
#include <limits>
#include "ConditionMgr.h"
#include <functional>

class Item;

// GCC have alternative #pragma pack(N) syntax and old gcc version not support pack(push, N), also any gcc version not support it at some platform
#if defined(__GNUC__)
#pragma pack(1)
#else
#pragma pack(push, 1)
#endif

struct PageText
{
    std::string Text;
    uint16 NextPage;
};

// GCC have alternative #pragma pack() syntax and old gcc version not support pack(pop), also any gcc version not support it at some platform
#if defined(__GNUC__)
#pragma pack()
#else
#pragma pack(pop)
#endif

// Benchmarked: Faster than UNORDERED_MAP (insert/find)
typedef std::map<uint32, PageText> PageTextContainer;

// Benchmarked: Faster than std::map (insert/find)
typedef UNORDERED_MAP<uint16, InstanceTemplate> InstanceTemplateContainer;

struct GameTele
{
    float  position_x;
    float  position_y;
    float  position_z;
    float  orientation;
    uint32 mapId;
    std::string name;
    std::wstring wnameLow;
};

typedef UNORDERED_MAP<uint32, GameTele > GameTeleContainer;

enum ScriptsType
{
    SCRIPTS_FIRST = 1,

    SCRIPTS_QUEST_END = SCRIPTS_FIRST,
    SCRIPTS_QUEST_START,
    SCRIPTS_SPELL,
    SCRIPTS_GAMEOBJECT,
    SCRIPTS_EVENT,
    SCRIPTS_WAYPOINT,

    SCRIPTS_LAST
};

enum eScriptFlags
{
    // Talk Flags
    SF_TALK_USE_PLAYER          = 0x1,

    // Emote flags
    SF_EMOTE_USE_STATE          = 0x1,

    // TeleportTo flags
    SF_TELEPORT_USE_CREATURE    = 0x1,

    // KillCredit flags
    SF_KILLCREDIT_REWARD_GROUP  = 0x1,

    // RemoveAura flags
    SF_REMOVEAURA_REVERSE       = 0x1,

    // CastSpell flags
    SF_CASTSPELL_SOURCE_TO_TARGET = 0,
    SF_CASTSPELL_SOURCE_TO_SOURCE = 1,
    SF_CASTSPELL_TARGET_TO_TARGET = 2,
    SF_CASTSPELL_TARGET_TO_SOURCE = 3,
    SF_CASTSPELL_SEARCH_CREATURE  = 4,
    SF_CASTSPELL_TRIGGERED      = 0x1,

    // PlaySound flags
    SF_PLAYSOUND_TARGET_PLAYER  = 0x1,
    SF_PLAYSOUND_DISTANCE_SOUND = 0x2,

    // Orientation flags
    SF_ORIENTATION_FACE_TARGET  = 0x1
};

struct ScriptInfo
{
    ScriptsType type;
    uint32 id;
    uint32 delay;
    ScriptCommands command;

    union
    {
        struct
        {
            uint32 nData[3];
            float  fData[4];
        } Raw;

        struct                      // SCRIPT_COMMAND_TALK (0)
        {
            uint32 ChatType;        // datalong
            uint32 Flags;           // datalong2
            int32  TextID;          // dataint
        } Talk;

        struct                      // SCRIPT_COMMAND_EMOTE (1)
        {
            uint32 EmoteID;         // datalong
            uint32 Flags;           // datalong2
        } Emote;

        struct                      // SCRIPT_COMMAND_FIELD_SET (2)
        {
            uint32 FieldID;         // datalong
            uint32 FieldValue;      // datalong2
        } FieldSet;

        struct                      // SCRIPT_COMMAND_MOVE_TO (3)
        {
            uint32 Unused1;         // datalong
            uint32 TravelTime;      // datalong2
            int32  Unused2;         // dataint

            float DestX;
            float DestY;
            float DestZ;
        } MoveTo;

        struct                      // SCRIPT_COMMAND_FLAG_SET (4)
                                    // SCRIPT_COMMAND_FLAG_REMOVE (5)
        {
            uint32 FieldID;         // datalong
            uint32 FieldValue;      // datalong2
        } FlagToggle;

        struct                      // SCRIPT_COMMAND_TELEPORT_TO (6)
        {
            uint32 MapID;           // datalong
            uint32 Flags;           // datalong2
            int32  Unused1;         // dataint

            float DestX;
            float DestY;
            float DestZ;
            float Orientation;
        } TeleportTo;

        struct                      // SCRIPT_COMMAND_QUEST_EXPLORED (7)
        {
            uint32 QuestID;         // datalong
            uint32 Distance;        // datalong2
        } QuestExplored;

        struct                      // SCRIPT_COMMAND_KILL_CREDIT (8)
        {
            uint32 CreatureEntry;   // datalong
            uint32 Flags;           // datalong2
        } KillCredit;

        struct                      // SCRIPT_COMMAND_RESPAWN_GAMEOBJECT (9)
        {
            uint32 GOGuid;          // datalong
            uint32 DespawnDelay;    // datalong2
        } RespawnGameobject;

        struct                      // SCRIPT_COMMAND_TEMP_SUMMON_CREATURE (10)
        {
            uint32 CreatureEntry;   // datalong
            uint32 DespawnDelay;    // datalong2
            int32  Unused1;         // dataint

            float PosX;
            float PosY;
            float PosZ;
            float Orientation;
        } TempSummonCreature;

        struct                      // SCRIPT_COMMAND_CLOSE_DOOR (12)
                                    // SCRIPT_COMMAND_OPEN_DOOR (11)
        {
            uint32 GOGuid;          // datalong
            uint32 ResetDelay;      // datalong2
        } ToggleDoor;

                                    // SCRIPT_COMMAND_ACTIVATE_OBJECT (13)

        struct                      // SCRIPT_COMMAND_REMOVE_AURA (14)
        {
            uint32 SpellID;         // datalong
            uint32 Flags;           // datalong2
        } RemoveAura;

        struct                      // SCRIPT_COMMAND_CAST_SPELL (15)
        {
            uint32 SpellID;         // datalong
            uint32 Flags;           // datalong2
            int32  CreatureEntry;   // dataint

            float SearchRadius;
        } CastSpell;

        struct                      // SCRIPT_COMMAND_PLAY_SOUND (16)
        {
            uint32 SoundID;         // datalong
            uint32 Flags;           // datalong2
        } PlaySound;

        struct                      // SCRIPT_COMMAND_CREATE_ITEM (17)
        {
            uint32 ItemEntry;       // datalong
            uint32 Amount;          // datalong2
        } CreateItem;

        struct                      // SCRIPT_COMMAND_DESPAWN_SELF (18)
        {
            uint32 DespawnDelay;    // datalong
        } DespawnSelf;

        struct                      // SCRIPT_COMMAND_LOAD_PATH (20)
        {
            uint32 PathID;          // datalong
            uint32 IsRepeatable;    // datalong2
        } LoadPath;

        struct                      // SCRIPT_COMMAND_CALLSCRIPT_TO_UNIT (21)
        {
            uint32 CreatureEntry;   // datalong
            uint32 ScriptID;        // datalong2
            uint32 ScriptType;      // dataint
        } CallScript;

        struct                      // SCRIPT_COMMAND_KILL (22)
        {
            uint32 Unused1;         // datalong
            uint32 Unused2;         // datalong2
            int32  RemoveCorpse;    // dataint
        } Kill;

        struct                      // SCRIPT_COMMAND_ORIENTATION (30)
        {
            uint32 Flags;           // datalong
            uint32 Unused1;         // datalong2
            int32  Unused2;         // dataint

            float Unused3;
            float Unused4;
            float Unused5;
            float Orientation;
        } Orientation;

        struct                      // SCRIPT_COMMAND_EQUIP (31)
        {
            uint32 EquipmentID;     // datalong
        } Equip;

        struct                      // SCRIPT_COMMAND_MODEL (32)
        {
            uint32 ModelID;         // datalong
        } Model;

                                    // SCRIPT_COMMAND_CLOSE_GOSSIP (33)

        struct                      // SCRIPT_COMMAND_PLAYMOVIE (34)
        {
            uint32 MovieID;         // datalong
        } PlayMovie;
    };

    std::string GetDebugInfo() const;
};

typedef std::multimap<uint32, ScriptInfo> ScriptMap;
typedef std::map<uint32, ScriptMap > ScriptMapMap;
typedef std::multimap<uint32, uint32> SpellScriptsContainer;
typedef std::pair<SpellScriptsContainer::iterator, SpellScriptsContainer::iterator> SpellScriptsBounds;
extern ScriptMapMap sQuestEndScripts;
extern ScriptMapMap sQuestStartScripts;
extern ScriptMapMap sSpellScripts;
extern ScriptMapMap sGameObjectScripts;
extern ScriptMapMap sEventScripts;
extern ScriptMapMap sWaypointScripts;

std::string GetScriptsTableNameByType(ScriptsType type);
ScriptMapMap* GetScriptsMapByType(ScriptsType type);
std::string GetScriptCommandName(ScriptCommands command);

struct SpellClickInfo
{
    uint32 spellId;
    uint8 castFlags;
    SpellClickUserTypes userType;

    // helpers
    bool IsFitToRequirements(Unit const* clicker, Unit const* clickee) const;
};

typedef std::multimap<uint32, SpellClickInfo> SpellClickInfoContainer;
typedef std::pair<SpellClickInfoContainer::const_iterator, SpellClickInfoContainer::const_iterator> SpellClickInfoMapBounds;

struct AreaTrigger
{
    uint32 target_mapId;
    float  target_X;
    float  target_Y;
    float  target_Z;
    float  target_Orientation;
};

typedef std::set<uint32> CellGuidSet;
typedef std::map<uint32/*player guid*/, uint32/*instance*/> CellCorpseSet;
struct CellObjectGuids
{
    CellGuidSet creatures;
    CellGuidSet gameobjects;
    CellCorpseSet corpses;
};
typedef UNORDERED_MAP<uint32/*cell_id*/, CellObjectGuids> CellObjectGuidsMap;
typedef UNORDERED_MAP<uint32/*(mapid, spawnMode) pair*/, CellObjectGuidsMap> MapObjectGuids;

// Trinity string ranges
#define MIN_TRINITY_STRING_ID           1                    // 'trinity_string'
#define MAX_TRINITY_STRING_ID           2000000000
#define MIN_DB_SCRIPT_STRING_ID        MAX_TRINITY_STRING_ID // 'db_script_string'
#define MAX_DB_SCRIPT_STRING_ID        2000010000
#define MIN_CREATURE_AI_TEXT_STRING_ID (-1)                 // 'creature_ai_texts'
#define MAX_CREATURE_AI_TEXT_STRING_ID (-1000000)

// Trinity Trainer Reference start range
#define TRINITY_TRAINER_START_REF      200000

struct TrinityStringLocale
{
    StringVector Content;
};

typedef std::map<uint64, uint64> LinkedRespawnContainer;
typedef UNORDERED_MAP<uint32, CreatureData> CreatureDataContainer;
typedef UNORDERED_MAP<uint32, GameObjectData> GameObjectDataContainer;
typedef UNORDERED_MAP<uint32, CreatureLocale> CreatureLocaleContainer;
typedef UNORDERED_MAP<uint32, GameObjectLocale> GameObjectLocaleContainer;
typedef UNORDERED_MAP<uint32, ItemLocale> ItemLocaleContainer;
typedef UNORDERED_MAP<uint32, ItemSetNameLocale> ItemSetNameLocaleContainer;
typedef UNORDERED_MAP<uint32, QuestLocale> QuestLocaleContainer;
typedef UNORDERED_MAP<uint32, NpcTextLocale> NpcTextLocaleContainer;
typedef UNORDERED_MAP<uint32, PageTextLocale> PageTextLocaleContainer;
typedef UNORDERED_MAP<int32, TrinityStringLocale> TrinityStringLocaleContainer;
typedef UNORDERED_MAP<uint32, GossipMenuItemsLocale> GossipMenuItemsLocaleContainer;
typedef UNORDERED_MAP<uint32, PointOfInterestLocale> PointOfInterestLocaleContainer;

typedef std::multimap<uint32, uint32> QuestRelations;
typedef std::pair<QuestRelations::const_iterator, QuestRelations::const_iterator> QuestRelationBounds;

struct PetLevelInfo
{
    PetLevelInfo() : health(0), mana(0) { for (uint8 i=0; i < MAX_STATS; ++i) stats[i] = 0; }

    uint16 stats[MAX_STATS];
    uint16 health;
    uint16 mana;
    uint16 armor;
};

struct MailLevelReward
{
    MailLevelReward() : raceMask(0), mailTemplateId(0), senderEntry(0) {}
    MailLevelReward(uint32 _raceMask, uint32 _mailTemplateId, uint32 _senderEntry) : raceMask(_raceMask), mailTemplateId(_mailTemplateId), senderEntry(_senderEntry) {}

    uint32 raceMask;
    uint32 mailTemplateId;
    uint32 senderEntry;
};

typedef std::list<MailLevelReward> MailLevelRewardList;
typedef UNORDERED_MAP<uint8, MailLevelRewardList> MailLevelRewardContainer;

// We assume the rate is in general the same for all three types below, but chose to keep three for scalability and customization
struct RepRewardRate
{
    float quest_rate;                                       // We allow rate = 0.0 in database. For this case, it means that
    float creature_rate;                                    // no reputation are given at all for this faction/rate type.
    float spell_rate;
};

struct ReputationOnKillEntry
{
    uint32 RepFaction1;
    uint32 RepFaction2;
    uint32 ReputationMaxCap1;
    int32 RepValue1;
    uint32 ReputationMaxCap2;
    int32 RepValue2;
    bool IsTeamAward1;
    bool IsTeamAward2;
    bool TeamDependent;
};

struct RepSpilloverTemplate
{
    uint32 faction[MAX_SPILLOVER_FACTIONS];
    float faction_rate[MAX_SPILLOVER_FACTIONS];
    uint32 faction_rank[MAX_SPILLOVER_FACTIONS];
};

struct PointOfInterest
{
    uint32 entry;
    float x;
    float y;
    uint32 icon;
    uint32 flags;
    uint32 data;
    std::string icon_name;
};

struct GossipMenuItems
{
    uint32          MenuId;
    uint32          OptionIndex;
    uint8           OptionIcon;
    std::string     OptionText;
    uint32          OptionType;
    uint32          OptionNpcflag;
    uint32          ActionMenuId;
    uint32          ActionPoiId;
    bool            BoxCoded;
    uint32          BoxMoney;
    std::string     BoxText;
    ConditionList   Conditions;
};

struct GossipMenus
{
    uint32          entry;
    uint32          text_id;
    ConditionList   conditions;
};

typedef std::multimap<uint32, GossipMenus> GossipMenusContainer;
typedef std::pair<GossipMenusContainer::const_iterator, GossipMenusContainer::const_iterator> GossipMenusMapBounds;
typedef std::pair<GossipMenusContainer::iterator, GossipMenusContainer::iterator> GossipMenusMapBoundsNonConst;
typedef std::multimap<uint32, GossipMenuItems> GossipMenuItemsContainer;
typedef std::pair<GossipMenuItemsContainer::const_iterator, GossipMenuItemsContainer::const_iterator> GossipMenuItemsMapBounds;
typedef std::pair<GossipMenuItemsContainer::iterator, GossipMenuItemsContainer::iterator> GossipMenuItemsMapBoundsNonConst;

struct QuestPOIPoint
{
    int32 x;
    int32 y;

    QuestPOIPoint() : x(0), y(0) {}
    QuestPOIPoint(int32 _x, int32 _y) : x(_x), y(_y) {}
};

struct QuestPOI
{
    uint32 Id;
    int32 ObjectiveIndex;
    uint32 MapId;
    uint32 AreaId;
    uint32 Unk2;
    uint32 Unk3;
    uint32 Unk4;
    std::vector<QuestPOIPoint> points;

    QuestPOI() : Id(0), ObjectiveIndex(0), MapId(0), AreaId(0), Unk2(0), Unk3(0), Unk4(0) {}
    QuestPOI(uint32 id, int32 objIndex, uint32 mapId, uint32 areaId, uint32 unk2, uint32 unk3, uint32 unk4) : Id(id), ObjectiveIndex(objIndex), MapId(mapId), AreaId(areaId), Unk2(unk2), Unk3(unk3), Unk4(unk4) {}
};

typedef std::vector<QuestPOI> QuestPOIVector;
typedef UNORDERED_MAP<uint32, QuestPOIVector> QuestPOIContainer;

struct GraveYardData
{
    uint32 safeLocId;
    uint32 team;
};

typedef std::multimap<uint32, GraveYardData> GraveYardContainer;

typedef UNORDERED_MAP<uint32, VendorItemData> CacheVendorItemContainer;
typedef UNORDERED_MAP<uint32, TrainerSpellData> CacheTrainerSpellContainer;

enum SkillRangeType
{
    SKILL_RANGE_LANGUAGE,                                   // 300..300
    SKILL_RANGE_LEVEL,                                      // 1..max skill for level
    SKILL_RANGE_MONO,                                       // 1..1, grey monolite bar
    SKILL_RANGE_RANK,                                       // 1..skill for known rank
    SKILL_RANGE_NONE                                        // 0..0 always
};

SkillRangeType GetSkillRangeType(SkillLineEntry const* pSkill, bool racial);

#define MAX_PLAYER_NAME          12                         // max allowed by client name length
#define MAX_INTERNAL_PLAYER_NAME 15                         // max server internal player name length (> MAX_PLAYER_NAME for support declined names)
#define MAX_PET_NAME             12                         // max allowed by client name length
#define MAX_CHARTER_NAME         24                         // max allowed by client name length

bool normalizePlayerName(std::string& name);

struct LanguageDesc
{
    Language lang_id;
    uint32   spell_id;
    uint32   skill_id;
};

extern LanguageDesc lang_description[LANGUAGES_COUNT];
LanguageDesc const* GetLanguageDescByID(uint32 lang);

enum EncounterCreditType
{
    ENCOUNTER_CREDIT_KILL_CREATURE  = 0,
    ENCOUNTER_CREDIT_CAST_SPELL     = 1
};

struct DungeonEncounter
{
    DungeonEncounter(DungeonEncounterEntry const* _dbcEntry, EncounterCreditType _creditType, uint32 _creditEntry, uint32 _lastEncounterDungeon)
        : dbcEntry(_dbcEntry), creditType(_creditType), creditEntry(_creditEntry), lastEncounterDungeon(_lastEncounterDungeon) { }

    DungeonEncounterEntry const* dbcEntry;
    EncounterCreditType creditType;
    uint32 creditEntry;
    uint32 lastEncounterDungeon;
};

typedef std::list<DungeonEncounter const*> DungeonEncounterList;
typedef UNORDERED_MAP<uint32, DungeonEncounterList> DungeonEncounterContainer;

class PlayerDumpReader;

class ObjectMgr
{
    friend class PlayerDumpReader;
    friend class ACE_Singleton<ObjectMgr, ACE_Null_Mutex>;

    private:
        ObjectMgr();
        ~ObjectMgr();

    public:
        typedef UNORDERED_MAP<uint32, Item*> ItemMap;

        typedef UNORDERED_MAP<uint32, Quest*> QuestMap;

        typedef UNORDERED_MAP<uint32, AreaTrigger> AreaTriggerContainer;

        typedef UNORDERED_MAP<uint32, uint32> AreaTriggerScriptContainer;

        typedef UNORDERED_MAP<uint32, AccessRequirement> AccessRequirementContainer;

        typedef UNORDERED_MAP<uint32, RepRewardRate > RepRewardRateContainer;
        typedef UNORDERED_MAP<uint32, ReputationOnKillEntry> RepOnKillContainer;
        typedef UNORDERED_MAP<uint32, RepSpilloverTemplate> RepSpilloverTemplateContainer;

        typedef UNORDERED_MAP<uint32, PointOfInterest> PointOfInterestContainer;

        typedef std::vector<std::string> ScriptNameContainer;

        typedef std::map<uint32, uint32> CharacterConversionMap;

        Player* GetPlayerByLowGUID(uint32 lowguid) const;

        GameObjectTemplate const* GetGameObjectTemplate(uint32 entry);
        GameObjectTemplateContainer const* GetGameObjectTemplates() const { return &_gameObjectTemplateStore; }
        int LoadReferenceVendor(int32 vendor, int32 item_id, std::set<uint32> *skip_vendors);

        void LoadGameObjectTemplate();
        void AddGameobjectInfo(GameObjectTemplate* goinfo);

        CreatureTemplate const* GetCreatureTemplate(uint32 entry);
        CreatureTemplateContainer const* GetCreatureTemplates() const { return &_creatureTemplateStore; }
        CreatureModelInfo const* GetCreatureModelInfo(uint32 modelId);
        CreatureModelInfo const* GetCreatureModelRandomGender(uint32* displayID);
        static uint32 ChooseDisplayId(uint32 team, const CreatureTemplate* cinfo, const CreatureData* data = NULL);
        static void ChooseCreatureFlags(const CreatureTemplate* cinfo, uint32& npcflag, uint32& unit_flags, uint32& dynamicflags, const CreatureData* data = NULL);
        EquipmentInfo const* GetEquipmentInfo(uint32 entry);
        CreatureAddon const* GetCreatureAddon(uint32 lowguid);
        CreatureAddon const* GetCreatureTemplateAddon(uint32 entry);
        ItemTemplate const* GetItemTemplate(uint32 entry);
        ItemTemplateContainer const* GetItemTemplateStore() const { return &_itemTemplateStore; }

        ItemSetNameEntry const* GetItemSetNameEntry(uint32 itemId)
        {
            ItemSetNameContainer::iterator itr = _itemSetNameStore.find(itemId);
            if (itr != _itemSetNameStore.end())
                return &itr->second;
            return NULL;
        }

        InstanceTemplate const* GetInstanceTemplate(uint32 mapId);

        PetLevelInfo const* GetPetLevelInfo(uint32 creature_id, uint8 level) const;

        PlayerClassInfo const* GetPlayerClassInfo(uint32 class_) const
        {
            if (class_ >= MAX_CLASSES)
                return NULL;
            return &_playerClassInfo[class_];
        }
        void GetPlayerClassLevelInfo(uint32 class_, uint8 level, PlayerClassLevelInfo* info) const;

        PlayerInfo const* GetPlayerInfo(uint32 race, uint32 class_) const
        {
            if (race >= MAX_RACES)
                return NULL;
            if (class_ >= MAX_CLASSES)
                return NULL;
            PlayerInfo const* info = &_playerInfo[race][class_];
            if (info->displayId_m == 0 || info->displayId_f == 0)
                return NULL;
            return info;
        }

        void GetPlayerLevelInfo(uint32 race, uint32 class_, uint8 level, PlayerLevelInfo* info) const;

        uint64 GetPlayerGUIDByName(std::string name) const;
        bool GetPlayerNameByGUID(uint64 guid, std::string &name) const;
        uint32 GetPlayerTeamByGUID(uint64 guid) const;
        uint32 GetPlayerAccountIdByGUID(uint64 guid) const;
        uint32 GetPlayerAccountIdByPlayerName(const std::string& name) const;

        uint32 GetNearestTaxiNode(float x, float y, float z, uint32 mapid, uint32 team);
        void GetTaxiPath(uint32 source, uint32 destination, uint32 &path, uint32 &cost);
        uint32 GetTaxiMountDisplayId(uint32 id, uint32 team, bool allowed_alt_team = false);

        Quest const* GetQuestTemplate(uint32 quest_id) const
        {
            QuestMap::const_iterator itr = _questTemplates.find(quest_id);
            return itr != _questTemplates.end() ? itr->second : NULL;
        }

        QuestMap const& GetQuestTemplates() const { return _questTemplates; }

        uint32 GetQuestForAreaTrigger(uint32 Trigger_ID) const
        {
            QuestAreaTriggerContainer::const_iterator itr = _questAreaTriggerStore.find(Trigger_ID);
            if (itr != _questAreaTriggerStore.end())
                return itr->second;
            return 0;
        }

        bool IsTavernAreaTrigger(uint32 Trigger_ID) const
        {
            return _tavernAreaTriggerStore.find(Trigger_ID) != _tavernAreaTriggerStore.end();
        }

        bool IsGameObjectForQuests(uint32 entry) const
        {
            return _gameObjectForQuestStore.find(entry) != _gameObjectForQuestStore.end();
        }

        GossipText const* GetGossipText(uint32 Text_ID) const;

        WorldSafeLocsEntry const* GetDefaultGraveYard(uint32 team);
        WorldSafeLocsEntry const* GetClosestGraveYard(float x, float y, float z, uint32 MapId, uint32 team);
        bool AddGraveYardLink(uint32 id, uint32 zoneId, uint32 team, bool persist = true);
        void RemoveGraveYardLink(uint32 id, uint32 zoneId, uint32 team, bool persist = false);
        void LoadGraveyardZones();
        GraveYardData const* FindGraveYardData(uint32 id, uint32 zone);

        AreaTrigger const* GetAreaTrigger(uint32 trigger) const
        {
            AreaTriggerContainer::const_iterator itr = _areaTriggerStore.find(trigger);
            if (itr != _areaTriggerStore.end())
                return &itr->second;
            return NULL;
        }

        AccessRequirement const* GetAccessRequirement(uint32 mapid, Difficulty difficulty) const
        {
            AccessRequirementContainer::const_iterator itr = _accessRequirementStore.find(MAKE_PAIR32(mapid, difficulty));
            if (itr != _accessRequirementStore.end())
                return &itr->second;
            return NULL;
        }

        AreaTrigger const* GetGoBackTrigger(uint32 Map) const;
        AreaTrigger const* GetMapEntranceTrigger(uint32 Map) const;

        uint32 GetAreaTriggerScriptId(uint32 trigger_id);
        SpellScriptsBounds GetSpellScriptsBounds(uint32 spell_id);

        RepRewardRate const* GetRepRewardRate(uint32 factionId) const
        {
            RepRewardRateContainer::const_iterator itr = _repRewardRateStore.find(factionId);
            if (itr != _repRewardRateStore.end())
                return &itr->second;

            return NULL;
        }

        ReputationOnKillEntry const* GetReputationOnKilEntry(uint32 id) const
        {
            RepOnKillContainer::const_iterator itr = _repOnKillStore.find(id);
            if (itr != _repOnKillStore.end())
                return &itr->second;
            return NULL;
        }

<<<<<<< HEAD
        int32 GetBaseReputation(FactionEntry const* factionEntry, uint8 race, uint32 playerClass);
=======
        int32 GetBaseReputation(FactionEntry const* factionEntry, uint8 race, uint8 playerClass);
>>>>>>> ecc2362c

        RepSpilloverTemplate const* GetRepSpilloverTemplate(uint32 factionId) const
        {
            RepSpilloverTemplateContainer::const_iterator itr = _repSpilloverTemplateStore.find(factionId);
            if (itr != _repSpilloverTemplateStore.end())
                return &itr->second;

            return NULL;
        }

        PointOfInterest const* GetPointOfInterest(uint32 id) const
        {
            PointOfInterestContainer::const_iterator itr = _pointsOfInterestStore.find(id);
            if (itr != _pointsOfInterestStore.end())
                return &itr->second;
            return NULL;
        }

        QuestPOIVector const* GetQuestPOIVector(uint32 questId)
        {
            QuestPOIContainer::const_iterator itr = _questPOIStore.find(questId);
            if (itr != _questPOIStore.end())
                return &itr->second;
            return NULL;
        }

        VehicleAccessoryList const* GetVehicleAccessoryList(Vehicle* veh) const;

        DungeonEncounterList const* GetDungeonEncounterList(uint32 mapId, Difficulty difficulty)
        {
            UNORDERED_MAP<uint32, DungeonEncounterList>::const_iterator itr = _dungeonEncounterStore.find(MAKE_PAIR32(mapId, difficulty));
            if (itr != _dungeonEncounterStore.end())
                return &itr->second;
            return NULL;
        }

        void LoadQuests();
        void LoadQuestRelations()
        {
            sLog->outInfo(LOG_FILTER_SERVER_LOADING, "Loading GO Start Quest Data...");
            LoadGameobjectQuestRelations();
            sLog->outInfo(LOG_FILTER_SERVER_LOADING, "Loading GO End Quest Data...");
            LoadGameobjectInvolvedRelations();
            sLog->outInfo(LOG_FILTER_SERVER_LOADING, "Loading Creature Start Quest Data...");
            LoadCreatureQuestRelations();
            sLog->outInfo(LOG_FILTER_SERVER_LOADING, "Loading Creature End Quest Data...");
            LoadCreatureInvolvedRelations();
        }
        void LoadGameobjectQuestRelations();
        void LoadGameobjectInvolvedRelations();
        void LoadCreatureQuestRelations();
        void LoadCreatureInvolvedRelations();

        QuestRelations* GetGOQuestRelationMap()
        {
            return &_goQuestRelations;
        }

        QuestRelationBounds GetGOQuestRelationBounds(uint32 go_entry)
        {
            return _goQuestRelations.equal_range(go_entry);
        }

        QuestRelationBounds GetGOQuestInvolvedRelationBounds(uint32 go_entry)
        {
            return _goQuestInvolvedRelations.equal_range(go_entry);
        }

        QuestRelations* GetCreatureQuestRelationMap()
        {
            return &_creatureQuestRelations;
        }

        QuestRelationBounds GetCreatureQuestRelationBounds(uint32 creature_entry)
        {
            return _creatureQuestRelations.equal_range(creature_entry);
        }

        QuestRelationBounds GetCreatureQuestInvolvedRelationBounds(uint32 creature_entry)
        {
            return _creatureQuestInvolvedRelations.equal_range(creature_entry);
        }

        void LoadGameObjectScripts();
        void LoadQuestEndScripts();
        void LoadQuestStartScripts();
        void LoadEventScripts();
        void LoadSpellScripts();
        void LoadWaypointScripts();

        void LoadSpellScriptNames();
        void ValidateSpellScripts();

        bool LoadTrinityStrings(char const* table, int32 min_value, int32 max_value);
        bool LoadTrinityStrings() { return LoadTrinityStrings("trinity_string", MIN_TRINITY_STRING_ID, MAX_TRINITY_STRING_ID); }
        void LoadDbScriptStrings();
        void LoadCreatureClassLevelStats();
        void LoadCreatureLocales();
        void LoadCreatureTemplates();
        void LoadCreatureTemplateAddons();
        void CheckCreatureTemplate(CreatureTemplate const* cInfo);
        void LoadCreatures();
        void LoadLinkedRespawn();
        bool SetCreatureLinkedRespawn(uint32 guid, uint32 linkedGuid);
        void LoadCreatureAddons();
        void LoadCreatureModelInfo();
        void LoadEquipmentTemplates();
        void LoadGameObjectLocales();
        void LoadGameobjects();
        void LoadItemTemplates();
        void LoadItemLocales();
        void LoadItemSetNames();
        void LoadItemSetNameLocales();
        void LoadQuestLocales();
        void LoadNpcTextLocales();
        void LoadPageTextLocales();
        void LoadGossipMenuItemsLocales();
        void LoadPointOfInterestLocales();
        void LoadInstanceTemplate();
        void LoadInstanceEncounters();
        void LoadMailLevelRewards();
        void LoadVehicleTemplateAccessories();
        void LoadVehicleAccessories();

        void LoadGossipText();

        void LoadAreaTriggerTeleports();
        void LoadAccessRequirements();
        void LoadQuestAreaTriggers();
        void LoadAreaTriggerScripts();
        void LoadTavernAreaTriggers();
        void LoadGameObjectForQuests();

        void LoadPageTexts();
        PageText const* GetPageText(uint32 pageEntry);

        void LoadPlayerInfo();
        void LoadPetLevelInfo();
        void LoadExplorationBaseXP();
        void LoadPetNames();
        void LoadPetNumber();
        void LoadCorpses();
        void LoadFishingBaseSkillLevel();

        void LoadReputationRewardRate();
        void LoadReputationOnKill();
        void LoadReputationSpilloverTemplate();

        void LoadPointsOfInterest();
        void LoadQuestPOI();

        void LoadNPCSpellClickSpells();

        void LoadGameTele();

        void LoadGossipMenu();
        void LoadGossipMenuItems();

        void LoadVendors();
        void LoadTrainerSpell();
        void AddSpellToTrainer(uint32 entry, uint32 spell, uint32 spellCost, uint32 reqSkill, uint32 reqSkillValue, uint32 reqLevel);

        std::string GeneratePetName(uint32 entry);
        uint32 GetBaseXP(uint8 level);
        uint32 GetXPForLevel(uint8 level) const;

        int32 GetFishingBaseSkillLevel(uint32 entry) const
        {
            FishingBaseSkillContainer::const_iterator itr = _fishingBaseForAreaStore.find(entry);
            return itr != _fishingBaseForAreaStore.end() ? itr->second : 0;
        }

        void ReturnOrDeleteOldMails(bool serverUp);

        CreatureBaseStats const* GetCreatureBaseStats(uint8 level, uint8 unitClass);

        void SetHighestGuids();
        uint32 GenerateLowGuid(HighGuid guidhigh);
        uint32 GenerateAuctionID();
        uint64 GenerateEquipmentSetGuid();
        uint32 GenerateMailID();
        uint32 GeneratePetNumber();

        typedef std::multimap<int32, uint32> ExclusiveQuestGroups;
        ExclusiveQuestGroups mExclusiveQuestGroups;

        MailLevelReward const* GetMailLevelReward(uint32 level, uint32 raceMask)
        {
            MailLevelRewardContainer::const_iterator map_itr = _mailLevelRewardStore.find(level);
            if (map_itr == _mailLevelRewardStore.end())
                return NULL;

            for (MailLevelRewardList::const_iterator set_itr = map_itr->second.begin(); set_itr != map_itr->second.end(); ++set_itr)
                if (set_itr->raceMask & raceMask)
                    return &*set_itr;

            return NULL;
        }

        CellObjectGuids const& GetCellObjectGuids(uint16 mapid, uint8 spawnMode, uint32 cell_id)
        {
            return _mapObjectGuidsStore[MAKE_PAIR32(mapid, spawnMode)][cell_id];
        }

        CreatureData const* GetCreatureData(uint32 guid) const
        {
            CreatureDataContainer::const_iterator itr = _creatureDataStore.find(guid);
            if (itr == _creatureDataStore.end()) return NULL;
            return &itr->second;
        }
        CreatureData& NewOrExistCreatureData(uint32 guid) { return _creatureDataStore[guid]; }
        void DeleteCreatureData(uint32 guid);
        uint64 GetLinkedRespawnGuid(uint64 guid) const
        {
            LinkedRespawnContainer::const_iterator itr = _linkedRespawnStore.find(guid);
            if (itr == _linkedRespawnStore.end()) return 0;
            return itr->second;
        }
        CreatureLocale const* GetCreatureLocale(uint32 entry) const
        {
            CreatureLocaleContainer::const_iterator itr = _creatureLocaleStore.find(entry);
            if (itr == _creatureLocaleStore.end()) return NULL;
            return &itr->second;
        }
        GameObjectLocale const* GetGameObjectLocale(uint32 entry) const
        {
            GameObjectLocaleContainer::const_iterator itr = _gameObjectLocaleStore.find(entry);
            if (itr == _gameObjectLocaleStore.end()) return NULL;
            return &itr->second;
        }
        ItemLocale const* GetItemLocale(uint32 entry) const
        {
            ItemLocaleContainer::const_iterator itr = _itemLocaleStore.find(entry);
            if (itr == _itemLocaleStore.end()) return NULL;
            return &itr->second;
        }
        ItemSetNameLocale const* GetItemSetNameLocale(uint32 entry) const
        {
            ItemSetNameLocaleContainer::const_iterator itr = _itemSetNameLocaleStore.find(entry);
            if (itr == _itemSetNameLocaleStore.end())return NULL;
            return &itr->second;
        }
        QuestLocale const* GetQuestLocale(uint32 entry) const
        {
            QuestLocaleContainer::const_iterator itr = _questLocaleStore.find(entry);
            if (itr == _questLocaleStore.end()) return NULL;
            return &itr->second;
        }
        NpcTextLocale const* GetNpcTextLocale(uint32 entry) const
        {
            NpcTextLocaleContainer::const_iterator itr = _npcTextLocaleStore.find(entry);
            if (itr == _npcTextLocaleStore.end()) return NULL;
            return &itr->second;
        }
        PageTextLocale const* GetPageTextLocale(uint32 entry) const
        {
            PageTextLocaleContainer::const_iterator itr = _pageTextLocaleStore.find(entry);
            if (itr == _pageTextLocaleStore.end()) return NULL;
            return &itr->second;
        }
        GossipMenuItemsLocale const* GetGossipMenuItemsLocale(uint32 entry) const
        {
            GossipMenuItemsLocaleContainer::const_iterator itr = _gossipMenuItemsLocaleStore.find(entry);
            if (itr == _gossipMenuItemsLocaleStore.end()) return NULL;
            return &itr->second;
        }
        PointOfInterestLocale const* GetPointOfInterestLocale(uint32 poi_id) const
        {
            PointOfInterestLocaleContainer::const_iterator itr = _pointOfInterestLocaleStore.find(poi_id);
            if (itr == _pointOfInterestLocaleStore.end()) return NULL;
            return &itr->second;
        }

        GameObjectData const* GetGOData(uint32 guid) const
        {
            GameObjectDataContainer::const_iterator itr = _gameObjectDataStore.find(guid);
            if (itr == _gameObjectDataStore.end()) return NULL;
            return &itr->second;
        }
        GameObjectData& NewGOData(uint32 guid) { return _gameObjectDataStore[guid]; }
        void DeleteGOData(uint32 guid);

        TrinityStringLocale const* GetTrinityStringLocale(int32 entry) const
        {
            TrinityStringLocaleContainer::const_iterator itr = _trinityStringLocaleStore.find(entry);
            if (itr == _trinityStringLocaleStore.end()) return NULL;
            return &itr->second;
        }
        const char *GetTrinityString(int32 entry, LocaleConstant locale_idx) const;
        const char *GetTrinityStringForDBCLocale(int32 entry) const { return GetTrinityString(entry, DBCLocaleIndex); }
        LocaleConstant GetDBCLocaleIndex() const { return DBCLocaleIndex; }
        void SetDBCLocaleIndex(LocaleConstant locale) { DBCLocaleIndex = locale; }

        void AddCorpseCellData(uint32 mapid, uint32 cellid, uint32 player_guid, uint32 instance);
        void DeleteCorpseCellData(uint32 mapid, uint32 cellid, uint32 player_guid);

        // grid objects
        void AddCreatureToGrid(uint32 guid, CreatureData const* data);
        void RemoveCreatureFromGrid(uint32 guid, CreatureData const* data);
        void AddGameobjectToGrid(uint32 guid, GameObjectData const* data);
        void RemoveGameobjectFromGrid(uint32 guid, GameObjectData const* data);
        uint32 AddGOData(uint32 entry, uint32 map, float x, float y, float z, float o, uint32 spawntimedelay = 0, float rotation0 = 0, float rotation1 = 0, float rotation2 = 0, float rotation3 = 0);
        uint32 AddCreData(uint32 entry, uint32 team, uint32 map, float x, float y, float z, float o, uint32 spawntimedelay = 0);
        bool MoveCreData(uint32 guid, uint32 map, Position pos);

        // reserved names
        void LoadReservedPlayersNames();
        bool IsReservedName(const std::string& name) const;

        // name with valid structure and symbols
        static uint8 CheckPlayerName(const std::string& name, bool create = false);
        static PetNameInvalidReason CheckPetName(const std::string& name);
        static bool IsValidCharterName(const std::string& name);

        static bool CheckDeclinedNames(std::wstring w_ownname, DeclinedName const& names);

        GameTele const* GetGameTele(uint32 id) const
        {
            GameTeleContainer::const_iterator itr = _gameTeleStore.find(id);
            if (itr == _gameTeleStore.end()) return NULL;
            return &itr->second;
        }
        GameTele const* GetGameTele(const std::string& name) const;
        GameTeleContainer const& GetGameTeleMap() const { return _gameTeleStore; }
        bool AddGameTele(GameTele& data);
        bool DeleteGameTele(const std::string& name);

        TrainerSpellData const* GetNpcTrainerSpells(uint32 entry) const
        {
            CacheTrainerSpellContainer::const_iterator  iter = _cacheTrainerSpellStore.find(entry);
            if (iter == _cacheTrainerSpellStore.end())
                return NULL;

            return &iter->second;
        }

        VendorItemData const* GetNpcVendorItemList(uint32 entry) const
        {
            CacheVendorItemContainer::const_iterator  iter = _cacheVendorItemStore.find(entry);
            if (iter == _cacheVendorItemStore.end())
                return NULL;

            return &iter->second;
        }
        void AddVendorItem(uint32 entry, uint32 item, int32 maxcount, uint32 incrtime, uint32 extendedCost, bool persist = true); // for event
        bool RemoveVendorItem(uint32 entry, uint32 item, bool persist = true); // for event
        bool IsVendorItemValid(uint32 vendor_entry, uint32 item, int32 maxcount, uint32 ptime, uint32 ExtendedCost, Player* player = NULL, std::set<uint32>* skip_vendors = NULL, uint32 ORnpcflag = 0) const;

        void LoadScriptNames();
        ScriptNameContainer &GetScriptNames() { return _scriptNamesStore; }
        const char * GetScriptName(uint32 id) const { return id < _scriptNamesStore.size() ? _scriptNamesStore[id].c_str() : ""; }
        uint32 GetScriptId(const char *name);

        SpellClickInfoMapBounds GetSpellClickInfoMapBounds(uint32 creature_id) const
        {
            return SpellClickInfoMapBounds(_spellClickInfoStore.lower_bound(creature_id), _spellClickInfoStore.upper_bound(creature_id));
        }

        GossipMenusMapBounds GetGossipMenusMapBounds(uint32 uiMenuId) const
        {
            return GossipMenusMapBounds(_gossipMenusStore.lower_bound(uiMenuId), _gossipMenusStore.upper_bound(uiMenuId));
        }

        GossipMenusMapBoundsNonConst GetGossipMenusMapBoundsNonConst(uint32 uiMenuId)
        {
            return GossipMenusMapBoundsNonConst(_gossipMenusStore.lower_bound(uiMenuId), _gossipMenusStore.upper_bound(uiMenuId));
        }

        GossipMenuItemsMapBounds GetGossipMenuItemsMapBounds(uint32 uiMenuId) const
        {
            return GossipMenuItemsMapBounds(_gossipMenuItemsStore.lower_bound(uiMenuId), _gossipMenuItemsStore.upper_bound(uiMenuId));
        }
        GossipMenuItemsMapBoundsNonConst GetGossipMenuItemsMapBoundsNonConst(uint32 uiMenuId)
        {
            return GossipMenuItemsMapBoundsNonConst(_gossipMenuItemsStore.lower_bound(uiMenuId), _gossipMenuItemsStore.upper_bound(uiMenuId));
        }

        // for wintergrasp only
        GraveYardContainer GraveYardStore;

        static void AddLocaleString(const std::string& s, LocaleConstant locale, StringVector& data);
        static inline void GetLocaleString(const StringVector& data, int loc_idx, std::string& value)
        {
            if (data.size() > size_t(loc_idx) && !data[loc_idx].empty())
                value = data[loc_idx];
        }

        CharacterConversionMap FactionChange_Achievements;
        CharacterConversionMap FactionChange_Items;
        CharacterConversionMap FactionChange_Spells;
        CharacterConversionMap FactionChange_Reputation;
        CharacterConversionMap FactionChange_Titles;

        void LoadFactionChangeAchievements();
        void LoadFactionChangeItems();
        void LoadFactionChangeSpells();
        void LoadFactionChangeReputations();
        void LoadFactionChangeTitles();

    private:
        // first free id for selected id type
        uint32 _auctionId;
        uint64 _equipmentSetGuid;
        uint32 _itemTextId;
        uint32 _mailId;
        uint32 _hiPetNumber;

        // first free low guid for selected guid type
        uint32 _hiCharGuid;
        uint32 _hiCreatureGuid;
        uint32 _hiPetGuid;
        uint32 _hiVehicleGuid;
        uint32 _hiItemGuid;
        uint32 _hiGoGuid;
        uint32 _hiDoGuid;
        uint32 _hiCorpseGuid;
        uint32 _hiMoTransGuid;

        QuestMap _questTemplates;

        typedef UNORDERED_MAP<uint32, GossipText> GossipTextContainer;
        typedef UNORDERED_MAP<uint32, uint32> QuestAreaTriggerContainer;
        typedef std::set<uint32> TavernAreaTriggerContainer;
        typedef std::set<uint32> GameObjectForQuestContainer;

        QuestAreaTriggerContainer _questAreaTriggerStore;
        TavernAreaTriggerContainer _tavernAreaTriggerStore;
        GameObjectForQuestContainer _gameObjectForQuestStore;
        GossipTextContainer _gossipTextStore;
        AreaTriggerContainer _areaTriggerStore;
        AreaTriggerScriptContainer _areaTriggerScriptStore;
        AccessRequirementContainer _accessRequirementStore;
        DungeonEncounterContainer _dungeonEncounterStore;

        RepRewardRateContainer _repRewardRateStore;
        RepOnKillContainer _repOnKillStore;
        RepSpilloverTemplateContainer _repSpilloverTemplateStore;

        GossipMenusContainer _gossipMenusStore;
        GossipMenuItemsContainer _gossipMenuItemsStore;
        PointOfInterestContainer _pointsOfInterestStore;

        QuestPOIContainer _questPOIStore;

        QuestRelations _goQuestRelations;
        QuestRelations _goQuestInvolvedRelations;
        QuestRelations _creatureQuestRelations;
        QuestRelations _creatureQuestInvolvedRelations;

        //character reserved names
        typedef std::set<std::wstring> ReservedNamesContainer;
        ReservedNamesContainer _reservedNamesStore;

        GameTeleContainer _gameTeleStore;

        ScriptNameContainer _scriptNamesStore;

        SpellClickInfoContainer _spellClickInfoStore;

        SpellScriptsContainer _spellScriptsStore;

        VehicleAccessoryContainer _vehicleTemplateAccessoryStore;
        VehicleAccessoryContainer _vehicleAccessoryStore;

        LocaleConstant DBCLocaleIndex;

        PageTextContainer _pageTextStore;
        InstanceTemplateContainer _instanceTemplateStore;

    private:
        void LoadScripts(ScriptsType type);
        void CheckScripts(ScriptsType type, std::set<int32>& ids);
        void LoadQuestRelationsHelper(QuestRelations& map, std::string table, bool starter, bool go);
        void PlayerCreateInfoAddItemHelper(uint32 race_, uint32 class_, uint32 itemId, int32 count);

        MailLevelRewardContainer _mailLevelRewardStore;

        CreatureBaseStatsContainer _creatureBaseStatsStore;

        typedef std::map<uint32, PetLevelInfo*> PetLevelInfoContainer;
        // PetLevelInfoContainer[creature_id][level]
        PetLevelInfoContainer _petInfoStore;                            // [creature_id][level]

        PlayerClassInfo _playerClassInfo[MAX_CLASSES];

        void BuildPlayerLevelInfo(uint8 race, uint8 class_, uint8 level, PlayerLevelInfo* plinfo) const;

        PlayerInfo _playerInfo[MAX_RACES][MAX_CLASSES];

        typedef std::vector<uint32> PlayerXPperLevel;       // [level]
        PlayerXPperLevel _playerXPperLevel;

        typedef std::map<uint32, uint32> BaseXPContainer;          // [area level][base xp]
        BaseXPContainer _baseXPTable;

        typedef std::map<uint32, int32> FishingBaseSkillContainer; // [areaId][base skill level]
        FishingBaseSkillContainer _fishingBaseForAreaStore;

        typedef std::map<uint32, StringVector> HalfNameContainer;
        HalfNameContainer _petHalfName0;
        HalfNameContainer _petHalfName1;

        typedef UNORDERED_MAP<uint32, ItemSetNameEntry> ItemSetNameContainer;
        ItemSetNameContainer _itemSetNameStore;

        MapObjectGuids _mapObjectGuidsStore;
        CreatureDataContainer _creatureDataStore;
        CreatureTemplateContainer _creatureTemplateStore;
        CreatureModelContainer _creatureModelStore;
        CreatureAddonContainer _creatureAddonStore;
        CreatureAddonContainer _creatureTemplateAddonStore;
        EquipmentInfoContainer _equipmentInfoStore;
        LinkedRespawnContainer _linkedRespawnStore;
        CreatureLocaleContainer _creatureLocaleStore;
        GameObjectDataContainer _gameObjectDataStore;
        GameObjectLocaleContainer _gameObjectLocaleStore;
        GameObjectTemplateContainer _gameObjectTemplateStore;

        ItemTemplateContainer _itemTemplateStore;
        ItemLocaleContainer _itemLocaleStore;
        ItemSetNameLocaleContainer _itemSetNameLocaleStore;
        QuestLocaleContainer _questLocaleStore;
        NpcTextLocaleContainer _npcTextLocaleStore;
        PageTextLocaleContainer _pageTextLocaleStore;
        TrinityStringLocaleContainer _trinityStringLocaleStore;
        GossipMenuItemsLocaleContainer _gossipMenuItemsLocaleStore;
        PointOfInterestLocaleContainer _pointOfInterestLocaleStore;

        CacheVendorItemContainer _cacheVendorItemStore;
        CacheTrainerSpellContainer _cacheTrainerSpellStore;

        std::set<uint32> _difficultyEntries[MAX_DIFFICULTY - 1]; // already loaded difficulty 1 value in creatures, used in CheckCreatureTemplate
        std::set<uint32> _hasDifficultyEntries[MAX_DIFFICULTY - 1]; // already loaded creatures with difficulty 1 values, used in CheckCreatureTemplate

        enum CreatureLinkedRespawnType
        {
            CREATURE_TO_CREATURE,
            CREATURE_TO_GO,         // Creature is dependant on GO
            GO_TO_GO,
            GO_TO_CREATURE          // GO is dependant on creature
        };
};

#define sObjectMgr ACE_Singleton<ObjectMgr, ACE_Null_Mutex>::instance()

// scripting access functions
bool LoadTrinityStrings(char const* table, int32 start_value = MAX_CREATURE_AI_TEXT_STRING_ID, int32 end_value = std::numeric_limits<int32>::min());

#endif<|MERGE_RESOLUTION|>--- conflicted
+++ resolved
@@ -749,11 +749,7 @@
             return NULL;
         }
 
-<<<<<<< HEAD
-        int32 GetBaseReputation(FactionEntry const* factionEntry, uint8 race, uint32 playerClass);
-=======
         int32 GetBaseReputation(FactionEntry const* factionEntry, uint8 race, uint8 playerClass);
->>>>>>> ecc2362c
 
         RepSpilloverTemplate const* GetRepSpilloverTemplate(uint32 factionId) const
         {
