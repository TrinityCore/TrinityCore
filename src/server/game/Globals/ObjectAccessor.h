/*
 * This file is part of the TrinityCore Project. See AUTHORS file for Copyright information
 *
 * This program is free software; you can redistribute it and/or modify it
 * under the terms of the GNU General Public License as published by the
 * Free Software Foundation; either version 2 of the License, or (at your
 * option) any later version.
 *
 * This program is distributed in the hope that it will be useful, but WITHOUT
 * ANY WARRANTY; without even the implied warranty of MERCHANTABILITY or
 * FITNESS FOR A PARTICULAR PURPOSE. See the GNU General Public License for
 * more details.
 *
 * You should have received a copy of the GNU General Public License along
 * with this program. If not, see <http://www.gnu.org/licenses/>.
 */

#ifndef TRINITY_OBJECTACCESSOR_H
#define TRINITY_OBJECTACCESSOR_H

#include "ObjectGuid.h"
<<<<<<< HEAD
#include <shared_mutex>
#include <unordered_map>

=======
#include <unordered_map>

class AreaTrigger;
class Conversation;
>>>>>>> 28d470c5
class Corpse;
class Creature;
class DynamicObject;
class GameObject;
class Map;
class Object;
class Pet;
class Player;
class Transport;
class Unit;
class WorldObject;

<<<<<<< HEAD
template <class T>
class TC_GAME_API HashMapHolder
{
=======
namespace boost
{
    class shared_mutex;
}

template <class T>
class TC_GAME_API HashMapHolder
{
>>>>>>> 28d470c5
    //Non instanceable only static
    HashMapHolder() { }

public:

    typedef std::unordered_map<ObjectGuid, T*> MapType;

    static void Insert(T* o);

    static void Remove(T* o);

    static T* Find(ObjectGuid guid);

    static MapType& GetContainer();

<<<<<<< HEAD
    static std::shared_mutex* GetLock();
=======
    static boost::shared_mutex* GetLock();
>>>>>>> 28d470c5
};

namespace ObjectAccessor
{
    // these functions return objects only if in map of specified object
    TC_GAME_API WorldObject* GetWorldObject(WorldObject const&, ObjectGuid const&);
    TC_GAME_API Object* GetObjectByTypeMask(WorldObject const&, ObjectGuid const&, uint32 typemask);
    TC_GAME_API Corpse* GetCorpse(WorldObject const& u, ObjectGuid const& guid);
    TC_GAME_API GameObject* GetGameObject(WorldObject const& u, ObjectGuid const& guid);
<<<<<<< HEAD
    TC_GAME_API Transport* GetTransport(WorldObject const& u, ObjectGuid const& guid);
    TC_GAME_API DynamicObject* GetDynamicObject(WorldObject const& u, ObjectGuid const& guid);
=======
    TC_GAME_API Transport* GetTransportOnMap(WorldObject const& u, ObjectGuid const& guid);
    TC_GAME_API Transport* GetTransport(ObjectGuid const& guid);
    TC_GAME_API DynamicObject* GetDynamicObject(WorldObject const& u, ObjectGuid const& guid);
    TC_GAME_API AreaTrigger* GetAreaTrigger(WorldObject const& u, ObjectGuid const& guid);
    TC_GAME_API Conversation* GetConversation(WorldObject const& u, ObjectGuid const& guid);
>>>>>>> 28d470c5
    TC_GAME_API Unit* GetUnit(WorldObject const&, ObjectGuid const& guid);
    TC_GAME_API Creature* GetCreature(WorldObject const& u, ObjectGuid const& guid);
    TC_GAME_API Pet* GetPet(WorldObject const&, ObjectGuid const& guid);
    TC_GAME_API Player* GetPlayer(Map const*, ObjectGuid const& guid);
    TC_GAME_API Player* GetPlayer(WorldObject const&, ObjectGuid const& guid);
    TC_GAME_API Creature* GetCreatureOrPetOrVehicle(WorldObject const&, ObjectGuid const&);

    // these functions return objects if found in whole world
    // ACCESS LIKE THAT IS NOT THREAD SAFE
    TC_GAME_API Player* FindPlayer(ObjectGuid const&);
<<<<<<< HEAD
    TC_GAME_API Player* FindPlayerByName(std::string_view name);
=======
    TC_GAME_API Player* FindPlayerByName(std::string const& name);
>>>>>>> 28d470c5
    TC_GAME_API Player* FindPlayerByLowGUID(ObjectGuid::LowType lowguid);

    // this returns Player even if he is not in world, for example teleporting
    TC_GAME_API Player* FindConnectedPlayer(ObjectGuid const&);
<<<<<<< HEAD
    TC_GAME_API Player* FindConnectedPlayerByName(std::string_view name);
=======
    TC_GAME_API Player* FindConnectedPlayerByName(std::string const& name);
>>>>>>> 28d470c5

    // when using this, you must use the hashmapholder's lock
    TC_GAME_API HashMapHolder<Player>::MapType const& GetPlayers();

    template<class T>
    void AddObject(T* object)
    {
        HashMapHolder<T>::Insert(object);
    }

    template<class T>
    void RemoveObject(T* object)
    {
        HashMapHolder<T>::Remove(object);
    }

    template<>
    void AddObject(Player* player);

    template<>
    void RemoveObject(Player* player);

    TC_GAME_API void SaveAllPlayers();
};

#endif<|MERGE_RESOLUTION|>--- conflicted
+++ resolved
@@ -19,16 +19,10 @@
 #define TRINITY_OBJECTACCESSOR_H
 
 #include "ObjectGuid.h"
-<<<<<<< HEAD
-#include <shared_mutex>
-#include <unordered_map>
-
-=======
 #include <unordered_map>
 
 class AreaTrigger;
 class Conversation;
->>>>>>> 28d470c5
 class Corpse;
 class Creature;
 class DynamicObject;
@@ -41,11 +35,6 @@
 class Unit;
 class WorldObject;
 
-<<<<<<< HEAD
-template <class T>
-class TC_GAME_API HashMapHolder
-{
-=======
 namespace boost
 {
     class shared_mutex;
@@ -54,7 +43,6 @@
 template <class T>
 class TC_GAME_API HashMapHolder
 {
->>>>>>> 28d470c5
     //Non instanceable only static
     HashMapHolder() { }
 
@@ -70,11 +58,7 @@
 
     static MapType& GetContainer();
 
-<<<<<<< HEAD
-    static std::shared_mutex* GetLock();
-=======
     static boost::shared_mutex* GetLock();
->>>>>>> 28d470c5
 };
 
 namespace ObjectAccessor
@@ -84,16 +68,11 @@
     TC_GAME_API Object* GetObjectByTypeMask(WorldObject const&, ObjectGuid const&, uint32 typemask);
     TC_GAME_API Corpse* GetCorpse(WorldObject const& u, ObjectGuid const& guid);
     TC_GAME_API GameObject* GetGameObject(WorldObject const& u, ObjectGuid const& guid);
-<<<<<<< HEAD
-    TC_GAME_API Transport* GetTransport(WorldObject const& u, ObjectGuid const& guid);
-    TC_GAME_API DynamicObject* GetDynamicObject(WorldObject const& u, ObjectGuid const& guid);
-=======
     TC_GAME_API Transport* GetTransportOnMap(WorldObject const& u, ObjectGuid const& guid);
     TC_GAME_API Transport* GetTransport(ObjectGuid const& guid);
     TC_GAME_API DynamicObject* GetDynamicObject(WorldObject const& u, ObjectGuid const& guid);
     TC_GAME_API AreaTrigger* GetAreaTrigger(WorldObject const& u, ObjectGuid const& guid);
     TC_GAME_API Conversation* GetConversation(WorldObject const& u, ObjectGuid const& guid);
->>>>>>> 28d470c5
     TC_GAME_API Unit* GetUnit(WorldObject const&, ObjectGuid const& guid);
     TC_GAME_API Creature* GetCreature(WorldObject const& u, ObjectGuid const& guid);
     TC_GAME_API Pet* GetPet(WorldObject const&, ObjectGuid const& guid);
@@ -104,20 +83,12 @@
     // these functions return objects if found in whole world
     // ACCESS LIKE THAT IS NOT THREAD SAFE
     TC_GAME_API Player* FindPlayer(ObjectGuid const&);
-<<<<<<< HEAD
-    TC_GAME_API Player* FindPlayerByName(std::string_view name);
-=======
     TC_GAME_API Player* FindPlayerByName(std::string const& name);
->>>>>>> 28d470c5
     TC_GAME_API Player* FindPlayerByLowGUID(ObjectGuid::LowType lowguid);
 
     // this returns Player even if he is not in world, for example teleporting
     TC_GAME_API Player* FindConnectedPlayer(ObjectGuid const&);
-<<<<<<< HEAD
-    TC_GAME_API Player* FindConnectedPlayerByName(std::string_view name);
-=======
     TC_GAME_API Player* FindConnectedPlayerByName(std::string const& name);
->>>>>>> 28d470c5
 
     // when using this, you must use the hashmapholder's lock
     TC_GAME_API HashMapHolder<Player>::MapType const& GetPlayers();
