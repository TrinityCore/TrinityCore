--- conflicted
+++ resolved
@@ -223,13 +223,8 @@
         TC_LOG_INFO("server.loading", ">> Loaded 0 Spell AreaTrigger templates. DB table `spell_areatrigger` is empty.");
     }
 
-<<<<<<< HEAD
-    //                                                                  0            1             2                3             4        5                 6
-    if (QueryResult circularMovementInfos = WorldDatabase.Query("SELECT SpellMiscId, CircleRadius, BlendFromRadius, InitialAngle, ZOffset, CounterClockWise, CanLoop FROM `spell_areatrigger_circular` ORDER BY `SpellMiscId`"))
-=======
     //                                                                  0            1           2             3                4             5        6                 7
     if (QueryResult circularMovementInfos = WorldDatabase.Query("SELECT SpellMiscId, StartDelay, CircleRadius, BlendFromRadius, InitialAngle, ZOffset, CounterClockwise, CanLoop FROM `spell_areatrigger_circular` ORDER BY `SpellMiscId`"))
->>>>>>> 843ad01b
     {
         do
         {
@@ -237,25 +232,16 @@
             uint32 spellMiscId = circularMovementInfoFields[0].GetUInt32();
 
             auto atSpellMiscItr = _areaTriggerTemplateSpellMisc.find(spellMiscId);
-<<<<<<< HEAD
-
             if (atSpellMiscItr == _areaTriggerTemplateSpellMisc.end())
-                continue;
+            {
+                TC_LOG_ERROR("sql.sql", "Table `spell_areatrigger_circular` reference invalid SpellMiscId %u", spellMiscId);
+                continue;
+            }
 
             AreaTriggerCircularMovementInfo& circularMovementInfo = atSpellMiscItr->second.CircularMovementInfo;
 
-=======
-            if (atSpellMiscItr == _areaTriggerTemplateSpellMisc.end())
-            {
-                TC_LOG_ERROR("sql.sql", "Table `spell_areatrigger_circular` reference invalid SpellMiscId %u", spellMiscId);
-                continue;
-            }
-
-            AreaTriggerCircularMovementInfo& circularMovementInfo = atSpellMiscItr->second.CircularMovementInfo;
-
             circularMovementInfo.StartDelay         = circularMovementInfoFields[1].GetUInt32();
 
->>>>>>> 843ad01b
 #define VALIDATE_AND_SET_FLOAT(Float, Value) \
             circularMovementInfo.Float = Value; \
             if (!std::isfinite(circularMovementInfo.Float)) \
@@ -265,17 +251,6 @@
                 circularMovementInfo.Float = 0.0f; \
             }
 
-<<<<<<< HEAD
-            VALIDATE_AND_SET_FLOAT(Radius,          circularMovementInfoFields[1].GetFloat());
-            VALIDATE_AND_SET_FLOAT(BlendFromRadius, circularMovementInfoFields[2].GetFloat());
-            VALIDATE_AND_SET_FLOAT(InitialAngle,    circularMovementInfoFields[3].GetFloat());
-            VALIDATE_AND_SET_FLOAT(ZOffset,         circularMovementInfoFields[4].GetFloat());
-
-#undef VALIDATE_AND_SET_FLOAT
-
-            circularMovementInfo.CounterClockWise   = circularMovementInfoFields[5].GetBool();
-            circularMovementInfo.CanLoop            = circularMovementInfoFields[6].GetBool();
-=======
             VALIDATE_AND_SET_FLOAT(Radius,          circularMovementInfoFields[2].GetFloat());
             VALIDATE_AND_SET_FLOAT(BlendFromRadius, circularMovementInfoFields[3].GetFloat());
             VALIDATE_AND_SET_FLOAT(InitialAngle,    circularMovementInfoFields[4].GetFloat());
@@ -285,7 +260,6 @@
 
             circularMovementInfo.CounterClockwise   = circularMovementInfoFields[6].GetBool();
             circularMovementInfo.CanLoop            = circularMovementInfoFields[7].GetBool();
->>>>>>> 843ad01b
         }
         while (circularMovementInfos->NextRow());
     }
