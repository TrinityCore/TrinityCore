--- conflicted
+++ resolved
@@ -8690,31 +8690,6 @@
     _scriptNamesStore.emplace_back("");
 
     QueryResult result = WorldDatabase.Query(
-<<<<<<< HEAD
-      "SELECT DISTINCT(ScriptName) FROM achievement_criteria_data WHERE ScriptName <> '' AND type = 11 "
-      "UNION "
-      "SELECT DISTINCT(ScriptName) FROM battleground_template WHERE ScriptName <> '' "
-      "UNION "
-      "SELECT DISTINCT(ScriptName) FROM creature_template WHERE ScriptName <> '' "
-      "UNION "
-      "SELECT DISTINCT(ScriptName) FROM gameobject_template WHERE ScriptName <> '' "
-      "UNION "
-      "SELECT DISTINCT(ScriptName) FROM item_script_names WHERE ScriptName <> '' "
-      "UNION "
-      "SELECT DISTINCT(ScriptName) FROM areatrigger_scripts WHERE ScriptName <> '' "
-      "UNION "
-      "SELECT DISTINCT(ScriptName) FROM spell_script_names WHERE ScriptName <> '' "
-      "UNION "
-      "SELECT DISTINCT(ScriptName) FROM transports WHERE ScriptName <> '' "
-      "UNION "
-      "SELECT DISTINCT(ScriptName) FROM game_weather WHERE ScriptName <> '' "
-      "UNION "
-      "SELECT DISTINCT(ScriptName) FROM conditions WHERE ScriptName <> '' "
-      "UNION "
-      "SELECT DISTINCT(ScriptName) FROM outdoorpvp_template WHERE ScriptName <> '' "
-      "UNION "
-      "SELECT DISTINCT(script) FROM instance_template WHERE script <> ''");
-=======
         "SELECT DISTINCT(ScriptName) FROM achievement_criteria_data WHERE ScriptName <> '' AND type = 11 "
         "UNION "
         "SELECT DISTINCT(ScriptName) FROM battleground_template WHERE ScriptName <> '' "
@@ -8723,7 +8698,7 @@
         "UNION "
         "SELECT DISTINCT(ScriptName) FROM gameobject_template WHERE ScriptName <> '' "
         "UNION "
-        "SELECT DISTINCT(ScriptName) FROM item_template WHERE ScriptName <> '' "
+      "SELECT DISTINCT(ScriptName) FROM item_script_names WHERE ScriptName <> '' "
         "UNION "
         "SELECT DISTINCT(ScriptName) FROM areatrigger_scripts WHERE ScriptName <> '' "
         "UNION "
@@ -8738,7 +8713,6 @@
         "SELECT DISTINCT(ScriptName) FROM outdoorpvp_template WHERE ScriptName <> '' "
         "UNION "
         "SELECT DISTINCT(script) FROM instance_template WHERE script <> ''");
->>>>>>> 32d9a71a
 
     if (!result)
     {
