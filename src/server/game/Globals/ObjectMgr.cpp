--- conflicted
+++ resolved
@@ -21,12 +21,9 @@
 #include "AzeriteItem.h"
 #include "Chat.h"
 #include "Containers.h"
-<<<<<<< HEAD
 #include "Creature.h"
 #include "CreatureOutfit.h"
-=======
 #include "CreatureAIFactory.h"
->>>>>>> 6040f8eb
 #include "DatabaseEnv.h"
 #include "DB2Stores.h"
 #include "DisableMgr.h"
@@ -8460,8 +8457,8 @@
 
     for (auto* e : sChrRacesStore)
     {
-        ASSERT(GetCreatureModelInfo(e->MaleDisplayId), "Dress NPCs requires an entry in creature_model_info for modelid %u (%s Male)", e->MaleDisplayId, e->Name->Str[DEFAULT_LOCALE]);
-        ASSERT(GetCreatureModelInfo(e->FemaleDisplayId), "Dress NPCs requires an entry in creature_model_info for modelid %u (%s Female)", e->FemaleDisplayId, e->Name->Str[DEFAULT_LOCALE]);
+        ASSERT(GetCreatureModelInfo(e->MaleDisplayId), "Dress NPCs requires an entry in creature_model_info for modelid %u (%s Male)", e->MaleDisplayId, e->Name[DEFAULT_LOCALE]);
+        ASSERT(GetCreatureModelInfo(e->FemaleDisplayId), "Dress NPCs requires an entry in creature_model_info for modelid %u (%s Female)", e->FemaleDisplayId, e->Name[DEFAULT_LOCALE]);
     }
 
     QueryResult result = WorldDatabase.Query("SELECT entry, npcsoundsid, race, class, gender, skin, face, hair, haircolor, facialhair, feature1, feature2, feature3, "
