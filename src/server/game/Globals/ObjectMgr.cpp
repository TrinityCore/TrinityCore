/*
 * Copyright (C) 2008-2016 TrinityCore <http://www.trinitycore.org/>
 * Copyright (C) 2005-2009 MaNGOS <http://getmangos.com/>
 *
 * This program is free software; you can redistribute it and/or modify it
 * under the terms of the GNU General Public License as published by the
 * Free Software Foundation; either version 2 of the License, or (at your
 * option) any later version.
 *
 * This program is distributed in the hope that it will be useful, but WITHOUT
 * ANY WARRANTY; without even the implied warranty of MERCHANTABILITY or
 * FITNESS FOR A PARTICULAR PURPOSE. See the GNU General Public License for
 * more details.
 *
 * You should have received a copy of the GNU General Public License along
 * with this program. If not, see <http://www.gnu.org/licenses/>.
 */

#include "ObjectMgr.h"
#include "AccountMgr.h"
#include "AchievementMgr.h"
#include "ArenaTeam.h"
#include "ArenaTeamMgr.h"
#include "BattlegroundMgr.h"
#include "Chat.h"
#include "Common.h"
#include "DatabaseEnv.h"
#include "DB2Stores.h"
#include "DisableMgr.h"
#include "GameTables.h"
#include "GossipDef.h"
#include "GroupMgr.h"
#include "GuildMgr.h"
#include "InstanceSaveMgr.h"
#include "Language.h"
#include "LFGMgr.h"
#include "Log.h"
#include "MapManager.h"
#include "Object.h"
#include "PoolMgr.h"
#include "ReputationMgr.h"
#include "ScriptMgr.h"
#include "SpellAuras.h"
#include "SpellMgr.h"
#include "SpellScript.h"
#include "Util.h"
#include "Vehicle.h"
#include "World.h"
#include "VMapFactory.h"

ScriptMapMap sSpellScripts;
ScriptMapMap sEventScripts;
ScriptMapMap sWaypointScripts;

std::string GetScriptsTableNameByType(ScriptsType type)
{
    std::string res = "";
    switch (type)
    {
        case SCRIPTS_SPELL:         res = "spell_scripts";      break;
        case SCRIPTS_EVENT:         res = "event_scripts";      break;
        case SCRIPTS_WAYPOINT:      res = "waypoint_scripts";   break;
        default: break;
    }
    return res;
}

ScriptMapMap* GetScriptsMapByType(ScriptsType type)
{
    ScriptMapMap* res = nullptr;
    switch (type)
    {
        case SCRIPTS_SPELL:         res = &sSpellScripts;       break;
        case SCRIPTS_EVENT:         res = &sEventScripts;       break;
        case SCRIPTS_WAYPOINT:      res = &sWaypointScripts;    break;
        default: break;
    }
    return res;
}

std::string GetScriptCommandName(ScriptCommands command)
{
    std::string res = "";
    switch (command)
    {
        case SCRIPT_COMMAND_TALK: res = "SCRIPT_COMMAND_TALK"; break;
        case SCRIPT_COMMAND_EMOTE: res = "SCRIPT_COMMAND_EMOTE"; break;
        case SCRIPT_COMMAND_FIELD_SET: res = "SCRIPT_COMMAND_FIELD_SET"; break;
        case SCRIPT_COMMAND_MOVE_TO: res = "SCRIPT_COMMAND_MOVE_TO"; break;
        case SCRIPT_COMMAND_FLAG_SET: res = "SCRIPT_COMMAND_FLAG_SET"; break;
        case SCRIPT_COMMAND_FLAG_REMOVE: res = "SCRIPT_COMMAND_FLAG_REMOVE"; break;
        case SCRIPT_COMMAND_TELEPORT_TO: res = "SCRIPT_COMMAND_TELEPORT_TO"; break;
        case SCRIPT_COMMAND_QUEST_EXPLORED: res = "SCRIPT_COMMAND_QUEST_EXPLORED"; break;
        case SCRIPT_COMMAND_KILL_CREDIT: res = "SCRIPT_COMMAND_KILL_CREDIT"; break;
        case SCRIPT_COMMAND_RESPAWN_GAMEOBJECT: res = "SCRIPT_COMMAND_RESPAWN_GAMEOBJECT"; break;
        case SCRIPT_COMMAND_TEMP_SUMMON_CREATURE: res = "SCRIPT_COMMAND_TEMP_SUMMON_CREATURE"; break;
        case SCRIPT_COMMAND_OPEN_DOOR: res = "SCRIPT_COMMAND_OPEN_DOOR"; break;
        case SCRIPT_COMMAND_CLOSE_DOOR: res = "SCRIPT_COMMAND_CLOSE_DOOR"; break;
        case SCRIPT_COMMAND_ACTIVATE_OBJECT: res = "SCRIPT_COMMAND_ACTIVATE_OBJECT"; break;
        case SCRIPT_COMMAND_REMOVE_AURA: res = "SCRIPT_COMMAND_REMOVE_AURA"; break;
        case SCRIPT_COMMAND_CAST_SPELL: res = "SCRIPT_COMMAND_CAST_SPELL"; break;
        case SCRIPT_COMMAND_PLAY_SOUND: res = "SCRIPT_COMMAND_PLAY_SOUND"; break;
        case SCRIPT_COMMAND_CREATE_ITEM: res = "SCRIPT_COMMAND_CREATE_ITEM"; break;
        case SCRIPT_COMMAND_DESPAWN_SELF: res = "SCRIPT_COMMAND_DESPAWN_SELF"; break;
        case SCRIPT_COMMAND_LOAD_PATH: res = "SCRIPT_COMMAND_LOAD_PATH"; break;
        case SCRIPT_COMMAND_CALLSCRIPT_TO_UNIT: res = "SCRIPT_COMMAND_CALLSCRIPT_TO_UNIT"; break;
        case SCRIPT_COMMAND_KILL: res = "SCRIPT_COMMAND_KILL"; break;
        // TrinityCore only
        case SCRIPT_COMMAND_ORIENTATION: res = "SCRIPT_COMMAND_ORIENTATION"; break;
        case SCRIPT_COMMAND_EQUIP: res = "SCRIPT_COMMAND_EQUIP"; break;
        case SCRIPT_COMMAND_MODEL: res = "SCRIPT_COMMAND_MODEL"; break;
        case SCRIPT_COMMAND_CLOSE_GOSSIP: res = "SCRIPT_COMMAND_CLOSE_GOSSIP"; break;
        case SCRIPT_COMMAND_PLAYMOVIE: res = "SCRIPT_COMMAND_PLAYMOVIE"; break;
        case SCRIPT_COMMAND_PLAY_ANIMKIT: res = "SCRIPT_COMMAND_PLAY_ANIMKIT"; break;
        default:
        {
            char sz[32];
            sprintf(sz, "Unknown command: %d", command);
            res = sz;
            break;
        }
    }
    return res;
}

std::string ScriptInfo::GetDebugInfo() const
{
    char sz[256];
    sprintf(sz, "%s ('%s' script id: %u)", GetScriptCommandName(command).c_str(), GetScriptsTableNameByType(type).c_str(), id);
    return std::string(sz);
}

bool normalizePlayerName(std::string& name)
{
    if (name.empty())
        return false;

    wchar_t wstr_buf[MAX_INTERNAL_PLAYER_NAME+1];
    size_t wstr_len = MAX_INTERNAL_PLAYER_NAME;

    if (!Utf8toWStr(name, &wstr_buf[0], wstr_len))
        return false;

    wstr_buf[0] = wcharToUpper(wstr_buf[0]);
    for (size_t i = 1; i < wstr_len; ++i)
        wstr_buf[i] = wcharToLower(wstr_buf[i]);

    if (!WStrToUtf8(wstr_buf, wstr_len, name))
        return false;

    return true;
}

// Extracts player and realm names delimited by -
ExtendedPlayerName ExtractExtendedPlayerName(std::string const& name)
{
    size_t pos = name.find('-');
    if (pos != std::string::npos)
        return ExtendedPlayerName(name.substr(0, pos), name.substr(pos + 1));
    else
        return ExtendedPlayerName(name, "");
}

LanguageDesc lang_description[LANGUAGES_COUNT] =
{
    { LANG_ADDON,           0, 0                       },
    { LANG_UNIVERSAL,       0, 0                       },
    { LANG_ORCISH,        669, SKILL_LANG_ORCISH       },
    { LANG_DARNASSIAN,    671, SKILL_LANG_DARNASSIAN   },
    { LANG_TAURAHE,       670, SKILL_LANG_TAURAHE      },
    { LANG_DWARVISH,      672, SKILL_LANG_DWARVEN      },
    { LANG_COMMON,        668, SKILL_LANG_COMMON       },
    { LANG_DEMONIC,       815, SKILL_LANG_DEMON_TONGUE },
    { LANG_TITAN,         816, SKILL_LANG_TITAN        },
    { LANG_THALASSIAN,    813, SKILL_LANG_THALASSIAN   },
    { LANG_DRACONIC,      814, SKILL_LANG_DRACONIC     },
    { LANG_KALIMAG,       817, SKILL_LANG_OLD_TONGUE   },
    { LANG_GNOMISH,      7340, SKILL_LANG_GNOMISH      },
    { LANG_TROLL,        7341, SKILL_LANG_TROLL        },
    { LANG_GUTTERSPEAK, 17737, SKILL_LANG_FORSAKEN     },
    { LANG_DRAENEI,     29932, SKILL_LANG_DRAENEI      },
    { LANG_ZOMBIE,          0, 0                       },
    { LANG_GNOMISH_BINARY,  0, 0                       },
    { LANG_GOBLIN_BINARY,   0, 0                       },
    { LANG_WORGEN,      69270, SKILL_LANG_GILNEAN      },
    { LANG_GOBLIN,      69269, SKILL_LANG_GOBLIN       },
    { LANG_PANDAREN_NEUTRAL,  108127, SKILL_LANG_PANDAREN_NEUTRAL  },
    { LANG_PANDAREN_ALLIANCE, 108130, SKILL_LANG_PANDAREN_ALLIANCE },
    { LANG_PANDAREN_HORDE,    108131, SKILL_LANG_PANDAREN_HORDE    }
};

LanguageDesc const* GetLanguageDescByID(uint32 lang)
{
    for (uint8 i = 0; i < LANGUAGES_COUNT; ++i)
    {
        if (uint32(lang_description[i].lang_id) == lang)
            return &lang_description[i];
    }

    return nullptr;
}

bool SpellClickInfo::IsFitToRequirements(Unit const* clicker, Unit const* clickee) const
{
    Player const* playerClicker = clicker->ToPlayer();
    if (!playerClicker)
        return true;

    Unit const* summoner = nullptr;
    // Check summoners for party
    if (clickee->IsSummon())
        summoner = clickee->ToTempSummon()->GetSummoner();
    if (!summoner)
        summoner = clickee;

    // This only applies to players
    switch (userType)
    {
        case SPELL_CLICK_USER_FRIEND:
            if (!playerClicker->IsFriendlyTo(summoner))
                return false;
            break;
        case SPELL_CLICK_USER_RAID:
            if (!playerClicker->IsInRaidWith(summoner))
                return false;
            break;
        case SPELL_CLICK_USER_PARTY:
            if (!playerClicker->IsInPartyWith(summoner))
                return false;
            break;
        default:
            break;
    }

    return true;
}

ObjectMgr::ObjectMgr():
    _auctionId(1),
    _equipmentSetGuid(1),
    _itemTextId(1),
    _mailId(1),
    _hiPetNumber(1),
    _voidItemId(1),
    _creatureSpawnId(1),
    _gameObjectSpawnId(1),
    DBCLocaleIndex(LOCALE_enUS)
{
    for (uint8 i = 0; i < MAX_CLASSES; ++i)

        for (uint8 j = 0; j < MAX_RACES; ++j)
            _playerInfo[j][i] = nullptr;
}

ObjectMgr* ObjectMgr::instance()
{
    static ObjectMgr instance;
    return &instance;
}

ObjectMgr::~ObjectMgr()
{
    for (QuestMap::iterator i = _questTemplates.begin(); i != _questTemplates.end(); ++i)
        delete i->second;

    for (PetLevelInfoContainer::iterator i = _petInfoStore.begin(); i != _petInfoStore.end(); ++i)
        delete[] i->second;

    for (int race = 0; race < MAX_RACES; ++race)
    {
        for (int class_ = 0; class_ < MAX_CLASSES; ++class_)
        {
            if (_playerInfo[race][class_])
                delete[] _playerInfo[race][class_]->levelInfo;
            delete _playerInfo[race][class_];
        }
    }

    for (CacheVendorItemContainer::iterator itr = _cacheVendorItemStore.begin(); itr != _cacheVendorItemStore.end(); ++itr)
        itr->second.Clear();

    _cacheTrainerSpellStore.clear();

    for (DungeonEncounterContainer::iterator itr =_dungeonEncounterStore.begin(); itr != _dungeonEncounterStore.end(); ++itr)
        for (DungeonEncounterList::iterator encounterItr = itr->second.begin(); encounterItr != itr->second.end(); ++encounterItr)
            delete *encounterItr;

    for (AccessRequirementContainer::iterator itr = _accessRequirementStore.begin(); itr != _accessRequirementStore.end(); ++itr)
        delete itr->second;

    for (QuestGreetingContainer::iterator itr = _questGreetingStore.begin(); itr != _questGreetingStore.end(); ++itr)
        for (std::unordered_map<uint32, QuestGreeting const*>::iterator itr2 = itr->second.begin(); itr2 != itr->second.end(); ++itr2)
            delete itr2->second;
}

void ObjectMgr::AddLocaleString(std::string const& value, LocaleConstant localeConstant, StringVector& data)
{
    if (!value.empty())
    {
        if (data.size() <= size_t(localeConstant))
            data.resize(localeConstant + 1);

        data[localeConstant] = value;
    }
}

void ObjectMgr::LoadCreatureLocales()
{
    uint32 oldMSTime = getMSTime();

    _creatureLocaleStore.clear(); // need for reload case

    //                                               0      1       2     3        4      5
    QueryResult result = WorldDatabase.Query("SELECT entry, locale, Name, NameAlt, Title, TitleAlt FROM creature_template_locale");
    if (!result)
        return;

    do
    {
        Field* fields = result->Fetch();

        uint32 id               = fields[0].GetUInt32();
        std::string localeName  = fields[1].GetString();

        std::string name        = fields[2].GetString();
        std::string nameAlt     = fields[3].GetString();
        std::string title       = fields[4].GetString();
        std::string titleAlt    = fields[5].GetString();

        CreatureLocale& data = _creatureLocaleStore[id];
        LocaleConstant locale = GetLocaleByName(localeName);
        if (locale == LOCALE_enUS)
            continue;

        AddLocaleString(name,       locale, data.Name);
        AddLocaleString(nameAlt,    locale, data.NameAlt);
        AddLocaleString(title,      locale, data.Title);
        AddLocaleString(titleAlt,   locale, data.TitleAlt);

    } while (result->NextRow());

    TC_LOG_INFO("server.loading", ">> Loaded %u creature locale strings in %u ms", uint32(_creatureLocaleStore.size()), GetMSTimeDiffToNow(oldMSTime));
}

void ObjectMgr::LoadGossipMenuItemsLocales()
{
    uint32 oldMSTime = getMSTime();

    _gossipMenuItemsLocaleStore.clear();                              // need for reload case

    QueryResult result = WorldDatabase.Query("SELECT menu_id, id, "
        "option_text_loc1, box_text_loc1, option_text_loc2, box_text_loc2, "
        "option_text_loc3, box_text_loc3, option_text_loc4, box_text_loc4, "
        "option_text_loc5, box_text_loc5, option_text_loc6, box_text_loc6, "
        "option_text_loc7, box_text_loc7, option_text_loc8, box_text_loc8 "
        "FROM locales_gossip_menu_option");

    if (!result)
        return;

    do
    {
        Field* fields = result->Fetch();

        uint16 menuId   = fields[0].GetUInt16();
        uint16 id       = fields[1].GetUInt16();

        GossipMenuItemsLocale& data = _gossipMenuItemsLocaleStore[MAKE_PAIR32(menuId, id)];

        for (uint8 i = OLD_TOTAL_LOCALES - 1; i > 0; --i)
        {
            LocaleConstant locale = (LocaleConstant) i;
            AddLocaleString(fields[2 + 2 * (i - 1)].GetString(), locale, data.OptionText);
            AddLocaleString(fields[2 + 2 * (i - 1) + 1].GetString(), locale, data.BoxText);
        }
    }
    while (result->NextRow());

    TC_LOG_INFO("server.loading", ">> Loaded %u gossip_menu_option locale strings in %u ms", uint32(_gossipMenuItemsLocaleStore.size()), GetMSTimeDiffToNow(oldMSTime));
}

void ObjectMgr::LoadPointOfInterestLocales()
{
    uint32 oldMSTime = getMSTime();

    _pointOfInterestLocaleStore.clear(); // need for reload case

    //                                               0      1      2
    QueryResult result = WorldDatabase.Query("SELECT ID, locale, Name FROM points_of_interest_locale");
    if (!result)
        return;

    do
    {
        Field* fields = result->Fetch();

        uint32 id               = fields[0].GetUInt32();
        std::string localeName  = fields[1].GetString();
        std::string name        = fields[2].GetString();

        PointOfInterestLocale& data = _pointOfInterestLocaleStore[id];
        LocaleConstant locale = GetLocaleByName(localeName);
        if (locale == LOCALE_enUS)
            continue;

        AddLocaleString(name, locale, data.Name);
    } while (result->NextRow());

    TC_LOG_INFO("server.loading", ">> Loaded %u points_of_interest locale strings in %u ms", uint32(_pointOfInterestLocaleStore.size()), GetMSTimeDiffToNow(oldMSTime));
}

void ObjectMgr::LoadCreatureTemplates()
{
    uint32 oldMSTime = getMSTime();

    //                                               0      1                   2                   3                   4            5            6         7         8
    QueryResult result = WorldDatabase.Query("SELECT entry, difficulty_entry_1, difficulty_entry_2, difficulty_entry_3, KillCredit1, KillCredit2, modelid1, modelid2, modelid3, "
    //                                        9         10    11          12       13        14              15        16        17                      18                 19
                                             "modelid4, name, femaleName, subname, IconName, gossip_menu_id, minlevel, maxlevel, HealthScalingExpansion, RequiredExpansion, VignetteID, "
    //                                        20       21       22          23         24     25    26         27              28               29            30
                                             "faction, npcflag, speed_walk, speed_run, scale, rank, dmgschool, BaseAttackTime, RangeAttackTime, BaseVariance, RangeVariance, "
    //                                        31          32          33           34            35      36            37             38            39
                                             "unit_class, unit_flags, unit_flags2, dynamicflags, family, trainer_type, trainer_class, trainer_race, type, "
    //                                        40          41           42      43              44        45           46           47           48           49           50
                                             "type_flags, type_flags2, lootid, pickpocketloot, skinloot, resistance1, resistance2, resistance3, resistance4, resistance5, resistance6, "
    //                                        51      52      53      54      55      56      57      58      59         60       61       62      63
                                             "spell1, spell2, spell3, spell4, spell5, spell6, spell7, spell8, VehicleId, mingold, maxgold, AIName, MovementType, "
    //                                        64           65           66              67                   68            69                 70             71              72
                                             "InhabitType, HoverHeight, HealthModifier, HealthModifierExtra, ManaModifier, ManaModifierExtra, ArmorModifier, DamageModifier, ExperienceModifier, "
    //                                        73            74          75           76                    77           78
                                             "RacialLeader, movementId, RegenHealth, mechanic_immune_mask, flags_extra, ScriptName FROM creature_template");

    if (!result)
    {
        TC_LOG_INFO("server.loading", ">> Loaded 0 creature template definitions. DB table `creature_template` is empty.");
        return;
    }

    _creatureTemplateStore.rehash(result->GetRowCount());
    uint32 count = 0;
    do
    {
        Field* fields = result->Fetch();
        LoadCreatureTemplate(fields);
        ++count;
    }
    while (result->NextRow());

    // Checking needs to be done after loading because of the difficulty self referencing
    for (CreatureTemplateContainer::const_iterator itr = _creatureTemplateStore.begin(); itr != _creatureTemplateStore.end(); ++itr)
        CheckCreatureTemplate(&itr->second);

    TC_LOG_INFO("server.loading", ">> Loaded %u creature definitions in %u ms", count, GetMSTimeDiffToNow(oldMSTime));
}

void ObjectMgr::LoadCreatureTemplate(Field* fields)
{
    uint32 entry = fields[0].GetUInt32();

    CreatureTemplate& creatureTemplate = _creatureTemplateStore[entry];

    creatureTemplate.Entry = entry;

    for (uint8 i = 0; i < MAX_CREATURE_DIFFICULTIES; ++i)
        creatureTemplate.DifficultyEntry[i] = fields[1 + i].GetUInt32();

    for (uint8 i = 0; i < MAX_KILL_CREDIT; ++i)
        creatureTemplate.KillCredit[i]      = fields[4 + i].GetUInt32();

    creatureTemplate.Modelid1               = fields[6].GetUInt32();
    creatureTemplate.Modelid2               = fields[7].GetUInt32();
    creatureTemplate.Modelid3               = fields[8].GetUInt32();
    creatureTemplate.Modelid4               = fields[9].GetUInt32();
    creatureTemplate.Name                   = fields[10].GetString();
    creatureTemplate.FemaleName             = fields[11].GetString();
    creatureTemplate.SubName                = fields[12].GetString();
    creatureTemplate.IconName               = fields[13].GetString();
    creatureTemplate.GossipMenuId           = fields[14].GetUInt32();
    creatureTemplate.minlevel               = fields[15].GetInt16();
    creatureTemplate.maxlevel               = fields[16].GetInt16();
    creatureTemplate.HealthScalingExpansion = fields[17].GetInt32();
    creatureTemplate.RequiredExpansion      = fields[18].GetUInt32();
    creatureTemplate.VignetteID             = fields[19].GetUInt32();
    creatureTemplate.faction                = fields[20].GetUInt16();
    creatureTemplate.npcflag                = fields[21].GetUInt64();
    creatureTemplate.speed_walk             = fields[22].GetFloat();
    creatureTemplate.speed_run              = fields[23].GetFloat();
    creatureTemplate.scale                  = fields[24].GetFloat();
    creatureTemplate.rank                   = uint32(fields[25].GetUInt8());
    creatureTemplate.dmgschool              = uint32(fields[26].GetInt8());
    creatureTemplate.BaseAttackTime         = fields[27].GetUInt32();
    creatureTemplate.RangeAttackTime        = fields[28].GetUInt32();
    creatureTemplate.BaseVariance           = fields[29].GetFloat();
    creatureTemplate.RangeVariance          = fields[30].GetFloat();
    creatureTemplate.unit_class             = uint32(fields[31].GetUInt8());
    creatureTemplate.unit_flags             = fields[32].GetUInt32();
    creatureTemplate.unit_flags2            = fields[33].GetUInt32();
    creatureTemplate.dynamicflags           = fields[34].GetUInt32();
    creatureTemplate.family                 = uint32(fields[35].GetUInt8());
    creatureTemplate.trainer_type           = uint32(fields[36].GetUInt8());
    creatureTemplate.trainer_class          = uint32(fields[37].GetUInt8());
    creatureTemplate.trainer_race           = uint32(fields[38].GetUInt8());
    creatureTemplate.type                   = uint32(fields[39].GetUInt8());
    creatureTemplate.type_flags             = fields[40].GetUInt32();
    creatureTemplate.type_flags2            = fields[41].GetUInt32();
    creatureTemplate.lootid                 = fields[42].GetUInt32();
    creatureTemplate.pickpocketLootId       = fields[43].GetUInt32();
    creatureTemplate.SkinLootId             = fields[44].GetUInt32();

    for (uint8 i = SPELL_SCHOOL_HOLY; i < MAX_SPELL_SCHOOL; ++i)
        creatureTemplate.resistance[i]      = fields[45 + i - 1].GetInt16();

    for (uint8 i = 0; i < CREATURE_MAX_SPELLS; ++i)
        creatureTemplate.spells[i]          = fields[51 + i].GetUInt32();

    creatureTemplate.VehicleId              = fields[59].GetUInt32();
    creatureTemplate.mingold                = fields[60].GetUInt32();
    creatureTemplate.maxgold                = fields[61].GetUInt32();
    creatureTemplate.AIName                 = fields[62].GetString();
    creatureTemplate.MovementType           = uint32(fields[63].GetUInt8());
    creatureTemplate.InhabitType            = uint32(fields[64].GetUInt8());
    creatureTemplate.HoverHeight            = fields[65].GetFloat();
    creatureTemplate.ModHealth              = fields[66].GetFloat();
    creatureTemplate.ModHealthExtra         = fields[67].GetFloat();
    creatureTemplate.ModMana                = fields[68].GetFloat();
    creatureTemplate.ModManaExtra           = fields[69].GetFloat();
    creatureTemplate.ModArmor               = fields[70].GetFloat();
    creatureTemplate.ModDamage              = fields[71].GetFloat();
    creatureTemplate.ModExperience          = fields[72].GetFloat();
    creatureTemplate.RacialLeader           = fields[73].GetBool();
    creatureTemplate.movementId             = fields[74].GetUInt32();
    creatureTemplate.RegenHealth            = fields[75].GetBool();
    creatureTemplate.MechanicImmuneMask     = fields[76].GetUInt32();
    creatureTemplate.flags_extra            = fields[77].GetUInt32();
    creatureTemplate.ScriptID               = GetScriptId(fields[78].GetString());
}

void ObjectMgr::LoadCreatureTemplateAddons()
{
    uint32 oldMSTime = getMSTime();

    //                                                 0       1       2      3       4       5        6             7              8          9
    QueryResult result = WorldDatabase.Query("SELECT entry, path_id, mount, bytes1, bytes2, emote, aiAnimKit, movementAnimKit, meleeAnimKit, auras FROM creature_template_addon");

    if (!result)
    {
        TC_LOG_INFO("server.loading", ">> Loaded 0 creature template addon definitions. DB table `creature_template_addon` is empty.");
        return;
    }

    uint32 count = 0;
    do
    {
        Field* fields = result->Fetch();

        uint32 entry = fields[0].GetUInt32();

        if (!sObjectMgr->GetCreatureTemplate(entry))
        {
            TC_LOG_ERROR("sql.sql", "Creature template (Entry: %u) does not exist but has a record in `creature_template_addon`", entry);
            continue;
        }

        CreatureAddon& creatureAddon = _creatureTemplateAddonStore[entry];

        creatureAddon.path_id         = fields[1].GetUInt32();
        creatureAddon.mount           = fields[2].GetUInt32();
        creatureAddon.bytes1          = fields[3].GetUInt32();
        creatureAddon.bytes2          = fields[4].GetUInt32();
        creatureAddon.emote           = fields[5].GetUInt32();
        creatureAddon.aiAnimKit       = fields[6].GetUInt16();
        creatureAddon.movementAnimKit = fields[7].GetUInt16();
        creatureAddon.meleeAnimKit    = fields[8].GetUInt16();

        Tokenizer tokens(fields[9].GetString(), ' ');
        uint8 i = 0;
        creatureAddon.auras.resize(tokens.size());
        for (Tokenizer::const_iterator itr = tokens.begin(); itr != tokens.end(); ++itr)
        {
            uint32 spellId = uint32(atoul(*itr));
            SpellInfo const* AdditionalSpellInfo = sSpellMgr->GetSpellInfo(spellId);
            if (!AdditionalSpellInfo)
            {
                TC_LOG_ERROR("sql.sql", "Creature (Entry: %u) has wrong spell %u defined in `auras` field in `creature_template_addon`.", entry, spellId);
                continue;
            }

            if (AdditionalSpellInfo->HasAura(DIFFICULTY_NONE, SPELL_AURA_CONTROL_VEHICLE))
                TC_LOG_ERROR("sql.sql", "Creature (Entry: %u) has SPELL_AURA_CONTROL_VEHICLE aura %u defined in `auras` field in `creature_template_addon`.", entry, spellId);

            if (std::find(creatureAddon.auras.begin(), creatureAddon.auras.end(), spellId) != creatureAddon.auras.end())
            {
                TC_LOG_ERROR("sql.sql", "Creature (Entry: %u) has duplicate aura (spell %u) in `auras` field in `creature_template_addon`.", entry, spellId);
                continue;
            }

            creatureAddon.auras[i++] = spellId;
        }

        if (creatureAddon.mount)
        {
            if (!sCreatureDisplayInfoStore.LookupEntry(creatureAddon.mount))
            {
                TC_LOG_ERROR("sql.sql", "Creature (Entry: %u) has invalid displayInfoId (%u) for mount defined in `creature_template_addon`", entry, creatureAddon.mount);
                creatureAddon.mount = 0;
            }
        }

        if (!sEmotesStore.LookupEntry(creatureAddon.emote))
        {
            TC_LOG_ERROR("sql.sql", "Creature (Entry: %u) has invalid emote (%u) defined in `creature_template_addon`.", entry, creatureAddon.emote);
            creatureAddon.emote = 0;
        }

        if (creatureAddon.aiAnimKit && !sAnimKitStore.LookupEntry(creatureAddon.aiAnimKit))
        {
            TC_LOG_ERROR("sql.sql", "Creature (Entry: %u) has invalid aiAnimKit (%u) defined in `creature_template_addon`.", entry, creatureAddon.aiAnimKit);
            creatureAddon.aiAnimKit = 0;
        }

        if (creatureAddon.movementAnimKit && !sAnimKitStore.LookupEntry(creatureAddon.movementAnimKit))
        {
            TC_LOG_ERROR("sql.sql", "Creature (Entry: %u) has invalid movementAnimKit (%u) defined in `creature_template_addon`.", entry, creatureAddon.movementAnimKit);
            creatureAddon.movementAnimKit = 0;
        }

        if (creatureAddon.meleeAnimKit && !sAnimKitStore.LookupEntry(creatureAddon.meleeAnimKit))
        {
            TC_LOG_ERROR("sql.sql", "Creature (Entry: %u) has invalid meleeAnimKit (%u) defined in `creature_template_addon`.", entry, creatureAddon.meleeAnimKit);
            creatureAddon.meleeAnimKit = 0;
        }

        ++count;
    }
    while (result->NextRow());

    TC_LOG_INFO("server.loading", ">> Loaded %u creature template addons in %u ms", count, GetMSTimeDiffToNow(oldMSTime));
}

void ObjectMgr::CheckCreatureTemplate(CreatureTemplate const* cInfo)
{
    if (!cInfo)
        return;

    bool ok = true;                                     // bool to allow continue outside this loop
    for (uint32 diff = 0; diff < MAX_CREATURE_DIFFICULTIES && ok; ++diff)
    {
        if (!cInfo->DifficultyEntry[diff])
            continue;
        ok = false;                                     // will be set to true at the end of this loop again

        CreatureTemplate const* difficultyInfo = GetCreatureTemplate(cInfo->DifficultyEntry[diff]);
        if (!difficultyInfo)
        {
            TC_LOG_ERROR("sql.sql", "Creature (Entry: %u) has `difficulty_entry_%u`=%u but creature entry %u does not exist.",
                cInfo->Entry, diff + 1, cInfo->DifficultyEntry[diff], cInfo->DifficultyEntry[diff]);
            continue;
        }

        bool ok2 = true;
        for (uint32 diff2 = 0; diff2 < MAX_CREATURE_DIFFICULTIES && ok2; ++diff2)
        {
            ok2 = false;
            if (_difficultyEntries[diff2].find(cInfo->Entry) != _difficultyEntries[diff2].end())
            {
                TC_LOG_ERROR("sql.sql", "Creature (Entry: %u) is listed as `difficulty_entry_%u` of another creature, but itself lists %u in `difficulty_entry_%u`.",
                    cInfo->Entry, diff2 + 1, cInfo->DifficultyEntry[diff], diff + 1);
                continue;
            }

            if (_difficultyEntries[diff2].find(cInfo->DifficultyEntry[diff]) != _difficultyEntries[diff2].end())
            {
                TC_LOG_ERROR("sql.sql", "Creature (Entry: %u) already listed as `difficulty_entry_%u` for another entry.", cInfo->DifficultyEntry[diff], diff2 + 1);
                continue;
            }

            if (_hasDifficultyEntries[diff2].find(cInfo->DifficultyEntry[diff]) != _hasDifficultyEntries[diff2].end())
            {
                TC_LOG_ERROR("sql.sql", "Creature (Entry: %u) has `difficulty_entry_%u`=%u but creature entry %u has itself a value in `difficulty_entry_%u`.",
                    cInfo->Entry, diff + 1, cInfo->DifficultyEntry[diff], cInfo->DifficultyEntry[diff], diff2 + 1);
                continue;
            }
            ok2 = true;
        }

        if (!ok2)
            continue;

        if (cInfo->HealthScalingExpansion > difficultyInfo->HealthScalingExpansion)
        {
            TC_LOG_ERROR("sql.sql", "Creature (ID: %u, Expansion: %u) has different `HealthScalingExpansion` in difficulty %u mode (ID: %u, Expansion %u).",
                cInfo->Entry, cInfo->HealthScalingExpansion, diff + 1, cInfo->DifficultyEntry[diff], difficultyInfo->HealthScalingExpansion);
        }

        if (cInfo->faction != difficultyInfo->faction)
        {
            TC_LOG_ERROR("sql.sql", "Creature (Entry: %u, faction %u) has different `faction` in difficulty %u mode (Entry: %u, faction %u).",
                cInfo->Entry, cInfo->faction, diff + 1, cInfo->DifficultyEntry[diff], difficultyInfo->faction);
            TC_LOG_ERROR("sql.sql", "Possible FIX: UPDATE `creature_template` SET `faction`=%u WHERE `entry`=%u;",
                cInfo->faction, cInfo->DifficultyEntry[diff]);
        }

        if (cInfo->unit_class != difficultyInfo->unit_class)
        {
            TC_LOG_ERROR("sql.sql", "Creature (Entry: %u, class %u) has different `unit_class` in difficulty %u mode (Entry: %u, class %u).",
                cInfo->Entry, cInfo->unit_class, diff + 1, cInfo->DifficultyEntry[diff], difficultyInfo->unit_class);
            TC_LOG_ERROR("sql.sql", "Possible FIX: UPDATE `creature_template` SET `unit_class`=%u WHERE `entry`=%u;",
                cInfo->unit_class, cInfo->DifficultyEntry[diff]);
            continue;
        }

        if (cInfo->npcflag != difficultyInfo->npcflag)
        {
            TC_LOG_ERROR("sql.sql", "Creature (Entry: %u, `npcflag`: " UI64FMTD ") has different `npcflag` in difficulty %u mode (Entry: %u, `npcflag`: " UI64FMTD ").",
                cInfo->Entry, cInfo->npcflag, diff + 1, cInfo->DifficultyEntry[diff], difficultyInfo->npcflag);
            TC_LOG_ERROR("sql.sql", "Possible FIX: UPDATE `creature_template` SET `npcflag`=" UI64FMTD " WHERE `entry`=%u;",
                cInfo->npcflag, cInfo->DifficultyEntry[diff]);
            continue;
        }

        if (cInfo->family != difficultyInfo->family)
        {
            TC_LOG_ERROR("sql.sql", "Creature (Entry: %u, family %u) has different `family` in difficulty %u mode (Entry: %u, family %u).",
                cInfo->Entry, cInfo->family, diff + 1, cInfo->DifficultyEntry[diff], difficultyInfo->family);
            TC_LOG_ERROR("sql.sql", "Possible FIX: UPDATE `creature_template` SET `family`=%u WHERE `entry`=%u;",
                cInfo->family, cInfo->DifficultyEntry[diff]);
        }

        if (cInfo->trainer_class != difficultyInfo->trainer_class)
        {
            TC_LOG_ERROR("sql.sql", "Creature (Entry: %u, trainer_class: %u) has different `trainer_class` in difficulty %u mode (Entry: %u, trainer_class: %u).",
                cInfo->Entry, cInfo->trainer_class, diff + 1, cInfo->DifficultyEntry[diff], difficultyInfo->trainer_class);
            TC_LOG_ERROR("sql.sql", "Possible FIX: UPDATE `creature_template` SET `trainer_class`=%u WHERE `entry`=%u;",
                cInfo->trainer_class, cInfo->DifficultyEntry[diff]);
            continue;
        }

        if (cInfo->trainer_race != difficultyInfo->trainer_race)
        {
            TC_LOG_ERROR("sql.sql", "Creature (Entry: %u, trainer_race: %u) has different `trainer_race` in difficulty %u mode (Entry: %u, trainer_race: %u).",
                cInfo->Entry, cInfo->trainer_race, diff + 1, cInfo->DifficultyEntry[diff], difficultyInfo->trainer_race);
            TC_LOG_ERROR("sql.sql", "Possible FIX: UPDATE `creature_template` SET `trainer_race`=%u WHERE `entry`=%u;",
                cInfo->trainer_race, cInfo->DifficultyEntry[diff]);
            continue;
        }

        if (cInfo->trainer_type != difficultyInfo->trainer_type)
        {
            TC_LOG_ERROR("sql.sql", "Creature (Entry: %u, trainer_type: %u) has different `trainer_type` in difficulty %u mode (Entry: %u, trainer_type: %u).",
                cInfo->Entry, cInfo->trainer_type, diff + 1, cInfo->DifficultyEntry[diff], difficultyInfo->trainer_type);
            TC_LOG_ERROR("sql.sql", "Possible FIX: UPDATE `creature_template` SET `trainer_type`=%u WHERE `entry`=%u;",
                cInfo->trainer_type, cInfo->DifficultyEntry[diff]);
            continue;
        }

        if (cInfo->type != difficultyInfo->type)
        {
            TC_LOG_ERROR("sql.sql", "Creature (Entry: %u, type %u) has different `type` in difficulty %u mode (Entry: %u, type %u).",
                cInfo->Entry, cInfo->type, diff + 1, cInfo->DifficultyEntry[diff], difficultyInfo->type);
            TC_LOG_ERROR("sql.sql", "Possible FIX: UPDATE `creature_template` SET `type`=%u WHERE `entry`=%u;",
                cInfo->type, cInfo->DifficultyEntry[diff]);
        }

        if (!cInfo->VehicleId && difficultyInfo->VehicleId)
        {
            TC_LOG_ERROR("sql.sql", "Creature (Entry: %u, VehicleId %u) has different `VehicleId` in difficulty %u mode (Entry: %u, VehicleId %u).",
                cInfo->Entry, cInfo->VehicleId, diff + 1, cInfo->DifficultyEntry[diff], difficultyInfo->VehicleId);
        }

        if (!difficultyInfo->AIName.empty())
        {
            TC_LOG_ERROR("sql.sql", "Creature (Entry: %u) lists difficulty %u mode entry %u with `AIName` filled in. `AIName` of difficulty 0 mode creature is always used instead.",
                cInfo->Entry, diff + 1, cInfo->DifficultyEntry[diff]);
            continue;
        }

        if (difficultyInfo->ScriptID)
        {
            TC_LOG_ERROR("sql.sql", "Creature (Entry: %u) lists difficulty %u mode entry %u with `ScriptName` filled in. `ScriptName` of difficulty 0 mode creature is always used instead.",
                cInfo->Entry, diff + 1, cInfo->DifficultyEntry[diff]);
            continue;
        }

        _hasDifficultyEntries[diff].insert(cInfo->Entry);
        _difficultyEntries[diff].insert(cInfo->DifficultyEntry[diff]);
        ok = true;
    }

    FactionTemplateEntry const* factionTemplate = sFactionTemplateStore.LookupEntry(cInfo->faction);
    if (!factionTemplate)
        TC_LOG_ERROR("sql.sql", "Creature (Entry: %u) has non-existing faction template (%u).", cInfo->Entry, cInfo->faction);

    // used later for scale
    CreatureDisplayInfoEntry const* displayScaleEntry = nullptr;

    if (cInfo->Modelid1)
    {
        CreatureDisplayInfoEntry const* displayEntry = sCreatureDisplayInfoStore.LookupEntry(cInfo->Modelid1);
        if (!displayEntry)
        {
            TC_LOG_ERROR("sql.sql", "Creature (Entry: %u) lists non-existing Modelid1 id (%u), this can crash the client.", cInfo->Entry, cInfo->Modelid1);
            const_cast<CreatureTemplate*>(cInfo)->Modelid1 = 0;
        }
        else if (!displayScaleEntry)
            displayScaleEntry = displayEntry;

        CreatureModelInfo const* modelInfo = GetCreatureModelInfo(cInfo->Modelid1);
        if (!modelInfo)
            TC_LOG_ERROR("sql.sql", "No model data exist for `Modelid1` = %u listed by creature (Entry: %u).", cInfo->Modelid1, cInfo->Entry);
    }

    if (cInfo->Modelid2)
    {
        CreatureDisplayInfoEntry const* displayEntry = sCreatureDisplayInfoStore.LookupEntry(cInfo->Modelid2);
        if (!displayEntry)
        {
            TC_LOG_ERROR("sql.sql", "Creature (Entry: %u) lists non-existing Modelid2 id (%u), this can crash the client.", cInfo->Entry, cInfo->Modelid2);
            const_cast<CreatureTemplate*>(cInfo)->Modelid2 = 0;
        }
        else if (!displayScaleEntry)
            displayScaleEntry = displayEntry;

        CreatureModelInfo const* modelInfo = GetCreatureModelInfo(cInfo->Modelid2);
        if (!modelInfo)
            TC_LOG_ERROR("sql.sql", "No model data exist for `Modelid2` = %u listed by creature (Entry: %u).", cInfo->Modelid2, cInfo->Entry);
    }

    if (cInfo->Modelid3)
    {
        CreatureDisplayInfoEntry const* displayEntry = sCreatureDisplayInfoStore.LookupEntry(cInfo->Modelid3);
        if (!displayEntry)
        {
            TC_LOG_ERROR("sql.sql", "Creature (Entry: %u) lists non-existing Modelid3 id (%u), this can crash the client.", cInfo->Entry, cInfo->Modelid3);
            const_cast<CreatureTemplate*>(cInfo)->Modelid3 = 0;
        }
        else if (!displayScaleEntry)
            displayScaleEntry = displayEntry;

        CreatureModelInfo const* modelInfo = GetCreatureModelInfo(cInfo->Modelid3);
        if (!modelInfo)
            TC_LOG_ERROR("sql.sql", "No model data exist for `Modelid3` = %u listed by creature (Entry: %u).", cInfo->Modelid3, cInfo->Entry);
    }

    if (cInfo->Modelid4)
    {
        CreatureDisplayInfoEntry const* displayEntry = sCreatureDisplayInfoStore.LookupEntry(cInfo->Modelid4);
        if (!displayEntry)
        {
            TC_LOG_ERROR("sql.sql", "Creature (Entry: %u) lists non-existing Modelid4 id (%u), this can crash the client.", cInfo->Entry, cInfo->Modelid4);
            const_cast<CreatureTemplate*>(cInfo)->Modelid4 = 0;
        }
        else if (!displayScaleEntry)
            displayScaleEntry = displayEntry;

        CreatureModelInfo const* modelInfo = GetCreatureModelInfo(cInfo->Modelid4);
        if (!modelInfo)
            TC_LOG_ERROR("sql.sql", "No model data exist for `Modelid4` = %u listed by creature (Entry: %u).", cInfo->Modelid4, cInfo->Entry);
    }

    if (!displayScaleEntry)
        TC_LOG_ERROR("sql.sql", "Creature (Entry: %u) does not have any existing display id in Modelid1/Modelid2/Modelid3/Modelid4.", cInfo->Entry);

    for (int k = 0; k < MAX_KILL_CREDIT; ++k)
    {
        if (cInfo->KillCredit[k])
        {
            if (!GetCreatureTemplate(cInfo->KillCredit[k]))
            {
                TC_LOG_ERROR("sql.sql", "Creature (Entry: %u) lists non-existing creature entry %u in `KillCredit%d`.", cInfo->Entry, cInfo->KillCredit[k], k + 1);
                const_cast<CreatureTemplate*>(cInfo)->KillCredit[k] = 0;
            }
        }
    }

    if (!cInfo->unit_class || ((1 << (cInfo->unit_class-1)) & CLASSMASK_ALL_CREATURES) == 0)
    {
        TC_LOG_ERROR("sql.sql", "Creature (Entry: %u) has invalid unit_class (%u) in creature_template. Set to 1 (UNIT_CLASS_WARRIOR).", cInfo->Entry, cInfo->unit_class);
        const_cast<CreatureTemplate*>(cInfo)->unit_class = UNIT_CLASS_WARRIOR;
    }

    if (cInfo->dmgschool >= MAX_SPELL_SCHOOL)
    {
        TC_LOG_ERROR("sql.sql", "Creature (Entry: %u) has invalid spell school value (%u) in `dmgschool`.", cInfo->Entry, cInfo->dmgschool);
        const_cast<CreatureTemplate*>(cInfo)->dmgschool = SPELL_SCHOOL_NORMAL;
    }

    if (cInfo->BaseAttackTime == 0)
        const_cast<CreatureTemplate*>(cInfo)->BaseAttackTime  = BASE_ATTACK_TIME;

    if (cInfo->RangeAttackTime == 0)
        const_cast<CreatureTemplate*>(cInfo)->RangeAttackTime = BASE_ATTACK_TIME;

    if ((cInfo->npcflag & UNIT_NPC_FLAG_TRAINER) && cInfo->trainer_type >= MAX_TRAINER_TYPE)
        TC_LOG_ERROR("sql.sql", "Creature (Entry: %u) has wrong trainer type %u.", cInfo->Entry, cInfo->trainer_type);

    if (cInfo->speed_walk == 0.0f)
    {
        TC_LOG_ERROR("sql.sql", "Creature (Entry: %u) has wrong value (%f) in speed_walk, set to 1.", cInfo->Entry, cInfo->speed_walk);
        const_cast<CreatureTemplate*>(cInfo)->speed_walk = 1.0f;
    }

    if (cInfo->speed_run == 0.0f)
    {
        TC_LOG_ERROR("sql.sql", "Creature (Entry: %u) has wrong value (%f) in speed_run, set to 1.14286.", cInfo->Entry, cInfo->speed_run);
        const_cast<CreatureTemplate*>(cInfo)->speed_run = 1.14286f;
    }

    if (cInfo->type && !sCreatureTypeStore.LookupEntry(cInfo->type))
    {
        TC_LOG_ERROR("sql.sql", "Creature (Entry: %u) has invalid creature type (%u) in `type`.", cInfo->Entry, cInfo->type);
        const_cast<CreatureTemplate*>(cInfo)->type = CREATURE_TYPE_HUMANOID;
    }

    // must exist or used hidden but used in data horse case
    if (cInfo->family && !sCreatureFamilyStore.LookupEntry(cInfo->family) && cInfo->family != CREATURE_FAMILY_HORSE_CUSTOM)
    {
        TC_LOG_ERROR("sql.sql", "Creature (Entry: %u) has invalid creature family (%u) in `family`.", cInfo->Entry, cInfo->family);
        const_cast<CreatureTemplate*>(cInfo)->family = 0;
    }

    if (cInfo->InhabitType <= 0 || cInfo->InhabitType > INHABIT_ANYWHERE)
    {
        TC_LOG_ERROR("sql.sql", "Creature (Entry: %u) has wrong value (%u) in `InhabitType`, creature will not correctly walk/swim/fly.", cInfo->Entry, cInfo->InhabitType);
        const_cast<CreatureTemplate*>(cInfo)->InhabitType = INHABIT_ANYWHERE;
    }

    if (cInfo->HoverHeight < 0.0f)
    {
        TC_LOG_ERROR("sql.sql", "Creature (Entry: %u) has wrong value (%f) in `HoverHeight`", cInfo->Entry, cInfo->HoverHeight);
        const_cast<CreatureTemplate*>(cInfo)->HoverHeight = 1.0f;
    }

    if (cInfo->VehicleId)
    {
        VehicleEntry const* vehId = sVehicleStore.LookupEntry(cInfo->VehicleId);
        if (!vehId)
        {
             TC_LOG_ERROR("sql.sql", "Creature (Entry: %u) has a non-existing VehicleId (%u). This *WILL* cause the client to freeze!", cInfo->Entry, cInfo->VehicleId);
             const_cast<CreatureTemplate*>(cInfo)->VehicleId = 0;
        }
    }

    for (uint8 j = 0; j < CREATURE_MAX_SPELLS; ++j)
    {
        if (cInfo->spells[j] && !sSpellMgr->GetSpellInfo(cInfo->spells[j]))
        {
            TC_LOG_ERROR("sql.sql", "Creature (Entry: %u) has non-existing Spell%d (%u), set to 0.", cInfo->Entry, j+1, cInfo->spells[j]);
            const_cast<CreatureTemplate*>(cInfo)->spells[j] = 0;
        }
    }

    if (cInfo->MovementType >= MAX_DB_MOTION_TYPE)
    {
        TC_LOG_ERROR("sql.sql", "Creature (Entry: %u) has wrong movement generator type (%u), ignored and set to IDLE.", cInfo->Entry, cInfo->MovementType);
        const_cast<CreatureTemplate*>(cInfo)->MovementType = IDLE_MOTION_TYPE;
    }

    /// if not set custom creature scale then load scale from CreatureDisplayInfo.dbc
    if (cInfo->scale <= 0.0f)
    {
        if (displayScaleEntry)
            const_cast<CreatureTemplate*>(cInfo)->scale = displayScaleEntry->CreatureModelScale;
        else
            const_cast<CreatureTemplate*>(cInfo)->scale = 1.0f;
    }

    if (cInfo->HealthScalingExpansion < EXPANSION_LEVEL_CURRENT || cInfo->HealthScalingExpansion > (MAX_EXPANSIONS - 1))
    {
        TC_LOG_ERROR("sql.sql", "Table `creature_template` lists creature (ID: %u) with invalid `HealthScalingExpansion` %i. Ignored and set to 0.", cInfo->Entry, cInfo->HealthScalingExpansion);
        const_cast<CreatureTemplate*>(cInfo)->HealthScalingExpansion = 0;
    }

    if (cInfo->RequiredExpansion > (MAX_EXPANSIONS - 1))
    {
        TC_LOG_ERROR("sql.sql", "Table `creature_template` lists creature (Entry: %u) with `RequiredExpansion` %u. Ignored and set to 0.", cInfo->Entry, cInfo->RequiredExpansion);
        const_cast<CreatureTemplate*>(cInfo)->RequiredExpansion = 0;
    }

    if (uint32 badFlags = (cInfo->flags_extra & ~CREATURE_FLAG_EXTRA_DB_ALLOWED))
    {
        TC_LOG_ERROR("sql.sql", "Table `creature_template` lists creature (Entry: %u) with disallowed `flags_extra` %u, removing incorrect flag.", cInfo->Entry, badFlags);
        const_cast<CreatureTemplate*>(cInfo)->flags_extra &= CREATURE_FLAG_EXTRA_DB_ALLOWED;
    }

    // -1, as expansion, is used in CreatureDifficulty.db2 for
    // auto-updating the levels of creatures having their expansion
    // set to that value to the current expansion's max leveling level
    if (cInfo->HealthScalingExpansion == EXPANSION_LEVEL_CURRENT)
    {
        const_cast<CreatureTemplate*>(cInfo)->minlevel = (MAX_LEVEL + cInfo->minlevel);
        const_cast<CreatureTemplate*>(cInfo)->maxlevel = (MAX_LEVEL + cInfo->maxlevel);
        const_cast<CreatureTemplate*>(cInfo)->HealthScalingExpansion = CURRENT_EXPANSION;
    }

    if (cInfo->minlevel < 1 || cInfo->minlevel > STRONG_MAX_LEVEL)
    {
        TC_LOG_ERROR("sql.sql", "Creature (ID: %u): MinLevel %i is not within [1, 255], value has been set to 1.", cInfo->Entry, cInfo->minlevel);
        const_cast<CreatureTemplate*>(cInfo)->minlevel = 1;
    }

    if (cInfo->maxlevel < 1 || cInfo->maxlevel > STRONG_MAX_LEVEL)
    {
        TC_LOG_ERROR("sql.sql", "Creature (ID: %u): MaxLevel %i is not within [1, 255], value has been set to 1.", cInfo->Entry, cInfo->maxlevel);
        const_cast<CreatureTemplate*>(cInfo)->maxlevel = 1;
    }

    const_cast<CreatureTemplate*>(cInfo)->ModDamage *= Creature::_GetDamageMod(cInfo->rank);
}

void ObjectMgr::LoadCreatureAddons()
{
    uint32 oldMSTime = getMSTime();

    //                                                0       1       2      3       4       5        6             7              8          9
    QueryResult result = WorldDatabase.Query("SELECT guid, path_id, mount, bytes1, bytes2, emote, aiAnimKit, movementAnimKit, meleeAnimKit, auras FROM creature_addon");

    if (!result)
    {
        TC_LOG_INFO("server.loading", ">> Loaded 0 creature addon definitions. DB table `creature_addon` is empty.");
        return;
    }

    uint32 count = 0;
    do
    {
        Field* fields = result->Fetch();

        ObjectGuid::LowType guid = fields[0].GetUInt64();

        CreatureData const* creData = GetCreatureData(guid);
        if (!creData)
        {
            TC_LOG_ERROR("sql.sql", "Creature (GUID: " UI64FMTD ") does not exist but has a record in `creature_addon`", guid);
            continue;
        }

        CreatureAddon& creatureAddon = _creatureAddonStore[guid];

        creatureAddon.path_id = fields[1].GetUInt32();
        if (creData->movementType == WAYPOINT_MOTION_TYPE && !creatureAddon.path_id)
        {
            const_cast<CreatureData*>(creData)->movementType = IDLE_MOTION_TYPE;
            TC_LOG_ERROR("sql.sql", "Creature (GUID " UI64FMTD ") has movement type set to WAYPOINT_MOTION_TYPE but no path assigned", guid);
        }

        creatureAddon.mount           = fields[2].GetUInt32();
        creatureAddon.bytes1          = fields[3].GetUInt32();
        creatureAddon.bytes2          = fields[4].GetUInt32();
        creatureAddon.emote           = fields[5].GetUInt32();
        creatureAddon.aiAnimKit       = fields[6].GetUInt16();
        creatureAddon.movementAnimKit = fields[7].GetUInt16();
        creatureAddon.meleeAnimKit    = fields[8].GetUInt16();

        Tokenizer tokens(fields[9].GetString(), ' ');
        uint8 i = 0;
        creatureAddon.auras.resize(tokens.size());
        for (Tokenizer::const_iterator itr = tokens.begin(); itr != tokens.end(); ++itr)
        {
            uint32 spellId = uint32(atoul(*itr));
            SpellInfo const* AdditionalSpellInfo = sSpellMgr->GetSpellInfo(spellId);
            if (!AdditionalSpellInfo)
            {
                TC_LOG_ERROR("sql.sql", "Creature (GUID: " UI64FMTD ") has wrong spell %u defined in `auras` field in `creature_addon`.", guid, spellId);
                continue;
            }

            if (AdditionalSpellInfo->HasAura(DIFFICULTY_NONE, SPELL_AURA_CONTROL_VEHICLE))
                TC_LOG_ERROR("sql.sql", "Creature (GUID: " UI64FMTD ") has SPELL_AURA_CONTROL_VEHICLE aura %u defined in `auras` field in `creature_addon`.", guid, spellId);

            if (std::find(creatureAddon.auras.begin(), creatureAddon.auras.end(), spellId) != creatureAddon.auras.end())
            {
                TC_LOG_ERROR("sql.sql", "Creature (GUID: " UI64FMTD ") has duplicate aura (spell %u) in `auras` field in `creature_addon`.", guid, spellId);
                continue;
            }

            creatureAddon.auras[i++] = spellId;
        }

        if (creatureAddon.mount)
        {
            if (!sCreatureDisplayInfoStore.LookupEntry(creatureAddon.mount))
            {
                TC_LOG_ERROR("sql.sql", "Creature (GUID: " UI64FMTD ") has invalid displayInfoId (%u) for mount defined in `creature_addon`", guid, creatureAddon.mount);
                creatureAddon.mount = 0;
            }
        }

        if (!sEmotesStore.LookupEntry(creatureAddon.emote))
        {
            TC_LOG_ERROR("sql.sql", "Creature (GUID: " UI64FMTD ") has invalid emote (%u) defined in `creature_addon`.", guid, creatureAddon.emote);
            creatureAddon.emote = 0;
        }

        if (creatureAddon.aiAnimKit && !sAnimKitStore.LookupEntry(creatureAddon.aiAnimKit))
        {
            TC_LOG_ERROR("sql.sql", "Creature (GUID: " UI64FMTD ") has invalid aiAnimKit (%u) defined in `creature_addon`.", guid, creatureAddon.aiAnimKit);
            creatureAddon.aiAnimKit = 0;
        }

        if (creatureAddon.movementAnimKit && !sAnimKitStore.LookupEntry(creatureAddon.movementAnimKit))
        {
            TC_LOG_ERROR("sql.sql", "Creature (GUID: " UI64FMTD ") has invalid movementAnimKit (%u) defined in `creature_addon`.", guid, creatureAddon.movementAnimKit);
            creatureAddon.movementAnimKit = 0;
        }

        if (creatureAddon.meleeAnimKit && !sAnimKitStore.LookupEntry(creatureAddon.meleeAnimKit))
        {
            TC_LOG_ERROR("sql.sql", "Creature (GUID: " UI64FMTD ") has invalid meleeAnimKit (%u) defined in `creature_addon`.", guid, creatureAddon.meleeAnimKit);
            creatureAddon.meleeAnimKit = 0;
        }

        ++count;
    }
    while (result->NextRow());

    TC_LOG_INFO("server.loading", ">> Loaded %u creature addons in %u ms", count, GetMSTimeDiffToNow(oldMSTime));
}

void ObjectMgr::LoadGameObjectAddons()
{
    uint32 oldMSTime = getMSTime();

    //                                               0     1                 2
    QueryResult result = WorldDatabase.Query("SELECT guid, invisibilityType, invisibilityValue FROM gameobject_addon");

    if (!result)
    {
        TC_LOG_INFO("server.loading", ">> Loaded 0 gameobject addon definitions. DB table `gameobject_addon` is empty.");
        return;
    }

    uint32 count = 0;
    do
    {
        Field* fields = result->Fetch();

        ObjectGuid::LowType guid = fields[0].GetUInt64();

        const GameObjectData* goData = GetGOData(guid);
        if (!goData)
        {
            TC_LOG_ERROR("sql.sql", "GameObject (GUID: " UI64FMTD ") does not exist but has a record in `gameobject_addon`", guid);
            continue;
        }

        GameObjectAddon& gameObjectAddon = _gameObjectAddonStore[guid];
        gameObjectAddon.invisibilityType = InvisibilityType(fields[1].GetUInt8());
        gameObjectAddon.InvisibilityValue = fields[2].GetUInt32();

        if (gameObjectAddon.invisibilityType >= TOTAL_INVISIBILITY_TYPES)
        {
            TC_LOG_ERROR("sql.sql", "GameObject (GUID: " UI64FMTD ") has invalid InvisibilityType in `gameobject_addon`", guid);
            gameObjectAddon.invisibilityType = INVISIBILITY_GENERAL;
            gameObjectAddon.InvisibilityValue = 0;
        }

        if (gameObjectAddon.invisibilityType && !gameObjectAddon.InvisibilityValue)
        {
            TC_LOG_ERROR("sql.sql", "GameObject (GUID: " UI64FMTD ") has InvisibilityType set but has no InvisibilityValue in `gameobject_addon`, set to 1", guid);
            gameObjectAddon.InvisibilityValue = 1;
        }

        ++count;
    }
    while (result->NextRow());

    TC_LOG_INFO("server.loading", ">> Loaded %u gameobject addons in %u ms", count, GetMSTimeDiffToNow(oldMSTime));
}

GameObjectAddon const* ObjectMgr::GetGameObjectAddon(ObjectGuid::LowType lowguid) const
{
    GameObjectAddonContainer::const_iterator itr = _gameObjectAddonStore.find(lowguid);
    if (itr != _gameObjectAddonStore.end())
        return &(itr->second);

    return nullptr;
}

CreatureAddon const* ObjectMgr::GetCreatureAddon(ObjectGuid::LowType lowguid) const
{
    CreatureAddonContainer::const_iterator itr = _creatureAddonStore.find(lowguid);
    if (itr != _creatureAddonStore.end())
        return &(itr->second);

    return nullptr;
}

CreatureAddon const* ObjectMgr::GetCreatureTemplateAddon(uint32 entry) const
{
    CreatureTemplateAddonContainer::const_iterator itr = _creatureTemplateAddonStore.find(entry);
    if (itr != _creatureTemplateAddonStore.end())
        return &(itr->second);

    return nullptr;
}

EquipmentInfo const* ObjectMgr::GetEquipmentInfo(uint32 entry, int8& id) const
{
    EquipmentInfoContainer::const_iterator itr = _equipmentInfoStore.find(entry);
    if (itr == _equipmentInfoStore.end())
        return nullptr;

    if (itr->second.empty())
        return nullptr;

    if (id == -1) // select a random element
    {
        EquipmentInfoContainerInternal::const_iterator ritr = itr->second.begin();
        std::advance(ritr, urand(0u, itr->second.size() - 1));
        id = std::distance(itr->second.begin(), ritr) + 1;
        return &ritr->second;
    }
    else
    {
        EquipmentInfoContainerInternal::const_iterator itr2 = itr->second.find(id);
        if (itr2 != itr->second.end())
            return &itr2->second;
    }

    return nullptr;
}

void ObjectMgr::LoadEquipmentTemplates()
{
    uint32 oldMSTime = getMSTime();

    //                                                 0     1       2           3           4
    QueryResult result = WorldDatabase.Query("SELECT CreatureID, ID, ItemID1, ItemID2, ItemID3 FROM creature_equip_template");

    if (!result)
    {
        TC_LOG_INFO("server.loading", ">> Loaded 0 creature equipment templates. DB table `creature_equip_template` is empty!");
        return;
    }

    uint32 count = 0;
    do
    {
        Field* fields = result->Fetch();

        uint32 entry = fields[0].GetUInt32();

        if (!sObjectMgr->GetCreatureTemplate(entry))
        {
            TC_LOG_ERROR("sql.sql", "Creature template (CreatureID: %u) does not exist but has a record in `creature_equip_template`", entry);
            continue;
        }

        uint8 id = fields[1].GetUInt8();
        if (!id)
        {
            TC_LOG_ERROR("sql.sql", "Creature equipment template with id 0 found for creature %u, skipped.", entry);
            continue;
        }

        EquipmentInfo& equipmentInfo = _equipmentInfoStore[entry][id];

        equipmentInfo.ItemEntry[0] = fields[2].GetUInt32();
        equipmentInfo.ItemEntry[1] = fields[3].GetUInt32();
        equipmentInfo.ItemEntry[2] = fields[4].GetUInt32();

        for (uint8 i = 0; i < MAX_EQUIPMENT_ITEMS; ++i)
        {
            if (!equipmentInfo.ItemEntry[i])
                continue;

            ItemEntry const* dbcItem = sItemStore.LookupEntry(equipmentInfo.ItemEntry[i]);

            if (!dbcItem)
            {
                TC_LOG_ERROR("sql.sql", "Unknown item (ID=%u) in creature_equip_template.ItemID%u for CreatureID = %u and ID=%u, forced to 0.",
                    equipmentInfo.ItemEntry[i], i+1, entry, id);
                equipmentInfo.ItemEntry[i] = 0;
                continue;
            }

            if (dbcItem->InventoryType != INVTYPE_WEAPON &&
                dbcItem->InventoryType != INVTYPE_SHIELD &&
                dbcItem->InventoryType != INVTYPE_RANGED &&
                dbcItem->InventoryType != INVTYPE_2HWEAPON &&
                dbcItem->InventoryType != INVTYPE_WEAPONMAINHAND &&
                dbcItem->InventoryType != INVTYPE_WEAPONOFFHAND &&
                dbcItem->InventoryType != INVTYPE_HOLDABLE &&
                dbcItem->InventoryType != INVTYPE_THROWN &&
                dbcItem->InventoryType != INVTYPE_RANGEDRIGHT)
            {
                TC_LOG_ERROR("sql.sql", "Item (ID=%u) in creature_equip_template.ItemID%u for CreatureID = %u and ID = %u is not equipable in a hand, forced to 0.",
                    equipmentInfo.ItemEntry[i], i+1, entry, id);
                equipmentInfo.ItemEntry[i] = 0;
            }
        }

        ++count;
    }
    while (result->NextRow());

    TC_LOG_INFO("server.loading", ">> Loaded %u equipment templates in %u ms", count, GetMSTimeDiffToNow(oldMSTime));
}

CreatureModelInfo const* ObjectMgr::GetCreatureModelInfo(uint32 modelId) const
{
    CreatureModelContainer::const_iterator itr = _creatureModelStore.find(modelId);
    if (itr != _creatureModelStore.end())
        return &(itr->second);

    return nullptr;
}

uint32 ObjectMgr::ChooseDisplayId(CreatureTemplate const* cinfo, CreatureData const* data /*= nullptr*/)
{
    // Load creature model (display id)
    if (data && data->displayid)
        return data->displayid;

    if (!(cinfo->flags_extra & CREATURE_FLAG_EXTRA_TRIGGER))
        return cinfo->GetRandomValidModelId();

    // Triggers by default receive the invisible model
    return cinfo->GetFirstInvisibleModel();
}

void ObjectMgr::ChooseCreatureFlags(const CreatureTemplate* cinfo, uint64& npcflag, uint32& unit_flags, uint32& dynamicflags, const CreatureData* data /*= nullptr*/)
{
    npcflag = cinfo->npcflag;
    unit_flags = cinfo->unit_flags;
    dynamicflags = cinfo->dynamicflags;

    if (data)
    {
        if (data->npcflag)
            npcflag = data->npcflag;

        if (data->unit_flags)
            unit_flags = data->unit_flags;

        if (data->dynamicflags)
            dynamicflags = data->dynamicflags;
    }
}

CreatureModelInfo const* ObjectMgr::GetCreatureModelRandomGender(uint32* displayID) const
{
    CreatureModelInfo const* modelInfo = GetCreatureModelInfo(*displayID);
    if (!modelInfo)
        return nullptr;

    // If a model for another gender exists, 50% chance to use it
    if (modelInfo->displayId_other_gender != 0 && urand(0, 1) == 0)
    {
        CreatureModelInfo const* minfo_tmp = GetCreatureModelInfo(modelInfo->displayId_other_gender);
        if (!minfo_tmp)
            TC_LOG_ERROR("sql.sql", "Model (Entry: %u) has modelid_other_gender %u not found in table `creature_model_info`. ", *displayID, modelInfo->displayId_other_gender);
        else
        {
            // DisplayID changed
            *displayID = modelInfo->displayId_other_gender;
            return minfo_tmp;
        }
    }

    return modelInfo;
}

void ObjectMgr::LoadCreatureModelInfo()
{
    uint32 oldMSTime = getMSTime();

    QueryResult result = WorldDatabase.Query("SELECT DisplayID, BoundingRadius, CombatReach, DisplayID_Other_Gender FROM creature_model_info");

    if (!result)
    {
        TC_LOG_INFO("server.loading", ">> Loaded 0 creature model definitions. DB table `creature_model_info` is empty.");
        return;
    }

    _creatureModelStore.rehash(result->GetRowCount());
    uint32 count = 0;

    // List of model FileDataIDs that the client treats as invisible stalker
    uint32 trigggerCreatureModelFileID[5] = { 124640, 124641, 124642, 343863, 439302 };

    do
    {
        Field* fields = result->Fetch();

        uint32 displayId = fields[0].GetUInt32();

        CreatureDisplayInfoEntry const* creatureDisplay = sCreatureDisplayInfoStore.LookupEntry(displayId);
        if (!creatureDisplay)
        {
            TC_LOG_ERROR("sql.sql", "Table `creature_model_info` has a non-existent DisplayID (ID: %u). Skipped.", displayId);
            continue;
        }

        CreatureModelInfo& modelInfo = _creatureModelStore[displayId];

        modelInfo.bounding_radius        = fields[1].GetFloat();
        modelInfo.combat_reach           = fields[2].GetFloat();
        modelInfo.displayId_other_gender = fields[3].GetUInt32();
        modelInfo.gender                 = creatureDisplay->Gender;
        modelInfo.is_trigger             = false;

        // Checks

        // to remove when the purpose of GENDER_UNKNOWN is known
        if (modelInfo.gender == GENDER_UNKNOWN)
        {
            // We don't need more errors
            //TC_LOG_ERROR("sql.sql", "Table `creature_model_info` has an unimplemented Gender (ID: %i) being used by DisplayID (ID: %u). Gender set to GENDER_MALE.", modelInfo.gender, modelId);
            modelInfo.gender = GENDER_MALE;
        }

        if (modelInfo.displayId_other_gender && !sCreatureDisplayInfoStore.LookupEntry(modelInfo.displayId_other_gender))
        {
            TC_LOG_ERROR("sql.sql", "Table `creature_model_info` has a non-existent DisplayID_Other_Gender (ID: %u) being used by DisplayID (ID: %u).", modelInfo.displayId_other_gender, displayId);
            modelInfo.displayId_other_gender = 0;
        }

        if (modelInfo.combat_reach < 0.1f)
            modelInfo.combat_reach = DEFAULT_COMBAT_REACH;

        if (CreatureModelDataEntry const* modelData = sCreatureModelDataStore.LookupEntry(creatureDisplay->ModelID))
        {
            for (uint32 i = 0; i < 5; ++i)
            {
                if (modelData->FileDataID == trigggerCreatureModelFileID[i])
                {
                    modelInfo.is_trigger = true;
                    break;
                }
            }
        }

        ++count;
    }
    while (result->NextRow());

    TC_LOG_INFO("server.loading", ">> Loaded %u creature model based info in %u ms", count, GetMSTimeDiffToNow(oldMSTime));
}

void ObjectMgr::LoadLinkedRespawn()
{
    uint32 oldMSTime = getMSTime();

    _linkedRespawnStore.clear();
    //                                                 0        1          2
    QueryResult result = WorldDatabase.Query("SELECT guid, linkedGuid, linkType FROM linked_respawn ORDER BY guid ASC");

    if (!result)
    {
        TC_LOG_ERROR("server.loading", ">> Loaded 0 linked respawns. DB table `linked_respawn` is empty.");
        return;
    }

    do
    {
        Field* fields = result->Fetch();

        ObjectGuid::LowType guidLow = fields[0].GetUInt64();
        ObjectGuid::LowType linkedGuidLow = fields[1].GetUInt64();
        uint8  linkType = fields[2].GetUInt8();

        ObjectGuid guid, linkedGuid;
        bool error = false;
        switch (linkType)
        {
            case CREATURE_TO_CREATURE:
            {
                const CreatureData* slave = GetCreatureData(guidLow);
                if (!slave)
                {
                    TC_LOG_ERROR("sql.sql", "LinkedRespawn: Creature (guid) '" UI64FMTD "' not found in creature table", guidLow);
                    error = true;
                    break;
                }

                const CreatureData* master = GetCreatureData(linkedGuidLow);
                if (!master)
                {
                    TC_LOG_ERROR("sql.sql", "LinkedRespawn: Creature (linkedGuid) '" UI64FMTD "' not found in creature table", linkedGuidLow);
                    error = true;
                    break;
                }

                const MapEntry* const map = sMapStore.LookupEntry(master->mapid);
                if (!map || !map->Instanceable() || (master->mapid != slave->mapid))
                {
                    TC_LOG_ERROR("sql.sql", "LinkedRespawn: Creature '" UI64FMTD "' linking to Creature '" UI64FMTD "' on an unpermitted map.", guidLow, linkedGuidLow);
                    error = true;
                    break;
                }

                if (!(master->spawnMask & slave->spawnMask))  // they must have a possibility to meet (normal/heroic difficulty)
                {
                    TC_LOG_ERROR("sql.sql", "LinkedRespawn: Creature '" UI64FMTD "' linking to Creature '" UI64FMTD "' with not corresponding spawnMask", guidLow, linkedGuidLow);
                    error = true;
                    break;
                }

                guid = ObjectGuid::Create<HighGuid::Creature>(slave->mapid, slave->id, guidLow);
                linkedGuid = ObjectGuid::Create<HighGuid::Creature>(master->mapid, master->id, linkedGuidLow);
                break;
            }
            case CREATURE_TO_GO:
            {
                const CreatureData* slave = GetCreatureData(guidLow);
                if (!slave)
                {
                    TC_LOG_ERROR("sql.sql", "LinkedRespawn: Creature (guid) '" UI64FMTD "' not found in creature table", guidLow);
                    error = true;
                    break;
                }

                const GameObjectData* master = GetGOData(linkedGuidLow);
                if (!master)
                {
                    TC_LOG_ERROR("sql.sql", "LinkedRespawn: Gameobject (linkedGuid) '" UI64FMTD "' not found in gameobject table", linkedGuidLow);
                    error = true;
                    break;
                }

                const MapEntry* const map = sMapStore.LookupEntry(master->mapid);
                if (!map || !map->Instanceable() || (master->mapid != slave->mapid))
                {
                    TC_LOG_ERROR("sql.sql", "LinkedRespawn: Creature '" UI64FMTD "' linking to Gameobject '" UI64FMTD "' on an unpermitted map.", guidLow, linkedGuidLow);
                    error = true;
                    break;
                }

                if (!(master->spawnMask & slave->spawnMask))  // they must have a possibility to meet (normal/heroic difficulty)
                {
                    TC_LOG_ERROR("sql.sql", "LinkedRespawn: Creature '" UI64FMTD "' linking to Gameobject '" UI64FMTD "' with not corresponding spawnMask", guidLow, linkedGuidLow);
                    error = true;
                    break;
                }

                guid = ObjectGuid::Create<HighGuid::Creature>(slave->mapid, slave->id, guidLow);
                linkedGuid = ObjectGuid::Create<HighGuid::GameObject>(master->mapid, master->id, linkedGuidLow);
                break;
            }
            case GO_TO_GO:
            {
                const GameObjectData* slave = GetGOData(guidLow);
                if (!slave)
                {
                    TC_LOG_ERROR("sql.sql", "LinkedRespawn: Gameobject (guid) '" UI64FMTD "' not found in gameobject table", guidLow);
                    error = true;
                    break;
                }

                const GameObjectData* master = GetGOData(linkedGuidLow);
                if (!master)
                {
                    TC_LOG_ERROR("sql.sql", "LinkedRespawn: Gameobject (linkedGuid) '" UI64FMTD "' not found in gameobject table", linkedGuidLow);
                    error = true;
                    break;
                }

                const MapEntry* const map = sMapStore.LookupEntry(master->mapid);
                if (!map || !map->Instanceable() || (master->mapid != slave->mapid))
                {
                    TC_LOG_ERROR("sql.sql", "LinkedRespawn: Gameobject '" UI64FMTD "' linking to Gameobject '" UI64FMTD "' on an unpermitted map.", guidLow, linkedGuidLow);
                    error = true;
                    break;
                }

                if (!(master->spawnMask & slave->spawnMask))  // they must have a possibility to meet (normal/heroic difficulty)
                {
                    TC_LOG_ERROR("sql.sql", "LinkedRespawn: Gameobject '" UI64FMTD "' linking to Gameobject '" UI64FMTD "' with not corresponding spawnMask", guidLow, linkedGuidLow);
                    error = true;
                    break;
                }

                guid = ObjectGuid::Create<HighGuid::GameObject>(slave->mapid, slave->id, guidLow);
                linkedGuid = ObjectGuid::Create<HighGuid::GameObject>(master->mapid, master->id, linkedGuidLow);
                break;
            }
            case GO_TO_CREATURE:
            {
                const GameObjectData* slave = GetGOData(guidLow);
                if (!slave)
                {
                    TC_LOG_ERROR("sql.sql", "LinkedRespawn: Gameobject (guid) '" UI64FMTD "' not found in gameobject table", guidLow);
                    error = true;
                    break;
                }

                const CreatureData* master = GetCreatureData(linkedGuidLow);
                if (!master)
                {
                    TC_LOG_ERROR("sql.sql", "LinkedRespawn: Creature (linkedGuid) '" UI64FMTD "' not found in creature table", linkedGuidLow);
                    error = true;
                    break;
                }

                const MapEntry* const map = sMapStore.LookupEntry(master->mapid);
                if (!map || !map->Instanceable() || (master->mapid != slave->mapid))
                {
                    TC_LOG_ERROR("sql.sql", "LinkedRespawn: Gameobject '" UI64FMTD "' linking to Creature '" UI64FMTD "' on an unpermitted map.", guidLow, linkedGuidLow);
                    error = true;
                    break;
                }

                if (!(master->spawnMask & slave->spawnMask))  // they must have a possibility to meet (normal/heroic difficulty)
                {
                    TC_LOG_ERROR("sql.sql", "LinkedRespawn: Gameobject '" UI64FMTD "' linking to Creature '" UI64FMTD "' with not corresponding spawnMask", guidLow, linkedGuidLow);
                    error = true;
                    break;
                }

                guid = ObjectGuid::Create<HighGuid::GameObject>(slave->mapid, slave->id, guidLow);
                linkedGuid = ObjectGuid::Create<HighGuid::Creature>(master->mapid, master->id, linkedGuidLow);
                break;
            }
        }

        if (!error)
            _linkedRespawnStore[guid] = linkedGuid;
    }
    while (result->NextRow());

    TC_LOG_INFO("server.loading", ">> Loaded " UI64FMTD " linked respawns in %u ms", uint64(_linkedRespawnStore.size()), GetMSTimeDiffToNow(oldMSTime));
}

bool ObjectMgr::SetCreatureLinkedRespawn(ObjectGuid::LowType guidLow, ObjectGuid::LowType linkedGuidLow)
{
    if (!guidLow)
        return false;

    CreatureData const* master = GetCreatureData(guidLow);
    ASSERT(master);
    ObjectGuid guid = ObjectGuid::Create<HighGuid::Creature>(master->mapid, master->id, guidLow);

    if (!linkedGuidLow) // we're removing the linking
    {
        _linkedRespawnStore.erase(guid);
        PreparedStatement *stmt = WorldDatabase.GetPreparedStatement(WORLD_DEL_CRELINKED_RESPAWN);
        stmt->setUInt64(0, guidLow);
        WorldDatabase.Execute(stmt);
        return true;
    }

    CreatureData const* slave = GetCreatureData(linkedGuidLow);
    if (!slave)
    {
        TC_LOG_ERROR("sql.sql", "Creature '" UI64FMTD "' linking to non-existent creature '" UI64FMTD "'.", guidLow, linkedGuidLow);
        return false;
    }

    MapEntry const* map = sMapStore.LookupEntry(master->mapid);
    if (!map || !map->Instanceable() || (master->mapid != slave->mapid))
    {
        TC_LOG_ERROR("sql.sql", "Creature '" UI64FMTD "' linking to '" UI64FMTD "' on an unpermitted map.", guidLow, linkedGuidLow);
        return false;
    }

    if (!(master->spawnMask & slave->spawnMask))  // they must have a possibility to meet (normal/heroic difficulty)
    {
        TC_LOG_ERROR("sql.sql", "LinkedRespawn: Creature '" UI64FMTD "' linking to '" UI64FMTD "' with not corresponding spawnMask", guidLow, linkedGuidLow);
        return false;
    }

    ObjectGuid linkedGuid = ObjectGuid::Create<HighGuid::Creature>(slave->mapid, slave->id, linkedGuidLow);

    _linkedRespawnStore[guid] = linkedGuid;
    PreparedStatement *stmt = WorldDatabase.GetPreparedStatement(WORLD_REP_CREATURE_LINKED_RESPAWN);
    stmt->setUInt64(0, guidLow);
    stmt->setUInt64(1, linkedGuidLow);
    WorldDatabase.Execute(stmt);
    return true;
}

void ObjectMgr::LoadTempSummons()
{
    uint32 oldMSTime = getMSTime();

    _tempSummonDataStore.clear();   // needed for reload case

    //                                               0           1             2        3      4           5           6           7            8           9
    QueryResult result = WorldDatabase.Query("SELECT summonerId, summonerType, groupId, entry, position_x, position_y, position_z, orientation, summonType, summonTime FROM creature_summon_groups");

    if (!result)
    {
        TC_LOG_INFO("server.loading", ">> Loaded 0 temp summons. DB table `creature_summon_groups` is empty.");
        return;
    }

    uint32 count = 0;
    do
    {
        Field* fields = result->Fetch();

        uint32 summonerId               = fields[0].GetUInt32();
        SummonerType summonerType       = SummonerType(fields[1].GetUInt8());
        uint8 group                     = fields[2].GetUInt8();

        switch (summonerType)
        {
            case SUMMONER_TYPE_CREATURE:
                if (!GetCreatureTemplate(summonerId))
                {
                    TC_LOG_ERROR("sql.sql", "Table `creature_summon_groups` has summoner with non existing entry %u for creature summoner type, skipped.", summonerId);
                    continue;
                }
                break;
            case SUMMONER_TYPE_GAMEOBJECT:
                if (!GetGameObjectTemplate(summonerId))
                {
                    TC_LOG_ERROR("sql.sql", "Table `creature_summon_groups` has summoner with non existing entry %u for gameobject summoner type, skipped.", summonerId);
                    continue;
                }
                break;
            case SUMMONER_TYPE_MAP:
                if (!sMapStore.LookupEntry(summonerId))
                {
                    TC_LOG_ERROR("sql.sql", "Table `creature_summon_groups` has summoner with non existing entry %u for map summoner type, skipped.", summonerId);
                    continue;
                }
                break;
            default:
                TC_LOG_ERROR("sql.sql", "Table `creature_summon_groups` has unhandled summoner type %u for summoner %u, skipped.", summonerType, summonerId);
                continue;
        }

        TempSummonData data;
        data.entry                      = fields[3].GetUInt32();

        if (!GetCreatureTemplate(data.entry))
        {
            TC_LOG_ERROR("sql.sql", "Table `creature_summon_groups` has creature in group [Summoner ID: %u, Summoner Type: %u, Group ID: %u] with non existing creature entry %u, skipped.", summonerId, summonerType, group, data.entry);
            continue;
        }

        float posX                      = fields[4].GetFloat();
        float posY                      = fields[5].GetFloat();
        float posZ                      = fields[6].GetFloat();
        float orientation               = fields[7].GetFloat();

        data.pos.Relocate(posX, posY, posZ, orientation);

        data.type                       = TempSummonType(fields[8].GetUInt8());

        if (data.type > TEMPSUMMON_MANUAL_DESPAWN)
        {
            TC_LOG_ERROR("sql.sql", "Table `creature_summon_groups` has unhandled temp summon type %u in group [Summoner ID: %u, Summoner Type: %u, Group ID: %u] for creature entry %u, skipped.", data.type, summonerId, summonerType, group, data.entry);
            continue;
        }

        data.time                       = fields[9].GetUInt32();

        TempSummonGroupKey key(summonerId, summonerType, group);
        _tempSummonDataStore[key].push_back(data);

        ++count;

    } while (result->NextRow());

    TC_LOG_INFO("server.loading", ">> Loaded %u temp summons in %u ms", count, GetMSTimeDiffToNow(oldMSTime));
}

void ObjectMgr::LoadCreatures()
{
    uint32 oldMSTime = getMSTime();

    //                                               0              1   2    3        4             5           6           7           8            9              10
    QueryResult result = WorldDatabase.Query("SELECT creature.guid, id, map, modelid, equipment_id, position_x, position_y, position_z, orientation, spawntimesecs, spawndist, "
    //   11               12         13       14            15         16          17          18                19                   20                     21                22
        "currentwaypoint, curhealth, curmana, MovementType, spawnMask, eventEntry, pool_entry, creature.npcflag, creature.unit_flags, creature.dynamicflags, creature.phaseid, creature.phasegroup "
        "FROM creature "
        "LEFT OUTER JOIN game_event_creature ON creature.guid = game_event_creature.guid "
        "LEFT OUTER JOIN pool_creature ON creature.guid = pool_creature.guid");

    if (!result)
    {
        TC_LOG_ERROR("server.loading", ">> Loaded 0 creatures. DB table `creature` is empty.");
        return;
    }

    // Build single time for check spawnmask
    std::map<uint32, uint32> spawnMasks;
    for (auto& mapDifficultyPair : sDB2Manager.GetMapDifficulties())
        for (auto& difficultyPair : mapDifficultyPair.second)
            spawnMasks[mapDifficultyPair.first] |= (1 << difficultyPair.first);


    _creatureDataStore.rehash(result->GetRowCount());

    do
    {
        Field* fields = result->Fetch();

        ObjectGuid::LowType guid = fields[0].GetUInt64();
        uint32 entry        = fields[1].GetUInt32();

        CreatureTemplate const* cInfo = GetCreatureTemplate(entry);
        if (!cInfo)
        {
            TC_LOG_ERROR("sql.sql", "Table `creature` has creature (GUID: " UI64FMTD ") with non existing creature entry %u, skipped.", guid, entry);
            continue;
        }

        CreatureData& data = _creatureDataStore[guid];
        data.id             = entry;
        data.mapid          = fields[2].GetUInt16();
        data.displayid      = fields[3].GetUInt32();
        data.equipmentId    = fields[4].GetInt8();
        data.posX           = fields[5].GetFloat();
        data.posY           = fields[6].GetFloat();
        data.posZ           = fields[7].GetFloat();
        data.orientation    = fields[8].GetFloat();
        data.spawntimesecs  = fields[9].GetUInt32();
        data.spawndist      = fields[10].GetFloat();
        data.currentwaypoint= fields[11].GetUInt32();
        data.curhealth      = fields[12].GetUInt32();
        data.curmana        = fields[13].GetUInt32();
        data.movementType   = fields[14].GetUInt8();
        data.spawnMask      = fields[15].GetUInt32();
        int16 gameEvent     = fields[16].GetInt8();
        uint32 PoolId       = fields[17].GetUInt32();
        data.npcflag        = fields[18].GetUInt64();
        data.unit_flags     = fields[19].GetUInt32();
        data.dynamicflags   = fields[20].GetUInt32();
        data.phaseid        = fields[21].GetUInt32();
        data.phaseGroup     = fields[22].GetUInt32();

        MapEntry const* mapEntry = sMapStore.LookupEntry(data.mapid);
        if (!mapEntry)
        {
            TC_LOG_ERROR("sql.sql", "Table `creature` has creature (GUID: " UI64FMTD ") that spawned at nonexistent map (Id: %u), skipped.", guid, data.mapid);
            continue;
        }

        if (sWorld->getBoolConfig(CONFIG_CREATURE_CHECK_INVALID_POSITION))
            if (VMAP::IVMapManager* vmgr = VMAP::VMapFactory::createOrGetVMapManager())
            {
                if (vmgr->isMapLoadingEnabled() && !IsTransportMap(data.mapid))
                {
                    GridCoord gridCoord = Trinity::ComputeGridCoord(data.posX, data.posY);
                    int gx = (MAX_NUMBER_OF_GRIDS - 1) - gridCoord.x_coord;
                    int gy = (MAX_NUMBER_OF_GRIDS - 1) - gridCoord.y_coord;

                    bool exists = vmgr->existsMap((sWorld->GetDataPath() + "vmaps").c_str(), data.mapid, gx, gy);
                    if (!exists)
                        TC_LOG_ERROR("sql.sql", "Table `creature` has creature (GUID: " UI64FMTD " Entry: %u MapID: %u) spawned on a possible invalid position (X: %f Y: %f Z: %f)",
                            guid, data.id, data.mapid, data.posX, data.posY, data.posZ);
                }
            }

        // Skip spawnMask check for transport maps
        if (!IsTransportMap(data.mapid) && data.spawnMask & ~spawnMasks[data.mapid])
            TC_LOG_ERROR("sql.sql", "Table `creature` has creature (GUID: " UI64FMTD ") that have wrong spawn mask %u including unsupported difficulty modes for map (Id: %u).", guid, data.spawnMask, data.mapid);

        bool ok = true;
        for (uint32 diff = 0; diff < MAX_CREATURE_DIFFICULTIES && ok; ++diff)
        {
            if (_difficultyEntries[diff].find(data.id) != _difficultyEntries[diff].end())
            {
                TC_LOG_ERROR("sql.sql", "Table `creature` has creature (GUID: " UI64FMTD ") that is listed as difficulty %u template (entry: %u) in `creature_template`, skipped.",
                    guid, diff + 1, data.id);
                ok = false;
            }
        }
        if (!ok)
            continue;

        // -1 random, 0 no equipment
        if (data.equipmentId != 0)
        {
            if (!GetEquipmentInfo(data.id, data.equipmentId))
            {
                TC_LOG_ERROR("sql.sql", "Table `creature` has creature (Entry: %u) with equipment_id %u not found in table `creature_equip_template`, set to no equipment.", data.id, data.equipmentId);
                data.equipmentId = 0;
            }
        }

        if (cInfo->flags_extra & CREATURE_FLAG_EXTRA_INSTANCE_BIND)
        {
            if (!mapEntry || !mapEntry->IsDungeon())
                TC_LOG_ERROR("sql.sql", "Table `creature` has creature (GUID: " UI64FMTD " Entry: %u) with `creature_template`.`flags_extra` including CREATURE_FLAG_EXTRA_INSTANCE_BIND but creature is not in instance.", guid, data.id);
        }

        if (data.spawndist < 0.0f)
        {
            TC_LOG_ERROR("sql.sql", "Table `creature` has creature (GUID: " UI64FMTD " Entry: %u) with `spawndist`< 0, set to 0.", guid, data.id);
            data.spawndist = 0.0f;
        }
        else if (data.movementType == RANDOM_MOTION_TYPE)
        {
            if (G3D::fuzzyEq(data.spawndist, 0.0f))
            {
                TC_LOG_ERROR("sql.sql", "Table `creature` has creature (GUID: " UI64FMTD " Entry: %u) with `MovementType`=1 (random movement) but with `spawndist`=0, replace by idle movement type (0).", guid, data.id);
                data.movementType = IDLE_MOTION_TYPE;
            }
        }
        else if (data.movementType == IDLE_MOTION_TYPE)
        {
            if (data.spawndist != 0.0f)
            {
                TC_LOG_ERROR("sql.sql", "Table `creature` has creature (GUID: " UI64FMTD " Entry: %u) with `MovementType`=0 (idle) have `spawndist`<>0, set to 0.", guid, data.id);
                data.spawndist = 0.0f;
            }
        }

        if (std::abs(data.orientation) > 2 * float(M_PI))
        {
            TC_LOG_ERROR("sql.sql", "Table `creature` has creature (GUID: " UI64FMTD " Entry: %u) with abs(`orientation`) > 2*PI (orientation is expressed in radians), normalized.", guid, data.id);
            data.orientation = Position::NormalizeOrientation(data.orientation);
        }

        data.phaseMask = 1;

        if (data.phaseGroup && data.phaseid)
        {
            TC_LOG_ERROR("sql.sql", "Table `creature` have creature (GUID: " UI64FMTD " Entry: %u) with both `phaseid` and `phasegroup` set, `phasegroup` set to 0", guid, data.id);
            data.phaseGroup = 0;
        }

        if (data.phaseid)
        {
            if (!sPhaseStore.LookupEntry(data.phaseid))
            {
                TC_LOG_ERROR("sql.sql", "Table `creature` have creature (GUID: " UI64FMTD " Entry: %u) with `phaseid` %u does not exist, set to 0", guid, data.id, data.phaseid);
                data.phaseid = 0;
            }
        }

        if (data.phaseGroup)
        {
            if (sDB2Manager.GetPhasesForGroup(data.phaseGroup).empty())
            {
                TC_LOG_ERROR("sql.sql", "Table `creature` have creature (GUID: " UI64FMTD " Entry: %u) with `phasegroup` %u does not exist, set to 0", guid, data.id, data.phaseGroup);
                data.phaseGroup = 0;
            }
        }

        if (sWorld->getBoolConfig(CONFIG_CALCULATE_CREATURE_ZONE_AREA_DATA))
        {
            uint32 zoneId = 0;
            uint32 areaId = 0;
            sMapMgr->GetZoneAndAreaId(zoneId, areaId, data.mapid, data.posX, data.posY, data.posZ);

            PreparedStatement* stmt = WorldDatabase.GetPreparedStatement(WORLD_UPD_CREATURE_ZONE_AREA_DATA);

            stmt->setUInt32(0, zoneId);
            stmt->setUInt32(1, areaId);
            stmt->setUInt64(2, guid);

            WorldDatabase.Execute(stmt);
        }

        // Add to grid if not managed by the game event or pool system
        if (gameEvent == 0 && PoolId == 0)
            AddCreatureToGrid(guid, &data);
    }
    while (result->NextRow());

    TC_LOG_INFO("server.loading", ">> Loaded " SZFMTD " creatures in %u ms", _creatureDataStore.size(), GetMSTimeDiffToNow(oldMSTime));
}

void ObjectMgr::AddCreatureToGrid(ObjectGuid::LowType guid, CreatureData const* data)
{
    uint32 mask = data->spawnMask;
    for (uint8 i = 0; mask != 0; i++, mask >>= 1)
    {
        if (mask & 1)
        {
            CellCoord cellCoord = Trinity::ComputeCellCoord(data->posX, data->posY);
            CellObjectGuids& cell_guids = _mapObjectGuidsStore[MAKE_PAIR32(data->mapid, i)][cellCoord.GetId()];
            cell_guids.creatures.insert(guid);
        }
    }
}

void ObjectMgr::RemoveCreatureFromGrid(ObjectGuid::LowType guid, CreatureData const* data)
{
    uint32 mask = data->spawnMask;
    for (uint8 i = 0; mask != 0; i++, mask >>= 1)
    {
        if (mask & 1)
        {
            CellCoord cellCoord = Trinity::ComputeCellCoord(data->posX, data->posY);
            CellObjectGuids& cell_guids = _mapObjectGuidsStore[MAKE_PAIR32(data->mapid, i)][cellCoord.GetId()];
            cell_guids.creatures.erase(guid);
        }
    }
}

ObjectGuid::LowType ObjectMgr::AddGOData(uint32 entry, uint32 mapId, float x, float y, float z, float o, uint32 spawntimedelay, float rotation0, float rotation1, float rotation2, float rotation3)
{
    GameObjectTemplate const* goinfo = GetGameObjectTemplate(entry);
    if (!goinfo)
        return UI64LIT(0);

    Map* map = sMapMgr->CreateBaseMap(mapId);
    if (!map)
        return UI64LIT(0);

    ObjectGuid::LowType guid = GenerateGameObjectSpawnId();
    GameObjectData& data = NewGOData(guid);
    data.id             = entry;
    data.mapid          = mapId;
    data.posX           = x;
    data.posY           = y;
    data.posZ           = z;
    data.orientation    = o;
    data.rotation0      = rotation0;
    data.rotation1      = rotation1;
    data.rotation2      = rotation2;
    data.rotation3      = rotation3;
    data.spawntimesecs  = spawntimedelay;
    data.animprogress   = 100;
    data.spawnMask      = 1;
    data.go_state       = GO_STATE_READY;
    data.phaseMask      = PHASEMASK_NORMAL;
    data.artKit         = goinfo->type == GAMEOBJECT_TYPE_CONTROL_ZONE ? 21 : 0;
    data.dbData = false;

    AddGameobjectToGrid(guid, &data);

    // Spawn if necessary (loaded grids only)
    // We use spawn coords to spawn
    if (!map->Instanceable() && map->IsGridLoaded(x, y))
    {
        GameObject* go = new GameObject;
        if (!go->LoadGameObjectFromDB(guid, map))
        {
            TC_LOG_ERROR("misc", "AddGOData: cannot add gameobject entry %u to map", entry);
            delete go;
            return UI64LIT(0);
        }
    }

    TC_LOG_DEBUG("maps", "AddGOData: dbguid " UI64FMTD " entry %u map %u x %f y %f z %f o %f", guid, entry, mapId, x, y, z, o);

    return guid;
}

ObjectGuid::LowType ObjectMgr::AddCreatureData(uint32 entry, uint32 mapId, float x, float y, float z, float o, uint32 spawntimedelay /*= 0*/)
{
    CreatureTemplate const* cInfo = GetCreatureTemplate(entry);
    if (!cInfo)
        return UI64LIT(0);

    uint32 level = cInfo->minlevel == cInfo->maxlevel ? cInfo->minlevel : urand(cInfo->minlevel, cInfo->maxlevel); // Only used for extracting creature base stats
    CreatureBaseStats const* stats = GetCreatureBaseStats(level, cInfo->unit_class);
    Map* map = sMapMgr->CreateBaseMap(mapId);
    if (!map)
        return UI64LIT(0);

    ObjectGuid::LowType guid = GenerateCreatureSpawnId();
    CreatureData& data = NewOrExistCreatureData(guid);
    data.id = entry;
    data.mapid = mapId;
    data.displayid = 0;
    data.equipmentId = 0;
    data.posX = x;
    data.posY = y;
    data.posZ = z;
    data.orientation = o;
    data.spawntimesecs = spawntimedelay;
    data.spawndist = 0;
    data.currentwaypoint = 0;
    data.curhealth = stats->GenerateHealth(cInfo);
    data.curmana = stats->GenerateMana(cInfo);
    data.movementType = cInfo->MovementType;
    data.spawnMask = 1;
    data.phaseMask = PHASEMASK_NORMAL;
    data.dbData = false;
    data.npcflag = cInfo->npcflag;
    data.unit_flags = cInfo->unit_flags;
    data.dynamicflags = cInfo->dynamicflags;

    AddCreatureToGrid(guid, &data);

    // We use spawn coords to spawn
    if (!map->Instanceable() && !map->IsRemovalGrid(x, y))
    {
        Creature* creature = new Creature();
        if (!creature->LoadCreatureFromDB(guid, map))
        {
            TC_LOG_ERROR("misc", "AddCreature: Cannot add creature entry %u to map", entry);
            delete creature;
            return UI64LIT(0);
        }
    }

    return guid;
}

void ObjectMgr::LoadGameobjects()
{
    uint32 oldMSTime = getMSTime();

    //                                                0                1   2    3           4           5           6
    QueryResult result = WorldDatabase.Query("SELECT gameobject.guid, id, map, position_x, position_y, position_z, orientation, "
    //   7          8          9          10         11             12            13     14         15          16          17       18
        "rotation0, rotation1, rotation2, rotation3, spawntimesecs, animprogress, state, spawnMask, eventEntry, pool_entry, phaseid, phasegroup "
        "FROM gameobject LEFT OUTER JOIN game_event_gameobject ON gameobject.guid = game_event_gameobject.guid "
        "LEFT OUTER JOIN pool_gameobject ON gameobject.guid = pool_gameobject.guid");

    if (!result)
    {
        TC_LOG_ERROR("server.loading", ">> Loaded 0 gameobjects. DB table `gameobject` is empty.");
        return;
    }

    // build single time for check spawnmask
    std::map<uint32, uint32> spawnMasks;
    for (auto& mapDifficultyPair : sDB2Manager.GetMapDifficulties())
        for (auto& difficultyPair : mapDifficultyPair.second)
            spawnMasks[mapDifficultyPair.first] |= (1 << difficultyPair.first);

    _gameObjectDataStore.rehash(result->GetRowCount());

    do
    {
        Field* fields = result->Fetch();

        ObjectGuid::LowType guid = fields[0].GetUInt64();
        uint32 entry        = fields[1].GetUInt32();

        GameObjectTemplate const* gInfo = GetGameObjectTemplate(entry);
        if (!gInfo)
        {
            TC_LOG_ERROR("sql.sql", "Table `gameobject` has gameobject (GUID: " UI64FMTD ") with non existing gameobject entry %u, skipped.", guid, entry);
            continue;
        }

        if (!gInfo->displayId)
        {
            switch (gInfo->type)
            {
                case GAMEOBJECT_TYPE_TRAP:
                case GAMEOBJECT_TYPE_SPELL_FOCUS:
                    break;
                default:
                    TC_LOG_ERROR("sql.sql", "Gameobject (GUID: " UI64FMTD " Entry %u GoType: %u) doesn't have a displayId (%u), not loaded.", guid, entry, gInfo->type, gInfo->displayId);
                    break;
            }
        }

        if (gInfo->displayId && !sGameObjectDisplayInfoStore.LookupEntry(gInfo->displayId))
        {
            TC_LOG_ERROR("sql.sql", "Gameobject (GUID: " UI64FMTD " Entry %u GoType: %u) has an invalid displayId (%u), not loaded.", guid, entry, gInfo->type, gInfo->displayId);
            continue;
        }

        GameObjectData& data = _gameObjectDataStore[guid];

        data.id             = entry;
        data.mapid          = fields[2].GetUInt16();
        data.posX           = fields[3].GetFloat();
        data.posY           = fields[4].GetFloat();
        data.posZ           = fields[5].GetFloat();
        data.orientation    = fields[6].GetFloat();
        data.rotation0      = fields[7].GetFloat();
        data.rotation1      = fields[8].GetFloat();
        data.rotation2      = fields[9].GetFloat();
        data.rotation3      = fields[10].GetFloat();
        data.spawntimesecs  = fields[11].GetInt32();

        MapEntry const* mapEntry = sMapStore.LookupEntry(data.mapid);
        if (!mapEntry)
        {
            TC_LOG_ERROR("sql.sql", "Table `gameobject` has gameobject (GUID: " UI64FMTD " Entry: %u) spawned on a non-existed map (Id: %u), skip", guid, data.id, data.mapid);
            continue;
        }

        if (sWorld->getBoolConfig(CONFIG_GAME_OBJECT_CHECK_INVALID_POSITION))
            if (VMAP::IVMapManager* vmgr = VMAP::VMapFactory::createOrGetVMapManager())
            {
                if (vmgr->isMapLoadingEnabled() && !IsTransportMap(data.mapid))
                {
                    GridCoord gridCoord = Trinity::ComputeGridCoord(data.posX, data.posY);
                    int gx = (MAX_NUMBER_OF_GRIDS - 1) - gridCoord.x_coord;
                    int gy = (MAX_NUMBER_OF_GRIDS - 1) - gridCoord.y_coord;

                    bool exists = vmgr->existsMap((sWorld->GetDataPath() + "vmaps").c_str(), data.mapid, gx, gy);
                    if (!exists)
                        TC_LOG_ERROR("sql.sql", "Table `gameobject` has gameobject (GUID: " UI64FMTD " Entry: %u MapID: %u) spawned on a possible invalid position (X: %f Y: %f Z: %f)",
                            guid, data.id, data.mapid, data.posX, data.posY, data.posZ);
                }
            }

        if (data.spawntimesecs == 0 && gInfo->IsDespawnAtAction())
        {
            TC_LOG_ERROR("sql.sql", "Table `gameobject` has gameobject (GUID: " UI64FMTD " Entry: %u) with `spawntimesecs` (0) value, but the gameobejct is marked as despawnable at action.", guid, data.id);
        }

        data.animprogress   = fields[12].GetUInt8();
        data.artKit         = 0;

        uint32 go_state     = fields[13].GetUInt8();
        if (go_state >= MAX_GO_STATE)
        {
            if (gInfo->type != GAMEOBJECT_TYPE_TRANSPORT || go_state > GO_STATE_TRANSPORT_ACTIVE + MAX_GO_STATE_TRANSPORT_STOP_FRAMES)
            {
                TC_LOG_ERROR("sql.sql", "Table `gameobject` has gameobject (GUID: " UI64FMTD " Entry: %u) with invalid `state` (%u) value, skip", guid, data.id, go_state);
                continue;
            }
        }
        data.go_state       = GOState(go_state);

        data.spawnMask      = fields[14].GetUInt32();

        if (!IsTransportMap(data.mapid) && data.spawnMask & ~spawnMasks[data.mapid])
            TC_LOG_ERROR("sql.sql", "Table `gameobject` has gameobject (GUID: " UI64FMTD " Entry: %u) that has wrong spawn mask %u including unsupported difficulty modes for map (Id: %u), skip", guid, data.id, data.spawnMask, data.mapid);

        int16 gameEvent     = fields[15].GetInt8();
        uint32 PoolId       = fields[16].GetUInt32();
        data.phaseid        = fields[17].GetUInt32();
        data.phaseGroup     = fields[18].GetUInt32();

        if (data.phaseGroup && data.phaseid)
        {
            TC_LOG_ERROR("sql.sql", "Table `gameobject` have gameobject (GUID: " UI64FMTD " Entry: %u) with both `phaseid` and `phasegroup` set, `phasegroup` set to 0", guid, data.id);
            data.phaseGroup = 0;
        }

        if (data.phaseid)
        {
            if (!sPhaseStore.LookupEntry(data.phaseid))
            {
                TC_LOG_ERROR("sql.sql", "Table `gameobject` have gameobject (GUID: " UI64FMTD " Entry: %u) with `phaseid` %u does not exist, set to 0", guid, data.id, data.phaseid);
                data.phaseid = 0;
            }
        }

        if (data.phaseGroup)
        {
            if (sDB2Manager.GetPhasesForGroup(data.phaseGroup).empty())
            {
                TC_LOG_ERROR("sql.sql", "Table `gameobject` have gameobject (GUID: " UI64FMTD " Entry: %u) with `phaseGroup` %u does not exist, set to 0", guid, data.id, data.phaseGroup);
                data.phaseGroup = 0;
            }
        }

        if (std::abs(data.orientation) > 2 * float(M_PI))
        {
            TC_LOG_ERROR("sql.sql", "Table `gameobject` has gameobject (GUID: " UI64FMTD " Entry: %u) with abs(`orientation`) > 2*PI (orientation is expressed in radians), normalized.", guid, data.id);
            data.orientation = Position::NormalizeOrientation(data.orientation);
        }

        if (data.rotation2 < -1.0f || data.rotation2 > 1.0f)
        {
            TC_LOG_ERROR("sql.sql", "Table `gameobject` has gameobject (GUID: " UI64FMTD " Entry: %u) with invalid rotation2 (%f) value, skip", guid, data.id, data.rotation2);
            continue;
        }

        if (data.rotation3 < -1.0f || data.rotation3 > 1.0f)
        {
            TC_LOG_ERROR("sql.sql", "Table `gameobject` has gameobject (GUID: " UI64FMTD " Entry: %u) with invalid rotation3 (%f) value, skip", guid, data.id, data.rotation3);
            continue;
        }

        if (!MapManager::IsValidMapCoord(data.mapid, data.posX, data.posY, data.posZ, data.orientation))
        {
            TC_LOG_ERROR("sql.sql", "Table `gameobject` has gameobject (GUID: " UI64FMTD " Entry: %u) with invalid coordinates, skip", guid, data.id);
            continue;
        }

        data.phaseMask = 1;

        if (sWorld->getBoolConfig(CONFIG_CALCULATE_GAMEOBJECT_ZONE_AREA_DATA))
        {
            uint32 zoneId = 0;
            uint32 areaId = 0;
            sMapMgr->GetZoneAndAreaId(zoneId, areaId, data.mapid, data.posX, data.posY, data.posZ);

            PreparedStatement* stmt = WorldDatabase.GetPreparedStatement(WORLD_UPD_GAMEOBJECT_ZONE_AREA_DATA);

            stmt->setUInt32(0, zoneId);
            stmt->setUInt32(1, areaId);
            stmt->setUInt64(2, guid);

            WorldDatabase.Execute(stmt);
        }

        if (gameEvent == 0 && PoolId == 0)                      // if not this is to be managed by GameEvent System or Pool system
            AddGameobjectToGrid(guid, &data);
    }
    while (result->NextRow());

    TC_LOG_INFO("server.loading", ">> Loaded " SZFMTD " gameobjects in %u ms", _gameObjectDataStore.size(), GetMSTimeDiffToNow(oldMSTime));
}

void ObjectMgr::AddGameobjectToGrid(ObjectGuid::LowType guid, GameObjectData const* data)
{
    uint32 mask = data->spawnMask;
    for (uint8 i = 0; mask != 0; i++, mask >>= 1)
    {
        if (mask & 1)
        {
            CellCoord cellCoord = Trinity::ComputeCellCoord(data->posX, data->posY);
            CellObjectGuids& cell_guids = _mapObjectGuidsStore[MAKE_PAIR32(data->mapid, i)][cellCoord.GetId()];
            cell_guids.gameobjects.insert(guid);
        }
    }
}

void ObjectMgr::RemoveGameobjectFromGrid(ObjectGuid::LowType guid, GameObjectData const* data)
{
    uint32 mask = data->spawnMask;
    for (uint8 i = 0; mask != 0; i++, mask >>= 1)
    {
        if (mask & 1)
        {
            CellCoord cellCoord = Trinity::ComputeCellCoord(data->posX, data->posY);
            CellObjectGuids& cell_guids = _mapObjectGuidsStore[MAKE_PAIR32(data->mapid, i)][cellCoord.GetId()];
            cell_guids.gameobjects.erase(guid);
        }
    }
}

Player* ObjectMgr::GetPlayerByLowGUID(ObjectGuid::LowType lowguid) const
{
    return ObjectAccessor::FindPlayer(ObjectGuid::Create<HighGuid::Player>(lowguid));
}

// name must be checked to correctness (if received) before call this function
ObjectGuid ObjectMgr::GetPlayerGUIDByName(std::string const& name)
{
    PreparedStatement* stmt = CharacterDatabase.GetPreparedStatement(CHAR_SEL_GUID_BY_NAME);
    stmt->setString(0, name);

    if (PreparedQueryResult result = CharacterDatabase.Query(stmt))
        return ObjectGuid::Create<HighGuid::Player>((*result)[0].GetUInt64());

    return ObjectGuid::Empty;
}

bool ObjectMgr::GetPlayerNameByGUID(ObjectGuid const& guid, std::string& name)
{
    if (Player* player = ObjectAccessor::FindConnectedPlayer(guid))
    {
        name = player->GetName();
        return true;
    }

    if (CharacterInfo const* characterInfo = sWorld->GetCharacterInfo(guid))
    {
        name = characterInfo->Name;
        return true;
    }

    return false;
}

bool ObjectMgr::GetPlayerNameAndClassByGUID(ObjectGuid const& guid, std::string& name, uint8& _class)
{
    if (Player* player = ObjectAccessor::FindConnectedPlayer(guid))
    {
        name = player->GetName();
        _class = player->getClass();
        return true;
    }

    if (CharacterInfo const* characterInfo = sWorld->GetCharacterInfo(guid))
    {
        name = characterInfo->Name;
        _class = characterInfo->Class;
        return true;
    }

    return false;
}

uint32 ObjectMgr::GetPlayerTeamByGUID(ObjectGuid const& guid)
{
    if (CharacterInfo const* characterInfo = sWorld->GetCharacterInfo(guid))
        return Player::TeamForRace(characterInfo->Race);

    return 0;
}

uint32 ObjectMgr::GetPlayerAccountIdByGUID(ObjectGuid const& guid)
{
    if (CharacterInfo const* characterInfo = sWorld->GetCharacterInfo(guid))
        return characterInfo->AccountId;

    return 0;
}

uint32 ObjectMgr::GetPlayerAccountIdByPlayerName(std::string const& name)
{
    PreparedStatement* stmt = CharacterDatabase.GetPreparedStatement(CHAR_SEL_ACCOUNT_BY_NAME);
    stmt->setString(0, name);

    if (PreparedQueryResult result = CharacterDatabase.Query(stmt))
        return (*result)[0].GetUInt32();

    return 0;
}

uint32 FillMaxDurability(uint32 itemClass, uint32 itemSubClass, uint32 inventoryType, uint32 quality, uint32 itemLevel)
{
    if (itemClass != ITEM_CLASS_ARMOR && itemClass != ITEM_CLASS_WEAPON)
        return 0;

    static float const qualityMultipliers[MAX_ITEM_QUALITY] =
    {
        0.92f, 0.92f, 0.92f, 1.11f, 1.32f, 1.61f, 0.0f, 0.0f
    };

    static float const armorMultipliers[MAX_INVTYPE] =
    {
        0.00f, // INVTYPE_NON_EQUIP
        0.60f, // INVTYPE_HEAD
        0.00f, // INVTYPE_NECK
        0.60f, // INVTYPE_SHOULDERS
        0.00f, // INVTYPE_BODY
        1.00f, // INVTYPE_CHEST
        0.33f, // INVTYPE_WAIST
        0.72f, // INVTYPE_LEGS
        0.48f, // INVTYPE_FEET
        0.33f, // INVTYPE_WRISTS
        0.33f, // INVTYPE_HANDS
        0.00f, // INVTYPE_FINGER
        0.00f, // INVTYPE_TRINKET
        0.00f, // INVTYPE_WEAPON
        0.72f, // INVTYPE_SHIELD
        0.00f, // INVTYPE_RANGED
        0.00f, // INVTYPE_CLOAK
        0.00f, // INVTYPE_2HWEAPON
        0.00f, // INVTYPE_BAG
        0.00f, // INVTYPE_TABARD
        1.00f, // INVTYPE_ROBE
        0.00f, // INVTYPE_WEAPONMAINHAND
        0.00f, // INVTYPE_WEAPONOFFHAND
        0.00f, // INVTYPE_HOLDABLE
        0.00f, // INVTYPE_AMMO
        0.00f, // INVTYPE_THROWN
        0.00f, // INVTYPE_RANGEDRIGHT
        0.00f, // INVTYPE_QUIVER
        0.00f, // INVTYPE_RELIC
    };

    static float const weaponMultipliers[MAX_ITEM_SUBCLASS_WEAPON] =
    {
        0.91f, // ITEM_SUBCLASS_WEAPON_AXE
        1.00f, // ITEM_SUBCLASS_WEAPON_AXE2
        1.00f, // ITEM_SUBCLASS_WEAPON_BOW
        1.00f, // ITEM_SUBCLASS_WEAPON_GUN
        0.91f, // ITEM_SUBCLASS_WEAPON_MACE
        1.00f, // ITEM_SUBCLASS_WEAPON_MACE2
        1.00f, // ITEM_SUBCLASS_WEAPON_POLEARM
        0.91f, // ITEM_SUBCLASS_WEAPON_SWORD
        1.00f, // ITEM_SUBCLASS_WEAPON_SWORD2
        1.00f, // ITEM_SUBCLASS_WEAPON_WARGLAIVES
        1.00f, // ITEM_SUBCLASS_WEAPON_STAFF
        0.00f, // ITEM_SUBCLASS_WEAPON_EXOTIC
        0.00f, // ITEM_SUBCLASS_WEAPON_EXOTIC2
        0.66f, // ITEM_SUBCLASS_WEAPON_FIST_WEAPON
        0.00f, // ITEM_SUBCLASS_WEAPON_MISCELLANEOUS
        0.66f, // ITEM_SUBCLASS_WEAPON_DAGGER
        0.00f, // ITEM_SUBCLASS_WEAPON_THROWN
        0.00f, // ITEM_SUBCLASS_WEAPON_SPEAR
        1.00f, // ITEM_SUBCLASS_WEAPON_CROSSBOW
        0.66f, // ITEM_SUBCLASS_WEAPON_WAND
        0.66f, // ITEM_SUBCLASS_WEAPON_FISHING_POLE
    };

    float levelPenalty = 1.0f;
    if (itemLevel <= 28)
        levelPenalty = 0.966f - float(28u - itemLevel) / 54.0f;

    if (itemClass == ITEM_CLASS_ARMOR)
    {
        if (inventoryType > INVTYPE_ROBE)
            return 0;

        return 5 * uint32(round(25.0f * qualityMultipliers[quality] * armorMultipliers[inventoryType] * levelPenalty));
    }

    return 5 * uint32(round(18.0f * qualityMultipliers[quality] * weaponMultipliers[itemSubClass] * levelPenalty));
};

void FillDisenchantFields(uint32* disenchantID, uint32* requiredDisenchantSkill, ItemTemplate const& itemTemplate)
{
    *disenchantID = 0;
    *(int32*)requiredDisenchantSkill = -1;
    if ((itemTemplate.GetFlags() & (ITEM_FLAG_CONJURED | ITEM_FLAG_NO_DISENCHANT)) ||
        itemTemplate.GetBonding() == BIND_QUEST || itemTemplate.GetArea() || itemTemplate.GetMap() ||
        itemTemplate.GetMaxStackSize() > 1 ||
        itemTemplate.GetQuality() < ITEM_QUALITY_UNCOMMON || itemTemplate.GetQuality() > ITEM_QUALITY_EPIC ||
        !(itemTemplate.GetClass() == ITEM_CLASS_ARMOR || itemTemplate.GetClass() == ITEM_CLASS_WEAPON) ||
        !(Item::GetSpecialPrice(&itemTemplate) || sDB2Manager.HasItemCurrencyCost(itemTemplate.GetId())))
        return;

    for (uint32 i = 0; i < sItemDisenchantLootStore.GetNumRows(); ++i)
    {
        ItemDisenchantLootEntry const* disenchant = sItemDisenchantLootStore.LookupEntry(i);
        if (!disenchant)
            continue;

        if (disenchant->ItemClass == itemTemplate.GetClass() &&
            disenchant->ItemQuality == itemTemplate.GetQuality() &&
            disenchant->MinItemLevel <= itemTemplate.GetBaseItemLevel() &&
            disenchant->MaxItemLevel >= itemTemplate.GetBaseItemLevel())
        {
            if (i == 60 || i == 61)   // epic item disenchant ilvl range 66-99 (classic)
            {
                if (itemTemplate.GetBaseRequiredLevel() > 60 || itemTemplate.GetRequiredSkillRank() > 300)
                    continue;                                   // skip to epic item disenchant ilvl range 90-199 (TBC)
            }
            else if (i == 66 || i == 67)  // epic item disenchant ilvl range 90-199 (TBC)
            {
                if (itemTemplate.GetBaseRequiredLevel() <= 60 || (itemTemplate.GetRequiredSkill() && itemTemplate.GetRequiredSkillRank() <= 300))
                    continue;
            }

            *disenchantID = i;
            *requiredDisenchantSkill = disenchant->RequiredDisenchantSkill;
            return;
        }
    }
}

struct ItemSpecStats
{
    uint32 ItemType;
    uint32 ItemSpecStatTypes[MAX_ITEM_PROTO_STATS];
    uint32 ItemSpecStatCount;

    ItemSpecStats(ItemEntry const* item, ItemSparseEntry const* sparse) : ItemType(0), ItemSpecStatCount(0)
    {
        memset(ItemSpecStatTypes, -1, sizeof(ItemSpecStatTypes));

        if (item->Class == ITEM_CLASS_WEAPON)
        {
            ItemType = 5;
            switch (item->SubClass)
            {
                case ITEM_SUBCLASS_WEAPON_AXE:
                    AddStat(ITEM_SPEC_STAT_ONE_HANDED_AXE);
                    break;
                case ITEM_SUBCLASS_WEAPON_AXE2:
                    AddStat(ITEM_SPEC_STAT_TWO_HANDED_AXE);
                    break;
                case ITEM_SUBCLASS_WEAPON_BOW:
                    AddStat(ITEM_SPEC_STAT_BOW);
                    break;
                case ITEM_SUBCLASS_WEAPON_GUN:
                    AddStat(ITEM_SPEC_STAT_GUN);
                    break;
                case ITEM_SUBCLASS_WEAPON_MACE:
                    AddStat(ITEM_SPEC_STAT_ONE_HANDED_MACE);
                    break;
                case ITEM_SUBCLASS_WEAPON_MACE2:
                    AddStat(ITEM_SPEC_STAT_TWO_HANDED_MACE);
                    break;
                case ITEM_SUBCLASS_WEAPON_POLEARM:
                    AddStat(ITEM_SPEC_STAT_POLEARM);
                    break;
                case ITEM_SUBCLASS_WEAPON_SWORD:
                    AddStat(ITEM_SPEC_STAT_ONE_HANDED_SWORD);
                    break;
                case ITEM_SUBCLASS_WEAPON_SWORD2:
                    AddStat(ITEM_SPEC_STAT_TWO_HANDED_SWORD);
                    break;
                case ITEM_SUBCLASS_WEAPON_WARGLAIVES:
                    AddStat(ITEM_SPEC_STAT_WARGLAIVES);
                    break;
                case ITEM_SUBCLASS_WEAPON_STAFF:
                    AddStat(ITEM_SPEC_STAT_STAFF);
                    break;
                case ITEM_SUBCLASS_WEAPON_FIST_WEAPON:
                    AddStat(ITEM_SPEC_STAT_FIST_WEAPON);
                    break;
                case ITEM_SUBCLASS_WEAPON_DAGGER:
                    AddStat(ITEM_SPEC_STAT_DAGGER);
                    break;
                case ITEM_SUBCLASS_WEAPON_THROWN:
                    AddStat(ITEM_SPEC_STAT_THROWN);
                    break;
                case ITEM_SUBCLASS_WEAPON_CROSSBOW:
                    AddStat(ITEM_SPEC_STAT_CROSSBOW);
                    break;
                case ITEM_SUBCLASS_WEAPON_WAND:
                    AddStat(ITEM_SPEC_STAT_WAND);
                    break;
                default:
                    break;
            }
        }
        else if (item->Class == ITEM_CLASS_ARMOR && item->SubClass > 5 && item->SubClass <= 11)
        {
            switch (item->SubClass)
            {
                case ITEM_SUBCLASS_ARMOR_CLOTH:
                    if (sparse->InventoryType != INVTYPE_CLOAK)
                    {
                        ItemType = 1;
                        break;
                    }

                    ItemType = 0;
                    AddStat(ITEM_SPEC_STAT_CLOAK);
                    break;
                case ITEM_SUBCLASS_ARMOR_LEATHER:
                    ItemType = 2;
                    break;
                case ITEM_SUBCLASS_ARMOR_MAIL:
                    ItemType = 3;
                    break;
                case ITEM_SUBCLASS_ARMOR_PLATE:
                    ItemType = 4;
                    break;
                default:
                    ItemType = 6;
                    if (item->SubClass == ITEM_SUBCLASS_ARMOR_SHIELD)
                        AddStat(ITEM_SPEC_STAT_SHIELD);
                    else if (item->SubClass > ITEM_SUBCLASS_ARMOR_SHIELD && item->SubClass <= ITEM_SUBCLASS_ARMOR_RELIC)
                        AddStat(ITEM_SPEC_STAT_RELIC);
                    break;
            }
        }
        else if (item->Class == ITEM_CLASS_GEM)
        {
            if (GemPropertiesEntry const* gem = sGemPropertiesStore.LookupEntry(sparse->GemProperties))
            {
                if (gem->Type & SOCKET_COLOR_RELIC_IRON)
                    AddStat(ITEM_SPEC_STAT_RELIC_IRON);
                if (gem->Type & SOCKET_COLOR_RELIC_BLOOD)
                    AddStat(ITEM_SPEC_STAT_RELIC_BLOOD);
                if (gem->Type & SOCKET_COLOR_RELIC_SHADOW)
                    AddStat(ITEM_SPEC_STAT_RELIC_SHADOW);
                if (gem->Type & SOCKET_COLOR_RELIC_FEL)
                    AddStat(ITEM_SPEC_STAT_RELIC_FEL);
                if (gem->Type & SOCKET_COLOR_RELIC_ARCANE)
                    AddStat(ITEM_SPEC_STAT_RELIC_ARCANE);
                if (gem->Type & SOCKET_COLOR_RELIC_FROST)
                    AddStat(ITEM_SPEC_STAT_RELIC_FROST);
                if (gem->Type & SOCKET_COLOR_RELIC_FIRE)
                    AddStat(ITEM_SPEC_STAT_RELIC_FIRE);
                if (gem->Type & SOCKET_COLOR_RELIC_WATER)
                    AddStat(ITEM_SPEC_STAT_RELIC_WATER);
                if (gem->Type & SOCKET_COLOR_RELIC_LIFE)
                    AddStat(ITEM_SPEC_STAT_RELIC_LIFE);
                if (gem->Type & SOCKET_COLOR_RELIC_WIND)
                    AddStat(ITEM_SPEC_STAT_RELIC_WIND);
                if (gem->Type & SOCKET_COLOR_RELIC_HOLY)
                    AddStat(ITEM_SPEC_STAT_RELIC_HOLY);
            }
        }
        else
            ItemType = 0;

        for (uint32 i = 0; i < MAX_ITEM_PROTO_STATS; ++i)
            if (sparse->ItemStatType[i] != -1)
                AddModStat(sparse->ItemStatType[i]);
    }

    void AddStat(ItemSpecStat statType)
    {
        if (ItemSpecStatCount >= MAX_ITEM_PROTO_STATS)
            return;

        for (uint32 i = 0; i < MAX_ITEM_PROTO_STATS; ++i)
            if (ItemSpecStatTypes[i] == uint32(statType))
                return;

        ItemSpecStatTypes[ItemSpecStatCount++] = statType;
    }

    void AddModStat(int32 itemStatType)
    {
        switch (itemStatType)
        {
            case ITEM_MOD_AGILITY:
                AddStat(ITEM_SPEC_STAT_AGILITY);
                break;
            case ITEM_MOD_STRENGTH:
                AddStat(ITEM_SPEC_STAT_STRENGTH);
                break;
            case ITEM_MOD_INTELLECT:
                AddStat(ITEM_SPEC_STAT_INTELLECT);
                break;
            case ITEM_MOD_DODGE_RATING:
                AddStat(ITEM_SPEC_STAT_DODGE);
                break;
            case ITEM_MOD_PARRY_RATING:
                AddStat(ITEM_SPEC_STAT_PARRY);
                break;
            case ITEM_MOD_CRIT_MELEE_RATING:
            case ITEM_MOD_CRIT_RANGED_RATING:
            case ITEM_MOD_CRIT_SPELL_RATING:
            case ITEM_MOD_CRIT_RATING:
                AddStat(ITEM_SPEC_STAT_CRIT);
                break;
            case ITEM_MOD_HASTE_RATING:
                AddStat(ITEM_SPEC_STAT_HASTE);
                break;
            case ITEM_MOD_HIT_RATING:
                AddStat(ITEM_SPEC_STAT_HIT);
                break;
            case ITEM_MOD_EXTRA_ARMOR:
                AddStat(ITEM_SPEC_STAT_BONUS_ARMOR);
                break;
            case ITEM_MOD_AGI_STR_INT:
                AddStat(ITEM_SPEC_STAT_AGILITY);
                AddStat(ITEM_SPEC_STAT_STRENGTH);
                AddStat(ITEM_SPEC_STAT_INTELLECT);
                break;
            case ITEM_MOD_AGI_STR:
                AddStat(ITEM_SPEC_STAT_AGILITY);
                AddStat(ITEM_SPEC_STAT_STRENGTH);
                break;
            case ITEM_MOD_AGI_INT:
                AddStat(ITEM_SPEC_STAT_AGILITY);
                AddStat(ITEM_SPEC_STAT_INTELLECT);
                break;
            case ITEM_MOD_STR_INT:
                AddStat(ITEM_SPEC_STAT_STRENGTH);
                AddStat(ITEM_SPEC_STAT_INTELLECT);
                break;
        }
    }
};

void ObjectMgr::LoadItemTemplates()
{
    uint32 oldMSTime = getMSTime();
    uint32 sparseCount = 0;

    for (ItemSparseEntry const* sparse : sItemSparseStore)
    {
        ItemEntry const* db2Data = sItemStore.LookupEntry(sparse->ID);
        if (!db2Data)
            continue;

        ItemTemplate& itemTemplate = _itemTemplateStore[sparse->ID];

        itemTemplate.BasicData = db2Data;
        itemTemplate.ExtendedData = sparse;

        itemTemplate.MaxDurability = FillMaxDurability(db2Data->Class, db2Data->SubClass, sparse->InventoryType, sparse->Quality, sparse->ItemLevel);
        itemTemplate.ScriptId = 0;
        FillDisenchantFields(&itemTemplate.DisenchantID, &itemTemplate.RequiredDisenchantSkill, itemTemplate);
        itemTemplate.FoodType = 0;
        itemTemplate.MinMoneyLoot = 0;
        itemTemplate.MaxMoneyLoot = 0;
        itemTemplate.FlagsCu = 0;
        itemTemplate.SpellPPMRate = 0.0f;
        itemTemplate.ItemSpecClassMask = 0;

        if (std::vector<ItemSpecOverrideEntry const*> const* itemSpecOverrides = sDB2Manager.GetItemSpecOverrides(sparse->ID))
        {
            for (ItemSpecOverrideEntry const* itemSpecOverride : *itemSpecOverrides)
                if (ChrSpecializationEntry const* specialization = sChrSpecializationStore.LookupEntry(itemSpecOverride->SpecID))
                    itemTemplate.Specializations[0].set(ItemTemplate::CalculateItemSpecBit(specialization));

            itemTemplate.Specializations[1] |= itemTemplate.Specializations[0];
        }
        else
        {
            ItemSpecStats itemSpecStats(db2Data, sparse);

            if (itemSpecStats.ItemSpecStatCount)
            {
                for (ItemSpecEntry const* itemSpec : sItemSpecStore)
                {
                    if (itemSpecStats.ItemType != itemSpec->ItemType)
                        continue;

                    bool hasPrimary = false;
                    bool hasSecondary = itemSpec->SecondaryStat == ITEM_SPEC_STAT_NONE;
                    for (uint32 i = 0; i < itemSpecStats.ItemSpecStatCount; ++i)
                    {
                        if (itemSpecStats.ItemSpecStatTypes[i] == itemSpec->PrimaryStat)
                            hasPrimary = true;
                        if (itemSpecStats.ItemSpecStatTypes[i] == itemSpec->SecondaryStat)
                            hasSecondary = true;
                    }

                    if (!hasPrimary || !hasSecondary)
                        continue;

                    if (ChrSpecializationEntry const* specialization = sChrSpecializationStore.LookupEntry(itemSpec->SpecID))
                    {
                        if ((1 << (specialization->ClassID - 1)) & sparse->AllowableClass)
                        {
                            itemTemplate.ItemSpecClassMask |= 1 << (specialization->ClassID - 1);
                            itemTemplate.Specializations[itemSpec->MaxLevel > 40].set(ItemTemplate::CalculateItemSpecBit(specialization));
                        }
                    }
                }
            }
        }

        ++sparseCount;
    }

    // Load item effects (spells)
    for (ItemEffectEntry const* effectEntry : sItemEffectStore)
    {
        auto itemItr = _itemTemplateStore.find(effectEntry->ItemID);
        if (itemItr == _itemTemplateStore.end())
            continue;

        itemItr->second.Effects.push_back(effectEntry);
    }

    // Check if item templates for DBC referenced character start outfit are present
    std::set<uint32> notFoundOutfit;
    for (CharStartOutfitEntry const* entry : sCharStartOutfitStore)
    {
        for (int j = 0; j < MAX_OUTFIT_ITEMS; ++j)
        {
            if (entry->ItemID[j] <= 0)
                continue;

            uint32 item_id = entry->ItemID[j];

            if (!GetItemTemplate(item_id))
                notFoundOutfit.insert(item_id);
        }
    }

    for (std::set<uint32>::const_iterator itr = notFoundOutfit.begin(); itr != notFoundOutfit.end(); ++itr)
        TC_LOG_ERROR("sql.sql", "Item (Entry: %u) does not exist in `item_template` but is referenced in `CharStartOutfit.dbc`", *itr);

    TC_LOG_INFO("server.loading", ">> Loaded %u item templates in %u ms", sparseCount, GetMSTimeDiffToNow(oldMSTime));
}

void ObjectMgr::LoadItemTemplateAddon()
{
    uint32 oldMSTime = getMSTime();
    uint32 count = 0;

    QueryResult result = WorldDatabase.Query("SELECT Id, FlagsCu, FoodType, MinMoneyLoot, MaxMoneyLoot, SpellPPMChance FROM item_template_addon");
    if (result)
    {
        do
        {
            Field* fields = result->Fetch();
            uint32 itemId = fields[0].GetUInt32();
            if (!GetItemTemplate(itemId))
            {
                TC_LOG_ERROR("sql.sql", "Item %u specified in `item_template_addon` does not exist, skipped.", itemId);
                continue;
            }

            uint32 minMoneyLoot = fields[3].GetUInt32();
            uint32 maxMoneyLoot = fields[4].GetUInt32();
            if (minMoneyLoot > maxMoneyLoot)
            {
                TC_LOG_ERROR("sql.sql", "Minimum money loot specified in `item_template_addon` for item %u was greater than maximum amount, swapping.", itemId);
                std::swap(minMoneyLoot, maxMoneyLoot);
            }
            ItemTemplate& itemTemplate = _itemTemplateStore[itemId];
            itemTemplate.FlagsCu = fields[1].GetUInt32();
            itemTemplate.FoodType = fields[2].GetUInt8();
            itemTemplate.MinMoneyLoot = minMoneyLoot;
            itemTemplate.MaxMoneyLoot = maxMoneyLoot;
            itemTemplate.SpellPPMRate = fields[5].GetFloat();
            ++count;
        } while (result->NextRow());
    }
    TC_LOG_INFO("server.loading", ">> Loaded %u item addon templates in %u ms", count, GetMSTimeDiffToNow(oldMSTime));
}

void ObjectMgr::LoadItemScriptNames()
{
    uint32 oldMSTime = getMSTime();
    uint32 count = 0;

    QueryResult result = WorldDatabase.Query("SELECT Id, ScriptName FROM item_script_names");
    if (result)
    {
        do
        {
            Field* fields = result->Fetch();
            uint32 itemId = fields[0].GetUInt32();
            if (!GetItemTemplate(itemId))
            {
                TC_LOG_ERROR("sql.sql", "Item %u specified in `item_script_names` does not exist, skipped.", itemId);
                continue;
            }

            _itemTemplateStore[itemId].ScriptId = GetScriptId(fields[1].GetString());
            ++count;
        } while (result->NextRow());
    }

    TC_LOG_INFO("server.loading", ">> Loaded %u item script names in %u ms", count, GetMSTimeDiffToNow(oldMSTime));
}

ItemTemplate const* ObjectMgr::GetItemTemplate(uint32 entry) const
{
    ItemTemplateContainer::const_iterator itr = _itemTemplateStore.find(entry);
    if (itr != _itemTemplateStore.end())
        return &(itr->second);
    return nullptr;
}

void ObjectMgr::LoadVehicleTemplateAccessories()
{
    uint32 oldMSTime = getMSTime();

    _vehicleTemplateAccessoryStore.clear();                           // needed for reload case

    uint32 count = 0;

    //                                                  0             1              2          3           4             5
    QueryResult result = WorldDatabase.Query("SELECT `entry`, `accessory_entry`, `seat_id`, `minion`, `summontype`, `summontimer` FROM `vehicle_template_accessory`");

    if (!result)
    {
        TC_LOG_ERROR("server.loading", ">> Loaded 0 vehicle template accessories. DB table `vehicle_template_accessory` is empty.");
        return;
    }

    do
    {
        Field* fields = result->Fetch();

        uint32 entry        = fields[0].GetUInt32();
        uint32 accessory    = fields[1].GetUInt32();
        int8   seatId       = fields[2].GetInt8();
        bool   isMinion     = fields[3].GetBool();
        uint8  summonType   = fields[4].GetUInt8();
        uint32 summonTimer  = fields[5].GetUInt32();

        if (!sObjectMgr->GetCreatureTemplate(entry))
        {
            TC_LOG_ERROR("sql.sql", "Table `vehicle_template_accessory`: creature template entry %u does not exist.", entry);
            continue;
        }

        if (!sObjectMgr->GetCreatureTemplate(accessory))
        {
            TC_LOG_ERROR("sql.sql", "Table `vehicle_template_accessory`: Accessory %u does not exist.", accessory);
            continue;
        }

        if (_spellClickInfoStore.find(entry) == _spellClickInfoStore.end())
        {
            TC_LOG_ERROR("sql.sql", "Table `vehicle_template_accessory`: creature template entry %u has no data in npc_spellclick_spells", entry);
            continue;
        }

        _vehicleTemplateAccessoryStore[entry].push_back(VehicleAccessory(accessory, seatId, isMinion, summonType, summonTimer));

        ++count;
    }
    while (result->NextRow());

    TC_LOG_INFO("server.loading", ">> Loaded %u Vehicle Template Accessories in %u ms", count, GetMSTimeDiffToNow(oldMSTime));
}

void ObjectMgr::LoadVehicleAccessories()
{
    uint32 oldMSTime = getMSTime();

    _vehicleAccessoryStore.clear();                           // needed for reload case

    uint32 count = 0;

    //                                                  0             1             2          3           4             5
    QueryResult result = WorldDatabase.Query("SELECT `guid`, `accessory_entry`, `seat_id`, `minion`, `summontype`, `summontimer` FROM `vehicle_accessory`");

    if (!result)
    {
        TC_LOG_INFO("server.loading", ">> Loaded 0 Vehicle Accessories in %u ms", GetMSTimeDiffToNow(oldMSTime));
        return;
    }

    do
    {
        Field* fields = result->Fetch();

        ObjectGuid::LowType uiGUID = fields[0].GetUInt64();
        uint32 uiAccessory  = fields[1].GetUInt32();
        int8   uiSeat       = int8(fields[2].GetInt16());
        bool   bMinion      = fields[3].GetBool();
        uint8  uiSummonType = fields[4].GetUInt8();
        uint32 uiSummonTimer= fields[5].GetUInt32();

        if (!sObjectMgr->GetCreatureTemplate(uiAccessory))
        {
            TC_LOG_ERROR("sql.sql", "Table `vehicle_accessory`: Accessory %u does not exist.", uiAccessory);
            continue;
        }

        _vehicleAccessoryStore[uiGUID].push_back(VehicleAccessory(uiAccessory, uiSeat, bMinion, uiSummonType, uiSummonTimer));

        ++count;
    }
    while (result->NextRow());

    TC_LOG_INFO("server.loading", ">> Loaded %u Vehicle Accessories in %u ms", count, GetMSTimeDiffToNow(oldMSTime));
}

void ObjectMgr::LoadPetLevelInfo()
{
    uint32 oldMSTime = getMSTime();

    //                                                 0               1      2   3     4    5    6    7     8    9
    QueryResult result = WorldDatabase.Query("SELECT creature_entry, level, hp, mana, str, agi, sta, inte, spi, armor FROM pet_levelstats");

    if (!result)
    {
        TC_LOG_ERROR("server.loading", ">> Loaded 0 level pet stats definitions. DB table `pet_levelstats` is empty.");
        return;
    }

    uint32 count = 0;

    do
    {
        Field* fields = result->Fetch();

        uint32 creature_id = fields[0].GetUInt32();
        if (!sObjectMgr->GetCreatureTemplate(creature_id))
        {
            TC_LOG_ERROR("sql.sql", "Wrong creature id %u in `pet_levelstats` table, ignoring.", creature_id);
            continue;
        }

        uint32 current_level = fields[1].GetUInt8();
        if (current_level > sWorld->getIntConfig(CONFIG_MAX_PLAYER_LEVEL))
        {
            if (current_level > STRONG_MAX_LEVEL)        // hardcoded level maximum
                TC_LOG_ERROR("sql.sql", "Wrong (> %u) level %u in `pet_levelstats` table, ignoring.", STRONG_MAX_LEVEL, current_level);
            else
            {
                TC_LOG_INFO("misc", "Unused (> MaxPlayerLevel in worldserver.conf) level %u in `pet_levelstats` table, ignoring.", current_level);
                ++count;                                // make result loading percent "expected" correct in case disabled detail mode for example.
            }
            continue;
        }
        else if (current_level < 1)
        {
            TC_LOG_ERROR("sql.sql", "Wrong (<1) level %u in `pet_levelstats` table, ignoring.", current_level);
            continue;
        }

        PetLevelInfo*& pInfoMapEntry = _petInfoStore[creature_id];
        if (!pInfoMapEntry)
            pInfoMapEntry = new PetLevelInfo[sWorld->getIntConfig(CONFIG_MAX_PLAYER_LEVEL)];

        // data for level 1 stored in [0] array element, ...
        PetLevelInfo* pLevelInfo = &pInfoMapEntry[current_level-1];

        pLevelInfo->health = fields[2].GetUInt16();
        pLevelInfo->mana   = fields[3].GetUInt16();
        pLevelInfo->armor  = fields[9].GetUInt32();

        for (int i = 0; i < MAX_STATS; i++)
        {
            pLevelInfo->stats[i] = fields[i+4].GetUInt16();
        }

        ++count;
    }
    while (result->NextRow());

    // Fill gaps and check integrity
    for (PetLevelInfoContainer::iterator itr = _petInfoStore.begin(); itr != _petInfoStore.end(); ++itr)
    {
        PetLevelInfo* pInfo = itr->second;

        // fatal error if no level 1 data
        if (!pInfo || pInfo[0].health == 0)
        {
            TC_LOG_ERROR("sql.sql", "Creature %u does not have pet stats data for Level 1!", itr->first);
            exit(1);
        }

        // fill level gaps
        for (uint8 level = 1; level < sWorld->getIntConfig(CONFIG_MAX_PLAYER_LEVEL); ++level)
        {
            if (pInfo[level].health == 0)
            {
                TC_LOG_ERROR("sql.sql", "Creature %u has no data for Level %i pet stats data, using data of Level %i.", itr->first, level + 1, level);
                pInfo[level] = pInfo[level - 1];
            }
        }
    }

    TC_LOG_INFO("server.loading", ">> Loaded %u level pet stats definitions in %u ms", count, GetMSTimeDiffToNow(oldMSTime));
}

PetLevelInfo const* ObjectMgr::GetPetLevelInfo(uint32 creature_id, uint8 level) const
{
    if (level > sWorld->getIntConfig(CONFIG_MAX_PLAYER_LEVEL))
        level = sWorld->getIntConfig(CONFIG_MAX_PLAYER_LEVEL);

    PetLevelInfoContainer::const_iterator itr = _petInfoStore.find(creature_id);
    if (itr == _petInfoStore.end())
        return nullptr;

    return &itr->second[level-1];                           // data for level 1 stored in [0] array element, ...
}

void ObjectMgr::PlayerCreateInfoAddItemHelper(uint32 race_, uint32 class_, uint32 itemId, int32 count)
{
    if (!_playerInfo[race_][class_])
        return;

    if (count > 0)
        _playerInfo[race_][class_]->item.push_back(PlayerCreateInfoItem(itemId, count));
    else
    {
        if (count < -1)
            TC_LOG_ERROR("sql.sql", "Invalid count %i specified on item %u be removed from original player create info (use -1)!", count, itemId);

        for (uint32 gender = 0; gender < GENDER_NONE; ++gender)
        {
            if (CharStartOutfitEntry const* entry = sDB2Manager.GetCharStartOutfitEntry(race_, class_, gender))
            {
                bool found = false;
                for (uint8 x = 0; x < MAX_OUTFIT_ITEMS; ++x)
                {
                    if (entry->ItemID[x] > 0 && uint32(entry->ItemID[x]) == itemId)
                    {
                        found = true;
                        const_cast<CharStartOutfitEntry*>(entry)->ItemID[x] = 0;
                        break;
                    }
                }

                if (!found)
                    TC_LOG_ERROR("sql.sql", "Item %u specified to be removed from original create info not found in dbc!", itemId);
            }
        }
    }
}

void ObjectMgr::LoadPlayerInfo()
{
    // Load playercreate
    {
        uint32 oldMSTime = getMSTime();
        //                                                0     1      2    3        4          5           6
        QueryResult result = WorldDatabase.Query("SELECT race, class, map, zone, position_x, position_y, position_z, orientation FROM playercreateinfo");

        if (!result)
        {
            TC_LOG_ERROR("server.loading", ">> Loaded 0 player create definitions. DB table `playercreateinfo` is empty.");
            exit(1);
        }
        else
        {
            uint32 count = 0;

            do
            {
                Field* fields = result->Fetch();

                uint32 current_race  = fields[0].GetUInt8();
                uint32 current_class = fields[1].GetUInt8();
                uint32 mapId         = fields[2].GetUInt16();
                uint32 areaId        = fields[3].GetUInt32(); // zone
                float  positionX     = fields[4].GetFloat();
                float  positionY     = fields[5].GetFloat();
                float  positionZ     = fields[6].GetFloat();
                float  orientation   = fields[7].GetFloat();

                if (current_race >= MAX_RACES)
                {
                    TC_LOG_ERROR("sql.sql", "Wrong race %u in `playercreateinfo` table, ignoring.", current_race);
                    continue;
                }

                ChrRacesEntry const* rEntry = sChrRacesStore.LookupEntry(current_race);
                if (!rEntry)
                {
                    TC_LOG_ERROR("sql.sql", "Wrong race %u in `playercreateinfo` table, ignoring.", current_race);
                    continue;
                }

                if (current_class >= MAX_CLASSES)
                {
                    TC_LOG_ERROR("sql.sql", "Wrong class %u in `playercreateinfo` table, ignoring.", current_class);
                    continue;
                }

                if (!sChrClassesStore.LookupEntry(current_class))
                {
                    TC_LOG_ERROR("sql.sql", "Wrong class %u in `playercreateinfo` table, ignoring.", current_class);
                    continue;
                }

                // accept DB data only for valid position (and non instanceable)
                if (!MapManager::IsValidMapCoord(mapId, positionX, positionY, positionZ, orientation))
                {
                    TC_LOG_ERROR("sql.sql", "Wrong home position for class %u race %u pair in `playercreateinfo` table, ignoring.", current_class, current_race);
                    continue;
                }

                if (sMapStore.LookupEntry(mapId)->Instanceable())
                {
                    TC_LOG_ERROR("sql.sql", "Home position in instanceable map for class %u race %u pair in `playercreateinfo` table, ignoring.", current_class, current_race);
                    continue;
                }

                PlayerInfo* info = new PlayerInfo();
                info->mapId = mapId;
                info->areaId = areaId;
                info->positionX = positionX;
                info->positionY = positionY;
                info->positionZ = positionZ;
                info->orientation = orientation;
                info->displayId_m = rEntry->MaleDisplayID;
                info->displayId_f = rEntry->FemaleDisplayID;
                _playerInfo[current_race][current_class] = info;

                ++count;
            }
            while (result->NextRow());

            TC_LOG_INFO("server.loading", ">> Loaded %u player create definitions in %u ms", count, GetMSTimeDiffToNow(oldMSTime));
        }
    }

    // Load playercreate items
    TC_LOG_INFO("server.loading", "Loading Player Create Items Data...");
    {
        uint32 oldMSTime = getMSTime();
        //                                                0     1      2       3
        QueryResult result = WorldDatabase.Query("SELECT race, class, itemid, amount FROM playercreateinfo_item");

        if (!result)
        {
            TC_LOG_INFO("server.loading", ">> Loaded 0 custom player create items. DB table `playercreateinfo_item` is empty.");
        }
        else
        {
            uint32 count = 0;

            do
            {
                Field* fields = result->Fetch();

                uint32 current_race = fields[0].GetUInt8();
                if (current_race >= MAX_RACES)
                {
                    TC_LOG_ERROR("sql.sql", "Wrong race %u in `playercreateinfo_item` table, ignoring.", current_race);
                    continue;
                }

                uint32 current_class = fields[1].GetUInt8();
                if (current_class >= MAX_CLASSES)
                {
                    TC_LOG_ERROR("sql.sql", "Wrong class %u in `playercreateinfo_item` table, ignoring.", current_class);
                    continue;
                }

                uint32 item_id = fields[2].GetUInt32();

                if (!GetItemTemplate(item_id))
                {
                    TC_LOG_ERROR("sql.sql", "Item id %u (race %u class %u) in `playercreateinfo_item` table but not listed in `item_template`, ignoring.", item_id, current_race, current_class);
                    continue;
                }

                int32 amount   = fields[3].GetInt8();

                if (!amount)
                {
                    TC_LOG_ERROR("sql.sql", "Item id %u (class %u race %u) have amount == 0 in `playercreateinfo_item` table, ignoring.", item_id, current_race, current_class);
                    continue;
                }

                if (!current_race || !current_class)
                {
                    uint32 min_race = current_race ? current_race : 1;
                    uint32 max_race = current_race ? current_race + 1 : MAX_RACES;
                    uint32 min_class = current_class ? current_class : 1;
                    uint32 max_class = current_class ? current_class + 1 : MAX_CLASSES;
                    for (uint32 r = min_race; r < max_race; ++r)
                        for (uint32 c = min_class; c < max_class; ++c)
                            PlayerCreateInfoAddItemHelper(r, c, item_id, amount);
                }
                else
                    PlayerCreateInfoAddItemHelper(current_race, current_class, item_id, amount);

                ++count;
            }
            while (result->NextRow());

            TC_LOG_INFO("server.loading", ">> Loaded %u custom player create items in %u ms", count, GetMSTimeDiffToNow(oldMSTime));
        }
    }

    // Load playercreate skills
    TC_LOG_INFO("server.loading", "Loading Player Create Skill Data...");
    {
        uint32 oldMSTime = getMSTime();

        for (SkillRaceClassInfoEntry const* rcInfo : sSkillRaceClassInfoStore)
            if (rcInfo->Availability == 1)
                for (uint32 raceIndex = RACE_HUMAN; raceIndex < MAX_RACES; ++raceIndex)
                    if (rcInfo->RaceMask == -1 || ((1 << (raceIndex - 1)) & rcInfo->RaceMask))
                        for (uint32 classIndex = CLASS_WARRIOR; classIndex < MAX_CLASSES; ++classIndex)
                            if (rcInfo->ClassMask == -1 || ((1 << (classIndex - 1)) & rcInfo->ClassMask))
                                if (PlayerInfo* info = _playerInfo[raceIndex][classIndex])
                                    info->skills.push_back(rcInfo);

        TC_LOG_INFO("server.loading", ">> Loaded player create skills in %u ms", GetMSTimeDiffToNow(oldMSTime));
    }

    // Load playercreate custom spells
    TC_LOG_INFO("server.loading", "Loading Player Create Custom Spell Data...");
    {
        uint32 oldMSTime = getMSTime();

        QueryResult result = WorldDatabase.PQuery("SELECT racemask, classmask, Spell FROM playercreateinfo_spell_custom");

        if (!result)
        {
            TC_LOG_ERROR("server.loading", ">> Loaded 0 player create custom spells. DB table `playercreateinfo_spell_custom` is empty.");
        }
        else
        {
            uint32 count = 0;

            do
            {
                Field* fields = result->Fetch();
                uint32 raceMask = fields[0].GetUInt32();
                uint32 classMask = fields[1].GetUInt32();
                uint32 spellId = fields[2].GetUInt32();

                if (raceMask != 0 && !(raceMask & RACEMASK_ALL_PLAYABLE))
                {
                    TC_LOG_ERROR("sql.sql", "Wrong race mask %u in `playercreateinfo_spell_custom` table, ignoring.", raceMask);
                    continue;
                }

                if (classMask != 0 && !(classMask & CLASSMASK_ALL_PLAYABLE))
                {
                    TC_LOG_ERROR("sql.sql", "Wrong class mask %u in `playercreateinfo_spell_custom` table, ignoring.", classMask);
                    continue;
                }

                for (uint32 raceIndex = RACE_HUMAN; raceIndex < MAX_RACES; ++raceIndex)
                {
                    if (raceMask == 0 || ((1 << (raceIndex - 1)) & raceMask))
                    {
                        for (uint32 classIndex = CLASS_WARRIOR; classIndex < MAX_CLASSES; ++classIndex)
                        {
                            if (classMask == 0 || ((1 << (classIndex - 1)) & classMask))
                            {
                                if (PlayerInfo* info = _playerInfo[raceIndex][classIndex])
                                {
                                    info->customSpells.push_back(spellId);
                                    ++count;
                                }
                                // We need something better here, the check is not accounting for spells used by multiple races/classes but not all of them.
                                // Either split the masks per class, or per race, which kind of kills the point yet.
                                // else if (raceMask != 0 && classMask != 0)
                                //     TC_LOG_ERROR("sql.sql", "Racemask/classmask (%u/%u) combination was found containing an invalid race/class combination (%u/%u) in `%s` (Spell %u), ignoring.", raceMask, classMask, raceIndex, classIndex, tableName.c_str(), spellId);
                            }
                        }
                    }
                }
            }
            while (result->NextRow());

            TC_LOG_INFO("server.loading", ">> Loaded %u custom player create spells in %u ms", count, GetMSTimeDiffToNow(oldMSTime));
        }
    }

    // Load playercreate cast spell
    TC_LOG_INFO("server.loading", "Loading Player Create Cast Spell Data...");
    {
        uint32 oldMSTime = getMSTime();

        QueryResult result = WorldDatabase.PQuery("SELECT raceMask, classMask, spell FROM playercreateinfo_cast_spell");

        if (!result)
            TC_LOG_ERROR("server.loading", ">> Loaded 0 player create cast spells. DB table `playercreateinfo_cast_spell` is empty.");
        else
        {
            uint32 count = 0;

            do
            {
                Field* fields       = result->Fetch();
                uint32 raceMask     = fields[0].GetUInt32();
                uint32 classMask    = fields[1].GetUInt32();
                uint32 spellId      = fields[2].GetUInt32();

                if (raceMask != 0 && !(raceMask & RACEMASK_ALL_PLAYABLE))
                {
                    TC_LOG_ERROR("sql.sql", "Wrong race mask %u in `playercreateinfo_cast_spell` table, ignoring.", raceMask);
                    continue;
                }

                if (classMask != 0 && !(classMask & CLASSMASK_ALL_PLAYABLE))
                {
                    TC_LOG_ERROR("sql.sql", "Wrong class mask %u in `playercreateinfo_cast_spell` table, ignoring.", classMask);
                    continue;
                }

                for (uint32 raceIndex = RACE_HUMAN; raceIndex < MAX_RACES; ++raceIndex)
                {
                    if (raceMask == 0 || ((1 << (raceIndex - 1)) & raceMask))
                    {
                        for (uint32 classIndex = CLASS_WARRIOR; classIndex < MAX_CLASSES; ++classIndex)
                        {
                            if (classMask == 0 || ((1 << (classIndex - 1)) & classMask))
                            {
                                if (PlayerInfo* info = _playerInfo[raceIndex][classIndex])
                                {
                                    info->castSpells.push_back(spellId);
                                    ++count;
                                }
                            }
                        }
                    }
                }
            } while (result->NextRow());

            TC_LOG_INFO("server.loading", ">> Loaded %u player create cast spells in %u ms", count, GetMSTimeDiffToNow(oldMSTime));
        }
    }

    // Load playercreate actions
    TC_LOG_INFO("server.loading", "Loading Player Create Action Data...");
    {
        uint32 oldMSTime = getMSTime();

        //                                                0     1      2       3       4
        QueryResult result = WorldDatabase.Query("SELECT race, class, button, action, type FROM playercreateinfo_action");

        if (!result)
        {
            TC_LOG_ERROR("server.loading", ">> Loaded 0 player create actions. DB table `playercreateinfo_action` is empty.");
        }
        else
        {
            uint32 count = 0;

            do
            {
                Field* fields = result->Fetch();

                uint32 current_race = fields[0].GetUInt8();
                if (current_race >= MAX_RACES)
                {
                    TC_LOG_ERROR("sql.sql", "Wrong race %u in `playercreateinfo_action` table, ignoring.", current_race);
                    continue;
                }

                uint32 current_class = fields[1].GetUInt8();
                if (current_class >= MAX_CLASSES)
                {
                    TC_LOG_ERROR("sql.sql", "Wrong class %u in `playercreateinfo_action` table, ignoring.", current_class);
                    continue;
                }

                if (PlayerInfo* info = _playerInfo[current_race][current_class])
                    info->action.push_back(PlayerCreateInfoAction(fields[2].GetUInt16(), fields[3].GetUInt32(), fields[4].GetUInt16()));

                ++count;
            }
            while (result->NextRow());

            TC_LOG_INFO("server.loading", ">> Loaded %u player create actions in %u ms", count, GetMSTimeDiffToNow(oldMSTime));
        }
    }

    // Loading levels data (class/race dependent)
    TC_LOG_INFO("server.loading", "Loading Player Create Level Stats Data...");
    {
        uint32 oldMSTime = getMSTime();

        //                                                 0     1      2      3    4    5    6
        QueryResult result  = WorldDatabase.Query("SELECT race, class, level, str, agi, sta, inte FROM player_levelstats");

        if (!result)
        {
            TC_LOG_ERROR("server.loading", ">> Loaded 0 level stats definitions. DB table `player_levelstats` is empty.");
            exit(1);
        }

        uint32 count = 0;

        do
        {
            Field* fields = result->Fetch();

            uint32 current_race = fields[0].GetUInt8();
            if (current_race >= MAX_RACES)
            {
                TC_LOG_ERROR("sql.sql", "Wrong race %u in `player_levelstats` table, ignoring.", current_race);
                continue;
            }

            uint32 current_class = fields[1].GetUInt8();
            if (current_class >= MAX_CLASSES)
            {
                TC_LOG_ERROR("sql.sql", "Wrong class %u in `player_levelstats` table, ignoring.", current_class);
                continue;
            }

            uint32 current_level = fields[2].GetUInt8();
            if (current_level > sWorld->getIntConfig(CONFIG_MAX_PLAYER_LEVEL))
            {
                if (current_level > STRONG_MAX_LEVEL)        // hardcoded level maximum
                    TC_LOG_ERROR("sql.sql", "Wrong (> %u) level %u in `player_levelstats` table, ignoring.", STRONG_MAX_LEVEL, current_level);
                else
                {
                    TC_LOG_INFO("misc", "Unused (> MaxPlayerLevel in worldserver.conf) level %u in `player_levelstats` table, ignoring.", current_level);
                    ++count;                                // make result loading percent "expected" correct in case disabled detail mode for example.
                }
                continue;
            }

            if (PlayerInfo* info = _playerInfo[current_race][current_class])
            {
                if (!info->levelInfo)
                    info->levelInfo = new PlayerLevelInfo[sWorld->getIntConfig(CONFIG_MAX_PLAYER_LEVEL)];

                PlayerLevelInfo& levelInfo = info->levelInfo[current_level - 1];
                for (int i = 0; i < MAX_STATS; i++)
                    levelInfo.stats[i] = fields[i + 3].GetUInt16();
            }

            ++count;
        }
        while (result->NextRow());

        // Fill gaps and check integrity
        for (int race = 0; race < MAX_RACES; ++race)
        {
            // skip non existed races
            if (!sChrRacesStore.LookupEntry(race))
                continue;

            for (int class_ = 0; class_ < MAX_CLASSES; ++class_)
            {
                // skip non existed classes
                if (!sChrClassesStore.LookupEntry(class_))
                    continue;

                PlayerInfo* info = _playerInfo[race][class_];
                if (!info)
                    continue;

                // skip expansion races if not playing with expansion
                if (sWorld->getIntConfig(CONFIG_EXPANSION) < EXPANSION_THE_BURNING_CRUSADE && (race == RACE_BLOODELF || race == RACE_DRAENEI))
                    continue;

                // skip expansion classes if not playing with expansion
                if (sWorld->getIntConfig(CONFIG_EXPANSION) < EXPANSION_WRATH_OF_THE_LICH_KING && class_ == CLASS_DEATH_KNIGHT)
                    continue;

                // skip expansion races if not playing with expansion
                if (sWorld->getIntConfig(CONFIG_EXPANSION) < EXPANSION_CATACLYSM && (race == RACE_GOBLIN || race == RACE_WORGEN))
                    continue;

                if (sWorld->getIntConfig(CONFIG_EXPANSION) < EXPANSION_MISTS_OF_PANDARIA && (race == RACE_PANDAREN_NEUTRAL || race == RACE_PANDAREN_HORDE || race == RACE_PANDAREN_ALLIANCE))
                    continue;

                if (sWorld->getIntConfig(CONFIG_EXPANSION) < EXPANSION_LEGION && class_ == CLASS_DEMON_HUNTER)
                    continue;

                // fatal error if no level 1 data
                if (!info->levelInfo || info->levelInfo[0].stats[0] == 0)
                {
                    TC_LOG_ERROR("sql.sql", "Race %i Class %i Level 1 does not have stats data!", race, class_);
                    exit(1);
                }

                // fill level gaps
                for (uint8 level = 1; level < sWorld->getIntConfig(CONFIG_MAX_PLAYER_LEVEL); ++level)
                {
                    if (info->levelInfo[level].stats[0] == 0)
                    {
                        TC_LOG_ERROR("sql.sql", "Race %i Class %i Level %i does not have stats data. Using stats data of level %i.", race, class_, level + 1, level);
                        info->levelInfo[level] = info->levelInfo[level - 1];
                    }
                }
            }
        }

        TC_LOG_INFO("server.loading", ">> Loaded %u level stats definitions in %u ms", count, GetMSTimeDiffToNow(oldMSTime));
    }

    // Loading xp per level data
    TC_LOG_INFO("server.loading", "Loading Player Create XP Data...");
    {
        uint32 oldMSTime = getMSTime();

        _playerXPperLevel.resize(sXpGameTable.GetTableRowCount(), 0);

        //                                               0      1
        QueryResult result = WorldDatabase.Query("SELECT Level, Experience FROM player_xp_for_level");

        // load the DBC's levels at first...
        for (uint32 level = 1; level < sXpGameTable.GetTableRowCount(); ++level)
            _playerXPperLevel[level] = sXpGameTable.GetRow(level)->Total;

        uint32 count = 0;

        // ...overwrite if needed (custom values)
        if (result)
        {
            do
            {
                Field* fields = result->Fetch();

                uint32 current_level = fields[0].GetUInt8();
                uint32 current_xp = fields[1].GetUInt32();

                if (current_level >= sWorld->getIntConfig(CONFIG_MAX_PLAYER_LEVEL))
                {
                    if (current_level > STRONG_MAX_LEVEL)        // hardcoded level maximum
                        TC_LOG_ERROR("sql.sql", "Wrong (> %u) level %u in `player_xp_for_level` table, ignoring.", STRONG_MAX_LEVEL, current_level);
                    else
                    {
                        TC_LOG_INFO("misc", "Unused (> MaxPlayerLevel in worldserver.conf) level %u in `player_xp_for_level` table, ignoring.", current_level);
                        ++count;                                // make result loading percent "expected" correct in case disabled detail mode for example.
                    }
                    continue;
                }
                //PlayerXPperLevel
                _playerXPperLevel[current_level] = current_xp;
                ++count;
            } while (result->NextRow());
        }

        // fill level gaps - only accounting levels > MAX_LEVEL
        for (uint8 level = 1; level < sWorld->getIntConfig(CONFIG_MAX_PLAYER_LEVEL); ++level)
        {
            if (_playerXPperLevel[level] == 0)
            {
                TC_LOG_ERROR("sql.sql", "Level %i does not have XP for level data. Using data of level [%i] + 12000.", level + 1, level);
                _playerXPperLevel[level] = _playerXPperLevel[level - 1] + 12000;
            }
        }

        TC_LOG_INFO("server.loading", ">> Loaded %u xp for level definition(s) from database in %u ms", count, GetMSTimeDiffToNow(oldMSTime));
    }
}

void ObjectMgr::GetPlayerClassLevelInfo(uint32 class_, uint8 level, uint32& baseMana) const
{
    if (level < 1 || class_ >= MAX_CLASSES)
        return;

    if (level > sWorld->getIntConfig(CONFIG_MAX_PLAYER_LEVEL))
        level = sWorld->getIntConfig(CONFIG_MAX_PLAYER_LEVEL);

    GtBaseMPEntry const* mp = sBaseMPGameTable.GetRow(level);
    if (!mp)
    {
        TC_LOG_ERROR("misc", "Tried to get non-existant Class-Level combination data for base hp/mp. Class %u Level %u", class_, level);
        return;
    }

    baseMana = uint32(GetGameTableColumnForClass(mp, class_));
}

void ObjectMgr::GetPlayerLevelInfo(uint32 race, uint32 class_, uint8 level, PlayerLevelInfo* info) const
{
    if (level < 1 || race >= MAX_RACES || class_ >= MAX_CLASSES)
        return;

    PlayerInfo const* pInfo = _playerInfo[race][class_];
    if (!pInfo)
        return;

    if (level <= sWorld->getIntConfig(CONFIG_MAX_PLAYER_LEVEL))
        *info = pInfo->levelInfo[level-1];
    else
        BuildPlayerLevelInfo(race, class_, level, info);
}

void ObjectMgr::BuildPlayerLevelInfo(uint8 race, uint8 _class, uint8 level, PlayerLevelInfo* info) const
{
    // base data (last known level)
    *info = _playerInfo[race][_class]->levelInfo[sWorld->getIntConfig(CONFIG_MAX_PLAYER_LEVEL)-1];

    // if conversion from uint32 to uint8 causes unexpected behaviour, change lvl to uint32
    for (uint8 lvl = sWorld->getIntConfig(CONFIG_MAX_PLAYER_LEVEL)-1; lvl < level; ++lvl)
    {
        switch (_class)
        {
            case CLASS_WARRIOR:
                info->stats[STAT_STRENGTH]  += (lvl > 23 ? 2: (lvl > 1  ? 1: 0));
                info->stats[STAT_STAMINA]   += (lvl > 23 ? 2: (lvl > 1  ? 1: 0));
                info->stats[STAT_AGILITY]   += (lvl > 36 ? 1: (lvl > 6 && (lvl%2) ? 1: 0));
                info->stats[STAT_INTELLECT] += (lvl > 9 && !(lvl%2) ? 1: 0);
                break;
            case CLASS_PALADIN:
                info->stats[STAT_STRENGTH]  += (lvl > 3  ? 1: 0);
                info->stats[STAT_STAMINA]   += (lvl > 33 ? 2: (lvl > 1 ? 1: 0));
                info->stats[STAT_AGILITY]   += (lvl > 38 ? 1: (lvl > 7 && !(lvl%2) ? 1: 0));
                info->stats[STAT_INTELLECT] += (lvl > 6 && (lvl%2) ? 1: 0);
                break;
            case CLASS_HUNTER:
                info->stats[STAT_STRENGTH]  += (lvl > 4  ? 1: 0);
                info->stats[STAT_STAMINA]   += (lvl > 4  ? 1: 0);
                info->stats[STAT_AGILITY]   += (lvl > 33 ? 2: (lvl > 1 ? 1: 0));
                info->stats[STAT_INTELLECT] += (lvl > 8 && (lvl%2) ? 1: 0);
                break;
            case CLASS_ROGUE:
                info->stats[STAT_STRENGTH]  += (lvl > 5  ? 1: 0);
                info->stats[STAT_STAMINA]   += (lvl > 4  ? 1: 0);
                info->stats[STAT_AGILITY]   += (lvl > 16 ? 2: (lvl > 1 ? 1: 0));
                info->stats[STAT_INTELLECT] += (lvl > 8 && !(lvl%2) ? 1: 0);
                break;
            case CLASS_PRIEST:
                info->stats[STAT_STRENGTH]  += (lvl > 9 && !(lvl%2) ? 1: 0);
                info->stats[STAT_STAMINA]   += (lvl > 5  ? 1: 0);
                info->stats[STAT_AGILITY]   += (lvl > 38 ? 1: (lvl > 8 && (lvl%2) ? 1: 0));
                info->stats[STAT_INTELLECT] += (lvl > 22 ? 2: (lvl > 1 ? 1: 0));
                break;
            case CLASS_SHAMAN:
                info->stats[STAT_STRENGTH]  += (lvl > 34 ? 1: (lvl > 6 && (lvl%2) ? 1: 0));
                info->stats[STAT_STAMINA]   += (lvl > 4 ? 1: 0);
                info->stats[STAT_AGILITY]   += (lvl > 7 && !(lvl%2) ? 1: 0);
                info->stats[STAT_INTELLECT] += (lvl > 5 ? 1: 0);
                break;
            case CLASS_MAGE:
                info->stats[STAT_STRENGTH]  += (lvl > 9 && !(lvl%2) ? 1: 0);
                info->stats[STAT_STAMINA]   += (lvl > 5  ? 1: 0);
                info->stats[STAT_AGILITY]   += (lvl > 9 && !(lvl%2) ? 1: 0);
                info->stats[STAT_INTELLECT] += (lvl > 24 ? 2: (lvl > 1 ? 1: 0));
                break;
            case CLASS_WARLOCK:
                info->stats[STAT_STRENGTH]  += (lvl > 9 && !(lvl%2) ? 1: 0);
                info->stats[STAT_STAMINA]   += (lvl > 38 ? 2: (lvl > 3 ? 1: 0));
                info->stats[STAT_AGILITY]   += (lvl > 9 && !(lvl%2) ? 1: 0);
                info->stats[STAT_INTELLECT] += (lvl > 33 ? 2: (lvl > 2 ? 1: 0));
                break;
            case CLASS_DRUID:
                info->stats[STAT_STRENGTH]  += (lvl > 38 ? 2: (lvl > 6 && (lvl%2) ? 1: 0));
                info->stats[STAT_STAMINA]   += (lvl > 32 ? 2: (lvl > 4 ? 1: 0));
                info->stats[STAT_AGILITY]   += (lvl > 38 ? 2: (lvl > 8 && (lvl%2) ? 1: 0));
                info->stats[STAT_INTELLECT] += (lvl > 38 ? 3: (lvl > 4 ? 1: 0));
        }
    }
}

void ObjectMgr::LoadQuests()
{
    uint32 oldMSTime = getMSTime();

    // For reload case
    for (QuestMap::const_iterator itr=_questTemplates.begin(); itr != _questTemplates.end(); ++itr)
        delete itr->second;
    _questTemplates.clear();

    mExclusiveQuestGroups.clear();

    QueryResult result = WorldDatabase.Query("SELECT "
        //0  1          2           3               4         5            6            7                  8                9                   10
        "ID, QuestType, QuestLevel, QuestPackageID, MinLevel, QuestSortID, QuestInfoID, SuggestedGroupNum, RewardNextQuest, RewardXPDifficulty, RewardXPMultiplier, "
        //11          12                     13                     14                15                   16                   17                   18           19           20               21
        "RewardMoney, RewardMoneyDifficulty, RewardMoneyMultiplier, RewardBonusMoney, RewardDisplaySpell1, RewardDisplaySpell2, RewardDisplaySpell3, RewardSpell, RewardHonor, RewardKillHonor, StartItem, "
        //22                         23                          24                        25     26
        "RewardArtifactXPDifficulty, RewardArtifactXPMultiplier, RewardArtifactCategoryID, Flags, FlagsEx, "
        //27          28             29         30                 31           32             33         34
        "RewardItem1, RewardAmount1, ItemDrop1, ItemDropQuantity1, RewardItem2, RewardAmount2, ItemDrop2, ItemDropQuantity2, "
        //35          36             37         38                 39           40             41         42
        "RewardItem3, RewardAmount3, ItemDrop3, ItemDropQuantity3, RewardItem4, RewardAmount4, ItemDrop4, ItemDropQuantity4, "
        //43                  44                         45                          46                   47                         48
        "RewardChoiceItemID1, RewardChoiceItemQuantity1, RewardChoiceItemDisplayID1, RewardChoiceItemID2, RewardChoiceItemQuantity2, RewardChoiceItemDisplayID2, "
        //49                  50                         51                          52                   53                         54
        "RewardChoiceItemID3, RewardChoiceItemQuantity3, RewardChoiceItemDisplayID3, RewardChoiceItemID4, RewardChoiceItemQuantity4, RewardChoiceItemDisplayID4, "
        //55                  56                         57                          58                   59                         60
        "RewardChoiceItemID5, RewardChoiceItemQuantity5, RewardChoiceItemDisplayID5, RewardChoiceItemID6, RewardChoiceItemQuantity6, RewardChoiceItemDisplayID6, "
        //61           62    63    64           65           66                 67                 68                 69             70
        "POIContinent, POIx, POIy, POIPriority, RewardTitle, RewardArenaPoints, RewardSkillLineID, RewardNumSkillUps, PortraitGiver, PortraitTurnIn, "
        //71               72                   73                      74                75                   76                   77                      78
        "RewardFactionID1, RewardFactionValue1, RewardFactionOverride1, RewardFactionCapIn1, RewardFactionID2, RewardFactionValue2, RewardFactionOverride2, RewardFactionCapIn2, "
        //79               80                   81                      82                   83                84                   85                      86
        "RewardFactionID3, RewardFactionValue3, RewardFactionOverride3, RewardFactionCapIn3, RewardFactionID4, RewardFactionValue4, RewardFactionOverride4, RewardFactionCapIn4, "
        //87               88                   89                      90                   91
        "RewardFactionID5, RewardFactionValue5, RewardFactionOverride5, RewardFactionCapIn5, RewardFactionFlags, "
        //92                93                  94                 95                  96                 97                  98                 99
        "RewardCurrencyID1, RewardCurrencyQty1, RewardCurrencyID2, RewardCurrencyQty2, RewardCurrencyID3, RewardCurrencyQty3, RewardCurrencyID4, RewardCurrencyQty4, "
        //100                101                 102          103          104             105
        "AcceptedSoundKitID, CompleteSoundKitID, AreaGroupID, TimeAllowed, AllowableRaces, QuestRewardID, "
        //106      107             108               109              110                111                112                 113                 114
        "LogTitle, LogDescription, QuestDescription, AreaDescription, PortraitGiverText, PortraitGiverName, PortraitTurnInText, PortraitTurnInName, QuestCompletionLog"
        " FROM quest_template");
    if (!result)
    {
        TC_LOG_ERROR("server.loading", ">> Loaded 0 quests definitions. DB table `quest_template` is empty.");
        return;
    }

    // create multimap previous quest for each existed quest
    // some quests can have many previous maps set by NextQuestId in previous quest
    // for example set of race quests can lead to single not race specific quest
    do
    {
        Field* fields = result->Fetch();

        Quest* newQuest = new Quest(fields);
        _questTemplates[newQuest->GetQuestId()] = newQuest;
    } while (result->NextRow());

    // Load `quest_details`
    //                                   0   1       2       3       4       5            6            7            8
    result = WorldDatabase.Query("SELECT ID, Emote1, Emote2, Emote3, Emote4, EmoteDelay1, EmoteDelay2, EmoteDelay3, EmoteDelay4 FROM quest_details");

    if (!result)
    {
        TC_LOG_ERROR("server.loading", ">> Loaded 0 quest details. DB table `quest_details` is empty.");
    }
    else
    {
        do
        {
            Field* fields = result->Fetch();
            uint32 questId = fields[0].GetUInt32();

            auto itr = _questTemplates.find(questId);
            if (itr != _questTemplates.end())
                itr->second->LoadQuestDetails(fields);
            else
                TC_LOG_ERROR("server.loading", "Table `quest_details` has data for quest %u but such quest does not exist", questId);
        } while (result->NextRow());
    }

    // Load `quest_request_items`
    //                                   0   1                2                  3                     4                       5
    result = WorldDatabase.Query("SELECT ID, EmoteOnComplete, EmoteOnIncomplete, EmoteOnCompleteDelay, EmoteOnIncompleteDelay, CompletionText FROM quest_request_items");

    if (!result)
    {
        TC_LOG_ERROR("server.loading", ">> Loaded 0 quest request items. DB table `quest_request_items` is empty.");
    }
    else
    {
        do
        {
            Field* fields = result->Fetch();
            uint32 questId = fields[0].GetUInt32();

            auto itr = _questTemplates.find(questId);
            if (itr != _questTemplates.end())
                itr->second->LoadQuestRequestItems(fields);
            else
                TC_LOG_ERROR("server.loading", "Table `quest_request_items` has data for quest %u but such quest does not exist", questId);
        } while (result->NextRow());
    }

    // Load `quest_offer_reward`
    //                                   0   1       2       3       4       5            6            7            8            9
    result = WorldDatabase.Query("SELECT ID, Emote1, Emote2, Emote3, Emote4, EmoteDelay1, EmoteDelay2, EmoteDelay3, EmoteDelay4, RewardText FROM quest_offer_reward");

    if (!result)
    {
        TC_LOG_ERROR("server.loading", ">> Loaded 0 quest reward emotes. DB table `quest_offer_reward` is empty.");
    }
    else
    {
        do
        {
            Field* fields = result->Fetch();
            uint32 questId = fields[0].GetUInt32();

            auto itr = _questTemplates.find(questId);
            if (itr != _questTemplates.end())
                itr->second->LoadQuestOfferReward(fields);
            else
                TC_LOG_ERROR("server.loading", "Table `quest_offer_reward` has data for quest %u but such quest does not exist", questId);
        } while (result->NextRow());
    }

    // Load `quest_template_addon`
    //                                   0   1         2                 3              4            5            6               7                     8
    result = WorldDatabase.Query("SELECT ID, MaxLevel, AllowableClasses, SourceSpellID, PrevQuestID, NextQuestID, ExclusiveGroup, RewardMailTemplateID, RewardMailDelay, "
        //9               10                   11                     12                     13                   14                   15                 16
        "RequiredSkillID, RequiredSkillPoints, RequiredMinRepFaction, RequiredMaxRepFaction, RequiredMinRepValue, RequiredMaxRepValue, ProvidedItemCount, SpecialFlags FROM quest_template_addon");

    if (!result)
    {
        TC_LOG_ERROR("server.loading", ">> Loaded 0 quest template addons. DB table `quest_template_addon` is empty.");
    }
    else
    {
        do
        {
            Field* fields = result->Fetch();
            uint32 questId = fields[0].GetUInt32();

            auto itr = _questTemplates.find(questId);
            if (itr != _questTemplates.end())
                itr->second->LoadQuestTemplateAddon(fields);
            else
                TC_LOG_ERROR("server.loading", "Table `quest_template_addon` has data for quest %u but such quest does not exist", questId);
        } while (result->NextRow());
    }

    // Load `quest_objectives` order by descending storage index to reduce resizes
    //                                   0   1        2     3             4         5       6      7                  8
    result = WorldDatabase.Query("SELECT ID, QuestID, Type, StorageIndex, ObjectID, Amount, Flags, ProgressBarWeight, Description FROM quest_objectives ORDER BY StorageIndex DESC");

    if (!result)
    {
        TC_LOG_ERROR("server.loading", ">> Loaded 0 quest objectives. DB table `quest_objectives` is empty.");
    }
    else
    {
        do
        {
            Field* fields = result->Fetch();
            uint32 questId = fields[1].GetUInt32();

            auto itr = _questTemplates.find(questId);
            if (itr != _questTemplates.end())
                itr->second->LoadQuestObjective(fields);
            else
                TC_LOG_ERROR("server.loading", "Table `quest_objectives` has objective for quest %u but such quest does not exist", questId);
        } while (result->NextRow());
    }

    // Load `quest_visual_effect` join table with quest_objectives because visual effects are based on objective ID (core stores objectives by their index in quest)
    //                                   0     1     2          3        4
    result = WorldDatabase.Query("SELECT v.ID, o.ID, o.QuestID, v.Index, v.VisualEffect FROM quest_visual_effect AS v LEFT JOIN quest_objectives AS o ON v.ID = o.ID ORDER BY v.Index DESC");

    if (!result)
    {
        TC_LOG_ERROR("server.loading", ">> Loaded 0 quest visual effects. DB table `quest_visual_effect` is empty.");
    }
    else
    {
        do
        {
            Field* fields = result->Fetch();
            uint32 vID = fields[0].GetUInt32();
            uint32 oID = fields[1].GetUInt32();

            if (!vID)
            {
                TC_LOG_ERROR("server.loading", "Table `quest_visual_effect` has visual effect for null objective id");
                continue;
            }

            // objID will be null if match for table join is not found
            if (vID != oID)
            {
                TC_LOG_ERROR("server.loading", "Table `quest_visual_effect` has visual effect for objective %u but such objective does not exist.", vID);
                continue;
            }

            uint32 questId = fields[2].GetUInt32();

            // Do not throw error here because error for non existing quest is thrown while loading quest objectives. we do not need duplication
            auto itr = _questTemplates.find(questId);
            if (itr != _questTemplates.end())
                itr->second->LoadQuestObjectiveVisualEffect(fields);
        } while (result->NextRow());
    }

    std::map<uint32, uint32> usedMailTemplates;

    // Post processing
    for (QuestMap::iterator iter = _questTemplates.begin(); iter != _questTemplates.end(); ++iter)
    {
        // skip post-loading checks for disabled quests
        if (DisableMgr::IsDisabledFor(DISABLE_TYPE_QUEST, iter->first, nullptr))
            continue;

        Quest* qinfo = iter->second;

        // additional quest integrity checks (GO, creature_template and item_template must be loaded already)

        if (qinfo->GetQuestType() >= MAX_QUEST_TYPES)
            TC_LOG_ERROR("sql.sql", "Quest %u has `Method` = %u, expected values are 0, 1 or 2.", qinfo->GetQuestId(), qinfo->GetQuestType());

        if (qinfo->SpecialFlags & ~QUEST_SPECIAL_FLAGS_DB_ALLOWED)
        {
            TC_LOG_ERROR("sql.sql", "Quest %u has `SpecialFlags` = %u > max allowed value. Correct `SpecialFlags` to value <= %u",
                qinfo->GetQuestId(), qinfo->SpecialFlags, QUEST_SPECIAL_FLAGS_DB_ALLOWED);
            qinfo->SpecialFlags &= QUEST_SPECIAL_FLAGS_DB_ALLOWED;
        }

        if (qinfo->Flags & QUEST_FLAGS_DAILY && qinfo->Flags & QUEST_FLAGS_WEEKLY)
        {
            TC_LOG_ERROR("sql.sql", "Weekly Quest %u is marked as daily quest in `Flags`, removed daily flag.", qinfo->GetQuestId());
            qinfo->Flags &= ~QUEST_FLAGS_DAILY;
        }

        if (qinfo->Flags & QUEST_FLAGS_DAILY)
        {
            if (!(qinfo->SpecialFlags & QUEST_SPECIAL_FLAGS_REPEATABLE))
            {
                TC_LOG_DEBUG("sql.sql", "Daily Quest %u not marked as repeatable in `SpecialFlags`, added.", qinfo->GetQuestId());
                qinfo->SpecialFlags |= QUEST_SPECIAL_FLAGS_REPEATABLE;
            }
        }

        if (qinfo->Flags & QUEST_FLAGS_WEEKLY)
        {
            if (!(qinfo->SpecialFlags & QUEST_SPECIAL_FLAGS_REPEATABLE))
            {
                TC_LOG_DEBUG("sql.sql", "Weekly Quest %u not marked as repeatable in `SpecialFlags`, added.", qinfo->GetQuestId());
                qinfo->SpecialFlags |= QUEST_SPECIAL_FLAGS_REPEATABLE;
            }
        }

        if (qinfo->SpecialFlags & QUEST_SPECIAL_FLAGS_MONTHLY)
        {
            if (!(qinfo->SpecialFlags & QUEST_SPECIAL_FLAGS_REPEATABLE))
            {
                TC_LOG_DEBUG("sql.sql", "Monthly quest %u not marked as repeatable in `SpecialFlags`, added.", qinfo->GetQuestId());
                qinfo->SpecialFlags |= QUEST_SPECIAL_FLAGS_REPEATABLE;
            }
        }

        if (qinfo->Flags & QUEST_FLAGS_TRACKING)
        {
            // at auto-reward can be rewarded only RewardChoiceItemId[0]
            for (int j = 1; j < QUEST_REWARD_CHOICES_COUNT; ++j )
            {
                if (uint32 id = qinfo->RewardChoiceItemId[j])
                {
                    TC_LOG_ERROR("sql.sql", "Quest %u has `RewardChoiceItemId%d` = %u but item from `RewardChoiceItemId%d` can't be rewarded with quest flag QUEST_FLAGS_TRACKING.",
                        qinfo->GetQuestId(), j+1, id, j+1);
                    // no changes, quest ignore this data
                }
            }
        }

        if (qinfo->MinLevel == -1 || qinfo->MinLevel > DEFAULT_MAX_LEVEL)
        {
            TC_LOG_ERROR("sql.sql", "Quest %u should be disabled because `MinLevel` = %i", qinfo->GetQuestId(), int32(qinfo->MinLevel));
            // no changes needed, sending -1 in SMSG_QUEST_QUERY_RESPONSE is valid
        }

        // client quest log visual (area case)
        if (qinfo->QuestSortID > 0)
        {
            if (!sAreaTableStore.LookupEntry(qinfo->QuestSortID))
            {
                TC_LOG_ERROR("sql.sql", "Quest %u has `QuestSortID` = %u (zone case) but zone with this id does not exist.",
                    qinfo->GetQuestId(), qinfo->QuestSortID);
                // no changes, quest not dependent from this value but can have problems at client
            }
        }
        // client quest log visual (sort case)
        if (qinfo->QuestSortID < 0)
        {
            QuestSortEntry const* qSort = sQuestSortStore.LookupEntry(-int32(qinfo->QuestSortID));
            if (!qSort)
            {
                TC_LOG_ERROR("sql.sql", "Quest %u has `QuestSortID` = %i (sort case) but quest sort with this id does not exist.",
                    qinfo->GetQuestId(), qinfo->QuestSortID);
                // no changes, quest not dependent from this value but can have problems at client (note some may be 0, we must allow this so no check)
            }
            //check for proper RequiredSkillId value (skill case)
            if (uint32 skill_id = SkillByQuestSort(-int32(qinfo->QuestSortID)))
            {
                if (qinfo->RequiredSkillId != skill_id)
                {
                    TC_LOG_ERROR("sql.sql", "Quest %u has `QuestSortID` = %i but `RequiredSkillId` does not have a corresponding value (%d).",
                        qinfo->GetQuestId(), qinfo->QuestSortID, skill_id);
                    //override, and force proper value here?
                }
            }
        }

        // AllowableClasses, can be 0/CLASSMASK_ALL_PLAYABLE to allow any class
        if (qinfo->AllowableClasses)
        {
            if (!(qinfo->AllowableClasses & CLASSMASK_ALL_PLAYABLE))
            {
                TC_LOG_ERROR("sql.sql", "Quest %u does not contain any playable classes in `AllowableClasses` (%u), value set to 0 (all classes).", qinfo->GetQuestId(), qinfo->AllowableClasses);
                qinfo->AllowableClasses = 0;
            }
        }
        // AllowableRaces, can be -1/RACEMASK_ALL_PLAYABLE to allow any race
        if (qinfo->AllowableRaces != -1)
        {
            if (qinfo->AllowableRaces > 0 && !(uint32(qinfo->AllowableRaces) & RACEMASK_ALL_PLAYABLE))
            {
                TC_LOG_ERROR("sql.sql", "Quest %u does not contain any playable races in `AllowableRaces` (%d), value set to 0 (all races).", qinfo->GetQuestId(), qinfo->AllowableRaces);
                qinfo->AllowableRaces = -1;
            }
        }
        // RequiredSkillId, can be 0
        if (qinfo->RequiredSkillId)
        {
            if (!sSkillLineStore.LookupEntry(qinfo->RequiredSkillId))
            {
                TC_LOG_ERROR("sql.sql", "Quest %u has `RequiredSkillId` = %u but this skill does not exist",
                    qinfo->GetQuestId(), qinfo->RequiredSkillId);
            }
        }

        if (qinfo->RequiredSkillPoints)
        {
            if (qinfo->RequiredSkillPoints > sWorld->GetConfigMaxSkillValue())
            {
                TC_LOG_ERROR("sql.sql", "Quest %u has `RequiredSkillPoints` = %u but max possible skill is %u, quest can't be done.",
                    qinfo->GetQuestId(), qinfo->RequiredSkillPoints, sWorld->GetConfigMaxSkillValue());
                // no changes, quest can't be done for this requirement
            }
        }
        // else Skill quests can have 0 skill level, this is ok

        if (qinfo->RequiredMinRepFaction && !sFactionStore.LookupEntry(qinfo->RequiredMinRepFaction))
        {
            TC_LOG_ERROR("sql.sql", "Quest %u has `RequiredMinRepFaction` = %u but faction template %u does not exist, quest can't be done.",
                qinfo->GetQuestId(), qinfo->RequiredMinRepFaction, qinfo->RequiredMinRepFaction);
            // no changes, quest can't be done for this requirement
        }

        if (qinfo->RequiredMaxRepFaction && !sFactionStore.LookupEntry(qinfo->RequiredMaxRepFaction))
        {
            TC_LOG_ERROR("sql.sql", "Quest %u has `RequiredMaxRepFaction` = %u but faction template %u does not exist, quest can't be done.",
                qinfo->GetQuestId(), qinfo->RequiredMaxRepFaction, qinfo->RequiredMaxRepFaction);
            // no changes, quest can't be done for this requirement
        }

        if (qinfo->RequiredMinRepValue && qinfo->RequiredMinRepValue > ReputationMgr::Reputation_Cap)
        {
            TC_LOG_ERROR("sql.sql", "Quest %u has `RequiredMinRepValue` = %d but max reputation is %u, quest can't be done.",
                qinfo->GetQuestId(), qinfo->RequiredMinRepValue, ReputationMgr::Reputation_Cap);
            // no changes, quest can't be done for this requirement
        }

        if (qinfo->RequiredMinRepValue && qinfo->RequiredMaxRepValue && qinfo->RequiredMaxRepValue <= qinfo->RequiredMinRepValue)
        {
            TC_LOG_ERROR("sql.sql", "Quest %u has `RequiredMaxRepValue` = %d and `RequiredMinRepValue` = %d, quest can't be done.",
                qinfo->GetQuestId(), qinfo->RequiredMaxRepValue, qinfo->RequiredMinRepValue);
            // no changes, quest can't be done for this requirement
        }

        if (!qinfo->RequiredMinRepFaction && qinfo->RequiredMinRepValue != 0)
        {
            TC_LOG_ERROR("sql.sql", "Quest %u has `RequiredMinRepValue` = %d but `RequiredMinRepFaction` is 0, value has no effect",
                qinfo->GetQuestId(), qinfo->RequiredMinRepValue);
            // warning
        }

        if (!qinfo->RequiredMaxRepFaction && qinfo->RequiredMaxRepValue != 0)
        {
            TC_LOG_ERROR("sql.sql", "Quest %u has `RequiredMaxRepValue` = %d but `RequiredMaxRepFaction` is 0, value has no effect",
                qinfo->GetQuestId(), qinfo->RequiredMaxRepValue);
            // warning
        }

        if (qinfo->RewardTitleId && !sCharTitlesStore.LookupEntry(qinfo->RewardTitleId))
        {
            TC_LOG_ERROR("sql.sql", "Quest %u has `RewardTitleId` = %u but CharTitle Id %u does not exist, quest can't be rewarded with title.",
                qinfo->GetQuestId(), qinfo->RewardTitleId, qinfo->RewardTitleId);
            qinfo->RewardTitleId = 0;
            // quest can't reward this title
        }

        if (qinfo->SourceItemId)
        {
            if (!sObjectMgr->GetItemTemplate(qinfo->SourceItemId))
            {
                TC_LOG_ERROR("sql.sql", "Quest %u has `SourceItemId` = %u but item with entry %u does not exist, quest can't be done.",
                    qinfo->GetQuestId(), qinfo->SourceItemId, qinfo->SourceItemId);
                qinfo->SourceItemId = 0;                       // quest can't be done for this requirement
            }
            else if (qinfo->SourceItemIdCount == 0)
            {
                TC_LOG_ERROR("sql.sql", "Quest %u has `StartItem` = %u but `ProvidedItemCount` = 0, set to 1 but need fix in DB.",
                    qinfo->GetQuestId(), qinfo->SourceItemId);
                qinfo->SourceItemIdCount = 1;                    // update to 1 for allow quest work for backward compatibility with DB
            }
        }
        else if (qinfo->SourceItemIdCount>0)
        {
            TC_LOG_ERROR("sql.sql", "Quest %u has `SourceItemId` = 0 but `SourceItemIdCount` = %u, useless value.",
                qinfo->GetQuestId(), qinfo->SourceItemIdCount);
            qinfo->SourceItemIdCount=0;                          // no quest work changes in fact
        }

        if (qinfo->SourceSpellID)
        {
            SpellInfo const* spellInfo = sSpellMgr->GetSpellInfo(qinfo->SourceSpellID);
            if (!spellInfo)
            {
                TC_LOG_ERROR("sql.sql", "Quest %u has `SourceSpellid` = %u but spell %u doesn't exist, quest can't be done.",
                    qinfo->GetQuestId(), qinfo->SourceSpellID, qinfo->SourceSpellID);
                qinfo->SourceSpellID = 0;                        // quest can't be done for this requirement
            }
            else if (!SpellMgr::IsSpellValid(spellInfo))
            {
                TC_LOG_ERROR("sql.sql", "Quest %u has `SourceSpellid` = %u but spell %u is broken, quest can't be done.",
                    qinfo->GetQuestId(), qinfo->SourceSpellID, qinfo->SourceSpellID);
                qinfo->SourceSpellID = 0;                        // quest can't be done for this requirement
            }
        }

        for (QuestObjective const& obj : qinfo->GetObjectives())
        {
            // Check storage index for objectives which store data
            if (obj.StorageIndex < 0)
            {
                switch (obj.Type)
                {
                    case QUEST_OBJECTIVE_MONSTER:
                    case QUEST_OBJECTIVE_ITEM:
                    case QUEST_OBJECTIVE_GAMEOBJECT:
                    case QUEST_OBJECTIVE_TALKTO:
                    case QUEST_OBJECTIVE_PLAYERKILLS:
                    case QUEST_OBJECTIVE_AREATRIGGER:
                    case QUEST_OBJECTIVE_WINPETBATTLEAGAINSTNPC:
                    case QUEST_OBJECTIVE_OBTAIN_CURRENCY:
                        TC_LOG_ERROR("sql.sql", "Quest %u objective %u has invalid StorageIndex = %d for objective type %u", qinfo->GetQuestId(), obj.ID, obj.StorageIndex, obj.Type);
                        break;
                    default:
                        break;
                }
            }

            switch (obj.Type)
            {
                case QUEST_OBJECTIVE_ITEM:
                    qinfo->SetSpecialFlag(QUEST_SPECIAL_FLAGS_DELIVER);
                    if (!sObjectMgr->GetItemTemplate(obj.ObjectID))
                        TC_LOG_ERROR("sql.sql", "Quest %u objective %u has non existing item entry %u, quest can't be done.",
                            qinfo->GetQuestId(), obj.ID, obj.ObjectID);
                    break;
                case QUEST_OBJECTIVE_MONSTER:
                    qinfo->SetSpecialFlag(QUEST_SPECIAL_FLAGS_KILL | QUEST_SPECIAL_FLAGS_CAST);
                    if (!sObjectMgr->GetCreatureTemplate(obj.ObjectID))
                        TC_LOG_ERROR("sql.sql", "Quest %u objective %u has non existing creature entry %u, quest can't be done.",
                            qinfo->GetQuestId(), obj.ID, uint32(obj.ObjectID));
                    break;
                case QUEST_OBJECTIVE_GAMEOBJECT:
                    qinfo->SetSpecialFlag(QUEST_SPECIAL_FLAGS_KILL | QUEST_SPECIAL_FLAGS_CAST);
                    if (!sObjectMgr->GetGameObjectTemplate(obj.ObjectID))
                        TC_LOG_ERROR("sql.sql", "Quest %u objective %u has non existing gameobject entry %u, quest can't be done.",
                            qinfo->GetQuestId(), obj.ID, uint32(obj.ObjectID));
                    break;
                case QUEST_OBJECTIVE_TALKTO:
                    // Need checks (is it creature only?)
                    qinfo->SetSpecialFlag(QUEST_SPECIAL_FLAGS_CAST | QUEST_SPECIAL_FLAGS_SPEAKTO);
                    break;
                case QUEST_OBJECTIVE_MIN_REPUTATION:
                case QUEST_OBJECTIVE_MAX_REPUTATION:
                    if (!sFactionStore.LookupEntry(obj.ObjectID))
                        TC_LOG_ERROR("sql.sql", "Quest %u objective %u has non existing faction id %d", qinfo->GetQuestId(), obj.ID, obj.ObjectID);
                    break;
                case QUEST_OBJECTIVE_PLAYERKILLS:
                    qinfo->SetSpecialFlag(QUEST_SPECIAL_FLAGS_PLAYER_KILL);
                    if (obj.Amount <= 0)
                        TC_LOG_ERROR("sql.sql", "Quest %u objective %u has invalid player kills count %d", qinfo->GetQuestId(), obj.ID, obj.Amount);
                    break;
                case QUEST_OBJECTIVE_CURRENCY:
                case QUEST_OBJECTIVE_HAVE_CURRENCY:
                case QUEST_OBJECTIVE_OBTAIN_CURRENCY:
                    if (!sCurrencyTypesStore.LookupEntry(obj.ObjectID))
                        TC_LOG_ERROR("sql.sql", "Quest %u objective %u has non existing currency %d", qinfo->GetQuestId(), obj.ID, obj.ObjectID);
                    if (obj.Amount <= 0)
                        TC_LOG_ERROR("sql.sql", "Quest %u objective %u has invalid currency amount %d", qinfo->GetQuestId(), obj.ID, obj.Amount);
                    break;
                case QUEST_OBJECTIVE_LEARNSPELL:
                    if (!sSpellMgr->GetSpellInfo(obj.ObjectID))
                        TC_LOG_ERROR("sql.sql", "Quest %u objective %u has non existing spell id %d", qinfo->GetQuestId(), obj.ID, obj.ObjectID);
                    break;
                case QUEST_OBJECTIVE_WINPETBATTLEAGAINSTNPC:
                    if (obj.ObjectID && !sObjectMgr->GetCreatureTemplate(obj.ObjectID))
                        TC_LOG_ERROR("sql.sql", "Quest %u objective %u has non existing creature entry %u, quest can't be done.",
                            qinfo->GetQuestId(), obj.ID, uint32(obj.ObjectID));
                    break;
                case QUEST_OBJECTIVE_DEFEATBATTLEPET:
                    if (!sBattlePetSpeciesStore.LookupEntry(obj.ObjectID))
                        TC_LOG_ERROR("sql.sql", "Quest %u objective %u has non existing battlepet species id %d", qinfo->GetQuestId(), obj.ID, obj.ObjectID);
                    break;
                case QUEST_OBJECTIVE_CRITERIA_TREE:
                    if (!sCriteriaTreeStore.LookupEntry(obj.ObjectID))
                        TC_LOG_ERROR("sql.sql", "Quest %u objective %u has non existing criteria tree id %d", qinfo->GetQuestId(), obj.ID, obj.ObjectID);
                    break;
                case QUEST_OBJECTIVE_AREATRIGGER:
                    if (sAreaTriggerStore.LookupEntry(uint32(obj.ObjectID)))
                        _questAreaTriggerStore[obj.ObjectID].insert(qinfo->ID);
                    else if (obj.ObjectID != -1)
                        TC_LOG_ERROR("sql.sql", "Quest %u objective %u has non existing areatrigger id %d", qinfo->GetQuestId(), obj.ID, obj.ObjectID);
                    break;
                case QUEST_OBJECTIVE_MONEY:
                case QUEST_OBJECTIVE_WINPVPPETBATTLES:
                    break;
                default:
                    TC_LOG_ERROR("sql.sql", "Quest %u objective %u has unhandled type %u", qinfo->GetQuestId(), obj.ID, obj.Type);
                    break;
            }
        }

        for (uint8 j = 0; j < QUEST_ITEM_DROP_COUNT; ++j)
        {
            uint32 id = qinfo->ItemDrop[j];
            if (id)
            {
                if (!sObjectMgr->GetItemTemplate(id))
                {
                    TC_LOG_ERROR("sql.sql", "Quest %u has `ItemDrop%d` = %u but item with entry %u does not exist, quest can't be done.",
                        qinfo->GetQuestId(), j+1, id, id);
                    // no changes, quest can't be done for this requirement
                }
            }
            else
            {
                if (qinfo->ItemDropQuantity[j]>0)
                {
                    TC_LOG_ERROR("sql.sql", "Quest %u has `ItemDrop%d` = 0 but `ItemDropQuantity%d` = %u.",
                        qinfo->GetQuestId(), j+1, j+1, qinfo->ItemDropQuantity[j]);
                    // no changes, quest ignore this data
                }
            }
        }

        for (uint8 j = 0; j < QUEST_REWARD_CHOICES_COUNT; ++j)
        {
            uint32 id = qinfo->RewardChoiceItemId[j];
            if (id)
            {
                if (!sObjectMgr->GetItemTemplate(id))
                {
                    TC_LOG_ERROR("sql.sql", "Quest %u has `RewardChoiceItemId%d` = %u but item with entry %u does not exist, quest will not reward this item.",
                        qinfo->GetQuestId(), j+1, id, id);
                    qinfo->RewardChoiceItemId[j] = 0;          // no changes, quest will not reward this
                }

                if (!qinfo->RewardChoiceItemCount[j])
                {
                    TC_LOG_ERROR("sql.sql", "Quest %u has `RewardChoiceItemId%d` = %u but `RewardChoiceItemCount%d` = 0, quest can't be done.",
                        qinfo->GetQuestId(), j+1, id, j+1);
                    // no changes, quest can't be done
                }
            }
            else if (qinfo->RewardChoiceItemCount[j]>0)
            {
                TC_LOG_ERROR("sql.sql", "Quest %u has `RewardChoiceItemId%d` = 0 but `RewardChoiceItemCount%d` = %u.",
                    qinfo->GetQuestId(), j+1, j+1, qinfo->RewardChoiceItemCount[j]);
                // no changes, quest ignore this data
            }
        }

        for (uint8 j = 0; j < QUEST_REWARD_ITEM_COUNT; ++j)
        {
            uint32 id = qinfo->RewardItemId[j];
            if (id)
            {
                if (!sObjectMgr->GetItemTemplate(id))
                {
                    TC_LOG_ERROR("sql.sql", "Quest %u has `RewardItemId%d` = %u but item with entry %u does not exist, quest will not reward this item.",
                        qinfo->GetQuestId(), j+1, id, id);
                    qinfo->RewardItemId[j] = 0;                // no changes, quest will not reward this item
                }

                if (!qinfo->RewardItemCount[j])
                {
                    TC_LOG_ERROR("sql.sql", "Quest %u has `RewardItemId%d` = %u but `RewardItemCount%d` = 0, quest will not reward this item.",
                        qinfo->GetQuestId(), j+1, id, j+1);
                    // no changes
                }
            }
            else if (qinfo->RewardItemCount[j]>0)
            {
                TC_LOG_ERROR("sql.sql", "Quest %u has `RewardItemId%d` = 0 but `RewardItemCount%d` = %u.",
                    qinfo->GetQuestId(), j+1, j+1, qinfo->RewardItemCount[j]);
                // no changes, quest ignore this data
            }
        }

        for (uint8 j = 0; j < QUEST_REWARD_REPUTATIONS_COUNT; ++j)
        {
            if (qinfo->RewardFactionId[j])
            {
                if (abs(qinfo->RewardFactionValue[j]) > 9)
                {
               TC_LOG_ERROR("sql.sql", "Quest %u has RewardFactionValueId%d = %i. That is outside the range of valid values (-9 to 9).", qinfo->GetQuestId(), j+1, qinfo->RewardFactionValue[j]);
                }
                if (!sFactionStore.LookupEntry(qinfo->RewardFactionId[j]))
                {
                    TC_LOG_ERROR("sql.sql", "Quest %u has `RewardFactionId%d` = %u but raw faction (faction.dbc) %u does not exist, quest will not reward reputation for this faction.", qinfo->GetQuestId(), j+1, qinfo->RewardFactionId[j], qinfo->RewardFactionId[j]);
                    qinfo->RewardFactionId[j] = 0;            // quest will not reward this
                }
            }

            else if (qinfo->RewardFactionOverride[j] != 0)
            {
                TC_LOG_ERROR("sql.sql", "Quest %u has `RewardFactionId%d` = 0 but `RewardFactionValueIdOverride%d` = %i.",
                    qinfo->GetQuestId(), j+1, j+1, qinfo->RewardFactionOverride[j]);
                // no changes, quest ignore this data
            }
        }

        for (uint32 i = 0; i < QUEST_REWARD_DISPLAY_SPELL_COUNT; ++i)
        {
            if (qinfo->RewardDisplaySpell[i])
            {
                SpellInfo const* spellInfo = sSpellMgr->GetSpellInfo(qinfo->RewardDisplaySpell[i]);

                if (!spellInfo)
                {
                    TC_LOG_ERROR("sql.sql", "Quest %u has `RewardDisplaySpell%u` = %u but spell %u does not exist, spell removed as display reward.",
                        qinfo->GetQuestId(), i, qinfo->RewardDisplaySpell[i], qinfo->RewardDisplaySpell[i]);
                    qinfo->RewardDisplaySpell[i] = 0;                        // no spell reward will display for this quest
                }

                else if (!SpellMgr::IsSpellValid(spellInfo))
                {
                    TC_LOG_ERROR("sql.sql", "Quest %u has `RewardDisplaySpell%u` = %u but spell %u is broken, quest will not have a spell reward.",
                        qinfo->GetQuestId(), i, qinfo->RewardDisplaySpell[i], qinfo->RewardDisplaySpell[i]);
                    qinfo->RewardDisplaySpell[i] = 0;                        // no spell reward will display for this quest
                }
            }
        }

        if (qinfo->RewardSpell > 0)
        {
            SpellInfo const* spellInfo = sSpellMgr->GetSpellInfo(qinfo->RewardSpell);

            if (!spellInfo)
            {
                TC_LOG_ERROR("sql.sql", "Quest %u has `RewardSpellCast` = %u but spell %u does not exist, quest will not have a spell reward.",
                    qinfo->GetQuestId(), qinfo->RewardSpell, qinfo->RewardSpell);
                qinfo->RewardSpell = 0;                    // no spell will be cast on player
            }

            else if (!SpellMgr::IsSpellValid(spellInfo))
            {
                TC_LOG_ERROR("sql.sql", "Quest %u has `RewardSpellCast` = %u but spell %u is broken, quest will not have a spell reward.",
                    qinfo->GetQuestId(), qinfo->RewardSpell, qinfo->RewardSpell);
                qinfo->RewardSpell = 0;                    // no spell will be cast on player
            }
        }

        if (qinfo->RewardMailTemplateId)
        {
            if (!sMailTemplateStore.LookupEntry(qinfo->RewardMailTemplateId))
            {
                TC_LOG_ERROR("sql.sql", "Quest %u has `RewardMailTemplateId` = %u but mail template  %u does not exist, quest will not have a mail reward.",
                    qinfo->GetQuestId(), qinfo->RewardMailTemplateId, qinfo->RewardMailTemplateId);
                qinfo->RewardMailTemplateId = 0;               // no mail will send to player
                qinfo->RewardMailDelay = 0;                // no mail will send to player
            }
            else if (usedMailTemplates.find(qinfo->RewardMailTemplateId) != usedMailTemplates.end())
            {
                std::map<uint32, uint32>::const_iterator used_mt_itr = usedMailTemplates.find(qinfo->RewardMailTemplateId);
                TC_LOG_ERROR("sql.sql", "Quest %u has `RewardMailTemplateId` = %u but mail template  %u already used for quest %u, quest will not have a mail reward.",
                    qinfo->GetQuestId(), qinfo->RewardMailTemplateId, qinfo->RewardMailTemplateId, used_mt_itr->second);
                qinfo->RewardMailTemplateId = 0;               // no mail will send to player
                qinfo->RewardMailDelay = 0;                // no mail will send to player
            }
            else
                usedMailTemplates[qinfo->RewardMailTemplateId] = qinfo->GetQuestId();
        }

        if (qinfo->NextQuestInChain)
        {
            QuestMap::iterator qNextItr = _questTemplates.find(qinfo->NextQuestInChain);
            if (qNextItr == _questTemplates.end())
            {
                TC_LOG_ERROR("sql.sql", "Quest %u has `NextQuestInChain` = %u but quest %u does not exist, quest chain will not work.",
                    qinfo->GetQuestId(), qinfo->NextQuestInChain, qinfo->NextQuestInChain);
                qinfo->NextQuestInChain = 0;
            }
            else
                qNextItr->second->prevChainQuests.push_back(qinfo->GetQuestId());
        }

        for (uint8 j = 0; j < QUEST_REWARD_CURRENCY_COUNT; ++j)
        {
            if (qinfo->RewardCurrencyId[j])
            {
                if (qinfo->RewardCurrencyCount[j] == 0)
                {
                    TC_LOG_ERROR("sql.sql", "Quest %u has `RewardCurrencyId%d` = %u but `RewardCurrencyCount%d` = 0, quest can't be done.",
                        qinfo->GetQuestId(), j+1, qinfo->RewardCurrencyId[j], j+1);
                    // no changes, quest can't be done for this requirement
                }

                if (!sCurrencyTypesStore.LookupEntry(qinfo->RewardCurrencyId[j]))
                {
                    TC_LOG_ERROR("sql.sql", "Quest %u has `RewardCurrencyId%d` = %u but currency with entry %u does not exist, quest can't be done.",
                        qinfo->GetQuestId(), j+1, qinfo->RewardCurrencyId[j], qinfo->RewardCurrencyId[j]);
                    qinfo->RewardCurrencyCount[j] = 0;             // prevent incorrect work of quest
                }
            }
            else if (qinfo->RewardCurrencyCount[j] > 0)
            {
                TC_LOG_ERROR("sql.sql", "Quest %u has `RewardCurrencyId%d` = 0 but `RewardCurrencyCount%d` = %u, quest can't be done.",
                    qinfo->GetQuestId(), j+1, j+1, qinfo->RewardCurrencyCount[j]);
                qinfo->RewardCurrencyCount[j] = 0;                 // prevent incorrect work of quest
            }
        }

        if (qinfo->SoundAccept)
        {
            if (!sSoundKitStore.LookupEntry(qinfo->SoundAccept))
            {
                TC_LOG_ERROR("sql.sql", "Quest %u has `SoundAccept` = %u but sound %u does not exist, set to 0.",
                    qinfo->GetQuestId(), qinfo->SoundAccept, qinfo->SoundAccept);
                qinfo->SoundAccept = 0;                        // no sound will be played
            }
        }

        if (qinfo->SoundTurnIn)
        {
            if (!sSoundKitStore.LookupEntry(qinfo->SoundTurnIn))
            {
                TC_LOG_ERROR("sql.sql", "Quest %u has `SoundTurnIn` = %u but sound %u does not exist, set to 0.",
                    qinfo->GetQuestId(), qinfo->SoundTurnIn, qinfo->SoundTurnIn);
                qinfo->SoundTurnIn = 0;                        // no sound will be played
            }
        }

        if (qinfo->RewardSkillId)
        {
            if (!sSkillLineStore.LookupEntry(qinfo->RewardSkillId))
            {
                TC_LOG_ERROR("sql.sql", "Quest %u has `RewardSkillId` = %u but this skill does not exist",
                    qinfo->GetQuestId(), qinfo->RewardSkillId);
            }
            if (!qinfo->RewardSkillPoints)
            {
                TC_LOG_ERROR("sql.sql", "Quest %u has `RewardSkillId` = %u but `RewardSkillPoints` is 0",
                    qinfo->GetQuestId(), qinfo->RewardSkillId);
            }
        }

        if (qinfo->RewardSkillPoints)
        {
            if (qinfo->RewardSkillPoints > sWorld->GetConfigMaxSkillValue())
            {
                TC_LOG_ERROR("sql.sql", "Quest %u has `RewardSkillPoints` = %u but max possible skill is %u, quest can't be done.",
                    qinfo->GetQuestId(), qinfo->RewardSkillPoints, sWorld->GetConfigMaxSkillValue());
                // no changes, quest can't be done for this requirement
            }
            if (!qinfo->RewardSkillId)
            {
                TC_LOG_ERROR("sql.sql", "Quest %u has `RewardSkillPoints` = %u but `RewardSkillId` is 0",
                    qinfo->GetQuestId(), qinfo->RewardSkillPoints);
            }
        }

        // fill additional data stores
        if (qinfo->PrevQuestID)
        {
            if (_questTemplates.find(abs(qinfo->GetPrevQuestId())) == _questTemplates.end())
                TC_LOG_ERROR("sql.sql", "Quest %d has PrevQuestId %i, but no such quest", qinfo->GetQuestId(), qinfo->GetPrevQuestId());
            else
                qinfo->prevQuests.push_back(qinfo->PrevQuestID);
        }

        if (qinfo->NextQuestID)
        {
            QuestMap::iterator qNextItr = _questTemplates.find(abs(qinfo->GetNextQuestId()));
            if (qNextItr == _questTemplates.end())
                TC_LOG_ERROR("sql.sql", "Quest %d has NextQuestId %i, but no such quest", qinfo->GetQuestId(), qinfo->GetNextQuestId());
            else
            {
                int32 signedQuestId = qinfo->NextQuestID < 0 ? -int32(qinfo->GetQuestId()) : int32(qinfo->GetQuestId());
                qNextItr->second->prevQuests.push_back(signedQuestId);
            }
        }

        if (qinfo->ExclusiveGroup)
            mExclusiveQuestGroups.insert(std::pair<int32, uint32>(qinfo->ExclusiveGroup, qinfo->GetQuestId()));
        if (qinfo->LimitTime)
            qinfo->SetSpecialFlag(QUEST_SPECIAL_FLAGS_TIMED);
    }

    // check QUEST_SPECIAL_FLAGS_EXPLORATION_OR_EVENT for spell with SPELL_EFFECT_QUEST_COMPLETE
    for (uint32 i = 0; i < sSpellMgr->GetSpellInfoStoreSize(); ++i)
    {
        SpellInfo const* spellInfo = sSpellMgr->GetSpellInfo(i);
        if (!spellInfo)
            continue;

        for (SpellEffectInfo const* effect : spellInfo->GetEffectsForDifficulty(DIFFICULTY_NONE))
        {
            if (!effect || effect->Effect != SPELL_EFFECT_QUEST_COMPLETE)
                continue;

            uint32 quest_id = effect->MiscValue;

            Quest const* quest = GetQuestTemplate(quest_id);

            // some quest referenced in spells not exist (outdated spells)
            if (!quest)
                continue;

            if (!quest->HasSpecialFlag(QUEST_SPECIAL_FLAGS_EXPLORATION_OR_EVENT))
            {
                TC_LOG_ERROR("sql.sql", "Spell (id: %u) have SPELL_EFFECT_QUEST_COMPLETE for quest %u, but quest not have flag QUEST_SPECIAL_FLAGS_EXPLORATION_OR_EVENT. Quest flags must be fixed, quest modified to enable objective.", spellInfo->Id, quest_id);

                // this will prevent quest completing without objective
                const_cast<Quest*>(quest)->SetSpecialFlag(QUEST_SPECIAL_FLAGS_EXPLORATION_OR_EVENT);
            }
        }
    }

    TC_LOG_INFO("server.loading", ">> Loaded %lu quests definitions in %u ms", (unsigned long)_questTemplates.size(), GetMSTimeDiffToNow(oldMSTime));
}

void ObjectMgr::LoadQuestTemplateLocale()
{
    uint32 oldMSTime = getMSTime();

    _questTemplateLocaleStore.clear(); // need for reload case
    //                                               0     1
    QueryResult result = WorldDatabase.Query("SELECT Id, locale, "
    //      2           3                 4                5                 6                  7                   8                   9                  10
        "LogTitle, LogDescription, QuestDescription, AreaDescription, PortraitGiverText, PortraitGiverName, PortraitTurnInText, PortraitTurnInName, QuestCompletionLog"
        " FROM quest_template_locale");
    if (!result)
        return;

    do
    {
        Field* fields = result->Fetch();

        uint32 id                       = fields[0].GetUInt32();
        std::string localeName          = fields[1].GetString();

        std::string logTitle            = fields[2].GetString();
        std::string logDescription      = fields[3].GetString();
        std::string questDescription    = fields[4].GetString();
        std::string areaDescription     = fields[5].GetString();
        std::string portraitGiverText   = fields[6].GetString();
        std::string portraitGiverName   = fields[7].GetString();
        std::string portraitTurnInText  = fields[8].GetString();
        std::string portraitTurnInName  = fields[9].GetString();
        std::string questCompletionLog  = fields[10].GetString();

        QuestTemplateLocale& data = _questTemplateLocaleStore[id];
        LocaleConstant locale = GetLocaleByName(localeName);
        if (locale == LOCALE_enUS)
            continue;

        AddLocaleString(logTitle,               locale, data.LogTitle);
        AddLocaleString(logDescription,         locale, data.LogDescription);
        AddLocaleString(questDescription,       locale, data.QuestDescription);
        AddLocaleString(areaDescription,        locale, data.AreaDescription);
        AddLocaleString(portraitGiverText,      locale, data.PortraitGiverText);
        AddLocaleString(portraitGiverName,      locale, data.PortraitGiverName);
        AddLocaleString(portraitTurnInText,     locale, data.PortraitTurnInText);
        AddLocaleString(portraitTurnInName,     locale, data.PortraitTurnInName);
        AddLocaleString(questCompletionLog,     locale, data.QuestCompletionLog);
    } while (result->NextRow());

    TC_LOG_INFO("server.loading", ">> Loaded %u Quest Tempalate locale strings in %u ms", uint32(_questTemplateLocaleStore.size()), GetMSTimeDiffToNow(oldMSTime));
}

void ObjectMgr::LoadQuestObjectivesLocale()
{
    uint32 oldMSTime = getMSTime();

    _questObjectivesLocaleStore.clear(); // need for reload case
    //                                               0     1          2
    QueryResult result = WorldDatabase.Query("SELECT Id, locale, Description FROM quest_objectives_locale");
    if (!result)
        return;

    do
    {
        Field* fields = result->Fetch();

        uint32 id                           = fields[0].GetUInt32();
        std::string localeName              = fields[1].GetString();

        std::string Description             = fields[2].GetString();

        QuestObjectivesLocale& data = _questObjectivesLocaleStore[id];
        LocaleConstant locale = GetLocaleByName(localeName);
        if (locale == LOCALE_enUS)
            continue;

        AddLocaleString(Description, locale, data.Description);
    }
    while (result->NextRow());

    TC_LOG_INFO("server.loading", ">> Loaded %u Quest Objectives locale strings in %u ms", uint32(_questObjectivesLocaleStore.size()), GetMSTimeDiffToNow(oldMSTime));
}

void ObjectMgr::LoadScripts(ScriptsType type)
{
    uint32 oldMSTime = getMSTime();

    ScriptMapMap* scripts = GetScriptsMapByType(type);
    if (!scripts)
        return;

    std::string tableName = GetScriptsTableNameByType(type);
    if (tableName.empty())
        return;

    if (sMapMgr->IsScriptScheduled())                    // function cannot be called when scripts are in use.
        return;

    TC_LOG_INFO("server.loading", "Loading %s...", tableName.c_str());

    scripts->clear();                                       // need for reload support

    bool isSpellScriptTable = (type == SCRIPTS_SPELL);
    //                                                 0    1       2         3         4          5    6  7  8  9
    QueryResult result = WorldDatabase.PQuery("SELECT id, delay, command, datalong, datalong2, dataint, x, y, z, o%s FROM %s", isSpellScriptTable ? ", effIndex" : "", tableName.c_str());

    if (!result)
    {
        TC_LOG_INFO("server.loading", ">> Loaded 0 script definitions. DB table `%s` is empty!", tableName.c_str());
        return;
    }

    uint32 count = 0;

    do
    {
        Field* fields = result->Fetch();
        ScriptInfo tmp;
        tmp.type      = type;
        tmp.id           = fields[0].GetUInt32();
        if (isSpellScriptTable)
            tmp.id      |= fields[10].GetUInt8() << 24;
        tmp.delay        = fields[1].GetUInt32();
        tmp.command      = ScriptCommands(fields[2].GetUInt32());
        tmp.Raw.nData[0] = fields[3].GetUInt32();
        tmp.Raw.nData[1] = fields[4].GetUInt32();
        tmp.Raw.nData[2] = fields[5].GetInt32();
        tmp.Raw.fData[0] = fields[6].GetFloat();
        tmp.Raw.fData[1] = fields[7].GetFloat();
        tmp.Raw.fData[2] = fields[8].GetFloat();
        tmp.Raw.fData[3] = fields[9].GetFloat();

        // generic command args check
        switch (tmp.command)
        {
            case SCRIPT_COMMAND_TALK:
            {
                if (tmp.Talk.ChatType > CHAT_TYPE_WHISPER && tmp.Talk.ChatType != CHAT_MSG_RAID_BOSS_WHISPER)
                {
                    TC_LOG_ERROR("sql.sql", "Table `%s` has invalid talk type (datalong = %u) in SCRIPT_COMMAND_TALK for script id %u",
                        tableName.c_str(), tmp.Talk.ChatType, tmp.id);
                    continue;
                }
                if (!sBroadcastTextStore.LookupEntry(uint32(tmp.Talk.TextID)))
                {
                    TC_LOG_ERROR("sql.sql", "Table `%s` has invalid talk text id (dataint = %i) in SCRIPT_COMMAND_TALK for script id %u",
                        tableName.c_str(), tmp.Talk.TextID, tmp.id);
                    continue;
                }

                break;
            }

            case SCRIPT_COMMAND_EMOTE:
            {
                if (!sEmotesStore.LookupEntry(tmp.Emote.EmoteID))
                {
                    TC_LOG_ERROR("sql.sql", "Table `%s` has invalid emote id (datalong = %u) in SCRIPT_COMMAND_EMOTE for script id %u",
                        tableName.c_str(), tmp.Emote.EmoteID, tmp.id);
                    continue;
                }
                break;
            }

            case SCRIPT_COMMAND_TELEPORT_TO:
            {
                if (!sMapStore.LookupEntry(tmp.TeleportTo.MapID))
                {
                    TC_LOG_ERROR("sql.sql", "Table `%s` has invalid map (Id: %u) in SCRIPT_COMMAND_TELEPORT_TO for script id %u",
                        tableName.c_str(), tmp.TeleportTo.MapID, tmp.id);
                    continue;
                }

                if (!Trinity::IsValidMapCoord(tmp.TeleportTo.DestX, tmp.TeleportTo.DestY, tmp.TeleportTo.DestZ, tmp.TeleportTo.Orientation))
                {
                    TC_LOG_ERROR("sql.sql", "Table `%s` has invalid coordinates (X: %f Y: %f Z: %f O: %f) in SCRIPT_COMMAND_TELEPORT_TO for script id %u",
                        tableName.c_str(), tmp.TeleportTo.DestX, tmp.TeleportTo.DestY, tmp.TeleportTo.DestZ, tmp.TeleportTo.Orientation, tmp.id);
                    continue;
                }
                break;
            }

            case SCRIPT_COMMAND_QUEST_EXPLORED:
            {
                Quest const* quest = GetQuestTemplate(tmp.QuestExplored.QuestID);
                if (!quest)
                {
                    TC_LOG_ERROR("sql.sql", "Table `%s` has invalid quest (ID: %u) in SCRIPT_COMMAND_QUEST_EXPLORED in `datalong` for script id %u",
                        tableName.c_str(), tmp.QuestExplored.QuestID, tmp.id);
                    continue;
                }

                if (!quest->HasSpecialFlag(QUEST_SPECIAL_FLAGS_EXPLORATION_OR_EVENT))
                {
                    TC_LOG_ERROR("sql.sql", "Table `%s` has quest (ID: %u) in SCRIPT_COMMAND_QUEST_EXPLORED in `datalong` for script id %u, but quest not have flag QUEST_SPECIAL_FLAGS_EXPLORATION_OR_EVENT in quest flags. Script command or quest flags wrong. Quest modified to require objective.",
                        tableName.c_str(), tmp.QuestExplored.QuestID, tmp.id);

                    // this will prevent quest completing without objective
                    const_cast<Quest*>(quest)->SetSpecialFlag(QUEST_SPECIAL_FLAGS_EXPLORATION_OR_EVENT);

                    // continue; - quest objective requirement set and command can be allowed
                }

                if (float(tmp.QuestExplored.Distance) > DEFAULT_VISIBILITY_DISTANCE)
                {
                    TC_LOG_ERROR("sql.sql", "Table `%s` has too large distance (%u) for exploring objective complete in `datalong2` in SCRIPT_COMMAND_QUEST_EXPLORED in `datalong` for script id %u",
                        tableName.c_str(), tmp.QuestExplored.Distance, tmp.id);
                    continue;
                }

                if (tmp.QuestExplored.Distance && float(tmp.QuestExplored.Distance) > DEFAULT_VISIBILITY_DISTANCE)
                {
                    TC_LOG_ERROR("sql.sql", "Table `%s` has too large distance (%u) for exploring objective complete in `datalong2` in SCRIPT_COMMAND_QUEST_EXPLORED in `datalong` for script id %u, max distance is %f or 0 for disable distance check",
                        tableName.c_str(), tmp.QuestExplored.Distance, tmp.id, DEFAULT_VISIBILITY_DISTANCE);
                    continue;
                }

                if (tmp.QuestExplored.Distance && float(tmp.QuestExplored.Distance) < INTERACTION_DISTANCE)
                {
                    TC_LOG_ERROR("sql.sql", "Table `%s` has too small distance (%u) for exploring objective complete in `datalong2` in SCRIPT_COMMAND_QUEST_EXPLORED in `datalong` for script id %u, min distance is %f or 0 for disable distance check",
                        tableName.c_str(), tmp.QuestExplored.Distance, tmp.id, INTERACTION_DISTANCE);
                    continue;
                }

                break;
            }

            case SCRIPT_COMMAND_KILL_CREDIT:
            {
                if (!GetCreatureTemplate(tmp.KillCredit.CreatureEntry))
                {
                    TC_LOG_ERROR("sql.sql", "Table `%s` has invalid creature (Entry: %u) in SCRIPT_COMMAND_KILL_CREDIT for script id %u",
                        tableName.c_str(), tmp.KillCredit.CreatureEntry, tmp.id);
                    continue;
                }
                break;
            }

            case SCRIPT_COMMAND_RESPAWN_GAMEOBJECT:
            {
                GameObjectData const* data = GetGOData(tmp.RespawnGameobject.GOGuid);
                if (!data)
                {
                    TC_LOG_ERROR("sql.sql", "Table `%s` has invalid gameobject (GUID: %u) in SCRIPT_COMMAND_RESPAWN_GAMEOBJECT for script id %u",
                        tableName.c_str(), tmp.RespawnGameobject.GOGuid, tmp.id);
                    continue;
                }

                GameObjectTemplate const* info = GetGameObjectTemplate(data->id);
                if (!info)
                {
                    TC_LOG_ERROR("sql.sql", "Table `%s` has gameobject with invalid entry (GUID: %u Entry: %u) in SCRIPT_COMMAND_RESPAWN_GAMEOBJECT for script id %u",
                        tableName.c_str(), tmp.RespawnGameobject.GOGuid, data->id, tmp.id);
                    continue;
                }

                if (info->type == GAMEOBJECT_TYPE_FISHINGNODE ||
                    info->type == GAMEOBJECT_TYPE_FISHINGHOLE ||
                    info->type == GAMEOBJECT_TYPE_DOOR        ||
                    info->type == GAMEOBJECT_TYPE_BUTTON      ||
                    info->type == GAMEOBJECT_TYPE_TRAP)
                {
                    TC_LOG_ERROR("sql.sql", "Table `%s` has gameobject type (%u) unsupported by command SCRIPT_COMMAND_RESPAWN_GAMEOBJECT for script id %u",
                        tableName.c_str(), info->entry, tmp.id);
                    continue;
                }
                break;
            }

            case SCRIPT_COMMAND_TEMP_SUMMON_CREATURE:
            {
                if (!Trinity::IsValidMapCoord(tmp.TempSummonCreature.PosX, tmp.TempSummonCreature.PosY, tmp.TempSummonCreature.PosZ, tmp.TempSummonCreature.Orientation))
                {
                    TC_LOG_ERROR("sql.sql", "Table `%s` has invalid coordinates (X: %f Y: %f Z: %f O: %f) in SCRIPT_COMMAND_TEMP_SUMMON_CREATURE for script id %u",
                        tableName.c_str(), tmp.TempSummonCreature.PosX, tmp.TempSummonCreature.PosY, tmp.TempSummonCreature.PosZ, tmp.TempSummonCreature.Orientation, tmp.id);
                    continue;
                }

                if (!GetCreatureTemplate(tmp.TempSummonCreature.CreatureEntry))
                {
                    TC_LOG_ERROR("sql.sql", "Table `%s` has invalid creature (Entry: %u) in SCRIPT_COMMAND_TEMP_SUMMON_CREATURE for script id %u",
                        tableName.c_str(), tmp.TempSummonCreature.CreatureEntry, tmp.id);
                    continue;
                }
                break;
            }

            case SCRIPT_COMMAND_OPEN_DOOR:
            case SCRIPT_COMMAND_CLOSE_DOOR:
            {
                GameObjectData const* data = GetGOData(tmp.ToggleDoor.GOGuid);
                if (!data)
                {
                    TC_LOG_ERROR("sql.sql", "Table `%s` has invalid gameobject (GUID: %u) in %s for script id %u",
                        tableName.c_str(), tmp.ToggleDoor.GOGuid, GetScriptCommandName(tmp.command).c_str(), tmp.id);
                    continue;
                }

                GameObjectTemplate const* info = GetGameObjectTemplate(data->id);
                if (!info)
                {
                    TC_LOG_ERROR("sql.sql", "Table `%s` has gameobject with invalid entry (GUID: %u Entry: %u) in %s for script id %u",
                        tableName.c_str(), tmp.ToggleDoor.GOGuid, data->id, GetScriptCommandName(tmp.command).c_str(), tmp.id);
                    continue;
                }

                if (info->type != GAMEOBJECT_TYPE_DOOR)
                {
                    TC_LOG_ERROR("sql.sql", "Table `%s` has gameobject type (%u) unsupported by command %s for script id %u",
                        tableName.c_str(), info->entry, GetScriptCommandName(tmp.command).c_str(), tmp.id);
                    continue;
                }

                break;
            }

            case SCRIPT_COMMAND_REMOVE_AURA:
            {
                if (!sSpellMgr->GetSpellInfo(tmp.RemoveAura.SpellID))
                {
                    TC_LOG_ERROR("sql.sql", "Table `%s` using non-existent spell (id: %u) in SCRIPT_COMMAND_REMOVE_AURA for script id %u",
                        tableName.c_str(), tmp.RemoveAura.SpellID, tmp.id);
                    continue;
                }
                if (tmp.RemoveAura.Flags & ~0x1)                    // 1 bits (0, 1)
                {
                    TC_LOG_ERROR("sql.sql", "Table `%s` using unknown flags in datalong2 (%u) in SCRIPT_COMMAND_REMOVE_AURA for script id %u",
                        tableName.c_str(), tmp.RemoveAura.Flags, tmp.id);
                    continue;
                }
                break;
            }

            case SCRIPT_COMMAND_CAST_SPELL:
            {
                if (!sSpellMgr->GetSpellInfo(tmp.CastSpell.SpellID))
                {
                    TC_LOG_ERROR("sql.sql", "Table `%s` using non-existent spell (id: %u) in SCRIPT_COMMAND_CAST_SPELL for script id %u",
                        tableName.c_str(), tmp.CastSpell.SpellID, tmp.id);
                    continue;
                }
                if (tmp.CastSpell.Flags > 4)                      // targeting type
                {
                    TC_LOG_ERROR("sql.sql", "Table `%s` using unknown target in datalong2 (%u) in SCRIPT_COMMAND_CAST_SPELL for script id %u",
                        tableName.c_str(), tmp.CastSpell.Flags, tmp.id);
                    continue;
                }
                if (tmp.CastSpell.Flags != 4 && tmp.CastSpell.CreatureEntry & ~0x1)                      // 1 bit (0, 1)
                {
                    TC_LOG_ERROR("sql.sql", "Table `%s` using unknown flags in dataint (%u) in SCRIPT_COMMAND_CAST_SPELL for script id %u",
                        tableName.c_str(), tmp.CastSpell.CreatureEntry, tmp.id);
                    continue;
                }
                else if (tmp.CastSpell.Flags == 4 && !GetCreatureTemplate(tmp.CastSpell.CreatureEntry))
                {
                    TC_LOG_ERROR("sql.sql", "Table `%s` using invalid creature entry in dataint (%u) in SCRIPT_COMMAND_CAST_SPELL for script id %u",
                        tableName.c_str(), tmp.CastSpell.CreatureEntry, tmp.id);
                    continue;
                }
                break;
            }

            case SCRIPT_COMMAND_CREATE_ITEM:
            {
                if (!GetItemTemplate(tmp.CreateItem.ItemEntry))
                {
                    TC_LOG_ERROR("sql.sql", "Table `%s` has nonexistent item (entry: %u) in SCRIPT_COMMAND_CREATE_ITEM for script id %u",
                        tableName.c_str(), tmp.CreateItem.ItemEntry, tmp.id);
                    continue;
                }
                if (!tmp.CreateItem.Amount)
                {
                    TC_LOG_ERROR("sql.sql", "Table `%s` SCRIPT_COMMAND_CREATE_ITEM but amount is %u for script id %u",
                        tableName.c_str(), tmp.CreateItem.Amount, tmp.id);
                    continue;
                }
                break;
            }
            case SCRIPT_COMMAND_PLAY_ANIMKIT:
            {
                if (!sAnimKitStore.LookupEntry(tmp.PlayAnimKit.AnimKitID))
                {
                    TC_LOG_ERROR("sql.sql", "Table `%s` has invalid AnimKid id (datalong = %u) in SCRIPT_COMMAND_PLAY_ANIMKIT for script id %u",
                        tableName.c_str(), tmp.PlayAnimKit.AnimKitID, tmp.id);
                    continue;
                }
                break;
            }
            default:
                break;
        }

        if (scripts->find(tmp.id) == scripts->end())
        {
            ScriptMap emptyMap;
            (*scripts)[tmp.id] = emptyMap;
        }
        (*scripts)[tmp.id].insert(std::pair<uint32, ScriptInfo>(tmp.delay, tmp));

        ++count;
    }
    while (result->NextRow());

    TC_LOG_INFO("server.loading", ">> Loaded %u script definitions in %u ms", count, GetMSTimeDiffToNow(oldMSTime));
}

void ObjectMgr::LoadSpellScripts()
{
    LoadScripts(SCRIPTS_SPELL);

    // check ids
    for (ScriptMapMap::const_iterator itr = sSpellScripts.begin(); itr != sSpellScripts.end(); ++itr)
    {
        uint32 spellId = uint32(itr->first) & 0x00FFFFFF;
        SpellInfo const* spellInfo = sSpellMgr->GetSpellInfo(spellId);

        if (!spellInfo)
        {
            TC_LOG_ERROR("sql.sql", "Table `spell_scripts` has not existing spell (Id: %u) as script id", spellId);
            continue;
        }

        uint8 i = (uint8)((uint32(itr->first) >> 24) & 0x000000FF);
        //check for correct spellEffect
        SpellEffectInfo const* effect = spellInfo->GetEffect(i);
        if (effect && (!effect->Effect || (effect->Effect != SPELL_EFFECT_SCRIPT_EFFECT && effect->Effect != SPELL_EFFECT_DUMMY)))
            TC_LOG_ERROR("sql.sql", "Table `spell_scripts` - spell %u effect %u is not SPELL_EFFECT_SCRIPT_EFFECT or SPELL_EFFECT_DUMMY", spellId, i);
    }
}

void ObjectMgr::LoadEventScripts()
{
    LoadScripts(SCRIPTS_EVENT);

    std::set<uint32> evt_scripts;
    // Load all possible script entries from gameobjects
    GameObjectTemplateContainer const* gotc = sObjectMgr->GetGameObjectTemplates();
    for (GameObjectTemplateContainer::const_iterator itr = gotc->begin(); itr != gotc->end(); ++itr)
        if (uint32 eventId = itr->second.GetEventScriptId())
            evt_scripts.insert(eventId);

    // Load all possible script entries from spells
    for (uint32 i = 1; i < sSpellMgr->GetSpellInfoStoreSize(); ++i)
        if (SpellInfo const* spell = sSpellMgr->GetSpellInfo(i))
            for (SpellEffectInfo const* effect : spell->GetEffectsForDifficulty(DIFFICULTY_NONE))
                if (effect && effect->Effect == SPELL_EFFECT_SEND_EVENT)
                    if (effect->MiscValue)
                        evt_scripts.insert(effect->MiscValue);

    for (size_t path_idx = 0; path_idx < sTaxiPathNodesByPath.size(); ++path_idx)
    {
        for (size_t node_idx = 0; node_idx < sTaxiPathNodesByPath[path_idx].size(); ++node_idx)
        {
            TaxiPathNodeEntry const* node = sTaxiPathNodesByPath[path_idx][node_idx];

            if (node->ArrivalEventID)
                evt_scripts.insert(node->ArrivalEventID);

            if (node->DepartureEventID)
                evt_scripts.insert(node->DepartureEventID);
        }
    }

    // Then check if all scripts are in above list of possible script entries
    for (ScriptMapMap::const_iterator itr = sEventScripts.begin(); itr != sEventScripts.end(); ++itr)
    {
        std::set<uint32>::const_iterator itr2 = evt_scripts.find(itr->first);
        if (itr2 == evt_scripts.end())
            TC_LOG_ERROR("sql.sql", "Table `event_scripts` has script (Id: %u) not referring to any gameobject_template type 10 data2 field, type 3 data6 field, type 13 data 2 field or any spell effect %u",
                itr->first, SPELL_EFFECT_SEND_EVENT);
    }
}

//Load WP Scripts
void ObjectMgr::LoadWaypointScripts()
{
    LoadScripts(SCRIPTS_WAYPOINT);

    std::set<uint32> actionSet;

    for (ScriptMapMap::const_iterator itr = sWaypointScripts.begin(); itr != sWaypointScripts.end(); ++itr)
        actionSet.insert(itr->first);

    PreparedStatement* stmt = WorldDatabase.GetPreparedStatement(WORLD_SEL_WAYPOINT_DATA_ACTION);
    PreparedQueryResult result = WorldDatabase.Query(stmt);

    if (result)
    {
        do
        {
            Field* fields = result->Fetch();
            uint32 action = fields[0].GetUInt32();

            actionSet.erase(action);
        }
        while (result->NextRow());
    }

    for (std::set<uint32>::iterator itr = actionSet.begin(); itr != actionSet.end(); ++itr)
        TC_LOG_ERROR("sql.sql", "There is no waypoint which links to the waypoint script %u", *itr);
}

void ObjectMgr::LoadSpellScriptNames()
{
    uint32 oldMSTime = getMSTime();

    _spellScriptsStore.clear();                            // need for reload case

    QueryResult result = WorldDatabase.Query("SELECT spell_id, ScriptName FROM spell_script_names");

    if (!result)
    {
        TC_LOG_INFO("server.loading", ">> Loaded 0 spell script names. DB table `spell_script_names` is empty!");
        return;
    }

    uint32 count = 0;

    do
    {

        Field* fields = result->Fetch();

        int32 spellId                = fields[0].GetInt32();
        std::string const scriptName = fields[1].GetString();

        bool allRanks = false;
        if (spellId < 0)
        {
            allRanks = true;
            spellId = -spellId;
        }

        SpellInfo const* spellInfo = sSpellMgr->GetSpellInfo(spellId);
        if (!spellInfo)
        {
            TC_LOG_ERROR("sql.sql", "Scriptname: `%s` spell (Id: %d) does not exist.", scriptName.c_str(), fields[0].GetInt32());
            continue;
        }

        if (allRanks)
        {
            if (!spellInfo->IsRanked())
                TC_LOG_ERROR("sql.sql", "Scriptname: `%s` spell (Id: %d) has no ranks of spell.", scriptName.c_str(), fields[0].GetInt32());

            if (spellInfo->GetFirstRankSpell()->Id != uint32(spellId))
            {
                TC_LOG_ERROR("sql.sql", "Scriptname: `%s` spell (Id: %d) is not first rank of spell.", scriptName.c_str(), fields[0].GetInt32());
                continue;
            }
            while (spellInfo)
            {
                _spellScriptsStore.insert(SpellScriptsContainer::value_type(spellInfo->Id, std::make_pair(GetScriptId(scriptName), true)));
                spellInfo = spellInfo->GetNextRankSpell();
            }
        }
        else
        {
            if (spellInfo->IsRanked())
                TC_LOG_ERROR("sql.sql", "Scriptname: `%s` spell (Id: %d) is ranked spell. Perhaps not all ranks are assigned to this script.", scriptName.c_str(), spellId);

            _spellScriptsStore.insert(SpellScriptsContainer::value_type(spellInfo->Id, std::make_pair(GetScriptId(scriptName), true)));
        }

        ++count;
    }
    while (result->NextRow());

    TC_LOG_INFO("server.loading", ">> Loaded %u spell script names in %u ms", count, GetMSTimeDiffToNow(oldMSTime));
}

void ObjectMgr::ValidateSpellScripts()
{
    uint32 oldMSTime = getMSTime();

    if (_spellScriptsStore.empty())
    {
        TC_LOG_INFO("server.loading", ">> Validated 0 scripts.");
        return;
    }

    uint32 count = 0;

    for (auto spell : _spellScriptsStore)
    {
        SpellInfo const* spellEntry = sSpellMgr->GetSpellInfo(spell.first);

        auto const bounds = sObjectMgr->GetSpellScriptsBounds(spell.first);

        for (auto itr = bounds.first; itr != bounds.second; ++itr)
        {
            if (SpellScriptLoader* spellScriptLoader = sScriptMgr->GetSpellScriptLoader(itr->second.first))
            {
                ++count;

                std::unique_ptr<SpellScript> spellScript(spellScriptLoader->GetSpellScript());
                std::unique_ptr<AuraScript> auraScript(spellScriptLoader->GetAuraScript());

                if (!spellScript && !auraScript)
                {
                    TC_LOG_ERROR("scripts", "Functions GetSpellScript() and GetAuraScript() of script `%s` do not return objects - script skipped", GetScriptName(itr->second.first).c_str());

                    itr->second.second = false;
                    continue;
                }

                if (spellScript)
                {
                    spellScript->_Init(&spellScriptLoader->GetName(), spellEntry->Id);
                    spellScript->_Register();

                    if (!spellScript->_Validate(spellEntry))
                    {
                        itr->second.second = false;
                        continue;
                    }
                }

                if (auraScript)
                {
                    auraScript->_Init(&spellScriptLoader->GetName(), spellEntry->Id);
                    auraScript->_Register();

                    if (!auraScript->_Validate(spellEntry))
                    {
                        itr->second.second = false;
                        continue;
                    }
                }

                // Enable the script when all checks passed
                itr->second.second = true;
            }
            else
                itr->second.second = false;
        }
    }

    TC_LOG_INFO("server.loading", ">> Validated %u scripts in %u ms", count, GetMSTimeDiffToNow(oldMSTime));
}

void ObjectMgr::LoadPageTexts()
{
    uint32 oldMSTime = getMSTime();

    //                                               0   1     2           3                  4
    QueryResult result = WorldDatabase.Query("SELECT ID, Text, NextPageID, PlayerConditionID, Flags FROM page_text");
    if (!result)
    {
        TC_LOG_INFO("server.loading", ">> Loaded 0 page texts. DB table `page_text` is empty!");
        return;
    }

    uint32 count = 0;
    do
    {
        Field* fields = result->Fetch();

        uint32 id           = fields[0].GetUInt32();

        PageText& pageText = _pageTextStore[id];
        pageText.Text       = fields[1].GetString();
        pageText.NextPageID = fields[2].GetUInt32();
        pageText.PlayerConditionID = fields[3].GetInt32();
        pageText.Flags = fields[4].GetUInt8();

        ++count;
    }
    while (result->NextRow());

    for (PageTextContainer::const_iterator itr = _pageTextStore.begin(); itr != _pageTextStore.end(); ++itr)
        if (itr->second.NextPageID)
            if (_pageTextStore.find(itr->second.NextPageID) == _pageTextStore.end())
                TC_LOG_ERROR("sql.sql", "Page text (ID: %u) has non-existing `NextPageID` (%u)", itr->first, itr->second.NextPageID);

    TC_LOG_INFO("server.loading", ">> Loaded %u page texts in %u ms", count, GetMSTimeDiffToNow(oldMSTime));
}

PageText const* ObjectMgr::GetPageText(uint32 pageEntry)
{
    PageTextContainer::const_iterator itr = _pageTextStore.find(pageEntry);
    if (itr != _pageTextStore.end())
        return &(itr->second);

    return nullptr;
}

void ObjectMgr::LoadPageTextLocales()
{
    uint32 oldMSTime = getMSTime();

    _pageTextLocaleStore.clear(); // needed for reload case

    //                                               0      1     2
    QueryResult result = WorldDatabase.Query("SELECT ID, locale, Text FROM page_text_locale");
    if (!result)
        return;

    do
    {
        Field* fields = result->Fetch();

        uint32 id                   = fields[0].GetUInt32();
        std::string localeName      = fields[1].GetString();
        std::string text            = fields[2].GetString();

        PageTextLocale& data = _pageTextLocaleStore[id];
        LocaleConstant locale = GetLocaleByName(localeName);
        if (locale == LOCALE_enUS)
            continue;

        AddLocaleString(text, locale, data.Text);
    } while (result->NextRow());

    TC_LOG_INFO("server.loading", ">> Loaded %u PageText locale strings in %u ms", uint32(_pageTextLocaleStore.size()), GetMSTimeDiffToNow(oldMSTime));
}

void ObjectMgr::LoadInstanceTemplate()
{
    uint32 oldMSTime = getMSTime();

    //                                                0     1       2        4
    QueryResult result = WorldDatabase.Query("SELECT map, parent, script, allowMount FROM instance_template");

    if (!result)
    {
        TC_LOG_INFO("server.loading", ">> Loaded 0 instance templates. DB table `page_text` is empty!");
        return;
    }

    uint32 count = 0;
    do
    {
        Field* fields = result->Fetch();

        uint16 mapID = fields[0].GetUInt16();

        if (!MapManager::IsValidMAP(mapID, true))
        {
            TC_LOG_ERROR("sql.sql", "ObjectMgr::LoadInstanceTemplate: bad mapid %d for template!", mapID);
            continue;
        }

        InstanceTemplate instanceTemplate;

        instanceTemplate.AllowMount = fields[3].GetBool();
        instanceTemplate.Parent     = uint32(fields[1].GetUInt16());
        instanceTemplate.ScriptId   = sObjectMgr->GetScriptId(fields[2].GetString());

        _instanceTemplateStore[mapID] = instanceTemplate;

        ++count;
    }
    while (result->NextRow());

    TC_LOG_INFO("server.loading", ">> Loaded %u instance templates in %u ms", count, GetMSTimeDiffToNow(oldMSTime));
}

InstanceTemplate const* ObjectMgr::GetInstanceTemplate(uint32 mapID) const
{
    InstanceTemplateContainer::const_iterator itr = _instanceTemplateStore.find(uint16(mapID));
    if (itr != _instanceTemplateStore.end())
        return &(itr->second);

    return nullptr;
}

void ObjectMgr::LoadInstanceEncounters()
{
    uint32 oldMSTime = getMSTime();

    //                                                 0         1            2                3
    QueryResult result = WorldDatabase.Query("SELECT entry, creditType, creditEntry, lastEncounterDungeon FROM instance_encounters");
    if (!result)
    {
        TC_LOG_ERROR("server.loading", ">> Loaded 0 instance encounters, table is empty!");
        return;
    }

    uint32 count = 0;
    std::map<uint32, std::pair<uint32, DungeonEncounterEntry const*>> dungeonLastBosses;
    do
    {
        Field* fields = result->Fetch();
        uint32 entry = fields[0].GetUInt32();
        uint8 creditType = fields[1].GetUInt8();
        uint32 creditEntry = fields[2].GetUInt32();
        uint32 lastEncounterDungeon = fields[3].GetUInt16();
        DungeonEncounterEntry const* dungeonEncounter = sDungeonEncounterStore.LookupEntry(entry);
        if (!dungeonEncounter)
        {
            TC_LOG_ERROR("sql.sql", "Table `instance_encounters` has an invalid encounter id %u, skipped!", entry);
            continue;
        }

        if (lastEncounterDungeon && !sLFGMgr->GetLFGDungeonEntry(lastEncounterDungeon))
        {
            TC_LOG_ERROR("sql.sql", "Table `instance_encounters` has an encounter %u (%s) marked as final for invalid dungeon id %u, skipped!",
                entry, dungeonEncounter->Name->Str[sWorld->GetDefaultDbcLocale()], lastEncounterDungeon);
            continue;
        }

        std::map<uint32, std::pair<uint32, DungeonEncounterEntry const*>>::const_iterator itr = dungeonLastBosses.find(lastEncounterDungeon);
        if (lastEncounterDungeon)
        {
            if (itr != dungeonLastBosses.end())
            {
                TC_LOG_ERROR("sql.sql", "Table `instance_encounters` specified encounter %u (%s) as last encounter but %u (%s) is already marked as one, skipped!",
                    entry, dungeonEncounter->Name->Str[sWorld->GetDefaultDbcLocale()], itr->second.first, itr->second.second->Name->Str[sWorld->GetDefaultDbcLocale()]);
                continue;
            }

            dungeonLastBosses[lastEncounterDungeon] = std::make_pair(entry, dungeonEncounter);
        }

        switch (creditType)
        {
            case ENCOUNTER_CREDIT_KILL_CREATURE:
            {
                CreatureTemplate const* creatureInfo = GetCreatureTemplate(creditEntry);
                if (!creatureInfo)
                {
                    TC_LOG_ERROR("sql.sql", "Table `instance_encounters` has an invalid creature (entry %u) linked to the encounter %u (%s), skipped!",
                        creditEntry, entry, dungeonEncounter->Name->Str[sWorld->GetDefaultDbcLocale()]);
                    continue;
                }
                const_cast<CreatureTemplate*>(creatureInfo)->flags_extra |= CREATURE_FLAG_EXTRA_DUNGEON_BOSS;
                break;
            }
            case ENCOUNTER_CREDIT_CAST_SPELL:
                if (!sSpellMgr->GetSpellInfo(creditEntry))
                {
                    TC_LOG_ERROR("sql.sql", "Table `instance_encounters` has an invalid spell (entry %u) linked to the encounter %u (%s), skipped!",
                        creditEntry, entry, dungeonEncounter->Name->Str[sWorld->GetDefaultDbcLocale()]);
                    continue;
                }
                break;
            default:
                TC_LOG_ERROR("sql.sql", "Table `instance_encounters` has an invalid credit type (%u) for encounter %u (%s), skipped!",
                    creditType, entry, dungeonEncounter->Name->Str[sWorld->GetDefaultDbcLocale()]);
                continue;
        }

        if (!dungeonEncounter->DifficultyID)
        {
            for (uint32 i = 0; i < MAX_DIFFICULTY; ++i)
            {
                if (sDB2Manager.GetMapDifficultyData(dungeonEncounter->MapID, Difficulty(i)))
                {
                    DungeonEncounterList& encounters = _dungeonEncounterStore[MAKE_PAIR64(dungeonEncounter->MapID, i)];
                    encounters.push_back(new DungeonEncounter(dungeonEncounter, EncounterCreditType(creditType), creditEntry, lastEncounterDungeon));
                }
            }
        }
        else
        {
            DungeonEncounterList& encounters = _dungeonEncounterStore[MAKE_PAIR64(dungeonEncounter->MapID, dungeonEncounter->DifficultyID)];
            encounters.push_back(new DungeonEncounter(dungeonEncounter, EncounterCreditType(creditType), creditEntry, lastEncounterDungeon));
        }

        ++count;
    } while (result->NextRow());

    TC_LOG_INFO("server.loading", ">> Loaded %u instance encounters in %u ms", count, GetMSTimeDiffToNow(oldMSTime));
}

NpcText const* ObjectMgr::GetNpcText(uint32 Text_ID) const
{
    NpcTextContainer::const_iterator itr = _npcTextStore.find(Text_ID);
    if (itr != _npcTextStore.end())
        return &itr->second;
    return nullptr;
}

void ObjectMgr::LoadNPCText()
{
    uint32 oldMSTime = getMSTime();

    QueryResult result = WorldDatabase.Query("SELECT ID, "
        "Probability0, Probability1, Probability2, Probability3, Probability4, Probability5, Probability6, Probability7, "
        "BroadcastTextID0, BroadcastTextID1, BroadcastTextID2, BroadcastTextID3, BroadcastTextID4, BroadcastTextID5, BroadcastTextID6, BroadcastTextID7"
        " FROM npc_text");
    if (!result)
    {
        TC_LOG_INFO("server.loading", ">> Loaded 0 npc texts, table is empty!");
        return;
    }

    _npcTextStore.rehash(result->GetRowCount());

    do
    {
        Field* fields = result->Fetch();

        uint32 textID = fields[0].GetUInt32();
        if (!textID)
        {
            TC_LOG_ERROR("sql.sql", "Table `npc_text` has record with reserved id 0, ignore.");
            continue;
        }

        NpcText& npcText = _npcTextStore[textID];

        for (uint8 i = 0; i < MAX_NPC_TEXT_OPTIONS; ++i)
        {
            npcText.Data[i].Probability      = fields[1 + i].GetFloat();
            npcText.Data[i].BroadcastTextID  = fields[9 + i].GetUInt32();
        }

        for (uint8 i = 0; i < MAX_NPC_TEXT_OPTIONS; i++)
        {
            if (npcText.Data[i].BroadcastTextID)
            {
                if (!sBroadcastTextStore.LookupEntry(npcText.Data[i].BroadcastTextID))
                {
                    TC_LOG_ERROR("sql.sql", "NPCText (ID: %u) has a non-existing or incompatible BroadcastText (ID: %u, Index: %u)", textID, npcText.Data[i].BroadcastTextID, i);
                    npcText.Data[i].BroadcastTextID = 0;
                }
            }
        }

        for (uint8 i = 0; i < MAX_NPC_TEXT_OPTIONS; i++)
        {
            if (npcText.Data[i].Probability > 0 && npcText.Data[i].BroadcastTextID == 0)
            {
                TC_LOG_ERROR("sql.sql", "NPCText (ID: %u) has a probability (Index: %u) set, but no BroadcastTextID to go with it", textID, i);
                npcText.Data[i].Probability = 0;
            }
        }
    }
    while (result->NextRow());

    TC_LOG_INFO("server.loading", ">> Loaded %u npc texts in %u ms", uint32(_npcTextStore.size()), GetMSTimeDiffToNow(oldMSTime));
}

//not very fast function but it is called only once a day, or on starting-up
void ObjectMgr::ReturnOrDeleteOldMails(bool serverUp)
{
    uint32 oldMSTime = getMSTime();

    time_t curTime = time(nullptr);
    tm lt;
    localtime_r(&curTime, &lt);
    uint64 basetime(curTime);
    TC_LOG_INFO("misc", "Returning mails current time: hour: %d, minute: %d, second: %d ", lt.tm_hour, lt.tm_min, lt.tm_sec);

    // Delete all old mails without item and without body immediately, if starting server
    if (!serverUp)
    {
        PreparedStatement* stmt = CharacterDatabase.GetPreparedStatement(CHAR_DEL_EMPTY_EXPIRED_MAIL);
        stmt->setUInt64(0, basetime);
        CharacterDatabase.Execute(stmt);
    }
    PreparedStatement* stmt = CharacterDatabase.GetPreparedStatement(CHAR_SEL_EXPIRED_MAIL);
    stmt->setUInt64(0, basetime);
    PreparedQueryResult result = CharacterDatabase.Query(stmt);
    if (!result)
    {
        TC_LOG_INFO("server.loading", ">> No expired mails found.");
        return;                                             // any mails need to be returned or deleted
    }

    std::map<uint32 /*messageId*/, MailItemInfoVec> itemsCache;
    stmt = CharacterDatabase.GetPreparedStatement(CHAR_SEL_EXPIRED_MAIL_ITEMS);
    stmt->setUInt32(0, (uint32)basetime);
    if (PreparedQueryResult items = CharacterDatabase.Query(stmt))
    {
        MailItemInfo item;
        do
        {
            Field* fields = items->Fetch();
            item.item_guid = fields[0].GetUInt64();
            item.item_template = fields[1].GetUInt32();
            uint32 mailId = fields[2].GetUInt32();
            itemsCache[mailId].push_back(item);
        } while (items->NextRow());
    }

    uint32 deletedCount = 0;
    uint32 returnedCount = 0;
    do
    {
        Field* fields = result->Fetch();
        Mail* m = new Mail;
        m->messageID      = fields[0].GetUInt32();
        m->messageType    = fields[1].GetUInt8();
        m->sender         = fields[2].GetUInt64();
        m->receiver       = fields[3].GetUInt64();
        bool has_items    = fields[4].GetBool();
        m->expire_time    = time_t(fields[5].GetUInt32());
        m->deliver_time   = 0;
        m->COD            = fields[6].GetUInt64();
        m->checked        = fields[7].GetUInt8();
        m->mailTemplateId = fields[8].GetInt16();

        Player* player = nullptr;
        if (serverUp)
            player = ObjectAccessor::FindConnectedPlayer(ObjectGuid::Create<HighGuid::Player>(m->receiver));

        if (player && player->m_mailsLoaded)
        {                                                   // this code will run very improbably (the time is between 4 and 5 am, in game is online a player, who has old mail
            // his in mailbox and he has already listed his mails)
            delete m;
            continue;
        }

        // Delete or return mail
        if (has_items)
        {
            // read items from cache
            m->items.swap(itemsCache[m->messageID]);

            // if it is mail from non-player, or if it's already return mail, it shouldn't be returned, but deleted
            if (m->messageType != MAIL_NORMAL || (m->checked & (MAIL_CHECK_MASK_COD_PAYMENT | MAIL_CHECK_MASK_RETURNED)))
            {
                // mail open and then not returned
                for (MailItemInfoVec::iterator itr2 = m->items.begin(); itr2 != m->items.end(); ++itr2)
                {
                    stmt = CharacterDatabase.GetPreparedStatement(CHAR_DEL_ITEM_INSTANCE);
                    stmt->setUInt64(0, itr2->item_guid);
                    CharacterDatabase.Execute(stmt);
                }
            }
            else
            {
                // Mail will be returned
                stmt = CharacterDatabase.GetPreparedStatement(CHAR_UPD_MAIL_RETURNED);
                stmt->setUInt64(0, m->receiver);
                stmt->setUInt64(1, m->sender);
                stmt->setUInt32(2, basetime + 30 * DAY);
                stmt->setUInt32(3, basetime);
                stmt->setUInt8 (4, uint8(MAIL_CHECK_MASK_RETURNED));
                stmt->setUInt32(5, m->messageID);
                CharacterDatabase.Execute(stmt);
                for (MailItemInfoVec::iterator itr2 = m->items.begin(); itr2 != m->items.end(); ++itr2)
                {
                    // Update receiver in mail items for its proper delivery, and in instance_item for avoid lost item at sender delete
                    stmt = CharacterDatabase.GetPreparedStatement(CHAR_UPD_MAIL_ITEM_RECEIVER);
                    stmt->setUInt64(0, m->sender);
                    stmt->setUInt64(1, itr2->item_guid);
                    CharacterDatabase.Execute(stmt);

                    stmt = CharacterDatabase.GetPreparedStatement(CHAR_UPD_ITEM_OWNER);
                    stmt->setUInt64(0, m->sender);
                    stmt->setUInt64(1, itr2->item_guid);
                    CharacterDatabase.Execute(stmt);
                }
                delete m;
                ++returnedCount;
                continue;
            }
        }

        stmt = CharacterDatabase.GetPreparedStatement(CHAR_DEL_MAIL_BY_ID);
        stmt->setUInt32(0, m->messageID);
        CharacterDatabase.Execute(stmt);
        delete m;
        ++deletedCount;
    }
    while (result->NextRow());

    TC_LOG_INFO("server.loading", ">> Processed %u expired mails: %u deleted and %u returned in %u ms", deletedCount + returnedCount, deletedCount, returnedCount, GetMSTimeDiffToNow(oldMSTime));
}

void ObjectMgr::LoadQuestAreaTriggers()
{
    uint32 oldMSTime = getMSTime();

    _questAreaTriggerStore.clear();                           // need for reload case

    QueryResult result = WorldDatabase.Query("SELECT id, quest FROM areatrigger_involvedrelation");

    if (!result)
    {
        TC_LOG_INFO("server.loading", ">> Loaded 0 quest trigger points. DB table `areatrigger_involvedrelation` is empty.");
        return;
    }

    uint32 count = 0;

    do
    {
        ++count;

        Field* fields = result->Fetch();

        uint32 trigger_ID = fields[0].GetUInt32();
        uint32 quest_ID   = fields[1].GetUInt32();

        AreaTriggerEntry const* atEntry = sAreaTriggerStore.LookupEntry(trigger_ID);
        if (!atEntry)
        {
            TC_LOG_ERROR("sql.sql", "Area trigger (ID:%u) does not exist in `AreaTrigger.dbc`.", trigger_ID);
            continue;
        }

        Quest const* quest = GetQuestTemplate(quest_ID);

        if (!quest)
        {
            TC_LOG_ERROR("sql.sql", "Table `areatrigger_involvedrelation` has record (id: %u) for not existing quest %u", trigger_ID, quest_ID);
            continue;
        }

        if (!quest->HasSpecialFlag(QUEST_SPECIAL_FLAGS_EXPLORATION_OR_EVENT))
        {
            TC_LOG_ERROR("sql.sql", "Table `areatrigger_involvedrelation` has record (id: %u) for not quest %u, but quest not have flag QUEST_SPECIAL_FLAGS_EXPLORATION_OR_EVENT. Trigger or quest flags must be fixed, quest modified to require objective.", trigger_ID, quest_ID);

            // this will prevent quest completing without objective
            const_cast<Quest*>(quest)->SetSpecialFlag(QUEST_SPECIAL_FLAGS_EXPLORATION_OR_EVENT);

            // continue; - quest modified to required objective and trigger can be allowed.
        }

        _questAreaTriggerStore[trigger_ID].insert(quest_ID);

    } while (result->NextRow());

    TC_LOG_INFO("server.loading", ">> Loaded %u quest trigger points in %u ms", count, GetMSTimeDiffToNow(oldMSTime));
}

QuestGreeting const* ObjectMgr::GetQuestGreeting(ObjectGuid guid) const
{
    auto itr = _questGreetingStore.find(guid.GetTypeId());
    if (itr == _questGreetingStore.end())
        return nullptr;

    auto questItr = itr->second.find(guid.GetEntry());
    if (questItr == itr->second.end())
        return nullptr;

    return questItr->second;
}

void ObjectMgr::LoadQuestGreetings()
{
    uint32 oldMSTime = getMSTime();

    _questGreetingStore.clear(); // need for reload case

    //                                                0   1          2                3
    QueryResult result = WorldDatabase.Query("SELECT ID, type, GreetEmoteType, GreetEmoteDelay, Greeting FROM quest_greeting");
    if (!result)
    {
        TC_LOG_INFO("server.loading", ">> Loaded 0 npc texts, table is empty!");
        return;
    }

    _questGreetingStore.rehash(result->GetRowCount());

    do
    {
        Field* fields = result->Fetch();

        uint32 id                   = fields[0].GetUInt32();
        uint8 type                  = fields[1].GetUInt8();
        // overwrite
        switch (type)
        {
            case 0: // Creature
                type = TYPEID_UNIT;
                if (!sObjectMgr->GetCreatureTemplate(id))
                {
                    TC_LOG_ERROR("sql.sql", "Table `quest_greeting`: creature template entry %u does not exist.", id);
                    continue;
                }
                break;
            case 1: // GameObject
                type = TYPEID_GAMEOBJECT;
                if (!sObjectMgr->GetGameObjectTemplate(id))
                {
                    TC_LOG_ERROR("sql.sql", "Table `quest_greeting`: gameobject template entry %u does not exist.", id);
                    continue;
                }
                break;
            default:
                continue;
        }

        uint16 greetEmoteType       = fields[2].GetUInt16();
        uint32 greetEmoteDelay      = fields[3].GetUInt32();
        std::string greeting        = fields[4].GetString();

        _questGreetingStore[type][id] = new QuestGreeting(greetEmoteType, greetEmoteDelay, greeting);
    }
    while (result->NextRow());

    TC_LOG_INFO("server.loading", ">> Loaded %u quest_greeting in %u ms", uint32(_questGreetingStore.size()), GetMSTimeDiffToNow(oldMSTime));
}

void ObjectMgr::LoadTavernAreaTriggers()
{
    uint32 oldMSTime = getMSTime();

    _tavernAreaTriggerStore.clear();                          // need for reload case

    QueryResult result = WorldDatabase.Query("SELECT id FROM areatrigger_tavern");

    if (!result)
    {
        TC_LOG_INFO("server.loading", ">> Loaded 0 tavern triggers. DB table `areatrigger_tavern` is empty.");
        return;
    }

    uint32 count = 0;

    do
    {
        ++count;

        Field* fields = result->Fetch();

        uint32 Trigger_ID      = fields[0].GetUInt32();

        AreaTriggerEntry const* atEntry = sAreaTriggerStore.LookupEntry(Trigger_ID);
        if (!atEntry)
        {
            TC_LOG_ERROR("sql.sql", "Area trigger (ID:%u) does not exist in `AreaTrigger.dbc`.", Trigger_ID);
            continue;
        }

        _tavernAreaTriggerStore.insert(Trigger_ID);
    } while (result->NextRow());

    TC_LOG_INFO("server.loading", ">> Loaded %u tavern triggers in %u ms", count, GetMSTimeDiffToNow(oldMSTime));
}

void ObjectMgr::LoadAreaTriggerScripts()
{
    uint32 oldMSTime = getMSTime();

    _areaTriggerScriptStore.clear();                            // need for reload case

    QueryResult result = WorldDatabase.Query("SELECT entry, ScriptName FROM areatrigger_scripts");
    if (!result)
    {
        TC_LOG_INFO("server.loading", ">> Loaded 0 areatrigger scripts. DB table `areatrigger_scripts` is empty.");
        return;
    }

    do
    {
        Field* fields = result->Fetch();

        uint32 triggerId             = fields[0].GetUInt32();
        std::string const scriptName = fields[1].GetString();

        AreaTriggerEntry const* atEntry = sAreaTriggerStore.LookupEntry(triggerId);
        if (!atEntry)
        {
            TC_LOG_ERROR("sql.sql", "AreaTrigger (ID: %u) does not exist in `AreaTrigger.dbc`.", triggerId);
            continue;
        }
        _areaTriggerScriptStore[triggerId] = GetScriptId(scriptName);
    }
    while (result->NextRow());

    TC_LOG_INFO("server.loading", ">> Loaded " SZFMTD " areatrigger scripts in %u ms", _areaTriggerScriptStore.size(), GetMSTimeDiffToNow(oldMSTime));
}

uint32 ObjectMgr::GetNearestTaxiNode(float x, float y, float z, uint32 mapid, uint32 team)
{
    bool found = false;
    float dist = 10000;
    uint32 id = 0;

    uint32 requireFlag = (team == ALLIANCE) ? TAXI_NODE_FLAG_ALLIANCE : TAXI_NODE_FLAG_HORDE;
    for (TaxiNodesEntry const* node : sTaxiNodesStore)
    {
        if (!node || node->MapID != mapid || !(node->Flags & requireFlag))
            continue;

        uint8  field   = (uint8)((node->ID - 1) / 8);
        uint32 submask = 1 << ((node->ID - 1) % 8);

        // skip not taxi network nodes
        if ((sTaxiNodesMask[field] & submask) == 0)
            continue;

        float dist2 = (node->Pos.X - x)*(node->Pos.X - x) + (node->Pos.Y - y)*(node->Pos.Y - y) + (node->Pos.Z - z)*(node->Pos.Z - z);
        if (found)
        {
            if (dist2 < dist)
            {
                dist = dist2;
                id = node->ID;
            }
        }
        else
        {
            found = true;
            dist = dist2;
            id = node->ID;
        }
    }

    return id;
}

void ObjectMgr::GetTaxiPath(uint32 source, uint32 destination, uint32 &path, uint32 &cost)
{
    TaxiPathSetBySource::iterator src_i = sTaxiPathSetBySource.find(source);
    if (src_i == sTaxiPathSetBySource.end())
    {
        path = 0;
        cost = 0;
        return;
    }

    TaxiPathSetForSource& pathSet = src_i->second;

    TaxiPathSetForSource::iterator dest_i = pathSet.find(destination);
    if (dest_i == pathSet.end())
    {
        path = 0;
        cost = 0;
        return;
    }

    cost = dest_i->second.price;
    path = dest_i->second.ID;
}

uint32 ObjectMgr::GetTaxiMountDisplayId(uint32 id, uint32 team, bool allowed_alt_team /* = false */)
{
    uint32 mount_id = 0;

    // select mount creature id
    TaxiNodesEntry const* node = sTaxiNodesStore.LookupEntry(id);
    if (node)
    {
        uint32 mount_entry = 0;
        if (team == ALLIANCE)
            mount_entry = node->MountCreatureID[1];
        else
            mount_entry = node->MountCreatureID[0];

        // Fix for Alliance not being able to use Acherus taxi
        // only one mount type for both sides
        if (mount_entry == 0 && allowed_alt_team)
        {
            // Simply reverse the selection. At least one team in theory should have a valid mount ID to choose.
            mount_entry = team == ALLIANCE ? node->MountCreatureID[0] : node->MountCreatureID[1];
        }

        CreatureTemplate const* mount_info = GetCreatureTemplate(mount_entry);
        if (mount_info)
        {
            mount_id = mount_info->GetRandomValidModelId();
            if (!mount_id)
            {
                TC_LOG_ERROR("sql.sql", "No displayid found for the taxi mount with the entry %u! Can't load it!", mount_entry);
                return 0;
            }
        }
    }

    // minfo is not actually used but the mount_id was updated
    GetCreatureModelRandomGender(&mount_id);

    return mount_id;
}

void ObjectMgr::LoadGraveyardZones()
{
    uint32 oldMSTime = getMSTime();

    GraveYardStore.clear(); // needed for reload case

    //                                               0   1          2
    QueryResult result = WorldDatabase.Query("SELECT ID, GhostZone, Faction FROM graveyard_zone");

    if (!result)
    {
        TC_LOG_INFO("server.loading", ">> Loaded 0 graveyard-zone links. DB table `graveyard_zone` is empty.");
        return;
    }

    uint32 count = 0;

    do
    {
        ++count;

        Field* fields = result->Fetch();

        uint32 safeLocId = fields[0].GetUInt32();
        uint32 zoneId = fields[1].GetUInt32();
        uint32 team   = fields[2].GetUInt16();

        WorldSafeLocsEntry const* entry = sWorldSafeLocsStore.LookupEntry(safeLocId);
        if (!entry)
        {
            TC_LOG_ERROR("sql.sql", "Table `graveyard_zone` has a record for non-existing graveyard (WorldSafeLocsID: %u), skipped.", safeLocId);
            continue;
        }

        AreaTableEntry const* areaEntry = sAreaTableStore.LookupEntry(zoneId);
        if (!areaEntry)
        {
            TC_LOG_ERROR("sql.sql", "Table `graveyard_zone` has a record for non-existing Zone (ID: %u), skipped.", zoneId);
            continue;
        }

        if (areaEntry->ParentAreaID != 0)
        {
            TC_LOG_ERROR("sql.sql", "Table `graveyard_zone` has a record for SubZone (ID: %u) instead of zone, skipped.", zoneId);
            continue;
        }

        if (team != 0 && team != HORDE && team != ALLIANCE)
        {
            TC_LOG_ERROR("sql.sql", "Table `graveyard_zone` has a record for non player faction (%u), skipped.", team);
            continue;
        }

        if (!AddGraveYardLink(safeLocId, zoneId, team, false))
            TC_LOG_ERROR("sql.sql", "Table `graveyard_zone` has a duplicate record for Graveyard (ID: %u) and Zone (ID: %u), skipped.", safeLocId, zoneId);
    } while (result->NextRow());

    TC_LOG_INFO("server.loading", ">> Loaded %u graveyard-zone links in %u ms", count, GetMSTimeDiffToNow(oldMSTime));
}

WorldSafeLocsEntry const* ObjectMgr::GetDefaultGraveYard(uint32 team) const
{
    enum DefaultGraveyard
    {
        HORDE_GRAVEYARD    = 10, // Crossroads
        ALLIANCE_GRAVEYARD = 4   // Westfall
    };

    if (team == HORDE)
        return sWorldSafeLocsStore.LookupEntry(HORDE_GRAVEYARD);
    else if (team == ALLIANCE)
        return sWorldSafeLocsStore.LookupEntry(ALLIANCE_GRAVEYARD);
    else return nullptr;
}

WorldSafeLocsEntry const* ObjectMgr::GetClosestGraveYard(float x, float y, float z, uint32 MapId, uint32 team) const
{
    // search for zone associated closest graveyard
    uint32 zoneId = sMapMgr->GetZoneId(MapId, x, y, z);

    if (!zoneId)
    {
        if (z > -500)
        {
            TC_LOG_ERROR("misc", "ZoneId not found for map %u coords (%f, %f, %f)", MapId, x, y, z);
            return GetDefaultGraveYard(team);
        }
    }

    // Simulate std. algorithm:
    //   found some graveyard associated to (ghost_zone, ghost_map)
    //
    //   if mapId == graveyard.mapId (ghost in plain zone or city or battleground) and search graveyard at same map
    //     then check faction
    //   if mapId != graveyard.mapId (ghost in instance) and search any graveyard associated
    //     then check faction
    GraveYardMapBounds range = GraveYardStore.equal_range(zoneId);
    MapEntry const* map = sMapStore.LookupEntry(MapId);

    // not need to check validity of map object; MapId _MUST_ be valid here
    if (range.first == range.second && !map->IsBattlegroundOrArena())
    {
        if (zoneId != 0) // zone == 0 can't be fixed, used by bliz for bugged zones
            TC_LOG_ERROR("sql.sql", "Table `game_graveyard_zone` incomplete: Zone %u Team %u does not have a linked graveyard.", zoneId, team);
        return GetDefaultGraveYard(team);
    }

    // at corpse map
    bool foundNear = false;
    float distNear = 10000;
    WorldSafeLocsEntry const* entryNear = nullptr;

    // at entrance map for corpse map
    bool foundEntr = false;
    float distEntr = 10000;
    WorldSafeLocsEntry const* entryEntr = nullptr;

    // some where other
    WorldSafeLocsEntry const* entryFar = nullptr;

    MapEntry const* mapEntry = sMapStore.LookupEntry(MapId);

    for (; range.first != range.second; ++range.first)
    {
        GraveYardData const& data = range.first->second;

        WorldSafeLocsEntry const* entry = sWorldSafeLocsStore.LookupEntry(data.safeLocId);
        if (!entry)
        {
            TC_LOG_ERROR("sql.sql", "Table `graveyard_zone` has record for non-existing graveyard (WorldSafeLocsID: %u), skipped.", data.safeLocId);
            continue;
        }

        // skip enemy faction graveyard
        // team == 0 case can be at call from .neargrave
        if (data.team != 0 && team != 0 && data.team != team)
            continue;

        // find now nearest graveyard at other map
        if (MapId != entry->MapID)
        {
            // if find graveyard at different map from where entrance placed (or no entrance data), use any first
            if (!mapEntry
                || mapEntry->CorpseMapID < 0
                || uint32(mapEntry->CorpseMapID) != entry->MapID
                || (mapEntry->CorpsePos.X == 0 && mapEntry->CorpsePos.Y == 0)) // Check X and Y
            {
                // not have any corrdinates for check distance anyway
                entryFar = entry;
                continue;
            }

            // at entrance map calculate distance (2D);
            float dist2 = (entry->Loc.X - mapEntry->CorpsePos.X)*(entry->Loc.X - mapEntry->CorpsePos.X)
                +(entry->Loc.Y - mapEntry->CorpsePos.Y)*(entry->Loc.Y - mapEntry->CorpsePos.Y);
            if (foundEntr)
            {
                if (dist2 < distEntr)
                {
                    distEntr = dist2;
                    entryEntr = entry;
                }
            }
            else
            {
                foundEntr = true;
                distEntr = dist2;
                entryEntr = entry;
            }
        }
        // find now nearest graveyard at same map
        else
        {
            float dist2 = (entry->Loc.X - x)*(entry->Loc.X - x)+(entry->Loc.Y - y)*(entry->Loc.Y - y)+(entry->Loc.Z - z)*(entry->Loc.Z - z);
            if (foundNear)
            {
                if (dist2 < distNear)
                {
                    distNear = dist2;
                    entryNear = entry;
                }
            }
            else
            {
                foundNear = true;
                distNear = dist2;
                entryNear = entry;
            }
        }
    }

    if (entryNear)
        return entryNear;

    if (entryEntr)
        return entryEntr;

    return entryFar;
}

GraveYardData const* ObjectMgr::FindGraveYardData(uint32 id, uint32 zoneId) const
{
    GraveYardMapBounds range = GraveYardStore.equal_range(zoneId);
    for (; range.first != range.second; ++range.first)
    {
        GraveYardData const& data = range.first->second;
        if (data.safeLocId == id)
            return &data;
    }
    return nullptr;
}

bool ObjectMgr::AddGraveYardLink(uint32 id, uint32 zoneId, uint32 team, bool persist /*= true*/)
{
    if (FindGraveYardData(id, zoneId))
        return false;

    // add link to loaded data
    GraveYardData data;
    data.safeLocId = id;
    data.team = team;

    GraveYardStore.insert(GraveYardContainer::value_type(zoneId, data));

    // add link to DB
    if (persist)
    {
        PreparedStatement* stmt = WorldDatabase.GetPreparedStatement(WORLD_INS_GRAVEYARD_ZONE);

        stmt->setUInt32(0, id);
        stmt->setUInt32(1, zoneId);
        stmt->setUInt16(2, uint16(team));

        WorldDatabase.Execute(stmt);
    }

    return true;
}

void ObjectMgr::RemoveGraveYardLink(uint32 id, uint32 zoneId, uint32 team, bool persist /*= false*/)
{
    GraveYardMapBoundsNonConst range = GraveYardStore.equal_range(zoneId);
    if (range.first == range.second)
    {
        //TC_LOG_ERROR("sql.sql", "Table `graveyard_zone` incomplete: Zone %u Team %u does not have a linked graveyard.", zoneId, team);
        return;
    }

    bool found = false;


    for (; range.first != range.second; ++range.first)
    {
        GraveYardData & data = range.first->second;

        // skip not matching safezone id
        if (data.safeLocId != id)
            continue;

        // skip enemy faction graveyard at same map (normal area, city, or battleground)
        // team == 0 case can be at call from .neargrave
        if (data.team != 0 && team != 0 && data.team != team)
            continue;

        found = true;
        break;
    }

    // no match, return
    if (!found)
        return;

    // remove from links
    GraveYardStore.erase(range.first);

    // remove link from DB
    if (persist)
    {
        PreparedStatement* stmt = WorldDatabase.GetPreparedStatement(WORLD_DEL_GRAVEYARD_ZONE);

        stmt->setUInt32(0, id);
        stmt->setUInt32(1, zoneId);
        stmt->setUInt16(2, uint16(team));

        WorldDatabase.Execute(stmt);
    }
}

void ObjectMgr::LoadAreaTriggerTeleports()
{
    uint32 oldMSTime = getMSTime();

    _areaTriggerStore.clear(); // needed for reload case

    //                                               0   1
    QueryResult result = WorldDatabase.Query("SELECT ID, PortLocID FROM areatrigger_teleport");
    if (!result)
    {
        TC_LOG_INFO("server.loading", ">> Loaded 0 area trigger teleport definitions. DB table `areatrigger_teleport` is empty.");
        return;
    }

    uint32 count = 0;

    do
    {
        Field* fields = result->Fetch();

        ++count;

        uint32 Trigger_ID = fields[0].GetUInt32();
        uint32 PortLocID  = fields[1].GetUInt32();

        WorldSafeLocsEntry const* portLoc = sWorldSafeLocsStore.LookupEntry(PortLocID);
        if (!portLoc)
        {
            TC_LOG_ERROR("sql.sql", "Area Trigger (ID: %u) has a non-existing Port Loc (ID: %u) in WorldSafeLocs.dbc, skipped", Trigger_ID, PortLocID);
            continue;
        }

        AreaTriggerStruct at;

        at.target_mapId       = portLoc->MapID;
        at.target_X           = portLoc->Loc.X;
        at.target_Y           = portLoc->Loc.Y;
        at.target_Z           = portLoc->Loc.Z;
        at.target_Orientation = (portLoc->Facing * M_PI) / 180; // Orientation is initially in degrees

        AreaTriggerEntry const* atEntry = sAreaTriggerStore.LookupEntry(Trigger_ID);
        if (!atEntry)
        {
            TC_LOG_ERROR("sql.sql", "Area Trigger (ID: %u) does not exist in AreaTrigger.dbc.", Trigger_ID);
            continue;
        }

        _areaTriggerStore[Trigger_ID] = at;

    } while (result->NextRow());

    TC_LOG_INFO("server.loading", ">> Loaded %u area trigger teleport definitions in %u ms", count, GetMSTimeDiffToNow(oldMSTime));
}

void ObjectMgr::LoadAccessRequirements()
{
    uint32 oldMSTime = getMSTime();

    if (!_accessRequirementStore.empty())
    {
        for (AccessRequirementContainer::iterator itr = _accessRequirementStore.begin(); itr != _accessRequirementStore.end(); ++itr)
            delete itr->second;

        _accessRequirementStore.clear();                                  // need for reload case
    }

    //                                                 0       1           2          3        4      5       6               7                8                   9
    QueryResult result = WorldDatabase.Query("SELECT mapid, difficulty, level_min, level_max, item, item2, quest_done_A, quest_done_H, completed_achievement, quest_failed_text FROM access_requirement");

    if (!result)
    {
        TC_LOG_INFO("server.loading", ">> Loaded 0 access requirement definitions. DB table `access_requirement` is empty.");
        return;
    }

    uint32 count = 0;

    do
    {
        Field* fields = result->Fetch();

        uint32 mapid = fields[0].GetUInt32();
        if (!sMapStore.LookupEntry(mapid))
        {
            TC_LOG_ERROR("sql.sql", "Map %u referenced in `access_requirement` does not exist, skipped.", mapid);
            continue;
        }

        uint32 difficulty = fields[1].GetUInt8();
        if (!sDB2Manager.GetMapDifficultyData(mapid, Difficulty(difficulty)))
        {
            TC_LOG_ERROR("sql.sql", "Map %u referenced in `access_requirement` does not have difficulty %u, skipped", mapid, difficulty);
            continue;
        }

        uint64 requirement_ID = MAKE_PAIR64(mapid, difficulty);

        AccessRequirement* ar   = new AccessRequirement();
        ar->levelMin            = fields[2].GetUInt8();
        ar->levelMax            = fields[3].GetUInt8();
        ar->item                = fields[4].GetUInt32();
        ar->item2               = fields[5].GetUInt32();
        ar->quest_A             = fields[6].GetUInt32();
        ar->quest_H             = fields[7].GetUInt32();
        ar->achievement         = fields[8].GetUInt32();
        ar->questFailedText     = fields[9].GetString();

        if (ar->item)
        {
            ItemTemplate const* pProto = GetItemTemplate(ar->item);
            if (!pProto)
            {
                TC_LOG_ERROR("sql.sql", "Key item %u does not exist for map %u difficulty %u, removing key requirement.", ar->item, mapid, difficulty);
                ar->item = 0;
            }
        }

        if (ar->item2)
        {
            ItemTemplate const* pProto = GetItemTemplate(ar->item2);
            if (!pProto)
            {
                TC_LOG_ERROR("sql.sql", "Second item %u does not exist for map %u difficulty %u, removing key requirement.", ar->item2, mapid, difficulty);
                ar->item2 = 0;
            }
        }

        if (ar->quest_A)
        {
            if (!GetQuestTemplate(ar->quest_A))
            {
                TC_LOG_ERROR("sql.sql", "Required Alliance Quest %u not exist for map %u difficulty %u, remove quest done requirement.", ar->quest_A, mapid, difficulty);
                ar->quest_A = 0;
            }
        }

        if (ar->quest_H)
        {
            if (!GetQuestTemplate(ar->quest_H))
            {
                TC_LOG_ERROR("sql.sql", "Required Horde Quest %u not exist for map %u difficulty %u, remove quest done requirement.", ar->quest_H, mapid, difficulty);
                ar->quest_H = 0;
            }
        }

        if (ar->achievement)
        {
            if (!sAchievementStore.LookupEntry(ar->achievement))
            {
                TC_LOG_ERROR("sql.sql", "Required Achievement %u not exist for map %u difficulty %u, remove quest done requirement.", ar->achievement, mapid, difficulty);
                ar->achievement = 0;
            }
        }

        _accessRequirementStore[requirement_ID] = ar;
        ++count;

    } while (result->NextRow());

    TC_LOG_INFO("server.loading", ">> Loaded %u access requirement definitions in %u ms", count, GetMSTimeDiffToNow(oldMSTime));
}

/*
 * Searches for the areatrigger which teleports players out of the given map with instance_template.parent field support
 */
AreaTriggerStruct const* ObjectMgr::GetGoBackTrigger(uint32 Map) const
{
    bool useParentDbValue = false;
    uint32 parentId = 0;
    const MapEntry* mapEntry = sMapStore.LookupEntry(Map);
    if (!mapEntry || mapEntry->CorpseMapID < 0)
        return nullptr;

    if (mapEntry->IsDungeon())
    {
        const InstanceTemplate* iTemplate = sObjectMgr->GetInstanceTemplate(Map);

        if (!iTemplate)
            return nullptr;

        parentId = iTemplate->Parent;
        useParentDbValue = true;
    }

    uint32 entrance_map = uint32(mapEntry->CorpseMapID);
    for (AreaTriggerContainer::const_iterator itr = _areaTriggerStore.begin(); itr != _areaTriggerStore.end(); ++itr)
        if ((!useParentDbValue && itr->second.target_mapId == entrance_map) || (useParentDbValue && itr->second.target_mapId == parentId))
        {
            AreaTriggerEntry const* atEntry = sAreaTriggerStore.LookupEntry(itr->first);
            if (atEntry && atEntry->MapID == Map)
                return &itr->second;
        }
    return nullptr;
}

/**
 * Searches for the areatrigger which teleports players to the given map
 */
AreaTriggerStruct const* ObjectMgr::GetMapEntranceTrigger(uint32 Map) const
{
    for (AreaTriggerContainer::const_iterator itr = _areaTriggerStore.begin(); itr != _areaTriggerStore.end(); ++itr)
    {
        if (itr->second.target_mapId == Map)
        {
            AreaTriggerEntry const* atEntry = sAreaTriggerStore.LookupEntry(itr->first);
            if (atEntry)
                return &itr->second;
        }
    }
    return nullptr;
}

void ObjectMgr::SetHighestGuids()
{
    QueryResult result = CharacterDatabase.Query("SELECT MAX(guid) FROM characters");
    if (result)
        GetGuidSequenceGenerator<HighGuid::Player>().Set((*result)[0].GetUInt64() + 1);

    result = CharacterDatabase.Query("SELECT MAX(guid) FROM item_instance");
    if (result)
        GetGuidSequenceGenerator<HighGuid::Item>().Set((*result)[0].GetUInt64() + 1);

    // Cleanup other tables from nonexistent guids ( >= _hiItemGuid)
    CharacterDatabase.PExecute("DELETE FROM character_inventory WHERE item >= '%u'", GetGuidSequenceGenerator<HighGuid::Item>().GetNextAfterMaxUsed());    // One-time query
    CharacterDatabase.PExecute("DELETE FROM mail_items WHERE item_guid >= '%u'", GetGuidSequenceGenerator<HighGuid::Item>().GetNextAfterMaxUsed());        // One-time query
    CharacterDatabase.PExecute("DELETE FROM auctionhouse WHERE itemguid >= '%u'", GetGuidSequenceGenerator<HighGuid::Item>().GetNextAfterMaxUsed());       // One-time query
    CharacterDatabase.PExecute("DELETE FROM guild_bank_item WHERE item_guid >= '%u'", GetGuidSequenceGenerator<HighGuid::Item>().GetNextAfterMaxUsed());   // One-time query

    result = WorldDatabase.Query("SELECT MAX(guid) FROM transports");
    if (result)
        GetGuidSequenceGenerator<HighGuid::Transport>().Set((*result)[0].GetUInt64() + 1);

    result = CharacterDatabase.Query("SELECT MAX(id) FROM auctionhouse");
    if (result)
        _auctionId = (*result)[0].GetUInt32()+1;

    result = CharacterDatabase.Query("SELECT MAX(id) FROM mail");
    if (result)
        _mailId = (*result)[0].GetUInt32()+1;

    result = CharacterDatabase.Query("SELECT MAX(arenateamid) FROM arena_team");
    if (result)
        sArenaTeamMgr->SetNextArenaTeamId((*result)[0].GetUInt32()+1);

    result = CharacterDatabase.Query("SELECT MAX(setguid) FROM character_equipmentsets");
    if (result)
        _equipmentSetGuid = (*result)[0].GetUInt64()+1;

    result = CharacterDatabase.Query("SELECT MAX(guildId) FROM guild");
    if (result)
        sGuildMgr->SetNextGuildId((*result)[0].GetUInt64()+1);

    result = CharacterDatabase.Query("SELECT MAX(guid) FROM groups");
    if (result)
        sGroupMgr->SetGroupDbStoreSize((*result)[0].GetUInt32()+1);

    result = CharacterDatabase.Query("SELECT MAX(itemId) from character_void_storage");
    if (result)
        _voidItemId = (*result)[0].GetUInt64()+1;

    result = WorldDatabase.Query("SELECT MAX(guid) FROM creature");
    if (result)
        _creatureSpawnId = (*result)[0].GetUInt64() + 1;

    result = WorldDatabase.Query("SELECT MAX(guid) FROM gameobject");
    if (result)
        _gameObjectSpawnId = (*result)[0].GetUInt64() + 1;
}

uint32 ObjectMgr::GenerateAuctionID()
{
    if (_auctionId >= 0xFFFFFFFE)
    {
        TC_LOG_ERROR("misc", "Auctions ids overflow!! Can't continue, shutting down server. ");
        World::StopNow(ERROR_EXIT_CODE);
    }
    return _auctionId++;
}

uint64 ObjectMgr::GenerateEquipmentSetGuid()
{
    if (_equipmentSetGuid >= uint64(0xFFFFFFFFFFFFFFFELL))
    {
        TC_LOG_ERROR("misc", "EquipmentSet guid overflow!! Can't continue, shutting down server. ");
        World::StopNow(ERROR_EXIT_CODE);
    }
    return _equipmentSetGuid++;
}

uint32 ObjectMgr::GenerateMailID()
{
    if (_mailId >= 0xFFFFFFFE)
    {
        TC_LOG_ERROR("misc", "Mail ids overflow!! Can't continue, shutting down server. ");
        World::StopNow(ERROR_EXIT_CODE);
    }
    return _mailId++;
}

uint32 ObjectMgr::GeneratePetNumber()
{
    if (_hiPetNumber >= 0xFFFFFFFE)
    {
        TC_LOG_ERROR("misc", "_hiPetNumber Id overflow!! Can't continue, shutting down server. ");
        World::StopNow(ERROR_EXIT_CODE);
    }
    return _hiPetNumber++;
}

uint64 ObjectMgr::GenerateVoidStorageItemId()
{
    if (_voidItemId >= uint64(0xFFFFFFFFFFFFFFFELL))
    {
        TC_LOG_ERROR("misc", "_voidItemId overflow!! Can't continue, shutting down server. ");
        World::StopNow(ERROR_EXIT_CODE);
    }
    return _voidItemId++;
}

uint64 ObjectMgr::GenerateCreatureSpawnId()
{
    if (_creatureSpawnId >= uint64(0xFFFFFFFFFFFFFFFELL))
    {
        TC_LOG_ERROR("misc", "Creature spawn id overflow!! Can't continue, shutting down server. ");
        World::StopNow(ERROR_EXIT_CODE);
    }
    return _creatureSpawnId++;
}

uint64 ObjectMgr::GenerateGameObjectSpawnId()
{
    if (_gameObjectSpawnId >= uint64(0xFFFFFFFFFFFFFFFELL))
    {
        TC_LOG_ERROR("misc", "Creature spawn id overflow!! Can't continue, shutting down server. ");
        World::StopNow(ERROR_EXIT_CODE);
    }
    return _gameObjectSpawnId++;
}

void ObjectMgr::LoadGameObjectLocales()
{
    uint32 oldMSTime = getMSTime();

    _gameObjectLocaleStore.clear(); // need for reload case

    //                                               0      1       2     3               4
    QueryResult result = WorldDatabase.Query("SELECT entry, locale, name, castBarCaption, unk1 FROM gameobject_template_locale");
    if (!result)
        return;

    do
    {
        Field* fields = result->Fetch();

        uint32 id                   = fields[0].GetUInt32();
        std::string localeName      = fields[1].GetString();

        std::string name            = fields[2].GetString();
        std::string castBarCaption  = fields[3].GetString();
        std::string unk1            = fields[4].GetString();

        GameObjectLocale& data = _gameObjectLocaleStore[id];
        LocaleConstant locale = GetLocaleByName(localeName);
        if (locale == LOCALE_enUS)
            continue;

        AddLocaleString(name, locale, data.Name);
        AddLocaleString(castBarCaption, locale, data.CastBarCaption);
        AddLocaleString(unk1, locale, data.Unk1);

    } while (result->NextRow());

    TC_LOG_INFO("server.loading", ">> Loaded %u gameobject_template_locale strings in %u ms", uint32(_gameObjectLocaleStore.size()), GetMSTimeDiffToNow(oldMSTime));
}

inline void CheckGOLockId(GameObjectTemplate const* goInfo, uint32 dataN, uint32 N)
{
    if (sLockStore.LookupEntry(dataN))
        return;

    TC_LOG_ERROR("sql.sql", "Gameobject (Entry: %u GoType: %u) have data%d=%u but lock (Id: %u) not found.",
        goInfo->entry, goInfo->type, N, goInfo->door.open, goInfo->door.open);
}

inline void CheckGOLinkedTrapId(GameObjectTemplate const* goInfo, uint32 dataN, uint32 N)
{
    if (GameObjectTemplate const* trapInfo = sObjectMgr->GetGameObjectTemplate(dataN))
    {
        if (trapInfo->type != GAMEOBJECT_TYPE_TRAP)
            TC_LOG_ERROR("sql.sql", "Gameobject (Entry: %u GoType: %u) have data%d=%u but GO (Entry %u) have not GAMEOBJECT_TYPE_TRAP (%u) type.",
            goInfo->entry, goInfo->type, N, dataN, dataN, GAMEOBJECT_TYPE_TRAP);
    }
}

inline void CheckGOSpellId(GameObjectTemplate const* goInfo, uint32 dataN, uint32 N)
{
    if (sSpellMgr->GetSpellInfo(dataN))
        return;

    TC_LOG_ERROR("sql.sql", "Gameobject (Entry: %u GoType: %u) have data%d=%u but Spell (Entry %u) not exist.",
        goInfo->entry, goInfo->type, N, dataN, dataN);
}

inline void CheckAndFixGOChairHeightId(GameObjectTemplate const* goInfo, uint32& dataN, uint32 N)
{
    if (dataN <= (UNIT_STAND_STATE_SIT_HIGH_CHAIR-UNIT_STAND_STATE_SIT_LOW_CHAIR))
        return;

    TC_LOG_ERROR("sql.sql", "Gameobject (Entry: %u GoType: %u) have data%d=%u but correct chair height in range 0..%i.",
        goInfo->entry, goInfo->type, N, dataN, UNIT_STAND_STATE_SIT_HIGH_CHAIR-UNIT_STAND_STATE_SIT_LOW_CHAIR);

    // prevent client and server unexpected work
    dataN = 0;
}

inline void CheckGONoDamageImmuneId(GameObjectTemplate* goTemplate, uint32 dataN, uint32 N)
{
    // 0/1 correct values
    if (dataN <= 1)
        return;

    TC_LOG_ERROR("sql.sql", "Gameobject (Entry: %u GoType: %u) have data%d=%u but expected boolean (0/1) noDamageImmune field value.", goTemplate->entry, goTemplate->type, N, dataN);
}

inline void CheckGOConsumable(GameObjectTemplate const* goInfo, uint32 dataN, uint32 N)
{
    // 0/1 correct values
    if (dataN <= 1)
        return;

    TC_LOG_ERROR("sql.sql", "Gameobject (Entry: %u GoType: %u) have data%d=%u but expected boolean (0/1) consumable field value.",
        goInfo->entry, goInfo->type, N, dataN);
}

void ObjectMgr::LoadGameObjectTemplate()
{
    uint32 oldMSTime = getMSTime();

    for (GameObjectsEntry const* db2go : sGameObjectsStore)
    {
        GameObjectTemplate& go = _gameObjectTemplateStore[db2go->ID];
        go.entry = db2go->ID;
        go.type = db2go->Type;
        go.displayId = db2go->DisplayID;
        go.name = db2go->Name->Str[sWorld->GetDefaultDbcLocale()];
        go.size = db2go->Size;
        memset(go.raw.data, 0, sizeof(go.raw.data));
        memcpy(go.raw.data, db2go->Data, std::min(sizeof(db2go->Data), sizeof(go.raw.data)));
        go.RequiredLevel = 0;
        go.ScriptId = 0;
    }

    //                                               0      1     2          3     4         5               6     7
    QueryResult result = WorldDatabase.Query("SELECT entry, type, displayId, name, IconName, castBarCaption, unk1, size, "
    //                                        8      9      10     11     12     13     14     15     16     17     18      19      20
                                             "Data0, Data1, Data2, Data3, Data4, Data5, Data6, Data7, Data8, Data9, Data10, Data11, Data12, "
    //                                        21      22      23      24      25      26      27      28      29      30      31      32      33      34      35      36
                                             "Data13, Data14, Data15, Data16, Data17, Data18, Data19, Data20, Data21, Data22, Data23, Data24, Data25, Data26, Data27, Data28, "
    //                                        37      38       39     40      41             42      43
                                             "Data29, Data30, Data31, Data32, RequiredLevel, AIName, ScriptName "
                                             "FROM gameobject_template");

    if (!result)
    {
        TC_LOG_INFO("server.loading", ">> Loaded 0 gameobject definitions. DB table `gameobject_template` is empty.");
        return;
    }

    _gameObjectTemplateStore.rehash(result->GetRowCount());
    uint32 count = 0;
    do
    {
        Field* fields = result->Fetch();

        uint32 entry = fields[0].GetUInt32();

        GameObjectTemplate& got = _gameObjectTemplateStore[entry];
        got.entry          = entry;
        got.type           = uint32(fields[1].GetUInt8());
        got.displayId      = fields[2].GetUInt32();
        got.name           = fields[3].GetString();
        got.IconName       = fields[4].GetString();
        got.castBarCaption = fields[5].GetString();
        got.unk1           = fields[6].GetString();
        got.size           = fields[7].GetFloat();

        for (uint8 i = 0; i < MAX_GAMEOBJECT_DATA; ++i)
            got.raw.data[i] = fields[8 + i].GetUInt32();

        got.RequiredLevel = fields[41].GetInt32();
        got.AIName = fields[42].GetString();
        got.ScriptId = GetScriptId(fields[43].GetString());

        // Checks

        switch (got.type)
        {
            case GAMEOBJECT_TYPE_DOOR:                      //0
            {
                if (got.door.open)
                    CheckGOLockId(&got, got.door.open, 1);
                CheckGONoDamageImmuneId(&got, got.door.noDamageImmune, 3);
                break;
            }
            case GAMEOBJECT_TYPE_BUTTON:                    //1
            {
                if (got.button.open)
                    CheckGOLockId(&got, got.button.open, 1);
                CheckGONoDamageImmuneId(&got, got.button.noDamageImmune, 4);
                break;
            }
            case GAMEOBJECT_TYPE_QUESTGIVER:                //2
            {
                if (got.questgiver.open)
                    CheckGOLockId(&got, got.questgiver.open, 0);
                CheckGONoDamageImmuneId(&got, got.questgiver.noDamageImmune, 5);
                break;
            }
            case GAMEOBJECT_TYPE_CHEST:                     //3
            {
                if (got.chest.open)
                    CheckGOLockId(&got, got.chest.open, 0);

                CheckGOConsumable(&got, got.chest.consumable, 3);

                if (got.chest.linkedTrap)               // linked trap
                    CheckGOLinkedTrapId(&got, got.chest.linkedTrap, 7);
                break;
            }
            case GAMEOBJECT_TYPE_TRAP:                      //6
            {
                if (got.trap.open)
                    CheckGOLockId(&got, got.trap.open, 0);
                break;
            }
            case GAMEOBJECT_TYPE_CHAIR:                     //7
                CheckAndFixGOChairHeightId(&got, got.chair.chairheight, 1);
                break;
            case GAMEOBJECT_TYPE_SPELL_FOCUS:               //8
            {
                if (got.spellFocus.spellFocusType)
                {
                    if (!sSpellFocusObjectStore.LookupEntry(got.spellFocus.spellFocusType))
                        TC_LOG_ERROR("sql.sql", "GameObject (Entry: %u GoType: %u) have data0=%u but SpellFocus (Id: %u) not exist.",
                        entry, got.type, got.spellFocus.spellFocusType, got.spellFocus.spellFocusType);
                }

                if (got.spellFocus.linkedTrap)        // linked trap
                    CheckGOLinkedTrapId(&got, got.spellFocus.linkedTrap, 2);
                break;
            }
            case GAMEOBJECT_TYPE_GOOBER:                    //10
            {
                if (got.goober.open)
                    CheckGOLockId(&got, got.goober.open, 0);

                CheckGOConsumable(&got, got.goober.consumable, 3);

                if (got.goober.pageID)                  // pageId
                {
                    if (!GetPageText(got.goober.pageID))
                        TC_LOG_ERROR("sql.sql", "GameObject (Entry: %u GoType: %u) have data7=%u but PageText (Entry %u) not exist.",
                        entry, got.type, got.goober.pageID, got.goober.pageID);
                }
                CheckGONoDamageImmuneId(&got, got.goober.noDamageImmune, 11);
                if (got.goober.linkedTrap)            // linked trap
                    CheckGOLinkedTrapId(&got, got.goober.linkedTrap, 12);
                break;
            }
            case GAMEOBJECT_TYPE_AREADAMAGE:                //12
            {
                if (got.areaDamage.open)
                    CheckGOLockId(&got, got.areaDamage.open, 0);
                break;
            }
            case GAMEOBJECT_TYPE_CAMERA:                    //13
            {
                if (got.camera.open)
                    CheckGOLockId(&got, got.camera.open, 0);
                break;
            }
            case GAMEOBJECT_TYPE_MAP_OBJ_TRANSPORT:              //15
            {
                if (got.moTransport.taxiPathID)
                {
                    if (got.moTransport.taxiPathID >= sTaxiPathNodesByPath.size() || sTaxiPathNodesByPath[got.moTransport.taxiPathID].empty())
                        TC_LOG_ERROR("sql.sql", "GameObject (Entry: %u GoType: %u) have data0=%u but TaxiPath (Id: %u) not exist.",
                            entry, got.type, got.moTransport.taxiPathID, got.moTransport.taxiPathID);
                }
                if (uint32 transportMap = got.moTransport.SpawnMap)
                    _transportMaps.insert(transportMap);
                break;
            }
            case GAMEOBJECT_TYPE_RITUAL:          //18
                break;
            case GAMEOBJECT_TYPE_SPELLCASTER:               //22
            {
                // always must have spell
                CheckGOSpellId(&got, got.spellCaster.spell, 0);
                break;
            }
            case GAMEOBJECT_TYPE_FLAGSTAND:                 //24
            {
                if (got.flagStand.open)
                    CheckGOLockId(&got, got.flagStand.open, 0);
                CheckGONoDamageImmuneId(&got, got.flagStand.noDamageImmune, 5);
                break;
            }
            case GAMEOBJECT_TYPE_FISHINGHOLE:               //25
            {
                if (got.fishingHole.open)
                    CheckGOLockId(&got, got.fishingHole.open, 4);
                break;
            }
            case GAMEOBJECT_TYPE_FLAGDROP:                  //26
            {
                if (got.flagDrop.open)
                    CheckGOLockId(&got, got.flagDrop.open, 0);
                CheckGONoDamageImmuneId(&got, got.flagDrop.noDamageImmune, 3);
                break;
            }
            case GAMEOBJECT_TYPE_BARBER_CHAIR:              //32
                CheckAndFixGOChairHeightId(&got, got.barberChair.chairheight, 0);

                if (got.barberChair.SitAnimKit && !sAnimKitStore.LookupEntry(got.barberChair.SitAnimKit))
                {
                    TC_LOG_ERROR("sql.sql", "GameObject (Entry: %u GoType: %u) have data2 = %u but AnimKit.dbc (Id: %u) not exist, set to 0.",
                       entry, got.type, got.barberChair.SitAnimKit, got.barberChair.SitAnimKit);
                    got.barberChair.SitAnimKit = 0;
                }
                break;
            case GAMEOBJECT_TYPE_GARRISON_BUILDING:
                if (uint32 transportMap = got.garrisonBuilding.SpawnMap)
                    _transportMaps.insert(transportMap);
                break;
        }

       ++count;
    }
    while (result->NextRow());

    TC_LOG_INFO("server.loading", ">> Loaded %u game object templates in %u ms", count, GetMSTimeDiffToNow(oldMSTime));
}

void ObjectMgr::LoadGameObjectTemplateAddons()
{
    uint32 oldMSTime = getMSTime();

    //                                                0       1       2      3        4
    QueryResult result = WorldDatabase.Query("SELECT entry, faction, flags, mingold, maxgold FROM gameobject_template_addon");

    if (!result)
    {
        TC_LOG_INFO("server.loading", ">> Loaded 0 gameobject template addon definitions. DB table `gameobject_template_addon` is empty.");
        return;
    }

    uint32 count = 0;
    do
    {
        Field* fields = result->Fetch();

        uint32 entry = fields[0].GetUInt32();

        GameObjectTemplate const* got = sObjectMgr->GetGameObjectTemplate(entry);
        if (!got)
        {
            TC_LOG_ERROR("sql.sql", "GameObject template (Entry: %u) does not exist but has a record in `gameobject_template_addon`", entry);
            continue;
        }

        GameObjectTemplateAddon& gameObjectAddon = _gameObjectTemplateAddonStore[entry];
        gameObjectAddon.faction = uint32(fields[1].GetUInt16());
        gameObjectAddon.flags   = fields[2].GetUInt32();
        gameObjectAddon.mingold = fields[3].GetUInt32();
        gameObjectAddon.maxgold = fields[4].GetUInt32();

        // checks
        if (gameObjectAddon.faction && !sFactionTemplateStore.LookupEntry(gameObjectAddon.faction))
            TC_LOG_ERROR("sql.sql", "GameObject (Entry: %u) has invalid faction (%u) defined in `gameobject_template_addon`.", entry, gameObjectAddon.faction);

        if (gameObjectAddon.maxgold > 0)
        {
            switch (got->type)
            {
                case GAMEOBJECT_TYPE_CHEST:
                case GAMEOBJECT_TYPE_FISHINGHOLE:
                    break;
                default:
                    TC_LOG_ERROR("sql.sql", "GameObject (Entry %u GoType: %u) cannot be looted but has maxgold set in `gameobject_template_addon`.", entry, got->type);
                    break;
            }
        }

        ++count;
    }
    while (result->NextRow());

    TC_LOG_INFO("server.loading", ">> Loaded %u game object template addons in %u ms", count, GetMSTimeDiffToNow(oldMSTime));
}

void ObjectMgr::LoadExplorationBaseXP()
{
    uint32 oldMSTime = getMSTime();

    QueryResult result = WorldDatabase.Query("SELECT level, basexp FROM exploration_basexp");

    if (!result)
    {
        TC_LOG_ERROR("server.loading", ">> Loaded 0 BaseXP definitions. DB table `exploration_basexp` is empty.");
        return;
    }

    uint32 count = 0;

    do
    {
        Field* fields = result->Fetch();
        uint8 level  = fields[0].GetUInt8();
        uint32 basexp = fields[1].GetInt32();
        _baseXPTable[level] = basexp;
        ++count;
    }
    while (result->NextRow());

    TC_LOG_INFO("server.loading", ">> Loaded %u BaseXP definitions in %u ms", count, GetMSTimeDiffToNow(oldMSTime));
}

uint32 ObjectMgr::GetBaseXP(uint8 level)
{
    return _baseXPTable[level] ? _baseXPTable[level] : 0;
}

uint32 ObjectMgr::GetXPForLevel(uint8 level) const
{
    if (level < _playerXPperLevel.size())
        return _playerXPperLevel[level];
    return 0;
}

void ObjectMgr::LoadPetNames()
{
    uint32 oldMSTime = getMSTime();
    //                                                0     1      2
    QueryResult result = WorldDatabase.Query("SELECT word, entry, half FROM pet_name_generation");

    if (!result)
    {
        TC_LOG_INFO("server.loading", ">> Loaded 0 pet name parts. DB table `pet_name_generation` is empty!");
        return;
    }

    uint32 count = 0;

    do
    {
        Field* fields = result->Fetch();
        std::string word = fields[0].GetString();
        uint32 entry     = fields[1].GetUInt32();
        bool   half      = fields[2].GetBool();
        if (half)
            _petHalfName1[entry].push_back(word);
        else
            _petHalfName0[entry].push_back(word);
        ++count;
    }
    while (result->NextRow());

    TC_LOG_INFO("server.loading", ">> Loaded %u pet name parts in %u ms", count, GetMSTimeDiffToNow(oldMSTime));
}

void ObjectMgr::LoadPetNumber()
{
    uint32 oldMSTime = getMSTime();

    QueryResult result = CharacterDatabase.Query("SELECT MAX(id) FROM character_pet");
    if (result)
    {
        Field* fields = result->Fetch();
        _hiPetNumber = fields[0].GetUInt32()+1;
    }

    TC_LOG_INFO("server.loading", ">> Loaded the max pet number: %d in %u ms", _hiPetNumber-1, GetMSTimeDiffToNow(oldMSTime));
}

std::string ObjectMgr::GeneratePetName(uint32 entry)
{
    StringVector& list0 = _petHalfName0[entry];
    StringVector& list1 = _petHalfName1[entry];

    if (list0.empty() || list1.empty())
    {
        CreatureTemplate const* cinfo = GetCreatureTemplate(entry);
        if (!cinfo)
            return std::string();

        char const* petname = DB2Manager::GetCreatureFamilyPetName(cinfo->family, sWorld->GetDefaultDbcLocale());
        if (petname)
            return std::string(petname);
        else
            return cinfo->Name;
    }

    return *(list0.begin()+urand(0, list0.size()-1)) + *(list1.begin()+urand(0, list1.size()-1));
}

void ObjectMgr::LoadReputationRewardRate()
{
    uint32 oldMSTime = getMSTime();

    _repRewardRateStore.clear();                             // for reload case

    uint32 count = 0; //                                0          1             2                  3                  4                 5                      6             7
    QueryResult result = WorldDatabase.Query("SELECT faction, quest_rate, quest_daily_rate, quest_weekly_rate, quest_monthly_rate, quest_repeatable_rate, creature_rate, spell_rate FROM reputation_reward_rate");
    if (!result)
    {
        TC_LOG_ERROR("server.loading", ">> Loaded `reputation_reward_rate`, table is empty!");
        return;
    }

    do
    {
        Field* fields = result->Fetch();

        uint32 factionId            = fields[0].GetUInt32();

        RepRewardRate repRate;

        repRate.questRate           = fields[1].GetFloat();
        repRate.questDailyRate      = fields[2].GetFloat();
        repRate.questWeeklyRate     = fields[3].GetFloat();
        repRate.questMonthlyRate    = fields[4].GetFloat();
        repRate.questRepeatableRate = fields[5].GetFloat();
        repRate.creatureRate        = fields[6].GetFloat();
        repRate.spellRate           = fields[7].GetFloat();

        FactionEntry const* factionEntry = sFactionStore.LookupEntry(factionId);
        if (!factionEntry)
        {
            TC_LOG_ERROR("sql.sql", "Faction (faction.dbc) %u does not exist but is used in `reputation_reward_rate`", factionId);
            continue;
        }

        if (repRate.questRate < 0.0f)
        {
            TC_LOG_ERROR("sql.sql", "Table reputation_reward_rate has quest_rate with invalid rate %f, skipping data for faction %u", repRate.questRate, factionId);
            continue;
        }

        if (repRate.questDailyRate < 0.0f)
        {
            TC_LOG_ERROR("sql.sql", "Table reputation_reward_rate has quest_daily_rate with invalid rate %f, skipping data for faction %u", repRate.questDailyRate, factionId);
            continue;
        }

        if (repRate.questWeeklyRate < 0.0f)
        {
            TC_LOG_ERROR("sql.sql", "Table reputation_reward_rate has quest_weekly_rate with invalid rate %f, skipping data for faction %u", repRate.questWeeklyRate, factionId);
            continue;
        }

        if (repRate.questMonthlyRate < 0.0f)
        {
            TC_LOG_ERROR("sql.sql", "Table reputation_reward_rate has quest_monthly_rate with invalid rate %f, skipping data for faction %u", repRate.questMonthlyRate, factionId);
            continue;
        }

        if (repRate.questRepeatableRate < 0.0f)
        {
            TC_LOG_ERROR("sql.sql", "Table reputation_reward_rate has quest_repeatable_rate with invalid rate %f, skipping data for faction %u", repRate.questRepeatableRate, factionId);
            continue;
        }

        if (repRate.creatureRate < 0.0f)
        {
            TC_LOG_ERROR("sql.sql", "Table reputation_reward_rate has creature_rate with invalid rate %f, skipping data for faction %u", repRate.creatureRate, factionId);
            continue;
        }

        if (repRate.spellRate < 0.0f)
        {
            TC_LOG_ERROR("sql.sql", "Table reputation_reward_rate has spell_rate with invalid rate %f, skipping data for faction %u", repRate.spellRate, factionId);
            continue;
        }

        _repRewardRateStore[factionId] = repRate;

        ++count;
    }
    while (result->NextRow());

    TC_LOG_INFO("server.loading", ">> Loaded %u reputation_reward_rate in %u ms", count, GetMSTimeDiffToNow(oldMSTime));
}

void ObjectMgr::LoadReputationOnKill()
{
    uint32 oldMSTime = getMSTime();

    // For reload case
    _repOnKillStore.clear();

    uint32 count = 0;

    //                                                0            1                     2
    QueryResult result = WorldDatabase.Query("SELECT creature_id, RewOnKillRepFaction1, RewOnKillRepFaction2, "
    //   3             4             5                   6             7             8                   9
        "IsTeamAward1, MaxStanding1, RewOnKillRepValue1, IsTeamAward2, MaxStanding2, RewOnKillRepValue2, TeamDependent "
        "FROM creature_onkill_reputation");

    if (!result)
    {
        TC_LOG_ERROR("server.loading", ">> Loaded 0 creature award reputation definitions. DB table `creature_onkill_reputation` is empty.");
        return;
    }

    do
    {
        Field* fields = result->Fetch();

        uint32 creature_id = fields[0].GetUInt32();

        ReputationOnKillEntry repOnKill;
        repOnKill.RepFaction1          = fields[1].GetInt16();
        repOnKill.RepFaction2          = fields[2].GetInt16();
        repOnKill.IsTeamAward1        = fields[3].GetBool();
        repOnKill.ReputationMaxCap1  = fields[4].GetUInt8();
        repOnKill.RepValue1            = fields[5].GetInt32();
        repOnKill.IsTeamAward2        = fields[6].GetBool();
        repOnKill.ReputationMaxCap2  = fields[7].GetUInt8();
        repOnKill.RepValue2            = fields[8].GetInt32();
        repOnKill.TeamDependent       = fields[9].GetBool();

        if (!GetCreatureTemplate(creature_id))
        {
            TC_LOG_ERROR("sql.sql", "Table `creature_onkill_reputation` has data for nonexistent creature entry (%u), skipped", creature_id);
            continue;
        }

        if (repOnKill.RepFaction1)
        {
            FactionEntry const* factionEntry1 = sFactionStore.LookupEntry(repOnKill.RepFaction1);
            if (!factionEntry1)
            {
                TC_LOG_ERROR("sql.sql", "Faction (faction.dbc) %u does not exist but is used in `creature_onkill_reputation`", repOnKill.RepFaction1);
                continue;
            }
        }

        if (repOnKill.RepFaction2)
        {
            FactionEntry const* factionEntry2 = sFactionStore.LookupEntry(repOnKill.RepFaction2);
            if (!factionEntry2)
            {
                TC_LOG_ERROR("sql.sql", "Faction (faction.dbc) %u does not exist but is used in `creature_onkill_reputation`", repOnKill.RepFaction2);
                continue;
            }
        }

        _repOnKillStore[creature_id] = repOnKill;

        ++count;
    } while (result->NextRow());

    TC_LOG_INFO("server.loading", ">> Loaded %u creature award reputation definitions in %u ms", count, GetMSTimeDiffToNow(oldMSTime));
}

void ObjectMgr::LoadReputationSpilloverTemplate()
{
    uint32 oldMSTime = getMSTime();

    _repSpilloverTemplateStore.clear();                      // for reload case

    uint32 count = 0; //                                0         1        2       3        4       5       6         7        8      9        10       11     12        13       14     15
    QueryResult result = WorldDatabase.Query("SELECT faction, faction1, rate_1, rank_1, faction2, rate_2, rank_2, faction3, rate_3, rank_3, faction4, rate_4, rank_4, faction5, rate_5, rank_5 FROM reputation_spillover_template");

    if (!result)
    {
        TC_LOG_INFO("server.loading", ">> Loaded `reputation_spillover_template`, table is empty.");
        return;
    }

    do
    {
        Field* fields = result->Fetch();

        uint32 factionId                = fields[0].GetUInt16();

        RepSpilloverTemplate repTemplate;

        repTemplate.faction[0]          = fields[1].GetUInt16();
        repTemplate.faction_rate[0]     = fields[2].GetFloat();
        repTemplate.faction_rank[0]     = fields[3].GetUInt8();
        repTemplate.faction[1]          = fields[4].GetUInt16();
        repTemplate.faction_rate[1]     = fields[5].GetFloat();
        repTemplate.faction_rank[1]     = fields[6].GetUInt8();
        repTemplate.faction[2]          = fields[7].GetUInt16();
        repTemplate.faction_rate[2]     = fields[8].GetFloat();
        repTemplate.faction_rank[2]     = fields[9].GetUInt8();
        repTemplate.faction[3]          = fields[10].GetUInt16();
        repTemplate.faction_rate[3]     = fields[11].GetFloat();
        repTemplate.faction_rank[3]     = fields[12].GetUInt8();
        repTemplate.faction[4]          = fields[13].GetUInt16();
        repTemplate.faction_rate[4]     = fields[14].GetFloat();
        repTemplate.faction_rank[4]     = fields[15].GetUInt8();

        FactionEntry const* factionEntry = sFactionStore.LookupEntry(factionId);

        if (!factionEntry)
        {
            TC_LOG_ERROR("sql.sql", "Faction (faction.dbc) %u does not exist but is used in `reputation_spillover_template`", factionId);
            continue;
        }

        if (factionEntry->ParentFactionID == 0)
        {
            TC_LOG_ERROR("sql.sql", "Faction (faction.dbc) %u in `reputation_spillover_template` does not belong to any team, skipping", factionId);
            continue;
        }

        bool invalidSpilloverFaction = false;
        for (uint32 i = 0; i < MAX_SPILLOVER_FACTIONS; ++i)
        {
            if (repTemplate.faction[i])
            {
                FactionEntry const* factionSpillover = sFactionStore.LookupEntry(repTemplate.faction[i]);

                if (!factionSpillover)
                {
                    TC_LOG_ERROR("sql.sql", "Spillover faction (faction.dbc) %u does not exist but is used in `reputation_spillover_template` for faction %u, skipping", repTemplate.faction[i], factionId);
                    invalidSpilloverFaction = true;
                    break;
                }

                if (!factionSpillover->CanHaveReputation())
                {
                    TC_LOG_ERROR("sql.sql", "Spillover faction (faction.dbc) %u for faction %u in `reputation_spillover_template` can not be listed for client, and then useless, skipping", repTemplate.faction[i], factionId);
                    invalidSpilloverFaction = true;
                    break;
                }

                if (repTemplate.faction_rank[i] >= MAX_REPUTATION_RANK)
                {
                    TC_LOG_ERROR("sql.sql", "Rank %u used in `reputation_spillover_template` for spillover faction %u is not valid, skipping", repTemplate.faction_rank[i], repTemplate.faction[i]);
                    invalidSpilloverFaction = true;
                    break;
                }
            }
        }

        if (invalidSpilloverFaction)
            continue;

        _repSpilloverTemplateStore[factionId] = repTemplate;

        ++count;
    }
    while (result->NextRow());

    TC_LOG_INFO("server.loading", ">> Loaded %u reputation_spillover_template in %u ms", count, GetMSTimeDiffToNow(oldMSTime));
}

void ObjectMgr::LoadPointsOfInterest()
{
    uint32 oldMSTime = getMSTime();

    _pointsOfInterestStore.clear(); // need for reload case

    uint32 count = 0;

    //                                               0   1          2          3     4      5           6
    QueryResult result = WorldDatabase.Query("SELECT ID, PositionX, PositionY, Icon, Flags, Importance, Name FROM points_of_interest");

    if (!result)
    {
        TC_LOG_ERROR("server.loading", ">> Loaded 0 Points of Interest definitions. DB table `points_of_interest` is empty.");
        return;
    }

    do
    {
        Field* fields = result->Fetch();

        uint32 id = fields[0].GetUInt32();

        PointOfInterest pointOfInterest;
        pointOfInterest.ID              = id;
        pointOfInterest.Pos.x           = fields[1].GetFloat();
        pointOfInterest.Pos.y           = fields[2].GetFloat();
        pointOfInterest.Icon            = fields[3].GetUInt32();
        pointOfInterest.Flags           = fields[4].GetUInt32();
        pointOfInterest.Importance      = fields[5].GetUInt32();
        pointOfInterest.Name            = fields[6].GetString();

        if (!Trinity::IsValidMapCoord(pointOfInterest.Pos.x, pointOfInterest.Pos.y))
        {
            TC_LOG_ERROR("sql.sql", "Table `points_of_interest` (ID: %u) have invalid coordinates (PositionX: %f PositionY: %f), ignored.", id, pointOfInterest.Pos.x, pointOfInterest.Pos.y);
            continue;
        }

        _pointsOfInterestStore[id] = pointOfInterest;

        ++count;
    } while (result->NextRow());

    TC_LOG_INFO("server.loading", ">> Loaded %u Points of Interest definitions in %u ms", count, GetMSTimeDiffToNow(oldMSTime));
}

void ObjectMgr::LoadQuestPOI()
{
    uint32 oldMSTime = getMSTime();

    _questPOIStore.clear(); // need for reload case

    uint32 count = 0;

    //                                                   0        1        2            3           4                 5           6         7            8       9       10         11              12             13
    QueryResult result = WorldDatabase.Query("SELECT QuestID, BlobIndex, Idx1, ObjectiveIndex, QuestObjectiveID, QuestObjectID, MapID, WorldMapAreaId, Floor, Priority, Flags, WorldEffectID, PlayerConditionID, WoDUnk1 FROM quest_poi order by QuestID, Idx1");
    if (!result)
    {
        TC_LOG_ERROR("server.loading", ">> Loaded 0 quest POI definitions. DB table `quest_poi` is empty.");
        return;
    }

    //                                                0        1    2  3
    QueryResult points = WorldDatabase.Query("SELECT QuestID, Idx1, X, Y FROM quest_poi_points ORDER BY QuestID DESC, Idx1, Idx2");

    std::vector<std::vector<std::vector<QuestPOIPoint>>> POIs;

    if (points)
    {
        // The first result should have the highest questId
        Field* fields = points->Fetch();
        uint32 questIdMax = fields[0].GetInt32();
        POIs.resize(questIdMax + 1);

        do
        {
            fields = points->Fetch();

            int32 QuestID             = fields[0].GetInt32();
            int32 Idx1                = fields[1].GetInt32();
            int32 X                   = fields[2].GetInt32();
            int32 Y                   = fields[3].GetInt32();

            if (int32(POIs[QuestID].size()) <= Idx1 + 1)
                POIs[QuestID].resize(Idx1 + 10);

            QuestPOIPoint point(X, Y);
            POIs[QuestID][Idx1].push_back(point);
        } while (points->NextRow());
    }

    do
    {
        Field* fields = result->Fetch();

        int32 QuestID               = fields[0].GetInt32();
        int32 BlobIndex             = fields[1].GetInt32();
        int32 Idx1                  = fields[2].GetInt32();
        int32 ObjectiveIndex        = fields[3].GetInt32();
        int32 QuestObjectiveID      = fields[4].GetInt32();
        int32 QuestObjectID         = fields[5].GetInt32();
        int32 MapID                 = fields[6].GetInt32();
        int32 WorldMapAreaId        = fields[7].GetInt32();
        int32 Floor                 = fields[8].GetInt32();
        int32 Priority              = fields[9].GetInt32();
        int32 Flags                 = fields[10].GetInt32();
        int32 WorldEffectID         = fields[11].GetInt32();
        int32 PlayerConditionID     = fields[12].GetInt32();
        int32 WoDUnk1               = fields[13].GetInt32();

        if (!sObjectMgr->GetQuestTemplate(QuestID))
            TC_LOG_ERROR("sql.sql", "`quest_poi` quest id (%u) Idx1 (%u) does not exist in `quest_template`", QuestID, Idx1);

        QuestPOI POI(BlobIndex, ObjectiveIndex, QuestObjectiveID, QuestObjectID, MapID, WorldMapAreaId, Floor, Priority, Flags, WorldEffectID, PlayerConditionID, WoDUnk1);
        if (QuestID < int32(POIs.size()) && Idx1 < int32(POIs[QuestID].size()))
        {
            POI.points = POIs[QuestID][Idx1];
            _questPOIStore[QuestID].push_back(POI);
        }
        else
            TC_LOG_ERROR("server.loading", "Table quest_poi references unknown quest points for quest %i POI id %i", QuestID, BlobIndex);

        ++count;
    } while (result->NextRow());

    TC_LOG_INFO("server.loading", ">> Loaded %u quest POI definitions in %u ms", count, GetMSTimeDiffToNow(oldMSTime));
}

void ObjectMgr::LoadNPCSpellClickSpells()
{
    uint32 oldMSTime = getMSTime();

    _spellClickInfoStore.clear();
    //                                                0          1         2            3
    QueryResult result = WorldDatabase.Query("SELECT npc_entry, spell_id, cast_flags, user_type FROM npc_spellclick_spells");

    if (!result)
    {
        TC_LOG_ERROR("server.loading", ">> Loaded 0 spellclick spells. DB table `npc_spellclick_spells` is empty.");
        return;
    }

    uint32 count = 0;

    do
    {
        Field* fields = result->Fetch();

        uint32 npc_entry = fields[0].GetUInt32();
        CreatureTemplate const* cInfo = GetCreatureTemplate(npc_entry);
        if (!cInfo)
        {
            TC_LOG_ERROR("sql.sql", "Table npc_spellclick_spells references unknown creature_template %u. Skipping entry.", npc_entry);
            continue;
        }

        uint32 spellid = fields[1].GetUInt32();
        SpellInfo const* spellinfo = sSpellMgr->GetSpellInfo(spellid);
        if (!spellinfo)
        {
            TC_LOG_ERROR("sql.sql", "Table npc_spellclick_spells creature: %u references unknown spellid %u. Skipping entry.", npc_entry, spellid);
            continue;
        }

        uint8 userType = fields[3].GetUInt16();
        if (userType >= SPELL_CLICK_USER_MAX)
            TC_LOG_ERROR("sql.sql", "Table npc_spellclick_spells creature: %u  references unknown user type %u. Skipping entry.", npc_entry, uint32(userType));

        uint8 castFlags = fields[2].GetUInt8();
        SpellClickInfo info;
        info.spellId = spellid;
        info.castFlags = castFlags;
        info.userType = SpellClickUserTypes(userType);
        _spellClickInfoStore.insert(SpellClickInfoContainer::value_type(npc_entry, info));

        ++count;
    }
    while (result->NextRow());

    // all spellclick data loaded, now we check if there are creatures with NPC_FLAG_SPELLCLICK but with no data
    // NOTE: It *CAN* be the other way around: no spellclick flag but with spellclick data, in case of creature-only vehicle accessories
    CreatureTemplateContainer const* ctc = sObjectMgr->GetCreatureTemplates();
    for (CreatureTemplateContainer::const_iterator itr = ctc->begin(); itr != ctc->end(); ++itr)
    {
        if ((itr->second.npcflag & UNIT_NPC_FLAG_SPELLCLICK) && _spellClickInfoStore.find(itr->second.Entry) == _spellClickInfoStore.end())
        {
            TC_LOG_ERROR("sql.sql", "npc_spellclick_spells: Creature template %u has UNIT_NPC_FLAG_SPELLCLICK but no data in spellclick table! Removing flag", itr->second.Entry);
            const_cast<CreatureTemplate*>(&itr->second)->npcflag &= ~UNIT_NPC_FLAG_SPELLCLICK;
        }
    }

    TC_LOG_INFO("server.loading", ">> Loaded %u spellclick definitions in %u ms", count, GetMSTimeDiffToNow(oldMSTime));
}

void ObjectMgr::DeleteCreatureData(ObjectGuid::LowType guid)
{
    // remove mapid*cellid -> guid_set map
    CreatureData const* data = GetCreatureData(guid);
    if (data)
        RemoveCreatureFromGrid(guid, data);

    _creatureDataStore.erase(guid);
}

void ObjectMgr::DeleteGOData(ObjectGuid::LowType guid)
{
    // remove mapid*cellid -> guid_set map
    GameObjectData const* data = GetGOData(guid);
    if (data)
        RemoveGameobjectFromGrid(guid, data);

    _gameObjectDataStore.erase(guid);
}

void ObjectMgr::LoadQuestRelationsHelper(QuestRelations& map, QuestRelationsReverse* reverseMap, std::string const& table, bool starter, bool go)
{
    uint32 oldMSTime = getMSTime();

    map.clear();                                            // need for reload case

    uint32 count = 0;

    QueryResult result = WorldDatabase.PQuery("SELECT id, quest, pool_entry FROM %s qr LEFT JOIN pool_quest pq ON qr.quest = pq.entry", table.c_str());

    if (!result)
    {
        TC_LOG_ERROR("server.loading", ">> Loaded 0 quest relations from `%s`, table is empty.", table.c_str());
        return;
    }

    PooledQuestRelation* poolRelationMap = go ? &sPoolMgr->mQuestGORelation : &sPoolMgr->mQuestCreatureRelation;
    if (starter)
        poolRelationMap->clear();

    do
    {
        uint32 id     = result->Fetch()[0].GetUInt32();
        uint32 quest  = result->Fetch()[1].GetUInt32();
        uint32 poolId = result->Fetch()[2].GetUInt32();

        if (_questTemplates.find(quest) == _questTemplates.end())
        {
            TC_LOG_ERROR("sql.sql", "Table `%s`: Quest %u listed for entry %u does not exist.", table.c_str(), quest, id);
            continue;
        }

        if (!poolId || !starter)
        {
            map.insert(QuestRelations::value_type(id, quest));
            if (reverseMap)
                reverseMap->insert(QuestRelationsReverse::value_type(quest, id));
        }
        else if (starter)
            poolRelationMap->insert(PooledQuestRelation::value_type(quest, id));

        ++count;
    } while (result->NextRow());

    TC_LOG_INFO("server.loading", ">> Loaded %u quest relations from %s in %u ms", count, table.c_str(), GetMSTimeDiffToNow(oldMSTime));
}

void ObjectMgr::LoadGameobjectQuestStarters()
{
    LoadQuestRelationsHelper(_goQuestRelations, nullptr, "gameobject_queststarter", true, true);

    for (QuestRelations::iterator itr = _goQuestRelations.begin(); itr != _goQuestRelations.end(); ++itr)
    {
        GameObjectTemplate const* goInfo = GetGameObjectTemplate(itr->first);
        if (!goInfo)
            TC_LOG_ERROR("sql.sql", "Table `gameobject_queststarter` has data for nonexistent gameobject entry (%u) and existed quest %u", itr->first, itr->second);
        else if (goInfo->type != GAMEOBJECT_TYPE_QUESTGIVER)
            TC_LOG_ERROR("sql.sql", "Table `gameobject_queststarter` has data gameobject entry (%u) for quest %u, but GO is not GAMEOBJECT_TYPE_QUESTGIVER", itr->first, itr->second);
    }
}

void ObjectMgr::LoadGameobjectQuestEnders()
{
    LoadQuestRelationsHelper(_goQuestInvolvedRelations, &_goQuestInvolvedRelationsReverse, "gameobject_questender", false, true);

    for (QuestRelations::iterator itr = _goQuestInvolvedRelations.begin(); itr != _goQuestInvolvedRelations.end(); ++itr)
    {
        GameObjectTemplate const* goInfo = GetGameObjectTemplate(itr->first);
        if (!goInfo)
            TC_LOG_ERROR("sql.sql", "Table `gameobject_questender` has data for nonexistent gameobject entry (%u) and existed quest %u", itr->first, itr->second);
        else if (goInfo->type != GAMEOBJECT_TYPE_QUESTGIVER)
            TC_LOG_ERROR("sql.sql", "Table `gameobject_questender` has data gameobject entry (%u) for quest %u, but GO is not GAMEOBJECT_TYPE_QUESTGIVER", itr->first, itr->second);
    }
}

void ObjectMgr::LoadCreatureQuestStarters()
{
    LoadQuestRelationsHelper(_creatureQuestRelations, nullptr, "creature_queststarter", true, false);

    for (QuestRelations::iterator itr = _creatureQuestRelations.begin(); itr != _creatureQuestRelations.end(); ++itr)
    {
        CreatureTemplate const* cInfo = GetCreatureTemplate(itr->first);
        if (!cInfo)
            TC_LOG_ERROR("sql.sql", "Table `creature_queststarter` has data for nonexistent creature entry (%u) and existed quest %u", itr->first, itr->second);
        else if (!(cInfo->npcflag & UNIT_NPC_FLAG_QUESTGIVER))
            TC_LOG_ERROR("sql.sql", "Table `creature_queststarter` has creature entry (%u) for quest %u, but npcflag does not include UNIT_NPC_FLAG_QUESTGIVER", itr->first, itr->second);
    }
}

void ObjectMgr::LoadCreatureQuestEnders()
{
    LoadQuestRelationsHelper(_creatureQuestInvolvedRelations, &_creatureQuestInvolvedRelationsReverse, "creature_questender", false, false);

    for (QuestRelations::iterator itr = _creatureQuestInvolvedRelations.begin(); itr != _creatureQuestInvolvedRelations.end(); ++itr)
    {
        CreatureTemplate const* cInfo = GetCreatureTemplate(itr->first);
        if (!cInfo)
            TC_LOG_ERROR("sql.sql", "Table `creature_questender` has data for nonexistent creature entry (%u) and existed quest %u", itr->first, itr->second);
        else if (!(cInfo->npcflag & UNIT_NPC_FLAG_QUESTGIVER))
            TC_LOG_ERROR("sql.sql", "Table `creature_questender` has creature entry (%u) for quest %u, but npcflag does not include UNIT_NPC_FLAG_QUESTGIVER", itr->first, itr->second);
    }
}

void ObjectMgr::LoadReservedPlayersNames()
{
    uint32 oldMSTime = getMSTime();

    _reservedNamesStore.clear();                                // need for reload case

    QueryResult result = CharacterDatabase.Query("SELECT name FROM reserved_name");

    if (!result)
    {
        TC_LOG_INFO("server.loading", ">> Loaded 0 reserved player names. DB table `reserved_name` is empty!");
        return;
    }

    uint32 count = 0;

    Field* fields;
    do
    {
        fields = result->Fetch();
        std::string name= fields[0].GetString();

        std::wstring wstr;
        if (!Utf8toWStr (name, wstr))
        {
            TC_LOG_ERROR("misc", "Table `reserved_name` has invalid name: %s", name.c_str());
            continue;
        }

        wstrToLower(wstr);

        _reservedNamesStore.insert(wstr);
        ++count;
    }
    while (result->NextRow());

    TC_LOG_INFO("server.loading", ">> Loaded %u reserved player names in %u ms", count, GetMSTimeDiffToNow(oldMSTime));
}

bool ObjectMgr::IsReservedName(const std::string& name) const
{
    std::wstring wstr;
    if (!Utf8toWStr (name, wstr))
        return false;

    wstrToLower(wstr);

    return _reservedNamesStore.find(wstr) != _reservedNamesStore.end();
}

enum LanguageType
{
    LT_BASIC_LATIN    = 0x0000,
    LT_EXTENDEN_LATIN = 0x0001,
    LT_CYRILLIC       = 0x0002,
    LT_EAST_ASIA      = 0x0004,
    LT_ANY            = 0xFFFF
};

static LanguageType GetRealmLanguageType(bool create)
{
    switch (sWorld->getIntConfig(CONFIG_REALM_ZONE))
    {
        case REALM_ZONE_UNKNOWN:                            // any language
        case REALM_ZONE_DEVELOPMENT:
        case REALM_ZONE_TEST_SERVER:
        case REALM_ZONE_QA_SERVER:
            return LT_ANY;
        case REALM_ZONE_UNITED_STATES:                      // extended-Latin
        case REALM_ZONE_OCEANIC:
        case REALM_ZONE_LATIN_AMERICA:
        case REALM_ZONE_ENGLISH:
        case REALM_ZONE_GERMAN:
        case REALM_ZONE_FRENCH:
        case REALM_ZONE_SPANISH:
            return LT_EXTENDEN_LATIN;
        case REALM_ZONE_KOREA:                              // East-Asian
        case REALM_ZONE_TAIWAN:
        case REALM_ZONE_CHINA:
            return LT_EAST_ASIA;
        case REALM_ZONE_RUSSIAN:                            // Cyrillic
            return LT_CYRILLIC;
        default:
            return create ? LT_BASIC_LATIN : LT_ANY;        // basic-Latin at create, any at login
    }
}

bool isValidString(const std::wstring& wstr, uint32 strictMask, bool numericOrSpace, bool create = false)
{
    if (strictMask == 0)                                       // any language, ignore realm
    {
        if (isExtendedLatinString(wstr, numericOrSpace))
            return true;
        if (isCyrillicString(wstr, numericOrSpace))
            return true;
        if (isEastAsianString(wstr, numericOrSpace))
            return true;
        return false;
    }

    if (strictMask & 0x2)                                    // realm zone specific
    {
        LanguageType lt = GetRealmLanguageType(create);
        if (lt & LT_EXTENDEN_LATIN)
            if (isExtendedLatinString(wstr, numericOrSpace))
                return true;
        if (lt & LT_CYRILLIC)
            if (isCyrillicString(wstr, numericOrSpace))
                return true;
        if (lt & LT_EAST_ASIA)
            if (isEastAsianString(wstr, numericOrSpace))
                return true;
    }

    if (strictMask & 0x1)                                    // basic Latin
    {
        if (isBasicLatinString(wstr, numericOrSpace))
            return true;
    }

    return false;
}

ResponseCodes ObjectMgr::CheckPlayerName(std::string const& name, LocaleConstant locale, bool create /*= false*/)
{
    std::wstring wname;
    if (!Utf8toWStr(name, wname))
        return CHAR_NAME_INVALID_CHARACTER;

    if (wname.size() > MAX_PLAYER_NAME)
        return CHAR_NAME_TOO_LONG;

    uint32 minName = sWorld->getIntConfig(CONFIG_MIN_PLAYER_NAME);
    if (wname.size() < minName)
        return CHAR_NAME_TOO_SHORT;

    uint32 strictMask = sWorld->getIntConfig(CONFIG_STRICT_PLAYER_NAMES);
    if (!isValidString(wname, strictMask, false, create))
        return CHAR_NAME_MIXED_LANGUAGES;

    wstrToLower(wname);
    for (size_t i = 2; i < wname.size(); ++i)
        if (wname[i] == wname[i-1] && wname[i] == wname[i-2])
            return CHAR_NAME_THREE_CONSECUTIVE;

    return sDB2Manager.ValidateName(wname, locale);
}

bool ObjectMgr::IsValidCharterName(const std::string& name)
{
    std::wstring wname;
    if (!Utf8toWStr(name, wname))
        return false;

    if (wname.size() > MAX_CHARTER_NAME)
        return false;

    uint32 minName = sWorld->getIntConfig(CONFIG_MIN_CHARTER_NAME);
    if (wname.size() < minName)
        return false;

    uint32 strictMask = sWorld->getIntConfig(CONFIG_STRICT_CHARTER_NAMES);

    return isValidString(wname, strictMask, true);
}

PetNameInvalidReason ObjectMgr::CheckPetName(const std::string& name)
{
    std::wstring wname;
    if (!Utf8toWStr(name, wname))
        return PET_NAME_INVALID;

    if (wname.size() > MAX_PET_NAME)
        return PET_NAME_TOO_LONG;

    uint32 minName = sWorld->getIntConfig(CONFIG_MIN_PET_NAME);
    if (wname.size() < minName)
        return PET_NAME_TOO_SHORT;

    uint32 strictMask = sWorld->getIntConfig(CONFIG_STRICT_PET_NAMES);
    if (!isValidString(wname, strictMask, false))
        return PET_NAME_MIXED_LANGUAGES;

    return PET_NAME_SUCCESS;
}

void ObjectMgr::LoadGameObjectForQuests()
{
    uint32 oldMSTime = getMSTime();

    _gameObjectForQuestStore.clear();                         // need for reload case

    if (sObjectMgr->GetGameObjectTemplates()->empty())
    {
        TC_LOG_INFO("server.loading", ">> Loaded 0 GameObjects for quests");
        return;
    }

    uint32 count = 0;

    // collect GO entries for GO that must activated
    GameObjectTemplateContainer const* gotc = sObjectMgr->GetGameObjectTemplates();
    for (GameObjectTemplateContainer::const_iterator itr = gotc->begin(); itr != gotc->end(); ++itr)
    {
        switch (itr->second.type)
        {
            case GAMEOBJECT_TYPE_QUESTGIVER:
                _gameObjectForQuestStore.insert(itr->second.entry);
                ++count;
                break;
            case GAMEOBJECT_TYPE_CHEST:
            {
                // scan GO chest with loot including quest items
                uint32 loot_id = (itr->second.GetLootId());

                // find quest loot for GO
                if (itr->second.chest.questID || LootTemplates_Gameobject.HaveQuestLootFor(loot_id))
                {
                    _gameObjectForQuestStore.insert(itr->second.entry);
                    ++count;
                }
                break;
            }
            case GAMEOBJECT_TYPE_GENERIC:
            {
                if (itr->second.generic.questID > 0)            //quests objects
                {
                    _gameObjectForQuestStore.insert(itr->second.entry);
                    ++count;
                }
                break;
            }
            case GAMEOBJECT_TYPE_GOOBER:
            {
                if (itr->second.goober.questID > 0)              //quests objects
                {
                    _gameObjectForQuestStore.insert(itr->second.entry);
                    ++count;
                }
                break;
            }
            default:
                break;
        }
    }

    TC_LOG_INFO("server.loading", ">> Loaded %u GameObjects for quests in %u ms", count, GetMSTimeDiffToNow(oldMSTime));
}

bool ObjectMgr::LoadTrinityStrings()
{
    uint32 oldMSTime = getMSTime();

    _trinityStringStore.clear(); // for reload case

    QueryResult result = WorldDatabase.Query("SELECT entry, content_default, content_loc1, content_loc2, content_loc3, content_loc4, content_loc5, content_loc6, content_loc7, content_loc8 FROM trinity_string");
    if (!result)
    {
        TC_LOG_ERROR("server.loading", ">> Loaded 0 trinity strings. DB table `trinity_string` is empty.");
        return false;
    }

    do
    {
        Field* fields = result->Fetch();

        uint32 entry = fields[0].GetUInt32();

        TrinityString& data = _trinityStringStore[entry];

        data.Content.resize(DEFAULT_LOCALE + 1);

        for (int8 i = OLD_TOTAL_LOCALES - 1; i >= 0; --i)
            AddLocaleString(fields[i + 1].GetString(), LocaleConstant(i), data.Content);
    }
    while (result->NextRow());

    TC_LOG_INFO("server.loading", ">> Loaded " SZFMTD " trinity strings in %u ms", _trinityStringStore.size(), GetMSTimeDiffToNow(oldMSTime));
    return true;
}

char const* ObjectMgr::GetTrinityString(uint32 entry, LocaleConstant locale) const
{
    if (TrinityString const* ts = GetTrinityString(entry))
    {
        if (ts->Content.size() > size_t(locale) && !ts->Content[locale].empty())
            return ts->Content[locale].c_str();
        return ts->Content[DEFAULT_LOCALE].c_str();
    }

    TC_LOG_ERROR("sql.sql", "Trinity string entry %u not found in DB.", entry);
    return "<error>";
}

void ObjectMgr::LoadFishingBaseSkillLevel()
{
    uint32 oldMSTime = getMSTime();

    _fishingBaseForAreaStore.clear();                            // for reload case

    QueryResult result = WorldDatabase.Query("SELECT entry, skill FROM skill_fishing_base_level");

    if (!result)
    {
        TC_LOG_ERROR("server.loading", ">> Loaded 0 areas for fishing base skill level. DB table `skill_fishing_base_level` is empty.");
        return;
    }

    uint32 count = 0;

    do
    {
        Field* fields = result->Fetch();
        uint32 entry  = fields[0].GetUInt32();
        int32 skill   = fields[1].GetInt16();

        AreaTableEntry const* fArea = sAreaTableStore.LookupEntry(entry);
        if (!fArea)
        {
            TC_LOG_ERROR("sql.sql", "AreaId %u defined in `skill_fishing_base_level` does not exist", entry);
            continue;
        }

        _fishingBaseForAreaStore[entry] = skill;
        ++count;
    }
    while (result->NextRow());

    TC_LOG_INFO("server.loading", ">> Loaded %u areas for fishing base skill level in %u ms", count, GetMSTimeDiffToNow(oldMSTime));
}

void ObjectMgr::LoadSkillTiers()
{
    uint32 oldMSTime = getMSTime();

    QueryResult result = WorldDatabase.Query("SELECT ID, Value1, Value2, Value3, Value4, Value5, Value6, Value7, Value8, Value9, Value10, "
        " Value11, Value12, Value13, Value14, Value15, Value16 FROM skill_tiers");

    if (!result)
    {
        TC_LOG_ERROR("server.loading", ">> Loaded 0 skill max values. DB table `skill_tiers` is empty.");
        return;
    }

    do
    {
        Field* fields = result->Fetch();
        uint32 id = fields[0].GetUInt32();
        SkillTiersEntry& tier = _skillTiers[id];
        for (uint32 i = 0; i < MAX_SKILL_STEP; ++i)
            tier.Value[i] = fields[1 + i].GetUInt32();

    } while (result->NextRow());

    TC_LOG_INFO("server.loading", ">> Loaded %u skill max values in %u ms", uint32(_skillTiers.size()), GetMSTimeDiffToNow(oldMSTime));
}

bool ObjectMgr::CheckDeclinedNames(const std::wstring& w_ownname, DeclinedName const& names)
{
    // get main part of the name
    std::wstring mainpart = GetMainPartOfName(w_ownname, 0);
    // prepare flags
    bool x = true;
    bool y = true;

    // check declined names
    for (uint8 i = 0; i < MAX_DECLINED_NAME_CASES; ++i)
    {
        std::wstring wname;
        if (!Utf8toWStr(names.name[i], wname))
            return false;

        if (mainpart != GetMainPartOfName(wname, i+1))
            x = false;

        if (w_ownname != wname)
            y = false;
    }
    return (x || y);
}

uint32 ObjectMgr::GetAreaTriggerScriptId(uint32 trigger_id) const
{
    AreaTriggerScriptContainer::const_iterator i = _areaTriggerScriptStore.find(trigger_id);
    if (i!= _areaTriggerScriptStore.end())
        return i->second;
    return 0;
}

SpellScriptsBounds ObjectMgr::GetSpellScriptsBounds(uint32 spellId)
{
    return SpellScriptsBounds(_spellScriptsStore.equal_range(spellId));
}

// this allows calculating base reputations to offline players, just by race and class
int32 ObjectMgr::GetBaseReputationOf(FactionEntry const* factionEntry, uint8 race, uint8 playerClass) const
{
    if (!factionEntry)
        return 0;

    uint32 raceMask = (1 << (race - 1));
    uint32 classMask = (1 << (playerClass-1));

    for (int i = 0; i < 4; i++)
    {
        if ((!factionEntry->ReputationClassMask[i] ||
            factionEntry->ReputationClassMask[i] & classMask) &&
            (!factionEntry->ReputationRaceMask[i] ||
            factionEntry->ReputationRaceMask[i] & raceMask))
            return factionEntry->ReputationBase[i];
    }

    return 0;
}

SkillRangeType GetSkillRangeType(SkillRaceClassInfoEntry const* rcEntry)
{
    SkillLineEntry const* skill = sSkillLineStore.LookupEntry(rcEntry->SkillID);
    if (!skill)
        return SKILL_RANGE_NONE;

    if (sObjectMgr->GetSkillTier(rcEntry->SkillTierID))
        return SKILL_RANGE_RANK;

    if (rcEntry->SkillID == SKILL_RUNEFORGING)
        return SKILL_RANGE_MONO;

    switch (skill->CategoryID)
    {
        case SKILL_CATEGORY_ARMOR:
            return SKILL_RANGE_MONO;
        case SKILL_CATEGORY_LANGUAGES:
            return SKILL_RANGE_LANGUAGE;
    }

    return SKILL_RANGE_LEVEL;
}

void ObjectMgr::LoadGameTele()
{
    uint32 oldMSTime = getMSTime();

    _gameTeleStore.clear();                                  // for reload case

    //                                                0       1           2           3           4        5     6
    QueryResult result = WorldDatabase.Query("SELECT id, position_x, position_y, position_z, orientation, map, name FROM game_tele");

    if (!result)
    {
        TC_LOG_ERROR("server.loading", ">> Loaded 0 GameTeleports. DB table `game_tele` is empty!");
        return;
    }

    uint32 count = 0;

    do
    {
        Field* fields = result->Fetch();

        uint32 id         = fields[0].GetUInt32();

        GameTele gt;

        gt.position_x     = fields[1].GetFloat();
        gt.position_y     = fields[2].GetFloat();
        gt.position_z     = fields[3].GetFloat();
        gt.orientation    = fields[4].GetFloat();
        gt.mapId          = fields[5].GetUInt16();
        gt.name           = fields[6].GetString();

        if (!MapManager::IsValidMapCoord(gt.mapId, gt.position_x, gt.position_y, gt.position_z, gt.orientation))
        {
            TC_LOG_ERROR("sql.sql", "Wrong position for id %u (name: %s) in `game_tele` table, ignoring.", id, gt.name.c_str());
            continue;
        }

        if (!Utf8toWStr(gt.name, gt.wnameLow))
        {
            TC_LOG_ERROR("sql.sql", "Wrong UTF8 name for id %u in `game_tele` table, ignoring.", id);
            continue;
        }

        wstrToLower(gt.wnameLow);

        _gameTeleStore[id] = gt;

        ++count;
    }
    while (result->NextRow());

    TC_LOG_INFO("server.loading", ">> Loaded %u GameTeleports in %u ms", count, GetMSTimeDiffToNow(oldMSTime));
}

GameTele const* ObjectMgr::GetGameTele(const std::string& name) const
{
    // explicit name case
    std::wstring wname;
    if (!Utf8toWStr(name, wname))
        return nullptr;

    // converting string that we try to find to lower case
    wstrToLower(wname);

    // Alternative first GameTele what contains wnameLow as substring in case no GameTele location found
    GameTele const* alt = nullptr;
    for (GameTeleContainer::const_iterator itr = _gameTeleStore.begin(); itr != _gameTeleStore.end(); ++itr)
    {
        if (itr->second.wnameLow == wname)
            return &itr->second;
        else if (!alt && itr->second.wnameLow.find(wname) != std::wstring::npos)
            alt = &itr->second;
    }

    return alt;
}

GameTele const* ObjectMgr::GetGameTeleExactName(const std::string& name) const
{
    // explicit name case
    std::wstring wname;
    if (!Utf8toWStr(name, wname))
        return nullptr;

    // converting string that we try to find to lower case
    wstrToLower(wname);

    for (GameTeleContainer::const_iterator itr = _gameTeleStore.begin(); itr != _gameTeleStore.end(); ++itr)
    {
        if (itr->second.wnameLow == wname)
            return &itr->second;
    }

    return nullptr;
}

bool ObjectMgr::AddGameTele(GameTele& tele)
{
    // find max id
    uint32 new_id = 0;
    for (GameTeleContainer::const_iterator itr = _gameTeleStore.begin(); itr != _gameTeleStore.end(); ++itr)
        if (itr->first > new_id)
            new_id = itr->first;

    // use next
    ++new_id;

    if (!Utf8toWStr(tele.name, tele.wnameLow))
        return false;

    wstrToLower(tele.wnameLow);

    _gameTeleStore[new_id] = tele;

    PreparedStatement* stmt = WorldDatabase.GetPreparedStatement(WORLD_INS_GAME_TELE);

    stmt->setUInt32(0, new_id);
    stmt->setFloat(1, tele.position_x);
    stmt->setFloat(2, tele.position_y);
    stmt->setFloat(3, tele.position_z);
    stmt->setFloat(4, tele.orientation);
    stmt->setUInt16(5, uint16(tele.mapId));
    stmt->setString(6, tele.name);

    WorldDatabase.Execute(stmt);

    return true;
}

bool ObjectMgr::DeleteGameTele(const std::string& name)
{
    // explicit name case
    std::wstring wname;
    if (!Utf8toWStr(name, wname))
        return false;

    // converting string that we try to find to lower case
    wstrToLower(wname);

    for (GameTeleContainer::iterator itr = _gameTeleStore.begin(); itr != _gameTeleStore.end(); ++itr)
    {
        if (itr->second.wnameLow == wname)
        {
            PreparedStatement* stmt = WorldDatabase.GetPreparedStatement(WORLD_DEL_GAME_TELE);

            stmt->setString(0, itr->second.name);

            WorldDatabase.Execute(stmt);

            _gameTeleStore.erase(itr);
            return true;
        }
    }

    return false;
}

void ObjectMgr::LoadMailLevelRewards()
{
    uint32 oldMSTime = getMSTime();

    _mailLevelRewardStore.clear();                           // for reload case

    //                                                 0        1             2            3
    QueryResult result = WorldDatabase.Query("SELECT level, raceMask, mailTemplateId, senderEntry FROM mail_level_reward");

    if (!result)
    {
        TC_LOG_ERROR("server.loading", ">> Loaded 0 level dependent mail rewards. DB table `mail_level_reward` is empty.");
        return;
    }

    uint32 count = 0;

    do
    {
        Field* fields = result->Fetch();

        uint8 level           = fields[0].GetUInt8();
        uint32 raceMask       = fields[1].GetUInt32();
        uint32 mailTemplateId = fields[2].GetUInt32();
        uint32 senderEntry    = fields[3].GetUInt32();

        if (level > MAX_LEVEL)
        {
            TC_LOG_ERROR("sql.sql", "Table `mail_level_reward` has data for level %u that more supported by client (%u), ignoring.", level, MAX_LEVEL);
            continue;
        }

        if (!(raceMask & RACEMASK_ALL_PLAYABLE))
        {
            TC_LOG_ERROR("sql.sql", "Table `mail_level_reward` has raceMask (%u) for level %u that not include any player races, ignoring.", raceMask, level);
            continue;
        }

        if (!sMailTemplateStore.LookupEntry(mailTemplateId))
        {
            TC_LOG_ERROR("sql.sql", "Table `mail_level_reward` has invalid mailTemplateId (%u) for level %u that invalid not include any player races, ignoring.", mailTemplateId, level);
            continue;
        }

        if (!GetCreatureTemplate(senderEntry))
        {
            TC_LOG_ERROR("sql.sql", "Table `mail_level_reward` has nonexistent sender creature entry (%u) for level %u that invalid not include any player races, ignoring.", senderEntry, level);
            continue;
        }

        _mailLevelRewardStore[level].push_back(MailLevelReward(raceMask, mailTemplateId, senderEntry));

        ++count;
    }
    while (result->NextRow());

    TC_LOG_INFO("server.loading", ">> Loaded %u level dependent mail rewards in %u ms", count, GetMSTimeDiffToNow(oldMSTime));
}

void ObjectMgr::AddSpellToTrainer(uint32 ID, uint32 SpellID, uint32 MoneyCost, uint32 ReqSkillLine, uint32 ReqSkillRank, uint32 ReqLevel)
{
    if (ID >= TRINITY_TRAINER_START_REF)
        return;

    CreatureTemplate const* cInfo = GetCreatureTemplate(ID);
    if (!cInfo)
    {
        TC_LOG_ERROR("sql.sql", "Table `npc_trainer` contains entries for a non-existing creature template (ID: %u), ignoring", ID);
        return;
    }

    if (!(cInfo->npcflag & UNIT_NPC_FLAG_TRAINER))
    {
        TC_LOG_ERROR("sql.sql", "Table `npc_trainer` contains entries for a creature template (ID: %u) without any trainer flag, ignoring", ID);
        return;
    }

    SpellInfo const* spellinfo = sSpellMgr->GetSpellInfo(SpellID);
    if (!spellinfo)
    {
        TC_LOG_ERROR("sql.sql", "Table `npc_trainer` contains an ID (%u) for a non-existing spell (Spell: %u), ignoring", ID, SpellID);
        return;
    }

    if (!SpellMgr::IsSpellValid(spellinfo))
    {
        TC_LOG_ERROR("sql.sql", "Table `npc_trainer` contains an ID (%u) for a broken spell (Spell: %u), ignoring", ID, SpellID);
        return;
    }

    TrainerSpellData& data = _cacheTrainerSpellStore[ID];

    TrainerSpell& trainerSpell = data.spellList[SpellID];
    trainerSpell.SpellID       = SpellID;
    trainerSpell.MoneyCost     = MoneyCost;
    trainerSpell.ReqSkillLine  = ReqSkillLine;
    trainerSpell.ReqSkillRank  = ReqSkillRank;
    trainerSpell.ReqLevel      = ReqLevel;

    if (!trainerSpell.ReqLevel)
        trainerSpell.ReqLevel = spellinfo->SpellLevel;

    // calculate learned spell for profession case when stored cast-spell
    trainerSpell.ReqAbility[0] = SpellID;
    for (SpellEffectInfo const* effect : spellinfo->GetEffectsForDifficulty(DIFFICULTY_NONE))
    {
        if (!effect || effect->Effect != SPELL_EFFECT_LEARN_SPELL)
            continue;
        if (trainerSpell.ReqAbility[0] == SpellID)
            trainerSpell.ReqAbility[0] = 0;
        // player must be able to cast spell on himself
        if (effect->TargetA.GetTarget() != 0 && effect->TargetA.GetTarget() != TARGET_UNIT_TARGET_ALLY
            && effect->TargetA.GetTarget() != TARGET_UNIT_TARGET_ANY && effect->TargetA.GetTarget() != TARGET_UNIT_CASTER)
        {
            TC_LOG_ERROR("sql.sql", "Table `npc_trainer` has spell %u for trainer entry %u with learn effect which has incorrect target type, ignoring learn effect!", SpellID, ID);
            continue;
        }

        trainerSpell.ReqAbility[effect->EffectIndex] = effect->TriggerSpell;

        if (trainerSpell.ReqAbility[effect->EffectIndex])
        {
            SpellInfo const* learnedSpellInfo = sSpellMgr->GetSpellInfo(trainerSpell.ReqAbility[effect->EffectIndex]);
            if (learnedSpellInfo && learnedSpellInfo->IsProfession())
                data.trainerType = 2;
        }
    }

    return;
}

void ObjectMgr::LoadTrainerSpell()
{
    uint32 oldMSTime = getMSTime();

    // For reload case
    _cacheTrainerSpellStore.clear();

    QueryResult result = WorldDatabase.Query("SELECT b.ID, a.SpellID, a.MoneyCost, a.ReqSkillLine, a.ReqSkillRank, a.Reqlevel FROM npc_trainer AS a "
                                             "INNER JOIN npc_trainer AS b ON a.ID = -(b.SpellID) "
                                             "UNION SELECT * FROM npc_trainer WHERE SpellID > 0");

    if (!result)
    {
        TC_LOG_ERROR("server.loading", ">>  Loaded 0 Trainers. DB table `npc_trainer` is empty!");

        return;
    }

    uint32 count = 0;

    do
    {
        Field* fields = result->Fetch();

        uint32 ID           = fields[0].GetUInt32();
        uint32 SpellID      = fields[1].GetUInt32();
        uint32 MoneyCost    = fields[2].GetUInt32();
        uint32 ReqSkillLine = fields[3].GetUInt16();
        uint32 ReqSkillRank = fields[4].GetUInt16();
        uint32 ReqLevel     = fields[5].GetUInt8();

        AddSpellToTrainer(ID, SpellID, MoneyCost, ReqSkillLine, ReqSkillRank, ReqLevel);

        ++count;
    }
    while (result->NextRow());

    TC_LOG_INFO("server.loading", ">> Loaded %d Trainers in %u ms", count, GetMSTimeDiffToNow(oldMSTime));
}

int ObjectMgr::LoadReferenceVendor(int32 vendor, int32 item, uint8 referenceType, std::set<uint32> *skip_vendors)
{
    // find all items from the reference vendor
    PreparedStatement* stmt = WorldDatabase.GetPreparedStatement(WORLD_SEL_NPC_VENDOR_REF);
    stmt->setUInt32(0, uint32(item));
    stmt->setUInt8(1, referenceType);
    PreparedQueryResult result = WorldDatabase.Query(stmt);

    if (!result)
        return 0;

    uint32 count = 0;
    do
    {
        Field* fields = result->Fetch();

        int32 item_id = fields[0].GetInt32();

        // if item is a negative, its a reference
        if (item_id < 0)
            count += LoadReferenceVendor(vendor, -item_id, referenceType, skip_vendors);
        else
        {
            int32  maxcount     = fields[1].GetUInt32();
            uint32 incrtime     = fields[2].GetUInt32();
            uint32 ExtendedCost = fields[3].GetUInt32();
            uint8  type         = fields[4].GetUInt8();

            if (!IsVendorItemValid(vendor, item_id, maxcount, incrtime, ExtendedCost, type, nullptr, skip_vendors))
                continue;

            VendorItemData& vList = _cacheVendorItemStore[vendor];

            vList.AddItem(item_id, maxcount, incrtime, ExtendedCost, type);
            ++count;
        }
    } while (result->NextRow());

    return count;
}

void ObjectMgr::LoadVendors()
{
    uint32 oldMSTime = getMSTime();

    // For reload case
    for (CacheVendorItemContainer::iterator itr = _cacheVendorItemStore.begin(); itr != _cacheVendorItemStore.end(); ++itr)
        itr->second.Clear();
    _cacheVendorItemStore.clear();

    std::set<uint32> skip_vendors;

    QueryResult result = WorldDatabase.Query("SELECT entry, item, maxcount, incrtime, ExtendedCost, type FROM npc_vendor ORDER BY entry, slot ASC");
    if (!result)
    {

        TC_LOG_ERROR("server.loading", ">>  Loaded 0 Vendors. DB table `npc_vendor` is empty!");
        return;
    }

    uint32 count = 0;

    do
    {
        Field* fields = result->Fetch();

        uint32 entry        = fields[0].GetUInt32();
        int32 item_id      = fields[1].GetInt32();

        // if item is a negative, its a reference
        if (item_id < 0)
            count += LoadReferenceVendor(entry, -item_id, 0, &skip_vendors);
        else
        {
            uint32 maxcount     = fields[2].GetUInt32();
            uint32 incrtime     = fields[3].GetUInt32();
            uint32 ExtendedCost = fields[4].GetUInt32();
            uint8  type         = fields[5].GetUInt8();

            if (!IsVendorItemValid(entry, item_id, maxcount, incrtime, ExtendedCost, type, nullptr, &skip_vendors))
                continue;

            VendorItemData& vList = _cacheVendorItemStore[entry];

            vList.AddItem(item_id, maxcount, incrtime, ExtendedCost, type);
            ++count;
        }
    }
    while (result->NextRow());

    TC_LOG_INFO("server.loading", ">> Loaded %d Vendors in %u ms", count, GetMSTimeDiffToNow(oldMSTime));
}

void ObjectMgr::LoadGossipMenu()
{
    uint32 oldMSTime = getMSTime();

    _gossipMenusStore.clear();

    QueryResult result = WorldDatabase.Query("SELECT entry, text_id FROM gossip_menu");

    if (!result)
    {
        TC_LOG_ERROR("server.loading", ">> Loaded 0  gossip_menu entries. DB table `gossip_menu` is empty!");
        return;
    }

    uint32 count = 0;

    do
    {
        Field* fields = result->Fetch();

        GossipMenus gMenu;

        gMenu.entry             = fields[0].GetUInt16();
        gMenu.text_id           = fields[1].GetUInt32();

        if (!GetNpcText(gMenu.text_id))
        {
            TC_LOG_ERROR("sql.sql", "Table gossip_menu entry %u are using non-existing text_id %u", gMenu.entry, gMenu.text_id);
            continue;
        }

        _gossipMenusStore.insert(GossipMenusContainer::value_type(gMenu.entry, gMenu));

        ++count;
    }
    while (result->NextRow());

    TC_LOG_INFO("server.loading", ">> Loaded %u gossip_menu entries in %u ms", count, GetMSTimeDiffToNow(oldMSTime));
}

void ObjectMgr::LoadGossipMenuItems()
{
    uint32 oldMSTime = getMSTime();

    _gossipMenuItemsStore.clear();

    QueryResult result = WorldDatabase.Query(
        //      0        1   2            3            4                      5          6                   7               8              9          10         11        12
        "SELECT menu_id, id, option_icon, option_text, OptionBroadcastTextID, option_id, npc_option_npcflag, action_menu_id, action_poi_id, box_coded, box_money, box_text, BoxBroadcastTextID "
        "FROM gossip_menu_option ORDER BY menu_id, id");

    if (!result)
    {
        TC_LOG_ERROR("server.loading", ">> Loaded 0 gossip_menu_option entries. DB table `gossip_menu_option` is empty!");
        return;
    }

    uint32 count = 0;

    do
    {
        Field* fields = result->Fetch();

        GossipMenuItems gMenuItem;

        gMenuItem.MenuId                = fields[0].GetUInt16();
        gMenuItem.OptionIndex           = fields[1].GetUInt16();
        gMenuItem.OptionIcon            = fields[2].GetUInt32();
        gMenuItem.OptionText            = fields[3].GetString();
        gMenuItem.OptionBroadcastTextId = fields[4].GetUInt32();
        gMenuItem.OptionType            = fields[5].GetUInt8();
        gMenuItem.OptionNpcflag         = fields[6].GetUInt64();
        gMenuItem.ActionMenuId          = fields[7].GetUInt32();
        gMenuItem.ActionPoiId           = fields[8].GetUInt32();
        gMenuItem.BoxCoded              = fields[9].GetBool();
        gMenuItem.BoxMoney              = fields[10].GetUInt32();
        gMenuItem.BoxText               = fields[11].GetString();
        gMenuItem.BoxBroadcastTextId    = fields[12].GetUInt32();

        if (gMenuItem.OptionIcon >= GOSSIP_ICON_MAX)
        {
            TC_LOG_ERROR("sql.sql", "Table `gossip_menu_option` for menu %u, id %u has unknown icon id %u. Replacing with GOSSIP_ICON_CHAT", gMenuItem.MenuId, gMenuItem.OptionIndex, gMenuItem.OptionIcon);
            gMenuItem.OptionIcon = GOSSIP_ICON_CHAT;
        }

        if (gMenuItem.OptionBroadcastTextId)
        {
            if (!sBroadcastTextStore.LookupEntry(gMenuItem.OptionBroadcastTextId))
            {
                TC_LOG_ERROR("sql.sql", "Table `gossip_menu_option` for menu %u, id %u has non-existing or incompatible OptionBroadcastTextId %u, ignoring.", gMenuItem.MenuId, gMenuItem.OptionIndex, gMenuItem.OptionBroadcastTextId);
                gMenuItem.OptionBroadcastTextId = 0;
            }
        }

        if (gMenuItem.OptionType >= GOSSIP_OPTION_MAX)
            TC_LOG_ERROR("sql.sql", "Table `gossip_menu_option` for menu %u, id %u has unknown option id %u. Option will not be used", gMenuItem.MenuId, gMenuItem.OptionIndex, gMenuItem.OptionType);

        if (gMenuItem.ActionPoiId && !GetPointOfInterest(gMenuItem.ActionPoiId))
        {
            TC_LOG_ERROR("sql.sql", "Table `gossip_menu_option` for menu %u, id %u use non-existing action_poi_id %u, ignoring", gMenuItem.MenuId, gMenuItem.OptionIndex, gMenuItem.ActionPoiId);
            gMenuItem.ActionPoiId = 0;
        }

        if (gMenuItem.BoxBroadcastTextId)
        {
            if (!sBroadcastTextStore.LookupEntry(gMenuItem.BoxBroadcastTextId))
            {
                TC_LOG_ERROR("sql.sql", "Table `gossip_menu_option` for menu %u, id %u has non-existing or incompatible BoxBroadcastTextId %u, ignoring.", gMenuItem.MenuId, gMenuItem.OptionIndex, gMenuItem.BoxBroadcastTextId);
                gMenuItem.BoxBroadcastTextId = 0;
            }
        }

        _gossipMenuItemsStore.insert(GossipMenuItemsContainer::value_type(gMenuItem.MenuId, gMenuItem));
        ++count;
    }
    while (result->NextRow());

    TC_LOG_INFO("server.loading", ">> Loaded %u gossip_menu_option entries in %u ms", count, GetMSTimeDiffToNow(oldMSTime));
}

void ObjectMgr::AddVendorItem(uint32 entry, uint32 item, int32 maxcount, uint32 incrtime, uint32 extendedCost, uint8 type, bool persist /*= true*/)
{
    VendorItemData& vList = _cacheVendorItemStore[entry];
    vList.AddItem(item, maxcount, incrtime, extendedCost, type);

    if (persist)
    {
        PreparedStatement* stmt = WorldDatabase.GetPreparedStatement(WORLD_INS_NPC_VENDOR);

        stmt->setUInt32(0, entry);
        stmt->setUInt32(1, item);
        stmt->setUInt8(2, maxcount);
        stmt->setUInt32(3, incrtime);
        stmt->setUInt32(4, extendedCost);
        stmt->setUInt8(5, type);

        WorldDatabase.Execute(stmt);
    }
}

bool ObjectMgr::RemoveVendorItem(uint32 entry, uint32 item, uint8 type, bool persist /*= true*/)
{
    CacheVendorItemContainer::iterator  iter = _cacheVendorItemStore.find(entry);
    if (iter == _cacheVendorItemStore.end())
        return false;

    if (!iter->second.RemoveItem(item, type))
        return false;

    if (persist)
    {
        PreparedStatement* stmt = WorldDatabase.GetPreparedStatement(WORLD_DEL_NPC_VENDOR);

        stmt->setUInt32(0, entry);
        stmt->setUInt32(1, item);
        stmt->setUInt8(2, type);

        WorldDatabase.Execute(stmt);
    }

    return true;
}

bool ObjectMgr::IsVendorItemValid(uint32 vendor_entry, uint32 id, int32 maxcount, uint32 incrtime, uint32 ExtendedCost, uint8 type, Player* player, std::set<uint32>* skip_vendors, uint32 ORnpcflag) const
{
    CreatureTemplate const* cInfo = sObjectMgr->GetCreatureTemplate(vendor_entry);
    if (!cInfo)
    {
        if (player)
            ChatHandler(player->GetSession()).SendSysMessage(LANG_COMMAND_VENDORSELECTION);
        else
            TC_LOG_ERROR("sql.sql", "Table `(game_event_)npc_vendor` has data for nonexistent creature template (Entry: %u), ignore", vendor_entry);
        return false;
    }

    if (!((cInfo->npcflag | ORnpcflag) & UNIT_NPC_FLAG_VENDOR))
    {
        if (!skip_vendors || skip_vendors->count(vendor_entry) == 0)
        {
            if (player)
                ChatHandler(player->GetSession()).SendSysMessage(LANG_COMMAND_VENDORSELECTION);
            else
                TC_LOG_ERROR("sql.sql", "Table `(game_event_)npc_vendor` has data for creature template (Entry: %u) without vendor flag, ignore", vendor_entry);

            if (skip_vendors)
                skip_vendors->insert(vendor_entry);
        }
        return false;
    }

    if ((type == ITEM_VENDOR_TYPE_ITEM && !sObjectMgr->GetItemTemplate(id)) ||
        (type == ITEM_VENDOR_TYPE_CURRENCY && !sCurrencyTypesStore.LookupEntry(id)))
    {
        if (player)
            ChatHandler(player->GetSession()).PSendSysMessage(LANG_ITEM_NOT_FOUND, id, type);
        else
            TC_LOG_ERROR("sql.sql", "Table `(game_event_)npc_vendor` for Vendor (Entry: %u) have in item list non-existed item (%u, type %u), ignore", vendor_entry, id, type);
        return false;
    }

    if (ExtendedCost && !sItemExtendedCostStore.LookupEntry(ExtendedCost))
    {
        if (player)
            ChatHandler(player->GetSession()).PSendSysMessage(LANG_EXTENDED_COST_NOT_EXIST, ExtendedCost);
        else
            TC_LOG_ERROR("sql.sql", "Table `(game_event_)npc_vendor` has Item (Entry: %u) with wrong ExtendedCost (%u) for vendor (%u), ignore", id, ExtendedCost, vendor_entry);
        return false;
    }

    if (type == ITEM_VENDOR_TYPE_ITEM) // not applicable to currencies
    {
        if (maxcount > 0 && incrtime == 0)
        {
            if (player)
                ChatHandler(player->GetSession()).PSendSysMessage("MaxCount != 0 (%u) but IncrTime == 0", maxcount);
            else
                TC_LOG_ERROR("sql.sql", "Table `(game_event_)npc_vendor` has `maxcount` (%u) for item %u of vendor (Entry: %u) but `incrtime`=0, ignore", maxcount, id, vendor_entry);
            return false;
        }
        else if (maxcount == 0 && incrtime > 0)
        {
            if (player)
                ChatHandler(player->GetSession()).PSendSysMessage("MaxCount == 0 but IncrTime<>= 0");
            else
                TC_LOG_ERROR("sql.sql", "Table `(game_event_)npc_vendor` has `maxcount`=0 for item %u of vendor (Entry: %u) but `incrtime`<>0, ignore", id, vendor_entry);
            return false;
        }
    }

    VendorItemData const* vItems = GetNpcVendorItemList(vendor_entry);
    if (!vItems)
        return true;                                        // later checks for non-empty lists

    if (vItems->FindItemCostPair(id, ExtendedCost, type))
    {
        if (player)
            ChatHandler(player->GetSession()).PSendSysMessage(LANG_ITEM_ALREADY_IN_LIST, id, ExtendedCost, type);
        else
            TC_LOG_ERROR("sql.sql", "Table `npc_vendor` has duplicate items %u (with extended cost %u, type %u) for vendor (Entry: %u), ignoring", id, ExtendedCost, type, vendor_entry);
        return false;
    }

    if (type == ITEM_VENDOR_TYPE_CURRENCY && maxcount == 0)
    {
        TC_LOG_ERROR("sql.sql", "Table `(game_event_)npc_vendor` have Item (Entry: %u, type: %u) with missing maxcount for vendor (%u), ignore", id, type, vendor_entry);
        return false;
    }

    return true;
}

void ObjectMgr::LoadScriptNames()
{
    uint32 oldMSTime = getMSTime();

    // We insert an empty placeholder here so we can use the
    // script id 0 as dummy for "no script found".
    _scriptNamesStore.emplace_back("");

    QueryResult result = WorldDatabase.Query(
        "SELECT DISTINCT(ScriptName) FROM battleground_template WHERE ScriptName <> '' "
        "UNION "
        "SELECT DISTINCT(ScriptName) FROM creature_template WHERE ScriptName <> '' "
        "UNION "
        "SELECT DISTINCT(ScriptName) FROM criteria_data WHERE ScriptName <> '' AND type = 11 "
        "UNION "
        "SELECT DISTINCT(ScriptName) FROM gameobject_template WHERE ScriptName <> '' "
        "UNION "
        "SELECT DISTINCT(ScriptName) FROM item_script_names WHERE ScriptName <> '' "
        "UNION "
        "SELECT DISTINCT(ScriptName) FROM areatrigger_scripts WHERE ScriptName <> '' "
        "UNION "
        "SELECT DISTINCT(ScriptName) FROM spell_script_names WHERE ScriptName <> '' "
        "UNION "
        "SELECT DISTINCT(ScriptName) FROM transports WHERE ScriptName <> '' "
        "UNION "
        "SELECT DISTINCT(ScriptName) FROM game_weather WHERE ScriptName <> '' "
        "UNION "
        "SELECT DISTINCT(ScriptName) FROM conditions WHERE ScriptName <> '' "
        "UNION "
        "SELECT DISTINCT(ScriptName) FROM outdoorpvp_template WHERE ScriptName <> '' "
        "UNION "
        "SELECT DISTINCT(ScriptName) FROM scene_template WHERE ScriptName <> '' "
        "UNION "
        "SELECT DISTINCT(script) FROM instance_template WHERE script <> ''");

    if (!result)
    {
        TC_LOG_ERROR("server.loading", ">> Loaded empty set of Script Names!");
        return;
    }

    do
    {
        _scriptNamesStore.push_back((*result)[0].GetString());
    }
    while (result->NextRow());

    std::sort(_scriptNamesStore.begin(), _scriptNamesStore.end());

    TC_LOG_INFO("server.loading", ">> Loaded " SZFMTD " ScriptNames in %u ms", _scriptNamesStore.size(), GetMSTimeDiffToNow(oldMSTime));
}

ObjectMgr::ScriptNameContainer const& ObjectMgr::GetAllScriptNames() const
{
    return _scriptNamesStore;
}

std::string const& ObjectMgr::GetScriptName(uint32 id) const
{
    static std::string const empty = "";
    return (id < _scriptNamesStore.size()) ? _scriptNamesStore[id] : empty;
}

uint32 ObjectMgr::GetScriptId(std::string const& name)
{
    // use binary search to find the script name in the sorted vector
    // assume "" is the first element
    if (name.empty())
        return 0;

    ScriptNameContainer::const_iterator itr = std::lower_bound(_scriptNamesStore.begin(), _scriptNamesStore.end(), name);
    if (itr == _scriptNamesStore.end() || *itr != name)
        return 0;

    return uint32(itr - _scriptNamesStore.begin());
}

CreatureBaseStats const* ObjectMgr::GetCreatureBaseStats(uint8 level, uint8 unitClass)
{
    CreatureBaseStatsContainer::const_iterator it = _creatureBaseStatsStore.find(MAKE_PAIR16(level, unitClass));

    if (it != _creatureBaseStatsStore.end())
        return &(it->second);

    struct DefaultCreatureBaseStats : public CreatureBaseStats
    {
        DefaultCreatureBaseStats()
        {
            BaseArmor = 1;
            for (uint8 j = 0; j < MAX_EXPANSIONS; ++j)
            {
                BaseHealth[j] = 1;
                BaseDamage[j] = 0.0f;
            }
            BaseMana = 0;
            AttackPower = 0;
            RangedAttackPower = 0;
        }
    };
    static const DefaultCreatureBaseStats defStats;
    return &defStats;
}

void ObjectMgr::LoadCreatureClassLevelStats()
{
    uint32 oldMSTime = getMSTime();
    //                                               0      1      2         3          4            5                  6            7            8            9            10           11
    QueryResult result = WorldDatabase.Query("SELECT level, class, basemana, basearmor, attackpower, rangedattackpower, damage_base, damage_exp1, damage_exp2, damage_exp3, damage_exp4, damage_exp5 FROM creature_classlevelstats");

    if (!result)
    {
        TC_LOG_INFO("server.loading", ">> Loaded 0 creature base stats. DB table `creature_classlevelstats` is empty.");
        return;
    }

    uint32 count = 0;
    do
    {
        Field* fields = result->Fetch();

        uint8 Level = fields[0].GetUInt8();
        uint8 Class = fields[1].GetUInt8();

        if (!Class || ((1 << (Class - 1)) & CLASSMASK_ALL_CREATURES) == 0)
            TC_LOG_ERROR("sql.sql", "Creature base stats for level %u has invalid class %u", Level, Class);

        CreatureBaseStats stats;

        for (uint8 i = 0; i < MAX_EXPANSIONS; ++i)
        {
            stats.BaseHealth[i] = GetGameTableColumnForClass(sNpcTotalHpGameTable[i].GetRow(Level), Class);
            stats.BaseDamage[i] = GetGameTableColumnForClass(sNpcDamageByClassGameTable[i].GetRow(Level), Class);
            if (stats.BaseDamage[i] < 0.0f)
            {
                TC_LOG_ERROR("sql.sql", "Creature base stats for class %u, level %u has invalid negative base damage[%u] - set to 0.0", Class, Level, i);
                stats.BaseDamage[i] = 0.0f;
            }
        }

        stats.BaseMana = fields[2].GetUInt32();
        stats.BaseArmor = fields[3].GetUInt32();

        stats.AttackPower = fields[4].GetUInt16();
        stats.RangedAttackPower = fields[5].GetUInt16();

        _creatureBaseStatsStore[MAKE_PAIR16(Level, Class)] = stats;

        ++count;
    }
    while (result->NextRow());

    CreatureTemplateContainer const* ctc = sObjectMgr->GetCreatureTemplates();
    for (CreatureTemplateContainer::const_iterator itr = ctc->begin(); itr != ctc->end(); ++itr)
    {
        for (uint16 lvl = itr->second.minlevel; lvl <= itr->second.maxlevel; ++lvl)
        {
            if (_creatureBaseStatsStore.find(MAKE_PAIR16(lvl, itr->second.unit_class)) == _creatureBaseStatsStore.end())
                TC_LOG_ERROR("sql.sql", "Missing base stats for creature class %u level %u", itr->second.unit_class, lvl);
        }
    }

    TC_LOG_INFO("server.loading", ">> Loaded %u creature base stats in %u ms", count, GetMSTimeDiffToNow(oldMSTime));
}

void ObjectMgr::LoadFactionChangeAchievements()
{
    uint32 oldMSTime = getMSTime();

    QueryResult result = WorldDatabase.Query("SELECT alliance_id, horde_id FROM player_factionchange_achievement");

    if (!result)
    {
        TC_LOG_ERROR("server.loading", ">> Loaded 0 faction change achievement pairs. DB table `player_factionchange_achievement` is empty.");
        return;
    }

    uint32 count = 0;

    do
    {
        Field* fields = result->Fetch();

        uint32 alliance = fields[0].GetUInt32();
        uint32 horde = fields[1].GetUInt32();

        if (!sAchievementStore.LookupEntry(alliance))
            TC_LOG_ERROR("sql.sql", "Achievement %u (alliance_id) referenced in `player_factionchange_achievement` does not exist, pair skipped!", alliance);
        else if (!sAchievementStore.LookupEntry(horde))
            TC_LOG_ERROR("sql.sql", "Achievement %u (horde_id) referenced in `player_factionchange_achievement` does not exist, pair skipped!", horde);
        else
            FactionChangeAchievements[alliance] = horde;

        ++count;
    }
    while (result->NextRow());

    TC_LOG_INFO("server.loading", ">> Loaded %u faction change achievement pairs in %u ms", count, GetMSTimeDiffToNow(oldMSTime));
}

void ObjectMgr::LoadFactionChangeItems()
{
    uint32 oldMSTime = getMSTime();

    QueryResult result = WorldDatabase.Query("SELECT alliance_id, horde_id FROM player_factionchange_items");

    if (!result)
    {
        TC_LOG_INFO("server.loading", ">> Loaded 0 faction change item pairs. DB table `player_factionchange_items` is empty.");
        return;
    }

    uint32 count = 0;

    do
    {
        Field* fields = result->Fetch();

        uint32 alliance = fields[0].GetUInt32();
        uint32 horde = fields[1].GetUInt32();

        if (!GetItemTemplate(alliance))
            TC_LOG_ERROR("sql.sql", "Item %u (alliance_id) referenced in `player_factionchange_items` does not exist, pair skipped!", alliance);
        else if (!GetItemTemplate(horde))
            TC_LOG_ERROR("sql.sql", "Item %u (horde_id) referenced in `player_factionchange_items` does not exist, pair skipped!", horde);
        else
            FactionChangeItems[alliance] = horde;

        ++count;
    }
    while (result->NextRow());

    TC_LOG_INFO("server.loading", ">> Loaded %u faction change item pairs in %u ms", count, GetMSTimeDiffToNow(oldMSTime));
}

void ObjectMgr::LoadFactionChangeQuests()
{
    uint32 oldMSTime = getMSTime();

    QueryResult result = WorldDatabase.Query("SELECT alliance_id, horde_id FROM player_factionchange_quests");

    if (!result)
    {
        TC_LOG_ERROR("server.loading", ">> Loaded 0 faction change quest pairs. DB table `player_factionchange_quests` is empty.");
        return;
    }

    uint32 count = 0;

    do
    {
        Field* fields = result->Fetch();

        uint32 alliance = fields[0].GetUInt32();
        uint32 horde = fields[1].GetUInt32();

        if (!sObjectMgr->GetQuestTemplate(alliance))
            TC_LOG_ERROR("sql.sql", "Quest %u (alliance_id) referenced in `player_factionchange_quests` does not exist, pair skipped!", alliance);
        else if (!sObjectMgr->GetQuestTemplate(horde))
            TC_LOG_ERROR("sql.sql", "Quest %u (horde_id) referenced in `player_factionchange_quests` does not exist, pair skipped!", horde);
        else
            FactionChangeQuests[alliance] = horde;

        ++count;
    }
    while (result->NextRow());

    TC_LOG_INFO("server.loading", ">> Loaded %u faction change quest pairs in %u ms", count, GetMSTimeDiffToNow(oldMSTime));
}

void ObjectMgr::LoadFactionChangeReputations()
{
    uint32 oldMSTime = getMSTime();

    QueryResult result = WorldDatabase.Query("SELECT alliance_id, horde_id FROM player_factionchange_reputations");

    if (!result)
    {
        TC_LOG_INFO("server.loading", ">> Loaded 0 faction change reputation pairs. DB table `player_factionchange_reputations` is empty.");
        return;
    }

    uint32 count = 0;

    do
    {
        Field* fields = result->Fetch();

        uint32 alliance = fields[0].GetUInt32();
        uint32 horde = fields[1].GetUInt32();

        if (!sFactionStore.LookupEntry(alliance))
            TC_LOG_ERROR("sql.sql", "Reputation %u (alliance_id) referenced in `player_factionchange_reputations` does not exist, pair skipped!", alliance);
        else if (!sFactionStore.LookupEntry(horde))
            TC_LOG_ERROR("sql.sql", "Reputation %u (horde_id) referenced in `player_factionchange_reputations` does not exist, pair skipped!", horde);
        else
            FactionChangeReputation[alliance] = horde;

        ++count;
    }
    while (result->NextRow());

    TC_LOG_INFO("server.loading", ">> Loaded %u faction change reputation pairs in %u ms", count, GetMSTimeDiffToNow(oldMSTime));
}

void ObjectMgr::LoadFactionChangeSpells()
{
    uint32 oldMSTime = getMSTime();

    QueryResult result = WorldDatabase.Query("SELECT alliance_id, horde_id FROM player_factionchange_spells");

    if (!result)
    {
        TC_LOG_ERROR("server.loading", ">> Loaded 0 faction change spell pairs. DB table `player_factionchange_spells` is empty.");
        return;
    }

    uint32 count = 0;

    do
    {
        Field* fields = result->Fetch();

        uint32 alliance = fields[0].GetUInt32();
        uint32 horde = fields[1].GetUInt32();

        if (!sSpellMgr->GetSpellInfo(alliance))
            TC_LOG_ERROR("sql.sql", "Spell %u (alliance_id) referenced in `player_factionchange_spells` does not exist, pair skipped!", alliance);
        else if (!sSpellMgr->GetSpellInfo(horde))
            TC_LOG_ERROR("sql.sql", "Spell %u (horde_id) referenced in `player_factionchange_spells` does not exist, pair skipped!", horde);
        else
            FactionChangeSpells[alliance] = horde;

        ++count;
    }
    while (result->NextRow());

    TC_LOG_INFO("server.loading", ">> Loaded %u faction change spell pairs in %u ms", count, GetMSTimeDiffToNow(oldMSTime));
}

void ObjectMgr::LoadFactionChangeTitles()
{
    uint32 oldMSTime = getMSTime();

    QueryResult result = WorldDatabase.Query("SELECT alliance_id, horde_id FROM player_factionchange_titles");

    if (!result)
    {
        TC_LOG_INFO("server.loading", ">> Loaded 0 faction change title pairs. DB table `player_factionchange_title` is empty.");
        return;
    }

    uint32 count = 0;

    do
    {
        Field* fields = result->Fetch();

        uint32 alliance = fields[0].GetUInt32();
        uint32 horde = fields[1].GetUInt32();

        if (!sCharTitlesStore.LookupEntry(alliance))
            TC_LOG_ERROR("sql.sql", "Title %u (alliance_id) referenced in `player_factionchange_title` does not exist, pair skipped!", alliance);
        else if (!sCharTitlesStore.LookupEntry(horde))
            TC_LOG_ERROR("sql.sql", "Title %u (horde_id) referenced in `player_factionchange_title` does not exist, pair skipped!", horde);
        else
            FactionChangeTitles[alliance] = horde;

        ++count;
    }
    while (result->NextRow());

    TC_LOG_INFO("server.loading", ">> Loaded %u faction change title pairs in %u ms", count, GetMSTimeDiffToNow(oldMSTime));
}

void ObjectMgr::LoadTerrainSwapDefaults()
{
    _terrainMapDefaultStore.clear();

    uint32 oldMSTime = getMSTime();

    //                                               0       1
    QueryResult result = WorldDatabase.Query("SELECT MapId, TerrainSwapMap FROM `terrain_swap_defaults`");

    if (!result)
    {
        TC_LOG_INFO("server.loading", ">> Loaded 0 terrain swap defaults. DB table `terrain_swap_defaults` is empty.");
        return;
    }

    uint32 count = 0;
    do
    {
        Field* fields = result->Fetch();

        uint32 mapId = fields[0].GetUInt32();

        if (!sMapStore.LookupEntry(mapId))
        {
            TC_LOG_ERROR("sql.sql", "Map %u defined in `terrain_swap_defaults` does not exist, skipped.", mapId);
            continue;
        }

        uint32 terrainSwap = fields[1].GetUInt32();

        if (!sMapStore.LookupEntry(terrainSwap))
        {
            TC_LOG_ERROR("sql.sql", "TerrainSwapMap %u defined in `terrain_swap_defaults` does not exist, skipped.", terrainSwap);
            continue;
        }

        _terrainMapDefaultStore[mapId].push_back(terrainSwap);

        ++count;
    } while (result->NextRow());

    TC_LOG_INFO("server.loading", ">> Loaded %u terrain swap defaults in %u ms.", count, GetMSTimeDiffToNow(oldMSTime));
}

void ObjectMgr::LoadTerrainPhaseInfo()
{
    _terrainPhaseInfoStore.clear();

    uint32 oldMSTime = getMSTime();

    //                                               0       1
    QueryResult result = WorldDatabase.Query("SELECT Id, TerrainSwapMap FROM `terrain_phase_info`");

    if (!result)
    {
        TC_LOG_INFO("server.loading", ">> Loaded 0 terrain phase infos. DB table `terrain_phase_info` is empty.");
        return;
    }

    uint32 count = 0;
    do
    {
        Field* fields = result->Fetch();

        uint32 phaseId = fields[0].GetUInt32();

        if (!sPhaseStore.LookupEntry(phaseId))
        {
            TC_LOG_ERROR("sql.sql", "Phase %u defined in `terrain_phase_info` does not exist, skipped.", phaseId);
            continue;
        }

        uint32 terrainSwap = fields[1].GetUInt32();

        _terrainPhaseInfoStore[phaseId].push_back(terrainSwap);

        ++count;
    }
    while (result->NextRow());

    TC_LOG_INFO("server.loading", ">> Loaded %u terrain phase infos in %u ms.", count, GetMSTimeDiffToNow(oldMSTime));
}

void ObjectMgr::LoadTerrainWorldMaps()
{
    _terrainWorldMapStore.clear();

    uint32 oldMSTime = getMSTime();

    //                                               0               1
    QueryResult result = WorldDatabase.Query("SELECT TerrainSwapMap, WorldMapArea FROM `terrain_worldmap`");

    if (!result)
    {
        TC_LOG_INFO("server.loading", ">> Loaded 0 terrain world maps. DB table `terrain_worldmap` is empty.");
        return;
    }

    uint32 count = 0;
    do
    {
        Field* fields = result->Fetch();

        uint32 mapId = fields[0].GetUInt32();

        if (!sMapStore.LookupEntry(mapId))
        {
            TC_LOG_ERROR("sql.sql", "TerrainSwapMap %u defined in `terrain_worldmap` does not exist, skipped.", mapId);
            continue;
        }

        uint32 worldMapArea = fields[1].GetUInt32();

        _terrainWorldMapStore[mapId].push_back(worldMapArea);

        ++count;
    } while (result->NextRow());

    TC_LOG_INFO("server.loading", ">> Loaded %u terrain world maps in %u ms.", count, GetMSTimeDiffToNow(oldMSTime));
}

void ObjectMgr::LoadAreaPhases()
{
    _phases.clear();

    uint32 oldMSTime = getMSTime();

    //                                               0       1
    QueryResult result = WorldDatabase.Query("SELECT AreaId, PhaseId FROM `phase_area`");

    if (!result)
    {
        TC_LOG_INFO("server.loading", ">> Loaded 0 phase areas. DB table `phase_area` is empty.");
        return;
    }

    uint32 count = 0;
    do
    {
        Field* fields = result->Fetch();

        PhaseInfoStruct phase;
        uint32 area = fields[0].GetUInt32();
        phase.Id = fields[1].GetUInt32();
        _phases[area].push_back(phase);

        ++count;
    } while (result->NextRow());

    TC_LOG_INFO("server.loading", ">> Loaded %u phase areas in %u ms.", count, GetMSTimeDiffToNow(oldMSTime));
}

GameObjectTemplate const* ObjectMgr::GetGameObjectTemplate(uint32 entry) const
{
    GameObjectTemplateContainer::const_iterator itr = _gameObjectTemplateStore.find(entry);
    if (itr != _gameObjectTemplateStore.end())
        return &(itr->second);

    return nullptr;
}

GameObjectTemplateAddon const* ObjectMgr::GetGameObjectTemplateAddon(uint32 entry) const
{
    auto itr = _gameObjectTemplateAddonStore.find(entry);
    if (itr != _gameObjectTemplateAddonStore.end())
        return &itr->second;

    return nullptr;
}

CreatureTemplate const* ObjectMgr::GetCreatureTemplate(uint32 entry) const
{
    CreatureTemplateContainer::const_iterator itr = _creatureTemplateStore.find(entry);
    if (itr != _creatureTemplateStore.end())
        return &(itr->second);

    return nullptr;
}

VehicleAccessoryList const* ObjectMgr::GetVehicleAccessoryList(Vehicle* veh) const
{
    if (Creature* cre = veh->GetBase()->ToCreature())
    {
        // Give preference to GUID-based accessories
        VehicleAccessoryContainer::const_iterator itr = _vehicleAccessoryStore.find(cre->GetSpawnId());
        if (itr != _vehicleAccessoryStore.end())
            return &itr->second;
    }

    // Otherwise return entry-based
    VehicleAccessoryTemplateContainer::const_iterator itr = _vehicleTemplateAccessoryStore.find(veh->GetCreatureEntry());
    if (itr != _vehicleTemplateAccessoryStore.end())
        return &itr->second;
    return nullptr;
}

PlayerInfo const* ObjectMgr::GetPlayerInfo(uint32 race, uint32 class_) const
{
    if (race >= MAX_RACES)
        return nullptr;
    if (class_ >= MAX_CLASSES)
        return nullptr;
    PlayerInfo const* info = _playerInfo[race][class_];
    if (!info)
        return nullptr;
    return info;
}

void ObjectMgr::LoadRaceAndClassExpansionRequirements()
{
    uint32 oldMSTime = getMSTime();
    _raceExpansionRequirementStore.clear();

    //                                               0       1
    QueryResult result = WorldDatabase.Query("SELECT raceID, expansion FROM `race_expansion_requirement`");

    if (result)
    {
        uint32 count = 0;
        do
        {
            Field* fields = result->Fetch();

            uint8 raceID = fields[0].GetInt8();
            uint8 expansion = fields[1].GetInt8();

            ChrRacesEntry const* raceEntry = sChrRacesStore.LookupEntry(raceID);
            if (!raceEntry)
            {
                TC_LOG_ERROR("sql.sql", "Race %u defined in `race_expansion_requirement` does not exists, skipped.", raceID);
                continue;
            }

            if (expansion >= MAX_EXPANSIONS)
            {
                TC_LOG_ERROR("sql.sql", "Race %u defined in `race_expansion_requirement` has incorrect expansion %u, skipped.", raceID, expansion);
                continue;
            }

            _raceExpansionRequirementStore[raceID] = expansion;

            ++count;
        }
        while (result->NextRow());
        TC_LOG_INFO("server.loading", ">> Loaded %u race expansion requirements in %u ms.", count, GetMSTimeDiffToNow(oldMSTime));
    }
    else
        TC_LOG_INFO("server.loading", ">> Loaded 0 race expansion requirements. DB table `race_expansion_requirement` is empty.");

    oldMSTime = getMSTime();
    _classExpansionRequirementStore.clear();

    //                                   0        1
    result = WorldDatabase.Query("SELECT classID, expansion FROM `class_expansion_requirement`");

    if (result)
    {
        uint32 count = 0;
        do
        {
            Field* fields = result->Fetch();

            uint8 classID = fields[0].GetInt8();
            uint8 expansion = fields[1].GetInt8();

            ChrClassesEntry const* classEntry = sChrClassesStore.LookupEntry(classID);
            if (!classEntry)
            {
                TC_LOG_ERROR("sql.sql", "Class %u defined in `class_expansion_requirement` does not exists, skipped.", classID);
                continue;
            }

            if (expansion >= MAX_EXPANSIONS)
            {
                TC_LOG_ERROR("sql.sql", "Class %u defined in `class_expansion_requirement` has incorrect expansion %u, skipped.", classID, expansion);
                continue;
            }

            _classExpansionRequirementStore[classID] = expansion;

            ++count;
        }
        while (result->NextRow());
        TC_LOG_INFO("server.loading", ">> Loaded %u class expansion requirements in %u ms.", count, GetMSTimeDiffToNow(oldMSTime));
    }
    else
        TC_LOG_INFO("server.loading", ">> Loaded 0 class expansion requirements. DB table `class_expansion_requirement` is empty.");
}

void ObjectMgr::LoadCharacterTemplates()
{
    uint32 oldMSTime = getMSTime();
    _characterTemplateStore.clear();

    PreparedStatement* stmt = CharacterDatabase.GetPreparedStatement(CHAR_SEL_CHARACTER_TEMPLATES);
    PreparedQueryResult templates = CharacterDatabase.Query(stmt);

    if (!templates)
    {
        TC_LOG_INFO("server.loading", ">> Loaded 0 character templates. DB table `character_template` is empty.");
        return;
    }

    PreparedQueryResult classes;
    uint32 count = 0;

    do
    {
        Field* fields = templates->Fetch();

        uint32 templateSetId = fields[0].GetUInt32();

        stmt = CharacterDatabase.GetPreparedStatement(CHAR_SEL_CHARACTER_TEMPLATE_CLASSES);
        stmt->setUInt32(0, templateSetId);
        classes = CharacterDatabase.Query(stmt);

        if (classes)
        {
            CharacterTemplate templ;
            templ.TemplateSetId = templateSetId;
            templ.Name = fields[1].GetString();
            templ.Description = fields[2].GetString();
            templ.Level = fields[3].GetUInt8();

            do
            {
                fields = classes->Fetch();

                uint8 factionGroup = fields[0].GetUInt8();
                uint8 classID = fields[1].GetUInt8();

                if (!((factionGroup & (FACTION_MASK_PLAYER | FACTION_MASK_ALLIANCE)) == (FACTION_MASK_PLAYER | FACTION_MASK_ALLIANCE)) &&
                    !((factionGroup & (FACTION_MASK_PLAYER | FACTION_MASK_HORDE)) == (FACTION_MASK_PLAYER | FACTION_MASK_HORDE)))
                {
                    TC_LOG_ERROR("sql.sql", "Faction group %u defined for character template %u in `character_template_class` is invalid. Skipped.", factionGroup, templateSetId);
                    continue;
                }

                ChrClassesEntry const* classEntry = sChrClassesStore.LookupEntry(classID);
                if (!classEntry)
                {
                    TC_LOG_ERROR("sql.sql", "Class %u defined for character template %u in `character_template_class` does not exists, skipped.", classID, templateSetId);
                    continue;
                }

                templ.Classes.emplace_back(factionGroup, classID);

            } while (classes->NextRow());

            if (!templ.Classes.empty())
            {
                _characterTemplateStore[templateSetId] = templ;
                ++count;
            }
        }
        else
        {
            TC_LOG_ERROR("sql.sql", "Character template %u does not have any classes defined in `character_template_class`. Skipped.", templateSetId);
            continue;
        }
    } while (templates->NextRow());
    TC_LOG_INFO("server.loading", ">> Loaded %u character templates in %u ms.", count, GetMSTimeDiffToNow(oldMSTime));
}

void ObjectMgr::LoadRealmNames()
{
    uint32 oldMSTime = getMSTime();
    _realmNameStore.clear();

    //                                               0   1
    QueryResult result = LoginDatabase.Query("SELECT id, name FROM `realmlist`");

    if (!result)
    {
        TC_LOG_INFO("server.loading", ">> Loaded 0 realm names. DB table `realmlist` is empty.");
        return;
    }

    uint32 count = 0;
    do
    {
        Field* fields = result->Fetch();

        uint32 realmId = fields[0].GetUInt32();
        std::string realmName = fields[1].GetString();

        _realmNameStore[realmId] = realmName;

        ++count;
    }
    while (result->NextRow());
    TC_LOG_INFO("server.loading", ">> Loaded %u realm names in %u ms.", count, GetMSTimeDiffToNow(oldMSTime));
}

std::string ObjectMgr::GetRealmName(uint32 realmId) const
{
    RealmNameContainer::const_iterator iter = _realmNameStore.find(realmId);
    return iter != _realmNameStore.end() ? iter->second : "";
}

std::string ObjectMgr::GetNormalizedRealmName(uint32 realmId) const
{
    std::string name = GetRealmName(realmId);
    name.erase(std::remove_if(name.begin(), name.end(), ::isspace), name.end());
    return name;
}

void ObjectMgr::LoadGameObjectQuestItems()
{
    uint32 oldMSTime = getMSTime();

    //                                               0                1       2
    QueryResult result = WorldDatabase.Query("SELECT GameObjectEntry, ItemId, Idx FROM gameobject_questitem ORDER BY Idx ASC");

    if (!result)
    {
        TC_LOG_INFO("server.loading", ">> Loaded 0 gameobject quest items. DB table `gameobject_questitem` is empty.");
        return;
    }

    uint32 count = 0;
    do
    {
        Field* fields = result->Fetch();

        uint32 entry = fields[0].GetUInt32();
        uint32 item  = fields[1].GetUInt32();
        uint32 idx   = fields[2].GetUInt32();

        GameObjectTemplate const* goInfo = GetGameObjectTemplate(entry);
        if (!goInfo)
        {
            TC_LOG_ERROR("sql.sql", "Table `gameobject_questitem` has data for nonexistent gameobject (entry: %u, idx: %u), skipped", entry, idx);
            continue;
        };

        ItemEntry const* db2Data = sItemStore.LookupEntry(item);
        if (!db2Data)
        {
            TC_LOG_ERROR("sql.sql", "Table `gameobject_questitem` has nonexistent item (ID: %u) in gameobject (entry: %u, idx: %u), skipped", item, entry, idx);
            continue;
        };

        _gameObjectQuestItemStore[entry].push_back(item);

        ++count;
    }
    while (result->NextRow());

    TC_LOG_INFO("server.loading", ">> Loaded %u gameobject quest items in %u ms", count, GetMSTimeDiffToNow(oldMSTime));
}

void ObjectMgr::LoadCreatureQuestItems()
{
    uint32 oldMSTime = getMSTime();

    //                                               0              1       2
    QueryResult result = WorldDatabase.Query("SELECT CreatureEntry, ItemId, Idx FROM creature_questitem ORDER BY Idx ASC");

    if (!result)
    {
        TC_LOG_INFO("server.loading", ">> Loaded 0 creature quest items. DB table `creature_questitem` is empty.");
        return;
    }

    uint32 count = 0;
    do
    {
        Field* fields = result->Fetch();

        uint32 entry = fields[0].GetUInt32();
        uint32 item  = fields[1].GetUInt32();
        uint32 idx   = fields[2].GetUInt32();

        CreatureTemplate const* creatureInfo = GetCreatureTemplate(entry);
        if (!creatureInfo)
        {
            TC_LOG_ERROR("sql.sql", "Table `creature_questitem` has data for nonexistent creature (entry: %u, idx: %u), skipped", entry, idx);
            continue;
        };

        ItemEntry const* db2Data = sItemStore.LookupEntry(item);
        if (!db2Data)
        {
            TC_LOG_ERROR("sql.sql", "Table `creature_questitem` has nonexistent item (ID: %u) in creature (entry: %u, idx: %u), skipped", item, entry, idx);
            continue;
        };

        _creatureQuestItemStore[entry].push_back(item);

        ++count;
    }
    while (result->NextRow());

    TC_LOG_INFO("server.loading", ">> Loaded %u creature quest items in %u ms", count, GetMSTimeDiffToNow(oldMSTime));
}

<<<<<<< HEAD

void ObjectMgr::LoadConversationTemplates()
{
    _conversationActorTemplateStore.clear();
    _conversationLineTemplateStore.clear();
    _conversationTemplateStore.clear();

    PreparedStatement* actorTemplateStmt    = WorldDatabase.GetPreparedStatement(WORLD_SEL_CONVERSATION_ACTOR_TEMPLATE);
    PreparedQueryResult actorTemplates      = WorldDatabase.Query(actorTemplateStmt);

    if (actorTemplates)
    {
        uint32 oldMSTime = getMSTime();
        uint32 count = 0;
        do
        {
            Field* fields = actorTemplates->Fetch();

            ConversationActorTemplate conversationActor;
            conversationActor.Id            = fields[0].GetUInt32();
            conversationActor.CreatureId    = fields[1].GetUInt32();
            conversationActor.Unk1          = fields[2].GetUInt32();
            conversationActor.Unk2          = fields[3].GetUInt32();
            conversationActor.Unk3          = fields[4].GetUInt32();
            conversationActor.Unk4          = fields[5].GetUInt32();
            _conversationActorTemplateStore[conversationActor.Id] = conversationActor;

            ++count;
        } while (actorTemplates->NextRow());

        TC_LOG_INFO("server.loading", ">> Loaded %u conversation template actors in %u ms", count, GetMSTimeDiffToNow(oldMSTime));
    }

    PreparedStatement* lineTemplateStmt = WorldDatabase.GetPreparedStatement(WORLD_SEL_CONVERSATION_LINE_TEMPLATE);
    PreparedQueryResult lineTemplates   = WorldDatabase.Query(lineTemplateStmt);

    if (lineTemplates)
    {
        uint32 oldMSTime = getMSTime();
        uint32 count = 0;
        do
        {
            Field* fields = lineTemplates->Fetch();

            ConversationLineTemplate conversationLine;
            conversationLine.Id     = fields[0].GetUInt32();
            conversationLine.Unk1   = fields[1].GetUInt32();
            conversationLine.Unk2   = fields[2].GetUInt32();
            conversationLine.Unk3   = fields[3].GetUInt32();
            _conversationLineTemplateStore[conversationLine.Id] = conversationLine;

            ++count;
        } while (lineTemplates->NextRow());

        TC_LOG_INFO("server.loading", ">> Loaded %u conversation template lines in %u ms", count, GetMSTimeDiffToNow(oldMSTime));
    }

    PreparedStatement* templateStmt = WorldDatabase.GetPreparedStatement(WORLD_SEL_CONVERSATION_TEMPLATE);
    PreparedQueryResult templates   = WorldDatabase.Query(templateStmt);

    if (templates)
    {
        uint32 oldMSTime = getMSTime();
        uint32 count = 0;
        do
        {
            Field* fields = templates->Fetch();

            ConversationTemplate conversationTemplate;
            conversationTemplate.Id                 = fields[0].GetUInt32();
            conversationTemplate.LastLineDuration   = fields[1].GetUInt32();

            PreparedStatement* actorsStmt = WorldDatabase.GetPreparedStatement(WORLD_SEL_CONVERSATION_ACTORS);
            actorsStmt->setUInt32(0, conversationTemplate.Id);
            PreparedQueryResult actors = WorldDatabase.Query(actorsStmt);

            if (actors)
            {
                do
                {
                    Field* fields = actors->Fetch();
                    uint32 actorId = fields[0].GetUInt32();
                    ConversationActorTemplate conversationActorTemplate = _conversationActorTemplateStore[actorId];

                    conversationTemplate.Actors.push_back(conversationActorTemplate);
                } while (actors->NextRow());
            }

            PreparedStatement* linesStmt = WorldDatabase.GetPreparedStatement(WORLD_SEL_CONVERSATION_LINES);
            linesStmt->setUInt32(0, conversationTemplate.Id);
            PreparedQueryResult lines = WorldDatabase.Query(linesStmt);

            if (lines)
            {
                do
                {
                    Field* fields = lines->Fetch();
                    uint32 lineId = fields[0].GetUInt32();
                    ConversationLineTemplate conversationActorTemplate = _conversationLineTemplateStore[lineId];

                    conversationTemplate.Lines.push_back(conversationActorTemplate);
                } while (lines->NextRow());
            }

            _conversationTemplateStore[conversationTemplate.Id] = conversationTemplate;

            ++count;
        } while (templates->NextRow());

        TC_LOG_INFO("server.loading", ">> Loaded %u conversation template actors in %u ms", count, GetMSTimeDiffToNow(oldMSTime));
    }
=======
void ObjectMgr::LoadSceneTemplates()
{
    uint32 oldMSTime = getMSTime();
    _sceneTemplateStore.clear();

    QueryResult templates = WorldDatabase.Query("SELECT SceneId, Flags, ScriptPackageID, ScriptName FROM scene_template");

    if (!templates)
    {
        TC_LOG_INFO("server.loading", ">> Loaded 0 scene templates. DB table `scene_template` is empty.");
        return;
    }

    uint32 count = 0;

    do
    {
        Field* fields = templates->Fetch();

        uint32 sceneId = fields[0].GetUInt32();
        SceneTemplate& sceneTemplate = _sceneTemplateStore[sceneId];
        sceneTemplate.SceneId           = sceneId;
        sceneTemplate.PlaybackFlags     = fields[1].GetUInt32();
        sceneTemplate.ScenePackageId    = fields[2].GetUInt32();
        sceneTemplate.ScriptId          = sObjectMgr->GetScriptId(fields[3].GetCString());

    } while (templates->NextRow());

    TC_LOG_INFO("server.loading", ">> Loaded %u scene templates in %u ms.", count, GetMSTimeDiffToNow(oldMSTime));
>>>>>>> d4887311
}<|MERGE_RESOLUTION|>--- conflicted
+++ resolved
@@ -9604,7 +9604,36 @@
     TC_LOG_INFO("server.loading", ">> Loaded %u creature quest items in %u ms", count, GetMSTimeDiffToNow(oldMSTime));
 }
 
-<<<<<<< HEAD
+void ObjectMgr::LoadSceneTemplates()
+{
+    uint32 oldMSTime = getMSTime();
+    _sceneTemplateStore.clear();
+
+    QueryResult templates = WorldDatabase.Query("SELECT SceneId, Flags, ScriptPackageID, ScriptName FROM scene_template");
+
+    if (!templates)
+    {
+        TC_LOG_INFO("server.loading", ">> Loaded 0 scene templates. DB table `scene_template` is empty.");
+        return;
+    }
+
+    uint32 count = 0;
+
+    do
+    {
+        Field* fields = templates->Fetch();
+
+        uint32 sceneId = fields[0].GetUInt32();
+        SceneTemplate& sceneTemplate = _sceneTemplateStore[sceneId];
+        sceneTemplate.SceneId = sceneId;
+        sceneTemplate.PlaybackFlags = fields[1].GetUInt32();
+        sceneTemplate.ScenePackageId = fields[2].GetUInt32();
+        sceneTemplate.ScriptId = sObjectMgr->GetScriptId(fields[3].GetCString());
+
+    } while (templates->NextRow());
+
+    TC_LOG_INFO("server.loading", ">> Loaded %u scene templates in %u ms.", count, GetMSTimeDiffToNow(oldMSTime));
+}
 
 void ObjectMgr::LoadConversationTemplates()
 {
@@ -9612,8 +9641,8 @@
     _conversationLineTemplateStore.clear();
     _conversationTemplateStore.clear();
 
-    PreparedStatement* actorTemplateStmt    = WorldDatabase.GetPreparedStatement(WORLD_SEL_CONVERSATION_ACTOR_TEMPLATE);
-    PreparedQueryResult actorTemplates      = WorldDatabase.Query(actorTemplateStmt);
+    PreparedStatement* actorTemplateStmt = WorldDatabase.GetPreparedStatement(WORLD_SEL_CONVERSATION_ACTOR_TEMPLATE);
+    PreparedQueryResult actorTemplates = WorldDatabase.Query(actorTemplateStmt);
 
     if (actorTemplates)
     {
@@ -9624,12 +9653,12 @@
             Field* fields = actorTemplates->Fetch();
 
             ConversationActorTemplate conversationActor;
-            conversationActor.Id            = fields[0].GetUInt32();
-            conversationActor.CreatureId    = fields[1].GetUInt32();
-            conversationActor.Unk1          = fields[2].GetUInt32();
-            conversationActor.Unk2          = fields[3].GetUInt32();
-            conversationActor.Unk3          = fields[4].GetUInt32();
-            conversationActor.Unk4          = fields[5].GetUInt32();
+            conversationActor.Id = fields[0].GetUInt32();
+            conversationActor.CreatureId = fields[1].GetUInt32();
+            conversationActor.Unk1 = fields[2].GetUInt32();
+            conversationActor.Unk2 = fields[3].GetUInt32();
+            conversationActor.Unk3 = fields[4].GetUInt32();
+            conversationActor.Unk4 = fields[5].GetUInt32();
             _conversationActorTemplateStore[conversationActor.Id] = conversationActor;
 
             ++count;
@@ -9639,7 +9668,7 @@
     }
 
     PreparedStatement* lineTemplateStmt = WorldDatabase.GetPreparedStatement(WORLD_SEL_CONVERSATION_LINE_TEMPLATE);
-    PreparedQueryResult lineTemplates   = WorldDatabase.Query(lineTemplateStmt);
+    PreparedQueryResult lineTemplates = WorldDatabase.Query(lineTemplateStmt);
 
     if (lineTemplates)
     {
@@ -9650,10 +9679,10 @@
             Field* fields = lineTemplates->Fetch();
 
             ConversationLineTemplate conversationLine;
-            conversationLine.Id     = fields[0].GetUInt32();
-            conversationLine.Unk1   = fields[1].GetUInt32();
-            conversationLine.Unk2   = fields[2].GetUInt32();
-            conversationLine.Unk3   = fields[3].GetUInt32();
+            conversationLine.Id = fields[0].GetUInt32();
+            conversationLine.Unk1 = fields[1].GetUInt32();
+            conversationLine.Unk2 = fields[2].GetUInt32();
+            conversationLine.Unk3 = fields[3].GetUInt32();
             _conversationLineTemplateStore[conversationLine.Id] = conversationLine;
 
             ++count;
@@ -9663,7 +9692,7 @@
     }
 
     PreparedStatement* templateStmt = WorldDatabase.GetPreparedStatement(WORLD_SEL_CONVERSATION_TEMPLATE);
-    PreparedQueryResult templates   = WorldDatabase.Query(templateStmt);
+    PreparedQueryResult templates = WorldDatabase.Query(templateStmt);
 
     if (templates)
     {
@@ -9674,8 +9703,8 @@
             Field* fields = templates->Fetch();
 
             ConversationTemplate conversationTemplate;
-            conversationTemplate.Id                 = fields[0].GetUInt32();
-            conversationTemplate.LastLineDuration   = fields[1].GetUInt32();
+            conversationTemplate.Id = fields[0].GetUInt32();
+            conversationTemplate.LastLineDuration = fields[1].GetUInt32();
 
             PreparedStatement* actorsStmt = WorldDatabase.GetPreparedStatement(WORLD_SEL_CONVERSATION_ACTORS);
             actorsStmt->setUInt32(0, conversationTemplate.Id);
@@ -9716,35 +9745,4 @@
 
         TC_LOG_INFO("server.loading", ">> Loaded %u conversation template actors in %u ms", count, GetMSTimeDiffToNow(oldMSTime));
     }
-=======
-void ObjectMgr::LoadSceneTemplates()
-{
-    uint32 oldMSTime = getMSTime();
-    _sceneTemplateStore.clear();
-
-    QueryResult templates = WorldDatabase.Query("SELECT SceneId, Flags, ScriptPackageID, ScriptName FROM scene_template");
-
-    if (!templates)
-    {
-        TC_LOG_INFO("server.loading", ">> Loaded 0 scene templates. DB table `scene_template` is empty.");
-        return;
-    }
-
-    uint32 count = 0;
-
-    do
-    {
-        Field* fields = templates->Fetch();
-
-        uint32 sceneId = fields[0].GetUInt32();
-        SceneTemplate& sceneTemplate = _sceneTemplateStore[sceneId];
-        sceneTemplate.SceneId           = sceneId;
-        sceneTemplate.PlaybackFlags     = fields[1].GetUInt32();
-        sceneTemplate.ScenePackageId    = fields[2].GetUInt32();
-        sceneTemplate.ScriptId          = sObjectMgr->GetScriptId(fields[3].GetCString());
-
-    } while (templates->NextRow());
-
-    TC_LOG_INFO("server.loading", ">> Loaded %u scene templates in %u ms.", count, GetMSTimeDiffToNow(oldMSTime));
->>>>>>> d4887311
 }