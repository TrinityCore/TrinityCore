/*
 * This file is part of the TrinityCore Project. See AUTHORS file for Copyright information
 *
 * This program is free software; you can redistribute it and/or modify it
 * under the terms of the GNU General Public License as published by the
 * Free Software Foundation; either version 2 of the License, or (at your
 * option) any later version.
 *
 * This program is distributed in the hope that it will be useful, but WITHOUT
 * ANY WARRANTY; without even the implied warranty of MERCHANTABILITY or
 * FITNESS FOR A PARTICULAR PURPOSE. See the GNU General Public License for
 * more details.
 *
 * You should have received a copy of the GNU General Public License along
 * with this program. If not, see <http://www.gnu.org/licenses/>.
 */

#include "ObjectMgr.h"
#include "AchievementMgr.h"
#include "ArenaTeamMgr.h"
#include "Bag.h"
#include "Chat.h"
#include "Containers.h"
#include "CreatureAIFactory.h"
#include "DatabaseEnv.h"
#include "DisableMgr.h"
#include "GameObject.h"
#include "GameObjectAIFactory.h"
#include "GameTime.h"
#include "GossipDef.h"
#include "GroupMgr.h"
#include "GuildMgr.h"
#include "InstanceSaveMgr.h"
#include "InstanceScript.h"
#include "Language.h"
#include "LFGMgr.h"
#include "Log.h"
#include "LootMgr.h"
#include "Mail.h"
#include "MapManager.h"
#include "MotionMaster.h"
#include "ObjectAccessor.h"
#include "Player.h"
#include "PoolMgr.h"
#include "QueryPackets.h"
#include "Random.h"
#include "ReputationMgr.h"
#include "ScriptMgr.h"
#include "SpellAuras.h"
#include "SpellMgr.h"
#include "SpellScript.h"
#include "TemporarySummon.h"
#include "UpdateMask.h"
#include "Util.h"
#include "Vehicle.h"
#include "World.h"

// EJ joker
#include "JokerConfig.h"

ScriptMapMap sSpellScripts;
ScriptMapMap sEventScripts;
ScriptMapMap sWaypointScripts;

std::string GetScriptsTableNameByType(ScriptsType type)
{
    std::string res = "";
    switch (type)
    {
        case SCRIPTS_SPELL:         res = "spell_scripts";      break;
        case SCRIPTS_EVENT:         res = "event_scripts";      break;
        case SCRIPTS_WAYPOINT:      res = "waypoint_scripts";   break;
        default: break;
    }
    return res;
}

ScriptMapMap* GetScriptsMapByType(ScriptsType type)
{
    ScriptMapMap* res = nullptr;
    switch (type)
    {
        case SCRIPTS_SPELL:         res = &sSpellScripts;       break;
        case SCRIPTS_EVENT:         res = &sEventScripts;       break;
        case SCRIPTS_WAYPOINT:      res = &sWaypointScripts;    break;
        default: break;
    }
    return res;
}

std::string GetScriptCommandName(ScriptCommands command)
{
    std::string res = "";
    switch (command)
    {
        case SCRIPT_COMMAND_TALK: res = "SCRIPT_COMMAND_TALK"; break;
        case SCRIPT_COMMAND_EMOTE: res = "SCRIPT_COMMAND_EMOTE"; break;
        case SCRIPT_COMMAND_FIELD_SET: res = "SCRIPT_COMMAND_FIELD_SET"; break;
        case SCRIPT_COMMAND_MOVE_TO: res = "SCRIPT_COMMAND_MOVE_TO"; break;
        case SCRIPT_COMMAND_FLAG_SET: res = "SCRIPT_COMMAND_FLAG_SET"; break;
        case SCRIPT_COMMAND_FLAG_REMOVE: res = "SCRIPT_COMMAND_FLAG_REMOVE"; break;
        case SCRIPT_COMMAND_TELEPORT_TO: res = "SCRIPT_COMMAND_TELEPORT_TO"; break;
        case SCRIPT_COMMAND_QUEST_EXPLORED: res = "SCRIPT_COMMAND_QUEST_EXPLORED"; break;
        case SCRIPT_COMMAND_KILL_CREDIT: res = "SCRIPT_COMMAND_KILL_CREDIT"; break;
        case SCRIPT_COMMAND_RESPAWN_GAMEOBJECT: res = "SCRIPT_COMMAND_RESPAWN_GAMEOBJECT"; break;
        case SCRIPT_COMMAND_TEMP_SUMMON_CREATURE: res = "SCRIPT_COMMAND_TEMP_SUMMON_CREATURE"; break;
        case SCRIPT_COMMAND_OPEN_DOOR: res = "SCRIPT_COMMAND_OPEN_DOOR"; break;
        case SCRIPT_COMMAND_CLOSE_DOOR: res = "SCRIPT_COMMAND_CLOSE_DOOR"; break;
        case SCRIPT_COMMAND_ACTIVATE_OBJECT: res = "SCRIPT_COMMAND_ACTIVATE_OBJECT"; break;
        case SCRIPT_COMMAND_REMOVE_AURA: res = "SCRIPT_COMMAND_REMOVE_AURA"; break;
        case SCRIPT_COMMAND_CAST_SPELL: res = "SCRIPT_COMMAND_CAST_SPELL"; break;
        case SCRIPT_COMMAND_PLAY_SOUND: res = "SCRIPT_COMMAND_PLAY_SOUND"; break;
        case SCRIPT_COMMAND_CREATE_ITEM: res = "SCRIPT_COMMAND_CREATE_ITEM"; break;
        case SCRIPT_COMMAND_DESPAWN_SELF: res = "SCRIPT_COMMAND_DESPAWN_SELF"; break;
        case SCRIPT_COMMAND_LOAD_PATH: res = "SCRIPT_COMMAND_LOAD_PATH"; break;
        case SCRIPT_COMMAND_CALLSCRIPT_TO_UNIT: res = "SCRIPT_COMMAND_CALLSCRIPT_TO_UNIT"; break;
        case SCRIPT_COMMAND_KILL: res = "SCRIPT_COMMAND_KILL"; break;
        // TrinityCore only
        case SCRIPT_COMMAND_ORIENTATION: res = "SCRIPT_COMMAND_ORIENTATION"; break;
        case SCRIPT_COMMAND_EQUIP: res = "SCRIPT_COMMAND_EQUIP"; break;
        case SCRIPT_COMMAND_MODEL: res = "SCRIPT_COMMAND_MODEL"; break;
        case SCRIPT_COMMAND_CLOSE_GOSSIP: res = "SCRIPT_COMMAND_CLOSE_GOSSIP"; break;
        case SCRIPT_COMMAND_PLAYMOVIE: res = "SCRIPT_COMMAND_PLAYMOVIE"; break;
        case SCRIPT_COMMAND_MOVEMENT: res = "SCRIPT_COMMAND_MOVEMENT"; break;
        default:
        {
            char sz[32];
            sprintf(sz, "Unknown command: %d", command);
            res = sz;
            break;
        }
    }
    return res;
}

std::string ScriptInfo::GetDebugInfo() const
{
    char sz[256];
    sprintf(sz, "%s ('%s' script id: %u)", GetScriptCommandName(command).c_str(), GetScriptsTableNameByType(type).c_str(), id);
    return std::string(sz);
}

bool normalizePlayerName(std::string& name)
{
    if (name.empty())
        return false;

    std::wstring tmp;
    if (!Utf8toWStr(name, tmp))
        return false;

    wstrToLower(tmp);
    if (!tmp.empty())
        tmp[0] = wcharToUpper(tmp[0]);

    if (!WStrToUtf8(tmp, name))
        return false;

    return true;
}

LanguageDesc lang_description[LANGUAGES_COUNT] =
{
    { LANG_ADDON,           0, 0                       },
    { LANG_UNIVERSAL,       0, 0                       },
    { LANG_ORCISH,        669, SKILL_LANG_ORCISH       },
    { LANG_DARNASSIAN,    671, SKILL_LANG_DARNASSIAN   },
    { LANG_TAURAHE,       670, SKILL_LANG_TAURAHE      },
    { LANG_DWARVISH,      672, SKILL_LANG_DWARVEN      },
    { LANG_COMMON,        668, SKILL_LANG_COMMON       },
    { LANG_DEMONIC,       815, SKILL_LANG_DEMON_TONGUE },
    { LANG_TITAN,         816, SKILL_LANG_TITAN        },
    { LANG_THALASSIAN,    813, SKILL_LANG_THALASSIAN   },
    { LANG_DRACONIC,      814, SKILL_LANG_DRACONIC     },
    { LANG_KALIMAG,       817, SKILL_LANG_OLD_TONGUE   },
    { LANG_GNOMISH,      7340, SKILL_LANG_GNOMISH      },
    { LANG_TROLL,        7341, SKILL_LANG_TROLL        },
    { LANG_GUTTERSPEAK, 17737, SKILL_LANG_GUTTERSPEAK  },
    { LANG_DRAENEI,     29932, SKILL_LANG_DRAENEI      },
    { LANG_ZOMBIE,          0, 0                       },
    { LANG_GNOMISH_BINARY,  0, 0                       },
    { LANG_GOBLIN_BINARY,   0, 0                       }
};

LanguageDesc const* GetLanguageDescByID(uint32 lang)
{
    for (uint8 i = 0; i < LANGUAGES_COUNT; ++i)
    {
        if (uint32(lang_description[i].lang_id) == lang)
            return &lang_description[i];
    }

    return nullptr;
}

bool SpellClickInfo::IsFitToRequirements(Unit const* clicker, Unit const* clickee) const
{
    Player const* playerClicker = clicker->ToPlayer();
    if (!playerClicker)
        return true;

    Unit const* summoner = nullptr;
    // Check summoners for party
    if (clickee->IsSummon())
        summoner = clickee->ToTempSummon()->GetSummonerUnit();
    if (!summoner)
        summoner = clickee;

    // This only applies to players
    switch (userType)
    {
        case SPELL_CLICK_USER_FRIEND:
            if (!playerClicker->IsFriendlyTo(summoner))
                return false;
            break;
        case SPELL_CLICK_USER_RAID:
            if (!playerClicker->IsInRaidWith(summoner))
                return false;
            break;
        case SPELL_CLICK_USER_PARTY:
            if (!playerClicker->IsInPartyWith(summoner))
                return false;
            break;
        default:
            break;
    }

    return true;
}

ObjectMgr::ObjectMgr():
    _auctionId(1),
    _equipmentSetGuid(1),
    _mailId(1),
    _hiPetNumber(1),
    _creatureSpawnId(1),
    _gameObjectSpawnId(1),
    DBCLocaleIndex(LOCALE_enUS)
{
}

ObjectMgr* ObjectMgr::instance()
{
    static ObjectMgr instance;
    return &instance;
}

ObjectMgr::~ObjectMgr()
{
}

void ObjectMgr::AddLocaleString(std::string const& value, LocaleConstant localeConstant, std::vector<std::string>& data)
{
    if (!value.empty())
    {
        if (data.size() <= size_t(localeConstant))
            data.resize(localeConstant + 1);

        data[localeConstant] = value;
    }
}

void ObjectMgr::LoadCreatureLocales()
{
    uint32 oldMSTime = getMSTime();

    _creatureLocaleStore.clear();                              // need for reload case

    //                                               0      1       2     3
    QueryResult result = WorldDatabase.Query("SELECT entry, locale, Name, Title FROM creature_template_locale");
    if (!result)
        return;

    do
    {
        Field* fields = result->Fetch();

        uint32 id               = fields[0].GetUInt32();
        std::string localeName  = fields[1].GetString();

        std::string name        = fields[2].GetString();
        std::string title       = fields[3].GetString();

        CreatureLocale& data = _creatureLocaleStore[id];
        LocaleConstant locale = GetLocaleByName(localeName);
        if (locale == LOCALE_enUS)
            continue;

        AddLocaleString(name,       locale, data.Name);
        AddLocaleString(title,      locale, data.Title);

    } while (result->NextRow());

    TC_LOG_INFO("server.loading", ">> Loaded %u creature locale strings in %u ms", uint32(_creatureLocaleStore.size()), GetMSTimeDiffToNow(oldMSTime));
}

void ObjectMgr::LoadGossipMenuItemsLocales()
{
    uint32 oldMSTime = getMSTime();

    _gossipMenuItemsLocaleStore.clear();                              // need for reload case

    //                                               0       1            2       3           4
    QueryResult result = WorldDatabase.Query("SELECT MenuID, OptionID, Locale, OptionText, BoxText FROM gossip_menu_option_locale");

    if (!result)
        return;

    do
    {
        Field* fields = result->Fetch();

        uint16 menuId           = fields[0].GetUInt16();
        uint16 optionId         = fields[1].GetUInt16();
        std::string localeName  = fields[2].GetString();
        std::string optionText  = fields[3].GetString();
        std::string boxText     = fields[4].GetString();

        GossipMenuItemsLocale& data = _gossipMenuItemsLocaleStore[MAKE_PAIR32(menuId, optionId)];
        LocaleConstant locale       = GetLocaleByName(localeName);
        if (locale == LOCALE_enUS)
            continue;

        AddLocaleString(optionText, locale, data.OptionText);
        AddLocaleString(boxText, locale, data.BoxText);
    } while (result->NextRow());

    TC_LOG_INFO("server.loading", ">> Loaded %u gossip_menu_option locale strings in %u ms", uint32(_gossipMenuItemsLocaleStore.size()), GetMSTimeDiffToNow(oldMSTime));
}

void ObjectMgr::LoadPointOfInterestLocales()
{
    uint32 oldMSTime = getMSTime();

    _pointOfInterestLocaleStore.clear();                              // need for reload case

    //                                               0   1       2
    QueryResult result = WorldDatabase.Query("SELECT ID, locale, Name FROM points_of_interest_locale");

    if (!result)
        return;

    do
    {
        Field* fields = result->Fetch();

        uint32 id               = fields[0].GetUInt32();
        std::string localeName  = fields[1].GetString();
        std::string name        = fields[2].GetString();

        PointOfInterestLocale& data = _pointOfInterestLocaleStore[id];
        LocaleConstant locale = GetLocaleByName(localeName);

        AddLocaleString(name, locale, data.Name);
    } while (result->NextRow());

    TC_LOG_INFO("server.loading", ">> Loaded %u points_of_interest locale strings in %u ms", uint32(_pointOfInterestLocaleStore.size()), GetMSTimeDiffToNow(oldMSTime));
}

void ObjectMgr::LoadCreatureTemplates()
{
    uint32 oldMSTime = getMSTime();

    // Steps to update the counter below without doing it 1 by 1 manually
    // 1. Using Notepad++ copy the query from "SELECT" to last field
    // 2. Run this regex
    //  a.find     "\r\n[ ]+\/\/[ ]+[0-9]+
    //  b.replace "\/\/
    // 3. Alt + Left Click and vertical select all columns enough on the right of the file to be after // in all lines
    // 4. Select "Edit" in the menu and then "Column Editor.."
    // 5. Select "Number to Insert", Initial number 1, Increase by 1
    // 6. Run this regex
    //  a.find    "\/\/[ ]+
    //  b.replace "\r\n\t\t\/\/ 
    
    // EJ mod temp instance_encounters and unique elite 
    ieSet.clear();
    ueSet.clear();
    QueryResult ieQR = WorldDatabase.Query("SELECT creditEntry FROM instance_encounters");
    if (ieQR)
    {
        do
        {
            Field* ieField = ieQR->Fetch();
            uint32 eachEntry = ieField[0].GetUInt32();
            ieSet.insert(eachEntry);
        } while (ieQR->NextRow());
    }
    QueryResult ccQR = WorldDatabase.Query("SELECT id, count(*) cc FROM creature where id in (SELECT entry FROM creature_template where rank = 1) group by id");
    if (ccQR)
    {
        do
        {
            Field* ccField = ccQR->Fetch();
            uint32 eachEntry = ccField[0].GetUInt32();
            uint32 eachCount = ccField[1].GetUInt32();
            if (eachCount == 1)
            {
                ueSet.insert(eachEntry);
            }
        } while (ccQR->NextRow());
    }

    QueryResult result = WorldDatabase.Query(
        //  0
        "SELECT entry,"
        //  1
        "difficulty_entry_1,"
        //  2
        "difficulty_entry_2,"
        //  3
        "difficulty_entry_3,"
        //  4
        "KillCredit1,"
        //  5
        "KillCredit2,"
        //  6
        "modelid1,"
        //  7
        "modelid2,"
        //  8
        "modelid3,"
        //  9
        "modelid4,"
        // 10
        "name,"
        // 11
        "subname,"
        // 12
        "IconName,"
        // 13
        "gossip_menu_id,"
        // 14
        "minlevel,"
        // 15
        "maxlevel,"
        // 16
        "exp,"
        // 17
        "faction,"
        // 18
        "npcflag,"
        // 19
        "speed_walk,"
        // 20
        "speed_run,"
        // 21
        "scale,"
        // 22
        "`rank`,"
        // 23
        "dmgschool,"
        // 24
        "BaseAttackTime,"
        // 25
        "RangeAttackTime,"
        // 26
        "BaseVariance,"
        // 27
        "RangeVariance,"
        // 28
        "unit_class,"
        // 29
        "unit_flags,"
        // 30
        "unit_flags2,"
        // 31
        "dynamicflags,"
        // 32
        "family,"
        // 33
        "type,"
        // 34
        "type_flags,"
        // 35
        "lootid,"
        // 36
        "pickpocketloot,"
        // 37
        "skinloot,"
        // 38
        "PetSpellDataId,"
        // 39
        "VehicleId,"
        // 40
        "mingold,"
        // 41
        "maxgold,"
        // 42
        "AIName,"
        // 43
        "MovementType,"
        // 44
        "ctm.Ground,"
        // 45
        "ctm.Swim,"
        // 46
        "ctm.Flight,"
        // 47
        "ctm.Rooted,"
        // 48
        "ctm.Chase,"
        // 49
        "ctm.Random,"
        // 50
        "HoverHeight,"
        // 51
        "HealthModifier,"
        // 52
        "ManaModifier,"
        // 53
        "ArmorModifier,"
        // 54
        "DamageModifier,"
        // 55
        "ExperienceModifier,"
        // 56
        "RacialLeader,"
        // 57
        "movementId,"
        // 58
        "RegenHealth,"
        // 59
        "mechanic_immune_mask,"
        // 60
        "spell_school_immune_mask,"
        // 61
        "flags_extra,"
        // 62
        "ScriptName"
        " FROM creature_template ct"
        " LEFT JOIN creature_template_movement ctm ON ct.entry = ctm.CreatureId");

    if (!result)
    {
        TC_LOG_INFO("server.loading", ">> Loaded 0 creature template definitions. DB table `creature_template` is empty.");
        return;
    }

    _creatureTemplateStore.reserve(result->GetRowCount());
    do
    {
        Field* fields = result->Fetch();
        LoadCreatureTemplate(fields);
    } while (result->NextRow());

    LoadCreatureTemplateResistances();
    LoadCreatureTemplateSpells();

    // Checking needs to be done after loading because of the difficulty self referencing
    for (auto const& ctPair : _creatureTemplateStore)
        CheckCreatureTemplate(&ctPair.second);

    TC_LOG_INFO("server.loading", ">> Loaded " SZFMTD " creature definitions in %u ms", _creatureTemplateStore.size(), GetMSTimeDiffToNow(oldMSTime));
}

void ObjectMgr::LoadCreatureTemplate(Field* fields)
{
    uint32 entry = fields[0].GetUInt32();
    CreatureTemplate& creatureTemplate = _creatureTemplateStore[entry];

    creatureTemplate.Entry = entry;

    for (uint8 i = 0; i < MAX_DIFFICULTY - 1; ++i)
        creatureTemplate.DifficultyEntry[i] = fields[1 + i].GetUInt32();

    for (uint8 i = 0; i < MAX_KILL_CREDIT; ++i)
        creatureTemplate.KillCredit[i] = fields[4 + i].GetUInt32();

    creatureTemplate.Modelid1 = fields[6].GetUInt32();
    creatureTemplate.Modelid2 = fields[7].GetUInt32();
    creatureTemplate.Modelid3 = fields[8].GetUInt32();
    creatureTemplate.Modelid4 = fields[9].GetUInt32();
    creatureTemplate.Name = fields[10].GetString();
    creatureTemplate.Title = fields[11].GetString();
    creatureTemplate.IconName = fields[12].GetString();
    creatureTemplate.GossipMenuId = fields[13].GetUInt32();
    creatureTemplate.minlevel = fields[14].GetUInt8();
    creatureTemplate.maxlevel = fields[15].GetUInt8();
    creatureTemplate.expansion = uint32(fields[16].GetInt16());
    creatureTemplate.faction = fields[17].GetUInt16();
    creatureTemplate.npcflag = fields[18].GetUInt32();
    creatureTemplate.speed_walk = fields[19].GetFloat();
    creatureTemplate.speed_run = fields[20].GetFloat();
    creatureTemplate.scale = fields[21].GetFloat();
    creatureTemplate.rank = fields[22].GetUInt8();
    creatureTemplate.dmgschool = uint32(fields[23].GetInt8());
    creatureTemplate.BaseAttackTime = fields[24].GetUInt32();
    creatureTemplate.RangeAttackTime = fields[25].GetUInt32();
    creatureTemplate.BaseVariance = fields[26].GetFloat();
    creatureTemplate.RangeVariance = fields[27].GetFloat();
    creatureTemplate.unit_class = fields[28].GetUInt8();
    creatureTemplate.unit_flags = fields[29].GetUInt32();
    creatureTemplate.unit_flags2 = fields[30].GetUInt32();
    creatureTemplate.dynamicflags = fields[31].GetUInt32();
    creatureTemplate.family = CreatureFamily(fields[32].GetUInt8());
    creatureTemplate.type = fields[33].GetUInt8();
    creatureTemplate.type_flags = fields[34].GetUInt32();
    creatureTemplate.lootid = fields[35].GetUInt32();
    creatureTemplate.pickpocketLootId = fields[36].GetUInt32();
    creatureTemplate.SkinLootId = fields[37].GetUInt32();

    for (uint8 i = SPELL_SCHOOL_HOLY; i < MAX_SPELL_SCHOOL; ++i)
        creatureTemplate.resistance[i] = 0;

    for (uint8 i = 0; i < MAX_CREATURE_SPELLS; ++i)
        creatureTemplate.spells[i] = 0;

    creatureTemplate.PetSpellDataId = fields[38].GetUInt32();
    creatureTemplate.VehicleId = fields[39].GetUInt32();
    creatureTemplate.mingold = fields[40].GetUInt32();
    creatureTemplate.maxgold = fields[41].GetUInt32();
    creatureTemplate.AIName = fields[42].GetString();
    creatureTemplate.MovementType = fields[43].GetUInt8();
    if (!fields[44].IsNull())
        creatureTemplate.Movement.Ground = static_cast<CreatureGroundMovementType>(fields[44].GetUInt8());

    if (!fields[45].IsNull())
        creatureTemplate.Movement.Swim = fields[45].GetBool();

    if (!fields[46].IsNull())
        creatureTemplate.Movement.Flight = static_cast<CreatureFlightMovementType>(fields[46].GetUInt8());

    if (!fields[47].IsNull())
        creatureTemplate.Movement.Rooted = fields[47].GetBool();

    if (!fields[48].IsNull())
        creatureTemplate.Movement.Chase = static_cast<CreatureChaseMovementType>(fields[48].GetUInt8());

    if (!fields[49].IsNull())
        creatureTemplate.Movement.Random = static_cast<CreatureRandomMovementType>(fields[49].GetUInt8());

    // EJ swim fix
    if (creatureTemplate.Movement.Swim)
    {
        creatureTemplate.unit_flags = creatureTemplate.unit_flags | UnitFlags::UNIT_FLAG_SWIMMING;
    }

    creatureTemplate.HoverHeight = fields[50].GetFloat();
    creatureTemplate.ModHealth = fields[51].GetFloat();
    creatureTemplate.ModMana = fields[52].GetFloat();
    creatureTemplate.ModArmor = fields[53].GetFloat();
    creatureTemplate.ModDamage = fields[54].GetFloat();
    creatureTemplate.ModExperience = fields[55].GetFloat();
    creatureTemplate.RacialLeader = fields[56].GetBool();

    creatureTemplate.movementId = fields[57].GetUInt32();
    creatureTemplate.RegenHealth = fields[58].GetBool();
    creatureTemplate.MechanicImmuneMask = fields[59].GetUInt32();
    creatureTemplate.SpellSchoolImmuneMask = fields[60].GetUInt32();
    creatureTemplate.flags_extra = fields[61].GetUInt32();
    creatureTemplate.ScriptID = GetScriptId(fields[62].GetString());

    // EJ rare exp
    if (creatureTemplate.rank == 2)
    {
        creatureTemplate.ModExperience = 20.0f;
    }
    else if (creatureTemplate.rank == 4)
    {
        creatureTemplate.ModExperience = 10.0f;
    }

    // EJ mod
    if (sJokerConfig->enable)
    {
        float levelMod = 0.0f;
        if (creatureTemplate.maxlevel >= 50)
        {
            levelMod = 2.0f;
        }
        else if (creatureTemplate.maxlevel >= 40)
        {
            levelMod = 1.5f;
        }
        else if (creatureTemplate.maxlevel >= 30)
        {
            levelMod = 1.0f;
        }
        else if (creatureTemplate.maxlevel >= 20)
        {
            levelMod = 0.5f;
        }
        if (creatureTemplate.rank == 1 || creatureTemplate.rank == 2 || creatureTemplate.rank == 4)
        {
            if (ieSet.find(creatureTemplate.Entry) != ieSet.end())
            {
                creatureTemplate.ModDamage = sJokerConfig->InstanceEncounterDamageMod + levelMod;
            }
            else if (creatureTemplate.rank == 1)
            {
                if (sObjectMgr->ueSet.find(creatureTemplate.Entry) != sObjectMgr->ueSet.end())
                {
                    if (creatureTemplate.ModDamage < sJokerConfig->UniqueEliteDamageMod + levelMod)
                    {
                        creatureTemplate.ModDamage = sJokerConfig->UniqueEliteDamageMod + levelMod;
                    }
                }
                else
                {
                    if (creatureTemplate.ModDamage < sJokerConfig->EliteDamageMod + levelMod)
                    {
                        creatureTemplate.ModDamage = sJokerConfig->EliteDamageMod + levelMod;
                    }
                }
            }
            else if (creatureTemplate.rank == 2)
            {
                if (creatureTemplate.ModDamage < sJokerConfig->RareEliteDamageMod + levelMod)
                {
                    creatureTemplate.ModDamage = sJokerConfig->RareEliteDamageMod + levelMod;
                }
            }
            else if (creatureTemplate.rank == 4)
            {
                if (creatureTemplate.ModDamage < sJokerConfig->RareDamageMod + levelMod)
                {
                    creatureTemplate.ModDamage = sJokerConfig->RareDamageMod + levelMod;
                }
            }
        }
    }
}

void ObjectMgr::LoadCreatureTemplateResistances()
{
    uint32 oldMSTime = getMSTime();

    //                                               0           1       2
    QueryResult result = WorldDatabase.Query("SELECT CreatureID, School, Resistance FROM creature_template_resistance");

    if (!result)
    {
        TC_LOG_INFO("server.loading", ">> Loaded 0 creature template resistance definitions. DB table `creature_template_resistance` is empty.");
        return;
    }

    uint32 count = 0;

    do
    {
        Field* fields = result->Fetch();

        uint32 creatureID = fields[0].GetUInt32();
        uint8 school      = fields[1].GetUInt8();

        if (school == SPELL_SCHOOL_NORMAL || school >= MAX_SPELL_SCHOOL)
        {
            TC_LOG_ERROR("sql.sql", "creature_template_resistance has resistance definitions for creature %u but this school %u doesn't exist", creatureID, school);
            continue;
        }

        CreatureTemplateContainer::iterator itr = _creatureTemplateStore.find(creatureID);
        if (itr == _creatureTemplateStore.end())
        {
            TC_LOG_ERROR("sql.sql", "creature_template_resistance has resistance definitions for creature %u but this creature doesn't exist", creatureID);
            continue;
        }

        CreatureTemplate& creatureTemplate = itr->second;
        creatureTemplate.resistance[school] = fields[2].GetInt16();

        ++count;

    } while (result->NextRow());

    TC_LOG_INFO("server.loading", ">> Loaded %u creature template resistances in %u ms", count, GetMSTimeDiffToNow(oldMSTime));
}

void ObjectMgr::LoadCreatureTemplateSpells()
{
    uint32 oldMSTime = getMSTime();

    //                                               0           1       2
    QueryResult result = WorldDatabase.Query("SELECT CreatureID, `Index`, Spell FROM creature_template_spell");

    if (!result)
    {
        TC_LOG_INFO("server.loading", ">> Loaded 0 creature template spell definitions. DB table `creature_template_spell` is empty.");
        return;
    }

    uint32 count = 0;

    do
    {
        Field* fields = result->Fetch();

        uint32 creatureID = fields[0].GetUInt32();
        uint8 index       = fields[1].GetUInt8();

        if (index >= MAX_CREATURE_SPELLS)
        {
            TC_LOG_ERROR("sql.sql", "creature_template_spell has spell definitions for creature %u with a incorrect index %u", creatureID, index);
            continue;
        }

        CreatureTemplateContainer::iterator itr = _creatureTemplateStore.find(creatureID);
        if (itr == _creatureTemplateStore.end())
        {
            TC_LOG_ERROR("sql.sql", "creature_template_spell has spell definitions for creature %u but this creature doesn't exist", creatureID);
            continue;
        }

        CreatureTemplate& creatureTemplate = itr->second;
        creatureTemplate.spells[index] = fields[2].GetUInt32();;

        ++count;

    } while (result->NextRow());

    TC_LOG_INFO("server.loading", ">> Loaded %u creature template spells in %u ms", count, GetMSTimeDiffToNow(oldMSTime));
}

void ObjectMgr::LoadCreatureTemplateAddons()
{
    uint32 oldMSTime = getMSTime();

    //                                                0       1       2      3       4       5               6               7
    QueryResult result = WorldDatabase.Query("SELECT entry, path_id, mount, bytes1, bytes2, emote, visibilityDistanceType, auras FROM creature_template_addon");

    if (!result)
    {
        TC_LOG_INFO("server.loading", ">> Loaded 0 creature template addon definitions. DB table `creature_template_addon` is empty.");
        return;
    }

    uint32 count = 0;
    do
    {
        Field* fields = result->Fetch();

        uint32 entry = fields[0].GetUInt32();

        if (!sObjectMgr->GetCreatureTemplate(entry))
        {
            TC_LOG_ERROR("sql.sql", "Creature template (Entry: %u) does not exist but has a record in `creature_template_addon`", entry);
            continue;
        }

        CreatureAddon& creatureAddon = _creatureTemplateAddonStore[entry];

        creatureAddon.path_id                   = fields[1].GetUInt32();
        creatureAddon.mount                     = fields[2].GetUInt32();
        creatureAddon.bytes1                    = fields[3].GetUInt32();
        creatureAddon.bytes2                    = fields[4].GetUInt32();
        creatureAddon.emote                     = fields[5].GetUInt32();
        creatureAddon.visibilityDistanceType    = VisibilityDistanceType(fields[6].GetUInt8());

        Tokenizer tokens(fields[7].GetString(), ' ');
        creatureAddon.auras.reserve(tokens.size());
        for (Tokenizer::const_iterator itr = tokens.begin(); itr != tokens.end(); ++itr)
        {
            SpellInfo const* AdditionalSpellInfo = sSpellMgr->GetSpellInfo(atoul(*itr));
            if (!AdditionalSpellInfo)
            {
                TC_LOG_ERROR("sql.sql", "Creature (Entry: %u) has wrong spell %lu defined in `auras` field in `creature_template_addon`.", entry, atoul(*itr));
                continue;
            }

            if (AdditionalSpellInfo->HasAura(SPELL_AURA_CONTROL_VEHICLE))
                TC_LOG_ERROR("sql.sql", "Creature (Entry: %u) has SPELL_AURA_CONTROL_VEHICLE aura %lu defined in `auras` field in `creature_template_addon`.", entry, atoul(*itr));

            if (std::find(creatureAddon.auras.begin(), creatureAddon.auras.end(), atoul(*itr)) != creatureAddon.auras.end())
            {
                TC_LOG_ERROR("sql.sql", "Creature (Entry: %u) has duplicate aura (spell %lu) in `auras` field in `creature_template_addon`.", entry, atoul(*itr));
                continue;
            }

            if (AdditionalSpellInfo->GetDuration() > 0)
            {
                TC_LOG_ERROR("sql.sql", "Creature (Entry: %u) has temporary aura (spell %lu) in `auras` field in `creature_template_addon`.", entry, atoul(*itr));
                continue;
            }

            creatureAddon.auras.push_back(atoul(*itr));
        }

        if (creatureAddon.mount)
        {
            if (!sCreatureDisplayInfoStore.LookupEntry(creatureAddon.mount))
            {
                TC_LOG_ERROR("sql.sql", "Creature (Entry: %u) has invalid displayInfoId (%u) for mount defined in `creature_template_addon`", entry, creatureAddon.mount);
                creatureAddon.mount = 0;
            }
        }

        if (!sEmotesStore.LookupEntry(creatureAddon.emote))
        {
            TC_LOG_ERROR("sql.sql", "Creature (Entry: %u) has invalid emote (%u) defined in `creature_template_addon`.", entry, creatureAddon.emote);
            creatureAddon.emote = 0;
        }

        if (creatureAddon.visibilityDistanceType >= VisibilityDistanceType::Max)
        {
            TC_LOG_ERROR("sql.sql", "Creature (Entry: %u) has invalid visibilityDistanceType (%u) defined in `creature_template_addon`.",
                entry, AsUnderlyingType(creatureAddon.visibilityDistanceType));
            creatureAddon.visibilityDistanceType = VisibilityDistanceType::Normal;
        }

        ++count;
    }
    while (result->NextRow());

    TC_LOG_INFO("server.loading", ">> Loaded %u creature template addons in %u ms", count, GetMSTimeDiffToNow(oldMSTime));
}

void ObjectMgr::CheckCreatureTemplate(CreatureTemplate const* cInfo)
{
    if (!cInfo)
        return;

    bool ok = true;                                     // bool to allow continue outside this loop
    for (uint32 diff = 0; diff < MAX_DIFFICULTY - 1 && ok; ++diff)
    {
        if (!cInfo->DifficultyEntry[diff])
            continue;
        ok = false;                                     // will be set to true at the end of this loop again

        CreatureTemplate const* difficultyInfo = GetCreatureTemplate(cInfo->DifficultyEntry[diff]);
        if (!difficultyInfo)
        {
            TC_LOG_ERROR("sql.sql", "Creature (Entry: %u) has `difficulty_entry_%u`=%u but creature entry %u does not exist.",
                cInfo->Entry, diff + 1, cInfo->DifficultyEntry[diff], cInfo->DifficultyEntry[diff]);
            continue;
        }

        bool ok2 = true;
        for (uint32 diff2 = 0; diff2 < MAX_DIFFICULTY - 1 && ok2; ++diff2)
        {
            ok2 = false;
            if (_difficultyEntries[diff2].find(cInfo->Entry) != _difficultyEntries[diff2].end())
            {
                TC_LOG_ERROR("sql.sql", "Creature (Entry: %u) is listed as `difficulty_entry_%u` of another creature, but itself lists %u in `difficulty_entry_%u`.",
                    cInfo->Entry, diff2 + 1, cInfo->DifficultyEntry[diff], diff + 1);
                continue;
            }

            if (_difficultyEntries[diff2].find(cInfo->DifficultyEntry[diff]) != _difficultyEntries[diff2].end())
            {
                TC_LOG_ERROR("sql.sql", "Creature (Entry: %u) already listed as `difficulty_entry_%u` for another entry.", cInfo->DifficultyEntry[diff], diff2 + 1);
                continue;
            }

            if (_hasDifficultyEntries[diff2].find(cInfo->DifficultyEntry[diff]) != _hasDifficultyEntries[diff2].end())
            {
                TC_LOG_ERROR("sql.sql", "Creature (Entry: %u) has `difficulty_entry_%u`=%u but creature entry %u has itself a value in `difficulty_entry_%u`.",
                    cInfo->Entry, diff + 1, cInfo->DifficultyEntry[diff], cInfo->DifficultyEntry[diff], diff2 + 1);
                continue;
            }
            ok2 = true;
        }

        if (!ok2)
            continue;

        if (cInfo->expansion > difficultyInfo->expansion)
        {
            TC_LOG_ERROR("sql.sql", "Creature (Entry: %u, exp: %u) has different `exp` in difficulty %u mode (Entry: %u, exp: %u).",
                cInfo->Entry, cInfo->expansion, diff + 1, cInfo->DifficultyEntry[diff], difficultyInfo->expansion);
        }

        if (cInfo->minlevel > difficultyInfo->minlevel)
        {
            TC_LOG_ERROR("sql.sql", "Creature (Entry: %u, minlevel: %u) has lower `minlevel` in difficulty %u mode (Entry: %u, minlevel: %u).",
                cInfo->Entry, cInfo->minlevel, diff + 1, cInfo->DifficultyEntry[diff], difficultyInfo->minlevel);
        }

        if (cInfo->maxlevel > difficultyInfo->maxlevel)
        {
            TC_LOG_ERROR("sql.sql", "Creature (Entry: %u, maxlevel: %u) has lower `maxlevel` in difficulty %u mode (Entry: %u, maxlevel: %u).",
                cInfo->Entry, cInfo->maxlevel, diff + 1, cInfo->DifficultyEntry[diff], difficultyInfo->maxlevel);
        }

        if (cInfo->faction != difficultyInfo->faction)
        {
            TC_LOG_ERROR("sql.sql", "Creature (Entry: %u, faction: %u) has different `faction` in difficulty %u mode (Entry: %u, faction: %u).",
                cInfo->Entry, cInfo->faction, diff + 1, cInfo->DifficultyEntry[diff], difficultyInfo->faction);
            TC_LOG_ERROR("sql.sql", "Possible FIX: UPDATE `creature_template` SET `faction`=%u WHERE `entry`=%u;",
                cInfo->faction, cInfo->DifficultyEntry[diff]);
        }

        if (cInfo->unit_class != difficultyInfo->unit_class)
        {
            TC_LOG_ERROR("sql.sql", "Creature (Entry: %u, class: %u) has different `unit_class` in difficulty %u mode (Entry: %u, class: %u).",
                cInfo->Entry, cInfo->unit_class, diff + 1, cInfo->DifficultyEntry[diff], difficultyInfo->unit_class);
            TC_LOG_ERROR("sql.sql", "Possible FIX: UPDATE `creature_template` SET `unit_class`=%u WHERE `entry`=%u;",
                cInfo->unit_class, cInfo->DifficultyEntry[diff]);
            continue;
        }

        uint32 differenceMask = cInfo->npcflag ^ difficultyInfo->npcflag;
        if (cInfo->npcflag != difficultyInfo->npcflag)
        {
            TC_LOG_ERROR("sql.sql", "Creature (Entry: %u, `npcflag`: %u) has different `npcflag` in difficulty %u mode (Entry: %u, `npcflag`: %u).",
                cInfo->Entry, cInfo->npcflag, diff + 1, cInfo->DifficultyEntry[diff], difficultyInfo->npcflag);
            TC_LOG_ERROR("sql.sql", "Possible FIX: UPDATE `creature_template` SET `npcflag`=`npcflag`^%u WHERE `entry`=%u;",
                differenceMask, cInfo->DifficultyEntry[diff]);
        }

        if (cInfo->dmgschool != difficultyInfo->dmgschool)
        {
            TC_LOG_ERROR("sql.sql", "Creature (Entry: %u, `dmgschool`: %u) has different `dmgschool` in difficulty %u mode (Entry: %u, `dmgschool`: %u).",
                cInfo->Entry, cInfo->dmgschool, diff + 1, cInfo->DifficultyEntry[diff], difficultyInfo->dmgschool);
            TC_LOG_ERROR("sql.sql", "Possible FIX: UPDATE `creature_template` SET `dmgschool`=%u WHERE `entry`=%u;",
                cInfo->dmgschool, cInfo->DifficultyEntry[diff]);
        }

        differenceMask = cInfo->unit_flags2 ^ difficultyInfo->unit_flags2;
        if (cInfo->unit_flags2 != difficultyInfo->unit_flags2)
        {
            TC_LOG_ERROR("sql.sql", "Creature (Entry: %u, `unit_flags2`: %u) has different `unit_flags2` in difficulty %u mode (Entry: %u, `unit_flags2`: %u).",
                cInfo->Entry, cInfo->unit_flags2, diff + 1, cInfo->DifficultyEntry[diff], difficultyInfo->unit_flags2);
            TC_LOG_ERROR("sql.sql", "Possible FIX: UPDATE `creature_template` SET `unit_flags2`=`unit_flags2`^%u WHERE `entry`=%u;",
                differenceMask, cInfo->DifficultyEntry[diff]);
        }

        if (cInfo->family != difficultyInfo->family)
        {
            TC_LOG_ERROR("sql.sql", "Creature (Entry: %u, family: %u) has different `family` in difficulty %u mode (Entry: %u, family: %u).",
                cInfo->Entry, cInfo->family, diff + 1, cInfo->DifficultyEntry[diff], difficultyInfo->family);
            TC_LOG_ERROR("sql.sql", "Possible FIX: UPDATE `creature_template` SET `family`=%u WHERE `entry`=%u;",
                cInfo->family, cInfo->DifficultyEntry[diff]);
        }

        if (cInfo->type != difficultyInfo->type)
        {
            TC_LOG_ERROR("sql.sql", "Creature (Entry: %u, type: %u) has different `type` in difficulty %u mode (Entry: %u, type: %u).",
                cInfo->Entry, cInfo->type, diff + 1, cInfo->DifficultyEntry[diff], difficultyInfo->type);
            TC_LOG_ERROR("sql.sql", "Possible FIX: UPDATE `creature_template` SET `type`=%u WHERE `entry`=%u;",
                cInfo->type, cInfo->DifficultyEntry[diff]);
        }

        if (!cInfo->VehicleId && difficultyInfo->VehicleId)
        {
            TC_LOG_ERROR("sql.sql", "Non-vehicle Creature (Entry: %u, VehicleId: %u) has `VehicleId` set in difficulty %u mode (Entry: %u, VehicleId: %u).",
                cInfo->Entry, cInfo->VehicleId, diff + 1, cInfo->DifficultyEntry[diff], difficultyInfo->VehicleId);
        }

        if (cInfo->RegenHealth != difficultyInfo->RegenHealth)
        {
            TC_LOG_ERROR("sql.sql", "Creature (Entry: %u, RegenHealth: %u) has different `RegenHealth` in difficulty %u mode (Entry: %u, RegenHealth: %u).",
                cInfo->Entry, cInfo->RegenHealth, diff + 1, cInfo->DifficultyEntry[diff], difficultyInfo->RegenHealth);
            TC_LOG_ERROR("sql.sql", "Possible FIX: UPDATE `creature_template` SET `RegenHealth`=%u WHERE `entry`=%u;",
                cInfo->RegenHealth, cInfo->DifficultyEntry[diff]);
        }

        differenceMask = cInfo->MechanicImmuneMask & (~difficultyInfo->MechanicImmuneMask);
        if (differenceMask)
        {
            TC_LOG_ERROR("sql.sql", "Creature (Entry: %u, mechanic_immune_mask: %u) has weaker immunities in difficulty %u mode (Entry: %u, mechanic_immune_mask: %u).",
                cInfo->Entry, cInfo->MechanicImmuneMask, diff + 1, cInfo->DifficultyEntry[diff], difficultyInfo->MechanicImmuneMask);
            TC_LOG_ERROR("sql.sql", "Possible FIX: UPDATE `creature_template` SET `mechanic_immune_mask`=`mechanic_immune_mask`|%u WHERE `entry`=%u;",
                differenceMask, cInfo->DifficultyEntry[diff]);
        }

        differenceMask = (cInfo->flags_extra ^ difficultyInfo->flags_extra) & (~CREATURE_FLAG_EXTRA_INSTANCE_BIND);
        if (differenceMask)
        {
            TC_LOG_ERROR("sql.sql", "Creature (Entry: %u, flags_extra: %u) has different `flags_extra` in difficulty %u mode (Entry: %u, flags_extra: %u).",
                cInfo->Entry, cInfo->flags_extra, diff + 1, cInfo->DifficultyEntry[diff], difficultyInfo->flags_extra);
            TC_LOG_ERROR("sql.sql", "Possible FIX: UPDATE `creature_template` SET `flags_extra`=`flags_extra`^%u WHERE `entry`=%u;",
                differenceMask, cInfo->DifficultyEntry[diff]);
        }

        if (!difficultyInfo->AIName.empty())
        {
            TC_LOG_ERROR("sql.sql", "Creature (Entry: %u) lists difficulty %u mode entry %u with `AIName` filled in. `AIName` of difficulty 0 mode creature is always used instead.",
                cInfo->Entry, diff + 1, cInfo->DifficultyEntry[diff]);
            continue;
        }

        if (difficultyInfo->ScriptID)
        {
            TC_LOG_ERROR("sql.sql", "Creature (Entry: %u) lists difficulty %u mode entry %u with `ScriptName` filled in. `ScriptName` of difficulty 0 mode creature is always used instead.",
                cInfo->Entry, diff + 1, cInfo->DifficultyEntry[diff]);
            continue;
        }

        _hasDifficultyEntries[diff].insert(cInfo->Entry);
        _difficultyEntries[diff].insert(cInfo->DifficultyEntry[diff]);
        ok = true;
    }

    if (cInfo->mingold > cInfo->maxgold)
    {
        TC_LOG_ERROR("sql.sql", "Creature (Entry: %u) has `mingold` %u which is greater than `maxgold` %u, setting `maxgold` to %u.",
            cInfo->Entry, cInfo->mingold, cInfo->maxgold, cInfo->mingold);
        const_cast<CreatureTemplate*>(cInfo)->maxgold = cInfo->mingold;
    }

    if (!cInfo->AIName.empty())
    {
        auto registryItem = sCreatureAIRegistry->GetRegistryItem(cInfo->AIName);
        if (!registryItem)
        {
            TC_LOG_ERROR("sql.sql", "Creature (Entry: %u) has non-registered `AIName` '%s' set, removing", cInfo->Entry, cInfo->AIName.c_str());
            const_cast<CreatureTemplate*>(cInfo)->AIName.clear();
        }
        else
        {
            DBPermit const* permit = dynamic_cast<DBPermit const*>(registryItem);
            if (!ASSERT_NOTNULL(permit)->IsScriptNameAllowedInDB())
            {
                TC_LOG_ERROR("sql.sql", "Creature (Entry: %u) has not-allowed `AIName` '%s' set, removing", cInfo->Entry, cInfo->AIName.c_str());
                const_cast<CreatureTemplate*>(cInfo)->AIName.clear();
            }
        }
    }

    FactionTemplateEntry const* factionTemplate = sFactionTemplateStore.LookupEntry(cInfo->faction);
    if (!factionTemplate)
    {
        TC_LOG_FATAL("sql.sql", "Creature (Entry: %u) has non-existing faction template (%u). This can lead to crashes, aborting.", cInfo->Entry, cInfo->faction);
        ABORT();
    }

    // used later for scale
    CreatureDisplayInfoEntry const* displayScaleEntry = nullptr;

    if (cInfo->Modelid1)
    {
        CreatureDisplayInfoEntry const* displayEntry = sCreatureDisplayInfoStore.LookupEntry(cInfo->Modelid1);
        if (!displayEntry)
        {
            TC_LOG_ERROR("sql.sql", "Creature (Entry: %u) lists non-existing Modelid1 id (%u), this can crash the client.", cInfo->Entry, cInfo->Modelid1);
            const_cast<CreatureTemplate*>(cInfo)->Modelid1 = 0;
        }
        else
            displayScaleEntry = displayEntry;

        CreatureModelInfo const* modelInfo = GetCreatureModelInfo(cInfo->Modelid1);
        if (!modelInfo)
            TC_LOG_ERROR("sql.sql", "No model data exist for `Modelid1` = %u listed by creature (Entry: %u).", cInfo->Modelid1, cInfo->Entry);
    }

    if (cInfo->Modelid2)
    {
        CreatureDisplayInfoEntry const* displayEntry = sCreatureDisplayInfoStore.LookupEntry(cInfo->Modelid2);
        if (!displayEntry)
        {
            TC_LOG_ERROR("sql.sql", "Creature (Entry: %u) lists non-existing Modelid2 id (%u), this can crash the client.", cInfo->Entry, cInfo->Modelid2);
            const_cast<CreatureTemplate*>(cInfo)->Modelid2 = 0;
        }
        else if (!displayScaleEntry)
            displayScaleEntry = displayEntry;

        CreatureModelInfo const* modelInfo = GetCreatureModelInfo(cInfo->Modelid2);
        if (!modelInfo)
            TC_LOG_ERROR("sql.sql", "No model data exist for `Modelid2` = %u listed by creature (Entry: %u).", cInfo->Modelid2, cInfo->Entry);
    }

    if (cInfo->Modelid3)
    {
        CreatureDisplayInfoEntry const* displayEntry = sCreatureDisplayInfoStore.LookupEntry(cInfo->Modelid3);
        if (!displayEntry)
        {
            TC_LOG_ERROR("sql.sql", "Creature (Entry: %u) lists non-existing Modelid3 id (%u), this can crash the client.", cInfo->Entry, cInfo->Modelid3);
            const_cast<CreatureTemplate*>(cInfo)->Modelid3 = 0;
        }
        else if (!displayScaleEntry)
            displayScaleEntry = displayEntry;

        CreatureModelInfo const* modelInfo = GetCreatureModelInfo(cInfo->Modelid3);
        if (!modelInfo)
            TC_LOG_ERROR("sql.sql", "No model data exist for `Modelid3` = %u listed by creature (Entry: %u).", cInfo->Modelid3, cInfo->Entry);
    }

    if (cInfo->Modelid4)
    {
        CreatureDisplayInfoEntry const* displayEntry = sCreatureDisplayInfoStore.LookupEntry(cInfo->Modelid4);
        if (!displayEntry)
        {
            TC_LOG_ERROR("sql.sql", "Creature (Entry: %u) lists non-existing Modelid4 id (%u), this can crash the client.", cInfo->Entry, cInfo->Modelid4);
            const_cast<CreatureTemplate*>(cInfo)->Modelid4 = 0;
        }
        else if (!displayScaleEntry)
            displayScaleEntry = displayEntry;

        CreatureModelInfo const* modelInfo = GetCreatureModelInfo(cInfo->Modelid4);
        if (!modelInfo)
            TC_LOG_ERROR("sql.sql", "No model data exist for `Modelid4` = %u listed by creature (Entry: %u).", cInfo->Modelid4, cInfo->Entry);
    }

    if (!displayScaleEntry)
        TC_LOG_ERROR("sql.sql", "Creature (Entry: %u) does not have any existing display id in Modelid1/Modelid2/Modelid3/Modelid4.", cInfo->Entry);

    for (uint8 k = 0; k < MAX_KILL_CREDIT; ++k)
    {
        if (cInfo->KillCredit[k])
        {
            if (!GetCreatureTemplate(cInfo->KillCredit[k]))
            {
                TC_LOG_ERROR("sql.sql", "Creature (Entry: %u) lists non-existing creature entry %u in `KillCredit%d`.", cInfo->Entry, cInfo->KillCredit[k], k + 1);
                const_cast<CreatureTemplate*>(cInfo)->KillCredit[k] = 0;
            }
        }
    }

    if (!cInfo->unit_class || ((1 << (cInfo->unit_class-1)) & CLASSMASK_ALL_CREATURES) == 0)
    {
        TC_LOG_ERROR("sql.sql", "Creature (Entry: %u) has invalid unit_class (%u) in creature_template. Set to 1 (UNIT_CLASS_WARRIOR).", cInfo->Entry, cInfo->unit_class);
        const_cast<CreatureTemplate*>(cInfo)->unit_class = UNIT_CLASS_WARRIOR;
    }

    if (cInfo->dmgschool >= MAX_SPELL_SCHOOL)
    {
        TC_LOG_ERROR("sql.sql", "Creature (Entry: %u) has invalid spell school value (%u) in `dmgschool`.", cInfo->Entry, cInfo->dmgschool);
        const_cast<CreatureTemplate*>(cInfo)->dmgschool = SPELL_SCHOOL_NORMAL;
    }

    if (cInfo->BaseAttackTime == 0)
        const_cast<CreatureTemplate*>(cInfo)->BaseAttackTime  = BASE_ATTACK_TIME;

    if (cInfo->RangeAttackTime == 0)
        const_cast<CreatureTemplate*>(cInfo)->RangeAttackTime = BASE_ATTACK_TIME;

    if (cInfo->speed_walk == 0.0f)
    {
        TC_LOG_ERROR("sql.sql", "Creature (Entry: %u) has wrong value (%f) in speed_walk, set to 1.", cInfo->Entry, cInfo->speed_walk);
        const_cast<CreatureTemplate*>(cInfo)->speed_walk = 1.0f;
    }

    if (cInfo->speed_run == 0.0f)
    {
        TC_LOG_ERROR("sql.sql", "Creature (Entry: %u) has wrong value (%f) in speed_run, set to 1.14286.", cInfo->Entry, cInfo->speed_run);
        const_cast<CreatureTemplate*>(cInfo)->speed_run = 1.14286f;
    }

    if (cInfo->type && !sCreatureTypeStore.LookupEntry(cInfo->type))
    {
        TC_LOG_ERROR("sql.sql", "Creature (Entry: %u) has invalid creature type (%u) in `type`.", cInfo->Entry, cInfo->type);
        const_cast<CreatureTemplate*>(cInfo)->type = CREATURE_TYPE_HUMANOID;
    }

    // must exist or used hidden but used in data horse case
    if (cInfo->family && !sCreatureFamilyStore.LookupEntry(cInfo->family) && cInfo->family != CREATURE_FAMILY_HORSE_CUSTOM)
    {
        TC_LOG_ERROR("sql.sql", "Creature (Entry: %u) has invalid creature family (%u) in `family`.", cInfo->Entry, cInfo->family);
        const_cast<CreatureTemplate*>(cInfo)->family = CREATURE_FAMILY_NONE;
    }

    CheckCreatureMovement("creature_template_movement", cInfo->Entry, const_cast<CreatureTemplate*>(cInfo)->Movement);

    if (cInfo->HoverHeight < 0.0f)
    {
        TC_LOG_ERROR("sql.sql", "Creature (Entry: %u) has wrong value (%f) in `HoverHeight`", cInfo->Entry, cInfo->HoverHeight);
        const_cast<CreatureTemplate*>(cInfo)->HoverHeight = 1.0f;
    }

    if (cInfo->VehicleId)
    {
        VehicleEntry const* vehId = sVehicleStore.LookupEntry(cInfo->VehicleId);
        if (!vehId)
        {
             TC_LOG_ERROR("sql.sql", "Creature (Entry: %u) has a non-existing VehicleId (%u). This *WILL* cause the client to freeze!", cInfo->Entry, cInfo->VehicleId);
             const_cast<CreatureTemplate*>(cInfo)->VehicleId = 0;
        }
    }

    if (cInfo->PetSpellDataId)
    {
        CreatureSpellDataEntry const* spellDataId = sCreatureSpellDataStore.LookupEntry(cInfo->PetSpellDataId);
        if (!spellDataId)
            TC_LOG_ERROR("sql.sql", "Creature (Entry: %u) has non-existing PetSpellDataId (%u).", cInfo->Entry, cInfo->PetSpellDataId);
    }

    for (uint8 j = 0; j < MAX_CREATURE_SPELLS; ++j)
    {
        if (cInfo->spells[j] && !sSpellMgr->GetSpellInfo(cInfo->spells[j]))
        {
            TC_LOG_ERROR("sql.sql", "Creature (Entry: %u) has non-existing Spell%d (%u), set to 0.", cInfo->Entry, j+1, cInfo->spells[j]);
            const_cast<CreatureTemplate*>(cInfo)->spells[j] = 0;
        }
    }

    if (cInfo->MovementType >= MAX_DB_MOTION_TYPE)
    {
        TC_LOG_ERROR("sql.sql", "Creature (Entry: %u) has wrong movement generator type (%u), ignored and set to IDLE.", cInfo->Entry, cInfo->MovementType);
        const_cast<CreatureTemplate*>(cInfo)->MovementType = IDLE_MOTION_TYPE;
    }

    /// if not set custom creature scale then load scale from CreatureDisplayInfo.dbc
    if (cInfo->scale <= 0.0f)
    {
        if (displayScaleEntry)
            const_cast<CreatureTemplate*>(cInfo)->scale = displayScaleEntry->scale;
        else
            const_cast<CreatureTemplate*>(cInfo)->scale = 1.0f;
    }

    if (cInfo->expansion > (MAX_EXPANSIONS - 1))
    {
        TC_LOG_ERROR("sql.sql", "Table `creature_template` lists creature (Entry: %u) with expansion %u. Ignored and set to 0.", cInfo->Entry, cInfo->expansion);
        const_cast<CreatureTemplate*>(cInfo)->expansion = 0;
    }

    if (uint32 badFlags = (cInfo->flags_extra & ~CREATURE_FLAG_EXTRA_DB_ALLOWED))
    {
        TC_LOG_ERROR("sql.sql", "Table `creature_template` lists creature (Entry: %u) with disallowed `flags_extra` %u, removing incorrect flag.", cInfo->Entry, badFlags);
        const_cast<CreatureTemplate*>(cInfo)->flags_extra &= CREATURE_FLAG_EXTRA_DB_ALLOWED;
    }

    const_cast<CreatureTemplate*>(cInfo)->ModDamage *= Creature::_GetDamageMod(cInfo->rank);
}

void ObjectMgr::CheckCreatureMovement(char const* table, uint64 id, CreatureMovementData& creatureMovement)
{
    if (creatureMovement.Ground >= CreatureGroundMovementType::Max)
    {
        TC_LOG_ERROR("sql.sql", "`%s`.`Ground` wrong value (%u) for Id " UI64FMTD ", setting to Run.",
            table, uint32(creatureMovement.Ground), id);
        creatureMovement.Ground = CreatureGroundMovementType::Run;
    }

    if (creatureMovement.Flight >= CreatureFlightMovementType::Max)
    {
        TC_LOG_ERROR("sql.sql", "`%s`.`Flight` wrong value (%u) for Id " UI64FMTD ", setting to None.",
            table, uint32(creatureMovement.Flight), id);
        creatureMovement.Flight = CreatureFlightMovementType::None;
    }

    if (creatureMovement.Chase >= CreatureChaseMovementType::Max)
    {
        TC_LOG_ERROR("sql.sql", "`%s`.`Chase` wrong value (%u) for Id " UI64FMTD ", setting to Run.",
                     table, uint32(creatureMovement.Chase), id);
        creatureMovement.Chase = CreatureChaseMovementType::Run;
    }

    if (creatureMovement.Random >= CreatureRandomMovementType::Max)
    {
        TC_LOG_ERROR("sql.sql", "`%s`.`Random` wrong value (%u) for Id " UI64FMTD ", setting to Walk.",
                     table, uint32(creatureMovement.Random), id);
        creatureMovement.Random = CreatureRandomMovementType::Walk;
    }
}

void ObjectMgr::LoadCreatureAddons()
{
    uint32 oldMSTime = getMSTime();

    //                                                0       1       2      3       4       5              6               7
    QueryResult result = WorldDatabase.Query("SELECT guid, path_id, mount, bytes1, bytes2, emote, visibilityDistanceType, auras FROM creature_addon");

    if (!result)
    {
        TC_LOG_INFO("server.loading", ">> Loaded 0 creature addon definitions. DB table `creature_addon` is empty.");
        return;
    }

    uint32 count = 0;
    do
    {
        Field* fields = result->Fetch();

        ObjectGuid::LowType guid = fields[0].GetUInt32();

        CreatureData const* creData = GetCreatureData(guid);
        if (!creData)
        {
            TC_LOG_ERROR("sql.sql", "Creature (GUID: %u) does not exist but has a record in `creature_addon`", guid);
            continue;
        }

        CreatureAddon& creatureAddon = _creatureAddonStore[guid];

        creatureAddon.path_id = fields[1].GetUInt32();
        if (creData->movementType == WAYPOINT_MOTION_TYPE && !creatureAddon.path_id)
        {
            const_cast<CreatureData*>(creData)->movementType = IDLE_MOTION_TYPE;
            TC_LOG_ERROR("sql.sql", "Creature (GUID %u) has movement type set to WAYPOINT_MOTION_TYPE but no path assigned", guid);
        }

        creatureAddon.mount                     = fields[2].GetUInt32();
        creatureAddon.bytes1                    = fields[3].GetUInt32();
        creatureAddon.bytes2                    = fields[4].GetUInt32();
        creatureAddon.emote                     = fields[5].GetUInt32();
        creatureAddon.visibilityDistanceType    = VisibilityDistanceType(fields[6].GetUInt8());

        Tokenizer tokens(fields[7].GetString(), ' ');
        creatureAddon.auras.reserve(tokens.size());
        for (Tokenizer::const_iterator itr = tokens.begin(); itr != tokens.end(); ++itr)
        {
            SpellInfo const* AdditionalSpellInfo = sSpellMgr->GetSpellInfo(atoul(*itr));
            if (!AdditionalSpellInfo)
            {
                TC_LOG_ERROR("sql.sql", "Creature (GUID: %u) has wrong spell %lu defined in `auras` field in `creature_addon`.", guid, atoul(*itr));
                continue;
            }

            if (AdditionalSpellInfo->HasAura(SPELL_AURA_CONTROL_VEHICLE))
                TC_LOG_ERROR("sql.sql", "Creature (GUID: %u) has SPELL_AURA_CONTROL_VEHICLE aura %lu defined in `auras` field in `creature_addon`.", guid, atoul(*itr));

            if (std::find(creatureAddon.auras.begin(), creatureAddon.auras.end(), atoul(*itr)) != creatureAddon.auras.end())
            {
                TC_LOG_ERROR("sql.sql", "Creature (GUID: %u) has duplicate aura (spell %lu) in `auras` field in `creature_addon`.", guid, atoul(*itr));
                continue;
            }

            if (AdditionalSpellInfo->GetDuration() > 0)
            {
                TC_LOG_ERROR("sql.sql", "Creature (GUID: %u) has temporary aura (spell %lu) in `auras` field in `creature_addon`.", guid, atoul(*itr));
                continue;
            }

            creatureAddon.auras.push_back(atoul(*itr));
        }

        if (creatureAddon.mount)
        {
            if (!sCreatureDisplayInfoStore.LookupEntry(creatureAddon.mount))
            {
                TC_LOG_ERROR("sql.sql", "Creature (GUID: %u) has invalid displayInfoId (%u) for mount defined in `creature_addon`", guid, creatureAddon.mount);
                creatureAddon.mount = 0;
            }
        }

        if (!sEmotesStore.LookupEntry(creatureAddon.emote))
        {
            TC_LOG_ERROR("sql.sql", "Creature (GUID: %u) has invalid emote (%u) defined in `creature_addon`.", guid, creatureAddon.emote);
            creatureAddon.emote = 0;
        }

        if (creatureAddon.visibilityDistanceType >= VisibilityDistanceType::Max)
        {
            TC_LOG_ERROR("sql.sql", "Creature (GUID: %u) has invalid visibilityDistanceType (%u) defined in `creature_addon`.",
                guid, AsUnderlyingType(creatureAddon.visibilityDistanceType));
            creatureAddon.visibilityDistanceType = VisibilityDistanceType::Normal;
        }

        ++count;
    }
    while (result->NextRow());

    TC_LOG_INFO("server.loading", ">> Loaded %u creature addons in %u ms", count, GetMSTimeDiffToNow(oldMSTime));
}

void ObjectMgr::LoadGameObjectAddons()
{
    uint32 oldMSTime = getMSTime();

    //                                               0     1                 2                 3                 4                 5                 6
    QueryResult result = WorldDatabase.Query("SELECT guid, parent_rotation0, parent_rotation1, parent_rotation2, parent_rotation3, invisibilityType, invisibilityValue FROM gameobject_addon");

    if (!result)
    {
        TC_LOG_INFO("server.loading", ">> Loaded 0 gameobject addon definitions. DB table `gameobject_addon` is empty.");
        return;
    }

    uint32 count = 0;
    do
    {
        Field* fields = result->Fetch();

        ObjectGuid::LowType guid = fields[0].GetUInt32();

        GameObjectData const* goData = GetGameObjectData(guid);
        if (!goData)
        {
            TC_LOG_ERROR("sql.sql", "GameObject (GUID: %u) does not exist but has a record in `gameobject_addon`", guid);
            continue;
        }

        GameObjectAddon& gameObjectAddon = _gameObjectAddonStore[guid];
        gameObjectAddon.ParentRotation = QuaternionData(fields[1].GetFloat(), fields[2].GetFloat(), fields[3].GetFloat(), fields[4].GetFloat());
        gameObjectAddon.invisibilityType = InvisibilityType(fields[5].GetUInt8());
        gameObjectAddon.InvisibilityValue = fields[6].GetUInt32();

        if (gameObjectAddon.invisibilityType >= TOTAL_INVISIBILITY_TYPES)
        {
            TC_LOG_ERROR("sql.sql", "GameObject (GUID: %u) has invalid InvisibilityType in `gameobject_addon`, disabled invisibility", guid);
            gameObjectAddon.invisibilityType = INVISIBILITY_GENERAL;
            gameObjectAddon.InvisibilityValue = 0;
        }

        if (gameObjectAddon.invisibilityType && !gameObjectAddon.InvisibilityValue)
        {
            TC_LOG_ERROR("sql.sql", "GameObject (GUID: %u) has InvisibilityType set but has no InvisibilityValue in `gameobject_addon`, set to 1", guid);
            gameObjectAddon.InvisibilityValue = 1;
        }

        if (!gameObjectAddon.ParentRotation.isUnit())
        {
            TC_LOG_ERROR("sql.sql", "GameObject (GUID: %u) has invalid parent rotation in `gameobject_addon`, set to default", guid);
            gameObjectAddon.ParentRotation = QuaternionData();
        }

        ++count;
    }
    while (result->NextRow());

    TC_LOG_INFO("server.loading", ">> Loaded %u gameobject addons in %u ms", count, GetMSTimeDiffToNow(oldMSTime));
}

GameObjectAddon const* ObjectMgr::GetGameObjectAddon(ObjectGuid::LowType lowguid) const
{
    GameObjectAddonContainer::const_iterator itr = _gameObjectAddonStore.find(lowguid);
    if (itr != _gameObjectAddonStore.end())
        return &(itr->second);

    return nullptr;
}

CreatureAddon const* ObjectMgr::GetCreatureAddon(ObjectGuid::LowType lowguid) const
{
    CreatureAddonContainer::const_iterator itr = _creatureAddonStore.find(lowguid);
    if (itr != _creatureAddonStore.end())
        return &(itr->second);

    return nullptr;
}

CreatureAddon const* ObjectMgr::GetCreatureTemplateAddon(uint32 entry) const
{
    CreatureAddonContainer::const_iterator itr = _creatureTemplateAddonStore.find(entry);
    if (itr != _creatureTemplateAddonStore.end())
        return &(itr->second);

    return nullptr;
}

CreatureMovementData const* ObjectMgr::GetCreatureMovementOverride(ObjectGuid::LowType spawnId) const
{
    return Trinity::Containers::MapGetValuePtr(_creatureMovementOverrides, spawnId);
}

EquipmentInfo const* ObjectMgr::GetEquipmentInfo(uint32 entry, int8& id) const
{
    EquipmentInfoContainer::const_iterator itr = _equipmentInfoStore.find(entry);
    if (itr == _equipmentInfoStore.end())
        return nullptr;

    if (itr->second.empty())
        return nullptr;

    if (id == -1) // select a random element
    {
        EquipmentInfoContainerInternal::const_iterator ritr = itr->second.begin();
        std::advance(ritr, urand(0u, itr->second.size() - 1));
        id = std::distance(itr->second.begin(), ritr) + 1;
        return &ritr->second;
    }
    else
    {
        EquipmentInfoContainerInternal::const_iterator itr2 = itr->second.find(id);
        if (itr2 != itr->second.end())
            return &itr2->second;
    }

    return nullptr;
}

void ObjectMgr::LoadEquipmentTemplates()
{
    uint32 oldMSTime = getMSTime();

    //                                                 0         1       2       3       4
    QueryResult result = WorldDatabase.Query("SELECT CreatureID, ID, ItemID1, ItemID2, ItemID3 FROM creature_equip_template");

    if (!result)
    {
        TC_LOG_INFO("server.loading", ">> Loaded 0 creature equipment templates. DB table `creature_equip_template` is empty!");
        return;
    }

    uint32 count = 0;
    do
    {
        Field* fields = result->Fetch();

        uint32 entry = fields[0].GetUInt32();

        if (!sObjectMgr->GetCreatureTemplate(entry))
        {
            TC_LOG_ERROR("sql.sql", "Creature template (Entry: %u) does not exist but has a record in `creature_equip_template`", entry);
            continue;
        }

        uint8 id = fields[1].GetUInt8();
        if (!id)
        {
            TC_LOG_ERROR("sql.sql", "Creature equipment template with id 0 found for creature %u, skipped.", entry);
            continue;
        }

        EquipmentInfo& equipmentInfo = _equipmentInfoStore[entry][id];

        equipmentInfo.ItemEntry[0] = fields[2].GetUInt32();
        equipmentInfo.ItemEntry[1] = fields[3].GetUInt32();
        equipmentInfo.ItemEntry[2] = fields[4].GetUInt32();

        for (uint8 i = 0; i < MAX_EQUIPMENT_ITEMS; ++i)
        {
            if (!equipmentInfo.ItemEntry[i])
                continue;

            ItemEntry const* dbcItem = sItemStore.LookupEntry(equipmentInfo.ItemEntry[i]);

            if (!dbcItem)
            {
                TC_LOG_ERROR("sql.sql", "Unknown item (entry=%u) in creature_equip_template.itemEntry%u for entry = %u and id=%u, forced to 0.",
                    equipmentInfo.ItemEntry[i], i+1, entry, id);
                equipmentInfo.ItemEntry[i] = 0;
                continue;
            }

            if (dbcItem->InventoryType != INVTYPE_WEAPON &&
                dbcItem->InventoryType != INVTYPE_SHIELD &&
                dbcItem->InventoryType != INVTYPE_RANGED &&
                dbcItem->InventoryType != INVTYPE_2HWEAPON &&
                dbcItem->InventoryType != INVTYPE_WEAPONMAINHAND &&
                dbcItem->InventoryType != INVTYPE_WEAPONOFFHAND &&
                dbcItem->InventoryType != INVTYPE_HOLDABLE &&
                dbcItem->InventoryType != INVTYPE_THROWN &&
                dbcItem->InventoryType != INVTYPE_RANGEDRIGHT)
            {
                TC_LOG_ERROR("sql.sql", "Item (entry=%u) in creature_equip_template.itemEntry%u for entry = %u and id = %u is not equipable in a hand, forced to 0.",
                    equipmentInfo.ItemEntry[i], i+1, entry, id);
                equipmentInfo.ItemEntry[i] = 0;
            }
        }

        ++count;
    }
    while (result->NextRow());

    TC_LOG_INFO("server.loading", ">> Loaded %u equipment templates in %u ms", count, GetMSTimeDiffToNow(oldMSTime));
}

void ObjectMgr::LoadCreatureMovementOverrides()
{
    uint32 oldMSTime = getMSTime();

    _creatureMovementOverrides.clear();

    QueryResult result = WorldDatabase.Query("SELECT SpawnId, Ground, Swim, Flight, Rooted, Chase, Random from creature_movement_override");

    if (!result)
    {
        TC_LOG_INFO("server.loading", ">> Loaded 0 creature movement overrides. DB table `creature_movement_override` is empty!");
        return;
    }

    do
    {
        Field* fields = result->Fetch();
        ObjectGuid::LowType spawnId = fields[0].GetUInt32();
        if (!GetCreatureData(spawnId))
        {
            TC_LOG_ERROR("sql.sql", "Creature (GUID: %u) does not exist but has a record in `creature_movement_override`", spawnId);
            continue;
        }

        CreatureMovementData& movement = _creatureMovementOverrides[spawnId];
        movement.Ground = static_cast<CreatureGroundMovementType>(fields[1].GetUInt8());
        movement.Swim = fields[2].GetBool();
        movement.Flight = static_cast<CreatureFlightMovementType>(fields[3].GetUInt8());
        movement.Rooted = fields[4].GetBool();
        movement.Chase = static_cast<CreatureChaseMovementType>(fields[5].GetUInt8());
        movement.Random = static_cast<CreatureRandomMovementType>(fields[6].GetUInt8());

        CheckCreatureMovement("creature_movement_override", spawnId, movement);
    }
    while (result->NextRow());

    TC_LOG_INFO("server.loading", ">> Loaded " SZFMTD " movement overrides in %u ms", _creatureMovementOverrides.size(), GetMSTimeDiffToNow(oldMSTime));
}

CreatureModelInfo const* ObjectMgr::GetCreatureModelInfo(uint32 modelId) const
{
    CreatureModelContainer::const_iterator itr = _creatureModelStore.find(modelId);
    if (itr != _creatureModelStore.end())
        return &(itr->second);

    return nullptr;
}

uint32 ObjectMgr::ChooseDisplayId(CreatureTemplate const* cinfo, CreatureData const* data /*= nullptr*/)
{
    // Load creature model (display id)
    if (data && data->displayid)
        return data->displayid;

    if (!(cinfo->flags_extra & CREATURE_FLAG_EXTRA_TRIGGER))
        return cinfo->GetRandomValidModelId();

    // Triggers by default receive the invisible model
    return cinfo->GetFirstInvisibleModel();
}

void ObjectMgr::ChooseCreatureFlags(CreatureTemplate const* cinfo, uint32& npcflag, uint32& unit_flags, uint32& dynamicflags, CreatureData const* data /*= nullptr*/)
{
    npcflag = cinfo->npcflag;
    unit_flags = cinfo->unit_flags;
    dynamicflags = cinfo->dynamicflags;

    if (data)
    {
        if (data->npcflag)
            npcflag = data->npcflag;

        if (data->unit_flags)
            unit_flags = data->unit_flags;

        if (data->dynamicflags)
            dynamicflags = data->dynamicflags;
    }
}

CreatureModelInfo const* ObjectMgr::GetCreatureModelRandomGender(uint32* displayID) const
{
    CreatureModelInfo const* modelInfo = GetCreatureModelInfo(*displayID);
    if (!modelInfo)
        return nullptr;

    // If a model for another gender exists, 50% chance to use it
    if (modelInfo->modelid_other_gender != 0 && urand(0, 1) == 0)
    {
        CreatureModelInfo const* minfo_tmp = GetCreatureModelInfo(modelInfo->modelid_other_gender);
        if (!minfo_tmp)
            TC_LOG_ERROR("sql.sql", "Model (Entry: %u) has modelid_other_gender %u not found in table `creature_model_info`. ", *displayID, modelInfo->modelid_other_gender);
        else
        {
            // Model ID changed
            *displayID = modelInfo->modelid_other_gender;
            return minfo_tmp;
        }
    }

    return modelInfo;
}

void ObjectMgr::LoadCreatureModelInfo()
{
    uint32 oldMSTime = getMSTime();
    //                                                   0             1             2          3               4
    QueryResult result = WorldDatabase.Query("SELECT DisplayID, BoundingRadius, CombatReach, Gender, DisplayID_Other_Gender FROM creature_model_info");

    if (!result)
    {
        TC_LOG_INFO("server.loading", ">> Loaded 0 creature model definitions. DB table `creature_model_info` is empty.");
        return;
    }

    _creatureModelStore.rehash(result->GetRowCount());
    uint32 count = 0;

    do
    {
        Field* fields = result->Fetch();

        uint32 modelId = fields[0].GetUInt32();
        CreatureDisplayInfoEntry const* creatureDisplay = sCreatureDisplayInfoStore.LookupEntry(modelId);
        if (!creatureDisplay)
        {
            TC_LOG_ERROR("sql.sql", "Table `creature_model_info` has model for nonexistent display id (%u).", modelId);
            continue;
        }

        CreatureModelInfo& modelInfo = _creatureModelStore[modelId];

        modelInfo.bounding_radius      = fields[1].GetFloat();
        modelInfo.combat_reach         = fields[2].GetFloat();
        modelInfo.gender               = fields[3].GetUInt8();
        modelInfo.modelid_other_gender = fields[4].GetUInt32();
        modelInfo.is_trigger           = false;

        // Checks

        if (modelInfo.gender > GENDER_NONE)
        {
            TC_LOG_ERROR("sql.sql", "Table `creature_model_info` has wrong gender (%u) for display id (%u).", uint32(modelInfo.gender), modelId);
            modelInfo.gender = GENDER_MALE;
        }

        if (modelInfo.modelid_other_gender && !sCreatureDisplayInfoStore.LookupEntry(modelInfo.modelid_other_gender))
        {
            TC_LOG_ERROR("sql.sql", "Table `creature_model_info` has nonexistent alt.gender model (%u) for existed display id (%u).", modelInfo.modelid_other_gender, modelId);
            modelInfo.modelid_other_gender = 0;
        }

        if (modelInfo.combat_reach < 0.1f)
            modelInfo.combat_reach = DEFAULT_PLAYER_COMBAT_REACH;

        if (CreatureModelDataEntry const* modelData = sCreatureModelDataStore.LookupEntry(creatureDisplay->ModelId))
            modelInfo.is_trigger = strstr(modelData->ModelPath, "InvisibleStalker") != nullptr;

        ++count;
    }
    while (result->NextRow());

    TC_LOG_INFO("server.loading", ">> Loaded %u creature model based info in %u ms", count, GetMSTimeDiffToNow(oldMSTime));
}

void ObjectMgr::LoadPlayerTotemModels()
{
    uint32 oldMSTime = getMSTime();

    QueryResult result = WorldDatabase.Query("SELECT TotemSlot, RaceId, DisplayId from player_totem_model");

    if (!result)
    {
        TC_LOG_INFO("server.loading", ">> Loaded 0 player totem model records. DB table `player_totem_model` is empty.");
        return;
    }

    uint32 count = 0;
    do
    {
        Field* fields = result->Fetch();

        SummonSlot totemSlot = SummonSlot(fields[0].GetUInt8());
        uint8 race = fields[1].GetUInt8();
        uint32 displayId = fields[2].GetUInt32();

        if (totemSlot < SUMMON_SLOT_TOTEM_FIRE || totemSlot >= MAX_TOTEM_SLOT)
        {
            TC_LOG_ERROR("sql.sql", "Wrong TotemSlot %u in `player_totem_model` table, skipped.", totemSlot);
            continue;
        }

        ChrRacesEntry const* raceEntry = sChrRacesStore.LookupEntry(race);
        if (!raceEntry)
        {
            TC_LOG_ERROR("sql.sql", "Race %u defined in `player_totem_model` does not exists, skipped.", uint32(race));
            continue;
        }

        CreatureDisplayInfoEntry const* displayEntry = sCreatureDisplayInfoStore.LookupEntry(displayId);
        if (!displayEntry)
        {
            TC_LOG_ERROR("sql.sql", "TotemSlot: %u defined in `player_totem_model` has non-existing model (%u), skipped.", totemSlot, displayId);
            continue;
        }

        _playerTotemModel[std::make_pair(totemSlot, Races(race))] = displayId;
        ++count;
    }
    while (result->NextRow());

    TC_LOG_INFO("server.loading", ">> Loaded %u player totem model records in %u ms", count, GetMSTimeDiffToNow(oldMSTime));
}

uint32 ObjectMgr::GetModelForTotem(SummonSlot totemSlot, Races race) const
{
    auto itr = _playerTotemModel.find(std::make_pair(totemSlot, race));
    if (itr != _playerTotemModel.end())
        return itr->second;
    return 0;
}

void ObjectMgr::LoadLinkedRespawn()
{
    uint32 oldMSTime = getMSTime();

    _linkedRespawnStore.clear();
    //                                                 0        1          2
    QueryResult result = WorldDatabase.Query("SELECT guid, linkedGuid, linkType FROM linked_respawn ORDER BY guid ASC");

    if (!result)
    {
        TC_LOG_INFO("server.loading", ">> Loaded 0 linked respawns. DB table `linked_respawn` is empty.");
        return;
    }

    do
    {
        Field* fields = result->Fetch();

        ObjectGuid::LowType guidLow = fields[0].GetUInt32();
        ObjectGuid::LowType linkedGuidLow = fields[1].GetUInt32();
        uint8 linkType = fields[2].GetUInt8();

        ObjectGuid guid, linkedGuid;
        bool error = false;
        switch (linkType)
        {
            case LINKED_RESPAWN_CREATURE_TO_CREATURE:
            {
                CreatureData const* slave = GetCreatureData(guidLow);
                if (!slave)
                {
                    TC_LOG_ERROR("sql.sql", "LinkedRespawn: Creature (guid) '%u' not found in creature table", guidLow);
                    error = true;
                    break;
                }

                CreatureData const* master = GetCreatureData(linkedGuidLow);
                if (!master)
                {
                    TC_LOG_ERROR("sql.sql", "LinkedRespawn: Creature (linkedGuid) '%u' not found in creature table", linkedGuidLow);
                    error = true;
                    break;
                }

                MapEntry const* const map = sMapStore.LookupEntry(master->mapId);
                if (!map || !map->Instanceable() || (master->mapId != slave->mapId))
                {
                    TC_LOG_ERROR("sql.sql", "LinkedRespawn: Creature '%u' linking to Creature '%u' on an unpermitted map.", guidLow, linkedGuidLow);
                    error = true;
                    break;
                }

                if (!(master->spawnMask & slave->spawnMask))  // they must have a possibility to meet (normal/heroic difficulty)
                {
                    TC_LOG_ERROR("sql.sql", "LinkedRespawn: Creature '%u' linking to Creature '%u' with not corresponding spawnMask", guidLow, linkedGuidLow);
                    error = true;
                    break;
                }

                guid = ObjectGuid(HighGuid::Unit, slave->id, guidLow);
                linkedGuid = ObjectGuid(HighGuid::Unit, master->id, linkedGuidLow);
                break;
            }
            case LINKED_RESPAWN_CREATURE_TO_GO:
            {
                CreatureData const* slave = GetCreatureData(guidLow);
                if (!slave)
                {
                    TC_LOG_ERROR("sql.sql", "LinkedRespawn: Creature (guid) '%u' not found in creature table", guidLow);
                    error = true;
                    break;
                }

                GameObjectData const* master = GetGameObjectData(linkedGuidLow);
                if (!master)
                {
                    TC_LOG_ERROR("sql.sql", "LinkedRespawn: Gameobject (linkedGuid) '%u' not found in gameobject table", linkedGuidLow);
                    error = true;
                    break;
                }

                MapEntry const* const map = sMapStore.LookupEntry(master->mapId);
                if (!map || !map->Instanceable() || (master->mapId != slave->mapId))
                {
                    TC_LOG_ERROR("sql.sql", "LinkedRespawn: Creature '%u' linking to Gameobject '%u' on an unpermitted map.", guidLow, linkedGuidLow);
                    error = true;
                    break;
                }

                if (!(master->spawnMask & slave->spawnMask))  // they must have a possibility to meet (normal/heroic difficulty)
                {
                    TC_LOG_ERROR("sql.sql", "LinkedRespawn: Creature '%u' linking to Gameobject '%u' with not corresponding spawnMask", guidLow, linkedGuidLow);
                    error = true;
                    break;
                }

                guid = ObjectGuid(HighGuid::Unit, slave->id, guidLow);
                linkedGuid = ObjectGuid(HighGuid::GameObject, master->id, linkedGuidLow);
                break;
            }
            case LINKED_RESPAWN_GO_TO_GO:
            {
                GameObjectData const* slave = GetGameObjectData(guidLow);
                if (!slave)
                {
                    TC_LOG_ERROR("sql.sql", "LinkedRespawn: Gameobject (guid) '%u' not found in gameobject table", guidLow);
                    error = true;
                    break;
                }

                GameObjectData const* master = GetGameObjectData(linkedGuidLow);
                if (!master)
                {
                    TC_LOG_ERROR("sql.sql", "LinkedRespawn: Gameobject (linkedGuid) '%u' not found in gameobject table", linkedGuidLow);
                    error = true;
                    break;
                }

                MapEntry const* const map = sMapStore.LookupEntry(master->mapId);
                if (!map || !map->Instanceable() || (master->mapId != slave->mapId))
                {
                    TC_LOG_ERROR("sql.sql", "LinkedRespawn: Gameobject '%u' linking to Gameobject '%u' on an unpermitted map.", guidLow, linkedGuidLow);
                    error = true;
                    break;
                }

                if (!(master->spawnMask & slave->spawnMask))  // they must have a possibility to meet (normal/heroic difficulty)
                {
                    TC_LOG_ERROR("sql.sql", "LinkedRespawn: Gameobject '%u' linking to Gameobject '%u' with not corresponding spawnMask", guidLow, linkedGuidLow);
                    error = true;
                    break;
                }

                guid = ObjectGuid(HighGuid::GameObject, slave->id, guidLow);
                linkedGuid = ObjectGuid(HighGuid::GameObject, master->id, linkedGuidLow);
                break;
            }
            case LINKED_RESPAWN_GO_TO_CREATURE:
            {
                GameObjectData const* slave = GetGameObjectData(guidLow);
                if (!slave)
                {
                    TC_LOG_ERROR("sql.sql", "LinkedRespawn: Gameobject (guid) '%u' not found in gameobject table", guidLow);
                    error = true;
                    break;
                }

                CreatureData const* master = GetCreatureData(linkedGuidLow);
                if (!master)
                {
                    TC_LOG_ERROR("sql.sql", "LinkedRespawn: Creature (linkedGuid) '%u' not found in creature table", linkedGuidLow);
                    error = true;
                    break;
                }

                MapEntry const* const map = sMapStore.LookupEntry(master->mapId);
                if (!map || !map->Instanceable() || (master->mapId != slave->mapId))
                {
                    TC_LOG_ERROR("sql.sql", "LinkedRespawn: Gameobject '%u' linking to Creature '%u' on an unpermitted map.", guidLow, linkedGuidLow);
                    error = true;
                    break;
                }

                if (!(master->spawnMask & slave->spawnMask))  // they must have a possibility to meet (normal/heroic difficulty)
                {
                    TC_LOG_ERROR("sql.sql", "LinkedRespawn: Gameobject '%u' linking to Creature '%u' with not corresponding spawnMask", guidLow, linkedGuidLow);
                    error = true;
                    break;
                }

                guid = ObjectGuid(HighGuid::GameObject, slave->id, guidLow);
                linkedGuid = ObjectGuid(HighGuid::Unit, master->id, linkedGuidLow);
                break;
            }
        }

        if (!error)
            _linkedRespawnStore[guid] = linkedGuid;
    }
    while (result->NextRow());

    TC_LOG_INFO("server.loading", ">> Loaded " UI64FMTD " linked respawns in %u ms", uint64(_linkedRespawnStore.size()), GetMSTimeDiffToNow(oldMSTime));
}

bool ObjectMgr::SetCreatureLinkedRespawn(ObjectGuid::LowType guidLow, ObjectGuid::LowType linkedGuidLow)
{
    if (!guidLow)
        return false;

    CreatureData const* master = GetCreatureData(guidLow);
    ASSERT(master);
    ObjectGuid guid(HighGuid::Unit, master->id, guidLow);

    if (!linkedGuidLow) // we're removing the linking
    {
        _linkedRespawnStore.erase(guid);
        PreparedStatement* stmt = WorldDatabase.GetPreparedStatement(WORLD_DEL_LINKED_RESPAWN);
        stmt->setUInt32(0, guidLow);
        stmt->setUInt32(1, LINKED_RESPAWN_CREATURE_TO_CREATURE);
        WorldDatabase.Execute(stmt);
        return true;
    }

    CreatureData const* slave = GetCreatureData(linkedGuidLow);
    if (!slave)
    {
        TC_LOG_ERROR("sql.sql", "Creature '%u' linking to non-existent creature '%u'.", guidLow, linkedGuidLow);
        return false;
    }

    MapEntry const* map = sMapStore.LookupEntry(master->mapId);
    if (!map || !map->Instanceable() || (master->mapId != slave->mapId))
    {
        TC_LOG_ERROR("sql.sql", "Creature '%u' linking to '%u' on an unpermitted map.", guidLow, linkedGuidLow);
        return false;
    }

    if (!(master->spawnMask & slave->spawnMask))  // they must have a possibility to meet (normal/heroic difficulty)
    {
        TC_LOG_ERROR("sql.sql", "LinkedRespawn: Creature '%u' linking to '%u' with not corresponding spawnMask", guidLow, linkedGuidLow);
        return false;
    }

    ObjectGuid linkedGuid(HighGuid::Unit, slave->id, linkedGuidLow);

    _linkedRespawnStore[guid] = linkedGuid;
    PreparedStatement* stmt = WorldDatabase.GetPreparedStatement(WORLD_REP_LINKED_RESPAWN);
    stmt->setUInt32(0, guidLow);
    stmt->setUInt32(1, linkedGuidLow);
    stmt->setUInt32(2, LINKED_RESPAWN_CREATURE_TO_CREATURE);
    WorldDatabase.Execute(stmt);
    return true;
}

void ObjectMgr::LoadTempSummons()
{
    uint32 oldMSTime = getMSTime();

    _tempSummonDataStore.clear();   // needed for reload case

    //                                               0           1             2        3      4           5           6           7            8           9
    QueryResult result = WorldDatabase.Query("SELECT summonerId, summonerType, groupId, entry, position_x, position_y, position_z, orientation, summonType, summonTime FROM creature_summon_groups");

    if (!result)
    {
        TC_LOG_INFO("server.loading", ">> Loaded 0 temp summons. DB table `creature_summon_groups` is empty.");
        return;
    }

    uint32 count = 0;
    do
    {
        Field* fields = result->Fetch();

        uint32 summonerId               = fields[0].GetUInt32();
        SummonerType summonerType       = SummonerType(fields[1].GetUInt8());
        uint8 group                     = fields[2].GetUInt8();

        switch (summonerType)
        {
            case SUMMONER_TYPE_CREATURE:
                if (!GetCreatureTemplate(summonerId))
                {
                    TC_LOG_ERROR("sql.sql", "Table `creature_summon_groups` has summoner with non existing entry %u for creature summoner type, skipped.", summonerId);
                    continue;
                }
                break;
            case SUMMONER_TYPE_GAMEOBJECT:
                if (!GetGameObjectTemplate(summonerId))
                {
                    TC_LOG_ERROR("sql.sql", "Table `creature_summon_groups` has summoner with non existing entry %u for gameobject summoner type, skipped.", summonerId);
                    continue;
                }
                break;
            case SUMMONER_TYPE_MAP:
                if (!sMapStore.LookupEntry(summonerId))
                {
                    TC_LOG_ERROR("sql.sql", "Table `creature_summon_groups` has summoner with non existing entry %u for map summoner type, skipped.", summonerId);
                    continue;
                }
                break;
            default:
                TC_LOG_ERROR("sql.sql", "Table `creature_summon_groups` has unhandled summoner type %u for summoner %u, skipped.", summonerType, summonerId);
                continue;
        }

        TempSummonData data;
        data.entry                      = fields[3].GetUInt32();

        if (!GetCreatureTemplate(data.entry))
        {
            TC_LOG_ERROR("sql.sql", "Table `creature_summon_groups` has creature in group [Summoner ID: %u, Summoner Type: %u, Group ID: %u] with non existing creature entry %u, skipped.", summonerId, summonerType, group, data.entry);
            continue;
        }

        float posX                      = fields[4].GetFloat();
        float posY                      = fields[5].GetFloat();
        float posZ                      = fields[6].GetFloat();
        float orientation               = fields[7].GetFloat();

        data.pos.Relocate(posX, posY, posZ, orientation);

        data.type                       = TempSummonType(fields[8].GetUInt8());

        if (data.type > TEMPSUMMON_MANUAL_DESPAWN)
        {
            TC_LOG_ERROR("sql.sql", "Table `creature_summon_groups` has unhandled temp summon type %u in group [Summoner ID: %u, Summoner Type: %u, Group ID: %u] for creature entry %u, skipped.", data.type, summonerId, summonerType, group, data.entry);
            continue;
        }

        data.time                       = fields[9].GetUInt32();

        TempSummonGroupKey key(summonerId, summonerType, group);
        _tempSummonDataStore[key].push_back(data);

        ++count;

    } while (result->NextRow());

    TC_LOG_INFO("server.loading", ">> Loaded %u temp summons in %u ms", count, GetMSTimeDiffToNow(oldMSTime));
}

void ObjectMgr::LoadCreatures()
{
    uint32 oldMSTime = getMSTime();

    //                                               0              1   2    3           4           5           6            7        8             9              10
    QueryResult result = WorldDatabase.Query("SELECT creature.guid, id, map, position_x, position_y, position_z, orientation, modelid, equipment_id, spawntimesecs, wander_distance, "
    //   11               12         13       14            15         16          17          18                19                   20                    21
        "currentwaypoint, curhealth, curmana, MovementType, spawnMask, phaseMask, eventEntry, poolSpawnId, creature.npcflag, creature.unit_flags, creature.dynamicflags, "
    //   22
        "creature.ScriptName "
        "FROM creature "
        "LEFT OUTER JOIN game_event_creature ON creature.guid = game_event_creature.guid "
        "LEFT OUTER JOIN pool_members ON pool_members.type = 0 AND creature.guid = pool_members.spawnId");

    if (!result)
    {
        TC_LOG_INFO("server.loading", ">> Loaded 0 creatures. DB table `creature` is empty.");
        return;
    }

    // Build single time for check spawnmask
    std::map<uint32, uint32> spawnMasks;
    for (uint32 i = 0; i < sMapStore.GetNumRows(); ++i)
        if (sMapStore.LookupEntry(i))
            for (uint8 k = 0; k < MAX_DIFFICULTY; ++k)
                if (GetMapDifficultyData(i, Difficulty(k)))
                    spawnMasks[i] |= (1 << k);

    _creatureDataStore.rehash(result->GetRowCount());

    do
    {
        Field* fields = result->Fetch();

        ObjectGuid::LowType guid = fields[0].GetUInt32();
        uint32 entry        = fields[1].GetUInt32();

        CreatureTemplate const* cInfo = GetCreatureTemplate(entry);
        if (!cInfo)
        {
            TC_LOG_ERROR("sql.sql", "Table `creature` has creature (GUID: %u) with non existing creature entry %u, skipped.", guid, entry);
            continue;
        }

        CreatureData& data = _creatureDataStore[guid];
        data.spawnId        = guid;
        data.id             = entry;
        data.mapId          = fields[2].GetUInt16();
        data.spawnPoint.Relocate(fields[3].GetFloat(), fields[4].GetFloat(), fields[5].GetFloat(), fields[6].GetFloat());
        data.displayid      = fields[7].GetUInt32();
        data.equipmentId    = fields[8].GetInt8();
        data.spawntimesecs  = fields[9].GetUInt32();
<<<<<<< HEAD

        // EJ rare spawn time
        if (cInfo->rank == 2 || cInfo->rank == 4)
        {
            if (data.spawntimesecs < TimeConstants::HOUR * 100)
            {
                data.spawntimesecs = TimeConstants::HOUR * 100;
            }
        }

        data.spawndist      = fields[10].GetFloat();
=======
        data.wander_distance      = fields[10].GetFloat();
>>>>>>> b3de6afd
        data.currentwaypoint= fields[11].GetUInt32();
        data.curhealth      = fields[12].GetUInt32();
        data.curmana        = fields[13].GetUInt32();
        data.movementType   = fields[14].GetUInt8();
        data.spawnMask      = fields[15].GetUInt8();
        data.phaseMask      = fields[16].GetUInt32();
        int16 gameEvent     = fields[17].GetInt8();
        uint32 PoolId       = fields[18].GetUInt32();
        data.npcflag        = fields[19].GetUInt32();
        data.unit_flags     = fields[20].GetUInt32();
        data.dynamicflags   = fields[21].GetUInt32();
        data.scriptId       = GetScriptId(fields[22].GetString());
        data.spawnGroupData = GetDefaultSpawnGroup();

        MapEntry const* mapEntry = sMapStore.LookupEntry(data.mapId);
        if (!mapEntry)
        {
            TC_LOG_ERROR("sql.sql", "Table `creature` has creature (GUID: %u) that spawned at nonexistent map (Id: %u), skipped.", guid, data.mapId);
            continue;
        }

        // Skip spawnMask check for transport maps
        if (!IsTransportMap(data.mapId))
        {
            if (data.spawnMask & ~spawnMasks[data.mapId])
                TC_LOG_ERROR("sql.sql", "Table `creature` has creature (GUID: %u) that have wrong spawn mask %u including unsupported difficulty modes for map (Id: %u).", guid, data.spawnMask, data.mapId);
        }
        else
            data.spawnGroupData = GetLegacySpawnGroup(); // force compatibility group for transport spawns

        bool ok = true;
        for (uint32 diff = 0; diff < MAX_DIFFICULTY - 1 && ok; ++diff)
        {
            if (_difficultyEntries[diff].find(data.id) != _difficultyEntries[diff].end())
            {
                TC_LOG_ERROR("sql.sql", "Table `creature` has creature (GUID: %u) that is listed as difficulty %u template (entry: %u) in `creature_template`, skipped.",
                    guid, diff + 1, data.id);
                ok = false;
            }
        }
        if (!ok)
            continue;

        // -1 random, 0 no equipment
        if (data.equipmentId != 0)
        {
            if (!GetEquipmentInfo(data.id, data.equipmentId))
            {
                TC_LOG_ERROR("sql.sql", "Table `creature` has creature (Entry: %u) with equipment_id %u not found in table `creature_equip_template`, set to no equipment.", data.id, data.equipmentId);
                data.equipmentId = 0;
            }
        }

        if (cInfo->flags_extra & CREATURE_FLAG_EXTRA_INSTANCE_BIND)
        {
            if (!mapEntry->IsDungeon())
                TC_LOG_ERROR("sql.sql", "Table `creature` has creature (GUID: %u Entry: %u) with `creature_template`.`flags_extra` including CREATURE_FLAG_EXTRA_INSTANCE_BIND but creature is not in instance.", guid, data.id);
        }

        if (data.movementType >= MAX_DB_MOTION_TYPE)
        {
            TC_LOG_ERROR("sql.sql", "Table `creature` has creature (GUID: %u Entry: %u) with wrong movement generator type (%u), ignored and set to IDLE.", guid, data.id, data.movementType);
            data.movementType = IDLE_MOTION_TYPE;
        }

        if (data.wander_distance < 0.0f)
        {
            TC_LOG_ERROR("sql.sql", "Table `creature` has creature (GUID: %u Entry: %u) with `wander_distance`< 0, set to 0.", guid, data.id);
            data.wander_distance = 0.0f;
        }
        else if (data.movementType == RANDOM_MOTION_TYPE)
        {
            if (data.wander_distance == 0.0f)
            {
                TC_LOG_ERROR("sql.sql", "Table `creature` has creature (GUID: %u Entry: %u) with `MovementType`=1 (random movement) but with `wander_distance`=0, replace by idle movement type (0).", guid, data.id);
                data.movementType = IDLE_MOTION_TYPE;
            }
        }
        else if (data.movementType == IDLE_MOTION_TYPE)
        {
            if (data.wander_distance != 0.0f)
            {
                TC_LOG_ERROR("sql.sql", "Table `creature` has creature (GUID: %u Entry: %u) with `MovementType`=0 (idle) have `wander_distance`<>0, set to 0.", guid, data.id);
                data.wander_distance = 0.0f;
            }
        }

        if (data.phaseMask == 0)
        {
            TC_LOG_ERROR("sql.sql", "Table `creature` has creature (GUID: %u Entry: %u) with `phaseMask`=0 (not visible for anyone), set to 1.", guid, data.id);
            data.phaseMask = 1;
        }

        if (sWorld->getBoolConfig(CONFIG_CALCULATE_CREATURE_ZONE_AREA_DATA))
        {
            uint32 zoneId = 0;
            uint32 areaId = 0;
            sMapMgr->GetZoneAndAreaId(zoneId, areaId, data.mapId, data.spawnPoint);

            PreparedStatement* stmt = WorldDatabase.GetPreparedStatement(WORLD_UPD_CREATURE_ZONE_AREA_DATA);

            stmt->setUInt32(0, zoneId);
            stmt->setUInt32(1, areaId);
            stmt->setUInt64(2, guid);

            WorldDatabase.Execute(stmt);
        }

        // Add to grid if not managed by the game event or pool system
        if (gameEvent == 0 && PoolId == 0)
            AddCreatureToGrid(guid, &data);
    }
    while (result->NextRow());

    TC_LOG_INFO("server.loading", ">> Loaded " SZFMTD " creatures in %u ms", _creatureDataStore.size(), GetMSTimeDiffToNow(oldMSTime));
}

void ObjectMgr::AddCreatureToGrid(ObjectGuid::LowType guid, CreatureData const* data)
{
    uint8 mask = data->spawnMask;
    for (uint8 i = 0; mask != 0; i++, mask >>= 1)
    {
        if (mask & 1)
        {
            CellCoord cellCoord = Trinity::ComputeCellCoord(data->spawnPoint.GetPositionX(), data->spawnPoint.GetPositionY());
            CellObjectGuids& cell_guids = _mapObjectGuidsStore[MAKE_PAIR32(data->mapId, i)][cellCoord.GetId()];
            cell_guids.creatures.insert(guid);
        }
    }
}

void ObjectMgr::RemoveCreatureFromGrid(ObjectGuid::LowType guid, CreatureData const* data)
{
    uint8 mask = data->spawnMask;
    for (uint8 i = 0; mask != 0; i++, mask >>= 1)
    {
        if (mask & 1)
        {
            CellCoord cellCoord = Trinity::ComputeCellCoord(data->spawnPoint.GetPositionX(), data->spawnPoint.GetPositionY());
            CellObjectGuids& cell_guids = _mapObjectGuidsStore[MAKE_PAIR32(data->mapId, i)][cellCoord.GetId()];
            cell_guids.creatures.erase(guid);
        }
    }
}

ObjectGuid::LowType ObjectMgr::AddGameObjectData(uint32 entry, uint32 mapId, Position const& pos, QuaternionData const& rot, uint32 spawntimedelay /*= 0*/)
{
    GameObjectTemplate const* goinfo = GetGameObjectTemplate(entry);
    if (!goinfo)
        return 0;

    Map* map = sMapMgr->CreateBaseMap(mapId);
    if (!map)
        return 0;

    ObjectGuid::LowType spawnId = GenerateGameObjectSpawnId();

    GameObjectData& data = NewOrExistGameObjectData(spawnId);
    data.spawnId        = spawnId;
    data.id             = entry;
    data.mapId          = mapId;
    data.spawnPoint.Relocate(pos);
    data.rotation       = rot;
    data.spawntimesecs  = spawntimedelay;
    data.animprogress   = 100;
    data.spawnMask      = 1;
    data.goState        = GO_STATE_READY;
    data.phaseMask      = PHASEMASK_NORMAL;
    data.artKit         = goinfo->type == GAMEOBJECT_TYPE_CAPTURE_POINT ? 21 : 0;
    data.dbData         = false;
    data.spawnGroupData = GetLegacySpawnGroup();

    AddGameobjectToGrid(spawnId, &data);

    // Spawn if necessary (loaded grids only)
    // We use spawn coords to spawn
    if (!map->Instanceable() && map->IsGridLoaded(data.spawnPoint))
    {
        GameObject* go = new GameObject;
        if (!go->LoadFromDB(spawnId, map, true))
        {
            TC_LOG_ERROR("misc", "AddGameObjectData: cannot add gameobject entry %u to map", entry);
            delete go;
            return 0;
        }
    }

    TC_LOG_DEBUG("maps", "AddGameObjectData: dbguid %u entry %u map %u pos %s", spawnId, entry, mapId, data.spawnPoint.ToString().c_str());

    return spawnId;
}


ObjectGuid::LowType ObjectMgr::AddCreatureData(uint32 entry, uint32 mapId, Position const& pos, uint32 spawntimedelay /*= 0*/)
{
    CreatureTemplate const* cInfo = GetCreatureTemplate(entry);
    if (!cInfo)
        return 0;

    uint32 level = cInfo->minlevel == cInfo->maxlevel ? cInfo->minlevel : urand(cInfo->minlevel, cInfo->maxlevel); // Only used for extracting creature base stats
    CreatureBaseStats const* stats = GetCreatureBaseStats(level, cInfo->unit_class);
    Map* map = sMapMgr->CreateBaseMap(mapId);
    if (!map)
        return 0;

    ObjectGuid::LowType spawnId = GenerateCreatureSpawnId();
    CreatureData& data = NewOrExistCreatureData(spawnId);
    data.spawnId = spawnId;
    data.id = entry;
    data.mapId = mapId;
    data.spawnPoint.Relocate(pos);
    data.displayid = 0;
    data.equipmentId = 0;
    data.spawntimesecs = spawntimedelay;
    data.wander_distance = 0;
    data.currentwaypoint = 0;
    data.curhealth = stats->GenerateHealth(cInfo);
    data.curmana = stats->GenerateMana(cInfo);
    data.movementType = cInfo->MovementType;
    data.spawnMask = 1;
    data.phaseMask = PHASEMASK_NORMAL;
    data.dbData = false;
    data.npcflag = cInfo->npcflag;
    data.unit_flags = cInfo->unit_flags;
    data.dynamicflags = cInfo->dynamicflags;
    data.spawnGroupData = GetLegacySpawnGroup();

    AddCreatureToGrid(spawnId, &data);

    // We use spawn coords to spawn
    if (!map->Instanceable() && !map->IsRemovalGrid(data.spawnPoint))
    {
        Creature* creature = new Creature();
        if (!creature->LoadFromDB(spawnId, map, true, true))
        {
            TC_LOG_ERROR("misc", "AddCreature: Cannot add creature entry %u to map", entry);
            delete creature;
            return 0;
        }
    }

    return spawnId;
}

void ObjectMgr::LoadGameObjects()
{
    uint32 oldMSTime = getMSTime();

    //                                                0                1   2    3           4           5           6
    QueryResult result = WorldDatabase.Query("SELECT gameobject.guid, id, map, position_x, position_y, position_z, orientation, "
    //   7          8          9          10         11             12            13     14         15         16          17
        "rotation0, rotation1, rotation2, rotation3, spawntimesecs, animprogress, state, spawnMask, phaseMask, eventEntry, poolSpawnId, "
    //   18
        "ScriptName "
        "FROM gameobject LEFT OUTER JOIN game_event_gameobject ON gameobject.guid = game_event_gameobject.guid "
        "LEFT OUTER JOIN pool_members ON pool_members.type = 1 AND gameobject.guid = pool_members.spawnId");

    if (!result)
    {
        TC_LOG_INFO("server.loading", ">> Loaded 0 gameobjects. DB table `gameobject` is empty.");
        return;
    }

    // build single time for check spawnmask
    std::map<uint32, uint32> spawnMasks;
    for (uint32 i = 0; i < sMapStore.GetNumRows(); ++i)
        if (sMapStore.LookupEntry(i))
            for (uint8 k = 0; k < MAX_DIFFICULTY; ++k)
                if (GetMapDifficultyData(i, Difficulty(k)))
                    spawnMasks[i] |= (1 << k);

    _gameObjectDataStore.rehash(result->GetRowCount());

    do
    {
        Field* fields = result->Fetch();

        ObjectGuid::LowType guid = fields[0].GetUInt32();
        uint32 entry        = fields[1].GetUInt32();

        GameObjectTemplate const* gInfo = GetGameObjectTemplate(entry);
        if (!gInfo)
        {
            TC_LOG_ERROR("sql.sql", "Table `gameobject` has gameobject (GUID: %u) with non existing gameobject entry %u, skipped.", guid, entry);
            continue;
        }

        if (!gInfo->displayId)
        {
            switch (gInfo->type)
            {
                case GAMEOBJECT_TYPE_TRAP:
                case GAMEOBJECT_TYPE_SPELL_FOCUS:
                    break;
                default:
                    TC_LOG_ERROR("sql.sql", "Gameobject (GUID: %u Entry %u GoType: %u) doesn't have a displayId (%u), not loaded.", guid, entry, gInfo->type, gInfo->displayId);
                    break;
            }
        }

        if (gInfo->displayId && !sGameObjectDisplayInfoStore.LookupEntry(gInfo->displayId))
        {
            TC_LOG_ERROR("sql.sql", "Gameobject (GUID: %u Entry %u GoType: %u) has an invalid displayId (%u), not loaded.", guid, entry, gInfo->type, gInfo->displayId);
            continue;
        }

        GameObjectData& data = _gameObjectDataStore[guid];

        data.spawnId        = guid;
        data.id             = entry;
        data.mapId          = fields[2].GetUInt16();
        data.spawnPoint.Relocate(fields[3].GetFloat(), fields[4].GetFloat(), fields[5].GetFloat(), fields[6].GetFloat());
        data.rotation.x     = fields[7].GetFloat();
        data.rotation.y     = fields[8].GetFloat();
        data.rotation.z     = fields[9].GetFloat();
        data.rotation.w     = fields[10].GetFloat();
        data.spawntimesecs  = fields[11].GetInt32();
        data.spawnGroupData = GetDefaultSpawnGroup();

        MapEntry const* mapEntry = sMapStore.LookupEntry(data.mapId);
        if (!mapEntry)
        {
            TC_LOG_ERROR("sql.sql", "Table `gameobject` has gameobject (GUID: %u Entry: %u) spawned on a non-existed map (Id: %u), skip", guid, data.id, data.mapId);
            continue;
        }

        if (data.spawntimesecs == 0 && gInfo->IsDespawnAtAction())
        {
            TC_LOG_ERROR("sql.sql", "Table `gameobject` has gameobject (GUID: %u Entry: %u) with `spawntimesecs` (0) value, but the gameobejct is marked as despawnable at action.", guid, data.id);
        }

        data.animprogress   = fields[12].GetUInt8();
        data.artKit         = 0;

        uint32 go_state     = fields[13].GetUInt8();
        if (go_state >= MAX_GO_STATE)
        {
            TC_LOG_ERROR("sql.sql", "Table `gameobject` has gameobject (GUID: %u Entry: %u) with invalid `state` (%u) value, skip", guid, data.id, go_state);
            continue;
        }
        data.goState       = GOState(go_state);

        data.spawnMask      = fields[14].GetUInt8();

        if (!IsTransportMap(data.mapId))
        {
            if (data.spawnMask & ~spawnMasks[data.mapId])
                TC_LOG_ERROR("sql.sql", "Table `gameobject` has gameobject (GUID: %u Entry: %u) that has wrong spawn mask %u including unsupported difficulty modes for map (Id: %u), skip", guid, data.id, data.spawnMask, data.mapId);
        }
        else
            data.spawnGroupData = GetLegacySpawnGroup(); // force compatibility group for transport spawns

        data.phaseMask      = fields[15].GetUInt32();
        int16 gameEvent     = fields[16].GetInt8();
        uint32 PoolId        = fields[17].GetUInt32();

        data.scriptId = GetScriptId(fields[18].GetString());

        if (data.rotation.x < -1.0f || data.rotation.x > 1.0f)
        {
            TC_LOG_ERROR("sql.sql", "Table `gameobject` has gameobject (GUID: %u Entry: %u) with invalid rotationX (%f) value, skip", guid, data.id, data.rotation.x);
            continue;
        }

        if (data.rotation.y < -1.0f || data.rotation.y > 1.0f)
        {
            TC_LOG_ERROR("sql.sql", "Table `gameobject` has gameobject (GUID: %u Entry: %u) with invalid rotationY (%f) value, skip", guid, data.id, data.rotation.y);
            continue;
        }

        if (data.rotation.z < -1.0f || data.rotation.z > 1.0f)
        {
            TC_LOG_ERROR("sql.sql", "Table `gameobject` has gameobject (GUID: %u Entry: %u) with invalid rotationZ (%f) value, skip", guid, data.id, data.rotation.z);
            continue;
        }

        if (data.rotation.w < -1.0f || data.rotation.w > 1.0f)
        {
            TC_LOG_ERROR("sql.sql", "Table `gameobject` has gameobject (GUID: %u Entry: %u) with invalid rotationW (%f) value, skip", guid, data.id, data.rotation.w);
            continue;
        }

        if (!MapManager::IsValidMapCoord(data.mapId, data.spawnPoint))
        {
            TC_LOG_ERROR("sql.sql", "Table `gameobject` has gameobject (GUID: %u Entry: %u) with invalid coordinates, skip", guid, data.id);
            continue;
        }

        if (!data.rotation.isUnit())
        {
            TC_LOG_ERROR("sql.sql", "Table `gameobject` has gameobject (GUID: %u Entry: %u) with invalid rotation quaternion (non-unit), defaulting to orientation on Z axis only", guid, data.id);
            data.rotation = QuaternionData::fromEulerAnglesZYX(data.spawnPoint.GetOrientation(), 0.0f, 0.0f);
        }

        if (data.phaseMask == 0)
        {
            TC_LOG_ERROR("sql.sql", "Table `gameobject` has gameobject (GUID: %u Entry: %u) with `phaseMask`=0 (not visible for anyone), set to 1.", guid, data.id);
            data.phaseMask = 1;
        }

        if (sWorld->getBoolConfig(CONFIG_CALCULATE_GAMEOBJECT_ZONE_AREA_DATA))
        {
            uint32 zoneId = 0;
            uint32 areaId = 0;
            sMapMgr->GetZoneAndAreaId(zoneId, areaId, data.mapId, data.spawnPoint);

            PreparedStatement* stmt = WorldDatabase.GetPreparedStatement(WORLD_UPD_GAMEOBJECT_ZONE_AREA_DATA);

            stmt->setUInt32(0, zoneId);
            stmt->setUInt32(1, areaId);
            stmt->setUInt64(2, guid);

            WorldDatabase.Execute(stmt);
        }

        if (gameEvent == 0 && PoolId == 0)                      // if not this is to be managed by GameEvent System or Pool system
            AddGameobjectToGrid(guid, &data);
    }
    while (result->NextRow());

    TC_LOG_INFO("server.loading", ">> Loaded " SZFMTD " gameobjects in %u ms", _gameObjectDataStore.size(), GetMSTimeDiffToNow(oldMSTime));
}

void ObjectMgr::LoadSpawnGroupTemplates()
{
    uint32 oldMSTime = getMSTime();

    //                                               0        1          2
    QueryResult result = WorldDatabase.Query("SELECT groupId, groupName, groupFlags FROM spawn_group_template");

    if (result)
    {
        do
        {
            Field* fields = result->Fetch();
            uint32 groupId = fields[0].GetUInt32();
            SpawnGroupTemplateData& group = _spawnGroupDataStore[groupId];
            group.groupId = groupId;
            group.name = fields[1].GetString();
            group.mapId = SPAWNGROUP_MAP_UNSET;
            uint32 flags = fields[2].GetUInt32();
            if (flags & ~SPAWNGROUP_FLAGS_ALL)
            {
                flags &= SPAWNGROUP_FLAGS_ALL;
                TC_LOG_ERROR("sql.sql", "Invalid spawn group flag %u on group ID %u (%s), reduced to valid flag %u.", flags, groupId, group.name.c_str(), uint32(group.flags));
            }
            if (flags & SPAWNGROUP_FLAG_SYSTEM && flags & SPAWNGROUP_FLAG_MANUAL_SPAWN)
            {
                flags &= ~SPAWNGROUP_FLAG_MANUAL_SPAWN;
                TC_LOG_ERROR("sql.sql", "System spawn group %u (%s) has invalid manual spawn flag. Ignored.", groupId, group.name.c_str());
            }
            group.flags = SpawnGroupFlags(flags);
        } while (result->NextRow());
    }

    if (_spawnGroupDataStore.find(0) == _spawnGroupDataStore.end())
    {
        TC_LOG_ERROR("sql.sql", "Default spawn group (index 0) is missing from DB! Manually inserted.");
        SpawnGroupTemplateData& data = _spawnGroupDataStore[0];
        data.groupId = 0;
        data.name = "Default Group";
        data.mapId = 0;
        data.flags = SPAWNGROUP_FLAG_SYSTEM;
    }
    if (_spawnGroupDataStore.find(1) == _spawnGroupDataStore.end())
    {
        TC_LOG_ERROR("sql.sql", "Default legacy spawn group (index 1) is missing from DB! Manually inserted.");
        SpawnGroupTemplateData&data = _spawnGroupDataStore[1];
        data.groupId = 1;
        data.name = "Legacy Group";
        data.mapId = 0;
        data.flags = SpawnGroupFlags(SPAWNGROUP_FLAG_SYSTEM | SPAWNGROUP_FLAG_COMPATIBILITY_MODE);
    }

    if (result)
        TC_LOG_INFO("server.loading", ">> Loaded " SZFMTD " spawn group templates in %u ms", _spawnGroupDataStore.size(), GetMSTimeDiffToNow(oldMSTime));
    else
        TC_LOG_INFO("server.loading", ">> Loaded 0 spawn group templates. DB table `spawn_group_template` is empty.");

    return;
}

void ObjectMgr::LoadSpawnGroups()
{
    uint32 oldMSTime = getMSTime();

    //                                               0        1          2
    QueryResult result = WorldDatabase.Query("SELECT groupId, spawnType, spawnId FROM spawn_group");

    if (!result)
    {
        TC_LOG_INFO("server.loading", ">> Loaded 0 spawn group members. DB table `spawn_group` is empty.");
        return;
    }

    uint32 numMembers = 0;
    do
    {
        Field* fields = result->Fetch();
        uint32 groupId = fields[0].GetUInt32();
        SpawnObjectType spawnType = SpawnObjectType(fields[1].GetUInt8());
        if (!SpawnData::TypeIsValid(spawnType))
        {
            TC_LOG_ERROR("sql.sql", "Spawn data with invalid type %u listed for spawn group %u. Skipped.", uint32(spawnType), groupId);
            continue;
        }
        ObjectGuid::LowType spawnId = fields[2].GetUInt32();

        SpawnMetadata const* data = GetSpawnMetadata(spawnType, spawnId);
        if (!data)
        {
            TC_LOG_ERROR("sql.sql", "Spawn data with ID (%u,%u) not found, but is listed as a member of spawn group %u!", uint32(spawnType), spawnId, groupId);
            continue;
        }
        else if (data->spawnGroupData->groupId)
        {
            TC_LOG_ERROR("sql.sql", "Spawn with ID (%u,%u) is listed as a member of spawn group %u, but is already a member of spawn group %u. Skipping.", uint32(spawnType), spawnId, groupId, data->spawnGroupData->groupId);
            continue;
        }
        auto it = _spawnGroupDataStore.find(groupId);
        if (it == _spawnGroupDataStore.end())
        {
            TC_LOG_ERROR("sql.sql", "Spawn group %u assigned to spawn ID (%u,%u), but group does not exist!", groupId, uint32(spawnType), spawnId);
            continue;
        }
        else
        {
            SpawnGroupTemplateData& groupTemplate = it->second;
            if (groupTemplate.mapId == SPAWNGROUP_MAP_UNSET)
                groupTemplate.mapId = data->mapId;
            else if (groupTemplate.mapId != data->mapId && !(groupTemplate.flags & SPAWNGROUP_FLAG_SYSTEM))
            {
                TC_LOG_ERROR("sql.sql", "Spawn group %u has map ID %u, but spawn (%u,%u) has map id %u - spawn NOT added to group!", groupId, groupTemplate.mapId, uint32(spawnType), spawnId, data->mapId);
                continue;
            }
            const_cast<SpawnMetadata*>(data)->spawnGroupData = &groupTemplate;
            if (!(groupTemplate.flags & SPAWNGROUP_FLAG_SYSTEM))
                _spawnGroupMapStore.emplace(groupId, data);
            ++numMembers;
        }
    } while (result->NextRow());

    TC_LOG_INFO("server.loading", ">> Loaded %u spawn group members in %u ms", numMembers, GetMSTimeDiffToNow(oldMSTime));
}

void ObjectMgr::LoadInstanceSpawnGroups()
{
    uint32 oldMSTime = getMSTime();

    //                                               0              1            2           3             4
    QueryResult result = WorldDatabase.Query("SELECT instanceMapId, bossStateId, bossStates, spawnGroupId, flags FROM instance_spawn_groups");

    if (!result)
    {
        TC_LOG_INFO("server.loading", ">> Loaded 0 instance spawn groups. DB table `instance_spawn_groups` is empty.");
        return;
    }

    uint32 n = 0;
    do
    {
        Field* fields = result->Fetch();
        uint32 const spawnGroupId = fields[3].GetUInt32();
        auto it = _spawnGroupDataStore.find(spawnGroupId);
        if (it == _spawnGroupDataStore.end() || (it->second.flags & SPAWNGROUP_FLAG_SYSTEM))
        {
            TC_LOG_ERROR("sql.sql", "Invalid spawn group %u specified for instance %u. Skipped.", spawnGroupId, fields[0].GetUInt16());
            continue;
        }

        uint16 const instanceMapId = fields[0].GetUInt16();
        auto& vector = _instanceSpawnGroupStore[instanceMapId];
        vector.emplace_back();
        InstanceSpawnGroupInfo& info = vector.back();
        info.SpawnGroupId = spawnGroupId;
        info.BossStateId = fields[1].GetUInt8();

        uint8 const ALL_STATES = (1 << TO_BE_DECIDED) - 1;
        uint8 const states = fields[2].GetUInt8();
        if (states & ~ALL_STATES)
        {
            info.BossStates = states & ALL_STATES;
            TC_LOG_ERROR("sql.sql", "Instance spawn group (%u,%u) had invalid boss state mask %u - truncated to %u.", instanceMapId, spawnGroupId, states, info.BossStates);
        }
        else
            info.BossStates = states;

        uint8 const flags = fields[4].GetUInt8();
        if (flags & ~InstanceSpawnGroupInfo::FLAG_ALL)
        {
            info.Flags = flags & InstanceSpawnGroupInfo::FLAG_ALL;
            TC_LOG_ERROR("sql.sql", "Instance spawn group (%u,%u) had invalid flags %u - truncated to %u.", instanceMapId, spawnGroupId, flags, info.Flags);
        }
        else
            info.Flags = flags;

        ++n;
    } while (result->NextRow());

    TC_LOG_INFO("server.loading", ">> Loaded %u instance spawn groups in %u ms", n, GetMSTimeDiffToNow(oldMSTime));
}

void ObjectMgr::OnDeleteSpawnData(SpawnData const* data)
{
    auto templateIt = _spawnGroupDataStore.find(data->spawnGroupData->groupId);
    ASSERT(templateIt != _spawnGroupDataStore.end(), "Creature data for (%u,%u) is being deleted and has invalid spawn group index %u!", uint32(data->type), data->spawnId, data->spawnGroupData->groupId);
    if (templateIt->second.flags & SPAWNGROUP_FLAG_SYSTEM) // system groups don't store their members in the map
        return;

    auto pair = _spawnGroupMapStore.equal_range(data->spawnGroupData->groupId);
    for (auto it = pair.first; it != pair.second; ++it)
    {
        if (it->second != data)
            continue;
        _spawnGroupMapStore.erase(it);
        return;
    }
    ASSERT(false, "Spawn data (%u,%u) being removed is member of spawn group %u, but not actually listed in the lookup table for that group!", uint32(data->type), data->spawnId, data->spawnGroupData->groupId);
}

void ObjectMgr::AddGameobjectToGrid(ObjectGuid::LowType guid, GameObjectData const* data)
{
    uint8 mask = data->spawnMask;
    for (uint8 i = 0; mask != 0; i++, mask >>= 1)
    {
        if (mask & 1)
        {
            CellCoord cellCoord = Trinity::ComputeCellCoord(data->spawnPoint.GetPositionX(), data->spawnPoint.GetPositionY());
            CellObjectGuids& cell_guids = _mapObjectGuidsStore[MAKE_PAIR32(data->mapId, i)][cellCoord.GetId()];
            cell_guids.gameobjects.insert(guid);
        }
    }
}

void ObjectMgr::RemoveGameobjectFromGrid(ObjectGuid::LowType guid, GameObjectData const* data)
{
    uint8 mask = data->spawnMask;
    for (uint8 i = 0; mask != 0; i++, mask >>= 1)
    {
        if (mask & 1)
        {
            CellCoord cellCoord = Trinity::ComputeCellCoord(data->spawnPoint.GetPositionX(), data->spawnPoint.GetPositionY());
            CellObjectGuids& cell_guids = _mapObjectGuidsStore[MAKE_PAIR32(data->mapId, i)][cellCoord.GetId()];
            cell_guids.gameobjects.erase(guid);
        }
    }
}

void ObjectMgr::LoadItemLocales()
{
    uint32 oldMSTime = getMSTime();

    _itemLocaleStore.clear();                                 // need for reload case

    //                                               0   1       2     3
    QueryResult result = WorldDatabase.Query("SELECT ID, locale, Name, Description FROM item_template_locale");
    if (!result)
        return;

    do
    {
        Field* fields = result->Fetch();

        uint32 id               = fields[0].GetUInt32();
        std::string localeName  = fields[1].GetString();
        std::string Name        = fields[2].GetString();
        std::string Description = fields[3].GetString();

        ItemLocale& data        = _itemLocaleStore[id];
        LocaleConstant locale   = GetLocaleByName(localeName);
        if (locale == LOCALE_enUS)
            continue;

        AddLocaleString(Name, locale, data.Name);
        AddLocaleString(Description, locale, data.Description);
    } while (result->NextRow());

    TC_LOG_INFO("server.loading", ">> Loaded %u Item locale strings in %u ms", uint32(_itemLocaleStore.size()), GetMSTimeDiffToNow(oldMSTime));
}

void ObjectMgr::LoadItemTemplates()
{
    uint32 oldMSTime = getMSTime();

    //                                                 0      1       2               3              4        5        6       7          8         9        10        11           12
    QueryResult result = WorldDatabase.Query("SELECT entry, class, subclass, SoundOverrideSubclass, name, displayid, Quality, Flags, FlagsExtra, BuyCount, BuyPrice, SellPrice, InventoryType, "
    //                                              13              14           15          16             17               18                19              20
                                             "AllowableClass, AllowableRace, ItemLevel, RequiredLevel, RequiredSkill, RequiredSkillRank, requiredspell, requiredhonorrank, "
    //                                              21                      22                       23               24        25          26             27           28
                                             "RequiredCityRank, RequiredReputationFaction, RequiredReputationRank, maxcount, stackable, ContainerSlots, StatsCount, stat_type1, "
    //                                            29           30          31           32          33           34          35           36          37           38
                                             "stat_value1, stat_type2, stat_value2, stat_type3, stat_value3, stat_type4, stat_value4, stat_type5, stat_value5, stat_type6, "
    //                                            39           40          41           42           43          44           45           46           47
                                             "stat_value6, stat_type7, stat_value7, stat_type8, stat_value8, stat_type9, stat_value9, stat_type10, stat_value10, "
    //                                                   48                    49           50        51        52         53        54         55      56      57        58
                                             "ScalingStatDistribution, ScalingStatValue, dmg_min1, dmg_max1, dmg_type1, dmg_min2, dmg_max2, dmg_type2, armor, holy_res, fire_res, "
    //                                            59          60         61          62       63       64            65            66          67               68
                                             "nature_res, frost_res, shadow_res, arcane_res, delay, ammo_type, RangedModRange, spellid_1, spelltrigger_1, spellcharges_1, "
    //                                              69              70                71                 72                 73           74               75
                                             "spellppmRate_1, spellcooldown_1, spellcategory_1, spellcategorycooldown_1, spellid_2, spelltrigger_2, spellcharges_2, "
    //                                              76               77              78                  79                 80           81               82
                                             "spellppmRate_2, spellcooldown_2, spellcategory_2, spellcategorycooldown_2, spellid_3, spelltrigger_3, spellcharges_3, "
    //                                              83               84              85                  86                 87           88               89
                                             "spellppmRate_3, spellcooldown_3, spellcategory_3, spellcategorycooldown_3, spellid_4, spelltrigger_4, spellcharges_4, "
    //                                              90               91              92                  93                  94          95               96
                                             "spellppmRate_4, spellcooldown_4, spellcategory_4, spellcategorycooldown_4, spellid_5, spelltrigger_5, spellcharges_5, "
    //                                              97               98              99                  100                 101        102         103       104          105
                                             "spellppmRate_5, spellcooldown_5, spellcategory_5, spellcategorycooldown_5, bonding, description, PageText, LanguageID, PageMaterial, "
    //                                            106       107     108      109          110            111       112     113         114       115   116     117
                                             "startquest, lockid, Material, sheath, RandomProperty, RandomSuffix, block, itemset, MaxDurability, area, Map, BagFamily, "
    //                                            118             119             120             121             122            123              124            125
                                             "TotemCategory, socketColor_1, socketContent_1, socketColor_2, socketContent_2, socketColor_3, socketContent_3, socketBonus, "
    //                                            126                 127                     128            129            130            131         132         133
                                             "GemProperties, RequiredDisenchantSkill, ArmorDamageModifier, duration, ItemLimitCategory, HolidayId, ScriptName, DisenchantID, "
    //                                           134        135            136
                                             "FoodType, minMoneyLoot, maxMoneyLoot, flagsCustom FROM item_template");

    if (!result)
    {
        TC_LOG_INFO("server.loading", ">> Loaded 0 item templates. DB table `item_template` is empty.");
        return;
    }

    _itemTemplateStore.reserve(result->GetRowCount());
    bool enforceDBCAttributes = sWorld->getBoolConfig(CONFIG_DBC_ENFORCE_ITEM_ATTRIBUTES);

    do
    {
        Field* fields = result->Fetch();

        uint32 entry = fields[0].GetUInt32();
        ItemTemplate& itemTemplate = _itemTemplateStore[entry];

        itemTemplate.ItemId                    = entry;
        itemTemplate.Class                     = uint32(fields[1].GetUInt8());
        itemTemplate.SubClass                  = uint32(fields[2].GetUInt8());
        itemTemplate.SoundOverrideSubclass     = int32(fields[3].GetInt8());
        itemTemplate.Name1                     = fields[4].GetString();
        itemTemplate.DisplayInfoID             = fields[5].GetUInt32();
        itemTemplate.Quality                   = uint32(fields[6].GetUInt8());
        itemTemplate.Flags                     = fields[7].GetUInt32();
        itemTemplate.Flags2                    = fields[8].GetUInt32();
        itemTemplate.BuyCount                  = uint32(fields[9].GetUInt8());
        itemTemplate.BuyPrice                  = int32(fields[10].GetInt64());
        itemTemplate.SellPrice                 = fields[11].GetUInt32();
        itemTemplate.InventoryType             = uint32(fields[12].GetUInt8());
        itemTemplate.AllowableClass            = fields[13].GetInt32();
        itemTemplate.AllowableRace             = fields[14].GetInt32();
        itemTemplate.ItemLevel                 = uint32(fields[15].GetUInt16());
        itemTemplate.RequiredLevel             = uint32(fields[16].GetUInt8());
        itemTemplate.RequiredSkill             = uint32(fields[17].GetUInt16());
        itemTemplate.RequiredSkillRank         = uint32(fields[18].GetUInt16());
        itemTemplate.RequiredSpell             = fields[19].GetUInt32();
        itemTemplate.RequiredHonorRank         = fields[20].GetUInt32();
        itemTemplate.RequiredCityRank          = fields[21].GetUInt32();
        itemTemplate.RequiredReputationFaction = uint32(fields[22].GetUInt16());
        itemTemplate.RequiredReputationRank    = uint32(fields[23].GetUInt16());
        itemTemplate.MaxCount                  = fields[24].GetInt32();
        itemTemplate.Stackable                 = fields[25].GetInt32();
        itemTemplate.ContainerSlots            = uint32(fields[26].GetUInt8());
        itemTemplate.StatsCount                = uint32(fields[27].GetUInt8());

        if (itemTemplate.StatsCount > MAX_ITEM_PROTO_STATS)
        {
            TC_LOG_ERROR("sql.sql", "Item (Entry: %u) has too large value in statscount (%u), replace by hardcoded limit (%u).", entry, itemTemplate.StatsCount, MAX_ITEM_PROTO_STATS);
            itemTemplate.StatsCount = MAX_ITEM_PROTO_STATS;
        }

        for (uint8 i = 0; i < itemTemplate.StatsCount; ++i)
        {
            itemTemplate.ItemStat[i].ItemStatType  = uint32(fields[28 + i*2].GetUInt8());
            itemTemplate.ItemStat[i].ItemStatValue = int32(fields[29 + i*2].GetInt16());
        }

        itemTemplate.ScalingStatDistribution = uint32(fields[48].GetUInt16());
        itemTemplate.ScalingStatValue        = fields[49].GetInt32();

        for (uint8 i = 0; i < MAX_ITEM_PROTO_DAMAGES; ++i)
        {
            itemTemplate.Damage[i].DamageMin  = fields[50 + i*3].GetFloat();
            itemTemplate.Damage[i].DamageMax  = fields[51 + i*3].GetFloat();
            itemTemplate.Damage[i].DamageType = uint32(fields[52 + i*3].GetUInt8());
        }

        itemTemplate.Armor          = uint32(fields[56].GetUInt16());
        itemTemplate.HolyRes        = uint32(fields[57].GetUInt8());
        itemTemplate.FireRes        = uint32(fields[58].GetUInt8());
        itemTemplate.NatureRes      = uint32(fields[59].GetUInt8());
        itemTemplate.FrostRes       = uint32(fields[60].GetUInt8());
        itemTemplate.ShadowRes      = uint32(fields[61].GetUInt8());
        itemTemplate.ArcaneRes      = uint32(fields[62].GetUInt8());
        itemTemplate.Delay          = uint32(fields[63].GetUInt16());
        itemTemplate.AmmoType       = uint32(fields[64].GetUInt8());
        itemTemplate.RangedModRange = fields[65].GetFloat();

        for (uint8 i = 0; i < MAX_ITEM_PROTO_SPELLS; ++i)
        {
            itemTemplate.Spells[i].SpellId               = fields[66 + i*7  ].GetInt32();
            itemTemplate.Spells[i].SpellTrigger          = uint32(fields[67 + i*7].GetUInt8());
            itemTemplate.Spells[i].SpellCharges          = int32(fields[68 + i*7].GetInt16());
            itemTemplate.Spells[i].SpellPPMRate          = fields[69 + i*7].GetFloat();
            itemTemplate.Spells[i].SpellCooldown         = fields[70 + i*7].GetInt32();
            itemTemplate.Spells[i].SpellCategory         = uint32(fields[71 + i*7].GetUInt16());
            itemTemplate.Spells[i].SpellCategoryCooldown = fields[72 + i*7].GetInt32();
        }

        itemTemplate.Bonding        = uint32(fields[101].GetUInt8());
        itemTemplate.Description    = fields[102].GetString();
        itemTemplate.PageText       = fields[103].GetUInt32();
        itemTemplate.LanguageID     = uint32(fields[104].GetUInt8());
        itemTemplate.PageMaterial   = uint32(fields[105].GetUInt8());
        itemTemplate.StartQuest     = fields[106].GetUInt32();
        itemTemplate.LockID         = fields[107].GetUInt32();
        itemTemplate.Material       = int32(fields[108].GetInt8());
        itemTemplate.Sheath         = uint32(fields[109].GetUInt8());
        itemTemplate.RandomProperty = fields[110].GetUInt32();
        itemTemplate.RandomSuffix   = fields[111].GetInt32();
        itemTemplate.Block          = fields[112].GetUInt32();
        itemTemplate.ItemSet        = fields[113].GetUInt32();
        itemTemplate.MaxDurability  = uint32(fields[114].GetUInt16());
        itemTemplate.Area           = fields[115].GetUInt32();
        itemTemplate.Map            = uint32(fields[116].GetUInt16());
        itemTemplate.BagFamily      = fields[117].GetUInt32();
        itemTemplate.TotemCategory  = fields[118].GetUInt32();

        for (uint8 i = 0; i < MAX_ITEM_PROTO_SOCKETS; ++i)
        {
            itemTemplate.Socket[i].Color   = uint32(fields[119 + i*2].GetUInt8());
            itemTemplate.Socket[i].Content = fields[120 + i*2].GetUInt32();
        }

        itemTemplate.socketBonus             = fields[125].GetUInt32();
        itemTemplate.GemProperties           = fields[126].GetUInt32();
        itemTemplate.RequiredDisenchantSkill = uint32(fields[127].GetInt16());
        itemTemplate.ArmorDamageModifier     = fields[128].GetFloat();
        itemTemplate.Duration                = fields[129].GetUInt32();
        itemTemplate.ItemLimitCategory       = uint32(fields[130].GetInt16());
        itemTemplate.HolidayId               = fields[131].GetUInt32();
        itemTemplate.ScriptId                = sObjectMgr->GetScriptId(fields[132].GetString());
        itemTemplate.DisenchantID            = fields[133].GetUInt32();
        itemTemplate.FoodType                = uint32(fields[134].GetUInt8());
        itemTemplate.MinMoneyLoot            = fields[135].GetUInt32();
        itemTemplate.MaxMoneyLoot            = fields[136].GetUInt32();
        itemTemplate.FlagsCu                 = fields[137].GetUInt32();

        // Checks

        ItemEntry const* dbcitem = sItemStore.LookupEntry(entry);

        if (dbcitem)
        {
            if (itemTemplate.Class != dbcitem->Class)
            {
                TC_LOG_ERROR("sql.sql", "Item (Entry: %u) does not have a correct class %u, must be %u .", entry, itemTemplate.Class, dbcitem->Class);
                if (enforceDBCAttributes)
                    itemTemplate.Class = dbcitem->Class;
            }

            if (itemTemplate.SoundOverrideSubclass != dbcitem->SoundOverrideSubclass)
            {
                TC_LOG_ERROR("sql.sql", "Item (Entry: %u) does not have a correct SoundOverrideSubclass (%i), must be %i .", entry, itemTemplate.SoundOverrideSubclass, dbcitem->SoundOverrideSubclass);
                if (enforceDBCAttributes)
                    itemTemplate.SoundOverrideSubclass = dbcitem->SoundOverrideSubclass;
            }
            if (itemTemplate.Material != dbcitem->Material)
            {
                TC_LOG_ERROR("sql.sql", "Item (Entry: %u) does not have a correct material (%i), must be %i .", entry, itemTemplate.Material, dbcitem->Material);
                if (enforceDBCAttributes)
                    itemTemplate.Material = dbcitem->Material;
            }
            if (itemTemplate.InventoryType != dbcitem->InventoryType)
            {
                TC_LOG_ERROR("sql.sql", "Item (Entry: %u) does not have a correct inventory type (%u), must be %u .", entry, itemTemplate.InventoryType, dbcitem->InventoryType);
                if (enforceDBCAttributes)
                    itemTemplate.InventoryType = dbcitem->InventoryType;
            }
            if (itemTemplate.DisplayInfoID != dbcitem->DisplayId)
            {
                TC_LOG_ERROR("sql.sql", "Item (Entry: %u) does not have a correct display id (%u), must be %u .", entry, itemTemplate.DisplayInfoID, dbcitem->DisplayId);
                if (enforceDBCAttributes)
                    itemTemplate.DisplayInfoID = dbcitem->DisplayId;
            }
            if (itemTemplate.Sheath != dbcitem->Sheath)
            {
                TC_LOG_ERROR("sql.sql", "Item (Entry: %u) does not have a correct sheathid (%u), must be %u .", entry, itemTemplate.Sheath, dbcitem->Sheath);
                if (enforceDBCAttributes)
                    itemTemplate.Sheath = dbcitem->Sheath;
            }

        }
        else
            TC_LOG_ERROR("sql.sql", "Item (Entry: %u) does not exist in item.dbc! (not correct id?).", entry);

        if (itemTemplate.Class >= MAX_ITEM_CLASS)
        {
            TC_LOG_ERROR("sql.sql", "Item (Entry: %u) has wrong Class value (%u)", entry, itemTemplate.Class);
            itemTemplate.Class = ITEM_CLASS_MISC;
        }

        if (itemTemplate.SubClass >= MaxItemSubclassValues[itemTemplate.Class])
        {
            TC_LOG_ERROR("sql.sql", "Item (Entry: %u) has wrong Subclass value (%u) for class %u", entry, itemTemplate.SubClass, itemTemplate.Class);
            itemTemplate.SubClass = 0;// exist for all item classes
        }

        if (itemTemplate.Quality >= MAX_ITEM_QUALITY)
        {
            TC_LOG_ERROR("sql.sql", "Item (Entry: %u) has wrong Quality value (%u)", entry, itemTemplate.Quality);
            itemTemplate.Quality = ITEM_QUALITY_NORMAL;
        }

        if (itemTemplate.Flags2 & ITEM_FLAG2_FACTION_HORDE)
        {
            if (FactionEntry const* faction = sFactionStore.LookupEntry(HORDE))
                if ((itemTemplate.AllowableRace & faction->BaseRepRaceMask[0]) == 0)
                    TC_LOG_ERROR("sql.sql", "Item (Entry: %u) has value (%u) in `AllowableRace` races, not compatible with ITEM_FLAG2_FACTION_HORDE (%u) in Flags field, item cannot be equipped or used by these races.",
                        entry, itemTemplate.AllowableRace, ITEM_FLAG2_FACTION_HORDE);

            if (itemTemplate.Flags2 & ITEM_FLAG2_FACTION_ALLIANCE)
                TC_LOG_ERROR("sql.sql", "Item (Entry: %u) has value (%u) in `Flags2` flags (ITEM_FLAG2_FACTION_ALLIANCE) and ITEM_FLAG2_FACTION_HORDE (%u) in Flags field, this is a wrong combination.",
                    entry, ITEM_FLAG2_FACTION_ALLIANCE, ITEM_FLAG2_FACTION_HORDE);
        }
        else if (itemTemplate.Flags2 & ITEM_FLAG2_FACTION_ALLIANCE)
        {
            if (FactionEntry const* faction = sFactionStore.LookupEntry(ALLIANCE))
                if ((itemTemplate.AllowableRace & faction->BaseRepRaceMask[0]) == 0)
                    TC_LOG_ERROR("sql.sql", "Item (Entry: %u) has value (%u) in `AllowableRace` races, not compatible with ITEM_FLAG2_FACTION_ALLIANCE (%u) in Flags field, item cannot be equipped or used by these races.",
                        entry, itemTemplate.AllowableRace, ITEM_FLAG2_FACTION_ALLIANCE);
        }

        if (itemTemplate.BuyCount <= 0)
        {
            TC_LOG_ERROR("sql.sql", "Item (Entry: %u) has wrong BuyCount value (%u), set to default(1).", entry, itemTemplate.BuyCount);
            itemTemplate.BuyCount = 1;
        }

        if (itemTemplate.InventoryType >= MAX_INVTYPE)
        {
            TC_LOG_ERROR("sql.sql", "Item (Entry: %u) has wrong InventoryType value (%u)", entry, itemTemplate.InventoryType);
            itemTemplate.InventoryType = INVTYPE_NON_EQUIP;
        }

        if (itemTemplate.RequiredSkill >= MAX_SKILL_TYPE)
        {
            TC_LOG_ERROR("sql.sql", "Item (Entry: %u) has wrong RequiredSkill value (%u)", entry, itemTemplate.RequiredSkill);
            itemTemplate.RequiredSkill = 0;
        }

        {
            // can be used in equip slot, as page read use in inventory, or spell casting at use
            bool req = itemTemplate.InventoryType != INVTYPE_NON_EQUIP || itemTemplate.PageText;
            if (!req)
                for (uint8 j = 0; j < MAX_ITEM_PROTO_SPELLS; ++j)
                {
                    if (itemTemplate.Spells[j].SpellId > 0)
                    {
                        req = true;
                        break;
                    }
                }

            if (req)
            {
                if (!(itemTemplate.AllowableClass & CLASSMASK_ALL_PLAYABLE))
                    TC_LOG_ERROR("sql.sql", "Item (Entry: %u) does not have any playable classes (%u) in `AllowableClass` and can't be equipped or used.", entry, itemTemplate.AllowableClass);

                if (!(itemTemplate.AllowableRace & RACEMASK_ALL_PLAYABLE))
                    TC_LOG_ERROR("sql.sql", "Item (Entry: %u) does not have any playable races (%u) in `AllowableRace` and can't be equipped or used.", entry, itemTemplate.AllowableRace);
            }
        }

        if (itemTemplate.RequiredSpell && !sSpellMgr->GetSpellInfo(itemTemplate.RequiredSpell))
        {
            TC_LOG_ERROR("sql.sql", "Item (Entry: %u) has a wrong (non-existing) spell in RequiredSpell (%u)", entry, itemTemplate.RequiredSpell);
            itemTemplate.RequiredSpell = 0;
        }

        if (itemTemplate.RequiredReputationRank >= MAX_REPUTATION_RANK)
            TC_LOG_ERROR("sql.sql", "Item (Entry: %u) has wrong reputation rank in RequiredReputationRank (%u), item can't be used.", entry, itemTemplate.RequiredReputationRank);

        if (itemTemplate.RequiredReputationFaction)
        {
            if (!sFactionStore.LookupEntry(itemTemplate.RequiredReputationFaction))
            {
                TC_LOG_ERROR("sql.sql", "Item (Entry: %u) has wrong (not existing) faction in RequiredReputationFaction (%u)", entry, itemTemplate.RequiredReputationFaction);
                itemTemplate.RequiredReputationFaction = 0;
            }

            if (itemTemplate.RequiredReputationRank == MIN_REPUTATION_RANK)
                TC_LOG_ERROR("sql.sql", "Item (Entry: %u) has min. reputation rank in RequiredReputationRank (0) but RequiredReputationFaction > 0, faction setting is useless.", entry);
        }

        if (itemTemplate.MaxCount < -1)
        {
            TC_LOG_ERROR("sql.sql", "Item (Entry: %u) has too large negative in maxcount (%i), replace by value (-1) no storing limits.", entry, itemTemplate.MaxCount);
            itemTemplate.MaxCount = -1;
        }

        if (itemTemplate.Stackable == 0)
        {
            TC_LOG_ERROR("sql.sql", "Item (Entry: %u) has wrong value in stackable (%i), replace by default 1.", entry, itemTemplate.Stackable);
            itemTemplate.Stackable = 1;
        }
        else if (itemTemplate.Stackable < -1)
        {
            TC_LOG_ERROR("sql.sql", "Item (Entry: %u) has too large negative in stackable (%i), replace by value (-1) no stacking limits.", entry, itemTemplate.Stackable);
            itemTemplate.Stackable = -1;
        }

        if (itemTemplate.ContainerSlots > MAX_BAG_SIZE)
        {
            TC_LOG_ERROR("sql.sql", "Item (Entry: %u) has too large value in ContainerSlots (%u), replace by hardcoded limit (%u).", entry, itemTemplate.ContainerSlots, MAX_BAG_SIZE);
            itemTemplate.ContainerSlots = MAX_BAG_SIZE;
        }

        for (uint8 j = 0; j < itemTemplate.StatsCount; ++j)
        {
            // for ItemStatValue != 0
            if (itemTemplate.ItemStat[j].ItemStatValue && itemTemplate.ItemStat[j].ItemStatType >= MAX_ITEM_MOD)
            {
                TC_LOG_ERROR("sql.sql", "Item (Entry: %u) has wrong (non-existing?) stat_type%d (%u)", entry, j+1, itemTemplate.ItemStat[j].ItemStatType);
                itemTemplate.ItemStat[j].ItemStatType = 0;
            }

            switch (itemTemplate.ItemStat[j].ItemStatType)
            {
                case ITEM_MOD_SPELL_HEALING_DONE:
                case ITEM_MOD_SPELL_DAMAGE_DONE:
                    TC_LOG_ERROR("sql.sql", "Item (Entry: %u) has deprecated stat_type%d (%u)", entry, j+1, itemTemplate.ItemStat[j].ItemStatType);
                    break;
                default:
                    break;
            }
        }

        for (uint8 j = 0; j < MAX_ITEM_PROTO_DAMAGES; ++j)
        {
            if (itemTemplate.Damage[j].DamageType >= MAX_SPELL_SCHOOL)
            {
                TC_LOG_ERROR("sql.sql", "Item (Entry: %u) has wrong dmg_type%d (%u)", entry, j+1, itemTemplate.Damage[j].DamageType);
                itemTemplate.Damage[j].DamageType = 0;
            }
        }

        // special format
        if ((itemTemplate.Spells[0].SpellId == 483) || (itemTemplate.Spells[0].SpellId == 55884))
        {
            // spell_1
            if (itemTemplate.Spells[0].SpellTrigger != ITEM_SPELLTRIGGER_ON_USE)
            {
                TC_LOG_ERROR("sql.sql", "Item (Entry: %u) has wrong item spell trigger value in spelltrigger_%d (%u) for special learning format", entry, 0+1, itemTemplate.Spells[0].SpellTrigger);
                itemTemplate.Spells[0].SpellId = 0;
                itemTemplate.Spells[0].SpellTrigger = ITEM_SPELLTRIGGER_ON_USE;
                itemTemplate.Spells[1].SpellId = 0;
                itemTemplate.Spells[1].SpellTrigger = ITEM_SPELLTRIGGER_ON_USE;
            }

            // spell_2 have learning spell
            if (itemTemplate.Spells[1].SpellTrigger != ITEM_SPELLTRIGGER_LEARN_SPELL_ID)
            {
                TC_LOG_ERROR("sql.sql", "Item (Entry: %u) has wrong item spell trigger value in spelltrigger_%d (%u) for special learning format.", entry, 1+1, itemTemplate.Spells[1].SpellTrigger);
                itemTemplate.Spells[0].SpellId = 0;
                itemTemplate.Spells[1].SpellId = 0;
                itemTemplate.Spells[1].SpellTrigger = ITEM_SPELLTRIGGER_ON_USE;
            }
            else if (!itemTemplate.Spells[1].SpellId)
            {
                TC_LOG_ERROR("sql.sql", "Item (Entry: %u) does not have an expected spell in spellid_%d in special learning format.", entry, 1+1);
                itemTemplate.Spells[0].SpellId = 0;
                itemTemplate.Spells[1].SpellTrigger = ITEM_SPELLTRIGGER_ON_USE;
            }
            else if (itemTemplate.Spells[1].SpellId != -1)
            {
                SpellInfo const* spellInfo = sSpellMgr->GetSpellInfo(itemTemplate.Spells[1].SpellId);
                if (!spellInfo && !DisableMgr::IsDisabledFor(DISABLE_TYPE_SPELL, itemTemplate.Spells[1].SpellId, nullptr))
                {
                    TC_LOG_ERROR("sql.sql", "Item (Entry: %u) has wrong (not existing) spell in spellid_%d (%d)", entry, 1+1, itemTemplate.Spells[1].SpellId);
                    itemTemplate.Spells[0].SpellId = 0;
                    itemTemplate.Spells[1].SpellId = 0;
                    itemTemplate.Spells[1].SpellTrigger = ITEM_SPELLTRIGGER_ON_USE;
                }
                // allowed only in special format
                else if ((itemTemplate.Spells[1].SpellId == 483) || (itemTemplate.Spells[1].SpellId == 55884))
                {
                    TC_LOG_ERROR("sql.sql", "Item (Entry: %u) has broken spell in spellid_%d (%d)", entry, 1+1, itemTemplate.Spells[1].SpellId);
                    itemTemplate.Spells[0].SpellId = 0;
                    itemTemplate.Spells[1].SpellId = 0;
                    itemTemplate.Spells[1].SpellTrigger = ITEM_SPELLTRIGGER_ON_USE;
                }
            }

            // spell_3*, spell_4*, spell_5* is empty
            for (uint8 j = 2; j < MAX_ITEM_PROTO_SPELLS; ++j)
            {
                if (itemTemplate.Spells[j].SpellTrigger != ITEM_SPELLTRIGGER_ON_USE)
                {
                    TC_LOG_ERROR("sql.sql", "Item (Entry: %u) has wrong item spell trigger value in spelltrigger_%d (%u)", entry, j+1, itemTemplate.Spells[j].SpellTrigger);
                    itemTemplate.Spells[j].SpellId = 0;
                    itemTemplate.Spells[j].SpellTrigger = ITEM_SPELLTRIGGER_ON_USE;
                }
                else if (itemTemplate.Spells[j].SpellId != 0)
                {
                    TC_LOG_ERROR("sql.sql", "Item (Entry: %u) has wrong spell in spellid_%d (%d) for learning special format", entry, j+1, itemTemplate.Spells[j].SpellId);
                    itemTemplate.Spells[j].SpellId = 0;
                }
            }
        }
        // normal spell list
        else
        {
            for (uint8 j = 0; j < MAX_ITEM_PROTO_SPELLS; ++j)
            {
                if (itemTemplate.Spells[j].SpellTrigger >= MAX_ITEM_SPELLTRIGGER || itemTemplate.Spells[j].SpellTrigger == ITEM_SPELLTRIGGER_LEARN_SPELL_ID)
                {
                    TC_LOG_ERROR("sql.sql", "Item (Entry: %u) has wrong item spell trigger value in spelltrigger_%d (%u)", entry, j+1, itemTemplate.Spells[j].SpellTrigger);
                    itemTemplate.Spells[j].SpellId = 0;
                    itemTemplate.Spells[j].SpellTrigger = ITEM_SPELLTRIGGER_ON_USE;
                }

                if (itemTemplate.Spells[j].SpellId && itemTemplate.Spells[j].SpellId != -1)
                {
                    SpellInfo const* spellInfo = sSpellMgr->GetSpellInfo(itemTemplate.Spells[j].SpellId);
                    if (!spellInfo && !DisableMgr::IsDisabledFor(DISABLE_TYPE_SPELL, itemTemplate.Spells[j].SpellId, nullptr))
                    {
                        TC_LOG_ERROR("sql.sql", "Item (Entry: %u) has wrong (not existing) spell in spellid_%d (%d)", entry, j+1, itemTemplate.Spells[j].SpellId);
                        itemTemplate.Spells[j].SpellId = 0;
                    }
                    // allowed only in special format
                    else if ((itemTemplate.Spells[j].SpellId == 483) || (itemTemplate.Spells[j].SpellId == 55884))
                    {
                        TC_LOG_ERROR("sql.sql", "Item (Entry: %u) has broken spell in spellid_%d (%d)", entry, j+1, itemTemplate.Spells[j].SpellId);
                        itemTemplate.Spells[j].SpellId = 0;
                    }
                }
            }
        }

        if (itemTemplate.Bonding >= MAX_BIND_TYPE)
            TC_LOG_ERROR("sql.sql", "Item (Entry: %u) has wrong Bonding value (%u)", entry, itemTemplate.Bonding);

        if (itemTemplate.PageText && !GetPageText(itemTemplate.PageText))
            TC_LOG_ERROR("sql.sql", "Item (Entry: %u) has non existing first page (Id:%u)", entry, itemTemplate.PageText);

        if (itemTemplate.LockID && !sLockStore.LookupEntry(itemTemplate.LockID))
            TC_LOG_ERROR("sql.sql", "Item (Entry: %u) has wrong LockID (%u)", entry, itemTemplate.LockID);

        if (itemTemplate.Sheath >= MAX_SHEATHETYPE)
        {
            TC_LOG_ERROR("sql.sql", "Item (Entry: %u) has wrong Sheath (%u)", entry, itemTemplate.Sheath);
            itemTemplate.Sheath = SHEATHETYPE_NONE;
        }

        if (itemTemplate.RandomProperty)
        {
            // To be implemented later
            if (itemTemplate.RandomProperty == -1)
                itemTemplate.RandomProperty = 0;

            else if (!sItemRandomPropertiesStore.LookupEntry(GetItemEnchantMod(itemTemplate.RandomProperty)))
            {
                TC_LOG_ERROR("sql.sql", "Item (Entry: %u) has unknown (wrong or not listed in `item_enchantment_template`) RandomProperty (%u)", entry, itemTemplate.RandomProperty);
                itemTemplate.RandomProperty = 0;
            }
        }

        if (itemTemplate.RandomSuffix && !sItemRandomSuffixStore.LookupEntry(GetItemEnchantMod(itemTemplate.RandomSuffix)))
        {
            TC_LOG_ERROR("sql.sql", "Item (Entry: %u) has wrong RandomSuffix (%u)", entry, itemTemplate.RandomSuffix);
            itemTemplate.RandomSuffix = 0;
        }

        if (itemTemplate.ItemSet && !sItemSetStore.LookupEntry(itemTemplate.ItemSet))
        {
            TC_LOG_ERROR("sql.sql", "Item (Entry: %u) have wrong ItemSet (%u)", entry, itemTemplate.ItemSet);
            itemTemplate.ItemSet = 0;
        }

        if (itemTemplate.Area && !sAreaTableStore.LookupEntry(itemTemplate.Area))
            TC_LOG_ERROR("sql.sql", "Item (Entry: %u) has wrong Area (%u)", entry, itemTemplate.Area);

        if (itemTemplate.Map && !sMapStore.LookupEntry(itemTemplate.Map))
            TC_LOG_ERROR("sql.sql", "Item (Entry: %u) has wrong Map (%u)", entry, itemTemplate.Map);

        if (itemTemplate.BagFamily)
        {
            // check bits
            for (uint32 j = 0; j < sizeof(itemTemplate.BagFamily)*8; ++j)
            {
                uint32 mask = 1 << j;
                if ((itemTemplate.BagFamily & mask) == 0)
                    continue;

                ItemBagFamilyEntry const* bf = sItemBagFamilyStore.LookupEntry(j+1);
                if (!bf)
                {
                    TC_LOG_ERROR("sql.sql", "Item (Entry: %u) has bag family bit set not listed in ItemBagFamily.dbc, remove bit", entry);
                    itemTemplate.BagFamily &= ~mask;
                    continue;
                }

                if (BAG_FAMILY_MASK_CURRENCY_TOKENS & mask)
                {
                    CurrencyTypesEntry const* ctEntry = sCurrencyTypesStore.LookupEntry(itemTemplate.ItemId);
                    if (!ctEntry)
                    {
                        TC_LOG_ERROR("sql.sql", "Item (Entry: %u) has currency bag family bit set in BagFamily but not listed in CurrencyTypes.dbc, remove bit", entry);
                        itemTemplate.BagFamily &= ~mask;
                    }
                }
            }
        }

        if (itemTemplate.TotemCategory && !sTotemCategoryStore.LookupEntry(itemTemplate.TotemCategory))
            TC_LOG_ERROR("sql.sql", "Item (Entry: %u) has wrong TotemCategory (%u)", entry, itemTemplate.TotemCategory);

        for (uint8 j = 0; j < MAX_ITEM_PROTO_SOCKETS; ++j)
        {
            if (itemTemplate.Socket[j].Color && (itemTemplate.Socket[j].Color & SOCKET_COLOR_ALL) != itemTemplate.Socket[j].Color)
            {
                TC_LOG_ERROR("sql.sql", "Item (Entry: %u) has wrong socketColor_%d (%u)", entry, j+1, itemTemplate.Socket[j].Color);
                itemTemplate.Socket[j].Color = 0;
            }
        }

        if (itemTemplate.GemProperties && !sGemPropertiesStore.LookupEntry(itemTemplate.GemProperties))
            TC_LOG_ERROR("sql.sql", "Item (Entry: %u) has wrong GemProperties (%u)", entry, itemTemplate.GemProperties);

        if (itemTemplate.FoodType >= MAX_PET_DIET)
        {
            TC_LOG_ERROR("sql.sql", "Item (Entry: %u) has wrong FoodType value (%u)", entry, itemTemplate.FoodType);
            itemTemplate.FoodType = 0;
        }

        if (itemTemplate.ItemLimitCategory && !sItemLimitCategoryStore.LookupEntry(itemTemplate.ItemLimitCategory))
        {
            TC_LOG_ERROR("sql.sql", "Item (Entry: %u) has wrong LimitCategory value (%u)", entry, itemTemplate.ItemLimitCategory);
            itemTemplate.ItemLimitCategory = 0;
        }

        if (itemTemplate.HolidayId && !sHolidaysStore.LookupEntry(itemTemplate.HolidayId))
        {
            TC_LOG_ERROR("sql.sql", "Item (Entry: %u) has wrong HolidayId value (%u)", entry, itemTemplate.HolidayId);
            itemTemplate.HolidayId = 0;
        }

        if (itemTemplate.FlagsCu & ITEM_FLAGS_CU_DURATION_REAL_TIME && !itemTemplate.Duration)
        {
            TC_LOG_ERROR("sql.sql", "Item (Entry %u) has flag ITEM_FLAGS_CU_DURATION_REAL_TIME but it does not have duration limit", entry);
            itemTemplate.FlagsCu &= ~ITEM_FLAGS_CU_DURATION_REAL_TIME;
        }

        // Load cached data
        itemTemplate._LoadTotalAP();
    } while (result->NextRow());

    // Check if item templates for DBC referenced character start outfit are present
    std::set<uint32> notFoundOutfit;
    for (uint32 i = 1; i < sCharStartOutfitStore.GetNumRows(); ++i)
    {
        CharStartOutfitEntry const* entry = sCharStartOutfitStore.LookupEntry(i);
        if (!entry)
            continue;

        for (uint8 j = 0; j < MAX_OUTFIT_ITEMS; ++j)
        {
            if (entry->ItemId[j] <= 0)
                continue;

            uint32 item_id = entry->ItemId[j];

            if (!GetItemTemplate(item_id))
                notFoundOutfit.insert(item_id);
        }
    }

    for (std::set<uint32>::const_iterator itr = notFoundOutfit.begin(); itr != notFoundOutfit.end(); ++itr)
        TC_LOG_ERROR("sql.sql", "Item (Entry: %u) does not exist in `item_template` but is referenced in `CharStartOutfit.dbc`", *itr);

    TC_LOG_INFO("server.loading", ">> Loaded " SZFMTD " item templates in %u ms", _itemTemplateStore.size(), GetMSTimeDiffToNow(oldMSTime));
}

ItemTemplate const* ObjectMgr::GetItemTemplate(uint32 entry) const
{
    return Trinity::Containers::MapGetValuePtr(_itemTemplateStore, entry);
}

void ObjectMgr::LoadItemSetNameLocales()
{
    uint32 oldMSTime = getMSTime();

    _itemSetNameLocaleStore.clear();                                 // need for reload case

    //                                               0   1       2
    QueryResult result = WorldDatabase.Query("SELECT ID, locale, Name FROM item_set_names_locale");
    if (!result)
        return;

    do
    {
        Field* fields = result->Fetch();

        uint32 id               = fields[0].GetUInt32();
        std::string localeName  = fields[1].GetString();
        std::string Name        = fields[2].GetString();

        ItemSetNameLocale& data = _itemSetNameLocaleStore[id];
        LocaleConstant locale   = GetLocaleByName(localeName);
        if (locale == LOCALE_enUS)
            continue;

        AddLocaleString(Name, locale, data.Name);
    } while (result->NextRow());

    TC_LOG_INFO("server.loading", ">> Loaded " UI64FMTD " Item set name locale strings in %u ms", uint64(_itemSetNameLocaleStore.size()), GetMSTimeDiffToNow(oldMSTime));
}

void ObjectMgr::LoadItemSetNames()
{
    uint32 oldMSTime = getMSTime();

    _itemSetNameStore.clear();                               // needed for reload case

    std::set<uint32> itemSetItems;

    // fill item set member ids
    for (uint32 entryId = 0; entryId < sItemSetStore.GetNumRows(); ++entryId)
    {
        ItemSetEntry const* setEntry = sItemSetStore.LookupEntry(entryId);
        if (!setEntry)
            continue;

        for (uint32 i = 0; i < MAX_ITEM_SET_ITEMS; ++i)
            if (setEntry->itemId[i])
                itemSetItems.insert(setEntry->itemId[i]);
    }

    //                                                  0        1            2
    QueryResult result = WorldDatabase.Query("SELECT `entry`, `name`, `InventoryType` FROM `item_set_names`");

    if (!result)
    {
        TC_LOG_INFO("server.loading", ">> Loaded 0 item set names. DB table `item_set_names` is empty.");
        return;
    }

    _itemSetNameStore.rehash(result->GetRowCount());
    uint32 count = 0;

    do
    {
        Field* fields = result->Fetch();

        uint32 entry = fields[0].GetUInt32();
        if (itemSetItems.find(entry) == itemSetItems.end())
        {
            TC_LOG_ERROR("sql.sql", "Item set name (Entry: %u) not found in ItemSet.dbc, data useless.", entry);
            continue;
        }

        ItemSetNameEntry &data = _itemSetNameStore[entry];
        data.name = fields[1].GetString();

        uint32 invType = fields[2].GetUInt8();
        if (invType >= MAX_INVTYPE)
        {
            TC_LOG_ERROR("sql.sql", "Item set name (Entry: %u) has wrong InventoryType value (%u)", entry, invType);
            invType = INVTYPE_NON_EQUIP;
        }

        data.InventoryType = invType;
        itemSetItems.erase(entry);
        ++count;
    } while (result->NextRow());

    if (!itemSetItems.empty())
    {
        ItemTemplate const* pProto;
        for (std::set<uint32>::iterator itr = itemSetItems.begin(); itr != itemSetItems.end(); ++itr)
        {
            uint32 entry = *itr;
            // add data from item_template if available
            pProto = sObjectMgr->GetItemTemplate(entry);
            if (pProto)
            {
                TC_LOG_ERROR("sql.sql", "Item set part (Entry: %u) does not have entry in `item_set_names`, adding data from `item_template`.", entry);
                ItemSetNameEntry &data = _itemSetNameStore[entry];
                data.name = pProto->Name1;
                data.InventoryType = pProto->InventoryType;
                ++count;
            }
            else
                TC_LOG_ERROR("sql.sql", "Item set part (Entry: %u) does not have entry in `item_set_names`, set will not display properly.", entry);
        }
    }

    TC_LOG_INFO("server.loading", ">> Loaded %u item set names in %u ms", count, GetMSTimeDiffToNow(oldMSTime));
}

void ObjectMgr::LoadVehicleTemplateAccessories()
{
    uint32 oldMSTime = getMSTime();

    _vehicleTemplateAccessoryStore.clear();                           // needed for reload case

    uint32 count = 0;

    //                                                  0             1              2          3           4             5
    QueryResult result = WorldDatabase.Query("SELECT `entry`, `accessory_entry`, `seat_id`, `minion`, `summontype`, `summontimer` FROM `vehicle_template_accessory`");

    if (!result)
    {
        TC_LOG_INFO("server.loading", ">> Loaded 0 vehicle template accessories. DB table `vehicle_template_accessory` is empty.");
        return;
    }

    do
    {
        Field* fields = result->Fetch();

        uint32 entry        = fields[0].GetUInt32();
        uint32 accessory    = fields[1].GetUInt32();
        int8   seatId       = fields[2].GetInt8();
        bool   isMinion     = fields[3].GetBool();
        uint8  summonType   = fields[4].GetUInt8();
        uint32 summonTimer  = fields[5].GetUInt32();

        if (!sObjectMgr->GetCreatureTemplate(entry))
        {
            TC_LOG_ERROR("sql.sql", "Table `vehicle_template_accessory`: creature template entry %u does not exist.", entry);
            continue;
        }

        if (!sObjectMgr->GetCreatureTemplate(accessory))
        {
            TC_LOG_ERROR("sql.sql", "Table `vehicle_template_accessory`: Accessory %u does not exist.", accessory);
            continue;
        }

        if (_spellClickInfoStore.find(entry) == _spellClickInfoStore.end())
        {
            TC_LOG_ERROR("sql.sql", "Table `vehicle_template_accessory`: creature template entry %u has no data in npc_spellclick_spells", entry);
            continue;
        }

        _vehicleTemplateAccessoryStore[entry].push_back(VehicleAccessory(accessory, seatId, isMinion, summonType, summonTimer));

        ++count;
    }
    while (result->NextRow());

    TC_LOG_INFO("server.loading", ">> Loaded %u Vehicle Template Accessories in %u ms", count, GetMSTimeDiffToNow(oldMSTime));
}

void ObjectMgr::LoadVehicleAccessories()
{
    uint32 oldMSTime = getMSTime();

    _vehicleAccessoryStore.clear();                           // needed for reload case

    uint32 count = 0;

    //                                                  0             1             2          3           4             5
    QueryResult result = WorldDatabase.Query("SELECT `guid`, `accessory_entry`, `seat_id`, `minion`, `summontype`, `summontimer` FROM `vehicle_accessory`");

    if (!result)
    {
        TC_LOG_INFO("server.loading", ">> Loaded 0 Vehicle Accessories in %u ms", GetMSTimeDiffToNow(oldMSTime));
        return;
    }

    do
    {
        Field* fields = result->Fetch();

        uint32 uiGUID       = fields[0].GetUInt32();
        uint32 uiAccessory  = fields[1].GetUInt32();
        int8   uiSeat       = int8(fields[2].GetInt16());
        bool   bMinion      = fields[3].GetBool();
        uint8  uiSummonType = fields[4].GetUInt8();
        uint32 uiSummonTimer= fields[5].GetUInt32();

        if (!sObjectMgr->GetCreatureTemplate(uiAccessory))
        {
            TC_LOG_ERROR("sql.sql", "Table `vehicle_accessory`: Accessory %u does not exist.", uiAccessory);
            continue;
        }

        _vehicleAccessoryStore[uiGUID].push_back(VehicleAccessory(uiAccessory, uiSeat, bMinion, uiSummonType, uiSummonTimer));

        ++count;
    }
    while (result->NextRow());

    TC_LOG_INFO("server.loading", ">> Loaded %u Vehicle Accessories in %u ms", count, GetMSTimeDiffToNow(oldMSTime));
}

void ObjectMgr::LoadVehicleSeatAddon()
{
    uint32 oldMSTime = getMSTime();

    _vehicleSeatAddonStore.clear();                           // needed for reload case

    uint32 count = 0;

    //                                                0            1                  2             3             4             5             6
    QueryResult result = WorldDatabase.Query("SELECT `SeatEntry`, `SeatOrientation`, `ExitParamX`, `ExitParamY`, `ExitParamZ`, `ExitParamO`, `ExitParamValue` FROM `vehicle_seat_addon`");

    if (!result)
    {
        TC_LOG_ERROR("server.loading", ">> Loaded 0 vehicle seat addons. DB table `vehicle_seat_addon` is empty.");
        return;
    }

    do
    {
        Field* fields = result->Fetch();

        uint32 seatID = fields[0].GetUInt32();
        float orientation = fields[1].GetFloat();
        float exitX = fields[2].GetFloat();
        float exitY = fields[3].GetFloat();
        float exitZ = fields[4].GetFloat();
        float exitO = fields[5].GetFloat();
        uint8 exitParam = fields[6].GetUInt8();

        if (!sVehicleSeatStore.LookupEntry(seatID))
        {
            TC_LOG_ERROR("sql.sql", "Table `vehicle_seat_addon`: SeatID: %u does not exist in VehicleSeat.dbc. Skipping entry.", seatID);
            continue;
        }

        // Sanitizing values
        if (orientation > float(M_PI * 2))
        {
            TC_LOG_ERROR("sql.sql", "Table `vehicle_seat_addon`: SeatID: %u is using invalid angle offset value (%f). Set Value to 0.", seatID, orientation);
            orientation = 0.0f;
        }

        if (exitParam >= AsUnderlyingType(VehicleExitParameters::VehicleExitParamMax))
        {
            TC_LOG_ERROR("sql.sql", "Table `vehicle_seat_addon`: SeatID: %u is using invalid exit parameter value (%u). Setting to 0 (none).", seatID, exitParam);
            continue;
        }

        _vehicleSeatAddonStore[seatID] = VehicleSeatAddon(orientation, exitX, exitY, exitZ, exitO, exitParam);

        ++count;
    } while (result->NextRow());

    TC_LOG_INFO("server.loading", ">> Loaded %u Vehicle Seat Addon entries in %u ms", count, GetMSTimeDiffToNow(oldMSTime));
}

void ObjectMgr::LoadPetLevelInfo()
{
    uint32 oldMSTime = getMSTime();

    //                                                 0               1      2   3     4    5    6    7     8    9      10       11
    QueryResult result = WorldDatabase.Query("SELECT creature_entry, level, hp, mana, str, agi, sta, inte, spi, armor, min_dmg, max_dmg FROM pet_levelstats");

    if (!result)
    {
        TC_LOG_INFO("server.loading", ">> Loaded 0 level pet stats definitions. DB table `pet_levelstats` is empty.");
        return;
    }

    uint32 count = 0;

    do
    {
        Field* fields = result->Fetch();

        uint32 creature_id = fields[0].GetUInt32();
        if (!sObjectMgr->GetCreatureTemplate(creature_id))
        {
            TC_LOG_ERROR("sql.sql", "Wrong creature id %u in `pet_levelstats` table, ignoring.", creature_id);
            continue;
        }

        uint32 current_level = fields[1].GetUInt8();
        if (current_level > sWorld->getIntConfig(CONFIG_MAX_PLAYER_LEVEL))
        {
            if (current_level > STRONG_MAX_LEVEL)        // hardcoded level maximum
                TC_LOG_ERROR("sql.sql", "Wrong (> %u) level %u in `pet_levelstats` table, ignoring.", STRONG_MAX_LEVEL, current_level);
            else
            {
                TC_LOG_INFO("misc", "Unused (> MaxPlayerLevel in worldserver.conf) level %u in `pet_levelstats` table, ignoring.", current_level);
                ++count;                                // make result loading percent "expected" correct in case disabled detail mode for example.
            }
            continue;
        }
        else if (current_level < 1)
        {
            TC_LOG_ERROR("sql.sql", "Wrong (<1) level %u in `pet_levelstats` table, ignoring.", current_level);
            continue;
        }

        auto& pInfoMapEntry = _petInfoStore[creature_id];
        if (!pInfoMapEntry)
            pInfoMapEntry = Trinity::make_unique<PetLevelInfo[]>(sWorld->getIntConfig(CONFIG_MAX_PLAYER_LEVEL));

        // data for level 1 stored in [0] array element, ...
        PetLevelInfo* pLevelInfo = &pInfoMapEntry[current_level - 1];

        pLevelInfo->health = fields[2].GetUInt16();
        pLevelInfo->mana   = fields[3].GetUInt16();
        pLevelInfo->armor  = fields[9].GetUInt32();
        pLevelInfo->minDamage = fields[10].GetUInt16();
        pLevelInfo->maxDamage = fields[11].GetUInt16();

        for (uint8 i = 0; i < MAX_STATS; i++)
            pLevelInfo->stats[i] = fields[i + 4].GetUInt16();

        ++count;
    }
    while (result->NextRow());

    // Fill gaps and check integrity
    for (PetLevelInfoContainer::iterator itr = _petInfoStore.begin(); itr != _petInfoStore.end(); ++itr)
    {
        auto& pInfo = itr->second;

        // fatal error if no level 1 data
        if (!pInfo || pInfo[0].health == 0)
        {
            TC_LOG_ERROR("sql.sql", "Creature %u does not have pet stats data for Level 1!", itr->first);
            ABORT();
        }

        // fill level gaps
        for (uint8 level = 1; level < sWorld->getIntConfig(CONFIG_MAX_PLAYER_LEVEL); ++level)
        {
            if (pInfo[level].health == 0)
            {
                TC_LOG_ERROR("sql.sql", "Creature %u has no data for Level %i pet stats data, using data of Level %i.", itr->first, level + 1, level);
                pInfo[level] = pInfo[level - 1];
            }
        }
    }

    TC_LOG_INFO("server.loading", ">> Loaded %u level pet stats definitions in %u ms", count, GetMSTimeDiffToNow(oldMSTime));
}

PetLevelInfo const* ObjectMgr::GetPetLevelInfo(uint32 creature_id, uint8 level) const
{
    if (level > sWorld->getIntConfig(CONFIG_MAX_PLAYER_LEVEL))
        level = sWorld->getIntConfig(CONFIG_MAX_PLAYER_LEVEL);

    auto itr = _petInfoStore.find(creature_id);
    if (itr == _petInfoStore.end())
        return nullptr;

    return &itr->second[level - 1];                         // data for level 1 stored in [0] array element, ...
}

void ObjectMgr::PlayerCreateInfoAddItemHelper(uint32 race_, uint32 class_, uint32 itemId, int32 count)
{
    if (!_playerInfo[race_][class_])
        return;

    if (count > 0)
        _playerInfo[race_][class_]->item.push_back(PlayerCreateInfoItem(itemId, count));
    else
    {
        if (count < -1)
            TC_LOG_ERROR("sql.sql", "Invalid count %i specified on item %u be removed from original player create info (use -1)!", count, itemId);

        for (uint32 gender = 0; gender < GENDER_NONE; ++gender)
        {
            if (CharStartOutfitEntry const* entry = GetCharStartOutfitEntry(race_, class_, gender))
            {
                bool found = false;
                for (uint8 x = 0; x < MAX_OUTFIT_ITEMS; ++x)
                {
                    if (entry->ItemId[x] > 0 && uint32(entry->ItemId[x]) == itemId)
                    {
                        found = true;
                        const_cast<CharStartOutfitEntry*>(entry)->ItemId[x] = 0;
                        break;
                    }
                }

                if (!found)
                    TC_LOG_ERROR("sql.sql", "Item %u specified to be removed from original create info not found in dbc!", itemId);
            }
        }
    }
}

void ObjectMgr::LoadPlayerInfo()
{
    // Load playercreate
    {
        uint32 oldMSTime = getMSTime();
        //                                                0     1      2    3        4          5           6
        QueryResult result = WorldDatabase.Query("SELECT race, class, map, zone, position_x, position_y, position_z, orientation FROM playercreateinfo");

        if (!result)
        {
            TC_LOG_ERROR("server.loading", ">> Loaded 0 player create definitions. DB table `playercreateinfo` is empty.");
            ABORT();
        }
        else
        {
            uint32 count = 0;

            do
            {
                Field* fields = result->Fetch();

                uint32 current_race  = fields[0].GetUInt8();
                uint32 current_class = fields[1].GetUInt8();
                uint32 mapId         = fields[2].GetUInt16();
                uint32 areaId        = fields[3].GetUInt32(); // zone
                float  positionX     = fields[4].GetFloat();
                float  positionY     = fields[5].GetFloat();
                float  positionZ     = fields[6].GetFloat();
                float  orientation   = fields[7].GetFloat();

                if (current_race >= MAX_RACES)
                {
                    TC_LOG_ERROR("sql.sql", "Wrong race %u in `playercreateinfo` table, ignoring.", current_race);
                    continue;
                }

                ChrRacesEntry const* rEntry = sChrRacesStore.LookupEntry(current_race);
                if (!rEntry)
                {
                    TC_LOG_ERROR("sql.sql", "Wrong race %u in `playercreateinfo` table, ignoring.", current_race);
                    continue;
                }

                if (current_class >= MAX_CLASSES)
                {
                    TC_LOG_ERROR("sql.sql", "Wrong class %u in `playercreateinfo` table, ignoring.", current_class);
                    continue;
                }

                if (!sChrClassesStore.LookupEntry(current_class))
                {
                    TC_LOG_ERROR("sql.sql", "Wrong class %u in `playercreateinfo` table, ignoring.", current_class);
                    continue;
                }

                // accept DB data only for valid position (and non instanceable)
                if (!MapManager::IsValidMapCoord(mapId, positionX, positionY, positionZ, orientation))
                {
                    TC_LOG_ERROR("sql.sql", "Wrong home position for class %u race %u pair in `playercreateinfo` table, ignoring.", current_class, current_race);
                    continue;
                }

                if (sMapStore.LookupEntry(mapId)->Instanceable())
                {
                    TC_LOG_ERROR("sql.sql", "Home position in instanceable map for class %u race %u pair in `playercreateinfo` table, ignoring.", current_class, current_race);
                    continue;
                }

                std::unique_ptr<PlayerInfo> info = Trinity::make_unique<PlayerInfo>();
                info->mapId = mapId;
                info->areaId = areaId;
                info->positionX = positionX;
                info->positionY = positionY;
                info->positionZ = positionZ;
                info->orientation = orientation;
                info->displayId_m = rEntry->model_m;
                info->displayId_f = rEntry->model_f;
                _playerInfo[current_race][current_class] = std::move(info);

                ++count;
            }
            while (result->NextRow());

            TC_LOG_INFO("server.loading", ">> Loaded %u player create definitions in %u ms", count, GetMSTimeDiffToNow(oldMSTime));
        }
    }

    // Load playercreate items
    TC_LOG_INFO("server.loading", "Loading Player Create Items Data...");
    {
        uint32 oldMSTime = getMSTime();
        //                                                0     1      2       3
        QueryResult result = WorldDatabase.Query("SELECT race, class, itemid, amount FROM playercreateinfo_item");

        if (!result)
        {
            TC_LOG_INFO("server.loading", ">> Loaded 0 custom player create items. DB table `playercreateinfo_item` is empty.");
        }
        else
        {
            uint32 count = 0;

            do
            {
                Field* fields = result->Fetch();

                uint32 current_race = fields[0].GetUInt8();
                if (current_race >= MAX_RACES)
                {
                    TC_LOG_ERROR("sql.sql", "Wrong race %u in `playercreateinfo_item` table, ignoring.", current_race);
                    continue;
                }

                uint32 current_class = fields[1].GetUInt8();
                if (current_class >= MAX_CLASSES)
                {
                    TC_LOG_ERROR("sql.sql", "Wrong class %u in `playercreateinfo_item` table, ignoring.", current_class);
                    continue;
                }

                uint32 item_id = fields[2].GetUInt32();

                if (!GetItemTemplate(item_id))
                {
                    TC_LOG_ERROR("sql.sql", "Item id %u (race %u class %u) in `playercreateinfo_item` table but not listed in `item_template`, ignoring.", item_id, current_race, current_class);
                    continue;
                }

                int32 amount   = fields[3].GetInt8();

                if (!amount)
                {
                    TC_LOG_ERROR("sql.sql", "Item id %u (class %u race %u) have amount == 0 in `playercreateinfo_item` table, ignoring.", item_id, current_race, current_class);
                    continue;
                }

                if (!current_race || !current_class)
                {
                    uint32 min_race = current_race ? current_race : 1;
                    uint32 max_race = current_race ? current_race + 1 : MAX_RACES;
                    uint32 min_class = current_class ? current_class : 1;
                    uint32 max_class = current_class ? current_class + 1 : MAX_CLASSES;
                    for (uint32 r = min_race; r < max_race; ++r)
                        for (uint32 c = min_class; c < max_class; ++c)
                            PlayerCreateInfoAddItemHelper(r, c, item_id, amount);
                }
                else
                    PlayerCreateInfoAddItemHelper(current_race, current_class, item_id, amount);

                ++count;
            }
            while (result->NextRow());

            TC_LOG_INFO("server.loading", ">> Loaded %u custom player create items in %u ms", count, GetMSTimeDiffToNow(oldMSTime));
        }
    }


    // Load playercreate skills
    TC_LOG_INFO("server.loading", "Loading Player Create Skill Data...");
    {
        uint32 oldMSTime = getMSTime();

        QueryResult result = WorldDatabase.PQuery("SELECT raceMask, classMask, skill, `rank` FROM playercreateinfo_skills");

        if (!result)
        {
            TC_LOG_INFO("server.loading", ">> Loaded 0 player create skills. DB table `playercreateinfo_skills` is empty.");
        }
        else
        {
            uint32 count = 0;

            do
            {
                Field* fields = result->Fetch();
                uint32 raceMask = fields[0].GetUInt32();
                uint32 classMask = fields[1].GetUInt32();
                PlayerCreateInfoSkill skill;
                skill.SkillId = fields[2].GetUInt16();
                skill.Rank = fields[3].GetUInt16();

                if (skill.Rank >= MAX_SKILL_STEP)
                {
                    TC_LOG_ERROR("sql.sql", "Skill rank value %hu set for skill %hu raceMask %u classMask %u is too high, max allowed value is %d", skill.Rank, skill.SkillId, raceMask, classMask, MAX_SKILL_STEP);
                    continue;
                }

                if (raceMask != 0 && !(raceMask & RACEMASK_ALL_PLAYABLE))
                {
                    TC_LOG_ERROR("sql.sql", "Wrong race mask %u in `playercreateinfo_skills` table, ignoring.", raceMask);
                    continue;
                }

                if (classMask != 0 && !(classMask & CLASSMASK_ALL_PLAYABLE))
                {
                    TC_LOG_ERROR("sql.sql", "Wrong class mask %u in `playercreateinfo_skills` table, ignoring.", classMask);
                    continue;
                }

                if (!sSkillLineStore.LookupEntry(skill.SkillId))
                {
                    TC_LOG_ERROR("sql.sql", "Wrong skill id %u in `playercreateinfo_skills` table, ignoring.", skill.SkillId);
                    continue;
                }

                for (uint32 raceIndex = RACE_HUMAN; raceIndex < MAX_RACES; ++raceIndex)
                {
                    if (raceMask == 0 || ((1 << (raceIndex - 1)) & raceMask))
                    {
                        for (uint32 classIndex = CLASS_WARRIOR; classIndex < MAX_CLASSES; ++classIndex)
                        {
                            if (classMask == 0 || ((1 << (classIndex - 1)) & classMask))
                            {
                                if (!GetSkillRaceClassInfo(skill.SkillId, raceIndex, classIndex))
                                    continue;

                                if (auto& info = _playerInfo[raceIndex][classIndex])
                                {
                                    info->skills.push_back(skill);
                                    ++count;
                                }
                            }
                        }
                    }
                }
            } while (result->NextRow());

            TC_LOG_INFO("server.loading", ">> Loaded %u player create skills in %u ms", count, GetMSTimeDiffToNow(oldMSTime));
        }
    }

    // Load playercreate spells
    TC_LOG_INFO("server.loading", "Loading Player Create Spell Data...");
    {
        uint32 oldMSTime = getMSTime();

        QueryResult result = WorldDatabase.PQuery("SELECT racemask, classmask, Spell FROM playercreateinfo_spell_custom");

        if (!result)
        {
            TC_LOG_INFO("server.loading", ">> Loaded 0 player create spells. DB table `playercreateinfo_spell_custom` is empty.");
        }
        else
        {
            uint32 count = 0;

            do
            {
                Field* fields = result->Fetch();
                uint32 raceMask = fields[0].GetUInt32();
                uint32 classMask = fields[1].GetUInt32();
                uint32 spellId = fields[2].GetUInt32();

                if (raceMask != 0 && !(raceMask & RACEMASK_ALL_PLAYABLE))
                {
                    TC_LOG_ERROR("sql.sql", "Wrong race mask %u in `playercreateinfo_spell_custom` table, ignoring.", raceMask);
                    continue;
                }

                if (classMask != 0 && !(classMask & CLASSMASK_ALL_PLAYABLE))
                {
                    TC_LOG_ERROR("sql.sql", "Wrong class mask %u in `playercreateinfo_spell_custom` table, ignoring.", classMask);
                    continue;
                }

                for (uint32 raceIndex = RACE_HUMAN; raceIndex < MAX_RACES; ++raceIndex)
                {
                    if (raceMask == 0 || ((1 << (raceIndex - 1)) & raceMask))
                    {
                        for (uint32 classIndex = CLASS_WARRIOR; classIndex < MAX_CLASSES; ++classIndex)
                        {
                            if (classMask == 0 || ((1 << (classIndex - 1)) & classMask))
                            {
                                if (auto& info = _playerInfo[raceIndex][classIndex])
                                {
                                    info->customSpells.push_back(spellId);
                                    ++count;
                                }
                                // We need something better here, the check is not accounting for spells used by multiple races/classes but not all of them.
                                // Either split the masks per class, or per race, which kind of kills the point yet.
                                // else if (raceMask != 0 && classMask != 0)
                                //     TC_LOG_ERROR("sql.sql", "Racemask/classmask (%u/%u) combination was found containing an invalid race/class combination (%u/%u) in `%s` (Spell %u), ignoring.", raceMask, classMask, raceIndex, classIndex, tableName.c_str(), spellId);
                            }
                        }
                    }
                }
            }
            while (result->NextRow());

            TC_LOG_INFO("server.loading", ">> Loaded %u custom player create spells in %u ms", count, GetMSTimeDiffToNow(oldMSTime));
        }
    }

    // Load playercreate cast spell
    TC_LOG_INFO("server.loading", "Loading Player Create Cast Spell Data...");
    {
        uint32 oldMSTime = getMSTime();

        QueryResult result = WorldDatabase.PQuery("SELECT raceMask, classMask, spell FROM playercreateinfo_cast_spell");

        if (!result)
            TC_LOG_INFO("server.loading", ">> Loaded 0 player create cast spells. DB table `playercreateinfo_cast_spell` is empty.");
        else
        {
            uint32 count = 0;

            do
            {
                Field* fields       = result->Fetch();
                uint32 raceMask     = fields[0].GetUInt32();
                uint32 classMask    = fields[1].GetUInt32();
                uint32 spellId      = fields[2].GetUInt32();

                if (raceMask != 0 && !(raceMask & RACEMASK_ALL_PLAYABLE))
                {
                    TC_LOG_ERROR("sql.sql", "Wrong race mask %u in `playercreateinfo_cast_spell` table, ignoring.", raceMask);
                    continue;
                }

                if (classMask != 0 && !(classMask & CLASSMASK_ALL_PLAYABLE))
                {
                    TC_LOG_ERROR("sql.sql", "Wrong class mask %u in `playercreateinfo_cast_spell` table, ignoring.", classMask);
                    continue;
                }

                for (uint32 raceIndex = RACE_HUMAN; raceIndex < MAX_RACES; ++raceIndex)
                {
                    if (raceMask == 0 || ((1 << (raceIndex - 1)) & raceMask))
                    {
                        for (uint32 classIndex = CLASS_WARRIOR; classIndex < MAX_CLASSES; ++classIndex)
                        {
                            if (classMask == 0 || ((1 << (classIndex - 1)) & classMask))
                            {
                                if (auto& info = _playerInfo[raceIndex][classIndex])
                                {
                                    info->castSpells.push_back(spellId);
                                    ++count;
                                }
                            }
                        }
                    }
                }
            } while (result->NextRow());

            TC_LOG_INFO("server.loading", ">> Loaded %u player create cast spells in %u ms", count, GetMSTimeDiffToNow(oldMSTime));
        }
    }

    // Load playercreate actions
    TC_LOG_INFO("server.loading", "Loading Player Create Action Data...");
    {
        uint32 oldMSTime = getMSTime();

        //                                                0     1      2       3       4
        QueryResult result = WorldDatabase.Query("SELECT race, class, button, action, type FROM playercreateinfo_action");

        if (!result)
        {
            TC_LOG_INFO("server.loading", ">> Loaded 0 player create actions. DB table `playercreateinfo_action` is empty.");
        }
        else
        {
            uint32 count = 0;

            do
            {
                Field* fields = result->Fetch();

                uint32 current_race = fields[0].GetUInt8();
                if (current_race >= MAX_RACES)
                {
                    TC_LOG_ERROR("sql.sql", "Wrong race %u in `playercreateinfo_action` table, ignoring.", current_race);
                    continue;
                }

                uint32 current_class = fields[1].GetUInt8();
                if (current_class >= MAX_CLASSES)
                {
                    TC_LOG_ERROR("sql.sql", "Wrong class %u in `playercreateinfo_action` table, ignoring.", current_class);
                    continue;
                }

                if (auto& info = _playerInfo[current_race][current_class])
                    info->action.push_back(PlayerCreateInfoAction(fields[2].GetUInt16(), fields[3].GetUInt32(), fields[4].GetUInt16()));

                ++count;
            }
            while (result->NextRow());

            TC_LOG_INFO("server.loading", ">> Loaded %u player create actions in %u ms", count, GetMSTimeDiffToNow(oldMSTime));
        }
    }

    // Loading levels data (class only dependent)
    TC_LOG_INFO("server.loading", "Loading Player Create Level HP/Mana Data...");
    {
        uint32 oldMSTime = getMSTime();

        //                                                0      1      2       3
        QueryResult result  = WorldDatabase.Query("SELECT class, level, basehp, basemana FROM player_classlevelstats");

        if (!result)
        {
            TC_LOG_ERROR("server.loading", ">> Loaded 0 level health/mana definitions. DB table `player_classlevelstats` is empty.");
            ABORT();
        }

        uint32 count = 0;

        do
        {
            Field* fields = result->Fetch();

            uint32 current_class = fields[0].GetUInt8();
            if (current_class >= MAX_CLASSES)
            {
                TC_LOG_ERROR("sql.sql", "Wrong class %u in `player_classlevelstats` table, ignoring.", current_class);
                continue;
            }

            uint8 current_level = fields[1].GetUInt8();      // Can't be > than STRONG_MAX_LEVEL (hardcoded level maximum) due to var type
            if (current_level > sWorld->getIntConfig(CONFIG_MAX_PLAYER_LEVEL))
            {
                TC_LOG_INFO("misc", "Unused (> MaxPlayerLevel in worldserver.conf) level %u in `player_classlevelstats` table, ignoring.", current_level);
                ++count;                                    // make result loading percent "expected" correct in case disabled detail mode for example.
                continue;
            }

            auto& info = _playerClassInfo[current_class];
            if (!info)
            {
                info = Trinity::make_unique<PlayerClassInfo>();
                info->levelInfo = Trinity::make_unique<PlayerClassLevelInfo[]>(sWorld->getIntConfig(CONFIG_MAX_PLAYER_LEVEL));
            }

            PlayerClassLevelInfo& levelInfo = info->levelInfo[current_level - 1];
            levelInfo.basehealth = fields[2].GetUInt16();
            levelInfo.basemana   = fields[3].GetUInt16();

            ++count;
        }
        while (result->NextRow());

        // Fill gaps and check integrity
        for (uint8 class_ = 0; class_ < MAX_CLASSES; ++class_)
        {
            // skip non existed classes
            if (!sChrClassesStore.LookupEntry(class_))
                continue;

            auto& pClassInfo = _playerClassInfo[class_];

            // fatal error if no level 1 data
            if (!pClassInfo->levelInfo || pClassInfo->levelInfo[0].basehealth == 0)
            {
                TC_LOG_ERROR("sql.sql", "Class %i Level 1 does not have health/mana data!", class_);
                ABORT();
            }

            // fill level gaps
            for (uint8 level = 1; level < sWorld->getIntConfig(CONFIG_MAX_PLAYER_LEVEL); ++level)
            {
                if (pClassInfo->levelInfo[level].basehealth == 0)
                {
                    TC_LOG_ERROR("sql.sql", "Class %i Level %i does not have health/mana data. Using stats data of level %i.", class_, level + 1, level);
                    pClassInfo->levelInfo[level] = pClassInfo->levelInfo[level - 1];
                }
            }
        }

        TC_LOG_INFO("server.loading", ">> Loaded %u level health/mana definitions in %u ms", count, GetMSTimeDiffToNow(oldMSTime));
    }

    // Loading levels data (class/race dependent)
    TC_LOG_INFO("server.loading", "Loading Player Create Level Stats Data...");
    {
        uint32 oldMSTime = getMSTime();

        //                                                 0     1      2      3    4    5    6    7
        QueryResult result  = WorldDatabase.Query("SELECT race, class, level, str, agi, sta, inte, spi FROM player_levelstats");

        if (!result)
        {
            TC_LOG_ERROR("server.loading", ">> Loaded 0 level stats definitions. DB table `player_levelstats` is empty.");
            ABORT();
        }

        uint32 count = 0;

        do
        {
            Field* fields = result->Fetch();

            uint32 current_race = fields[0].GetUInt8();
            if (current_race >= MAX_RACES)
            {
                TC_LOG_ERROR("sql.sql", "Wrong race %u in `player_levelstats` table, ignoring.", current_race);
                continue;
            }

            uint32 current_class = fields[1].GetUInt8();
            if (current_class >= MAX_CLASSES)
            {
                TC_LOG_ERROR("sql.sql", "Wrong class %u in `player_levelstats` table, ignoring.", current_class);
                continue;
            }

            uint32 current_level = fields[2].GetUInt8();
            if (current_level > sWorld->getIntConfig(CONFIG_MAX_PLAYER_LEVEL))
            {
                if (current_level > STRONG_MAX_LEVEL)        // hardcoded level maximum
                    TC_LOG_ERROR("sql.sql", "Wrong (> %u) level %u in `player_levelstats` table, ignoring.", STRONG_MAX_LEVEL, current_level);
                else
                {
                    TC_LOG_INFO("misc", "Unused (> MaxPlayerLevel in worldserver.conf) level %u in `player_levelstats` table, ignoring.", current_level);
                    ++count;                                // make result loading percent "expected" correct in case disabled detail mode for example.
                }
                continue;
            }

            if (auto& info = _playerInfo[current_race][current_class])
            {
                if (!info->levelInfo)
                    info->levelInfo = Trinity::make_unique<PlayerLevelInfo[]>(sWorld->getIntConfig(CONFIG_MAX_PLAYER_LEVEL));

                PlayerLevelInfo& levelInfo = info->levelInfo[current_level - 1];
                for (uint8 i = 0; i < MAX_STATS; ++i)
                    levelInfo.stats[i] = fields[i + 3].GetUInt8();
            }

            ++count;
        }
        while (result->NextRow());

        // Fill gaps and check integrity
        for (uint8 race = 0; race < MAX_RACES; ++race)
        {
            // skip non existed races
            if (!sChrRacesStore.LookupEntry(race))
                continue;

            for (uint8 class_ = 0; class_ < MAX_CLASSES; ++class_)
            {
                // skip non existed classes
                if (!sChrClassesStore.LookupEntry(class_))
                    continue;

                auto& info = _playerInfo[race][class_];
                if (!info)
                    continue;

                // skip expansion races if not playing with expansion
                if (sWorld->getIntConfig(CONFIG_EXPANSION) < EXPANSION_THE_BURNING_CRUSADE && (race == RACE_BLOODELF || race == RACE_DRAENEI))
                    continue;

                // skip expansion classes if not playing with expansion
                if (sWorld->getIntConfig(CONFIG_EXPANSION) < EXPANSION_WRATH_OF_THE_LICH_KING && class_ == CLASS_DEATH_KNIGHT)
                    continue;

                // fatal error if no level 1 data
                if (!info->levelInfo || info->levelInfo[0].stats[0] == 0)
                {
                    TC_LOG_ERROR("sql.sql", "Race %i Class %i Level 1 does not have stats data!", race, class_);
                    ABORT();
                }

                // fill level gaps
                for (uint8 level = 1; level < sWorld->getIntConfig(CONFIG_MAX_PLAYER_LEVEL); ++level)
                {
                    if (info->levelInfo[level].stats[0] == 0)
                    {
                        TC_LOG_ERROR("sql.sql", "Race %i Class %i Level %i does not have stats data. Using stats data of level %i.", race, class_, level + 1, level);
                        info->levelInfo[level] = info->levelInfo[level - 1];
                    }
                }
            }
        }

        TC_LOG_INFO("server.loading", ">> Loaded %u level stats definitions in %u ms", count, GetMSTimeDiffToNow(oldMSTime));
    }

    // Loading xp per level data
    TC_LOG_INFO("server.loading", "Loading Player Create XP Data...");
    {
        uint32 oldMSTime = getMSTime();

        _playerXPperLevel.resize(sWorld->getIntConfig(CONFIG_MAX_PLAYER_LEVEL));
        for (uint8 level = 0; level < sWorld->getIntConfig(CONFIG_MAX_PLAYER_LEVEL); ++level)
            _playerXPperLevel[level] = 0;

        //                                                  0         1
        QueryResult result  = WorldDatabase.Query("SELECT Level, Experience FROM player_xp_for_level");

        if (!result)
        {
            TC_LOG_ERROR("server.loading", ">> Loaded 0 xp for level definitions. DB table `player_xp_for_level` is empty.");
            ABORT();
        }

        uint32 count = 0;

        do
        {
            Field* fields = result->Fetch();

            uint32 current_level = fields[0].GetUInt8();
            uint32 current_xp    = fields[1].GetUInt32();

            if (current_level >= sWorld->getIntConfig(CONFIG_MAX_PLAYER_LEVEL))
            {
                if (current_level > STRONG_MAX_LEVEL)        // hardcoded level maximum
                    TC_LOG_ERROR("sql.sql", "Wrong (> %u) level %u in `player_xp_for_level` table, ignoring.", STRONG_MAX_LEVEL, current_level);
                else
                {
                    TC_LOG_INFO("misc", "Unused (> MaxPlayerLevel in worldserver.conf) level %u in `player_xp_for_levels` table, ignoring.", current_level);
                    ++count;                                // make result loading percent "expected" correct in case disabled detail mode for example.
                }
                continue;
            }
            //PlayerXPperLevel
            _playerXPperLevel[current_level] = current_xp;
            ++count;
        }
        while (result->NextRow());

        // fill level gaps
        for (uint8 level = 1; level < sWorld->getIntConfig(CONFIG_MAX_PLAYER_LEVEL); ++level)
        {
            if (_playerXPperLevel[level] == 0)
            {
                TC_LOG_ERROR("sql.sql", "Level %i does not have XP for level data. Using data of level [%i] + 100.", level + 1, level);
                _playerXPperLevel[level] = _playerXPperLevel[level - 1] + 100;
            }
        }

        TC_LOG_INFO("server.loading", ">> Loaded %u xp for level definitions in %u ms", count, GetMSTimeDiffToNow(oldMSTime));
    }
}

void ObjectMgr::GetPlayerClassLevelInfo(uint32 class_, uint8 level, PlayerClassLevelInfo* info) const
{
    if (level < 1 || class_ >= MAX_CLASSES)
        return;

    auto const& pInfo = _playerClassInfo[class_];

    if (level > sWorld->getIntConfig(CONFIG_MAX_PLAYER_LEVEL))
        level = sWorld->getIntConfig(CONFIG_MAX_PLAYER_LEVEL);

    *info = pInfo->levelInfo[level - 1];
}

void ObjectMgr::GetPlayerLevelInfo(uint32 race, uint32 class_, uint8 level, PlayerLevelInfo* info) const
{
    if (level < 1 || race >= MAX_RACES || class_ >= MAX_CLASSES)
        return;

    auto const& pInfo = _playerInfo[race][class_];
    if (!pInfo)
        return;

    if (level <= sWorld->getIntConfig(CONFIG_MAX_PLAYER_LEVEL))
        *info = pInfo->levelInfo[level - 1];
    else
        BuildPlayerLevelInfo(race, class_, level, info);
}

void ObjectMgr::BuildPlayerLevelInfo(uint8 race, uint8 _class, uint8 level, PlayerLevelInfo* info) const
{
    // base data (last known level)
    *info = _playerInfo[race][_class]->levelInfo[sWorld->getIntConfig(CONFIG_MAX_PLAYER_LEVEL) - 1];

    // if conversion from uint32 to uint8 causes unexpected behaviour, change lvl to uint32
    for (uint8 lvl = sWorld->getIntConfig(CONFIG_MAX_PLAYER_LEVEL) - 1; lvl < level; ++lvl)
    {
        switch (_class)
        {
            case CLASS_WARRIOR:
                info->stats[STAT_STRENGTH]  += (lvl > 23 ? 2: (lvl > 1  ? 1: 0));
                info->stats[STAT_STAMINA]   += (lvl > 23 ? 2: (lvl > 1  ? 1: 0));
                info->stats[STAT_AGILITY]   += (lvl > 36 ? 1: (lvl > 6 && (lvl%2) ? 1: 0));
                info->stats[STAT_INTELLECT] += (lvl > 9 && !(lvl%2) ? 1: 0);
                info->stats[STAT_SPIRIT]    += (lvl > 9 && !(lvl%2) ? 1: 0);
                break;
            case CLASS_PALADIN:
                info->stats[STAT_STRENGTH]  += (lvl > 3  ? 1: 0);
                info->stats[STAT_STAMINA]   += (lvl > 33 ? 2: (lvl > 1 ? 1: 0));
                info->stats[STAT_AGILITY]   += (lvl > 38 ? 1: (lvl > 7 && !(lvl%2) ? 1: 0));
                info->stats[STAT_INTELLECT] += (lvl > 6 && (lvl%2) ? 1: 0);
                info->stats[STAT_SPIRIT]    += (lvl > 7 ? 1: 0);
                break;
            case CLASS_HUNTER:
                info->stats[STAT_STRENGTH]  += (lvl > 4  ? 1: 0);
                info->stats[STAT_STAMINA]   += (lvl > 4  ? 1: 0);
                info->stats[STAT_AGILITY]   += (lvl > 33 ? 2: (lvl > 1 ? 1: 0));
                info->stats[STAT_INTELLECT] += (lvl > 8 && (lvl%2) ? 1: 0);
                info->stats[STAT_SPIRIT]    += (lvl > 38 ? 1: (lvl > 9 && !(lvl%2) ? 1: 0));
                break;
            case CLASS_ROGUE:
                info->stats[STAT_STRENGTH]  += (lvl > 5  ? 1: 0);
                info->stats[STAT_STAMINA]   += (lvl > 4  ? 1: 0);
                info->stats[STAT_AGILITY]   += (lvl > 16 ? 2: (lvl > 1 ? 1: 0));
                info->stats[STAT_INTELLECT] += (lvl > 8 && !(lvl%2) ? 1: 0);
                info->stats[STAT_SPIRIT]    += (lvl > 38 ? 1: (lvl > 9 && !(lvl%2) ? 1: 0));
                break;
            case CLASS_PRIEST:
                info->stats[STAT_STRENGTH]  += (lvl > 9 && !(lvl%2) ? 1: 0);
                info->stats[STAT_STAMINA]   += (lvl > 5  ? 1: 0);
                info->stats[STAT_AGILITY]   += (lvl > 38 ? 1: (lvl > 8 && (lvl%2) ? 1: 0));
                info->stats[STAT_INTELLECT] += (lvl > 22 ? 2: (lvl > 1 ? 1: 0));
                info->stats[STAT_SPIRIT]    += (lvl > 3  ? 1: 0);
                break;
            case CLASS_SHAMAN:
                info->stats[STAT_STRENGTH]  += (lvl > 34 ? 1: (lvl > 6 && (lvl%2) ? 1: 0));
                info->stats[STAT_STAMINA]   += (lvl > 4 ? 1: 0);
                info->stats[STAT_AGILITY]   += (lvl > 7 && !(lvl%2) ? 1: 0);
                info->stats[STAT_INTELLECT] += (lvl > 5 ? 1: 0);
                info->stats[STAT_SPIRIT]    += (lvl > 4 ? 1: 0);
                break;
            case CLASS_MAGE:
                info->stats[STAT_STRENGTH]  += (lvl > 9 && !(lvl%2) ? 1: 0);
                info->stats[STAT_STAMINA]   += (lvl > 5  ? 1: 0);
                info->stats[STAT_AGILITY]   += (lvl > 9 && !(lvl%2) ? 1: 0);
                info->stats[STAT_INTELLECT] += (lvl > 24 ? 2: (lvl > 1 ? 1: 0));
                info->stats[STAT_SPIRIT]    += (lvl > 33 ? 2: (lvl > 2 ? 1: 0));
                break;
            case CLASS_WARLOCK:
                info->stats[STAT_STRENGTH]  += (lvl > 9 && !(lvl%2) ? 1: 0);
                info->stats[STAT_STAMINA]   += (lvl > 38 ? 2: (lvl > 3 ? 1: 0));
                info->stats[STAT_AGILITY]   += (lvl > 9 && !(lvl%2) ? 1: 0);
                info->stats[STAT_INTELLECT] += (lvl > 33 ? 2: (lvl > 2 ? 1: 0));
                info->stats[STAT_SPIRIT]    += (lvl > 38 ? 2: (lvl > 3 ? 1: 0));
                break;
            case CLASS_DRUID:
                info->stats[STAT_STRENGTH]  += (lvl > 38 ? 2: (lvl > 6 && (lvl%2) ? 1: 0));
                info->stats[STAT_STAMINA]   += (lvl > 32 ? 2: (lvl > 4 ? 1: 0));
                info->stats[STAT_AGILITY]   += (lvl > 38 ? 2: (lvl > 8 && (lvl%2) ? 1: 0));
                info->stats[STAT_INTELLECT] += (lvl > 38 ? 3: (lvl > 4 ? 1: 0));
                info->stats[STAT_SPIRIT]    += (lvl > 38 ? 3: (lvl > 5 ? 1: 0));
        }
    }
}

void ObjectMgr::LoadQuests()
{
    uint32 oldMSTime = getMSTime();

    _questTemplates.clear();

    _exclusiveQuestGroups.clear();

    QueryResult result = WorldDatabase.Query("SELECT "
        //0      1           2         3           4            5                6              7             8
        "ID, QuestType, QuestLevel, MinLevel, QuestSortID, QuestInfoID, SuggestedGroupNum, TimeAllowed, AllowableRaces,"
        //      9                     10                   11                    12
        "RequiredFactionId1, RequiredFactionId2, RequiredFactionValue1, RequiredFactionValue2, "
        //     13                 14               15             16                17               18            19            20
        "RewardNextQuest, RewardXPDifficulty, RewardMoney, RewardBonusMoney, RewardDisplaySpell, RewardSpell, RewardHonor, RewardKillHonor, "
        //   21       22        23              24                25               26
        "StartItem, Flags, RewardTitle, RequiredPlayerKills, RewardTalents, RewardArenaPoints, "
        //    27            28            29           30             31            32            33            34
        "RewardItem1, RewardAmount1, RewardItem2, RewardAmount2, RewardItem3, RewardAmount3, RewardItem4, RewardAmount4, "
        //        35                      36                      37                      38                      39                      40                      41                      42                      43                      44                     45                      46
        "RewardChoiceItemID1, RewardChoiceItemQuantity1, RewardChoiceItemID2, RewardChoiceItemQuantity2, RewardChoiceItemID3, RewardChoiceItemQuantity3, RewardChoiceItemID4, RewardChoiceItemQuantity4, RewardChoiceItemID5, RewardChoiceItemQuantity5, RewardChoiceItemID6, RewardChoiceItemQuantity6, "
        //       47                 48                     49                  50                  51                     52                 53                  54                     55                  56                  57                    58                   59                 60                      61
        "RewardFactionID1, RewardFactionValue1, RewardFactionOverride1, RewardFactionID2, RewardFactionValue2, RewardFactionOverride2, RewardFactionID3, RewardFactionValue3, RewardFactionOverride3, RewardFactionID4, RewardFactionValue4, RewardFactionOverride4, RewardFactionID5, RewardFactionValue5,  RewardFactionOverride5,"
        //    62        63    64       65
        "POIContinent, POIx, POIy, POIPriority, "
        //   66          67               68                69                70
        "LogTitle, LogDescription, QuestDescription, AreaDescription, QuestCompletionLog, "
        //      71                72                73                74                   75                     76                    77                      78
        "RequiredNpcOrGo1, RequiredNpcOrGo2, RequiredNpcOrGo3, RequiredNpcOrGo4, RequiredNpcOrGoCount1, RequiredNpcOrGoCount2, RequiredNpcOrGoCount3, RequiredNpcOrGoCount4, "
        //   79         80         81         82            83                 84                  85                86
        "ItemDrop1, ItemDrop2, ItemDrop3, ItemDrop4, ItemDropQuantity1, ItemDropQuantity2, ItemDropQuantity3, ItemDropQuantity4, "
        //      87               88               89               90               91               92                93                  94                  95                  96                  97                  98
        "RequiredItemId1, RequiredItemId2, RequiredItemId3, RequiredItemId4, RequiredItemId5, RequiredItemId6, RequiredItemCount1, RequiredItemCount2, RequiredItemCount3, RequiredItemCount4, RequiredItemCount5, RequiredItemCount6, "
        //  99          100             101             102             103
        "Unknown0, ObjectiveText1, ObjectiveText2, ObjectiveText3, ObjectiveText4"
        " FROM quest_template");
    if (!result)
    {
        TC_LOG_INFO("server.loading", ">> Loaded 0 quests definitions. DB table `quest_template` is empty.");
        return;
    }

    _questTemplates.reserve(result->GetRowCount());

    // create multimap previous quest for each existed quest
    // some quests can have many previous maps set by NextQuestId in previous quest
    // for example set of race quests can lead to single not race specific quest
    do
    {
        Field* fields = result->Fetch();

        uint32 questId = fields[0].GetUInt32();
        _questTemplates.emplace(std::piecewise_construct, std::forward_as_tuple(questId), std::forward_as_tuple(fields));
    } while (result->NextRow());

    std::unordered_map<uint32, uint32> usedMailTemplates;

    struct QuestLoaderHelper
    {
        typedef void(Quest::*QuestLoaderFunction)(Field* fields);

        char const* QueryFields;
        char const* TableName;
        char const* TableDesc;
        QuestLoaderFunction LoaderFunction;
    };

    static std::vector<QuestLoaderHelper> const QuestLoaderHelpers =
    {
        // 0   1       2       3       4       5            6            7            8
        { "ID, Emote1, Emote2, Emote3, Emote4, EmoteDelay1, EmoteDelay2, EmoteDelay3, EmoteDelay4",                                                                       "quest_details",        "details",             &Quest::LoadQuestDetails       },

        // 0   1                2                  3
        { "ID, EmoteOnComplete, EmoteOnIncomplete, CompletionText",                                                                                                       "quest_request_items",  "request items",       &Quest::LoadQuestRequestItems  },

        // 0   1       2       3       4       5            6            7            8            9
        { "ID, Emote1, Emote2, Emote3, Emote4, EmoteDelay1, EmoteDelay2, EmoteDelay3, EmoteDelay4, RewardText",                                                           "quest_offer_reward",   "reward emotes",       &Quest::LoadQuestOfferReward   },

        // 0   1         2                 3              4            5            6               7                     8                     9
        { "ID, MaxLevel, AllowableClasses, SourceSpellID, PrevQuestID, NextQuestID, ExclusiveGroup, BreadcrumbForQuestId, RewardMailTemplateID, RewardMailDelay,"
        // 10              11                   12                     13                     14                   15                   16                 17
        " RequiredSkillID, RequiredSkillPoints, RequiredMinRepFaction, RequiredMaxRepFaction, RequiredMinRepValue, RequiredMaxRepValue, ProvidedItemCount, SpecialFlags", "quest_template_addon", "template addons",     &Quest::LoadQuestTemplateAddon },

        // 0        1
        { "QuestId, RewardMailSenderEntry",                                                                                                                               "quest_mail_sender",    "mail sender entries", &Quest::LoadQuestMailSender    }
    };

    for (QuestLoaderHelper const& loader : QuestLoaderHelpers)
    {
        result = WorldDatabase.PQuery("SELECT %s FROM %s", loader.QueryFields, loader.TableName);
        if (!result)
            TC_LOG_INFO("server.loading", ">> Loaded 0 quest %s. DB table `%s` is empty.", loader.TableDesc, loader.TableName);
        else
        {
            do
            {
                Field* fields = result->Fetch();
                uint32 questId = fields[0].GetUInt32();

                auto itr = _questTemplates.find(questId);
                if (itr != _questTemplates.end())
                    (itr->second.*loader.LoaderFunction)(fields);
                else
                    TC_LOG_ERROR("server.loading", "Table `%s` has data for quest %u but such quest does not exist", loader.TableName, questId);
            } while (result->NextRow());
        }
    }

    // Post processing
    for (auto& questPair : _questTemplates)
    {
        // skip post-loading checks for disabled quests
        if (DisableMgr::IsDisabledFor(DISABLE_TYPE_QUEST, questPair.first, nullptr))
            continue;

        Quest* qinfo = &questPair.second;

        // additional quest integrity checks (GO, creature_template and item_template must be loaded already)

        if (qinfo->GetQuestMethod() >= 3)
            TC_LOG_ERROR("sql.sql", "Quest %u has `Method` = %u, expected values are 0, 1 or 2.", qinfo->GetQuestId(), qinfo->GetQuestMethod());

        if (qinfo->_specialFlags & ~QUEST_SPECIAL_FLAGS_DB_ALLOWED)
        {
            TC_LOG_ERROR("sql.sql", "Quest %u has `SpecialFlags` = %u > max allowed value. Correct `SpecialFlags` to value <= %u",
                qinfo->GetQuestId(), qinfo->_specialFlags, QUEST_SPECIAL_FLAGS_DB_ALLOWED);
            qinfo->_specialFlags &= QUEST_SPECIAL_FLAGS_DB_ALLOWED;
        }

        if (qinfo->_flags & QUEST_FLAGS_DAILY && qinfo->_flags & QUEST_FLAGS_WEEKLY)
        {
            TC_LOG_ERROR("sql.sql", "Weekly Quest %u is marked as daily quest in `Flags`, removed daily flag.", qinfo->GetQuestId());
            qinfo->_flags &= ~QUEST_FLAGS_DAILY;
        }

        if (qinfo->_flags & QUEST_FLAGS_DAILY)
        {
            if (!(qinfo->_specialFlags & QUEST_SPECIAL_FLAGS_REPEATABLE))
            {
                TC_LOG_ERROR("sql.sql", "Daily Quest %u not marked as repeatable in `SpecialFlags`, added.", qinfo->GetQuestId());
                qinfo->_specialFlags |= QUEST_SPECIAL_FLAGS_REPEATABLE;
            }
        }

        if (qinfo->_flags & QUEST_FLAGS_WEEKLY)
        {
            if (!(qinfo->_specialFlags & QUEST_SPECIAL_FLAGS_REPEATABLE))
            {
                TC_LOG_ERROR("sql.sql", "Weekly Quest %u not marked as repeatable in `SpecialFlags`, added.", qinfo->GetQuestId());
                qinfo->_specialFlags |= QUEST_SPECIAL_FLAGS_REPEATABLE;
            }
        }

        if (qinfo->_specialFlags & QUEST_SPECIAL_FLAGS_MONTHLY)
        {
            if (!(qinfo->_specialFlags & QUEST_SPECIAL_FLAGS_REPEATABLE))
            {
                TC_LOG_ERROR("sql.sql", "Monthly quest %u not marked as repeatable in `SpecialFlags`, added.", qinfo->GetQuestId());
                qinfo->_specialFlags |= QUEST_SPECIAL_FLAGS_REPEATABLE;
            }
        }

        if (qinfo->_flags & QUEST_FLAGS_TRACKING)
        {
            // at auto-reward can be rewarded only RewardChoiceItemId[0]
            for (uint32 j = 1; j < QUEST_REWARD_CHOICES_COUNT; ++j)
            {
                if (uint32 id = qinfo->RewardChoiceItemId[j])
                {
                    TC_LOG_ERROR("sql.sql", "Quest %u has `RewardChoiceItemId%d` = %u but item from `RewardChoiceItemId%d` can't be rewarded with quest flag QUEST_FLAGS_TRACKING.",
                        qinfo->GetQuestId(), j + 1, id, j + 1);
                    // no changes, quest ignore this data
                }
            }
        }

        // client quest log visual (area case)
        if (qinfo->_zoneOrSort > 0)
        {
            if (!sAreaTableStore.LookupEntry(qinfo->_zoneOrSort))
            {
                TC_LOG_ERROR("sql.sql", "Quest %u has `ZoneOrSort` = %u (zone case) but zone with this id does not exist.",
                    qinfo->GetQuestId(), qinfo->_zoneOrSort);
                // no changes, quest not dependent from this value but can have problems at client
            }
        }
        // client quest log visual (sort case)
        if (qinfo->_zoneOrSort < 0)
        {
            QuestSortEntry const* qSort = sQuestSortStore.LookupEntry(-int32(qinfo->_zoneOrSort));
            if (!qSort)
            {
                TC_LOG_ERROR("sql.sql", "Quest %u has `ZoneOrSort` = %i (sort case) but quest sort with this id does not exist.",
                    qinfo->GetQuestId(), qinfo->_zoneOrSort);
                // no changes, quest not dependent from this value but can have problems at client (note some may be 0, we must allow this so no check)
            }
            //check for proper RequiredSkillId value (skill case)
            if (uint32 skill_id = SkillByQuestSort(-qinfo->_zoneOrSort))
            {
                if (qinfo->_requiredSkillId != skill_id)
                {
                    TC_LOG_ERROR("sql.sql", "Quest %u has `ZoneOrSort` = %i but `RequiredSkillId` does not have a corresponding value (%d).",
                        qinfo->GetQuestId(), qinfo->_zoneOrSort, skill_id);
                    //override, and force proper value here?
                }
            }
        }

        // RequiredClasses, can be 0/CLASSMASK_ALL_PLAYABLE to allow any class
        if (qinfo->_requiredClasses)
        {
            if (!(qinfo->_requiredClasses & CLASSMASK_ALL_PLAYABLE))
            {
                TC_LOG_ERROR("sql.sql", "Quest %u does not contain any playable classes in `RequiredClasses` (%u), value set to 0 (all classes).", qinfo->GetQuestId(), qinfo->_requiredClasses);
                    qinfo->_requiredClasses = 0;
            }
        }

        // AllowableRaces, can be 0/RACEMASK_ALL_PLAYABLE to allow any race
        if (qinfo->_allowableRaces)
        {
            if (!(qinfo->_allowableRaces & RACEMASK_ALL_PLAYABLE))
            {
                TC_LOG_ERROR("sql.sql", "Quest %u does not contain any playable races in `AllowableRaces` (%u), value set to 0 (all races).", qinfo->GetQuestId(), qinfo->_allowableRaces);
                qinfo->_allowableRaces = 0;
            }
        }

        // RequiredSkillId, can be 0
        if (qinfo->_requiredSkillId)
        {
            if (!sSkillLineStore.LookupEntry(qinfo->_requiredSkillId))
            {
                TC_LOG_ERROR("sql.sql", "Quest %u has `RequiredSkillId` = %u but this skill does not exist",
                    qinfo->GetQuestId(), qinfo->_requiredSkillId);
            }
        }

        if (qinfo->_requiredSkillPoints)
        {
            if (qinfo->_requiredSkillPoints > sWorld->GetConfigMaxSkillValue())
            {
                TC_LOG_ERROR("sql.sql", "Quest %u has `RequiredSkillPoints` = %u but max possible skill is %u, quest can't be done.",
                    qinfo->GetQuestId(), qinfo->_requiredSkillPoints, sWorld->GetConfigMaxSkillValue());
                // no changes, quest can't be done for this requirement
            }
        }
        // else Skill quests can have 0 skill level, this is ok

        if (qinfo->_requiredFactionId2 && !sFactionStore.LookupEntry(qinfo->_requiredFactionId2))
        {
            TC_LOG_ERROR("sql.sql", "Quest %u has `RequiredFactionId2` = %u but faction template %u does not exist, quest can't be done.",
                qinfo->GetQuestId(), qinfo->_requiredFactionId2, qinfo->_requiredFactionId2);
            // no changes, quest can't be done for this requirement
        }

        if (qinfo->_requiredFactionId1 && !sFactionStore.LookupEntry(qinfo->_requiredFactionId1))
        {
            TC_LOG_ERROR("sql.sql", "Quest %u has `RequiredFactionId1` = %u but faction template %u does not exist, quest can't be done.",
                qinfo->GetQuestId(), qinfo->_requiredFactionId1, qinfo->_requiredFactionId1);
            // no changes, quest can't be done for this requirement
        }

        if (qinfo->_requiredMinRepFaction && !sFactionStore.LookupEntry(qinfo->_requiredMinRepFaction))
        {
            TC_LOG_ERROR("sql.sql", "Quest %u has `RequiredMinRepFaction` = %u but faction template %u does not exist, quest can't be done.",
                qinfo->GetQuestId(), qinfo->_requiredMinRepFaction, qinfo->_requiredMinRepFaction);
            // no changes, quest can't be done for this requirement
        }

        if (qinfo->_requiredMaxRepFaction && !sFactionStore.LookupEntry(qinfo->_requiredMaxRepFaction))
        {
            TC_LOG_ERROR("sql.sql", "Quest %u has `RequiredMaxRepFaction` = %u but faction template %u does not exist, quest can't be done.",
                qinfo->GetQuestId(), qinfo->_requiredMaxRepFaction, qinfo->_requiredMaxRepFaction);
            // no changes, quest can't be done for this requirement
        }

        if (qinfo->_requiredMinRepValue && qinfo->_requiredMinRepValue > ReputationMgr::Reputation_Cap)
        {
            TC_LOG_ERROR("sql.sql", "Quest %u has `RequiredMinRepValue` = %d but max reputation is %u, quest can't be done.",
                qinfo->GetQuestId(), qinfo->_requiredMinRepValue, ReputationMgr::Reputation_Cap);
            // no changes, quest can't be done for this requirement
        }

        if (qinfo->_requiredMinRepValue && qinfo->_requiredMaxRepValue && qinfo->_requiredMaxRepValue <= qinfo->_requiredMinRepValue)
        {
            TC_LOG_ERROR("sql.sql", "Quest %u has `RequiredMaxRepValue` = %d and `RequiredMinRepValue` = %d, quest can't be done.",
                qinfo->GetQuestId(), qinfo->_requiredMaxRepValue, qinfo->_requiredMinRepValue);
            // no changes, quest can't be done for this requirement
        }

        if (!qinfo->_requiredFactionId1 && qinfo->_requiredFactionValue1 != 0)
        {
            TC_LOG_ERROR("sql.sql", "Quest %u has `RequiredFactionValue1` = %d but `RequiredFactionId1` is 0, value has no effect",
                qinfo->GetQuestId(), qinfo->_requiredFactionValue1);
            // warning
        }

        if (!qinfo->_requiredFactionId2 && qinfo->_requiredFactionValue2 != 0)
        {
            TC_LOG_ERROR("sql.sql", "Quest %u has `RequiredFactionValue2` = %d but `RequiredFactionId2` is 0, value has no effect",
                qinfo->GetQuestId(), qinfo->_requiredFactionValue2);
            // warning
        }

        if (!qinfo->_requiredMinRepFaction && qinfo->_requiredMinRepValue != 0)
        {
            TC_LOG_ERROR("sql.sql", "Quest %u has `RequiredMinRepValue` = %d but `RequiredMinRepFaction` is 0, value has no effect",
                qinfo->GetQuestId(), qinfo->_requiredMinRepValue);
            // warning
        }

        if (!qinfo->_requiredMaxRepFaction && qinfo->_requiredMaxRepValue != 0)
        {
            TC_LOG_ERROR("sql.sql", "Quest %u has `RequiredMaxRepValue` = %d but `RequiredMaxRepFaction` is 0, value has no effect",
                qinfo->GetQuestId(), qinfo->_requiredMaxRepValue);
            // warning
        }

        if (qinfo->_rewardTitleId && !sCharTitlesStore.LookupEntry(qinfo->_rewardTitleId))
        {
            TC_LOG_ERROR("sql.sql", "Quest %u has `RewardTitleId` = %u but CharTitle Id %u does not exist, quest can't be rewarded with title.",
                qinfo->GetQuestId(), qinfo->GetCharTitleId(), qinfo->GetCharTitleId());
            qinfo->_rewardTitleId = 0;
            // quest can't reward this title
        }

        if (qinfo->_startItem)
        {
            if (!sObjectMgr->GetItemTemplate(qinfo->_startItem))
            {
                TC_LOG_ERROR("sql.sql", "Quest %u has `StartItem` = %u but item with entry %u does not exist, quest can't be done.",
                    qinfo->GetQuestId(), qinfo->_startItem, qinfo->_startItem);
                qinfo->_startItem = 0;                       // quest can't be done for this requirement
            }
            else if (qinfo->_startItemCount == 0)
            {
                TC_LOG_ERROR("sql.sql", "Quest %u has `StartItem` = %u but `StartItemCount` = 0, set to 1 but need fix in DB.",
                    qinfo->GetQuestId(), qinfo->_startItem);
                qinfo->_startItemCount = 1;                    // update to 1 for allow quest work for backward compatibility with DB
            }
        }
        else if (qinfo->_startItemCount > 0)
        {
            TC_LOG_ERROR("sql.sql", "Quest %u has `StartItem` = 0 but `StartItemCount` = %u, useless value.",
                qinfo->GetQuestId(), qinfo->_startItemCount);
            qinfo->_startItemCount = 0;                          // no quest work changes in fact
        }

        if (qinfo->_sourceSpellid)
        {
            SpellInfo const* spellInfo = sSpellMgr->GetSpellInfo(qinfo->_sourceSpellid);
            if (!spellInfo)
            {
                TC_LOG_ERROR("sql.sql", "Quest %u has `SourceSpellid` = %u but spell %u doesn't exist, quest can't be done.",
                    qinfo->GetQuestId(), qinfo->_sourceSpellid, qinfo->_sourceSpellid);
                qinfo->_sourceSpellid = 0;                        // quest can't be done for this requirement
            }
            else if (!SpellMgr::IsSpellValid(spellInfo))
            {
                TC_LOG_ERROR("sql.sql", "Quest %u has `SourceSpellid` = %u but spell %u is broken, quest can't be done.",
                    qinfo->GetQuestId(), qinfo->_sourceSpellid, qinfo->_sourceSpellid);
                qinfo->_sourceSpellid = 0;                        // quest can't be done for this requirement
            }
        }

        for (uint8 j = 0; j < QUEST_ITEM_OBJECTIVES_COUNT; ++j)
        {
            uint32 id = qinfo->RequiredItemId[j];
            if (id)
            {
                if (qinfo->RequiredItemCount[j] == 0)
                {
                    TC_LOG_ERROR("sql.sql", "Quest %u has `RequiredItemId%d` = %u but `RequiredItemCount%d` = 0, quest can't be done.",
                        qinfo->GetQuestId(), j+1, id, j+1);
                    // no changes, quest can't be done for this requirement
                }

                qinfo->SetSpecialFlag(QUEST_SPECIAL_FLAGS_DELIVER);

                if (!sObjectMgr->GetItemTemplate(id))
                {
                    TC_LOG_ERROR("sql.sql", "Quest %u has `RequiredItemId%d` = %u but item with entry %u does not exist, quest can't be done.",
                        qinfo->GetQuestId(), j+1, id, id);
                    qinfo->RequiredItemCount[j] = 0;             // prevent incorrect work of quest
                }
            }
            else if (qinfo->RequiredItemCount[j]>0)
            {
                TC_LOG_ERROR("sql.sql", "Quest %u has `RequiredItemId%d` = 0 but `RequiredItemCount%d` = %u, quest can't be done.",
                    qinfo->GetQuestId(), j+1, j+1, qinfo->RequiredItemCount[j]);
                qinfo->RequiredItemCount[j] = 0;                 // prevent incorrect work of quest
            }
        }

        for (uint8 j = 0; j < QUEST_SOURCE_ITEM_IDS_COUNT; ++j)
        {
            uint32 id = qinfo->ItemDrop[j];
            if (id)
            {
                if (!sObjectMgr->GetItemTemplate(id))
                {
                    TC_LOG_ERROR("sql.sql", "Quest %u has `ItemDrop%d` = %u but item with entry %u does not exist, quest can't be done.",
                        qinfo->GetQuestId(), j+1, id, id);
                    // no changes, quest can't be done for this requirement
                }
            }
            else
            {
                if (qinfo->ItemDropQuantity[j]>0)
                {
                    TC_LOG_ERROR("sql.sql", "Quest %u has `ItemDrop%d` = 0 but `ItemDropQuantity%d` = %u.",
                        qinfo->GetQuestId(), j+1, j+1, qinfo->ItemDropQuantity[j]);
                    // no changes, quest ignore this data
                }
            }
        }

        for (uint8 j = 0; j < QUEST_OBJECTIVES_COUNT; ++j)
        {
            int32 id = qinfo->RequiredNpcOrGo[j];
            if (id < 0 && !sObjectMgr->GetGameObjectTemplate(-id))
            {
                TC_LOG_ERROR("sql.sql", "Quest %u has `RequiredNpcOrGo%d` = %i but gameobject %u does not exist, quest can't be done.",
                    qinfo->GetQuestId(), j+1, id, uint32(-id));
                qinfo->RequiredNpcOrGo[j] = 0;            // quest can't be done for this requirement
            }

            if (id > 0 && !sObjectMgr->GetCreatureTemplate(id))
            {
                TC_LOG_ERROR("sql.sql", "Quest %u has `RequiredNpcOrGo%d` = %i but creature with entry %u does not exist, quest can't be done.",
                    qinfo->GetQuestId(), j+1, id, uint32(id));
                qinfo->RequiredNpcOrGo[j] = 0;            // quest can't be done for this requirement
            }

            if (id)
            {
                // In fact SpeakTo and Kill are quite same: either you can speak to mob:SpeakTo or you can't:Kill/Cast

                qinfo->SetSpecialFlag(QUEST_SPECIAL_FLAGS_KILL | QUEST_SPECIAL_FLAGS_CAST | QUEST_SPECIAL_FLAGS_SPEAKTO);

                if (!qinfo->RequiredNpcOrGoCount[j])
                {
                    TC_LOG_ERROR("sql.sql", "Quest %u has `RequiredNpcOrGo%d` = %u but `RequiredNpcOrGoCount%d` = 0, quest can't be done.",
                        qinfo->GetQuestId(), j+1, id, j+1);
                    // no changes, quest can be incorrectly done, but we already report this
                }
            }
            else if (qinfo->RequiredNpcOrGoCount[j]>0)
            {
                TC_LOG_ERROR("sql.sql", "Quest %u has `RequiredNpcOrGo%d` = 0 but `RequiredNpcOrGoCount%d` = %u.",
                    qinfo->GetQuestId(), j+1, j+1, qinfo->RequiredNpcOrGoCount[j]);
                // no changes, quest ignore this data
            }
        }

        for (uint8 j = 0; j < QUEST_REWARD_CHOICES_COUNT; ++j)
        {
            uint32 id = qinfo->RewardChoiceItemId[j];
            if (id)
            {
                if (!sObjectMgr->GetItemTemplate(id))
                {
                    TC_LOG_ERROR("sql.sql", "Quest %u has `RewardChoiceItemId%d` = %u but item with entry %u does not exist, quest will not reward this item.",
                        qinfo->GetQuestId(), j+1, id, id);
                    qinfo->RewardChoiceItemId[j] = 0;          // no changes, quest will not reward this
                }

                if (!qinfo->RewardChoiceItemCount[j])
                {
                    TC_LOG_ERROR("sql.sql", "Quest %u has `RewardChoiceItemId%d` = %u but `RewardChoiceItemCount%d` = 0, quest can't be done.",
                        qinfo->GetQuestId(), j+1, id, j+1);
                    // no changes, quest can't be done
                }
            }
            else if (qinfo->RewardChoiceItemCount[j]>0)
            {
                TC_LOG_ERROR("sql.sql", "Quest %u has `RewardChoiceItemId%d` = 0 but `RewardChoiceItemCount%d` = %u.",
                    qinfo->GetQuestId(), j+1, j+1, qinfo->RewardChoiceItemCount[j]);
                // no changes, quest ignore this data
            }
        }

        for (uint8 j = 0; j < QUEST_REWARDS_COUNT; ++j)
        {
            uint32 id = qinfo->RewardItemId[j];
            if (id)
            {
                if (!sObjectMgr->GetItemTemplate(id))
                {
                    TC_LOG_ERROR("sql.sql", "Quest %u has `RewardItemId%d` = %u but item with entry %u does not exist, quest will not reward this item.",
                        qinfo->GetQuestId(), j+1, id, id);
                    qinfo->RewardItemId[j] = 0;                // no changes, quest will not reward this item
                }

                if (!qinfo->RewardItemIdCount[j])
                {
                    TC_LOG_ERROR("sql.sql", "Quest %u has `RewardItemId%d` = %u but `RewardItemIdCount%d` = 0, quest will not reward this item.",
                        qinfo->GetQuestId(), j+1, id, j+1);
                    // no changes
                }
            }
            else if (qinfo->RewardItemIdCount[j]>0)
            {
                TC_LOG_ERROR("sql.sql", "Quest %u has `RewardItemId%d` = 0 but `RewardItemIdCount%d` = %u.",
                    qinfo->GetQuestId(), j+1, j+1, qinfo->RewardItemIdCount[j]);
                // no changes, quest ignore this data
            }
        }

        for (uint8 j = 0; j < QUEST_REPUTATIONS_COUNT; ++j)
        {
            if (qinfo->RewardFactionId[j])
            {
                if (std::abs(qinfo->RewardFactionValueId[j]) > 9)
                {
               TC_LOG_ERROR("sql.sql", "Quest %u has RewardFactionValueId%d = %i. That is outside the range of valid values (-9 to 9).", qinfo->GetQuestId(), j+1, qinfo->RewardFactionValueId[j]);
                }
                if (!sFactionStore.LookupEntry(qinfo->RewardFactionId[j]))
                {
                    TC_LOG_ERROR("sql.sql", "Quest %u has `RewardFactionId%d` = %u but raw faction (faction.dbc) %u does not exist, quest will not reward reputation for this faction.", qinfo->GetQuestId(), j+1, qinfo->RewardFactionId[j], qinfo->RewardFactionId[j]);
                    qinfo->RewardFactionId[j] = 0;            // quest will not reward this
                }
            }

            else if (qinfo->RewardFactionValueIdOverride[j] != 0)
            {
                TC_LOG_ERROR("sql.sql", "Quest %u has `RewardFactionId%d` = 0 but `RewardFactionValueIdOverride%d` = %i.",
                    qinfo->GetQuestId(), j+1, j+1, qinfo->RewardFactionValueIdOverride[j]);
                // no changes, quest ignore this data
            }
        }

        if (qinfo->_rewardDisplaySpell)
        {
            SpellInfo const* spellInfo = sSpellMgr->GetSpellInfo(qinfo->_rewardDisplaySpell);
            if (!spellInfo)
            {
                TC_LOG_ERROR("sql.sql", "Quest %u has `RewardDisplaySpell` = %u but spell %u does not exist, spell removed as display reward.",
                    qinfo->GetQuestId(), qinfo->_rewardDisplaySpell, qinfo->_rewardDisplaySpell);
                qinfo->_rewardDisplaySpell = 0;                        // no spell reward will display for this quest
            }

            else if (!SpellMgr::IsSpellValid(spellInfo))
            {
                TC_LOG_ERROR("sql.sql", "Quest %u has `RewardDisplaySpell` = %u but spell %u is broken, quest will not have a spell reward.",
                    qinfo->GetQuestId(), qinfo->_rewardDisplaySpell, qinfo->_rewardDisplaySpell);
                qinfo->_rewardDisplaySpell = 0;                        // no spell reward will display for this quest
            }

            else if (GetTalentSpellCost(qinfo->_rewardDisplaySpell))
            {
                TC_LOG_ERROR("sql.sql", "Quest %u has `RewardDisplaySpell` = %u but spell %u is talent, quest will not have a spell reward.",
                    qinfo->GetQuestId(), qinfo->_rewardDisplaySpell, qinfo->_rewardDisplaySpell);
                qinfo->_rewardDisplaySpell = 0;                        // no spell reward will display for this quest
            }
        }

        if (qinfo->_rewardSpell > 0)
        {
            SpellInfo const* spellInfo = sSpellMgr->GetSpellInfo(qinfo->_rewardSpell);
            if (!spellInfo)
            {
                TC_LOG_ERROR("sql.sql", "Quest %u has `RewardSpell` = %u but spell %u does not exist, quest will not have a spell reward.",
                    qinfo->GetQuestId(), qinfo->_rewardSpell, qinfo->_rewardSpell);
                qinfo->_rewardSpell = 0;                    // no spell will be cast on player
            }

            else if (!SpellMgr::IsSpellValid(spellInfo))
            {
                TC_LOG_ERROR("sql.sql", "Quest %u has `RewardSpell` = %u but spell %u is broken, quest will not have a spell reward.",
                    qinfo->GetQuestId(), qinfo->_rewardSpell, qinfo->_rewardSpell);
                qinfo->_rewardSpell = 0;                    // no spell will be cast on player
            }

            else if (GetTalentSpellCost(qinfo->_rewardSpell))
            {
                TC_LOG_ERROR("sql.sql", "Quest %u has `RewardDisplaySpell` = %u but spell %u is talent, quest will not have a spell reward.",
                    qinfo->GetQuestId(), qinfo->_rewardSpell, qinfo->_rewardSpell);
                qinfo->_rewardSpell = 0;                    // no spell will be cast on player
            }
        }

        if (qinfo->_rewardMailTemplateId)
        {
            if (!sMailTemplateStore.LookupEntry(qinfo->_rewardMailTemplateId))
            {
                TC_LOG_ERROR("sql.sql", "Quest %u has `RewardMailTemplateId` = %u but mail template  %u does not exist, quest will not have a mail reward.",
                    qinfo->GetQuestId(), qinfo->_rewardMailTemplateId, qinfo->_rewardMailTemplateId);
                qinfo->_rewardMailTemplateId = 0;               // no mail will send to player
                qinfo->_rewardMailDelay = 0;                // no mail will send to player
                qinfo->_rewardMailSenderEntry = 0;
            }
            else if (usedMailTemplates.find(qinfo->_rewardMailTemplateId) != usedMailTemplates.end())
            {
                auto used_mt_itr = usedMailTemplates.find(qinfo->_rewardMailTemplateId);
                TC_LOG_ERROR("sql.sql", "Quest %u has `RewardMailTemplateId` = %u but mail template  %u already used for quest %u, quest will not have a mail reward.",
                    qinfo->GetQuestId(), qinfo->_rewardMailTemplateId, qinfo->_rewardMailTemplateId, used_mt_itr->second);
                qinfo->_rewardMailTemplateId = 0;               // no mail will send to player
                qinfo->_rewardMailDelay = 0;                // no mail will send to player
                qinfo->_rewardMailSenderEntry = 0;
            }
            else
                usedMailTemplates.emplace(qinfo->_rewardMailTemplateId, qinfo->GetQuestId());
        }

        if (uint32 rewardNextQuest = qinfo->_rewardNextQuest)
        {
            if (!_questTemplates.count(rewardNextQuest))
            {
                TC_LOG_ERROR("sql.sql", "Quest %u has `RewardNextQuest` = %u but quest %u does not exist, quest chain will not work.",
                    qinfo->GetQuestId(), qinfo->_rewardNextQuest, qinfo->_rewardNextQuest);
                qinfo->_rewardNextQuest = 0;
            }
        }

        // fill additional data stores
        if (uint32 prevQuestId = std::abs(qinfo->_prevQuestId))
        {
            auto prevQuestItr = _questTemplates.find(prevQuestId);
            if (prevQuestItr == _questTemplates.end())
                TC_LOG_ERROR("sql.sql", "Quest %u has PrevQuestId %i, but no such quest", qinfo->GetQuestId(), qinfo->_prevQuestId);
            else if (prevQuestItr->second._breadcrumbForQuestId)
                TC_LOG_ERROR("sql.sql", "Quest %u should not be unlocked by breadcrumb quest %u", qinfo->_id, prevQuestId);
        }

        if (uint32 nextQuestId = qinfo->_nextQuestId)
        {
            auto nextQuestItr = _questTemplates.find(nextQuestId);
            if (nextQuestItr == _questTemplates.end())
                TC_LOG_ERROR("sql.sql", "Quest %u has NextQuestId %u, but no such quest", qinfo->GetQuestId(), qinfo->_nextQuestId);
            else
                nextQuestItr->second.DependentPreviousQuests.push_back(qinfo->GetQuestId());
        }

        if (uint32 breadcrumbForQuestId = std::abs(qinfo->_breadcrumbForQuestId))
        {
            if (_questTemplates.find(breadcrumbForQuestId) == _questTemplates.end())
            {
                TC_LOG_ERROR("sql.sql", "Quest %u is a breadcrumb for quest %u, but no such quest exists", qinfo->_id, breadcrumbForQuestId);
                qinfo->_breadcrumbForQuestId = 0;
            }
            if (qinfo->_nextQuestId)
                TC_LOG_ERROR("sql.sql", "Quest %u is a breadcrumb, should not unlock quest %u", qinfo->_id, qinfo->_nextQuestId);
        }

        if (qinfo->_exclusiveGroup)
            _exclusiveQuestGroups.emplace(qinfo->_exclusiveGroup, qinfo->GetQuestId());
        if (qinfo->_timeAllowed)
            qinfo->SetSpecialFlag(QUEST_SPECIAL_FLAGS_TIMED);
        if (qinfo->_requiredPlayerKills)
            qinfo->SetSpecialFlag(QUEST_SPECIAL_FLAGS_PLAYER_KILL);

        // Special flag to determine if quest is completed from the start, used to determine if we can fail timed quest if it is completed
        if (!qinfo->HasSpecialFlag(QUEST_SPECIAL_FLAGS_KILL | QUEST_SPECIAL_FLAGS_CAST | QUEST_SPECIAL_FLAGS_SPEAKTO | QUEST_SPECIAL_FLAGS_EXPLORATION_OR_EVENT))
        {
            bool addFlag = true;
            if (qinfo->HasSpecialFlag(QUEST_SPECIAL_FLAGS_DELIVER))
            {
                for (uint8 j = 0; j < QUEST_ITEM_OBJECTIVES_COUNT; ++j)
                {
                    if (qinfo->RequiredItemId[j] != 0 && (qinfo->RequiredItemId[j] != qinfo->GetSrcItemId() || qinfo->RequiredItemCount[j] > qinfo->GetSrcItemCount()))
                    {
                        addFlag = false;
                        break;
                    }
                }
            }

            if (addFlag)
                qinfo->SetSpecialFlag(QUEST_SPECIAL_FLAGS_COMPLETED_AT_START);
        }
    }

    // Disallow any breadcrumb loops and inform quests of their breadcrumbs
    for (auto& questPair : _questTemplates)
    {
        // skip post-loading checks for disabled quests
        if (DisableMgr::IsDisabledFor(DISABLE_TYPE_QUEST, questPair.first, nullptr))
            continue;

        Quest* qinfo = &questPair.second;
        uint32   qid = qinfo->GetQuestId();
        uint32 breadcrumbForQuestId = std::abs(qinfo->_breadcrumbForQuestId);
        std::set<uint32> questSet;

        while(breadcrumbForQuestId)
        {
            //a previously visited quest was found as a breadcrumb quest
            //breadcrumb loop found!
            if (!questSet.insert(qinfo->_id).second)
            {
                TC_LOG_ERROR("sql.sql", "Breadcrumb quests %u and %u are in a loop", qid, breadcrumbForQuestId);
                qinfo->_breadcrumbForQuestId = 0;
                break;
            }

            qinfo = const_cast<Quest*>(sObjectMgr->GetQuestTemplate(breadcrumbForQuestId));

            //every quest has a list of every breadcrumb towards it
            qinfo->DependentBreadcrumbQuests.push_back(qid);

            breadcrumbForQuestId = qinfo->GetBreadcrumbForQuestId();
        }
    }

    // check QUEST_SPECIAL_FLAGS_EXPLORATION_OR_EVENT for spell with SPELL_EFFECT_QUEST_COMPLETE
    for (uint32 i = 0; i < sSpellMgr->GetSpellInfoStoreSize(); ++i)
    {
        SpellInfo const* spellInfo = sSpellMgr->GetSpellInfo(i);
        if (!spellInfo)
            continue;

        for (uint8 j = 0; j < MAX_SPELL_EFFECTS; ++j)
        {
            if (spellInfo->Effects[j].Effect != SPELL_EFFECT_QUEST_COMPLETE)
                continue;

            uint32 quest_id = spellInfo->Effects[j].MiscValue;

            Quest const* quest = GetQuestTemplate(quest_id);

            // some quest referenced in spells not exist (outdated spells)
            if (!quest)
                continue;

            if (!quest->HasSpecialFlag(QUEST_SPECIAL_FLAGS_EXPLORATION_OR_EVENT))
            {
                TC_LOG_ERROR("sql.sql", "Spell (id: %u) have SPELL_EFFECT_QUEST_COMPLETE for quest %u, but quest not have flag QUEST_SPECIAL_FLAGS_EXPLORATION_OR_EVENT. Quest flags must be fixed, quest modified to enable objective.", spellInfo->Id, quest_id);

                // this will prevent quest completing without objective
                const_cast<Quest*>(quest)->SetSpecialFlag(QUEST_SPECIAL_FLAGS_EXPLORATION_OR_EVENT);
            }
        }
    }

    TC_LOG_INFO("server.loading", ">> Loaded " SZFMTD " quests definitions in %u ms", _questTemplates.size(), GetMSTimeDiffToNow(oldMSTime));
}

void ObjectMgr::LoadQuestStartersAndEnders()
{
    TC_LOG_INFO("server.loading", "Loading GO Start Quest Data...");
    LoadGameobjectQuestStarters();
    TC_LOG_INFO("server.loading", "Loading GO End Quest Data...");
    LoadGameobjectQuestEnders();
    TC_LOG_INFO("server.loading", "Loading Creature Start Quest Data...");
    LoadCreatureQuestStarters();
    TC_LOG_INFO("server.loading", "Loading Creature End Quest Data...");
    LoadCreatureQuestEnders();
}

void ObjectMgr::LoadQuestLocales()
{
    uint32 oldMSTime = getMSTime();

    _questLocaleStore.clear();                                // need for reload case

    //                                               0   1       2      3        4           5        6              7               8               9               10
    QueryResult result = WorldDatabase.Query("SELECT ID, locale, Title, Details, Objectives, EndText, CompletedText, ObjectiveText1, ObjectiveText2, ObjectiveText3, ObjectiveText4 FROM quest_template_locale");
    if (!result)
        return;

    do
    {
        Field* fields = result->Fetch();

        uint32 id              = fields[0].GetUInt32();
        std::string localeName = fields[1].GetString();

        QuestLocale& data = _questLocaleStore[id];

        LocaleConstant locale = GetLocaleByName(localeName);
        if (locale == LOCALE_enUS)
            continue;

        AddLocaleString(fields[2].GetString(), locale, data.Title);
        AddLocaleString(fields[3].GetString(), locale, data.Details);
        AddLocaleString(fields[4].GetString(), locale, data.Objectives);
        AddLocaleString(fields[5].GetString(), locale, data.AreaDescription);
        AddLocaleString(fields[6].GetString(), locale, data.CompletedText);

        for (uint8 i = 0; i < 4; ++i)
            AddLocaleString(fields[i + 7].GetString(), locale, data.ObjectiveText[i]);
    } while (result->NextRow());

    TC_LOG_INFO("server.loading", ">> Loaded %u Quest locale strings in %u ms", uint32(_questLocaleStore.size()), GetMSTimeDiffToNow(oldMSTime));
}

void ObjectMgr::LoadScripts(ScriptsType type)
{
    uint32 oldMSTime = getMSTime();

    ScriptMapMap* scripts = GetScriptsMapByType(type);
    if (!scripts)
        return;

    std::string tableName = GetScriptsTableNameByType(type);
    if (tableName.empty())
        return;

    if (sMapMgr->IsScriptScheduled())                    // function cannot be called when scripts are in use.
        return;

    TC_LOG_INFO("server.loading", "Loading %s...", tableName.c_str());

    scripts->clear();                                       // need for reload support

    bool isSpellScriptTable = (type == SCRIPTS_SPELL);
    //                                                 0    1       2         3         4          5    6  7  8  9
    QueryResult result = WorldDatabase.PQuery("SELECT id, delay, command, datalong, datalong2, dataint, x, y, z, o%s FROM %s", isSpellScriptTable ? ", effIndex" : "", tableName.c_str());

    if (!result)
    {
        TC_LOG_INFO("server.loading", ">> Loaded 0 script definitions. DB table `%s` is empty!", tableName.c_str());
        return;
    }

    uint32 count = 0;

    do
    {
        Field* fields = result->Fetch();
        ScriptInfo tmp;
        tmp.type      = type;
        tmp.id           = fields[0].GetUInt32();
        if (isSpellScriptTable)
            tmp.id      |= fields[10].GetUInt8() << 24;
        tmp.delay        = fields[1].GetUInt32();
        tmp.command      = ScriptCommands(fields[2].GetUInt32());
        tmp.Raw.nData[0] = fields[3].GetUInt32();
        tmp.Raw.nData[1] = fields[4].GetUInt32();
        tmp.Raw.nData[2] = fields[5].GetInt32();
        tmp.Raw.fData[0] = fields[6].GetFloat();
        tmp.Raw.fData[1] = fields[7].GetFloat();
        tmp.Raw.fData[2] = fields[8].GetFloat();
        tmp.Raw.fData[3] = fields[9].GetFloat();

        // generic command args check
        switch (tmp.command)
        {
            case SCRIPT_COMMAND_TALK:
            {
                if (tmp.Talk.ChatType > CHAT_TYPE_WHISPER && tmp.Talk.ChatType != CHAT_MSG_RAID_BOSS_WHISPER)
                {
                    TC_LOG_ERROR("sql.sql", "Table `%s` has invalid talk type (datalong = %u) in SCRIPT_COMMAND_TALK for script id %u",
                        tableName.c_str(), tmp.Talk.ChatType, tmp.id);
                    continue;
                }
                if (!sObjectMgr->GetBroadcastText(uint32(tmp.Talk.TextID)))
                {
                    TC_LOG_ERROR("sql.sql", "Table `%s` has invalid talk text id (dataint = %i) in SCRIPT_COMMAND_TALK for script id %u",
                        tableName.c_str(), tmp.Talk.TextID, tmp.id);
                    continue;
                }

                break;
            }

            case SCRIPT_COMMAND_EMOTE:
            {
                if (!sEmotesStore.LookupEntry(tmp.Emote.EmoteID))
                {
                    TC_LOG_ERROR("sql.sql", "Table `%s` has invalid emote id (datalong = %u) in SCRIPT_COMMAND_EMOTE for script id %u",
                        tableName.c_str(), tmp.Emote.EmoteID, tmp.id);
                    continue;
                }
                break;
            }

            case SCRIPT_COMMAND_TELEPORT_TO:
            {
                if (!sMapStore.LookupEntry(tmp.TeleportTo.MapID))
                {
                    TC_LOG_ERROR("sql.sql", "Table `%s` has invalid map (Id: %u) in SCRIPT_COMMAND_TELEPORT_TO for script id %u",
                        tableName.c_str(), tmp.TeleportTo.MapID, tmp.id);
                    continue;
                }

                if (!Trinity::IsValidMapCoord(tmp.TeleportTo.DestX, tmp.TeleportTo.DestY, tmp.TeleportTo.DestZ, tmp.TeleportTo.Orientation))
                {
                    TC_LOG_ERROR("sql.sql", "Table `%s` has invalid coordinates (X: %f Y: %f Z: %f O: %f) in SCRIPT_COMMAND_TELEPORT_TO for script id %u",
                        tableName.c_str(), tmp.TeleportTo.DestX, tmp.TeleportTo.DestY, tmp.TeleportTo.DestZ, tmp.TeleportTo.Orientation, tmp.id);
                    continue;
                }
                break;
            }

            case SCRIPT_COMMAND_QUEST_EXPLORED:
            {
                Quest const* quest = GetQuestTemplate(tmp.QuestExplored.QuestID);
                if (!quest)
                {
                    TC_LOG_ERROR("sql.sql", "Table `%s` has invalid quest (ID: %u) in SCRIPT_COMMAND_QUEST_EXPLORED in `datalong` for script id %u",
                        tableName.c_str(), tmp.QuestExplored.QuestID, tmp.id);
                    continue;
                }

                if (!quest->HasSpecialFlag(QUEST_SPECIAL_FLAGS_EXPLORATION_OR_EVENT))
                {
                    TC_LOG_ERROR("sql.sql", "Table `%s` has quest (ID: %u) in SCRIPT_COMMAND_QUEST_EXPLORED in `datalong` for script id %u, but quest not have flag QUEST_SPECIAL_FLAGS_EXPLORATION_OR_EVENT in quest flags. Script command or quest flags wrong. Quest modified to require objective.",
                        tableName.c_str(), tmp.QuestExplored.QuestID, tmp.id);

                    // this will prevent quest completing without objective
                    const_cast<Quest*>(quest)->SetSpecialFlag(QUEST_SPECIAL_FLAGS_EXPLORATION_OR_EVENT);

                    // continue; - quest objective requirement set and command can be allowed
                }

                if (float(tmp.QuestExplored.Distance) > DEFAULT_VISIBILITY_DISTANCE)
                {
                    TC_LOG_ERROR("sql.sql", "Table `%s` has too large distance (%u) for exploring objective complete in `datalong2` in SCRIPT_COMMAND_QUEST_EXPLORED in `datalong` for script id %u",
                        tableName.c_str(), tmp.QuestExplored.Distance, tmp.id);
                    continue;
                }

                if (tmp.QuestExplored.Distance && float(tmp.QuestExplored.Distance) > DEFAULT_VISIBILITY_DISTANCE)
                {
                    TC_LOG_ERROR("sql.sql", "Table `%s` has too large distance (%u) for exploring objective complete in `datalong2` in SCRIPT_COMMAND_QUEST_EXPLORED in `datalong` for script id %u, max distance is %f or 0 for disable distance check",
                        tableName.c_str(), tmp.QuestExplored.Distance, tmp.id, DEFAULT_VISIBILITY_DISTANCE);
                    continue;
                }

                if (tmp.QuestExplored.Distance && float(tmp.QuestExplored.Distance) < INTERACTION_DISTANCE)
                {
                    TC_LOG_ERROR("sql.sql", "Table `%s` has too small distance (%u) for exploring objective complete in `datalong2` in SCRIPT_COMMAND_QUEST_EXPLORED in `datalong` for script id %u, min distance is %f or 0 for disable distance check",
                        tableName.c_str(), tmp.QuestExplored.Distance, tmp.id, INTERACTION_DISTANCE);
                    continue;
                }

                break;
            }

            case SCRIPT_COMMAND_KILL_CREDIT:
            {
                if (!GetCreatureTemplate(tmp.KillCredit.CreatureEntry))
                {
                    TC_LOG_ERROR("sql.sql", "Table `%s` has invalid creature (Entry: %u) in SCRIPT_COMMAND_KILL_CREDIT for script id %u",
                        tableName.c_str(), tmp.KillCredit.CreatureEntry, tmp.id);
                    continue;
                }
                break;
            }

            case SCRIPT_COMMAND_RESPAWN_GAMEOBJECT:
            {
                GameObjectData const* data = GetGameObjectData(tmp.RespawnGameobject.GOGuid);
                if (!data)
                {
                    TC_LOG_ERROR("sql.sql", "Table `%s` has invalid gameobject (GUID: %u) in SCRIPT_COMMAND_RESPAWN_GAMEOBJECT for script id %u",
                        tableName.c_str(), tmp.RespawnGameobject.GOGuid, tmp.id);
                    continue;
                }

                GameObjectTemplate const* info = GetGameObjectTemplate(data->id);
                if (!info)
                {
                    TC_LOG_ERROR("sql.sql", "Table `%s` has gameobject with invalid entry (GUID: %u Entry: %u) in SCRIPT_COMMAND_RESPAWN_GAMEOBJECT for script id %u",
                        tableName.c_str(), tmp.RespawnGameobject.GOGuid, data->id, tmp.id);
                    continue;
                }

                if (info->type == GAMEOBJECT_TYPE_FISHINGNODE ||
                    info->type == GAMEOBJECT_TYPE_FISHINGHOLE ||
                    info->type == GAMEOBJECT_TYPE_DOOR        ||
                    info->type == GAMEOBJECT_TYPE_BUTTON      ||
                    info->type == GAMEOBJECT_TYPE_TRAP)
                {
                    TC_LOG_ERROR("sql.sql", "Table `%s` has gameobject type (%u) unsupported by command SCRIPT_COMMAND_RESPAWN_GAMEOBJECT for script id %u",
                        tableName.c_str(), info->entry, tmp.id);
                    continue;
                }
                break;
            }

            case SCRIPT_COMMAND_TEMP_SUMMON_CREATURE:
            {
                if (!Trinity::IsValidMapCoord(tmp.TempSummonCreature.PosX, tmp.TempSummonCreature.PosY, tmp.TempSummonCreature.PosZ, tmp.TempSummonCreature.Orientation))
                {
                    TC_LOG_ERROR("sql.sql", "Table `%s` has invalid coordinates (X: %f Y: %f Z: %f O: %f) in SCRIPT_COMMAND_TEMP_SUMMON_CREATURE for script id %u",
                        tableName.c_str(), tmp.TempSummonCreature.PosX, tmp.TempSummonCreature.PosY, tmp.TempSummonCreature.PosZ, tmp.TempSummonCreature.Orientation, tmp.id);
                    continue;
                }

                if (!GetCreatureTemplate(tmp.TempSummonCreature.CreatureEntry))
                {
                    TC_LOG_ERROR("sql.sql", "Table `%s` has invalid creature (Entry: %u) in SCRIPT_COMMAND_TEMP_SUMMON_CREATURE for script id %u",
                        tableName.c_str(), tmp.TempSummonCreature.CreatureEntry, tmp.id);
                    continue;
                }
                break;
            }

            case SCRIPT_COMMAND_OPEN_DOOR:
            case SCRIPT_COMMAND_CLOSE_DOOR:
            {
                GameObjectData const* data = GetGameObjectData(tmp.ToggleDoor.GOGuid);
                if (!data)
                {
                    TC_LOG_ERROR("sql.sql", "Table `%s` has invalid gameobject (GUID: %u) in %s for script id %u",
                        tableName.c_str(), tmp.ToggleDoor.GOGuid, GetScriptCommandName(tmp.command).c_str(), tmp.id);
                    continue;
                }

                GameObjectTemplate const* info = GetGameObjectTemplate(data->id);
                if (!info)
                {
                    TC_LOG_ERROR("sql.sql", "Table `%s` has gameobject with invalid entry (GUID: %u Entry: %u) in %s for script id %u",
                        tableName.c_str(), tmp.ToggleDoor.GOGuid, data->id, GetScriptCommandName(tmp.command).c_str(), tmp.id);
                    continue;
                }

                if (info->type != GAMEOBJECT_TYPE_DOOR)
                {
                    TC_LOG_ERROR("sql.sql", "Table `%s` has gameobject type (%u) unsupported by command %s for script id %u",
                        tableName.c_str(), info->entry, GetScriptCommandName(tmp.command).c_str(), tmp.id);
                    continue;
                }

                break;
            }

            case SCRIPT_COMMAND_REMOVE_AURA:
            {
                if (!sSpellMgr->GetSpellInfo(tmp.RemoveAura.SpellID))
                {
                    TC_LOG_ERROR("sql.sql", "Table `%s` using non-existent spell (id: %u) in SCRIPT_COMMAND_REMOVE_AURA for script id %u",
                        tableName.c_str(), tmp.RemoveAura.SpellID, tmp.id);
                    continue;
                }
                if (tmp.RemoveAura.Flags & ~0x1)                    // 1 bits (0, 1)
                {
                    TC_LOG_ERROR("sql.sql", "Table `%s` using unknown flags in datalong2 (%u) in SCRIPT_COMMAND_REMOVE_AURA for script id %u",
                        tableName.c_str(), tmp.RemoveAura.Flags, tmp.id);
                    continue;
                }
                break;
            }

            case SCRIPT_COMMAND_CAST_SPELL:
            {
                if (!sSpellMgr->GetSpellInfo(tmp.CastSpell.SpellID))
                {
                    TC_LOG_ERROR("sql.sql", "Table `%s` using non-existent spell (id: %u) in SCRIPT_COMMAND_CAST_SPELL for script id %u",
                        tableName.c_str(), tmp.CastSpell.SpellID, tmp.id);
                    continue;
                }
                if (tmp.CastSpell.Flags > 4)                      // targeting type
                {
                    TC_LOG_ERROR("sql.sql", "Table `%s` using unknown target in datalong2 (%u) in SCRIPT_COMMAND_CAST_SPELL for script id %u",
                        tableName.c_str(), tmp.CastSpell.Flags, tmp.id);
                    continue;
                }
                if (tmp.CastSpell.Flags != 4 && tmp.CastSpell.CreatureEntry & ~0x1)                      // 1 bit (0, 1)
                {
                    TC_LOG_ERROR("sql.sql", "Table `%s` using unknown flags in dataint (%u) in SCRIPT_COMMAND_CAST_SPELL for script id %u",
                        tableName.c_str(), tmp.CastSpell.CreatureEntry, tmp.id);
                    continue;
                }
                else if (tmp.CastSpell.Flags == 4 && !GetCreatureTemplate(tmp.CastSpell.CreatureEntry))
                {
                    TC_LOG_ERROR("sql.sql", "Table `%s` using invalid creature entry in dataint (%u) in SCRIPT_COMMAND_CAST_SPELL for script id %u",
                        tableName.c_str(), tmp.CastSpell.CreatureEntry, tmp.id);
                    continue;
                }
                break;
            }

            case SCRIPT_COMMAND_CREATE_ITEM:
            {
                if (!GetItemTemplate(tmp.CreateItem.ItemEntry))
                {
                    TC_LOG_ERROR("sql.sql", "Table `%s` has nonexistent item (entry: %u) in SCRIPT_COMMAND_CREATE_ITEM for script id %u",
                        tableName.c_str(), tmp.CreateItem.ItemEntry, tmp.id);
                    continue;
                }
                if (!tmp.CreateItem.Amount)
                {
                    TC_LOG_ERROR("sql.sql", "Table `%s` SCRIPT_COMMAND_CREATE_ITEM but amount is %u for script id %u",
                        tableName.c_str(), tmp.CreateItem.Amount, tmp.id);
                    continue;
                }
                break;
            }
            default:
                break;
        }

        if (scripts->find(tmp.id) == scripts->end())
        {
            ScriptMap emptyMap;
            (*scripts)[tmp.id] = emptyMap;
        }
        (*scripts)[tmp.id].insert(std::pair<uint32, ScriptInfo>(tmp.delay, tmp));

        ++count;
    }
    while (result->NextRow());

    TC_LOG_INFO("server.loading", ">> Loaded %u script definitions in %u ms", count, GetMSTimeDiffToNow(oldMSTime));
}

void ObjectMgr::LoadSpellScripts()
{
    LoadScripts(SCRIPTS_SPELL);

    // check ids
    for (ScriptMapMap::const_iterator itr = sSpellScripts.begin(); itr != sSpellScripts.end(); ++itr)
    {
        uint32 spellId = uint32(itr->first) & 0x00FFFFFF;
        SpellInfo const* spellInfo = sSpellMgr->GetSpellInfo(spellId);

        if (!spellInfo)
        {
            TC_LOG_ERROR("sql.sql", "Table `spell_scripts` has not existing spell (Id: %u) as script id", spellId);
            continue;
        }

        uint8 i = (uint8)((uint32(itr->first) >> 24) & 0x000000FF);
        //check for correct spellEffect
        if (!spellInfo->Effects[i].Effect || (spellInfo->Effects[i].Effect != SPELL_EFFECT_SCRIPT_EFFECT && spellInfo->Effects[i].Effect != SPELL_EFFECT_DUMMY))
            TC_LOG_ERROR("sql.sql", "Table `spell_scripts` - spell %u effect %u is not SPELL_EFFECT_SCRIPT_EFFECT or SPELL_EFFECT_DUMMY", spellId, i);
    }
}

void ObjectMgr::LoadEventScripts()
{
    LoadScripts(SCRIPTS_EVENT);

    std::set<uint32> evt_scripts;
    // Load all possible script entries from gameobjects
    for (auto const& gameObjectTemplatePair : _gameObjectTemplateStore)
        if (uint32 eventId = gameObjectTemplatePair.second.GetEventScriptId())
            evt_scripts.insert(eventId);

    // Load all possible script entries from spells
    for (uint32 i = 1; i < sSpellMgr->GetSpellInfoStoreSize(); ++i)
        if (SpellInfo const* spell = sSpellMgr->GetSpellInfo(i))
            for (uint8 j = 0; j < MAX_SPELL_EFFECTS; ++j)
                if (spell->Effects[j].Effect == SPELL_EFFECT_SEND_EVENT)
                    if (spell->Effects[j].MiscValue)
                        evt_scripts.insert(spell->Effects[j].MiscValue);

    for (size_t path_idx = 0; path_idx < sTaxiPathNodesByPath.size(); ++path_idx)
    {
        for (size_t node_idx = 0; node_idx < sTaxiPathNodesByPath[path_idx].size(); ++node_idx)
        {
            TaxiPathNodeEntry const* node = sTaxiPathNodesByPath[path_idx][node_idx];

            if (node->ArrivalEventID)
                evt_scripts.insert(node->ArrivalEventID);

            if (node->DepartureEventID)
                evt_scripts.insert(node->DepartureEventID);
        }
    }

    // Then check if all scripts are in above list of possible script entries
    for (ScriptMapMap::const_iterator itr = sEventScripts.begin(); itr != sEventScripts.end(); ++itr)
    {
        std::set<uint32>::const_iterator itr2 = evt_scripts.find(itr->first);
        if (itr2 == evt_scripts.end())
            TC_LOG_ERROR("sql.sql", "Table `event_scripts` has script (Id: %u) not referring to any gameobject_template type 10 data2 field, type 3 data6 field, type 13 data 2 field or any spell effect %u",
                itr->first, SPELL_EFFECT_SEND_EVENT);
    }
}

//Load WP Scripts
void ObjectMgr::LoadWaypointScripts()
{
    LoadScripts(SCRIPTS_WAYPOINT);

    std::set<uint32> actionSet;

    for (ScriptMapMap::const_iterator itr = sWaypointScripts.begin(); itr != sWaypointScripts.end(); ++itr)
        actionSet.insert(itr->first);

    PreparedStatement* stmt = WorldDatabase.GetPreparedStatement(WORLD_SEL_WAYPOINT_DATA_ACTION);
    PreparedQueryResult result = WorldDatabase.Query(stmt);

    if (result)
    {
        do
        {
            Field* fields = result->Fetch();
            uint32 action = fields[0].GetUInt32();

            actionSet.erase(action);
        }
        while (result->NextRow());
    }

    for (std::set<uint32>::iterator itr = actionSet.begin(); itr != actionSet.end(); ++itr)
        TC_LOG_ERROR("sql.sql", "There is no waypoint which links to the waypoint script %u", *itr);
}

void ObjectMgr::LoadSpellScriptNames()
{
    uint32 oldMSTime = getMSTime();

    _spellScriptsStore.clear();                            // need for reload case

    QueryResult result = WorldDatabase.Query("SELECT spell_id, ScriptName FROM spell_script_names");

    if (!result)
    {
        TC_LOG_INFO("server.loading", ">> Loaded 0 spell script names. DB table `spell_script_names` is empty!");
        return;
    }

    uint32 count = 0;

    do
    {

        Field* fields = result->Fetch();

        int32 spellId                = fields[0].GetInt32();
        std::string const scriptName = fields[1].GetString();

        bool allRanks = false;
        if (spellId < 0)
        {
            allRanks = true;
            spellId = -spellId;
        }

        SpellInfo const* spellInfo = sSpellMgr->GetSpellInfo(spellId);
        if (!spellInfo)
        {
            TC_LOG_ERROR("sql.sql", "Scriptname: `%s` spell (Id: %d) does not exist.", scriptName.c_str(), spellId);
            continue;
        }

        if (allRanks)
        {
            if (!spellInfo->IsRanked())
                TC_LOG_ERROR("sql.sql", "Scriptname: `%s` spell (Id: %d) has no ranks of spell.", scriptName.c_str(), fields[0].GetInt32());

            if (spellInfo->GetFirstRankSpell()->Id != uint32(spellId))
            {
                TC_LOG_ERROR("sql.sql", "Scriptname: `%s` spell (Id: %d) is not first rank of spell.", scriptName.c_str(), fields[0].GetInt32());
                continue;
            }

            while (spellInfo)
            {
                _spellScriptsStore.insert(SpellScriptsContainer::value_type(spellInfo->Id, std::make_pair(GetScriptId(scriptName), true)));
                spellInfo = spellInfo->GetNextRankSpell();
            }
        }
        else
        {
            if (spellInfo->IsRanked())
                TC_LOG_ERROR("sql.sql", "Scriptname: `%s` spell (Id: %d) is ranked spell. Perhaps not all ranks are assigned to this script.", scriptName.c_str(), spellId);

            _spellScriptsStore.insert(SpellScriptsContainer::value_type(spellInfo->Id, std::make_pair(GetScriptId(scriptName), true)));
        }

        ++count;
    }
    while (result->NextRow());

    TC_LOG_INFO("server.loading", ">> Loaded %u spell script names in %u ms", count, GetMSTimeDiffToNow(oldMSTime));
}

void ObjectMgr::ValidateSpellScripts()
{
    uint32 oldMSTime = getMSTime();

    if (_spellScriptsStore.empty())
    {
        TC_LOG_INFO("server.loading", ">> Validated 0 scripts.");
        return;
    }

    uint32 count = 0;

    for (auto spell : _spellScriptsStore)
    {
        SpellInfo const* spellEntry = sSpellMgr->AssertSpellInfo(spell.first);

        auto const bounds = sObjectMgr->GetSpellScriptsBounds(spell.first);

        for (auto itr = bounds.first; itr != bounds.second; ++itr)
        {
            if (SpellScriptLoader* spellScriptLoader = sScriptMgr->GetSpellScriptLoader(itr->second.first))
            {
                ++count;

                std::unique_ptr<SpellScript> spellScript(spellScriptLoader->GetSpellScript());
                std::unique_ptr<AuraScript> auraScript(spellScriptLoader->GetAuraScript());

                if (!spellScript && !auraScript)
                {
                    TC_LOG_ERROR("scripts", "Functions GetSpellScript() and GetAuraScript() of script `%s` do not return objects - script skipped", GetScriptName(itr->second.first).c_str());

                    itr->second.second = false;
                    continue;
                }

                if (spellScript)
                {
                    spellScript->_Init(&spellScriptLoader->GetName(), spellEntry->Id);
                    spellScript->_Register();

                    if (!spellScript->_Validate(spellEntry))
                    {
                        itr->second.second = false;
                        continue;
                    }
                }

                if (auraScript)
                {
                    auraScript->_Init(&spellScriptLoader->GetName(), spellEntry->Id);
                    auraScript->_Register();

                    if (!auraScript->_Validate(spellEntry))
                    {
                        itr->second.second = false;
                        continue;
                    }
                }

                // Enable the script when all checks passed
                itr->second.second = true;
            }
            else
                itr->second.second = false;
        }
    }

    TC_LOG_INFO("server.loading", ">> Validated %u scripts in %u ms", count, GetMSTimeDiffToNow(oldMSTime));
}

void ObjectMgr::LoadPageTexts()
{
    uint32 oldMSTime = getMSTime();

    //                                               0     1       2
    QueryResult result = WorldDatabase.Query("SELECT ID, Text, NextPageID FROM page_text");

    if (!result)
    {
        TC_LOG_INFO("server.loading", ">> Loaded 0 page texts. DB table `page_text` is empty!");
        return;
    }

    uint32 count = 0;
    do
    {
        Field* fields = result->Fetch();

        PageText& pageText  = _pageTextStore[fields[0].GetUInt32()];

        pageText.Text       = fields[1].GetString();
        pageText.NextPageID = fields[2].GetUInt32();

        ++count;
    }
    while (result->NextRow());

    for (PageTextContainer::const_iterator itr = _pageTextStore.begin(); itr != _pageTextStore.end(); ++itr)
    {
        if (itr->second.NextPageID)
        {
            PageTextContainer::const_iterator itr2 = _pageTextStore.find(itr->second.NextPageID);
            if (itr2 == _pageTextStore.end())
                TC_LOG_ERROR("sql.sql", "Page text (ID: %u) has non-existing `NextPageID` (%u)", itr->first, itr->second.NextPageID);

        }
    }

    TC_LOG_INFO("server.loading", ">> Loaded %u page texts in %u ms", count, GetMSTimeDiffToNow(oldMSTime));
}

PageText const* ObjectMgr::GetPageText(uint32 pageEntry)
{
    PageTextContainer::const_iterator itr = _pageTextStore.find(pageEntry);
    if (itr != _pageTextStore.end())
        return &(itr->second);

    return nullptr;
}

void ObjectMgr::LoadPageTextLocales()
{
    uint32 oldMSTime = getMSTime();

    _pageTextLocaleStore.clear();                             // need for reload case

    //                                               0   1       2
    QueryResult result = WorldDatabase.Query("SELECT ID, locale, Text FROM page_text_locale");

    if (!result)
        return;

    do
    {
        Field* fields = result->Fetch();

        uint32 id                   = fields[0].GetUInt32();
        std::string localeName      = fields[1].GetString();
        std::string text            = fields[2].GetString();

        PageTextLocale& data = _pageTextLocaleStore[id];
        LocaleConstant locale = GetLocaleByName(localeName);

        AddLocaleString(text, locale, data.Text);
    } while (result->NextRow());

    TC_LOG_INFO("server.loading", ">> Loaded %u PageText locale strings in %u ms", uint32(_pageTextLocaleStore.size()), GetMSTimeDiffToNow(oldMSTime));
}

void ObjectMgr::LoadInstanceTemplate()
{
    uint32 oldMSTime = getMSTime();

    //                                                0     1       2        4
    QueryResult result = WorldDatabase.Query("SELECT map, parent, script, allowMount FROM instance_template");

    if (!result)
    {
        TC_LOG_INFO("server.loading", ">> Loaded 0 instance templates. DB table `page_text` is empty!");
        return;
    }

    uint32 count = 0;
    do
    {
        Field* fields = result->Fetch();

        uint16 mapID = fields[0].GetUInt16();

        if (!MapManager::IsValidMAP(mapID, true))
        {
            TC_LOG_ERROR("sql.sql", "ObjectMgr::LoadInstanceTemplate: bad mapid %d for template!", mapID);
            continue;
        }

        InstanceTemplate instanceTemplate;

        instanceTemplate.AllowMount = fields[3].GetBool();
        instanceTemplate.Parent     = uint32(fields[1].GetUInt16());
        instanceTemplate.ScriptId   = sObjectMgr->GetScriptId(fields[2].GetString());

        _instanceTemplateStore[mapID] = instanceTemplate;

        ++count;
    }
    while (result->NextRow());

    TC_LOG_INFO("server.loading", ">> Loaded %u instance templates in %u ms", count, GetMSTimeDiffToNow(oldMSTime));
}

InstanceTemplate const* ObjectMgr::GetInstanceTemplate(uint32 mapID) const
{
    InstanceTemplateContainer::const_iterator itr = _instanceTemplateStore.find(uint16(mapID));
    if (itr != _instanceTemplateStore.end())
        return &(itr->second);

    return nullptr;
}

void ObjectMgr::LoadInstanceEncounters()
{
    uint32 oldMSTime = getMSTime();

    //                                                 0         1            2                3
    QueryResult result = WorldDatabase.Query("SELECT entry, creditType, creditEntry, lastEncounterDungeon FROM instance_encounters");
    if (!result)
    {
        TC_LOG_INFO("server.loading", ">> Loaded 0 instance encounters, table is empty!");
        return;
    }

    uint32 count = 0;
    std::map<uint32, DungeonEncounterEntry const*> dungeonLastBosses;
    do
    {
        Field* fields = result->Fetch();
        uint32 entry = fields[0].GetUInt32();
        uint8 creditType = fields[1].GetUInt8();
        uint32 creditEntry = fields[2].GetUInt32();
        uint32 lastEncounterDungeon = fields[3].GetUInt16();
        DungeonEncounterEntry const* dungeonEncounter = sDungeonEncounterStore.LookupEntry(entry);
        if (!dungeonEncounter)
        {
            TC_LOG_ERROR("sql.sql", "Table `instance_encounters` has an invalid encounter id %u, skipped!", entry);
            continue;
        }

        if (lastEncounterDungeon && !sLFGMgr->GetLFGDungeonEntry(lastEncounterDungeon))
        {
            TC_LOG_ERROR("sql.sql", "Table `instance_encounters` has an encounter %u (%s) marked as final for invalid dungeon id %u, skipped!", entry, dungeonEncounter->encounterName[0], lastEncounterDungeon);
            continue;
        }

        auto itr = dungeonLastBosses.find(lastEncounterDungeon);
        if (lastEncounterDungeon)
        {
            if (itr != dungeonLastBosses.end())
            {
                TC_LOG_ERROR("sql.sql", "Table `instance_encounters` specified encounter %u (%s) as last encounter but %u (%s) is already marked as one, skipped!", entry, dungeonEncounter->encounterName[0], itr->second->id, itr->second->encounterName[0]);
                continue;
            }

            dungeonLastBosses[lastEncounterDungeon] = dungeonEncounter;
        }

        switch (creditType)
        {
            case ENCOUNTER_CREDIT_KILL_CREATURE:
            {
                CreatureTemplate const* creatureInfo = GetCreatureTemplate(creditEntry);
                if (!creatureInfo)
                {
                    TC_LOG_ERROR("sql.sql", "Table `instance_encounters` has an invalid creature (entry %u) linked to the encounter %u (%s), skipped!", creditEntry, entry, dungeonEncounter->encounterName[0]);
                    continue;
                }
                const_cast<CreatureTemplate*>(creatureInfo)->flags_extra |= CREATURE_FLAG_EXTRA_DUNGEON_BOSS;
                for (uint8 diff = 1; diff < MAX_DIFFICULTY; ++diff)
                {
                    if (uint32 diffEntry = creatureInfo->DifficultyEntry[diff - 1])
                    {
                        if (CreatureTemplate const* diffInfo = GetCreatureTemplate(diffEntry))
                            const_cast<CreatureTemplate*>(diffInfo)->flags_extra |= CREATURE_FLAG_EXTRA_DUNGEON_BOSS;
                    }
                }
                break;
            }
            case ENCOUNTER_CREDIT_CAST_SPELL:
                if (!sSpellMgr->GetSpellInfo(creditEntry))
                {
                    TC_LOG_ERROR("sql.sql", "Table `instance_encounters` has an invalid spell (entry %u) linked to the encounter %u (%s), skipped!", creditEntry, entry, dungeonEncounter->encounterName[0]);
                    continue;
                }
                break;
            default:
                TC_LOG_ERROR("sql.sql", "Table `instance_encounters` has an invalid credit type (%u) for encounter %u (%s), skipped!", creditType, entry, dungeonEncounter->encounterName[0]);
                continue;
        }

        DungeonEncounterList& encounters = _dungeonEncounterStore[MAKE_PAIR32(dungeonEncounter->mapId, dungeonEncounter->difficulty)];
        encounters.emplace_back(Trinity::make_unique<DungeonEncounter>(dungeonEncounter, EncounterCreditType(creditType), creditEntry, lastEncounterDungeon));
        ++count;
    } while (result->NextRow());

    TC_LOG_INFO("server.loading", ">> Loaded %u instance encounters in %u ms", count, GetMSTimeDiffToNow(oldMSTime));
}

GossipText const* ObjectMgr::GetGossipText(uint32 Text_ID) const
{
    GossipTextContainer::const_iterator itr = _gossipTextStore.find(Text_ID);
    if (itr != _gossipTextStore.end())
        return &itr->second;
    return nullptr;
}

void ObjectMgr::LoadGossipText()
{
    uint32 oldMSTime = getMSTime();

    QueryResult result = WorldDatabase.Query("SELECT ID, "
        "text0_0, text0_1, BroadcastTextID0, lang0, Probability0, EmoteDelay0_0, Emote0_0, EmoteDelay0_1, Emote0_1, EmoteDelay0_2, Emote0_2, "
        "text1_0, text1_1, BroadcastTextID1, lang1, Probability1, EmoteDelay1_0, Emote1_0, EmoteDelay1_1, Emote1_1, EmoteDelay1_2, Emote1_2, "
        "text2_0, text2_1, BroadcastTextID2, lang2, Probability2, EmoteDelay2_0, Emote2_0, EmoteDelay2_1, Emote2_1, EmoteDelay2_2, Emote2_2, "
        "text3_0, text3_1, BroadcastTextID3, lang3, Probability3, EmoteDelay3_0, Emote3_0, EmoteDelay3_1, Emote3_1, EmoteDelay3_2, Emote3_2, "
        "text4_0, text4_1, BroadcastTextID4, lang4, Probability4, EmoteDelay4_0, Emote4_0, EmoteDelay4_1, Emote4_1, EmoteDelay4_2, Emote4_2, "
        "text5_0, text5_1, BroadcastTextID5, lang5, Probability5, EmoteDelay5_0, Emote5_0, EmoteDelay5_1, Emote5_1, EmoteDelay5_2, Emote5_2, "
        "text6_0, text6_1, BroadcastTextID6, lang6, Probability6, EmoteDelay6_0, Emote6_0, EmoteDelay6_1, Emote6_1, EmoteDelay6_2, Emote6_2, "
        "text7_0, text7_1, BroadcastTextID7, lang7, Probability7, EmoteDelay7_0, Emote7_0, EmoteDelay7_1, Emote7_1, EmoteDelay7_2, Emote7_2 "
        "FROM npc_text");


    if (!result)
    {
        TC_LOG_INFO("server.loading", ">> Loaded 0 npc texts, table is empty!");
        return;
    }

    _gossipTextStore.rehash(result->GetRowCount());

    uint32 count = 0;
    uint8 cic;

    do
    {
        ++count;
        cic = 0;

        Field* fields = result->Fetch();

        uint32 id = fields[cic++].GetUInt32();
        if (!id)
        {
            TC_LOG_ERROR("sql.sql", "Table `npc_text` has record with reserved id 0, ignore.");
            continue;
        }

        GossipText& gText = _gossipTextStore[id];

        for (uint8 i = 0; i < MAX_GOSSIP_TEXT_OPTIONS; ++i)
        {
            GossipTextOption& gOption = gText.Options[i];
            gOption.Text_0           = fields[cic++].GetString();
            gOption.Text_1           = fields[cic++].GetString();
            gOption.BroadcastTextID  = fields[cic++].GetUInt32();
            gOption.Language         = fields[cic++].GetUInt8();
            gOption.Probability      = fields[cic++].GetFloat();

            for (uint8 j = 0; j < MAX_GOSSIP_TEXT_EMOTES; ++j)
            {
                gOption.Emotes[j]._Delay = fields[cic++].GetUInt16();
                gOption.Emotes[j]._Emote = fields[cic++].GetUInt16();
            }

            // check broadcast_text correctness
            if (gOption.BroadcastTextID)
            {
                if (BroadcastText const* bcText = sObjectMgr->GetBroadcastText(gOption.BroadcastTextID))
                {
                    if (bcText->Text[DEFAULT_LOCALE] != gOption.Text_0)
                        TC_LOG_ERROR("sql.sql", "Row %u in table `npc_text` has mismatch between text%u_0 and the corresponding Text in `broadcast_text` row %u", id, i, gOption.BroadcastTextID);
                    if (bcText->Text1[DEFAULT_LOCALE] != gOption.Text_1)
                        TC_LOG_ERROR("sql.sql", "Row %u in table `npc_text` has mismatch between text%u_1 and the corresponding Text1 in `broadcast_text` row %u", id, i, gOption.BroadcastTextID);
                }
                else
                {
                    TC_LOG_ERROR("sql.sql", "GossipText (Id: %u) in table `npc_text` has non-existing or incompatible BroadcastTextID%u %u.", id, i, gOption.BroadcastTextID);
                    gOption.BroadcastTextID = 0;
                }


            }
        }

    }
    while (result->NextRow());

    TC_LOG_INFO("server.loading", ">> Loaded %u npc texts in %u ms", count, GetMSTimeDiffToNow(oldMSTime));
}

void ObjectMgr::LoadNpcTextLocales()
{
    uint32 oldMSTime = getMSTime();

    _npcTextLocaleStore.clear();                              // need for reload case

    QueryResult result = WorldDatabase.Query("SELECT ID, Locale, "
    //   2        3        4        5        6        7        8        9        10       11       12       13       14       15       16       17
        "Text0_0, Text0_1, Text1_0, Text1_1, Text2_0, Text2_1, Text3_0, Text3_1, Text4_0, Text4_1, Text5_0, Text5_1, Text6_0, Text6_1, Text7_0, Text7_1 "
        "FROM npc_text_locale");

    if (!result)
        return;

    do
    {
        Field* fields = result->Fetch();

        uint32 id               = fields[0].GetUInt32();
        std::string localeName  = fields[1].GetString();

        NpcTextLocale& data     = _npcTextLocaleStore[id];
        LocaleConstant locale   = GetLocaleByName(localeName);
        if (locale == LOCALE_enUS)
            continue;

        for (uint8 i = 0; i < MAX_GOSSIP_TEXT_OPTIONS; ++i)
        {
            AddLocaleString(fields[2 + i * 2].GetString(), locale, data.Text_0[i]);
            AddLocaleString(fields[3 + i * 2].GetString(), locale, data.Text_1[i]);
        }
    } while (result->NextRow());

    TC_LOG_INFO("server.loading", ">> Loaded %u NpcText locale strings in %u ms", uint32(_npcTextLocaleStore.size()), GetMSTimeDiffToNow(oldMSTime));
}

//not very fast function but it is called only once a day, or on starting-up
void ObjectMgr::ReturnOrDeleteOldMails(bool serverUp)
{
    uint32 oldMSTime = getMSTime();

    time_t curTime = GameTime::GetGameTime();
    tm lt;
    localtime_r(&curTime, &lt);
    uint64 basetime(curTime);
    TC_LOG_INFO("misc", "Returning mails current time: hour: %d, minute: %d, second: %d ", lt.tm_hour, lt.tm_min, lt.tm_sec);

    // Delete all old mails without item and without body immediately, if starting server
    if (!serverUp)
    {
        PreparedStatement* stmt = CharacterDatabase.GetPreparedStatement(CHAR_DEL_EMPTY_EXPIRED_MAIL);
        stmt->setUInt64(0, basetime);
        CharacterDatabase.Execute(stmt);
    }
    PreparedStatement* stmt = CharacterDatabase.GetPreparedStatement(CHAR_SEL_EXPIRED_MAIL);
    stmt->setUInt64(0, basetime);
    PreparedQueryResult result = CharacterDatabase.Query(stmt);
    if (!result)
    {
        TC_LOG_INFO("server.loading", ">> No expired mails found.");
        return;                                             // any mails need to be returned or deleted
    }

    std::map<uint32 /*messageId*/, MailItemInfoVec> itemsCache;
    stmt = CharacterDatabase.GetPreparedStatement(CHAR_SEL_EXPIRED_MAIL_ITEMS);
    stmt->setUInt32(0, (uint32)basetime);
    if (PreparedQueryResult items = CharacterDatabase.Query(stmt))
    {
        MailItemInfo item;
        do
        {
            Field* fields = items->Fetch();
            item.item_guid = fields[0].GetUInt32();
            item.item_template = fields[1].GetUInt32();
            uint32 mailId = fields[2].GetUInt32();
            itemsCache[mailId].push_back(item);
        } while (items->NextRow());
    }

    uint32 deletedCount = 0;
    uint32 returnedCount = 0;
    do
    {
        Field* fields = result->Fetch();
        Mail* m = new Mail;
        m->messageID      = fields[0].GetUInt32();
        m->messageType    = fields[1].GetUInt8();
        m->sender         = fields[2].GetUInt32();
        m->receiver       = fields[3].GetUInt32();
        bool has_items    = fields[4].GetBool();
        m->expire_time    = time_t(fields[5].GetUInt32());
        m->deliver_time   = 0;
        m->COD            = fields[6].GetUInt32();
        m->checked        = fields[7].GetUInt8();
        m->mailTemplateId = fields[8].GetInt16();

        Player* player = nullptr;
        if (serverUp)
            player = ObjectAccessor::FindConnectedPlayer(ObjectGuid(HighGuid::Player, m->receiver));

        if (player && player->m_mailsLoaded)
        {                                                   // this code will run very improbably (the time is between 4 and 5 am, in game is online a player, who has old mail
            // his in mailbox and he has already listed his mails)
            delete m;
            continue;
        }

        // Delete or return mail
        if (has_items)
        {
            // read items from cache
            m->items.swap(itemsCache[m->messageID]);

            // if it is mail from non-player, or if it's already return mail, it shouldn't be returned, but deleted
            if (m->messageType != MAIL_NORMAL || (m->checked & (MAIL_CHECK_MASK_COD_PAYMENT | MAIL_CHECK_MASK_RETURNED)))
            {
                // mail open and then not returned
                for (MailItemInfoVec::iterator itr2 = m->items.begin(); itr2 != m->items.end(); ++itr2)
                {
                    stmt = CharacterDatabase.GetPreparedStatement(CHAR_DEL_ITEM_INSTANCE);
                    stmt->setUInt32(0, itr2->item_guid);
                    CharacterDatabase.Execute(stmt);
                }

                stmt = CharacterDatabase.GetPreparedStatement(CHAR_DEL_MAIL_ITEM_BY_ID);
                stmt->setUInt32(0, m->messageID);
                CharacterDatabase.Execute(stmt);
            }
            else
            {
                // Mail will be returned
                stmt = CharacterDatabase.GetPreparedStatement(CHAR_UPD_MAIL_RETURNED);
                stmt->setUInt32(0, m->receiver);
                stmt->setUInt32(1, m->sender);
                stmt->setUInt32(2, basetime + 30 * DAY);
                stmt->setUInt32(3, basetime);
                stmt->setUInt8 (4, uint8(MAIL_CHECK_MASK_RETURNED));
                stmt->setUInt32(5, m->messageID);
                CharacterDatabase.Execute(stmt);
                for (MailItemInfoVec::iterator itr2 = m->items.begin(); itr2 != m->items.end(); ++itr2)
                {
                    // Update receiver in mail items for its proper delivery, and in instance_item for avoid lost item at sender delete
                    stmt = CharacterDatabase.GetPreparedStatement(CHAR_UPD_MAIL_ITEM_RECEIVER);
                    stmt->setUInt32(0, m->sender);
                    stmt->setUInt32(1, itr2->item_guid);
                    CharacterDatabase.Execute(stmt);

                    stmt = CharacterDatabase.GetPreparedStatement(CHAR_UPD_ITEM_OWNER);
                    stmt->setUInt32(0, m->sender);
                    stmt->setUInt32(1, itr2->item_guid);
                    CharacterDatabase.Execute(stmt);
                }
                delete m;
                ++returnedCount;
                continue;
            }
        }

        stmt = CharacterDatabase.GetPreparedStatement(CHAR_DEL_MAIL_BY_ID);
        stmt->setUInt32(0, m->messageID);
        CharacterDatabase.Execute(stmt);
        delete m;
        ++deletedCount;
    }
    while (result->NextRow());

    TC_LOG_INFO("server.loading", ">> Processed %u expired mails: %u deleted and %u returned in %u ms", deletedCount + returnedCount, deletedCount, returnedCount, GetMSTimeDiffToNow(oldMSTime));
}

void ObjectMgr::LoadQuestAreaTriggers()
{
    uint32 oldMSTime = getMSTime();

    _questAreaTriggerStore.clear();                           // need for reload case

    QueryResult result = WorldDatabase.Query("SELECT id, quest FROM areatrigger_involvedrelation");

    if (!result)
    {
        TC_LOG_INFO("server.loading", ">> Loaded 0 quest trigger points. DB table `areatrigger_involvedrelation` is empty.");
        return;
    }

    uint32 count = 0;

    do
    {
        ++count;

        Field* fields = result->Fetch();

        uint32 trigger_ID = fields[0].GetUInt32();
        uint32 quest_ID   = fields[1].GetUInt32();

        AreaTriggerEntry const* atEntry = sAreaTriggerStore.LookupEntry(trigger_ID);
        if (!atEntry)
        {
            TC_LOG_ERROR("sql.sql", "Area trigger (ID:%u) does not exist in `AreaTrigger.dbc`.", trigger_ID);
            continue;
        }

        Quest const* quest = GetQuestTemplate(quest_ID);

        if (!quest)
        {
            TC_LOG_ERROR("sql.sql", "Table `areatrigger_involvedrelation` has record (id: %u) for not existing quest %u", trigger_ID, quest_ID);
            continue;
        }

        if (!quest->HasSpecialFlag(QUEST_SPECIAL_FLAGS_EXPLORATION_OR_EVENT))
        {
            TC_LOG_ERROR("sql.sql", "Table `areatrigger_involvedrelation` has record (id: %u) for not quest %u, but quest not have flag QUEST_SPECIAL_FLAGS_EXPLORATION_OR_EVENT. Trigger or quest flags must be fixed, quest modified to require objective.", trigger_ID, quest_ID);

            // this will prevent quest completing without objective
            const_cast<Quest*>(quest)->SetSpecialFlag(QUEST_SPECIAL_FLAGS_EXPLORATION_OR_EVENT);

            // continue; - quest modified to required objective and trigger can be allowed.
        }

        _questAreaTriggerStore[trigger_ID] = quest_ID;

    } while (result->NextRow());

    TC_LOG_INFO("server.loading", ">> Loaded %u quest trigger points in %u ms", count, GetMSTimeDiffToNow(oldMSTime));
}

QuestGreeting const* ObjectMgr::GetQuestGreeting(ObjectGuid guid) const
{
    auto itr = _questGreetingStore.find(guid.GetTypeId());
    if (itr == _questGreetingStore.end())
        return nullptr;

    auto questItr = itr->second.find(guid.GetEntry());
    if (questItr == itr->second.end())
        return nullptr;

    return &questItr->second;
}

void ObjectMgr::LoadQuestGreetings()
{
    uint32 oldMSTime = getMSTime();

    _questGreetingStore.clear(); // need for reload case

    //                                                0   1          2                3             4
    QueryResult result = WorldDatabase.Query("SELECT ID, Type, GreetEmoteType, GreetEmoteDelay, Greeting FROM quest_greeting");
    if (!result)
    {
        TC_LOG_INFO("server.loading", ">> Loaded 0 quest greetings. DB table `quest_greeting` is empty.");
        return;
    }

    _questGreetingStore.rehash(result->GetRowCount());

    uint32 count = 0;

    do
    {
        Field* fields = result->Fetch();

        uint32 id                   = fields[0].GetUInt32();
        uint8 type                  = fields[1].GetUInt8();
        // overwrite
        switch (type)
        {
            case 0: // Creature
                type = TYPEID_UNIT;
                if (!sObjectMgr->GetCreatureTemplate(id))
                {
                    TC_LOG_ERROR("sql.sql", "Table `quest_greeting`: creature template (entry: %u) does not exist.", id);
                    continue;
                }
                break;
            case 1: // GameObject
                type = TYPEID_GAMEOBJECT;
                if (!sObjectMgr->GetGameObjectTemplate(id))
                {
                    TC_LOG_ERROR("sql.sql", "Table `quest_greeting`: gameobject template (entry: %u) does not exist.", id);
                    continue;
                }
                break;
            default:
                TC_LOG_ERROR("sql.sql", "Table `quest_greeting`: unknown type = %u for entry = %u. Skipped.", type, id);
                continue;
        }

        uint16 greetEmoteType       = fields[2].GetUInt16();

        if (greetEmoteType > 0 && !sEmotesStore.LookupEntry(greetEmoteType))
        {
            TC_LOG_DEBUG("sql.sql", "Table `quest_greeting`: entry %u has greetEmoteType = %u but emote does not exist. Set to 0.", id, greetEmoteType);
            greetEmoteType = 0;
        }

        uint32 greetEmoteDelay      = fields[3].GetUInt32();
        std::string greeting        = fields[4].GetString();

        _questGreetingStore[type][id] = QuestGreeting(greetEmoteType, greetEmoteDelay, greeting);

        ++count;
    }
    while (result->NextRow());

    TC_LOG_INFO("server.loading", ">> Loaded %u quest_greeting in %u ms", count, GetMSTimeDiffToNow(oldMSTime));
}

void ObjectMgr::LoadQuestGreetingLocales()
{
    uint32 oldMSTime = getMSTime();

    _questGreetingLocaleStore.clear();                              // need for reload case

    //                                               0     1      2       3
    QueryResult result = WorldDatabase.Query("SELECT ID, Type, Locale, Greeting FROM quest_greeting_locale");
    if (!result)
    {
        TC_LOG_INFO("server.loading", ">> Loaded 0 quest_greeting locales. DB table `quest_greeting_locale` is empty.");
        return;
    }

    do
    {
        Field* fields = result->Fetch();

        uint32 id                   = fields[0].GetUInt32();
        uint8 type                  = fields[1].GetUInt8();
        // overwrite
        switch (type)
        {
            case 0: // Creature
                type = TYPEID_UNIT;
                break;
            case 1: // GameObject
                type = TYPEID_GAMEOBJECT;
                break;
            default:
                break;
        }

        std::string localeName      = fields[2].GetString();
        std::string greeting        = fields[3].GetString();

        QuestGreetingLocale& data   = _questGreetingLocaleStore[MAKE_PAIR32(id, type)];
        LocaleConstant locale       = GetLocaleByName(localeName);
        if (locale == LOCALE_enUS)
            continue;

        AddLocaleString(greeting, locale, data.greeting);
    } while (result->NextRow());

    TC_LOG_INFO("server.loading", ">> Loaded %u quest greeting locale strings in %u ms", uint32(_questGreetingLocaleStore.size()), GetMSTimeDiffToNow(oldMSTime));
}

void ObjectMgr::LoadQuestOfferRewardLocale()
{
    uint32 oldMSTime = getMSTime();

    _questOfferRewardLocaleStore.clear(); // need for reload case
    //                                               0     1          2
    QueryResult result = WorldDatabase.Query("SELECT Id, locale, RewardText FROM quest_offer_reward_locale");
    if (!result)
        return;

    do
    {
        Field* fields = result->Fetch();

        uint32 id = fields[0].GetUInt32();
        std::string localeName = fields[1].GetString();

        LocaleConstant locale = GetLocaleByName(localeName);
        if (locale == LOCALE_enUS)
            continue;

        QuestOfferRewardLocale& data = _questOfferRewardLocaleStore[id];
        AddLocaleString(fields[2].GetString(), locale, data.RewardText);
    } while (result->NextRow());

    TC_LOG_INFO("server.loading", ">> Loaded " SZFMTD " Quest Offer Reward locale strings in %u ms", _questOfferRewardLocaleStore.size(), GetMSTimeDiffToNow(oldMSTime));
}

void ObjectMgr::LoadQuestRequestItemsLocale()
{
    uint32 oldMSTime = getMSTime();

    _questRequestItemsLocaleStore.clear(); // need for reload case
    //                                               0     1          2
    QueryResult result = WorldDatabase.Query("SELECT Id, locale, CompletionText FROM quest_request_items_locale");
    if (!result)
        return;

    do
    {
        Field* fields = result->Fetch();

        uint32 id = fields[0].GetUInt32();
        std::string localeName = fields[1].GetString();

        LocaleConstant locale = GetLocaleByName(localeName);
        if (locale == LOCALE_enUS)
            continue;

        QuestRequestItemsLocale& data = _questRequestItemsLocaleStore[id];
        AddLocaleString(fields[2].GetString(), locale, data.CompletionText);
    } while (result->NextRow());

    TC_LOG_INFO("server.loading", ">> Loaded " SZFMTD " Quest Request Items locale strings in %u ms", _questRequestItemsLocaleStore.size(), GetMSTimeDiffToNow(oldMSTime));
}

void ObjectMgr::LoadTavernAreaTriggers()
{
    uint32 oldMSTime = getMSTime();

    _tavernAreaTriggerStore.clear();                          // need for reload case

    QueryResult result = WorldDatabase.Query("SELECT id FROM areatrigger_tavern");

    if (!result)
    {
        TC_LOG_INFO("server.loading", ">> Loaded 0 tavern triggers. DB table `areatrigger_tavern` is empty.");
        return;
    }

    uint32 count = 0;

    do
    {
        ++count;

        Field* fields = result->Fetch();

        uint32 Trigger_ID      = fields[0].GetUInt32();

        AreaTriggerEntry const* atEntry = sAreaTriggerStore.LookupEntry(Trigger_ID);
        if (!atEntry)
        {
            TC_LOG_ERROR("sql.sql", "Area trigger (ID:%u) does not exist in `AreaTrigger.dbc`.", Trigger_ID);
            continue;
        }

        _tavernAreaTriggerStore.insert(Trigger_ID);
    } while (result->NextRow());

    TC_LOG_INFO("server.loading", ">> Loaded %u tavern triggers in %u ms", count, GetMSTimeDiffToNow(oldMSTime));
}

void ObjectMgr::LoadAreaTriggerScripts()
{
    uint32 oldMSTime = getMSTime();

    _areaTriggerScriptStore.clear();                            // need for reload case

    QueryResult result = WorldDatabase.Query("SELECT entry, ScriptName FROM areatrigger_scripts");
    if (!result)
    {
        TC_LOG_INFO("server.loading", ">> Loaded 0 areatrigger scripts. DB table `areatrigger_scripts` is empty.");
        return;
    }

    do
    {
        Field* fields = result->Fetch();

        uint32 triggerId             = fields[0].GetUInt32();
        std::string const scriptName = fields[1].GetString();

        AreaTriggerEntry const* atEntry = sAreaTriggerStore.LookupEntry(triggerId);
        if (!atEntry)
        {
            TC_LOG_ERROR("sql.sql", "AreaTrigger (ID: %u) does not exist in `AreaTrigger.dbc`.", triggerId);
            continue;
        }
        _areaTriggerScriptStore[triggerId] = GetScriptId(scriptName);
    }
    while (result->NextRow());

    TC_LOG_INFO("server.loading", ">> Loaded " SZFMTD " areatrigger scripts in %u ms", _areaTriggerScriptStore.size(), GetMSTimeDiffToNow(oldMSTime));
}

uint32 ObjectMgr::GetNearestTaxiNode(float x, float y, float z, uint32 mapid, uint32 team)
{
    bool found = false;
    float dist = 10000;
    uint32 id = 0;

    for (uint32 i = 1; i < sTaxiNodesStore.GetNumRows(); ++i)
    {
        TaxiNodesEntry const* node = sTaxiNodesStore.LookupEntry(i);

        if (!node || node->map_id != mapid || (!node->MountCreatureID[team == ALLIANCE ? 1 : 0] && node->MountCreatureID[0] != 32981)) // dk flight
            continue;

        uint8  field   = (uint8)((i - 1) / 32);
        uint32 submask = 1<<((i-1)%32);

        // skip not taxi network nodes
        if ((sTaxiNodesMask[field] & submask) == 0)
            continue;

        float dist2 = (node->x - x)*(node->x - x)+(node->y - y)*(node->y - y)+(node->z - z)*(node->z - z);
        if (found)
        {
            if (dist2 < dist)
            {
                dist = dist2;
                id = i;
            }
        }
        else
        {
            found = true;
            dist = dist2;
            id = i;
        }
    }

    return id;
}

void ObjectMgr::GetTaxiPath(uint32 source, uint32 destination, uint32 &path, uint32 &cost)
{
    TaxiPathSetBySource::iterator src_i = sTaxiPathSetBySource.find(source);
    if (src_i == sTaxiPathSetBySource.end())
    {
        path = 0;
        cost = 0;
        return;
    }

    TaxiPathSetForSource& pathSet = src_i->second;

    TaxiPathSetForSource::iterator dest_i = pathSet.find(destination);
    if (dest_i == pathSet.end())
    {
        path = 0;
        cost = 0;
        return;
    }

    cost = dest_i->second.price;
    path = dest_i->second.ID;
}

uint32 ObjectMgr::GetTaxiMountDisplayId(uint32 id, uint32 team, bool allowed_alt_team /* = false */)
{
    uint32 mount_id = 0;

    // select mount creature id
    TaxiNodesEntry const* node = sTaxiNodesStore.LookupEntry(id);
    if (node)
    {
        uint32 mount_entry = 0;
        if (team == ALLIANCE)
            mount_entry = node->MountCreatureID[1];
        else
            mount_entry = node->MountCreatureID[0];

        // Fix for Alliance not being able to use Acherus taxi
        // only one mount type for both sides
        if (mount_entry == 0 && allowed_alt_team)
        {
            // Simply reverse the selection. At least one team in theory should have a valid mount ID to choose.
            mount_entry = team == ALLIANCE ? node->MountCreatureID[0] : node->MountCreatureID[1];
        }

        CreatureTemplate const* mount_info = GetCreatureTemplate(mount_entry);
        if (mount_info)
        {
            mount_id = mount_info->GetRandomValidModelId();
            if (!mount_id)
            {
                TC_LOG_ERROR("sql.sql", "No displayid found for the taxi mount with the entry %u! Can't load it!", mount_entry);
                return 0;
            }
        }
    }

    // minfo is not actually used but the mount_id was updated
    GetCreatureModelRandomGender(&mount_id);

    return mount_id;
}

Quest const* ObjectMgr::GetQuestTemplate(uint32 quest_id) const
{
    return Trinity::Containers::MapGetValuePtr(_questTemplates, quest_id);
}

void ObjectMgr::LoadGraveyardZones()
{
    uint32 oldMSTime = getMSTime();

    GraveyardStore.clear(); // need for reload case

    //                                               0   1          2
    QueryResult result = WorldDatabase.Query("SELECT ID, GhostZone, Faction FROM graveyard_zone");

    if (!result)
    {
        TC_LOG_INFO("server.loading", ">> Loaded 0 graveyard-zone links. DB table `graveyard_zone` is empty.");
        return;
    }

    uint32 count = 0;

    do
    {
        ++count;

        Field* fields = result->Fetch();

        uint32 safeLocId = fields[0].GetUInt32();
        uint32 zoneId = fields[1].GetUInt32();
        uint32 team   = fields[2].GetUInt16();

        WorldSafeLocsEntry const* entry = sWorldSafeLocsStore.LookupEntry(safeLocId);
        if (!entry)
        {
            TC_LOG_ERROR("sql.sql", "Table `graveyard_zone` has a record for non-existing graveyard (WorldSafeLocsID: %u), skipped.", safeLocId);
            continue;
        }

        AreaTableEntry const* areaEntry = sAreaTableStore.LookupEntry(zoneId);
        if (!areaEntry)
        {
            TC_LOG_ERROR("sql.sql", "Table `graveyard_zone` has a record for non-existing Zone (ID: %u), skipped.", zoneId);
            continue;
        }

        if (areaEntry->zone != 0)
        {
            TC_LOG_ERROR("sql.sql", "Table `graveyard_zone` has a record for SubZone (ID: %u) instead of zone, skipped.", zoneId);
            continue;
        }

        if (team != 0 && team != HORDE && team != ALLIANCE)
        {
            TC_LOG_ERROR("sql.sql", "Table `graveyard_zone` has a record for non player faction (%u), skipped.", team);
            continue;
        }

        if (!AddGraveyardLink(safeLocId, zoneId, team, false))
            TC_LOG_ERROR("sql.sql", "Table `graveyard_zone` has a duplicate record for Graveyard (ID: %u) and Zone (ID: %u), skipped.", safeLocId, zoneId);
    } while (result->NextRow());

    TC_LOG_INFO("server.loading", ">> Loaded %u graveyard-zone links in %u ms", count, GetMSTimeDiffToNow(oldMSTime));
}

WorldSafeLocsEntry const* ObjectMgr::GetDefaultGraveyard(uint32 team) const
{
    enum DefaultGraveyard
    {
        HORDE_GRAVEYARD    = 10, // Crossroads
        ALLIANCE_GRAVEYARD = 4   // Westfall
    };

    if (team == HORDE)
        return sWorldSafeLocsStore.LookupEntry(HORDE_GRAVEYARD);
    else if (team == ALLIANCE)
        return sWorldSafeLocsStore.LookupEntry(ALLIANCE_GRAVEYARD);
    else return nullptr;
}

WorldSafeLocsEntry const* ObjectMgr::GetClosestGraveyard(float x, float y, float z, uint32 MapId, uint32 team) const
{
    // search for zone associated closest graveyard
    uint32 zoneId = sMapMgr->GetZoneId(MapId, x, y, z);

    if (!zoneId)
    {
        if (z > -500)
        {
            TC_LOG_ERROR("misc", "ZoneId not found for map %u coords (%f, %f, %f)", MapId, x, y, z);
            return GetDefaultGraveyard(team);
        }
    }

    // Simulate std. algorithm:
    //   found some graveyard associated to (ghost_zone, ghost_map)
    //
    //   if mapId == graveyard.mapId (ghost in plain zone or city or battleground) and search graveyard at same map
    //     then check faction
    //   if mapId != graveyard.mapId (ghost in instance) and search any graveyard associated
    //     then check faction
    GraveyardMapBounds range = GraveyardStore.equal_range(zoneId);
    MapEntry const* map = sMapStore.LookupEntry(MapId);

    // not need to check validity of map object; MapId _MUST_ be valid here
    if (range.first == range.second && !map->IsBattlegroundOrArena())
    {
        if (zoneId != 0) // zone == 0 can't be fixed, used by bliz for bugged zones
            TC_LOG_ERROR("sql.sql", "Table `graveyard_zone` incomplete: Zone %u Team %u does not have a linked graveyard.", zoneId, team);
        return GetDefaultGraveyard(team);
    }

    // at corpse map
    bool foundNear = false;
    float distNear = 10000;
    WorldSafeLocsEntry const* entryNear = nullptr;

    // at entrance map for corpse map
    bool foundEntr = false;
    float distEntr = 10000;
    WorldSafeLocsEntry const* entryEntr = nullptr;

    // some where other
    WorldSafeLocsEntry const* entryFar = nullptr;

    MapEntry const* mapEntry = sMapStore.LookupEntry(MapId);

    for (; range.first != range.second; ++range.first)
    {
        GraveyardData const& data = range.first->second;

        WorldSafeLocsEntry const* entry = sWorldSafeLocsStore.LookupEntry(data.safeLocId);
        if (!entry)
        {
            TC_LOG_ERROR("sql.sql", "Table `graveyard_zone` has record for not existing graveyard (WorldSafeLocsID %u), skipped.", data.safeLocId);
            continue;
        }

        // skip enemy faction graveyard
        // team == 0 case can be at call from .neargrave
        if (data.team != 0 && team != 0 && data.team != team)
            continue;

        // find now nearest graveyard at other map
        if (MapId != entry->map_id)
        {
            // if find graveyard at different map from where entrance placed (or no entrance data), use any first
            if (!mapEntry
                || mapEntry->entrance_map < 0
                || uint32(mapEntry->entrance_map) != entry->map_id
                || (mapEntry->entrance_x == 0 && mapEntry->entrance_y == 0))
            {
                // not have any corrdinates for check distance anyway
                entryFar = entry;
                continue;
            }

            // at entrance map calculate distance (2D);
            float dist2 = (entry->x - mapEntry->entrance_x)*(entry->x - mapEntry->entrance_x)
                +(entry->y - mapEntry->entrance_y)*(entry->y - mapEntry->entrance_y);
            if (foundEntr)
            {
                if (dist2 < distEntr)
                {
                    distEntr = dist2;
                    entryEntr = entry;
                }
            }
            else
            {
                foundEntr = true;
                distEntr = dist2;
                entryEntr = entry;
            }
        }
        // find now nearest graveyard at same map
        else
        {
            float dist2 = (entry->x - x)*(entry->x - x)+(entry->y - y)*(entry->y - y)+(entry->z - z)*(entry->z - z);
            if (foundNear)
            {
                if (dist2 < distNear)
                {
                    distNear = dist2;
                    entryNear = entry;
                }
            }
            else
            {
                foundNear = true;
                distNear = dist2;
                entryNear = entry;
            }
        }
    }

    if (entryNear)
        return entryNear;

    if (entryEntr)
        return entryEntr;

    return entryFar;
}

GraveyardData const* ObjectMgr::FindGraveyardData(uint32 id, uint32 zoneId) const
{
    GraveyardMapBounds range = GraveyardStore.equal_range(zoneId);
    for (; range.first != range.second; ++range.first)
    {
        GraveyardData const& data = range.first->second;
        if (data.safeLocId == id)
            return &data;
    }
    return nullptr;
}

AreaTrigger const* ObjectMgr::GetAreaTrigger(uint32 trigger) const
{
    AreaTriggerContainer::const_iterator itr = _areaTriggerStore.find(trigger);
    if (itr != _areaTriggerStore.end())
        return &itr->second;
    return nullptr;
}

AccessRequirement const* ObjectMgr::GetAccessRequirement(uint32 mapid, Difficulty difficulty) const
{
    AccessRequirementContainer::const_iterator itr = _accessRequirementStore.find(MAKE_PAIR32(mapid, difficulty));
    if (itr != _accessRequirementStore.end())
        return itr->second.get();
    return nullptr;
}

bool ObjectMgr::AddGraveyardLink(uint32 id, uint32 zoneId, uint32 team, bool persist /*= true*/)
{
    if (FindGraveyardData(id, zoneId))
        return false;

    // add link to loaded data
    GraveyardData data;
    data.safeLocId = id;
    data.team = team;

    GraveyardStore.insert(GraveyardContainer::value_type(zoneId, data));

    // add link to DB
    if (persist)
    {
        PreparedStatement* stmt = WorldDatabase.GetPreparedStatement(WORLD_INS_GRAVEYARD_ZONE);

        stmt->setUInt32(0, id);
        stmt->setUInt32(1, zoneId);
        stmt->setUInt16(2, uint16(team));

        WorldDatabase.Execute(stmt);
    }

    return true;
}

void ObjectMgr::RemoveGraveyardLink(uint32 id, uint32 zoneId, uint32 team, bool persist /*= false*/)
{
    GraveyardMapBoundsNonConst range = GraveyardStore.equal_range(zoneId);
    if (range.first == range.second)
    {
        //TC_LOG_ERROR("sql.sql", "Table `graveyard_zone` incomplete: Zone %u Team %u does not have a linked graveyard.", zoneId, team);
        return;
    }

    bool found = false;


    for (; range.first != range.second; ++range.first)
    {
        GraveyardData & data = range.first->second;

        // skip not matching safezone id
        if (data.safeLocId != id)
            continue;

        // skip enemy faction graveyard at same map (normal area, city, or battleground)
        // team == 0 case can be at call from .neargrave
        if (data.team != 0 && team != 0 && data.team != team)
            continue;

        found = true;
        break;
    }

    // no match, return
    if (!found)
        return;

    // remove from links
    GraveyardStore.erase(range.first);

    // remove link from DB
    if (persist)
    {
        PreparedStatement* stmt = WorldDatabase.GetPreparedStatement(WORLD_DEL_GRAVEYARD_ZONE);

        stmt->setUInt32(0, id);
        stmt->setUInt32(1, zoneId);
        stmt->setUInt16(2, uint16(team));

        WorldDatabase.Execute(stmt);
    }
}

void ObjectMgr::LoadAreaTriggerTeleports()
{
    uint32 oldMSTime = getMSTime();

    _areaTriggerStore.clear();                                  // need for reload case

    //                                               0        1              2                  3                  4                   5
    QueryResult result = WorldDatabase.Query("SELECT ID,  target_map, target_position_x, target_position_y, target_position_z, target_orientation FROM areatrigger_teleport");
    if (!result)
    {
        TC_LOG_INFO("server.loading", ">> Loaded 0 area trigger teleport definitions. DB table `areatrigger_teleport` is empty.");
        return;
    }

    uint32 count = 0;

    do
    {
        Field* fields = result->Fetch();

        ++count;

        uint32 Trigger_ID = fields[0].GetUInt32();

        AreaTrigger at;

        at.target_mapId             = fields[1].GetUInt16();
        at.target_X                 = fields[2].GetFloat();
        at.target_Y                 = fields[3].GetFloat();
        at.target_Z                 = fields[4].GetFloat();
        at.target_Orientation       = fields[5].GetFloat();

        AreaTriggerEntry const* atEntry = sAreaTriggerStore.LookupEntry(Trigger_ID);
        if (!atEntry)
        {
            TC_LOG_ERROR("sql.sql", "Area trigger (ID:%u) does not exist in `AreaTrigger.dbc`.", Trigger_ID);
            continue;
        }

        MapEntry const* mapEntry = sMapStore.LookupEntry(at.target_mapId);
        if (!mapEntry)
        {
            TC_LOG_ERROR("sql.sql", "Area trigger (ID:%u) target map (ID: %u) does not exist in `Map.dbc`.", Trigger_ID, at.target_mapId);
            continue;
        }

        if (at.target_X == 0 && at.target_Y == 0 && at.target_Z == 0)
        {
            TC_LOG_ERROR("sql.sql", "Area trigger (ID:%u) target coordinates not provided.", Trigger_ID);
            continue;
        }

        _areaTriggerStore[Trigger_ID] = at;

    } while (result->NextRow());

    TC_LOG_INFO("server.loading", ">> Loaded %u area trigger teleport definitions in %u ms", count, GetMSTimeDiffToNow(oldMSTime));
}

void ObjectMgr::LoadAccessRequirements()
{
    uint32 oldMSTime = getMSTime();

    _accessRequirementStore.clear();                                  // need for reload case

    //                                               0      1           2          3          4           5      6             7             8                      9     10
    QueryResult result = WorldDatabase.Query("SELECT mapid, difficulty, level_min, level_max, item_level, item, item2, quest_done_A, quest_done_H, completed_achievement, quest_failed_text FROM access_requirement");

    if (!result)
    {
        TC_LOG_INFO("server.loading", ">> Loaded 0 access requirement definitions. DB table `access_requirement` is empty.");
        return;
    }

    uint32 count = 0;

    do
    {
        Field* fields = result->Fetch();

        ++count;

        uint32 mapid = fields[0].GetUInt32();
        uint8 difficulty = fields[1].GetUInt8();
        uint32 requirement_ID = MAKE_PAIR32(mapid, difficulty);

        auto& ar = _accessRequirementStore[requirement_ID];
        ar = Trinity::make_unique<AccessRequirement>();

        ar->levelMin = fields[2].GetUInt8();
        ar->levelMax = fields[3].GetUInt8();
        ar->item_level = fields[4].GetUInt16();
        ar->item = fields[5].GetUInt32();
        ar->item2 = fields[6].GetUInt32();
        ar->quest_A = fields[7].GetUInt32();
        ar->quest_H = fields[8].GetUInt32();
        ar->achievement = fields[9].GetUInt32();
        ar->questFailedText = fields[10].GetString();

        if (ar->item)
        {
            ItemTemplate const* pProto = GetItemTemplate(ar->item);
            if (!pProto)
            {
                TC_LOG_ERROR("misc", "Key item %u does not exist for map %u difficulty %u, removing key requirement.", ar->item, mapid, difficulty);
                ar->item = 0;
            }
        }

        if (ar->item2)
        {
            ItemTemplate const* pProto = GetItemTemplate(ar->item2);
            if (!pProto)
            {
                TC_LOG_ERROR("misc", "Second item %u does not exist for map %u difficulty %u, removing key requirement.", ar->item2, mapid, difficulty);
                ar->item2 = 0;
            }
        }

        if (ar->quest_A)
        {
            if (!GetQuestTemplate(ar->quest_A))
            {
                TC_LOG_ERROR("sql.sql", "Required Alliance Quest %u not exist for map %u difficulty %u, remove quest done requirement.", ar->quest_A, mapid, difficulty);
                ar->quest_A = 0;
            }
        }

        if (ar->quest_H)
        {
            if (!GetQuestTemplate(ar->quest_H))
            {
                TC_LOG_ERROR("sql.sql", "Required Horde Quest %u not exist for map %u difficulty %u, remove quest done requirement.", ar->quest_H, mapid, difficulty);
                ar->quest_H = 0;
            }
        }

        if (ar->achievement)
        {
            if (!sAchievementMgr->GetAchievement(ar->achievement))
            {
                TC_LOG_ERROR("sql.sql", "Required Achievement %u not exist for map %u difficulty %u, remove quest done requirement.", ar->achievement, mapid, difficulty);
                ar->achievement = 0;
            }
        }
    } while (result->NextRow());

    TC_LOG_INFO("server.loading", ">> Loaded %u access requirement definitions in %u ms", count, GetMSTimeDiffToNow(oldMSTime));
}

/*
 * Searches for the areatrigger which teleports players out of the given map with instance_template.parent field support
 */
AreaTrigger const* ObjectMgr::GetGoBackTrigger(uint32 Map) const
{
    bool useParentDbValue = false;
    uint32 parentId = 0;
    MapEntry const* mapEntry = sMapStore.LookupEntry(Map);
    if (!mapEntry || mapEntry->entrance_map < 0)
        return nullptr;

    if (mapEntry->IsDungeon())
    {
        InstanceTemplate const* iTemplate = sObjectMgr->GetInstanceTemplate(Map);

        if (!iTemplate)
            return nullptr;

        parentId = iTemplate->Parent;
        useParentDbValue = true;
    }

    uint32 entrance_map = uint32(mapEntry->entrance_map);
    for (AreaTriggerContainer::const_iterator itr = _areaTriggerStore.begin(); itr != _areaTriggerStore.end(); ++itr)
        if ((!useParentDbValue && itr->second.target_mapId == entrance_map) || (useParentDbValue && itr->second.target_mapId == parentId))
        {
            AreaTriggerEntry const* atEntry = sAreaTriggerStore.LookupEntry(itr->first);
            if (atEntry && atEntry->mapid == Map)
                return &itr->second;
        }
    return nullptr;
}

/**
 * Searches for the areatrigger which teleports players to the given map
 */
AreaTrigger const* ObjectMgr::GetMapEntranceTrigger(uint32 Map) const
{
    for (AreaTriggerContainer::const_iterator itr = _areaTriggerStore.begin(); itr != _areaTriggerStore.end(); ++itr)
    {
        if (itr->second.target_mapId == Map)
        {
            AreaTriggerEntry const* atEntry = sAreaTriggerStore.LookupEntry(itr->first);
            if (atEntry)
                return &itr->second;
        }
    }
    return nullptr;
}

void ObjectMgr::SetHighestGuids()
{
    QueryResult result = CharacterDatabase.Query("SELECT MAX(guid) FROM characters");
    if (result)
        GetGuidSequenceGenerator<HighGuid::Player>().Set((*result)[0].GetUInt32()+1);

    result = CharacterDatabase.Query("SELECT MAX(guid) FROM item_instance");
    if (result)
        GetGuidSequenceGenerator<HighGuid::Item>().Set((*result)[0].GetUInt32()+1);

    // Cleanup other tables from nonexistent guids ( >= _hiItemGuid)
    CharacterDatabase.PExecute("DELETE FROM character_inventory WHERE item >= '%u'", GetGuidSequenceGenerator<HighGuid::Item>().GetNextAfterMaxUsed());      // One-time query
    CharacterDatabase.PExecute("DELETE FROM mail_items WHERE item_guid >= '%u'", GetGuidSequenceGenerator<HighGuid::Item>().GetNextAfterMaxUsed());          // One-time query
    CharacterDatabase.PExecute("DELETE FROM auctionhouse WHERE itemguid >= '%u'", GetGuidSequenceGenerator<HighGuid::Item>().GetNextAfterMaxUsed());         // One-time query
    CharacterDatabase.PExecute("DELETE FROM guild_bank_item WHERE item_guid >= '%u'", GetGuidSequenceGenerator<HighGuid::Item>().GetNextAfterMaxUsed());     // One-time query

    result = WorldDatabase.Query("SELECT MAX(guid) FROM transports");
    if (result)
        GetGuidSequenceGenerator<HighGuid::Mo_Transport>().Set((*result)[0].GetUInt32()+1);

    result = CharacterDatabase.Query("SELECT MAX(id) FROM auctionhouse");
    if (result)
        _auctionId = (*result)[0].GetUInt32()+1;

    result = CharacterDatabase.Query("SELECT MAX(id) FROM mail");
    if (result)
        _mailId = (*result)[0].GetUInt32()+1;

    result = CharacterDatabase.Query("SELECT MAX(arenateamid) FROM arena_team");
    if (result)
        sArenaTeamMgr->SetNextArenaTeamId((*result)[0].GetUInt32()+1);

    result = CharacterDatabase.Query("SELECT MAX(setguid) FROM character_equipmentsets");
    if (result)
        _equipmentSetGuid = (*result)[0].GetUInt64()+1;

    result = CharacterDatabase.Query("SELECT MAX(guildId) FROM guild");
    if (result)
        sGuildMgr->SetNextGuildId((*result)[0].GetUInt32()+1);

    result = CharacterDatabase.Query("SELECT MAX(guid) FROM `groups`");
    if (result)
        sGroupMgr->SetGroupDbStoreSize((*result)[0].GetUInt32()+1);

    result = WorldDatabase.Query("SELECT MAX(guid) FROM creature");
    if (result)
        _creatureSpawnId = (*result)[0].GetUInt32() + 1;

    result = WorldDatabase.Query("SELECT MAX(guid) FROM gameobject");
    if (result)
        _gameObjectSpawnId = (*result)[0].GetUInt32() + 1;
}

uint32 ObjectMgr::GenerateAuctionID()
{
    if (_auctionId >= 0xFFFFFFFE)
    {
        TC_LOG_ERROR("misc", "Auctions ids overflow!! Can't continue, shutting down server. Search on forum for TCE00007 for more info. ");
        World::StopNow(ERROR_EXIT_CODE);
    }
    return _auctionId++;
}

uint64 ObjectMgr::GenerateEquipmentSetGuid()
{
    if (_equipmentSetGuid >= uint64(0xFFFFFFFFFFFFFFFELL))
    {
        TC_LOG_ERROR("misc", "EquipmentSet guid overflow!! Can't continue, shutting down server. Search on forum for TCE00007 for more info. ");
        World::StopNow(ERROR_EXIT_CODE);
    }
    return _equipmentSetGuid++;
}

uint32 ObjectMgr::GenerateMailID()
{
    if (_mailId >= 0xFFFFFFFE)
    {
        TC_LOG_ERROR("misc", "Mail ids overflow!! Can't continue, shutting down server. Search on forum for TCE00007 for more info. ");
        World::StopNow(ERROR_EXIT_CODE);
    }
    return _mailId++;
}

uint32 ObjectMgr::GeneratePetNumber()
{
    if (_hiPetNumber >= 0xFFFFFFFE)
    {
        TC_LOG_ERROR("misc", "_hiPetNumber Id overflow!! Can't continue, shutting down server. Search on forum for TCE00007 for more info.");
        World::StopNow(ERROR_EXIT_CODE);
    }
    return _hiPetNumber++;
}

uint32 ObjectMgr::GenerateCreatureSpawnId()
{
    if (_creatureSpawnId >= uint32(0xFFFFFF))
    {
        TC_LOG_ERROR("misc", "Creature spawn id overflow!! Can't continue, shutting down server. Search on forum for TCE00007 for more info.");
        World::StopNow(ERROR_EXIT_CODE);
    }
    return _creatureSpawnId++;
}

uint32 ObjectMgr::GenerateGameObjectSpawnId()
{
    if (_gameObjectSpawnId >= uint32(0xFFFFFF))
    {
        TC_LOG_ERROR("misc", "GameObject spawn id overflow!! Can't continue, shutting down server. Search on forum for TCE00007 for more info. ");
        World::StopNow(ERROR_EXIT_CODE);
    }
    return _gameObjectSpawnId++;
}

void ObjectMgr::LoadGameObjectLocales()
{
    uint32 oldMSTime = getMSTime();

    _gameObjectLocaleStore.clear(); // need for reload case

    //                                               0      1       2     3
    QueryResult result = WorldDatabase.Query("SELECT entry, locale, name, castBarCaption FROM gameobject_template_locale");
    if (!result)
        return;

    do
    {
        Field* fields = result->Fetch();

        uint32 id                   = fields[0].GetUInt32();
        std::string localeName      = fields[1].GetString();

        std::string name            = fields[2].GetString();
        std::string castBarCaption  = fields[3].GetString();

        GameObjectLocale& data = _gameObjectLocaleStore[id];
        LocaleConstant locale = GetLocaleByName(localeName);
        if (locale == LOCALE_enUS)
            continue;

        AddLocaleString(name, locale, data.Name);
        AddLocaleString(castBarCaption, locale, data.CastBarCaption);

    } while (result->NextRow());

    TC_LOG_INFO("server.loading", ">> Loaded %u gameobject_template_locale strings in %u ms", uint32(_gameObjectLocaleStore.size()), GetMSTimeDiffToNow(oldMSTime));
}

inline void CheckGOLockId(GameObjectTemplate const* goInfo, uint32 dataN, uint32 N)
{
    if (sLockStore.LookupEntry(dataN))
        return;

    TC_LOG_ERROR("sql.sql", "Gameobject (Entry: %u GoType: %u) have data%d=%u but lock (Id: %u) not found.",
        goInfo->entry, goInfo->type, N, goInfo->door.lockId, goInfo->door.lockId);
}

inline void CheckGOLinkedTrapId(GameObjectTemplate const* goInfo, uint32 dataN, uint32 N)
{
    if (GameObjectTemplate const* trapInfo = sObjectMgr->GetGameObjectTemplate(dataN))
    {
        if (trapInfo->type != GAMEOBJECT_TYPE_TRAP)
            TC_LOG_ERROR("sql.sql", "Gameobject (Entry: %u GoType: %u) have data%d=%u but GO (Entry %u) have not GAMEOBJECT_TYPE_TRAP (%u) type.",
            goInfo->entry, goInfo->type, N, dataN, dataN, GAMEOBJECT_TYPE_TRAP);
    }
}

inline void CheckGOSpellId(GameObjectTemplate const* goInfo, uint32 dataN, uint32 N)
{
    if (sSpellMgr->GetSpellInfo(dataN))
        return;

    TC_LOG_ERROR("sql.sql", "Gameobject (Entry: %u GoType: %u) have data%d=%u but Spell (Entry %u) not exist.",
        goInfo->entry, goInfo->type, N, dataN, dataN);
}

inline void CheckAndFixGOChairHeightId(GameObjectTemplate const* goInfo, uint32 const& dataN, uint32 N)
{
    if (dataN <= (UNIT_STAND_STATE_SIT_HIGH_CHAIR-UNIT_STAND_STATE_SIT_LOW_CHAIR))
        return;

    TC_LOG_ERROR("sql.sql", "Gameobject (Entry: %u GoType: %u) have data%d=%u but correct chair height in range 0..%i.",
        goInfo->entry, goInfo->type, N, dataN, UNIT_STAND_STATE_SIT_HIGH_CHAIR-UNIT_STAND_STATE_SIT_LOW_CHAIR);

    // prevent client and server unexpected work
    const_cast<uint32&>(dataN) = 0;
}

inline void CheckGONoDamageImmuneId(GameObjectTemplate* goTemplate, uint32 dataN, uint32 N)
{
    // 0/1 correct values
    if (dataN <= 1)
        return;

    TC_LOG_ERROR("sql.sql", "Gameobject (Entry: %u GoType: %u) have data%d=%u but expected boolean (0/1) noDamageImmune field value.", goTemplate->entry, goTemplate->type, N, dataN);
}

inline void CheckGOConsumable(GameObjectTemplate const* goInfo, uint32 dataN, uint32 N)
{
    // 0/1 correct values
    if (dataN <= 1)
        return;

    TC_LOG_ERROR("sql.sql", "Gameobject (Entry: %u GoType: %u) have data%d=%u but expected boolean (0/1) consumable field value.",
        goInfo->entry, goInfo->type, N, dataN);
}

void ObjectMgr::LoadGameObjectTemplate()
{
    uint32 oldMSTime = getMSTime();

    //                                                 0      1      2        3       4             5          6     7
    QueryResult result = WorldDatabase.Query("SELECT entry, type, displayId, name, IconName, castBarCaption, unk1, size, "
    //                                         8      9      10     11     12     13     14     15     16     17     18      19      20
                                             "Data0, Data1, Data2, Data3, Data4, Data5, Data6, Data7, Data8, Data9, Data10, Data11, Data12, "
    //                                         21      22      23      24      25      26      27      28      29      30      31      32      33
                                             "Data13, Data14, Data15, Data16, Data17, Data18, Data19, Data20, Data21, Data22, Data23, AIName, ScriptName "
                                             "FROM gameobject_template");

    if (!result)
    {
        TC_LOG_INFO("server.loading", ">> Loaded 0 gameobject definitions. DB table `gameobject_template` is empty.");
        return;
    }

    _gameObjectTemplateStore.reserve(result->GetRowCount());
    do
    {
        Field* fields = result->Fetch();

        uint32 entry = fields[0].GetUInt32();

        GameObjectTemplate& got = _gameObjectTemplateStore[entry];
        got.entry          = entry;
        got.type           = uint32(fields[1].GetUInt8());
        got.displayId      = fields[2].GetUInt32();
        got.name           = fields[3].GetString();
        got.IconName       = fields[4].GetString();
        got.castBarCaption = fields[5].GetString();
        got.unk1           = fields[6].GetString();
        got.size           = fields[7].GetFloat();

        for (uint8 i = 0; i < MAX_GAMEOBJECT_DATA; ++i)
            got.raw.data[i] = fields[8 + i].GetInt32(); // data1 and data6 can be -1

        got.AIName = fields[32].GetString();
        got.ScriptId = GetScriptId(fields[33].GetString());

        // Checks
        if (!got.AIName.empty() && !sGameObjectAIRegistry->HasItem(got.AIName))
        {
            TC_LOG_ERROR("sql.sql", "GameObject (Entry: %u) has non-registered `AIName` '%s' set, removing", got.entry, got.AIName.c_str());
            got.AIName.clear();
        }

        switch (got.type)
        {
            case GAMEOBJECT_TYPE_DOOR:                      //0
            {
                if (got.door.lockId)
                    CheckGOLockId(&got, got.door.lockId, 1);
                CheckGONoDamageImmuneId(&got, got.door.noDamageImmune, 3);
                break;
            }
            case GAMEOBJECT_TYPE_BUTTON:                    //1
            {
                if (got.button.lockId)
                    CheckGOLockId(&got, got.button.lockId, 1);
                CheckGONoDamageImmuneId(&got, got.button.noDamageImmune, 4);
                break;
            }
            case GAMEOBJECT_TYPE_QUESTGIVER:                //2
            {
                if (got.questgiver.lockId)
                    CheckGOLockId(&got, got.questgiver.lockId, 0);
                CheckGONoDamageImmuneId(&got, got.questgiver.noDamageImmune, 5);
                break;
            }
            case GAMEOBJECT_TYPE_CHEST:                     //3
            {
                if (got.chest.lockId)
                    CheckGOLockId(&got, got.chest.lockId, 0);

                CheckGOConsumable(&got, got.chest.consumable, 3);

                if (got.chest.linkedTrapId)              // linked trap
                    CheckGOLinkedTrapId(&got, got.chest.linkedTrapId, 7);
                break;
            }
            case GAMEOBJECT_TYPE_TRAP:                      //6
            {
                if (got.trap.lockId)
                    CheckGOLockId(&got, got.trap.lockId, 0);
                break;
            }
            case GAMEOBJECT_TYPE_CHAIR:                     //7
                CheckAndFixGOChairHeightId(&got, got.chair.height, 1);
                break;
            case GAMEOBJECT_TYPE_SPELL_FOCUS:               //8
            {
                if (got.spellFocus.focusId)
                {
                    if (!sSpellFocusObjectStore.LookupEntry(got.spellFocus.focusId))
                        TC_LOG_ERROR("sql.sql", "GameObject (Entry: %u GoType: %u) have data0=%u but SpellFocus (Id: %u) not exist.",
                        entry, got.type, got.spellFocus.focusId, got.spellFocus.focusId);
                }

                if (got.spellFocus.linkedTrapId)        // linked trap
                    CheckGOLinkedTrapId(&got, got.spellFocus.linkedTrapId, 2);
                break;
            }
            case GAMEOBJECT_TYPE_GOOBER:                    //10
            {
                if (got.goober.lockId)
                    CheckGOLockId(&got, got.goober.lockId, 0);

                CheckGOConsumable(&got, got.goober.consumable, 3);

                if (got.goober.pageId)                  // pageId
                {
                    if (!GetPageText(got.goober.pageId))
                        TC_LOG_ERROR("sql.sql", "GameObject (Entry: %u GoType: %u) have data7=%u but PageText (Entry %u) not exist.",
                        entry, got.type, got.goober.pageId, got.goober.pageId);
                }
                CheckGONoDamageImmuneId(&got, got.goober.noDamageImmune, 11);
                if (got.goober.linkedTrapId)            // linked trap
                    CheckGOLinkedTrapId(&got, got.goober.linkedTrapId, 12);
                break;
            }
            case GAMEOBJECT_TYPE_AREADAMAGE:                //12
            {
                if (got.areadamage.lockId)
                    CheckGOLockId(&got, got.areadamage.lockId, 0);
                break;
            }
            case GAMEOBJECT_TYPE_CAMERA:                    //13
            {
                if (got.camera.lockId)
                    CheckGOLockId(&got, got.camera.lockId, 0);
                break;
            }
            case GAMEOBJECT_TYPE_MO_TRANSPORT:              //15
            {
                if (got.moTransport.taxiPathId)
                {
                    if (got.moTransport.taxiPathId >= sTaxiPathNodesByPath.size() || sTaxiPathNodesByPath[got.moTransport.taxiPathId].empty())
                        TC_LOG_ERROR("sql.sql", "GameObject (Entry: %u GoType: %u) have data0=%u but TaxiPath (Id: %u) not exist.",
                            entry, got.type, got.moTransport.taxiPathId, got.moTransport.taxiPathId);
                }
                if (uint32 transportMap = got.moTransport.mapID)
                    _transportMaps.insert(transportMap);
                break;
            }
            case GAMEOBJECT_TYPE_SUMMONING_RITUAL:          //18
                break;
            case GAMEOBJECT_TYPE_SPELLCASTER:               //22
            {
                // always must have spell
                CheckGOSpellId(&got, got.spellcaster.spellId, 0);
                break;
            }
            case GAMEOBJECT_TYPE_FLAGSTAND:                 //24
            {
                if (got.flagstand.lockId)
                    CheckGOLockId(&got, got.flagstand.lockId, 0);
                CheckGONoDamageImmuneId(&got, got.flagstand.noDamageImmune, 5);
                break;
            }
            case GAMEOBJECT_TYPE_FISHINGHOLE:               //25
            {
                if (got.fishinghole.lockId)
                    CheckGOLockId(&got, got.fishinghole.lockId, 4);
                break;
            }
            case GAMEOBJECT_TYPE_FLAGDROP:                  //26
            {
                if (got.flagdrop.lockId)
                    CheckGOLockId(&got, got.flagdrop.lockId, 0);
                CheckGONoDamageImmuneId(&got, got.flagdrop.noDamageImmune, 3);
                break;
            }
            case GAMEOBJECT_TYPE_BARBER_CHAIR:              //32
                CheckAndFixGOChairHeightId(&got, got.barberChair.chairheight, 0);
                break;
        }
    } while (result->NextRow());

    TC_LOG_INFO("server.loading", ">> Loaded " SZFMTD " game object templates in %u ms", _gameObjectTemplateStore.size(), GetMSTimeDiffToNow(oldMSTime));
}

void ObjectMgr::LoadGameObjectTemplateAddons()
{
    uint32 oldMSTime = getMSTime();

    //                                                0       1       2      3        4
    QueryResult result = WorldDatabase.Query("SELECT entry, faction, flags, mingold, maxgold FROM gameobject_template_addon");

    if (!result)
    {
        TC_LOG_INFO("server.loading", ">> Loaded 0 gameobject template addon definitions. DB table `gameobject_template_addon` is empty.");
        return;
    }

    uint32 count = 0;
    do
    {
        Field* fields = result->Fetch();

        uint32 entry = fields[0].GetUInt32();

        GameObjectTemplate const* got = sObjectMgr->GetGameObjectTemplate(entry);
        if (!got)
        {
            TC_LOG_ERROR("sql.sql", "GameObject template (Entry: %u) does not exist but has a record in `gameobject_template_addon`", entry);
            continue;
        }

        GameObjectTemplateAddon& gameObjectAddon = _gameObjectTemplateAddonStore[entry];
        gameObjectAddon.Faction = uint32(fields[1].GetUInt16());
        gameObjectAddon.Flags   = fields[2].GetUInt32();
        gameObjectAddon.Mingold = fields[3].GetUInt32();
        gameObjectAddon.Maxgold = fields[4].GetUInt32();

        // checks
        if (gameObjectAddon.Faction && !sFactionTemplateStore.LookupEntry(gameObjectAddon.Faction))
            TC_LOG_ERROR("sql.sql", "GameObject (Entry: %u) has invalid faction (%u) defined in `gameobject_template_addon`.", entry, gameObjectAddon.Faction);

        if (gameObjectAddon.Maxgold > 0)
        {
            switch (got->type)
            {
                case GAMEOBJECT_TYPE_CHEST:
                case GAMEOBJECT_TYPE_FISHINGHOLE:
                    break;
                default:
                    TC_LOG_ERROR("sql.sql", "GameObject (Entry %u GoType: %u) cannot be looted but has maxgold set in `gameobject_template_addon`.", entry, got->type);
                    break;
            }
        }

        ++count;
    }
    while (result->NextRow());

    TC_LOG_INFO("server.loading", ">> Loaded %u game object template addons in %u ms", count, GetMSTimeDiffToNow(oldMSTime));
}

void ObjectMgr::LoadGameObjectOverrides()
{
    uint32 oldMSTime = getMSTime();

    //                                                     0        1      2
    QueryResult result = WorldDatabase.Query("SELECT spawnId, faction, flags FROM gameobject_overrides");
    if (!result)
    {
        TC_LOG_INFO("server.loading", ">> Loaded 0 gameobject faction and flags overrides. DB table `gameobject_overrides` is empty.");
        return;
    }

    uint32 count = 0;
    do
    {
        Field* fields = result->Fetch();

        ObjectGuid::LowType spawnId = fields[0].GetUInt32();
        GameObjectData const* goData = GetGameObjectData(spawnId);
        if (!goData)
        {
            TC_LOG_ERROR("sql.sql", "GameObject (SpawnId: %u) does not exist but has a record in `gameobject_overrides`", spawnId);
            continue;
        }

        GameObjectOverride& gameObjectOverride = _gameObjectOverrideStore[spawnId];
        gameObjectOverride.Faction = fields[1].GetUInt16();
        gameObjectOverride.Flags = fields[2].GetUInt32();

        if (gameObjectOverride.Faction && !sFactionTemplateStore.LookupEntry(gameObjectOverride.Faction))
            TC_LOG_ERROR("sql.sql", "GameObject (SpawnId: %u) has invalid faction (%u) defined in `gameobject_overrides`.", spawnId, gameObjectOverride.Faction);

        ++count;
    } while (result->NextRow());

    TC_LOG_INFO("server.loading", ">> Loaded %u gameobject faction and flags overrides in %u ms", count, GetMSTimeDiffToNow(oldMSTime));
}

void ObjectMgr::LoadExplorationBaseXP()
{
    uint32 oldMSTime = getMSTime();

    QueryResult result = WorldDatabase.Query("SELECT level, basexp FROM exploration_basexp");

    if (!result)
    {
        TC_LOG_INFO("server.loading", ">> Loaded 0 BaseXP definitions. DB table `exploration_basexp` is empty.");
        return;
    }

    uint32 count = 0;

    do
    {
        Field* fields = result->Fetch();
        uint8 level  = fields[0].GetUInt8();
        uint32 basexp = fields[1].GetInt32();
        _baseXPTable[level] = basexp;
        ++count;
    }
    while (result->NextRow());

    TC_LOG_INFO("server.loading", ">> Loaded %u BaseXP definitions in %u ms", count, GetMSTimeDiffToNow(oldMSTime));
}

uint32 ObjectMgr::GetBaseXP(uint8 level)
{
    return _baseXPTable[level] ? _baseXPTable[level] : 0;
}

uint32 ObjectMgr::GetXPForLevel(uint8 level) const
{
    if (level < _playerXPperLevel.size())
        return _playerXPperLevel[level];
    return 0;
}

void ObjectMgr::LoadPetNames()
{
    uint32 oldMSTime = getMSTime();
    //                                                0     1      2
    QueryResult result = WorldDatabase.Query("SELECT word, entry, half FROM pet_name_generation");

    if (!result)
    {
        TC_LOG_INFO("server.loading", ">> Loaded 0 pet name parts. DB table `pet_name_generation` is empty!");
        return;
    }

    uint32 count = 0;

    do
    {
        Field* fields = result->Fetch();
        std::string word = fields[0].GetString();
        uint32 entry     = fields[1].GetUInt32();
        bool   half      = fields[2].GetBool();
        if (half)
            _petHalfName1[entry].push_back(word);
        else
            _petHalfName0[entry].push_back(word);
        ++count;
    }
    while (result->NextRow());

    TC_LOG_INFO("server.loading", ">> Loaded %u pet name parts in %u ms", count, GetMSTimeDiffToNow(oldMSTime));
}

void ObjectMgr::LoadPetNumber()
{
    uint32 oldMSTime = getMSTime();

    QueryResult result = CharacterDatabase.Query("SELECT MAX(id) FROM character_pet");
    if (result)
    {
        Field* fields = result->Fetch();
        _hiPetNumber = fields[0].GetUInt32()+1;
    }

    TC_LOG_INFO("server.loading", ">> Loaded the max pet number: %d in %u ms", _hiPetNumber-1, GetMSTimeDiffToNow(oldMSTime));
}

std::string ObjectMgr::GeneratePetName(uint32 entry)
{
    std::vector<std::string>& list0 = _petHalfName0[entry];
    std::vector<std::string>& list1 = _petHalfName1[entry];

    if (list0.empty() || list1.empty())
    {
        CreatureTemplate const* cinfo = GetCreatureTemplate(entry);
        if (!cinfo)
            return std::string();

        char* petname = GetPetName(cinfo->family, sWorld->GetDefaultDbcLocale());
        if (petname)
            return std::string(petname);
        else
            return cinfo->Name;
    }

    return *(list0.begin()+urand(0, list0.size()-1)) + *(list1.begin()+urand(0, list1.size()-1));
}

void ObjectMgr::LoadReputationRewardRate()
{
    uint32 oldMSTime = getMSTime();

    _repRewardRateStore.clear();                             // for reload case

    uint32 count = 0; //                                0          1             2                  3                  4                 5                      6             7
    QueryResult result = WorldDatabase.Query("SELECT faction, quest_rate, quest_daily_rate, quest_weekly_rate, quest_monthly_rate, quest_repeatable_rate, creature_rate, spell_rate FROM reputation_reward_rate");
    if (!result)
    {
        TC_LOG_INFO("server.loading", ">> Loaded `reputation_reward_rate`, table is empty!");
        return;
    }

    do
    {
        Field* fields = result->Fetch();

        uint32 factionId            = fields[0].GetUInt32();

        RepRewardRate repRate;

        repRate.questRate           = fields[1].GetFloat();
        repRate.questDailyRate      = fields[2].GetFloat();
        repRate.questWeeklyRate     = fields[3].GetFloat();
        repRate.questMonthlyRate    = fields[4].GetFloat();
        repRate.questRepeatableRate = fields[5].GetFloat();
        repRate.creatureRate        = fields[6].GetFloat();
        repRate.spellRate           = fields[7].GetFloat();

        FactionEntry const* factionEntry = sFactionStore.LookupEntry(factionId);
        if (!factionEntry)
        {
            TC_LOG_ERROR("sql.sql", "Faction (faction.dbc) %u does not exist but is used in `reputation_reward_rate`", factionId);
            continue;
        }

        if (repRate.questRate < 0.0f)
        {
            TC_LOG_ERROR("sql.sql", "Table reputation_reward_rate has quest_rate with invalid rate %f, skipping data for faction %u", repRate.questRate, factionId);
            continue;
        }

        if (repRate.questDailyRate < 0.0f)
        {
            TC_LOG_ERROR("sql.sql", "Table reputation_reward_rate has quest_daily_rate with invalid rate %f, skipping data for faction %u", repRate.questDailyRate, factionId);
            continue;
        }

        if (repRate.questWeeklyRate < 0.0f)
        {
            TC_LOG_ERROR("sql.sql", "Table reputation_reward_rate has quest_weekly_rate with invalid rate %f, skipping data for faction %u", repRate.questWeeklyRate, factionId);
            continue;
        }

        if (repRate.questMonthlyRate < 0.0f)
        {
            TC_LOG_ERROR("sql.sql", "Table reputation_reward_rate has quest_monthly_rate with invalid rate %f, skipping data for faction %u", repRate.questMonthlyRate, factionId);
            continue;
        }

        if (repRate.questRepeatableRate < 0.0f)
        {
            TC_LOG_ERROR("sql.sql", "Table reputation_reward_rate has quest_repeatable_rate with invalid rate %f, skipping data for faction %u", repRate.questRepeatableRate, factionId);
            continue;
        }

        if (repRate.creatureRate < 0.0f)
        {
            TC_LOG_ERROR("sql.sql", "Table reputation_reward_rate has creature_rate with invalid rate %f, skipping data for faction %u", repRate.creatureRate, factionId);
            continue;
        }

        if (repRate.spellRate < 0.0f)
        {
            TC_LOG_ERROR("sql.sql", "Table reputation_reward_rate has spell_rate with invalid rate %f, skipping data for faction %u", repRate.spellRate, factionId);
            continue;
        }

        _repRewardRateStore[factionId] = repRate;

        ++count;
    }
    while (result->NextRow());

    TC_LOG_INFO("server.loading", ">> Loaded %u reputation_reward_rate in %u ms", count, GetMSTimeDiffToNow(oldMSTime));
}

void ObjectMgr::LoadReputationOnKill()
{
    uint32 oldMSTime = getMSTime();

    // For reload case
    _repOnKillStore.clear();

    uint32 count = 0;

    //                                                0            1                     2
    QueryResult result = WorldDatabase.Query("SELECT creature_id, RewOnKillRepFaction1, RewOnKillRepFaction2, "
    //   3             4             5                   6             7             8                   9
        "IsTeamAward1, MaxStanding1, RewOnKillRepValue1, IsTeamAward2, MaxStanding2, RewOnKillRepValue2, TeamDependent "
        "FROM creature_onkill_reputation");

    if (!result)
    {
        TC_LOG_INFO("server.loading", ">> Loaded 0 creature award reputation definitions. DB table `creature_onkill_reputation` is empty.");
        return;
    }

    do
    {
        Field* fields = result->Fetch();

        uint32 creature_id = fields[0].GetUInt32();

        ReputationOnKillEntry repOnKill;
        repOnKill.RepFaction1          = fields[1].GetInt16();
        repOnKill.RepFaction2          = fields[2].GetInt16();
        repOnKill.IsTeamAward1        = fields[3].GetBool();
        repOnKill.ReputationMaxCap1  = fields[4].GetUInt8();
        repOnKill.RepValue1            = fields[5].GetInt32();
        repOnKill.IsTeamAward2        = fields[6].GetBool();
        repOnKill.ReputationMaxCap2  = fields[7].GetUInt8();
        repOnKill.RepValue2            = fields[8].GetInt32();
        repOnKill.TeamDependent       = fields[9].GetBool();

        if (!GetCreatureTemplate(creature_id))
        {
            TC_LOG_ERROR("sql.sql", "Table `creature_onkill_reputation` has data for nonexistent creature entry (%u), skipped", creature_id);
            continue;
        }

        if (repOnKill.RepFaction1)
        {
            FactionEntry const* factionEntry1 = sFactionStore.LookupEntry(repOnKill.RepFaction1);
            if (!factionEntry1)
            {
                TC_LOG_ERROR("sql.sql", "Faction (faction.dbc) %u does not exist but is used in `creature_onkill_reputation`", repOnKill.RepFaction1);
                continue;
            }
        }

        if (repOnKill.RepFaction2)
        {
            FactionEntry const* factionEntry2 = sFactionStore.LookupEntry(repOnKill.RepFaction2);
            if (!factionEntry2)
            {
                TC_LOG_ERROR("sql.sql", "Faction (faction.dbc) %u does not exist but is used in `creature_onkill_reputation`", repOnKill.RepFaction2);
                continue;
            }
        }

        _repOnKillStore[creature_id] = repOnKill;

        ++count;
    } while (result->NextRow());

    TC_LOG_INFO("server.loading", ">> Loaded %u creature award reputation definitions in %u ms", count, GetMSTimeDiffToNow(oldMSTime));
}

void ObjectMgr::LoadReputationSpilloverTemplate()
{
    uint32 oldMSTime = getMSTime();

    _repSpilloverTemplateStore.clear();                      // for reload case

    uint32 count = 0; //                                0         1        2       3        4       5       6         7        8      9        10       11     12
    QueryResult result = WorldDatabase.Query("SELECT faction, faction1, rate_1, rank_1, faction2, rate_2, rank_2, faction3, rate_3, rank_3, faction4, rate_4, rank_4 FROM reputation_spillover_template");

    if (!result)
    {
        TC_LOG_INFO("server.loading", ">> Loaded `reputation_spillover_template`, table is empty.");
        return;
    }

    do
    {
        Field* fields = result->Fetch();

        uint32 factionId                = fields[0].GetUInt16();

        RepSpilloverTemplate repTemplate;

        repTemplate.faction[0]          = fields[1].GetUInt16();
        repTemplate.faction_rate[0]     = fields[2].GetFloat();
        repTemplate.faction_rank[0]     = fields[3].GetUInt8();
        repTemplate.faction[1]          = fields[4].GetUInt16();
        repTemplate.faction_rate[1]     = fields[5].GetFloat();
        repTemplate.faction_rank[1]     = fields[6].GetUInt8();
        repTemplate.faction[2]          = fields[7].GetUInt16();
        repTemplate.faction_rate[2]     = fields[8].GetFloat();
        repTemplate.faction_rank[2]     = fields[9].GetUInt8();
        repTemplate.faction[3]          = fields[10].GetUInt16();
        repTemplate.faction_rate[3]     = fields[11].GetFloat();
        repTemplate.faction_rank[3]     = fields[12].GetUInt8();

        FactionEntry const* factionEntry = sFactionStore.LookupEntry(factionId);

        if (!factionEntry)
        {
            TC_LOG_ERROR("sql.sql", "Faction (faction.dbc) %u does not exist but is used in `reputation_spillover_template`", factionId);
            continue;
        }

        if (factionEntry->team == 0)
        {
            TC_LOG_ERROR("sql.sql", "Faction (faction.dbc) %u in `reputation_spillover_template` does not belong to any team, skipping", factionId);
            continue;
        }

        bool invalidSpilloverFaction = false;
        for (uint32 i = 0; i < MAX_SPILLOVER_FACTIONS; ++i)
        {
            if (repTemplate.faction[i])
            {
                FactionEntry const* factionSpillover = sFactionStore.LookupEntry(repTemplate.faction[i]);

                if (!factionSpillover)
                {
                    TC_LOG_ERROR("sql.sql", "Spillover faction (faction.dbc) %u does not exist but is used in `reputation_spillover_template` for faction %u, skipping", repTemplate.faction[i], factionId);
                    invalidSpilloverFaction = true;
                    break;
                }

                if (factionSpillover->reputationListID < 0)
                {
                    TC_LOG_ERROR("sql.sql", "Spillover faction (faction.dbc) %u for faction %u in `reputation_spillover_template` can not be listed for client, and then useless, skipping", repTemplate.faction[i], factionId);
                    invalidSpilloverFaction = true;
                    break;
                }

                if (repTemplate.faction_rank[i] >= MAX_REPUTATION_RANK)
                {
                    TC_LOG_ERROR("sql.sql", "Rank %u used in `reputation_spillover_template` for spillover faction %u is not valid, skipping", repTemplate.faction_rank[i], repTemplate.faction[i]);
                    invalidSpilloverFaction = true;
                    break;
                }
            }
        }

        if (invalidSpilloverFaction)
            continue;

        _repSpilloverTemplateStore[factionId] = repTemplate;

        ++count;
    }
    while (result->NextRow());

    TC_LOG_INFO("server.loading", ">> Loaded %u reputation_spillover_template in %u ms", count, GetMSTimeDiffToNow(oldMSTime));
}

void ObjectMgr::LoadPointsOfInterest()
{
    uint32 oldMSTime = getMSTime();

    _pointsOfInterestStore.clear();                              // need for reload case

    uint32 count = 0;

    //                                               0       1          2        3     4      5    6
    QueryResult result = WorldDatabase.Query("SELECT ID, PositionX, PositionY, Icon, Flags, Importance, Name FROM points_of_interest");

    if (!result)
    {
        TC_LOG_INFO("server.loading", ">> Loaded 0 Points of Interest definitions. DB table `points_of_interest` is empty.");
        return;
    }

    do
    {
        Field* fields = result->Fetch();

        uint32 id = fields[0].GetUInt32();

        PointOfInterest pointOfInterest;
        pointOfInterest.ID         = id;
        pointOfInterest.PositionX  = fields[1].GetFloat();
        pointOfInterest.PositionY  = fields[2].GetFloat();
        pointOfInterest.Icon       = fields[3].GetUInt32();
        pointOfInterest.Flags      = fields[4].GetUInt32();
        pointOfInterest.Importance = fields[5].GetUInt32();
        pointOfInterest.Name       = fields[6].GetString();

        if (!Trinity::IsValidMapCoord(pointOfInterest.PositionX, pointOfInterest.PositionY))
        {
            TC_LOG_ERROR("sql.sql", "Table `points_of_interest` (ID: %u) have invalid coordinates (X: %f Y: %f), ignored.", id, pointOfInterest.PositionX, pointOfInterest.PositionY);
            continue;
        }

        _pointsOfInterestStore[id] = pointOfInterest;

        ++count;
    } while (result->NextRow());

    TC_LOG_INFO("server.loading", ">> Loaded %u Points of Interest definitions in %u ms", count, GetMSTimeDiffToNow(oldMSTime));
}

void ObjectMgr::LoadQuestPOI()
{
    uint32 oldMSTime = getMSTime();

    _questPOIStore.clear();                              // need for reload case

    //                                               0        1          2          3           4          5       6        7
    QueryResult result = WorldDatabase.Query("SELECT QuestID, id, ObjectiveIndex, MapID, WorldMapAreaId, Floor, Priority, Flags FROM quest_poi");
    if (!result)
    {
        TC_LOG_INFO("server.loading", ">> Loaded 0 quest POI definitions. DB table `quest_poi` is empty.");
        return;
    }

    _questPOIStore.reserve(result->GetRowCount());

    //                                                  0       1   2  3
    QueryResult points = WorldDatabase.Query("SELECT QuestID, Idx1, X, Y FROM quest_poi_points ORDER BY QuestID DESC, Idx2");

    std::vector<std::vector<std::vector<QuestPOIBlobPoint>>> POIs;
    if (points)
    {
        // The first result should have the highest questId
        Field* fields = points->Fetch();
        uint32 const maxQuestPOIId = fields[0].GetUInt32();
        POIs.resize(maxQuestPOIId + 1);

        do
        {
            fields = points->Fetch();

            uint32 questId            = fields[0].GetUInt32();
            uint32 id                 = fields[1].GetUInt32();
            int32  x                  = fields[2].GetInt32();
            int32  y                  = fields[3].GetInt32();

            if (POIs[questId].size() <= id + 1)
                POIs[questId].resize(id + 10);

            QuestPOIBlobPoint point;
            point.X = x;
            point.Y = y;

            POIs[questId][id].push_back(point);
        } while (points->NextRow());
    }

    do
    {
        Field* fields = result->Fetch();

        uint32 questId            = fields[0].GetUInt32();
        uint32 id                 = fields[1].GetUInt32();
        int32 objIndex            = fields[2].GetInt32();
        uint32 mapId              = fields[3].GetUInt32();
        uint32 WorldMapAreaId     = fields[4].GetUInt32();
        uint32 FloorId            = fields[5].GetUInt32();
        uint32 unk3               = fields[6].GetUInt32();
        uint32 unk4               = fields[7].GetUInt32();

        QuestPOIBlobData POI;
        POI.BlobIndex = id;
        POI.ObjectiveIndex = objIndex;
        POI.MapID = mapId;
        POI.WorldMapAreaID = WorldMapAreaId;
        POI.Floor = FloorId;
        POI.Unk3 = unk3;
        POI.Unk4 = unk4;

        if (questId < POIs.size() && id < POIs[questId].size())
        {
            POI.QuestPOIBlobPointStats = POIs[questId][id];

            auto itr = _questPOIStore.find(questId);
            if (itr == _questPOIStore.end())
            {
                QuestPOIWrapper wrapper;
                QuestPOIData data;
                data.QuestID = questId;
                wrapper.POIData = data;

                std::tie(itr, std::ignore) = _questPOIStore.emplace(questId, std::move(wrapper));
            }

            itr->second.POIData.QuestPOIBlobDataStats.push_back(POI);
        }
        else
            TC_LOG_ERROR("sql.sql", "Table quest_poi references unknown quest points for quest %u POI id %u", questId, id);
    } while (result->NextRow());

    TC_LOG_INFO("server.loading", ">> Loaded " SZFMTD " quest POI definitions in %u ms", _questPOIStore.size(), GetMSTimeDiffToNow(oldMSTime));
}

void ObjectMgr::LoadNPCSpellClickSpells()
{
    uint32 oldMSTime = getMSTime();

    _spellClickInfoStore.clear();
    //                                                0          1         2            3
    QueryResult result = WorldDatabase.Query("SELECT npc_entry, spell_id, cast_flags, user_type FROM npc_spellclick_spells");

    if (!result)
    {
        TC_LOG_INFO("server.loading", ">> Loaded 0 spellclick spells. DB table `npc_spellclick_spells` is empty.");
        return;
    }

    uint32 count = 0;

    do
    {
        Field* fields = result->Fetch();

        uint32 npc_entry = fields[0].GetUInt32();
        CreatureTemplate const* cInfo = GetCreatureTemplate(npc_entry);
        if (!cInfo)
        {
            TC_LOG_ERROR("sql.sql", "Table npc_spellclick_spells references unknown creature_template %u. Skipping entry.", npc_entry);
            continue;
        }

        uint32 spellid = fields[1].GetUInt32();
        SpellInfo const* spellinfo = sSpellMgr->GetSpellInfo(spellid);
        if (!spellinfo)
        {
            TC_LOG_ERROR("sql.sql", "Table npc_spellclick_spells creature: %u references unknown spellid %u. Skipping entry.", npc_entry, spellid);
            continue;
        }

        uint8 userType = fields[3].GetUInt16();
        if (userType >= SPELL_CLICK_USER_MAX)
            TC_LOG_ERROR("sql.sql", "Table npc_spellclick_spells creature: %u references unknown user type %u. Skipping entry.", npc_entry, uint32(userType));

        uint8 castFlags = fields[2].GetUInt8();
        SpellClickInfo info;
        info.spellId = spellid;
        info.castFlags = castFlags;
        info.userType = SpellClickUserTypes(userType);
        _spellClickInfoStore.insert(SpellClickInfoContainer::value_type(npc_entry, info));

        ++count;
    }
    while (result->NextRow());

    // all spellclick data loaded, now we check if there are creatures with NPC_FLAG_SPELLCLICK but with no data
    // NOTE: It *CAN* be the other way around: no spellclick flag but with spellclick data, in case of creature-only vehicle accessories
    for (auto& creatureTemplatePair : _creatureTemplateStore)
    {
        if ((creatureTemplatePair.second.npcflag & UNIT_NPC_FLAG_SPELLCLICK) && !_spellClickInfoStore.count(creatureTemplatePair.first))
        {
            TC_LOG_ERROR("sql.sql", "npc_spellclick_spells: Creature template %u has UNIT_NPC_FLAG_SPELLCLICK but no data in spellclick table! Removing flag", creatureTemplatePair.first);
            creatureTemplatePair.second.npcflag &= ~UNIT_NPC_FLAG_SPELLCLICK;
        }
    }

    TC_LOG_INFO("server.loading", ">> Loaded %u spellclick definitions in %u ms", count, GetMSTimeDiffToNow(oldMSTime));
}

void ObjectMgr::DeleteCreatureData(ObjectGuid::LowType guid)
{
    // remove mapid*cellid -> guid_set map
    CreatureData const* data = GetCreatureData(guid);
    if (data)
    {
        RemoveCreatureFromGrid(guid, data);
        OnDeleteSpawnData(data);
    }

    _creatureDataStore.erase(guid);
}

void ObjectMgr::DeleteGameObjectData(ObjectGuid::LowType guid)
{
    // remove mapid*cellid -> guid_set map
    GameObjectData const* data = GetGameObjectData(guid);
    if (data)
    {
        RemoveGameobjectFromGrid(guid, data);
        OnDeleteSpawnData(data);
    }

    _gameObjectDataStore.erase(guid);
}

void ObjectMgr::LoadQuestRelationsHelper(QuestRelations& map, std::string const& table)
{
    uint32 oldMSTime = getMSTime();

    map.clear();                                            // need for reload case

    uint32 count = 0;

    QueryResult result = WorldDatabase.PQuery("SELECT id, quest FROM %s", table.c_str());

    if (!result)
    {
        TC_LOG_INFO("server.loading", ">> Loaded 0 quest relations from `%s`, table is empty.", table.c_str());
        return;
    }

    do
    {
        uint32 id     = result->Fetch()[0].GetUInt32();
        uint32 quest  = result->Fetch()[1].GetUInt32();

        if (!_questTemplates.count(quest))
        {
            TC_LOG_ERROR("sql.sql", "Table `%s`: Quest %u listed for entry %u does not exist.", table.c_str(), quest, id);
            continue;
        }

        map.insert(QuestRelations::value_type(id, quest));
        ++count;
    } while (result->NextRow());

    TC_LOG_INFO("server.loading", ">> Loaded %u quest relations from %s in %u ms", count, table.c_str(), GetMSTimeDiffToNow(oldMSTime));
}

void ObjectMgr::LoadGameobjectQuestStarters()
{
    LoadQuestRelationsHelper(_goQuestRelations, "gameobject_queststarter");

    for (QuestRelations::iterator itr = _goQuestRelations.begin(); itr != _goQuestRelations.end(); ++itr)
    {
        GameObjectTemplate const* goInfo = GetGameObjectTemplate(itr->first);
        if (!goInfo)
            TC_LOG_ERROR("sql.sql", "Table `gameobject_queststarter` has data for nonexistent gameobject entry (%u) and existed quest %u", itr->first, itr->second);
        else if (goInfo->type != GAMEOBJECT_TYPE_QUESTGIVER)
            TC_LOG_ERROR("sql.sql", "Table `gameobject_queststarter` has data gameobject entry (%u) for quest %u, but GO is not GAMEOBJECT_TYPE_QUESTGIVER", itr->first, itr->second);
    }
}

void ObjectMgr::LoadGameobjectQuestEnders()
{
    LoadQuestRelationsHelper(_goQuestInvolvedRelations, "gameobject_questender");

    for (QuestRelations::iterator itr = _goQuestInvolvedRelations.begin(); itr != _goQuestInvolvedRelations.end(); ++itr)
    {
        GameObjectTemplate const* goInfo = GetGameObjectTemplate(itr->first);
        if (!goInfo)
            TC_LOG_ERROR("sql.sql", "Table `gameobject_questender` has data for nonexistent gameobject entry (%u) and existed quest %u", itr->first, itr->second);
        else if (goInfo->type != GAMEOBJECT_TYPE_QUESTGIVER)
            TC_LOG_ERROR("sql.sql", "Table `gameobject_questender` has data gameobject entry (%u) for quest %u, but GO is not GAMEOBJECT_TYPE_QUESTGIVER", itr->first, itr->second);
    }
}

void ObjectMgr::LoadCreatureQuestStarters()
{
    LoadQuestRelationsHelper(_creatureQuestRelations, "creature_queststarter");

    for (QuestRelations::iterator itr = _creatureQuestRelations.begin(); itr != _creatureQuestRelations.end(); ++itr)
    {
        CreatureTemplate const* cInfo = GetCreatureTemplate(itr->first);
        if (!cInfo)
            TC_LOG_ERROR("sql.sql", "Table `creature_queststarter` has data for nonexistent creature entry (%u) and existed quest %u", itr->first, itr->second);
        else if (!(cInfo->npcflag & UNIT_NPC_FLAG_QUESTGIVER))
            TC_LOG_ERROR("sql.sql", "Table `creature_queststarter` has creature entry (%u) for quest %u, but npcflag does not include UNIT_NPC_FLAG_QUESTGIVER", itr->first, itr->second);
    }
}

void ObjectMgr::LoadCreatureQuestEnders()
{
    LoadQuestRelationsHelper(_creatureQuestInvolvedRelations, "creature_questender");

    for (QuestRelations::iterator itr = _creatureQuestInvolvedRelations.begin(); itr != _creatureQuestInvolvedRelations.end(); ++itr)
    {
        CreatureTemplate const* cInfo = GetCreatureTemplate(itr->first);
        if (!cInfo)
            TC_LOG_ERROR("sql.sql", "Table `creature_questender` has data for nonexistent creature entry (%u) and existed quest %u", itr->first, itr->second);
        else if (!(cInfo->npcflag & UNIT_NPC_FLAG_QUESTGIVER))
            TC_LOG_ERROR("sql.sql", "Table `creature_questender` has creature entry (%u) for quest %u, but npcflag does not include UNIT_NPC_FLAG_QUESTGIVER", itr->first, itr->second);
    }
}

void QuestRelationResult::Iterator::_skip()
{
    while ((_it != _end) && !Quest::IsTakingQuestEnabled(_it->second))
        ++_it;
}

bool QuestRelationResult::HasQuest(uint32 questId) const
{
    return (std::find_if(_begin, _end, [questId](QuestRelations::value_type const& pair) { return (pair.second == questId); }) != _end) && (!_onlyActive || Quest::IsTakingQuestEnabled(questId));
}

void ObjectMgr::LoadReservedPlayersNames()
{
    uint32 oldMSTime = getMSTime();

    _reservedNamesStore.clear();                                // need for reload case

    QueryResult result = CharacterDatabase.Query("SELECT name FROM reserved_name");

    if (!result)
    {
        TC_LOG_INFO("server.loading", ">> Loaded 0 reserved player names. DB table `reserved_name` is empty!");
        return;
    }

    uint32 count = 0;

    Field* fields;
    do
    {
        fields = result->Fetch();
        std::string name= fields[0].GetString();

        std::wstring wstr;
        if (!Utf8toWStr (name, wstr))
        {
            TC_LOG_ERROR("misc", "Table `reserved_name` has invalid name: %s", name.c_str());
            continue;
        }

        wstrToLower(wstr);

        _reservedNamesStore.insert(wstr);
        ++count;
    }
    while (result->NextRow());

    TC_LOG_INFO("server.loading", ">> Loaded %u reserved player names in %u ms", count, GetMSTimeDiffToNow(oldMSTime));
}

bool ObjectMgr::IsReservedName(const std::string& name) const
{
    std::wstring wstr;
    if (!Utf8toWStr (name, wstr))
        return false;

    wstrToLower(wstr);

    return _reservedNamesStore.find(wstr) != _reservedNamesStore.end();
}

enum LanguageType
{
    LT_BASIC_LATIN    = 0x0000,
    LT_EXTENDEN_LATIN = 0x0001,
    LT_CYRILLIC       = 0x0002,
    LT_EAST_ASIA      = 0x0004,
    LT_ANY            = 0xFFFF
};

static LanguageType GetRealmLanguageType(bool create)
{
    switch (sWorld->getIntConfig(CONFIG_REALM_ZONE))
    {
        case REALM_ZONE_UNKNOWN:                            // any language
        case REALM_ZONE_DEVELOPMENT:
        case REALM_ZONE_TEST_SERVER:
        case REALM_ZONE_QA_SERVER:
            return LT_ANY;
        case REALM_ZONE_UNITED_STATES:                      // extended-Latin
        case REALM_ZONE_OCEANIC:
        case REALM_ZONE_LATIN_AMERICA:
        case REALM_ZONE_ENGLISH:
        case REALM_ZONE_GERMAN:
        case REALM_ZONE_FRENCH:
        case REALM_ZONE_SPANISH:
            return LT_EXTENDEN_LATIN;
        case REALM_ZONE_KOREA:                              // East-Asian
        case REALM_ZONE_TAIWAN:
        case REALM_ZONE_CHINA:
            return LT_EAST_ASIA;
        case REALM_ZONE_RUSSIAN:                            // Cyrillic
            return LT_CYRILLIC;
        default:
            return create ? LT_BASIC_LATIN : LT_ANY;        // basic-Latin at create, any at login
    }
}

bool isValidString(const std::wstring& wstr, uint32 strictMask, bool numericOrSpace, bool create = false)
{
    if (strictMask == 0)                                       // any language, ignore realm
    {
        if (isExtendedLatinString(wstr, numericOrSpace))
            return true;
        if (isCyrillicString(wstr, numericOrSpace))
            return true;
        if (isEastAsianString(wstr, numericOrSpace))
            return true;
        return false;
    }

    if (strictMask & 0x2)                                    // realm zone specific
    {
        LanguageType lt = GetRealmLanguageType(create);
        if (lt & LT_EXTENDEN_LATIN)
            if (isExtendedLatinString(wstr, numericOrSpace))
                return true;
        if (lt & LT_CYRILLIC)
            if (isCyrillicString(wstr, numericOrSpace))
                return true;
        if (lt & LT_EAST_ASIA)
            if (isEastAsianString(wstr, numericOrSpace))
                return true;
    }

    if (strictMask & 0x1)                                    // basic Latin
    {
        if (isBasicLatinString(wstr, numericOrSpace))
            return true;
    }

    return false;
}

ResponseCodes ObjectMgr::CheckPlayerName(std::string const& name, LocaleConstant locale, bool create /*= false*/)
{
    std::wstring wname;
    if (!Utf8toWStr(name, wname))
        return CHAR_NAME_INVALID_CHARACTER;

    if (wname.size() > MAX_PLAYER_NAME)
        return CHAR_NAME_TOO_LONG;

    uint32 minName = sWorld->getIntConfig(CONFIG_MIN_PLAYER_NAME);
    if (wname.size() < minName)
        return CHAR_NAME_TOO_SHORT;

    uint32 strictMask = sWorld->getIntConfig(CONFIG_STRICT_PLAYER_NAMES);
    if (!isValidString(wname, strictMask, false, create))
        return CHAR_NAME_MIXED_LANGUAGES;

    wstrToLower(wname);
    for (size_t i = 2; i < wname.size(); ++i)
        if (wname[i] == wname[i-1] && wname[i] == wname[i-2])
            return CHAR_NAME_THREE_CONSECUTIVE;

    return ValidateName(wname, locale);
}

bool ObjectMgr::IsValidCharterName(const std::string& name)
{
    std::wstring wname;
    if (!Utf8toWStr(name, wname))
        return false;

    if (wname.size() > MAX_CHARTER_NAME)
        return false;

    uint32 minName = sWorld->getIntConfig(CONFIG_MIN_CHARTER_NAME);
    if (wname.size() < minName)
        return false;

    uint32 strictMask = sWorld->getIntConfig(CONFIG_STRICT_CHARTER_NAMES);

    return isValidString(wname, strictMask, true);
}

PetNameInvalidReason ObjectMgr::CheckPetName(const std::string& name, LocaleConstant locale)
{
    std::wstring wname;
    if (!Utf8toWStr(name, wname))
        return PET_NAME_INVALID;

    if (wname.size() > MAX_PET_NAME)
        return PET_NAME_TOO_LONG;

    uint32 minName = sWorld->getIntConfig(CONFIG_MIN_PET_NAME);
    if (wname.size() < minName)
        return PET_NAME_TOO_SHORT;

    uint32 strictMask = sWorld->getIntConfig(CONFIG_STRICT_PET_NAMES);
    if (!isValidString(wname, strictMask, false))
        return PET_NAME_MIXED_LANGUAGES;

    switch (ValidateName(wname, locale))
    {
        case CHAR_NAME_PROFANE:
            return PET_NAME_PROFANE;
        case CHAR_NAME_RESERVED:
            return PET_NAME_RESERVED;
        case RESPONSE_FAILURE:
            return PET_NAME_INVALID;
        default:
            break;
    }
    return PET_NAME_SUCCESS;
}

void ObjectMgr::LoadGameObjectForQuests()
{
    uint32 oldMSTime = getMSTime();

    _gameObjectForQuestStore.clear();                         // need for reload case

    if (_gameObjectTemplateStore.empty())
    {
        TC_LOG_INFO("server.loading", ">> Loaded 0 GameObjects for quests");
        return;
    }

    uint32 count = 0;

    // collect GO entries for GO that must activated
    for (auto const& gameObjectTemplatePair : _gameObjectTemplateStore)
    {
        switch (gameObjectTemplatePair.second.type)
        {
            case GAMEOBJECT_TYPE_QUESTGIVER:
                break;
            case GAMEOBJECT_TYPE_CHEST:
            {
                // scan GO chest with loot including quest items
                uint32 lootId = gameObjectTemplatePair.second.GetLootId();
                // find quest loot for GO
                if (gameObjectTemplatePair.second.chest.questId || LootTemplates_Gameobject.HaveQuestLootFor(lootId))
                    break;
                continue;
            }
            case GAMEOBJECT_TYPE_GENERIC:
            {
                if (gameObjectTemplatePair.second._generic.questID > 0)            //quests objects
                    break;
                continue;
            }
            case GAMEOBJECT_TYPE_GOOBER:
            {
                if (gameObjectTemplatePair.second.goober.questId > 0)              //quests objects
                    break;
                continue;
            }
            default:
                continue;
        }

        _gameObjectForQuestStore.insert(gameObjectTemplatePair.first);
        ++count;
    }

    TC_LOG_INFO("server.loading", ">> Loaded %u GameObjects for quests in %u ms", count, GetMSTimeDiffToNow(oldMSTime));
}

bool ObjectMgr::LoadTrinityStrings()
{
    uint32 oldMSTime = getMSTime();

    _trinityStringStore.clear(); // for reload case

    QueryResult result = WorldDatabase.Query("SELECT entry, content_default, content_loc1, content_loc2, content_loc3, content_loc4, content_loc5, content_loc6, content_loc7, content_loc8 FROM trinity_string");
    if (!result)
    {
        TC_LOG_INFO("server.loading", ">> Loaded 0 trinity strings. DB table `trinity_string` is empty. You have imported an incorrect database for more info search for TCE00003 on forum.");
        return false;
    }

    do
    {
        Field* fields = result->Fetch();

        uint32 entry = fields[0].GetUInt32();

        TrinityString& data = _trinityStringStore[entry];

        data.Content.resize(DEFAULT_LOCALE + 1);

        for (int8 i = TOTAL_LOCALES - 1; i >= 0; --i)
            AddLocaleString(fields[i + 1].GetString(), LocaleConstant(i), data.Content);
    }
    while (result->NextRow());

    TC_LOG_INFO("server.loading", ">> Loaded " SZFMTD " trinity strings in %u ms", _trinityStringStore.size(), GetMSTimeDiffToNow(oldMSTime));
    return true;
}

char const* ObjectMgr::GetTrinityString(uint32 entry, LocaleConstant locale) const
{
    if (TrinityString const* ts = GetTrinityString(entry))
    {
        if (ts->Content.size() > size_t(locale) && !ts->Content[locale].empty())
            return ts->Content[locale].c_str();
        return ts->Content[DEFAULT_LOCALE].c_str();
    }

    TC_LOG_ERROR("sql.sql", "Trinity string entry %u not found in DB.", entry);
    return "<error>";
}

void ObjectMgr::LoadFishingBaseSkillLevel()
{
    uint32 oldMSTime = getMSTime();

    _fishingBaseForAreaStore.clear();                            // for reload case

    QueryResult result = WorldDatabase.Query("SELECT entry, skill FROM skill_fishing_base_level");

    if (!result)
    {
        TC_LOG_INFO("server.loading", ">> Loaded 0 areas for fishing base skill level. DB table `skill_fishing_base_level` is empty.");
        return;
    }

    uint32 count = 0;

    do
    {
        Field* fields = result->Fetch();
        uint32 entry  = fields[0].GetUInt32();
        int32 skill   = fields[1].GetInt16();

        AreaTableEntry const* fArea = sAreaTableStore.LookupEntry(entry);
        if (!fArea)
        {
            TC_LOG_ERROR("sql.sql", "AreaId %u defined in `skill_fishing_base_level` does not exist", entry);
            continue;
        }

        _fishingBaseForAreaStore[entry] = skill;
        ++count;
    }
    while (result->NextRow());

    TC_LOG_INFO("server.loading", ">> Loaded %u areas for fishing base skill level in %u ms", count, GetMSTimeDiffToNow(oldMSTime));
}

bool ObjectMgr::CheckDeclinedNames(const std::wstring& w_ownname, DeclinedName const& names)
{
    // get main part of the name
    std::wstring mainpart = GetMainPartOfName(w_ownname, 0);
    // prepare flags
    bool x = true;
    bool y = true;

    // check declined names
    for (uint8 i = 0; i < MAX_DECLINED_NAME_CASES; ++i)
    {
        std::wstring wname;
        if (!Utf8toWStr(names.name[i], wname))
            return false;

        if (mainpart != GetMainPartOfName(wname, i+1))
            x = false;

        if (w_ownname != wname)
            y = false;
    }
    return (x || y);
}

uint32 ObjectMgr::GetAreaTriggerScriptId(uint32 trigger_id) const
{
    AreaTriggerScriptContainer::const_iterator i = _areaTriggerScriptStore.find(trigger_id);
    if (i!= _areaTriggerScriptStore.end())
        return i->second;
    return 0;
}

SpellScriptsBounds ObjectMgr::GetSpellScriptsBounds(uint32 spellId)
{
    return _spellScriptsStore.equal_range(spellId);
}

// this allows calculating base reputations to offline players, just by race and class
int32 ObjectMgr::GetBaseReputationOf(FactionEntry const* factionEntry, uint8 race, uint8 playerClass) const
{
    if (!factionEntry)
        return 0;

    uint32 raceMask = (1 << (race - 1));
    uint32 classMask = (1 << (playerClass-1));

    for (uint8 i = 0; i < 4; ++i)
    {
        if ((!factionEntry->BaseRepClassMask[i] ||
            factionEntry->BaseRepClassMask[i] & classMask) &&
            (!factionEntry->BaseRepRaceMask[i] ||
            factionEntry->BaseRepRaceMask[i] & raceMask))
            return factionEntry->BaseRepValue[i];
    }

    return 0;
}

SkillRangeType GetSkillRangeType(SkillRaceClassInfoEntry const* rcEntry)
{
    SkillLineEntry const* skill = sSkillLineStore.LookupEntry(rcEntry->SkillId);
    if (!skill)
        return SKILL_RANGE_NONE;

    if (sSkillTiersStore.LookupEntry(rcEntry->SkillTier))
        return SKILL_RANGE_RANK;

    if (rcEntry->SkillId == SKILL_RUNEFORGING)
        return SKILL_RANGE_MONO;

    switch (skill->categoryId)
    {
        case SKILL_CATEGORY_ARMOR:
            return SKILL_RANGE_MONO;
        case SKILL_CATEGORY_LANGUAGES:
            return SKILL_RANGE_LANGUAGE;
    }

    return SKILL_RANGE_LEVEL;
}

void ObjectMgr::LoadGameTele()
{
    uint32 oldMSTime = getMSTime();

    _gameTeleStore.clear();                                  // for reload case

    //                                                0       1           2           3           4        5     6
    QueryResult result = WorldDatabase.Query("SELECT id, position_x, position_y, position_z, orientation, map, name FROM game_tele");

    if (!result)
    {
        TC_LOG_INFO("server.loading", ">> Loaded 0 GameTeleports. DB table `game_tele` is empty!");
        return;
    }

    uint32 count = 0;

    do
    {
        Field* fields = result->Fetch();

        uint32 id         = fields[0].GetUInt32();

        GameTele gt;

        gt.position_x     = fields[1].GetFloat();
        gt.position_y     = fields[2].GetFloat();
        gt.position_z     = fields[3].GetFloat();
        gt.orientation    = fields[4].GetFloat();
        gt.mapId          = fields[5].GetUInt16();
        gt.name           = fields[6].GetString();

        if (!MapManager::IsValidMapCoord(gt.mapId, gt.position_x, gt.position_y, gt.position_z, gt.orientation))
        {
            TC_LOG_ERROR("sql.sql", "Wrong position for id %u (name: %s) in `game_tele` table, ignoring.", id, gt.name.c_str());
            continue;
        }

        if (!Utf8toWStr(gt.name, gt.wnameLow))
        {
            TC_LOG_ERROR("sql.sql", "Wrong UTF8 name for id %u in `game_tele` table, ignoring.", id);
            continue;
        }

        wstrToLower(gt.wnameLow);

        _gameTeleStore[id] = gt;

        ++count;
    }
    while (result->NextRow());

    TC_LOG_INFO("server.loading", ">> Loaded %u GameTeleports in %u ms", count, GetMSTimeDiffToNow(oldMSTime));
}

GameTele const* ObjectMgr::GetGameTele(const std::string& name) const
{
    // explicit name case
    std::wstring wname;
    if (!Utf8toWStr(name, wname))
        return nullptr;

    // converting string that we try to find to lower case
    wstrToLower(wname);

    // Alternative first GameTele what contains wnameLow as substring in case no GameTele location found
    GameTele const* alt = nullptr;
    for (GameTeleContainer::const_iterator itr = _gameTeleStore.begin(); itr != _gameTeleStore.end(); ++itr)
    {
        if (itr->second.wnameLow == wname)
            return &itr->second;
        else if (!alt && itr->second.wnameLow.find(wname) != std::wstring::npos)
            alt = &itr->second;
    }

    return alt;
}

GameTele const* ObjectMgr::GetGameTeleExactName(const std::string& name) const
{
    // explicit name case
    std::wstring wname;
    if (!Utf8toWStr(name, wname))
        return nullptr;

    // converting string that we try to find to lower case
    wstrToLower(wname);

    for (GameTeleContainer::const_iterator itr = _gameTeleStore.begin(); itr != _gameTeleStore.end(); ++itr)
    {
        if (itr->second.wnameLow == wname)
            return &itr->second;
    }

    return nullptr;
}

bool ObjectMgr::AddGameTele(GameTele& tele)
{
    // find max id
    uint32 new_id = 0;
    for (GameTeleContainer::const_iterator itr = _gameTeleStore.begin(); itr != _gameTeleStore.end(); ++itr)
        if (itr->first > new_id)
            new_id = itr->first;

    // use next
    ++new_id;

    if (!Utf8toWStr(tele.name, tele.wnameLow))
        return false;

    wstrToLower(tele.wnameLow);

    _gameTeleStore[new_id] = tele;

    PreparedStatement* stmt = WorldDatabase.GetPreparedStatement(WORLD_INS_GAME_TELE);

    stmt->setUInt32(0, new_id);
    stmt->setFloat(1, tele.position_x);
    stmt->setFloat(2, tele.position_y);
    stmt->setFloat(3, tele.position_z);
    stmt->setFloat(4, tele.orientation);
    stmt->setUInt16(5, uint16(tele.mapId));
    stmt->setString(6, tele.name);

    WorldDatabase.Execute(stmt);

    return true;
}

bool ObjectMgr::DeleteGameTele(const std::string& name)
{
    // explicit name case
    std::wstring wname;
    if (!Utf8toWStr(name, wname))
        return false;

    // converting string that we try to find to lower case
    wstrToLower(wname);

    for (GameTeleContainer::iterator itr = _gameTeleStore.begin(); itr != _gameTeleStore.end(); ++itr)
    {
        if (itr->second.wnameLow == wname)
        {
            PreparedStatement* stmt = WorldDatabase.GetPreparedStatement(WORLD_DEL_GAME_TELE);

            stmt->setString(0, itr->second.name);

            WorldDatabase.Execute(stmt);

            _gameTeleStore.erase(itr);
            return true;
        }
    }

    return false;
}

void ObjectMgr::LoadMailLevelRewards()
{
    uint32 oldMSTime = getMSTime();

    _mailLevelRewardStore.clear();                           // for reload case

    //                                                 0        1             2            3
    QueryResult result = WorldDatabase.Query("SELECT level, raceMask, mailTemplateId, senderEntry FROM mail_level_reward");

    if (!result)
    {
        TC_LOG_INFO("server.loading", ">> Loaded 0 level dependent mail rewards. DB table `mail_level_reward` is empty.");
        return;
    }

    uint32 count = 0;

    do
    {
        Field* fields = result->Fetch();

        uint8 level           = fields[0].GetUInt8();
        uint32 raceMask       = fields[1].GetUInt32();
        uint32 mailTemplateId = fields[2].GetUInt32();
        uint32 senderEntry    = fields[3].GetUInt32();

        if (level > MAX_LEVEL)
        {
            TC_LOG_ERROR("sql.sql", "Table `mail_level_reward` has data for level %u that more supported by client (%u), ignoring.", level, MAX_LEVEL);
            continue;
        }

        if (!(raceMask & RACEMASK_ALL_PLAYABLE))
        {
            TC_LOG_ERROR("sql.sql", "Table `mail_level_reward` has raceMask (%u) for level %u that not include any player races, ignoring.", raceMask, level);
            continue;
        }

        if (!sMailTemplateStore.LookupEntry(mailTemplateId))
        {
            TC_LOG_ERROR("sql.sql", "Table `mail_level_reward` has invalid mailTemplateId (%u) for level %u that invalid not include any player races, ignoring.", mailTemplateId, level);
            continue;
        }

        if (!GetCreatureTemplate(senderEntry))
        {
            TC_LOG_ERROR("sql.sql", "Table `mail_level_reward` has nonexistent sender creature entry (%u) for level %u that invalid not include any player races, ignoring.", senderEntry, level);
            continue;
        }

        _mailLevelRewardStore[level].push_back(MailLevelReward(raceMask, mailTemplateId, senderEntry));

        ++count;
    }
    while (result->NextRow());

    TC_LOG_INFO("server.loading", ">> Loaded %u level dependent mail rewards in %u ms", count, GetMSTimeDiffToNow(oldMSTime));
}

void ObjectMgr::LoadTrainers()
{
    uint32 oldMSTime = getMSTime();

    // For reload case
    _trainers.clear();

    std::unordered_map<int32, std::vector<Trainer::Spell>> spellsByTrainer;
    if (QueryResult trainerSpellsResult = WorldDatabase.Query("SELECT TrainerId, SpellId, MoneyCost, ReqSkillLine, ReqSkillRank, ReqAbility1, ReqAbility2, ReqAbility3, ReqLevel FROM trainer_spell"))
    {
        do
        {
            Field* fields = trainerSpellsResult->Fetch();

            Trainer::Spell spell;
            uint32 trainerId = fields[0].GetUInt32();
            spell.SpellId = fields[1].GetUInt32();
            spell.MoneyCost = fields[2].GetUInt32();
            spell.ReqSkillLine = fields[3].GetUInt32();
            spell.ReqSkillRank = fields[4].GetUInt32();
            spell.ReqAbility[0] = fields[5].GetUInt32();
            spell.ReqAbility[1] = fields[6].GetUInt32();
            spell.ReqAbility[2] = fields[7].GetUInt32();
            spell.ReqLevel = fields[8].GetUInt8();

            SpellInfo const* spellInfo = sSpellMgr->GetSpellInfo(spell.SpellId);
            if (!spellInfo)
            {
                TC_LOG_ERROR("sql.sql", "Table `trainer_spell` references non-existing spell (SpellId: %u) for TrainerId %u, ignoring", spell.SpellId, trainerId);
                continue;
            }

            if (GetTalentSpellCost(spell.SpellId))
            {
                TC_LOG_ERROR("sql.sql", "Table `trainer_spell` references non-existing spell (SpellId: %u) which is a talent, for TrainerId %u, ignoring", spell.SpellId, trainerId);
                continue;
            }

            if (spell.ReqSkillLine && !sSkillLineStore.LookupEntry(spell.ReqSkillLine))
            {
                TC_LOG_ERROR("sql.sql", "Table `trainer_spell` references non-existing skill (ReqSkillLine: %u) for TrainerId %u and SpellId %u, ignoring",
                    spell.ReqSkillLine, trainerId, spell.SpellId);
                continue;
            }

            bool allReqValid = true;
            for (std::size_t i = 0; i < spell.ReqAbility.size(); ++i)
            {
                uint32 requiredSpell = spell.ReqAbility[i];
                if (requiredSpell && !sSpellMgr->GetSpellInfo(requiredSpell))
                {
                    TC_LOG_ERROR("sql.sql", "Table `trainer_spell` references non-existing spell (ReqAbility" SZFMTD ": %u) for TrainerId %u and SpellId %u, ignoring",
                        i + 1, requiredSpell, trainerId, spell.SpellId);
                    allReqValid = false;
                }
            }

            if (!allReqValid)
                continue;

            spellsByTrainer[trainerId].push_back(spell);
        } while (trainerSpellsResult->NextRow());
    }

    if (QueryResult trainersResult = WorldDatabase.Query("SELECT Id, Type, Requirement, Greeting FROM trainer"))
    {
        do
        {
            Field* fields = trainersResult->Fetch();

            uint32 trainerId = fields[0].GetUInt32();
            Trainer::Type trainerType = Trainer::Type(fields[1].GetUInt8());
            uint32 requirement = fields[2].GetUInt32();
            std::string greeting = fields[3].GetString();
            std::vector<Trainer::Spell> spells;
            auto spellsItr = spellsByTrainer.find(trainerId);
            if (spellsItr != spellsByTrainer.end())
            {
                spells = std::move(spellsItr->second);
                spellsByTrainer.erase(spellsItr);
            }

            switch (trainerType)
            {
                case Trainer::Type::Class:
                case Trainer::Type::Pet:
                    if (requirement && !sChrClassesStore.LookupEntry(requirement))
                    {
                        TC_LOG_ERROR("sql.sql", "Table `trainer` references non-existing class requirement %u for TrainerId %u, ignoring", requirement, trainerId);
                        continue;
                    }
                    break;
                case Trainer::Type::Mount:
                    if (requirement && !sChrRacesStore.LookupEntry(requirement))
                    {
                        TC_LOG_ERROR("sql.sql", "Table `trainer` references non-existing race requirement %u for TrainerId %u, ignoring", requirement, trainerId);
                        continue;
                    }
                    break;
                case Trainer::Type::Tradeskill:
                    if (requirement && !sSpellMgr->GetSpellInfo(requirement))
                    {
                        TC_LOG_ERROR("sql.sql", "Table `trainer` references non-existing spell requirement %u for TrainerId %u, ignoring", requirement, trainerId);
                        continue;
                    }
                    break;
                default:
                    break;
            }

            _trainers.emplace(std::piecewise_construct, std::forward_as_tuple(trainerId), std::forward_as_tuple(trainerId, trainerType, requirement, std::move(greeting), std::move(spells)));
        } while (trainersResult->NextRow());
    }

    for (auto const& unusedSpells : spellsByTrainer)
    {
        for (Trainer::Spell const& unusedSpell : unusedSpells.second)
        {
            TC_LOG_ERROR("sql.sql", "Table `trainer_spell` references non-existing trainer (TrainerId: %u) for SpellId %u, ignoring", unusedSpells.first, unusedSpell.SpellId);
        }
    }

    if (QueryResult trainerLocalesResult = WorldDatabase.Query("SELECT Id, locale, Greeting_lang FROM trainer_locale"))
    {
        do
        {
            Field* fields = trainerLocalesResult->Fetch();
            uint32 trainerId = fields[0].GetUInt32();
            std::string localeName = fields[1].GetString();

            LocaleConstant locale = GetLocaleByName(localeName);
            if (locale == LOCALE_enUS)
                continue;

            if (Trainer::Trainer* trainer = Trinity::Containers::MapGetValuePtr(_trainers, trainerId))
                trainer->AddGreetingLocale(locale, fields[2].GetString());
            else
                TC_LOG_ERROR("sql.sql", "Table `trainer_locale` references non-existing trainer (TrainerId: %u) for locale %s, ignoring",
                    trainerId, localeName.c_str());
        } while (trainerLocalesResult->NextRow());
    }

    TC_LOG_INFO("server.loading", ">> Loaded " SZFMTD " Trainers in %u ms", _trainers.size(), GetMSTimeDiffToNow(oldMSTime));
}

void ObjectMgr::LoadCreatureDefaultTrainers()
{
    uint32 oldMSTime = getMSTime();

    _creatureDefaultTrainers.clear();

    if (QueryResult result = WorldDatabase.Query("SELECT CreatureId, TrainerId FROM creature_default_trainer"))
    {
        do
        {
            Field* fields = result->Fetch();
            uint32 creatureId = fields[0].GetUInt32();
            uint32 trainerId = fields[1].GetUInt32();

            if (!GetCreatureTemplate(creatureId))
            {
                TC_LOG_ERROR("sql.sql", "Table `creature_default_trainer` references non-existing creature template (CreatureId: %u), ignoring", creatureId);
                continue;
            }

            _creatureDefaultTrainers[creatureId] = trainerId;

        } while (result->NextRow());
    }

    TC_LOG_INFO("server.loading", ">> Loaded " SZFMTD " default trainers in %u ms", _creatureDefaultTrainers.size(), GetMSTimeDiffToNow(oldMSTime));
}

uint32 ObjectMgr::LoadReferenceVendor(int32 vendor, int32 item, std::set<uint32>* skip_vendors)
{
    // find all items from the reference vendor
    PreparedStatement* stmt = WorldDatabase.GetPreparedStatement(WORLD_SEL_NPC_VENDOR_REF);
    stmt->setUInt32(0, uint32(item));
    PreparedQueryResult result = WorldDatabase.Query(stmt);

    if (!result)
        return 0;

    uint32 count = 0;
    do
    {
        Field* fields = result->Fetch();

        int32 item_id = fields[0].GetInt32();

        // if item is a negative, its a reference
        if (item_id < 0)
            count += LoadReferenceVendor(vendor, -item_id, skip_vendors);
        else
        {
            int32  maxcount     = fields[1].GetUInt8();
            uint32 incrtime     = fields[2].GetUInt32();
            uint32 ExtendedCost = fields[3].GetUInt32();

            if (!IsVendorItemValid(vendor, item_id, maxcount, incrtime, ExtendedCost, nullptr, skip_vendors))
                continue;

            VendorItemData& vList = _cacheVendorItemStore[vendor];

            vList.AddItem(item_id, maxcount, incrtime, ExtendedCost);
            ++count;
        }
    } while (result->NextRow());

    return count;
}

void ObjectMgr::LoadVendors()
{
    uint32 oldMSTime = getMSTime();

    // For reload case
    for (CacheVendorItemContainer::iterator itr = _cacheVendorItemStore.begin(); itr != _cacheVendorItemStore.end(); ++itr)
        itr->second.Clear();
    _cacheVendorItemStore.clear();

    std::set<uint32> skip_vendors;

    QueryResult result = WorldDatabase.Query("SELECT entry, item, maxcount, incrtime, ExtendedCost FROM npc_vendor ORDER BY entry, slot ASC");
    if (!result)
    {

        TC_LOG_ERROR("sql.sql", ">>  Loaded 0 Vendors. DB table `npc_vendor` is empty!");
        return;
    }

    uint32 count = 0;

    do
    {
        Field* fields = result->Fetch();

        uint32 entry        = fields[0].GetUInt32();
        int32 item_id      = fields[1].GetInt32();

        // if item is a negative, its a reference
        if (item_id < 0)
            count += LoadReferenceVendor(entry, -item_id, &skip_vendors);
        else
        {
            uint32 maxcount     = fields[2].GetUInt8();
            uint32 incrtime     = fields[3].GetUInt32();
            uint32 ExtendedCost = fields[4].GetUInt32();

            if (!IsVendorItemValid(entry, item_id, maxcount, incrtime, ExtendedCost, nullptr, &skip_vendors))
                continue;

            VendorItemData& vList = _cacheVendorItemStore[entry];

            vList.AddItem(item_id, maxcount, incrtime, ExtendedCost);
            ++count;
        }
    }
    while (result->NextRow());

    TC_LOG_INFO("server.loading", ">> Loaded %d Vendors in %u ms", count, GetMSTimeDiffToNow(oldMSTime));
}

void ObjectMgr::LoadGossipMenu()
{
    uint32 oldMSTime = getMSTime();

    _gossipMenusStore.clear();

    //                                               0       1
    QueryResult result = WorldDatabase.Query("SELECT MenuID, TextID FROM gossip_menu");

    if (!result)
    {
        TC_LOG_INFO("server.loading", ">> Loaded 0 gossip_menu IDs. DB table `gossip_menu` is empty!");
        return;
    }

    do
    {
        Field* fields = result->Fetch();

        GossipMenus gMenu;

        gMenu.MenuID = fields[0].GetUInt16();
        gMenu.TextID = fields[1].GetUInt32();

        if (!GetGossipText(gMenu.TextID))
        {
            TC_LOG_ERROR("sql.sql", "Table gossip_menu: ID %u is using non-existing TextID %u", gMenu.MenuID, gMenu.TextID);
            continue;
        }

        _gossipMenusStore.insert(GossipMenusContainer::value_type(gMenu.MenuID, gMenu));
    } while (result->NextRow());

    TC_LOG_INFO("server.loading", ">> Loaded %u gossip_menu IDs in %u ms", uint32(_gossipMenusStore.size()), GetMSTimeDiffToNow(oldMSTime));
}

void ObjectMgr::LoadGossipMenuItems()
{
    uint32 oldMSTime = getMSTime();

    _gossipMenuItemsStore.clear();

    QueryResult result = WorldDatabase.Query(
        //      0       1       2           3           4                      5           6              7             8            9         10        11       12
        "SELECT MenuID, OptionID, OptionIcon, OptionText, OptionBroadcastTextID, OptionType, OptionNpcFlag, ActionMenuID, ActionPoiID, BoxCoded, BoxMoney, BoxText, BoxBroadcastTextID "
        "FROM gossip_menu_option ORDER BY MenuID, OptionID");

    if (!result)
    {
        TC_LOG_INFO("server.loading", ">> Loaded 0 gossip_menu_option IDs. DB table `gossip_menu_option` is empty!");
        return;
    }

    do
    {
        Field* fields = result->Fetch();

        GossipMenuItems gMenuItem;

        gMenuItem.MenuID                = fields[0].GetUInt16();
        gMenuItem.OptionID              = fields[1].GetUInt16();
        gMenuItem.OptionIcon            = fields[2].GetUInt32();
        gMenuItem.OptionText            = fields[3].GetString();
        gMenuItem.OptionBroadcastTextID = fields[4].GetUInt32();
        gMenuItem.OptionType            = fields[5].GetUInt8();
        gMenuItem.OptionNpcFlag         = fields[6].GetUInt32();
        gMenuItem.ActionMenuID          = fields[7].GetUInt32();
        gMenuItem.ActionPoiID           = fields[8].GetUInt32();
        gMenuItem.BoxCoded              = fields[9].GetBool();
        gMenuItem.BoxMoney              = fields[10].GetUInt32();
        gMenuItem.BoxText               = fields[11].GetString();
        gMenuItem.BoxBroadcastTextID    = fields[12].GetUInt32();

        if (gMenuItem.OptionIcon >= GOSSIP_ICON_MAX)
        {
            TC_LOG_ERROR("sql.sql", "Table `gossip_menu_option` for menu %u, id %u has unknown icon id %u. Replacing with GOSSIP_ICON_CHAT", gMenuItem.MenuID, gMenuItem.OptionID, gMenuItem.OptionIcon);
            gMenuItem.OptionIcon = GOSSIP_ICON_CHAT;
        }

        if (gMenuItem.OptionBroadcastTextID)
        {
            if (!GetBroadcastText(gMenuItem.OptionBroadcastTextID))
            {
                TC_LOG_ERROR("sql.sql", "Table `gossip_menu_option` for menu %u, id %u has non-existing or incompatible OptionBroadcastTextID %u, ignoring.", gMenuItem.MenuID, gMenuItem.OptionID, gMenuItem.OptionBroadcastTextID);
                gMenuItem.OptionBroadcastTextID = 0;
            }
        }

        if (gMenuItem.OptionType >= GOSSIP_OPTION_MAX)
            TC_LOG_ERROR("sql.sql", "Table `gossip_menu_option` for menu %u, id %u has unknown option id %u. Option will not be used", gMenuItem.MenuID, gMenuItem.OptionID, gMenuItem.OptionType);

        if (gMenuItem.ActionPoiID && !GetPointOfInterest(gMenuItem.ActionPoiID))
        {
            TC_LOG_ERROR("sql.sql", "Table `gossip_menu_option` for menu %u, id %u use non-existing ActionPoiID %u, ignoring", gMenuItem.MenuID, gMenuItem.OptionID, gMenuItem.ActionPoiID);
            gMenuItem.ActionPoiID = 0;
        }

        if (gMenuItem.BoxBroadcastTextID)
        {
            if (!GetBroadcastText(gMenuItem.BoxBroadcastTextID))
            {
                TC_LOG_ERROR("sql.sql", "Table `gossip_menu_option` for menu %u, id %u has non-existing or incompatible BoxBroadcastTextID %u, ignoring.", gMenuItem.MenuID, gMenuItem.OptionID, gMenuItem.BoxBroadcastTextID);
                gMenuItem.BoxBroadcastTextID = 0;
            }
        }

        _gossipMenuItemsStore.insert(GossipMenuItemsContainer::value_type(gMenuItem.MenuID, gMenuItem));
    } while (result->NextRow());

    TC_LOG_INFO("server.loading", ">> Loaded %u gossip_menu_option entries in %u ms", uint32(_gossipMenuItemsStore.size()), GetMSTimeDiffToNow(oldMSTime));
}

Trainer::Trainer const* ObjectMgr::GetTrainer(uint32 creatureId) const
{
    auto itr = _creatureDefaultTrainers.find(creatureId);
    if (itr != _creatureDefaultTrainers.end())
        return Trinity::Containers::MapGetValuePtr(_trainers, itr->second);

    return nullptr;
}

void ObjectMgr::AddVendorItem(uint32 entry, uint32 item, int32 maxcount, uint32 incrtime, uint32 extendedCost, bool persist /*= true*/)
{
    VendorItemData& vList = _cacheVendorItemStore[entry];
    vList.AddItem(item, maxcount, incrtime, extendedCost);

    if (persist)
    {
        PreparedStatement* stmt = WorldDatabase.GetPreparedStatement(WORLD_INS_NPC_VENDOR);

        stmt->setUInt32(0, entry);
        stmt->setUInt32(1, item);
        stmt->setUInt8(2, maxcount);
        stmt->setUInt32(3, incrtime);
        stmt->setUInt32(4, extendedCost);

        WorldDatabase.Execute(stmt);
    }
}

bool ObjectMgr::RemoveVendorItem(uint32 entry, uint32 item, bool persist /*= true*/)
{
    CacheVendorItemContainer::iterator iter = _cacheVendorItemStore.find(entry);
    if (iter == _cacheVendorItemStore.end())
        return false;

    if (!iter->second.RemoveItem(item))
        return false;

    if (persist)
    {
        PreparedStatement* stmt = WorldDatabase.GetPreparedStatement(WORLD_DEL_NPC_VENDOR);

        stmt->setUInt32(0, entry);
        stmt->setUInt32(1, item);

        WorldDatabase.Execute(stmt);
    }

    return true;
}

bool ObjectMgr::IsVendorItemValid(uint32 vendor_entry, uint32 item_id, int32 maxcount, uint32 incrtime, uint32 ExtendedCost, Player* player, std::set<uint32>* skip_vendors, uint32 ORnpcflag) const
{
    CreatureTemplate const* cInfo = sObjectMgr->GetCreatureTemplate(vendor_entry);
    if (!cInfo)
    {
        if (player)
            ChatHandler(player->GetSession()).SendSysMessage(LANG_COMMAND_VENDORSELECTION);
        else
            TC_LOG_ERROR("sql.sql", "Table `(game_event_)npc_vendor` has data for nonexistent creature template (Entry: %u), ignore", vendor_entry);
        return false;
    }

    if (!((cInfo->npcflag | ORnpcflag) & UNIT_NPC_FLAG_VENDOR))
    {
        if (!skip_vendors || skip_vendors->count(vendor_entry) == 0)
        {
            if (player)
                ChatHandler(player->GetSession()).SendSysMessage(LANG_COMMAND_VENDORSELECTION);
            else
                TC_LOG_ERROR("sql.sql", "Table `(game_event_)npc_vendor` has data for creature template (Entry: %u) without vendor flag, ignore", vendor_entry);

            if (skip_vendors)
                skip_vendors->insert(vendor_entry);
        }
        return false;
    }

    if (!sObjectMgr->GetItemTemplate(item_id))
    {
        if (player)
            ChatHandler(player->GetSession()).PSendSysMessage(LANG_ITEM_NOT_FOUND, item_id);
        else
            TC_LOG_ERROR("sql.sql", "Table `(game_event_)npc_vendor` for Vendor (Entry: %u) have in item list non-existed item (%u), ignore", vendor_entry, item_id);
        return false;
    }

    if (ExtendedCost && !sItemExtendedCostStore.LookupEntry(ExtendedCost))
    {
        if (player)
            ChatHandler(player->GetSession()).PSendSysMessage(LANG_EXTENDED_COST_NOT_EXIST, ExtendedCost);
        else
            TC_LOG_ERROR("sql.sql", "Table `(game_event_)npc_vendor` has Item (Entry: %u) with wrong ExtendedCost (%u) for vendor (%u), ignore", item_id, ExtendedCost, vendor_entry);
        return false;
    }

    if (maxcount > 0 && incrtime == 0)
    {
        if (player)
            ChatHandler(player->GetSession()).PSendSysMessage("MaxCount != 0 (%u) but IncrTime == 0", maxcount);
        else
            TC_LOG_ERROR("sql.sql", "Table `(game_event_)npc_vendor` has `maxcount` (%u) for item %u of vendor (Entry: %u) but `incrtime`=0, ignore", maxcount, item_id, vendor_entry);
        return false;
    }
    else if (maxcount == 0 && incrtime > 0)
    {
        if (player)
            ChatHandler(player->GetSession()).PSendSysMessage("MaxCount == 0 but IncrTime<>= 0");
        else
            TC_LOG_ERROR("sql.sql", "Table `(game_event_)npc_vendor` has `maxcount`=0 for item %u of vendor (Entry: %u) but `incrtime`<>0, ignore", item_id, vendor_entry);
        return false;
    }

    VendorItemData const* vItems = GetNpcVendorItemList(vendor_entry);
    if (!vItems)
        return true;                                        // later checks for non-empty lists

    if (vItems->FindItemCostPair(item_id, ExtendedCost))
    {
        if (player)
            ChatHandler(player->GetSession()).PSendSysMessage(LANG_ITEM_ALREADY_IN_LIST, item_id, ExtendedCost);
        else
            TC_LOG_ERROR("sql.sql", "Table `npc_vendor` has duplicate items %u (with extended cost %u) for vendor (Entry: %u), ignoring", item_id, ExtendedCost, vendor_entry);
        return false;
    }

    return true;
}

void ObjectMgr::LoadScriptNames()
{
    uint32 oldMSTime = getMSTime();

    // We insert an empty placeholder here so we can use the
    // script id 0 as dummy for "no script found".
    _scriptNamesStore.emplace_back("");

    QueryResult result = WorldDatabase.Query(
        "SELECT DISTINCT(ScriptName) FROM achievement_criteria_data WHERE ScriptName <> '' AND type = 11 "
        "UNION "
        "SELECT DISTINCT(ScriptName) FROM battleground_template WHERE ScriptName <> '' "
        "UNION "
        "SELECT DISTINCT(ScriptName) FROM creature WHERE ScriptName <> '' "
        "UNION "
        "SELECT DISTINCT(ScriptName) FROM creature_template WHERE ScriptName <> '' "
        "UNION "
        "SELECT DISTINCT(ScriptName) FROM gameobject WHERE ScriptName <> '' "
        "UNION "
        "SELECT DISTINCT(ScriptName) FROM gameobject_template WHERE ScriptName <> '' "
        "UNION "
        "SELECT DISTINCT(ScriptName) FROM item_template WHERE ScriptName <> '' "
        "UNION "
        "SELECT DISTINCT(ScriptName) FROM areatrigger_scripts WHERE ScriptName <> '' "
        "UNION "
        "SELECT DISTINCT(ScriptName) FROM spell_script_names WHERE ScriptName <> '' "
        "UNION "
        "SELECT DISTINCT(ScriptName) FROM transports WHERE ScriptName <> '' "
        "UNION "
        "SELECT DISTINCT(ScriptName) FROM game_weather WHERE ScriptName <> '' "
        "UNION "
        "SELECT DISTINCT(ScriptName) FROM conditions WHERE ScriptName <> '' "
        "UNION "
        "SELECT DISTINCT(ScriptName) FROM outdoorpvp_template WHERE ScriptName <> '' "
        "UNION "
        "SELECT DISTINCT(script) FROM instance_template WHERE script <> ''");

    if (!result)
    {
        TC_LOG_INFO("server.loading", ">> Loaded empty set of Script Names!");
        return;
    }

    _scriptNamesStore.reserve(result->GetRowCount() + 1);

    do
    {
        _scriptNamesStore.push_back((*result)[0].GetString());
    }
    while (result->NextRow());

    std::sort(_scriptNamesStore.begin(), _scriptNamesStore.end());

    TC_LOG_INFO("server.loading", ">> Loaded " SZFMTD " ScriptNames in %u ms", _scriptNamesStore.size(), GetMSTimeDiffToNow(oldMSTime));
}

ObjectMgr::ScriptNameContainer const& ObjectMgr::GetAllScriptNames() const
{
    return _scriptNamesStore;
}

std::string const& ObjectMgr::GetScriptName(uint32 id) const
{
    static std::string const empty = "";
    return (id < _scriptNamesStore.size()) ? _scriptNamesStore[id] : empty;
}


uint32 ObjectMgr::GetScriptId(std::string const& name)
{
    // use binary search to find the script name in the sorted vector
    // assume "" is the first element
    if (name.empty())
        return 0;

    ScriptNameContainer::const_iterator itr = std::lower_bound(_scriptNamesStore.begin(), _scriptNamesStore.end(), name);
    if (itr == _scriptNamesStore.end() || *itr != name)
        return 0;

    return uint32(itr - _scriptNamesStore.begin());
}

void ObjectMgr::LoadBroadcastTexts()
{
    uint32 oldMSTime = getMSTime();

    _broadcastTextStore.clear(); // for reload case

    //                                               0   1           2     3      4         5         6         7            8            9            10              11        12
    QueryResult result = WorldDatabase.Query("SELECT ID, LanguageID, Text, Text1, EmoteID1, EmoteID2, EmoteID3, EmoteDelay1, EmoteDelay2, EmoteDelay3, SoundEntriesID, EmotesID, Flags FROM broadcast_text");
    if (!result)
    {
        TC_LOG_INFO("server.loading", ">> Loaded 0 broadcast texts. DB table `broadcast_text` is empty.");
        return;
    }

    _broadcastTextStore.rehash(result->GetRowCount());

    do
    {
        Field* fields = result->Fetch();

        BroadcastText bct;

        bct.Id = fields[0].GetUInt32();
        bct.LanguageID = fields[1].GetUInt32();
        bct.Text[DEFAULT_LOCALE] = fields[2].GetString();
        bct.Text1[DEFAULT_LOCALE] = fields[3].GetString();
        bct.EmoteId1 = fields[4].GetUInt32();
        bct.EmoteId2 = fields[5].GetUInt32();
        bct.EmoteId3 = fields[6].GetUInt32();
        bct.EmoteDelay1 = fields[7].GetUInt32();
        bct.EmoteDelay2 = fields[8].GetUInt32();
        bct.EmoteDelay3 = fields[9].GetUInt32();
        bct.SoundEntriesID = fields[10].GetUInt32();
        bct.EmotesID = fields[11].GetUInt32();
        bct.Flags = fields[12].GetUInt32();

        if (bct.SoundEntriesID)
        {
            if (!sSoundEntriesStore.LookupEntry(bct.SoundEntriesID))
            {
                TC_LOG_DEBUG("broadcasttext", "BroadcastText (Id: %u) in table `broadcast_text` has SoundEntriesID %u but sound does not exist.", bct.Id, bct.SoundEntriesID);
                bct.SoundEntriesID = 0;
            }
        }

        if (!GetLanguageDescByID(bct.LanguageID))
        {
            TC_LOG_DEBUG("broadcasttext", "BroadcastText (Id: %u) in table `broadcast_text` using LanguageID %u but Language does not exist.", bct.Id, bct.LanguageID);
            bct.LanguageID = LANG_UNIVERSAL;
        }

        if (bct.EmoteId1)
        {
            if (!sEmotesStore.LookupEntry(bct.EmoteId1))
            {
                TC_LOG_DEBUG("broadcasttext", "BroadcastText (Id: %u) in table `broadcast_text` has EmoteId1 %u but emote does not exist.", bct.Id, bct.EmoteId1);
                bct.EmoteId1 = 0;
            }
        }

        if (bct.EmoteId2)
        {
            if (!sEmotesStore.LookupEntry(bct.EmoteId2))
            {
                TC_LOG_DEBUG("broadcasttext", "BroadcastText (Id: %u) in table `broadcast_text` has EmoteId2 %u but emote does not exist.", bct.Id, bct.EmoteId2);
                bct.EmoteId2 = 0;
            }
        }

        if (bct.EmoteId3)
        {
            if (!sEmotesStore.LookupEntry(bct.EmoteId3))
            {
                TC_LOG_DEBUG("broadcasttext", "BroadcastText (Id: %u) in table `broadcast_text` has EmoteId3 %u but emote does not exist.", bct.Id, bct.EmoteId3);
                bct.EmoteId3 = 0;
            }
        }

        _broadcastTextStore[bct.Id] = bct;
    }
    while (result->NextRow());

    TC_LOG_INFO("server.loading", ">> Loaded " SZFMTD " broadcast texts in %u ms", _broadcastTextStore.size(), GetMSTimeDiffToNow(oldMSTime));
}

void ObjectMgr::LoadBroadcastTextLocales()
{
    uint32 oldMSTime = getMSTime();

    //                                               0   1       2     3
    QueryResult result = WorldDatabase.Query("SELECT ID, locale, Text, Text1 FROM broadcast_text_locale");
    if (!result)
    {
        TC_LOG_INFO("server.loading", ">> Loaded 0 broadcast text locales. DB table `broadcast_text_locale` is empty.");
        return;
    }

    do
    {
        Field* fields = result->Fetch();

        uint32 id               = fields[0].GetUInt32();
        std::string localeName  = fields[1].GetString();
        std::string Text    = fields[2].GetString();
        std::string Text1  = fields[3].GetString();

        BroadcastTextContainer::iterator bct = _broadcastTextStore.find(id);
        if (bct == _broadcastTextStore.end())
        {
            TC_LOG_ERROR("sql.sql", "BroadcastText (Id: %u) in table `broadcast_text_locale` does not exist. Skipped!", id);
            continue;
        }

        LocaleConstant locale = GetLocaleByName(localeName);
        if (locale == LOCALE_enUS)
            continue;

        AddLocaleString(Text, locale, bct->second.Text);
        AddLocaleString(Text1, locale, bct->second.Text1);
    } while (result->NextRow());

    TC_LOG_INFO("server.loading", ">> Loaded %u broadcast text locales in %u ms", uint32(_broadcastTextStore.size()), GetMSTimeDiffToNow(oldMSTime));
}

CreatureBaseStats const* ObjectMgr::GetCreatureBaseStats(uint8 level, uint8 unitClass)
{
    CreatureBaseStatsContainer::const_iterator it = _creatureBaseStatsStore.find(MAKE_PAIR16(level, unitClass));

    if (it != _creatureBaseStatsStore.end())
        return &(it->second);

    struct DefaultCreatureBaseStats : public CreatureBaseStats
    {
        DefaultCreatureBaseStats()
        {
            BaseArmor = 1;
            for (uint8 j = 0; j < MAX_EXPANSIONS; ++j)
            {
                BaseHealth[j] = 1;
                BaseDamage[j] = 0.0f;
            }
            BaseMana = 0;
            AttackPower = 0;
            RangedAttackPower = 0;
        }
    };
    static const DefaultCreatureBaseStats defStats;
    return &defStats;
}

void ObjectMgr::LoadCreatureClassLevelStats()
{
    uint32 oldMSTime = getMSTime();

    QueryResult result = WorldDatabase.Query("SELECT level, class, basehp0, basehp1, basehp2, basemana, basearmor, attackpower, rangedattackpower, damage_base, damage_exp1, damage_exp2 FROM creature_classlevelstats");

    if (!result)
    {
        TC_LOG_INFO("server.loading", ">> Loaded 0 creature base stats. DB table `creature_classlevelstats` is empty.");
        return;
    }

    uint32 count = 0;
    do
    {
        Field* fields = result->Fetch();

        uint8 Level = fields[0].GetUInt8();
        uint8 Class = fields[1].GetUInt8();

        if (!Class || ((1 << (Class - 1)) & CLASSMASK_ALL_CREATURES) == 0)
            TC_LOG_ERROR("sql.sql", "Creature base stats for level %u has invalid class %u", Level, Class);

        CreatureBaseStats stats;

        for (uint8 i = 0; i < MAX_EXPANSIONS; ++i)
        {
            stats.BaseHealth[i] = fields[2 + i].GetUInt16();

            if (stats.BaseHealth[i] == 0)
            {
                TC_LOG_ERROR("sql.sql", "Creature base stats for class %u, level %u has invalid zero base HP[%u] - set to 1", Class, Level, i);
                stats.BaseHealth[i] = 1;
            }

            stats.BaseDamage[i] = fields[9 + i].GetFloat();
            if (stats.BaseDamage[i] < 0.0f)
            {
                TC_LOG_ERROR("sql.sql", "Creature base stats for class %u, level %u has invalid negative base damage[%u] - set to 0.0", Class, Level, i);
                stats.BaseDamage[i] = 0.0f;
            }
        }

        stats.BaseMana = fields[5].GetUInt16();
        stats.BaseArmor = fields[6].GetUInt16();

        stats.AttackPower = fields[7].GetUInt16();
        stats.RangedAttackPower = fields[8].GetUInt16();

        _creatureBaseStatsStore[MAKE_PAIR16(Level, Class)] = stats;

        ++count;
    }
    while (result->NextRow());

    for (auto const& creatureTemplatePair : _creatureTemplateStore)
    {
        for (uint16 lvl = creatureTemplatePair.second.minlevel; lvl <= creatureTemplatePair.second.maxlevel; ++lvl)
        {
            if (!_creatureBaseStatsStore.count(MAKE_PAIR16(lvl, creatureTemplatePair.second.unit_class)))
                TC_LOG_ERROR("sql.sql", "Missing base stats for creature class %u level %u", creatureTemplatePair.second.unit_class, lvl);
        }
    }

    TC_LOG_INFO("server.loading", ">> Loaded %u creature base stats in %u ms", count, GetMSTimeDiffToNow(oldMSTime));
}

void ObjectMgr::LoadFactionChangeAchievements()
{
    uint32 oldMSTime = getMSTime();

    QueryResult result = WorldDatabase.Query("SELECT alliance_id, horde_id FROM player_factionchange_achievement");

    if (!result)
    {
        TC_LOG_INFO("server.loading", ">> Loaded 0 faction change achievement pairs. DB table `player_factionchange_achievement` is empty.");
        return;
    }

    uint32 count = 0;

    do
    {
        Field* fields = result->Fetch();

        uint32 alliance = fields[0].GetUInt32();
        uint32 horde = fields[1].GetUInt32();

        if (!sAchievementMgr->GetAchievement(alliance))
            TC_LOG_ERROR("sql.sql", "Achievement %u (alliance_id) referenced in `player_factionchange_achievement` does not exist, pair skipped!", alliance);
        else if (!sAchievementMgr->GetAchievement(horde))
            TC_LOG_ERROR("sql.sql", "Achievement %u (horde_id) referenced in `player_factionchange_achievement` does not exist, pair skipped!", horde);
        else
            FactionChangeAchievements[alliance] = horde;

        ++count;
    }
    while (result->NextRow());

    TC_LOG_INFO("server.loading", ">> Loaded %u faction change achievement pairs in %u ms", count, GetMSTimeDiffToNow(oldMSTime));
}

void ObjectMgr::LoadFactionChangeItems()
{
    uint32 oldMSTime = getMSTime();

    QueryResult result = WorldDatabase.Query("SELECT alliance_id, horde_id FROM player_factionchange_items");

    if (!result)
    {
        TC_LOG_INFO("server.loading", ">> Loaded 0 faction change item pairs. DB table `player_factionchange_items` is empty.");
        return;
    }

    uint32 count = 0;

    do
    {
        Field* fields = result->Fetch();

        uint32 alliance = fields[0].GetUInt32();
        uint32 horde = fields[1].GetUInt32();

        if (!GetItemTemplate(alliance))
            TC_LOG_ERROR("sql.sql", "Item %u (alliance_id) referenced in `player_factionchange_items` does not exist, pair skipped!", alliance);
        else if (!GetItemTemplate(horde))
            TC_LOG_ERROR("sql.sql", "Item %u (horde_id) referenced in `player_factionchange_items` does not exist, pair skipped!", horde);
        else
            FactionChangeItems[alliance] = horde;

        ++count;
    }
    while (result->NextRow());

    TC_LOG_INFO("server.loading", ">> Loaded %u faction change item pairs in %u ms", count, GetMSTimeDiffToNow(oldMSTime));
}

void ObjectMgr::LoadFactionChangeQuests()
{
    uint32 oldMSTime = getMSTime();

    QueryResult result = WorldDatabase.Query("SELECT alliance_id, horde_id FROM player_factionchange_quests");

    if (!result)
    {
        TC_LOG_INFO("server.loading", ">> Loaded 0 faction change quest pairs. DB table `player_factionchange_quests` is empty.");
        return;
    }

    uint32 count = 0;

    do
    {
        Field* fields = result->Fetch();

        uint32 alliance = fields[0].GetUInt32();
        uint32 horde = fields[1].GetUInt32();

        if (!sObjectMgr->GetQuestTemplate(alliance))
            TC_LOG_ERROR("sql.sql", "Quest %u (alliance_id) referenced in `player_factionchange_quests` does not exist, pair skipped!", alliance);
        else if (!sObjectMgr->GetQuestTemplate(horde))
            TC_LOG_ERROR("sql.sql", "Quest %u (horde_id) referenced in `player_factionchange_quests` does not exist, pair skipped!", horde);
        else
            FactionChangeQuests[alliance] = horde;

        ++count;
    }
    while (result->NextRow());

    TC_LOG_INFO("server.loading", ">> Loaded %u faction change quest pairs in %u ms", count, GetMSTimeDiffToNow(oldMSTime));
}

void ObjectMgr::LoadFactionChangeReputations()
{
    uint32 oldMSTime = getMSTime();

    QueryResult result = WorldDatabase.Query("SELECT alliance_id, horde_id FROM player_factionchange_reputations");

    if (!result)
    {
        TC_LOG_INFO("server.loading", ">> Loaded 0 faction change reputation pairs. DB table `player_factionchange_reputations` is empty.");
        return;
    }

    uint32 count = 0;

    do
    {
        Field* fields = result->Fetch();

        uint32 alliance = fields[0].GetUInt32();
        uint32 horde = fields[1].GetUInt32();

        if (!sFactionStore.LookupEntry(alliance))
            TC_LOG_ERROR("sql.sql", "Reputation %u (alliance_id) referenced in `player_factionchange_reputations` does not exist, pair skipped!", alliance);
        else if (!sFactionStore.LookupEntry(horde))
            TC_LOG_ERROR("sql.sql", "Reputation %u (horde_id) referenced in `player_factionchange_reputations` does not exist, pair skipped!", horde);
        else
            FactionChangeReputation[alliance] = horde;

        ++count;
    }
    while (result->NextRow());

    TC_LOG_INFO("server.loading", ">> Loaded %u faction change reputation pairs in %u ms", count, GetMSTimeDiffToNow(oldMSTime));
}

void ObjectMgr::LoadFactionChangeSpells()
{
    uint32 oldMSTime = getMSTime();

    QueryResult result = WorldDatabase.Query("SELECT alliance_id, horde_id FROM player_factionchange_spells");

    if (!result)
    {
        TC_LOG_INFO("server.loading", ">> Loaded 0 faction change spell pairs. DB table `player_factionchange_spells` is empty.");
        return;
    }

    uint32 count = 0;

    do
    {
        Field* fields = result->Fetch();

        uint32 alliance = fields[0].GetUInt32();
        uint32 horde = fields[1].GetUInt32();

        if (!sSpellMgr->GetSpellInfo(alliance))
            TC_LOG_ERROR("sql.sql", "Spell %u (alliance_id) referenced in `player_factionchange_spells` does not exist, pair skipped!", alliance);
        else if (!sSpellMgr->GetSpellInfo(horde))
            TC_LOG_ERROR("sql.sql", "Spell %u (horde_id) referenced in `player_factionchange_spells` does not exist, pair skipped!", horde);
        else
            FactionChangeSpells[alliance] = horde;

        ++count;
    }
    while (result->NextRow());

    TC_LOG_INFO("server.loading", ">> Loaded %u faction change spell pairs in %u ms", count, GetMSTimeDiffToNow(oldMSTime));
}

void ObjectMgr::LoadFactionChangeTitles()
{
    uint32 oldMSTime = getMSTime();

    QueryResult result = WorldDatabase.Query("SELECT alliance_id, horde_id FROM player_factionchange_titles");

    if (!result)
    {
        TC_LOG_INFO("server.loading", ">> Loaded 0 faction change title pairs. DB table `player_factionchange_title` is empty.");
        return;
    }

    uint32 count = 0;

    do
    {
        Field* fields = result->Fetch();

        uint32 alliance = fields[0].GetUInt32();
        uint32 horde = fields[1].GetUInt32();

        if (!sCharTitlesStore.LookupEntry(alliance))
            TC_LOG_ERROR("sql.sql", "Title %u (alliance_id) referenced in `player_factionchange_title` does not exist, pair skipped!", alliance);
        else if (!sCharTitlesStore.LookupEntry(horde))
            TC_LOG_ERROR("sql.sql", "Title %u (horde_id) referenced in `player_factionchange_title` does not exist, pair skipped!", horde);
        else
            FactionChangeTitles[alliance] = horde;

        ++count;
    }
    while (result->NextRow());

    TC_LOG_INFO("server.loading", ">> Loaded %u faction change title pairs in %u ms", count, GetMSTimeDiffToNow(oldMSTime));
}

GameObjectTemplate const* ObjectMgr::GetGameObjectTemplate(uint32 entry) const
{
    return Trinity::Containers::MapGetValuePtr(_gameObjectTemplateStore, entry);
}

GameObjectTemplateAddon const* ObjectMgr::GetGameObjectTemplateAddon(uint32 entry) const
{
    auto itr = _gameObjectTemplateAddonStore.find(entry);
    if (itr != _gameObjectTemplateAddonStore.end())
        return &itr->second;

    return nullptr;
}

GameObjectOverride const* ObjectMgr::GetGameObjectOverride(ObjectGuid::LowType spawnId) const
{
    return Trinity::Containers::MapGetValuePtr(_gameObjectOverrideStore, spawnId);
}

CreatureTemplate const* ObjectMgr::GetCreatureTemplate(uint32 entry) const
{
    return Trinity::Containers::MapGetValuePtr(_creatureTemplateStore, entry);
}

QuestPOIWrapper const* ObjectMgr::GetQuestPOIWrapper(uint32 questId) const
{
    return Trinity::Containers::MapGetValuePtr(_questPOIStore, questId);
}

VehicleAccessoryList const* ObjectMgr::GetVehicleAccessoryList(Vehicle* veh) const
{
    if (Creature* cre = veh->GetBase()->ToCreature())
    {
        // Give preference to GUID-based accessories
        VehicleAccessoryContainer::const_iterator itr = _vehicleAccessoryStore.find(cre->GetSpawnId());
        if (itr != _vehicleAccessoryStore.end())
            return &itr->second;
    }

    // Otherwise return entry-based
    VehicleAccessoryContainer::const_iterator itr = _vehicleTemplateAccessoryStore.find(veh->GetCreatureEntry());
    if (itr != _vehicleTemplateAccessoryStore.end())
        return &itr->second;
    return nullptr;
}

DungeonEncounterList const* ObjectMgr::GetDungeonEncounterList(uint32 mapId, Difficulty difficulty) const
{
    auto itr = _dungeonEncounterStore.find(MAKE_PAIR32(mapId, difficulty));
    if (itr != _dungeonEncounterStore.end())
        return &itr->second;
    return nullptr;
}

PlayerInfo const* ObjectMgr::GetPlayerInfo(uint32 race, uint32 class_) const
{
    if (race >= MAX_RACES)
        return nullptr;
    if (class_ >= MAX_CLASSES)
        return nullptr;
    auto const& info = _playerInfo[race][class_];
    if (!info)
        return nullptr;
    return info.get();
}

void ObjectMgr::LoadGameObjectQuestItems()
{
    uint32 oldMSTime = getMSTime();

    //                                               0                1       2
    QueryResult result = WorldDatabase.Query("SELECT GameObjectEntry, ItemId, Idx FROM gameobject_questitem ORDER BY Idx ASC");

    if (!result)
    {
        TC_LOG_INFO("server.loading", ">> Loaded 0 gameobject quest items. DB table `gameobject_questitem` is empty.");
        return;
    }

    uint32 count = 0;
    do
    {
        Field* fields = result->Fetch();

        uint32 entry = fields[0].GetUInt32();
        uint32 item  = fields[1].GetUInt32();
        uint32 idx   = fields[2].GetUInt32();

        GameObjectTemplate const* goInfo = GetGameObjectTemplate(entry);
        if (!goInfo)
        {
            TC_LOG_ERROR("sql.sql", "Table `gameobject_questitem` has data for nonexistent gameobject (entry: %u, idx: %u), skipped", entry, idx);
            continue;
        };

        ItemEntry const* db2Data = sItemStore.LookupEntry(item);
        if (!db2Data)
        {
            TC_LOG_ERROR("sql.sql", "Table `gameobject_questitem` has nonexistent item (ID: %u) in gameobject (entry: %u, idx: %u), skipped", item, entry, idx);
            continue;
        };

        _gameObjectQuestItemStore[entry].push_back(item);

        ++count;
    }
    while (result->NextRow());

    TC_LOG_INFO("server.loading", ">> Loaded %u gameobject quest items in %u ms", count, GetMSTimeDiffToNow(oldMSTime));
}

void ObjectMgr::LoadCreatureQuestItems()
{
    uint32 oldMSTime = getMSTime();

    //                                               0              1       2
    QueryResult result = WorldDatabase.Query("SELECT CreatureEntry, ItemId, Idx FROM creature_questitem ORDER BY Idx ASC");

    if (!result)
    {
        TC_LOG_INFO("server.loading", ">> Loaded 0 creature quest items. DB table `creature_questitem` is empty.");
        return;
    }

    uint32 count = 0;
    do
    {
        Field* fields = result->Fetch();

        uint32 entry = fields[0].GetUInt32();
        uint32 item  = fields[1].GetUInt32();
        uint32 idx   = fields[2].GetUInt32();

        CreatureTemplate const* creatureInfo = GetCreatureTemplate(entry);
        if (!creatureInfo)
        {
            TC_LOG_ERROR("sql.sql", "Table `creature_questitem` has data for nonexistent creature (entry: %u, idx: %u), skipped", entry, idx);
            continue;
        };

        ItemEntry const* db2Data = sItemStore.LookupEntry(item);
        if (!db2Data)
        {
            TC_LOG_ERROR("sql.sql", "Table `creature_questitem` has nonexistent item (ID: %u) in creature (entry: %u, idx: %u), skipped", item, entry, idx);
            continue;
        };

        _creatureQuestItemStore[entry].push_back(item);

        ++count;
    }
    while (result->NextRow());

    TC_LOG_INFO("server.loading", ">> Loaded %u creature quest items in %u ms", count, GetMSTimeDiffToNow(oldMSTime));
}

void ObjectMgr::InitializeQueriesData(QueryDataGroup mask)
{
    // cache disabled
    if (!sWorld->getBoolConfig(CONFIG_CACHE_DATA_QUERIES))
        return;

    // Initialize Query data for creatures
    if (mask & QUERY_DATA_CREATURES)
        for (auto& creatureTemplatePair : _creatureTemplateStore)
            creatureTemplatePair.second.InitializeQueryData();

    // Initialize Query Data for gameobjects
    if (mask & QUERY_DATA_GAMEOBJECTS)
        for (auto& gameObjectTemplatePair : _gameObjectTemplateStore)
            gameObjectTemplatePair.second.InitializeQueryData();

    // Initialize Query Data for items
    if (mask & QUERY_DATA_ITEMS)
        for (auto& itemTemplatePair : _itemTemplateStore)
            itemTemplatePair.second.InitializeQueryData();

    // Initialize Query Data for quests
    if (mask & QUERY_DATA_QUESTS)
        for (auto& questTemplatePair : _questTemplates)
            questTemplatePair.second.InitializeQueryData();

    // Initialize Quest POI data
    if (mask & QUERY_DATA_POIS)
        for (auto& poiWrapperPair : _questPOIStore)
            poiWrapperPair.second.InitializeQueryData();
}

void QuestPOIWrapper::InitializeQueryData()
{
    QueryDataBuffer = BuildQueryData();
}

ByteBuffer QuestPOIWrapper::BuildQueryData() const
{
    ByteBuffer tempBuffer;
    tempBuffer << uint32(POIData.QuestID);                                      // quest ID
    tempBuffer << uint32(POIData.QuestPOIBlobDataStats.size());                 // POI count

    for (QuestPOIBlobData const& questPOIBlobData : POIData.QuestPOIBlobDataStats)
    {
        tempBuffer << uint32(questPOIBlobData.BlobIndex);                       // POI index
        tempBuffer << int32(questPOIBlobData.ObjectiveIndex);                   // objective index
        tempBuffer << uint32(questPOIBlobData.MapID);                           // mapid
        tempBuffer << uint32(questPOIBlobData.WorldMapAreaID);                  // areaid
        tempBuffer << uint32(questPOIBlobData.Floor);                           // floorid
        tempBuffer << uint32(questPOIBlobData.Unk3);                            // unknown
        tempBuffer << uint32(questPOIBlobData.Unk4);                            // unknown
        tempBuffer << uint32(questPOIBlobData.QuestPOIBlobPointStats.size());   // POI points count

        for (QuestPOIBlobPoint const& questPOIBlobPoint : questPOIBlobData.QuestPOIBlobPointStats)
        {
            tempBuffer << int32(questPOIBlobPoint.X); // POI point x
            tempBuffer << int32(questPOIBlobPoint.Y); // POI point y
        }
    }

    return tempBuffer;
}<|MERGE_RESOLUTION|>--- conflicted
+++ resolved
@@ -2224,8 +2224,7 @@
         data.displayid      = fields[7].GetUInt32();
         data.equipmentId    = fields[8].GetInt8();
         data.spawntimesecs  = fields[9].GetUInt32();
-<<<<<<< HEAD
-
+        data.wander_distance      = fields[10].GetFloat();
         // EJ rare spawn time
         if (cInfo->rank == 2 || cInfo->rank == 4)
         {
@@ -2235,10 +2234,6 @@
             }
         }
 
-        data.spawndist      = fields[10].GetFloat();
-=======
-        data.wander_distance      = fields[10].GetFloat();
->>>>>>> b3de6afd
         data.currentwaypoint= fields[11].GetUInt32();
         data.curhealth      = fields[12].GetUInt32();
         data.curmana        = fields[13].GetUInt32();
