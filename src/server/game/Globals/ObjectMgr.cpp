/*
 * Copyright (C) 2008-2017 TrinityCore <http://www.trinitycore.org/>
 * Copyright (C) 2005-2009 MaNGOS <http://getmangos.com/>
 *
 * This program is free software; you can redistribute it and/or modify it
 * under the terms of the GNU General Public License as published by the
 * Free Software Foundation; either version 2 of the License, or (at your
 * option) any later version.
 *
 * This program is distributed in the hope that it will be useful, but WITHOUT
 * ANY WARRANTY; without even the implied warranty of MERCHANTABILITY or
 * FITNESS FOR A PARTICULAR PURPOSE. See the GNU General Public License for
 * more details.
 *
 * You should have received a copy of the GNU General Public License along
 * with this program. If not, see <http://www.gnu.org/licenses/>.
 */

#include "ObjectMgr.h"
#include "AreaTriggerDataStore.h"
#include "ArenaTeamMgr.h"
#include "Chat.h"
#include "Containers.h"
#include "DatabaseEnv.h"
#include "DB2Stores.h"
#include "DisableMgr.h"
#include "GameObject.h"
#include "GameTables.h"
#include "GridDefines.h"
#include "GossipDef.h"
#include "GroupMgr.h"
#include "GuildMgr.h"
#include "Item.h"
#include "LFGMgr.h"
#include "Log.h"
#include "LootMgr.h"
#include "Mail.h"
#include "MapManager.h"
#include "MotionMaster.h"
#include "ObjectAccessor.h"
#include "ObjectDefines.h"
#include "Player.h"
#include "PoolMgr.h"
#include "QuestDef.h"
#include "Random.h"
#include "ReputationMgr.h"
#include "ScriptMgr.h"
#include "SpellInfo.h"
#include "SpellMgr.h"
#include "SpellScript.h"
#include "TemporarySummon.h"
#include "Timer.h"
#include "Vehicle.h"
#include "VMapFactory.h"
#include "World.h"
#include <G3D/g3dmath.h>
#include "WorldQuestMgr.h"

ScriptMapMap sSpellScripts;
ScriptMapMap sEventScripts;
ScriptMapMap sWaypointScripts;

std::string GetScriptsTableNameByType(ScriptsType type)
{
    std::string res = "";
    switch (type)
    {
        case SCRIPTS_SPELL:         res = "spell_scripts";      break;
        case SCRIPTS_EVENT:         res = "event_scripts";      break;
        case SCRIPTS_WAYPOINT:      res = "waypoint_scripts";   break;
        default: break;
    }
    return res;
}

ScriptMapMap* GetScriptsMapByType(ScriptsType type)
{
    ScriptMapMap* res = nullptr;
    switch (type)
    {
        case SCRIPTS_SPELL:         res = &sSpellScripts;       break;
        case SCRIPTS_EVENT:         res = &sEventScripts;       break;
        case SCRIPTS_WAYPOINT:      res = &sWaypointScripts;    break;
        default: break;
    }
    return res;
}

std::string GetScriptCommandName(ScriptCommands command)
{
    std::string res = "";
    switch (command)
    {
        case SCRIPT_COMMAND_TALK: res = "SCRIPT_COMMAND_TALK"; break;
        case SCRIPT_COMMAND_EMOTE: res = "SCRIPT_COMMAND_EMOTE"; break;
        case SCRIPT_COMMAND_FIELD_SET: res = "SCRIPT_COMMAND_FIELD_SET"; break;
        case SCRIPT_COMMAND_MOVE_TO: res = "SCRIPT_COMMAND_MOVE_TO"; break;
        case SCRIPT_COMMAND_FLAG_SET: res = "SCRIPT_COMMAND_FLAG_SET"; break;
        case SCRIPT_COMMAND_FLAG_REMOVE: res = "SCRIPT_COMMAND_FLAG_REMOVE"; break;
        case SCRIPT_COMMAND_TELEPORT_TO: res = "SCRIPT_COMMAND_TELEPORT_TO"; break;
        case SCRIPT_COMMAND_QUEST_EXPLORED: res = "SCRIPT_COMMAND_QUEST_EXPLORED"; break;
        case SCRIPT_COMMAND_KILL_CREDIT: res = "SCRIPT_COMMAND_KILL_CREDIT"; break;
        case SCRIPT_COMMAND_RESPAWN_GAMEOBJECT: res = "SCRIPT_COMMAND_RESPAWN_GAMEOBJECT"; break;
        case SCRIPT_COMMAND_TEMP_SUMMON_CREATURE: res = "SCRIPT_COMMAND_TEMP_SUMMON_CREATURE"; break;
        case SCRIPT_COMMAND_OPEN_DOOR: res = "SCRIPT_COMMAND_OPEN_DOOR"; break;
        case SCRIPT_COMMAND_CLOSE_DOOR: res = "SCRIPT_COMMAND_CLOSE_DOOR"; break;
        case SCRIPT_COMMAND_ACTIVATE_OBJECT: res = "SCRIPT_COMMAND_ACTIVATE_OBJECT"; break;
        case SCRIPT_COMMAND_REMOVE_AURA: res = "SCRIPT_COMMAND_REMOVE_AURA"; break;
        case SCRIPT_COMMAND_CAST_SPELL: res = "SCRIPT_COMMAND_CAST_SPELL"; break;
        case SCRIPT_COMMAND_PLAY_SOUND: res = "SCRIPT_COMMAND_PLAY_SOUND"; break;
        case SCRIPT_COMMAND_CREATE_ITEM: res = "SCRIPT_COMMAND_CREATE_ITEM"; break;
        case SCRIPT_COMMAND_DESPAWN_SELF: res = "SCRIPT_COMMAND_DESPAWN_SELF"; break;
        case SCRIPT_COMMAND_LOAD_PATH: res = "SCRIPT_COMMAND_LOAD_PATH"; break;
        case SCRIPT_COMMAND_CALLSCRIPT_TO_UNIT: res = "SCRIPT_COMMAND_CALLSCRIPT_TO_UNIT"; break;
        case SCRIPT_COMMAND_KILL: res = "SCRIPT_COMMAND_KILL"; break;
        // TrinityCore only
        case SCRIPT_COMMAND_ORIENTATION: res = "SCRIPT_COMMAND_ORIENTATION"; break;
        case SCRIPT_COMMAND_EQUIP: res = "SCRIPT_COMMAND_EQUIP"; break;
        case SCRIPT_COMMAND_MODEL: res = "SCRIPT_COMMAND_MODEL"; break;
        case SCRIPT_COMMAND_CLOSE_GOSSIP: res = "SCRIPT_COMMAND_CLOSE_GOSSIP"; break;
        case SCRIPT_COMMAND_PLAYMOVIE: res = "SCRIPT_COMMAND_PLAYMOVIE"; break;
        case SCRIPT_COMMAND_MOVEMENT: res = "SCRIPT_COMMAND_MOVEMENT"; break;
        case SCRIPT_COMMAND_PLAY_ANIMKIT: res = "SCRIPT_COMMAND_PLAY_ANIMKIT"; break;
        default:
        {
            char sz[32];
            sprintf(sz, "Unknown command: %d", command);
            res = sz;
            break;
        }
    }
    return res;
}

std::string ScriptInfo::GetDebugInfo() const
{
    char sz[256];
    sprintf(sz, "%s ('%s' script id: %u)", GetScriptCommandName(command).c_str(), GetScriptsTableNameByType(type).c_str(), id);
    return std::string(sz);
}

bool normalizePlayerName(std::string& name)
{
    if (name.empty())
        return false;

    wchar_t wstr_buf[MAX_INTERNAL_PLAYER_NAME+1];
    size_t wstr_len = MAX_INTERNAL_PLAYER_NAME;

    if (!Utf8toWStr(name, &wstr_buf[0], wstr_len))
        return false;

    wstr_buf[0] = wcharToUpper(wstr_buf[0]);
    for (size_t i = 1; i < wstr_len; ++i)
        wstr_buf[i] = wcharToLower(wstr_buf[i]);

    if (!WStrToUtf8(wstr_buf, wstr_len, name))
        return false;

    return true;
}

// Extracts player and realm names delimited by -
ExtendedPlayerName ExtractExtendedPlayerName(std::string const& name)
{
    size_t pos = name.find('-');
    if (pos != std::string::npos)
        return ExtendedPlayerName(name.substr(0, pos), name.substr(pos + 1));
    else
        return ExtendedPlayerName(name, "");
}

LanguageDesc lang_description[LANGUAGES_COUNT] =
{
    { LANG_ADDON,           0, 0                       },
    { LANG_UNIVERSAL,       0, 0                       },
    { LANG_ORCISH,        669, SKILL_LANG_ORCISH       },
    { LANG_DARNASSIAN,    671, SKILL_LANG_DARNASSIAN   },
    { LANG_TAURAHE,       670, SKILL_LANG_TAURAHE      },
    { LANG_DWARVISH,      672, SKILL_LANG_DWARVEN      },
    { LANG_COMMON,        668, SKILL_LANG_COMMON       },
    { LANG_DEMONIC,       815, SKILL_LANG_DEMON_TONGUE },
    { LANG_TITAN,         816, SKILL_LANG_TITAN        },
    { LANG_THALASSIAN,    813, SKILL_LANG_THALASSIAN   },
    { LANG_DRACONIC,      814, SKILL_LANG_DRACONIC     },
    { LANG_KALIMAG,       817, SKILL_LANG_OLD_TONGUE   },
    { LANG_GNOMISH,      7340, SKILL_LANG_GNOMISH      },
    { LANG_TROLL,        7341, SKILL_LANG_TROLL        },
    { LANG_GUTTERSPEAK, 17737, SKILL_LANG_FORSAKEN     },
    { LANG_DRAENEI,     29932, SKILL_LANG_DRAENEI      },
    { LANG_ZOMBIE,          0, 0                       },
    { LANG_GNOMISH_BINARY,  0, 0                       },
    { LANG_GOBLIN_BINARY,   0, 0                       },
    { LANG_WORGEN,      69270, SKILL_LANG_GILNEAN      },
    { LANG_GOBLIN,      69269, SKILL_LANG_GOBLIN       },
    { LANG_PANDAREN_NEUTRAL,  108127, SKILL_LANG_PANDAREN_NEUTRAL  },
    { LANG_PANDAREN_ALLIANCE, 108130, SKILL_LANG_PANDAREN_ALLIANCE },
    { LANG_PANDAREN_HORDE,    108131, SKILL_LANG_PANDAREN_HORDE    }
};

LanguageDesc const* GetLanguageDescByID(uint32 lang)
{
    for (uint8 i = 0; i < LANGUAGES_COUNT; ++i)
    {
        if (uint32(lang_description[i].lang_id) == lang)
            return &lang_description[i];
    }

    return nullptr;
}

bool SpellClickInfo::IsFitToRequirements(Unit const* clicker, Unit const* clickee) const
{
    Player const* playerClicker = clicker->ToPlayer();
    if (!playerClicker)
        return true;

    Unit const* summoner = nullptr;
    // Check summoners for party
    if (clickee->IsSummon())
        summoner = clickee->ToTempSummon()->GetSummoner();
    if (!summoner)
        summoner = clickee;

    // This only applies to players
    switch (userType)
    {
        case SPELL_CLICK_USER_FRIEND:
            if (!playerClicker->IsFriendlyTo(summoner))
                return false;
            break;
        case SPELL_CLICK_USER_RAID:
            if (!playerClicker->IsInRaidWith(summoner))
                return false;
            break;
        case SPELL_CLICK_USER_PARTY:
            if (!playerClicker->IsInPartyWith(summoner))
                return false;
            break;
        default:
            break;
    }

    return true;
}

ObjectMgr::ObjectMgr():
    _auctionId(1),
    _equipmentSetGuid(1),
    _itemTextId(1),
    _mailId(1),
    _hiPetNumber(1),
    _voidItemId(1),
    _creatureSpawnId(1),
    _gameObjectSpawnId(1),
    DBCLocaleIndex(LOCALE_enUS)
{
    for (uint8 i = 0; i < MAX_CLASSES; ++i)

        for (uint8 j = 0; j < MAX_RACES; ++j)
            _playerInfo[j][i] = nullptr;
}

ObjectMgr* ObjectMgr::instance()
{
    static ObjectMgr instance;
    return &instance;
}

ObjectMgr::~ObjectMgr()
{
    for (QuestMap::iterator i = _questTemplates.begin(); i != _questTemplates.end(); ++i)
        delete i->second;

    for (PetLevelInfoContainer::iterator i = _petInfoStore.begin(); i != _petInfoStore.end(); ++i)
        delete[] i->second;

    for (int race = 0; race < MAX_RACES; ++race)
    {
        for (int class_ = 0; class_ < MAX_CLASSES; ++class_)
        {
            if (_playerInfo[race][class_])
                delete[] _playerInfo[race][class_]->levelInfo;
            delete _playerInfo[race][class_];
        }
    }

    for (CacheVendorItemContainer::iterator itr = _cacheVendorItemStore.begin(); itr != _cacheVendorItemStore.end(); ++itr)
        itr->second.Clear();

    for (DungeonEncounterContainer::iterator itr =_dungeonEncounterStore.begin(); itr != _dungeonEncounterStore.end(); ++itr)
        for (DungeonEncounterList::iterator encounterItr = itr->second.begin(); encounterItr != itr->second.end(); ++encounterItr)
            delete *encounterItr;

    for (AccessRequirementContainer::iterator itr = _accessRequirementStore.begin(); itr != _accessRequirementStore.end(); ++itr)
        delete itr->second;

    for (QuestGreetingContainer::iterator itr = _questGreetingStore.begin(); itr != _questGreetingStore.end(); ++itr)
        for (std::unordered_map<uint32, QuestGreeting const*>::iterator itr2 = itr->second.begin(); itr2 != itr->second.end(); ++itr2)
            delete itr2->second;
}

void ObjectMgr::AddLocaleString(std::string const& value, LocaleConstant localeConstant, std::vector<std::string>& data)
{
    if (!value.empty())
    {
        if (data.size() <= size_t(localeConstant))
            data.resize(localeConstant + 1);

        data[localeConstant] = value;
    }
}

void ObjectMgr::LoadCreatureLocales()
{
    uint32 oldMSTime = getMSTime();

    _creatureLocaleStore.clear(); // need for reload case

    //                                               0      1       2     3        4      5
    QueryResult result = WorldDatabase.Query("SELECT entry, locale, Name, NameAlt, Title, TitleAlt FROM creature_template_locale");
    if (!result)
        return;

    do
    {
        Field* fields = result->Fetch();

        uint32 id               = fields[0].GetUInt32();
        std::string localeName  = fields[1].GetString();

        std::string name        = fields[2].GetString();
        std::string nameAlt     = fields[3].GetString();
        std::string title       = fields[4].GetString();
        std::string titleAlt    = fields[5].GetString();

        CreatureLocale& data = _creatureLocaleStore[id];
        LocaleConstant locale = GetLocaleByName(localeName);
        if (locale == LOCALE_enUS)
            continue;

        AddLocaleString(name,       locale, data.Name);
        AddLocaleString(nameAlt,    locale, data.NameAlt);
        AddLocaleString(title,      locale, data.Title);
        AddLocaleString(titleAlt,   locale, data.TitleAlt);

    } while (result->NextRow());

    TC_LOG_INFO("server.loading", ">> Loaded %u creature locale strings in %u ms", uint32(_creatureLocaleStore.size()), GetMSTimeDiffToNow(oldMSTime));
}

void ObjectMgr::LoadGossipMenuItemsLocales()
{
    uint32 oldMSTime = getMSTime();

    _gossipMenuItemsLocaleStore.clear();                              // need for reload case

    QueryResult result = WorldDatabase.Query("SELECT menu_id, id, "
        "option_text_loc1, box_text_loc1, option_text_loc2, box_text_loc2, "
        "option_text_loc3, box_text_loc3, option_text_loc4, box_text_loc4, "
        "option_text_loc5, box_text_loc5, option_text_loc6, box_text_loc6, "
        "option_text_loc7, box_text_loc7, option_text_loc8, box_text_loc8 "
        "FROM locales_gossip_menu_option");

    if (!result)
        return;

    do
    {
        Field* fields = result->Fetch();

        uint16 menuId   = fields[0].GetUInt16();
        uint16 id       = fields[1].GetUInt16();

        GossipMenuItemsLocale& data = _gossipMenuItemsLocaleStore[MAKE_PAIR32(menuId, id)];

        for (uint8 i = OLD_TOTAL_LOCALES - 1; i > 0; --i)
        {
            LocaleConstant locale = (LocaleConstant) i;
            AddLocaleString(fields[2 + 2 * (i - 1)].GetString(), locale, data.OptionText);
            AddLocaleString(fields[2 + 2 * (i - 1) + 1].GetString(), locale, data.BoxText);
        }
    }
    while (result->NextRow());

    TC_LOG_INFO("server.loading", ">> Loaded %u gossip_menu_option locale strings in %u ms", uint32(_gossipMenuItemsLocaleStore.size()), GetMSTimeDiffToNow(oldMSTime));
}

void ObjectMgr::LoadPointOfInterestLocales()
{
    uint32 oldMSTime = getMSTime();

    _pointOfInterestLocaleStore.clear(); // need for reload case

    //                                               0      1      2
    QueryResult result = WorldDatabase.Query("SELECT ID, locale, Name FROM points_of_interest_locale");
    if (!result)
        return;

    do
    {
        Field* fields = result->Fetch();

        uint32 id               = fields[0].GetUInt32();
        std::string localeName  = fields[1].GetString();
        std::string name        = fields[2].GetString();

        PointOfInterestLocale& data = _pointOfInterestLocaleStore[id];
        LocaleConstant locale = GetLocaleByName(localeName);
        if (locale == LOCALE_enUS)
            continue;

        AddLocaleString(name, locale, data.Name);
    } while (result->NextRow());

    TC_LOG_INFO("server.loading", ">> Loaded %u points_of_interest locale strings in %u ms", uint32(_pointOfInterestLocaleStore.size()), GetMSTimeDiffToNow(oldMSTime));
}

void ObjectMgr::LoadCreatureTemplates()
{
    uint32 oldMSTime = getMSTime();

    //                                               0      1                   2                   3                   4            5            6         7         8
    QueryResult result = WorldDatabase.Query("SELECT entry, difficulty_entry_1, difficulty_entry_2, difficulty_entry_3, KillCredit1, KillCredit2, modelid1, modelid2, modelid3, "
    //                                        9         10    11          12       13        14              15        16        17                      18                 19
                                             "modelid4, name, femaleName, subname, IconName, gossip_menu_id, minlevel, maxlevel, HealthScalingExpansion, RequiredExpansion, VignetteID, "
    //                                        20       21       22          23         24     25    26         27              28               29            30
                                             "faction, npcflag, speed_walk, speed_run, scale, rank, dmgschool, BaseAttackTime, RangeAttackTime, BaseVariance, RangeVariance, "
    //                                        31          32          33           34           35            36      37             38
                                             "unit_class, unit_flags, unit_flags2, unit_flags3, dynamicflags, family, trainer_class, type, "
    //                                        39          40           41      42              43        44           45           46           47           48           49
                                             "type_flags, type_flags2, lootid, pickpocketloot, skinloot, resistance1, resistance2, resistance3, resistance4, resistance5, resistance6, "
    //                                        50      51      52      53      54      55      56      57      58         59       60       61      62
                                             "spell1, spell2, spell3, spell4, spell5, spell6, spell7, spell8, VehicleId, mingold, maxgold, AIName, MovementType, "
    //                                        63           64           65              66                   67            68                 69             70              71
                                             "InhabitType, HoverHeight, HealthModifier, HealthModifierExtra, ManaModifier, ManaModifierExtra, ArmorModifier, DamageModifier, ExperienceModifier, "
    //                                        72            73          74           75                    76           77
                                             "RacialLeader, movementId, RegenHealth, mechanic_immune_mask, flags_extra, ScriptName FROM creature_template");

    if (!result)
    {
        TC_LOG_INFO("server.loading", ">> Loaded 0 creature template definitions. DB table `creature_template` is empty.");
        return;
    }

    _creatureTemplateStore.rehash(result->GetRowCount());
    uint32 count = 0;
    do
    {
        Field* fields = result->Fetch();
        LoadCreatureTemplate(fields);
        ++count;
    }
    while (result->NextRow());

    // Checking needs to be done after loading because of the difficulty self referencing
    for (CreatureTemplateContainer::const_iterator itr = _creatureTemplateStore.begin(); itr != _creatureTemplateStore.end(); ++itr)
        CheckCreatureTemplate(&itr->second);

    TC_LOG_INFO("server.loading", ">> Loaded %u creature definitions in %u ms", count, GetMSTimeDiffToNow(oldMSTime));
}

void ObjectMgr::LoadCreatureTemplate(Field* fields)
{
    uint32 entry = fields[0].GetUInt32();

    CreatureTemplate& creatureTemplate = _creatureTemplateStore[entry];

    creatureTemplate.Entry = entry;

    for (uint32 i = 0; i < MAX_CREATURE_DIFFICULTIES; ++i)
        creatureTemplate.DifficultyEntry[i] = fields[1 + i].GetUInt32();

    for (uint8 i = 0; i < MAX_KILL_CREDIT; ++i)
        creatureTemplate.KillCredit[i]      = fields[4 + i].GetUInt32();

    creatureTemplate.Modelid1               = fields[6].GetUInt32();
    creatureTemplate.Modelid2               = fields[7].GetUInt32();
    creatureTemplate.Modelid3               = fields[8].GetUInt32();
    creatureTemplate.Modelid4               = fields[9].GetUInt32();
    creatureTemplate.Name                   = fields[10].GetString();
    creatureTemplate.FemaleName             = fields[11].GetString();
    creatureTemplate.SubName                = fields[12].GetString();
    creatureTemplate.IconName               = fields[13].GetString();
    creatureTemplate.GossipMenuId           = fields[14].GetUInt32();
    creatureTemplate.minlevel               = fields[15].GetInt16();
    creatureTemplate.maxlevel               = fields[16].GetInt16();
    creatureTemplate.HealthScalingExpansion = fields[17].GetInt32();
    creatureTemplate.RequiredExpansion      = fields[18].GetUInt32();
    creatureTemplate.VignetteID             = fields[19].GetUInt32();
    creatureTemplate.faction                = fields[20].GetUInt16();
    creatureTemplate.npcflag                = fields[21].GetUInt64();
    creatureTemplate.speed_walk             = fields[22].GetFloat();
    creatureTemplate.speed_run              = fields[23].GetFloat();
    creatureTemplate.scale                  = fields[24].GetFloat();
    creatureTemplate.rank                   = uint32(fields[25].GetUInt8());
    creatureTemplate.dmgschool              = uint32(fields[26].GetInt8());
    creatureTemplate.BaseAttackTime         = fields[27].GetUInt32();
    creatureTemplate.RangeAttackTime        = fields[28].GetUInt32();
    creatureTemplate.BaseVariance           = fields[29].GetFloat();
    creatureTemplate.RangeVariance          = fields[30].GetFloat();
    creatureTemplate.unit_class             = uint32(fields[31].GetUInt8());
    creatureTemplate.unit_flags             = fields[32].GetUInt32();
    creatureTemplate.unit_flags2            = fields[33].GetUInt32();
    creatureTemplate.unit_flags3            = fields[34].GetUInt32();
    creatureTemplate.dynamicflags           = fields[35].GetUInt32();
    creatureTemplate.family                 = CreatureFamily(fields[36].GetUInt8());
    creatureTemplate.trainer_class          = uint32(fields[37].GetUInt8());
    creatureTemplate.type                   = uint32(fields[38].GetUInt8());
    creatureTemplate.type_flags             = fields[39].GetUInt32();
    creatureTemplate.type_flags2            = fields[40].GetUInt32();
    creatureTemplate.lootid                 = fields[41].GetUInt32();
    creatureTemplate.pickpocketLootId       = fields[42].GetUInt32();
    creatureTemplate.SkinLootId             = fields[43].GetUInt32();

    for (uint8 i = SPELL_SCHOOL_HOLY; i < MAX_SPELL_SCHOOL; ++i)
        creatureTemplate.resistance[i]      = fields[44 + i - 1].GetInt16();

    for (uint8 i = 0; i < MAX_CREATURE_SPELLS; ++i)
        creatureTemplate.spells[i]          = fields[50 + i].GetUInt32();

    creatureTemplate.VehicleId              = fields[58].GetUInt32();
    creatureTemplate.mingold                = fields[59].GetUInt32();
    creatureTemplate.maxgold                = fields[60].GetUInt32();
    creatureTemplate.AIName                 = fields[61].GetString();
    creatureTemplate.MovementType           = uint32(fields[62].GetUInt8());
    creatureTemplate.InhabitType            = uint32(fields[63].GetUInt8());
    creatureTemplate.HoverHeight            = fields[64].GetFloat();
    creatureTemplate.ModHealth              = fields[65].GetFloat();
    creatureTemplate.ModHealthExtra         = fields[66].GetFloat();
    creatureTemplate.ModMana                = fields[67].GetFloat();
    creatureTemplate.ModManaExtra           = fields[68].GetFloat();
    creatureTemplate.ModArmor               = fields[69].GetFloat();
    creatureTemplate.ModDamage              = fields[70].GetFloat();
    creatureTemplate.ModExperience          = fields[71].GetFloat();
    creatureTemplate.RacialLeader           = fields[72].GetBool();
    creatureTemplate.movementId             = fields[73].GetUInt32();
    creatureTemplate.RegenHealth            = fields[74].GetBool();
    creatureTemplate.MechanicImmuneMask     = fields[75].GetUInt32();
    creatureTemplate.flags_extra            = fields[76].GetUInt32();
    creatureTemplate.ScriptID               = GetScriptId(fields[77].GetString());
}

void ObjectMgr::LoadCreatureTemplateAddons()
{
    uint32 oldMSTime = getMSTime();

    //                                                 0       1       2      3       4       5        6             7              8          9
    QueryResult result = WorldDatabase.Query("SELECT entry, path_id, mount, bytes1, bytes2, emote, aiAnimKit, movementAnimKit, meleeAnimKit, auras FROM creature_template_addon");

    if (!result)
    {
        TC_LOG_INFO("server.loading", ">> Loaded 0 creature template addon definitions. DB table `creature_template_addon` is empty.");
        return;
    }

    uint32 count = 0;
    do
    {
        Field* fields = result->Fetch();

        uint32 entry = fields[0].GetUInt32();

        if (!sObjectMgr->GetCreatureTemplate(entry))
        {
            TC_LOG_ERROR("sql.sql", "Creature template (Entry: %u) does not exist but has a record in `creature_template_addon`", entry);
            continue;
        }

        CreatureAddon& creatureAddon = _creatureTemplateAddonStore[entry];

        creatureAddon.path_id         = fields[1].GetUInt32();
        creatureAddon.mount           = fields[2].GetUInt32();
        creatureAddon.bytes1          = fields[3].GetUInt32();
        creatureAddon.bytes2          = fields[4].GetUInt32();
        creatureAddon.emote           = fields[5].GetUInt32();
        creatureAddon.aiAnimKit       = fields[6].GetUInt16();
        creatureAddon.movementAnimKit = fields[7].GetUInt16();
        creatureAddon.meleeAnimKit    = fields[8].GetUInt16();

        Tokenizer tokens(fields[9].GetString(), ' ');
        uint8 i = 0;
        creatureAddon.auras.resize(tokens.size());
        for (Tokenizer::const_iterator itr = tokens.begin(); itr != tokens.end(); ++itr)
        {
            uint32 spellId = uint32(atoul(*itr));
            SpellInfo const* AdditionalSpellInfo = sSpellMgr->GetSpellInfo(spellId);
            if (!AdditionalSpellInfo)
            {
                TC_LOG_ERROR("sql.sql", "Creature (Entry: %u) has wrong spell %u defined in `auras` field in `creature_template_addon`.", entry, spellId);
                continue;
            }

            if (AdditionalSpellInfo->HasAura(DIFFICULTY_NONE, SPELL_AURA_CONTROL_VEHICLE))
                TC_LOG_ERROR("sql.sql", "Creature (Entry: %u) has SPELL_AURA_CONTROL_VEHICLE aura %u defined in `auras` field in `creature_template_addon`.", entry, spellId);

            if (std::find(creatureAddon.auras.begin(), creatureAddon.auras.end(), spellId) != creatureAddon.auras.end())
            {
                TC_LOG_ERROR("sql.sql", "Creature (Entry: %u) has duplicate aura (spell %u) in `auras` field in `creature_template_addon`.", entry, spellId);
                continue;
            }

            creatureAddon.auras[i++] = spellId;
        }

        if (creatureAddon.mount)
        {
            if (!sCreatureDisplayInfoStore.LookupEntry(creatureAddon.mount))
            {
                TC_LOG_ERROR("sql.sql", "Creature (Entry: %u) has invalid displayInfoId (%u) for mount defined in `creature_template_addon`", entry, creatureAddon.mount);
                creatureAddon.mount = 0;
            }
        }

        if (!sEmotesStore.LookupEntry(creatureAddon.emote))
        {
            TC_LOG_ERROR("sql.sql", "Creature (Entry: %u) has invalid emote (%u) defined in `creature_template_addon`.", entry, creatureAddon.emote);
            creatureAddon.emote = 0;
        }

        if (creatureAddon.aiAnimKit && !sAnimKitStore.LookupEntry(creatureAddon.aiAnimKit))
        {
            TC_LOG_ERROR("sql.sql", "Creature (Entry: %u) has invalid aiAnimKit (%u) defined in `creature_template_addon`.", entry, creatureAddon.aiAnimKit);
            creatureAddon.aiAnimKit = 0;
        }

        if (creatureAddon.movementAnimKit && !sAnimKitStore.LookupEntry(creatureAddon.movementAnimKit))
        {
            TC_LOG_ERROR("sql.sql", "Creature (Entry: %u) has invalid movementAnimKit (%u) defined in `creature_template_addon`.", entry, creatureAddon.movementAnimKit);
            creatureAddon.movementAnimKit = 0;
        }

        if (creatureAddon.meleeAnimKit && !sAnimKitStore.LookupEntry(creatureAddon.meleeAnimKit))
        {
            TC_LOG_ERROR("sql.sql", "Creature (Entry: %u) has invalid meleeAnimKit (%u) defined in `creature_template_addon`.", entry, creatureAddon.meleeAnimKit);
            creatureAddon.meleeAnimKit = 0;
        }

        ++count;
    }
    while (result->NextRow());

    TC_LOG_INFO("server.loading", ">> Loaded %u creature template addons in %u ms", count, GetMSTimeDiffToNow(oldMSTime));
}

<<<<<<< HEAD
void ObjectMgr::LoadScriptParams()
{
    _scriptParamContainer.clear();
    _templateScriptParamContainer.clear();

    uint32 oldMSTime = getMSTime();

    //                                               0            1      2             3
    QueryResult result = WorldDatabase.Query("SELECT entryOrGuid, index, numericParam, stringParam FROM script_params");

    if (!result)
    {
        TC_LOG_INFO("server.loading", ">> Loaded 0 script param creature definitions. DB table `script_params` is empty.");
=======
void ObjectMgr::LoadCreatureScalingData()
{
    uint32 oldMSTime = getMSTime();

    //                                                 0            1
    QueryResult result = WorldDatabase.Query("SELECT Entry, LevelScalingMin, LevelScalingMax, LevelScalingDelta FROM creature_template_scaling");

    if (!result)
    {
        TC_LOG_INFO("server.loading", ">> Loaded 0 creature template scaling definitions. DB table `creature_template_scaling` is empty.");
>>>>>>> ebb2fa57
        return;
    }

    uint32 count = 0;
    do
    {
        Field* fields = result->Fetch();

<<<<<<< HEAD
        int64 entryOrGuid = fields[0].GetInt64();

        if (entryOrGuid == 0)
        {
            TC_LOG_ERROR("sql.sql", "Table `script_params` have record with entryOrGuid = 0");
            continue;
        }

        uint8  index = fields[1].GetUInt8();

        ScriptParam param;
        param.numericValue  = fields[2].GetDouble();
        param.stringValue   = fields[3].GetString();

        if (entryOrGuid > 0)
        {
            uint32 entry = (uint32)entryOrGuid;

            if (!sObjectMgr->GetCreatureTemplate(entryOrGuid))
            {
                TC_LOG_ERROR("sql.sql", "Creature template (Entry: " SI64FMTD ") does not exist but has a record in `script_params`", entryOrGuid);
                continue;
            }

            _templateScriptParamContainer[entry][index] = param;
        }
        else
        {
            ObjectGuid::LowType lowGuid = (ObjectGuid::LowType)-entryOrGuid;

            CreatureData const* creature = sObjectMgr->GetCreatureData(lowGuid);
            if (!creature)
            {
                TC_LOG_ERROR("sql.sql", "ObjectMgr::LoadCreatureScriptParams: Creature guid (" SI64FMTD ") does not exist, skipped loading.", lowGuid);
                continue;
            }

            _scriptParamContainer[lowGuid][index] = param;
        }
=======
        uint32 entry = fields[0].GetUInt32();

        CreatureTemplateContainer::iterator itr = _creatureTemplateStore.find(entry);
        if (itr == _creatureTemplateStore.end())
        {
            TC_LOG_ERROR("sql.sql", "Creature template (Entry: %u) does not exist but has a record in `creature_template_scaling`", entry);
            continue;
        }

        CreatureLevelScaling creatureLevelScaling;
        creatureLevelScaling.MinLevel              = fields[1].GetUInt16();
        creatureLevelScaling.MaxLevel              = fields[2].GetUInt16();
        creatureLevelScaling.DeltaLevel            = fields[3].GetInt16();
        itr->second.levelScaling                   = creatureLevelScaling;
>>>>>>> ebb2fa57

        ++count;
    } while (result->NextRow());

<<<<<<< HEAD
    TC_LOG_INFO("server.loading", ">> Loaded %u script params in %u ms", count, GetMSTimeDiffToNow(oldMSTime));
=======
    TC_LOG_INFO("server.loading", ">> Loaded %u creature template scaling data in %u ms", count, GetMSTimeDiffToNow(oldMSTime));
>>>>>>> ebb2fa57
}

void ObjectMgr::CheckCreatureTemplate(CreatureTemplate const* cInfo)
{
    if (!cInfo)
        return;

    bool ok = true;                                     // bool to allow continue outside this loop
    for (uint32 diff = 0; diff < MAX_CREATURE_DIFFICULTIES && ok; ++diff)
    {
        if (!cInfo->DifficultyEntry[diff])
            continue;
        ok = false;                                     // will be set to true at the end of this loop again

        CreatureTemplate const* difficultyInfo = GetCreatureTemplate(cInfo->DifficultyEntry[diff]);
        if (!difficultyInfo)
        {
            TC_LOG_ERROR("sql.sql", "Creature (Entry: %u) has `difficulty_entry_%u`=%u but creature entry %u does not exist.",
                cInfo->Entry, diff + 1, cInfo->DifficultyEntry[diff], cInfo->DifficultyEntry[diff]);
            continue;
        }

        bool ok2 = true;
        for (uint32 diff2 = 0; diff2 < MAX_CREATURE_DIFFICULTIES && ok2; ++diff2)
        {
            ok2 = false;
            if (_difficultyEntries[diff2].find(cInfo->Entry) != _difficultyEntries[diff2].end())
            {
                TC_LOG_ERROR("sql.sql", "Creature (Entry: %u) is listed as `difficulty_entry_%u` of another creature, but itself lists %u in `difficulty_entry_%u`.",
                    cInfo->Entry, diff2 + 1, cInfo->DifficultyEntry[diff], diff + 1);
                continue;
            }

            if (_difficultyEntries[diff2].find(cInfo->DifficultyEntry[diff]) != _difficultyEntries[diff2].end())
            {
                TC_LOG_ERROR("sql.sql", "Creature (Entry: %u) already listed as `difficulty_entry_%u` for another entry.", cInfo->DifficultyEntry[diff], diff2 + 1);
                continue;
            }

            if (_hasDifficultyEntries[diff2].find(cInfo->DifficultyEntry[diff]) != _hasDifficultyEntries[diff2].end())
            {
                TC_LOG_ERROR("sql.sql", "Creature (Entry: %u) has `difficulty_entry_%u`=%u but creature entry %u has itself a value in `difficulty_entry_%u`.",
                    cInfo->Entry, diff + 1, cInfo->DifficultyEntry[diff], cInfo->DifficultyEntry[diff], diff2 + 1);
                continue;
            }
            ok2 = true;
        }

        if (!ok2)
            continue;

        if (cInfo->HealthScalingExpansion > difficultyInfo->HealthScalingExpansion)
        {
            TC_LOG_ERROR("sql.sql", "Creature (ID: %u, Expansion: %u) has different `HealthScalingExpansion` in difficulty %u mode (ID: %u, Expansion: %u).",
                cInfo->Entry, cInfo->HealthScalingExpansion, diff + 1, cInfo->DifficultyEntry[diff], difficultyInfo->HealthScalingExpansion);
        }

        if (cInfo->minlevel > difficultyInfo->minlevel)
        {
            TC_LOG_ERROR("sql.sql", "Creature (Entry: %u, minlevel: %u) has lower `minlevel` in difficulty %u mode (Entry: %u, minlevel: %u).",
                cInfo->Entry, cInfo->minlevel, diff + 1, cInfo->DifficultyEntry[diff], difficultyInfo->minlevel);
        }

        if (cInfo->maxlevel > difficultyInfo->maxlevel)
        {
            TC_LOG_ERROR("sql.sql", "Creature (Entry: %u, maxlevel: %u) has lower `maxlevel` in difficulty %u mode (Entry: %u, maxlevel: %u).",
                cInfo->Entry, cInfo->maxlevel, diff + 1, cInfo->DifficultyEntry[diff], difficultyInfo->maxlevel);
        }

        if (cInfo->faction != difficultyInfo->faction)
        {
            TC_LOG_ERROR("sql.sql", "Creature (Entry: %u, faction: %u) has different `faction` in difficulty %u mode (Entry: %u, faction: %u).",
                cInfo->Entry, cInfo->faction, diff + 1, cInfo->DifficultyEntry[diff], difficultyInfo->faction);
            TC_LOG_ERROR("sql.sql", "Possible FIX: UPDATE `creature_template` SET `faction`=%u WHERE `entry`=%u;",
                cInfo->faction, cInfo->DifficultyEntry[diff]);
        }

        if (cInfo->unit_class != difficultyInfo->unit_class)
        {
            TC_LOG_ERROR("sql.sql", "Creature (Entry: %u, class: %u) has different `unit_class` in difficulty %u mode (Entry: %u, class: %u).",
                cInfo->Entry, cInfo->unit_class, diff + 1, cInfo->DifficultyEntry[diff], difficultyInfo->unit_class);
            TC_LOG_ERROR("sql.sql", "Possible FIX: UPDATE `creature_template` SET `unit_class`=%u WHERE `entry`=%u;",
                cInfo->unit_class, cInfo->DifficultyEntry[diff]);
            continue;
        }

        uint32 differenceMask = cInfo->npcflag ^ difficultyInfo->npcflag;
        if (cInfo->npcflag != difficultyInfo->npcflag)
        {
            TC_LOG_ERROR("sql.sql", "Creature (Entry: %u, `npcflag`: " UI64FMTD ") has different `npcflag` in difficulty %u mode (Entry: %u, `npcflag`: " UI64FMTD ").",
                cInfo->Entry, cInfo->npcflag, diff + 1, cInfo->DifficultyEntry[diff], difficultyInfo->npcflag);
            TC_LOG_ERROR("sql.sql", "Possible FIX: UPDATE `creature_template` SET `npcflag`=`npcflag`^%u WHERE `entry`=%u;",
                differenceMask, cInfo->DifficultyEntry[diff]);
            continue;
        }

        if (cInfo->dmgschool != difficultyInfo->dmgschool)
        {
            TC_LOG_ERROR("sql.sql", "Creature (Entry: %u, `dmgschool`: %u) has different `dmgschool` in difficulty %u mode (Entry: %u, `dmgschool`: %u).",
                cInfo->Entry, cInfo->dmgschool, diff + 1, cInfo->DifficultyEntry[diff], difficultyInfo->dmgschool);
            TC_LOG_ERROR("sql.sql", "Possible FIX: UPDATE `creature_template` SET `dmgschool`=%u WHERE `entry`=%u;",
                cInfo->dmgschool, cInfo->DifficultyEntry[diff]);
        }

        differenceMask = cInfo->unit_flags2 ^ difficultyInfo->unit_flags2;
        if (cInfo->unit_flags2 != difficultyInfo->unit_flags2)
        {
            TC_LOG_ERROR("sql.sql", "Creature (Entry: %u, `unit_flags2`: %u) has different `unit_flags2` in difficulty %u mode (Entry: %u, `unit_flags2`: %u).",
                cInfo->Entry, cInfo->unit_flags2, diff + 1, cInfo->DifficultyEntry[diff], difficultyInfo->unit_flags2);
            TC_LOG_ERROR("sql.sql", "Possible FIX: UPDATE `creature_template` SET `unit_flags2`=`unit_flags2`^%u WHERE `entry`=%u;",
                differenceMask, cInfo->DifficultyEntry[diff]);
        }

        if (cInfo->family != difficultyInfo->family)
        {
            TC_LOG_ERROR("sql.sql", "Creature (Entry: %u, family: %u) has different `family` in difficulty %u mode (Entry: %u, family: %u).",
                cInfo->Entry, cInfo->family, diff + 1, cInfo->DifficultyEntry[diff], difficultyInfo->family);
            TC_LOG_ERROR("sql.sql", "Possible FIX: UPDATE `creature_template` SET `family`=%u WHERE `entry`=%u;",
                cInfo->family, cInfo->DifficultyEntry[diff]);
        }

        if (cInfo->trainer_class != difficultyInfo->trainer_class)
        {
            TC_LOG_ERROR("sql.sql", "Creature (Entry: %u, trainer_class: %u) has different `trainer_class` in difficulty %u mode (Entry: %u, trainer_class: %u).",
                cInfo->Entry, cInfo->trainer_class, diff + 1, cInfo->DifficultyEntry[diff], difficultyInfo->trainer_class);
            TC_LOG_ERROR("sql.sql", "Possible FIX: UPDATE `creature_template` SET `trainer_class`=%u WHERE `entry`=%u;",
                cInfo->trainer_class, cInfo->DifficultyEntry[diff]);
            continue;
        }

        if (cInfo->type != difficultyInfo->type)
        {
            TC_LOG_ERROR("sql.sql", "Creature (Entry: %u, type: %u) has different `type` in difficulty %u mode (Entry: %u, type: %u).",
                cInfo->Entry, cInfo->type, diff + 1, cInfo->DifficultyEntry[diff], difficultyInfo->type);
            TC_LOG_ERROR("sql.sql", "Possible FIX: UPDATE `creature_template` SET `type`=%u WHERE `entry`=%u;",
                cInfo->type, cInfo->DifficultyEntry[diff]);
        }

        if (!cInfo->VehicleId && difficultyInfo->VehicleId)
        {
            TC_LOG_ERROR("sql.sql", "Non-vehicle Creature (Entry: %u, VehicleId: %u) has `VehicleId` set in difficulty %u mode (Entry: %u, VehicleId: %u).",
                cInfo->Entry, cInfo->VehicleId, diff + 1, cInfo->DifficultyEntry[diff], difficultyInfo->VehicleId);
        }

        if (cInfo->RegenHealth != difficultyInfo->RegenHealth)
        {
            TC_LOG_ERROR("sql.sql", "Creature (Entry: %u, RegenHealth: %u) has different `RegenHealth` in difficulty %u mode (Entry: %u, RegenHealth: %u).",
                cInfo->Entry, cInfo->RegenHealth, diff + 1, cInfo->DifficultyEntry[diff], difficultyInfo->RegenHealth);
            TC_LOG_ERROR("sql.sql", "Possible FIX: UPDATE `creature_template` SET `RegenHealth`=%u WHERE `entry`=%u;",
                cInfo->RegenHealth, cInfo->DifficultyEntry[diff]);
        }

        differenceMask = cInfo->MechanicImmuneMask & (~difficultyInfo->MechanicImmuneMask);
        if (differenceMask)
        {
            TC_LOG_ERROR("sql.sql", "Creature (Entry: %u, mechanic_immune_mask: %u) has weaker immunities in difficulty %u mode (Entry: %u, mechanic_immune_mask: %u).",
                cInfo->Entry, cInfo->MechanicImmuneMask, diff + 1, cInfo->DifficultyEntry[diff], difficultyInfo->MechanicImmuneMask);
            TC_LOG_ERROR("sql.sql", "Possible FIX: UPDATE `creature_template` SET `mechanic_immune_mask`=`mechanic_immune_mask`|%u WHERE `entry`=%u;",
                differenceMask, cInfo->DifficultyEntry[diff]);
        }

        differenceMask = (cInfo->flags_extra ^ difficultyInfo->flags_extra) & (~CREATURE_FLAG_EXTRA_INSTANCE_BIND);
        if (differenceMask)
        {
            TC_LOG_ERROR("sql.sql", "Creature (Entry: %u, flags_extra: %u) has different `flags_extra` in difficulty %u mode (Entry: %u, flags_extra: %u).",
                cInfo->Entry, cInfo->flags_extra, diff + 1, cInfo->DifficultyEntry[diff], difficultyInfo->flags_extra);
            TC_LOG_ERROR("sql.sql", "Possible FIX: UPDATE `creature_template` SET `flags_extra`=`flags_extra`^%u WHERE `entry`=%u;",
                differenceMask, cInfo->DifficultyEntry[diff]);
        }

        if (!difficultyInfo->AIName.empty())
        {
            TC_LOG_ERROR("sql.sql", "Creature (Entry: %u) lists difficulty %u mode entry %u with `AIName` filled in. `AIName` of difficulty 0 mode creature is always used instead.",
                cInfo->Entry, diff + 1, cInfo->DifficultyEntry[diff]);
            continue;
        }

        if (difficultyInfo->ScriptID)
        {
            TC_LOG_ERROR("sql.sql", "Creature (Entry: %u) lists difficulty %u mode entry %u with `ScriptName` filled in. `ScriptName` of difficulty 0 mode creature is always used instead.",
                cInfo->Entry, diff + 1, cInfo->DifficultyEntry[diff]);
            continue;
        }

        _hasDifficultyEntries[diff].insert(cInfo->Entry);
        _difficultyEntries[diff].insert(cInfo->DifficultyEntry[diff]);
        ok = true;
    }

    FactionTemplateEntry const* factionTemplate = sFactionTemplateStore.LookupEntry(cInfo->faction);
    if (!factionTemplate)
    {
        TC_LOG_ERROR("sql.sql", "Creature (Entry: %u) has non-existing faction template (%u). This can lead to crashes, set to faction 35.", cInfo->Entry, cInfo->faction);
        const_cast<CreatureTemplate*>(cInfo)->faction = sFactionTemplateStore.AssertEntry(35)->ID; // this might seem stupid but all shit will would break if faction 35 did not exist
    }

    // used later for scale
    CreatureDisplayInfoEntry const* displayScaleEntry = nullptr;

    if (cInfo->Modelid1)
    {
        CreatureDisplayInfoEntry const* displayEntry = sCreatureDisplayInfoStore.LookupEntry(cInfo->Modelid1);
        if (!displayEntry)
        {
            TC_LOG_ERROR("sql.sql", "Creature (Entry: %u) lists non-existing Modelid1 id (%u), this can crash the client.", cInfo->Entry, cInfo->Modelid1);
            const_cast<CreatureTemplate*>(cInfo)->Modelid1 = 0;
        }
        else
            displayScaleEntry = displayEntry;

        CreatureModelInfo const* modelInfo = GetCreatureModelInfo(cInfo->Modelid1);
        if (!modelInfo)
            TC_LOG_ERROR("sql.sql", "No model data exist for `Modelid1` = %u listed by creature (Entry: %u).", cInfo->Modelid1, cInfo->Entry);
    }

    if (cInfo->Modelid2)
    {
        CreatureDisplayInfoEntry const* displayEntry = sCreatureDisplayInfoStore.LookupEntry(cInfo->Modelid2);
        if (!displayEntry)
        {
            TC_LOG_ERROR("sql.sql", "Creature (Entry: %u) lists non-existing Modelid2 id (%u), this can crash the client.", cInfo->Entry, cInfo->Modelid2);
            const_cast<CreatureTemplate*>(cInfo)->Modelid2 = 0;
        }
        else if (!displayScaleEntry)
            displayScaleEntry = displayEntry;

        CreatureModelInfo const* modelInfo = GetCreatureModelInfo(cInfo->Modelid2);
        if (!modelInfo)
            TC_LOG_ERROR("sql.sql", "No model data exist for `Modelid2` = %u listed by creature (Entry: %u).", cInfo->Modelid2, cInfo->Entry);
    }

    if (cInfo->Modelid3)
    {
        CreatureDisplayInfoEntry const* displayEntry = sCreatureDisplayInfoStore.LookupEntry(cInfo->Modelid3);
        if (!displayEntry)
        {
            TC_LOG_ERROR("sql.sql", "Creature (Entry: %u) lists non-existing Modelid3 id (%u), this can crash the client.", cInfo->Entry, cInfo->Modelid3);
            const_cast<CreatureTemplate*>(cInfo)->Modelid3 = 0;
        }
        else if (!displayScaleEntry)
            displayScaleEntry = displayEntry;

        CreatureModelInfo const* modelInfo = GetCreatureModelInfo(cInfo->Modelid3);
        if (!modelInfo)
            TC_LOG_ERROR("sql.sql", "No model data exist for `Modelid3` = %u listed by creature (Entry: %u).", cInfo->Modelid3, cInfo->Entry);
    }

    if (cInfo->Modelid4)
    {
        CreatureDisplayInfoEntry const* displayEntry = sCreatureDisplayInfoStore.LookupEntry(cInfo->Modelid4);
        if (!displayEntry)
        {
            TC_LOG_ERROR("sql.sql", "Creature (Entry: %u) lists non-existing Modelid4 id (%u), this can crash the client.", cInfo->Entry, cInfo->Modelid4);
            const_cast<CreatureTemplate*>(cInfo)->Modelid4 = 0;
        }
        else if (!displayScaleEntry)
            displayScaleEntry = displayEntry;

        CreatureModelInfo const* modelInfo = GetCreatureModelInfo(cInfo->Modelid4);
        if (!modelInfo)
            TC_LOG_ERROR("sql.sql", "No model data exist for `Modelid4` = %u listed by creature (Entry: %u).", cInfo->Modelid4, cInfo->Entry);
    }

    if (!displayScaleEntry)
        TC_LOG_ERROR("sql.sql", "Creature (Entry: %u) does not have any existing display id in Modelid1/Modelid2/Modelid3/Modelid4.", cInfo->Entry);

    for (uint8 k = 0; k < MAX_KILL_CREDIT; ++k)
    {
        if (cInfo->KillCredit[k])
        {
            if (!GetCreatureTemplate(cInfo->KillCredit[k]))
            {
                TC_LOG_ERROR("sql.sql", "Creature (Entry: %u) lists non-existing creature entry %u in `KillCredit%d`.", cInfo->Entry, cInfo->KillCredit[k], k + 1);
                const_cast<CreatureTemplate*>(cInfo)->KillCredit[k] = 0;
            }
        }
    }

    if (!cInfo->unit_class || ((1 << (cInfo->unit_class-1)) & CLASSMASK_ALL_CREATURES) == 0)
    {
        TC_LOG_ERROR("sql.sql", "Creature (Entry: %u) has invalid unit_class (%u) in creature_template. Set to 1 (UNIT_CLASS_WARRIOR).", cInfo->Entry, cInfo->unit_class);
        const_cast<CreatureTemplate*>(cInfo)->unit_class = UNIT_CLASS_WARRIOR;
    }

    if (cInfo->dmgschool >= MAX_SPELL_SCHOOL)
    {
        TC_LOG_ERROR("sql.sql", "Creature (Entry: %u) has invalid spell school value (%u) in `dmgschool`.", cInfo->Entry, cInfo->dmgschool);
        const_cast<CreatureTemplate*>(cInfo)->dmgschool = SPELL_SCHOOL_NORMAL;
    }

    if (cInfo->BaseAttackTime == 0)
        const_cast<CreatureTemplate*>(cInfo)->BaseAttackTime  = BASE_ATTACK_TIME;

    if (cInfo->RangeAttackTime == 0)
        const_cast<CreatureTemplate*>(cInfo)->RangeAttackTime = BASE_ATTACK_TIME;

    if (cInfo->speed_walk == 0.0f)
    {
        TC_LOG_ERROR("sql.sql", "Creature (Entry: %u) has wrong value (%f) in speed_walk, set to 1.", cInfo->Entry, cInfo->speed_walk);
        const_cast<CreatureTemplate*>(cInfo)->speed_walk = 1.0f;
    }

    if (cInfo->speed_run == 0.0f)
    {
        TC_LOG_ERROR("sql.sql", "Creature (Entry: %u) has wrong value (%f) in speed_run, set to 1.14286.", cInfo->Entry, cInfo->speed_run);
        const_cast<CreatureTemplate*>(cInfo)->speed_run = 1.14286f;
    }

    if (cInfo->type && !sCreatureTypeStore.LookupEntry(cInfo->type))
    {
        TC_LOG_ERROR("sql.sql", "Creature (Entry: %u) has invalid creature type (%u) in `type`.", cInfo->Entry, cInfo->type);
        const_cast<CreatureTemplate*>(cInfo)->type = CREATURE_TYPE_HUMANOID;
    }

    // must exist or used hidden but used in data horse case
    if (cInfo->family && !sCreatureFamilyStore.LookupEntry(cInfo->family) && cInfo->family != CREATURE_FAMILY_HORSE_CUSTOM)
    {
        TC_LOG_ERROR("sql.sql", "Creature (Entry: %u) has invalid creature family (%u) in `family`.", cInfo->Entry, cInfo->family);
        const_cast<CreatureTemplate*>(cInfo)->family = CREATURE_FAMILY_NONE;
    }

    if (cInfo->InhabitType <= 0 || cInfo->InhabitType > INHABIT_ANYWHERE)
    {
        TC_LOG_ERROR("sql.sql", "Creature (Entry: %u) has wrong value (%u) in `InhabitType`, creature will not correctly walk/swim/fly.", cInfo->Entry, cInfo->InhabitType);
        const_cast<CreatureTemplate*>(cInfo)->InhabitType = INHABIT_ANYWHERE;
    }

    if (cInfo->HoverHeight < 0.0f)
    {
        TC_LOG_ERROR("sql.sql", "Creature (Entry: %u) has wrong value (%f) in `HoverHeight`", cInfo->Entry, cInfo->HoverHeight);
        const_cast<CreatureTemplate*>(cInfo)->HoverHeight = 1.0f;
    }

    if (cInfo->VehicleId)
    {
        VehicleEntry const* vehId = sVehicleStore.LookupEntry(cInfo->VehicleId);
        if (!vehId)
        {
             TC_LOG_ERROR("sql.sql", "Creature (Entry: %u) has a non-existing VehicleId (%u). This *WILL* cause the client to freeze!", cInfo->Entry, cInfo->VehicleId);
             const_cast<CreatureTemplate*>(cInfo)->VehicleId = 0;
        }
    }

    for (uint8 j = 0; j < MAX_CREATURE_SPELLS; ++j)
    {
        if (cInfo->spells[j] && !sSpellMgr->GetSpellInfo(cInfo->spells[j]))
        {
            TC_LOG_ERROR("sql.sql", "Creature (Entry: %u) has non-existing Spell%d (%u), set to 0.", cInfo->Entry, j+1, cInfo->spells[j]);
            const_cast<CreatureTemplate*>(cInfo)->spells[j] = 0;
        }
    }

    if (cInfo->MovementType >= MAX_DB_MOTION_TYPE)
    {
        TC_LOG_ERROR("sql.sql", "Creature (Entry: %u) has wrong movement generator type (%u), ignored and set to IDLE.", cInfo->Entry, cInfo->MovementType);
        const_cast<CreatureTemplate*>(cInfo)->MovementType = IDLE_MOTION_TYPE;
    }

    /// if not set custom creature scale then load scale from CreatureDisplayInfo.dbc
    if (cInfo->scale <= 0.0f)
    {
        if (displayScaleEntry)
            const_cast<CreatureTemplate*>(cInfo)->scale = displayScaleEntry->CreatureModelScale;
        else
            const_cast<CreatureTemplate*>(cInfo)->scale = 1.0f;
    }

    if (cInfo->HealthScalingExpansion < EXPANSION_LEVEL_CURRENT || cInfo->HealthScalingExpansion > (MAX_EXPANSIONS - 1))
    {
        TC_LOG_ERROR("sql.sql", "Table `creature_template` lists creature (ID: %u) with invalid `HealthScalingExpansion` %i. Ignored and set to 0.", cInfo->Entry, cInfo->HealthScalingExpansion);
        const_cast<CreatureTemplate*>(cInfo)->HealthScalingExpansion = 0;
    }

    if (cInfo->RequiredExpansion > (MAX_EXPANSIONS - 1))
    {
        TC_LOG_ERROR("sql.sql", "Table `creature_template` lists creature (Entry: %u) with `RequiredExpansion` %u. Ignored and set to 0.", cInfo->Entry, cInfo->RequiredExpansion);
        const_cast<CreatureTemplate*>(cInfo)->RequiredExpansion = 0;
    }

    if (uint32 badFlags = (cInfo->flags_extra & ~CREATURE_FLAG_EXTRA_DB_ALLOWED))
    {
        TC_LOG_ERROR("sql.sql", "Table `creature_template` lists creature (Entry: %u) with disallowed `flags_extra` %u, removing incorrect flag.", cInfo->Entry, badFlags);
        const_cast<CreatureTemplate*>(cInfo)->flags_extra &= CREATURE_FLAG_EXTRA_DB_ALLOWED;
    }

    // -1, as expansion, is used in CreatureDifficulty.db2 for
    // auto-updating the levels of creatures having their expansion
    // set to that value to the current expansion's max leveling level
    if (cInfo->HealthScalingExpansion == EXPANSION_LEVEL_CURRENT)
    {
        const_cast<CreatureTemplate*>(cInfo)->minlevel = (MAX_LEVEL + cInfo->minlevel);
        const_cast<CreatureTemplate*>(cInfo)->maxlevel = (MAX_LEVEL + cInfo->maxlevel);
        const_cast<CreatureTemplate*>(cInfo)->HealthScalingExpansion = CURRENT_EXPANSION;
    }

    if (cInfo->minlevel < 1 || cInfo->minlevel > STRONG_MAX_LEVEL)
    {
        TC_LOG_ERROR("sql.sql", "Creature (ID: %u): MinLevel %i is not within [1, 255], value has been set to 1.", cInfo->Entry, cInfo->minlevel);
        const_cast<CreatureTemplate*>(cInfo)->minlevel = 1;
    }

    if (cInfo->maxlevel < 1 || cInfo->maxlevel > STRONG_MAX_LEVEL)
    {
        TC_LOG_ERROR("sql.sql", "Creature (ID: %u): MaxLevel %i is not within [1, 255], value has been set to 1.", cInfo->Entry, cInfo->maxlevel);
        const_cast<CreatureTemplate*>(cInfo)->maxlevel = 1;
    }

    const_cast<CreatureTemplate*>(cInfo)->ModDamage *= Creature::_GetDamageMod(cInfo->rank);
}

void ObjectMgr::LoadCreatureAddons()
{
    uint32 oldMSTime = getMSTime();

    //                                                0       1       2      3       4       5        6             7              8          9
    QueryResult result = WorldDatabase.Query("SELECT guid, path_id, mount, bytes1, bytes2, emote, aiAnimKit, movementAnimKit, meleeAnimKit, auras FROM creature_addon");

    if (!result)
    {
        TC_LOG_INFO("server.loading", ">> Loaded 0 creature addon definitions. DB table `creature_addon` is empty.");
        return;
    }

    uint32 count = 0;
    do
    {
        Field* fields = result->Fetch();

        ObjectGuid::LowType guid = fields[0].GetUInt64();

        CreatureData const* creData = GetCreatureData(guid);
        if (!creData)
        {
            TC_LOG_ERROR("sql.sql", "Creature (GUID: " UI64FMTD ") does not exist but has a record in `creature_addon`", guid);
            continue;
        }

        CreatureAddon& creatureAddon = _creatureAddonStore[guid];

        creatureAddon.path_id = fields[1].GetUInt32();
        if (creData->movementType == WAYPOINT_MOTION_TYPE && !creatureAddon.path_id)
        {
            const_cast<CreatureData*>(creData)->movementType = IDLE_MOTION_TYPE;
            TC_LOG_ERROR("sql.sql", "Creature (GUID " UI64FMTD ") has movement type set to WAYPOINT_MOTION_TYPE but no path assigned", guid);
        }

        creatureAddon.mount           = fields[2].GetUInt32();
        creatureAddon.bytes1          = fields[3].GetUInt32();
        creatureAddon.bytes2          = fields[4].GetUInt32();
        creatureAddon.emote           = fields[5].GetUInt32();
        creatureAddon.aiAnimKit       = fields[6].GetUInt16();
        creatureAddon.movementAnimKit = fields[7].GetUInt16();
        creatureAddon.meleeAnimKit    = fields[8].GetUInt16();

        Tokenizer tokens(fields[9].GetString(), ' ');
        uint8 i = 0;
        creatureAddon.auras.resize(tokens.size());
        for (Tokenizer::const_iterator itr = tokens.begin(); itr != tokens.end(); ++itr)
        {
            uint32 spellId = uint32(atoul(*itr));
            SpellInfo const* AdditionalSpellInfo = sSpellMgr->GetSpellInfo(spellId);
            if (!AdditionalSpellInfo)
            {
                TC_LOG_ERROR("sql.sql", "Creature (GUID: " UI64FMTD ") has wrong spell %u defined in `auras` field in `creature_addon`.", guid, spellId);
                continue;
            }

            if (AdditionalSpellInfo->HasAura(DIFFICULTY_NONE, SPELL_AURA_CONTROL_VEHICLE))
                TC_LOG_ERROR("sql.sql", "Creature (GUID: " UI64FMTD ") has SPELL_AURA_CONTROL_VEHICLE aura %u defined in `auras` field in `creature_addon`.", guid, spellId);

            if (std::find(creatureAddon.auras.begin(), creatureAddon.auras.end(), spellId) != creatureAddon.auras.end())
            {
                TC_LOG_ERROR("sql.sql", "Creature (GUID: " UI64FMTD ") has duplicate aura (spell %u) in `auras` field in `creature_addon`.", guid, spellId);
                continue;
            }

            creatureAddon.auras[i++] = spellId;
        }

        if (creatureAddon.mount)
        {
            if (!sCreatureDisplayInfoStore.LookupEntry(creatureAddon.mount))
            {
                TC_LOG_ERROR("sql.sql", "Creature (GUID: " UI64FMTD ") has invalid displayInfoId (%u) for mount defined in `creature_addon`", guid, creatureAddon.mount);
                creatureAddon.mount = 0;
            }
        }

        if (!sEmotesStore.LookupEntry(creatureAddon.emote))
        {
            TC_LOG_ERROR("sql.sql", "Creature (GUID: " UI64FMTD ") has invalid emote (%u) defined in `creature_addon`.", guid, creatureAddon.emote);
            creatureAddon.emote = 0;
        }

        if (creatureAddon.aiAnimKit && !sAnimKitStore.LookupEntry(creatureAddon.aiAnimKit))
        {
            TC_LOG_ERROR("sql.sql", "Creature (GUID: " UI64FMTD ") has invalid aiAnimKit (%u) defined in `creature_addon`.", guid, creatureAddon.aiAnimKit);
            creatureAddon.aiAnimKit = 0;
        }

        if (creatureAddon.movementAnimKit && !sAnimKitStore.LookupEntry(creatureAddon.movementAnimKit))
        {
            TC_LOG_ERROR("sql.sql", "Creature (GUID: " UI64FMTD ") has invalid movementAnimKit (%u) defined in `creature_addon`.", guid, creatureAddon.movementAnimKit);
            creatureAddon.movementAnimKit = 0;
        }

        if (creatureAddon.meleeAnimKit && !sAnimKitStore.LookupEntry(creatureAddon.meleeAnimKit))
        {
            TC_LOG_ERROR("sql.sql", "Creature (GUID: " UI64FMTD ") has invalid meleeAnimKit (%u) defined in `creature_addon`.", guid, creatureAddon.meleeAnimKit);
            creatureAddon.meleeAnimKit = 0;
        }

        ++count;
    }
    while (result->NextRow());

    TC_LOG_INFO("server.loading", ">> Loaded %u creature addons in %u ms", count, GetMSTimeDiffToNow(oldMSTime));
}

void ObjectMgr::LoadGameObjectAddons()
{
    uint32 oldMSTime = getMSTime();

    //                                               0     1                 2                 3                 4                 5                 6
    QueryResult result = WorldDatabase.Query("SELECT guid, parent_rotation0, parent_rotation1, parent_rotation2, parent_rotation3, invisibilityType, invisibilityValue FROM gameobject_addon");

    if (!result)
    {
        TC_LOG_INFO("server.loading", ">> Loaded 0 gameobject addon definitions. DB table `gameobject_addon` is empty.");
        return;
    }

    uint32 count = 0;
    do
    {
        Field* fields = result->Fetch();

        ObjectGuid::LowType guid = fields[0].GetUInt64();

        GameObjectData const* goData = GetGOData(guid);
        if (!goData)
        {
            TC_LOG_ERROR("sql.sql", "GameObject (GUID: " UI64FMTD ") does not exist but has a record in `gameobject_addon`", guid);
            continue;
        }

        GameObjectAddon& gameObjectAddon = _gameObjectAddonStore[guid];
        gameObjectAddon.ParentRotation = QuaternionData(fields[1].GetFloat(), fields[2].GetFloat(), fields[3].GetFloat(), fields[4].GetFloat());
        gameObjectAddon.invisibilityType = InvisibilityType(fields[5].GetUInt8());
        gameObjectAddon.InvisibilityValue = fields[6].GetUInt32();

        if (gameObjectAddon.invisibilityType >= TOTAL_INVISIBILITY_TYPES)
        {
            TC_LOG_ERROR("sql.sql", "GameObject (GUID: " UI64FMTD ") has invalid InvisibilityType in `gameobject_addon`, disabled invisibility", guid);
            gameObjectAddon.invisibilityType = INVISIBILITY_GENERAL;
            gameObjectAddon.InvisibilityValue = 0;
        }

        if (gameObjectAddon.invisibilityType && !gameObjectAddon.InvisibilityValue)
        {
            TC_LOG_ERROR("sql.sql", "GameObject (GUID: " UI64FMTD ") has InvisibilityType set but has no InvisibilityValue in `gameobject_addon`, set to 1", guid);
            gameObjectAddon.InvisibilityValue = 1;
        }

        if (!gameObjectAddon.ParentRotation.isUnit())
        {
            TC_LOG_ERROR("sql.sql", "GameObject (GUID: " UI64FMTD ") has invalid parent rotation in `gameobject_addon`, set to default", guid);
            gameObjectAddon.ParentRotation = QuaternionData();
        }

        ++count;
    }
    while (result->NextRow());

    TC_LOG_INFO("server.loading", ">> Loaded %u gameobject addons in %u ms", count, GetMSTimeDiffToNow(oldMSTime));
}

GameObjectAddon const* ObjectMgr::GetGameObjectAddon(ObjectGuid::LowType lowguid) const
{
    GameObjectAddonContainer::const_iterator itr = _gameObjectAddonStore.find(lowguid);
    if (itr != _gameObjectAddonStore.end())
        return &(itr->second);

    return nullptr;
}

CreatureAddon const* ObjectMgr::GetCreatureAddon(ObjectGuid::LowType lowguid) const
{
    CreatureAddonContainer::const_iterator itr = _creatureAddonStore.find(lowguid);
    if (itr != _creatureAddonStore.end())
        return &(itr->second);

    return nullptr;
}

CreatureAddon const* ObjectMgr::GetCreatureTemplateAddon(uint32 entry) const
{
    CreatureTemplateAddonContainer::const_iterator itr = _creatureTemplateAddonStore.find(entry);
    if (itr != _creatureTemplateAddonStore.end())
        return &(itr->second);

    return nullptr;
}

EquipmentInfo const* ObjectMgr::GetEquipmentInfo(uint32 entry, int8& id) const
{
    EquipmentInfoContainer::const_iterator itr = _equipmentInfoStore.find(entry);
    if (itr == _equipmentInfoStore.end())
        return nullptr;

    if (itr->second.empty())
        return nullptr;

    if (id == -1) // select a random element
    {
        EquipmentInfoContainerInternal::const_iterator ritr = itr->second.begin();
        std::advance(ritr, urand(0u, itr->second.size() - 1));
        id = std::distance(itr->second.begin(), ritr) + 1;
        return &ritr->second;
    }
    else
    {
        EquipmentInfoContainerInternal::const_iterator itr2 = itr->second.find(id);
        if (itr2 != itr->second.end())
            return &itr2->second;
    }

    return nullptr;
}

void ObjectMgr::LoadEquipmentTemplates()
{
    uint32 oldMSTime = getMSTime();

    //                                                        0   1        2                 3            4
    QueryResult result = WorldDatabase.Query("SELECT CreatureID, ID, ItemID1, AppearanceModID1, ItemVisual1, "
    //                                                                     5                 6            7
                                                                    "ItemID2, AppearanceModID2, ItemVisual2, "
    //                                                                     8                 9           10
                                                                    "ItemID3, AppearanceModID3, ItemVisual3 "
                                                                    "FROM creature_equip_template");

    if (!result)
    {
        TC_LOG_INFO("server.loading", ">> Loaded 0 creature equipment templates. DB table `creature_equip_template` is empty!");
        return;
    }

    uint32 count = 0;
    do
    {
        Field* fields = result->Fetch();

        uint32 entry = fields[0].GetUInt32();

        if (!sObjectMgr->GetCreatureTemplate(entry))
        {
            TC_LOG_ERROR("sql.sql", "Creature template (CreatureID: %u) does not exist but has a record in `creature_equip_template`", entry);
            continue;
        }

        uint8 id = fields[1].GetUInt8();
        if (!id)
        {
            TC_LOG_ERROR("sql.sql", "Creature equipment template with id 0 found for creature %u, skipped.", entry);
            continue;
        }

        EquipmentInfo& equipmentInfo = _equipmentInfoStore[entry][id];
        for (uint8 i = 0; i < MAX_EQUIPMENT_ITEMS; ++i)
        {
            equipmentInfo.Items[i].ItemId = fields[2 + i * 3].GetUInt32();
            equipmentInfo.Items[i].AppearanceModId = fields[3 + i * 3].GetUInt16();
            equipmentInfo.Items[i].ItemVisual = fields[4 + i * 3].GetUInt16();

            if (!equipmentInfo.Items[i].ItemId)
                continue;

            ItemEntry const* dbcItem = sItemStore.LookupEntry(equipmentInfo.Items[i].ItemId);
            if (!dbcItem)
            {
                TC_LOG_ERROR("sql.sql", "Unknown item (ID=%u) in creature_equip_template.ItemID%u for CreatureID = %u and ID=%u, forced to 0.",
                    equipmentInfo.Items[i].ItemId, i + 1, entry, id);
                equipmentInfo.Items[i].ItemId = 0;
                continue;
            }

            if (!sDB2Manager.GetItemModifiedAppearance(equipmentInfo.Items[i].ItemId, equipmentInfo.Items[i].AppearanceModId))
            {
                TC_LOG_ERROR("sql.sql", "Unknown item appearance for (ID=%u, AppearanceModID=%u) pair in creature_equip_template.ItemID%u creature_equip_template.AppearanceModID%u "
                    "for CreatureID = %u and ID=%u, forced to default.",
                    equipmentInfo.Items[i].ItemId, equipmentInfo.Items[i].AppearanceModId, i + 1, i + 1, entry, id);
                if (ItemModifiedAppearanceEntry const* defaultAppearance = sDB2Manager.GetDefaultItemModifiedAppearance(equipmentInfo.Items[i].ItemId))
                    equipmentInfo.Items[i].AppearanceModId = defaultAppearance->AppearanceModID;
                else
                    equipmentInfo.Items[i].AppearanceModId = 0;
                continue;
            }

            if (dbcItem->InventoryType != INVTYPE_WEAPON &&
                dbcItem->InventoryType != INVTYPE_SHIELD &&
                dbcItem->InventoryType != INVTYPE_RANGED &&
                dbcItem->InventoryType != INVTYPE_2HWEAPON &&
                dbcItem->InventoryType != INVTYPE_WEAPONMAINHAND &&
                dbcItem->InventoryType != INVTYPE_WEAPONOFFHAND &&
                dbcItem->InventoryType != INVTYPE_HOLDABLE &&
                dbcItem->InventoryType != INVTYPE_THROWN &&
                dbcItem->InventoryType != INVTYPE_RANGEDRIGHT)
            {
                TC_LOG_ERROR("sql.sql", "Item (ID=%u) in creature_equip_template.ItemID%u for CreatureID = %u and ID = %u is not equipable in a hand, forced to 0.",
                    equipmentInfo.Items[i].ItemId, i + 1, entry, id);
                equipmentInfo.Items[i].ItemId = 0;
            }
        }

        ++count;
    }
    while (result->NextRow());

    TC_LOG_INFO("server.loading", ">> Loaded %u equipment templates in %u ms", count, GetMSTimeDiffToNow(oldMSTime));
}

CreatureModelInfo const* ObjectMgr::GetCreatureModelInfo(uint32 modelId) const
{
    CreatureModelContainer::const_iterator itr = _creatureModelStore.find(modelId);
    if (itr != _creatureModelStore.end())
        return &(itr->second);

    return nullptr;
}

uint32 ObjectMgr::ChooseDisplayId(CreatureTemplate const* cinfo, CreatureData const* data /*= nullptr*/)
{
    // Load creature model (display id)
    if (data && data->displayid)
        return data->displayid;

    if (!(cinfo->flags_extra & CREATURE_FLAG_EXTRA_TRIGGER))
        return cinfo->GetRandomValidModelId();

    // Triggers by default receive the invisible model
    return cinfo->GetFirstInvisibleModel();
}

void ObjectMgr::ChooseCreatureFlags(CreatureTemplate const* cInfo, uint64& npcFlags, uint32& unitFlags, uint32& unitFlags2, uint32& unitFlags3, uint32& dynamicFlags, CreatureData const* data /*= nullptr*/)
{
    npcFlags = cInfo->npcflag;
    unitFlags = cInfo->unit_flags;
    unitFlags2 = cInfo->unit_flags2;
    unitFlags3 = cInfo->unit_flags3;
    dynamicFlags = cInfo->dynamicflags;

    if (data)
    {
        if (data->npcflag)
            npcFlags = data->npcflag;

        if (data->unit_flags)
            unitFlags = data->unit_flags;

        if (data->unit_flags2)
            unitFlags2 = data->unit_flags2;

        if (data->unit_flags3)
            unitFlags3 = data->unit_flags3;

        if (data->dynamicflags)
            dynamicFlags = data->dynamicflags;
    }
}

CreatureModelInfo const* ObjectMgr::GetCreatureModelRandomGender(uint32* displayID) const
{
    CreatureModelInfo const* modelInfo = GetCreatureModelInfo(*displayID);
    if (!modelInfo)
        return nullptr;

    // If a model for another gender exists, 50% chance to use it
    if (modelInfo->displayId_other_gender != 0 && urand(0, 1) == 0)
    {
        CreatureModelInfo const* minfo_tmp = GetCreatureModelInfo(modelInfo->displayId_other_gender);
        if (!minfo_tmp)
            TC_LOG_ERROR("sql.sql", "Model (Entry: %u) has modelid_other_gender %u not found in table `creature_model_info`. ", *displayID, modelInfo->displayId_other_gender);
        else
        {
            // DisplayID changed
            *displayID = modelInfo->displayId_other_gender;
            return minfo_tmp;
        }
    }

    return modelInfo;
}

void ObjectMgr::LoadCreatureModelInfo()
{
    uint32 oldMSTime = getMSTime();

    QueryResult result = WorldDatabase.Query("SELECT DisplayID, BoundingRadius, CombatReach, DisplayID_Other_Gender FROM creature_model_info");

    if (!result)
    {
        TC_LOG_INFO("server.loading", ">> Loaded 0 creature model definitions. DB table `creature_model_info` is empty.");
        return;
    }

    _creatureModelStore.rehash(result->GetRowCount());
    uint32 count = 0;

    // List of model FileDataIDs that the client treats as invisible stalker
    uint32 trigggerCreatureModelFileID[5] = { 124640, 124641, 124642, 343863, 439302 };

    do
    {
        Field* fields = result->Fetch();

        uint32 displayId = fields[0].GetUInt32();

        CreatureDisplayInfoEntry const* creatureDisplay = sCreatureDisplayInfoStore.LookupEntry(displayId);
        if (!creatureDisplay)
        {
            TC_LOG_ERROR("sql.sql", "Table `creature_model_info` has a non-existent DisplayID (ID: %u). Skipped.", displayId);
            continue;
        }

        CreatureModelInfo& modelInfo = _creatureModelStore[displayId];

        modelInfo.bounding_radius        = fields[1].GetFloat();
        modelInfo.combat_reach           = fields[2].GetFloat();
        modelInfo.displayId_other_gender = fields[3].GetUInt32();
        modelInfo.gender                 = creatureDisplay->Gender;
        modelInfo.is_trigger             = false;

        // Checks

        // to remove when the purpose of GENDER_UNKNOWN is known
        if (modelInfo.gender == GENDER_UNKNOWN)
        {
            // We don't need more errors
            //TC_LOG_ERROR("sql.sql", "Table `creature_model_info` has an unimplemented Gender (ID: %i) being used by DisplayID (ID: %u). Gender set to GENDER_MALE.", modelInfo.gender, modelId);
            modelInfo.gender = GENDER_MALE;
        }

        if (modelInfo.displayId_other_gender && !sCreatureDisplayInfoStore.LookupEntry(modelInfo.displayId_other_gender))
        {
            TC_LOG_ERROR("sql.sql", "Table `creature_model_info` has a non-existent DisplayID_Other_Gender (ID: %u) being used by DisplayID (ID: %u).", modelInfo.displayId_other_gender, displayId);
            modelInfo.displayId_other_gender = 0;
        }

        if (modelInfo.combat_reach < 0.1f)
            modelInfo.combat_reach = DEFAULT_COMBAT_REACH;

        if (CreatureModelDataEntry const* modelData = sCreatureModelDataStore.LookupEntry(creatureDisplay->ModelID))
        {
            for (uint32 i = 0; i < 5; ++i)
            {
                if (modelData->FileDataID == trigggerCreatureModelFileID[i])
                {
                    modelInfo.is_trigger = true;
                    break;
                }
            }
        }

        ++count;
    }
    while (result->NextRow());

    TC_LOG_INFO("server.loading", ">> Loaded %u creature model based info in %u ms", count, GetMSTimeDiffToNow(oldMSTime));
}

void ObjectMgr::LoadLinkedRespawn()
{
    uint32 oldMSTime = getMSTime();

    _linkedRespawnStore.clear();
    //                                                 0        1          2
    QueryResult result = WorldDatabase.Query("SELECT guid, linkedGuid, linkType FROM linked_respawn ORDER BY guid ASC");

    if (!result)
    {
        TC_LOG_ERROR("server.loading", ">> Loaded 0 linked respawns. DB table `linked_respawn` is empty.");
        return;
    }

    do
    {
        Field* fields = result->Fetch();

        ObjectGuid::LowType guidLow = fields[0].GetUInt64();
        ObjectGuid::LowType linkedGuidLow = fields[1].GetUInt64();
        uint8  linkType = fields[2].GetUInt8();

        ObjectGuid guid, linkedGuid;
        bool error = false;
        switch (linkType)
        {
            case CREATURE_TO_CREATURE:
            {
                const CreatureData* slave = GetCreatureData(guidLow);
                if (!slave)
                {
                    TC_LOG_ERROR("sql.sql", "LinkedRespawn: Creature (guid) '" UI64FMTD "' not found in creature table", guidLow);
                    error = true;
                    break;
                }

                const CreatureData* master = GetCreatureData(linkedGuidLow);
                if (!master)
                {
                    TC_LOG_ERROR("sql.sql", "LinkedRespawn: Creature (linkedGuid) '" UI64FMTD "' not found in creature table", linkedGuidLow);
                    error = true;
                    break;
                }

                const MapEntry* const map = sMapStore.LookupEntry(master->mapid);
                if (!map || !map->Instanceable() || (master->mapid != slave->mapid))
                {
                    TC_LOG_ERROR("sql.sql", "LinkedRespawn: Creature '" UI64FMTD "' linking to Creature '" UI64FMTD "' on an unpermitted map.", guidLow, linkedGuidLow);
                    error = true;
                    break;
                }

                if (!(master->spawnMask & slave->spawnMask))  // they must have a possibility to meet (normal/heroic difficulty)
                {
                    TC_LOG_ERROR("sql.sql", "LinkedRespawn: Creature '" UI64FMTD "' linking to Creature '" UI64FMTD "' with not corresponding spawnMask", guidLow, linkedGuidLow);
                    error = true;
                    break;
                }

                guid = ObjectGuid::Create<HighGuid::Creature>(slave->mapid, slave->id, guidLow);
                linkedGuid = ObjectGuid::Create<HighGuid::Creature>(master->mapid, master->id, linkedGuidLow);
                break;
            }
            case CREATURE_TO_GO:
            {
                const CreatureData* slave = GetCreatureData(guidLow);
                if (!slave)
                {
                    TC_LOG_ERROR("sql.sql", "LinkedRespawn: Creature (guid) '" UI64FMTD "' not found in creature table", guidLow);
                    error = true;
                    break;
                }

                const GameObjectData* master = GetGOData(linkedGuidLow);
                if (!master)
                {
                    TC_LOG_ERROR("sql.sql", "LinkedRespawn: Gameobject (linkedGuid) '" UI64FMTD "' not found in gameobject table", linkedGuidLow);
                    error = true;
                    break;
                }

                const MapEntry* const map = sMapStore.LookupEntry(master->mapid);
                if (!map || !map->Instanceable() || (master->mapid != slave->mapid))
                {
                    TC_LOG_ERROR("sql.sql", "LinkedRespawn: Creature '" UI64FMTD "' linking to Gameobject '" UI64FMTD "' on an unpermitted map.", guidLow, linkedGuidLow);
                    error = true;
                    break;
                }

                if (!(master->spawnMask & slave->spawnMask))  // they must have a possibility to meet (normal/heroic difficulty)
                {
                    TC_LOG_ERROR("sql.sql", "LinkedRespawn: Creature '" UI64FMTD "' linking to Gameobject '" UI64FMTD "' with not corresponding spawnMask", guidLow, linkedGuidLow);
                    error = true;
                    break;
                }

                guid = ObjectGuid::Create<HighGuid::Creature>(slave->mapid, slave->id, guidLow);
                linkedGuid = ObjectGuid::Create<HighGuid::GameObject>(master->mapid, master->id, linkedGuidLow);
                break;
            }
            case GO_TO_GO:
            {
                const GameObjectData* slave = GetGOData(guidLow);
                if (!slave)
                {
                    TC_LOG_ERROR("sql.sql", "LinkedRespawn: Gameobject (guid) '" UI64FMTD "' not found in gameobject table", guidLow);
                    error = true;
                    break;
                }

                const GameObjectData* master = GetGOData(linkedGuidLow);
                if (!master)
                {
                    TC_LOG_ERROR("sql.sql", "LinkedRespawn: Gameobject (linkedGuid) '" UI64FMTD "' not found in gameobject table", linkedGuidLow);
                    error = true;
                    break;
                }

                const MapEntry* const map = sMapStore.LookupEntry(master->mapid);
                if (!map || !map->Instanceable() || (master->mapid != slave->mapid))
                {
                    TC_LOG_ERROR("sql.sql", "LinkedRespawn: Gameobject '" UI64FMTD "' linking to Gameobject '" UI64FMTD "' on an unpermitted map.", guidLow, linkedGuidLow);
                    error = true;
                    break;
                }

                if (!(master->spawnMask & slave->spawnMask))  // they must have a possibility to meet (normal/heroic difficulty)
                {
                    TC_LOG_ERROR("sql.sql", "LinkedRespawn: Gameobject '" UI64FMTD "' linking to Gameobject '" UI64FMTD "' with not corresponding spawnMask", guidLow, linkedGuidLow);
                    error = true;
                    break;
                }

                guid = ObjectGuid::Create<HighGuid::GameObject>(slave->mapid, slave->id, guidLow);
                linkedGuid = ObjectGuid::Create<HighGuid::GameObject>(master->mapid, master->id, linkedGuidLow);
                break;
            }
            case GO_TO_CREATURE:
            {
                const GameObjectData* slave = GetGOData(guidLow);
                if (!slave)
                {
                    TC_LOG_ERROR("sql.sql", "LinkedRespawn: Gameobject (guid) '" UI64FMTD "' not found in gameobject table", guidLow);
                    error = true;
                    break;
                }

                const CreatureData* master = GetCreatureData(linkedGuidLow);
                if (!master)
                {
                    TC_LOG_ERROR("sql.sql", "LinkedRespawn: Creature (linkedGuid) '" UI64FMTD "' not found in creature table", linkedGuidLow);
                    error = true;
                    break;
                }

                const MapEntry* const map = sMapStore.LookupEntry(master->mapid);
                if (!map || !map->Instanceable() || (master->mapid != slave->mapid))
                {
                    TC_LOG_ERROR("sql.sql", "LinkedRespawn: Gameobject '" UI64FMTD "' linking to Creature '" UI64FMTD "' on an unpermitted map.", guidLow, linkedGuidLow);
                    error = true;
                    break;
                }

                if (!(master->spawnMask & slave->spawnMask))  // they must have a possibility to meet (normal/heroic difficulty)
                {
                    TC_LOG_ERROR("sql.sql", "LinkedRespawn: Gameobject '" UI64FMTD "' linking to Creature '" UI64FMTD "' with not corresponding spawnMask", guidLow, linkedGuidLow);
                    error = true;
                    break;
                }

                guid = ObjectGuid::Create<HighGuid::GameObject>(slave->mapid, slave->id, guidLow);
                linkedGuid = ObjectGuid::Create<HighGuid::Creature>(master->mapid, master->id, linkedGuidLow);
                break;
            }
        }

        if (!error)
            _linkedRespawnStore[guid] = linkedGuid;
    }
    while (result->NextRow());

    TC_LOG_INFO("server.loading", ">> Loaded " UI64FMTD " linked respawns in %u ms", uint64(_linkedRespawnStore.size()), GetMSTimeDiffToNow(oldMSTime));
}

bool ObjectMgr::SetCreatureLinkedRespawn(ObjectGuid::LowType guidLow, ObjectGuid::LowType linkedGuidLow)
{
    if (!guidLow)
        return false;

    CreatureData const* master = GetCreatureData(guidLow);
    ASSERT(master);
    ObjectGuid guid = ObjectGuid::Create<HighGuid::Creature>(master->mapid, master->id, guidLow);

    if (!linkedGuidLow) // we're removing the linking
    {
        _linkedRespawnStore.erase(guid);
        PreparedStatement *stmt = WorldDatabase.GetPreparedStatement(WORLD_DEL_CRELINKED_RESPAWN);
        stmt->setUInt64(0, guidLow);
        WorldDatabase.Execute(stmt);
        return true;
    }

    CreatureData const* slave = GetCreatureData(linkedGuidLow);
    if (!slave)
    {
        TC_LOG_ERROR("sql.sql", "Creature '" UI64FMTD "' linking to non-existent creature '" UI64FMTD "'.", guidLow, linkedGuidLow);
        return false;
    }

    MapEntry const* map = sMapStore.LookupEntry(master->mapid);
    if (!map || !map->Instanceable() || (master->mapid != slave->mapid))
    {
        TC_LOG_ERROR("sql.sql", "Creature '" UI64FMTD "' linking to '" UI64FMTD "' on an unpermitted map.", guidLow, linkedGuidLow);
        return false;
    }

    if (!(master->spawnMask & slave->spawnMask))  // they must have a possibility to meet (normal/heroic difficulty)
    {
        TC_LOG_ERROR("sql.sql", "LinkedRespawn: Creature '" UI64FMTD "' linking to '" UI64FMTD "' with not corresponding spawnMask", guidLow, linkedGuidLow);
        return false;
    }

    ObjectGuid linkedGuid = ObjectGuid::Create<HighGuid::Creature>(slave->mapid, slave->id, linkedGuidLow);

    _linkedRespawnStore[guid] = linkedGuid;
    PreparedStatement *stmt = WorldDatabase.GetPreparedStatement(WORLD_REP_CREATURE_LINKED_RESPAWN);
    stmt->setUInt64(0, guidLow);
    stmt->setUInt64(1, linkedGuidLow);
    WorldDatabase.Execute(stmt);
    return true;
}

void ObjectMgr::LoadTempSummons()
{
    uint32 oldMSTime = getMSTime();

    _tempSummonDataStore.clear();   // needed for reload case

    //                                               0           1             2        3      4           5           6           7            8           9
    QueryResult result = WorldDatabase.Query("SELECT summonerId, summonerType, groupId, entry, position_x, position_y, position_z, orientation, summonType, summonTime FROM creature_summon_groups");

    if (!result)
    {
        TC_LOG_INFO("server.loading", ">> Loaded 0 temp summons. DB table `creature_summon_groups` is empty.");
        return;
    }

    uint32 count = 0;
    do
    {
        Field* fields = result->Fetch();

        uint32 summonerId               = fields[0].GetUInt32();
        SummonerType summonerType       = SummonerType(fields[1].GetUInt8());
        uint8 group                     = fields[2].GetUInt8();

        switch (summonerType)
        {
            case SUMMONER_TYPE_CREATURE:
                if (!GetCreatureTemplate(summonerId))
                {
                    TC_LOG_ERROR("sql.sql", "Table `creature_summon_groups` has summoner with non existing entry %u for creature summoner type, skipped.", summonerId);
                    continue;
                }
                break;
            case SUMMONER_TYPE_GAMEOBJECT:
                if (!GetGameObjectTemplate(summonerId))
                {
                    TC_LOG_ERROR("sql.sql", "Table `creature_summon_groups` has summoner with non existing entry %u for gameobject summoner type, skipped.", summonerId);
                    continue;
                }
                break;
            case SUMMONER_TYPE_MAP:
                if (!sMapStore.LookupEntry(summonerId))
                {
                    TC_LOG_ERROR("sql.sql", "Table `creature_summon_groups` has summoner with non existing entry %u for map summoner type, skipped.", summonerId);
                    continue;
                }
                break;
            default:
                TC_LOG_ERROR("sql.sql", "Table `creature_summon_groups` has unhandled summoner type %u for summoner %u, skipped.", summonerType, summonerId);
                continue;
        }

        TempSummonData data;
        data.entry                      = fields[3].GetUInt32();

        if (!GetCreatureTemplate(data.entry))
        {
            TC_LOG_ERROR("sql.sql", "Table `creature_summon_groups` has creature in group [Summoner ID: %u, Summoner Type: %u, Group ID: %u] with non existing creature entry %u, skipped.", summonerId, summonerType, group, data.entry);
            continue;
        }

        float posX                      = fields[4].GetFloat();
        float posY                      = fields[5].GetFloat();
        float posZ                      = fields[6].GetFloat();
        float orientation               = fields[7].GetFloat();

        data.pos.Relocate(posX, posY, posZ, orientation);

        data.type                       = TempSummonType(fields[8].GetUInt8());

        if (data.type > TEMPSUMMON_MANUAL_DESPAWN)
        {
            TC_LOG_ERROR("sql.sql", "Table `creature_summon_groups` has unhandled temp summon type %u in group [Summoner ID: %u, Summoner Type: %u, Group ID: %u] for creature entry %u, skipped.", data.type, summonerId, summonerType, group, data.entry);
            continue;
        }

        data.time                       = fields[9].GetUInt32();

        TempSummonGroupKey key(summonerId, summonerType, group);
        _tempSummonDataStore[key].push_back(data);

        ++count;

    } while (result->NextRow());

    TC_LOG_INFO("server.loading", ">> Loaded %u temp summons in %u ms", count, GetMSTimeDiffToNow(oldMSTime));
}

void ObjectMgr::LoadCreatures()
{
    uint32 oldMSTime = getMSTime();

    //                                               0              1   2    3        4             5           6           7           8            9              10
    QueryResult result = WorldDatabase.Query("SELECT creature.guid, id, map, modelid, equipment_id, position_x, position_y, position_z, orientation, spawntimesecs, spawndist, "
    //   11               12         13       14            15         16          17          18                19                   20                    21
        "currentwaypoint, curhealth, curmana, MovementType, spawnMask, eventEntry, pool_entry, creature.npcflag, creature.unit_flags, creature.unit_flags2, creature.unit_flags3, "
    //   22                     23                24                   25
        "creature.dynamicflags, creature.phaseid, creature.phasegroup, creature.ScriptName "
        "FROM creature "
        "LEFT OUTER JOIN game_event_creature ON creature.guid = game_event_creature.guid "
        "LEFT OUTER JOIN pool_creature ON creature.guid = pool_creature.guid");

    if (!result)
    {
        TC_LOG_ERROR("server.loading", ">> Loaded 0 creatures. DB table `creature` is empty.");
        return;
    }

    // Build single time for check spawnmask
    std::map<uint32, uint32> spawnMasks;
    for (auto& mapDifficultyPair : sDB2Manager.GetMapDifficulties())
        for (auto& difficultyPair : mapDifficultyPair.second)
            spawnMasks[mapDifficultyPair.first] |= (1 << difficultyPair.first);


    _creatureDataStore.rehash(result->GetRowCount());

    do
    {
        Field* fields = result->Fetch();

        ObjectGuid::LowType guid = fields[0].GetUInt64();
        uint32 entry        = fields[1].GetUInt32();

        CreatureTemplate const* cInfo = GetCreatureTemplate(entry);
        if (!cInfo)
        {
            TC_LOG_ERROR("sql.sql", "Table `creature` has creature (GUID: " UI64FMTD ") with non existing creature entry %u, skipped.", guid, entry);
            continue;
        }

        CreatureData& data = _creatureDataStore[guid];
        data.id             = entry;
        data.mapid          = fields[2].GetUInt16();
        data.displayid      = fields[3].GetUInt32();
        data.equipmentId    = fields[4].GetInt8();
        data.posX           = fields[5].GetFloat();
        data.posY           = fields[6].GetFloat();
        data.posZ           = fields[7].GetFloat();
        data.orientation    = fields[8].GetFloat();
        data.spawntimesecs  = fields[9].GetUInt32();
        data.spawndist      = fields[10].GetFloat();
        data.currentwaypoint= fields[11].GetUInt32();
        data.curhealth      = fields[12].GetUInt32();
        data.curmana        = fields[13].GetUInt32();
        data.movementType   = fields[14].GetUInt8();
        data.spawnMask      = fields[15].GetUInt32();
        int16 gameEvent     = fields[16].GetInt8();
        uint32 PoolId       = fields[17].GetUInt32();
        data.npcflag        = fields[18].GetUInt64();
        data.unit_flags     = fields[19].GetUInt32();
        data.unit_flags2    = fields[20].GetUInt32();
        data.unit_flags3    = fields[21].GetUInt32();
        data.dynamicflags   = fields[22].GetUInt32();
        data.phaseid        = fields[23].GetUInt32();
        data.phaseGroup     = fields[24].GetUInt32();
        data.ScriptId       = GetScriptId(fields[25].GetString());

        if (!data.ScriptId)
            data.ScriptId = cInfo->ScriptID;

        MapEntry const* mapEntry = sMapStore.LookupEntry(data.mapid);
        if (!mapEntry)
        {
            TC_LOG_ERROR("sql.sql", "Table `creature` has creature (GUID: " UI64FMTD ") that spawned at nonexistent map (Id: %u), skipped.", guid, data.mapid);
            continue;
        }

        if (sWorld->getBoolConfig(CONFIG_CREATURE_CHECK_INVALID_POSITION))
            if (VMAP::IVMapManager* vmgr = VMAP::VMapFactory::createOrGetVMapManager())
            {
                if (vmgr->isMapLoadingEnabled() && !IsTransportMap(data.mapid))
                {
                    GridCoord gridCoord = Trinity::ComputeGridCoord(data.posX, data.posY);
                    int gx = (MAX_NUMBER_OF_GRIDS - 1) - gridCoord.x_coord;
                    int gy = (MAX_NUMBER_OF_GRIDS - 1) - gridCoord.y_coord;

                    bool exists = vmgr->existsMap((sWorld->GetDataPath() + "vmaps").c_str(), data.mapid, gx, gy);
                    if (!exists)
                        TC_LOG_ERROR("sql.sql", "Table `creature` has creature (GUID: " UI64FMTD " Entry: %u MapID: %u) spawned on a possible invalid position (X: %f Y: %f Z: %f)",
                            guid, data.id, data.mapid, data.posX, data.posY, data.posZ);
                }
            }

        // Skip spawnMask check for transport maps
        if (!IsTransportMap(data.mapid) && data.spawnMask & ~spawnMasks[data.mapid])
            TC_LOG_ERROR("sql.sql", "Table `creature` has creature (GUID: " UI64FMTD ") that have wrong spawn mask %u including unsupported difficulty modes for map (Id: %u).", guid, data.spawnMask, data.mapid);

        bool ok = true;
        for (uint32 diff = 0; diff < MAX_CREATURE_DIFFICULTIES && ok; ++diff)
        {
            if (_difficultyEntries[diff].find(data.id) != _difficultyEntries[diff].end())
            {
                TC_LOG_ERROR("sql.sql", "Table `creature` has creature (GUID: " UI64FMTD ") that is listed as difficulty %u template (entry: %u) in `creature_template`, skipped.",
                    guid, diff + 1, data.id);
                ok = false;
            }
        }
        if (!ok)
            continue;

        // -1 random, 0 no equipment
        if (data.equipmentId != 0)
        {
            if (!GetEquipmentInfo(data.id, data.equipmentId))
            {
                TC_LOG_ERROR("sql.sql", "Table `creature` has creature (Entry: %u) with equipment_id %u not found in table `creature_equip_template`, set to no equipment.", data.id, data.equipmentId);
                data.equipmentId = 0;
            }
        }

        if (cInfo->flags_extra & CREATURE_FLAG_EXTRA_INSTANCE_BIND)
        {
            if (!mapEntry->IsDungeon())
                TC_LOG_ERROR("sql.sql", "Table `creature` has creature (GUID: " UI64FMTD " Entry: %u) with `creature_template`.`flags_extra` including CREATURE_FLAG_EXTRA_INSTANCE_BIND but creature is not in instance.", guid, data.id);
        }

        if (data.spawndist < 0.0f)
        {
            TC_LOG_ERROR("sql.sql", "Table `creature` has creature (GUID: " UI64FMTD " Entry: %u) with `spawndist`< 0, set to 0.", guid, data.id);
            data.spawndist = 0.0f;
        }
        else if (data.movementType == RANDOM_MOTION_TYPE)
        {
            if (G3D::fuzzyEq(data.spawndist, 0.0f))
            {
                TC_LOG_ERROR("sql.sql", "Table `creature` has creature (GUID: " UI64FMTD " Entry: %u) with `MovementType`=1 (random movement) but with `spawndist`=0, replace by idle movement type (0).", guid, data.id);
                data.movementType = IDLE_MOTION_TYPE;
            }
        }
        else if (data.movementType == IDLE_MOTION_TYPE)
        {
            if (data.spawndist != 0.0f)
            {
                TC_LOG_ERROR("sql.sql", "Table `creature` has creature (GUID: " UI64FMTD " Entry: %u) with `MovementType`=0 (idle) have `spawndist`<>0, set to 0.", guid, data.id);
                data.spawndist = 0.0f;
            }
        }

        if (std::abs(data.orientation) > 2 * float(M_PI))
        {
            TC_LOG_ERROR("sql.sql", "Table `creature` has creature (GUID: " UI64FMTD " Entry: %u) with abs(`orientation`) > 2*PI (orientation is expressed in radians), normalized.", guid, data.id);
            data.orientation = Position::NormalizeOrientation(data.orientation);
        }

        data.phaseMask = 1;

        if (data.phaseGroup && data.phaseid)
        {
            TC_LOG_ERROR("sql.sql", "Table `creature` have creature (GUID: " UI64FMTD " Entry: %u) with both `phaseid` and `phasegroup` set, `phasegroup` set to 0", guid, data.id);
            data.phaseGroup = 0;
        }

        if (data.phaseid)
        {
            if (!sPhaseStore.LookupEntry(data.phaseid))
            {
                TC_LOG_ERROR("sql.sql", "Table `creature` have creature (GUID: " UI64FMTD " Entry: %u) with `phaseid` %u does not exist, set to 0", guid, data.id, data.phaseid);
                data.phaseid = 0;
            }
        }

        if (data.phaseGroup)
        {
            if (sDB2Manager.GetPhasesForGroup(data.phaseGroup).empty())
            {
                TC_LOG_ERROR("sql.sql", "Table `creature` have creature (GUID: " UI64FMTD " Entry: %u) with `phasegroup` %u does not exist, set to 0", guid, data.id, data.phaseGroup);
                data.phaseGroup = 0;
            }
        }

        if (sWorld->getBoolConfig(CONFIG_CALCULATE_CREATURE_ZONE_AREA_DATA))
        {
            uint32 zoneId = 0;
            uint32 areaId = 0;
            sMapMgr->GetZoneAndAreaId(zoneId, areaId, data.mapid, data.posX, data.posY, data.posZ);

            PreparedStatement* stmt = WorldDatabase.GetPreparedStatement(WORLD_UPD_CREATURE_ZONE_AREA_DATA);

            stmt->setUInt32(0, zoneId);
            stmt->setUInt32(1, areaId);
            stmt->setUInt64(2, guid);

            WorldDatabase.Execute(stmt);
        }

        // Add to grid if not managed by the game event or pool system
        if (gameEvent == 0 && PoolId == 0)
            AddCreatureToGrid(guid, &data);
    }
    while (result->NextRow());

    TC_LOG_INFO("server.loading", ">> Loaded " SZFMTD " creatures in %u ms", _creatureDataStore.size(), GetMSTimeDiffToNow(oldMSTime));
}

void ObjectMgr::AddCreatureToGrid(ObjectGuid::LowType guid, CreatureData const* data)
{
    uint32 mask = data->spawnMask;
    for (uint8 i = 0; mask != 0; i++, mask >>= 1)
    {
        if (mask & 1)
        {
            CellCoord cellCoord = Trinity::ComputeCellCoord(data->posX, data->posY);
            CellObjectGuids& cell_guids = _mapObjectGuidsStore[MAKE_PAIR32(data->mapid, i)][cellCoord.GetId()];
            cell_guids.creatures.insert(guid);
        }
    }
}

void ObjectMgr::RemoveCreatureFromGrid(ObjectGuid::LowType guid, CreatureData const* data)
{
    uint32 mask = data->spawnMask;
    for (uint8 i = 0; mask != 0; i++, mask >>= 1)
    {
        if (mask & 1)
        {
            CellCoord cellCoord = Trinity::ComputeCellCoord(data->posX, data->posY);
            CellObjectGuids& cell_guids = _mapObjectGuidsStore[MAKE_PAIR32(data->mapid, i)][cellCoord.GetId()];
            cell_guids.creatures.erase(guid);
        }
    }
}

ObjectGuid::LowType ObjectMgr::AddGOData(uint32 entry, uint32 mapId, float x, float y, float z, float o, uint32 spawntimedelay, float rotation0, float rotation1, float rotation2, float rotation3)
{
    GameObjectTemplate const* goinfo = GetGameObjectTemplate(entry);
    if (!goinfo)
        return UI64LIT(0);

    Map* map = sMapMgr->CreateBaseMap(mapId);
    if (!map)
        return UI64LIT(0);

    ObjectGuid::LowType guid = GenerateGameObjectSpawnId();
    GameObjectData& data = NewGOData(guid);
    data.id             = entry;
    data.mapid          = mapId;
    data.posX           = x;
    data.posY           = y;
    data.posZ           = z;
    data.orientation    = o;
    data.rotation.x     = rotation0;
    data.rotation.y     = rotation1;
    data.rotation.z     = rotation2;
    data.rotation.w     = rotation3;
    data.spawntimesecs  = spawntimedelay;
    data.animprogress   = 100;
    data.spawnMask      = 1;
    data.go_state       = GO_STATE_READY;
    data.phaseMask      = PHASEMASK_NORMAL;
    data.artKit         = goinfo->type == GAMEOBJECT_TYPE_CONTROL_ZONE ? 21 : 0;
    data.dbData = false;

    AddGameobjectToGrid(guid, &data);

    // Spawn if necessary (loaded grids only)
    // We use spawn coords to spawn
    if (!map->Instanceable() && map->IsGridLoaded(x, y))
    {
        GameObject* go = new GameObject;
        if (!go->LoadGameObjectFromDB(guid, map))
        {
            TC_LOG_ERROR("misc", "AddGOData: cannot add gameobject entry %u to map", entry);
            delete go;
            return UI64LIT(0);
        }
    }

    TC_LOG_DEBUG("maps", "AddGOData: dbguid " UI64FMTD " entry %u map %u x %f y %f z %f o %f", guid, entry, mapId, x, y, z, o);

    return guid;
}

ObjectGuid::LowType ObjectMgr::AddCreatureData(uint32 entry, uint32 mapId, float x, float y, float z, float o, uint32 spawntimedelay /*= 0*/)
{
    CreatureTemplate const* cInfo = GetCreatureTemplate(entry);
    if (!cInfo)
        return UI64LIT(0);

    uint32 level = cInfo->minlevel == cInfo->maxlevel ? cInfo->minlevel : urand(cInfo->minlevel, cInfo->maxlevel); // Only used for extracting creature base stats
    CreatureBaseStats const* stats = GetCreatureBaseStats(level, cInfo->unit_class);
    Map* map = sMapMgr->CreateBaseMap(mapId);
    if (!map)
        return UI64LIT(0);

    ObjectGuid::LowType guid = GenerateCreatureSpawnId();
    CreatureData& data = NewOrExistCreatureData(guid);
    data.id = entry;
    data.mapid = mapId;
    data.displayid = 0;
    data.equipmentId = 0;
    data.posX = x;
    data.posY = y;
    data.posZ = z;
    data.orientation = o;
    data.spawntimesecs = spawntimedelay;
    data.spawndist = 0;
    data.currentwaypoint = 0;
    data.curhealth = stats->GenerateHealth(cInfo);
    data.curmana = stats->GenerateMana(cInfo);
    data.movementType = cInfo->MovementType;
    data.spawnMask = 1;
    data.phaseMask = PHASEMASK_NORMAL;
    data.dbData = false;
    data.npcflag = cInfo->npcflag;
    data.unit_flags = cInfo->unit_flags;
    data.dynamicflags = cInfo->dynamicflags;

    AddCreatureToGrid(guid, &data);

    // We use spawn coords to spawn
    if (!map->Instanceable() && !map->IsRemovalGrid(x, y))
    {
        Creature* creature = new Creature();
        if (!creature->LoadCreatureFromDB(guid, map))
        {
            TC_LOG_ERROR("misc", "AddCreature: Cannot add creature entry %u to map", entry);
            delete creature;
            return UI64LIT(0);
        }
    }

    return guid;
}

void ObjectMgr::LoadGameobjects()
{
    uint32 oldMSTime = getMSTime();

    //                                                0                1   2    3           4           5           6
    QueryResult result = WorldDatabase.Query("SELECT gameobject.guid, id, map, position_x, position_y, position_z, orientation, "
    //   7          8          9          10         11             12            13     14         15          16
        "rotation0, rotation1, rotation2, rotation3, spawntimesecs, animprogress, state, spawnMask, eventEntry, pool_entry, "
    //   17       18          19
        "phaseid, phasegroup, ScriptName "
        "FROM gameobject LEFT OUTER JOIN game_event_gameobject ON gameobject.guid = game_event_gameobject.guid "
        "LEFT OUTER JOIN pool_gameobject ON gameobject.guid = pool_gameobject.guid");

    if (!result)
    {
        TC_LOG_ERROR("server.loading", ">> Loaded 0 gameobjects. DB table `gameobject` is empty.");
        return;
    }

    // build single time for check spawnmask
    std::map<uint32, uint32> spawnMasks;
    for (auto& mapDifficultyPair : sDB2Manager.GetMapDifficulties())
        for (auto& difficultyPair : mapDifficultyPair.second)
            spawnMasks[mapDifficultyPair.first] |= (1 << difficultyPair.first);

    _gameObjectDataStore.rehash(result->GetRowCount());

    do
    {
        Field* fields = result->Fetch();

        ObjectGuid::LowType guid = fields[0].GetUInt64();
        uint32 entry        = fields[1].GetUInt32();

        GameObjectTemplate const* gInfo = GetGameObjectTemplate(entry);
        if (!gInfo)
        {
            TC_LOG_ERROR("sql.sql", "Table `gameobject` has gameobject (GUID: " UI64FMTD ") with non existing gameobject entry %u, skipped.", guid, entry);
            continue;
        }

        if (!gInfo->displayId)
        {
            switch (gInfo->type)
            {
                case GAMEOBJECT_TYPE_TRAP:
                case GAMEOBJECT_TYPE_SPELL_FOCUS:
                    break;
                default:
                    TC_LOG_ERROR("sql.sql", "Gameobject (GUID: " UI64FMTD " Entry %u GoType: %u) doesn't have a displayId (%u), not loaded.", guid, entry, gInfo->type, gInfo->displayId);
                    break;
            }
        }

        if (gInfo->displayId && !sGameObjectDisplayInfoStore.LookupEntry(gInfo->displayId))
        {
            TC_LOG_ERROR("sql.sql", "Gameobject (GUID: " UI64FMTD " Entry %u GoType: %u) has an invalid displayId (%u), not loaded.", guid, entry, gInfo->type, gInfo->displayId);
            continue;
        }

        GameObjectData& data = _gameObjectDataStore[guid];

        data.id             = entry;
        data.mapid          = fields[2].GetUInt16();
        data.posX           = fields[3].GetFloat();
        data.posY           = fields[4].GetFloat();
        data.posZ           = fields[5].GetFloat();
        data.orientation    = fields[6].GetFloat();
        data.rotation.x     = fields[7].GetFloat();
        data.rotation.y     = fields[8].GetFloat();
        data.rotation.z     = fields[9].GetFloat();
        data.rotation.w     = fields[10].GetFloat();
        data.spawntimesecs  = fields[11].GetInt32();

        MapEntry const* mapEntry = sMapStore.LookupEntry(data.mapid);
        if (!mapEntry)
        {
            TC_LOG_ERROR("sql.sql", "Table `gameobject` has gameobject (GUID: " UI64FMTD " Entry: %u) spawned on a non-existed map (Id: %u), skip", guid, data.id, data.mapid);
            continue;
        }

        if (sWorld->getBoolConfig(CONFIG_GAME_OBJECT_CHECK_INVALID_POSITION))
            if (VMAP::IVMapManager* vmgr = VMAP::VMapFactory::createOrGetVMapManager())
            {
                if (vmgr->isMapLoadingEnabled() && !IsTransportMap(data.mapid))
                {
                    GridCoord gridCoord = Trinity::ComputeGridCoord(data.posX, data.posY);
                    int gx = (MAX_NUMBER_OF_GRIDS - 1) - gridCoord.x_coord;
                    int gy = (MAX_NUMBER_OF_GRIDS - 1) - gridCoord.y_coord;

                    bool exists = vmgr->existsMap((sWorld->GetDataPath() + "vmaps").c_str(), data.mapid, gx, gy);
                    if (!exists)
                        TC_LOG_ERROR("sql.sql", "Table `gameobject` has gameobject (GUID: " UI64FMTD " Entry: %u MapID: %u) spawned on a possible invalid position (X: %f Y: %f Z: %f)",
                            guid, data.id, data.mapid, data.posX, data.posY, data.posZ);
                }
            }

        if (data.spawntimesecs == 0 && gInfo->IsDespawnAtAction())
        {
            TC_LOG_ERROR("sql.sql", "Table `gameobject` has gameobject (GUID: " UI64FMTD " Entry: %u) with `spawntimesecs` (0) value, but the gameobejct is marked as despawnable at action.", guid, data.id);
        }

        data.animprogress   = fields[12].GetUInt8();
        data.artKit         = 0;

        uint32 go_state     = fields[13].GetUInt8();
        if (go_state >= MAX_GO_STATE)
        {
            if (gInfo->type != GAMEOBJECT_TYPE_TRANSPORT || go_state > GO_STATE_TRANSPORT_ACTIVE + MAX_GO_STATE_TRANSPORT_STOP_FRAMES)
            {
                TC_LOG_ERROR("sql.sql", "Table `gameobject` has gameobject (GUID: " UI64FMTD " Entry: %u) with invalid `state` (%u) value, skip", guid, data.id, go_state);
                continue;
            }
        }
        data.go_state       = GOState(go_state);

        data.spawnMask      = fields[14].GetUInt32();

        if (!IsTransportMap(data.mapid) && data.spawnMask & ~spawnMasks[data.mapid])
            TC_LOG_ERROR("sql.sql", "Table `gameobject` has gameobject (GUID: " UI64FMTD " Entry: %u) that has wrong spawn mask %u including unsupported difficulty modes for map (Id: %u), skip", guid, data.id, data.spawnMask, data.mapid);

        int16 gameEvent     = fields[15].GetInt8();
        uint32 PoolId       = fields[16].GetUInt32();
        data.phaseid        = fields[17].GetUInt32();
        data.phaseGroup     = fields[18].GetUInt32();

        if (data.phaseGroup && data.phaseid)
        {
            TC_LOG_ERROR("sql.sql", "Table `gameobject` have gameobject (GUID: " UI64FMTD " Entry: %u) with both `phaseid` and `phasegroup` set, `phasegroup` set to 0", guid, data.id);
            data.phaseGroup = 0;
        }

        if (data.phaseid)
        {
            if (!sPhaseStore.LookupEntry(data.phaseid))
            {
                TC_LOG_ERROR("sql.sql", "Table `gameobject` have gameobject (GUID: " UI64FMTD " Entry: %u) with `phaseid` %u does not exist, set to 0", guid, data.id, data.phaseid);
                data.phaseid = 0;
            }
        }

        if (data.phaseGroup)
        {
            if (sDB2Manager.GetPhasesForGroup(data.phaseGroup).empty())
            {
                TC_LOG_ERROR("sql.sql", "Table `gameobject` have gameobject (GUID: " UI64FMTD " Entry: %u) with `phaseGroup` %u does not exist, set to 0", guid, data.id, data.phaseGroup);
                data.phaseGroup = 0;
            }
        }

        data.ScriptId = GetScriptId(fields[19].GetString());
        if (!data.ScriptId)
            data.ScriptId = gInfo->ScriptId;

        if (std::abs(data.orientation) > 2 * float(M_PI))
        {
            TC_LOG_ERROR("sql.sql", "Table `gameobject` has gameobject (GUID: " UI64FMTD " Entry: %u) with abs(`orientation`) > 2*PI (orientation is expressed in radians), normalized.", guid, data.id);
            data.orientation = Position::NormalizeOrientation(data.orientation);
        }

        if (data.rotation.x < -1.0f || data.rotation.x > 1.0f)
        {
            TC_LOG_ERROR("sql.sql", "Table `gameobject` has gameobject (GUID: " UI64FMTD " Entry: %u) with invalid rotationX (%f) value, skip", guid, data.id, data.rotation.x);
            continue;
        }

        if (data.rotation.y < -1.0f || data.rotation.y > 1.0f)
        {
            TC_LOG_ERROR("sql.sql", "Table `gameobject` has gameobject (GUID: " UI64FMTD " Entry: %u) with invalid rotationY (%f) value, skip", guid, data.id, data.rotation.y);
            continue;
        }

        if (data.rotation.z < -1.0f || data.rotation.z > 1.0f)
        {
            TC_LOG_ERROR("sql.sql", "Table `gameobject` has gameobject (GUID: " UI64FMTD " Entry: %u) with invalid rotationZ (%f) value, skip", guid, data.id, data.rotation.z);
            continue;
        }

        if (data.rotation.w < -1.0f || data.rotation.w > 1.0f)
        {
            TC_LOG_ERROR("sql.sql", "Table `gameobject` has gameobject (GUID: " UI64FMTD " Entry: %u) with invalid rotationW (%f) value, skip", guid, data.id, data.rotation.w);
            continue;
        }

        if (!MapManager::IsValidMapCoord(data.mapid, data.posX, data.posY, data.posZ, data.orientation))
        {
            TC_LOG_ERROR("sql.sql", "Table `gameobject` has gameobject (GUID: " UI64FMTD " Entry: %u) with invalid coordinates, skip", guid, data.id);
            continue;
        }

        data.phaseMask = 1;

        if (sWorld->getBoolConfig(CONFIG_CALCULATE_GAMEOBJECT_ZONE_AREA_DATA))
        {
            uint32 zoneId = 0;
            uint32 areaId = 0;
            sMapMgr->GetZoneAndAreaId(zoneId, areaId, data.mapid, data.posX, data.posY, data.posZ);

            PreparedStatement* stmt = WorldDatabase.GetPreparedStatement(WORLD_UPD_GAMEOBJECT_ZONE_AREA_DATA);

            stmt->setUInt32(0, zoneId);
            stmt->setUInt32(1, areaId);
            stmt->setUInt64(2, guid);

            WorldDatabase.Execute(stmt);
        }

        if (gameEvent == 0 && PoolId == 0)                      // if not this is to be managed by GameEvent System or Pool system
            AddGameobjectToGrid(guid, &data);
    }
    while (result->NextRow());

    TC_LOG_INFO("server.loading", ">> Loaded " SZFMTD " gameobjects in %u ms", _gameObjectDataStore.size(), GetMSTimeDiffToNow(oldMSTime));
}

void ObjectMgr::AddGameobjectToGrid(ObjectGuid::LowType guid, GameObjectData const* data)
{
    uint32 mask = data->spawnMask;
    for (uint8 i = 0; mask != 0; i++, mask >>= 1)
    {
        if (mask & 1)
        {
            CellCoord cellCoord = Trinity::ComputeCellCoord(data->posX, data->posY);
            CellObjectGuids& cell_guids = _mapObjectGuidsStore[MAKE_PAIR32(data->mapid, i)][cellCoord.GetId()];
            cell_guids.gameobjects.insert(guid);
        }
    }
}

void ObjectMgr::RemoveGameobjectFromGrid(ObjectGuid::LowType guid, GameObjectData const* data)
{
    uint32 mask = data->spawnMask;
    for (uint8 i = 0; mask != 0; i++, mask >>= 1)
    {
        if (mask & 1)
        {
            CellCoord cellCoord = Trinity::ComputeCellCoord(data->posX, data->posY);
            CellObjectGuids& cell_guids = _mapObjectGuidsStore[MAKE_PAIR32(data->mapid, i)][cellCoord.GetId()];
            cell_guids.gameobjects.erase(guid);
        }
    }
}

// name must be checked to correctness (if received) before call this function
ObjectGuid ObjectMgr::GetPlayerGUIDByName(std::string const& name)
{
    PreparedStatement* stmt = CharacterDatabase.GetPreparedStatement(CHAR_SEL_GUID_BY_NAME);
    stmt->setString(0, name);

    if (PreparedQueryResult result = CharacterDatabase.Query(stmt))
        return ObjectGuid::Create<HighGuid::Player>((*result)[0].GetUInt64());

    return ObjectGuid::Empty;
}

bool ObjectMgr::GetPlayerNameByGUID(ObjectGuid const& guid, std::string& name)
{
    CharacterInfo const* characterInfo = sWorld->GetCharacterInfo(guid);
    if (!characterInfo)
        return false;

    name = characterInfo->Name;
    return true;
}

bool ObjectMgr::GetPlayerNameAndClassByGUID(ObjectGuid const& guid, std::string& name, uint8& _class)
{
    if (CharacterInfo const* characterInfo = sWorld->GetCharacterInfo(guid))
    {
        name = characterInfo->Name;
        _class = characterInfo->Class;
        return true;
    }

    return false;
}

uint32 ObjectMgr::GetPlayerTeamByGUID(ObjectGuid const& guid)
{
    if (CharacterInfo const* characterInfo = sWorld->GetCharacterInfo(guid))
        return Player::TeamForRace(characterInfo->Race);

    return 0;
}

uint32 ObjectMgr::GetPlayerAccountIdByGUID(ObjectGuid const& guid)
{
    if (CharacterInfo const* characterInfo = sWorld->GetCharacterInfo(guid))
        return characterInfo->AccountId;

    return 0;
}

uint32 ObjectMgr::GetPlayerAccountIdByPlayerName(std::string const& name)
{
    PreparedStatement* stmt = CharacterDatabase.GetPreparedStatement(CHAR_SEL_ACCOUNT_BY_NAME);
    stmt->setString(0, name);

    if (PreparedQueryResult result = CharacterDatabase.Query(stmt))
        return (*result)[0].GetUInt32();

    return 0;
}

uint32 FillMaxDurability(uint32 itemClass, uint32 itemSubClass, uint32 inventoryType, uint32 quality, uint32 itemLevel)
{
    if (itemClass != ITEM_CLASS_ARMOR && itemClass != ITEM_CLASS_WEAPON)
        return 0;

    static float const qualityMultipliers[MAX_ITEM_QUALITY] =
    {
        0.92f, 0.92f, 0.92f, 1.11f, 1.32f, 1.61f, 0.0f, 0.0f
    };

    static float const armorMultipliers[MAX_INVTYPE] =
    {
        0.00f, // INVTYPE_NON_EQUIP
        0.60f, // INVTYPE_HEAD
        0.00f, // INVTYPE_NECK
        0.60f, // INVTYPE_SHOULDERS
        0.00f, // INVTYPE_BODY
        1.00f, // INVTYPE_CHEST
        0.33f, // INVTYPE_WAIST
        0.72f, // INVTYPE_LEGS
        0.48f, // INVTYPE_FEET
        0.33f, // INVTYPE_WRISTS
        0.33f, // INVTYPE_HANDS
        0.00f, // INVTYPE_FINGER
        0.00f, // INVTYPE_TRINKET
        0.00f, // INVTYPE_WEAPON
        0.72f, // INVTYPE_SHIELD
        0.00f, // INVTYPE_RANGED
        0.00f, // INVTYPE_CLOAK
        0.00f, // INVTYPE_2HWEAPON
        0.00f, // INVTYPE_BAG
        0.00f, // INVTYPE_TABARD
        1.00f, // INVTYPE_ROBE
        0.00f, // INVTYPE_WEAPONMAINHAND
        0.00f, // INVTYPE_WEAPONOFFHAND
        0.00f, // INVTYPE_HOLDABLE
        0.00f, // INVTYPE_AMMO
        0.00f, // INVTYPE_THROWN
        0.00f, // INVTYPE_RANGEDRIGHT
        0.00f, // INVTYPE_QUIVER
        0.00f, // INVTYPE_RELIC
    };

    static float const weaponMultipliers[MAX_ITEM_SUBCLASS_WEAPON] =
    {
        0.91f, // ITEM_SUBCLASS_WEAPON_AXE
        1.00f, // ITEM_SUBCLASS_WEAPON_AXE2
        1.00f, // ITEM_SUBCLASS_WEAPON_BOW
        1.00f, // ITEM_SUBCLASS_WEAPON_GUN
        0.91f, // ITEM_SUBCLASS_WEAPON_MACE
        1.00f, // ITEM_SUBCLASS_WEAPON_MACE2
        1.00f, // ITEM_SUBCLASS_WEAPON_POLEARM
        0.91f, // ITEM_SUBCLASS_WEAPON_SWORD
        1.00f, // ITEM_SUBCLASS_WEAPON_SWORD2
        1.00f, // ITEM_SUBCLASS_WEAPON_WARGLAIVES
        1.00f, // ITEM_SUBCLASS_WEAPON_STAFF
        0.00f, // ITEM_SUBCLASS_WEAPON_EXOTIC
        0.00f, // ITEM_SUBCLASS_WEAPON_EXOTIC2
        0.66f, // ITEM_SUBCLASS_WEAPON_FIST_WEAPON
        0.00f, // ITEM_SUBCLASS_WEAPON_MISCELLANEOUS
        0.66f, // ITEM_SUBCLASS_WEAPON_DAGGER
        0.00f, // ITEM_SUBCLASS_WEAPON_THROWN
        0.00f, // ITEM_SUBCLASS_WEAPON_SPEAR
        1.00f, // ITEM_SUBCLASS_WEAPON_CROSSBOW
        0.66f, // ITEM_SUBCLASS_WEAPON_WAND
        0.66f, // ITEM_SUBCLASS_WEAPON_FISHING_POLE
    };

    float levelPenalty = 1.0f;
    if (itemLevel <= 28)
        levelPenalty = 0.966f - float(28u - itemLevel) / 54.0f;

    if (itemClass == ITEM_CLASS_ARMOR)
    {
        if (inventoryType > INVTYPE_ROBE)
            return 0;

        return 5 * uint32(round(25.0f * qualityMultipliers[quality] * armorMultipliers[inventoryType] * levelPenalty));
    }

    return 5 * uint32(round(18.0f * qualityMultipliers[quality] * weaponMultipliers[itemSubClass] * levelPenalty));
};

void FillDisenchantFields(uint32* disenchantID, uint32* requiredDisenchantSkill, ItemTemplate const& itemTemplate)
{
    *disenchantID = 0;
    *(int32*)requiredDisenchantSkill = -1;
    if ((itemTemplate.GetFlags() & (ITEM_FLAG_CONJURED | ITEM_FLAG_NO_DISENCHANT)) ||
        itemTemplate.GetBonding() == BIND_QUEST || itemTemplate.GetArea() || itemTemplate.GetMap() ||
        itemTemplate.GetMaxStackSize() > 1 ||
        itemTemplate.GetQuality() < ITEM_QUALITY_UNCOMMON || itemTemplate.GetQuality() > ITEM_QUALITY_EPIC ||
        !(itemTemplate.GetClass() == ITEM_CLASS_ARMOR || itemTemplate.GetClass() == ITEM_CLASS_WEAPON) ||
        !(Item::GetSpecialPrice(&itemTemplate) || sDB2Manager.HasItemCurrencyCost(itemTemplate.GetId())))
        return;

    for (uint32 i = 0; i < sItemDisenchantLootStore.GetNumRows(); ++i)
    {
        ItemDisenchantLootEntry const* disenchant = sItemDisenchantLootStore.LookupEntry(i);
        if (!disenchant)
            continue;

        if (disenchant->ItemClass == itemTemplate.GetClass() &&
            disenchant->ItemQuality == itemTemplate.GetQuality() &&
            disenchant->MinItemLevel <= itemTemplate.GetBaseItemLevel() &&
            disenchant->MaxItemLevel >= itemTemplate.GetBaseItemLevel())
        {
            if (i == 60 || i == 61)   // epic item disenchant ilvl range 66-99 (classic)
            {
                if (itemTemplate.GetBaseRequiredLevel() > 60 || itemTemplate.GetRequiredSkillRank() > 300)
                    continue;                                   // skip to epic item disenchant ilvl range 90-199 (TBC)
            }
            else if (i == 66 || i == 67)  // epic item disenchant ilvl range 90-199 (TBC)
            {
                if (itemTemplate.GetBaseRequiredLevel() <= 60 || (itemTemplate.GetRequiredSkill() && itemTemplate.GetRequiredSkillRank() <= 300))
                    continue;
            }

            *disenchantID = i;
            *requiredDisenchantSkill = disenchant->RequiredDisenchantSkill;
            return;
        }
    }
}

struct ItemSpecStats
{
    uint32 ItemType;
    uint32 ItemSpecStatTypes[MAX_ITEM_PROTO_STATS];
    uint32 ItemSpecStatCount;

    ItemSpecStats(ItemEntry const* item, ItemSparseEntry const* sparse) : ItemType(0), ItemSpecStatCount(0)
    {
        memset(ItemSpecStatTypes, -1, sizeof(ItemSpecStatTypes));

        if (item->Class == ITEM_CLASS_WEAPON)
        {
            ItemType = 5;
            switch (item->SubClass)
            {
                case ITEM_SUBCLASS_WEAPON_AXE:
                    AddStat(ITEM_SPEC_STAT_ONE_HANDED_AXE);
                    break;
                case ITEM_SUBCLASS_WEAPON_AXE2:
                    AddStat(ITEM_SPEC_STAT_TWO_HANDED_AXE);
                    break;
                case ITEM_SUBCLASS_WEAPON_BOW:
                    AddStat(ITEM_SPEC_STAT_BOW);
                    break;
                case ITEM_SUBCLASS_WEAPON_GUN:
                    AddStat(ITEM_SPEC_STAT_GUN);
                    break;
                case ITEM_SUBCLASS_WEAPON_MACE:
                    AddStat(ITEM_SPEC_STAT_ONE_HANDED_MACE);
                    break;
                case ITEM_SUBCLASS_WEAPON_MACE2:
                    AddStat(ITEM_SPEC_STAT_TWO_HANDED_MACE);
                    break;
                case ITEM_SUBCLASS_WEAPON_POLEARM:
                    AddStat(ITEM_SPEC_STAT_POLEARM);
                    break;
                case ITEM_SUBCLASS_WEAPON_SWORD:
                    AddStat(ITEM_SPEC_STAT_ONE_HANDED_SWORD);
                    break;
                case ITEM_SUBCLASS_WEAPON_SWORD2:
                    AddStat(ITEM_SPEC_STAT_TWO_HANDED_SWORD);
                    break;
                case ITEM_SUBCLASS_WEAPON_WARGLAIVES:
                    AddStat(ITEM_SPEC_STAT_WARGLAIVES);
                    break;
                case ITEM_SUBCLASS_WEAPON_STAFF:
                    AddStat(ITEM_SPEC_STAT_STAFF);
                    break;
                case ITEM_SUBCLASS_WEAPON_FIST_WEAPON:
                    AddStat(ITEM_SPEC_STAT_FIST_WEAPON);
                    break;
                case ITEM_SUBCLASS_WEAPON_DAGGER:
                    AddStat(ITEM_SPEC_STAT_DAGGER);
                    break;
                case ITEM_SUBCLASS_WEAPON_THROWN:
                    AddStat(ITEM_SPEC_STAT_THROWN);
                    break;
                case ITEM_SUBCLASS_WEAPON_CROSSBOW:
                    AddStat(ITEM_SPEC_STAT_CROSSBOW);
                    break;
                case ITEM_SUBCLASS_WEAPON_WAND:
                    AddStat(ITEM_SPEC_STAT_WAND);
                    break;
                default:
                    break;
            }
        }
        else if (item->Class == ITEM_CLASS_ARMOR)
        {
            switch (item->SubClass)
            {
                case ITEM_SUBCLASS_ARMOR_CLOTH:
                    if (sparse->InventoryType != INVTYPE_CLOAK)
                    {
                        ItemType = 1;
                        break;
                    }

                    ItemType = 0;
                    AddStat(ITEM_SPEC_STAT_CLOAK);
                    break;
                case ITEM_SUBCLASS_ARMOR_LEATHER:
                    ItemType = 2;
                    break;
                case ITEM_SUBCLASS_ARMOR_MAIL:
                    ItemType = 3;
                    break;
                case ITEM_SUBCLASS_ARMOR_PLATE:
                    ItemType = 4;
                    break;
                default:
                    if (item->SubClass == ITEM_SUBCLASS_ARMOR_SHIELD)
                    {
                        ItemType = 6;
                        AddStat(ITEM_SPEC_STAT_SHIELD);
                    }
                    else if (item->SubClass > ITEM_SUBCLASS_ARMOR_SHIELD && item->SubClass <= ITEM_SUBCLASS_ARMOR_RELIC)
                    {
                        ItemType = 6;
                        AddStat(ITEM_SPEC_STAT_RELIC);
                    }
                    else
                        ItemType = 0;
                    break;
            }
        }
        else if (item->Class == ITEM_CLASS_GEM)
        {
            ItemType = 7;
            if (GemPropertiesEntry const* gem = sGemPropertiesStore.LookupEntry(sparse->GemProperties))
            {
                if (gem->Type & SOCKET_COLOR_RELIC_IRON)
                    AddStat(ITEM_SPEC_STAT_RELIC_IRON);
                if (gem->Type & SOCKET_COLOR_RELIC_BLOOD)
                    AddStat(ITEM_SPEC_STAT_RELIC_BLOOD);
                if (gem->Type & SOCKET_COLOR_RELIC_SHADOW)
                    AddStat(ITEM_SPEC_STAT_RELIC_SHADOW);
                if (gem->Type & SOCKET_COLOR_RELIC_FEL)
                    AddStat(ITEM_SPEC_STAT_RELIC_FEL);
                if (gem->Type & SOCKET_COLOR_RELIC_ARCANE)
                    AddStat(ITEM_SPEC_STAT_RELIC_ARCANE);
                if (gem->Type & SOCKET_COLOR_RELIC_FROST)
                    AddStat(ITEM_SPEC_STAT_RELIC_FROST);
                if (gem->Type & SOCKET_COLOR_RELIC_FIRE)
                    AddStat(ITEM_SPEC_STAT_RELIC_FIRE);
                if (gem->Type & SOCKET_COLOR_RELIC_WATER)
                    AddStat(ITEM_SPEC_STAT_RELIC_WATER);
                if (gem->Type & SOCKET_COLOR_RELIC_LIFE)
                    AddStat(ITEM_SPEC_STAT_RELIC_LIFE);
                if (gem->Type & SOCKET_COLOR_RELIC_WIND)
                    AddStat(ITEM_SPEC_STAT_RELIC_WIND);
                if (gem->Type & SOCKET_COLOR_RELIC_HOLY)
                    AddStat(ITEM_SPEC_STAT_RELIC_HOLY);
            }
        }
        else
            ItemType = 0;

        for (uint32 i = 0; i < MAX_ITEM_PROTO_STATS; ++i)
            if (sparse->ItemStatType[i] != -1)
                AddModStat(sparse->ItemStatType[i]);
    }

    void AddStat(ItemSpecStat statType)
    {
        if (ItemSpecStatCount >= MAX_ITEM_PROTO_STATS)
            return;

        for (uint32 i = 0; i < MAX_ITEM_PROTO_STATS; ++i)
            if (ItemSpecStatTypes[i] == uint32(statType))
                return;

        ItemSpecStatTypes[ItemSpecStatCount++] = statType;
    }

    void AddModStat(int32 itemStatType)
    {
        switch (itemStatType)
        {
            case ITEM_MOD_AGILITY:
                AddStat(ITEM_SPEC_STAT_AGILITY);
                break;
            case ITEM_MOD_STRENGTH:
                AddStat(ITEM_SPEC_STAT_STRENGTH);
                break;
            case ITEM_MOD_INTELLECT:
                AddStat(ITEM_SPEC_STAT_INTELLECT);
                break;
            case ITEM_MOD_DODGE_RATING:
                AddStat(ITEM_SPEC_STAT_DODGE);
                break;
            case ITEM_MOD_PARRY_RATING:
                AddStat(ITEM_SPEC_STAT_PARRY);
                break;
            case ITEM_MOD_CRIT_MELEE_RATING:
            case ITEM_MOD_CRIT_RANGED_RATING:
            case ITEM_MOD_CRIT_SPELL_RATING:
            case ITEM_MOD_CRIT_RATING:
                AddStat(ITEM_SPEC_STAT_CRIT);
                break;
            case ITEM_MOD_HASTE_RATING:
                AddStat(ITEM_SPEC_STAT_HASTE);
                break;
            case ITEM_MOD_HIT_RATING:
                AddStat(ITEM_SPEC_STAT_HIT);
                break;
            case ITEM_MOD_EXTRA_ARMOR:
                AddStat(ITEM_SPEC_STAT_BONUS_ARMOR);
                break;
            case ITEM_MOD_AGI_STR_INT:
                AddStat(ITEM_SPEC_STAT_AGILITY);
                AddStat(ITEM_SPEC_STAT_STRENGTH);
                AddStat(ITEM_SPEC_STAT_INTELLECT);
                break;
            case ITEM_MOD_AGI_STR:
                AddStat(ITEM_SPEC_STAT_AGILITY);
                AddStat(ITEM_SPEC_STAT_STRENGTH);
                break;
            case ITEM_MOD_AGI_INT:
                AddStat(ITEM_SPEC_STAT_AGILITY);
                AddStat(ITEM_SPEC_STAT_INTELLECT);
                break;
            case ITEM_MOD_STR_INT:
                AddStat(ITEM_SPEC_STAT_STRENGTH);
                AddStat(ITEM_SPEC_STAT_INTELLECT);
                break;
        }
    }
};

void ObjectMgr::LoadItemTemplates()
{
    uint32 oldMSTime = getMSTime();
    uint32 sparseCount = 0;

    for (ItemSparseEntry const* sparse : sItemSparseStore)
    {
        ItemEntry const* db2Data = sItemStore.LookupEntry(sparse->ID);
        if (!db2Data)
            continue;

        ItemTemplate& itemTemplate = _itemTemplateStore[sparse->ID];

        itemTemplate.BasicData = db2Data;
        itemTemplate.ExtendedData = sparse;

        itemTemplate.MaxDurability = FillMaxDurability(db2Data->Class, db2Data->SubClass, sparse->InventoryType, sparse->Quality, sparse->ItemLevel);
        itemTemplate.ScriptId = 0;
        FillDisenchantFields(&itemTemplate.DisenchantID, &itemTemplate.RequiredDisenchantSkill, itemTemplate);
        itemTemplate.FoodType = 0;
        itemTemplate.MinMoneyLoot = 0;
        itemTemplate.MaxMoneyLoot = 0;
        itemTemplate.FlagsCu = 0;
        itemTemplate.SpellPPMRate = 0.0f;
        itemTemplate.ItemSpecClassMask = 0;

        if (std::vector<ItemSpecOverrideEntry const*> const* itemSpecOverrides = sDB2Manager.GetItemSpecOverrides(sparse->ID))
        {
            for (ItemSpecOverrideEntry const* itemSpecOverride : *itemSpecOverrides)
            {
                if (ChrSpecializationEntry const* specialization = sChrSpecializationStore.LookupEntry(itemSpecOverride->SpecID))
                {
                    itemTemplate.ItemSpecClassMask |= 1 << (specialization->ClassID - 1);
                    itemTemplate.Specializations[0].set(ItemTemplate::CalculateItemSpecBit(specialization));
                    itemTemplate.Specializations[1] |= itemTemplate.Specializations[0];
                    itemTemplate.Specializations[2] |= itemTemplate.Specializations[0];
                }
            }
        }
        else
        {
            ItemSpecStats itemSpecStats(db2Data, sparse);

            for (ItemSpecEntry const* itemSpec : sItemSpecStore)
            {
                if (itemSpecStats.ItemType != itemSpec->ItemType)
                    continue;

                bool hasPrimary = itemSpec->PrimaryStat == ITEM_SPEC_STAT_NONE;
                bool hasSecondary = itemSpec->SecondaryStat == ITEM_SPEC_STAT_NONE;
                for (uint32 i = 0; i < itemSpecStats.ItemSpecStatCount; ++i)
                {
                    if (itemSpecStats.ItemSpecStatTypes[i] == itemSpec->PrimaryStat)
                        hasPrimary = true;
                    if (itemSpecStats.ItemSpecStatTypes[i] == itemSpec->SecondaryStat)
                        hasSecondary = true;
                }

                if (!hasPrimary || !hasSecondary)
                    continue;

                if (ChrSpecializationEntry const* specialization = sChrSpecializationStore.LookupEntry(itemSpec->SpecID))
                {
                    if ((1 << (specialization->ClassID - 1)) & sparse->AllowableClass)
                    {
                        itemTemplate.ItemSpecClassMask |= 1 << (specialization->ClassID - 1);
                        std::size_t specBit = ItemTemplate::CalculateItemSpecBit(specialization);
                        itemTemplate.Specializations[0].set(specBit);
                        if (itemSpec->MaxLevel > 40)
                            itemTemplate.Specializations[1].set(specBit);
                        if (itemSpec->MaxLevel >= 110)
                            itemTemplate.Specializations[2].set(specBit);
                    }
                }
            }
        }

        // Items that have no specializations set can be used by everyone
        for (auto& specs : itemTemplate.Specializations)
            if (specs.count() == 0)
                specs.set();

        ++sparseCount;
    }

    // Load item effects (spells)
    for (ItemEffectEntry const* effectEntry : sItemEffectStore)
    {
        auto itemItr = _itemTemplateStore.find(effectEntry->ItemID);
        if (itemItr == _itemTemplateStore.end())
            continue;

        itemItr->second.Effects.push_back(effectEntry);
    }

    // Check if item templates for DBC referenced character start outfit are present
    std::set<uint32> notFoundOutfit;
    for (CharStartOutfitEntry const* entry : sCharStartOutfitStore)
    {
        for (int j = 0; j < MAX_OUTFIT_ITEMS; ++j)
        {
            if (entry->ItemID[j] <= 0)
                continue;

            uint32 item_id = entry->ItemID[j];

            if (!GetItemTemplate(item_id))
                notFoundOutfit.insert(item_id);
        }
    }

    for (std::set<uint32>::const_iterator itr = notFoundOutfit.begin(); itr != notFoundOutfit.end(); ++itr)
        TC_LOG_ERROR("sql.sql", "Item (Entry: %u) does not exist in `item_template` but is referenced in `CharStartOutfit.dbc`", *itr);

    TC_LOG_INFO("server.loading", ">> Loaded %u item templates in %u ms", sparseCount, GetMSTimeDiffToNow(oldMSTime));
}

void ObjectMgr::LoadItemTemplateAddon()
{
    uint32 oldMSTime = getMSTime();
    uint32 count = 0;

    QueryResult result = WorldDatabase.Query("SELECT Id, FlagsCu, FoodType, MinMoneyLoot, MaxMoneyLoot, SpellPPMChance FROM item_template_addon");
    if (result)
    {
        do
        {
            Field* fields = result->Fetch();
            uint32 itemId = fields[0].GetUInt32();
            if (!GetItemTemplate(itemId))
            {
                TC_LOG_ERROR("sql.sql", "Item %u specified in `item_template_addon` does not exist, skipped.", itemId);
                continue;
            }

            uint32 minMoneyLoot = fields[3].GetUInt32();
            uint32 maxMoneyLoot = fields[4].GetUInt32();
            if (minMoneyLoot > maxMoneyLoot)
            {
                TC_LOG_ERROR("sql.sql", "Minimum money loot specified in `item_template_addon` for item %u was greater than maximum amount, swapping.", itemId);
                std::swap(minMoneyLoot, maxMoneyLoot);
            }
            ItemTemplate& itemTemplate = _itemTemplateStore[itemId];
            itemTemplate.FlagsCu = fields[1].GetUInt32();
            itemTemplate.FoodType = fields[2].GetUInt8();
            itemTemplate.MinMoneyLoot = minMoneyLoot;
            itemTemplate.MaxMoneyLoot = maxMoneyLoot;
            itemTemplate.SpellPPMRate = fields[5].GetFloat();
            ++count;
        } while (result->NextRow());
    }
    TC_LOG_INFO("server.loading", ">> Loaded %u item addon templates in %u ms", count, GetMSTimeDiffToNow(oldMSTime));
}

void ObjectMgr::LoadItemScriptNames()
{
    uint32 oldMSTime = getMSTime();
    uint32 count = 0;

    QueryResult result = WorldDatabase.Query("SELECT Id, ScriptName FROM item_script_names");
    if (result)
    {
        do
        {
            Field* fields = result->Fetch();
            uint32 itemId = fields[0].GetUInt32();
            if (!GetItemTemplate(itemId))
            {
                TC_LOG_ERROR("sql.sql", "Item %u specified in `item_script_names` does not exist, skipped.", itemId);
                continue;
            }

            _itemTemplateStore[itemId].ScriptId = GetScriptId(fields[1].GetString());
            ++count;
        } while (result->NextRow());
    }

    TC_LOG_INFO("server.loading", ">> Loaded %u item script names in %u ms", count, GetMSTimeDiffToNow(oldMSTime));
}

ItemTemplate const* ObjectMgr::GetItemTemplate(uint32 entry) const
{
    ItemTemplateContainer::const_iterator itr = _itemTemplateStore.find(entry);
    if (itr != _itemTemplateStore.end())
        return &(itr->second);
    return nullptr;
}

void ObjectMgr::LoadVehicleTemplateAccessories()
{
    uint32 oldMSTime = getMSTime();

    _vehicleTemplateAccessoryStore.clear();                           // needed for reload case

    uint32 count = 0;

    //                                                  0             1              2          3           4             5
    QueryResult result = WorldDatabase.Query("SELECT `entry`, `accessory_entry`, `seat_id`, `minion`, `summontype`, `summontimer` FROM `vehicle_template_accessory`");

    if (!result)
    {
        TC_LOG_ERROR("server.loading", ">> Loaded 0 vehicle template accessories. DB table `vehicle_template_accessory` is empty.");
        return;
    }

    do
    {
        Field* fields = result->Fetch();

        uint32 entry        = fields[0].GetUInt32();
        uint32 accessory    = fields[1].GetUInt32();
        int8   seatId       = fields[2].GetInt8();
        bool   isMinion     = fields[3].GetBool();
        uint8  summonType   = fields[4].GetUInt8();
        uint32 summonTimer  = fields[5].GetUInt32();

        if (!sObjectMgr->GetCreatureTemplate(entry))
        {
            TC_LOG_ERROR("sql.sql", "Table `vehicle_template_accessory`: creature template entry %u does not exist.", entry);
            continue;
        }

        if (!sObjectMgr->GetCreatureTemplate(accessory))
        {
            TC_LOG_ERROR("sql.sql", "Table `vehicle_template_accessory`: Accessory %u does not exist.", accessory);
            continue;
        }

        if (_spellClickInfoStore.find(entry) == _spellClickInfoStore.end())
        {
            TC_LOG_ERROR("sql.sql", "Table `vehicle_template_accessory`: creature template entry %u has no data in npc_spellclick_spells", entry);
            continue;
        }

        _vehicleTemplateAccessoryStore[entry].push_back(VehicleAccessory(accessory, seatId, isMinion, summonType, summonTimer));

        ++count;
    }
    while (result->NextRow());

    TC_LOG_INFO("server.loading", ">> Loaded %u Vehicle Template Accessories in %u ms", count, GetMSTimeDiffToNow(oldMSTime));
}

void ObjectMgr::LoadVehicleAccessories()
{
    uint32 oldMSTime = getMSTime();

    _vehicleAccessoryStore.clear();                           // needed for reload case

    uint32 count = 0;

    //                                                  0             1             2          3           4             5
    QueryResult result = WorldDatabase.Query("SELECT `guid`, `accessory_entry`, `seat_id`, `minion`, `summontype`, `summontimer` FROM `vehicle_accessory`");

    if (!result)
    {
        TC_LOG_INFO("server.loading", ">> Loaded 0 Vehicle Accessories in %u ms", GetMSTimeDiffToNow(oldMSTime));
        return;
    }

    do
    {
        Field* fields = result->Fetch();

        ObjectGuid::LowType uiGUID = fields[0].GetUInt64();
        uint32 uiAccessory  = fields[1].GetUInt32();
        int8   uiSeat       = int8(fields[2].GetInt16());
        bool   bMinion      = fields[3].GetBool();
        uint8  uiSummonType = fields[4].GetUInt8();
        uint32 uiSummonTimer= fields[5].GetUInt32();

        if (!sObjectMgr->GetCreatureTemplate(uiAccessory))
        {
            TC_LOG_ERROR("sql.sql", "Table `vehicle_accessory`: Accessory %u does not exist.", uiAccessory);
            continue;
        }

        _vehicleAccessoryStore[uiGUID].push_back(VehicleAccessory(uiAccessory, uiSeat, bMinion, uiSummonType, uiSummonTimer));

        ++count;
    }
    while (result->NextRow());

    TC_LOG_INFO("server.loading", ">> Loaded %u Vehicle Accessories in %u ms", count, GetMSTimeDiffToNow(oldMSTime));
}

void ObjectMgr::LoadPetLevelInfo()
{
    uint32 oldMSTime = getMSTime();

    //                                                 0               1      2   3     4    5    6    7     8    9
    QueryResult result = WorldDatabase.Query("SELECT creature_entry, level, hp, mana, str, agi, sta, inte, spi, armor FROM pet_levelstats");

    if (!result)
    {
        TC_LOG_ERROR("server.loading", ">> Loaded 0 level pet stats definitions. DB table `pet_levelstats` is empty.");
        return;
    }

    uint32 count = 0;

    do
    {
        Field* fields = result->Fetch();

        uint32 creature_id = fields[0].GetUInt32();
        if (!sObjectMgr->GetCreatureTemplate(creature_id))
        {
            TC_LOG_ERROR("sql.sql", "Wrong creature id %u in `pet_levelstats` table, ignoring.", creature_id);
            continue;
        }

        uint32 current_level = fields[1].GetUInt8();
        if (current_level > sWorld->getIntConfig(CONFIG_MAX_PLAYER_LEVEL))
        {
            if (current_level > STRONG_MAX_LEVEL)        // hardcoded level maximum
                TC_LOG_ERROR("sql.sql", "Wrong (> %u) level %u in `pet_levelstats` table, ignoring.", STRONG_MAX_LEVEL, current_level);
            else
            {
                TC_LOG_INFO("misc", "Unused (> MaxPlayerLevel in worldserver.conf) level %u in `pet_levelstats` table, ignoring.", current_level);
                ++count;                                // make result loading percent "expected" correct in case disabled detail mode for example.
            }
            continue;
        }
        else if (current_level < 1)
        {
            TC_LOG_ERROR("sql.sql", "Wrong (<1) level %u in `pet_levelstats` table, ignoring.", current_level);
            continue;
        }

        PetLevelInfo*& pInfoMapEntry = _petInfoStore[creature_id];
        if (!pInfoMapEntry)
            pInfoMapEntry = new PetLevelInfo[sWorld->getIntConfig(CONFIG_MAX_PLAYER_LEVEL)];

        // data for level 1 stored in [0] array element, ...
        PetLevelInfo* pLevelInfo = &pInfoMapEntry[current_level-1];

        pLevelInfo->health = fields[2].GetUInt16();
        pLevelInfo->mana   = fields[3].GetUInt16();
        pLevelInfo->armor  = fields[9].GetUInt32();

        for (int i = 0; i < MAX_STATS; i++)
        {
            pLevelInfo->stats[i] = fields[i+4].GetUInt16();
        }

        ++count;
    }
    while (result->NextRow());

    // Fill gaps and check integrity
    for (PetLevelInfoContainer::iterator itr = _petInfoStore.begin(); itr != _petInfoStore.end(); ++itr)
    {
        PetLevelInfo* pInfo = itr->second;

        // fatal error if no level 1 data
        if (!pInfo || pInfo[0].health == 0)
        {
            TC_LOG_ERROR("sql.sql", "Creature %u does not have pet stats data for Level 1!", itr->first);
            exit(1);
        }

        // fill level gaps
        for (uint8 level = 1; level < sWorld->getIntConfig(CONFIG_MAX_PLAYER_LEVEL); ++level)
        {
            if (pInfo[level].health == 0)
            {
                TC_LOG_ERROR("sql.sql", "Creature %u has no data for Level %i pet stats data, using data of Level %i.", itr->first, level + 1, level);
                pInfo[level] = pInfo[level - 1];
            }
        }
    }

    TC_LOG_INFO("server.loading", ">> Loaded %u level pet stats definitions in %u ms", count, GetMSTimeDiffToNow(oldMSTime));
}

PetLevelInfo const* ObjectMgr::GetPetLevelInfo(uint32 creature_id, uint8 level) const
{
    if (level > sWorld->getIntConfig(CONFIG_MAX_PLAYER_LEVEL))
        level = sWorld->getIntConfig(CONFIG_MAX_PLAYER_LEVEL);

    PetLevelInfoContainer::const_iterator itr = _petInfoStore.find(creature_id);
    if (itr == _petInfoStore.end())
        return nullptr;

    return &itr->second[level-1];                           // data for level 1 stored in [0] array element, ...
}

void ObjectMgr::PlayerCreateInfoAddItemHelper(uint32 race_, uint32 class_, uint32 itemId, int32 count)
{
    if (!_playerInfo[race_][class_])
        return;

    if (count > 0)
        _playerInfo[race_][class_]->item.push_back(PlayerCreateInfoItem(itemId, count));
    else
    {
        if (count < -1)
            TC_LOG_ERROR("sql.sql", "Invalid count %i specified on item %u be removed from original player create info (use -1)!", count, itemId);

        for (uint32 gender = 0; gender < GENDER_NONE; ++gender)
        {
            if (CharStartOutfitEntry const* entry = sDB2Manager.GetCharStartOutfitEntry(race_, class_, gender))
            {
                bool found = false;
                for (uint8 x = 0; x < MAX_OUTFIT_ITEMS; ++x)
                {
                    if (entry->ItemID[x] > 0 && uint32(entry->ItemID[x]) == itemId)
                    {
                        found = true;
                        const_cast<CharStartOutfitEntry*>(entry)->ItemID[x] = 0;
                        break;
                    }
                }

                if (!found)
                    TC_LOG_ERROR("sql.sql", "Item %u specified to be removed from original create info not found in dbc!", itemId);
            }
        }
    }
}

void ObjectMgr::LoadPlayerInfo()
{
    // Load playercreate
    {
        uint32 oldMSTime = getMSTime();
        //                                                0     1      2    3        4          5           6
        QueryResult result = WorldDatabase.Query("SELECT race, class, map, zone, position_x, position_y, position_z, orientation FROM playercreateinfo");

        if (!result)
        {
            TC_LOG_ERROR("server.loading", ">> Loaded 0 player create definitions. DB table `playercreateinfo` is empty.");
            exit(1);
        }
        else
        {
            uint32 count = 0;

            do
            {
                Field* fields = result->Fetch();

                uint32 current_race  = fields[0].GetUInt8();
                uint32 current_class = fields[1].GetUInt8();
                uint32 mapId         = fields[2].GetUInt16();
                uint32 areaId        = fields[3].GetUInt32(); // zone
                float  positionX     = fields[4].GetFloat();
                float  positionY     = fields[5].GetFloat();
                float  positionZ     = fields[6].GetFloat();
                float  orientation   = fields[7].GetFloat();

                if (current_race >= MAX_RACES)
                {
                    TC_LOG_ERROR("sql.sql", "Wrong race %u in `playercreateinfo` table, ignoring.", current_race);
                    continue;
                }

                ChrRacesEntry const* rEntry = sChrRacesStore.LookupEntry(current_race);
                if (!rEntry)
                {
                    TC_LOG_ERROR("sql.sql", "Wrong race %u in `playercreateinfo` table, ignoring.", current_race);
                    continue;
                }

                if (current_class >= MAX_CLASSES)
                {
                    TC_LOG_ERROR("sql.sql", "Wrong class %u in `playercreateinfo` table, ignoring.", current_class);
                    continue;
                }

                if (!sChrClassesStore.LookupEntry(current_class))
                {
                    TC_LOG_ERROR("sql.sql", "Wrong class %u in `playercreateinfo` table, ignoring.", current_class);
                    continue;
                }

                // accept DB data only for valid position (and non instanceable)
                if (!MapManager::IsValidMapCoord(mapId, positionX, positionY, positionZ, orientation))
                {
                    TC_LOG_ERROR("sql.sql", "Wrong home position for class %u race %u pair in `playercreateinfo` table, ignoring.", current_class, current_race);
                    continue;
                }

                if (sMapStore.LookupEntry(mapId)->Instanceable())
                {
                    TC_LOG_ERROR("sql.sql", "Home position in instanceable map for class %u race %u pair in `playercreateinfo` table, ignoring.", current_class, current_race);
                    continue;
                }

                PlayerInfo* info = new PlayerInfo();
                info->mapId = mapId;
                info->areaId = areaId;
                info->positionX = positionX;
                info->positionY = positionY;
                info->positionZ = positionZ;
                info->orientation = orientation;
                info->displayId_m = rEntry->MaleDisplayID;
                info->displayId_f = rEntry->FemaleDisplayID;
                _playerInfo[current_race][current_class] = info;

                ++count;
            }
            while (result->NextRow());

            TC_LOG_INFO("server.loading", ">> Loaded %u player create definitions in %u ms", count, GetMSTimeDiffToNow(oldMSTime));
        }
    }

    // Load playercreate items
    TC_LOG_INFO("server.loading", "Loading Player Create Items Data...");
    {
        uint32 oldMSTime = getMSTime();
        //                                                0     1      2       3
        QueryResult result = WorldDatabase.Query("SELECT race, class, itemid, amount FROM playercreateinfo_item");

        if (!result)
        {
            TC_LOG_INFO("server.loading", ">> Loaded 0 custom player create items. DB table `playercreateinfo_item` is empty.");
        }
        else
        {
            uint32 count = 0;

            do
            {
                Field* fields = result->Fetch();

                uint32 current_race = fields[0].GetUInt8();
                if (current_race >= MAX_RACES)
                {
                    TC_LOG_ERROR("sql.sql", "Wrong race %u in `playercreateinfo_item` table, ignoring.", current_race);
                    continue;
                }

                uint32 current_class = fields[1].GetUInt8();
                if (current_class >= MAX_CLASSES)
                {
                    TC_LOG_ERROR("sql.sql", "Wrong class %u in `playercreateinfo_item` table, ignoring.", current_class);
                    continue;
                }

                uint32 item_id = fields[2].GetUInt32();

                if (!GetItemTemplate(item_id))
                {
                    TC_LOG_ERROR("sql.sql", "Item id %u (race %u class %u) in `playercreateinfo_item` table but not listed in `item_template`, ignoring.", item_id, current_race, current_class);
                    continue;
                }

                int32 amount   = fields[3].GetInt8();

                if (!amount)
                {
                    TC_LOG_ERROR("sql.sql", "Item id %u (class %u race %u) have amount == 0 in `playercreateinfo_item` table, ignoring.", item_id, current_race, current_class);
                    continue;
                }

                if (!current_race || !current_class)
                {
                    uint32 min_race = current_race ? current_race : 1;
                    uint32 max_race = current_race ? current_race + 1 : MAX_RACES;
                    uint32 min_class = current_class ? current_class : 1;
                    uint32 max_class = current_class ? current_class + 1 : MAX_CLASSES;
                    for (uint32 r = min_race; r < max_race; ++r)
                        for (uint32 c = min_class; c < max_class; ++c)
                            PlayerCreateInfoAddItemHelper(r, c, item_id, amount);
                }
                else
                    PlayerCreateInfoAddItemHelper(current_race, current_class, item_id, amount);

                ++count;
            }
            while (result->NextRow());

            TC_LOG_INFO("server.loading", ">> Loaded %u custom player create items in %u ms", count, GetMSTimeDiffToNow(oldMSTime));
        }
    }

    // Load playercreate skills
    TC_LOG_INFO("server.loading", "Loading Player Create Skill Data...");
    {
        uint32 oldMSTime = getMSTime();

        for (SkillRaceClassInfoEntry const* rcInfo : sSkillRaceClassInfoStore)
            if (rcInfo->Availability == 1)
                for (uint32 raceIndex = RACE_HUMAN; raceIndex < MAX_RACES; ++raceIndex)
                    if (rcInfo->RaceMask == -1 || ((1 << (raceIndex - 1)) & rcInfo->RaceMask))
                        for (uint32 classIndex = CLASS_WARRIOR; classIndex < MAX_CLASSES; ++classIndex)
                            if (rcInfo->ClassMask == -1 || ((1 << (classIndex - 1)) & rcInfo->ClassMask))
                                if (PlayerInfo* info = _playerInfo[raceIndex][classIndex])
                                    info->skills.push_back(rcInfo);

        TC_LOG_INFO("server.loading", ">> Loaded player create skills in %u ms", GetMSTimeDiffToNow(oldMSTime));
    }

    // Load playercreate custom spells
    TC_LOG_INFO("server.loading", "Loading Player Create Custom Spell Data...");
    {
        uint32 oldMSTime = getMSTime();

        QueryResult result = WorldDatabase.PQuery("SELECT racemask, classmask, Spell FROM playercreateinfo_spell_custom");

        if (!result)
        {
            TC_LOG_ERROR("server.loading", ">> Loaded 0 player create custom spells. DB table `playercreateinfo_spell_custom` is empty.");
        }
        else
        {
            uint32 count = 0;

            do
            {
                Field* fields = result->Fetch();
                uint32 raceMask = fields[0].GetUInt32();
                uint32 classMask = fields[1].GetUInt32();
                uint32 spellId = fields[2].GetUInt32();

                if (raceMask != 0 && !(raceMask & RACEMASK_ALL_PLAYABLE))
                {
                    TC_LOG_ERROR("sql.sql", "Wrong race mask %u in `playercreateinfo_spell_custom` table, ignoring.", raceMask);
                    continue;
                }

                if (classMask != 0 && !(classMask & CLASSMASK_ALL_PLAYABLE))
                {
                    TC_LOG_ERROR("sql.sql", "Wrong class mask %u in `playercreateinfo_spell_custom` table, ignoring.", classMask);
                    continue;
                }

                for (uint32 raceIndex = RACE_HUMAN; raceIndex < MAX_RACES; ++raceIndex)
                {
                    if (raceMask == 0 || ((1 << (raceIndex - 1)) & raceMask))
                    {
                        for (uint32 classIndex = CLASS_WARRIOR; classIndex < MAX_CLASSES; ++classIndex)
                        {
                            if (classMask == 0 || ((1 << (classIndex - 1)) & classMask))
                            {
                                if (PlayerInfo* info = _playerInfo[raceIndex][classIndex])
                                {
                                    info->customSpells.push_back(spellId);
                                    ++count;
                                }
                                // We need something better here, the check is not accounting for spells used by multiple races/classes but not all of them.
                                // Either split the masks per class, or per race, which kind of kills the point yet.
                                // else if (raceMask != 0 && classMask != 0)
                                //     TC_LOG_ERROR("sql.sql", "Racemask/classmask (%u/%u) combination was found containing an invalid race/class combination (%u/%u) in `%s` (Spell %u), ignoring.", raceMask, classMask, raceIndex, classIndex, tableName.c_str(), spellId);
                            }
                        }
                    }
                }
            }
            while (result->NextRow());

            TC_LOG_INFO("server.loading", ">> Loaded %u custom player create spells in %u ms", count, GetMSTimeDiffToNow(oldMSTime));
        }
    }

    // Load playercreate cast spell
    TC_LOG_INFO("server.loading", "Loading Player Create Cast Spell Data...");
    {
        uint32 oldMSTime = getMSTime();

        QueryResult result = WorldDatabase.PQuery("SELECT raceMask, classMask, spell FROM playercreateinfo_cast_spell");

        if (!result)
            TC_LOG_ERROR("server.loading", ">> Loaded 0 player create cast spells. DB table `playercreateinfo_cast_spell` is empty.");
        else
        {
            uint32 count = 0;

            do
            {
                Field* fields       = result->Fetch();
                uint32 raceMask     = fields[0].GetUInt32();
                uint32 classMask    = fields[1].GetUInt32();
                uint32 spellId      = fields[2].GetUInt32();

                if (raceMask != 0 && !(raceMask & RACEMASK_ALL_PLAYABLE))
                {
                    TC_LOG_ERROR("sql.sql", "Wrong race mask %u in `playercreateinfo_cast_spell` table, ignoring.", raceMask);
                    continue;
                }

                if (classMask != 0 && !(classMask & CLASSMASK_ALL_PLAYABLE))
                {
                    TC_LOG_ERROR("sql.sql", "Wrong class mask %u in `playercreateinfo_cast_spell` table, ignoring.", classMask);
                    continue;
                }

                for (uint32 raceIndex = RACE_HUMAN; raceIndex < MAX_RACES; ++raceIndex)
                {
                    if (raceMask == 0 || ((1 << (raceIndex - 1)) & raceMask))
                    {
                        for (uint32 classIndex = CLASS_WARRIOR; classIndex < MAX_CLASSES; ++classIndex)
                        {
                            if (classMask == 0 || ((1 << (classIndex - 1)) & classMask))
                            {
                                if (PlayerInfo* info = _playerInfo[raceIndex][classIndex])
                                {
                                    info->castSpells.push_back(spellId);
                                    ++count;
                                }
                            }
                        }
                    }
                }
            } while (result->NextRow());

            TC_LOG_INFO("server.loading", ">> Loaded %u player create cast spells in %u ms", count, GetMSTimeDiffToNow(oldMSTime));
        }
    }

    // Load playercreate actions
    TC_LOG_INFO("server.loading", "Loading Player Create Action Data...");
    {
        uint32 oldMSTime = getMSTime();

        //                                                0     1      2       3       4
        QueryResult result = WorldDatabase.Query("SELECT race, class, button, action, type FROM playercreateinfo_action");

        if (!result)
        {
            TC_LOG_ERROR("server.loading", ">> Loaded 0 player create actions. DB table `playercreateinfo_action` is empty.");
        }
        else
        {
            uint32 count = 0;

            do
            {
                Field* fields = result->Fetch();

                uint32 current_race = fields[0].GetUInt8();
                if (current_race >= MAX_RACES)
                {
                    TC_LOG_ERROR("sql.sql", "Wrong race %u in `playercreateinfo_action` table, ignoring.", current_race);
                    continue;
                }

                uint32 current_class = fields[1].GetUInt8();
                if (current_class >= MAX_CLASSES)
                {
                    TC_LOG_ERROR("sql.sql", "Wrong class %u in `playercreateinfo_action` table, ignoring.", current_class);
                    continue;
                }

                if (PlayerInfo* info = _playerInfo[current_race][current_class])
                    info->action.push_back(PlayerCreateInfoAction(fields[2].GetUInt16(), fields[3].GetUInt32(), fields[4].GetUInt16()));

                ++count;
            }
            while (result->NextRow());

            TC_LOG_INFO("server.loading", ">> Loaded %u player create actions in %u ms", count, GetMSTimeDiffToNow(oldMSTime));
        }
    }

    // Loading levels data (class/race dependent)
    TC_LOG_INFO("server.loading", "Loading Player Create Level Stats Data...");
    {
        uint32 oldMSTime = getMSTime();

        //                                                 0     1      2      3    4    5    6
        QueryResult result  = WorldDatabase.Query("SELECT race, class, level, str, agi, sta, inte FROM player_levelstats");

        if (!result)
        {
            TC_LOG_ERROR("server.loading", ">> Loaded 0 level stats definitions. DB table `player_levelstats` is empty.");
            exit(1);
        }

        uint32 count = 0;

        do
        {
            Field* fields = result->Fetch();

            uint32 current_race = fields[0].GetUInt8();
            if (current_race >= MAX_RACES)
            {
                TC_LOG_ERROR("sql.sql", "Wrong race %u in `player_levelstats` table, ignoring.", current_race);
                continue;
            }

            uint32 current_class = fields[1].GetUInt8();
            if (current_class >= MAX_CLASSES)
            {
                TC_LOG_ERROR("sql.sql", "Wrong class %u in `player_levelstats` table, ignoring.", current_class);
                continue;
            }

            uint32 current_level = fields[2].GetUInt8();
            if (current_level > sWorld->getIntConfig(CONFIG_MAX_PLAYER_LEVEL))
            {
                if (current_level > STRONG_MAX_LEVEL)        // hardcoded level maximum
                    TC_LOG_ERROR("sql.sql", "Wrong (> %u) level %u in `player_levelstats` table, ignoring.", STRONG_MAX_LEVEL, current_level);
                else
                {
                    TC_LOG_INFO("misc", "Unused (> MaxPlayerLevel in worldserver.conf) level %u in `player_levelstats` table, ignoring.", current_level);
                    ++count;                                // make result loading percent "expected" correct in case disabled detail mode for example.
                }
                continue;
            }

            if (PlayerInfo* info = _playerInfo[current_race][current_class])
            {
                if (!info->levelInfo)
                    info->levelInfo = new PlayerLevelInfo[sWorld->getIntConfig(CONFIG_MAX_PLAYER_LEVEL)];

                PlayerLevelInfo& levelInfo = info->levelInfo[current_level - 1];
                for (int i = 0; i < MAX_STATS; i++)
                    levelInfo.stats[i] = fields[i + 3].GetUInt16();
            }

            ++count;
        }
        while (result->NextRow());

        // Fill gaps and check integrity
        for (int race = 0; race < MAX_RACES; ++race)
        {
            // skip non existed races
            if (!sChrRacesStore.LookupEntry(race))
                continue;

            for (int class_ = 0; class_ < MAX_CLASSES; ++class_)
            {
                // skip non existed classes
                if (!sChrClassesStore.LookupEntry(class_))
                    continue;

                PlayerInfo* info = _playerInfo[race][class_];
                if (!info)
                    continue;

                // skip expansion races if not playing with expansion
                if (sWorld->getIntConfig(CONFIG_EXPANSION) < EXPANSION_THE_BURNING_CRUSADE && (race == RACE_BLOODELF || race == RACE_DRAENEI))
                    continue;

                // skip expansion classes if not playing with expansion
                if (sWorld->getIntConfig(CONFIG_EXPANSION) < EXPANSION_WRATH_OF_THE_LICH_KING && class_ == CLASS_DEATH_KNIGHT)
                    continue;

                // skip expansion races if not playing with expansion
                if (sWorld->getIntConfig(CONFIG_EXPANSION) < EXPANSION_CATACLYSM && (race == RACE_GOBLIN || race == RACE_WORGEN))
                    continue;

                if (sWorld->getIntConfig(CONFIG_EXPANSION) < EXPANSION_MISTS_OF_PANDARIA && (race == RACE_PANDAREN_NEUTRAL || race == RACE_PANDAREN_HORDE || race == RACE_PANDAREN_ALLIANCE))
                    continue;

                if (sWorld->getIntConfig(CONFIG_EXPANSION) < EXPANSION_LEGION && class_ == CLASS_DEMON_HUNTER)
                    continue;

                // fatal error if no level 1 data
                if (!info->levelInfo || info->levelInfo[0].stats[0] == 0)
                {
                    TC_LOG_ERROR("sql.sql", "Race %i Class %i Level 1 does not have stats data!", race, class_);
                    exit(1);
                }

                // fill level gaps
                for (uint8 level = 1; level < sWorld->getIntConfig(CONFIG_MAX_PLAYER_LEVEL); ++level)
                {
                    if (info->levelInfo[level].stats[0] == 0)
                    {
                        TC_LOG_ERROR("sql.sql", "Race %i Class %i Level %i does not have stats data. Using stats data of level %i.", race, class_, level + 1, level);
                        info->levelInfo[level] = info->levelInfo[level - 1];
                    }
                }
            }
        }

        TC_LOG_INFO("server.loading", ">> Loaded %u level stats definitions in %u ms", count, GetMSTimeDiffToNow(oldMSTime));
    }

    // Loading xp per level data
    TC_LOG_INFO("server.loading", "Loading Player Create XP Data...");
    {
        uint32 oldMSTime = getMSTime();

        _playerXPperLevel.resize(sXpGameTable.GetTableRowCount(), 0);

        //                                               0      1
        QueryResult result = WorldDatabase.Query("SELECT Level, Experience FROM player_xp_for_level");

        // load the DBC's levels at first...
        for (uint32 level = 1; level < sXpGameTable.GetTableRowCount(); ++level)
            _playerXPperLevel[level] = sXpGameTable.GetRow(level)->Total;

        uint32 count = 0;

        // ...overwrite if needed (custom values)
        if (result)
        {
            do
            {
                Field* fields = result->Fetch();

                uint32 current_level = fields[0].GetUInt8();
                uint32 current_xp = fields[1].GetUInt32();

                if (current_level >= sWorld->getIntConfig(CONFIG_MAX_PLAYER_LEVEL))
                {
                    if (current_level > STRONG_MAX_LEVEL)        // hardcoded level maximum
                        TC_LOG_ERROR("sql.sql", "Wrong (> %u) level %u in `player_xp_for_level` table, ignoring.", STRONG_MAX_LEVEL, current_level);
                    else
                    {
                        TC_LOG_INFO("misc", "Unused (> MaxPlayerLevel in worldserver.conf) level %u in `player_xp_for_level` table, ignoring.", current_level);
                        ++count;                                // make result loading percent "expected" correct in case disabled detail mode for example.
                    }
                    continue;
                }
                //PlayerXPperLevel
                _playerXPperLevel[current_level] = current_xp;
                ++count;
            } while (result->NextRow());
        }

        // fill level gaps - only accounting levels > MAX_LEVEL
        for (uint8 level = 1; level < sWorld->getIntConfig(CONFIG_MAX_PLAYER_LEVEL); ++level)
        {
            if (_playerXPperLevel[level] == 0)
            {
                TC_LOG_ERROR("sql.sql", "Level %i does not have XP for level data. Using data of level [%i] + 12000.", level + 1, level);
                _playerXPperLevel[level] = _playerXPperLevel[level - 1] + 12000;
            }
        }

        TC_LOG_INFO("server.loading", ">> Loaded %u xp for level definition(s) from database in %u ms", count, GetMSTimeDiffToNow(oldMSTime));
    }
}

void ObjectMgr::GetPlayerClassLevelInfo(uint32 class_, uint8 level, uint32& baseMana) const
{
    if (level < 1 || class_ >= MAX_CLASSES)
        return;

    if (level > sWorld->getIntConfig(CONFIG_MAX_PLAYER_LEVEL))
        level = sWorld->getIntConfig(CONFIG_MAX_PLAYER_LEVEL);

    GtBaseMPEntry const* mp = sBaseMPGameTable.GetRow(level);
    if (!mp)
    {
        TC_LOG_ERROR("misc", "Tried to get non-existant Class-Level combination data for base hp/mp. Class %u Level %u", class_, level);
        return;
    }

    baseMana = uint32(GetGameTableColumnForClass(mp, class_));
}

void ObjectMgr::GetPlayerLevelInfo(uint32 race, uint32 class_, uint8 level, PlayerLevelInfo* info) const
{
    if (level < 1 || race >= MAX_RACES || class_ >= MAX_CLASSES)
        return;

    PlayerInfo const* pInfo = _playerInfo[race][class_];
    if (!pInfo)
        return;

    if (level <= sWorld->getIntConfig(CONFIG_MAX_PLAYER_LEVEL))
        *info = pInfo->levelInfo[level-1];
    else
        BuildPlayerLevelInfo(race, class_, level, info);
}

void ObjectMgr::BuildPlayerLevelInfo(uint8 race, uint8 _class, uint8 level, PlayerLevelInfo* info) const
{
    // base data (last known level)
    *info = _playerInfo[race][_class]->levelInfo[sWorld->getIntConfig(CONFIG_MAX_PLAYER_LEVEL)-1];

    // if conversion from uint32 to uint8 causes unexpected behaviour, change lvl to uint32
    for (uint8 lvl = sWorld->getIntConfig(CONFIG_MAX_PLAYER_LEVEL)-1; lvl < level; ++lvl)
    {
        switch (_class)
        {
            case CLASS_WARRIOR:
                info->stats[STAT_STRENGTH]  += (lvl > 23 ? 2: (lvl > 1  ? 1: 0));
                info->stats[STAT_STAMINA]   += (lvl > 23 ? 2: (lvl > 1  ? 1: 0));
                info->stats[STAT_AGILITY]   += (lvl > 36 ? 1: (lvl > 6 && (lvl%2) ? 1: 0));
                info->stats[STAT_INTELLECT] += (lvl > 9 && !(lvl%2) ? 1: 0);
                break;
            case CLASS_PALADIN:
                info->stats[STAT_STRENGTH]  += (lvl > 3  ? 1: 0);
                info->stats[STAT_STAMINA]   += (lvl > 33 ? 2: (lvl > 1 ? 1: 0));
                info->stats[STAT_AGILITY]   += (lvl > 38 ? 1: (lvl > 7 && !(lvl%2) ? 1: 0));
                info->stats[STAT_INTELLECT] += (lvl > 6 && (lvl%2) ? 1: 0);
                break;
            case CLASS_HUNTER:
                info->stats[STAT_STRENGTH]  += (lvl > 4  ? 1: 0);
                info->stats[STAT_STAMINA]   += (lvl > 4  ? 1: 0);
                info->stats[STAT_AGILITY]   += (lvl > 33 ? 2: (lvl > 1 ? 1: 0));
                info->stats[STAT_INTELLECT] += (lvl > 8 && (lvl%2) ? 1: 0);
                break;
            case CLASS_ROGUE:
                info->stats[STAT_STRENGTH]  += (lvl > 5  ? 1: 0);
                info->stats[STAT_STAMINA]   += (lvl > 4  ? 1: 0);
                info->stats[STAT_AGILITY]   += (lvl > 16 ? 2: (lvl > 1 ? 1: 0));
                info->stats[STAT_INTELLECT] += (lvl > 8 && !(lvl%2) ? 1: 0);
                break;
            case CLASS_PRIEST:
                info->stats[STAT_STRENGTH]  += (lvl > 9 && !(lvl%2) ? 1: 0);
                info->stats[STAT_STAMINA]   += (lvl > 5  ? 1: 0);
                info->stats[STAT_AGILITY]   += (lvl > 38 ? 1: (lvl > 8 && (lvl%2) ? 1: 0));
                info->stats[STAT_INTELLECT] += (lvl > 22 ? 2: (lvl > 1 ? 1: 0));
                break;
            case CLASS_SHAMAN:
                info->stats[STAT_STRENGTH]  += (lvl > 34 ? 1: (lvl > 6 && (lvl%2) ? 1: 0));
                info->stats[STAT_STAMINA]   += (lvl > 4 ? 1: 0);
                info->stats[STAT_AGILITY]   += (lvl > 7 && !(lvl%2) ? 1: 0);
                info->stats[STAT_INTELLECT] += (lvl > 5 ? 1: 0);
                break;
            case CLASS_MAGE:
                info->stats[STAT_STRENGTH]  += (lvl > 9 && !(lvl%2) ? 1: 0);
                info->stats[STAT_STAMINA]   += (lvl > 5  ? 1: 0);
                info->stats[STAT_AGILITY]   += (lvl > 9 && !(lvl%2) ? 1: 0);
                info->stats[STAT_INTELLECT] += (lvl > 24 ? 2: (lvl > 1 ? 1: 0));
                break;
            case CLASS_WARLOCK:
                info->stats[STAT_STRENGTH]  += (lvl > 9 && !(lvl%2) ? 1: 0);
                info->stats[STAT_STAMINA]   += (lvl > 38 ? 2: (lvl > 3 ? 1: 0));
                info->stats[STAT_AGILITY]   += (lvl > 9 && !(lvl%2) ? 1: 0);
                info->stats[STAT_INTELLECT] += (lvl > 33 ? 2: (lvl > 2 ? 1: 0));
                break;
            case CLASS_DRUID:
                info->stats[STAT_STRENGTH]  += (lvl > 38 ? 2: (lvl > 6 && (lvl%2) ? 1: 0));
                info->stats[STAT_STAMINA]   += (lvl > 32 ? 2: (lvl > 4 ? 1: 0));
                info->stats[STAT_AGILITY]   += (lvl > 38 ? 2: (lvl > 8 && (lvl%2) ? 1: 0));
                info->stats[STAT_INTELLECT] += (lvl > 38 ? 3: (lvl > 4 ? 1: 0));
        }
    }
}

void ObjectMgr::LoadQuests()
{
    uint32 oldMSTime = getMSTime();

    // For reload case
    for (QuestMap::const_iterator itr=_questTemplates.begin(); itr != _questTemplates.end(); ++itr)
        delete itr->second;
    _questTemplates.clear();
    _questObjectives.clear();
    _worldQuestStore.clear();

    mExclusiveQuestGroups.clear();

    QueryResult result = WorldDatabase.Query("SELECT "
        //0  1          2           3               4         5            6            7                  8                9                   10
        "ID, QuestType, QuestLevel, QuestPackageID, MinLevel, QuestSortID, QuestInfoID, SuggestedGroupNum, RewardNextQuest, RewardXPDifficulty, RewardXPMultiplier, "
        //11          12                     13                     14                15                   16                   17                   18           19           20               21
        "RewardMoney, RewardMoneyDifficulty, RewardMoneyMultiplier, RewardBonusMoney, RewardDisplaySpell1, RewardDisplaySpell2, RewardDisplaySpell3, RewardSpell, RewardHonor, RewardKillHonor, StartItem, "
        //22                         23                          24                        25     26
        "RewardArtifactXPDifficulty, RewardArtifactXPMultiplier, RewardArtifactCategoryID, Flags, FlagsEx, "
        //27          28             29         30                 31           32             33         34
        "RewardItem1, RewardAmount1, ItemDrop1, ItemDropQuantity1, RewardItem2, RewardAmount2, ItemDrop2, ItemDropQuantity2, "
        //35          36             37         38                 39           40             41         42
        "RewardItem3, RewardAmount3, ItemDrop3, ItemDropQuantity3, RewardItem4, RewardAmount4, ItemDrop4, ItemDropQuantity4, "
        //43                  44                         45                          46                   47                         48
        "RewardChoiceItemID1, RewardChoiceItemQuantity1, RewardChoiceItemDisplayID1, RewardChoiceItemID2, RewardChoiceItemQuantity2, RewardChoiceItemDisplayID2, "
        //49                  50                         51                          52                   53                         54
        "RewardChoiceItemID3, RewardChoiceItemQuantity3, RewardChoiceItemDisplayID3, RewardChoiceItemID4, RewardChoiceItemQuantity4, RewardChoiceItemDisplayID4, "
        //55                  56                         57                          58                   59                         60
        "RewardChoiceItemID5, RewardChoiceItemQuantity5, RewardChoiceItemDisplayID5, RewardChoiceItemID6, RewardChoiceItemQuantity6, RewardChoiceItemDisplayID6, "
        //61           62    63    64           65           66                 67                 68                 69             70
        "POIContinent, POIx, POIy, POIPriority, RewardTitle, RewardArenaPoints, RewardSkillLineID, RewardNumSkillUps, PortraitGiver, PortraitTurnIn, "
        //71               72                   73                      74                75                   76                   77                      78
        "RewardFactionID1, RewardFactionValue1, RewardFactionOverride1, RewardFactionCapIn1, RewardFactionID2, RewardFactionValue2, RewardFactionOverride2, RewardFactionCapIn2, "
        //79               80                   81                      82                   83                84                   85                      86
        "RewardFactionID3, RewardFactionValue3, RewardFactionOverride3, RewardFactionCapIn3, RewardFactionID4, RewardFactionValue4, RewardFactionOverride4, RewardFactionCapIn4, "
        //87               88                   89                      90                   91
        "RewardFactionID5, RewardFactionValue5, RewardFactionOverride5, RewardFactionCapIn5, RewardFactionFlags, "
        //92                93                  94                 95                  96                 97                  98                 99
        "RewardCurrencyID1, RewardCurrencyQty1, RewardCurrencyID2, RewardCurrencyQty2, RewardCurrencyID3, RewardCurrencyQty3, RewardCurrencyID4, RewardCurrencyQty4, "
        //100                101                 102          103          104             105            106
        "AcceptedSoundKitID, CompleteSoundKitID, AreaGroupID, TimeAllowed, AllowableRaces, QuestRewardID, Expansion, "
        //107      108             109               110              111                112                113                 114                 115
        "LogTitle, LogDescription, QuestDescription, AreaDescription, PortraitGiverText, PortraitGiverName, PortraitTurnInText, PortraitTurnInName, QuestCompletionLog"
        " FROM quest_template");
    if (!result)
    {
        TC_LOG_ERROR("server.loading", ">> Loaded 0 quests definitions. DB table `quest_template` is empty.");
        return;
    }

    // create multimap previous quest for each existed quest
    // some quests can have many previous maps set by NextQuestId in previous quest
    // for example set of race quests can lead to single not race specific quest
    do
    {
        Field* fields = result->Fetch();

        Quest* newQuest = new Quest(fields);
        _questTemplates[newQuest->GetQuestId()] = newQuest;

        if (newQuest->IsWorldQuest())
            _worldQuestStore[newQuest->QuestInfoID].push_back(newQuest->GetQuestId());
    } while (result->NextRow());

    // Load `quest_details`
    //                                   0   1       2       3       4       5            6            7            8
    result = WorldDatabase.Query("SELECT ID, Emote1, Emote2, Emote3, Emote4, EmoteDelay1, EmoteDelay2, EmoteDelay3, EmoteDelay4 FROM quest_details");

    if (!result)
    {
        TC_LOG_ERROR("server.loading", ">> Loaded 0 quest details. DB table `quest_details` is empty.");
    }
    else
    {
        do
        {
            Field* fields = result->Fetch();
            uint32 questId = fields[0].GetUInt32();

            auto itr = _questTemplates.find(questId);
            if (itr != _questTemplates.end())
                itr->second->LoadQuestDetails(fields);
            else
                TC_LOG_ERROR("server.loading", "Table `quest_details` has data for quest %u but such quest does not exist", questId);
        } while (result->NextRow());
    }

    // Load `quest_request_items`
    //                                   0   1                2                  3                     4                       5
    result = WorldDatabase.Query("SELECT ID, EmoteOnComplete, EmoteOnIncomplete, EmoteOnCompleteDelay, EmoteOnIncompleteDelay, CompletionText FROM quest_request_items");

    if (!result)
    {
        TC_LOG_ERROR("server.loading", ">> Loaded 0 quest request items. DB table `quest_request_items` is empty.");
    }
    else
    {
        do
        {
            Field* fields = result->Fetch();
            uint32 questId = fields[0].GetUInt32();

            auto itr = _questTemplates.find(questId);
            if (itr != _questTemplates.end())
                itr->second->LoadQuestRequestItems(fields);
            else
                TC_LOG_ERROR("server.loading", "Table `quest_request_items` has data for quest %u but such quest does not exist", questId);
        } while (result->NextRow());
    }

    // Load `quest_offer_reward`
    //                                   0   1       2       3       4       5            6            7            8            9
    result = WorldDatabase.Query("SELECT ID, Emote1, Emote2, Emote3, Emote4, EmoteDelay1, EmoteDelay2, EmoteDelay3, EmoteDelay4, RewardText FROM quest_offer_reward");

    if (!result)
    {
        TC_LOG_ERROR("server.loading", ">> Loaded 0 quest reward emotes. DB table `quest_offer_reward` is empty.");
    }
    else
    {
        do
        {
            Field* fields = result->Fetch();
            uint32 questId = fields[0].GetUInt32();

            auto itr = _questTemplates.find(questId);
            if (itr != _questTemplates.end())
                itr->second->LoadQuestOfferReward(fields);
            else
                TC_LOG_ERROR("server.loading", "Table `quest_offer_reward` has data for quest %u but such quest does not exist", questId);
        } while (result->NextRow());
    }

    // Load `quest_template_addon`
    //                                   0   1         2                 3              4            5            6               7                     8
    result = WorldDatabase.Query("SELECT ID, MaxLevel, AllowableClasses, SourceSpellID, PrevQuestID, NextQuestID, ExclusiveGroup, RewardMailTemplateID, RewardMailDelay, "
        //9               10                   11                     12                     13                   14                   15                 16                     17
        "RequiredSkillID, RequiredSkillPoints, RequiredMinRepFaction, RequiredMaxRepFaction, RequiredMinRepValue, RequiredMaxRepValue, ProvidedItemCount, RewardMailSenderEntry, SpecialFlags FROM quest_template_addon LEFT JOIN quest_mail_sender ON Id=QuestId");

    if (!result)
    {
        TC_LOG_ERROR("server.loading", ">> Loaded 0 quest template addons. DB table `quest_template_addon` is empty.");
    }
    else
    {
        do
        {
            Field* fields = result->Fetch();
            uint32 questId = fields[0].GetUInt32();

            auto itr = _questTemplates.find(questId);
            if (itr != _questTemplates.end())
                itr->second->LoadQuestTemplateAddon(fields);
            else
                TC_LOG_ERROR("server.loading", "Table `quest_template_addon` has data for quest %u but such quest does not exist", questId);
        } while (result->NextRow());
    }

    // Load `quest_objectives`
    //                                   0   1        2     3             4         5       6      7       8                  9
    result = WorldDatabase.Query("SELECT ID, QuestID, Type, StorageIndex, ObjectID, Amount, Flags, Flags2, ProgressBarWeight, Description FROM quest_objectives ORDER BY `Order` ASC, StorageIndex ASC");

    if (!result)
    {
        TC_LOG_ERROR("server.loading", ">> Loaded 0 quest objectives. DB table `quest_objectives` is empty.");
    }
    else
    {
        do
        {
            Field* fields = result->Fetch();
            uint32 questId = fields[1].GetUInt32();

            auto itr = _questTemplates.find(questId);
            if (itr != _questTemplates.end())
                itr->second->LoadQuestObjective(fields);
            else
                TC_LOG_ERROR("server.loading", "Table `quest_objectives` has objective for quest %u but such quest does not exist", questId);
        } while (result->NextRow());
    }

    // Load `quest_visual_effect` join table with quest_objectives because visual effects are based on objective ID (core stores objectives by their index in quest)
    //                                   0     1     2          3        4
    result = WorldDatabase.Query("SELECT v.ID, o.ID, o.QuestID, v.Index, v.VisualEffect FROM quest_visual_effect AS v LEFT JOIN quest_objectives AS o ON v.ID = o.ID ORDER BY v.Index DESC");

    if (!result)
    {
        TC_LOG_ERROR("server.loading", ">> Loaded 0 quest visual effects. DB table `quest_visual_effect` is empty.");
    }
    else
    {
        do
        {
            Field* fields = result->Fetch();
            uint32 vID = fields[0].GetUInt32();
            uint32 oID = fields[1].GetUInt32();

            if (!vID)
            {
                TC_LOG_ERROR("server.loading", "Table `quest_visual_effect` has visual effect for null objective id");
                continue;
            }

            // objID will be null if match for table join is not found
            if (vID != oID)
            {
                TC_LOG_ERROR("server.loading", "Table `quest_visual_effect` has visual effect for objective %u but such objective does not exist.", vID);
                continue;
            }

            uint32 questId = fields[2].GetUInt32();

            // Do not throw error here because error for non existing quest is thrown while loading quest objectives. we do not need duplication
            auto itr = _questTemplates.find(questId);
            if (itr != _questTemplates.end())
                itr->second->LoadQuestObjectiveVisualEffect(fields);
        } while (result->NextRow());
    }

    std::map<uint32, uint32> usedMailTemplates;

    // Post processing
    for (QuestMap::iterator iter = _questTemplates.begin(); iter != _questTemplates.end(); ++iter)
    {
        // skip post-loading checks for disabled quests
        if (DisableMgr::IsDisabledFor(DISABLE_TYPE_QUEST, iter->first, nullptr))
            continue;

        Quest* qinfo = iter->second;

        // additional quest integrity checks (GO, creature_template and item_template must be loaded already)

        if (qinfo->GetQuestType() >= MAX_QUEST_TYPES)
            TC_LOG_ERROR("sql.sql", "Quest %u has `Method` = %u, expected values are 0, 1 or 2.", qinfo->GetQuestId(), qinfo->GetQuestType());

        if (qinfo->SpecialFlags & ~QUEST_SPECIAL_FLAGS_DB_ALLOWED)
        {
            TC_LOG_ERROR("sql.sql", "Quest %u has `SpecialFlags` = %u > max allowed value. Correct `SpecialFlags` to value <= %u",
                qinfo->GetQuestId(), qinfo->SpecialFlags, QUEST_SPECIAL_FLAGS_DB_ALLOWED);
            qinfo->SpecialFlags &= QUEST_SPECIAL_FLAGS_DB_ALLOWED;
        }

        if (qinfo->Flags & QUEST_FLAGS_DAILY && qinfo->Flags & QUEST_FLAGS_WEEKLY)
        {
            TC_LOG_ERROR("sql.sql", "Weekly Quest %u is marked as daily quest in `Flags`, removed daily flag.", qinfo->GetQuestId());
            qinfo->Flags &= ~QUEST_FLAGS_DAILY;
        }

        if (qinfo->Flags & QUEST_FLAGS_DAILY)
        {
            if (!(qinfo->SpecialFlags & QUEST_SPECIAL_FLAGS_REPEATABLE))
            {
                TC_LOG_DEBUG("sql.sql", "Daily Quest %u not marked as repeatable in `SpecialFlags`, added.", qinfo->GetQuestId());
                qinfo->SpecialFlags |= QUEST_SPECIAL_FLAGS_REPEATABLE;
            }
        }

        if (qinfo->Flags & QUEST_FLAGS_WEEKLY)
        {
            if (!(qinfo->SpecialFlags & QUEST_SPECIAL_FLAGS_REPEATABLE))
            {
                TC_LOG_DEBUG("sql.sql", "Weekly Quest %u not marked as repeatable in `SpecialFlags`, added.", qinfo->GetQuestId());
                qinfo->SpecialFlags |= QUEST_SPECIAL_FLAGS_REPEATABLE;
            }
        }

        if (qinfo->SpecialFlags & QUEST_SPECIAL_FLAGS_MONTHLY)
        {
            if (!(qinfo->SpecialFlags & QUEST_SPECIAL_FLAGS_REPEATABLE))
            {
                TC_LOG_DEBUG("sql.sql", "Monthly quest %u not marked as repeatable in `SpecialFlags`, added.", qinfo->GetQuestId());
                qinfo->SpecialFlags |= QUEST_SPECIAL_FLAGS_REPEATABLE;
            }
        }

        if (qinfo->Flags & QUEST_FLAGS_TRACKING)
        {
            // at auto-reward can be rewarded only RewardChoiceItemId[0]
            for (int j = 1; j < QUEST_REWARD_CHOICES_COUNT; ++j )
            {
                if (uint32 id = qinfo->RewardChoiceItemId[j])
                {
                    TC_LOG_ERROR("sql.sql", "Quest %u has `RewardChoiceItemId%d` = %u but item from `RewardChoiceItemId%d` can't be rewarded with quest flag QUEST_FLAGS_TRACKING.",
                        qinfo->GetQuestId(), j+1, id, j+1);
                    // no changes, quest ignore this data
                }
            }
        }

        if (qinfo->MinLevel == -1 || qinfo->MinLevel > DEFAULT_MAX_LEVEL)
        {
            TC_LOG_ERROR("sql.sql", "Quest %u should be disabled because `MinLevel` = %i", qinfo->GetQuestId(), int32(qinfo->MinLevel));
            // no changes needed, sending -1 in SMSG_QUEST_QUERY_RESPONSE is valid
        }

        // client quest log visual (area case)
        if (qinfo->QuestSortID > 0)
        {
            if (!sAreaTableStore.LookupEntry(qinfo->QuestSortID))
            {
                TC_LOG_ERROR("sql.sql", "Quest %u has `QuestSortID` = %u (zone case) but zone with this id does not exist.",
                    qinfo->GetQuestId(), qinfo->QuestSortID);
                // no changes, quest not dependent from this value but can have problems at client
            }
        }
        // client quest log visual (sort case)
        if (qinfo->QuestSortID < 0)
        {
            QuestSortEntry const* qSort = sQuestSortStore.LookupEntry(-int32(qinfo->QuestSortID));
            if (!qSort)
            {
                TC_LOG_ERROR("sql.sql", "Quest %u has `QuestSortID` = %i (sort case) but quest sort with this id does not exist.",
                    qinfo->GetQuestId(), qinfo->QuestSortID);
                // no changes, quest not dependent from this value but can have problems at client (note some may be 0, we must allow this so no check)
            }
            //check for proper RequiredSkillId value (skill case)
            if (uint32 skill_id = SkillByQuestSort(-int32(qinfo->QuestSortID)))
            {
                if (qinfo->RequiredSkillId != skill_id)
                {
                    TC_LOG_ERROR("sql.sql", "Quest %u has `QuestSortID` = %i but `RequiredSkillId` does not have a corresponding value (%d).",
                        qinfo->GetQuestId(), qinfo->QuestSortID, skill_id);
                    //override, and force proper value here?
                }
            }
        }

        // AllowableClasses, can be 0/CLASSMASK_ALL_PLAYABLE to allow any class
        if (qinfo->AllowableClasses)
        {
            if (!(qinfo->AllowableClasses & CLASSMASK_ALL_PLAYABLE))
            {
                TC_LOG_ERROR("sql.sql", "Quest %u does not contain any playable classes in `AllowableClasses` (%u), value set to 0 (all classes).", qinfo->GetQuestId(), qinfo->AllowableClasses);
                qinfo->AllowableClasses = 0;
            }
        }
        // AllowableRaces, can be -1/RACEMASK_ALL_PLAYABLE to allow any race
        if (qinfo->AllowableRaces != -1)
        {
            if (qinfo->AllowableRaces > 0 && !(uint32(qinfo->AllowableRaces) & RACEMASK_ALL_PLAYABLE))
            {
                TC_LOG_ERROR("sql.sql", "Quest %u does not contain any playable races in `AllowableRaces` (%d), value set to 0 (all races).", qinfo->GetQuestId(), qinfo->AllowableRaces);
                qinfo->AllowableRaces = -1;
            }
        }
        // RequiredSkillId, can be 0
        if (qinfo->RequiredSkillId)
        {
            if (!sSkillLineStore.LookupEntry(qinfo->RequiredSkillId))
            {
                TC_LOG_ERROR("sql.sql", "Quest %u has `RequiredSkillId` = %u but this skill does not exist",
                    qinfo->GetQuestId(), qinfo->RequiredSkillId);
            }
        }

        if (qinfo->RequiredSkillPoints)
        {
            if (qinfo->RequiredSkillPoints > sWorld->GetConfigMaxSkillValue())
            {
                TC_LOG_ERROR("sql.sql", "Quest %u has `RequiredSkillPoints` = %u but max possible skill is %u, quest can't be done.",
                    qinfo->GetQuestId(), qinfo->RequiredSkillPoints, sWorld->GetConfigMaxSkillValue());
                // no changes, quest can't be done for this requirement
            }
        }
        // else Skill quests can have 0 skill level, this is ok

        if (qinfo->RequiredMinRepFaction && !sFactionStore.LookupEntry(qinfo->RequiredMinRepFaction))
        {
            TC_LOG_ERROR("sql.sql", "Quest %u has `RequiredMinRepFaction` = %u but faction template %u does not exist, quest can't be done.",
                qinfo->GetQuestId(), qinfo->RequiredMinRepFaction, qinfo->RequiredMinRepFaction);
            // no changes, quest can't be done for this requirement
        }

        if (qinfo->RequiredMaxRepFaction && !sFactionStore.LookupEntry(qinfo->RequiredMaxRepFaction))
        {
            TC_LOG_ERROR("sql.sql", "Quest %u has `RequiredMaxRepFaction` = %u but faction template %u does not exist, quest can't be done.",
                qinfo->GetQuestId(), qinfo->RequiredMaxRepFaction, qinfo->RequiredMaxRepFaction);
            // no changes, quest can't be done for this requirement
        }

        if (qinfo->RequiredMinRepValue && qinfo->RequiredMinRepValue > ReputationMgr::Reputation_Cap)
        {
            TC_LOG_ERROR("sql.sql", "Quest %u has `RequiredMinRepValue` = %d but max reputation is %u, quest can't be done.",
                qinfo->GetQuestId(), qinfo->RequiredMinRepValue, ReputationMgr::Reputation_Cap);
            // no changes, quest can't be done for this requirement
        }

        if (qinfo->RequiredMinRepValue && qinfo->RequiredMaxRepValue && qinfo->RequiredMaxRepValue <= qinfo->RequiredMinRepValue)
        {
            TC_LOG_ERROR("sql.sql", "Quest %u has `RequiredMaxRepValue` = %d and `RequiredMinRepValue` = %d, quest can't be done.",
                qinfo->GetQuestId(), qinfo->RequiredMaxRepValue, qinfo->RequiredMinRepValue);
            // no changes, quest can't be done for this requirement
        }

        if (!qinfo->RequiredMinRepFaction && qinfo->RequiredMinRepValue != 0)
        {
            TC_LOG_ERROR("sql.sql", "Quest %u has `RequiredMinRepValue` = %d but `RequiredMinRepFaction` is 0, value has no effect",
                qinfo->GetQuestId(), qinfo->RequiredMinRepValue);
            // warning
        }

        if (!qinfo->RequiredMaxRepFaction && qinfo->RequiredMaxRepValue != 0)
        {
            TC_LOG_ERROR("sql.sql", "Quest %u has `RequiredMaxRepValue` = %d but `RequiredMaxRepFaction` is 0, value has no effect",
                qinfo->GetQuestId(), qinfo->RequiredMaxRepValue);
            // warning
        }

        if (qinfo->RewardTitleId && !sCharTitlesStore.LookupEntry(qinfo->RewardTitleId))
        {
            TC_LOG_ERROR("sql.sql", "Quest %u has `RewardTitleId` = %u but CharTitle Id %u does not exist, quest can't be rewarded with title.",
                qinfo->GetQuestId(), qinfo->RewardTitleId, qinfo->RewardTitleId);
            qinfo->RewardTitleId = 0;
            // quest can't reward this title
        }

        if (qinfo->SourceItemId)
        {
            if (!sObjectMgr->GetItemTemplate(qinfo->SourceItemId))
            {
                TC_LOG_ERROR("sql.sql", "Quest %u has `SourceItemId` = %u but item with entry %u does not exist, quest can't be done.",
                    qinfo->GetQuestId(), qinfo->SourceItemId, qinfo->SourceItemId);
                qinfo->SourceItemId = 0;                       // quest can't be done for this requirement
            }
            else if (qinfo->SourceItemIdCount == 0)
            {
                TC_LOG_ERROR("sql.sql", "Quest %u has `StartItem` = %u but `ProvidedItemCount` = 0, set to 1 but need fix in DB.",
                    qinfo->GetQuestId(), qinfo->SourceItemId);
                qinfo->SourceItemIdCount = 1;                    // update to 1 for allow quest work for backward compatibility with DB
            }
        }
        else if (qinfo->SourceItemIdCount>0)
        {
            TC_LOG_ERROR("sql.sql", "Quest %u has `SourceItemId` = 0 but `SourceItemIdCount` = %u, useless value.",
                qinfo->GetQuestId(), qinfo->SourceItemIdCount);
            qinfo->SourceItemIdCount=0;                          // no quest work changes in fact
        }

        if (qinfo->SourceSpellID)
        {
            SpellInfo const* spellInfo = sSpellMgr->GetSpellInfo(qinfo->SourceSpellID);
            if (!spellInfo)
            {
                TC_LOG_ERROR("sql.sql", "Quest %u has `SourceSpellid` = %u but spell %u doesn't exist, quest can't be done.",
                    qinfo->GetQuestId(), qinfo->SourceSpellID, qinfo->SourceSpellID);
                qinfo->SourceSpellID = 0;                        // quest can't be done for this requirement
            }
            else if (!SpellMgr::IsSpellValid(spellInfo))
            {
                TC_LOG_ERROR("sql.sql", "Quest %u has `SourceSpellid` = %u but spell %u is broken, quest can't be done.",
                    qinfo->GetQuestId(), qinfo->SourceSpellID, qinfo->SourceSpellID);
                qinfo->SourceSpellID = 0;                        // quest can't be done for this requirement
            }
        }

        for (QuestObjective const& obj : qinfo->GetObjectives())
        {
            // Store objective for lookup by id
            _questObjectives[obj.ID] = &obj;

            // Check storage index for objectives which store data
            if (obj.StorageIndex < 0)
            {
                switch (obj.Type)
                {
                    case QUEST_OBJECTIVE_MONSTER:
                    case QUEST_OBJECTIVE_ITEM:
                    case QUEST_OBJECTIVE_GAMEOBJECT:
                    case QUEST_OBJECTIVE_TALKTO:
                    case QUEST_OBJECTIVE_PLAYERKILLS:
                    case QUEST_OBJECTIVE_AREATRIGGER:
                    case QUEST_OBJECTIVE_WINPETBATTLEAGAINSTNPC:
                    case QUEST_OBJECTIVE_OBTAIN_CURRENCY:
                        TC_LOG_ERROR("sql.sql", "Quest %u objective %u has invalid StorageIndex = %d for objective type %u", qinfo->GetQuestId(), obj.ID, obj.StorageIndex, obj.Type);
                        break;
                    default:
                        break;
                }
            }

            switch (obj.Type)
            {
                case QUEST_OBJECTIVE_ITEM:
                    qinfo->SetSpecialFlag(QUEST_SPECIAL_FLAGS_DELIVER);
                    if (!sObjectMgr->GetItemTemplate(obj.ObjectID))
                        TC_LOG_ERROR("sql.sql", "Quest %u objective %u has non existing item entry %u, quest can't be done.",
                            qinfo->GetQuestId(), obj.ID, obj.ObjectID);
                    break;
                case QUEST_OBJECTIVE_MONSTER:
                    qinfo->SetSpecialFlag(QUEST_SPECIAL_FLAGS_KILL | QUEST_SPECIAL_FLAGS_CAST);
                    if (!sObjectMgr->GetCreatureTemplate(obj.ObjectID))
                        TC_LOG_ERROR("sql.sql", "Quest %u objective %u has non existing creature entry %u, quest can't be done.",
                            qinfo->GetQuestId(), obj.ID, uint32(obj.ObjectID));
                    break;
                case QUEST_OBJECTIVE_GAMEOBJECT:
                    qinfo->SetSpecialFlag(QUEST_SPECIAL_FLAGS_KILL | QUEST_SPECIAL_FLAGS_CAST);
                    if (!sObjectMgr->GetGameObjectTemplate(obj.ObjectID))
                        TC_LOG_ERROR("sql.sql", "Quest %u objective %u has non existing gameobject entry %u, quest can't be done.",
                            qinfo->GetQuestId(), obj.ID, uint32(obj.ObjectID));
                    break;
                case QUEST_OBJECTIVE_TALKTO:
                    // Need checks (is it creature only?)
                    qinfo->SetSpecialFlag(QUEST_SPECIAL_FLAGS_CAST | QUEST_SPECIAL_FLAGS_SPEAKTO);
                    break;
                case QUEST_OBJECTIVE_MIN_REPUTATION:
                case QUEST_OBJECTIVE_MAX_REPUTATION:
                    if (!sFactionStore.LookupEntry(obj.ObjectID))
                        TC_LOG_ERROR("sql.sql", "Quest %u objective %u has non existing faction id %d", qinfo->GetQuestId(), obj.ID, obj.ObjectID);
                    break;
                case QUEST_OBJECTIVE_PLAYERKILLS:
                    qinfo->SetSpecialFlag(QUEST_SPECIAL_FLAGS_PLAYER_KILL);
                    if (obj.Amount <= 0)
                        TC_LOG_ERROR("sql.sql", "Quest %u objective %u has invalid player kills count %d", qinfo->GetQuestId(), obj.ID, obj.Amount);
                    break;
                case QUEST_OBJECTIVE_CURRENCY:
                case QUEST_OBJECTIVE_HAVE_CURRENCY:
                case QUEST_OBJECTIVE_OBTAIN_CURRENCY:
                    if (!sCurrencyTypesStore.LookupEntry(obj.ObjectID))
                        TC_LOG_ERROR("sql.sql", "Quest %u objective %u has non existing currency %d", qinfo->GetQuestId(), obj.ID, obj.ObjectID);
                    if (obj.Amount <= 0)
                        TC_LOG_ERROR("sql.sql", "Quest %u objective %u has invalid currency amount %d", qinfo->GetQuestId(), obj.ID, obj.Amount);
                    break;
                case QUEST_OBJECTIVE_LEARNSPELL:
                    if (!sSpellMgr->GetSpellInfo(obj.ObjectID))
                        TC_LOG_ERROR("sql.sql", "Quest %u objective %u has non existing spell id %d", qinfo->GetQuestId(), obj.ID, obj.ObjectID);
                    break;
                case QUEST_OBJECTIVE_WINPETBATTLEAGAINSTNPC:
                    if (obj.ObjectID && !sObjectMgr->GetCreatureTemplate(obj.ObjectID))
                        TC_LOG_ERROR("sql.sql", "Quest %u objective %u has non existing creature entry %u, quest can't be done.",
                            qinfo->GetQuestId(), obj.ID, uint32(obj.ObjectID));
                    break;
                case QUEST_OBJECTIVE_DEFEATBATTLEPET:
                    if (!sBattlePetSpeciesStore.LookupEntry(obj.ObjectID))
                        TC_LOG_ERROR("sql.sql", "Quest %u objective %u has non existing battlepet species id %d", qinfo->GetQuestId(), obj.ID, obj.ObjectID);
                    break;
                case QUEST_OBJECTIVE_CRITERIA_TREE:
                    if (!sCriteriaTreeStore.LookupEntry(obj.ObjectID))
                        TC_LOG_ERROR("sql.sql", "Quest %u objective %u has non existing criteria tree id %d", qinfo->GetQuestId(), obj.ID, obj.ObjectID);
                    break;
                case QUEST_OBJECTIVE_AREATRIGGER:
                    if (!sAreaTriggerStore.LookupEntry(uint32(obj.ObjectID)) && obj.ObjectID != -1)
                        TC_LOG_ERROR("sql.sql", "Quest %u objective %u has non existing areatrigger id %d", qinfo->GetQuestId(), obj.ID, obj.ObjectID);
                    break;
                case QUEST_OBJECTIVE_MONEY:
                case QUEST_OBJECTIVE_WINPVPPETBATTLES:
                    break;
                default:
                    TC_LOG_ERROR("sql.sql", "Quest %u objective %u has unhandled type %u", qinfo->GetQuestId(), obj.ID, obj.Type);
                    break;
            }
        }

        for (uint8 j = 0; j < QUEST_ITEM_DROP_COUNT; ++j)
        {
            uint32 id = qinfo->ItemDrop[j];
            if (id)
            {
                if (!sObjectMgr->GetItemTemplate(id))
                {
                    TC_LOG_ERROR("sql.sql", "Quest %u has `ItemDrop%d` = %u but item with entry %u does not exist, quest can't be done.",
                        qinfo->GetQuestId(), j+1, id, id);
                    // no changes, quest can't be done for this requirement
                }
            }
            else
            {
                if (qinfo->ItemDropQuantity[j]>0)
                {
                    TC_LOG_ERROR("sql.sql", "Quest %u has `ItemDrop%d` = 0 but `ItemDropQuantity%d` = %u.",
                        qinfo->GetQuestId(), j+1, j+1, qinfo->ItemDropQuantity[j]);
                    // no changes, quest ignore this data
                }
            }
        }

        for (uint8 j = 0; j < QUEST_REWARD_CHOICES_COUNT; ++j)
        {
            uint32 id = qinfo->RewardChoiceItemId[j];
            if (id)
            {
                if (!sObjectMgr->GetItemTemplate(id))
                {
                    TC_LOG_ERROR("sql.sql", "Quest %u has `RewardChoiceItemId%d` = %u but item with entry %u does not exist, quest will not reward this item.",
                        qinfo->GetQuestId(), j+1, id, id);
                    qinfo->RewardChoiceItemId[j] = 0;          // no changes, quest will not reward this
                }

                if (!qinfo->RewardChoiceItemCount[j])
                {
                    TC_LOG_ERROR("sql.sql", "Quest %u has `RewardChoiceItemId%d` = %u but `RewardChoiceItemCount%d` = 0, quest can't be done.",
                        qinfo->GetQuestId(), j+1, id, j+1);
                    // no changes, quest can't be done
                }
            }
            else if (qinfo->RewardChoiceItemCount[j]>0)
            {
                TC_LOG_ERROR("sql.sql", "Quest %u has `RewardChoiceItemId%d` = 0 but `RewardChoiceItemCount%d` = %u.",
                    qinfo->GetQuestId(), j+1, j+1, qinfo->RewardChoiceItemCount[j]);
                // no changes, quest ignore this data
            }
        }

        for (uint8 j = 0; j < QUEST_REWARD_ITEM_COUNT; ++j)
        {
            uint32 id = qinfo->RewardItemId[j];
            if (id)
            {
                if (!sObjectMgr->GetItemTemplate(id))
                {
                    TC_LOG_ERROR("sql.sql", "Quest %u has `RewardItemId%d` = %u but item with entry %u does not exist, quest will not reward this item.",
                        qinfo->GetQuestId(), j+1, id, id);
                    qinfo->RewardItemId[j] = 0;                // no changes, quest will not reward this item
                }

                if (!qinfo->RewardItemCount[j])
                {
                    TC_LOG_ERROR("sql.sql", "Quest %u has `RewardItemId%d` = %u but `RewardItemCount%d` = 0, quest will not reward this item.",
                        qinfo->GetQuestId(), j+1, id, j+1);
                    // no changes
                }
            }
            else if (qinfo->RewardItemCount[j]>0)
            {
                TC_LOG_ERROR("sql.sql", "Quest %u has `RewardItemId%d` = 0 but `RewardItemCount%d` = %u.",
                    qinfo->GetQuestId(), j+1, j+1, qinfo->RewardItemCount[j]);
                // no changes, quest ignore this data
            }
        }

        for (uint8 j = 0; j < QUEST_REWARD_REPUTATIONS_COUNT; ++j)
        {
            if (qinfo->RewardFactionId[j])
            {
                if (abs(qinfo->RewardFactionValue[j]) > 9)
                {
               TC_LOG_ERROR("sql.sql", "Quest %u has RewardFactionValueId%d = %i. That is outside the range of valid values (-9 to 9).", qinfo->GetQuestId(), j+1, qinfo->RewardFactionValue[j]);
                }
                if (!sFactionStore.LookupEntry(qinfo->RewardFactionId[j]))
                {
                    TC_LOG_ERROR("sql.sql", "Quest %u has `RewardFactionId%d` = %u but raw faction (faction.dbc) %u does not exist, quest will not reward reputation for this faction.", qinfo->GetQuestId(), j+1, qinfo->RewardFactionId[j], qinfo->RewardFactionId[j]);
                    qinfo->RewardFactionId[j] = 0;            // quest will not reward this
                }
            }

            else if (qinfo->RewardFactionOverride[j] != 0)
            {
                TC_LOG_ERROR("sql.sql", "Quest %u has `RewardFactionId%d` = 0 but `RewardFactionValueIdOverride%d` = %i.",
                    qinfo->GetQuestId(), j+1, j+1, qinfo->RewardFactionOverride[j]);
                // no changes, quest ignore this data
            }
        }

        for (uint32 i = 0; i < QUEST_REWARD_DISPLAY_SPELL_COUNT; ++i)
        {
            if (qinfo->RewardDisplaySpell[i])
            {
                SpellInfo const* spellInfo = sSpellMgr->GetSpellInfo(qinfo->RewardDisplaySpell[i]);

                if (!spellInfo)
                {
                    TC_LOG_ERROR("sql.sql", "Quest %u has `RewardDisplaySpell%u` = %u but spell %u does not exist, spell removed as display reward.",
                        qinfo->GetQuestId(), i, qinfo->RewardDisplaySpell[i], qinfo->RewardDisplaySpell[i]);
                    qinfo->RewardDisplaySpell[i] = 0;                        // no spell reward will display for this quest
                }

                else if (!SpellMgr::IsSpellValid(spellInfo))
                {
                    TC_LOG_ERROR("sql.sql", "Quest %u has `RewardDisplaySpell%u` = %u but spell %u is broken, quest will not have a spell reward.",
                        qinfo->GetQuestId(), i, qinfo->RewardDisplaySpell[i], qinfo->RewardDisplaySpell[i]);
                    qinfo->RewardDisplaySpell[i] = 0;                        // no spell reward will display for this quest
                }
            }
        }

        if (qinfo->RewardSpell > 0)
        {
            SpellInfo const* spellInfo = sSpellMgr->GetSpellInfo(qinfo->RewardSpell);

            if (!spellInfo)
            {
                TC_LOG_ERROR("sql.sql", "Quest %u has `RewardSpellCast` = %u but spell %u does not exist, quest will not have a spell reward.",
                    qinfo->GetQuestId(), qinfo->RewardSpell, qinfo->RewardSpell);
                qinfo->RewardSpell = 0;                    // no spell will be cast on player
            }

            else if (!SpellMgr::IsSpellValid(spellInfo))
            {
                TC_LOG_ERROR("sql.sql", "Quest %u has `RewardSpellCast` = %u but spell %u is broken, quest will not have a spell reward.",
                    qinfo->GetQuestId(), qinfo->RewardSpell, qinfo->RewardSpell);
                qinfo->RewardSpell = 0;                    // no spell will be cast on player
            }
        }

        if (qinfo->RewardMailTemplateId)
        {
            if (!sMailTemplateStore.LookupEntry(qinfo->RewardMailTemplateId))
            {
                TC_LOG_ERROR("sql.sql", "Quest %u has `RewardMailTemplateId` = %u but mail template  %u does not exist, quest will not have a mail reward.",
                    qinfo->GetQuestId(), qinfo->RewardMailTemplateId, qinfo->RewardMailTemplateId);
                qinfo->RewardMailTemplateId = 0;               // no mail will send to player
                qinfo->RewardMailDelay = 0;                // no mail will send to player
                qinfo->RewardMailSenderEntry = 0;
            }
            else if (usedMailTemplates.find(qinfo->RewardMailTemplateId) != usedMailTemplates.end())
            {
                std::map<uint32, uint32>::const_iterator used_mt_itr = usedMailTemplates.find(qinfo->RewardMailTemplateId);
                TC_LOG_ERROR("sql.sql", "Quest %u has `RewardMailTemplateId` = %u but mail template  %u already used for quest %u, quest will not have a mail reward.",
                    qinfo->GetQuestId(), qinfo->RewardMailTemplateId, qinfo->RewardMailTemplateId, used_mt_itr->second);
                qinfo->RewardMailTemplateId = 0;               // no mail will send to player
                qinfo->RewardMailDelay = 0;                // no mail will send to player
                qinfo->RewardMailSenderEntry = 0;
            }
            else
                usedMailTemplates[qinfo->RewardMailTemplateId] = qinfo->GetQuestId();
        }

        if (qinfo->NextQuestInChain)
        {
            QuestMap::iterator qNextItr = _questTemplates.find(qinfo->NextQuestInChain);
            if (qNextItr == _questTemplates.end())
            {
                TC_LOG_ERROR("sql.sql", "Quest %u has `NextQuestInChain` = %u but quest %u does not exist, quest chain will not work.",
                    qinfo->GetQuestId(), qinfo->NextQuestInChain, qinfo->NextQuestInChain);
                qinfo->NextQuestInChain = 0;
            }
            else
                qNextItr->second->prevChainQuests.push_back(qinfo->GetQuestId());
        }

        for (uint8 j = 0; j < QUEST_REWARD_CURRENCY_COUNT; ++j)
        {
            if (qinfo->RewardCurrencyId[j])
            {
                if (qinfo->RewardCurrencyCount[j] == 0)
                {
                    TC_LOG_ERROR("sql.sql", "Quest %u has `RewardCurrencyId%d` = %u but `RewardCurrencyCount%d` = 0, quest can't be done.",
                        qinfo->GetQuestId(), j+1, qinfo->RewardCurrencyId[j], j+1);
                    // no changes, quest can't be done for this requirement
                }

                if (!sCurrencyTypesStore.LookupEntry(qinfo->RewardCurrencyId[j]))
                {
                    TC_LOG_ERROR("sql.sql", "Quest %u has `RewardCurrencyId%d` = %u but currency with entry %u does not exist, quest can't be done.",
                        qinfo->GetQuestId(), j+1, qinfo->RewardCurrencyId[j], qinfo->RewardCurrencyId[j]);
                    qinfo->RewardCurrencyCount[j] = 0;             // prevent incorrect work of quest
                }
            }
            else if (qinfo->RewardCurrencyCount[j] > 0)
            {
                TC_LOG_ERROR("sql.sql", "Quest %u has `RewardCurrencyId%d` = 0 but `RewardCurrencyCount%d` = %u, quest can't be done.",
                    qinfo->GetQuestId(), j+1, j+1, qinfo->RewardCurrencyCount[j]);
                qinfo->RewardCurrencyCount[j] = 0;                 // prevent incorrect work of quest
            }
        }

        if (qinfo->SoundAccept)
        {
            if (!sSoundKitStore.LookupEntry(qinfo->SoundAccept))
            {
                TC_LOG_ERROR("sql.sql", "Quest %u has `SoundAccept` = %u but sound %u does not exist, set to 0.",
                    qinfo->GetQuestId(), qinfo->SoundAccept, qinfo->SoundAccept);
                qinfo->SoundAccept = 0;                        // no sound will be played
            }
        }

        if (qinfo->SoundTurnIn)
        {
            if (!sSoundKitStore.LookupEntry(qinfo->SoundTurnIn))
            {
                TC_LOG_ERROR("sql.sql", "Quest %u has `SoundTurnIn` = %u but sound %u does not exist, set to 0.",
                    qinfo->GetQuestId(), qinfo->SoundTurnIn, qinfo->SoundTurnIn);
                qinfo->SoundTurnIn = 0;                        // no sound will be played
            }
        }

        if (qinfo->RewardSkillId)
        {
            if (!sSkillLineStore.LookupEntry(qinfo->RewardSkillId))
            {
                TC_LOG_ERROR("sql.sql", "Quest %u has `RewardSkillId` = %u but this skill does not exist",
                    qinfo->GetQuestId(), qinfo->RewardSkillId);
            }
            if (!qinfo->RewardSkillPoints)
            {
                TC_LOG_ERROR("sql.sql", "Quest %u has `RewardSkillId` = %u but `RewardSkillPoints` is 0",
                    qinfo->GetQuestId(), qinfo->RewardSkillId);
            }
        }

        if (qinfo->RewardSkillPoints)
        {
            if (qinfo->RewardSkillPoints > sWorld->GetConfigMaxSkillValue())
            {
                TC_LOG_ERROR("sql.sql", "Quest %u has `RewardSkillPoints` = %u but max possible skill is %u, quest can't be done.",
                    qinfo->GetQuestId(), qinfo->RewardSkillPoints, sWorld->GetConfigMaxSkillValue());
                // no changes, quest can't be done for this requirement
            }
            if (!qinfo->RewardSkillId)
            {
                TC_LOG_ERROR("sql.sql", "Quest %u has `RewardSkillPoints` = %u but `RewardSkillId` is 0",
                    qinfo->GetQuestId(), qinfo->RewardSkillPoints);
            }
        }

        // fill additional data stores
        if (qinfo->PrevQuestID)
        {
            if (_questTemplates.find(abs(qinfo->GetPrevQuestId())) == _questTemplates.end())
                TC_LOG_ERROR("sql.sql", "Quest %d has PrevQuestId %i, but no such quest", qinfo->GetQuestId(), qinfo->GetPrevQuestId());
            else
                qinfo->prevQuests.push_back(qinfo->PrevQuestID);
        }

        if (qinfo->NextQuestID)
        {
            QuestMap::iterator qNextItr = _questTemplates.find(abs(qinfo->GetNextQuestId()));
            if (qNextItr == _questTemplates.end())
                TC_LOG_ERROR("sql.sql", "Quest %d has NextQuestId %i, but no such quest", qinfo->GetQuestId(), qinfo->GetNextQuestId());
            else
            {
                int32 signedQuestId = qinfo->NextQuestID < 0 ? -int32(qinfo->GetQuestId()) : int32(qinfo->GetQuestId());
                qNextItr->second->prevQuests.push_back(signedQuestId);
            }
        }

        if (qinfo->ExclusiveGroup)
            mExclusiveQuestGroups.insert(std::pair<int32, uint32>(qinfo->ExclusiveGroup, qinfo->GetQuestId()));
        if (qinfo->LimitTime)
            qinfo->SetSpecialFlag(QUEST_SPECIAL_FLAGS_TIMED);
    }

    // check QUEST_SPECIAL_FLAGS_EXPLORATION_OR_EVENT for spell with SPELL_EFFECT_QUEST_COMPLETE
    for (uint32 i = 0; i < sSpellMgr->GetSpellInfoStoreSize(); ++i)
    {
        SpellInfo const* spellInfo = sSpellMgr->GetSpellInfo(i);
        if (!spellInfo)
            continue;

        for (SpellEffectInfo const* effect : spellInfo->GetEffectsForDifficulty(DIFFICULTY_NONE))
        {
            if (!effect || effect->Effect != SPELL_EFFECT_QUEST_COMPLETE)
                continue;

            uint32 quest_id = effect->MiscValue;

            Quest const* quest = GetQuestTemplate(quest_id);

            // some quest referenced in spells not exist (outdated spells)
            if (!quest)
                continue;

            if (!quest->HasSpecialFlag(QUEST_SPECIAL_FLAGS_EXPLORATION_OR_EVENT))
            {
                TC_LOG_ERROR("sql.sql", "Spell (id: %u) have SPELL_EFFECT_QUEST_COMPLETE for quest %u, but quest not have flag QUEST_SPECIAL_FLAGS_EXPLORATION_OR_EVENT. Quest flags must be fixed, quest modified to enable objective.", spellInfo->Id, quest_id);

                // this will prevent quest completing without objective
                const_cast<Quest*>(quest)->SetSpecialFlag(QUEST_SPECIAL_FLAGS_EXPLORATION_OR_EVENT);
            }
        }
    }

    sWorldQuestMgr->LoadWorldQuests();

    TC_LOG_INFO("server.loading", ">> Loaded " SZFMTD " quests definitions in %u ms", _questTemplates.size(), GetMSTimeDiffToNow(oldMSTime));
}

void ObjectMgr::LoadQuestStartersAndEnders()
{
    TC_LOG_INFO("server.loading", "Loading GO Start Quest Data...");
    LoadGameobjectQuestStarters();
    TC_LOG_INFO("server.loading", "Loading GO End Quest Data...");
    LoadGameobjectQuestEnders();
    TC_LOG_INFO("server.loading", "Loading Creature Start Quest Data...");
    LoadCreatureQuestStarters();
    TC_LOG_INFO("server.loading", "Loading Creature End Quest Data...");
    LoadCreatureQuestEnders();
}

void ObjectMgr::LoadQuestTemplateLocale()
{
    uint32 oldMSTime = getMSTime();

    _questTemplateLocaleStore.clear(); // need for reload case
    //                                               0     1
    QueryResult result = WorldDatabase.Query("SELECT Id, locale, "
    //      2           3                 4                5                 6                  7                   8                   9                  10
        "LogTitle, LogDescription, QuestDescription, AreaDescription, PortraitGiverText, PortraitGiverName, PortraitTurnInText, PortraitTurnInName, QuestCompletionLog"
        " FROM quest_template_locale");
    if (!result)
        return;

    do
    {
        Field* fields = result->Fetch();

        uint32 id                       = fields[0].GetUInt32();
        std::string localeName          = fields[1].GetString();

        std::string logTitle            = fields[2].GetString();
        std::string logDescription      = fields[3].GetString();
        std::string questDescription    = fields[4].GetString();
        std::string areaDescription     = fields[5].GetString();
        std::string portraitGiverText   = fields[6].GetString();
        std::string portraitGiverName   = fields[7].GetString();
        std::string portraitTurnInText  = fields[8].GetString();
        std::string portraitTurnInName  = fields[9].GetString();
        std::string questCompletionLog  = fields[10].GetString();

        QuestTemplateLocale& data = _questTemplateLocaleStore[id];
        LocaleConstant locale = GetLocaleByName(localeName);
        if (locale == LOCALE_enUS)
            continue;

        AddLocaleString(logTitle,               locale, data.LogTitle);
        AddLocaleString(logDescription,         locale, data.LogDescription);
        AddLocaleString(questDescription,       locale, data.QuestDescription);
        AddLocaleString(areaDescription,        locale, data.AreaDescription);
        AddLocaleString(portraitGiverText,      locale, data.PortraitGiverText);
        AddLocaleString(portraitGiverName,      locale, data.PortraitGiverName);
        AddLocaleString(portraitTurnInText,     locale, data.PortraitTurnInText);
        AddLocaleString(portraitTurnInName,     locale, data.PortraitTurnInName);
        AddLocaleString(questCompletionLog,     locale, data.QuestCompletionLog);
    } while (result->NextRow());

    TC_LOG_INFO("server.loading", ">> Loaded " SZFMTD " Quest Template locale strings in %u ms", _questTemplateLocaleStore.size(), GetMSTimeDiffToNow(oldMSTime));
}

void ObjectMgr::LoadQuestObjectivesLocale()
{
    uint32 oldMSTime = getMSTime();

    _questObjectivesLocaleStore.clear(); // need for reload case
    //                                               0     1          2
    QueryResult result = WorldDatabase.Query("SELECT Id, locale, Description FROM quest_objectives_locale");
    if (!result)
        return;

    do
    {
        Field* fields = result->Fetch();

        uint32 id                           = fields[0].GetUInt32();
        std::string localeName              = fields[1].GetString();

        std::string Description             = fields[2].GetString();

        QuestObjectivesLocale& data = _questObjectivesLocaleStore[id];
        LocaleConstant locale = GetLocaleByName(localeName);
        if (locale == LOCALE_enUS)
            continue;

        AddLocaleString(Description, locale, data.Description);
    }
    while (result->NextRow());

    TC_LOG_INFO("server.loading", ">> Loaded " SZFMTD " Quest Objectives locale strings in %u ms", _questObjectivesLocaleStore.size(), GetMSTimeDiffToNow(oldMSTime));
}

void ObjectMgr::LoadQuestOfferRewardLocale()
{
    uint32 oldMSTime = getMSTime();

    _questOfferRewardLocaleStore.clear(); // need for reload case
    //                                               0     1          2
    QueryResult result = WorldDatabase.Query("SELECT Id, locale, RewardText FROM quest_offer_reward_locale");
    if (!result)
        return;

    do
    {
        Field* fields = result->Fetch();

        uint32 id = fields[0].GetUInt32();
        std::string localeName = fields[1].GetString();

        std::string RewardText = fields[2].GetString();

        QuestOfferRewardLocale& data = _questOfferRewardLocaleStore[id];
        LocaleConstant locale = GetLocaleByName(localeName);
        if (locale == LOCALE_enUS)
            continue;

        AddLocaleString(RewardText, locale, data.RewardText);
    } while (result->NextRow());

    TC_LOG_INFO("server.loading", ">> Loaded " SZFMTD " Quest Offer Reward locale strings in %u ms", _questOfferRewardLocaleStore.size(), GetMSTimeDiffToNow(oldMSTime));
}

void ObjectMgr::LoadQuestRequestItemsLocale()
{
    uint32 oldMSTime = getMSTime();

    _questRequestItemsLocaleStore.clear(); // need for reload case
    //                                               0     1          2
    QueryResult result = WorldDatabase.Query("SELECT Id, locale, CompletionText FROM quest_request_items_locale");
    if (!result)
        return;

    do
    {
        Field* fields = result->Fetch();

        uint32 id = fields[0].GetUInt32();
        std::string localeName = fields[1].GetString();

        std::string completionText = fields[2].GetString();

        QuestRequestItemsLocale& data = _questRequestItemsLocaleStore[id];
        LocaleConstant locale = GetLocaleByName(localeName);
        if (locale == LOCALE_enUS)
            continue;

        AddLocaleString(completionText, locale, data.CompletionText);
    } while (result->NextRow());

    TC_LOG_INFO("server.loading", ">> Loaded " SZFMTD " Quest Request Items locale strings in %u ms", _questRequestItemsLocaleStore.size(), GetMSTimeDiffToNow(oldMSTime));
}

void ObjectMgr::LoadScripts(ScriptsType type)
{
    uint32 oldMSTime = getMSTime();

    ScriptMapMap* scripts = GetScriptsMapByType(type);
    if (!scripts)
        return;

    std::string tableName = GetScriptsTableNameByType(type);
    if (tableName.empty())
        return;

    if (sMapMgr->IsScriptScheduled())                    // function cannot be called when scripts are in use.
        return;

    TC_LOG_INFO("server.loading", "Loading %s...", tableName.c_str());

    scripts->clear();                                       // need for reload support

    bool isSpellScriptTable = (type == SCRIPTS_SPELL);
    //                                                 0    1       2         3         4          5    6  7  8  9
    QueryResult result = WorldDatabase.PQuery("SELECT id, delay, command, datalong, datalong2, dataint, x, y, z, o%s FROM %s", isSpellScriptTable ? ", effIndex" : "", tableName.c_str());

    if (!result)
    {
        TC_LOG_INFO("server.loading", ">> Loaded 0 script definitions. DB table `%s` is empty!", tableName.c_str());
        return;
    }

    uint32 count = 0;

    do
    {
        Field* fields = result->Fetch();
        ScriptInfo tmp;
        tmp.type      = type;
        tmp.id           = fields[0].GetUInt32();
        if (isSpellScriptTable)
            tmp.id      |= fields[10].GetUInt8() << 24;
        tmp.delay        = fields[1].GetUInt32();
        tmp.command      = ScriptCommands(fields[2].GetUInt32());
        tmp.Raw.nData[0] = fields[3].GetUInt32();
        tmp.Raw.nData[1] = fields[4].GetUInt32();
        tmp.Raw.nData[2] = fields[5].GetInt32();
        tmp.Raw.fData[0] = fields[6].GetFloat();
        tmp.Raw.fData[1] = fields[7].GetFloat();
        tmp.Raw.fData[2] = fields[8].GetFloat();
        tmp.Raw.fData[3] = fields[9].GetFloat();

        // generic command args check
        switch (tmp.command)
        {
            case SCRIPT_COMMAND_TALK:
            {
                if (tmp.Talk.ChatType > CHAT_TYPE_WHISPER && tmp.Talk.ChatType != CHAT_MSG_RAID_BOSS_WHISPER)
                {
                    TC_LOG_ERROR("sql.sql", "Table `%s` has invalid talk type (datalong = %u) in SCRIPT_COMMAND_TALK for script id %u",
                        tableName.c_str(), tmp.Talk.ChatType, tmp.id);
                    continue;
                }
                if (!sBroadcastTextStore.LookupEntry(uint32(tmp.Talk.TextID)))
                {
                    TC_LOG_ERROR("sql.sql", "Table `%s` has invalid talk text id (dataint = %i) in SCRIPT_COMMAND_TALK for script id %u",
                        tableName.c_str(), tmp.Talk.TextID, tmp.id);
                    continue;
                }

                break;
            }

            case SCRIPT_COMMAND_EMOTE:
            {
                if (!sEmotesStore.LookupEntry(tmp.Emote.EmoteID))
                {
                    TC_LOG_ERROR("sql.sql", "Table `%s` has invalid emote id (datalong = %u) in SCRIPT_COMMAND_EMOTE for script id %u",
                        tableName.c_str(), tmp.Emote.EmoteID, tmp.id);
                    continue;
                }
                break;
            }

            case SCRIPT_COMMAND_TELEPORT_TO:
            {
                if (!sMapStore.LookupEntry(tmp.TeleportTo.MapID))
                {
                    TC_LOG_ERROR("sql.sql", "Table `%s` has invalid map (Id: %u) in SCRIPT_COMMAND_TELEPORT_TO for script id %u",
                        tableName.c_str(), tmp.TeleportTo.MapID, tmp.id);
                    continue;
                }

                if (!Trinity::IsValidMapCoord(tmp.TeleportTo.DestX, tmp.TeleportTo.DestY, tmp.TeleportTo.DestZ, tmp.TeleportTo.Orientation))
                {
                    TC_LOG_ERROR("sql.sql", "Table `%s` has invalid coordinates (X: %f Y: %f Z: %f O: %f) in SCRIPT_COMMAND_TELEPORT_TO for script id %u",
                        tableName.c_str(), tmp.TeleportTo.DestX, tmp.TeleportTo.DestY, tmp.TeleportTo.DestZ, tmp.TeleportTo.Orientation, tmp.id);
                    continue;
                }
                break;
            }

            case SCRIPT_COMMAND_QUEST_EXPLORED:
            {
                Quest const* quest = GetQuestTemplate(tmp.QuestExplored.QuestID);
                if (!quest)
                {
                    TC_LOG_ERROR("sql.sql", "Table `%s` has invalid quest (ID: %u) in SCRIPT_COMMAND_QUEST_EXPLORED in `datalong` for script id %u",
                        tableName.c_str(), tmp.QuestExplored.QuestID, tmp.id);
                    continue;
                }

                if (!quest->HasSpecialFlag(QUEST_SPECIAL_FLAGS_EXPLORATION_OR_EVENT))
                {
                    TC_LOG_ERROR("sql.sql", "Table `%s` has quest (ID: %u) in SCRIPT_COMMAND_QUEST_EXPLORED in `datalong` for script id %u, but quest not have flag QUEST_SPECIAL_FLAGS_EXPLORATION_OR_EVENT in quest flags. Script command or quest flags wrong. Quest modified to require objective.",
                        tableName.c_str(), tmp.QuestExplored.QuestID, tmp.id);

                    // this will prevent quest completing without objective
                    const_cast<Quest*>(quest)->SetSpecialFlag(QUEST_SPECIAL_FLAGS_EXPLORATION_OR_EVENT);

                    // continue; - quest objective requirement set and command can be allowed
                }

                if (float(tmp.QuestExplored.Distance) > DEFAULT_VISIBILITY_DISTANCE)
                {
                    TC_LOG_ERROR("sql.sql", "Table `%s` has too large distance (%u) for exploring objective complete in `datalong2` in SCRIPT_COMMAND_QUEST_EXPLORED in `datalong` for script id %u",
                        tableName.c_str(), tmp.QuestExplored.Distance, tmp.id);
                    continue;
                }

                if (tmp.QuestExplored.Distance && float(tmp.QuestExplored.Distance) > DEFAULT_VISIBILITY_DISTANCE)
                {
                    TC_LOG_ERROR("sql.sql", "Table `%s` has too large distance (%u) for exploring objective complete in `datalong2` in SCRIPT_COMMAND_QUEST_EXPLORED in `datalong` for script id %u, max distance is %f or 0 for disable distance check",
                        tableName.c_str(), tmp.QuestExplored.Distance, tmp.id, DEFAULT_VISIBILITY_DISTANCE);
                    continue;
                }

                if (tmp.QuestExplored.Distance && float(tmp.QuestExplored.Distance) < INTERACTION_DISTANCE)
                {
                    TC_LOG_ERROR("sql.sql", "Table `%s` has too small distance (%u) for exploring objective complete in `datalong2` in SCRIPT_COMMAND_QUEST_EXPLORED in `datalong` for script id %u, min distance is %f or 0 for disable distance check",
                        tableName.c_str(), tmp.QuestExplored.Distance, tmp.id, INTERACTION_DISTANCE);
                    continue;
                }

                break;
            }

            case SCRIPT_COMMAND_KILL_CREDIT:
            {
                if (!GetCreatureTemplate(tmp.KillCredit.CreatureEntry))
                {
                    TC_LOG_ERROR("sql.sql", "Table `%s` has invalid creature (Entry: %u) in SCRIPT_COMMAND_KILL_CREDIT for script id %u",
                        tableName.c_str(), tmp.KillCredit.CreatureEntry, tmp.id);
                    continue;
                }
                break;
            }

            case SCRIPT_COMMAND_RESPAWN_GAMEOBJECT:
            {
                GameObjectData const* data = GetGOData(tmp.RespawnGameobject.GOGuid);
                if (!data)
                {
                    TC_LOG_ERROR("sql.sql", "Table `%s` has invalid gameobject (GUID: %u) in SCRIPT_COMMAND_RESPAWN_GAMEOBJECT for script id %u",
                        tableName.c_str(), tmp.RespawnGameobject.GOGuid, tmp.id);
                    continue;
                }

                GameObjectTemplate const* info = GetGameObjectTemplate(data->id);
                if (!info)
                {
                    TC_LOG_ERROR("sql.sql", "Table `%s` has gameobject with invalid entry (GUID: %u Entry: %u) in SCRIPT_COMMAND_RESPAWN_GAMEOBJECT for script id %u",
                        tableName.c_str(), tmp.RespawnGameobject.GOGuid, data->id, tmp.id);
                    continue;
                }

                if (info->type == GAMEOBJECT_TYPE_FISHINGNODE ||
                    info->type == GAMEOBJECT_TYPE_FISHINGHOLE ||
                    info->type == GAMEOBJECT_TYPE_DOOR        ||
                    info->type == GAMEOBJECT_TYPE_BUTTON      ||
                    info->type == GAMEOBJECT_TYPE_TRAP)
                {
                    TC_LOG_ERROR("sql.sql", "Table `%s` has gameobject type (%u) unsupported by command SCRIPT_COMMAND_RESPAWN_GAMEOBJECT for script id %u",
                        tableName.c_str(), info->entry, tmp.id);
                    continue;
                }
                break;
            }

            case SCRIPT_COMMAND_TEMP_SUMMON_CREATURE:
            {
                if (!Trinity::IsValidMapCoord(tmp.TempSummonCreature.PosX, tmp.TempSummonCreature.PosY, tmp.TempSummonCreature.PosZ, tmp.TempSummonCreature.Orientation))
                {
                    TC_LOG_ERROR("sql.sql", "Table `%s` has invalid coordinates (X: %f Y: %f Z: %f O: %f) in SCRIPT_COMMAND_TEMP_SUMMON_CREATURE for script id %u",
                        tableName.c_str(), tmp.TempSummonCreature.PosX, tmp.TempSummonCreature.PosY, tmp.TempSummonCreature.PosZ, tmp.TempSummonCreature.Orientation, tmp.id);
                    continue;
                }

                if (!GetCreatureTemplate(tmp.TempSummonCreature.CreatureEntry))
                {
                    TC_LOG_ERROR("sql.sql", "Table `%s` has invalid creature (Entry: %u) in SCRIPT_COMMAND_TEMP_SUMMON_CREATURE for script id %u",
                        tableName.c_str(), tmp.TempSummonCreature.CreatureEntry, tmp.id);
                    continue;
                }
                break;
            }

            case SCRIPT_COMMAND_OPEN_DOOR:
            case SCRIPT_COMMAND_CLOSE_DOOR:
            {
                GameObjectData const* data = GetGOData(tmp.ToggleDoor.GOGuid);
                if (!data)
                {
                    TC_LOG_ERROR("sql.sql", "Table `%s` has invalid gameobject (GUID: %u) in %s for script id %u",
                        tableName.c_str(), tmp.ToggleDoor.GOGuid, GetScriptCommandName(tmp.command).c_str(), tmp.id);
                    continue;
                }

                GameObjectTemplate const* info = GetGameObjectTemplate(data->id);
                if (!info)
                {
                    TC_LOG_ERROR("sql.sql", "Table `%s` has gameobject with invalid entry (GUID: %u Entry: %u) in %s for script id %u",
                        tableName.c_str(), tmp.ToggleDoor.GOGuid, data->id, GetScriptCommandName(tmp.command).c_str(), tmp.id);
                    continue;
                }

                if (info->type != GAMEOBJECT_TYPE_DOOR)
                {
                    TC_LOG_ERROR("sql.sql", "Table `%s` has gameobject type (%u) unsupported by command %s for script id %u",
                        tableName.c_str(), info->entry, GetScriptCommandName(tmp.command).c_str(), tmp.id);
                    continue;
                }

                break;
            }

            case SCRIPT_COMMAND_REMOVE_AURA:
            {
                if (!sSpellMgr->GetSpellInfo(tmp.RemoveAura.SpellID))
                {
                    TC_LOG_ERROR("sql.sql", "Table `%s` using non-existent spell (id: %u) in SCRIPT_COMMAND_REMOVE_AURA for script id %u",
                        tableName.c_str(), tmp.RemoveAura.SpellID, tmp.id);
                    continue;
                }
                if (tmp.RemoveAura.Flags & ~0x1)                    // 1 bits (0, 1)
                {
                    TC_LOG_ERROR("sql.sql", "Table `%s` using unknown flags in datalong2 (%u) in SCRIPT_COMMAND_REMOVE_AURA for script id %u",
                        tableName.c_str(), tmp.RemoveAura.Flags, tmp.id);
                    continue;
                }
                break;
            }

            case SCRIPT_COMMAND_CAST_SPELL:
            {
                if (!sSpellMgr->GetSpellInfo(tmp.CastSpell.SpellID))
                {
                    TC_LOG_ERROR("sql.sql", "Table `%s` using non-existent spell (id: %u) in SCRIPT_COMMAND_CAST_SPELL for script id %u",
                        tableName.c_str(), tmp.CastSpell.SpellID, tmp.id);
                    continue;
                }
                if (tmp.CastSpell.Flags > 4)                      // targeting type
                {
                    TC_LOG_ERROR("sql.sql", "Table `%s` using unknown target in datalong2 (%u) in SCRIPT_COMMAND_CAST_SPELL for script id %u",
                        tableName.c_str(), tmp.CastSpell.Flags, tmp.id);
                    continue;
                }
                if (tmp.CastSpell.Flags != 4 && tmp.CastSpell.CreatureEntry & ~0x1)                      // 1 bit (0, 1)
                {
                    TC_LOG_ERROR("sql.sql", "Table `%s` using unknown flags in dataint (%u) in SCRIPT_COMMAND_CAST_SPELL for script id %u",
                        tableName.c_str(), tmp.CastSpell.CreatureEntry, tmp.id);
                    continue;
                }
                else if (tmp.CastSpell.Flags == 4 && !GetCreatureTemplate(tmp.CastSpell.CreatureEntry))
                {
                    TC_LOG_ERROR("sql.sql", "Table `%s` using invalid creature entry in dataint (%u) in SCRIPT_COMMAND_CAST_SPELL for script id %u",
                        tableName.c_str(), tmp.CastSpell.CreatureEntry, tmp.id);
                    continue;
                }
                break;
            }

            case SCRIPT_COMMAND_CREATE_ITEM:
            {
                if (!GetItemTemplate(tmp.CreateItem.ItemEntry))
                {
                    TC_LOG_ERROR("sql.sql", "Table `%s` has nonexistent item (entry: %u) in SCRIPT_COMMAND_CREATE_ITEM for script id %u",
                        tableName.c_str(), tmp.CreateItem.ItemEntry, tmp.id);
                    continue;
                }
                if (!tmp.CreateItem.Amount)
                {
                    TC_LOG_ERROR("sql.sql", "Table `%s` SCRIPT_COMMAND_CREATE_ITEM but amount is %u for script id %u",
                        tableName.c_str(), tmp.CreateItem.Amount, tmp.id);
                    continue;
                }
                break;
            }
            case SCRIPT_COMMAND_PLAY_ANIMKIT:
            {
                if (!sAnimKitStore.LookupEntry(tmp.PlayAnimKit.AnimKitID))
                {
                    TC_LOG_ERROR("sql.sql", "Table `%s` has invalid AnimKid id (datalong = %u) in SCRIPT_COMMAND_PLAY_ANIMKIT for script id %u",
                        tableName.c_str(), tmp.PlayAnimKit.AnimKitID, tmp.id);
                    continue;
                }
                break;
            }
            default:
                break;
        }

        if (scripts->find(tmp.id) == scripts->end())
        {
            ScriptMap emptyMap;
            (*scripts)[tmp.id] = emptyMap;
        }
        (*scripts)[tmp.id].insert(std::pair<uint32, ScriptInfo>(tmp.delay, tmp));

        ++count;
    }
    while (result->NextRow());

    TC_LOG_INFO("server.loading", ">> Loaded %u script definitions in %u ms", count, GetMSTimeDiffToNow(oldMSTime));
}

void ObjectMgr::LoadSpellScripts()
{
    LoadScripts(SCRIPTS_SPELL);

    // check ids
    for (ScriptMapMap::const_iterator itr = sSpellScripts.begin(); itr != sSpellScripts.end(); ++itr)
    {
        uint32 spellId = uint32(itr->first) & 0x00FFFFFF;
        SpellInfo const* spellInfo = sSpellMgr->GetSpellInfo(spellId);

        if (!spellInfo)
        {
            TC_LOG_ERROR("sql.sql", "Table `spell_scripts` has not existing spell (Id: %u) as script id", spellId);
            continue;
        }

        uint8 i = (uint8)((uint32(itr->first) >> 24) & 0x000000FF);
        //check for correct spellEffect
        SpellEffectInfo const* effect = spellInfo->GetEffect(i);
        if (effect && (!effect->Effect || (effect->Effect != SPELL_EFFECT_SCRIPT_EFFECT && effect->Effect != SPELL_EFFECT_DUMMY)))
            TC_LOG_ERROR("sql.sql", "Table `spell_scripts` - spell %u effect %u is not SPELL_EFFECT_SCRIPT_EFFECT or SPELL_EFFECT_DUMMY", spellId, i);
    }
}

void ObjectMgr::LoadEventScripts()
{
    LoadScripts(SCRIPTS_EVENT);

    std::set<uint32> evt_scripts;
    // Load all possible script entries from gameobjects
    GameObjectTemplateContainer const* gotc = sObjectMgr->GetGameObjectTemplates();
    for (GameObjectTemplateContainer::const_iterator itr = gotc->begin(); itr != gotc->end(); ++itr)
        if (uint32 eventId = itr->second.GetEventScriptId())
            evt_scripts.insert(eventId);

    // Load all possible script entries from spells
    for (uint32 i = 1; i < sSpellMgr->GetSpellInfoStoreSize(); ++i)
        if (SpellInfo const* spell = sSpellMgr->GetSpellInfo(i))
            for (SpellEffectInfo const* effect : spell->GetEffectsForDifficulty(DIFFICULTY_NONE))
                if (effect && effect->Effect == SPELL_EFFECT_SEND_EVENT)
                    if (effect->MiscValue)
                        evt_scripts.insert(effect->MiscValue);

    for (size_t path_idx = 0; path_idx < sTaxiPathNodesByPath.size(); ++path_idx)
    {
        for (size_t node_idx = 0; node_idx < sTaxiPathNodesByPath[path_idx].size(); ++node_idx)
        {
            TaxiPathNodeEntry const* node = sTaxiPathNodesByPath[path_idx][node_idx];

            if (node->ArrivalEventID)
                evt_scripts.insert(node->ArrivalEventID);

            if (node->DepartureEventID)
                evt_scripts.insert(node->DepartureEventID);
        }
    }

    // Then check if all scripts are in above list of possible script entries
    for (ScriptMapMap::const_iterator itr = sEventScripts.begin(); itr != sEventScripts.end(); ++itr)
    {
        std::set<uint32>::const_iterator itr2 = evt_scripts.find(itr->first);
        if (itr2 == evt_scripts.end())
            TC_LOG_ERROR("sql.sql", "Table `event_scripts` has script (Id: %u) not referring to any gameobject_template type 10 data2 field, type 3 data6 field, type 13 data 2 field or any spell effect %u",
                itr->first, SPELL_EFFECT_SEND_EVENT);
    }
}

//Load WP Scripts
void ObjectMgr::LoadWaypointScripts()
{
    LoadScripts(SCRIPTS_WAYPOINT);

    std::set<uint32> actionSet;

    for (ScriptMapMap::const_iterator itr = sWaypointScripts.begin(); itr != sWaypointScripts.end(); ++itr)
        actionSet.insert(itr->first);

    PreparedStatement* stmt = WorldDatabase.GetPreparedStatement(WORLD_SEL_WAYPOINT_DATA_ACTION);
    PreparedQueryResult result = WorldDatabase.Query(stmt);

    if (result)
    {
        do
        {
            Field* fields = result->Fetch();
            uint32 action = fields[0].GetUInt32();

            actionSet.erase(action);
        }
        while (result->NextRow());
    }

    for (std::set<uint32>::iterator itr = actionSet.begin(); itr != actionSet.end(); ++itr)
        TC_LOG_ERROR("sql.sql", "There is no waypoint which links to the waypoint script %u", *itr);
}

void ObjectMgr::LoadSpellScriptNames()
{
    uint32 oldMSTime = getMSTime();

    _spellScriptsStore.clear();                            // need for reload case

    QueryResult result = WorldDatabase.Query("SELECT spell_id, ScriptName FROM spell_script_names");

    if (!result)
    {
        TC_LOG_INFO("server.loading", ">> Loaded 0 spell script names. DB table `spell_script_names` is empty!");
        return;
    }

    uint32 count = 0;

    do
    {

        Field* fields = result->Fetch();

        int32 spellId                = fields[0].GetInt32();
        std::string const scriptName = fields[1].GetString();

        bool allRanks = false;
        if (spellId < 0)
        {
            allRanks = true;
            spellId = -spellId;
        }

        SpellInfo const* spellInfo = sSpellMgr->GetSpellInfo(spellId);
        if (!spellInfo)
        {
            TC_LOG_ERROR("sql.sql", "Scriptname: `%s` spell (Id: %d) does not exist.", scriptName.c_str(), fields[0].GetInt32());
            continue;
        }

        if (allRanks)
        {
            if (!spellInfo->IsRanked())
                TC_LOG_ERROR("sql.sql", "Scriptname: `%s` spell (Id: %d) has no ranks of spell.", scriptName.c_str(), fields[0].GetInt32());

            if (spellInfo->GetFirstRankSpell()->Id != uint32(spellId))
            {
                TC_LOG_ERROR("sql.sql", "Scriptname: `%s` spell (Id: %d) is not first rank of spell.", scriptName.c_str(), fields[0].GetInt32());
                continue;
            }
            while (spellInfo)
            {
                _spellScriptsStore.insert(SpellScriptsContainer::value_type(spellInfo->Id, std::make_pair(GetScriptId(scriptName), true)));
                spellInfo = spellInfo->GetNextRankSpell();
            }
        }
        else
        {
            if (spellInfo->IsRanked())
                TC_LOG_ERROR("sql.sql", "Scriptname: `%s` spell (Id: %d) is ranked spell. Perhaps not all ranks are assigned to this script.", scriptName.c_str(), spellId);

            _spellScriptsStore.insert(SpellScriptsContainer::value_type(spellInfo->Id, std::make_pair(GetScriptId(scriptName), true)));
        }

        ++count;
    }
    while (result->NextRow());

    TC_LOG_INFO("server.loading", ">> Loaded %u spell script names in %u ms", count, GetMSTimeDiffToNow(oldMSTime));
}

void ObjectMgr::ValidateSpellScripts()
{
    uint32 oldMSTime = getMSTime();

    if (_spellScriptsStore.empty())
    {
        TC_LOG_INFO("server.loading", ">> Validated 0 scripts.");
        return;
    }

    uint32 count = 0;

    for (auto spell : _spellScriptsStore)
    {
        SpellInfo const* spellEntry = sSpellMgr->GetSpellInfo(spell.first);

        auto const bounds = sObjectMgr->GetSpellScriptsBounds(spell.first);

        for (auto itr = bounds.first; itr != bounds.second; ++itr)
        {
            if (SpellScriptLoader* spellScriptLoader = sScriptMgr->GetSpellScriptLoader(itr->second.first))
            {
                ++count;

                std::unique_ptr<SpellScript> spellScript(spellScriptLoader->GetSpellScript());
                std::unique_ptr<AuraScript> auraScript(spellScriptLoader->GetAuraScript());

                if (!spellScript && !auraScript)
                {
                    TC_LOG_ERROR("scripts", "Functions GetSpellScript() and GetAuraScript() of script `%s` do not return objects - script skipped", GetScriptName(itr->second.first).c_str());

                    itr->second.second = false;
                    continue;
                }

                if (spellScript)
                {
                    spellScript->_Init(&spellScriptLoader->GetName(), spellEntry->Id);
                    spellScript->_Register();

                    if (!spellScript->_Validate(spellEntry))
                    {
                        itr->second.second = false;
                        continue;
                    }
                }

                if (auraScript)
                {
                    auraScript->_Init(&spellScriptLoader->GetName(), spellEntry->Id);
                    auraScript->_Register();

                    if (!auraScript->_Validate(spellEntry))
                    {
                        itr->second.second = false;
                        continue;
                    }
                }

                // Enable the script when all checks passed
                itr->second.second = true;
            }
            else
                itr->second.second = false;
        }
    }

    TC_LOG_INFO("server.loading", ">> Validated %u scripts in %u ms", count, GetMSTimeDiffToNow(oldMSTime));
}

void ObjectMgr::LoadPageTexts()
{
    uint32 oldMSTime = getMSTime();

    //                                               0   1     2           3                  4
    QueryResult result = WorldDatabase.Query("SELECT ID, Text, NextPageID, PlayerConditionID, Flags FROM page_text");
    if (!result)
    {
        TC_LOG_INFO("server.loading", ">> Loaded 0 page texts. DB table `page_text` is empty!");
        return;
    }

    uint32 count = 0;
    do
    {
        Field* fields = result->Fetch();

        uint32 id           = fields[0].GetUInt32();

        PageText& pageText = _pageTextStore[id];
        pageText.Text       = fields[1].GetString();
        pageText.NextPageID = fields[2].GetUInt32();
        pageText.PlayerConditionID = fields[3].GetInt32();
        pageText.Flags = fields[4].GetUInt8();

        ++count;
    }
    while (result->NextRow());

    for (PageTextContainer::const_iterator itr = _pageTextStore.begin(); itr != _pageTextStore.end(); ++itr)
        if (itr->second.NextPageID)
            if (_pageTextStore.find(itr->second.NextPageID) == _pageTextStore.end())
                TC_LOG_ERROR("sql.sql", "Page text (ID: %u) has non-existing `NextPageID` (%u)", itr->first, itr->second.NextPageID);

    TC_LOG_INFO("server.loading", ">> Loaded %u page texts in %u ms", count, GetMSTimeDiffToNow(oldMSTime));
}

PageText const* ObjectMgr::GetPageText(uint32 pageEntry)
{
    PageTextContainer::const_iterator itr = _pageTextStore.find(pageEntry);
    if (itr != _pageTextStore.end())
        return &(itr->second);

    return nullptr;
}

void ObjectMgr::LoadPageTextLocales()
{
    uint32 oldMSTime = getMSTime();

    _pageTextLocaleStore.clear(); // needed for reload case

    //                                               0      1     2
    QueryResult result = WorldDatabase.Query("SELECT ID, locale, Text FROM page_text_locale");
    if (!result)
        return;

    do
    {
        Field* fields = result->Fetch();

        uint32 id                   = fields[0].GetUInt32();
        std::string localeName      = fields[1].GetString();
        std::string text            = fields[2].GetString();

        PageTextLocale& data = _pageTextLocaleStore[id];
        LocaleConstant locale = GetLocaleByName(localeName);
        if (locale == LOCALE_enUS)
            continue;

        AddLocaleString(text, locale, data.Text);
    } while (result->NextRow());

    TC_LOG_INFO("server.loading", ">> Loaded %u PageText locale strings in %u ms", uint32(_pageTextLocaleStore.size()), GetMSTimeDiffToNow(oldMSTime));
}

void ObjectMgr::LoadInstanceTemplate()
{
    uint32 oldMSTime = getMSTime();

    //                                                0     1       2        4
    QueryResult result = WorldDatabase.Query("SELECT map, parent, script, allowMount FROM instance_template");

    if (!result)
    {
        TC_LOG_INFO("server.loading", ">> Loaded 0 instance templates. DB table `page_text` is empty!");
        return;
    }

    uint32 count = 0;
    do
    {
        Field* fields = result->Fetch();

        uint16 mapID = fields[0].GetUInt16();

        if (!MapManager::IsValidMAP(mapID, true))
        {
            TC_LOG_ERROR("sql.sql", "ObjectMgr::LoadInstanceTemplate: bad mapid %d for template!", mapID);
            continue;
        }

        InstanceTemplate instanceTemplate;

        instanceTemplate.AllowMount = fields[3].GetBool();
        instanceTemplate.Parent     = uint32(fields[1].GetUInt16());
        instanceTemplate.ScriptId   = sObjectMgr->GetScriptId(fields[2].GetString());

        _instanceTemplateStore[mapID] = instanceTemplate;

        ++count;
    }
    while (result->NextRow());

    TC_LOG_INFO("server.loading", ">> Loaded %u instance templates in %u ms", count, GetMSTimeDiffToNow(oldMSTime));
}

InstanceTemplate const* ObjectMgr::GetInstanceTemplate(uint32 mapID) const
{
    InstanceTemplateContainer::const_iterator itr = _instanceTemplateStore.find(uint16(mapID));
    if (itr != _instanceTemplateStore.end())
        return &(itr->second);

    return nullptr;
}

void ObjectMgr::LoadInstanceEncounters()
{
    uint32 oldMSTime = getMSTime();

    //                                                 0         1            2                3
    QueryResult result = WorldDatabase.Query("SELECT entry, creditType, creditEntry, lastEncounterDungeon FROM instance_encounters");
    if (!result)
    {
        TC_LOG_ERROR("server.loading", ">> Loaded 0 instance encounters, table is empty!");
        return;
    }

    uint32 count = 0;
    std::map<uint32, std::pair<uint32, DungeonEncounterEntry const*>> dungeonLastBosses;
    do
    {
        Field* fields = result->Fetch();
        uint32 entry = fields[0].GetUInt32();
        uint8 creditType = fields[1].GetUInt8();
        uint32 creditEntry = fields[2].GetUInt32();
        uint32 lastEncounterDungeon = fields[3].GetUInt16();
        DungeonEncounterEntry const* dungeonEncounter = sDungeonEncounterStore.LookupEntry(entry);
        if (!dungeonEncounter)
        {
            TC_LOG_ERROR("sql.sql", "Table `instance_encounters` has an invalid encounter id %u, skipped!", entry);
            continue;
        }

        if (lastEncounterDungeon && !sLFGMgr->GetLFGDungeonEntry(lastEncounterDungeon))
        {
            TC_LOG_ERROR("sql.sql", "Table `instance_encounters` has an encounter %u (%s) marked as final for invalid dungeon id %u, skipped!",
                entry, dungeonEncounter->Name->Str[sWorld->GetDefaultDbcLocale()], lastEncounterDungeon);
            continue;
        }

        std::map<uint32, std::pair<uint32, DungeonEncounterEntry const*>>::const_iterator itr = dungeonLastBosses.find(lastEncounterDungeon);
        if (lastEncounterDungeon)
        {
            if (itr != dungeonLastBosses.end())
            {
                TC_LOG_ERROR("sql.sql", "Table `instance_encounters` specified encounter %u (%s) as last encounter but %u (%s) is already marked as one, skipped!",
                    entry, dungeonEncounter->Name->Str[sWorld->GetDefaultDbcLocale()], itr->second.first, itr->second.second->Name->Str[sWorld->GetDefaultDbcLocale()]);
                continue;
            }

            dungeonLastBosses[lastEncounterDungeon] = std::make_pair(entry, dungeonEncounter);
        }

        switch (creditType)
        {
            case ENCOUNTER_CREDIT_KILL_CREATURE:
            {
                CreatureTemplate const* creatureInfo = GetCreatureTemplate(creditEntry);
                if (!creatureInfo)
                {
                    TC_LOG_ERROR("sql.sql", "Table `instance_encounters` has an invalid creature (entry %u) linked to the encounter %u (%s), skipped!",
                        creditEntry, entry, dungeonEncounter->Name->Str[sWorld->GetDefaultDbcLocale()]);
                    continue;
                }
                const_cast<CreatureTemplate*>(creatureInfo)->flags_extra |= CREATURE_FLAG_EXTRA_DUNGEON_BOSS;
                break;
            }
            case ENCOUNTER_CREDIT_CAST_SPELL:
                if (!sSpellMgr->GetSpellInfo(creditEntry))
                {
                    TC_LOG_ERROR("sql.sql", "Table `instance_encounters` has an invalid spell (entry %u) linked to the encounter %u (%s), skipped!",
                        creditEntry, entry, dungeonEncounter->Name->Str[sWorld->GetDefaultDbcLocale()]);
                    continue;
                }
                break;
            default:
                TC_LOG_ERROR("sql.sql", "Table `instance_encounters` has an invalid credit type (%u) for encounter %u (%s), skipped!",
                    creditType, entry, dungeonEncounter->Name->Str[sWorld->GetDefaultDbcLocale()]);
                continue;
        }

        if (!dungeonEncounter->DifficultyID)
        {
            for (uint32 i = 0; i < MAX_DIFFICULTY; ++i)
            {
                if (sDB2Manager.GetMapDifficultyData(dungeonEncounter->MapID, Difficulty(i)))
                {
                    DungeonEncounterList& encounters = _dungeonEncounterStore[MAKE_PAIR64(dungeonEncounter->MapID, i)];
                    encounters.push_back(new DungeonEncounter(dungeonEncounter, EncounterCreditType(creditType), creditEntry, lastEncounterDungeon));
                }
            }
        }
        else
        {
            DungeonEncounterList& encounters = _dungeonEncounterStore[MAKE_PAIR64(dungeonEncounter->MapID, dungeonEncounter->DifficultyID)];
            encounters.push_back(new DungeonEncounter(dungeonEncounter, EncounterCreditType(creditType), creditEntry, lastEncounterDungeon));
        }

        ++count;
    } while (result->NextRow());

    TC_LOG_INFO("server.loading", ">> Loaded %u instance encounters in %u ms", count, GetMSTimeDiffToNow(oldMSTime));
}

NpcText const* ObjectMgr::GetNpcText(uint32 Text_ID) const
{
    NpcTextContainer::const_iterator itr = _npcTextStore.find(Text_ID);
    if (itr != _npcTextStore.end())
        return &itr->second;
    return nullptr;
}

void ObjectMgr::LoadNPCText()
{
    uint32 oldMSTime = getMSTime();

    QueryResult result = WorldDatabase.Query("SELECT ID, "
        "Probability0, Probability1, Probability2, Probability3, Probability4, Probability5, Probability6, Probability7, "
        "BroadcastTextID0, BroadcastTextID1, BroadcastTextID2, BroadcastTextID3, BroadcastTextID4, BroadcastTextID5, BroadcastTextID6, BroadcastTextID7"
        " FROM npc_text");
    if (!result)
    {
        TC_LOG_INFO("server.loading", ">> Loaded 0 npc texts, table is empty!");
        return;
    }

    _npcTextStore.rehash(result->GetRowCount());

    do
    {
        Field* fields = result->Fetch();

        uint32 textID = fields[0].GetUInt32();
        if (!textID)
        {
            TC_LOG_ERROR("sql.sql", "Table `npc_text` has record with reserved id 0, ignore.");
            continue;
        }

        NpcText& npcText = _npcTextStore[textID];

        for (uint8 i = 0; i < MAX_NPC_TEXT_OPTIONS; ++i)
        {
            npcText.Data[i].Probability      = fields[1 + i].GetFloat();
            npcText.Data[i].BroadcastTextID  = fields[9 + i].GetUInt32();
        }

        for (uint8 i = 0; i < MAX_NPC_TEXT_OPTIONS; i++)
        {
            if (npcText.Data[i].BroadcastTextID)
            {
                if (!sBroadcastTextStore.LookupEntry(npcText.Data[i].BroadcastTextID))
                {
                    TC_LOG_ERROR("sql.sql", "NPCText (ID: %u) has a non-existing or incompatible BroadcastText (ID: %u, Index: %u)", textID, npcText.Data[i].BroadcastTextID, i);
                    npcText.Data[i].BroadcastTextID = 0;
                }
            }
        }

        for (uint8 i = 0; i < MAX_NPC_TEXT_OPTIONS; i++)
        {
            if (npcText.Data[i].Probability > 0 && npcText.Data[i].BroadcastTextID == 0)
            {
                TC_LOG_ERROR("sql.sql", "NPCText (ID: %u) has a probability (Index: %u) set, but no BroadcastTextID to go with it", textID, i);
                npcText.Data[i].Probability = 0;
            }
        }
    }
    while (result->NextRow());

    TC_LOG_INFO("server.loading", ">> Loaded %u npc texts in %u ms", uint32(_npcTextStore.size()), GetMSTimeDiffToNow(oldMSTime));
}

//not very fast function but it is called only once a day, or on starting-up
void ObjectMgr::ReturnOrDeleteOldMails(bool serverUp)
{
    uint32 oldMSTime = getMSTime();

    time_t curTime = time(nullptr);
    tm lt;
    localtime_r(&curTime, &lt);
    uint64 basetime(curTime);
    TC_LOG_INFO("misc", "Returning mails current time: hour: %d, minute: %d, second: %d ", lt.tm_hour, lt.tm_min, lt.tm_sec);

    // Delete all old mails without item and without body immediately, if starting server
    if (!serverUp)
    {
        PreparedStatement* stmt = CharacterDatabase.GetPreparedStatement(CHAR_DEL_EMPTY_EXPIRED_MAIL);
        stmt->setUInt64(0, basetime);
        CharacterDatabase.Execute(stmt);
    }
    PreparedStatement* stmt = CharacterDatabase.GetPreparedStatement(CHAR_SEL_EXPIRED_MAIL);
    stmt->setUInt64(0, basetime);
    PreparedQueryResult result = CharacterDatabase.Query(stmt);
    if (!result)
    {
        TC_LOG_INFO("server.loading", ">> No expired mails found.");
        return;                                             // any mails need to be returned or deleted
    }

    std::map<uint32 /*messageId*/, MailItemInfoVec> itemsCache;
    stmt = CharacterDatabase.GetPreparedStatement(CHAR_SEL_EXPIRED_MAIL_ITEMS);
    stmt->setUInt32(0, (uint32)basetime);
    if (PreparedQueryResult items = CharacterDatabase.Query(stmt))
    {
        MailItemInfo item;
        do
        {
            Field* fields = items->Fetch();
            item.item_guid = fields[0].GetUInt64();
            item.item_template = fields[1].GetUInt32();
            uint32 mailId = fields[2].GetUInt32();
            itemsCache[mailId].push_back(item);
        } while (items->NextRow());
    }

    uint32 deletedCount = 0;
    uint32 returnedCount = 0;
    do
    {
        Field* fields = result->Fetch();
        Mail* m = new Mail;
        m->messageID      = fields[0].GetUInt32();
        m->messageType    = fields[1].GetUInt8();
        m->sender         = fields[2].GetUInt64();
        m->receiver       = fields[3].GetUInt64();
        bool has_items    = fields[4].GetBool();
        m->expire_time    = time_t(fields[5].GetUInt32());
        m->deliver_time   = 0;
        m->COD            = fields[6].GetUInt64();
        m->checked        = fields[7].GetUInt8();
        m->mailTemplateId = fields[8].GetInt16();

        Player* player = nullptr;
        if (serverUp)
            player = ObjectAccessor::FindConnectedPlayer(ObjectGuid::Create<HighGuid::Player>(m->receiver));

        if (player && player->m_mailsLoaded)
        {                                                   // this code will run very improbably (the time is between 4 and 5 am, in game is online a player, who has old mail
            // his in mailbox and he has already listed his mails)
            delete m;
            continue;
        }

        // Delete or return mail
        if (has_items)
        {
            // read items from cache
            m->items.swap(itemsCache[m->messageID]);

            // if it is mail from non-player, or if it's already return mail, it shouldn't be returned, but deleted
            if (m->messageType != MAIL_NORMAL || (m->checked & (MAIL_CHECK_MASK_COD_PAYMENT | MAIL_CHECK_MASK_RETURNED)))
            {
                // mail open and then not returned
                for (MailItemInfoVec::iterator itr2 = m->items.begin(); itr2 != m->items.end(); ++itr2)
                {
                    stmt = CharacterDatabase.GetPreparedStatement(CHAR_DEL_ITEM_INSTANCE);
                    stmt->setUInt64(0, itr2->item_guid);
                    CharacterDatabase.Execute(stmt);
                }

                stmt = CharacterDatabase.GetPreparedStatement(CHAR_DEL_MAIL_ITEM_BY_ID);
                stmt->setUInt32(0, m->messageID);
                CharacterDatabase.Execute(stmt);
            }
            else
            {
                // Mail will be returned
                stmt = CharacterDatabase.GetPreparedStatement(CHAR_UPD_MAIL_RETURNED);
                stmt->setUInt64(0, m->receiver);
                stmt->setUInt64(1, m->sender);
                stmt->setUInt32(2, basetime + 30 * DAY);
                stmt->setUInt32(3, basetime);
                stmt->setUInt8 (4, uint8(MAIL_CHECK_MASK_RETURNED));
                stmt->setUInt32(5, m->messageID);
                CharacterDatabase.Execute(stmt);
                for (MailItemInfoVec::iterator itr2 = m->items.begin(); itr2 != m->items.end(); ++itr2)
                {
                    // Update receiver in mail items for its proper delivery, and in instance_item for avoid lost item at sender delete
                    stmt = CharacterDatabase.GetPreparedStatement(CHAR_UPD_MAIL_ITEM_RECEIVER);
                    stmt->setUInt64(0, m->sender);
                    stmt->setUInt64(1, itr2->item_guid);
                    CharacterDatabase.Execute(stmt);

                    stmt = CharacterDatabase.GetPreparedStatement(CHAR_UPD_ITEM_OWNER);
                    stmt->setUInt64(0, m->sender);
                    stmt->setUInt64(1, itr2->item_guid);
                    CharacterDatabase.Execute(stmt);
                }
                delete m;
                ++returnedCount;
                continue;
            }
        }

        stmt = CharacterDatabase.GetPreparedStatement(CHAR_DEL_MAIL_BY_ID);
        stmt->setUInt32(0, m->messageID);
        CharacterDatabase.Execute(stmt);
        delete m;
        ++deletedCount;
    }
    while (result->NextRow());

    TC_LOG_INFO("server.loading", ">> Processed %u expired mails: %u deleted and %u returned in %u ms", deletedCount + returnedCount, deletedCount, returnedCount, GetMSTimeDiffToNow(oldMSTime));
}

void ObjectMgr::LoadQuestAreaTriggers()
{
    uint32 oldMSTime = getMSTime();

    _questAreaTriggerStore.clear();                           // need for reload case

    QueryResult result = WorldDatabase.Query("SELECT id, quest FROM areatrigger_involvedrelation");

    if (!result)
    {
        TC_LOG_INFO("server.loading", ">> Loaded 0 quest trigger points. DB table `areatrigger_involvedrelation` is empty.");
        return;
    }

    uint32 count = 0;

    do
    {
        ++count;

        Field* fields = result->Fetch();

        uint32 trigger_ID = fields[0].GetUInt32();
        uint32 quest_ID   = fields[1].GetUInt32();

        AreaTriggerEntry const* atEntry = sAreaTriggerStore.LookupEntry(trigger_ID);
        if (!atEntry)
        {
            TC_LOG_ERROR("sql.sql", "Area trigger (ID:%u) does not exist in `AreaTrigger.dbc`.", trigger_ID);
            continue;
        }

        Quest const* quest = GetQuestTemplate(quest_ID);

        if (!quest)
        {
            TC_LOG_ERROR("sql.sql", "Table `areatrigger_involvedrelation` has record (id: %u) for not existing quest %u", trigger_ID, quest_ID);
            continue;
        }

        if (!quest->HasSpecialFlag(QUEST_SPECIAL_FLAGS_EXPLORATION_OR_EVENT))
        {
            TC_LOG_ERROR("sql.sql", "Table `areatrigger_involvedrelation` has record (id: %u) for not quest %u, but quest not have flag QUEST_SPECIAL_FLAGS_EXPLORATION_OR_EVENT. Trigger or quest flags must be fixed, quest modified to require objective.", trigger_ID, quest_ID);

            // this will prevent quest completing without objective
            const_cast<Quest*>(quest)->SetSpecialFlag(QUEST_SPECIAL_FLAGS_EXPLORATION_OR_EVENT);

            // continue; - quest modified to required objective and trigger can be allowed.
        }

        _questAreaTriggerStore[trigger_ID].insert(quest_ID);

    } while (result->NextRow());

    for (auto const& pair : _questObjectives)
    {
        QuestObjective const* objective = pair.second;
        if (objective->Type == QUEST_OBJECTIVE_AREATRIGGER)
            _questAreaTriggerStore[objective->ObjectID].insert(objective->QuestID);
    }

    TC_LOG_INFO("server.loading", ">> Loaded %u quest trigger points in %u ms", count, GetMSTimeDiffToNow(oldMSTime));
}

QuestGreeting const* ObjectMgr::GetQuestGreeting(ObjectGuid guid) const
{
    auto itr = _questGreetingStore.find(guid.GetTypeId());
    if (itr == _questGreetingStore.end())
        return nullptr;

    auto questItr = itr->second.find(guid.GetEntry());
    if (questItr == itr->second.end())
        return nullptr;

    return questItr->second;
}

void ObjectMgr::LoadQuestGreetings()
{
    uint32 oldMSTime = getMSTime();

    _questGreetingStore.clear(); // need for reload case

    //                                                0   1          2                3
    QueryResult result = WorldDatabase.Query("SELECT ID, type, GreetEmoteType, GreetEmoteDelay, Greeting FROM quest_greeting");
    if (!result)
    {
        TC_LOG_INFO("server.loading", ">> Loaded 0 npc texts, table is empty!");
        return;
    }

    _questGreetingStore.rehash(result->GetRowCount());

    do
    {
        Field* fields = result->Fetch();

        uint32 id                   = fields[0].GetUInt32();
        uint8 type                  = fields[1].GetUInt8();
        // overwrite
        switch (type)
        {
            case 0: // Creature
                type = TYPEID_UNIT;
                if (!sObjectMgr->GetCreatureTemplate(id))
                {
                    TC_LOG_ERROR("sql.sql", "Table `quest_greeting`: creature template entry %u does not exist.", id);
                    continue;
                }
                break;
            case 1: // GameObject
                type = TYPEID_GAMEOBJECT;
                if (!sObjectMgr->GetGameObjectTemplate(id))
                {
                    TC_LOG_ERROR("sql.sql", "Table `quest_greeting`: gameobject template entry %u does not exist.", id);
                    continue;
                }
                break;
            default:
                continue;
        }

        uint16 greetEmoteType       = fields[2].GetUInt16();
        uint32 greetEmoteDelay      = fields[3].GetUInt32();
        std::string greeting        = fields[4].GetString();

        _questGreetingStore[type][id] = new QuestGreeting(greetEmoteType, greetEmoteDelay, greeting);
    }
    while (result->NextRow());

    TC_LOG_INFO("server.loading", ">> Loaded %u quest_greeting in %u ms", uint32(_questGreetingStore.size()), GetMSTimeDiffToNow(oldMSTime));
}

void ObjectMgr::LoadTavernAreaTriggers()
{
    uint32 oldMSTime = getMSTime();

    _tavernAreaTriggerStore.clear();                          // need for reload case

    QueryResult result = WorldDatabase.Query("SELECT id FROM areatrigger_tavern");

    if (!result)
    {
        TC_LOG_INFO("server.loading", ">> Loaded 0 tavern triggers. DB table `areatrigger_tavern` is empty.");
        return;
    }

    uint32 count = 0;

    do
    {
        ++count;

        Field* fields = result->Fetch();

        uint32 Trigger_ID      = fields[0].GetUInt32();

        AreaTriggerEntry const* atEntry = sAreaTriggerStore.LookupEntry(Trigger_ID);
        if (!atEntry)
        {
            TC_LOG_ERROR("sql.sql", "Area trigger (ID:%u) does not exist in `AreaTrigger.dbc`.", Trigger_ID);
            continue;
        }

        _tavernAreaTriggerStore.insert(Trigger_ID);
    } while (result->NextRow());

    TC_LOG_INFO("server.loading", ">> Loaded %u tavern triggers in %u ms", count, GetMSTimeDiffToNow(oldMSTime));
}

void ObjectMgr::LoadAreaTriggerScripts()
{
    uint32 oldMSTime = getMSTime();

    _areaTriggerScriptStore.clear();                            // need for reload case

    QueryResult result = WorldDatabase.Query("SELECT entry, ScriptName FROM areatrigger_scripts");
    if (!result)
    {
        TC_LOG_INFO("server.loading", ">> Loaded 0 areatrigger scripts. DB table `areatrigger_scripts` is empty.");
        return;
    }

    do
    {
        Field* fields = result->Fetch();

        uint32 triggerId             = fields[0].GetUInt32();
        std::string const scriptName = fields[1].GetString();

        AreaTriggerEntry const* atEntry = sAreaTriggerStore.LookupEntry(triggerId);
        if (!atEntry)
        {
            TC_LOG_ERROR("sql.sql", "AreaTrigger (ID: %u) does not exist in `AreaTrigger.dbc`.", triggerId);
            continue;
        }
        _areaTriggerScriptStore[triggerId] = GetScriptId(scriptName);
    }
    while (result->NextRow());

    TC_LOG_INFO("server.loading", ">> Loaded " SZFMTD " areatrigger scripts in %u ms", _areaTriggerScriptStore.size(), GetMSTimeDiffToNow(oldMSTime));
}

void ObjectMgr::AddAreaTriggerToGrid(ObjectGuid::LowType guid, AreaTriggerData const* data)
{
    uint32 mask = data->spawn_mask;
    for (uint8 i = 0; mask != 0; i++, mask >>= 1)
    {
        if (mask & 1)
        {
            CellCoord cellCoord = Trinity::ComputeCellCoord(data->position_x, data->position_y);
            CellObjectGuids& cell_guid = _mapObjectGuidsStore[MAKE_PAIR32(data->map_id, i)][cellCoord.GetId()];
            cell_guid.areatriggers.insert(guid);
        }
    }
}

void ObjectMgr::RemoveAreaTriggerFromGrid(ObjectGuid::LowType guid, AreaTriggerData const* data)
{
    uint32 mask = data->spawn_mask;
    for (uint8 i = 0; mask != 0; i++, mask >>= 1)
    {
        if (mask & 1)
        {
            CellCoord cellCoord = Trinity::ComputeCellCoord(data->position_x, data->position_y);
            CellObjectGuids& cell_guid = _mapObjectGuidsStore[MAKE_PAIR32(data->map_id, i)][cellCoord.GetId()];
            cell_guid.areatriggers.erase(guid);
        }
    }
}

uint32 ObjectMgr::GetNearestTaxiNode(float x, float y, float z, uint32 mapid, uint32 team)
{
    bool found = false;
    float dist = 10000;
    uint32 id = 0;

    uint32 requireFlag = (team == ALLIANCE) ? TAXI_NODE_FLAG_ALLIANCE : TAXI_NODE_FLAG_HORDE;
    for (TaxiNodesEntry const* node : sTaxiNodesStore)
    {
        if (!node || node->MapID != mapid || !(node->Flags & requireFlag))
            continue;

        uint8  field   = (uint8)((node->ID - 1) / 8);
        uint32 submask = 1 << ((node->ID - 1) % 8);

        // skip not taxi network nodes
        if ((sTaxiNodesMask[field] & submask) == 0)
            continue;

        float dist2 = (node->Pos.X - x)*(node->Pos.X - x) + (node->Pos.Y - y)*(node->Pos.Y - y) + (node->Pos.Z - z)*(node->Pos.Z - z);
        if (found)
        {
            if (dist2 < dist)
            {
                dist = dist2;
                id = node->ID;
            }
        }
        else
        {
            found = true;
            dist = dist2;
            id = node->ID;
        }
    }

    return id;
}

void ObjectMgr::GetTaxiPath(uint32 source, uint32 destination, uint32 &path, uint32 &cost)
{
    TaxiPathSetBySource::iterator src_i = sTaxiPathSetBySource.find(source);
    if (src_i == sTaxiPathSetBySource.end())
    {
        path = 0;
        cost = 0;
        return;
    }

    TaxiPathSetForSource& pathSet = src_i->second;

    TaxiPathSetForSource::iterator dest_i = pathSet.find(destination);
    if (dest_i == pathSet.end())
    {
        path = 0;
        cost = 0;
        return;
    }

    cost = dest_i->second.price;
    path = dest_i->second.ID;
}

uint32 ObjectMgr::GetTaxiMountDisplayId(uint32 id, uint32 team, bool allowed_alt_team /* = false */)
{
    uint32 mount_id = 0;

    // select mount creature id
    TaxiNodesEntry const* node = sTaxiNodesStore.LookupEntry(id);
    if (node)
    {
        uint32 mount_entry = 0;
        if (team == ALLIANCE)
            mount_entry = node->MountCreatureID[1];
        else
            mount_entry = node->MountCreatureID[0];

        // Fix for Alliance not being able to use Acherus taxi
        // only one mount type for both sides
        if (mount_entry == 0 && allowed_alt_team)
        {
            // Simply reverse the selection. At least one team in theory should have a valid mount ID to choose.
            mount_entry = team == ALLIANCE ? node->MountCreatureID[0] : node->MountCreatureID[1];
        }

        CreatureTemplate const* mount_info = GetCreatureTemplate(mount_entry);
        if (mount_info)
        {
            mount_id = mount_info->GetRandomValidModelId();
            if (!mount_id)
            {
                TC_LOG_ERROR("sql.sql", "No displayid found for the taxi mount with the entry %u! Can't load it!", mount_entry);
                return 0;
            }
        }
    }

    // minfo is not actually used but the mount_id was updated
    GetCreatureModelRandomGender(&mount_id);

    return mount_id;
}

void ObjectMgr::LoadGraveyardZones()
{
    uint32 oldMSTime = getMSTime();

    GraveYardStore.clear(); // needed for reload case

    //                                               0   1          2
    QueryResult result = WorldDatabase.Query("SELECT ID, GhostZone, Faction FROM graveyard_zone");

    if (!result)
    {
        TC_LOG_INFO("server.loading", ">> Loaded 0 graveyard-zone links. DB table `graveyard_zone` is empty.");
        return;
    }

    uint32 count = 0;

    do
    {
        ++count;

        Field* fields = result->Fetch();

        uint32 safeLocId = fields[0].GetUInt32();
        uint32 zoneId = fields[1].GetUInt32();
        uint32 team   = fields[2].GetUInt16();

        WorldSafeLocsEntry const* entry = sWorldSafeLocsStore.LookupEntry(safeLocId);
        if (!entry)
        {
            TC_LOG_ERROR("sql.sql", "Table `graveyard_zone` has a record for non-existing graveyard (WorldSafeLocsID: %u), skipped.", safeLocId);
            continue;
        }

        AreaTableEntry const* areaEntry = sAreaTableStore.LookupEntry(zoneId);
        if (!areaEntry)
        {
            TC_LOG_ERROR("sql.sql", "Table `graveyard_zone` has a record for non-existing Zone (ID: %u), skipped.", zoneId);
            continue;
        }

        if (team != 0 && team != HORDE && team != ALLIANCE)
        {
            TC_LOG_ERROR("sql.sql", "Table `graveyard_zone` has a record for non player faction (%u), skipped.", team);
            continue;
        }

        if (!AddGraveYardLink(safeLocId, zoneId, team, false))
            TC_LOG_ERROR("sql.sql", "Table `graveyard_zone` has a duplicate record for Graveyard (ID: %u) and Zone (ID: %u), skipped.", safeLocId, zoneId);
    } while (result->NextRow());

    TC_LOG_INFO("server.loading", ">> Loaded %u graveyard-zone links in %u ms", count, GetMSTimeDiffToNow(oldMSTime));
}

WorldSafeLocsEntry const* ObjectMgr::GetDefaultGraveYard(uint32 team) const
{
    enum DefaultGraveyard
    {
        HORDE_GRAVEYARD    = 10, // Crossroads
        ALLIANCE_GRAVEYARD = 4   // Westfall
    };

    if (team == HORDE)
        return sWorldSafeLocsStore.LookupEntry(HORDE_GRAVEYARD);
    else if (team == ALLIANCE)
        return sWorldSafeLocsStore.LookupEntry(ALLIANCE_GRAVEYARD);
    else return nullptr;
}

WorldSafeLocsEntry const* ObjectMgr::GetClosestGraveYard(float x, float y, float z, uint32 MapId, uint32 team) const
{
    // search for zone associated closest graveyard
    uint32 zoneId = sMapMgr->GetZoneId(MapId, x, y, z);

    if (!zoneId)
    {
        if (z > -500)
        {
            TC_LOG_ERROR("misc", "ZoneId not found for map %u coords (%f, %f, %f)", MapId, x, y, z);
            return GetDefaultGraveYard(team);
        }
    }

    // Simulate std. algorithm:
    //   found some graveyard associated to (ghost_zone, ghost_map)
    //
    //   if mapId == graveyard.mapId (ghost in plain zone or city or battleground) and search graveyard at same map
    //     then check faction
    //   if mapId != graveyard.mapId (ghost in instance) and search any graveyard associated
    //     then check faction
    GraveYardMapBounds range = GraveYardStore.equal_range(zoneId);
    MapEntry const* map = sMapStore.LookupEntry(MapId);

    // not need to check validity of map object; MapId _MUST_ be valid here
    if (range.first == range.second && !map->IsBattlegroundOrArena())
    {
        if (zoneId != 0) // zone == 0 can't be fixed, used by bliz for bugged zones
            TC_LOG_ERROR("sql.sql", "Table `game_graveyard_zone` incomplete: Zone %u Team %u does not have a linked graveyard.", zoneId, team);
        return GetDefaultGraveYard(team);
    }

    // at corpse map
    bool foundNear = false;
    float distNear = 10000;
    WorldSafeLocsEntry const* entryNear = nullptr;

    // at entrance map for corpse map
    bool foundEntr = false;
    float distEntr = 10000;
    WorldSafeLocsEntry const* entryEntr = nullptr;

    // some where other
    WorldSafeLocsEntry const* entryFar = nullptr;

    MapEntry const* mapEntry = sMapStore.LookupEntry(MapId);

    for (; range.first != range.second; ++range.first)
    {
        GraveYardData const& data = range.first->second;

        WorldSafeLocsEntry const* entry = sWorldSafeLocsStore.LookupEntry(data.safeLocId);
        if (!entry)
        {
            TC_LOG_ERROR("sql.sql", "Table `graveyard_zone` has record for non-existing graveyard (WorldSafeLocsID: %u), skipped.", data.safeLocId);
            continue;
        }

        // skip enemy faction graveyard
        // team == 0 case can be at call from .neargrave
        if (data.team != 0 && team != 0 && data.team != team)
            continue;

        // find now nearest graveyard at other map
        if (MapId != entry->MapID)
        {
            // if find graveyard at different map from where entrance placed (or no entrance data), use any first
            if (!mapEntry
                || mapEntry->CorpseMapID < 0
                || uint32(mapEntry->CorpseMapID) != entry->MapID
                || (mapEntry->CorpsePos.X == 0 && mapEntry->CorpsePos.Y == 0)) // Check X and Y
            {
                // not have any corrdinates for check distance anyway
                entryFar = entry;
                continue;
            }

            // at entrance map calculate distance (2D);
            float dist2 = (entry->Loc.X - mapEntry->CorpsePos.X)*(entry->Loc.X - mapEntry->CorpsePos.X)
                +(entry->Loc.Y - mapEntry->CorpsePos.Y)*(entry->Loc.Y - mapEntry->CorpsePos.Y);
            if (foundEntr)
            {
                if (dist2 < distEntr)
                {
                    distEntr = dist2;
                    entryEntr = entry;
                }
            }
            else
            {
                foundEntr = true;
                distEntr = dist2;
                entryEntr = entry;
            }
        }
        // find now nearest graveyard at same map
        else
        {
            float dist2 = (entry->Loc.X - x)*(entry->Loc.X - x)+(entry->Loc.Y - y)*(entry->Loc.Y - y)+(entry->Loc.Z - z)*(entry->Loc.Z - z);
            if (foundNear)
            {
                if (dist2 < distNear)
                {
                    distNear = dist2;
                    entryNear = entry;
                }
            }
            else
            {
                foundNear = true;
                distNear = dist2;
                entryNear = entry;
            }
        }
    }

    if (entryNear)
        return entryNear;

    if (entryEntr)
        return entryEntr;

    return entryFar;
}

GraveYardData const* ObjectMgr::FindGraveYardData(uint32 id, uint32 zoneId) const
{
    GraveYardMapBounds range = GraveYardStore.equal_range(zoneId);
    for (; range.first != range.second; ++range.first)
    {
        GraveYardData const& data = range.first->second;
        if (data.safeLocId == id)
            return &data;
    }
    return nullptr;
}

AreaTriggerStruct const* ObjectMgr::GetAreaTrigger(uint32 trigger) const
{
    AreaTriggerContainer::const_iterator itr = _areaTriggerStore.find(trigger);
    if (itr != _areaTriggerStore.end())
        return &itr->second;
    return nullptr;
}

AccessRequirement const* ObjectMgr::GetAccessRequirement(uint32 mapid, Difficulty difficulty) const
{
    AccessRequirementContainer::const_iterator itr = _accessRequirementStore.find(MAKE_PAIR64(mapid, difficulty));
    if (itr != _accessRequirementStore.end())
        return itr->second;
    return nullptr;
}

bool ObjectMgr::AddGraveYardLink(uint32 id, uint32 zoneId, uint32 team, bool persist /*= true*/)
{
    if (FindGraveYardData(id, zoneId))
        return false;

    // add link to loaded data
    GraveYardData data;
    data.safeLocId = id;
    data.team = team;

    GraveYardStore.insert(GraveYardContainer::value_type(zoneId, data));

    // add link to DB
    if (persist)
    {
        PreparedStatement* stmt = WorldDatabase.GetPreparedStatement(WORLD_INS_GRAVEYARD_ZONE);

        stmt->setUInt32(0, id);
        stmt->setUInt32(1, zoneId);
        stmt->setUInt16(2, uint16(team));

        WorldDatabase.Execute(stmt);
    }

    return true;
}

void ObjectMgr::RemoveGraveYardLink(uint32 id, uint32 zoneId, uint32 team, bool persist /*= false*/)
{
    GraveYardMapBoundsNonConst range = GraveYardStore.equal_range(zoneId);
    if (range.first == range.second)
    {
        //TC_LOG_ERROR("sql.sql", "Table `graveyard_zone` incomplete: Zone %u Team %u does not have a linked graveyard.", zoneId, team);
        return;
    }

    bool found = false;


    for (; range.first != range.second; ++range.first)
    {
        GraveYardData & data = range.first->second;

        // skip not matching safezone id
        if (data.safeLocId != id)
            continue;

        // skip enemy faction graveyard at same map (normal area, city, or battleground)
        // team == 0 case can be at call from .neargrave
        if (data.team != 0 && team != 0 && data.team != team)
            continue;

        found = true;
        break;
    }

    // no match, return
    if (!found)
        return;

    // remove from links
    GraveYardStore.erase(range.first);

    // remove link from DB
    if (persist)
    {
        PreparedStatement* stmt = WorldDatabase.GetPreparedStatement(WORLD_DEL_GRAVEYARD_ZONE);

        stmt->setUInt32(0, id);
        stmt->setUInt32(1, zoneId);
        stmt->setUInt16(2, uint16(team));

        WorldDatabase.Execute(stmt);
    }
}

void ObjectMgr::LoadAreaTriggerTeleports()
{
    uint32 oldMSTime = getMSTime();

    _areaTriggerStore.clear(); // needed for reload case

    //                                               0   1
    QueryResult result = WorldDatabase.Query("SELECT ID, PortLocID FROM areatrigger_teleport");
    if (!result)
    {
        TC_LOG_INFO("server.loading", ">> Loaded 0 area trigger teleport definitions. DB table `areatrigger_teleport` is empty.");
        return;
    }

    uint32 count = 0;

    do
    {
        Field* fields = result->Fetch();

        ++count;

        uint32 Trigger_ID = fields[0].GetUInt32();
        uint32 PortLocID  = fields[1].GetUInt32();

        WorldSafeLocsEntry const* portLoc = sWorldSafeLocsStore.LookupEntry(PortLocID);
        if (!portLoc)
        {
            TC_LOG_ERROR("sql.sql", "Area Trigger (ID: %u) has a non-existing Port Loc (ID: %u) in WorldSafeLocs.dbc, skipped", Trigger_ID, PortLocID);
            continue;
        }

        AreaTriggerStruct at;

        at.target_mapId       = portLoc->MapID;
        at.target_X           = portLoc->Loc.X;
        at.target_Y           = portLoc->Loc.Y;
        at.target_Z           = portLoc->Loc.Z;
        at.target_Orientation = (portLoc->Facing * M_PI) / 180; // Orientation is initially in degrees

        AreaTriggerEntry const* atEntry = sAreaTriggerStore.LookupEntry(Trigger_ID);
        if (!atEntry)
        {
            TC_LOG_ERROR("sql.sql", "Area Trigger (ID: %u) does not exist in AreaTrigger.dbc.", Trigger_ID);
            continue;
        }

        _areaTriggerStore[Trigger_ID] = at;

    } while (result->NextRow());

    TC_LOG_INFO("server.loading", ">> Loaded %u area trigger teleport definitions in %u ms", count, GetMSTimeDiffToNow(oldMSTime));
}

void ObjectMgr::LoadAccessRequirements()
{
    uint32 oldMSTime = getMSTime();

    if (!_accessRequirementStore.empty())
    {
        for (AccessRequirementContainer::iterator itr = _accessRequirementStore.begin(); itr != _accessRequirementStore.end(); ++itr)
            delete itr->second;

        _accessRequirementStore.clear();                                  // need for reload case
    }

    //                                                 0       1           2          3        4      5       6               7                8                   9
    QueryResult result = WorldDatabase.Query("SELECT mapid, difficulty, level_min, level_max, item, item2, quest_done_A, quest_done_H, completed_achievement, quest_failed_text FROM access_requirement");

    if (!result)
    {
        TC_LOG_INFO("server.loading", ">> Loaded 0 access requirement definitions. DB table `access_requirement` is empty.");
        return;
    }

    uint32 count = 0;

    do
    {
        Field* fields = result->Fetch();

        uint32 mapid = fields[0].GetUInt32();
        if (!sMapStore.LookupEntry(mapid))
        {
            TC_LOG_ERROR("sql.sql", "Map %u referenced in `access_requirement` does not exist, skipped.", mapid);
            continue;
        }

        uint32 difficulty = fields[1].GetUInt8();
        if (!sDB2Manager.GetMapDifficultyData(mapid, Difficulty(difficulty)))
        {
            TC_LOG_ERROR("sql.sql", "Map %u referenced in `access_requirement` does not have difficulty %u, skipped", mapid, difficulty);
            continue;
        }

        uint64 requirement_ID = MAKE_PAIR64(mapid, difficulty);

        AccessRequirement* ar   = new AccessRequirement();
        ar->levelMin            = fields[2].GetUInt8();
        ar->levelMax            = fields[3].GetUInt8();
        ar->item                = fields[4].GetUInt32();
        ar->item2               = fields[5].GetUInt32();
        ar->quest_A             = fields[6].GetUInt32();
        ar->quest_H             = fields[7].GetUInt32();
        ar->achievement         = fields[8].GetUInt32();
        ar->questFailedText     = fields[9].GetString();

        if (ar->item)
        {
            ItemTemplate const* pProto = GetItemTemplate(ar->item);
            if (!pProto)
            {
                TC_LOG_ERROR("sql.sql", "Key item %u does not exist for map %u difficulty %u, removing key requirement.", ar->item, mapid, difficulty);
                ar->item = 0;
            }
        }

        if (ar->item2)
        {
            ItemTemplate const* pProto = GetItemTemplate(ar->item2);
            if (!pProto)
            {
                TC_LOG_ERROR("sql.sql", "Second item %u does not exist for map %u difficulty %u, removing key requirement.", ar->item2, mapid, difficulty);
                ar->item2 = 0;
            }
        }

        if (ar->quest_A)
        {
            if (!GetQuestTemplate(ar->quest_A))
            {
                TC_LOG_ERROR("sql.sql", "Required Alliance Quest %u not exist for map %u difficulty %u, remove quest done requirement.", ar->quest_A, mapid, difficulty);
                ar->quest_A = 0;
            }
        }

        if (ar->quest_H)
        {
            if (!GetQuestTemplate(ar->quest_H))
            {
                TC_LOG_ERROR("sql.sql", "Required Horde Quest %u not exist for map %u difficulty %u, remove quest done requirement.", ar->quest_H, mapid, difficulty);
                ar->quest_H = 0;
            }
        }

        if (ar->achievement)
        {
            if (!sAchievementStore.LookupEntry(ar->achievement))
            {
                TC_LOG_ERROR("sql.sql", "Required Achievement %u not exist for map %u difficulty %u, remove quest done requirement.", ar->achievement, mapid, difficulty);
                ar->achievement = 0;
            }
        }

        _accessRequirementStore[requirement_ID] = ar;
        ++count;

    } while (result->NextRow());

    TC_LOG_INFO("server.loading", ">> Loaded %u access requirement definitions in %u ms", count, GetMSTimeDiffToNow(oldMSTime));
}

/*
 * Searches for the areatrigger which teleports players out of the given map with instance_template.parent field support
 */
AreaTriggerStruct const* ObjectMgr::GetGoBackTrigger(uint32 Map) const
{
    bool useParentDbValue = false;
    uint32 parentId = 0;
    const MapEntry* mapEntry = sMapStore.LookupEntry(Map);
    if (!mapEntry || mapEntry->CorpseMapID < 0)
        return nullptr;

    if (mapEntry->IsDungeon())
    {
        const InstanceTemplate* iTemplate = sObjectMgr->GetInstanceTemplate(Map);

        if (!iTemplate)
            return nullptr;

        parentId = iTemplate->Parent;
        useParentDbValue = true;
    }

    uint32 entrance_map = uint32(mapEntry->CorpseMapID);
    for (AreaTriggerContainer::const_iterator itr = _areaTriggerStore.begin(); itr != _areaTriggerStore.end(); ++itr)
        if ((!useParentDbValue && itr->second.target_mapId == entrance_map) || (useParentDbValue && itr->second.target_mapId == parentId))
        {
            AreaTriggerEntry const* atEntry = sAreaTriggerStore.LookupEntry(itr->first);
            if (atEntry && atEntry->MapID == Map)
                return &itr->second;
        }
    return nullptr;
}

/**
 * Searches for the areatrigger which teleports players to the given map
 */
AreaTriggerStruct const* ObjectMgr::GetMapEntranceTrigger(uint32 Map) const
{
    for (AreaTriggerContainer::const_iterator itr = _areaTriggerStore.begin(); itr != _areaTriggerStore.end(); ++itr)
    {
        if (itr->second.target_mapId == Map)
        {
            AreaTriggerEntry const* atEntry = sAreaTriggerStore.LookupEntry(itr->first);
            if (atEntry)
                return &itr->second;
        }
    }
    return nullptr;
}

void ObjectMgr::SetHighestGuids()
{
    QueryResult result = CharacterDatabase.Query("SELECT MAX(guid) FROM characters");
    if (result)
        GetGuidSequenceGenerator<HighGuid::Player>().Set((*result)[0].GetUInt64() + 1);

    result = CharacterDatabase.Query("SELECT MAX(guid) FROM item_instance");
    if (result)
        GetGuidSequenceGenerator<HighGuid::Item>().Set((*result)[0].GetUInt64() + 1);

    // Cleanup other tables from nonexistent guids ( >= _hiItemGuid)
    CharacterDatabase.PExecute("DELETE FROM character_inventory WHERE item >= '%u'", GetGuidSequenceGenerator<HighGuid::Item>().GetNextAfterMaxUsed());    // One-time query
    CharacterDatabase.PExecute("DELETE FROM mail_items WHERE item_guid >= '%u'", GetGuidSequenceGenerator<HighGuid::Item>().GetNextAfterMaxUsed());        // One-time query
    CharacterDatabase.PExecute("DELETE FROM auctionhouse WHERE itemguid >= '%u'", GetGuidSequenceGenerator<HighGuid::Item>().GetNextAfterMaxUsed());       // One-time query
    CharacterDatabase.PExecute("DELETE FROM guild_bank_item WHERE item_guid >= '%u'", GetGuidSequenceGenerator<HighGuid::Item>().GetNextAfterMaxUsed());   // One-time query

    result = WorldDatabase.Query("SELECT MAX(guid) FROM transports");
    if (result)
        GetGuidSequenceGenerator<HighGuid::Transport>().Set((*result)[0].GetUInt64() + 1);

    result = CharacterDatabase.Query("SELECT MAX(id) FROM auctionhouse");
    if (result)
        _auctionId = (*result)[0].GetUInt32()+1;

    result = CharacterDatabase.Query("SELECT MAX(id) FROM mail");
    if (result)
        _mailId = (*result)[0].GetUInt32()+1;

    result = CharacterDatabase.Query("SELECT MAX(arenateamid) FROM arena_team");
    if (result)
        sArenaTeamMgr->SetNextArenaTeamId((*result)[0].GetUInt32()+1);

    result = CharacterDatabase.Query("SELECT MAX(setguid) FROM character_equipmentsets");
    if (result)
        _equipmentSetGuid = (*result)[0].GetUInt64()+1;

    result = CharacterDatabase.Query("SELECT MAX(guildId) FROM guild");
    if (result)
        sGuildMgr->SetNextGuildId((*result)[0].GetUInt64()+1);

    result = CharacterDatabase.Query("SELECT MAX(guid) FROM groups");
    if (result)
        sGroupMgr->SetGroupDbStoreSize((*result)[0].GetUInt32()+1);

    result = CharacterDatabase.Query("SELECT MAX(itemId) from character_void_storage");
    if (result)
        _voidItemId = (*result)[0].GetUInt64()+1;

    result = WorldDatabase.Query("SELECT MAX(guid) FROM creature");
    if (result)
        _creatureSpawnId = (*result)[0].GetUInt64() + 1;

    result = WorldDatabase.Query("SELECT MAX(guid) FROM gameobject");
    if (result)
        _gameObjectSpawnId = (*result)[0].GetUInt64() + 1;
}

uint32 ObjectMgr::GenerateAuctionID()
{
    if (_auctionId >= 0xFFFFFFFE)
    {
        TC_LOG_ERROR("misc", "Auctions ids overflow!! Can't continue, shutting down server. Search on forum for TCE00007 for more info. ");
        World::StopNow(ERROR_EXIT_CODE);
    }
    return _auctionId++;
}

uint64 ObjectMgr::GenerateEquipmentSetGuid()
{
    if (_equipmentSetGuid >= uint64(0xFFFFFFFFFFFFFFFELL))
    {
        TC_LOG_ERROR("misc", "EquipmentSet guid overflow!! Can't continue, shutting down server. Search on forum for TCE00007 for more info. ");
        World::StopNow(ERROR_EXIT_CODE);
    }
    return _equipmentSetGuid++;
}

uint32 ObjectMgr::GenerateMailID()
{
    if (_mailId >= 0xFFFFFFFE)
    {
        TC_LOG_ERROR("misc", "Mail ids overflow!! Can't continue, shutting down server. Search on forum for TCE00007 for more info. ");
        World::StopNow(ERROR_EXIT_CODE);
    }
    return _mailId++;
}

uint32 ObjectMgr::GeneratePetNumber()
{
    if (_hiPetNumber >= 0xFFFFFFFE)
    {
        TC_LOG_ERROR("misc", "_hiPetNumber Id overflow!! Can't continue, shutting down server. Search on forum for TCE00007 for more info.");
        World::StopNow(ERROR_EXIT_CODE);
    }
    return _hiPetNumber++;
}

uint64 ObjectMgr::GenerateVoidStorageItemId()
{
    if (_voidItemId >= uint64(0xFFFFFFFFFFFFFFFELL))
    {
        TC_LOG_ERROR("misc", "_voidItemId overflow!! Can't continue, shutting down server. ");
        World::StopNow(ERROR_EXIT_CODE);
    }
    return _voidItemId++;
}

uint64 ObjectMgr::GenerateCreatureSpawnId()
{
    if (_creatureSpawnId >= uint64(0xFFFFFFFFFFFFFFFELL))
    {
        TC_LOG_ERROR("misc", "Creature spawn id overflow!! Can't continue, shutting down server. Search on forum for TCE00007 for more info.");
        World::StopNow(ERROR_EXIT_CODE);
    }
    return _creatureSpawnId++;
}

uint64 ObjectMgr::GenerateGameObjectSpawnId()
{
    if (_gameObjectSpawnId >= uint64(0xFFFFFFFFFFFFFFFELL))
    {
        TC_LOG_ERROR("misc", "Creature spawn id overflow!! Can't continue, shutting down server. Search on forum for TCE00007 for more info. ");
        World::StopNow(ERROR_EXIT_CODE);
    }
    return _gameObjectSpawnId++;
}

void ObjectMgr::LoadGameObjectLocales()
{
    uint32 oldMSTime = getMSTime();

    _gameObjectLocaleStore.clear(); // need for reload case

    //                                               0      1       2     3               4
    QueryResult result = WorldDatabase.Query("SELECT entry, locale, name, castBarCaption, unk1 FROM gameobject_template_locale");
    if (!result)
        return;

    do
    {
        Field* fields = result->Fetch();

        uint32 id                   = fields[0].GetUInt32();
        std::string localeName      = fields[1].GetString();

        std::string name            = fields[2].GetString();
        std::string castBarCaption  = fields[3].GetString();
        std::string unk1            = fields[4].GetString();

        GameObjectLocale& data = _gameObjectLocaleStore[id];
        LocaleConstant locale = GetLocaleByName(localeName);
        if (locale == LOCALE_enUS)
            continue;

        AddLocaleString(name, locale, data.Name);
        AddLocaleString(castBarCaption, locale, data.CastBarCaption);
        AddLocaleString(unk1, locale, data.Unk1);

    } while (result->NextRow());

    TC_LOG_INFO("server.loading", ">> Loaded %u gameobject_template_locale strings in %u ms", uint32(_gameObjectLocaleStore.size()), GetMSTimeDiffToNow(oldMSTime));
}

inline void CheckGOLockId(GameObjectTemplate const* goInfo, uint32 dataN, uint32 N)
{
    if (sLockStore.LookupEntry(dataN))
        return;

    TC_LOG_ERROR("sql.sql", "Gameobject (Entry: %u GoType: %u) have data%d=%u but lock (Id: %u) not found.",
        goInfo->entry, goInfo->type, N, goInfo->door.open, goInfo->door.open);
}

inline void CheckGOLinkedTrapId(GameObjectTemplate const* goInfo, uint32 dataN, uint32 N)
{
    if (GameObjectTemplate const* trapInfo = sObjectMgr->GetGameObjectTemplate(dataN))
    {
        if (trapInfo->type != GAMEOBJECT_TYPE_TRAP)
            TC_LOG_ERROR("sql.sql", "Gameobject (Entry: %u GoType: %u) have data%d=%u but GO (Entry %u) have not GAMEOBJECT_TYPE_TRAP (%u) type.",
            goInfo->entry, goInfo->type, N, dataN, dataN, GAMEOBJECT_TYPE_TRAP);
    }
}

inline void CheckGOSpellId(GameObjectTemplate const* goInfo, uint32 dataN, uint32 N)
{
    if (sSpellMgr->GetSpellInfo(dataN))
        return;

    TC_LOG_ERROR("sql.sql", "Gameobject (Entry: %u GoType: %u) have data%d=%u but Spell (Entry %u) not exist.",
        goInfo->entry, goInfo->type, N, dataN, dataN);
}

inline void CheckAndFixGOChairHeightId(GameObjectTemplate const* goInfo, uint32& dataN, uint32 N)
{
    if (dataN <= (UNIT_STAND_STATE_SIT_HIGH_CHAIR-UNIT_STAND_STATE_SIT_LOW_CHAIR))
        return;

    TC_LOG_ERROR("sql.sql", "Gameobject (Entry: %u GoType: %u) have data%d=%u but correct chair height in range 0..%i.",
        goInfo->entry, goInfo->type, N, dataN, UNIT_STAND_STATE_SIT_HIGH_CHAIR-UNIT_STAND_STATE_SIT_LOW_CHAIR);

    // prevent client and server unexpected work
    dataN = 0;
}

inline void CheckGONoDamageImmuneId(GameObjectTemplate* goTemplate, uint32 dataN, uint32 N)
{
    // 0/1 correct values
    if (dataN <= 1)
        return;

    TC_LOG_ERROR("sql.sql", "Gameobject (Entry: %u GoType: %u) have data%d=%u but expected boolean (0/1) noDamageImmune field value.", goTemplate->entry, goTemplate->type, N, dataN);
}

inline void CheckGOConsumable(GameObjectTemplate const* goInfo, uint32 dataN, uint32 N)
{
    // 0/1 correct values
    if (dataN <= 1)
        return;

    TC_LOG_ERROR("sql.sql", "Gameobject (Entry: %u GoType: %u) have data%d=%u but expected boolean (0/1) consumable field value.",
        goInfo->entry, goInfo->type, N, dataN);
}

void ObjectMgr::LoadGameObjectTemplate()
{
    uint32 oldMSTime = getMSTime();

    for (GameObjectsEntry const* db2go : sGameObjectsStore)
    {
        GameObjectTemplate& go = _gameObjectTemplateStore[db2go->ID];
        go.entry = db2go->ID;
        go.type = db2go->Type;
        go.displayId = db2go->DisplayID;
        go.name = db2go->Name->Str[sWorld->GetDefaultDbcLocale()];
        go.size = db2go->Size;
        memset(go.raw.data, 0, sizeof(go.raw.data));
        memcpy(go.raw.data, db2go->Data, std::min(sizeof(db2go->Data), sizeof(go.raw.data)));
        go.RequiredLevel = 0;
        go.ScriptId = 0;
    }

    //                                               0      1     2          3     4         5               6     7
    QueryResult result = WorldDatabase.Query("SELECT entry, type, displayId, name, IconName, castBarCaption, unk1, size, "
    //                                        8      9      10     11     12     13     14     15     16     17     18      19      20
                                             "Data0, Data1, Data2, Data3, Data4, Data5, Data6, Data7, Data8, Data9, Data10, Data11, Data12, "
    //                                        21      22      23      24      25      26      27      28      29      30      31      32      33      34      35      36
                                             "Data13, Data14, Data15, Data16, Data17, Data18, Data19, Data20, Data21, Data22, Data23, Data24, Data25, Data26, Data27, Data28, "
    //                                        37      38       39     40      41             42      43
                                             "Data29, Data30, Data31, Data32, RequiredLevel, AIName, ScriptName "
                                             "FROM gameobject_template");

    if (!result)
    {
        TC_LOG_INFO("server.loading", ">> Loaded 0 gameobject definitions. DB table `gameobject_template` is empty.");
        return;
    }

    _gameObjectTemplateStore.rehash(result->GetRowCount());
    uint32 count = 0;
    do
    {
        Field* fields = result->Fetch();

        uint32 entry = fields[0].GetUInt32();

        GameObjectTemplate& got = _gameObjectTemplateStore[entry];
        got.entry          = entry;
        got.type           = uint32(fields[1].GetUInt8());
        got.displayId      = fields[2].GetUInt32();
        got.name           = fields[3].GetString();
        got.IconName       = fields[4].GetString();
        got.castBarCaption = fields[5].GetString();
        got.unk1           = fields[6].GetString();
        got.size           = fields[7].GetFloat();

        for (uint8 i = 0; i < MAX_GAMEOBJECT_DATA; ++i)
            got.raw.data[i] = fields[8 + i].GetUInt32();

        got.RequiredLevel = fields[41].GetInt32();
        got.AIName = fields[42].GetString();
        got.ScriptId = GetScriptId(fields[43].GetString());

        // Checks

        switch (got.type)
        {
            case GAMEOBJECT_TYPE_DOOR:                      //0
            {
                if (got.door.open)
                    CheckGOLockId(&got, got.door.open, 1);
                CheckGONoDamageImmuneId(&got, got.door.noDamageImmune, 3);
                break;
            }
            case GAMEOBJECT_TYPE_BUTTON:                    //1
            {
                if (got.button.open)
                    CheckGOLockId(&got, got.button.open, 1);
                CheckGONoDamageImmuneId(&got, got.button.noDamageImmune, 4);
                break;
            }
            case GAMEOBJECT_TYPE_QUESTGIVER:                //2
            {
                if (got.questgiver.open)
                    CheckGOLockId(&got, got.questgiver.open, 0);
                CheckGONoDamageImmuneId(&got, got.questgiver.noDamageImmune, 5);
                break;
            }
            case GAMEOBJECT_TYPE_CHEST:                     //3
            {
                if (got.chest.open)
                    CheckGOLockId(&got, got.chest.open, 0);

                CheckGOConsumable(&got, got.chest.consumable, 3);

                if (got.chest.linkedTrap)               // linked trap
                    CheckGOLinkedTrapId(&got, got.chest.linkedTrap, 7);
                break;
            }
            case GAMEOBJECT_TYPE_TRAP:                      //6
            {
                if (got.trap.open)
                    CheckGOLockId(&got, got.trap.open, 0);
                break;
            }
            case GAMEOBJECT_TYPE_CHAIR:                     //7
                CheckAndFixGOChairHeightId(&got, got.chair.chairheight, 1);
                break;
            case GAMEOBJECT_TYPE_SPELL_FOCUS:               //8
            {
                if (got.spellFocus.spellFocusType)
                {
                    if (!sSpellFocusObjectStore.LookupEntry(got.spellFocus.spellFocusType))
                        TC_LOG_ERROR("sql.sql", "GameObject (Entry: %u GoType: %u) have data0=%u but SpellFocus (Id: %u) not exist.",
                        entry, got.type, got.spellFocus.spellFocusType, got.spellFocus.spellFocusType);
                }

                if (got.spellFocus.linkedTrap)        // linked trap
                    CheckGOLinkedTrapId(&got, got.spellFocus.linkedTrap, 2);
                break;
            }
            case GAMEOBJECT_TYPE_GOOBER:                    //10
            {
                if (got.goober.open)
                    CheckGOLockId(&got, got.goober.open, 0);

                CheckGOConsumable(&got, got.goober.consumable, 3);

                if (got.goober.pageID)                  // pageId
                {
                    if (!GetPageText(got.goober.pageID))
                        TC_LOG_ERROR("sql.sql", "GameObject (Entry: %u GoType: %u) have data7=%u but PageText (Entry %u) not exist.",
                        entry, got.type, got.goober.pageID, got.goober.pageID);
                }
                CheckGONoDamageImmuneId(&got, got.goober.noDamageImmune, 11);
                if (got.goober.linkedTrap)            // linked trap
                    CheckGOLinkedTrapId(&got, got.goober.linkedTrap, 12);
                break;
            }
            case GAMEOBJECT_TYPE_AREADAMAGE:                //12
            {
                if (got.areaDamage.open)
                    CheckGOLockId(&got, got.areaDamage.open, 0);
                break;
            }
            case GAMEOBJECT_TYPE_CAMERA:                    //13
            {
                if (got.camera.open)
                    CheckGOLockId(&got, got.camera.open, 0);
                break;
            }
            case GAMEOBJECT_TYPE_MAP_OBJ_TRANSPORT:              //15
            {
                if (got.moTransport.taxiPathID)
                {
                    if (got.moTransport.taxiPathID >= sTaxiPathNodesByPath.size() || sTaxiPathNodesByPath[got.moTransport.taxiPathID].empty())
                        TC_LOG_ERROR("sql.sql", "GameObject (Entry: %u GoType: %u) have data0=%u but TaxiPath (Id: %u) not exist.",
                            entry, got.type, got.moTransport.taxiPathID, got.moTransport.taxiPathID);
                }
                if (uint32 transportMap = got.moTransport.SpawnMap)
                    _transportMaps.insert(transportMap);
                break;
            }
            case GAMEOBJECT_TYPE_RITUAL:          //18
                break;
            case GAMEOBJECT_TYPE_SPELLCASTER:               //22
            {
                // always must have spell
                CheckGOSpellId(&got, got.spellCaster.spell, 0);
                break;
            }
            case GAMEOBJECT_TYPE_FLAGSTAND:                 //24
            {
                if (got.flagStand.open)
                    CheckGOLockId(&got, got.flagStand.open, 0);
                CheckGONoDamageImmuneId(&got, got.flagStand.noDamageImmune, 5);
                break;
            }
            case GAMEOBJECT_TYPE_FISHINGHOLE:               //25
            {
                if (got.fishingHole.open)
                    CheckGOLockId(&got, got.fishingHole.open, 4);
                break;
            }
            case GAMEOBJECT_TYPE_FLAGDROP:                  //26
            {
                if (got.flagDrop.open)
                    CheckGOLockId(&got, got.flagDrop.open, 0);
                CheckGONoDamageImmuneId(&got, got.flagDrop.noDamageImmune, 3);
                break;
            }
            case GAMEOBJECT_TYPE_BARBER_CHAIR:              //32
                CheckAndFixGOChairHeightId(&got, got.barberChair.chairheight, 0);

                if (got.barberChair.SitAnimKit && !sAnimKitStore.LookupEntry(got.barberChair.SitAnimKit))
                {
                    TC_LOG_ERROR("sql.sql", "GameObject (Entry: %u GoType: %u) have data2 = %u but AnimKit.dbc (Id: %u) not exist, set to 0.",
                       entry, got.type, got.barberChair.SitAnimKit, got.barberChair.SitAnimKit);
                    got.barberChair.SitAnimKit = 0;
                }
                break;
            case GAMEOBJECT_TYPE_GARRISON_BUILDING:
                if (uint32 transportMap = got.garrisonBuilding.SpawnMap)
                    _transportMaps.insert(transportMap);
                break;
            case GAMEOBJECT_TYPE_GATHERING_NODE:
                if (got.gatheringNode.open)
                    CheckGOLockId(&got, got.gatheringNode.open, 0);
                if (got.gatheringNode.linkedTrap)
                    CheckGOLinkedTrapId(&got, got.gatheringNode.linkedTrap, 20);
                break;
        }

       ++count;
    }
    while (result->NextRow());

    TC_LOG_INFO("server.loading", ">> Loaded %u game object templates in %u ms", count, GetMSTimeDiffToNow(oldMSTime));
}

void ObjectMgr::LoadGameObjectTemplateAddons()
{
    uint32 oldMSTime = getMSTime();

    //                                                0       1       2      3        4
    QueryResult result = WorldDatabase.Query("SELECT entry, faction, flags, mingold, maxgold FROM gameobject_template_addon");

    if (!result)
    {
        TC_LOG_INFO("server.loading", ">> Loaded 0 gameobject template addon definitions. DB table `gameobject_template_addon` is empty.");
        return;
    }

    uint32 count = 0;
    do
    {
        Field* fields = result->Fetch();

        uint32 entry = fields[0].GetUInt32();

        GameObjectTemplate const* got = sObjectMgr->GetGameObjectTemplate(entry);
        if (!got)
        {
            TC_LOG_ERROR("sql.sql", "GameObject template (Entry: %u) does not exist but has a record in `gameobject_template_addon`", entry);
            continue;
        }

        GameObjectTemplateAddon& gameObjectAddon = _gameObjectTemplateAddonStore[entry];
        gameObjectAddon.faction = uint32(fields[1].GetUInt16());
        gameObjectAddon.flags   = fields[2].GetUInt32();
        gameObjectAddon.mingold = fields[3].GetUInt32();
        gameObjectAddon.maxgold = fields[4].GetUInt32();

        // checks
        if (gameObjectAddon.faction && !sFactionTemplateStore.LookupEntry(gameObjectAddon.faction))
            TC_LOG_ERROR("sql.sql", "GameObject (Entry: %u) has invalid faction (%u) defined in `gameobject_template_addon`.", entry, gameObjectAddon.faction);

        if (gameObjectAddon.maxgold > 0)
        {
            switch (got->type)
            {
                case GAMEOBJECT_TYPE_CHEST:
                case GAMEOBJECT_TYPE_FISHINGHOLE:
                    break;
                default:
                    TC_LOG_ERROR("sql.sql", "GameObject (Entry %u GoType: %u) cannot be looted but has maxgold set in `gameobject_template_addon`.", entry, got->type);
                    break;
            }
        }

        ++count;
    }
    while (result->NextRow());

    TC_LOG_INFO("server.loading", ">> Loaded %u game object template addons in %u ms", count, GetMSTimeDiffToNow(oldMSTime));
}

void ObjectMgr::LoadExplorationBaseXP()
{
    uint32 oldMSTime = getMSTime();

    QueryResult result = WorldDatabase.Query("SELECT level, basexp FROM exploration_basexp");

    if (!result)
    {
        TC_LOG_ERROR("server.loading", ">> Loaded 0 BaseXP definitions. DB table `exploration_basexp` is empty.");
        return;
    }

    uint32 count = 0;

    do
    {
        Field* fields = result->Fetch();
        uint8 level  = fields[0].GetUInt8();
        uint32 basexp = fields[1].GetInt32();
        _baseXPTable[level] = basexp;
        ++count;
    }
    while (result->NextRow());

    TC_LOG_INFO("server.loading", ">> Loaded %u BaseXP definitions in %u ms", count, GetMSTimeDiffToNow(oldMSTime));
}

uint32 ObjectMgr::GetBaseXP(uint8 level)
{
    return _baseXPTable[level] ? _baseXPTable[level] : 0;
}

uint32 ObjectMgr::GetXPForLevel(uint8 level) const
{
    if (level < _playerXPperLevel.size())
        return _playerXPperLevel[level];
    return 0;
}

void ObjectMgr::LoadPetNames()
{
    uint32 oldMSTime = getMSTime();
    //                                                0     1      2
    QueryResult result = WorldDatabase.Query("SELECT word, entry, half FROM pet_name_generation");

    if (!result)
    {
        TC_LOG_INFO("server.loading", ">> Loaded 0 pet name parts. DB table `pet_name_generation` is empty!");
        return;
    }

    uint32 count = 0;

    do
    {
        Field* fields = result->Fetch();
        std::string word = fields[0].GetString();
        uint32 entry     = fields[1].GetUInt32();
        bool   half      = fields[2].GetBool();
        if (half)
            _petHalfName1[entry].push_back(word);
        else
            _petHalfName0[entry].push_back(word);
        ++count;
    }
    while (result->NextRow());

    TC_LOG_INFO("server.loading", ">> Loaded %u pet name parts in %u ms", count, GetMSTimeDiffToNow(oldMSTime));
}

void ObjectMgr::LoadPetNumber()
{
    uint32 oldMSTime = getMSTime();

    QueryResult result = CharacterDatabase.Query("SELECT MAX(id) FROM character_pet");
    if (result)
    {
        Field* fields = result->Fetch();
        _hiPetNumber = fields[0].GetUInt32()+1;
    }

    TC_LOG_INFO("server.loading", ">> Loaded the max pet number: %d in %u ms", _hiPetNumber-1, GetMSTimeDiffToNow(oldMSTime));
}

std::string ObjectMgr::GeneratePetName(uint32 entry)
{
    std::vector<std::string>& list0 = _petHalfName0[entry];
    std::vector<std::string>& list1 = _petHalfName1[entry];

    if (list0.empty() || list1.empty())
    {
        CreatureTemplate const* cinfo = GetCreatureTemplate(entry);
        if (!cinfo)
            return std::string();

        char const* petname = DB2Manager::GetCreatureFamilyPetName(cinfo->family, sWorld->GetDefaultDbcLocale());
        if (petname)
            return std::string(petname);
        else
            return cinfo->Name;
    }

    return *(list0.begin()+urand(0, list0.size()-1)) + *(list1.begin()+urand(0, list1.size()-1));
}

void ObjectMgr::LoadReputationRewardRate()
{
    uint32 oldMSTime = getMSTime();

    _repRewardRateStore.clear();                             // for reload case

    uint32 count = 0; //                                0          1             2                  3                  4                 5                      6             7
    QueryResult result = WorldDatabase.Query("SELECT faction, quest_rate, quest_daily_rate, quest_weekly_rate, quest_monthly_rate, quest_repeatable_rate, creature_rate, spell_rate FROM reputation_reward_rate");
    if (!result)
    {
        TC_LOG_ERROR("server.loading", ">> Loaded `reputation_reward_rate`, table is empty!");
        return;
    }

    do
    {
        Field* fields = result->Fetch();

        uint32 factionId            = fields[0].GetUInt32();

        RepRewardRate repRate;

        repRate.questRate           = fields[1].GetFloat();
        repRate.questDailyRate      = fields[2].GetFloat();
        repRate.questWeeklyRate     = fields[3].GetFloat();
        repRate.questMonthlyRate    = fields[4].GetFloat();
        repRate.questRepeatableRate = fields[5].GetFloat();
        repRate.creatureRate        = fields[6].GetFloat();
        repRate.spellRate           = fields[7].GetFloat();

        FactionEntry const* factionEntry = sFactionStore.LookupEntry(factionId);
        if (!factionEntry)
        {
            TC_LOG_ERROR("sql.sql", "Faction (faction.dbc) %u does not exist but is used in `reputation_reward_rate`", factionId);
            continue;
        }

        if (repRate.questRate < 0.0f)
        {
            TC_LOG_ERROR("sql.sql", "Table reputation_reward_rate has quest_rate with invalid rate %f, skipping data for faction %u", repRate.questRate, factionId);
            continue;
        }

        if (repRate.questDailyRate < 0.0f)
        {
            TC_LOG_ERROR("sql.sql", "Table reputation_reward_rate has quest_daily_rate with invalid rate %f, skipping data for faction %u", repRate.questDailyRate, factionId);
            continue;
        }

        if (repRate.questWeeklyRate < 0.0f)
        {
            TC_LOG_ERROR("sql.sql", "Table reputation_reward_rate has quest_weekly_rate with invalid rate %f, skipping data for faction %u", repRate.questWeeklyRate, factionId);
            continue;
        }

        if (repRate.questMonthlyRate < 0.0f)
        {
            TC_LOG_ERROR("sql.sql", "Table reputation_reward_rate has quest_monthly_rate with invalid rate %f, skipping data for faction %u", repRate.questMonthlyRate, factionId);
            continue;
        }

        if (repRate.questRepeatableRate < 0.0f)
        {
            TC_LOG_ERROR("sql.sql", "Table reputation_reward_rate has quest_repeatable_rate with invalid rate %f, skipping data for faction %u", repRate.questRepeatableRate, factionId);
            continue;
        }

        if (repRate.creatureRate < 0.0f)
        {
            TC_LOG_ERROR("sql.sql", "Table reputation_reward_rate has creature_rate with invalid rate %f, skipping data for faction %u", repRate.creatureRate, factionId);
            continue;
        }

        if (repRate.spellRate < 0.0f)
        {
            TC_LOG_ERROR("sql.sql", "Table reputation_reward_rate has spell_rate with invalid rate %f, skipping data for faction %u", repRate.spellRate, factionId);
            continue;
        }

        _repRewardRateStore[factionId] = repRate;

        ++count;
    }
    while (result->NextRow());

    TC_LOG_INFO("server.loading", ">> Loaded %u reputation_reward_rate in %u ms", count, GetMSTimeDiffToNow(oldMSTime));
}

void ObjectMgr::LoadReputationOnKill()
{
    uint32 oldMSTime = getMSTime();

    // For reload case
    _repOnKillStore.clear();

    uint32 count = 0;

    //                                                0            1                     2
    QueryResult result = WorldDatabase.Query("SELECT creature_id, RewOnKillRepFaction1, RewOnKillRepFaction2, "
    //   3             4             5                   6             7             8                   9
        "IsTeamAward1, MaxStanding1, RewOnKillRepValue1, IsTeamAward2, MaxStanding2, RewOnKillRepValue2, TeamDependent "
        "FROM creature_onkill_reputation");

    if (!result)
    {
        TC_LOG_ERROR("server.loading", ">> Loaded 0 creature award reputation definitions. DB table `creature_onkill_reputation` is empty.");
        return;
    }

    do
    {
        Field* fields = result->Fetch();

        uint32 creature_id = fields[0].GetUInt32();

        ReputationOnKillEntry repOnKill;
        repOnKill.RepFaction1          = fields[1].GetInt16();
        repOnKill.RepFaction2          = fields[2].GetInt16();
        repOnKill.IsTeamAward1        = fields[3].GetBool();
        repOnKill.ReputationMaxCap1  = fields[4].GetUInt8();
        repOnKill.RepValue1            = fields[5].GetInt32();
        repOnKill.IsTeamAward2        = fields[6].GetBool();
        repOnKill.ReputationMaxCap2  = fields[7].GetUInt8();
        repOnKill.RepValue2            = fields[8].GetInt32();
        repOnKill.TeamDependent       = fields[9].GetBool();

        if (!GetCreatureTemplate(creature_id))
        {
            TC_LOG_ERROR("sql.sql", "Table `creature_onkill_reputation` has data for nonexistent creature entry (%u), skipped", creature_id);
            continue;
        }

        if (repOnKill.RepFaction1)
        {
            FactionEntry const* factionEntry1 = sFactionStore.LookupEntry(repOnKill.RepFaction1);
            if (!factionEntry1)
            {
                TC_LOG_ERROR("sql.sql", "Faction (faction.dbc) %u does not exist but is used in `creature_onkill_reputation`", repOnKill.RepFaction1);
                continue;
            }
        }

        if (repOnKill.RepFaction2)
        {
            FactionEntry const* factionEntry2 = sFactionStore.LookupEntry(repOnKill.RepFaction2);
            if (!factionEntry2)
            {
                TC_LOG_ERROR("sql.sql", "Faction (faction.dbc) %u does not exist but is used in `creature_onkill_reputation`", repOnKill.RepFaction2);
                continue;
            }
        }

        _repOnKillStore[creature_id] = repOnKill;

        ++count;
    } while (result->NextRow());

    TC_LOG_INFO("server.loading", ">> Loaded %u creature award reputation definitions in %u ms", count, GetMSTimeDiffToNow(oldMSTime));
}

void ObjectMgr::LoadReputationSpilloverTemplate()
{
    uint32 oldMSTime = getMSTime();

    _repSpilloverTemplateStore.clear();                      // for reload case

    uint32 count = 0; //                                0         1        2       3        4       5       6         7        8      9        10       11     12        13       14     15
    QueryResult result = WorldDatabase.Query("SELECT faction, faction1, rate_1, rank_1, faction2, rate_2, rank_2, faction3, rate_3, rank_3, faction4, rate_4, rank_4, faction5, rate_5, rank_5 FROM reputation_spillover_template");

    if (!result)
    {
        TC_LOG_INFO("server.loading", ">> Loaded `reputation_spillover_template`, table is empty.");
        return;
    }

    do
    {
        Field* fields = result->Fetch();

        uint32 factionId                = fields[0].GetUInt16();

        RepSpilloverTemplate repTemplate;

        repTemplate.faction[0]          = fields[1].GetUInt16();
        repTemplate.faction_rate[0]     = fields[2].GetFloat();
        repTemplate.faction_rank[0]     = fields[3].GetUInt8();
        repTemplate.faction[1]          = fields[4].GetUInt16();
        repTemplate.faction_rate[1]     = fields[5].GetFloat();
        repTemplate.faction_rank[1]     = fields[6].GetUInt8();
        repTemplate.faction[2]          = fields[7].GetUInt16();
        repTemplate.faction_rate[2]     = fields[8].GetFloat();
        repTemplate.faction_rank[2]     = fields[9].GetUInt8();
        repTemplate.faction[3]          = fields[10].GetUInt16();
        repTemplate.faction_rate[3]     = fields[11].GetFloat();
        repTemplate.faction_rank[3]     = fields[12].GetUInt8();
        repTemplate.faction[4]          = fields[13].GetUInt16();
        repTemplate.faction_rate[4]     = fields[14].GetFloat();
        repTemplate.faction_rank[4]     = fields[15].GetUInt8();

        FactionEntry const* factionEntry = sFactionStore.LookupEntry(factionId);

        if (!factionEntry)
        {
            TC_LOG_ERROR("sql.sql", "Faction (faction.dbc) %u does not exist but is used in `reputation_spillover_template`", factionId);
            continue;
        }

        if (factionEntry->ParentFactionID == 0)
        {
            TC_LOG_ERROR("sql.sql", "Faction (faction.dbc) %u in `reputation_spillover_template` does not belong to any team, skipping", factionId);
            continue;
        }

        bool invalidSpilloverFaction = false;
        for (uint32 i = 0; i < MAX_SPILLOVER_FACTIONS; ++i)
        {
            if (repTemplate.faction[i])
            {
                FactionEntry const* factionSpillover = sFactionStore.LookupEntry(repTemplate.faction[i]);

                if (!factionSpillover)
                {
                    TC_LOG_ERROR("sql.sql", "Spillover faction (faction.dbc) %u does not exist but is used in `reputation_spillover_template` for faction %u, skipping", repTemplate.faction[i], factionId);
                    invalidSpilloverFaction = true;
                    break;
                }

                if (!factionSpillover->CanHaveReputation())
                {
                    TC_LOG_ERROR("sql.sql", "Spillover faction (faction.dbc) %u for faction %u in `reputation_spillover_template` can not be listed for client, and then useless, skipping", repTemplate.faction[i], factionId);
                    invalidSpilloverFaction = true;
                    break;
                }

                if (repTemplate.faction_rank[i] >= MAX_REPUTATION_RANK)
                {
                    TC_LOG_ERROR("sql.sql", "Rank %u used in `reputation_spillover_template` for spillover faction %u is not valid, skipping", repTemplate.faction_rank[i], repTemplate.faction[i]);
                    invalidSpilloverFaction = true;
                    break;
                }
            }
        }

        if (invalidSpilloverFaction)
            continue;

        _repSpilloverTemplateStore[factionId] = repTemplate;

        ++count;
    }
    while (result->NextRow());

    TC_LOG_INFO("server.loading", ">> Loaded %u reputation_spillover_template in %u ms", count, GetMSTimeDiffToNow(oldMSTime));
}

void ObjectMgr::LoadPointsOfInterest()
{
    uint32 oldMSTime = getMSTime();

    _pointsOfInterestStore.clear(); // need for reload case

    uint32 count = 0;

    //                                               0   1          2          3     4      5           6
    QueryResult result = WorldDatabase.Query("SELECT ID, PositionX, PositionY, Icon, Flags, Importance, Name FROM points_of_interest");

    if (!result)
    {
        TC_LOG_ERROR("server.loading", ">> Loaded 0 Points of Interest definitions. DB table `points_of_interest` is empty.");
        return;
    }

    do
    {
        Field* fields = result->Fetch();

        uint32 id = fields[0].GetUInt32();

        PointOfInterest pointOfInterest;
        pointOfInterest.ID              = id;
        pointOfInterest.Pos.Relocate(fields[1].GetFloat(), fields[2].GetFloat());
        pointOfInterest.Icon            = fields[3].GetUInt32();
        pointOfInterest.Flags           = fields[4].GetUInt32();
        pointOfInterest.Importance      = fields[5].GetUInt32();
        pointOfInterest.Name            = fields[6].GetString();

        if (!Trinity::IsValidMapCoord(pointOfInterest.Pos.GetPositionX(), pointOfInterest.Pos.GetPositionY()))
        {
            TC_LOG_ERROR("sql.sql", "Table `points_of_interest` (ID: %u) have invalid coordinates (PositionX: %f PositionY: %f), ignored.", id, pointOfInterest.Pos.GetPositionX(), pointOfInterest.Pos.GetPositionY());
            continue;
        }

        _pointsOfInterestStore[id] = pointOfInterest;

        ++count;
    } while (result->NextRow());

    TC_LOG_INFO("server.loading", ">> Loaded %u Points of Interest definitions in %u ms", count, GetMSTimeDiffToNow(oldMSTime));
}

void ObjectMgr::LoadQuestPOI()
{
    uint32 oldMSTime = getMSTime();

    _questPOIStore.clear(); // need for reload case

    uint32 count = 0;

    //                                                   0        1        2            3           4                 5           6         7            8       9       10         11              12             13
    QueryResult result = WorldDatabase.Query("SELECT QuestID, BlobIndex, Idx1, ObjectiveIndex, QuestObjectiveID, QuestObjectID, MapID, WorldMapAreaId, Floor, Priority, Flags, WorldEffectID, PlayerConditionID, WoDUnk1 FROM quest_poi order by QuestID, Idx1");
    if (!result)
    {
        TC_LOG_ERROR("server.loading", ">> Loaded 0 quest POI definitions. DB table `quest_poi` is empty.");
        return;
    }

    //                                                0        1    2  3
    QueryResult points = WorldDatabase.Query("SELECT QuestID, Idx1, X, Y FROM quest_poi_points ORDER BY QuestID DESC, Idx1, Idx2");

    std::vector<std::vector<std::vector<QuestPOIPoint>>> POIs;

    if (points)
    {
        // The first result should have the highest questId
        Field* fields = points->Fetch();
        uint32 questIdMax = fields[0].GetInt32();
        POIs.resize(questIdMax + 1);

        do
        {
            fields = points->Fetch();

            int32 QuestID             = fields[0].GetInt32();
            int32 Idx1                = fields[1].GetInt32();
            int32 X                   = fields[2].GetInt32();
            int32 Y                   = fields[3].GetInt32();

            if (int32(POIs[QuestID].size()) <= Idx1 + 1)
                POIs[QuestID].resize(Idx1 + 10);

            QuestPOIPoint point(X, Y);
            POIs[QuestID][Idx1].push_back(point);
        } while (points->NextRow());
    }

    do
    {
        Field* fields = result->Fetch();

        int32 QuestID               = fields[0].GetInt32();
        int32 BlobIndex             = fields[1].GetInt32();
        int32 Idx1                  = fields[2].GetInt32();
        int32 ObjectiveIndex        = fields[3].GetInt32();
        int32 QuestObjectiveID      = fields[4].GetInt32();
        int32 QuestObjectID         = fields[5].GetInt32();
        int32 MapID                 = fields[6].GetInt32();
        int32 WorldMapAreaId        = fields[7].GetInt32();
        int32 Floor                 = fields[8].GetInt32();
        int32 Priority              = fields[9].GetInt32();
        int32 Flags                 = fields[10].GetInt32();
        int32 WorldEffectID         = fields[11].GetInt32();
        int32 PlayerConditionID     = fields[12].GetInt32();
        int32 WoDUnk1               = fields[13].GetInt32();

        if (!sObjectMgr->GetQuestTemplate(QuestID))
            TC_LOG_ERROR("sql.sql", "`quest_poi` quest id (%u) Idx1 (%u) does not exist in `quest_template`", QuestID, Idx1);

        QuestPOI POI(BlobIndex, ObjectiveIndex, QuestObjectiveID, QuestObjectID, MapID, WorldMapAreaId, Floor, Priority, Flags, WorldEffectID, PlayerConditionID, WoDUnk1);
        if (QuestID < int32(POIs.size()) && Idx1 < int32(POIs[QuestID].size()))
        {
            POI.points = POIs[QuestID][Idx1];
            _questPOIStore[QuestID].push_back(POI);
        }
        else
            TC_LOG_ERROR("server.loading", "Table quest_poi references unknown quest points for quest %i POI id %i", QuestID, BlobIndex);

        ++count;
    } while (result->NextRow());

    TC_LOG_INFO("server.loading", ">> Loaded %u quest POI definitions in %u ms", count, GetMSTimeDiffToNow(oldMSTime));
}

void ObjectMgr::LoadNPCSpellClickSpells()
{
    uint32 oldMSTime = getMSTime();

    _spellClickInfoStore.clear();
    //                                                0          1         2            3
    QueryResult result = WorldDatabase.Query("SELECT npc_entry, spell_id, cast_flags, user_type FROM npc_spellclick_spells");

    if (!result)
    {
        TC_LOG_ERROR("server.loading", ">> Loaded 0 spellclick spells. DB table `npc_spellclick_spells` is empty.");
        return;
    }

    uint32 count = 0;

    do
    {
        Field* fields = result->Fetch();

        uint32 npc_entry = fields[0].GetUInt32();
        CreatureTemplate const* cInfo = GetCreatureTemplate(npc_entry);
        if (!cInfo)
        {
            TC_LOG_ERROR("sql.sql", "Table npc_spellclick_spells references unknown creature_template %u. Skipping entry.", npc_entry);
            continue;
        }

        uint32 spellid = fields[1].GetUInt32();
        SpellInfo const* spellinfo = sSpellMgr->GetSpellInfo(spellid);
        if (!spellinfo)
        {
            TC_LOG_ERROR("sql.sql", "Table npc_spellclick_spells creature: %u references unknown spellid %u. Skipping entry.", npc_entry, spellid);
            continue;
        }

        uint8 userType = fields[3].GetUInt16();
        if (userType >= SPELL_CLICK_USER_MAX)
            TC_LOG_ERROR("sql.sql", "Table npc_spellclick_spells creature: %u  references unknown user type %u. Skipping entry.", npc_entry, uint32(userType));

        uint8 castFlags = fields[2].GetUInt8();
        SpellClickInfo info;
        info.spellId = spellid;
        info.castFlags = castFlags;
        info.userType = SpellClickUserTypes(userType);
        _spellClickInfoStore.insert(SpellClickInfoContainer::value_type(npc_entry, info));

        ++count;
    }
    while (result->NextRow());

    // all spellclick data loaded, now we check if there are creatures with NPC_FLAG_SPELLCLICK but with no data
    // NOTE: It *CAN* be the other way around: no spellclick flag but with spellclick data, in case of creature-only vehicle accessories
    CreatureTemplateContainer const* ctc = sObjectMgr->GetCreatureTemplates();
    for (CreatureTemplateContainer::const_iterator itr = ctc->begin(); itr != ctc->end(); ++itr)
    {
        if ((itr->second.npcflag & UNIT_NPC_FLAG_SPELLCLICK) && _spellClickInfoStore.find(itr->second.Entry) == _spellClickInfoStore.end())
        {
            TC_LOG_ERROR("sql.sql", "npc_spellclick_spells: Creature template %u has UNIT_NPC_FLAG_SPELLCLICK but no data in spellclick table! Removing flag", itr->second.Entry);
            const_cast<CreatureTemplate*>(&itr->second)->npcflag &= ~UNIT_NPC_FLAG_SPELLCLICK;
        }
    }

    TC_LOG_INFO("server.loading", ">> Loaded %u spellclick definitions in %u ms", count, GetMSTimeDiffToNow(oldMSTime));
}

void ObjectMgr::DeleteCreatureData(ObjectGuid::LowType guid)
{
    // remove mapid*cellid -> guid_set map
    CreatureData const* data = GetCreatureData(guid);
    if (data)
        RemoveCreatureFromGrid(guid, data);

    _creatureDataStore.erase(guid);
}

void ObjectMgr::DeleteGOData(ObjectGuid::LowType guid)
{
    // remove mapid*cellid -> guid_set map
    GameObjectData const* data = GetGOData(guid);
    if (data)
        RemoveGameobjectFromGrid(guid, data);

    _gameObjectDataStore.erase(guid);
}

void ObjectMgr::LoadQuestRelationsHelper(QuestRelations& map, QuestRelationsReverse* reverseMap, std::string const& table, bool starter, bool go)
{
    uint32 oldMSTime = getMSTime();

    map.clear();                                            // need for reload case

    uint32 count = 0;

    QueryResult result = WorldDatabase.PQuery("SELECT id, quest, pool_entry FROM %s qr LEFT JOIN pool_quest pq ON qr.quest = pq.entry", table.c_str());

    if (!result)
    {
        TC_LOG_ERROR("server.loading", ">> Loaded 0 quest relations from `%s`, table is empty.", table.c_str());
        return;
    }

    PooledQuestRelation* poolRelationMap = go ? &sPoolMgr->mQuestGORelation : &sPoolMgr->mQuestCreatureRelation;
    if (starter)
        poolRelationMap->clear();

    do
    {
        uint32 id     = result->Fetch()[0].GetUInt32();
        uint32 quest  = result->Fetch()[1].GetUInt32();
        uint32 poolId = result->Fetch()[2].GetUInt32();

        if (_questTemplates.find(quest) == _questTemplates.end())
        {
            TC_LOG_ERROR("sql.sql", "Table `%s`: Quest %u listed for entry %u does not exist.", table.c_str(), quest, id);
            continue;
        }

        if (!poolId || !starter)
        {
            map.insert(QuestRelations::value_type(id, quest));
            if (reverseMap)
                reverseMap->insert(QuestRelationsReverse::value_type(quest, id));
        }
        else if (starter)
            poolRelationMap->insert(PooledQuestRelation::value_type(quest, id));

        ++count;
    } while (result->NextRow());

    TC_LOG_INFO("server.loading", ">> Loaded %u quest relations from %s in %u ms", count, table.c_str(), GetMSTimeDiffToNow(oldMSTime));
}

void ObjectMgr::LoadGameobjectQuestStarters()
{
    LoadQuestRelationsHelper(_goQuestRelations, nullptr, "gameobject_queststarter", true, true);

    for (QuestRelations::iterator itr = _goQuestRelations.begin(); itr != _goQuestRelations.end(); ++itr)
    {
        GameObjectTemplate const* goInfo = GetGameObjectTemplate(itr->first);
        if (!goInfo)
            TC_LOG_ERROR("sql.sql", "Table `gameobject_queststarter` has data for nonexistent gameobject entry (%u) and existed quest %u", itr->first, itr->second);
        else if (goInfo->type != GAMEOBJECT_TYPE_QUESTGIVER)
            TC_LOG_ERROR("sql.sql", "Table `gameobject_queststarter` has data gameobject entry (%u) for quest %u, but GO is not GAMEOBJECT_TYPE_QUESTGIVER", itr->first, itr->second);
    }
}

void ObjectMgr::LoadGameobjectQuestEnders()
{
    LoadQuestRelationsHelper(_goQuestInvolvedRelations, &_goQuestInvolvedRelationsReverse, "gameobject_questender", false, true);

    for (QuestRelations::iterator itr = _goQuestInvolvedRelations.begin(); itr != _goQuestInvolvedRelations.end(); ++itr)
    {
        GameObjectTemplate const* goInfo = GetGameObjectTemplate(itr->first);
        if (!goInfo)
            TC_LOG_ERROR("sql.sql", "Table `gameobject_questender` has data for nonexistent gameobject entry (%u) and existed quest %u", itr->first, itr->second);
        else if (goInfo->type != GAMEOBJECT_TYPE_QUESTGIVER)
            TC_LOG_ERROR("sql.sql", "Table `gameobject_questender` has data gameobject entry (%u) for quest %u, but GO is not GAMEOBJECT_TYPE_QUESTGIVER", itr->first, itr->second);
    }
}

void ObjectMgr::LoadCreatureQuestStarters()
{
    LoadQuestRelationsHelper(_creatureQuestRelations, nullptr, "creature_queststarter", true, false);

    for (QuestRelations::iterator itr = _creatureQuestRelations.begin(); itr != _creatureQuestRelations.end(); ++itr)
    {
        CreatureTemplate const* cInfo = GetCreatureTemplate(itr->first);
        if (!cInfo)
            TC_LOG_ERROR("sql.sql", "Table `creature_queststarter` has data for nonexistent creature entry (%u) and existed quest %u", itr->first, itr->second);
        else if (!(cInfo->npcflag & UNIT_NPC_FLAG_QUESTGIVER))
            TC_LOG_ERROR("sql.sql", "Table `creature_queststarter` has creature entry (%u) for quest %u, but npcflag does not include UNIT_NPC_FLAG_QUESTGIVER", itr->first, itr->second);
    }
}

void ObjectMgr::LoadCreatureQuestEnders()
{
    LoadQuestRelationsHelper(_creatureQuestInvolvedRelations, &_creatureQuestInvolvedRelationsReverse, "creature_questender", false, false);

    for (QuestRelations::iterator itr = _creatureQuestInvolvedRelations.begin(); itr != _creatureQuestInvolvedRelations.end(); ++itr)
    {
        CreatureTemplate const* cInfo = GetCreatureTemplate(itr->first);
        if (!cInfo)
            TC_LOG_ERROR("sql.sql", "Table `creature_questender` has data for nonexistent creature entry (%u) and existed quest %u", itr->first, itr->second);
        else if (!(cInfo->npcflag & UNIT_NPC_FLAG_QUESTGIVER))
            TC_LOG_ERROR("sql.sql", "Table `creature_questender` has creature entry (%u) for quest %u, but npcflag does not include UNIT_NPC_FLAG_QUESTGIVER", itr->first, itr->second);
    }
}

void ObjectMgr::LoadReservedPlayersNames()
{
    uint32 oldMSTime = getMSTime();

    _reservedNamesStore.clear();                                // need for reload case

    QueryResult result = CharacterDatabase.Query("SELECT name FROM reserved_name");

    if (!result)
    {
        TC_LOG_INFO("server.loading", ">> Loaded 0 reserved player names. DB table `reserved_name` is empty!");
        return;
    }

    uint32 count = 0;

    Field* fields;
    do
    {
        fields = result->Fetch();
        std::string name= fields[0].GetString();

        std::wstring wstr;
        if (!Utf8toWStr (name, wstr))
        {
            TC_LOG_ERROR("misc", "Table `reserved_name` has invalid name: %s", name.c_str());
            continue;
        }

        wstrToLower(wstr);

        _reservedNamesStore.insert(wstr);
        ++count;
    }
    while (result->NextRow());

    TC_LOG_INFO("server.loading", ">> Loaded %u reserved player names in %u ms", count, GetMSTimeDiffToNow(oldMSTime));
}

bool ObjectMgr::IsReservedName(const std::string& name) const
{
    std::wstring wstr;
    if (!Utf8toWStr (name, wstr))
        return false;

    wstrToLower(wstr);

    return _reservedNamesStore.find(wstr) != _reservedNamesStore.end();
}

enum LanguageType
{
    LT_BASIC_LATIN    = 0x0000,
    LT_EXTENDEN_LATIN = 0x0001,
    LT_CYRILLIC       = 0x0002,
    LT_EAST_ASIA      = 0x0004,
    LT_ANY            = 0xFFFF
};

static LanguageType GetRealmLanguageType(bool create)
{
    switch (sWorld->getIntConfig(CONFIG_REALM_ZONE))
    {
        case REALM_ZONE_UNKNOWN:                            // any language
        case REALM_ZONE_DEVELOPMENT:
        case REALM_ZONE_TEST_SERVER:
        case REALM_ZONE_QA_SERVER:
            return LT_ANY;
        case REALM_ZONE_UNITED_STATES:                      // extended-Latin
        case REALM_ZONE_OCEANIC:
        case REALM_ZONE_LATIN_AMERICA:
        case REALM_ZONE_ENGLISH:
        case REALM_ZONE_GERMAN:
        case REALM_ZONE_FRENCH:
        case REALM_ZONE_SPANISH:
            return LT_EXTENDEN_LATIN;
        case REALM_ZONE_KOREA:                              // East-Asian
        case REALM_ZONE_TAIWAN:
        case REALM_ZONE_CHINA:
            return LT_EAST_ASIA;
        case REALM_ZONE_RUSSIAN:                            // Cyrillic
            return LT_CYRILLIC;
        default:
            return create ? LT_BASIC_LATIN : LT_ANY;        // basic-Latin at create, any at login
    }
}

bool isValidString(const std::wstring& wstr, uint32 strictMask, bool numericOrSpace, bool create = false)
{
    if (strictMask == 0)                                       // any language, ignore realm
    {
        if (isExtendedLatinString(wstr, numericOrSpace))
            return true;
        if (isCyrillicString(wstr, numericOrSpace))
            return true;
        if (isEastAsianString(wstr, numericOrSpace))
            return true;
        return false;
    }

    if (strictMask & 0x2)                                    // realm zone specific
    {
        LanguageType lt = GetRealmLanguageType(create);
        if (lt & LT_EXTENDEN_LATIN)
            if (isExtendedLatinString(wstr, numericOrSpace))
                return true;
        if (lt & LT_CYRILLIC)
            if (isCyrillicString(wstr, numericOrSpace))
                return true;
        if (lt & LT_EAST_ASIA)
            if (isEastAsianString(wstr, numericOrSpace))
                return true;
    }

    if (strictMask & 0x1)                                    // basic Latin
    {
        if (isBasicLatinString(wstr, numericOrSpace))
            return true;
    }

    return false;
}

ResponseCodes ObjectMgr::CheckPlayerName(std::string const& name, LocaleConstant locale, bool create /*= false*/)
{
    std::wstring wname;
    if (!Utf8toWStr(name, wname))
        return CHAR_NAME_INVALID_CHARACTER;

    if (wname.size() > MAX_PLAYER_NAME)
        return CHAR_NAME_TOO_LONG;

    uint32 minName = sWorld->getIntConfig(CONFIG_MIN_PLAYER_NAME);
    if (wname.size() < minName)
        return CHAR_NAME_TOO_SHORT;

    uint32 strictMask = sWorld->getIntConfig(CONFIG_STRICT_PLAYER_NAMES);
    if (!isValidString(wname, strictMask, false, create))
        return CHAR_NAME_MIXED_LANGUAGES;

    wstrToLower(wname);
    for (size_t i = 2; i < wname.size(); ++i)
        if (wname[i] == wname[i-1] && wname[i] == wname[i-2])
            return CHAR_NAME_THREE_CONSECUTIVE;

    return sDB2Manager.ValidateName(wname, locale);
}

bool ObjectMgr::IsValidCharterName(const std::string& name)
{
    std::wstring wname;
    if (!Utf8toWStr(name, wname))
        return false;

    if (wname.size() > MAX_CHARTER_NAME)
        return false;

    uint32 minName = sWorld->getIntConfig(CONFIG_MIN_CHARTER_NAME);
    if (wname.size() < minName)
        return false;

    uint32 strictMask = sWorld->getIntConfig(CONFIG_STRICT_CHARTER_NAMES);

    return isValidString(wname, strictMask, true);
}

PetNameInvalidReason ObjectMgr::CheckPetName(const std::string& name)
{
    std::wstring wname;
    if (!Utf8toWStr(name, wname))
        return PET_NAME_INVALID;

    if (wname.size() > MAX_PET_NAME)
        return PET_NAME_TOO_LONG;

    uint32 minName = sWorld->getIntConfig(CONFIG_MIN_PET_NAME);
    if (wname.size() < minName)
        return PET_NAME_TOO_SHORT;

    uint32 strictMask = sWorld->getIntConfig(CONFIG_STRICT_PET_NAMES);
    if (!isValidString(wname, strictMask, false))
        return PET_NAME_MIXED_LANGUAGES;

    return PET_NAME_SUCCESS;
}

void ObjectMgr::LoadGameObjectForQuests()
{
    uint32 oldMSTime = getMSTime();

    _gameObjectForQuestStore.clear();                         // need for reload case

    if (sObjectMgr->GetGameObjectTemplates()->empty())
    {
        TC_LOG_INFO("server.loading", ">> Loaded 0 GameObjects for quests");
        return;
    }

    uint32 count = 0;

    // collect GO entries for GO that must activated
    GameObjectTemplateContainer const* gotc = sObjectMgr->GetGameObjectTemplates();
    for (GameObjectTemplateContainer::const_iterator itr = gotc->begin(); itr != gotc->end(); ++itr)
    {
        switch (itr->second.type)
        {
            case GAMEOBJECT_TYPE_QUESTGIVER:
                _gameObjectForQuestStore.insert(itr->second.entry);
                ++count;
                break;
            case GAMEOBJECT_TYPE_CHEST:
            {
                // scan GO chest with loot including quest items
                uint32 loot_id = (itr->second.GetLootId());

                // find quest loot for GO
                if (itr->second.chest.questID || LootTemplates_Gameobject.HaveQuestLootFor(loot_id))
                {
                    _gameObjectForQuestStore.insert(itr->second.entry);
                    ++count;
                }
                break;
            }
            case GAMEOBJECT_TYPE_GENERIC:
            {
                if (itr->second.generic.questID > 0)            //quests objects
                {
                    _gameObjectForQuestStore.insert(itr->second.entry);
                    ++count;
                }
                break;
            }
            case GAMEOBJECT_TYPE_GOOBER:
            {
                if (itr->second.goober.questID > 0)              //quests objects
                {
                    _gameObjectForQuestStore.insert(itr->second.entry);
                    ++count;
                }
                break;
            }
            default:
                break;
        }
    }

    TC_LOG_INFO("server.loading", ">> Loaded %u GameObjects for quests in %u ms", count, GetMSTimeDiffToNow(oldMSTime));
}

bool ObjectMgr::LoadTrinityStrings()
{
    uint32 oldMSTime = getMSTime();

    _trinityStringStore.clear(); // for reload case

    QueryResult result = WorldDatabase.Query("SELECT entry, content_default, content_loc1, content_loc2, content_loc3, content_loc4, content_loc5, content_loc6, content_loc7, content_loc8 FROM trinity_string");
    if (!result)
    {
        TC_LOG_ERROR("server.loading", ">> Loaded 0 trinity strings. DB table `trinity_string` is empty. You have imported an incorrect database for more info search for TCE00003 on forum.");
        return false;
    }

    do
    {
        Field* fields = result->Fetch();

        uint32 entry = fields[0].GetUInt32();

        TrinityString& data = _trinityStringStore[entry];

        data.Content.resize(DEFAULT_LOCALE + 1);

        for (int8 i = OLD_TOTAL_LOCALES - 1; i >= 0; --i)
            AddLocaleString(fields[i + 1].GetString(), LocaleConstant(i), data.Content);
    }
    while (result->NextRow());

    TC_LOG_INFO("server.loading", ">> Loaded " SZFMTD " trinity strings in %u ms", _trinityStringStore.size(), GetMSTimeDiffToNow(oldMSTime));
    return true;
}

char const* ObjectMgr::GetTrinityString(uint32 entry, LocaleConstant locale) const
{
    if (TrinityString const* ts = GetTrinityString(entry))
    {
        if (ts->Content.size() > size_t(locale) && !ts->Content[locale].empty())
            return ts->Content[locale].c_str();
        return ts->Content[DEFAULT_LOCALE].c_str();
    }

    TC_LOG_ERROR("sql.sql", "Trinity string entry %u not found in DB.", entry);
    return "<error>";
}

void ObjectMgr::LoadFishingBaseSkillLevel()
{
    uint32 oldMSTime = getMSTime();

    _fishingBaseForAreaStore.clear();                            // for reload case

    QueryResult result = WorldDatabase.Query("SELECT entry, skill FROM skill_fishing_base_level");

    if (!result)
    {
        TC_LOG_ERROR("server.loading", ">> Loaded 0 areas for fishing base skill level. DB table `skill_fishing_base_level` is empty.");
        return;
    }

    uint32 count = 0;

    do
    {
        Field* fields = result->Fetch();
        uint32 entry  = fields[0].GetUInt32();
        int32 skill   = fields[1].GetInt16();

        AreaTableEntry const* fArea = sAreaTableStore.LookupEntry(entry);
        if (!fArea)
        {
            TC_LOG_ERROR("sql.sql", "AreaId %u defined in `skill_fishing_base_level` does not exist", entry);
            continue;
        }

        _fishingBaseForAreaStore[entry] = skill;
        ++count;
    }
    while (result->NextRow());

    TC_LOG_INFO("server.loading", ">> Loaded %u areas for fishing base skill level in %u ms", count, GetMSTimeDiffToNow(oldMSTime));
}

void ObjectMgr::LoadSkillTiers()
{
    uint32 oldMSTime = getMSTime();

    QueryResult result = WorldDatabase.Query("SELECT ID, Value1, Value2, Value3, Value4, Value5, Value6, Value7, Value8, Value9, Value10, "
        " Value11, Value12, Value13, Value14, Value15, Value16 FROM skill_tiers");

    if (!result)
    {
        TC_LOG_ERROR("server.loading", ">> Loaded 0 skill max values. DB table `skill_tiers` is empty.");
        return;
    }

    do
    {
        Field* fields = result->Fetch();
        uint32 id = fields[0].GetUInt32();
        SkillTiersEntry& tier = _skillTiers[id];
        for (uint32 i = 0; i < MAX_SKILL_STEP; ++i)
            tier.Value[i] = fields[1 + i].GetUInt32();

    } while (result->NextRow());

    TC_LOG_INFO("server.loading", ">> Loaded %u skill max values in %u ms", uint32(_skillTiers.size()), GetMSTimeDiffToNow(oldMSTime));
}

bool ObjectMgr::CheckDeclinedNames(const std::wstring& w_ownname, DeclinedName const& names)
{
    // get main part of the name
    std::wstring mainpart = GetMainPartOfName(w_ownname, 0);
    // prepare flags
    bool x = true;
    bool y = true;

    // check declined names
    for (uint8 i = 0; i < MAX_DECLINED_NAME_CASES; ++i)
    {
        std::wstring wname;
        if (!Utf8toWStr(names.name[i], wname))
            return false;

        if (mainpart != GetMainPartOfName(wname, i+1))
            x = false;

        if (w_ownname != wname)
            y = false;
    }
    return (x || y);
}

uint32 ObjectMgr::GetAreaTriggerScriptId(uint32 trigger_id) const
{
    AreaTriggerScriptContainer::const_iterator i = _areaTriggerScriptStore.find(trigger_id);
    if (i!= _areaTriggerScriptStore.end())
        return i->second;
    return 0;
}

SpellScriptsBounds ObjectMgr::GetSpellScriptsBounds(uint32 spellId)
{
    return SpellScriptsBounds(_spellScriptsStore.equal_range(spellId));
}

// this allows calculating base reputations to offline players, just by race and class
int32 ObjectMgr::GetBaseReputationOf(FactionEntry const* factionEntry, uint8 race, uint8 playerClass) const
{
    if (!factionEntry)
        return 0;

    uint32 raceMask = (1 << (race - 1));
    uint32 classMask = (1 << (playerClass-1));

    for (int i = 0; i < 4; i++)
    {
        if ((!factionEntry->ReputationClassMask[i] ||
            factionEntry->ReputationClassMask[i] & classMask) &&
            (!factionEntry->ReputationRaceMask[i] ||
            factionEntry->ReputationRaceMask[i] & raceMask))
            return factionEntry->ReputationBase[i];
    }

    return 0;
}

SkillRangeType GetSkillRangeType(SkillRaceClassInfoEntry const* rcEntry)
{
    SkillLineEntry const* skill = sSkillLineStore.LookupEntry(rcEntry->SkillID);
    if (!skill)
        return SKILL_RANGE_NONE;

    if (sObjectMgr->GetSkillTier(rcEntry->SkillTierID))
        return SKILL_RANGE_RANK;

    if (rcEntry->SkillID == SKILL_RUNEFORGING)
        return SKILL_RANGE_MONO;

    switch (skill->CategoryID)
    {
        case SKILL_CATEGORY_ARMOR:
            return SKILL_RANGE_MONO;
        case SKILL_CATEGORY_LANGUAGES:
            return SKILL_RANGE_LANGUAGE;
    }

    return SKILL_RANGE_LEVEL;
}

void ObjectMgr::LoadGameTele()
{
    uint32 oldMSTime = getMSTime();

    _gameTeleStore.clear();                                  // for reload case

    //                                                0       1           2           3           4        5     6
    QueryResult result = WorldDatabase.Query("SELECT id, position_x, position_y, position_z, orientation, map, name FROM game_tele");

    if (!result)
    {
        TC_LOG_ERROR("server.loading", ">> Loaded 0 GameTeleports. DB table `game_tele` is empty!");
        return;
    }

    uint32 count = 0;

    do
    {
        Field* fields = result->Fetch();

        uint32 id         = fields[0].GetUInt32();

        GameTele gt;

        gt.position_x     = fields[1].GetFloat();
        gt.position_y     = fields[2].GetFloat();
        gt.position_z     = fields[3].GetFloat();
        gt.orientation    = fields[4].GetFloat();
        gt.mapId          = fields[5].GetUInt16();
        gt.name           = fields[6].GetString();

        if (!MapManager::IsValidMapCoord(gt.mapId, gt.position_x, gt.position_y, gt.position_z, gt.orientation))
        {
            TC_LOG_ERROR("sql.sql", "Wrong position for id %u (name: %s) in `game_tele` table, ignoring.", id, gt.name.c_str());
            continue;
        }

        if (!Utf8toWStr(gt.name, gt.wnameLow))
        {
            TC_LOG_ERROR("sql.sql", "Wrong UTF8 name for id %u in `game_tele` table, ignoring.", id);
            continue;
        }

        wstrToLower(gt.wnameLow);

        _gameTeleStore[id] = gt;

        ++count;
    }
    while (result->NextRow());

    TC_LOG_INFO("server.loading", ">> Loaded %u GameTeleports in %u ms", count, GetMSTimeDiffToNow(oldMSTime));
}

GameTele const* ObjectMgr::GetGameTele(const std::string& name) const
{
    // explicit name case
    std::wstring wname;
    if (!Utf8toWStr(name, wname))
        return nullptr;

    // converting string that we try to find to lower case
    wstrToLower(wname);

    // Alternative first GameTele what contains wnameLow as substring in case no GameTele location found
    GameTele const* alt = nullptr;
    for (GameTeleContainer::const_iterator itr = _gameTeleStore.begin(); itr != _gameTeleStore.end(); ++itr)
    {
        if (itr->second.wnameLow == wname)
            return &itr->second;
        else if (!alt && itr->second.wnameLow.find(wname) != std::wstring::npos)
            alt = &itr->second;
    }

    return alt;
}

GameTele const* ObjectMgr::GetGameTeleExactName(const std::string& name) const
{
    // explicit name case
    std::wstring wname;
    if (!Utf8toWStr(name, wname))
        return nullptr;

    // converting string that we try to find to lower case
    wstrToLower(wname);

    for (GameTeleContainer::const_iterator itr = _gameTeleStore.begin(); itr != _gameTeleStore.end(); ++itr)
    {
        if (itr->second.wnameLow == wname)
            return &itr->second;
    }

    return nullptr;
}

bool ObjectMgr::AddGameTele(GameTele& tele)
{
    // find max id
    uint32 new_id = 0;
    for (GameTeleContainer::const_iterator itr = _gameTeleStore.begin(); itr != _gameTeleStore.end(); ++itr)
        if (itr->first > new_id)
            new_id = itr->first;

    // use next
    ++new_id;

    if (!Utf8toWStr(tele.name, tele.wnameLow))
        return false;

    wstrToLower(tele.wnameLow);

    _gameTeleStore[new_id] = tele;

    PreparedStatement* stmt = WorldDatabase.GetPreparedStatement(WORLD_INS_GAME_TELE);

    stmt->setUInt32(0, new_id);
    stmt->setFloat(1, tele.position_x);
    stmt->setFloat(2, tele.position_y);
    stmt->setFloat(3, tele.position_z);
    stmt->setFloat(4, tele.orientation);
    stmt->setUInt16(5, uint16(tele.mapId));
    stmt->setString(6, tele.name);

    WorldDatabase.Execute(stmt);

    return true;
}

bool ObjectMgr::DeleteGameTele(const std::string& name)
{
    // explicit name case
    std::wstring wname;
    if (!Utf8toWStr(name, wname))
        return false;

    // converting string that we try to find to lower case
    wstrToLower(wname);

    for (GameTeleContainer::iterator itr = _gameTeleStore.begin(); itr != _gameTeleStore.end(); ++itr)
    {
        if (itr->second.wnameLow == wname)
        {
            PreparedStatement* stmt = WorldDatabase.GetPreparedStatement(WORLD_DEL_GAME_TELE);

            stmt->setString(0, itr->second.name);

            WorldDatabase.Execute(stmt);

            _gameTeleStore.erase(itr);
            return true;
        }
    }

    return false;
}

void ObjectMgr::LoadMailLevelRewards()
{
    uint32 oldMSTime = getMSTime();

    _mailLevelRewardStore.clear();                           // for reload case

    //                                                 0        1             2            3
    QueryResult result = WorldDatabase.Query("SELECT level, raceMask, mailTemplateId, senderEntry FROM mail_level_reward");

    if (!result)
    {
        TC_LOG_ERROR("server.loading", ">> Loaded 0 level dependent mail rewards. DB table `mail_level_reward` is empty.");
        return;
    }

    uint32 count = 0;

    do
    {
        Field* fields = result->Fetch();

        uint8 level           = fields[0].GetUInt8();
        uint32 raceMask       = fields[1].GetUInt32();
        uint32 mailTemplateId = fields[2].GetUInt32();
        uint32 senderEntry    = fields[3].GetUInt32();

        if (level > MAX_LEVEL)
        {
            TC_LOG_ERROR("sql.sql", "Table `mail_level_reward` has data for level %u that more supported by client (%u), ignoring.", level, MAX_LEVEL);
            continue;
        }

        if (!(raceMask & RACEMASK_ALL_PLAYABLE))
        {
            TC_LOG_ERROR("sql.sql", "Table `mail_level_reward` has raceMask (%u) for level %u that not include any player races, ignoring.", raceMask, level);
            continue;
        }

        if (!sMailTemplateStore.LookupEntry(mailTemplateId))
        {
            TC_LOG_ERROR("sql.sql", "Table `mail_level_reward` has invalid mailTemplateId (%u) for level %u that invalid not include any player races, ignoring.", mailTemplateId, level);
            continue;
        }

        if (!GetCreatureTemplate(senderEntry))
        {
            TC_LOG_ERROR("sql.sql", "Table `mail_level_reward` has nonexistent sender creature entry (%u) for level %u that invalid not include any player races, ignoring.", senderEntry, level);
            continue;
        }

        _mailLevelRewardStore[level].push_back(MailLevelReward(raceMask, mailTemplateId, senderEntry));

        ++count;
    }
    while (result->NextRow());

    TC_LOG_INFO("server.loading", ">> Loaded %u level dependent mail rewards in %u ms", count, GetMSTimeDiffToNow(oldMSTime));
}

void ObjectMgr::LoadTrainers()
{
    uint32 oldMSTime = getMSTime();

    // For reload case
    _trainers.clear();

    std::unordered_map<int32, std::vector<Trainer::Spell>> spellsByTrainer;
    if (QueryResult trainerSpellsResult = WorldDatabase.Query("SELECT TrainerId, SpellId, MoneyCost, ReqSkillLine, ReqSkillRank, ReqAbility1, ReqAbility2, ReqAbility3, ReqLevel FROM trainer_spell"))
    {
        do
        {
            Field* fields = trainerSpellsResult->Fetch();

            Trainer::Spell spell;
            uint32 trainerId = fields[0].GetUInt32();
            spell.SpellId = fields[1].GetUInt32();
            spell.MoneyCost = fields[2].GetUInt32();
            spell.ReqSkillLine = fields[3].GetUInt32();
            spell.ReqSkillRank = fields[4].GetUInt32();
            spell.ReqAbility[0] = fields[5].GetUInt32();
            spell.ReqAbility[1] = fields[6].GetUInt32();
            spell.ReqAbility[2] = fields[7].GetUInt32();
            spell.ReqLevel = fields[8].GetUInt8();

            SpellInfo const* spellInfo = sSpellMgr->GetSpellInfo(spell.SpellId);
            if (!spellInfo)
            {
                TC_LOG_ERROR("sql.sql", "Table `trainer_spell` references non-existing spell (SpellId: %u) for TrainerId %u, ignoring", spell.SpellId, trainerId);
                continue;
            }

            if (spell.ReqSkillLine && !sSkillLineStore.LookupEntry(spell.ReqSkillLine))
            {
                TC_LOG_ERROR("sql.sql", "Table `trainer_spell` references non-existing skill (ReqSkillLine: %u) for TrainerId %u and SpellId %u, ignoring",
                    spell.ReqSkillLine, spell.SpellId, trainerId);
                continue;
            }

            bool allReqValid = true;
            for (std::size_t i = 0; i < spell.ReqAbility.size(); ++i)
            {
                uint32 requiredSpell = spell.ReqAbility[i];
                if (requiredSpell && !sSpellMgr->GetSpellInfo(requiredSpell))
                {
                    TC_LOG_ERROR("sql.sql", "Table `trainer_spell` references non-existing spell (ReqAbility" SZFMTD ": %u) for TrainerId %u and SpellId %u, ignoring",
                        i + 1, requiredSpell, spell.SpellId, trainerId);
                    allReqValid = false;
                }
            }

            if (!allReqValid)
                continue;

            spell.LearnedSpellId = spell.SpellId;
            for (SpellEffectInfo const* spellEffect : spellInfo->GetEffectsForDifficulty(DIFFICULTY_NONE))
            {
                if (spellEffect && spellEffect->IsEffect(SPELL_EFFECT_LEARN_SPELL))
                {
                    ASSERT(spell.LearnedSpellId == spell.SpellId,
                        "Only one learned spell is currently supported - spell %u already teaches %u but it tried to overwrite it with %u",
                        spell.SpellId, spell.LearnedSpellId, spellEffect->TriggerSpell);
                    spell.LearnedSpellId = spellEffect->TriggerSpell;
                }
            }

            spellsByTrainer[trainerId].push_back(spell);

        } while (trainerSpellsResult->NextRow());
    }

    if (QueryResult trainersResult = WorldDatabase.Query("SELECT Id, Type, Greeting FROM trainer"))
    {
        do
        {
            Field* fields = trainersResult->Fetch();
            uint32 trainerId = fields[0].GetUInt32();
            Trainer::Type trainerType = Trainer::Type(fields[1].GetUInt8());
            std::string greeting = fields[2].GetString();
            std::vector<Trainer::Spell> spells;
            auto spellsItr = spellsByTrainer.find(trainerId);
            if (spellsItr != spellsByTrainer.end())
            {
                spells = std::move(spellsItr->second);
                spellsByTrainer.erase(spellsItr);
            }

            _trainers.emplace(std::piecewise_construct, std::forward_as_tuple(trainerId), std::forward_as_tuple(trainerId, trainerType, std::move(greeting), std::move(spells)));

        } while (trainersResult->NextRow());
    }

    for (auto const& unusedSpells : spellsByTrainer)
    {
        for (Trainer::Spell const& unusedSpell : unusedSpells.second)
        {
            TC_LOG_ERROR("sql.sql", "Table `trainer_spell` references non-existing trainer (TrainerId: %u) for SpellId %u, ignoring", unusedSpells.first, unusedSpell.SpellId);
        }
    }

    if (QueryResult trainerLocalesResult = WorldDatabase.Query("SELECT Id, locale, Greeting_lang FROM trainer_locale"))
    {
        do
        {
            Field* fields = trainerLocalesResult->Fetch();
            uint32 trainerId = fields[0].GetUInt32();
            std::string localeName = fields[1].GetString();

            LocaleConstant locale = GetLocaleByName(localeName);
            if (locale == LOCALE_enUS)
                continue;

            if (Trainer::Trainer* trainer = Trinity::Containers::MapGetValuePtr(_trainers, trainerId))
                trainer->AddGreetingLocale(locale, fields[2].GetString());
            else
                TC_LOG_ERROR("sql.sql", "Table `trainer_locale` references non-existing trainer (TrainerId: %u) for locale %s, ignoring",
                    trainerId, localeName.c_str());

        } while (trainerLocalesResult->NextRow());
    }

    TC_LOG_INFO("server.loading", ">> Loaded " SZFMTD " Trainers in %u ms", _trainers.size(), GetMSTimeDiffToNow(oldMSTime));
}

void ObjectMgr::LoadCreatureDefaultTrainers()
{
    uint32 oldMSTime = getMSTime();

    _creatureDefaultTrainers.clear();

    if (QueryResult result = WorldDatabase.Query("SELECT CreatureId, TrainerId FROM creature_default_trainer"))
    {
        do
        {
            Field* fields = result->Fetch();
            uint32 creatureId = fields[0].GetUInt32();
            uint32 trainerId = fields[1].GetUInt32();

            if (!GetCreatureTemplate(creatureId))
            {
                TC_LOG_ERROR("sql.sql", "Table `creature_default_trainer` references non-existing creature template (CreatureId: %u), ignoring", creatureId);
                continue;
            }

            if (!GetTrainer(trainerId))
            {
                TC_LOG_ERROR("sql.sql", "Table `creature_default_trainer` references non-existing trainer (TrainerId: %u) for CreatureId %u, ignoring", trainerId, creatureId);
                continue;
            }

            _creatureDefaultTrainers[creatureId] = trainerId;
        } while (result->NextRow());
    }

    TC_LOG_INFO("server.loading", ">> Loaded " SZFMTD " default trainers in %u ms", _creatureDefaultTrainers.size(), GetMSTimeDiffToNow(oldMSTime));
}

int ObjectMgr::LoadReferenceVendor(int32 vendor, int32 item, std::set<uint32> *skip_vendors)
{
    // find all items from the reference vendor
    PreparedStatement* stmt = WorldDatabase.GetPreparedStatement(WORLD_SEL_NPC_VENDOR_REF);
    stmt->setUInt32(0, uint32(item));
    PreparedQueryResult result = WorldDatabase.Query(stmt);

    if (!result)
        return 0;

    uint32 count = 0;
    do
    {
        Field* fields = result->Fetch();

        int32 item_id = fields[0].GetInt32();

        // if item is a negative, its a reference
        if (item_id < 0)
            count += LoadReferenceVendor(vendor, -item_id, skip_vendors);
        else
        {
            VendorItem vItem;
            vItem.item              = item_id;
            vItem.maxcount          = fields[1].GetUInt32();
            vItem.incrtime          = fields[2].GetUInt32();
            vItem.ExtendedCost      = fields[3].GetUInt32();
            vItem.Type              = fields[4].GetUInt8();
            vItem.PlayerConditionId = fields[6].GetUInt32();
            vItem.IgnoreFiltering   = fields[7].GetBool();

            Tokenizer bonusListIDsTok(fields[5].GetString(), ' ');
            for (char const* token : bonusListIDsTok)
                vItem.BonusListIDs.push_back(int32(atol(token)));

            if (!IsVendorItemValid(vendor, vItem, nullptr, skip_vendors))
                continue;

            VendorItemData& vList = _cacheVendorItemStore[vendor];
            vList.AddItem(std::move(vItem));
            ++count;
        }
    } while (result->NextRow());

    return count;
}

void ObjectMgr::LoadVendors()
{
    uint32 oldMSTime = getMSTime();

    // For reload case
    for (CacheVendorItemContainer::iterator itr = _cacheVendorItemStore.begin(); itr != _cacheVendorItemStore.end(); ++itr)
        itr->second.Clear();
    _cacheVendorItemStore.clear();

    std::set<uint32> skip_vendors;

    QueryResult result = WorldDatabase.Query("SELECT entry, item, maxcount, incrtime, ExtendedCost, type, BonusListIDs, PlayerConditionID, IgnoreFiltering FROM npc_vendor ORDER BY entry, slot ASC");
    if (!result)
    {
        TC_LOG_ERROR("server.loading", ">>  Loaded 0 Vendors. DB table `npc_vendor` is empty!");
        return;
    }

    uint32 count = 0;

    do
    {
        Field* fields = result->Fetch();

        uint32 entry        = fields[0].GetUInt32();
        int32 item_id      = fields[1].GetInt32();

        // if item is a negative, its a reference
        if (item_id < 0)
            count += LoadReferenceVendor(entry, -item_id, &skip_vendors);
        else
        {
            VendorItem vItem;
            vItem.item              = item_id;
            vItem.maxcount          = fields[2].GetUInt32();
            vItem.incrtime          = fields[3].GetUInt32();
            vItem.ExtendedCost      = fields[4].GetUInt32();
            vItem.Type              = fields[5].GetUInt8();
            vItem.PlayerConditionId = fields[7].GetUInt32();
            vItem.IgnoreFiltering   = fields[8].GetBool();

            Tokenizer bonusListIDsTok(fields[6].GetString(), ' ');
            for (char const* token : bonusListIDsTok)
                vItem.BonusListIDs.push_back(int32(atol(token)));

            if (!IsVendorItemValid(entry, vItem, nullptr, &skip_vendors))
                continue;

            VendorItemData& vList = _cacheVendorItemStore[entry];
            vList.AddItem(std::move(vItem));
            ++count;
        }
    }
    while (result->NextRow());

    TC_LOG_INFO("server.loading", ">> Loaded %d Vendors in %u ms", count, GetMSTimeDiffToNow(oldMSTime));
}

void ObjectMgr::LoadGossipMenu()
{
    uint32 oldMSTime = getMSTime();

    _gossipMenusStore.clear();

    QueryResult result = WorldDatabase.Query("SELECT entry, text_id FROM gossip_menu");

    if (!result)
    {
        TC_LOG_ERROR("server.loading", ">> Loaded 0  gossip_menu entries. DB table `gossip_menu` is empty!");
        return;
    }

    uint32 count = 0;

    do
    {
        Field* fields = result->Fetch();

        GossipMenus gMenu;

        gMenu.entry             = fields[0].GetUInt32();
        gMenu.text_id           = fields[1].GetUInt32();

        if (!GetNpcText(gMenu.text_id))
        {
            TC_LOG_ERROR("sql.sql", "Table gossip_menu entry %u are using non-existing text_id %u", gMenu.entry, gMenu.text_id);
            continue;
        }

        _gossipMenusStore.insert(GossipMenusContainer::value_type(gMenu.entry, gMenu));

        ++count;
    }
    while (result->NextRow());

    TC_LOG_INFO("server.loading", ">> Loaded %u gossip_menu entries in %u ms", count, GetMSTimeDiffToNow(oldMSTime));
}

void ObjectMgr::LoadGossipMenuItems()
{
    uint32 oldMSTime = getMSTime();

    _gossipMenuItemsStore.clear();

    QueryResult result = WorldDatabase.Query(
    //          0         1              2             3             4                        5             6
        "SELECT o.MenuId, o.OptionIndex, o.OptionIcon, o.OptionText, o.OptionBroadcastTextId, o.OptionType, o.OptionNpcflag, "
    //   7                8
        "oa.ActionMenuId, oa.ActionPoiId, "
    //   9            10           11          12
        "ob.BoxCoded, ob.BoxMoney, ob.BoxText, ob.BoxBroadcastTextId, "
    //   13
        "ot.TrainerId "
        "FROM gossip_menu_option o "
        "LEFT JOIN gossip_menu_option_action oa ON o.MenuId = oa.MenuId AND o.OptionIndex = oa.OptionIndex "
        "LEFT JOIN gossip_menu_option_box ob ON o.MenuId = ob.MenuId AND o.OptionIndex = ob.OptionIndex "
        "LEFT JOIN gossip_menu_option_trainer ot ON o.MenuId = ot.MenuId AND o.OptionIndex = ot.OptionIndex "
        "ORDER BY o.MenuId, o.OptionIndex");

    if (!result)
    {
        TC_LOG_ERROR("server.loading", ">> Loaded 0 gossip_menu_option entries. DB table `gossip_menu_option` is empty!");
        return;
    }

    uint32 count = 0;

    do
    {
        Field* fields = result->Fetch();

        GossipMenuItems gMenuItem;

        gMenuItem.MenuId                = fields[0].GetUInt32();
        gMenuItem.OptionIndex           = fields[1].GetUInt32();
        gMenuItem.OptionIcon            = fields[2].GetUInt8();
        gMenuItem.OptionText            = fields[3].GetString();
        gMenuItem.OptionBroadcastTextId = fields[4].GetUInt32();
        gMenuItem.OptionType            = fields[5].GetUInt32();
        gMenuItem.OptionNpcflag         = fields[6].GetUInt64();
        gMenuItem.ActionMenuId          = fields[7].GetUInt32();
        gMenuItem.ActionPoiId           = fields[8].GetUInt32();
        gMenuItem.BoxCoded              = fields[9].GetBool();
        gMenuItem.BoxMoney              = fields[10].GetUInt32();
        gMenuItem.BoxText               = fields[11].GetString();
        gMenuItem.BoxBroadcastTextId    = fields[12].GetUInt32();
        gMenuItem.TrainerId             = fields[13].GetUInt32();

        if (gMenuItem.OptionIcon >= GOSSIP_ICON_MAX)
        {
            TC_LOG_ERROR("sql.sql", "Table `gossip_menu_option` for MenuId %u, OptionIndex %u has unknown icon id %u. Replacing with GOSSIP_ICON_CHAT", gMenuItem.MenuId, gMenuItem.OptionIndex, gMenuItem.OptionIcon);
            gMenuItem.OptionIcon = GOSSIP_ICON_CHAT;
        }

        if (gMenuItem.OptionBroadcastTextId)
        {
            if (!sBroadcastTextStore.LookupEntry(gMenuItem.OptionBroadcastTextId))
            {
                TC_LOG_ERROR("sql.sql", "Table `gossip_menu_option` for MenuId %u, OptionIndex %u has non-existing or incompatible OptionBroadcastTextId %u, ignoring.", gMenuItem.MenuId, gMenuItem.OptionIndex, gMenuItem.OptionBroadcastTextId);
                gMenuItem.OptionBroadcastTextId = 0;
            }
        }

        if (gMenuItem.OptionType >= GOSSIP_OPTION_MAX)
            TC_LOG_ERROR("sql.sql", "Table `gossip_menu_option` for MenuId %u, OptionIndex %u has unknown option id %u. Option will not be used", gMenuItem.MenuId, gMenuItem.OptionIndex, gMenuItem.OptionType);

        if (gMenuItem.ActionPoiId && !GetPointOfInterest(gMenuItem.ActionPoiId))
        {
            TC_LOG_ERROR("sql.sql", "Table `gossip_menu_option` for MenuId %u, OptionIndex %u use non-existing action_poi_id %u, ignoring", gMenuItem.MenuId, gMenuItem.OptionIndex, gMenuItem.ActionPoiId);
            gMenuItem.ActionPoiId = 0;
        }

        if (gMenuItem.BoxBroadcastTextId)
        {
            if (!sBroadcastTextStore.LookupEntry(gMenuItem.BoxBroadcastTextId))
            {
                TC_LOG_ERROR("sql.sql", "Table `gossip_menu_option` for MenuId %u, OptionIndex %u has non-existing or incompatible BoxBroadcastTextId %u, ignoring.", gMenuItem.MenuId, gMenuItem.OptionIndex, gMenuItem.BoxBroadcastTextId);
                gMenuItem.BoxBroadcastTextId = 0;
            }
        }

        if (gMenuItem.TrainerId && !GetTrainer(gMenuItem.TrainerId))
        {
            TC_LOG_ERROR("sql.sql", "Table `gossip_menu_option_trainer` for MenuId %u, OptionIndex %u use non-existing TrainerId %u, ignoring", gMenuItem.MenuId, gMenuItem.OptionIndex, gMenuItem.TrainerId);
            gMenuItem.TrainerId = 0;
        }

        _gossipMenuItemsStore.insert(GossipMenuItemsContainer::value_type(gMenuItem.MenuId, gMenuItem));
        ++count;
    }
    while (result->NextRow());

    TC_LOG_INFO("server.loading", ">> Loaded %u gossip_menu_option entries in %u ms", count, GetMSTimeDiffToNow(oldMSTime));
}

Trainer::Trainer const* ObjectMgr::GetTrainer(uint32 trainerId) const
{
    return Trinity::Containers::MapGetValuePtr(_trainers, trainerId);
}

uint32 ObjectMgr::GetCreatureDefaultTrainer(uint32 creatureId) const
{
    auto itr = _creatureDefaultTrainers.find(creatureId);
    if (itr != _creatureDefaultTrainers.end())
        return itr->second;

    return 0;
}

void ObjectMgr::AddVendorItem(uint32 entry, VendorItem const& vItem, bool persist /*= true*/)
{
    VendorItemData& vList = _cacheVendorItemStore[entry];
    vList.AddItem(vItem);

    if (persist)
    {
        PreparedStatement* stmt = WorldDatabase.GetPreparedStatement(WORLD_INS_NPC_VENDOR);

        stmt->setUInt32(0, entry);
        stmt->setUInt32(1, vItem.item);
        stmt->setUInt8(2, vItem.maxcount);
        stmt->setUInt32(3, vItem.incrtime);
        stmt->setUInt32(4, vItem.ExtendedCost);
        stmt->setUInt8(5, vItem.Type);

        WorldDatabase.Execute(stmt);
    }
}

bool ObjectMgr::RemoveVendorItem(uint32 entry, uint32 item, uint8 type, bool persist /*= true*/)
{
    CacheVendorItemContainer::iterator  iter = _cacheVendorItemStore.find(entry);
    if (iter == _cacheVendorItemStore.end())
        return false;

    if (!iter->second.RemoveItem(item, type))
        return false;

    if (persist)
    {
        PreparedStatement* stmt = WorldDatabase.GetPreparedStatement(WORLD_DEL_NPC_VENDOR);

        stmt->setUInt32(0, entry);
        stmt->setUInt32(1, item);
        stmt->setUInt8(2, type);

        WorldDatabase.Execute(stmt);
    }

    return true;
}

bool ObjectMgr::IsVendorItemValid(uint32 vendor_entry, VendorItem const& vItem, Player* player, std::set<uint32>* skip_vendors, uint32 ORnpcflag) const
{
    CreatureTemplate const* cInfo = sObjectMgr->GetCreatureTemplate(vendor_entry);
    if (!cInfo)
    {
        if (player)
            ChatHandler(player->GetSession()).SendSysMessage(LANG_COMMAND_VENDORSELECTION);
        else
            TC_LOG_ERROR("sql.sql", "Table `(game_event_)npc_vendor` has data for nonexistent creature template (Entry: %u), ignore", vendor_entry);
        return false;
    }

    if (!((cInfo->npcflag | ORnpcflag) & UNIT_NPC_FLAG_VENDOR))
    {
        if (!skip_vendors || skip_vendors->count(vendor_entry) == 0)
        {
            if (player)
                ChatHandler(player->GetSession()).SendSysMessage(LANG_COMMAND_VENDORSELECTION);
            else
                TC_LOG_ERROR("sql.sql", "Table `(game_event_)npc_vendor` has data for creature template (Entry: %u) without vendor flag, ignore", vendor_entry);

            if (skip_vendors)
                skip_vendors->insert(vendor_entry);
        }
        return false;
    }

    if ((vItem.Type == ITEM_VENDOR_TYPE_ITEM && !sObjectMgr->GetItemTemplate(vItem.item)) ||
        (vItem.Type == ITEM_VENDOR_TYPE_CURRENCY && !sCurrencyTypesStore.LookupEntry(vItem.item)))
    {
        if (player)
            ChatHandler(player->GetSession()).PSendSysMessage(LANG_ITEM_NOT_FOUND, vItem.item, vItem.Type);
        else
            TC_LOG_ERROR("sql.sql", "Table `(game_event_)npc_vendor` for Vendor (Entry: %u) have in item list non-existed item (%u, type %u), ignore", vendor_entry, vItem.item, vItem.Type);
        return false;
    }

    if (vItem.PlayerConditionId && !sPlayerConditionStore.LookupEntry(vItem.PlayerConditionId))
    {
        TC_LOG_ERROR("sql.sql", "Table `(game_event_)npc_vendor` has Item (Entry: %u) with invalid PlayerConditionId (%u) for vendor (%u), ignore", vItem.item, vItem.PlayerConditionId, vendor_entry);
        return false;
    }

    if (vItem.ExtendedCost && !sItemExtendedCostStore.LookupEntry(vItem.ExtendedCost))
    {
        if (player)
            ChatHandler(player->GetSession()).PSendSysMessage(LANG_EXTENDED_COST_NOT_EXIST, vItem.ExtendedCost);
        else
            TC_LOG_ERROR("sql.sql", "Table `(game_event_)npc_vendor` has Item (Entry: %u) with wrong ExtendedCost (%u) for vendor (%u), ignore", vItem.item, vItem.ExtendedCost, vendor_entry);
        return false;
    }

    if (vItem.Type == ITEM_VENDOR_TYPE_ITEM) // not applicable to currencies
    {
        if (vItem.maxcount > 0 && vItem.incrtime == 0)
        {
            if (player)
                ChatHandler(player->GetSession()).PSendSysMessage("MaxCount != 0 (%u) but IncrTime == 0", vItem.maxcount);
            else
                TC_LOG_ERROR("sql.sql", "Table `(game_event_)npc_vendor` has `maxcount` (%u) for item %u of vendor (Entry: %u) but `incrtime`=0, ignore", vItem.maxcount, vItem.item, vendor_entry);
            return false;
        }
        else if (vItem.maxcount == 0 && vItem.incrtime > 0)
        {
            if (player)
                ChatHandler(player->GetSession()).PSendSysMessage("MaxCount == 0 but IncrTime<>= 0");
            else
                TC_LOG_ERROR("sql.sql", "Table `(game_event_)npc_vendor` has `maxcount`=0 for item %u of vendor (Entry: %u) but `incrtime`<>0, ignore", vItem.item, vendor_entry);
            return false;
        }

        for (int32 bonusList : vItem.BonusListIDs)
        {
            if (!sDB2Manager.GetItemBonusList(bonusList))
            {
                TC_LOG_ERROR("sql.sql", "Table `(game_event_)npc_vendor` have Item (Entry: %u) with invalid bonus %u for vendor (%u), ignore", vItem.item, bonusList, vendor_entry);
                return false;
            }
        }
    }

    VendorItemData const* vItems = GetNpcVendorItemList(vendor_entry);
    if (!vItems)
        return true;                                        // later checks for non-empty lists

    if (vItems->FindItemCostPair(vItem.item, vItem.ExtendedCost, vItem.Type))
    {
        if (player)
            ChatHandler(player->GetSession()).PSendSysMessage(LANG_ITEM_ALREADY_IN_LIST, vItem.item, vItem.ExtendedCost, vItem.Type);
        else
            TC_LOG_ERROR("sql.sql", "Table `npc_vendor` has duplicate items %u (with extended cost %u, type %u) for vendor (Entry: %u), ignoring", vItem.item, vItem.ExtendedCost, vItem.Type, vendor_entry);
        return false;
    }

    if (vItem.Type == ITEM_VENDOR_TYPE_CURRENCY && vItem.maxcount == 0)
    {
        TC_LOG_ERROR("sql.sql", "Table `(game_event_)npc_vendor` have Item (Entry: %u, type: %u) with missing maxcount for vendor (%u), ignore", vItem.item, vItem.Type, vendor_entry);
        return false;
    }

    return true;
}

void ObjectMgr::LoadScriptNames()
{
    uint32 oldMSTime = getMSTime();

    // We insert an empty placeholder here so we can use the
    // script id 0 as dummy for "no script found".
    _scriptNamesStore.emplace_back("");

    QueryResult result = WorldDatabase.Query(
        "SELECT DISTINCT(ScriptName) FROM battleground_template WHERE ScriptName <> '' "
        "UNION "
        "SELECT DISTINCT(ScriptName) FROM creature WHERE ScriptName <> '' "
        "UNION "
        "SELECT DISTINCT(ScriptName) FROM creature_template WHERE ScriptName <> '' "
        "UNION "
        "SELECT DISTINCT(ScriptName) FROM criteria_data WHERE ScriptName <> '' AND type = 11 "
        "UNION "
        "SELECT DISTINCT(ScriptName) FROM gameobject WHERE ScriptName <> '' "
        "UNION "
        "SELECT DISTINCT(ScriptName) FROM gameobject_template WHERE ScriptName <> '' "
        "UNION "
        "SELECT DISTINCT(ScriptName) FROM item_script_names WHERE ScriptName <> '' "
        "UNION "
        "SELECT DISTINCT(ScriptName) FROM areatrigger_scripts WHERE ScriptName <> '' "
        "UNION "
        "SELECT DISTINCT(ScriptName) FROM areatrigger_template WHERE ScriptName <> '' "
        "UNION "
        "SELECT DISTINCT(ScriptName) FROM spell_script_names WHERE ScriptName <> '' "
        "UNION "
        "SELECT DISTINCT(ScriptName) FROM transports WHERE ScriptName <> '' "
        "UNION "
        "SELECT DISTINCT(ScriptName) FROM game_weather WHERE ScriptName <> '' "
        "UNION "
        "SELECT DISTINCT(ScriptName) FROM conditions WHERE ScriptName <> '' "
        "UNION "
        "SELECT DISTINCT(ScriptName) FROM outdoorpvp_template WHERE ScriptName <> '' "
        "UNION "
        "SELECT DISTINCT(ScriptName) FROM scene_template WHERE ScriptName <> '' "
        "UNION "
        "SELECT DISTINCT(script) FROM instance_template WHERE script <> ''");

    if (!result)
    {
        TC_LOG_ERROR("server.loading", ">> Loaded empty set of Script Names!");
        return;
    }

    do
    {
        _scriptNamesStore.push_back((*result)[0].GetString());
    }
    while (result->NextRow());

    std::sort(_scriptNamesStore.begin(), _scriptNamesStore.end());

    TC_LOG_INFO("server.loading", ">> Loaded " SZFMTD " ScriptNames in %u ms", _scriptNamesStore.size(), GetMSTimeDiffToNow(oldMSTime));
}

ObjectMgr::ScriptNameContainer const& ObjectMgr::GetAllScriptNames() const
{
    return _scriptNamesStore;
}

std::string const& ObjectMgr::GetScriptName(uint32 id) const
{
    static std::string const empty = "";
    return (id < _scriptNamesStore.size()) ? _scriptNamesStore[id] : empty;
}

uint32 ObjectMgr::GetScriptId(std::string const& name)
{
    // use binary search to find the script name in the sorted vector
    // assume "" is the first element
    if (name.empty())
        return 0;

    ScriptNameContainer::const_iterator itr = std::lower_bound(_scriptNamesStore.begin(), _scriptNamesStore.end(), name);
    if (itr == _scriptNamesStore.end() || *itr != name)
        return 0;

    return uint32(itr - _scriptNamesStore.begin());
}

CreatureBaseStats const* ObjectMgr::GetCreatureBaseStats(uint8 level, uint8 unitClass)
{
    CreatureBaseStatsContainer::const_iterator it = _creatureBaseStatsStore.find(MAKE_PAIR16(level, unitClass));

    if (it != _creatureBaseStatsStore.end())
        return &(it->second);

    struct DefaultCreatureBaseStats : public CreatureBaseStats
    {
        DefaultCreatureBaseStats()
        {
            BaseArmor = 1;
            for (uint8 j = 0; j < MAX_EXPANSIONS; ++j)
            {
                BaseHealth[j] = 1;
                BaseDamage[j] = 0.0f;
            }
            BaseMana = 0;
            AttackPower = 0;
            RangedAttackPower = 0;
        }
    };
    static const DefaultCreatureBaseStats defStats;
    return &defStats;
}

void ObjectMgr::LoadCreatureClassLevelStats()
{
    uint32 oldMSTime = getMSTime();
    //                                               0      1      2         3          4            5                  6            7            8            9            10           11
    QueryResult result = WorldDatabase.Query("SELECT level, class, basemana, basearmor, attackpower, rangedattackpower, damage_base, damage_exp1, damage_exp2, damage_exp3, damage_exp4, damage_exp5 FROM creature_classlevelstats");

    if (!result)
    {
        TC_LOG_INFO("server.loading", ">> Loaded 0 creature base stats. DB table `creature_classlevelstats` is empty.");
        return;
    }

    uint32 count = 0;
    do
    {
        Field* fields = result->Fetch();

        uint8 Level = fields[0].GetUInt8();
        uint8 Class = fields[1].GetUInt8();

        if (!Class || ((1 << (Class - 1)) & CLASSMASK_ALL_CREATURES) == 0)
            TC_LOG_ERROR("sql.sql", "Creature base stats for level %u has invalid class %u", Level, Class);

        CreatureBaseStats stats;

        for (uint8 i = 0; i < MAX_EXPANSIONS; ++i)
        {
            stats.BaseHealth[i] = GetGameTableColumnForClass(sNpcTotalHpGameTable[i].GetRow(Level), Class);
            stats.BaseDamage[i] = GetGameTableColumnForClass(sNpcDamageByClassGameTable[i].GetRow(Level), Class);
            if (stats.BaseDamage[i] < 0.0f)
            {
                TC_LOG_ERROR("sql.sql", "Creature base stats for class %u, level %u has invalid negative base damage[%u] - set to 0.0", Class, Level, i);
                stats.BaseDamage[i] = 0.0f;
            }
        }

        stats.BaseMana = fields[2].GetUInt32();
        stats.BaseArmor = fields[3].GetUInt32();

        stats.AttackPower = fields[4].GetUInt16();
        stats.RangedAttackPower = fields[5].GetUInt16();

        _creatureBaseStatsStore[MAKE_PAIR16(Level, Class)] = stats;

        ++count;
    }
    while (result->NextRow());

    CreatureTemplateContainer const* ctc = sObjectMgr->GetCreatureTemplates();
    for (CreatureTemplateContainer::const_iterator itr = ctc->begin(); itr != ctc->end(); ++itr)
    {
        for (uint16 lvl = itr->second.minlevel; lvl <= itr->second.maxlevel; ++lvl)
        {
            if (_creatureBaseStatsStore.find(MAKE_PAIR16(lvl, itr->second.unit_class)) == _creatureBaseStatsStore.end())
                TC_LOG_ERROR("sql.sql", "Missing base stats for creature class %u level %u", itr->second.unit_class, lvl);
        }
    }

    TC_LOG_INFO("server.loading", ">> Loaded %u creature base stats in %u ms", count, GetMSTimeDiffToNow(oldMSTime));
}

void ObjectMgr::LoadFactionChangeAchievements()
{
    uint32 oldMSTime = getMSTime();

    QueryResult result = WorldDatabase.Query("SELECT alliance_id, horde_id FROM player_factionchange_achievement");

    if (!result)
    {
        TC_LOG_ERROR("server.loading", ">> Loaded 0 faction change achievement pairs. DB table `player_factionchange_achievement` is empty.");
        return;
    }

    uint32 count = 0;

    do
    {
        Field* fields = result->Fetch();

        uint32 alliance = fields[0].GetUInt32();
        uint32 horde = fields[1].GetUInt32();

        if (!sAchievementStore.LookupEntry(alliance))
            TC_LOG_ERROR("sql.sql", "Achievement %u (alliance_id) referenced in `player_factionchange_achievement` does not exist, pair skipped!", alliance);
        else if (!sAchievementStore.LookupEntry(horde))
            TC_LOG_ERROR("sql.sql", "Achievement %u (horde_id) referenced in `player_factionchange_achievement` does not exist, pair skipped!", horde);
        else
            FactionChangeAchievements[alliance] = horde;

        ++count;
    }
    while (result->NextRow());

    TC_LOG_INFO("server.loading", ">> Loaded %u faction change achievement pairs in %u ms", count, GetMSTimeDiffToNow(oldMSTime));
}

void ObjectMgr::LoadFactionChangeItems()
{
    uint32 oldMSTime = getMSTime();

    QueryResult result = WorldDatabase.Query("SELECT alliance_id, horde_id FROM player_factionchange_items");

    if (!result)
    {
        TC_LOG_INFO("server.loading", ">> Loaded 0 faction change item pairs. DB table `player_factionchange_items` is empty.");
        return;
    }

    uint32 count = 0;

    do
    {
        Field* fields = result->Fetch();

        uint32 alliance = fields[0].GetUInt32();
        uint32 horde = fields[1].GetUInt32();

        if (!GetItemTemplate(alliance))
            TC_LOG_ERROR("sql.sql", "Item %u (alliance_id) referenced in `player_factionchange_items` does not exist, pair skipped!", alliance);
        else if (!GetItemTemplate(horde))
            TC_LOG_ERROR("sql.sql", "Item %u (horde_id) referenced in `player_factionchange_items` does not exist, pair skipped!", horde);
        else
            FactionChangeItems[alliance] = horde;

        ++count;
    }
    while (result->NextRow());

    TC_LOG_INFO("server.loading", ">> Loaded %u faction change item pairs in %u ms", count, GetMSTimeDiffToNow(oldMSTime));
}

void ObjectMgr::LoadFactionChangeQuests()
{
    uint32 oldMSTime = getMSTime();

    QueryResult result = WorldDatabase.Query("SELECT alliance_id, horde_id FROM player_factionchange_quests");

    if (!result)
    {
        TC_LOG_ERROR("server.loading", ">> Loaded 0 faction change quest pairs. DB table `player_factionchange_quests` is empty.");
        return;
    }

    uint32 count = 0;

    do
    {
        Field* fields = result->Fetch();

        uint32 alliance = fields[0].GetUInt32();
        uint32 horde = fields[1].GetUInt32();

        if (!sObjectMgr->GetQuestTemplate(alliance))
            TC_LOG_ERROR("sql.sql", "Quest %u (alliance_id) referenced in `player_factionchange_quests` does not exist, pair skipped!", alliance);
        else if (!sObjectMgr->GetQuestTemplate(horde))
            TC_LOG_ERROR("sql.sql", "Quest %u (horde_id) referenced in `player_factionchange_quests` does not exist, pair skipped!", horde);
        else
            FactionChangeQuests[alliance] = horde;

        ++count;
    }
    while (result->NextRow());

    TC_LOG_INFO("server.loading", ">> Loaded %u faction change quest pairs in %u ms", count, GetMSTimeDiffToNow(oldMSTime));
}

void ObjectMgr::LoadFactionChangeReputations()
{
    uint32 oldMSTime = getMSTime();

    QueryResult result = WorldDatabase.Query("SELECT alliance_id, horde_id FROM player_factionchange_reputations");

    if (!result)
    {
        TC_LOG_INFO("server.loading", ">> Loaded 0 faction change reputation pairs. DB table `player_factionchange_reputations` is empty.");
        return;
    }

    uint32 count = 0;

    do
    {
        Field* fields = result->Fetch();

        uint32 alliance = fields[0].GetUInt32();
        uint32 horde = fields[1].GetUInt32();

        if (!sFactionStore.LookupEntry(alliance))
            TC_LOG_ERROR("sql.sql", "Reputation %u (alliance_id) referenced in `player_factionchange_reputations` does not exist, pair skipped!", alliance);
        else if (!sFactionStore.LookupEntry(horde))
            TC_LOG_ERROR("sql.sql", "Reputation %u (horde_id) referenced in `player_factionchange_reputations` does not exist, pair skipped!", horde);
        else
            FactionChangeReputation[alliance] = horde;

        ++count;
    }
    while (result->NextRow());

    TC_LOG_INFO("server.loading", ">> Loaded %u faction change reputation pairs in %u ms", count, GetMSTimeDiffToNow(oldMSTime));
}

void ObjectMgr::LoadFactionChangeSpells()
{
    uint32 oldMSTime = getMSTime();

    QueryResult result = WorldDatabase.Query("SELECT alliance_id, horde_id FROM player_factionchange_spells");

    if (!result)
    {
        TC_LOG_ERROR("server.loading", ">> Loaded 0 faction change spell pairs. DB table `player_factionchange_spells` is empty.");
        return;
    }

    uint32 count = 0;

    do
    {
        Field* fields = result->Fetch();

        uint32 alliance = fields[0].GetUInt32();
        uint32 horde = fields[1].GetUInt32();

        if (!sSpellMgr->GetSpellInfo(alliance))
            TC_LOG_ERROR("sql.sql", "Spell %u (alliance_id) referenced in `player_factionchange_spells` does not exist, pair skipped!", alliance);
        else if (!sSpellMgr->GetSpellInfo(horde))
            TC_LOG_ERROR("sql.sql", "Spell %u (horde_id) referenced in `player_factionchange_spells` does not exist, pair skipped!", horde);
        else
            FactionChangeSpells[alliance] = horde;

        ++count;
    }
    while (result->NextRow());

    TC_LOG_INFO("server.loading", ">> Loaded %u faction change spell pairs in %u ms", count, GetMSTimeDiffToNow(oldMSTime));
}

void ObjectMgr::LoadFactionChangeTitles()
{
    uint32 oldMSTime = getMSTime();

    QueryResult result = WorldDatabase.Query("SELECT alliance_id, horde_id FROM player_factionchange_titles");

    if (!result)
    {
        TC_LOG_INFO("server.loading", ">> Loaded 0 faction change title pairs. DB table `player_factionchange_title` is empty.");
        return;
    }

    uint32 count = 0;

    do
    {
        Field* fields = result->Fetch();

        uint32 alliance = fields[0].GetUInt32();
        uint32 horde = fields[1].GetUInt32();

        if (!sCharTitlesStore.LookupEntry(alliance))
            TC_LOG_ERROR("sql.sql", "Title %u (alliance_id) referenced in `player_factionchange_title` does not exist, pair skipped!", alliance);
        else if (!sCharTitlesStore.LookupEntry(horde))
            TC_LOG_ERROR("sql.sql", "Title %u (horde_id) referenced in `player_factionchange_title` does not exist, pair skipped!", horde);
        else
            FactionChangeTitles[alliance] = horde;

        ++count;
    }
    while (result->NextRow());

    TC_LOG_INFO("server.loading", ">> Loaded %u faction change title pairs in %u ms", count, GetMSTimeDiffToNow(oldMSTime));
}

void ObjectMgr::LoadTerrainSwapDefaults()
{
    _terrainMapDefaultStore.clear();

    uint32 oldMSTime = getMSTime();

    //                                               0       1
    QueryResult result = WorldDatabase.Query("SELECT MapId, TerrainSwapMap FROM `terrain_swap_defaults`");

    if (!result)
    {
        TC_LOG_INFO("server.loading", ">> Loaded 0 terrain swap defaults. DB table `terrain_swap_defaults` is empty.");
        return;
    }

    uint32 count = 0;
    do
    {
        Field* fields = result->Fetch();

        uint32 mapId = fields[0].GetUInt32();

        if (!sMapStore.LookupEntry(mapId))
        {
            TC_LOG_ERROR("sql.sql", "Map %u defined in `terrain_swap_defaults` does not exist, skipped.", mapId);
            continue;
        }

        uint32 terrainSwap = fields[1].GetUInt32();

        if (!sMapStore.LookupEntry(terrainSwap))
        {
            TC_LOG_ERROR("sql.sql", "TerrainSwapMap %u defined in `terrain_swap_defaults` does not exist, skipped.", terrainSwap);
            continue;
        }

        _terrainMapDefaultStore[mapId].push_back(terrainSwap);

        ++count;
    } while (result->NextRow());

    TC_LOG_INFO("server.loading", ">> Loaded %u terrain swap defaults in %u ms.", count, GetMSTimeDiffToNow(oldMSTime));
}

void ObjectMgr::LoadTerrainPhaseInfo()
{
    _terrainPhaseInfoStore.clear();

    uint32 oldMSTime = getMSTime();

    //                                               0       1
    QueryResult result = WorldDatabase.Query("SELECT Id, TerrainSwapMap FROM `terrain_phase_info`");

    if (!result)
    {
        TC_LOG_INFO("server.loading", ">> Loaded 0 terrain phase infos. DB table `terrain_phase_info` is empty.");
        return;
    }

    uint32 count = 0;
    do
    {
        Field* fields = result->Fetch();

        uint32 phaseId = fields[0].GetUInt32();

        if (!sPhaseStore.LookupEntry(phaseId))
        {
            TC_LOG_ERROR("sql.sql", "Phase %u defined in `terrain_phase_info` does not exist, skipped.", phaseId);
            continue;
        }

        uint32 terrainSwap = fields[1].GetUInt32();

        _terrainPhaseInfoStore[phaseId].push_back(terrainSwap);

        ++count;
    }
    while (result->NextRow());

    TC_LOG_INFO("server.loading", ">> Loaded %u terrain phase infos in %u ms.", count, GetMSTimeDiffToNow(oldMSTime));
}

void ObjectMgr::LoadTerrainWorldMaps()
{
    _terrainWorldMapStore.clear();

    uint32 oldMSTime = getMSTime();

    //                                               0               1
    QueryResult result = WorldDatabase.Query("SELECT TerrainSwapMap, WorldMapArea FROM `terrain_worldmap`");

    if (!result)
    {
        TC_LOG_INFO("server.loading", ">> Loaded 0 terrain world maps. DB table `terrain_worldmap` is empty.");
        return;
    }

    uint32 count = 0;
    do
    {
        Field* fields = result->Fetch();

        uint32 mapId = fields[0].GetUInt32();

        if (!sMapStore.LookupEntry(mapId))
        {
            TC_LOG_ERROR("sql.sql", "TerrainSwapMap %u defined in `terrain_worldmap` does not exist, skipped.", mapId);
            continue;
        }

        uint32 worldMapArea = fields[1].GetUInt32();

        _terrainWorldMapStore[mapId].push_back(worldMapArea);

        ++count;
    } while (result->NextRow());

    TC_LOG_INFO("server.loading", ">> Loaded %u terrain world maps in %u ms.", count, GetMSTimeDiffToNow(oldMSTime));
}

void ObjectMgr::LoadAreaPhases()
{
    _phases.clear();

    uint32 oldMSTime = getMSTime();

    //                                               0       1
    QueryResult result = WorldDatabase.Query("SELECT AreaId, PhaseId FROM `phase_area`");

    if (!result)
    {
        TC_LOG_INFO("server.loading", ">> Loaded 0 phase areas. DB table `phase_area` is empty.");
        return;
    }

    uint32 count = 0;
    do
    {
        Field* fields = result->Fetch();

        PhaseInfoStruct phase;
        uint32 area = fields[0].GetUInt32();
        phase.Id = fields[1].GetUInt32();
        _phases[area].push_back(phase);

        ++count;
    } while (result->NextRow());

    TC_LOG_INFO("server.loading", ">> Loaded %u phase areas in %u ms.", count, GetMSTimeDiffToNow(oldMSTime));
}

GameObjectTemplate const* ObjectMgr::GetGameObjectTemplate(uint32 entry) const
{
    GameObjectTemplateContainer::const_iterator itr = _gameObjectTemplateStore.find(entry);
    if (itr != _gameObjectTemplateStore.end())
        return &(itr->second);

    return nullptr;
}

GameObjectTemplateAddon const* ObjectMgr::GetGameObjectTemplateAddon(uint32 entry) const
{
    auto itr = _gameObjectTemplateAddonStore.find(entry);
    if (itr != _gameObjectTemplateAddonStore.end())
        return &itr->second;

    return nullptr;
}

CreatureTemplate const* ObjectMgr::GetCreatureTemplate(uint32 entry) const
{
    CreatureTemplateContainer::const_iterator itr = _creatureTemplateStore.find(entry);
    if (itr != _creatureTemplateStore.end())
        return &(itr->second);

    return nullptr;
}

VehicleAccessoryList const* ObjectMgr::GetVehicleAccessoryList(Vehicle* veh) const
{
    if (Creature* cre = veh->GetBase()->ToCreature())
    {
        // Give preference to GUID-based accessories
        VehicleAccessoryContainer::const_iterator itr = _vehicleAccessoryStore.find(cre->GetSpawnId());
        if (itr != _vehicleAccessoryStore.end())
            return &itr->second;
    }

    // Otherwise return entry-based
    VehicleAccessoryTemplateContainer::const_iterator itr = _vehicleTemplateAccessoryStore.find(veh->GetCreatureEntry());
    if (itr != _vehicleTemplateAccessoryStore.end())
        return &itr->second;
    return nullptr;
}

DungeonEncounterList const* ObjectMgr::GetDungeonEncounterList(uint32 mapId, Difficulty difficulty) const
{
    DungeonEncounterContainer::const_iterator itr = _dungeonEncounterStore.find(MAKE_PAIR64(mapId, difficulty));
    if (itr != _dungeonEncounterStore.end())
        return &itr->second;
    return nullptr;
}

PlayerInfo const* ObjectMgr::GetPlayerInfo(uint32 race, uint32 class_) const
{
    if (race >= MAX_RACES)
        return nullptr;
    if (class_ >= MAX_CLASSES)
        return nullptr;
    PlayerInfo const* info = _playerInfo[race][class_];
    if (!info)
        return nullptr;
    return info;
}

void ObjectMgr::LoadRaceAndClassExpansionRequirements()
{
    uint32 oldMSTime = getMSTime();
    _raceExpansionRequirementStore.clear();

    //                                               0       1
    QueryResult result = WorldDatabase.Query("SELECT raceID, expansion FROM `race_expansion_requirement`");

    if (result)
    {
        uint32 count = 0;
        do
        {
            Field* fields = result->Fetch();

            uint8 raceID = fields[0].GetInt8();
            uint8 expansion = fields[1].GetInt8();

            ChrRacesEntry const* raceEntry = sChrRacesStore.LookupEntry(raceID);
            if (!raceEntry)
            {
                TC_LOG_ERROR("sql.sql", "Race %u defined in `race_expansion_requirement` does not exists, skipped.", raceID);
                continue;
            }

            if (expansion >= MAX_EXPANSIONS)
            {
                TC_LOG_ERROR("sql.sql", "Race %u defined in `race_expansion_requirement` has incorrect expansion %u, skipped.", raceID, expansion);
                continue;
            }

            _raceExpansionRequirementStore[raceID] = expansion;

            ++count;
        }
        while (result->NextRow());
        TC_LOG_INFO("server.loading", ">> Loaded %u race expansion requirements in %u ms.", count, GetMSTimeDiffToNow(oldMSTime));
    }
    else
        TC_LOG_INFO("server.loading", ">> Loaded 0 race expansion requirements. DB table `race_expansion_requirement` is empty.");

    oldMSTime = getMSTime();
    _classExpansionRequirementStore.clear();

    //                                   0        1
    result = WorldDatabase.Query("SELECT classID, expansion FROM `class_expansion_requirement`");

    if (result)
    {
        uint32 count = 0;
        do
        {
            Field* fields = result->Fetch();

            uint8 classID = fields[0].GetInt8();
            uint8 expansion = fields[1].GetInt8();

            ChrClassesEntry const* classEntry = sChrClassesStore.LookupEntry(classID);
            if (!classEntry)
            {
                TC_LOG_ERROR("sql.sql", "Class %u defined in `class_expansion_requirement` does not exists, skipped.", classID);
                continue;
            }

            if (expansion >= MAX_EXPANSIONS)
            {
                TC_LOG_ERROR("sql.sql", "Class %u defined in `class_expansion_requirement` has incorrect expansion %u, skipped.", classID, expansion);
                continue;
            }

            _classExpansionRequirementStore[classID] = expansion;

            ++count;
        }
        while (result->NextRow());
        TC_LOG_INFO("server.loading", ">> Loaded %u class expansion requirements in %u ms.", count, GetMSTimeDiffToNow(oldMSTime));
    }
    else
        TC_LOG_INFO("server.loading", ">> Loaded 0 class expansion requirements. DB table `class_expansion_requirement` is empty.");
}

void ObjectMgr::LoadRealmNames()
{
    uint32 oldMSTime = getMSTime();
    _realmNameStore.clear();

    //                                               0   1
    QueryResult result = LoginDatabase.Query("SELECT id, name FROM `realmlist`");

    if (!result)
    {
        TC_LOG_INFO("server.loading", ">> Loaded 0 realm names. DB table `realmlist` is empty.");
        return;
    }

    uint32 count = 0;
    do
    {
        Field* fields = result->Fetch();

        uint32 realmId = fields[0].GetUInt32();
        std::string realmName = fields[1].GetString();

        _realmNameStore[realmId] = realmName;

        ++count;
    }
    while (result->NextRow());
    TC_LOG_INFO("server.loading", ">> Loaded %u realm names in %u ms.", count, GetMSTimeDiffToNow(oldMSTime));
}

std::string ObjectMgr::GetRealmName(uint32 realmId) const
{
    RealmNameContainer::const_iterator iter = _realmNameStore.find(realmId);
    return iter != _realmNameStore.end() ? iter->second : "";
}

std::string ObjectMgr::GetNormalizedRealmName(uint32 realmId) const
{
    std::string name = GetRealmName(realmId);
    name.erase(std::remove_if(name.begin(), name.end(), ::isspace), name.end());
    return name;
}

bool ObjectMgr::GetRealmName(uint32 realmId, std::string& name, std::string& normalizedName) const
{
    RealmNameContainer::const_iterator itr = _realmNameStore.find(realmId);
    if (itr != _realmNameStore.end())
    {
        name = itr->second;
        normalizedName = itr->second;
        normalizedName.erase(std::remove_if(normalizedName.begin(), normalizedName.end(), ::isspace), normalizedName.end());
        return true;
    }
    return false;
}

void ObjectMgr::LoadGameObjectQuestItems()
{
    uint32 oldMSTime = getMSTime();

    //                                               0                1       2
    QueryResult result = WorldDatabase.Query("SELECT GameObjectEntry, ItemId, Idx FROM gameobject_questitem ORDER BY Idx ASC");

    if (!result)
    {
        TC_LOG_INFO("server.loading", ">> Loaded 0 gameobject quest items. DB table `gameobject_questitem` is empty.");
        return;
    }

    uint32 count = 0;
    do
    {
        Field* fields = result->Fetch();

        uint32 entry = fields[0].GetUInt32();
        uint32 item  = fields[1].GetUInt32();
        uint32 idx   = fields[2].GetUInt32();

        GameObjectTemplate const* goInfo = GetGameObjectTemplate(entry);
        if (!goInfo)
        {
            TC_LOG_ERROR("sql.sql", "Table `gameobject_questitem` has data for nonexistent gameobject (entry: %u, idx: %u), skipped", entry, idx);
            continue;
        };

        ItemEntry const* db2Data = sItemStore.LookupEntry(item);
        if (!db2Data)
        {
            TC_LOG_ERROR("sql.sql", "Table `gameobject_questitem` has nonexistent item (ID: %u) in gameobject (entry: %u, idx: %u), skipped", item, entry, idx);
            continue;
        };

        _gameObjectQuestItemStore[entry].push_back(item);

        ++count;
    }
    while (result->NextRow());

    TC_LOG_INFO("server.loading", ">> Loaded %u gameobject quest items in %u ms", count, GetMSTimeDiffToNow(oldMSTime));
}

void ObjectMgr::LoadCreatureQuestItems()
{
    uint32 oldMSTime = getMSTime();

    //                                               0              1       2
    QueryResult result = WorldDatabase.Query("SELECT CreatureEntry, ItemId, Idx FROM creature_questitem ORDER BY Idx ASC");

    if (!result)
    {
        TC_LOG_INFO("server.loading", ">> Loaded 0 creature quest items. DB table `creature_questitem` is empty.");
        return;
    }

    uint32 count = 0;
    do
    {
        Field* fields = result->Fetch();

        uint32 entry = fields[0].GetUInt32();
        uint32 item  = fields[1].GetUInt32();
        uint32 idx   = fields[2].GetUInt32();

        CreatureTemplate const* creatureInfo = GetCreatureTemplate(entry);
        if (!creatureInfo)
        {
            TC_LOG_ERROR("sql.sql", "Table `creature_questitem` has data for nonexistent creature (entry: %u, idx: %u), skipped", entry, idx);
            continue;
        };

        ItemEntry const* db2Data = sItemStore.LookupEntry(item);
        if (!db2Data)
        {
            TC_LOG_ERROR("sql.sql", "Table `creature_questitem` has nonexistent item (ID: %u) in creature (entry: %u, idx: %u), skipped", item, entry, idx);
            continue;
        };

        _creatureQuestItemStore[entry].push_back(item);

        ++count;
    }
    while (result->NextRow());

    TC_LOG_INFO("server.loading", ">> Loaded %u creature quest items in %u ms", count, GetMSTimeDiffToNow(oldMSTime));
}

void ObjectMgr::LoadSceneTemplates()
{
    uint32 oldMSTime = getMSTime();
    _sceneTemplateStore.clear();

    QueryResult templates = WorldDatabase.Query("SELECT SceneId, Flags, ScriptPackageID, ScriptName FROM scene_template");

    if (!templates)
    {
        TC_LOG_INFO("server.loading", ">> Loaded 0 scene templates. DB table `scene_template` is empty.");
        return;
    }

    uint32 count = 0;

    do
    {
        Field* fields = templates->Fetch();

        uint32 sceneId = fields[0].GetUInt32();
        SceneTemplate& sceneTemplate    = _sceneTemplateStore[sceneId];
        sceneTemplate.SceneId           = sceneId;
        sceneTemplate.PlaybackFlags     = fields[1].GetUInt32();
        sceneTemplate.ScenePackageId    = fields[2].GetUInt32();
        sceneTemplate.ScriptId          = sObjectMgr->GetScriptId(fields[3].GetCString());

    } while (templates->NextRow());

    TC_LOG_INFO("server.loading", ">> Loaded %u scene templates in %u ms.", count, GetMSTimeDiffToNow(oldMSTime));
}

void ObjectMgr::LoadQuestTasks()
{
    for (auto const& it : _questTemplates)
    {
        Quest const* quest_template = it.second;

        //CriteriaEntry const* criteria = sCriteriaStore.LookupEntry(l_I);
        //if (!criteria || criteria->Type != CRITERIA_TYPE_COMPLETE_QUEST)
        //    continue;

        QuestV2CliTaskEntry const* cliTask = sQuestV2CliTaskStore.LookupEntry(quest_template->GetQuestId());
        if (!cliTask)
            continue;

        if (!quest_template || quest_template->GetQuestType() != QUEST_TYPE_TASK)
            continue;

        QuestPOIVector const* questPOIs = GetQuestPOIVector(quest_template->GetQuestId());
        if (questPOIs)
        {
            for (QuestPOIVector::const_iterator itr = questPOIs->begin(); itr != questPOIs->end(); ++itr)
            {
                int32 minX, minY, maxX, maxY;
                bool first = true;
                for (auto poi : itr->points)
                {
                    if (first)
                    {
                        minX = poi.X;
                        minY = poi.Y;
                        maxX = poi.X;
                        maxY = poi.Y;
                        first = false;
                    }
                    else
                    {
                        if (poi.X > maxX)
                            maxX = poi.X;
                        if (poi.Y > maxY)
                            maxY = poi.Y;
                        if (poi.X < minX)
                            minX = poi.X;
                        if (poi.Y < minY)
                            minY = poi.Y;
                    }
                }
                int32 areaWidth = std::abs(maxX - minX);
                int32 areaHeight = std::abs(maxY - minY);
                minX -= (0.35f * float(areaWidth)) / 2.0f;
                minY -= (0.35f * float(areaHeight)) / 2.0f;
                maxX += (0.35f * float(areaWidth)) / 2.0f;
                maxY += (0.35f * float(areaHeight)) / 2.0f;
                BonusQuestRectEntry rec;
                rec.X = minX;
                rec.Y = minY;
                rec.XMax = maxX;
                rec.YMax = maxY;
                rec.MapID = itr->MapID;
                BonusQuestsRects[quest_template->GetQuestId()].push_back(rec);
            }
        }
    }
}<|MERGE_RESOLUTION|>--- conflicted
+++ resolved
@@ -643,21 +643,6 @@
     TC_LOG_INFO("server.loading", ">> Loaded %u creature template addons in %u ms", count, GetMSTimeDiffToNow(oldMSTime));
 }
 
-<<<<<<< HEAD
-void ObjectMgr::LoadScriptParams()
-{
-    _scriptParamContainer.clear();
-    _templateScriptParamContainer.clear();
-
-    uint32 oldMSTime = getMSTime();
-
-    //                                               0            1      2             3
-    QueryResult result = WorldDatabase.Query("SELECT entryOrGuid, index, numericParam, stringParam FROM script_params");
-
-    if (!result)
-    {
-        TC_LOG_INFO("server.loading", ">> Loaded 0 script param creature definitions. DB table `script_params` is empty.");
-=======
 void ObjectMgr::LoadCreatureScalingData()
 {
     uint32 oldMSTime = getMSTime();
@@ -668,7 +653,6 @@
     if (!result)
     {
         TC_LOG_INFO("server.loading", ">> Loaded 0 creature template scaling definitions. DB table `creature_template_scaling` is empty.");
->>>>>>> ebb2fa57
         return;
     }
 
@@ -677,47 +661,6 @@
     {
         Field* fields = result->Fetch();
 
-<<<<<<< HEAD
-        int64 entryOrGuid = fields[0].GetInt64();
-
-        if (entryOrGuid == 0)
-        {
-            TC_LOG_ERROR("sql.sql", "Table `script_params` have record with entryOrGuid = 0");
-            continue;
-        }
-
-        uint8  index = fields[1].GetUInt8();
-
-        ScriptParam param;
-        param.numericValue  = fields[2].GetDouble();
-        param.stringValue   = fields[3].GetString();
-
-        if (entryOrGuid > 0)
-        {
-            uint32 entry = (uint32)entryOrGuid;
-
-            if (!sObjectMgr->GetCreatureTemplate(entryOrGuid))
-            {
-                TC_LOG_ERROR("sql.sql", "Creature template (Entry: " SI64FMTD ") does not exist but has a record in `script_params`", entryOrGuid);
-                continue;
-            }
-
-            _templateScriptParamContainer[entry][index] = param;
-        }
-        else
-        {
-            ObjectGuid::LowType lowGuid = (ObjectGuid::LowType)-entryOrGuid;
-
-            CreatureData const* creature = sObjectMgr->GetCreatureData(lowGuid);
-            if (!creature)
-            {
-                TC_LOG_ERROR("sql.sql", "ObjectMgr::LoadCreatureScriptParams: Creature guid (" SI64FMTD ") does not exist, skipped loading.", lowGuid);
-                continue;
-            }
-
-            _scriptParamContainer[lowGuid][index] = param;
-        }
-=======
         uint32 entry = fields[0].GetUInt32();
 
         CreatureTemplateContainer::iterator itr = _creatureTemplateStore.find(entry);
@@ -732,16 +675,76 @@
         creatureLevelScaling.MaxLevel              = fields[2].GetUInt16();
         creatureLevelScaling.DeltaLevel            = fields[3].GetInt16();
         itr->second.levelScaling                   = creatureLevelScaling;
->>>>>>> ebb2fa57
 
         ++count;
     } while (result->NextRow());
 
-<<<<<<< HEAD
+    TC_LOG_INFO("server.loading", ">> Loaded %u creature template scaling data in %u ms", count, GetMSTimeDiffToNow(oldMSTime));
+}
+
+void ObjectMgr::LoadScriptParams()
+{
+    _scriptParamContainer.clear();
+    _templateScriptParamContainer.clear();
+
+    uint32 oldMSTime = getMSTime();
+
+    //                                               0            1      2             3
+    QueryResult result = WorldDatabase.Query("SELECT entryOrGuid, index, numericParam, stringParam FROM script_params");
+
+    if (!result)
+    {
+        TC_LOG_INFO("server.loading", ">> Loaded 0 script param creature definitions. DB table `script_params` is empty.");
+        return;
+    }
+
+    uint32 count = 0;
+    do
+    {
+        int64 entryOrGuid = fields[0].GetInt64();
+
+        if (entryOrGuid == 0)
+        {
+            TC_LOG_ERROR("sql.sql", "Table `script_params` have record with entryOrGuid = 0");
+            continue;
+        }
+
+        uint8  index = fields[1].GetUInt8();
+
+        ScriptParam param;
+        param.numericValue  = fields[2].GetDouble();
+        param.stringValue   = fields[3].GetString();
+
+        if (entryOrGuid > 0)
+        {
+            uint32 entry = (uint32)entryOrGuid;
+
+            if (!sObjectMgr->GetCreatureTemplate(entryOrGuid))
+            {
+                TC_LOG_ERROR("sql.sql", "Creature template (Entry: " SI64FMTD ") does not exist but has a record in `script_params`", entryOrGuid);
+                continue;
+            }
+
+            _templateScriptParamContainer[entry][index] = param;
+        }
+        else
+        {
+            ObjectGuid::LowType lowGuid = (ObjectGuid::LowType)-entryOrGuid;
+
+            CreatureData const* creature = sObjectMgr->GetCreatureData(lowGuid);
+            if (!creature)
+            {
+                TC_LOG_ERROR("sql.sql", "ObjectMgr::LoadCreatureScriptParams: Creature guid (" SI64FMTD ") does not exist, skipped loading.", lowGuid);
+                continue;
+            }
+
+            _scriptParamContainer[lowGuid][index] = param;
+        }
+
+        ++count;
+    } while (result->NextRow());
+
     TC_LOG_INFO("server.loading", ">> Loaded %u script params in %u ms", count, GetMSTimeDiffToNow(oldMSTime));
-=======
-    TC_LOG_INFO("server.loading", ">> Loaded %u creature template scaling data in %u ms", count, GetMSTimeDiffToNow(oldMSTime));
->>>>>>> ebb2fa57
 }
 
 void ObjectMgr::CheckCreatureTemplate(CreatureTemplate const* cInfo)
