--- conflicted
+++ resolved
@@ -7235,34 +7235,12 @@
 
         if (invalidSpilloverFaction)
             continue;
-<<<<<<< HEAD
-        }
-        FactionEntry const* factionEntry1 = sFactionStore.LookupEntry(repTemplate.faction[1]);
-        if (repTemplate.faction[1] && !factionEntry1)
-        {
-            TC_LOG_ERROR("sql.sql", "Faction (faction.dbc) %u does not exist but is used in `reputation_spillover_template`", repTemplate.faction[1]);
-            continue;
-        }
-        FactionEntry const* factionEntry2 = sFactionStore.LookupEntry(repTemplate.faction[2]);
-        if (repTemplate.faction[2] && !factionEntry2)
-        {
-            TC_LOG_ERROR("sql.sql", "Faction (faction.dbc) %u does not exist but is used in `reputation_spillover_template`", repTemplate.faction[2]);
-            continue;
-        }
-        FactionEntry const* factionEntry3 = sFactionStore.LookupEntry(repTemplate.faction[3]);
-        if (repTemplate.faction[3] && !factionEntry3)
-        {
-            TC_LOG_ERROR("sql.sql", "Faction (faction.dbc) %u does not exist but is used in `reputation_spillover_template`", repTemplate.faction[3]);
-            continue;
-        }
         FactionEntry const* factionEntry4 = sFactionStore.LookupEntry(repTemplate.faction[4]);
         if (repTemplate.faction[4] && !factionEntry4)
         {
             TC_LOG_ERROR("sql.sql", "Faction (faction.dbc) %u does not exist but is used in `reputation_spillover_template`", repTemplate.faction[4]);
             continue;
         }
-=======
->>>>>>> b69fd4ac
 
         _repSpilloverTemplateStore[factionId] = repTemplate;
 
